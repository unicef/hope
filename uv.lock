version = 1
revision = 2
requires-python = "==3.13.*"
resolution-markers = [
    "platform_python_implementation != 'PyPy'",
    "platform_python_implementation == 'PyPy'",
]

[[package]]
name = "amqp"
version = "5.3.1"
source = { registry = "https://pypi.org/simple" }
dependencies = [
    { name = "vine" },
]
sdist = { url = "https://files.pythonhosted.org/packages/79/fc/ec94a357dfc6683d8c86f8b4cfa5416a4c36b28052ec8260c77aca96a443/amqp-5.3.1.tar.gz", hash = "sha256:cddc00c725449522023bad949f70fff7b48f0b1ade74d170a6f10ab044739432", size = 129013, upload-time = "2024-11-12T19:55:44.051Z" }
wheels = [
    { url = "https://files.pythonhosted.org/packages/26/99/fc813cd978842c26c82534010ea849eee9ab3a13ea2b74e95cb9c99e747b/amqp-5.3.1-py3-none-any.whl", hash = "sha256:43b3319e1b4e7d1251833a93d672b4af1e40f3d632d479b98661a95f117880a2", size = 50944, upload-time = "2024-11-12T19:55:41.782Z" },
]

[[package]]
name = "aniso8601"
version = "10.0.1"
source = { registry = "https://pypi.org/simple" }
sdist = { url = "https://files.pythonhosted.org/packages/8b/8d/52179c4e3f1978d3d9a285f98c706642522750ef343e9738286130423730/aniso8601-10.0.1.tar.gz", hash = "sha256:25488f8663dd1528ae1f54f94ac1ea51ae25b4d531539b8bc707fed184d16845", size = 47190, upload-time = "2025-04-18T17:29:42.995Z" }
wheels = [
    { url = "https://files.pythonhosted.org/packages/59/75/e0e10dc7ed1408c28e03a6cb2d7a407f99320eb953f229d008a7a6d05546/aniso8601-10.0.1-py2.py3-none-any.whl", hash = "sha256:eb19717fd4e0db6de1aab06f12450ab92144246b257423fe020af5748c0cb89e", size = 52848, upload-time = "2025-04-18T17:29:41.492Z" },
]

[[package]]
name = "argh"
version = "0.31.3"
source = { registry = "https://pypi.org/simple" }
sdist = { url = "https://files.pythonhosted.org/packages/4f/34/bc0b3577a818b4b70c6e318d23fe3c81fc3bb25f978ca8a3965cd8ee3af9/argh-0.31.3.tar.gz", hash = "sha256:f30023d8be14ca5ee6b1b3eeab829151d7bbda464ae07dc4dd5347919c5892f9", size = 57570, upload-time = "2024-07-13T17:54:59.729Z" }
wheels = [
    { url = "https://files.pythonhosted.org/packages/d2/52/fcd83710b6f8786df80e5d335882d1b24d1f610f397703e94a6ffb0d6f66/argh-0.31.3-py3-none-any.whl", hash = "sha256:2edac856ff50126f6e47d884751328c9f466bacbbb6cbfdac322053d94705494", size = 44844, upload-time = "2024-07-13T17:54:57.706Z" },
]

[[package]]
name = "asgiref"
version = "3.9.1"
source = { registry = "https://pypi.org/simple" }
sdist = { url = "https://files.pythonhosted.org/packages/90/61/0aa957eec22ff70b830b22ff91f825e70e1ef732c06666a805730f28b36b/asgiref-3.9.1.tar.gz", hash = "sha256:a5ab6582236218e5ef1648f242fd9f10626cfd4de8dc377db215d5d5098e3142", size = 36870, upload-time = "2025-07-08T09:07:43.344Z" }
wheels = [
    { url = "https://files.pythonhosted.org/packages/7c/3c/0464dcada90d5da0e71018c04a140ad6349558afb30b3051b4264cc5b965/asgiref-3.9.1-py3-none-any.whl", hash = "sha256:f3bba7092a48005b5f5bacd747d36ee4a5a61f4a269a6df590b43144355ebd2c", size = 23790, upload-time = "2025-07-08T09:07:41.548Z" },
]

[[package]]
name = "asttokens"
version = "3.0.0"
source = { registry = "https://pypi.org/simple" }
sdist = { url = "https://files.pythonhosted.org/packages/4a/e7/82da0a03e7ba5141f05cce0d302e6eed121ae055e0456ca228bf693984bc/asttokens-3.0.0.tar.gz", hash = "sha256:0dcd8baa8d62b0c1d118b399b2ddba3c4aff271d0d7a9e0d4c1681c79035bbc7", size = 61978, upload-time = "2024-11-30T04:30:14.439Z" }
wheels = [
    { url = "https://files.pythonhosted.org/packages/25/8a/c46dcc25341b5bce5472c718902eb3d38600a903b14fa6aeecef3f21a46f/asttokens-3.0.0-py3-none-any.whl", hash = "sha256:e3078351a059199dd5138cb1c706e6430c05eff2ff136af5eb4790f9d28932e2", size = 26918, upload-time = "2024-11-30T04:30:10.946Z" },
]

[[package]]
name = "attrs"
version = "25.3.0"
source = { registry = "https://pypi.org/simple" }
sdist = { url = "https://files.pythonhosted.org/packages/5a/b0/1367933a8532ee6ff8d63537de4f1177af4bff9f3e829baf7331f595bb24/attrs-25.3.0.tar.gz", hash = "sha256:75d7cefc7fb576747b2c81b4442d4d4a1ce0900973527c011d1030fd3bf4af1b", size = 812032, upload-time = "2025-03-13T11:10:22.779Z" }
wheels = [
    { url = "https://files.pythonhosted.org/packages/77/06/bb80f5f86020c4551da315d78b3ab75e8228f89f0162f2c3a819e407941a/attrs-25.3.0-py3-none-any.whl", hash = "sha256:427318ce031701fea540783410126f03899a97ffc6f61596ad581ac2e40e3bc3", size = 63815, upload-time = "2025-03-13T11:10:21.14Z" },
]

[[package]]
name = "autopep8"
version = "2.2.0"
source = { registry = "https://pypi.org/simple" }
dependencies = [
    { name = "pycodestyle" },
]
sdist = { url = "https://files.pythonhosted.org/packages/0e/11/7f4fe3b6ce04a073ce093413f8ddaedc253feebafaabd24e0faa1eb7739d/autopep8-2.2.0.tar.gz", hash = "sha256:d306a0581163ac29908280ad557773a95a9bede072c0fafed6f141f5311f43c1", size = 91723, upload-time = "2024-05-30T13:21:03.998Z" }
wheels = [
    { url = "https://files.pythonhosted.org/packages/21/29/d0f88a0c003f55cb2d2cfbf92599ea13125eae544b73ddd2f78af9ced72e/autopep8-2.2.0-py2.py3-none-any.whl", hash = "sha256:05418a981f038969d8bdcd5636bf15948db7555ae944b9f79b5a34b35f1370d4", size = 45506, upload-time = "2024-05-30T13:21:01.386Z" },
]

[[package]]
name = "azure-core"
version = "1.35.0"
source = { registry = "https://pypi.org/simple" }
dependencies = [
    { name = "requests" },
    { name = "six" },
    { name = "typing-extensions" },
]
sdist = { url = "https://files.pythonhosted.org/packages/ce/89/f53968635b1b2e53e4aad2dd641488929fef4ca9dfb0b97927fa7697ddf3/azure_core-1.35.0.tar.gz", hash = "sha256:c0be528489485e9ede59b6971eb63c1eaacf83ef53001bfe3904e475e972be5c", size = 339689, upload-time = "2025-07-03T00:55:23.496Z" }
wheels = [
    { url = "https://files.pythonhosted.org/packages/d4/78/bf94897361fdd650850f0f2e405b2293e2f12808239046232bdedf554301/azure_core-1.35.0-py3-none-any.whl", hash = "sha256:8db78c72868a58f3de8991eb4d22c4d368fae226dac1002998d6c50437e7dad1", size = 210708, upload-time = "2025-07-03T00:55:25.238Z" },
]

[[package]]
name = "azure-storage-blob"
version = "12.26.0"
source = { registry = "https://pypi.org/simple" }
dependencies = [
    { name = "azure-core" },
    { name = "cryptography" },
    { name = "isodate" },
    { name = "typing-extensions" },
]
sdist = { url = "https://files.pythonhosted.org/packages/96/95/3e3414491ce45025a1cde107b6ae72bf72049e6021597c201cd6a3029b9a/azure_storage_blob-12.26.0.tar.gz", hash = "sha256:5dd7d7824224f7de00bfeb032753601c982655173061e242f13be6e26d78d71f", size = 583332, upload-time = "2025-07-16T21:34:07.644Z" }
wheels = [
    { url = "https://files.pythonhosted.org/packages/5b/64/63dbfdd83b31200ac58820a7951ddfdeed1fbee9285b0f3eae12d1357155/azure_storage_blob-12.26.0-py3-none-any.whl", hash = "sha256:8c5631b8b22b4f53ec5fff2f3bededf34cfef111e2af613ad42c9e6de00a77fe", size = 412907, upload-time = "2025-07-16T21:34:09.367Z" },
]

[[package]]
name = "babel"
version = "2.17.0"
source = { registry = "https://pypi.org/simple" }
sdist = { url = "https://files.pythonhosted.org/packages/7d/6b/d52e42361e1aa00709585ecc30b3f9684b3ab62530771402248b1b1d6240/babel-2.17.0.tar.gz", hash = "sha256:0c54cffb19f690cdcc52a3b50bcbf71e07a808d1c80d549f2459b9d2cf0afb9d", size = 9951852, upload-time = "2025-02-01T15:17:41.026Z" }
wheels = [
    { url = "https://files.pythonhosted.org/packages/b7/b8/3fe70c75fe32afc4bb507f75563d39bc5642255d1d94f1f23604725780bf/babel-2.17.0-py3-none-any.whl", hash = "sha256:4d0b53093fdfb4b21c92b5213dba5a1b23885afa8383709427046b21c366e5f2", size = 10182537, upload-time = "2025-02-01T15:17:37.39Z" },
]

[[package]]
name = "backrefs"
version = "5.9"
source = { registry = "https://pypi.org/simple" }
sdist = { url = "https://files.pythonhosted.org/packages/eb/a7/312f673df6a79003279e1f55619abbe7daebbb87c17c976ddc0345c04c7b/backrefs-5.9.tar.gz", hash = "sha256:808548cb708d66b82ee231f962cb36faaf4f2baab032f2fbb783e9c2fdddaa59", size = 5765857, upload-time = "2025-06-22T19:34:13.97Z" }
wheels = [
    { url = "https://files.pythonhosted.org/packages/19/4d/798dc1f30468134906575156c089c492cf79b5a5fd373f07fe26c4d046bf/backrefs-5.9-py310-none-any.whl", hash = "sha256:db8e8ba0e9de81fcd635f440deab5ae5f2591b54ac1ebe0550a2ca063488cd9f", size = 380267, upload-time = "2025-06-22T19:34:05.252Z" },
    { url = "https://files.pythonhosted.org/packages/55/07/f0b3375bf0d06014e9787797e6b7cc02b38ac9ff9726ccfe834d94e9991e/backrefs-5.9-py311-none-any.whl", hash = "sha256:6907635edebbe9b2dc3de3a2befff44d74f30a4562adbb8b36f21252ea19c5cf", size = 392072, upload-time = "2025-06-22T19:34:06.743Z" },
    { url = "https://files.pythonhosted.org/packages/9d/12/4f345407259dd60a0997107758ba3f221cf89a9b5a0f8ed5b961aef97253/backrefs-5.9-py312-none-any.whl", hash = "sha256:7fdf9771f63e6028d7fee7e0c497c81abda597ea45d6b8f89e8ad76994f5befa", size = 397947, upload-time = "2025-06-22T19:34:08.172Z" },
    { url = "https://files.pythonhosted.org/packages/10/bf/fa31834dc27a7f05e5290eae47c82690edc3a7b37d58f7fb35a1bdbf355b/backrefs-5.9-py313-none-any.whl", hash = "sha256:cc37b19fa219e93ff825ed1fed8879e47b4d89aa7a1884860e2db64ccd7c676b", size = 399843, upload-time = "2025-06-22T19:34:09.68Z" },
    { url = "https://files.pythonhosted.org/packages/41/ff/392bff89415399a979be4a65357a41d92729ae8580a66073d8ec8d810f98/backrefs-5.9-py39-none-any.whl", hash = "sha256:f48ee18f6252b8f5777a22a00a09a85de0ca931658f1dd96d4406a34f3748c60", size = 380265, upload-time = "2025-06-22T19:34:12.405Z" },
]

[[package]]
name = "bcrypt"
version = "4.3.0"
source = { registry = "https://pypi.org/simple" }
sdist = { url = "https://files.pythonhosted.org/packages/bb/5d/6d7433e0f3cd46ce0b43cd65e1db465ea024dbb8216fb2404e919c2ad77b/bcrypt-4.3.0.tar.gz", hash = "sha256:3a3fd2204178b6d2adcf09cb4f6426ffef54762577a7c9b54c159008cb288c18", size = 25697, upload-time = "2025-02-28T01:24:09.174Z" }
wheels = [
    { url = "https://files.pythonhosted.org/packages/bf/2c/3d44e853d1fe969d229bd58d39ae6902b3d924af0e2b5a60d17d4b809ded/bcrypt-4.3.0-cp313-cp313t-macosx_10_12_universal2.whl", hash = "sha256:f01e060f14b6b57bbb72fc5b4a83ac21c443c9a2ee708e04a10e9192f90a6281", size = 483719, upload-time = "2025-02-28T01:22:34.539Z" },
    { url = "https://files.pythonhosted.org/packages/a1/e2/58ff6e2a22eca2e2cff5370ae56dba29d70b1ea6fc08ee9115c3ae367795/bcrypt-4.3.0-cp313-cp313t-manylinux_2_17_aarch64.manylinux2014_aarch64.whl", hash = "sha256:c5eeac541cefd0bb887a371ef73c62c3cd78535e4887b310626036a7c0a817bb", size = 272001, upload-time = "2025-02-28T01:22:38.078Z" },
    { url = "https://files.pythonhosted.org/packages/37/1f/c55ed8dbe994b1d088309e366749633c9eb90d139af3c0a50c102ba68a1a/bcrypt-4.3.0-cp313-cp313t-manylinux_2_17_x86_64.manylinux2014_x86_64.whl", hash = "sha256:59e1aa0e2cd871b08ca146ed08445038f42ff75968c7ae50d2fdd7860ade2180", size = 277451, upload-time = "2025-02-28T01:22:40.787Z" },
    { url = "https://files.pythonhosted.org/packages/d7/1c/794feb2ecf22fe73dcfb697ea7057f632061faceb7dcf0f155f3443b4d79/bcrypt-4.3.0-cp313-cp313t-manylinux_2_28_aarch64.whl", hash = "sha256:0042b2e342e9ae3d2ed22727c1262f76cc4f345683b5c1715f0250cf4277294f", size = 272792, upload-time = "2025-02-28T01:22:43.144Z" },
    { url = "https://files.pythonhosted.org/packages/13/b7/0b289506a3f3598c2ae2bdfa0ea66969812ed200264e3f61df77753eee6d/bcrypt-4.3.0-cp313-cp313t-manylinux_2_28_armv7l.manylinux_2_31_armv7l.whl", hash = "sha256:74a8d21a09f5e025a9a23e7c0fd2c7fe8e7503e4d356c0a2c1486ba010619f09", size = 289752, upload-time = "2025-02-28T01:22:45.56Z" },
    { url = "https://files.pythonhosted.org/packages/dc/24/d0fb023788afe9e83cc118895a9f6c57e1044e7e1672f045e46733421fe6/bcrypt-4.3.0-cp313-cp313t-manylinux_2_28_x86_64.whl", hash = "sha256:0142b2cb84a009f8452c8c5a33ace5e3dfec4159e7735f5afe9a4d50a8ea722d", size = 277762, upload-time = "2025-02-28T01:22:47.023Z" },
    { url = "https://files.pythonhosted.org/packages/e4/38/cde58089492e55ac4ef6c49fea7027600c84fd23f7520c62118c03b4625e/bcrypt-4.3.0-cp313-cp313t-manylinux_2_34_aarch64.whl", hash = "sha256:12fa6ce40cde3f0b899729dbd7d5e8811cb892d31b6f7d0334a1f37748b789fd", size = 272384, upload-time = "2025-02-28T01:22:49.221Z" },
    { url = "https://files.pythonhosted.org/packages/de/6a/d5026520843490cfc8135d03012a413e4532a400e471e6188b01b2de853f/bcrypt-4.3.0-cp313-cp313t-manylinux_2_34_x86_64.whl", hash = "sha256:5bd3cca1f2aa5dbcf39e2aa13dd094ea181f48959e1071265de49cc2b82525af", size = 277329, upload-time = "2025-02-28T01:22:51.603Z" },
    { url = "https://files.pythonhosted.org/packages/b3/a3/4fc5255e60486466c389e28c12579d2829b28a527360e9430b4041df4cf9/bcrypt-4.3.0-cp313-cp313t-musllinux_1_1_aarch64.whl", hash = "sha256:335a420cfd63fc5bc27308e929bee231c15c85cc4c496610ffb17923abf7f231", size = 305241, upload-time = "2025-02-28T01:22:53.283Z" },
    { url = "https://files.pythonhosted.org/packages/c7/15/2b37bc07d6ce27cc94e5b10fd5058900eb8fb11642300e932c8c82e25c4a/bcrypt-4.3.0-cp313-cp313t-musllinux_1_1_x86_64.whl", hash = "sha256:0e30e5e67aed0187a1764911af023043b4542e70a7461ad20e837e94d23e1d6c", size = 309617, upload-time = "2025-02-28T01:22:55.461Z" },
    { url = "https://files.pythonhosted.org/packages/5f/1f/99f65edb09e6c935232ba0430c8c13bb98cb3194b6d636e61d93fe60ac59/bcrypt-4.3.0-cp313-cp313t-musllinux_1_2_aarch64.whl", hash = "sha256:3b8d62290ebefd49ee0b3ce7500f5dbdcf13b81402c05f6dafab9a1e1b27212f", size = 335751, upload-time = "2025-02-28T01:22:57.81Z" },
    { url = "https://files.pythonhosted.org/packages/00/1b/b324030c706711c99769988fcb694b3cb23f247ad39a7823a78e361bdbb8/bcrypt-4.3.0-cp313-cp313t-musllinux_1_2_x86_64.whl", hash = "sha256:2ef6630e0ec01376f59a006dc72918b1bf436c3b571b80fa1968d775fa02fe7d", size = 355965, upload-time = "2025-02-28T01:22:59.181Z" },
    { url = "https://files.pythonhosted.org/packages/aa/dd/20372a0579dd915dfc3b1cd4943b3bca431866fcb1dfdfd7518c3caddea6/bcrypt-4.3.0-cp313-cp313t-win32.whl", hash = "sha256:7a4be4cbf241afee43f1c3969b9103a41b40bcb3a3f467ab19f891d9bc4642e4", size = 155316, upload-time = "2025-02-28T01:23:00.763Z" },
    { url = "https://files.pythonhosted.org/packages/6d/52/45d969fcff6b5577c2bf17098dc36269b4c02197d551371c023130c0f890/bcrypt-4.3.0-cp313-cp313t-win_amd64.whl", hash = "sha256:5c1949bf259a388863ced887c7861da1df681cb2388645766c89fdfd9004c669", size = 147752, upload-time = "2025-02-28T01:23:02.908Z" },
    { url = "https://files.pythonhosted.org/packages/11/22/5ada0b9af72b60cbc4c9a399fdde4af0feaa609d27eb0adc61607997a3fa/bcrypt-4.3.0-cp38-abi3-macosx_10_12_universal2.whl", hash = "sha256:f81b0ed2639568bf14749112298f9e4e2b28853dab50a8b357e31798686a036d", size = 498019, upload-time = "2025-02-28T01:23:05.838Z" },
    { url = "https://files.pythonhosted.org/packages/b8/8c/252a1edc598dc1ce57905be173328eda073083826955ee3c97c7ff5ba584/bcrypt-4.3.0-cp38-abi3-manylinux_2_17_aarch64.manylinux2014_aarch64.whl", hash = "sha256:864f8f19adbe13b7de11ba15d85d4a428c7e2f344bac110f667676a0ff84924b", size = 279174, upload-time = "2025-02-28T01:23:07.274Z" },
    { url = "https://files.pythonhosted.org/packages/29/5b/4547d5c49b85f0337c13929f2ccbe08b7283069eea3550a457914fc078aa/bcrypt-4.3.0-cp38-abi3-manylinux_2_17_x86_64.manylinux2014_x86_64.whl", hash = "sha256:3e36506d001e93bffe59754397572f21bb5dc7c83f54454c990c74a468cd589e", size = 283870, upload-time = "2025-02-28T01:23:09.151Z" },
    { url = "https://files.pythonhosted.org/packages/be/21/7dbaf3fa1745cb63f776bb046e481fbababd7d344c5324eab47f5ca92dd2/bcrypt-4.3.0-cp38-abi3-manylinux_2_28_aarch64.whl", hash = "sha256:842d08d75d9fe9fb94b18b071090220697f9f184d4547179b60734846461ed59", size = 279601, upload-time = "2025-02-28T01:23:11.461Z" },
    { url = "https://files.pythonhosted.org/packages/6d/64/e042fc8262e971347d9230d9abbe70d68b0a549acd8611c83cebd3eaec67/bcrypt-4.3.0-cp38-abi3-manylinux_2_28_armv7l.manylinux_2_31_armv7l.whl", hash = "sha256:7c03296b85cb87db865d91da79bf63d5609284fc0cab9472fdd8367bbd830753", size = 297660, upload-time = "2025-02-28T01:23:12.989Z" },
    { url = "https://files.pythonhosted.org/packages/50/b8/6294eb84a3fef3b67c69b4470fcdd5326676806bf2519cda79331ab3c3a9/bcrypt-4.3.0-cp38-abi3-manylinux_2_28_x86_64.whl", hash = "sha256:62f26585e8b219cdc909b6a0069efc5e4267e25d4a3770a364ac58024f62a761", size = 284083, upload-time = "2025-02-28T01:23:14.5Z" },
    { url = "https://files.pythonhosted.org/packages/62/e6/baff635a4f2c42e8788fe1b1633911c38551ecca9a749d1052d296329da6/bcrypt-4.3.0-cp38-abi3-manylinux_2_34_aarch64.whl", hash = "sha256:beeefe437218a65322fbd0069eb437e7c98137e08f22c4660ac2dc795c31f8bb", size = 279237, upload-time = "2025-02-28T01:23:16.686Z" },
    { url = "https://files.pythonhosted.org/packages/39/48/46f623f1b0c7dc2e5de0b8af5e6f5ac4cc26408ac33f3d424e5ad8da4a90/bcrypt-4.3.0-cp38-abi3-manylinux_2_34_x86_64.whl", hash = "sha256:97eea7408db3a5bcce4a55d13245ab3fa566e23b4c67cd227062bb49e26c585d", size = 283737, upload-time = "2025-02-28T01:23:18.897Z" },
    { url = "https://files.pythonhosted.org/packages/49/8b/70671c3ce9c0fca4a6cc3cc6ccbaa7e948875a2e62cbd146e04a4011899c/bcrypt-4.3.0-cp38-abi3-musllinux_1_1_aarch64.whl", hash = "sha256:191354ebfe305e84f344c5964c7cd5f924a3bfc5d405c75ad07f232b6dffb49f", size = 312741, upload-time = "2025-02-28T01:23:21.041Z" },
    { url = "https://files.pythonhosted.org/packages/27/fb/910d3a1caa2d249b6040a5caf9f9866c52114d51523ac2fb47578a27faee/bcrypt-4.3.0-cp38-abi3-musllinux_1_1_x86_64.whl", hash = "sha256:41261d64150858eeb5ff43c753c4b216991e0ae16614a308a15d909503617732", size = 316472, upload-time = "2025-02-28T01:23:23.183Z" },
    { url = "https://files.pythonhosted.org/packages/dc/cf/7cf3a05b66ce466cfb575dbbda39718d45a609daa78500f57fa9f36fa3c0/bcrypt-4.3.0-cp38-abi3-musllinux_1_2_aarch64.whl", hash = "sha256:33752b1ba962ee793fa2b6321404bf20011fe45b9afd2a842139de3011898fef", size = 343606, upload-time = "2025-02-28T01:23:25.361Z" },
    { url = "https://files.pythonhosted.org/packages/e3/b8/e970ecc6d7e355c0d892b7f733480f4aa8509f99b33e71550242cf0b7e63/bcrypt-4.3.0-cp38-abi3-musllinux_1_2_x86_64.whl", hash = "sha256:50e6e80a4bfd23a25f5c05b90167c19030cf9f87930f7cb2eacb99f45d1c3304", size = 362867, upload-time = "2025-02-28T01:23:26.875Z" },
    { url = "https://files.pythonhosted.org/packages/a9/97/8d3118efd8354c555a3422d544163f40d9f236be5b96c714086463f11699/bcrypt-4.3.0-cp38-abi3-win32.whl", hash = "sha256:67a561c4d9fb9465ec866177e7aebcad08fe23aaf6fbd692a6fab69088abfc51", size = 160589, upload-time = "2025-02-28T01:23:28.381Z" },
    { url = "https://files.pythonhosted.org/packages/29/07/416f0b99f7f3997c69815365babbc2e8754181a4b1899d921b3c7d5b6f12/bcrypt-4.3.0-cp38-abi3-win_amd64.whl", hash = "sha256:584027857bc2843772114717a7490a37f68da563b3620f78a849bcb54dc11e62", size = 152794, upload-time = "2025-02-28T01:23:30.187Z" },
    { url = "https://files.pythonhosted.org/packages/6e/c1/3fa0e9e4e0bfd3fd77eb8b52ec198fd6e1fd7e9402052e43f23483f956dd/bcrypt-4.3.0-cp39-abi3-macosx_10_12_universal2.whl", hash = "sha256:0d3efb1157edebfd9128e4e46e2ac1a64e0c1fe46fb023158a407c7892b0f8c3", size = 498969, upload-time = "2025-02-28T01:23:31.945Z" },
    { url = "https://files.pythonhosted.org/packages/ce/d4/755ce19b6743394787fbd7dff6bf271b27ee9b5912a97242e3caf125885b/bcrypt-4.3.0-cp39-abi3-manylinux_2_17_aarch64.manylinux2014_aarch64.whl", hash = "sha256:08bacc884fd302b611226c01014eca277d48f0a05187666bca23aac0dad6fe24", size = 279158, upload-time = "2025-02-28T01:23:34.161Z" },
    { url = "https://files.pythonhosted.org/packages/9b/5d/805ef1a749c965c46b28285dfb5cd272a7ed9fa971f970435a5133250182/bcrypt-4.3.0-cp39-abi3-manylinux_2_17_x86_64.manylinux2014_x86_64.whl", hash = "sha256:f6746e6fec103fcd509b96bacdfdaa2fbde9a553245dbada284435173a6f1aef", size = 284285, upload-time = "2025-02-28T01:23:35.765Z" },
    { url = "https://files.pythonhosted.org/packages/ab/2b/698580547a4a4988e415721b71eb45e80c879f0fb04a62da131f45987b96/bcrypt-4.3.0-cp39-abi3-manylinux_2_28_aarch64.whl", hash = "sha256:afe327968aaf13fc143a56a3360cb27d4ad0345e34da12c7290f1b00b8fe9a8b", size = 279583, upload-time = "2025-02-28T01:23:38.021Z" },
    { url = "https://files.pythonhosted.org/packages/f2/87/62e1e426418204db520f955ffd06f1efd389feca893dad7095bf35612eec/bcrypt-4.3.0-cp39-abi3-manylinux_2_28_armv7l.manylinux_2_31_armv7l.whl", hash = "sha256:d9af79d322e735b1fc33404b5765108ae0ff232d4b54666d46730f8ac1a43676", size = 297896, upload-time = "2025-02-28T01:23:39.575Z" },
    { url = "https://files.pythonhosted.org/packages/cb/c6/8fedca4c2ada1b6e889c52d2943b2f968d3427e5d65f595620ec4c06fa2f/bcrypt-4.3.0-cp39-abi3-manylinux_2_28_x86_64.whl", hash = "sha256:f1e3ffa1365e8702dc48c8b360fef8d7afeca482809c5e45e653af82ccd088c1", size = 284492, upload-time = "2025-02-28T01:23:40.901Z" },
    { url = "https://files.pythonhosted.org/packages/4d/4d/c43332dcaaddb7710a8ff5269fcccba97ed3c85987ddaa808db084267b9a/bcrypt-4.3.0-cp39-abi3-manylinux_2_34_aarch64.whl", hash = "sha256:3004df1b323d10021fda07a813fd33e0fd57bef0e9a480bb143877f6cba996fe", size = 279213, upload-time = "2025-02-28T01:23:42.653Z" },
    { url = "https://files.pythonhosted.org/packages/dc/7f/1e36379e169a7df3a14a1c160a49b7b918600a6008de43ff20d479e6f4b5/bcrypt-4.3.0-cp39-abi3-manylinux_2_34_x86_64.whl", hash = "sha256:531457e5c839d8caea9b589a1bcfe3756b0547d7814e9ce3d437f17da75c32b0", size = 284162, upload-time = "2025-02-28T01:23:43.964Z" },
    { url = "https://files.pythonhosted.org/packages/1c/0a/644b2731194b0d7646f3210dc4d80c7fee3ecb3a1f791a6e0ae6bb8684e3/bcrypt-4.3.0-cp39-abi3-musllinux_1_1_aarch64.whl", hash = "sha256:17a854d9a7a476a89dcef6c8bd119ad23e0f82557afbd2c442777a16408e614f", size = 312856, upload-time = "2025-02-28T01:23:46.011Z" },
    { url = "https://files.pythonhosted.org/packages/dc/62/2a871837c0bb6ab0c9a88bf54de0fc021a6a08832d4ea313ed92a669d437/bcrypt-4.3.0-cp39-abi3-musllinux_1_1_x86_64.whl", hash = "sha256:6fb1fd3ab08c0cbc6826a2e0447610c6f09e983a281b919ed721ad32236b8b23", size = 316726, upload-time = "2025-02-28T01:23:47.575Z" },
    { url = "https://files.pythonhosted.org/packages/0c/a1/9898ea3faac0b156d457fd73a3cb9c2855c6fd063e44b8522925cdd8ce46/bcrypt-4.3.0-cp39-abi3-musllinux_1_2_aarch64.whl", hash = "sha256:e965a9c1e9a393b8005031ff52583cedc15b7884fce7deb8b0346388837d6cfe", size = 343664, upload-time = "2025-02-28T01:23:49.059Z" },
    { url = "https://files.pythonhosted.org/packages/40/f2/71b4ed65ce38982ecdda0ff20c3ad1b15e71949c78b2c053df53629ce940/bcrypt-4.3.0-cp39-abi3-musllinux_1_2_x86_64.whl", hash = "sha256:79e70b8342a33b52b55d93b3a59223a844962bef479f6a0ea318ebbcadf71505", size = 363128, upload-time = "2025-02-28T01:23:50.399Z" },
    { url = "https://files.pythonhosted.org/packages/11/99/12f6a58eca6dea4be992d6c681b7ec9410a1d9f5cf368c61437e31daa879/bcrypt-4.3.0-cp39-abi3-win32.whl", hash = "sha256:b4d4e57f0a63fd0b358eb765063ff661328f69a04494427265950c71b992a39a", size = 160598, upload-time = "2025-02-28T01:23:51.775Z" },
    { url = "https://files.pythonhosted.org/packages/a9/cf/45fb5261ece3e6b9817d3d82b2f343a505fd58674a92577923bc500bd1aa/bcrypt-4.3.0-cp39-abi3-win_amd64.whl", hash = "sha256:e53e074b120f2877a35cc6c736b8eb161377caae8925c17688bd46ba56daaa5b", size = 152799, upload-time = "2025-02-28T01:23:53.139Z" },
]

[[package]]
name = "beautifulsoup4"
version = "4.13.4"
source = { registry = "https://pypi.org/simple" }
dependencies = [
    { name = "soupsieve" },
    { name = "typing-extensions" },
]
sdist = { url = "https://files.pythonhosted.org/packages/d8/e4/0c4c39e18fd76d6a628d4dd8da40543d136ce2d1752bd6eeeab0791f4d6b/beautifulsoup4-4.13.4.tar.gz", hash = "sha256:dbb3c4e1ceae6aefebdaf2423247260cd062430a410e38c66f2baa50a8437195", size = 621067, upload-time = "2025-04-15T17:05:13.836Z" }
wheels = [
    { url = "https://files.pythonhosted.org/packages/50/cd/30110dc0ffcf3b131156077b90e9f60ed75711223f306da4db08eff8403b/beautifulsoup4-4.13.4-py3-none-any.whl", hash = "sha256:9bbbb14bfde9d79f38b8cd5f8c7c85f4b8f2523190ebed90e950a8dea4cb1c4b", size = 187285, upload-time = "2025-04-15T17:05:12.221Z" },
]

[[package]]
name = "billiard"
version = "4.2.1"
source = { registry = "https://pypi.org/simple" }
sdist = { url = "https://files.pythonhosted.org/packages/7c/58/1546c970afcd2a2428b1bfafecf2371d8951cc34b46701bea73f4280989e/billiard-4.2.1.tar.gz", hash = "sha256:12b641b0c539073fc8d3f5b8b7be998956665c4233c7c1fcd66a7e677c4fb36f", size = 155031, upload-time = "2024-09-21T13:40:22.491Z" }
wheels = [
    { url = "https://files.pythonhosted.org/packages/30/da/43b15f28fe5f9e027b41c539abc5469052e9d48fd75f8ff094ba2a0ae767/billiard-4.2.1-py3-none-any.whl", hash = "sha256:40b59a4ac8806ba2c2369ea98d876bc6108b051c227baffd928c644d15d8f3cb", size = 86766, upload-time = "2024-09-21T13:40:20.188Z" },
]

[[package]]
name = "black"
version = "23.12.1"
source = { registry = "https://pypi.org/simple" }
dependencies = [
    { name = "click" },
    { name = "mypy-extensions" },
    { name = "packaging" },
    { name = "pathspec" },
    { name = "platformdirs" },
]
sdist = { url = "https://files.pythonhosted.org/packages/fd/f4/a57cde4b60da0e249073009f4a9087e9e0a955deae78d3c2a493208d0c5c/black-23.12.1.tar.gz", hash = "sha256:4ce3ef14ebe8d9509188014d96af1c456a910d5b5cbf434a09fef7e024b3d0d5", size = 620809, upload-time = "2023-12-22T23:06:17.382Z" }
wheels = [
    { url = "https://files.pythonhosted.org/packages/7b/14/4da7b12a9abc43a601c215cb5a3d176734578da109f0dbf0a832ed78be09/black-23.12.1-py3-none-any.whl", hash = "sha256:78baad24af0f033958cad29731e27363183e140962595def56423e626f4bee3e", size = 194363, upload-time = "2023-12-22T23:06:14.278Z" },
]

[[package]]
name = "bleach"
version = "6.2.0"
source = { registry = "https://pypi.org/simple" }
dependencies = [
    { name = "webencodings" },
]
sdist = { url = "https://files.pythonhosted.org/packages/76/9a/0e33f5054c54d349ea62c277191c020c2d6ef1d65ab2cb1993f91ec846d1/bleach-6.2.0.tar.gz", hash = "sha256:123e894118b8a599fd80d3ec1a6d4cc7ce4e5882b1317a7e1ba69b56e95f991f", size = 203083, upload-time = "2024-10-29T18:30:40.477Z" }
wheels = [
    { url = "https://files.pythonhosted.org/packages/fc/55/96142937f66150805c25c4d0f31ee4132fd33497753400734f9dfdcbdc66/bleach-6.2.0-py3-none-any.whl", hash = "sha256:117d9c6097a7c3d22fd578fcd8d35ff1e125df6736f554da4e432fdd63f31e5e", size = 163406, upload-time = "2024-10-29T18:30:38.186Z" },
]

[package.optional-dependencies]
css = [
    { name = "tinycss2" },
]

[[package]]
name = "bracex"
version = "2.6"
source = { registry = "https://pypi.org/simple" }
sdist = { url = "https://files.pythonhosted.org/packages/63/9a/fec38644694abfaaeca2798b58e276a8e61de49e2e37494ace423395febc/bracex-2.6.tar.gz", hash = "sha256:98f1347cd77e22ee8d967a30ad4e310b233f7754dbf31ff3fceb76145ba47dc7", size = 26642, upload-time = "2025-06-22T19:12:31.254Z" }
wheels = [
    { url = "https://files.pythonhosted.org/packages/9d/2a/9186535ce58db529927f6cf5990a849aa9e052eea3e2cfefe20b9e1802da/bracex-2.6-py3-none-any.whl", hash = "sha256:0b0049264e7340b3ec782b5cb99beb325f36c3782a32e36e876452fd49a09952", size = 11508, upload-time = "2025-06-22T19:12:29.781Z" },
]

[[package]]
name = "brotli"
version = "1.1.0"
source = { registry = "https://pypi.org/simple" }
sdist = { url = "https://files.pythonhosted.org/packages/2f/c2/f9e977608bdf958650638c3f1e28f85a1b075f075ebbe77db8555463787b/Brotli-1.1.0.tar.gz", hash = "sha256:81de08ac11bcb85841e440c13611c00b67d3bf82698314928d0b676362546724", size = 7372270, upload-time = "2023-09-07T14:05:41.643Z" }
wheels = [
    { url = "https://files.pythonhosted.org/packages/0a/9f/fb37bb8ffc52a8da37b1c03c459a8cd55df7a57bdccd8831d500e994a0ca/Brotli-1.1.0-cp313-cp313-macosx_10_13_universal2.whl", hash = "sha256:8bf32b98b75c13ec7cf774164172683d6e7891088f6316e54425fde1efc276d5", size = 815681, upload-time = "2024-10-18T12:32:34.942Z" },
    { url = "https://files.pythonhosted.org/packages/06/b3/dbd332a988586fefb0aa49c779f59f47cae76855c2d00f450364bb574cac/Brotli-1.1.0-cp313-cp313-macosx_10_13_x86_64.whl", hash = "sha256:7bc37c4d6b87fb1017ea28c9508b36bbcb0c3d18b4260fcdf08b200c74a6aee8", size = 422475, upload-time = "2024-10-18T12:32:36.485Z" },
    { url = "https://files.pythonhosted.org/packages/bb/80/6aaddc2f63dbcf2d93c2d204e49c11a9ec93a8c7c63261e2b4bd35198283/Brotli-1.1.0-cp313-cp313-manylinux_2_17_aarch64.manylinux2014_aarch64.whl", hash = "sha256:3c0ef38c7a7014ffac184db9e04debe495d317cc9c6fb10071f7fefd93100a4f", size = 2906173, upload-time = "2024-10-18T12:32:37.978Z" },
    { url = "https://files.pythonhosted.org/packages/ea/1d/e6ca79c96ff5b641df6097d299347507d39a9604bde8915e76bf026d6c77/Brotli-1.1.0-cp313-cp313-manylinux_2_17_ppc64le.manylinux2014_ppc64le.whl", hash = "sha256:91d7cc2a76b5567591d12c01f019dd7afce6ba8cba6571187e21e2fc418ae648", size = 2943803, upload-time = "2024-10-18T12:32:39.606Z" },
    { url = "https://files.pythonhosted.org/packages/ac/a3/d98d2472e0130b7dd3acdbb7f390d478123dbf62b7d32bda5c830a96116d/Brotli-1.1.0-cp313-cp313-manylinux_2_17_x86_64.manylinux2014_x86_64.whl", hash = "sha256:a93dde851926f4f2678e704fadeb39e16c35d8baebd5252c9fd94ce8ce68c4a0", size = 2918946, upload-time = "2024-10-18T12:32:41.679Z" },
    { url = "https://files.pythonhosted.org/packages/c4/a5/c69e6d272aee3e1423ed005d8915a7eaa0384c7de503da987f2d224d0721/Brotli-1.1.0-cp313-cp313-manylinux_2_5_i686.manylinux1_i686.manylinux_2_17_i686.manylinux2014_i686.whl", hash = "sha256:f0db75f47be8b8abc8d9e31bc7aad0547ca26f24a54e6fd10231d623f183d089", size = 2845707, upload-time = "2024-10-18T12:32:43.478Z" },
    { url = "https://files.pythonhosted.org/packages/58/9f/4149d38b52725afa39067350696c09526de0125ebfbaab5acc5af28b42ea/Brotli-1.1.0-cp313-cp313-musllinux_1_2_aarch64.whl", hash = "sha256:6967ced6730aed543b8673008b5a391c3b1076d834ca438bbd70635c73775368", size = 2936231, upload-time = "2024-10-18T12:32:45.224Z" },
    { url = "https://files.pythonhosted.org/packages/5a/5a/145de884285611838a16bebfdb060c231c52b8f84dfbe52b852a15780386/Brotli-1.1.0-cp313-cp313-musllinux_1_2_i686.whl", hash = "sha256:7eedaa5d036d9336c95915035fb57422054014ebdeb6f3b42eac809928e40d0c", size = 2848157, upload-time = "2024-10-18T12:32:46.894Z" },
    { url = "https://files.pythonhosted.org/packages/50/ae/408b6bfb8525dadebd3b3dd5b19d631da4f7d46420321db44cd99dcf2f2c/Brotli-1.1.0-cp313-cp313-musllinux_1_2_ppc64le.whl", hash = "sha256:d487f5432bf35b60ed625d7e1b448e2dc855422e87469e3f450aa5552b0eb284", size = 3035122, upload-time = "2024-10-18T12:32:48.844Z" },
    { url = "https://files.pythonhosted.org/packages/af/85/a94e5cfaa0ca449d8f91c3d6f78313ebf919a0dbd55a100c711c6e9655bc/Brotli-1.1.0-cp313-cp313-musllinux_1_2_x86_64.whl", hash = "sha256:832436e59afb93e1836081a20f324cb185836c617659b07b129141a8426973c7", size = 2930206, upload-time = "2024-10-18T12:32:51.198Z" },
    { url = "https://files.pythonhosted.org/packages/c2/f0/a61d9262cd01351df22e57ad7c34f66794709acab13f34be2675f45bf89d/Brotli-1.1.0-cp313-cp313-win32.whl", hash = "sha256:43395e90523f9c23a3d5bdf004733246fba087f2948f87ab28015f12359ca6a0", size = 333804, upload-time = "2024-10-18T12:32:52.661Z" },
    { url = "https://files.pythonhosted.org/packages/7e/c1/ec214e9c94000d1c1974ec67ced1c970c148aa6b8d8373066123fc3dbf06/Brotli-1.1.0-cp313-cp313-win_amd64.whl", hash = "sha256:9011560a466d2eb3f5a6e4929cf4a09be405c64154e12df0dd72713f6500e32b", size = 358517, upload-time = "2024-10-18T12:32:54.066Z" },
]

[[package]]
name = "brotlicffi"
version = "1.1.0.0"
source = { registry = "https://pypi.org/simple" }
dependencies = [
    { name = "cffi" },
]
sdist = { url = "https://files.pythonhosted.org/packages/95/9d/70caa61192f570fcf0352766331b735afa931b4c6bc9a348a0925cc13288/brotlicffi-1.1.0.0.tar.gz", hash = "sha256:b77827a689905143f87915310b93b273ab17888fd43ef350d4832c4a71083c13", size = 465192, upload-time = "2023-09-14T14:22:40.707Z" }
wheels = [
    { url = "https://files.pythonhosted.org/packages/a2/11/7b96009d3dcc2c931e828ce1e157f03824a69fb728d06bfd7b2fc6f93718/brotlicffi-1.1.0.0-cp37-abi3-macosx_10_9_x86_64.whl", hash = "sha256:9b7ae6bd1a3f0df532b6d67ff674099a96d22bc0948955cb338488c31bfb8851", size = 453786, upload-time = "2023-09-14T14:21:57.72Z" },
    { url = "https://files.pythonhosted.org/packages/d6/e6/a8f46f4a4ee7856fbd6ac0c6fb0dc65ed181ba46cd77875b8d9bbe494d9e/brotlicffi-1.1.0.0-cp37-abi3-manylinux_2_17_aarch64.manylinux2014_aarch64.whl", hash = "sha256:19ffc919fa4fc6ace69286e0a23b3789b4219058313cf9b45625016bf7ff996b", size = 2911165, upload-time = "2023-09-14T14:21:59.613Z" },
    { url = "https://files.pythonhosted.org/packages/be/20/201559dff14e83ba345a5ec03335607e47467b6633c210607e693aefac40/brotlicffi-1.1.0.0-cp37-abi3-manylinux_2_17_x86_64.manylinux2014_x86_64.whl", hash = "sha256:9feb210d932ffe7798ee62e6145d3a757eb6233aa9a4e7db78dd3690d7755814", size = 2927895, upload-time = "2023-09-14T14:22:01.22Z" },
    { url = "https://files.pythonhosted.org/packages/cd/15/695b1409264143be3c933f708a3f81d53c4a1e1ebbc06f46331decbf6563/brotlicffi-1.1.0.0-cp37-abi3-manylinux_2_5_i686.manylinux1_i686.manylinux_2_17_i686.manylinux2014_i686.whl", hash = "sha256:84763dbdef5dd5c24b75597a77e1b30c66604725707565188ba54bab4f114820", size = 2851834, upload-time = "2023-09-14T14:22:03.571Z" },
    { url = "https://files.pythonhosted.org/packages/b4/40/b961a702463b6005baf952794c2e9e0099bde657d0d7e007f923883b907f/brotlicffi-1.1.0.0-cp37-abi3-win32.whl", hash = "sha256:1b12b50e07c3911e1efa3a8971543e7648100713d4e0971b13631cce22c587eb", size = 341731, upload-time = "2023-09-14T14:22:05.74Z" },
    { url = "https://files.pythonhosted.org/packages/1c/fa/5408a03c041114ceab628ce21766a4ea882aa6f6f0a800e04ee3a30ec6b9/brotlicffi-1.1.0.0-cp37-abi3-win_amd64.whl", hash = "sha256:994a4f0681bb6c6c3b0925530a1926b7a189d878e6e5e38fae8efa47c5d9c613", size = 366783, upload-time = "2023-09-14T14:22:07.096Z" },
]

[[package]]
name = "cachetools"
version = "6.1.0"
source = { registry = "https://pypi.org/simple" }
sdist = { url = "https://files.pythonhosted.org/packages/8a/89/817ad5d0411f136c484d535952aef74af9b25e0d99e90cdffbe121e6d628/cachetools-6.1.0.tar.gz", hash = "sha256:b4c4f404392848db3ce7aac34950d17be4d864da4b8b66911008e430bc544587", size = 30714, upload-time = "2025-06-16T18:51:03.07Z" }
wheels = [
    { url = "https://files.pythonhosted.org/packages/00/f0/2ef431fe4141f5e334759d73e81120492b23b2824336883a91ac04ba710b/cachetools-6.1.0-py3-none-any.whl", hash = "sha256:1c7bb3cf9193deaf3508b7c5f2a79986c13ea38965c5adcff1f84519cf39163e", size = 11189, upload-time = "2025-06-16T18:51:01.514Z" },
]

[[package]]
name = "cairocffi"
version = "1.7.1"
source = { registry = "https://pypi.org/simple" }
dependencies = [
    { name = "cffi" },
]
sdist = { url = "https://files.pythonhosted.org/packages/70/c5/1a4dc131459e68a173cbdab5fad6b524f53f9c1ef7861b7698e998b837cc/cairocffi-1.7.1.tar.gz", hash = "sha256:2e48ee864884ec4a3a34bfa8c9ab9999f688286eb714a15a43ec9d068c36557b", size = 88096, upload-time = "2024-06-18T10:56:06.741Z" }
wheels = [
    { url = "https://files.pythonhosted.org/packages/93/d8/ba13451aa6b745c49536e87b6bf8f629b950e84bd0e8308f7dc6883b67e2/cairocffi-1.7.1-py3-none-any.whl", hash = "sha256:9803a0e11f6c962f3b0ae2ec8ba6ae45e957a146a004697a1ac1bbf16b073b3f", size = 75611, upload-time = "2024-06-18T10:55:59.489Z" },
]

[[package]]
name = "cairosvg"
version = "2.8.2"
source = { registry = "https://pypi.org/simple" }
dependencies = [
    { name = "cairocffi" },
    { name = "cssselect2" },
    { name = "defusedxml" },
    { name = "pillow" },
    { name = "tinycss2" },
]
sdist = { url = "https://files.pythonhosted.org/packages/ab/b9/5106168bd43d7cd8b7cc2a2ee465b385f14b63f4c092bb89eee2d48c8e67/cairosvg-2.8.2.tar.gz", hash = "sha256:07cbf4e86317b27a92318a4cac2a4bb37a5e9c1b8a27355d06874b22f85bef9f", size = 8398590, upload-time = "2025-05-15T06:56:32.653Z" }
wheels = [
    { url = "https://files.pythonhosted.org/packages/67/48/816bd4aaae93dbf9e408c58598bc32f4a8c65f4b86ab560864cb3ee60adb/cairosvg-2.8.2-py3-none-any.whl", hash = "sha256:eab46dad4674f33267a671dce39b64be245911c901c70d65d2b7b0821e852bf5", size = 45773, upload-time = "2025-05-15T06:56:28.552Z" },
]

[[package]]
name = "celery"
version = "5.5.3"
source = { registry = "https://pypi.org/simple" }
dependencies = [
    { name = "billiard" },
    { name = "click" },
    { name = "click-didyoumean" },
    { name = "click-plugins" },
    { name = "click-repl" },
    { name = "kombu" },
    { name = "python-dateutil" },
    { name = "vine" },
]
sdist = { url = "https://files.pythonhosted.org/packages/bb/7d/6c289f407d219ba36d8b384b42489ebdd0c84ce9c413875a8aae0c85f35b/celery-5.5.3.tar.gz", hash = "sha256:6c972ae7968c2b5281227f01c3a3f984037d21c5129d07bf3550cc2afc6b10a5", size = 1667144, upload-time = "2025-06-01T11:08:12.563Z" }
wheels = [
    { url = "https://files.pythonhosted.org/packages/c9/af/0dcccc7fdcdf170f9a1585e5e96b6fb0ba1749ef6be8c89a6202284759bd/celery-5.5.3-py3-none-any.whl", hash = "sha256:0b5761a07057acee94694464ca482416b959568904c9dfa41ce8413a7d65d525", size = 438775, upload-time = "2025-06-01T11:08:09.94Z" },
]

[package.optional-dependencies]
redis = [
    { name = "kombu", extra = ["redis"] },
]

[[package]]
name = "certifi"
version = "2025.7.14"
source = { registry = "https://pypi.org/simple" }
sdist = { url = "https://files.pythonhosted.org/packages/b3/76/52c535bcebe74590f296d6c77c86dabf761c41980e1347a2422e4aa2ae41/certifi-2025.7.14.tar.gz", hash = "sha256:8ea99dbdfaaf2ba2f9bac77b9249ef62ec5218e7c2b2e903378ed5fccf765995", size = 163981, upload-time = "2025-07-14T03:29:28.449Z" }
wheels = [
    { url = "https://files.pythonhosted.org/packages/4f/52/34c6cf5bb9285074dc3531c437b3919e825d976fde097a7a73f79e726d03/certifi-2025.7.14-py3-none-any.whl", hash = "sha256:6b31f564a415d79ee77df69d757bb49a5bb53bd9f756cbbe24394ffd6fc1f4b2", size = 162722, upload-time = "2025-07-14T03:29:26.863Z" },
]

[[package]]
name = "cffi"
version = "1.17.1"
source = { registry = "https://pypi.org/simple" }
dependencies = [
    { name = "pycparser" },
]
sdist = { url = "https://files.pythonhosted.org/packages/fc/97/c783634659c2920c3fc70419e3af40972dbaf758daa229a7d6ea6135c90d/cffi-1.17.1.tar.gz", hash = "sha256:1c39c6016c32bc48dd54561950ebd6836e1670f2ae46128f67cf49e789c52824", size = 516621, upload-time = "2024-09-04T20:45:21.852Z" }
wheels = [
    { url = "https://files.pythonhosted.org/packages/8d/f8/dd6c246b148639254dad4d6803eb6a54e8c85c6e11ec9df2cffa87571dbe/cffi-1.17.1-cp313-cp313-macosx_10_13_x86_64.whl", hash = "sha256:f3a2b4222ce6b60e2e8b337bb9596923045681d71e5a082783484d845390938e", size = 182989, upload-time = "2024-09-04T20:44:28.956Z" },
    { url = "https://files.pythonhosted.org/packages/8b/f1/672d303ddf17c24fc83afd712316fda78dc6fce1cd53011b839483e1ecc8/cffi-1.17.1-cp313-cp313-macosx_11_0_arm64.whl", hash = "sha256:0984a4925a435b1da406122d4d7968dd861c1385afe3b45ba82b750f229811e2", size = 178802, upload-time = "2024-09-04T20:44:30.289Z" },
    { url = "https://files.pythonhosted.org/packages/0e/2d/eab2e858a91fdff70533cab61dcff4a1f55ec60425832ddfdc9cd36bc8af/cffi-1.17.1-cp313-cp313-manylinux_2_12_i686.manylinux2010_i686.manylinux_2_17_i686.manylinux2014_i686.whl", hash = "sha256:d01b12eeeb4427d3110de311e1774046ad344f5b1a7403101878976ecd7a10f3", size = 454792, upload-time = "2024-09-04T20:44:32.01Z" },
    { url = "https://files.pythonhosted.org/packages/75/b2/fbaec7c4455c604e29388d55599b99ebcc250a60050610fadde58932b7ee/cffi-1.17.1-cp313-cp313-manylinux_2_17_aarch64.manylinux2014_aarch64.whl", hash = "sha256:706510fe141c86a69c8ddc029c7910003a17353970cff3b904ff0686a5927683", size = 478893, upload-time = "2024-09-04T20:44:33.606Z" },
    { url = "https://files.pythonhosted.org/packages/4f/b7/6e4a2162178bf1935c336d4da8a9352cccab4d3a5d7914065490f08c0690/cffi-1.17.1-cp313-cp313-manylinux_2_17_ppc64le.manylinux2014_ppc64le.whl", hash = "sha256:de55b766c7aa2e2a3092c51e0483d700341182f08e67c63630d5b6f200bb28e5", size = 485810, upload-time = "2024-09-04T20:44:35.191Z" },
    { url = "https://files.pythonhosted.org/packages/c7/8a/1d0e4a9c26e54746dc08c2c6c037889124d4f59dffd853a659fa545f1b40/cffi-1.17.1-cp313-cp313-manylinux_2_17_s390x.manylinux2014_s390x.whl", hash = "sha256:c59d6e989d07460165cc5ad3c61f9fd8f1b4796eacbd81cee78957842b834af4", size = 471200, upload-time = "2024-09-04T20:44:36.743Z" },
    { url = "https://files.pythonhosted.org/packages/26/9f/1aab65a6c0db35f43c4d1b4f580e8df53914310afc10ae0397d29d697af4/cffi-1.17.1-cp313-cp313-manylinux_2_17_x86_64.manylinux2014_x86_64.whl", hash = "sha256:dd398dbc6773384a17fe0d3e7eeb8d1a21c2200473ee6806bb5e6a8e62bb73dd", size = 479447, upload-time = "2024-09-04T20:44:38.492Z" },
    { url = "https://files.pythonhosted.org/packages/5f/e4/fb8b3dd8dc0e98edf1135ff067ae070bb32ef9d509d6cb0f538cd6f7483f/cffi-1.17.1-cp313-cp313-musllinux_1_1_aarch64.whl", hash = "sha256:3edc8d958eb099c634dace3c7e16560ae474aa3803a5df240542b305d14e14ed", size = 484358, upload-time = "2024-09-04T20:44:40.046Z" },
    { url = "https://files.pythonhosted.org/packages/f1/47/d7145bf2dc04684935d57d67dff9d6d795b2ba2796806bb109864be3a151/cffi-1.17.1-cp313-cp313-musllinux_1_1_x86_64.whl", hash = "sha256:72e72408cad3d5419375fc87d289076ee319835bdfa2caad331e377589aebba9", size = 488469, upload-time = "2024-09-04T20:44:41.616Z" },
    { url = "https://files.pythonhosted.org/packages/bf/ee/f94057fa6426481d663b88637a9a10e859e492c73d0384514a17d78ee205/cffi-1.17.1-cp313-cp313-win32.whl", hash = "sha256:e03eab0a8677fa80d646b5ddece1cbeaf556c313dcfac435ba11f107ba117b5d", size = 172475, upload-time = "2024-09-04T20:44:43.733Z" },
    { url = "https://files.pythonhosted.org/packages/7c/fc/6a8cb64e5f0324877d503c854da15d76c1e50eb722e320b15345c4d0c6de/cffi-1.17.1-cp313-cp313-win_amd64.whl", hash = "sha256:f6a16c31041f09ead72d69f583767292f750d24913dadacf5756b966aacb3f1a", size = 182009, upload-time = "2024-09-04T20:44:45.309Z" },
]

[[package]]
name = "cfgv"
version = "3.4.0"
source = { registry = "https://pypi.org/simple" }
sdist = { url = "https://files.pythonhosted.org/packages/11/74/539e56497d9bd1d484fd863dd69cbbfa653cd2aa27abfe35653494d85e94/cfgv-3.4.0.tar.gz", hash = "sha256:e52591d4c5f5dead8e0f673fb16db7949d2cfb3f7da4582893288f0ded8fe560", size = 7114, upload-time = "2023-08-12T20:38:17.776Z" }
wheels = [
    { url = "https://files.pythonhosted.org/packages/c5/55/51844dd50c4fc7a33b653bfaba4c2456f06955289ca770a5dbd5fd267374/cfgv-3.4.0-py2.py3-none-any.whl", hash = "sha256:b7265b1f29fd3316bfcd2b330d63d024f2bfd8bcb8b0272f8e19a504856c48f9", size = 7249, upload-time = "2023-08-12T20:38:16.269Z" },
]

[[package]]
name = "chardet"
version = "5.2.0"
source = { registry = "https://pypi.org/simple" }
sdist = { url = "https://files.pythonhosted.org/packages/f3/0d/f7b6ab21ec75897ed80c17d79b15951a719226b9fababf1e40ea74d69079/chardet-5.2.0.tar.gz", hash = "sha256:1b3b6ff479a8c414bc3fa2c0852995695c4a026dcd6d0633b2dd092ca39c1cf7", size = 2069618, upload-time = "2023-08-01T19:23:02.662Z" }
wheels = [
    { url = "https://files.pythonhosted.org/packages/38/6f/f5fbc992a329ee4e0f288c1fe0e2ad9485ed064cac731ed2fe47dcc38cbf/chardet-5.2.0-py3-none-any.whl", hash = "sha256:e1cf59446890a00105fe7b7912492ea04b6e6f06d4b742b2c788469e34c82970", size = 199385, upload-time = "2023-08-01T19:23:00.661Z" },
]

[[package]]
name = "charset-normalizer"
version = "3.4.2"
source = { registry = "https://pypi.org/simple" }
sdist = { url = "https://files.pythonhosted.org/packages/e4/33/89c2ced2b67d1c2a61c19c6751aa8902d46ce3dacb23600a283619f5a12d/charset_normalizer-3.4.2.tar.gz", hash = "sha256:5baececa9ecba31eff645232d59845c07aa030f0c81ee70184a90d35099a0e63", size = 126367, upload-time = "2025-05-02T08:34:42.01Z" }
wheels = [
    { url = "https://files.pythonhosted.org/packages/ea/12/a93df3366ed32db1d907d7593a94f1fe6293903e3e92967bebd6950ed12c/charset_normalizer-3.4.2-cp313-cp313-macosx_10_13_universal2.whl", hash = "sha256:926ca93accd5d36ccdabd803392ddc3e03e6d4cd1cf17deff3b989ab8e9dbcf0", size = 199622, upload-time = "2025-05-02T08:32:56.363Z" },
    { url = "https://files.pythonhosted.org/packages/04/93/bf204e6f344c39d9937d3c13c8cd5bbfc266472e51fc8c07cb7f64fcd2de/charset_normalizer-3.4.2-cp313-cp313-manylinux_2_17_aarch64.manylinux2014_aarch64.whl", hash = "sha256:eba9904b0f38a143592d9fc0e19e2df0fa2e41c3c3745554761c5f6447eedabf", size = 143435, upload-time = "2025-05-02T08:32:58.551Z" },
    { url = "https://files.pythonhosted.org/packages/22/2a/ea8a2095b0bafa6c5b5a55ffdc2f924455233ee7b91c69b7edfcc9e02284/charset_normalizer-3.4.2-cp313-cp313-manylinux_2_17_ppc64le.manylinux2014_ppc64le.whl", hash = "sha256:3fddb7e2c84ac87ac3a947cb4e66d143ca5863ef48e4a5ecb83bd48619e4634e", size = 153653, upload-time = "2025-05-02T08:33:00.342Z" },
    { url = "https://files.pythonhosted.org/packages/b6/57/1b090ff183d13cef485dfbe272e2fe57622a76694061353c59da52c9a659/charset_normalizer-3.4.2-cp313-cp313-manylinux_2_17_s390x.manylinux2014_s390x.whl", hash = "sha256:98f862da73774290f251b9df8d11161b6cf25b599a66baf087c1ffe340e9bfd1", size = 146231, upload-time = "2025-05-02T08:33:02.081Z" },
    { url = "https://files.pythonhosted.org/packages/e2/28/ffc026b26f441fc67bd21ab7f03b313ab3fe46714a14b516f931abe1a2d8/charset_normalizer-3.4.2-cp313-cp313-manylinux_2_17_x86_64.manylinux2014_x86_64.whl", hash = "sha256:6c9379d65defcab82d07b2a9dfbfc2e95bc8fe0ebb1b176a3190230a3ef0e07c", size = 148243, upload-time = "2025-05-02T08:33:04.063Z" },
    { url = "https://files.pythonhosted.org/packages/c0/0f/9abe9bd191629c33e69e47c6ef45ef99773320e9ad8e9cb08b8ab4a8d4cb/charset_normalizer-3.4.2-cp313-cp313-manylinux_2_5_i686.manylinux1_i686.manylinux_2_17_i686.manylinux2014_i686.whl", hash = "sha256:e635b87f01ebc977342e2697d05b56632f5f879a4f15955dfe8cef2448b51691", size = 150442, upload-time = "2025-05-02T08:33:06.418Z" },
    { url = "https://files.pythonhosted.org/packages/67/7c/a123bbcedca91d5916c056407f89a7f5e8fdfce12ba825d7d6b9954a1a3c/charset_normalizer-3.4.2-cp313-cp313-musllinux_1_2_aarch64.whl", hash = "sha256:1c95a1e2902a8b722868587c0e1184ad5c55631de5afc0eb96bc4b0d738092c0", size = 145147, upload-time = "2025-05-02T08:33:08.183Z" },
    { url = "https://files.pythonhosted.org/packages/ec/fe/1ac556fa4899d967b83e9893788e86b6af4d83e4726511eaaad035e36595/charset_normalizer-3.4.2-cp313-cp313-musllinux_1_2_i686.whl", hash = "sha256:ef8de666d6179b009dce7bcb2ad4c4a779f113f12caf8dc77f0162c29d20490b", size = 153057, upload-time = "2025-05-02T08:33:09.986Z" },
    { url = "https://files.pythonhosted.org/packages/2b/ff/acfc0b0a70b19e3e54febdd5301a98b72fa07635e56f24f60502e954c461/charset_normalizer-3.4.2-cp313-cp313-musllinux_1_2_ppc64le.whl", hash = "sha256:32fc0341d72e0f73f80acb0a2c94216bd704f4f0bce10aedea38f30502b271ff", size = 156454, upload-time = "2025-05-02T08:33:11.814Z" },
    { url = "https://files.pythonhosted.org/packages/92/08/95b458ce9c740d0645feb0e96cea1f5ec946ea9c580a94adfe0b617f3573/charset_normalizer-3.4.2-cp313-cp313-musllinux_1_2_s390x.whl", hash = "sha256:289200a18fa698949d2b39c671c2cc7a24d44096784e76614899a7ccf2574b7b", size = 154174, upload-time = "2025-05-02T08:33:13.707Z" },
    { url = "https://files.pythonhosted.org/packages/78/be/8392efc43487ac051eee6c36d5fbd63032d78f7728cb37aebcc98191f1ff/charset_normalizer-3.4.2-cp313-cp313-musllinux_1_2_x86_64.whl", hash = "sha256:4a476b06fbcf359ad25d34a057b7219281286ae2477cc5ff5e3f70a246971148", size = 149166, upload-time = "2025-05-02T08:33:15.458Z" },
    { url = "https://files.pythonhosted.org/packages/44/96/392abd49b094d30b91d9fbda6a69519e95802250b777841cf3bda8fe136c/charset_normalizer-3.4.2-cp313-cp313-win32.whl", hash = "sha256:aaeeb6a479c7667fbe1099af9617c83aaca22182d6cf8c53966491a0f1b7ffb7", size = 98064, upload-time = "2025-05-02T08:33:17.06Z" },
    { url = "https://files.pythonhosted.org/packages/e9/b0/0200da600134e001d91851ddc797809e2fe0ea72de90e09bec5a2fbdaccb/charset_normalizer-3.4.2-cp313-cp313-win_amd64.whl", hash = "sha256:aa6af9e7d59f9c12b33ae4e9450619cf2488e2bbe9b44030905877f0b2324980", size = 105641, upload-time = "2025-05-02T08:33:18.753Z" },
    { url = "https://files.pythonhosted.org/packages/20/94/c5790835a017658cbfabd07f3bfb549140c3ac458cfc196323996b10095a/charset_normalizer-3.4.2-py3-none-any.whl", hash = "sha256:7f56930ab0abd1c45cd15be65cc741c28b1c9a34876ce8c17a2fa107810c0af0", size = 52626, upload-time = "2025-05-02T08:34:40.053Z" },
]

[[package]]
name = "click"
version = "8.2.1"
source = { registry = "https://pypi.org/simple" }
dependencies = [
    { name = "colorama", marker = "sys_platform == 'win32'" },
]
sdist = { url = "https://files.pythonhosted.org/packages/60/6c/8ca2efa64cf75a977a0d7fac081354553ebe483345c734fb6b6515d96bbc/click-8.2.1.tar.gz", hash = "sha256:27c491cc05d968d271d5a1db13e3b5a184636d9d930f148c50b038f0d0646202", size = 286342, upload-time = "2025-05-20T23:19:49.832Z" }
wheels = [
    { url = "https://files.pythonhosted.org/packages/85/32/10bb5764d90a8eee674e9dc6f4db6a0ab47c8c4d0d83c27f7c39ac415a4d/click-8.2.1-py3-none-any.whl", hash = "sha256:61a3265b914e850b85317d0b3109c7f8cd35a670f963866005d6ef1d5175a12b", size = 102215, upload-time = "2025-05-20T23:19:47.796Z" },
]

[[package]]
name = "click-didyoumean"
version = "0.3.1"
source = { registry = "https://pypi.org/simple" }
dependencies = [
    { name = "click" },
]
sdist = { url = "https://files.pythonhosted.org/packages/30/ce/217289b77c590ea1e7c24242d9ddd6e249e52c795ff10fac2c50062c48cb/click_didyoumean-0.3.1.tar.gz", hash = "sha256:4f82fdff0dbe64ef8ab2279bd6aa3f6a99c3b28c05aa09cbfc07c9d7fbb5a463", size = 3089, upload-time = "2024-03-24T08:22:07.499Z" }
wheels = [
    { url = "https://files.pythonhosted.org/packages/1b/5b/974430b5ffdb7a4f1941d13d83c64a0395114503cc357c6b9ae4ce5047ed/click_didyoumean-0.3.1-py3-none-any.whl", hash = "sha256:5c4bb6007cfea5f2fd6583a2fb6701a22a41eb98957e63d0fac41c10e7c3117c", size = 3631, upload-time = "2024-03-24T08:22:06.356Z" },
]

[[package]]
name = "click-plugins"
version = "1.1.1.2"
source = { registry = "https://pypi.org/simple" }
dependencies = [
    { name = "click" },
]
sdist = { url = "https://files.pythonhosted.org/packages/c3/a4/34847b59150da33690a36da3681d6bbc2ec14ee9a846bc30a6746e5984e4/click_plugins-1.1.1.2.tar.gz", hash = "sha256:d7af3984a99d243c131aa1a828331e7630f4a88a9741fd05c927b204bcf92261", size = 8343, upload-time = "2025-06-25T00:47:37.555Z" }
wheels = [
    { url = "https://files.pythonhosted.org/packages/3d/9a/2abecb28ae875e39c8cad711eb1186d8d14eab564705325e77e4e6ab9ae5/click_plugins-1.1.1.2-py2.py3-none-any.whl", hash = "sha256:008d65743833ffc1f5417bf0e78e8d2c23aab04d9745ba817bd3e71b0feb6aa6", size = 11051, upload-time = "2025-06-25T00:47:36.731Z" },
]

[[package]]
name = "click-repl"
version = "0.3.0"
source = { registry = "https://pypi.org/simple" }
dependencies = [
    { name = "click" },
    { name = "prompt-toolkit" },
]
sdist = { url = "https://files.pythonhosted.org/packages/cb/a2/57f4ac79838cfae6912f997b4d1a64a858fb0c86d7fcaae6f7b58d267fca/click-repl-0.3.0.tar.gz", hash = "sha256:17849c23dba3d667247dc4defe1757fff98694e90fe37474f3feebb69ced26a9", size = 10449, upload-time = "2023-06-15T12:43:51.141Z" }
wheels = [
    { url = "https://files.pythonhosted.org/packages/52/40/9d857001228658f0d59e97ebd4c346fe73e138c6de1bce61dc568a57c7f8/click_repl-0.3.0-py3-none-any.whl", hash = "sha256:fb7e06deb8da8de86180a33a9da97ac316751c094c6899382da7feeeeb51b812", size = 10289, upload-time = "2023-06-15T12:43:48.626Z" },
]

[[package]]
name = "colorama"
version = "0.4.6"
source = { registry = "https://pypi.org/simple" }
sdist = { url = "https://files.pythonhosted.org/packages/d8/53/6f443c9a4a8358a93a6792e2acffb9d9d5cb0a5cfd8802644b7b1c9a02e4/colorama-0.4.6.tar.gz", hash = "sha256:08695f5cb7ed6e0531a20572697297273c47b8cae5a63ffc6d6ed5c201be6e44", size = 27697, upload-time = "2022-10-25T02:36:22.414Z" }
wheels = [
    { url = "https://files.pythonhosted.org/packages/d1/d6/3965ed04c63042e047cb6a3e6ed1a63a35087b6a609aa3a15ed8ac56c221/colorama-0.4.6-py2.py3-none-any.whl", hash = "sha256:4f1d9991f5acc0ca119f9d443620b77f9d6b33703e51011c16baf57afb285fc6", size = 25335, upload-time = "2022-10-25T02:36:20.889Z" },
]

[[package]]
name = "coreapi"
version = "2.3.3"
source = { registry = "https://pypi.org/simple" }
dependencies = [
    { name = "coreschema" },
    { name = "itypes" },
    { name = "requests" },
    { name = "uritemplate" },
]
sdist = { url = "https://files.pythonhosted.org/packages/ca/f2/5fc0d91a0c40b477b016c0f77d9d419ba25fc47cc11a96c825875ddce5a6/coreapi-2.3.3.tar.gz", hash = "sha256:46145fcc1f7017c076a2ef684969b641d18a2991051fddec9458ad3f78ffc1cb", size = 18788, upload-time = "2017-10-05T14:04:38.221Z" }
wheels = [
    { url = "https://files.pythonhosted.org/packages/fc/3a/9dedaad22962770edd334222f2b3c3e7ad5e1c8cab1d6a7992c30329e2e5/coreapi-2.3.3-py2.py3-none-any.whl", hash = "sha256:bf39d118d6d3e171f10df9ede5666f63ad80bba9a29a8ec17726a66cf52ee6f3", size = 25636, upload-time = "2017-10-05T14:04:40.687Z" },
]

[[package]]
name = "coreschema"
version = "0.0.4"
source = { registry = "https://pypi.org/simple" }
dependencies = [
    { name = "jinja2" },
]
sdist = { url = "https://files.pythonhosted.org/packages/93/08/1d105a70104e078718421e6c555b8b293259e7fc92f7e9a04869947f198f/coreschema-0.0.4.tar.gz", hash = "sha256:9503506007d482ab0867ba14724b93c18a33b22b6d19fb419ef2d239dd4a1607", size = 10974, upload-time = "2017-02-08T12:23:49.42Z" }

[[package]]
name = "coverage"
version = "7.10.0"
source = { registry = "https://pypi.org/simple" }
sdist = { url = "https://files.pythonhosted.org/packages/6d/8f/6ac7fbb29e35645065f7be835bfe3e0cce567f80390de2f3db65d83cb5e3/coverage-7.10.0.tar.gz", hash = "sha256:2768885aef484b5dcde56262cbdfba559b770bfc46994fe9485dc3614c7a5867", size = 819816, upload-time = "2025-07-24T16:53:00.896Z" }
wheels = [
    { url = "https://files.pythonhosted.org/packages/fc/a7/a47f64718c2229b7860a334edd4e6ff41ec8513f3d3f4246284610344392/coverage-7.10.0-cp313-cp313-macosx_10_13_x86_64.whl", hash = "sha256:d883fee92b9245c0120fa25b5d36de71ccd4cfc29735906a448271e935d8d86d", size = 215143, upload-time = "2025-07-24T16:51:14.105Z" },
    { url = "https://files.pythonhosted.org/packages/ea/86/14d76a409e9ffab10d5aece73ac159dbd102fc56627e203413bfc6d53b24/coverage-7.10.0-cp313-cp313-macosx_11_0_arm64.whl", hash = "sha256:c87e59e88268d30e33d3665ede4fbb77b513981a2df0059e7c106ca3de537586", size = 215401, upload-time = "2025-07-24T16:51:15.978Z" },
    { url = "https://files.pythonhosted.org/packages/f4/b3/fb5c28148a19035a3877fac4e40b044a4c97b24658c980bcf7dff18bfab8/coverage-7.10.0-cp313-cp313-manylinux1_i686.manylinux_2_28_i686.manylinux_2_5_i686.whl", hash = "sha256:f669d969f669a11d6ceee0b733e491d9a50573eb92a71ffab13b15f3aa2665d4", size = 245949, upload-time = "2025-07-24T16:51:17.628Z" },
    { url = "https://files.pythonhosted.org/packages/6d/95/357559ecfe73970d2023845797361e6c2e6c2c05f970073fff186fe19dd7/coverage-7.10.0-cp313-cp313-manylinux1_x86_64.manylinux_2_28_x86_64.manylinux_2_5_x86_64.whl", hash = "sha256:9582bd6c6771300a847d328c1c4204e751dbc339a9e249eecdc48cada41f72e6", size = 248295, upload-time = "2025-07-24T16:51:19.46Z" },
    { url = "https://files.pythonhosted.org/packages/7e/58/bac5bc43085712af201f76a24733895331c475e5ddda88ac36c1332a65e6/coverage-7.10.0-cp313-cp313-manylinux2014_aarch64.manylinux_2_17_aarch64.manylinux_2_28_aarch64.whl", hash = "sha256:91f97e9637dc7977842776fdb7ad142075d6fa40bc1b91cb73685265e0d31d32", size = 249733, upload-time = "2025-07-24T16:51:21.518Z" },
    { url = "https://files.pythonhosted.org/packages/b2/db/104b713b3b74752ee365346677fb104765923982ae7bd93b95ca41fe256b/coverage-7.10.0-cp313-cp313-musllinux_1_2_aarch64.whl", hash = "sha256:ae4fa92b6601a62367c6c9967ad32ad4e28a89af54b6bb37d740946b0e0534dd", size = 247943, upload-time = "2025-07-24T16:51:23.194Z" },
    { url = "https://files.pythonhosted.org/packages/32/4f/bef25c797c9496cf31ae9cfa93ce96b4414cacf13688e4a6000982772fd5/coverage-7.10.0-cp313-cp313-musllinux_1_2_i686.whl", hash = "sha256:3a5cc8b97473e7b3623dd17a42d2194a2b49de8afecf8d7d03c8987237a9552c", size = 245914, upload-time = "2025-07-24T16:51:24.766Z" },
    { url = "https://files.pythonhosted.org/packages/36/6b/b3efa0b506dbb9a37830d6dc862438fe3ad2833c5f889152bce24d9577cf/coverage-7.10.0-cp313-cp313-musllinux_1_2_x86_64.whl", hash = "sha256:dc1cbb7f623250e047c32bd7aa1bb62ebc62608d5004d74df095e1059141ac88", size = 247296, upload-time = "2025-07-24T16:51:26.361Z" },
    { url = "https://files.pythonhosted.org/packages/1f/aa/95a845266aeacab4c57b08e0f4e0e2899b07809a18fd0c1ddef2ac2c9138/coverage-7.10.0-cp313-cp313-win32.whl", hash = "sha256:1380cc5666d778e77f1587cd88cc317158111f44d54c0dd3975f0936993284e0", size = 217566, upload-time = "2025-07-24T16:51:28.961Z" },
    { url = "https://files.pythonhosted.org/packages/a0/d1/27b6e5073a8026b9e0f4224f1ac53217ce589a4cdab1bee878f23bff64f0/coverage-7.10.0-cp313-cp313-win_amd64.whl", hash = "sha256:bf03cf176af098ee578b754a03add4690b82bdfe070adfb5d192d0b1cd15cf82", size = 218337, upload-time = "2025-07-24T16:51:31.45Z" },
    { url = "https://files.pythonhosted.org/packages/c7/06/0e3ba498b11e2245fd96bd7e8dcdf90e1dd36d57f49f308aa650ff0561b8/coverage-7.10.0-cp313-cp313-win_arm64.whl", hash = "sha256:8041c78cd145088116db2329b2fb6e89dc338116c962fbe654b7e9f5d72ab957", size = 216740, upload-time = "2025-07-24T16:51:33.317Z" },
    { url = "https://files.pythonhosted.org/packages/44/8b/11529debbe3e6b39ef6e7c8912554724adc6dc10adbb617a855ecfd387eb/coverage-7.10.0-cp313-cp313t-macosx_10_13_x86_64.whl", hash = "sha256:37cc2c06052771f48651160c080a86431884db9cd62ba622cab71049b90a95b3", size = 215866, upload-time = "2025-07-24T16:51:35.339Z" },
    { url = "https://files.pythonhosted.org/packages/9c/6d/d8981310879e395f39af66536665b75135b1bc88dd21c7764e3340e9ce69/coverage-7.10.0-cp313-cp313t-macosx_11_0_arm64.whl", hash = "sha256:91f37270b16178b05fa107d85713d29bf21606e37b652d38646eef5f2dfbd458", size = 216083, upload-time = "2025-07-24T16:51:36.932Z" },
    { url = "https://files.pythonhosted.org/packages/c3/84/93295402de002de8b8c953bf6a1f19687174c4db7d44c1e85ffc153a772d/coverage-7.10.0-cp313-cp313t-manylinux1_i686.manylinux_2_28_i686.manylinux_2_5_i686.whl", hash = "sha256:f9b0b0168864d09bcb9a3837548f75121645c4cfd0efce0eb994c221955c5b10", size = 257320, upload-time = "2025-07-24T16:51:38.734Z" },
    { url = "https://files.pythonhosted.org/packages/02/5c/d0540db4869954dac0f69ad709adcd51f3a73ab11fcc9435ee76c518944a/coverage-7.10.0-cp313-cp313t-manylinux1_x86_64.manylinux_2_28_x86_64.manylinux_2_5_x86_64.whl", hash = "sha256:df0be435d3b616e7d3ee3f9ebbc0d784a213986fe5dff9c6f1042ee7cfd30157", size = 259182, upload-time = "2025-07-24T16:51:40.463Z" },
    { url = "https://files.pythonhosted.org/packages/59/b2/d7d57a41a15ca4b47290862efd6b596d0a185bfd26f15d04db9f238aa56c/coverage-7.10.0-cp313-cp313t-manylinux2014_aarch64.manylinux_2_17_aarch64.manylinux_2_28_aarch64.whl", hash = "sha256:35e9aba1c4434b837b1d567a533feba5ce205e8e91179c97974b28a14c23d3a0", size = 261322, upload-time = "2025-07-24T16:51:42.44Z" },
    { url = "https://files.pythonhosted.org/packages/16/92/fd828ae411b3da63673305617b6fbeccc09feb7dfe397d164f55a65cd880/coverage-7.10.0-cp313-cp313t-musllinux_1_2_aarch64.whl", hash = "sha256:a0b0c481e74dfad631bdc2c883e57d8b058e5c90ba8ef087600995daf7bbec18", size = 258914, upload-time = "2025-07-24T16:51:44.115Z" },
    { url = "https://files.pythonhosted.org/packages/28/49/4aa5f5464b2e1215640c0400c5b007e7f5cdade8bf39c55c33b02f3a8c7f/coverage-7.10.0-cp313-cp313t-musllinux_1_2_i686.whl", hash = "sha256:8aec1b7c8922808a433c13cd44ace6fceac0609f4587773f6c8217a06102674b", size = 257051, upload-time = "2025-07-24T16:51:45.75Z" },
    { url = "https://files.pythonhosted.org/packages/1e/5a/ded2346098c7f48ff6e135b5005b97de4cd9daec5c39adb4ecf3a60967da/coverage-7.10.0-cp313-cp313t-musllinux_1_2_x86_64.whl", hash = "sha256:04ec59ceb3a594af0927f2e0d810e1221212abd9a2e6b5b917769ff48760b460", size = 257869, upload-time = "2025-07-24T16:51:47.41Z" },
    { url = "https://files.pythonhosted.org/packages/46/66/e06cedb8fc7d1c96630b2f549b8cdc084e2623dcc70c900cb3b705a36a60/coverage-7.10.0-cp313-cp313t-win32.whl", hash = "sha256:b6871e62d29646eb9b3f5f92def59e7575daea1587db21f99e2b19561187abda", size = 218243, upload-time = "2025-07-24T16:51:49.136Z" },
    { url = "https://files.pythonhosted.org/packages/e7/1e/e84dd5ff35ed066bd6150e5c26fe0061ded2c59c209fd4f18db0650766c0/coverage-7.10.0-cp313-cp313t-win_amd64.whl", hash = "sha256:ff99cff2be44f78920b76803f782e91ffb46ccc7fa89eccccc0da3ca94285b64", size = 219334, upload-time = "2025-07-24T16:51:50.789Z" },
    { url = "https://files.pythonhosted.org/packages/b7/e0/b7b60b5dbc4e88eac0a0e9d5b4762409a59b29bf4e772b3509c8543ccaba/coverage-7.10.0-cp313-cp313t-win_arm64.whl", hash = "sha256:3246b63501348fe47299d12c47a27cfc221cfbffa1c2d857bcc8151323a4ae4f", size = 217196, upload-time = "2025-07-24T16:51:52.599Z" },
    { url = "https://files.pythonhosted.org/packages/09/df/7c34bada8ace39f688b3bd5bc411459a20a3204ccb0984c90169a80a9366/coverage-7.10.0-py3-none-any.whl", hash = "sha256:310a786330bb0463775c21d68e26e79973839b66d29e065c5787122b8dd4489f", size = 206777, upload-time = "2025-07-24T16:52:59.009Z" },
]

[[package]]
name = "cron-descriptor"
version = "1.4.5"
source = { registry = "https://pypi.org/simple" }
sdist = { url = "https://files.pythonhosted.org/packages/02/83/70bd410dc6965e33a5460b7da84cf0c5a7330a68d6d5d4c3dfdb72ca117e/cron_descriptor-1.4.5.tar.gz", hash = "sha256:f51ce4ffc1d1f2816939add8524f206c376a42c87a5fca3091ce26725b3b1bca", size = 30666, upload-time = "2024-08-24T18:16:48.654Z" }
wheels = [
    { url = "https://files.pythonhosted.org/packages/88/20/2cfe598ead23a715a00beb716477cfddd3e5948cf203c372d02221e5b0c6/cron_descriptor-1.4.5-py3-none-any.whl", hash = "sha256:736b3ae9d1a99bc3dbfc5b55b5e6e7c12031e7ba5de716625772f8b02dcd6013", size = 50370, upload-time = "2024-08-24T18:16:46.783Z" },
]

[[package]]
name = "cryptography"
version = "45.0.5"
source = { registry = "https://pypi.org/simple" }
dependencies = [
    { name = "cffi", marker = "platform_python_implementation != 'PyPy'" },
]
sdist = { url = "https://files.pythonhosted.org/packages/95/1e/49527ac611af559665f71cbb8f92b332b5ec9c6fbc4e88b0f8e92f5e85df/cryptography-45.0.5.tar.gz", hash = "sha256:72e76caa004ab63accdf26023fccd1d087f6d90ec6048ff33ad0445abf7f605a", size = 744903, upload-time = "2025-07-02T13:06:25.941Z" }
wheels = [
    { url = "https://files.pythonhosted.org/packages/f0/fb/09e28bc0c46d2c547085e60897fea96310574c70fb21cd58a730a45f3403/cryptography-45.0.5-cp311-abi3-macosx_10_9_universal2.whl", hash = "sha256:101ee65078f6dd3e5a028d4f19c07ffa4dd22cce6a20eaa160f8b5219911e7d8", size = 7043092, upload-time = "2025-07-02T13:05:01.514Z" },
    { url = "https://files.pythonhosted.org/packages/b1/05/2194432935e29b91fb649f6149c1a4f9e6d3d9fc880919f4ad1bcc22641e/cryptography-45.0.5-cp311-abi3-manylinux2014_aarch64.manylinux_2_17_aarch64.whl", hash = "sha256:3a264aae5f7fbb089dbc01e0242d3b67dffe3e6292e1f5182122bdf58e65215d", size = 4205926, upload-time = "2025-07-02T13:05:04.741Z" },
    { url = "https://files.pythonhosted.org/packages/07/8b/9ef5da82350175e32de245646b1884fc01124f53eb31164c77f95a08d682/cryptography-45.0.5-cp311-abi3-manylinux2014_x86_64.manylinux_2_17_x86_64.whl", hash = "sha256:e74d30ec9c7cb2f404af331d5b4099a9b322a8a6b25c4632755c8757345baac5", size = 4429235, upload-time = "2025-07-02T13:05:07.084Z" },
    { url = "https://files.pythonhosted.org/packages/7c/e1/c809f398adde1994ee53438912192d92a1d0fc0f2d7582659d9ef4c28b0c/cryptography-45.0.5-cp311-abi3-manylinux_2_28_aarch64.whl", hash = "sha256:3af26738f2db354aafe492fb3869e955b12b2ef2e16908c8b9cb928128d42c57", size = 4209785, upload-time = "2025-07-02T13:05:09.321Z" },
    { url = "https://files.pythonhosted.org/packages/d0/8b/07eb6bd5acff58406c5e806eff34a124936f41a4fb52909ffa4d00815f8c/cryptography-45.0.5-cp311-abi3-manylinux_2_28_armv7l.manylinux_2_31_armv7l.whl", hash = "sha256:e6c00130ed423201c5bc5544c23359141660b07999ad82e34e7bb8f882bb78e0", size = 3893050, upload-time = "2025-07-02T13:05:11.069Z" },
    { url = "https://files.pythonhosted.org/packages/ec/ef/3333295ed58d900a13c92806b67e62f27876845a9a908c939f040887cca9/cryptography-45.0.5-cp311-abi3-manylinux_2_28_x86_64.whl", hash = "sha256:dd420e577921c8c2d31289536c386aaa30140b473835e97f83bc71ea9d2baf2d", size = 4457379, upload-time = "2025-07-02T13:05:13.32Z" },
    { url = "https://files.pythonhosted.org/packages/d9/9d/44080674dee514dbb82b21d6fa5d1055368f208304e2ab1828d85c9de8f4/cryptography-45.0.5-cp311-abi3-manylinux_2_34_aarch64.whl", hash = "sha256:d05a38884db2ba215218745f0781775806bde4f32e07b135348355fe8e4991d9", size = 4209355, upload-time = "2025-07-02T13:05:15.017Z" },
    { url = "https://files.pythonhosted.org/packages/c9/d8/0749f7d39f53f8258e5c18a93131919ac465ee1f9dccaf1b3f420235e0b5/cryptography-45.0.5-cp311-abi3-manylinux_2_34_x86_64.whl", hash = "sha256:ad0caded895a00261a5b4aa9af828baede54638754b51955a0ac75576b831b27", size = 4456087, upload-time = "2025-07-02T13:05:16.945Z" },
    { url = "https://files.pythonhosted.org/packages/09/d7/92acac187387bf08902b0bf0699816f08553927bdd6ba3654da0010289b4/cryptography-45.0.5-cp311-abi3-musllinux_1_2_aarch64.whl", hash = "sha256:9024beb59aca9d31d36fcdc1604dd9bbeed0a55bface9f1908df19178e2f116e", size = 4332873, upload-time = "2025-07-02T13:05:18.743Z" },
    { url = "https://files.pythonhosted.org/packages/03/c2/840e0710da5106a7c3d4153c7215b2736151bba60bf4491bdb421df5056d/cryptography-45.0.5-cp311-abi3-musllinux_1_2_x86_64.whl", hash = "sha256:91098f02ca81579c85f66df8a588c78f331ca19089763d733e34ad359f474174", size = 4564651, upload-time = "2025-07-02T13:05:21.382Z" },
    { url = "https://files.pythonhosted.org/packages/2e/92/cc723dd6d71e9747a887b94eb3827825c6c24b9e6ce2bb33b847d31d5eaa/cryptography-45.0.5-cp311-abi3-win32.whl", hash = "sha256:926c3ea71a6043921050eaa639137e13dbe7b4ab25800932a8498364fc1abec9", size = 2929050, upload-time = "2025-07-02T13:05:23.39Z" },
    { url = "https://files.pythonhosted.org/packages/1f/10/197da38a5911a48dd5389c043de4aec4b3c94cb836299b01253940788d78/cryptography-45.0.5-cp311-abi3-win_amd64.whl", hash = "sha256:b85980d1e345fe769cfc57c57db2b59cff5464ee0c045d52c0df087e926fbe63", size = 3403224, upload-time = "2025-07-02T13:05:25.202Z" },
    { url = "https://files.pythonhosted.org/packages/fe/2b/160ce8c2765e7a481ce57d55eba1546148583e7b6f85514472b1d151711d/cryptography-45.0.5-cp37-abi3-macosx_10_9_universal2.whl", hash = "sha256:f3562c2f23c612f2e4a6964a61d942f891d29ee320edb62ff48ffb99f3de9ae8", size = 7017143, upload-time = "2025-07-02T13:05:27.229Z" },
    { url = "https://files.pythonhosted.org/packages/c2/e7/2187be2f871c0221a81f55ee3105d3cf3e273c0a0853651d7011eada0d7e/cryptography-45.0.5-cp37-abi3-manylinux2014_aarch64.manylinux_2_17_aarch64.whl", hash = "sha256:3fcfbefc4a7f332dece7272a88e410f611e79458fab97b5efe14e54fe476f4fd", size = 4197780, upload-time = "2025-07-02T13:05:29.299Z" },
    { url = "https://files.pythonhosted.org/packages/b9/cf/84210c447c06104e6be9122661159ad4ce7a8190011669afceeaea150524/cryptography-45.0.5-cp37-abi3-manylinux2014_x86_64.manylinux_2_17_x86_64.whl", hash = "sha256:460f8c39ba66af7db0545a8c6f2eabcbc5a5528fc1cf6c3fa9a1e44cec33385e", size = 4420091, upload-time = "2025-07-02T13:05:31.221Z" },
    { url = "https://files.pythonhosted.org/packages/3e/6a/cb8b5c8bb82fafffa23aeff8d3a39822593cee6e2f16c5ca5c2ecca344f7/cryptography-45.0.5-cp37-abi3-manylinux_2_28_aarch64.whl", hash = "sha256:9b4cf6318915dccfe218e69bbec417fdd7c7185aa7aab139a2c0beb7468c89f0", size = 4198711, upload-time = "2025-07-02T13:05:33.062Z" },
    { url = "https://files.pythonhosted.org/packages/04/f7/36d2d69df69c94cbb2473871926daf0f01ad8e00fe3986ac3c1e8c4ca4b3/cryptography-45.0.5-cp37-abi3-manylinux_2_28_armv7l.manylinux_2_31_armv7l.whl", hash = "sha256:2089cc8f70a6e454601525e5bf2779e665d7865af002a5dec8d14e561002e135", size = 3883299, upload-time = "2025-07-02T13:05:34.94Z" },
    { url = "https://files.pythonhosted.org/packages/82/c7/f0ea40f016de72f81288e9fe8d1f6748036cb5ba6118774317a3ffc6022d/cryptography-45.0.5-cp37-abi3-manylinux_2_28_x86_64.whl", hash = "sha256:0027d566d65a38497bc37e0dd7c2f8ceda73597d2ac9ba93810204f56f52ebc7", size = 4450558, upload-time = "2025-07-02T13:05:37.288Z" },
    { url = "https://files.pythonhosted.org/packages/06/ae/94b504dc1a3cdf642d710407c62e86296f7da9e66f27ab12a1ee6fdf005b/cryptography-45.0.5-cp37-abi3-manylinux_2_34_aarch64.whl", hash = "sha256:be97d3a19c16a9be00edf79dca949c8fa7eff621763666a145f9f9535a5d7f42", size = 4198020, upload-time = "2025-07-02T13:05:39.102Z" },
    { url = "https://files.pythonhosted.org/packages/05/2b/aaf0adb845d5dabb43480f18f7ca72e94f92c280aa983ddbd0bcd6ecd037/cryptography-45.0.5-cp37-abi3-manylinux_2_34_x86_64.whl", hash = "sha256:7760c1c2e1a7084153a0f68fab76e754083b126a47d0117c9ed15e69e2103492", size = 4449759, upload-time = "2025-07-02T13:05:41.398Z" },
    { url = "https://files.pythonhosted.org/packages/91/e4/f17e02066de63e0100a3a01b56f8f1016973a1d67551beaf585157a86b3f/cryptography-45.0.5-cp37-abi3-musllinux_1_2_aarch64.whl", hash = "sha256:6ff8728d8d890b3dda5765276d1bc6fb099252915a2cd3aff960c4c195745dd0", size = 4319991, upload-time = "2025-07-02T13:05:43.64Z" },
    { url = "https://files.pythonhosted.org/packages/f2/2e/e2dbd629481b499b14516eed933f3276eb3239f7cee2dcfa4ee6b44d4711/cryptography-45.0.5-cp37-abi3-musllinux_1_2_x86_64.whl", hash = "sha256:7259038202a47fdecee7e62e0fd0b0738b6daa335354396c6ddebdbe1206af2a", size = 4554189, upload-time = "2025-07-02T13:05:46.045Z" },
    { url = "https://files.pythonhosted.org/packages/f8/ea/a78a0c38f4c8736287b71c2ea3799d173d5ce778c7d6e3c163a95a05ad2a/cryptography-45.0.5-cp37-abi3-win32.whl", hash = "sha256:1e1da5accc0c750056c556a93c3e9cb828970206c68867712ca5805e46dc806f", size = 2911769, upload-time = "2025-07-02T13:05:48.329Z" },
    { url = "https://files.pythonhosted.org/packages/79/b3/28ac139109d9005ad3f6b6f8976ffede6706a6478e21c889ce36c840918e/cryptography-45.0.5-cp37-abi3-win_amd64.whl", hash = "sha256:90cb0a7bb35959f37e23303b7eed0a32280510030daba3f7fdfbb65defde6a97", size = 3390016, upload-time = "2025-07-02T13:05:50.811Z" },
]

[[package]]
name = "cssselect2"
version = "0.8.0"
source = { registry = "https://pypi.org/simple" }
dependencies = [
    { name = "tinycss2" },
    { name = "webencodings" },
]
sdist = { url = "https://files.pythonhosted.org/packages/9f/86/fd7f58fc498b3166f3a7e8e0cddb6e620fe1da35b02248b1bd59e95dbaaa/cssselect2-0.8.0.tar.gz", hash = "sha256:7674ffb954a3b46162392aee2a3a0aedb2e14ecf99fcc28644900f4e6e3e9d3a", size = 35716, upload-time = "2025-03-05T14:46:07.988Z" }
wheels = [
    { url = "https://files.pythonhosted.org/packages/0f/e7/aa315e6a749d9b96c2504a1ba0ba031ba2d0517e972ce22682e3fccecb09/cssselect2-0.8.0-py3-none-any.whl", hash = "sha256:46fc70ebc41ced7a32cd42d58b1884d72ade23d21e5a4eaaf022401c13f0e76e", size = 15454, upload-time = "2025-03-05T14:46:06.463Z" },
]

[[package]]
name = "decorator"
version = "5.2.1"
source = { registry = "https://pypi.org/simple" }
sdist = { url = "https://files.pythonhosted.org/packages/43/fa/6d96a0978d19e17b68d634497769987b16c8f4cd0a7a05048bec693caa6b/decorator-5.2.1.tar.gz", hash = "sha256:65f266143752f734b0a7cc83c46f4618af75b8c5911b00ccb61d0ac9b6da0360", size = 56711, upload-time = "2025-02-24T04:41:34.073Z" }
wheels = [
    { url = "https://files.pythonhosted.org/packages/4e/8c/f3147f5c4b73e7550fe5f9352eaa956ae838d5c51eb58e7a25b9f3e2643b/decorator-5.2.1-py3-none-any.whl", hash = "sha256:d316bb415a2d9e2d2b3abcc4084c6502fc09240e292cd76a76afc106a1c8e04a", size = 9190, upload-time = "2025-02-24T04:41:32.565Z" },
]

[[package]]
name = "defusedxml"
version = "0.7.0rc1"
source = { registry = "https://pypi.org/simple" }
sdist = { url = "https://files.pythonhosted.org/packages/0b/1f/ee6045db8376d21a70bae01567917831d56e36a1efa234ea3de68a07ff30/defusedxml-0.7.0rc1.tar.gz", hash = "sha256:aa621655d72cdd30f57073893b96cd0c3831a85b08b8e4954531bdac47e3e8c8", size = 63544, upload-time = "2020-05-04T21:51:37.018Z" }
wheels = [
    { url = "https://files.pythonhosted.org/packages/17/7f/837dffa94f8822a4c306ab3529f19d0c5f9c844ee507eee9b27f669c65e9/defusedxml-0.7.0rc1-py2.py3-none-any.whl", hash = "sha256:8ede8ba04cf5bf7999e1492fa77df545db83717f52c5eab625f97228ebd539bf", size = 25395, upload-time = "2020-05-04T21:51:34.043Z" },
]

[[package]]
name = "diff-match-patch"
version = "20241021"
source = { registry = "https://pypi.org/simple" }
sdist = { url = "https://files.pythonhosted.org/packages/0e/ad/32e1777dd57d8e85fa31e3a243af66c538245b8d64b7265bec9a61f2ca33/diff_match_patch-20241021.tar.gz", hash = "sha256:beae57a99fa48084532935ee2968b8661db861862ec82c6f21f4acdd6d835073", size = 39962, upload-time = "2024-10-21T19:41:21.094Z" }
wheels = [
    { url = "https://files.pythonhosted.org/packages/f7/bb/2aa9b46a01197398b901e458974c20ed107935c26e44e37ad5b0e5511e44/diff_match_patch-20241021-py3-none-any.whl", hash = "sha256:93cea333fb8b2bc0d181b0de5e16df50dd344ce64828226bda07728818936782", size = 43252, upload-time = "2024-10-21T19:41:19.914Z" },
]

[[package]]
name = "distlib"
version = "0.4.0"
source = { registry = "https://pypi.org/simple" }
sdist = { url = "https://files.pythonhosted.org/packages/96/8e/709914eb2b5749865801041647dc7f4e6d00b549cfe88b65ca192995f07c/distlib-0.4.0.tar.gz", hash = "sha256:feec40075be03a04501a973d81f633735b4b69f98b05450592310c0f401a4e0d", size = 614605, upload-time = "2025-07-17T16:52:00.465Z" }
wheels = [
    { url = "https://files.pythonhosted.org/packages/33/6b/e0547afaf41bf2c42e52430072fa5658766e3d65bd4b03a563d1b6336f57/distlib-0.4.0-py2.py3-none-any.whl", hash = "sha256:9659f7d87e46584a30b5780e43ac7a2143098441670ff0a49d5f9034c54a6c16", size = 469047, upload-time = "2025-07-17T16:51:58.613Z" },
]

[[package]]
name = "django"
version = "5.2.6"
source = { registry = "https://pypi.org/simple" }
dependencies = [
    { name = "asgiref" },
    { name = "sqlparse" },
    { name = "tzdata", marker = "sys_platform == 'win32'" },
]
sdist = { url = "https://files.pythonhosted.org/packages/4c/8c/2a21594337250a171d45dda926caa96309d5136becd1f48017247f9cdea0/django-5.2.6.tar.gz", hash = "sha256:da5e00372763193d73cecbf71084a3848458cecf4cee36b9a1e8d318d114a87b", size = 10858861, upload-time = "2025-09-03T13:04:03.23Z" }
wheels = [
    { url = "https://files.pythonhosted.org/packages/f5/af/6593f6d21404e842007b40fdeb81e73c20b6649b82d020bb0801b270174c/django-5.2.6-py3-none-any.whl", hash = "sha256:60549579b1174a304b77e24a93d8d9fafe6b6c03ac16311f3e25918ea5a20058", size = 8303111, upload-time = "2025-09-03T13:03:47.808Z" },
]

[[package]]
name = "django-admin-cursor-paginator"
version = "0.1.6"
source = { registry = "https://pypi.org/simple" }
dependencies = [
    { name = "django" },
]
sdist = { url = "https://files.pythonhosted.org/packages/79/7d/5ffc8dc775108f640111bcb3b7eae1df6c330e002a335dec982dedc5fe47/django-admin-cursor-paginator-0.1.6.tar.gz", hash = "sha256:42f81854c3f7774b1b9a327ce974586bdbdcca1c761b634a1ebf162c8a65cab9", size = 10062, upload-time = "2024-03-01T19:57:08.305Z" }

[[package]]
name = "django-admin-extra-buttons"
version = "1.6.0"
source = { registry = "https://pypi.org/simple" }
sdist = { url = "https://files.pythonhosted.org/packages/1e/ad/100d68b4a7410d3cb2c0b56032c19816e73790b3db70639906b6aac6ffcb/django_admin_extra_buttons-1.6.0.tar.gz", hash = "sha256:bf260aa654f82e125718aa337f8acdaef46959dc981cf46cd5cde2db577c0bd5", size = 188130, upload-time = "2024-10-10T07:42:22.405Z" }
wheels = [
    { url = "https://files.pythonhosted.org/packages/e2/0c/cd02498331a6bf9ff4472765f650296afa058c24da596ac340a639dba7be/django_admin_extra_buttons-1.6.0-py2.py3-none-any.whl", hash = "sha256:fb79cca443866679a97d769d781ff4ff921ea68cdb28873d7e00a70a9c90e24f", size = 21334, upload-time = "2024-10-10T07:42:19.244Z" },
]

[[package]]
name = "django-admin-sync"
version = "0.7.1"
source = { registry = "https://pypi.org/simple" }
dependencies = [
    { name = "django-admin-extra-buttons" },
    { name = "requests" },
]
sdist = { url = "https://files.pythonhosted.org/packages/b4/c6/bffb6bba06b5d0399d385cd0532034d462a30832ce7f7a5071c705e232d3/django-admin-sync-0.7.1.tar.gz", hash = "sha256:70c1ff70affd05c62bbf809572ff28648e869c059294656c05364e7036cebe32", size = 45516, upload-time = "2023-01-21T06:01:28.24Z" }

[[package]]
name = "django-adminactions"
version = "2.3.0"
source = { registry = "https://pypi.org/simple" }
dependencies = [
    { name = "pytz" },
    { name = "xlrd" },
    { name = "xlwt" },
]
sdist = { url = "https://files.pythonhosted.org/packages/a2/63/4428328cc0ca60ee056fe974ac65b60f72344b031c1c9d51e904c7856bd9/django-adminactions-2.3.0.tar.gz", hash = "sha256:461533a8a47f2c260b0669ee14eb1fdf345d066348c8ff573a65ca0e102d81c9", size = 829669, upload-time = "2023-11-21T16:57:59.71Z" }

[[package]]
name = "django-adminfilters"
version = "2.4.2"
source = { registry = "https://pypi.org/simple" }
sdist = { url = "https://files.pythonhosted.org/packages/ab/b3/c956051da6b88e365feb9ccbb4dad649ea06465465bf1654c8cf00b1a449/django-adminfilters-2.4.2.tar.gz", hash = "sha256:65ba270dc11ebde95262bee55f80db66d23c5ab2333714f3dc9b810a4642ec71", size = 56743, upload-time = "2024-03-08T18:20:59.021Z" }

[[package]]
name = "django-advanced-filters"
version = "2.0.0"
source = { registry = "https://pypi.org/simple" }
dependencies = [
    { name = "simplejson" },
]
sdist = { url = "https://files.pythonhosted.org/packages/eb/a5/47d761549782124270e97079c7920bec0ef6ae38e6ec47f612df3d87c7e8/django-advanced-filters-2.0.0.tar.gz", hash = "sha256:845c5e7121c9dd68ddcf850a2325e1b5f76f355c677215623bd8974a0359d783", size = 78685, upload-time = "2022-06-27T07:26:06.125Z" }
wheels = [
    { url = "https://files.pythonhosted.org/packages/b0/e2/6b90404c40837ef4875ba1807745f1d93c6bf4107647d29732f1892fe746/django_advanced_filters-2.0.0-py3-none-any.whl", hash = "sha256:60a4b224626e042a5ea657600efcdae8d214cf530fd2e6cc3e37d451d777f7a9", size = 71002, upload-time = "2022-06-27T07:25:59.47Z" },
]

[[package]]
name = "django-appconf"
version = "1.1.0"
source = { registry = "https://pypi.org/simple" }
dependencies = [
    { name = "django" },
]
sdist = { url = "https://files.pythonhosted.org/packages/61/a9/dcf95ff3fa0620b6818fc02276fbbb8926e7f286039b6d015e56e8b7af39/django-appconf-1.1.0.tar.gz", hash = "sha256:9fcead372f82a0f21ee189434e7ae9c007cbb29af1118c18251720f3d06243e4", size = 15986, upload-time = "2025-02-13T16:09:40.258Z" }
wheels = [
    { url = "https://files.pythonhosted.org/packages/62/9e/f3a899991e4aaae4b69c1aa187ba4a32e34742475c91eb13010ee7fbe9db/django_appconf-1.1.0-py3-none-any.whl", hash = "sha256:7abd5a163ff57557f216e84d3ce9dac36c37ffce1ab9a044d3d53b7c943dd10f", size = 6389, upload-time = "2025-02-13T16:09:39.133Z" },
]

[[package]]
name = "django-auditlog"
version = "2.3.0"
source = { registry = "https://pypi.org/simple" }
dependencies = [
    { name = "django" },
    { name = "python-dateutil" },
]
sdist = { url = "https://files.pythonhosted.org/packages/4e/00/78807649e565ec08a29020cc9b41a8c83a4287c0142e3c478623fb0376a6/django-auditlog-2.3.0.tar.gz", hash = "sha256:b9d3acebb64f3f2785157efe3f2f802e0929aafc579d85bbfb9827db4adab532", size = 51768, upload-time = "2023-05-26T13:22:11.495Z" }
wheels = [
    { url = "https://files.pythonhosted.org/packages/23/33/867aad9699d5c3befd42d95d4549d1cea74c0be1f7e313d50d0c02f98ac9/django_auditlog-2.3.0-py3-none-any.whl", hash = "sha256:7bc2c87e4aff62dec9785d1b2359a2b27148f8c286f8a52b9114fc7876c5a9f7", size = 28183, upload-time = "2023-05-26T13:21:54.824Z" },
]

[[package]]
name = "django-author"
version = "1.2.0"
source = { registry = "https://pypi.org/simple" }
dependencies = [
    { name = "setuptools-git" },
]
sdist = { url = "https://files.pythonhosted.org/packages/a3/21/5f130f2be0de1f462bf58379d9f0c315e76c36c3d5c29fa5aed99fc0b7cd/django-author-1.2.0.tar.gz", hash = "sha256:0c45d986cfe5eb856e968e2c88b552854d3d4e0b69bbca578c6bb5aae06cbd09", size = 10749, upload-time = "2022-04-19T09:55:54.756Z" }

[[package]]
name = "django-celery-beat"
version = "2.8.1"
source = { registry = "https://pypi.org/simple" }
dependencies = [
    { name = "celery" },
    { name = "cron-descriptor" },
    { name = "django" },
    { name = "django-timezone-field" },
    { name = "python-crontab" },
    { name = "tzdata" },
]
sdist = { url = "https://files.pythonhosted.org/packages/aa/11/0c8b412869b4fda72828572068312b10aafe7ccef7b41af3633af31f9d4b/django_celery_beat-2.8.1.tar.gz", hash = "sha256:dfad0201c0ac50c91a34700ef8fa0a10ee098cc7f3375fe5debed79f2204f80a", size = 175802, upload-time = "2025-05-13T06:58:29.246Z" }
wheels = [
    { url = "https://files.pythonhosted.org/packages/61/e5/3a0167044773dee989b498e9a851fc1663bea9ab879f1179f7b8a827ac10/django_celery_beat-2.8.1-py3-none-any.whl", hash = "sha256:da2b1c6939495c05a551717509d6e3b79444e114a027f7b77bf3727c2a39d171", size = 104833, upload-time = "2025-05-13T06:58:27.309Z" },
]

[[package]]
name = "django-celery-results"
version = "2.6.0"
source = { registry = "https://pypi.org/simple" }
dependencies = [
    { name = "celery" },
    { name = "django" },
]
sdist = { url = "https://files.pythonhosted.org/packages/a6/b5/9966c28e31014c228305e09d48b19b35522a8f941fe5af5f81f40dc8fa80/django_celery_results-2.6.0.tar.gz", hash = "sha256:9abcd836ae6b61063779244d8887a88fe80bbfaba143df36d3cb07034671277c", size = 83985, upload-time = "2025-04-10T08:23:52.677Z" }
wheels = [
    { url = "https://files.pythonhosted.org/packages/2c/da/70f0f3c5364735344c4bc89e53413bcaae95b4fc1de4e98a7a3b9fb70c88/django_celery_results-2.6.0-py3-none-any.whl", hash = "sha256:b9ccdca2695b98c7cbbb8dea742311ba9a92773d71d7b4944a676e69a7df1c73", size = 38351, upload-time = "2025-04-10T08:23:49.965Z" },
]

[[package]]
name = "django-compressor"
version = "4.5.1"
source = { registry = "https://pypi.org/simple" }
dependencies = [
    { name = "django" },
    { name = "django-appconf" },
    { name = "rcssmin" },
    { name = "rjsmin" },
]
sdist = { url = "https://files.pythonhosted.org/packages/15/30/a9994277ae05082ba5df22c5678a87082253a034927c8d9915c3bf3b8c36/django_compressor-4.5.1.tar.gz", hash = "sha256:c1d8a48a2ee4d8b7f23c411eb9c97e2d88db18a18ba1c9e8178d5f5b8366a822", size = 124734, upload-time = "2024-07-22T09:56:47.554Z" }
wheels = [
    { url = "https://files.pythonhosted.org/packages/00/d9/ac374a1f7a432230cdf4d2ffbe957fd0d4d5d6426bf4d5c17f382b0801c4/django_compressor-4.5.1-py2.py3-none-any.whl", hash = "sha256:87741edee4e7f24f3e0b8072d94a990cfb010cb2ca7cc443944da8e193cdea65", size = 145465, upload-time = "2024-07-22T09:56:45.822Z" },
]

[[package]]
name = "django-concurrency"
version = "2.7"
source = { registry = "https://pypi.org/simple" }
sdist = { url = "https://files.pythonhosted.org/packages/7d/b7/34f3f007ba189497bebb48eb543572f00cfdd40b86061baf8ca649a978d0/django_concurrency-2.7.tar.gz", hash = "sha256:90b7091039920e759a6b6feb1d481d918f3d6105bd1e2bff09ab781c2734cff3", size = 20701, upload-time = "2025-04-03T17:27:19.496Z" }
wheels = [
    { url = "https://files.pythonhosted.org/packages/4d/e9/7a332cef95a91598674994a6fda02ef88eee7d903af364444f15ddeab660/django_concurrency-2.7-py3-none-any.whl", hash = "sha256:3dfc1e7d1db436d578faf782c0027fac8296d34c175230ebcf91086c380ade88", size = 28017, upload-time = "2025-04-03T17:27:18.168Z" },
]

[[package]]
name = "django-constance"
version = "4.3.2"
source = { registry = "https://pypi.org/simple" }
sdist = { url = "https://files.pythonhosted.org/packages/c1/08/58100c61c15c0d187d257c0f01277e48fdfdbe96bda60e88ffe043412ecc/django_constance-4.3.2.tar.gz", hash = "sha256:d86e6b6a797157a4b49d0c679f1b7b9c70b1b540f36dfcda5346736997ae51bd", size = 174866, upload-time = "2025-02-06T10:29:34.604Z" }
wheels = [
    { url = "https://files.pythonhosted.org/packages/14/cd/37312ca0a02905fb3d44649a0bd2ec4ec21b60d967c3ccb9ff9d07db157b/django_constance-4.3.2-py3-none-any.whl", hash = "sha256:cd3e08f4cac457016db550a9244177da39cef8e39f4a56859692306cc8f11dc1", size = 64240, upload-time = "2025-02-06T10:28:53.231Z" },
]

[package.optional-dependencies]
redis = [
    { name = "redis" },
]

[[package]]
name = "django-cors-headers"
version = "3.14.0"
source = { registry = "https://pypi.org/simple" }
dependencies = [
    { name = "django" },
]
sdist = { url = "https://files.pythonhosted.org/packages/bc/f4/8b8c3d5e9a0aeea43576fbe623599052a7699abb54378ddb44adb1ef1ed3/django_cors_headers-3.14.0.tar.gz", hash = "sha256:5fbd58a6fb4119d975754b2bc090f35ec160a8373f276612c675b00e8a138739", size = 24892, upload-time = "2023-02-25T07:20:18.41Z" }
wheels = [
    { url = "https://files.pythonhosted.org/packages/45/f1/972b3a183192841b811e4b7496de0a31c09ae1d83a5391743c8ae0cbd86e/django_cors_headers-3.14.0-py3-none-any.whl", hash = "sha256:684180013cc7277bdd8702b80a3c5a4b3fcae4abb2bf134dceb9f5dfe300228e", size = 13187, upload-time = "2023-02-25T07:20:16.376Z" },
]

[[package]]
name = "django-countries"
version = "7.6.1"
source = { registry = "https://pypi.org/simple" }
dependencies = [
    { name = "asgiref" },
    { name = "typing-extensions" },
]
sdist = { url = "https://files.pythonhosted.org/packages/0b/c3/ddb94bb50455ae80ff90ddb5affcc28f7e7a48f9c9852cf8bb8fe712fec0/django-countries-7.6.1.tar.gz", hash = "sha256:c772d4e3e54afcc5f97a018544e96f246c6d9f1db51898ab0c15cd57e19437cf", size = 675623, upload-time = "2024-04-01T21:01:09.414Z" }
wheels = [
    { url = "https://files.pythonhosted.org/packages/7e/46/b6931858e5161e5d9166bfcfde3af0b7d60ba89e4f7dd8f033e591c68794/django_countries-7.6.1-py3-none-any.whl", hash = "sha256:1ed20842fe0f6194f91faca21076649513846a8787c9eb5aeec3cbe1656b8acc", size = 864507, upload-time = "2024-04-01T21:01:05.702Z" },
]

[[package]]
name = "django-csp"
version = "3.8"
source = { registry = "https://pypi.org/simple" }
dependencies = [
    { name = "django" },
]
sdist = { url = "https://files.pythonhosted.org/packages/68/16/c3c65ad59997284402e54d00797c7aca96572df911aede3e1f2cc2e029f8/django_csp-3.8.tar.gz", hash = "sha256:ef0f1a9f7d8da68ae6e169c02e9ac661c0ecf04db70e0d1d85640512a68471c0", size = 13341, upload-time = "2024-03-01T14:00:30.013Z" }
wheels = [
    { url = "https://files.pythonhosted.org/packages/14/ff/2c7a4b6706125a17bd0071802e4894c28772cfcdea20a086a2be3c5fafda/django_csp-3.8-py3-none-any.whl", hash = "sha256:19b2978b03fcd73517d7d67acbc04fbbcaec0facc3e83baa502965892d1e0719", size = 17410, upload-time = "2024-03-01T14:00:28.135Z" },
]

[[package]]
name = "django-debug-toolbar"
version = "4.3.0"
source = { registry = "https://pypi.org/simple" }
dependencies = [
    { name = "django" },
    { name = "sqlparse" },
]
sdist = { url = "https://files.pythonhosted.org/packages/61/ff/b6d3cc2c31f9a6cf68eda0f7a640ada743f5c39122a0c14db8d3eee3f412/django_debug_toolbar-4.3.0.tar.gz", hash = "sha256:0b0dddee5ea29b9cb678593bc0d7a6d76b21d7799cb68e091a2148341a80f3c4", size = 261173, upload-time = "2024-02-01T19:36:52.509Z" }
wheels = [
    { url = "https://files.pythonhosted.org/packages/ee/0e/73d81b1dfd9a84f24e3869019309758b37a5a5a9fe2bc7e54fca08191ea0/django_debug_toolbar-4.3.0-py3-none-any.whl", hash = "sha256:e09b7dcb8417b743234dfc57c95a7c1d1d87a88844abd13b4c5387f807b31bf6", size = 223656, upload-time = "2024-02-01T19:37:22.036Z" },
]

[[package]]
name = "django-elasticsearch-dsl"
version = "8.1"
source = { registry = "https://pypi.org/simple" }
dependencies = [
    { name = "elasticsearch-dsl" },
    { name = "six" },
]
sdist = { url = "https://files.pythonhosted.org/packages/80/95/0e73390485787f6bd8dae1e53f160c4a691a90238d6ba3959e4a81e6ef87/django_elasticsearch_dsl-8.1.tar.gz", hash = "sha256:609e90e6069849919c9c427411fc697465bb820cb7710fd940d8d600faa5544e", size = 31545, upload-time = "2025-06-23T22:17:32.573Z" }
wheels = [
    { url = "https://files.pythonhosted.org/packages/f5/10/b783fd87348fd2cb7a29b989b547d4b131d0ca545ca939b1b67b3b7a745c/django_elasticsearch_dsl-8.1-py2.py3-none-any.whl", hash = "sha256:fcd2524fce8feaf1be6898dd18bbcda2d2622f90308ea14ac40a99f5891322e7", size = 20992, upload-time = "2025-06-23T22:17:30.316Z" },
]

[[package]]
name = "django-environ"
version = "0.12.0"
source = { registry = "https://pypi.org/simple" }
sdist = { url = "https://files.pythonhosted.org/packages/d6/04/65d2521842c42f4716225f20d8443a50804920606aec018188bbee30a6b0/django_environ-0.12.0.tar.gz", hash = "sha256:227dc891453dd5bde769c3449cf4a74b6f2ee8f7ab2361c93a07068f4179041a", size = 56804, upload-time = "2025-01-13T17:03:37.74Z" }
wheels = [
    { url = "https://files.pythonhosted.org/packages/83/b3/0a3bec4ecbfee960f39b1842c2f91e4754251e0a6ed443db9fe3f666ba8f/django_environ-0.12.0-py2.py3-none-any.whl", hash = "sha256:92fb346a158abda07ffe6eb23135ce92843af06ecf8753f43adf9d2366dcc0ca", size = 19957, upload-time = "2025-01-13T17:03:32.918Z" },
]

[[package]]
name = "django-extensions"
version = "3.2.3"
source = { registry = "https://pypi.org/simple" }
dependencies = [
    { name = "django" },
]
sdist = { url = "https://files.pythonhosted.org/packages/8a/f1/318684c9466968bf9a9c221663128206e460c1a67f595055be4b284cde8a/django-extensions-3.2.3.tar.gz", hash = "sha256:44d27919d04e23b3f40231c4ab7af4e61ce832ef46d610cc650d53e68328410a", size = 277216, upload-time = "2023-06-05T17:09:01.447Z" }
wheels = [
    { url = "https://files.pythonhosted.org/packages/a7/7e/ba12b9660642663f5273141018d2bec0a1cae1711f4f6d1093920e157946/django_extensions-3.2.3-py3-none-any.whl", hash = "sha256:9600b7562f79a92cbf1fde6403c04fee314608fefbb595502e34383ae8203401", size = 229868, upload-time = "2023-06-05T17:08:58.197Z" },
]

[[package]]
name = "django-fernet-encrypted-fields"
version = "0.3.0"
source = { registry = "https://pypi.org/simple" }
dependencies = [
    { name = "cryptography" },
    { name = "django" },
]
sdist = { url = "https://files.pythonhosted.org/packages/70/b8/b6725f1207693ba9e76223abf87eb9e8de5114cccad8ddd1bce29a195273/django-fernet-encrypted-fields-0.3.0.tar.gz", hash = "sha256:38031bdaf1724a6e885ee137cc66a2bd7dc3726c438e189ea7e44799ec0ba9b3", size = 4021, upload-time = "2025-02-21T02:58:42.049Z" }
wheels = [
    { url = "https://files.pythonhosted.org/packages/75/8a/2c5d88cd540d83ceaa1cb3191ed35dfed0caacc6fe2ff5fe74c9ecc7776f/django_fernet_encrypted_fields-0.3.0-py3-none-any.whl", hash = "sha256:a17cca5bf3638ee44674e64f30792d5960b1d4d4b291ec478c27515fc4860612", size = 5400, upload-time = "2025-02-21T02:58:40.832Z" },
]

[[package]]
name = "django-filter"
version = "25.1"
source = { registry = "https://pypi.org/simple" }
dependencies = [
    { name = "django" },
]
sdist = { url = "https://files.pythonhosted.org/packages/b5/40/c702a6fe8cccac9bf426b55724ebdf57d10a132bae80a17691d0cf0b9bac/django_filter-25.1.tar.gz", hash = "sha256:1ec9eef48fa8da1c0ac9b411744b16c3f4c31176c867886e4c48da369c407153", size = 143021, upload-time = "2025-02-14T16:30:53.238Z" }
wheels = [
    { url = "https://files.pythonhosted.org/packages/07/a6/70dcd68537c434ba7cb9277d403c5c829caf04f35baf5eb9458be251e382/django_filter-25.1-py3-none-any.whl", hash = "sha256:4fa48677cf5857b9b1347fed23e355ea792464e0fe07244d1fdfb8a806215b80", size = 94114, upload-time = "2025-02-14T16:30:50.435Z" },
]

[[package]]
name = "django-flags"
version = "5.0.13"
source = { registry = "https://pypi.org/simple" }
dependencies = [
    { name = "django" },
]
sdist = { url = "https://files.pythonhosted.org/packages/c8/c9/b0ccc68bcdd4b618c06010bf969802ab3bdd6b4663938f945afda0852789/django-flags-5.0.13.tar.gz", hash = "sha256:ff6940cf37e07d6d0c4ac28c5420c8cfc478b62541473dba4aa02d600f7db9fc", size = 27550, upload-time = "2023-06-08T12:53:10.52Z" }
wheels = [
    { url = "https://files.pythonhosted.org/packages/2d/05/7715921dc6599eb2f40f68b85975ae6567e4325b949e29701eb380d9d37f/django_flags-5.0.13-py2.py3-none-any.whl", hash = "sha256:52df74b86d93f5cb402190ad26b68a5ba0f127e9e016189f1a6f2e8ba3c06a42", size = 42372, upload-time = "2023-06-08T12:53:08.954Z" },
]

[[package]]
name = "django-front-door"
version = "0.10.0"
source = { registry = "https://pypi.org/simple" }
dependencies = [
    { name = "django-regex" },
]
sdist = { url = "https://files.pythonhosted.org/packages/95/0c/b8df400373338ef2ef0a795d26210186b41df73b83ce079251453e023433/django-front-door-0.10.0.tar.gz", hash = "sha256:6c169a829b86d2a8e4bb1365af8a04d54cd5ef1787b0e9c720231c0bdb51abf1", size = 8707, upload-time = "2022-12-23T10:08:49.143Z" }

[[package]]
name = "django-fsm"
version = "2.8.2"
source = { registry = "https://pypi.org/simple" }
sdist = { url = "https://files.pythonhosted.org/packages/b6/5d/4d0aa7365097af11c373761d4d29e4cff59ac3e9a63b79a479b586a8fa7b/django-fsm-2.8.2.tar.gz", hash = "sha256:fe3be8fa916470360632b2a86aefcb342d67916fa4c5749caaa7760f88c0c49c", size = 15196, upload-time = "2024-04-09T07:32:53.712Z" }
wheels = [
    { url = "https://files.pythonhosted.org/packages/44/fb/b121db1d293d5ebced04e081a685c91d94279a26e7f39147187592dcac04/django_fsm-2.8.2-py2.py3-none-any.whl", hash = "sha256:0b4d346a8de1c2c30c2206ced649e25695f567c072358030544a604fc937d235", size = 11975, upload-time = "2024-04-09T07:32:52.124Z" },
]

[[package]]
name = "django-hijack"
version = "3.4.5"
source = { registry = "https://pypi.org/simple" }
dependencies = [
    { name = "django" },
]
sdist = { url = "https://files.pythonhosted.org/packages/fc/42/61d10027f80eae71079a7940c3f01fa033220463f927defbe564acb09fb5/django-hijack-3.4.5.tar.gz", hash = "sha256:7e45b1de786bdc130628e4230b359dde6d8744ecd3bcd668d2b27c5d614a071c", size = 274261, upload-time = "2023-12-13T07:02:32.447Z" }
wheels = [
    { url = "https://files.pythonhosted.org/packages/04/0e/4250a37c87dab92c65a328e38a21093fffaff583259aa4b7e5ae796aa6e1/django_hijack-3.4.5-py3-none-any.whl", hash = "sha256:129cbe75444b163135871a947d38ffb72181f4f2583544703fc9efe083c9ddad", size = 39730, upload-time = "2023-12-13T07:02:29.556Z" },
]

[[package]]
name = "django-import-export"
version = "2.9.0"
source = { registry = "https://pypi.org/simple" }
dependencies = [
    { name = "diff-match-patch" },
    { name = "django" },
    { name = "tablib", extra = ["ods", "xls", "xlsx", "yaml"] },
]
sdist = { url = "https://files.pythonhosted.org/packages/4a/04/209026136459f9005bffcf2e7b2e299ae2de68461ade315bc1fa52440779/django-import-export-2.9.0.tar.gz", hash = "sha256:02ce3a8e191992fa7aa1d660877ac6764fa9e32a5ba6394293f2fc761a5bdd19", size = 55540, upload-time = "2022-09-14T19:59:34.186Z" }
wheels = [
    { url = "https://files.pythonhosted.org/packages/6d/92/77d092e601edcc256e5a9739d712a22aa544b88d30f2a867443f537a7455/django_import_export-2.9.0-py3-none-any.whl", hash = "sha256:126d32a4410c42b6e1bf060355bf45968f6fe427c3b7ed04c96873bd45d7549a", size = 101825, upload-time = "2022-09-14T19:59:32.899Z" },
]

[[package]]
name = "django-import-export-celery"
version = "1.7.1"
source = { registry = "https://pypi.org/simple" }
dependencies = [
    { name = "django" },
    { name = "django-author" },
    { name = "django-import-export" },
    { name = "html2text" },
]
sdist = { url = "https://files.pythonhosted.org/packages/48/98/6b723cd93c75a569912a98d22ba258c7a4aae1e0244925a29a45f5516917/django_import_export_celery-1.7.1.tar.gz", hash = "sha256:a4cc086ae24384e4640bdcd262d5933a162775d272546194840d98c2af6b3500", size = 18858, upload-time = "2024-05-28T10:28:31.133Z" }
wheels = [
    { url = "https://files.pythonhosted.org/packages/9c/05/067b6de07fbfac38b25c3eada96dc2079ffc9332db631c2166183a20d99c/django_import_export_celery-1.7.1-py3-none-any.whl", hash = "sha256:4897ff63a2fc5ca85b4f2fb4e01a3937af9ad3881f2b9106411def72dad77232", size = 26999, upload-time = "2024-05-28T10:28:28.801Z" },
]

[[package]]
name = "django-js-asset"
version = "2.2.0"
source = { registry = "https://pypi.org/simple" }
dependencies = [
    { name = "django" },
]
sdist = { url = "https://files.pythonhosted.org/packages/28/bb/04accb19b0c0b6d835a393c20f04dfc379648e8cd6654c045e4d843ad527/django_js_asset-2.2.0.tar.gz", hash = "sha256:0c57a82cae2317e83951d956110ce847f58ff0cdc24e314dbc18b35033917e94", size = 7904, upload-time = "2023-12-12T18:03:53.589Z" }
wheels = [
    { url = "https://files.pythonhosted.org/packages/dc/4d/5bb8c351f2515a616576a4218c736af081edf0dd4d1eead1c7e880f74c0e/django_js_asset-2.2.0-py3-none-any.whl", hash = "sha256:7ef3e858e13d06f10799b56eea62b1e76706f42cf4e709be4e13356bc0ae30d8", size = 4704, upload-time = "2023-12-12T18:03:55.631Z" },
]

[[package]]
name = "django-jsoneditor"
version = "0.2.4"
source = { registry = "https://pypi.org/simple" }
dependencies = [
    { name = "packaging" },
]
sdist = { url = "https://files.pythonhosted.org/packages/e9/1a/380d39fd4b5dadc2a899d35c1e2b1627237d131eb05a94bf6d14f9bed8a3/django-jsoneditor-0.2.4.tar.gz", hash = "sha256:1d3dfca28f047feefa6ebc6f9541179eb815fb459b006faf3fb8d0fb2197d2df", size = 367495, upload-time = "2023-02-15T09:47:58.762Z" }
wheels = [
    { url = "https://files.pythonhosted.org/packages/b5/80/3c7ac534e511f3c88d8c25b233bcf0836a4681a5b0f4f7ec5f0f16cab91b/django_jsoneditor-0.2.4-py2.py3-none-any.whl", hash = "sha256:d7a639a7251e376126b5be64ea588c925c7a40d45e0e212f66ef475d2f0f90bb", size = 372962, upload-time = "2023-02-15T09:47:55.732Z" },
]

[[package]]
name = "django-markdownify"
version = "0.9.5"
source = { registry = "https://pypi.org/simple" }
dependencies = [
    { name = "bleach", extra = ["css"] },
    { name = "django" },
    { name = "markdown" },
]
sdist = { url = "https://files.pythonhosted.org/packages/6c/33/3abb966e2b238af4c9a5d3ee38a7aa7e51b644b4b20bf8533b6fd1c1bf96/django_markdownify-0.9.5.tar.gz", hash = "sha256:34c34eba4a797282a5c5bd97b13cec84d6a4c0673ad47ce1c1d000d74dd8d4ab", size = 7939, upload-time = "2024-05-09T11:45:27.661Z" }
wheels = [
    { url = "https://files.pythonhosted.org/packages/1b/35/c7a4bd957b279a8e7c808116bed399b73874ed3da78689993ee76f30d9f6/django_markdownify-0.9.5-py3-none-any.whl", hash = "sha256:2c4ae44e386c209453caf5e9ea1b74f64535985d338ad2d5ad5e7089cc94be86", size = 10342, upload-time = "2024-05-09T11:45:25.895Z" },
]

[[package]]
name = "django-model-utils"
version = "4.5.1"
source = { registry = "https://pypi.org/simple" }
dependencies = [
    { name = "django" },
]
sdist = { url = "https://files.pythonhosted.org/packages/c6/f3/77be195e7518b8a652c052cdc42e60135b56a9a460aa3bd8cb08d751c322/django_model_utils-4.5.1.tar.gz", hash = "sha256:1220f22d9a467d53a1e0f4cda4857df0b2f757edf9a29955c42461988caa648a", size = 75980, upload-time = "2024-05-02T22:55:58.574Z" }
wheels = [
    { url = "https://files.pythonhosted.org/packages/91/c5/5d14bf2d55cb843e556b6283a2fbd6ea531cf7d2fa7b8d4f6d3abfada672/django_model_utils-4.5.1-py3-none-any.whl", hash = "sha256:f1141fc71796242edeffed5ad53a8cc57f00d345eb5a3a63e3f69401cd562ee2", size = 39341, upload-time = "2024-05-02T22:55:38.586Z" },
]

[[package]]
name = "django-mptt"
version = "0.17.0"
source = { registry = "https://pypi.org/simple" }
dependencies = [
    { name = "django-js-asset" },
]
sdist = { url = "https://files.pythonhosted.org/packages/24/67/90f48b70f854d24a0c73db2837fa63746ebf548ba2075c4c829cb25674a9/django_mptt-0.17.0.tar.gz", hash = "sha256:e2dca00536450b91bdc80d8fc1454993b84307728394ae42c72947fc09574d3d", size = 71428, upload-time = "2025-04-04T08:30:43.697Z" }
wheels = [
    { url = "https://files.pythonhosted.org/packages/8d/81/ce5576765cea3cdb37c983400f76050194c354d55a3facf39561cf24adc2/django_mptt-0.17.0-py3-none-any.whl", hash = "sha256:e77dd4b4d0de14f50239b0900def44c1d31403664ab3682b80b27fa1319fe7f0", size = 120170, upload-time = "2025-04-04T08:30:45.352Z" },
]

[[package]]
name = "django-multiselectfield"
version = "1.0.1"
source = { registry = "https://pypi.org/simple" }
dependencies = [
    { name = "django" },
]
sdist = { url = "https://files.pythonhosted.org/packages/04/9a/27060e8aa491ff2d286054df2e89df481a8dfe0e5e459fa36c0f48e3c10c/django_multiselectfield-1.0.1.tar.gz", hash = "sha256:3f8b4fff3e07d4a91c8bb4b809bc35caeb22b41769b606f4c9edc53b8d72a667", size = 22025, upload-time = "2025-06-12T14:41:21.599Z" }
wheels = [
    { url = "https://files.pythonhosted.org/packages/6d/10/23c0644cf67567bbe4e3a2eeeec0e9c79b701990c0e07c5ee4a4f8897f91/django_multiselectfield-1.0.1-py3-none-any.whl", hash = "sha256:18dc14801f7eca844a48e21cba6d8ec35b9b581f2373bbb2cb75e6994518259a", size = 20481, upload-time = "2025-06-12T14:41:20.107Z" },
]

[[package]]
name = "django-phonenumber-field"
version = "7.3.0"
source = { registry = "https://pypi.org/simple" }
dependencies = [
    { name = "django" },
]
sdist = { url = "https://files.pythonhosted.org/packages/5e/fd/a00c79db4eab7bdcfcb419a14c4879a8f92e92951140c2d84a256c2cd835/django-phonenumber-field-7.3.0.tar.gz", hash = "sha256:f9cdb3de085f99c249328293a3b93d4e5fa440c0c8e3b99eb0d0f54748629797", size = 43005, upload-time = "2023-12-29T14:33:40.937Z" }
wheels = [
    { url = "https://files.pythonhosted.org/packages/3a/35/4f36dac859a1b9dbf9e737718d9b62e3502aca0eb74a10d659283b240992/django_phonenumber_field-7.3.0-py3-none-any.whl", hash = "sha256:bc6eaa49d1f9d870944f5280258db511e3a1ba5e2fbbed255488dceacae45d06", size = 66505, upload-time = "2023-12-29T14:33:36.859Z" },
]

[[package]]
name = "django-querysetsequence"
version = "0.17"
source = { registry = "https://pypi.org/simple" }
dependencies = [
    { name = "django" },
]
sdist = { url = "https://files.pythonhosted.org/packages/99/8b/e73e4c4745caf20779f32b0841208ad3d5011a5b5464247f5b4d87ff4dba/django-querysetsequence-0.17.tar.gz", hash = "sha256:056e62d138191c65a3d36ad773ae4ba3adbfd6a776339b62572e7f7cc70d867d", size = 30397, upload-time = "2023-06-27T17:35:22.806Z" }
wheels = [
    { url = "https://files.pythonhosted.org/packages/f9/f8/7b5a4bf21dbe4ecc5b3d31626318456d3b7c442a74175e7e489d27ba270a/django_querysetsequence-0.17-py3-none-any.whl", hash = "sha256:02f7c2025dc6fbaf659a91d84eaa333846be1e3530828b283e3f8b7912f49b75", size = 16267, upload-time = "2023-06-27T17:35:21.376Z" },
]

[[package]]
name = "django-redis"
version = "5.4.0"
source = { registry = "https://pypi.org/simple" }
dependencies = [
    { name = "django" },
    { name = "redis" },
]
sdist = { url = "https://files.pythonhosted.org/packages/83/9d/2272742fdd9d0a9f0b28cd995b0539430c9467a2192e4de2cea9ea6ad38c/django-redis-5.4.0.tar.gz", hash = "sha256:6a02abaa34b0fea8bf9b707d2c363ab6adc7409950b2db93602e6cb292818c42", size = 52567, upload-time = "2023-10-01T20:22:01.221Z" }
wheels = [
    { url = "https://files.pythonhosted.org/packages/b7/f1/63caad7c9222c26a62082f4f777de26389233b7574629996098bf6d25a4d/django_redis-5.4.0-py3-none-any.whl", hash = "sha256:ebc88df7da810732e2af9987f7f426c96204bf89319df4c6da6ca9a2942edd5b", size = 31119, upload-time = "2023-10-01T20:21:33.009Z" },
]

[[package]]
name = "django-regex"
version = "0.5.0"
source = { registry = "https://pypi.org/simple" }
sdist = { url = "https://files.pythonhosted.org/packages/02/09/f510713bb0d7f539b320579e2432d9aa8c02a7561bb9e3cdd37c658427d8/django-regex-0.5.0.tar.gz", hash = "sha256:6af1add11ae5232f133a42754c9291f9113996b1294b048305d9f1a427bca27c", size = 26248, upload-time = "2022-03-30T22:46:45.859Z" }

[[package]]
name = "django-rest-extensions"
version = "1.2.1"
source = { registry = "https://pypi.org/simple" }
dependencies = [
    { name = "django" },
    { name = "djangorestframework" },
]
sdist = { url = "https://files.pythonhosted.org/packages/39/04/d72e58804bb0301d04382b0b2de049117ae0da90b26c8499aeb843ae458a/django_rest_extensions-1.2.1.tar.gz", hash = "sha256:8d9e23d804ee08f3970eb7f658139132e6daacd5a65f6df022fdb6a125948926", size = 22459, upload-time = "2024-11-17T03:29:19.968Z" }
wheels = [
    { url = "https://files.pythonhosted.org/packages/a2/63/8ce807a5334d5667deea09d7b5b3f9014979b0aacacc8565cfcee50349e3/django_rest_extensions-1.2.1-py3-none-any.whl", hash = "sha256:0975c8fc1254d58cb3ee91ddc976f5f11b6a6690e75a68b5bfb1914a9023a6fe", size = 26430, upload-time = "2024-11-17T03:29:18.125Z" },
]

[[package]]
name = "django-reversion"
version = "5.0.12"
source = { registry = "https://pypi.org/simple" }
dependencies = [
    { name = "django" },
]
sdist = { url = "https://files.pythonhosted.org/packages/43/af/86948c11766fda6265db59994f467c5c7f2df5849b35ee40216180648fa6/django-reversion-5.0.12.tar.gz", hash = "sha256:c047cc99a9f1ba4aae6db89c3ac243478d6de98ec8a60c7073fcc875d89c5cdb", size = 73092, upload-time = "2024-01-30T20:05:54.551Z" }
wheels = [
    { url = "https://files.pythonhosted.org/packages/74/3e/b45a2d6e35e37aff95a0c79304a010c3e11eec6d59f5b092454768f336b5/django_reversion-5.0.12-py3-none-any.whl", hash = "sha256:5884e9f77f55c341b3f0a8d3b0af000f060530653776997267c8b1e5349d8fee", size = 84818, upload-time = "2024-01-30T20:05:52.376Z" },
]

[[package]]
name = "django-silk"
version = "5.2.0"
source = { registry = "https://pypi.org/simple" }
dependencies = [
    { name = "autopep8" },
    { name = "django" },
    { name = "gprof2dot" },
    { name = "sqlparse" },
]
sdist = { url = "https://files.pythonhosted.org/packages/0e/94/0ae2ec9c00e68f002d3f8a6365442d250ddf1522f7d386597dbb9076b6e7/django_silk-5.2.0.tar.gz", hash = "sha256:39ddeda80469d5495d1cbb53590a9bdd4ce30a7474dc16ac26b6cbc0d9521f50", size = 4394287, upload-time = "2024-08-20T17:37:20.762Z" }
wheels = [
    { url = "https://files.pythonhosted.org/packages/b7/5f/16010e42a8982a5977bb7395bad04e8c59874a15a9d1e2e4f9306be796aa/django_silk-5.2.0-py3-none-any.whl", hash = "sha256:b3f01ccbf46611073603a6ac2b84f578bde978ad44785f42994c3d6f81398fdc", size = 1840272, upload-time = "2024-08-20T17:37:02.189Z" },
]

[[package]]
name = "django-smart-admin"
version = "2.6.0"
source = { registry = "https://pypi.org/simple" }
dependencies = [
    { name = "django-admin-extra-buttons" },
    { name = "django-adminactions" },
    { name = "django-adminfilters" },
    { name = "django-sysinfo" },
]
sdist = { url = "https://files.pythonhosted.org/packages/a0/8e/f43d154a9b84a10cdb635d5a1c4845cdea7b3d54e3f63b172a4d56a150f0/django-smart-admin-2.6.0.tar.gz", hash = "sha256:9ac878433c57eb285360e0c019258fc7fef9d5557805dafb55d2f965e4fe02e2", size = 40521, upload-time = "2022-11-22T12:11:29.38Z" }

[[package]]
name = "django-smart-env"
version = "0.1.0"
source = { registry = "https://pypi.org/simple" }
dependencies = [
    { name = "django-environ" },
]
sdist = { url = "https://files.pythonhosted.org/packages/35/79/496ca50e15dd802bc9e89e29ddedf44d9c9eba43fb4e94f48da8af6fef15/django_smart_env-0.1.0.tar.gz", hash = "sha256:09ef06a2ae9223c68ba893dae2b6188938f41e464cb38e4714c341950fc1caf3", size = 5686, upload-time = "2024-09-24T19:14:38.703Z" }
wheels = [
    { url = "https://files.pythonhosted.org/packages/02/0f/a381cde90a031e12951f6121f857faabaf66b7996e7da353f6e809aa8ac3/django_smart_env-0.1.0-py3-none-any.whl", hash = "sha256:ffcbc03ab2b28808d1ac80b5165543549396dde4a24107e969a9635ba9321849", size = 5102, upload-time = "2024-09-24T19:14:37.168Z" },
]

[[package]]
name = "django-sql-explorer"
version = "3.2.1"
source = { registry = "https://pypi.org/simple" }
dependencies = [
    { name = "django" },
    { name = "sqlparse" },
]
sdist = { url = "https://files.pythonhosted.org/packages/ce/8b/fa2ad05a3ba9b45749ff534fe7f4c95577451ee53165b5eccea5285a39b2/django-sql-explorer-3.2.1.tar.gz", hash = "sha256:35e05f40eff91eead10c553cce2ee63033a19ac39c99b9ccdf87552c52784d63", size = 428969, upload-time = "2023-07-13T02:54:34.126Z" }
wheels = [
    { url = "https://files.pythonhosted.org/packages/61/0c/6327c8ae04ccee394f7d63dd0aa2be20b6bb9938c5a9149a1f37b073f444/django_sql_explorer-3.2.1-py3-none-any.whl", hash = "sha256:735cc39e4ae2629049571229e2f7a8c8a54af4a988fcad12a333597724adaad7", size = 457957, upload-time = "2023-07-13T02:54:32.268Z" },
]

[package.optional-dependencies]
xls = [
    { name = "xlsxwriter" },
]

[[package]]
name = "django-storages"
version = "1.14.6"
source = { registry = "https://pypi.org/simple" }
dependencies = [
    { name = "django" },
]
sdist = { url = "https://files.pythonhosted.org/packages/ff/d6/2e50e378fff0408d558f36c4acffc090f9a641fd6e084af9e54d45307efa/django_storages-1.14.6.tar.gz", hash = "sha256:7a25ce8f4214f69ac9c7ce87e2603887f7ae99326c316bc8d2d75375e09341c9", size = 87587, upload-time = "2025-04-02T02:34:55.103Z" }
wheels = [
    { url = "https://files.pythonhosted.org/packages/1f/21/3cedee63417bc5553eed0c204be478071c9ab208e5e259e97287590194f1/django_storages-1.14.6-py3-none-any.whl", hash = "sha256:11b7b6200e1cb5ffcd9962bd3673a39c7d6a6109e8096f0e03d46fab3d3aabd9", size = 33095, upload-time = "2025-04-02T02:34:53.291Z" },
]

[package.optional-dependencies]
azure = [
    { name = "azure-core" },
    { name = "azure-storage-blob" },
]

[[package]]
name = "django-strategy-field"
version = "3.2.1"
source = { registry = "https://pypi.org/simple" }
sdist = { url = "https://files.pythonhosted.org/packages/6b/86/98783fe60e8e016851c5f96727cb7ed4375aa9bb738b7e4cf6fbc8f3f287/django_strategy_field-3.2.1.tar.gz", hash = "sha256:d87083f4a0ed7160ba2cff1b718bde670232ae557c6ec4c0a95d06b49419bc5b", size = 9752, upload-time = "2025-04-21T05:07:52.796Z" }
wheels = [
    { url = "https://files.pythonhosted.org/packages/15/02/d0f2d8f69e619c4ab446571ad2b954b41f5f39a7ebc16cad927a3ca4f698/django_strategy_field-3.2.1-py3-none-any.whl", hash = "sha256:fabdf06052fcea9fe319fd855fb2a308ec36ce513f1902688f369fbdbd00e1c6", size = 14033, upload-time = "2025-04-21T05:07:51.189Z" },
]

[[package]]
name = "django-stubs"
version = "1.12.0"
source = { registry = "https://pypi.org/simple" }
dependencies = [
    { name = "django" },
    { name = "django-stubs-ext" },
    { name = "mypy" },
    { name = "tomli" },
    { name = "types-pytz" },
    { name = "types-pyyaml" },
    { name = "typing-extensions" },
]
sdist = { url = "https://files.pythonhosted.org/packages/d3/d9/4f18d932a35a4368078f97619fc4820639fa283cc5a972eaaad16465ca73/django-stubs-1.12.0.tar.gz", hash = "sha256:ea8b35d0da49f7b2ee99a79125f1943e033431dd114726d6643cc35de619230e", size = 230030, upload-time = "2022-06-17T15:16:02.508Z" }
wheels = [
    { url = "https://files.pythonhosted.org/packages/86/fe/fe15374aa553c9929be4adc8c56db69af3c29fb6b02eaa0a7a548bac8567/django_stubs-1.12.0-py3-none-any.whl", hash = "sha256:0dff8ec0ba3abe046450b3d8a29ce9e72629893d2c1ef679189cc2bfdb6d2f64", size = 428409, upload-time = "2022-06-17T15:16:01.104Z" },
]

[[package]]
name = "django-stubs-ext"
version = "0.8.0"
source = { registry = "https://pypi.org/simple" }
dependencies = [
    { name = "django" },
    { name = "typing-extensions" },
]
sdist = { url = "https://files.pythonhosted.org/packages/de/27/518a5c6326d4444a4d59d8a6ff50ec131ab67da7460c645745d13d2c168f/django-stubs-ext-0.8.0.tar.gz", hash = "sha256:9a9ba9e2808737949de96a0fce8b054f12d38e461011d77ebc074ffe8c43dfcb", size = 5949, upload-time = "2023-03-16T14:11:50.778Z" }
wheels = [
    { url = "https://files.pythonhosted.org/packages/06/1c/952f81adc763424c5f429814b289ede729dc6ee4ed0cc087b3260744d96b/django_stubs_ext-0.8.0-py3-none-any.whl", hash = "sha256:a454d349d19c26d6c50c4c6dbc1e8af4a9cda4ce1dc4104e3dd4c0330510cc56", size = 6669, upload-time = "2023-03-16T14:11:49.214Z" },
]

[[package]]
name = "django-sysinfo"
version = "2.7.0"
source = { registry = "https://pypi.org/simple" }
dependencies = [
    { name = "psutil" },
    { name = "python-dateutil" },
]
sdist = { url = "https://files.pythonhosted.org/packages/87/88/693de78cce813c4b769589e1a55702f53533d373410128112fb22d0d7359/django_sysinfo-2.7.0.tar.gz", hash = "sha256:d34f74bc8c76cedfe5ed8081e00ce549a965b0cd4680dfeb0755bb43d8e7648e", size = 11419, upload-time = "2025-04-22T08:04:39.89Z" }
wheels = [
    { url = "https://files.pythonhosted.org/packages/a8/45/bb7d88d85b1f84afa95721b7da46cdf1fd9c5f2582384778f28859482b8b/django_sysinfo-2.7.0-py3-none-any.whl", hash = "sha256:e45ee631c9ba73f13a0df280323fdf75d534b06eac2db50e6af3c31deed38529", size = 17433, upload-time = "2025-04-22T08:04:38.173Z" },
]

[[package]]
name = "django-timezone-field"
version = "7.1"
source = { registry = "https://pypi.org/simple" }
dependencies = [
    { name = "django" },
]
sdist = { url = "https://files.pythonhosted.org/packages/ba/5b/0dbe271fef3c2274b83dbcb1b19fa3dacf1f7e542382819294644e78ea8b/django_timezone_field-7.1.tar.gz", hash = "sha256:b3ef409d88a2718b566fabe10ea996f2838bc72b22d3a2900c0aa905c761380c", size = 13727, upload-time = "2025-01-11T17:49:54.486Z" }
wheels = [
    { url = "https://files.pythonhosted.org/packages/ec/09/7a808392a751a24ffa62bec00e3085a9c1a151d728c323a5bab229ea0e58/django_timezone_field-7.1-py3-none-any.whl", hash = "sha256:93914713ed882f5bccda080eda388f7006349f25930b6122e9b07bf8db49c4b4", size = 13177, upload-time = "2025-01-11T17:49:52.142Z" },
]

[[package]]
name = "django-webtest"
version = "1.9.13"
source = { registry = "https://pypi.org/simple" }
dependencies = [
    { name = "webtest" },
]
sdist = { url = "https://files.pythonhosted.org/packages/93/1f/5bbd6fc47dc82230f03f16eb1ddd6f3aa8865f38b52c4f90964a3001d2c7/django_webtest-1.9.13.tar.gz", hash = "sha256:97b2db843588128332326e4fc0a37bd825cf4d68f1ab0188c8cc00a9710e8279", size = 28901, upload-time = "2025-04-03T10:59:21.686Z" }
wheels = [
    { url = "https://files.pythonhosted.org/packages/45/57/760a41e283f356a6aedb3b71b91a3ca9991b758482f01d31be9a5129ecd1/django_webtest-1.9.13-py3-none-any.whl", hash = "sha256:1903d35f429cbff54bd89d41ddc42376529d56e3c35bfe7cb83827b17fbf962d", size = 16638, upload-time = "2025-04-03T10:59:19.969Z" },
]

[[package]]
name = "djangorestframework"
version = "3.15.1"
source = { registry = "https://pypi.org/simple" }
dependencies = [
    { name = "django" },
]
sdist = { url = "https://files.pythonhosted.org/packages/ec/60/cc2dd985400293fe7bf3fa1b9a5d61f5b44200c33f7d31952f2c9fd79e8a/djangorestframework-3.15.1.tar.gz", hash = "sha256:f88fad74183dfc7144b2756d0d2ac716ea5b4c7c9840995ac3bfd8ec034333c1", size = 1066194, upload-time = "2024-03-22T15:50:51.875Z" }
wheels = [
    { url = "https://files.pythonhosted.org/packages/c0/7e/8c45ea7f85dd5d52ceddbacc6f56ecaca21ecbfc0e8c34c95618a14d5082/djangorestframework-3.15.1-py3-none-any.whl", hash = "sha256:3ccc0475bce968608cf30d07fb17d8e52d1d7fc8bfe779c905463200750cbca6", size = 1067096, upload-time = "2024-03-22T15:50:48.759Z" },
]

[[package]]
name = "djangorestframework-stubs"
version = "1.7.0"
source = { registry = "https://pypi.org/simple" }
dependencies = [
    { name = "coreapi" },
    { name = "django-stubs" },
    { name = "mypy" },
    { name = "requests" },
    { name = "types-markdown" },
    { name = "types-pyyaml" },
    { name = "types-requests" },
    { name = "typing-extensions" },
]
sdist = { url = "https://files.pythonhosted.org/packages/ef/da/bfd57d497cc8bce8d4abc0febb3a288309a36dd78040e4cc319d1781e3a5/djangorestframework-stubs-1.7.0.tar.gz", hash = "sha256:6e8a80a0716d8af02aa387dae47f8ef97b6c0efdf159d83a5918d582f8b1ea07", size = 32399, upload-time = "2022-06-22T09:27:28.338Z" }
wheels = [
    { url = "https://files.pythonhosted.org/packages/72/cd/ef4fea45f164d1fa18cd8af5f2b73c4e82056852a084e7fc908bd724824e/djangorestframework_stubs-1.7.0-py3-none-any.whl", hash = "sha256:3ac1447fc87f68fe7d8622d4725b5cef820bcc17918f36c7da3f667363fb7a43", size = 52055, upload-time = "2022-06-22T09:27:26.384Z" },
]

[[package]]
name = "drf-extensions"
version = "0.7.1"
source = { registry = "https://pypi.org/simple" }
dependencies = [
    { name = "djangorestframework" },
]
sdist = { url = "https://files.pythonhosted.org/packages/ac/89/5ccaef1619cfba44ab4f17f7f4863e2d5683758c7e03cae137b4a20f670b/drf-extensions-0.7.1.tar.gz", hash = "sha256:90abfc11a2221e8daf4cd54457e41ed38cd71134678de9622e806193db027db1", size = 126642, upload-time = "2021-07-30T08:05:11.345Z" }
wheels = [
    { url = "https://files.pythonhosted.org/packages/58/15/ee46fa8293a51b68c60699806c0c2f55ff527613d83739e27b8f85444990/drf_extensions-0.7.1-py2.py3-none-any.whl", hash = "sha256:007910437e64aa1d5ad6fc47266a4ac4280e31761e6458eb30fcac7494ac7d4e", size = 21138, upload-time = "2021-07-30T08:05:07.801Z" },
]

[[package]]
name = "drf-jwt"
version = "1.19.2"
source = { registry = "https://pypi.org/simple" }
dependencies = [
    { name = "django" },
    { name = "djangorestframework" },
    { name = "pyjwt", extra = ["crypto"] },
]
sdist = { url = "https://files.pythonhosted.org/packages/19/8e/3c60992bafd0ac51bcfa136ff9f5e1cff65ef45ebbcb393477672e699e82/drf-jwt-1.19.2.tar.gz", hash = "sha256:660bc66f992065cef59832adcbbdf871847e9738671c19e5121971e773768235", size = 38208, upload-time = "2022-01-09T09:23:38.903Z" }
wheels = [
    { url = "https://files.pythonhosted.org/packages/b6/48/d72115d8c0d27c5d806fdd6cd61197cef6a7e34df2b8cb63b218ffa674b8/drf_jwt-1.19.2-py2.py3-none-any.whl", hash = "sha256:63c3d4ed61a1013958cd63416e2d5c84467d8ae3e6e1be44b1fb58743dbd1582", size = 21926, upload-time = "2022-01-09T09:23:37.257Z" },
]

[[package]]
name = "drf-nested-routers"
version = "0.94.0"
source = { registry = "https://pypi.org/simple" }
dependencies = [
    { name = "django" },
    { name = "djangorestframework" },
]
sdist = { url = "https://files.pythonhosted.org/packages/56/46/6b8b6a6da04032bdaf35a416e6cf60b2a58b14decf409d799d87206960c7/drf-nested-routers-0.94.0.tar.gz", hash = "sha256:c1fb8688cb327988b5d775cce26aedfd573d0c5e9a96672458b96517b410ba8a", size = 18175, upload-time = "2024-05-10T14:00:58.131Z" }
wheels = [
    { url = "https://files.pythonhosted.org/packages/29/f7/ec0c6e879c0a21d197f56b298d721105afcb83347e8ec1e25453a4ef9f60/drf_nested_routers-0.94.0-py2.py3-none-any.whl", hash = "sha256:1388d77e5f498d16b4e45f009a9033029381b8f1151f316369f2fee195b2991e", size = 36106, upload-time = "2024-05-10T14:00:55.939Z" },
]

[[package]]
name = "drf-spectacular"
version = "0.28.0"
source = { registry = "https://pypi.org/simple" }
dependencies = [
    { name = "django" },
    { name = "djangorestframework" },
    { name = "inflection" },
    { name = "jsonschema" },
    { name = "pyyaml" },
    { name = "uritemplate" },
]
sdist = { url = "https://files.pythonhosted.org/packages/da/b9/741056455aed00fa51a1df41fad5ad27c8e0d433b6bf490d4e60e2808bc6/drf_spectacular-0.28.0.tar.gz", hash = "sha256:2c778a47a40ab2f5078a7c42e82baba07397bb35b074ae4680721b2805943061", size = 237849, upload-time = "2024-11-30T08:49:02.355Z" }
wheels = [
    { url = "https://files.pythonhosted.org/packages/fb/66/c2929871393b1515c3767a670ff7d980a6882964a31a4ca2680b30d7212a/drf_spectacular-0.28.0-py3-none-any.whl", hash = "sha256:856e7edf1056e49a4245e87a61e8da4baff46c83dbc25be1da2df77f354c7cb4", size = 103928, upload-time = "2024-11-30T08:48:57.288Z" },
]

[package.optional-dependencies]
sidecar = [
    { name = "drf-spectacular-sidecar" },
]

[[package]]
name = "drf-spectacular-sidecar"
version = "2025.7.1"
source = { registry = "https://pypi.org/simple" }
dependencies = [
    { name = "django" },
]
sdist = { url = "https://files.pythonhosted.org/packages/59/50/1fc35f5322b4f73989be9d6a5b0fda4312d12035575327a69d157d39a8e7/drf_spectacular_sidecar-2025.7.1.tar.gz", hash = "sha256:03b4a9f2062115f69ce24509d855b180244d58ef45edd67ea8bcb214c7021e10", size = 2407526, upload-time = "2025-07-01T11:25:27.081Z" }
wheels = [
    { url = "https://files.pythonhosted.org/packages/a3/d4/a7e27baaea5f0dd84a500e598b3f31ca66ea28ad5d64ee679e821bbd7ac2/drf_spectacular_sidecar-2025.7.1-py3-none-any.whl", hash = "sha256:efe33ba696ba25f28c32ead75b56e3ef68f167b9ed7468f8d16322bfe8e304e7", size = 2427629, upload-time = "2025-07-01T11:25:25.45Z" },
]

[[package]]
name = "elastic-transport"
version = "8.13.0"
source = { registry = "https://pypi.org/simple" }
dependencies = [
    { name = "certifi" },
    { name = "urllib3" },
]
sdist = { url = "https://files.pythonhosted.org/packages/dc/88/6b4e93492424b1ac753f0894d78d145e83dce501cce735003753ff0cf35b/elastic-transport-8.13.0.tar.gz", hash = "sha256:2410ec1ff51221e8b3a01c0afa9f0d0498e1386a269283801f5c12f98e42dc45", size = 72708, upload-time = "2024-03-27T06:23:00.891Z" }
wheels = [
    { url = "https://files.pythonhosted.org/packages/aa/2f/7606c450a4ba07cd8ba818845ea2dca880a76fad5536f6d038289713a619/elastic_transport-8.13.0-py3-none-any.whl", hash = "sha256:aec890afdddd057762b27ff3553b0be8fa4673ec1a4fd922dfbd00325874bb3d", size = 64264, upload-time = "2024-03-27T06:22:58.738Z" },
]

[[package]]
name = "elasticsearch"
version = "8.14.0"
source = { registry = "https://pypi.org/simple" }
dependencies = [
    { name = "elastic-transport" },
]
sdist = { url = "https://files.pythonhosted.org/packages/36/63/8dc82cbf1bfbca2a2af8eeaa4a7eccc2cf7a87bf217130f6bc66d33b4d8f/elasticsearch-8.14.0.tar.gz", hash = "sha256:aa2490029dd96f4015b333c1827aa21fd6c0a4d223b00dfb0fe933b8d09a511b", size = 382506, upload-time = "2024-06-06T13:31:10.205Z" }
wheels = [
    { url = "https://files.pythonhosted.org/packages/a2/09/c9dec8bd95bff6aaa8fe29a834257a6606608d0b2ed9932a1857683f736f/elasticsearch-8.14.0-py3-none-any.whl", hash = "sha256:cef8ef70a81af027f3da74a4f7d9296b390c636903088439087b8262a468c130", size = 480236, upload-time = "2024-06-06T13:31:00.987Z" },
]

[[package]]
name = "elasticsearch-dsl"
version = "8.14.0"
source = { registry = "https://pypi.org/simple" }
dependencies = [
    { name = "elasticsearch" },
    { name = "python-dateutil" },
    { name = "typing-extensions" },
]
sdist = { url = "https://files.pythonhosted.org/packages/f8/a8/ab8bfe07dbd8f3856e98a466fc1c1211bba227de8bce5a9b10a9c7dd6060/elasticsearch-dsl-8.14.0.tar.gz", hash = "sha256:326c6dccf32f1ff3d4c84889388590778444ba18f770adee52f24721cb97c4c7", size = 84710, upload-time = "2024-06-10T10:21:00.341Z" }
wheels = [
    { url = "https://files.pythonhosted.org/packages/f3/b4/5c5204d00fe12ed8f8d7027d27088029ed4069e1193ae207abf1c5ac44fc/elasticsearch_dsl-8.14.0-py3-none-any.whl", hash = "sha256:99c5cbda28a37eec05ac78e82fdc87e8641eb83956ea63a817bf0e9da3d688dd", size = 92298, upload-time = "2024-06-10T10:20:58.073Z" },
]

[[package]]
name = "et-xmlfile"
version = "2.0.0"
source = { registry = "https://pypi.org/simple" }
sdist = { url = "https://files.pythonhosted.org/packages/d3/38/af70d7ab1ae9d4da450eeec1fa3918940a5fafb9055e934af8d6eb0c2313/et_xmlfile-2.0.0.tar.gz", hash = "sha256:dab3f4764309081ce75662649be815c4c9081e88f0837825f90fd28317d4da54", size = 17234, upload-time = "2024-10-25T17:25:40.039Z" }
wheels = [
    { url = "https://files.pythonhosted.org/packages/c1/8b/5fe2cc11fee489817272089c4203e679c63b570a5aaeb18d852ae3cbba6a/et_xmlfile-2.0.0-py3-none-any.whl", hash = "sha256:7a91720bc756843502c3b7504c77b8fe44217c85c537d85037f0f536151b2caa", size = 18059, upload-time = "2024-10-25T17:25:39.051Z" },
]

[[package]]
name = "execnet"
version = "2.1.1"
source = { registry = "https://pypi.org/simple" }
sdist = { url = "https://files.pythonhosted.org/packages/bb/ff/b4c0dc78fbe20c3e59c0c7334de0c27eb4001a2b2017999af398bf730817/execnet-2.1.1.tar.gz", hash = "sha256:5189b52c6121c24feae288166ab41b32549c7e2348652736540b9e6e7d4e72e3", size = 166524, upload-time = "2024-04-08T09:04:19.245Z" }
wheels = [
    { url = "https://files.pythonhosted.org/packages/43/09/2aea36ff60d16dd8879bdb2f5b3ee0ba8d08cbbdcdfe870e695ce3784385/execnet-2.1.1-py3-none-any.whl", hash = "sha256:26dee51f1b80cebd6d0ca8e74dd8745419761d3bef34163928cbebbdc4749fdc", size = 40612, upload-time = "2024-04-08T09:04:17.414Z" },
]

[[package]]
name = "executing"
version = "2.2.0"
source = { registry = "https://pypi.org/simple" }
sdist = { url = "https://files.pythonhosted.org/packages/91/50/a9d80c47ff289c611ff12e63f7c5d13942c65d68125160cefd768c73e6e4/executing-2.2.0.tar.gz", hash = "sha256:5d108c028108fe2551d1a7b2e8b713341e2cb4fc0aa7dcf966fa4327a5226755", size = 978693, upload-time = "2025-01-22T15:41:29.403Z" }
wheels = [
    { url = "https://files.pythonhosted.org/packages/7b/8f/c4d9bafc34ad7ad5d8dc16dd1347ee0e507a52c3adb6bfa8887e1c6a26ba/executing-2.2.0-py2.py3-none-any.whl", hash = "sha256:11387150cad388d62750327a53d3339fad4888b39a6fe233c3afbb54ecffd3aa", size = 26702, upload-time = "2025-01-22T15:41:25.929Z" },
]

[[package]]
name = "factory-boy"
version = "3.3.3"
source = { registry = "https://pypi.org/simple" }
dependencies = [
    { name = "faker" },
]
sdist = { url = "https://files.pythonhosted.org/packages/ba/98/75cacae9945f67cfe323829fc2ac451f64517a8a330b572a06a323997065/factory_boy-3.3.3.tar.gz", hash = "sha256:866862d226128dfac7f2b4160287e899daf54f2612778327dd03d0e2cb1e3d03", size = 164146, upload-time = "2025-02-03T09:49:04.433Z" }
wheels = [
    { url = "https://files.pythonhosted.org/packages/27/8d/2bc5f5546ff2ccb3f7de06742853483ab75bf74f36a92254702f8baecc79/factory_boy-3.3.3-py2.py3-none-any.whl", hash = "sha256:1c39e3289f7e667c4285433f305f8d506efc2fe9c73aaea4151ebd5cdea394fc", size = 37036, upload-time = "2025-02-03T09:49:01.659Z" },
]

[[package]]
name = "faker"
version = "17.6.0"
source = { registry = "https://pypi.org/simple" }
dependencies = [
    { name = "python-dateutil" },
]
sdist = { url = "https://files.pythonhosted.org/packages/78/04/e48df5f6c2cef982e98050ca70672af18544ae0cf23978ec6139729a789d/Faker-17.6.0.tar.gz", hash = "sha256:51f37ff9df710159d6d736d0ba1c75e063430a8c806b91334d7794305b5a6114", size = 1654373, upload-time = "2023-03-03T16:59:17.307Z" }
wheels = [
    { url = "https://files.pythonhosted.org/packages/f0/8a/7e22279c61f3caee0f99776d8b2dfd412480d0998dad6e31552837e9550b/Faker-17.6.0-py3-none-any.whl", hash = "sha256:5aaa16fa9cfde7d117eef70b6b293a705021e57158f3fa6b44ed1b70202d2065", size = 1698455, upload-time = "2023-03-03T16:59:14.857Z" },
]

[[package]]
name = "fastdiff"
version = "0.3.0"
source = { registry = "https://pypi.org/simple" }
dependencies = [
    { name = "wasmer" },
    { name = "wasmer-compiler-cranelift" },
]
sdist = { url = "https://files.pythonhosted.org/packages/3f/0e/5cec0653411663dab4850d2cf04be21e36fd604b7669af546062076e5a07/fastdiff-0.3.0.tar.gz", hash = "sha256:4dfa09c47832a8c040acda3f1f55fc0ab4d666f0e14e6951e6da78d59acd945a", size = 44514, upload-time = "2021-05-12T07:28:11.305Z" }
wheels = [
    { url = "https://files.pythonhosted.org/packages/c2/98/72928a3911acf145d57dc02c494c025a3820665ca1df3fc083d1a82bac9e/fastdiff-0.3.0-py2.py3-none-any.whl", hash = "sha256:ca5f61f6ddf5a1564ddfd98132ad28e7abe4a88a638a8b014a2214f71e5918ec", size = 37563, upload-time = "2021-05-12T07:28:09.473Z" },
]

[[package]]
name = "filelock"
version = "3.18.0"
source = { registry = "https://pypi.org/simple" }
sdist = { url = "https://files.pythonhosted.org/packages/0a/10/c23352565a6544bdc5353e0b15fc1c563352101f30e24bf500207a54df9a/filelock-3.18.0.tar.gz", hash = "sha256:adbc88eabb99d2fec8c9c1b229b171f18afa655400173ddc653d5d01501fb9f2", size = 18075, upload-time = "2025-03-14T07:11:40.47Z" }
wheels = [
    { url = "https://files.pythonhosted.org/packages/4d/36/2a115987e2d8c300a974597416d9de88f2444426de9571f4b59b2cca3acc/filelock-3.18.0-py3-none-any.whl", hash = "sha256:c401f4f8377c4464e6db25fff06205fd89bdd83b65eb0488ed1b160f780e21de", size = 16215, upload-time = "2025-03-14T07:11:39.145Z" },
]

[[package]]
name = "flake8"
version = "6.1.0"
source = { registry = "https://pypi.org/simple" }
dependencies = [
    { name = "mccabe" },
    { name = "pycodestyle" },
    { name = "pyflakes" },
]
sdist = { url = "https://files.pythonhosted.org/packages/cf/f8/bbe24f43695c0c480181e39ce910c2650c794831886ec46ddd7c40520e6a/flake8-6.1.0.tar.gz", hash = "sha256:d5b3857f07c030bdb5bf41c7f53799571d75c4491748a3adcd47de929e34cd23", size = 48767, upload-time = "2023-07-29T19:05:05.665Z" }
wheels = [
    { url = "https://files.pythonhosted.org/packages/b0/24/bbf7175ffc47cb3d3e1eb523ddb23272968359dfcf2e1294707a2bf12fc4/flake8-6.1.0-py2.py3-none-any.whl", hash = "sha256:ffdfce58ea94c6580c77888a86506937f9a1a227dfcd15f245d694ae20a6b6e5", size = 58260, upload-time = "2023-07-29T19:05:02.783Z" },
]

[[package]]
name = "flake8-absolute-import"
version = "1.0.0.2"
source = { registry = "https://pypi.org/simple" }
dependencies = [
    { name = "flake8" },
]
sdist = { url = "https://files.pythonhosted.org/packages/a0/74/09a11a10123d646bdcddb2002383a3c06e02a2e424e4c928bb8988ab7ccd/flake8-absolute-import-1.0.0.2.tar.gz", hash = "sha256:fcb734ac5a9639fa4ffbc6242ae9d6e9d8063f9cd078d6d218597ee883a99d48", size = 8585, upload-time = "2023-10-09T02:52:59.714Z" }
wheels = [
    { url = "https://files.pythonhosted.org/packages/ce/54/328f839ed7f805d7298560ca194908e96c512c427eefee4ee9494af2ef3f/flake8_absolute_import-1.0.0.2-py3-none-any.whl", hash = "sha256:b72142db999ec5e0ac4f4ac57fb8776a2959d07346c4d3742c446f206d45fcef", size = 5535, upload-time = "2023-10-09T02:52:52.689Z" },
]

[[package]]
name = "flake8-bugbear"
version = "22.12.6"
source = { registry = "https://pypi.org/simple" }
dependencies = [
    { name = "attrs" },
    { name = "flake8" },
]
sdist = { url = "https://files.pythonhosted.org/packages/da/b5/83a89114a82a2764ddfe27451df6b69c46513f88a3f66206514265b6f447/flake8-bugbear-22.12.6.tar.gz", hash = "sha256:4cdb2c06e229971104443ae293e75e64c6107798229202fbe4f4091427a30ac0", size = 44094, upload-time = "2022-12-06T19:07:02.569Z" }
wheels = [
    { url = "https://files.pythonhosted.org/packages/23/a1/ed74a6995d908bb89f9ffbe197e5f729c1546dba70d1995e7db70dfaafb5/flake8_bugbear-22.12.6-py3-none-any.whl", hash = "sha256:b69a510634f8a9c298dfda2b18a8036455e6b19ecac4fe582e4d7a0abfa50a30", size = 23693, upload-time = "2022-12-06T19:07:00.822Z" },
]

[[package]]
name = "flake8-formatter-junit-xml"
version = "0.0.6"
source = { registry = "https://pypi.org/simple" }
dependencies = [
    { name = "flake8" },
    { name = "junit-xml" },
]
sdist = { url = "https://files.pythonhosted.org/packages/e6/5f/7805a65d85b7361b063ddbe6a0a2f7d2bb5b333be7695ca7e7e78b0844dc/flake8_formatter_junit_xml-0.0.6.tar.gz", hash = "sha256:1ddd9356bb30ba736c3f14c769c837cfacf4f79c3d383ab963ef9d38eea05a9c", size = 3089, upload-time = "2018-04-11T05:44:27.689Z" }
wheels = [
    { url = "https://files.pythonhosted.org/packages/81/b5/15ba83fa9214f14494a7a0cb7edce38221cd9d0db49322a9a607687d1ac3/flake8_formatter_junit_xml-0.0.6-py2.py3-none-any.whl", hash = "sha256:6358a44ecafdf0f9c8ee5314859b8d6f553dc2e55e946a24c538185e1eba7ce6", size = 6407, upload-time = "2018-04-11T05:44:26.419Z" },
]

[[package]]
name = "flaky"
version = "3.8.1"
source = { registry = "https://pypi.org/simple" }
sdist = { url = "https://files.pythonhosted.org/packages/5b/c5/ef69119a01427204ff2db5fc8f98001087bcce719bbb94749dcd7b191365/flaky-3.8.1.tar.gz", hash = "sha256:47204a81ec905f3d5acfbd61daeabcada8f9d4031616d9bcb0618461729699f5", size = 25248, upload-time = "2024-03-12T22:17:59.265Z" }
wheels = [
    { url = "https://files.pythonhosted.org/packages/7f/b8/b830fc43663246c3f3dd1ae7dca4847b96ed992537e85311e27fa41ac40e/flaky-3.8.1-py2.py3-none-any.whl", hash = "sha256:194ccf4f0d3a22b2de7130f4b62e45e977ac1b5ccad74d4d48f3005dcc38815e", size = 19139, upload-time = "2024-03-12T22:17:51.59Z" },
]

[[package]]
name = "flower"
version = "2.0.1"
source = { registry = "https://pypi.org/simple" }
dependencies = [
    { name = "celery" },
    { name = "humanize" },
    { name = "prometheus-client" },
    { name = "pytz" },
    { name = "tornado" },
]
sdist = { url = "https://files.pythonhosted.org/packages/09/a1/357f1b5d8946deafdcfdd604f51baae9de10aafa2908d0b7322597155f92/flower-2.0.1.tar.gz", hash = "sha256:5ab717b979530770c16afb48b50d2a98d23c3e9fe39851dcf6bc4d01845a02a0", size = 3220408, upload-time = "2023-08-13T14:37:46.073Z" }
wheels = [
    { url = "https://files.pythonhosted.org/packages/a6/ff/ee2f67c0ff146ec98b5df1df637b2bc2d17beeb05df9f427a67bd7a7d79c/flower-2.0.1-py2.py3-none-any.whl", hash = "sha256:9db2c621eeefbc844c8dd88be64aef61e84e2deb29b271e02ab2b5b9f01068e2", size = 383553, upload-time = "2023-08-13T14:37:41.552Z" },
]

[[package]]
name = "fonttools"
version = "4.59.0"
source = { registry = "https://pypi.org/simple" }
sdist = { url = "https://files.pythonhosted.org/packages/8a/27/ec3c723bfdf86f34c5c82bf6305df3e0f0d8ea798d2d3a7cb0c0a866d286/fonttools-4.59.0.tar.gz", hash = "sha256:be392ec3529e2f57faa28709d60723a763904f71a2b63aabe14fee6648fe3b14", size = 3532521, upload-time = "2025-07-16T12:04:54.613Z" }
wheels = [
    { url = "https://files.pythonhosted.org/packages/f3/bb/390990e7c457d377b00890d9f96a3ca13ae2517efafb6609c1756e213ba4/fonttools-4.59.0-cp313-cp313-macosx_10_13_universal2.whl", hash = "sha256:78813b49d749e1bb4db1c57f2d4d7e6db22c253cb0a86ad819f5dc197710d4b2", size = 2758704, upload-time = "2025-07-16T12:04:22.217Z" },
    { url = "https://files.pythonhosted.org/packages/df/6f/d730d9fcc9b410a11597092bd2eb9ca53e5438c6cb90e4b3047ce1b723e9/fonttools-4.59.0-cp313-cp313-macosx_10_13_x86_64.whl", hash = "sha256:401b1941ce37e78b8fd119b419b617277c65ae9417742a63282257434fd68ea2", size = 2330764, upload-time = "2025-07-16T12:04:23.985Z" },
    { url = "https://files.pythonhosted.org/packages/75/b4/b96bb66f6f8cc4669de44a158099b249c8159231d254ab6b092909388be5/fonttools-4.59.0-cp313-cp313-manylinux1_x86_64.manylinux2014_x86_64.manylinux_2_17_x86_64.manylinux_2_5_x86_64.whl", hash = "sha256:efd7e6660674e234e29937bc1481dceb7e0336bfae75b856b4fb272b5093c5d4", size = 4890699, upload-time = "2025-07-16T12:04:25.664Z" },
    { url = "https://files.pythonhosted.org/packages/b5/57/7969af50b26408be12baa317c6147588db5b38af2759e6df94554dbc5fdb/fonttools-4.59.0-cp313-cp313-manylinux2014_aarch64.manylinux_2_17_aarch64.manylinux_2_28_aarch64.whl", hash = "sha256:51ab1ff33c19e336c02dee1e9fd1abd974a4ca3d8f7eef2a104d0816a241ce97", size = 4952934, upload-time = "2025-07-16T12:04:27.733Z" },
    { url = "https://files.pythonhosted.org/packages/d6/e2/dd968053b6cf1f46c904f5bd409b22341477c017d8201619a265e50762d3/fonttools-4.59.0-cp313-cp313-musllinux_1_2_aarch64.whl", hash = "sha256:a9bf8adc9e1f3012edc8f09b08336272aec0c55bc677422273e21280db748f7c", size = 4892319, upload-time = "2025-07-16T12:04:30.074Z" },
    { url = "https://files.pythonhosted.org/packages/6b/95/a59810d8eda09129f83467a4e58f84205dc6994ebaeb9815406363e07250/fonttools-4.59.0-cp313-cp313-musllinux_1_2_x86_64.whl", hash = "sha256:37e01c6ec0c98599778c2e688350d624fa4770fbd6144551bd5e032f1199171c", size = 5034753, upload-time = "2025-07-16T12:04:32.292Z" },
    { url = "https://files.pythonhosted.org/packages/a5/84/51a69ee89ff8d1fea0c6997e946657e25a3f08513de8435fe124929f3eef/fonttools-4.59.0-cp313-cp313-win32.whl", hash = "sha256:70d6b3ceaa9cc5a6ac52884f3b3d9544e8e231e95b23f138bdb78e6d4dc0eae3", size = 2199688, upload-time = "2025-07-16T12:04:34.444Z" },
    { url = "https://files.pythonhosted.org/packages/a0/ee/f626cd372932d828508137a79b85167fdcf3adab2e3bed433f295c596c6a/fonttools-4.59.0-cp313-cp313-win_amd64.whl", hash = "sha256:26731739daa23b872643f0e4072d5939960237d540c35c14e6a06d47d71ca8fe", size = 2248560, upload-time = "2025-07-16T12:04:36.034Z" },
    { url = "https://files.pythonhosted.org/packages/d0/9c/df0ef2c51845a13043e5088f7bb988ca6cd5bb82d5d4203d6a158aa58cf2/fonttools-4.59.0-py3-none-any.whl", hash = "sha256:241313683afd3baacb32a6bd124d0bce7404bc5280e12e291bae1b9bba28711d", size = 1128050, upload-time = "2025-07-16T12:04:52.687Z" },
]

[package.optional-dependencies]
woff = [
    { name = "brotli", marker = "platform_python_implementation == 'CPython'" },
    { name = "brotlicffi", marker = "platform_python_implementation != 'CPython'" },
    { name = "zopfli" },
]

[[package]]
name = "freezegun"
version = "1.5.3"
source = { registry = "https://pypi.org/simple" }
dependencies = [
    { name = "python-dateutil" },
]
sdist = { url = "https://files.pythonhosted.org/packages/e0/1a/99a52c2df5d1b9b20ca1b253beb1ea412cb263d9cc670edd5a52595b7083/freezegun-1.5.3.tar.gz", hash = "sha256:d7c6204e33a50affd7c7aa284f4f92e04e96f72d63313b89ceaaf60d9c64bc5e", size = 35484, upload-time = "2025-07-12T18:39:40.592Z" }
wheels = [
    { url = "https://files.pythonhosted.org/packages/ab/fe/fda2d2dccda9b5eac3a7d00dea11efcbb776b00c4f1b471e0c3a26c9c751/freezegun-1.5.3-py3-none-any.whl", hash = "sha256:1ce20ee4be61349ba52c3af64f5eaba8d08ff51acfcf1b3ea671f03e54c818f1", size = 19062, upload-time = "2025-07-12T18:39:39.333Z" },
]

[[package]]
name = "gevent"
version = "25.5.1"
source = { registry = "https://pypi.org/simple" }
dependencies = [
    { name = "cffi", marker = "platform_python_implementation == 'CPython' and sys_platform == 'win32'" },
    { name = "greenlet", marker = "platform_python_implementation == 'CPython'" },
    { name = "zope-event" },
    { name = "zope-interface" },
]
sdist = { url = "https://files.pythonhosted.org/packages/f1/58/267e8160aea00ab00acd2de97197eecfe307064a376fb5c892870a8a6159/gevent-25.5.1.tar.gz", hash = "sha256:582c948fa9a23188b890d0bc130734a506d039a2e5ad87dae276a456cc683e61", size = 6388207, upload-time = "2025-05-12T12:57:59.833Z" }
wheels = [
    { url = "https://files.pythonhosted.org/packages/10/25/2162b38d7b48e08865db6772d632bd1648136ce2bb50e340565e45607cad/gevent-25.5.1-cp313-cp313-macosx_11_0_universal2.whl", hash = "sha256:a022a9de9275ce0b390b7315595454258c525dc8287a03f1a6cacc5878ab7cbc", size = 2928044, upload-time = "2025-05-12T11:11:36.33Z" },
    { url = "https://files.pythonhosted.org/packages/1b/e0/dbd597a964ed00176da122ea759bf2a6c1504f1e9f08e185379f92dc355f/gevent-25.5.1-cp313-cp313-manylinux_2_17_aarch64.manylinux2014_aarch64.whl", hash = "sha256:3fae8533f9d0ef3348a1f503edcfb531ef7a0236b57da1e24339aceb0ce52922", size = 1788751, upload-time = "2025-05-12T11:52:32.643Z" },
    { url = "https://files.pythonhosted.org/packages/f1/74/960cc4cf4c9c90eafbe0efc238cdf588862e8e278d0b8c0d15a0da4ed480/gevent-25.5.1-cp313-cp313-manylinux_2_17_ppc64le.manylinux2014_ppc64le.whl", hash = "sha256:c7b32d9c3b5294b39ea9060e20c582e49e1ec81edbfeae6cf05f8ad0829cb13d", size = 1869766, upload-time = "2025-05-12T11:54:23.903Z" },
    { url = "https://files.pythonhosted.org/packages/56/78/fa84b1c7db79b156929685db09a7c18c3127361dca18a09e998e98118506/gevent-25.5.1-cp313-cp313-manylinux_2_17_s390x.manylinux2014_s390x.whl", hash = "sha256:7b95815fe44f318ebbfd733b6428b4cb18cc5e68f1c40e8501dd69cc1f42a83d", size = 1835358, upload-time = "2025-05-12T12:00:06.794Z" },
    { url = "https://files.pythonhosted.org/packages/00/5c/bfefe3822bbca5b83bfad256c82251b3f5be13d52d14e17a786847b9b625/gevent-25.5.1-cp313-cp313-manylinux_2_17_x86_64.manylinux2014_x86_64.whl", hash = "sha256:2d316529b70d325b183b2f3f5cde958911ff7be12eb2b532b5c301f915dbbf1e", size = 2073071, upload-time = "2025-05-12T11:33:04.2Z" },
    { url = "https://files.pythonhosted.org/packages/20/e4/08a77a3839a37db96393dea952e992d5846a881b887986dde62ead6b48a1/gevent-25.5.1-cp313-cp313-musllinux_1_2_aarch64.whl", hash = "sha256:f6ba33c13db91ffdbb489a4f3d177a261ea1843923e1d68a5636c53fe98fa5ce", size = 1809805, upload-time = "2025-05-12T12:00:00.537Z" },
    { url = "https://files.pythonhosted.org/packages/2b/ac/28848348f790c1283df74b0fc0a554271d0606676470f848eccf84eae42a/gevent-25.5.1-cp313-cp313-musllinux_1_2_x86_64.whl", hash = "sha256:37ee34b77c7553777c0b8379915f75934c3f9c8cd32f7cd098ea43c9323c2276", size = 2138305, upload-time = "2025-05-12T11:40:56.566Z" },
    { url = "https://files.pythonhosted.org/packages/52/9e/0e9e40facd2d714bfb00f71fc6dacaacc82c24c1c2e097bf6461e00dec9f/gevent-25.5.1-cp313-cp313-win_amd64.whl", hash = "sha256:9fa6aa0da224ed807d3b76cdb4ee8b54d4d4d5e018aed2478098e685baae7896", size = 1637444, upload-time = "2025-05-12T12:17:45.995Z" },
]

[[package]]
name = "ghp-import"
version = "2.1.0"
source = { registry = "https://pypi.org/simple" }
dependencies = [
    { name = "python-dateutil" },
]
sdist = { url = "https://files.pythonhosted.org/packages/d9/29/d40217cbe2f6b1359e00c6c307bb3fc876ba74068cbab3dde77f03ca0dc4/ghp-import-2.1.0.tar.gz", hash = "sha256:9c535c4c61193c2df8871222567d7fd7e5014d835f97dc7b7439069e2413d343", size = 10943, upload-time = "2022-05-02T15:47:16.11Z" }
wheels = [
    { url = "https://files.pythonhosted.org/packages/f7/ec/67fbef5d497f86283db54c22eec6f6140243aae73265799baaaa19cd17fb/ghp_import-2.1.0-py3-none-any.whl", hash = "sha256:8337dd7b50877f163d4c0289bc1f1c7f127550241988d568c1db512c4324a619", size = 11034, upload-time = "2022-05-02T15:47:14.552Z" },
]

[[package]]
name = "gitdb"
version = "4.0.12"
source = { registry = "https://pypi.org/simple" }
dependencies = [
    { name = "smmap" },
]
sdist = { url = "https://files.pythonhosted.org/packages/72/94/63b0fc47eb32792c7ba1fe1b694daec9a63620db1e313033d18140c2320a/gitdb-4.0.12.tar.gz", hash = "sha256:5ef71f855d191a3326fcfbc0d5da835f26b13fbcba60c32c21091c349ffdb571", size = 394684, upload-time = "2025-01-02T07:20:46.413Z" }
wheels = [
    { url = "https://files.pythonhosted.org/packages/a0/61/5c78b91c3143ed5c14207f463aecfc8f9dbb5092fb2869baf37c273b2705/gitdb-4.0.12-py3-none-any.whl", hash = "sha256:67073e15955400952c6565cc3e707c554a4eea2e428946f7a4c162fab9bd9bcf", size = 62794, upload-time = "2025-01-02T07:20:43.624Z" },
]

[[package]]
name = "gitpython"
version = "3.1.45"
source = { registry = "https://pypi.org/simple" }
dependencies = [
    { name = "gitdb" },
]
sdist = { url = "https://files.pythonhosted.org/packages/9a/c8/dd58967d119baab745caec2f9d853297cec1989ec1d63f677d3880632b88/gitpython-3.1.45.tar.gz", hash = "sha256:85b0ee964ceddf211c41b9f27a49086010a190fd8132a24e21f362a4b36a791c", size = 215076, upload-time = "2025-07-24T03:45:54.871Z" }
wheels = [
    { url = "https://files.pythonhosted.org/packages/01/61/d4b89fec821f72385526e1b9d9a3a0385dda4a72b206d28049e2c7cd39b8/gitpython-3.1.45-py3-none-any.whl", hash = "sha256:8908cb2e02fb3b93b7eb0f2827125cb699869470432cc885f019b8fd0fccff77", size = 208168, upload-time = "2025-07-24T03:45:52.517Z" },
]

[[package]]
name = "gprof2dot"
version = "2025.4.14"
source = { registry = "https://pypi.org/simple" }
sdist = { url = "https://files.pythonhosted.org/packages/bb/fd/cad13fa1f7a463a607176432c4affa33ea162f02f58cc36de1d40d3e6b48/gprof2dot-2025.4.14.tar.gz", hash = "sha256:35743e2d2ca027bf48fa7cba37021aaf4a27beeae1ae8e05a50b55f1f921a6ce", size = 39536, upload-time = "2025-04-14T07:21:45.76Z" }
wheels = [
    { url = "https://files.pythonhosted.org/packages/71/ed/89d760cb25279109b89eb52975a7b5479700d3114a2421ce735bfb2e7513/gprof2dot-2025.4.14-py3-none-any.whl", hash = "sha256:0742e4c0b4409a5e8777e739388a11e1ed3750be86895655312ea7c20bd0090e", size = 37555, upload-time = "2025-04-14T07:21:43.319Z" },
]

[[package]]
name = "greenlet"
version = "3.2.3"
source = { registry = "https://pypi.org/simple" }
sdist = { url = "https://files.pythonhosted.org/packages/c9/92/bb85bd6e80148a4d2e0c59f7c0c2891029f8fd510183afc7d8d2feeed9b6/greenlet-3.2.3.tar.gz", hash = "sha256:8b0dd8ae4c0d6f5e54ee55ba935eeb3d735a9b58a8a1e5b5cbab64e01a39f365", size = 185752, upload-time = "2025-06-05T16:16:09.955Z" }
wheels = [
    { url = "https://files.pythonhosted.org/packages/b1/cf/f5c0b23309070ae93de75c90d29300751a5aacefc0a3ed1b1d8edb28f08b/greenlet-3.2.3-cp313-cp313-macosx_11_0_universal2.whl", hash = "sha256:500b8689aa9dd1ab26872a34084503aeddefcb438e2e7317b89b11eaea1901ad", size = 270732, upload-time = "2025-06-05T16:10:08.26Z" },
    { url = "https://files.pythonhosted.org/packages/48/ae/91a957ba60482d3fecf9be49bc3948f341d706b52ddb9d83a70d42abd498/greenlet-3.2.3-cp313-cp313-manylinux2014_aarch64.manylinux_2_17_aarch64.whl", hash = "sha256:a07d3472c2a93117af3b0136f246b2833fdc0b542d4a9799ae5f41c28323faef", size = 639033, upload-time = "2025-06-05T16:38:53.983Z" },
    { url = "https://files.pythonhosted.org/packages/6f/df/20ffa66dd5a7a7beffa6451bdb7400d66251374ab40b99981478c69a67a8/greenlet-3.2.3-cp313-cp313-manylinux2014_ppc64le.manylinux_2_17_ppc64le.whl", hash = "sha256:8704b3768d2f51150626962f4b9a9e4a17d2e37c8a8d9867bbd9fa4eb938d3b3", size = 652999, upload-time = "2025-06-05T16:41:37.89Z" },
    { url = "https://files.pythonhosted.org/packages/51/b4/ebb2c8cb41e521f1d72bf0465f2f9a2fd803f674a88db228887e6847077e/greenlet-3.2.3-cp313-cp313-manylinux2014_s390x.manylinux_2_17_s390x.whl", hash = "sha256:5035d77a27b7c62db6cf41cf786cfe2242644a7a337a0e155c80960598baab95", size = 647368, upload-time = "2025-06-05T16:48:21.467Z" },
    { url = "https://files.pythonhosted.org/packages/8e/6a/1e1b5aa10dced4ae876a322155705257748108b7fd2e4fae3f2a091fe81a/greenlet-3.2.3-cp313-cp313-manylinux2014_x86_64.manylinux_2_17_x86_64.whl", hash = "sha256:2d8aa5423cd4a396792f6d4580f88bdc6efcb9205891c9d40d20f6e670992efb", size = 650037, upload-time = "2025-06-05T16:13:06.402Z" },
    { url = "https://files.pythonhosted.org/packages/26/f2/ad51331a157c7015c675702e2d5230c243695c788f8f75feba1af32b3617/greenlet-3.2.3-cp313-cp313-manylinux_2_24_x86_64.manylinux_2_28_x86_64.whl", hash = "sha256:2c724620a101f8170065d7dded3f962a2aea7a7dae133a009cada42847e04a7b", size = 608402, upload-time = "2025-06-05T16:12:51.91Z" },
    { url = "https://files.pythonhosted.org/packages/26/bc/862bd2083e6b3aff23300900a956f4ea9a4059de337f5c8734346b9b34fc/greenlet-3.2.3-cp313-cp313-musllinux_1_1_aarch64.whl", hash = "sha256:873abe55f134c48e1f2a6f53f7d1419192a3d1a4e873bace00499a4e45ea6af0", size = 1119577, upload-time = "2025-06-05T16:36:49.787Z" },
    { url = "https://files.pythonhosted.org/packages/86/94/1fc0cc068cfde885170e01de40a619b00eaa8f2916bf3541744730ffb4c3/greenlet-3.2.3-cp313-cp313-musllinux_1_1_x86_64.whl", hash = "sha256:024571bbce5f2c1cfff08bf3fbaa43bbc7444f580ae13b0099e95d0e6e67ed36", size = 1147121, upload-time = "2025-06-05T16:12:42.527Z" },
    { url = "https://files.pythonhosted.org/packages/27/1a/199f9587e8cb08a0658f9c30f3799244307614148ffe8b1e3aa22f324dea/greenlet-3.2.3-cp313-cp313-win_amd64.whl", hash = "sha256:5195fb1e75e592dd04ce79881c8a22becdfa3e6f500e7feb059b1e6fdd54d3e3", size = 297603, upload-time = "2025-06-05T16:20:12.651Z" },
]

[[package]]
name = "griffe"
version = "1.8.0"
source = { registry = "https://pypi.org/simple" }
dependencies = [
    { name = "colorama" },
]
sdist = { url = "https://files.pythonhosted.org/packages/dd/72/10c5799440ce6f3001b7913988b50a99d7b156da71fe19be06178d5a2dd5/griffe-1.8.0.tar.gz", hash = "sha256:0b4658443858465c13b2de07ff5e15a1032bc889cfafad738a476b8b97bb28d7", size = 401098, upload-time = "2025-07-22T23:45:54.629Z" }
wheels = [
    { url = "https://files.pythonhosted.org/packages/bf/c4/a839fcc28bebfa72925d9121c4d39398f77f95bcba0cf26c972a0cfb1de7/griffe-1.8.0-py3-none-any.whl", hash = "sha256:110faa744b2c5c84dd432f4fa9aa3b14805dd9519777dd55e8db214320593b02", size = 132487, upload-time = "2025-07-22T23:45:52.778Z" },
]

[[package]]
name = "gunicorn"
version = "20.1.0"
source = { registry = "https://pypi.org/simple" }
dependencies = [
    { name = "setuptools" },
]
sdist = { url = "https://files.pythonhosted.org/packages/28/5b/0d1f0296485a6af03366604142ea8f19f0833894db3512a40ed07b2a56dd/gunicorn-20.1.0.tar.gz", hash = "sha256:e0a968b5ba15f8a328fdfd7ab1fcb5af4470c28aaf7e55df02a99bc13138e6e8", size = 370601, upload-time = "2021-03-27T01:54:37.202Z" }
wheels = [
    { url = "https://files.pythonhosted.org/packages/e4/dd/5b190393e6066286773a67dfcc2f9492058e9b57c4867a95f1ba5caf0a83/gunicorn-20.1.0-py3-none-any.whl", hash = "sha256:9dcc4547dbb1cb284accfb15ab5667a0e5d1881cc443e0677b4882a4067a807e", size = 79531, upload-time = "2021-04-27T12:16:23.375Z" },
]

[[package]]
name = "h11"
version = "0.16.0"
source = { registry = "https://pypi.org/simple" }
sdist = { url = "https://files.pythonhosted.org/packages/01/ee/02a2c011bdab74c6fb3c75474d40b3052059d95df7e73351460c8588d963/h11-0.16.0.tar.gz", hash = "sha256:4e35b956cf45792e4caa5885e69fba00bdbc6ffafbfa020300e549b208ee5ff1", size = 101250, upload-time = "2025-04-24T03:35:25.427Z" }
wheels = [
    { url = "https://files.pythonhosted.org/packages/04/4b/29cac41a4d98d144bf5f6d33995617b185d14b22401f75ca86f384e87ff1/h11-0.16.0-py3-none-any.whl", hash = "sha256:63cf8bbe7522de3bf65932fda1d9c2772064ffb3dae62d55932da54b31cb6c86", size = 37515, upload-time = "2025-04-24T03:35:24.344Z" },
]

[[package]]
name = "hjson"
version = "3.1.0"
source = { registry = "https://pypi.org/simple" }
sdist = { url = "https://files.pythonhosted.org/packages/82/e5/0b56d723a76ca67abadbf7fb71609fb0ea7e6926e94fcca6c65a85b36a0e/hjson-3.1.0.tar.gz", hash = "sha256:55af475a27cf83a7969c808399d7bccdec8fb836a07ddbd574587593b9cdcf75", size = 40541, upload-time = "2022-08-13T02:53:01.919Z" }
wheels = [
    { url = "https://files.pythonhosted.org/packages/1f/7f/13cd798d180af4bf4c0ceddeefba2b864a63c71645abc0308b768d67bb81/hjson-3.1.0-py3-none-any.whl", hash = "sha256:65713cdcf13214fb554eb8b4ef803419733f4f5e551047c9b711098ab7186b89", size = 54018, upload-time = "2022-08-13T02:52:59.899Z" },
]

[[package]]
name = "hope"
<<<<<<< HEAD
version = "4.1.3"
=======
version = "4.2.0"
>>>>>>> d4c2a3b3
source = { editable = "." }
dependencies = [
    { name = "black" },
    { name = "celery", extra = ["redis"] },
    { name = "coreapi" },
    { name = "defusedxml" },
    { name = "django" },
    { name = "django-admin-cursor-paginator" },
    { name = "django-admin-extra-buttons" },
    { name = "django-admin-sync" },
    { name = "django-adminactions" },
    { name = "django-adminfilters" },
    { name = "django-advanced-filters" },
    { name = "django-auditlog" },
    { name = "django-celery-beat" },
    { name = "django-celery-results" },
    { name = "django-compressor" },
    { name = "django-concurrency" },
    { name = "django-constance", extra = ["redis"] },
    { name = "django-cors-headers" },
    { name = "django-countries" },
    { name = "django-csp" },
    { name = "django-debug-toolbar" },
    { name = "django-elasticsearch-dsl" },
    { name = "django-environ" },
    { name = "django-extensions" },
    { name = "django-fernet-encrypted-fields" },
    { name = "django-filter" },
    { name = "django-flags" },
    { name = "django-front-door" },
    { name = "django-fsm" },
    { name = "django-hijack" },
    { name = "django-import-export" },
    { name = "django-import-export-celery" },
    { name = "django-jsoneditor" },
    { name = "django-markdownify" },
    { name = "django-model-utils" },
    { name = "django-mptt" },
    { name = "django-multiselectfield" },
    { name = "django-phonenumber-field" },
    { name = "django-querysetsequence" },
    { name = "django-redis" },
    { name = "django-rest-extensions" },
    { name = "django-reversion" },
    { name = "django-silk" },
    { name = "django-smart-admin" },
    { name = "django-smart-env" },
    { name = "django-sql-explorer", extra = ["xls"] },
    { name = "django-storages", extra = ["azure"] },
    { name = "django-strategy-field" },
    { name = "django-sysinfo" },
    { name = "djangorestframework" },
    { name = "drf-extensions" },
    { name = "drf-jwt" },
    { name = "drf-nested-routers" },
    { name = "drf-spectacular", extra = ["sidecar"] },
    { name = "elastic-transport" },
    { name = "elasticsearch" },
    { name = "elasticsearch-dsl" },
    { name = "factory-boy" },
    { name = "flower" },
    { name = "gevent" },
    { name = "gunicorn" },
    { name = "ipython" },
    { name = "jedi" },
    { name = "jinja2" },
    { name = "jmespath" },
    { name = "markupsafe" },
    { name = "msoffcrypto-tool" },
    { name = "natural-keys" },
    { name = "nested-multipart-parser" },
    { name = "openpyxl" },
    { name = "openpyxl-image-loader" },
    { name = "paramiko" },
    { name = "phonenumbers" },
    { name = "pillow" },
    { name = "prompt-toolkit" },
    { name = "psycopg2-binary" },
    { name = "ptyprocess" },
    { name = "pycountry" },
    { name = "pydyf" },
    { name = "pygments" },
    { name = "pyjwt" },
    { name = "pytesseract" },
    { name = "pytz" },
    { name = "pyyaml" },
    { name = "pyzipper" },
    { name = "sentry-sdk" },
    { name = "setuptools" },
    { name = "single-source" },
    { name = "social-auth-app-django" },
    { name = "social-auth-core" },
    { name = "sorl-thumbnail" },
    { name = "swapper" },
    { name = "tblib" },
    { name = "tomli" },
    { name = "update" },
    { name = "urllib3" },
    { name = "weasyprint" },
    { name = "xlrd" },
]

[package.dev-dependencies]
dev = [
    { name = "aniso8601" },
    { name = "argh" },
    { name = "coverage" },
    { name = "django-stubs" },
    { name = "django-stubs-ext" },
    { name = "django-webtest" },
    { name = "djangorestframework-stubs" },
    { name = "faker" },
    { name = "flake8" },
    { name = "flake8-absolute-import" },
    { name = "flake8-bugbear" },
    { name = "flake8-formatter-junit-xml" },
    { name = "flaky" },
    { name = "freezegun" },
    { name = "ipdb" },
    { name = "openpyxl-stubs" },
    { name = "parameterized" },
    { name = "parso" },
    { name = "pre-commit" },
    { name = "pytest" },
    { name = "pytest-cov" },
    { name = "pytest-django" },
    { name = "pytest-echo" },
    { name = "pytest-html" },
    { name = "pytest-html-reporter" },
    { name = "pytest-mock" },
    { name = "pytest-randomly" },
    { name = "pytest-repeat" },
    { name = "pytest-rerunfailures" },
    { name = "pytest-vcr" },
    { name = "pytest-xdist" },
    { name = "requests-mock" },
    { name = "responses" },
    { name = "ruff" },
    { name = "selenium" },
    { name = "snapshottest" },
    { name = "tox" },
    { name = "types-freezegun" },
    { name = "types-python-dateutil" },
    { name = "types-pytz" },
    { name = "types-redis" },
    { name = "types-requests" },
    { name = "unittest-xml-reporting" },
    { name = "wasmer" },
    { name = "watchdog" },
    { name = "webdriver-manager" },
]
docs = [
    { name = "cairosvg" },
    { name = "django-environ" },
    { name = "markupsafe" },
    { name = "mdx-gh-links" },
    { name = "mike" },
    { name = "mkdocs" },
    { name = "mkdocs-alias-plugin" },
    { name = "mkdocs-autolinks-plugin" },
    { name = "mkdocs-awesome-pages-plugin" },
    { name = "mkdocs-click" },
    { name = "mkdocs-embed-external-markdown" },
    { name = "mkdocs-ezglossary-plugin" },
    { name = "mkdocs-ezlinks-plugin" },
    { name = "mkdocs-gen-files" },
    { name = "mkdocs-get-deps" },
    { name = "mkdocs-gitsnippet-plugin" },
    { name = "mkdocs-include-markdown-plugin" },
    { name = "mkdocs-link-marker" },
    { name = "mkdocs-macros-plugin" },
    { name = "mkdocs-material" },
    { name = "mkdocs-panzoom-plugin" },
    { name = "mkdocs-pdf-export-plugin" },
    { name = "mkdocs-simple-hooks" },
    { name = "mkdocstrings", extra = ["python"] },
    { name = "pillow" },
    { name = "pymdown-extensions" },
    { name = "requests" },
]

[package.metadata]
requires-dist = [
    { name = "black", specifier = ">=23,<24" },
    { name = "celery", extras = ["redis"], specifier = ">=5.2.7,<6" },
    { name = "coreapi", specifier = ">=2.3.3,<3" },
    { name = "defusedxml", specifier = "==0.7.0rc1" },
    { name = "django", specifier = "~=5.2" },
    { name = "django-admin-cursor-paginator", specifier = ">=0.1.3,<1" },
    { name = "django-admin-extra-buttons", specifier = ">=1.5.4,<2" },
    { name = "django-admin-sync", specifier = ">=0.7,<1" },
    { name = "django-adminactions", specifier = ">=2.1,<3" },
    { name = "django-adminfilters", specifier = "==2.4.2" },
    { name = "django-advanced-filters", specifier = ">=2,<3" },
    { name = "django-auditlog", specifier = ">=2.1.1,<3" },
    { name = "django-celery-beat", specifier = ">=2.3,<3" },
    { name = "django-celery-results", specifier = ">=2.3.1,<3" },
    { name = "django-compressor", specifier = ">=4.5" },
    { name = "django-concurrency", specifier = ">=2.4,<3" },
    { name = "django-constance", extras = ["redis"], specifier = ">=4.3.2" },
    { name = "django-cors-headers", specifier = ">=3.13,<4" },
    { name = "django-countries", specifier = ">=7.3.2,<8" },
    { name = "django-csp", specifier = ">=3.7,<4" },
    { name = "django-debug-toolbar", specifier = ">=4.3,<5" },
    { name = "django-elasticsearch-dsl", specifier = ">=8,<9" },
    { name = "django-environ", specifier = ">=0.10,<1" },
    { name = "django-extensions", specifier = ">=3.1.5,<4" },
    { name = "django-fernet-encrypted-fields", specifier = ">=0.3" },
    { name = "django-filter", specifier = ">=25.1" },
    { name = "django-flags", specifier = ">=5.0.12,<6" },
    { name = "django-front-door", specifier = ">=0.10,<1" },
    { name = "django-fsm", specifier = ">=2.8,<3" },
    { name = "django-hijack", specifier = ">=3.2.1,<4" },
    { name = "django-import-export", specifier = ">=2.8,<3" },
    { name = "django-import-export-celery", specifier = ">=1.2,<2" },
    { name = "django-jsoneditor", specifier = ">=0.2.2,<1" },
    { name = "django-markdownify", specifier = ">=0.9.2,<1" },
    { name = "django-model-utils", specifier = ">=4.2,<5" },
    { name = "django-mptt", specifier = ">=0.14,<1" },
    { name = "django-multiselectfield", specifier = ">=1.0.1" },
    { name = "django-phonenumber-field", specifier = ">=7,<8" },
    { name = "django-querysetsequence", specifier = ">=0.16,<1" },
    { name = "django-redis", specifier = ">=5.2,<6" },
    { name = "django-rest-extensions", specifier = ">=0.2" },
    { name = "django-reversion", specifier = ">=5.0.2,<6" },
    { name = "django-silk", specifier = ">=5.0.1,<6" },
    { name = "django-smart-admin", specifier = ">=2,<3" },
    { name = "django-smart-env" },
    { name = "django-sql-explorer", extras = ["xls"], specifier = ">=3,<4" },
    { name = "django-storages", extras = ["azure"], specifier = ">=1.12.3,<2" },
    { name = "django-strategy-field", specifier = ">=3,<4" },
    { name = "django-sysinfo", specifier = ">=2.6,<3" },
    { name = "djangorestframework", specifier = ">=3.13.1,<4" },
    { name = "drf-extensions", specifier = "==0.7.1" },
    { name = "drf-jwt", specifier = ">=1.19.2,<2" },
    { name = "drf-nested-routers", specifier = "~=0.94.0" },
    { name = "drf-spectacular", extras = ["sidecar"], specifier = ">=0.27,<1" },
    { name = "elastic-transport", specifier = "==8.13" },
    { name = "elasticsearch", specifier = "~=8.14.0" },
    { name = "elasticsearch-dsl", specifier = "~=8.14.0" },
    { name = "factory-boy", specifier = ">=3,<4" },
    { name = "flower", specifier = ">=2.0.1" },
    { name = "gevent" },
    { name = "gunicorn", specifier = ">=20.1,<21" },
    { name = "ipython", specifier = ">=8.4,<9" },
    { name = "jedi", specifier = ">=0.18.1,<1" },
    { name = "jinja2", specifier = ">=3.1.3,<4" },
    { name = "jmespath", specifier = ">=1.0.1,<2" },
    { name = "markupsafe", specifier = ">=2.1.1,<3" },
    { name = "msoffcrypto-tool", specifier = ">=5.4.2" },
    { name = "natural-keys", specifier = ">=2,<3" },
    { name = "nested-multipart-parser" },
    { name = "openpyxl", specifier = "==3.1.5" },
    { name = "openpyxl-image-loader", specifier = ">=1.0.5,<2" },
    { name = "paramiko", specifier = ">=4" },
    { name = "phonenumbers", specifier = ">=8.12.49,<9" },
    { name = "pillow", specifier = ">=10.2,<11" },
    { name = "prompt-toolkit", specifier = ">=3.0.29,<4" },
    { name = "psycopg2-binary", specifier = ">=2.9.3" },
    { name = "ptyprocess", specifier = ">=0.7,<1" },
    { name = "pycountry", specifier = ">=22.3,<23" },
    { name = "pydyf", specifier = "==0.10" },
    { name = "pygments", specifier = ">=2.12,<3" },
    { name = "pyjwt", specifier = ">=2.4,<3" },
    { name = "pytesseract", specifier = ">=0.3.9,<1" },
    { name = "pytz", specifier = ">=2022.1,<2023" },
    { name = "pyyaml", specifier = ">=6,<7" },
    { name = "pyzipper", specifier = ">=0.3.6" },
    { name = "sentry-sdk", specifier = "==2.37" },
    { name = "setuptools", specifier = "==71.1" },
    { name = "single-source", specifier = ">=0.3,<1" },
    { name = "social-auth-app-django", specifier = ">=5,<6" },
    { name = "social-auth-core", specifier = ">=4.2,<5" },
    { name = "sorl-thumbnail", specifier = ">=12.11" },
    { name = "swapper", specifier = ">=1.3,<2" },
    { name = "tblib", specifier = ">=1.7,<2" },
    { name = "tomli", specifier = ">=2.0.1,<3" },
    { name = "update", specifier = ">=0.0.1,<1" },
    { name = "urllib3", specifier = ">=1.26.9,<2" },
    { name = "weasyprint", specifier = ">=59,<60" },
    { name = "xlrd", specifier = ">=1.2,<2" },
]

[package.metadata.requires-dev]
dev = [
    { name = "aniso8601", specifier = ">=10.0.1" },
    { name = "argh", specifier = ">=0.28,<1" },
    { name = "coverage", specifier = ">=7.3.2,<8" },
    { name = "django-stubs", specifier = "~=1.12.0" },
    { name = "django-stubs-ext", specifier = ">=0.7,<1" },
    { name = "django-webtest", specifier = ">=1.9.10,<2" },
    { name = "djangorestframework-stubs", specifier = "~=1.7.0" },
    { name = "faker", specifier = ">=17,<18" },
    { name = "flake8", specifier = ">=6,<7" },
    { name = "flake8-absolute-import", specifier = ">=1.0.0.1,<2" },
    { name = "flake8-bugbear", specifier = ">=22.9.23,<23" },
    { name = "flake8-formatter-junit-xml", specifier = ">=0.0.6,<1" },
    { name = "flaky", specifier = ">=3.8.1,<4" },
    { name = "freezegun" },
    { name = "ipdb", specifier = ">=0.13.9,<1" },
    { name = "openpyxl-stubs", specifier = ">=0.1.24,<1" },
    { name = "parameterized", specifier = ">=0.8.1,<1" },
    { name = "parso", specifier = ">=0.8.3,<1" },
    { name = "pre-commit", specifier = ">=3.1.1,<4" },
    { name = "pytest", specifier = ">=7.4.4,<8" },
    { name = "pytest-cov", specifier = ">=4.1,<5" },
    { name = "pytest-django", specifier = ">=4.5.2,<5" },
    { name = "pytest-echo", specifier = ">=1.7.1,<2" },
    { name = "pytest-html", specifier = ">=4.1.1" },
    { name = "pytest-html-reporter", specifier = ">=0.2.9" },
    { name = "pytest-mock" },
    { name = "pytest-randomly", specifier = ">=3.15,<4" },
    { name = "pytest-repeat", specifier = ">=0.9.3,<1" },
    { name = "pytest-rerunfailures", specifier = ">=13,<14" },
    { name = "pytest-vcr", specifier = ">=1.0.2" },
    { name = "pytest-xdist", specifier = ">=3.5,<4" },
    { name = "requests-mock", specifier = ">=1.9.3,<2" },
    { name = "responses", specifier = ">=0.22,<1" },
    { name = "ruff", specifier = ">=0.11.8" },
    { name = "selenium", specifier = "==4.29" },
    { name = "snapshottest", specifier = ">=1.0.0a0,<2" },
    { name = "tox", specifier = ">=4.25" },
    { name = "types-freezegun", specifier = ">=1.1.10,<2" },
    { name = "types-python-dateutil", specifier = ">=2.8.19.2,<3" },
    { name = "types-pytz", specifier = ">=2022.4,<2023" },
    { name = "types-redis", specifier = ">=4.3.21.2,<5" },
    { name = "types-requests", specifier = ">=2.28.11.2,<3" },
    { name = "unittest-xml-reporting", specifier = ">=3.2,<4" },
    { name = "wasmer", specifier = ">=1.1,<2" },
    { name = "watchdog", specifier = ">=2.1.8,<3" },
    { name = "webdriver-manager", specifier = "==4.0.2" },
]
docs = [
    { name = "cairosvg", specifier = ">=2.7.1" },
    { name = "django-environ", specifier = ">=0.11.2" },
    { name = "markupsafe", specifier = ">=2.1.5" },
    { name = "mdx-gh-links", specifier = ">=0.4" },
    { name = "mike", specifier = ">=2.1.3" },
    { name = "mkdocs", specifier = ">=1.5.3" },
    { name = "mkdocs-alias-plugin", specifier = ">=0.8.1" },
    { name = "mkdocs-autolinks-plugin", specifier = ">=0.7.1" },
    { name = "mkdocs-awesome-pages-plugin", specifier = ">=2.9.3" },
    { name = "mkdocs-click", specifier = ">=0.8.1" },
    { name = "mkdocs-embed-external-markdown", specifier = ">=3.0.2" },
    { name = "mkdocs-ezglossary-plugin", specifier = ">=1.6.10" },
    { name = "mkdocs-ezlinks-plugin", specifier = ">=0.1.14" },
    { name = "mkdocs-gen-files", specifier = ">=0.5" },
    { name = "mkdocs-get-deps", specifier = ">=0.2" },
    { name = "mkdocs-gitsnippet-plugin", specifier = ">=1.2" },
    { name = "mkdocs-include-markdown-plugin", specifier = ">=6.2.2" },
    { name = "mkdocs-link-marker", specifier = ">=0.1.3" },
    { name = "mkdocs-macros-plugin", specifier = ">=1.2" },
    { name = "mkdocs-material", specifier = ">=9.5.15" },
    { name = "mkdocs-panzoom-plugin", specifier = ">=0.1.1" },
    { name = "mkdocs-pdf-export-plugin", specifier = ">=0.5.10" },
    { name = "mkdocs-simple-hooks", specifier = ">=0.1.5" },
    { name = "mkdocstrings", extras = ["python"], specifier = ">=0.24.1" },
    { name = "pillow", specifier = ">=10.4" },
    { name = "pymdown-extensions", specifier = ">=10.7.1" },
    { name = "requests", specifier = ">=2.32.3" },
]

[[package]]
name = "html-json-forms"
version = "1.1.1"
source = { registry = "https://pypi.org/simple" }
sdist = { url = "https://files.pythonhosted.org/packages/e8/80/9b76801b26cdf549d49d9daa93ed5df069de3bd0cd3938a7780aa0741197/html-json-forms-1.1.1.tar.gz", hash = "sha256:16dc413dc858fcc53602ad509c1aef735534838e1bae888bf429e210a9c48f6b", size = 9821, upload-time = "2020-01-15T00:57:49.97Z" }
wheels = [
    { url = "https://files.pythonhosted.org/packages/83/dd/58fad0d2d018a4794b7b0f97d6a55f6da63d768e4ed905f94cb0a894679a/html_json_forms-1.1.1-py3-none-any.whl", hash = "sha256:51e7e9088bc88e324027144ca25d8bcdd37da28f311a8436bfd88944138ed409", size = 7158, upload-time = "2020-01-15T00:57:48.366Z" },
]

[[package]]
name = "html2text"
version = "2025.4.15"
source = { registry = "https://pypi.org/simple" }
sdist = { url = "https://files.pythonhosted.org/packages/f8/27/e158d86ba1e82967cc2f790b0cb02030d4a8bef58e0c79a8590e9678107f/html2text-2025.4.15.tar.gz", hash = "sha256:948a645f8f0bc3abe7fd587019a2197a12436cd73d0d4908af95bfc8da337588", size = 64316, upload-time = "2025-04-15T04:02:30.045Z" }
wheels = [
    { url = "https://files.pythonhosted.org/packages/1d/84/1a0f9555fd5f2b1c924ff932d99b40a0f8a6b12f6dd625e2a47f415b00ea/html2text-2025.4.15-py3-none-any.whl", hash = "sha256:00569167ffdab3d7767a4cdf589b7f57e777a5ed28d12907d8c58769ec734acc", size = 34656, upload-time = "2025-04-15T04:02:28.44Z" },
]

[[package]]
name = "html5lib"
version = "1.1"
source = { registry = "https://pypi.org/simple" }
dependencies = [
    { name = "six" },
    { name = "webencodings" },
]
sdist = { url = "https://files.pythonhosted.org/packages/ac/b6/b55c3f49042f1df3dcd422b7f224f939892ee94f22abcf503a9b7339eaf2/html5lib-1.1.tar.gz", hash = "sha256:b2e5b40261e20f354d198eae92afc10d750afb487ed5e50f9c4eaf07c184146f", size = 272215, upload-time = "2020-06-22T23:32:38.834Z" }
wheels = [
    { url = "https://files.pythonhosted.org/packages/6c/dd/a834df6482147d48e225a49515aabc28974ad5a4ca3215c18a882565b028/html5lib-1.1-py2.py3-none-any.whl", hash = "sha256:0d78f8fde1c230e99fe37986a60526d7049ed4bf8a9fadbad5f00e22e58e041d", size = 112173, upload-time = "2020-06-22T23:32:36.781Z" },
]

[[package]]
name = "humanize"
version = "4.12.3"
source = { registry = "https://pypi.org/simple" }
sdist = { url = "https://files.pythonhosted.org/packages/22/d1/bbc4d251187a43f69844f7fd8941426549bbe4723e8ff0a7441796b0789f/humanize-4.12.3.tar.gz", hash = "sha256:8430be3a615106fdfceb0b2c1b41c4c98c6b0fc5cc59663a5539b111dd325fb0", size = 80514, upload-time = "2025-04-30T11:51:07.98Z" }
wheels = [
    { url = "https://files.pythonhosted.org/packages/a0/1e/62a2ec3104394a2975a2629eec89276ede9dbe717092f6966fcf963e1bf0/humanize-4.12.3-py3-none-any.whl", hash = "sha256:2cbf6370af06568fa6d2da77c86edb7886f3160ecd19ee1ffef07979efc597f6", size = 128487, upload-time = "2025-04-30T11:51:06.468Z" },
]

[[package]]
name = "identify"
version = "2.6.12"
source = { registry = "https://pypi.org/simple" }
sdist = { url = "https://files.pythonhosted.org/packages/a2/88/d193a27416618628a5eea64e3223acd800b40749a96ffb322a9b55a49ed1/identify-2.6.12.tar.gz", hash = "sha256:d8de45749f1efb108badef65ee8386f0f7bb19a7f26185f74de6367bffbaf0e6", size = 99254, upload-time = "2025-05-23T20:37:53.3Z" }
wheels = [
    { url = "https://files.pythonhosted.org/packages/7a/cd/18f8da995b658420625f7ef13f037be53ae04ec5ad33f9b718240dcfd48c/identify-2.6.12-py2.py3-none-any.whl", hash = "sha256:ad9672d5a72e0d2ff7c5c8809b62dfa60458626352fb0eb7b55e69bdc45334a2", size = 99145, upload-time = "2025-05-23T20:37:51.495Z" },
]

[[package]]
name = "idna"
version = "3.10"
source = { registry = "https://pypi.org/simple" }
sdist = { url = "https://files.pythonhosted.org/packages/f1/70/7703c29685631f5a7590aa73f1f1d3fa9a380e654b86af429e0934a32f7d/idna-3.10.tar.gz", hash = "sha256:12f65c9b470abda6dc35cf8e63cc574b1c52b11df2c86030af0ac09b01b13ea9", size = 190490, upload-time = "2024-09-15T18:07:39.745Z" }
wheels = [
    { url = "https://files.pythonhosted.org/packages/76/c6/c88e154df9c4e1a2a66ccf0005a88dfb2650c1dffb6f5ce603dfbd452ce3/idna-3.10-py3-none-any.whl", hash = "sha256:946d195a0d259cbba61165e88e65941f16e9b36ea6ddb97f00452bae8b1287d3", size = 70442, upload-time = "2024-09-15T18:07:37.964Z" },
]

[[package]]
name = "importlib-metadata"
version = "8.7.0"
source = { registry = "https://pypi.org/simple" }
dependencies = [
    { name = "zipp" },
]
sdist = { url = "https://files.pythonhosted.org/packages/76/66/650a33bd90f786193e4de4b3ad86ea60b53c89b669a5c7be931fac31cdb0/importlib_metadata-8.7.0.tar.gz", hash = "sha256:d13b81ad223b890aa16c5471f2ac3056cf76c5f10f82d6f9292f0b415f389000", size = 56641, upload-time = "2025-04-27T15:29:01.736Z" }
wheels = [
    { url = "https://files.pythonhosted.org/packages/20/b0/36bd937216ec521246249be3bf9855081de4c5e06a0c9b4219dbeda50373/importlib_metadata-8.7.0-py3-none-any.whl", hash = "sha256:e5dd1551894c77868a30651cef00984d50e1002d06942a7101d34870c5f02afd", size = 27656, upload-time = "2025-04-27T15:29:00.214Z" },
]

[[package]]
name = "importlib-resources"
version = "6.5.2"
source = { registry = "https://pypi.org/simple" }
sdist = { url = "https://files.pythonhosted.org/packages/cf/8c/f834fbf984f691b4f7ff60f50b514cc3de5cc08abfc3295564dd89c5e2e7/importlib_resources-6.5.2.tar.gz", hash = "sha256:185f87adef5bcc288449d98fb4fba07cea78bc036455dd44c5fc4a2fe78fed2c", size = 44693, upload-time = "2025-01-03T18:51:56.698Z" }
wheels = [
    { url = "https://files.pythonhosted.org/packages/a4/ed/1f1afb2e9e7f38a545d628f864d562a5ae64fe6f7a10e28ffb9b185b4e89/importlib_resources-6.5.2-py3-none-any.whl", hash = "sha256:789cfdc3ed28c78b67a06acb8126751ced69a3d5f79c095a98298cd8a760ccec", size = 37461, upload-time = "2025-01-03T18:51:54.306Z" },
]

[[package]]
name = "inflect"
version = "7.5.0"
source = { registry = "https://pypi.org/simple" }
dependencies = [
    { name = "more-itertools" },
    { name = "typeguard" },
]
sdist = { url = "https://files.pythonhosted.org/packages/78/c6/943357d44a21fd995723d07ccaddd78023eace03c1846049a2645d4324a3/inflect-7.5.0.tar.gz", hash = "sha256:faf19801c3742ed5a05a8ce388e0d8fe1a07f8d095c82201eb904f5d27ad571f", size = 73751, upload-time = "2024-12-28T17:11:18.897Z" }
wheels = [
    { url = "https://files.pythonhosted.org/packages/8a/eb/427ed2b20a38a4ee29f24dbe4ae2dafab198674fe9a85e3d6adf9e5f5f41/inflect-7.5.0-py3-none-any.whl", hash = "sha256:2aea70e5e70c35d8350b8097396ec155ffd68def678c7ff97f51aa69c1d92344", size = 35197, upload-time = "2024-12-28T17:11:15.931Z" },
]

[[package]]
name = "inflection"
version = "0.5.1"
source = { registry = "https://pypi.org/simple" }
sdist = { url = "https://files.pythonhosted.org/packages/e1/7e/691d061b7329bc8d54edbf0ec22fbfb2afe61facb681f9aaa9bff7a27d04/inflection-0.5.1.tar.gz", hash = "sha256:1a29730d366e996aaacffb2f1f1cb9593dc38e2ddd30c91250c6dde09ea9b417", size = 15091, upload-time = "2020-08-22T08:16:29.139Z" }
wheels = [
    { url = "https://files.pythonhosted.org/packages/59/91/aa6bde563e0085a02a435aa99b49ef75b0a4b062635e606dab23ce18d720/inflection-0.5.1-py2.py3-none-any.whl", hash = "sha256:f38b2b640938a4f35ade69ac3d053042959b62a0f1076a5bbaa1b9526605a8a2", size = 9454, upload-time = "2020-08-22T08:16:27.816Z" },
]

[[package]]
name = "iniconfig"
version = "2.1.0"
source = { registry = "https://pypi.org/simple" }
sdist = { url = "https://files.pythonhosted.org/packages/f2/97/ebf4da567aa6827c909642694d71c9fcf53e5b504f2d96afea02718862f3/iniconfig-2.1.0.tar.gz", hash = "sha256:3abbd2e30b36733fee78f9c7f7308f2d0050e88f0087fd25c2645f63c773e1c7", size = 4793, upload-time = "2025-03-19T20:09:59.721Z" }
wheels = [
    { url = "https://files.pythonhosted.org/packages/2c/e1/e6716421ea10d38022b952c159d5161ca1193197fb744506875fbb87ea7b/iniconfig-2.1.0-py3-none-any.whl", hash = "sha256:9deba5723312380e77435581c6bf4935c94cbfab9b1ed33ef8d238ea168eb760", size = 6050, upload-time = "2025-03-19T20:10:01.071Z" },
]

[[package]]
name = "invoke"
version = "2.2.0"
source = { registry = "https://pypi.org/simple" }
sdist = { url = "https://files.pythonhosted.org/packages/f9/42/127e6d792884ab860defc3f4d80a8f9812e48ace584ffc5a346de58cdc6c/invoke-2.2.0.tar.gz", hash = "sha256:ee6cbb101af1a859c7fe84f2a264c059020b0cb7fe3535f9424300ab568f6bd5", size = 299835, upload-time = "2023-07-12T18:05:17.998Z" }
wheels = [
    { url = "https://files.pythonhosted.org/packages/0a/66/7f8c48009c72d73bc6bbe6eb87ac838d6a526146f7dab14af671121eb379/invoke-2.2.0-py3-none-any.whl", hash = "sha256:6ea924cc53d4f78e3d98bc436b08069a03077e6f85ad1ddaa8a116d7dad15820", size = 160274, upload-time = "2023-07-12T18:05:16.294Z" },
]

[[package]]
name = "ipdb"
version = "0.13.13"
source = { registry = "https://pypi.org/simple" }
dependencies = [
    { name = "decorator" },
    { name = "ipython" },
]
sdist = { url = "https://files.pythonhosted.org/packages/3d/1b/7e07e7b752017f7693a0f4d41c13e5ca29ce8cbcfdcc1fd6c4ad8c0a27a0/ipdb-0.13.13.tar.gz", hash = "sha256:e3ac6018ef05126d442af680aad863006ec19d02290561ac88b8b1c0b0cfc726", size = 17042, upload-time = "2023-03-09T15:40:57.487Z" }
wheels = [
    { url = "https://files.pythonhosted.org/packages/0c/4c/b075da0092003d9a55cf2ecc1cae9384a1ca4f650d51b00fc59875fe76f6/ipdb-0.13.13-py3-none-any.whl", hash = "sha256:45529994741c4ab6d2388bfa5d7b725c2cf7fe9deffabdb8a6113aa5ed449ed4", size = 12130, upload-time = "2023-03-09T15:40:55.021Z" },
]

[[package]]
name = "ipython"
version = "8.37.0"
source = { registry = "https://pypi.org/simple" }
dependencies = [
    { name = "colorama", marker = "sys_platform == 'win32'" },
    { name = "decorator" },
    { name = "jedi" },
    { name = "matplotlib-inline" },
    { name = "pexpect", marker = "sys_platform != 'emscripten' and sys_platform != 'win32'" },
    { name = "prompt-toolkit" },
    { name = "pygments" },
    { name = "stack-data" },
    { name = "traitlets" },
]
sdist = { url = "https://files.pythonhosted.org/packages/85/31/10ac88f3357fc276dc8a64e8880c82e80e7459326ae1d0a211b40abf6665/ipython-8.37.0.tar.gz", hash = "sha256:ca815841e1a41a1e6b73a0b08f3038af9b2252564d01fc405356d34033012216", size = 5606088, upload-time = "2025-05-31T16:39:09.613Z" }
wheels = [
    { url = "https://files.pythonhosted.org/packages/91/d0/274fbf7b0b12643cbbc001ce13e6a5b1607ac4929d1b11c72460152c9fc3/ipython-8.37.0-py3-none-any.whl", hash = "sha256:ed87326596b878932dbcb171e3e698845434d8c61b8d8cd474bf663041a9dcf2", size = 831864, upload-time = "2025-05-31T16:39:06.38Z" },
]

[[package]]
name = "isodate"
version = "0.7.2"
source = { registry = "https://pypi.org/simple" }
sdist = { url = "https://files.pythonhosted.org/packages/54/4d/e940025e2ce31a8ce1202635910747e5a87cc3a6a6bb2d00973375014749/isodate-0.7.2.tar.gz", hash = "sha256:4cd1aa0f43ca76f4a6c6c0292a85f40b35ec2e43e315b59f06e6d32171a953e6", size = 29705, upload-time = "2024-10-08T23:04:11.5Z" }
wheels = [
    { url = "https://files.pythonhosted.org/packages/15/aa/0aca39a37d3c7eb941ba736ede56d689e7be91cab5d9ca846bde3999eba6/isodate-0.7.2-py3-none-any.whl", hash = "sha256:28009937d8031054830160fce6d409ed342816b543597cece116d966c6d99e15", size = 22320, upload-time = "2024-10-08T23:04:09.501Z" },
]

[[package]]
name = "itypes"
version = "1.2.0"
source = { registry = "https://pypi.org/simple" }
sdist = { url = "https://files.pythonhosted.org/packages/0e/53/764524b3907d0af00523f8794daca181c08ca7cb32ceee25a0754d5e63a5/itypes-1.2.0.tar.gz", hash = "sha256:af886f129dea4a2a1e3d36595a2d139589e4dd287f5cab0b40e799ee81570ff1", size = 4355, upload-time = "2020-04-19T21:50:13.144Z" }
wheels = [
    { url = "https://files.pythonhosted.org/packages/3f/bb/3bd99c7cd34d4a123b2903e16da364f6d2078b1c3a3530a8ad105c668104/itypes-1.2.0-py2.py3-none-any.whl", hash = "sha256:03da6872ca89d29aef62773672b2d408f490f80db48b23079a4b194c86dd04c6", size = 4756, upload-time = "2020-04-19T21:50:11.704Z" },
]

[[package]]
name = "jedi"
version = "0.19.2"
source = { registry = "https://pypi.org/simple" }
dependencies = [
    { name = "parso" },
]
sdist = { url = "https://files.pythonhosted.org/packages/72/3a/79a912fbd4d8dd6fbb02bf69afd3bb72cf0c729bb3063c6f4498603db17a/jedi-0.19.2.tar.gz", hash = "sha256:4770dc3de41bde3966b02eb84fbcf557fb33cce26ad23da12c742fb50ecb11f0", size = 1231287, upload-time = "2024-11-11T01:41:42.873Z" }
wheels = [
    { url = "https://files.pythonhosted.org/packages/c0/5a/9cac0c82afec3d09ccd97c8b6502d48f165f9124db81b4bcb90b4af974ee/jedi-0.19.2-py2.py3-none-any.whl", hash = "sha256:a8ef22bde8490f57fe5c7681a3c83cb58874daf72b4784de3cce5b6ef6edb5b9", size = 1572278, upload-time = "2024-11-11T01:41:40.175Z" },
]

[[package]]
name = "jinja2"
version = "3.1.6"
source = { registry = "https://pypi.org/simple" }
dependencies = [
    { name = "markupsafe" },
]
sdist = { url = "https://files.pythonhosted.org/packages/df/bf/f7da0350254c0ed7c72f3e33cef02e048281fec7ecec5f032d4aac52226b/jinja2-3.1.6.tar.gz", hash = "sha256:0137fb05990d35f1275a587e9aee6d56da821fc83491a0fb838183be43f66d6d", size = 245115, upload-time = "2025-03-05T20:05:02.478Z" }
wheels = [
    { url = "https://files.pythonhosted.org/packages/62/a1/3d680cbfd5f4b8f15abc1d571870c5fc3e594bb582bc3b64ea099db13e56/jinja2-3.1.6-py3-none-any.whl", hash = "sha256:85ece4451f492d0c13c5dd7c13a64681a86afae63a5f347908daf103ce6d2f67", size = 134899, upload-time = "2025-03-05T20:05:00.369Z" },
]

[[package]]
name = "jmespath"
version = "1.0.1"
source = { registry = "https://pypi.org/simple" }
sdist = { url = "https://files.pythonhosted.org/packages/00/2a/e867e8531cf3e36b41201936b7fa7ba7b5702dbef42922193f05c8976cd6/jmespath-1.0.1.tar.gz", hash = "sha256:90261b206d6defd58fdd5e85f478bf633a2901798906be2ad389150c5c60edbe", size = 25843, upload-time = "2022-06-17T18:00:12.224Z" }
wheels = [
    { url = "https://files.pythonhosted.org/packages/31/b4/b9b800c45527aadd64d5b442f9b932b00648617eb5d63d2c7a6587b7cafc/jmespath-1.0.1-py3-none-any.whl", hash = "sha256:02e2e4cc71b5bcab88332eebf907519190dd9e6e82107fa7f83b1003a6252980", size = 20256, upload-time = "2022-06-17T18:00:10.251Z" },
]

[[package]]
name = "jsonschema"
version = "4.25.0"
source = { registry = "https://pypi.org/simple" }
dependencies = [
    { name = "attrs" },
    { name = "jsonschema-specifications" },
    { name = "referencing" },
    { name = "rpds-py" },
]
sdist = { url = "https://files.pythonhosted.org/packages/d5/00/a297a868e9d0784450faa7365c2172a7d6110c763e30ba861867c32ae6a9/jsonschema-4.25.0.tar.gz", hash = "sha256:e63acf5c11762c0e6672ffb61482bdf57f0876684d8d249c0fe2d730d48bc55f", size = 356830, upload-time = "2025-07-18T15:39:45.11Z" }
wheels = [
    { url = "https://files.pythonhosted.org/packages/fe/54/c86cd8e011fe98803d7e382fd67c0df5ceab8d2b7ad8c5a81524f791551c/jsonschema-4.25.0-py3-none-any.whl", hash = "sha256:24c2e8da302de79c8b9382fee3e76b355e44d2a4364bb207159ce10b517bd716", size = 89184, upload-time = "2025-07-18T15:39:42.956Z" },
]

[[package]]
name = "jsonschema-specifications"
version = "2025.4.1"
source = { registry = "https://pypi.org/simple" }
dependencies = [
    { name = "referencing" },
]
sdist = { url = "https://files.pythonhosted.org/packages/bf/ce/46fbd9c8119cfc3581ee5643ea49464d168028cfb5caff5fc0596d0cf914/jsonschema_specifications-2025.4.1.tar.gz", hash = "sha256:630159c9f4dbea161a6a2205c3011cc4f18ff381b189fff48bb39b9bf26ae608", size = 15513, upload-time = "2025-04-23T12:34:07.418Z" }
wheels = [
    { url = "https://files.pythonhosted.org/packages/01/0e/b27cdbaccf30b890c40ed1da9fd4a3593a5cf94dae54fb34f8a4b74fcd3f/jsonschema_specifications-2025.4.1-py3-none-any.whl", hash = "sha256:4653bffbd6584f7de83a67e0d620ef16900b390ddc7939d56684d6c81e33f1af", size = 18437, upload-time = "2025-04-23T12:34:05.422Z" },
]

[[package]]
name = "junit-xml"
version = "1.9"
source = { registry = "https://pypi.org/simple" }
dependencies = [
    { name = "six" },
]
sdist = { url = "https://files.pythonhosted.org/packages/98/af/bc988c914dd1ea2bc7540ecc6a0265c2b6faccc6d9cdb82f20e2094a8229/junit-xml-1.9.tar.gz", hash = "sha256:de16a051990d4e25a3982b2dd9e89d671067548718866416faec14d9de56db9f", size = 7349, upload-time = "2023-01-24T18:42:00.836Z" }
wheels = [
    { url = "https://files.pythonhosted.org/packages/2a/93/2d896b5fd3d79b4cadd8882c06650e66d003f465c9d12c488d92853dff78/junit_xml-1.9-py2.py3-none-any.whl", hash = "sha256:ec5ca1a55aefdd76d28fcc0b135251d156c7106fa979686a4b48d62b761b4732", size = 7130, upload-time = "2020-02-22T20:41:37.661Z" },
]

[[package]]
name = "kombu"
version = "5.5.4"
source = { registry = "https://pypi.org/simple" }
dependencies = [
    { name = "amqp" },
    { name = "packaging" },
    { name = "tzdata" },
    { name = "vine" },
]
sdist = { url = "https://files.pythonhosted.org/packages/0f/d3/5ff936d8319ac86b9c409f1501b07c426e6ad41966fedace9ef1b966e23f/kombu-5.5.4.tar.gz", hash = "sha256:886600168275ebeada93b888e831352fe578168342f0d1d5833d88ba0d847363", size = 461992, upload-time = "2025-06-01T10:19:22.281Z" }
wheels = [
    { url = "https://files.pythonhosted.org/packages/ef/70/a07dcf4f62598c8ad579df241af55ced65bed76e42e45d3c368a6d82dbc1/kombu-5.5.4-py3-none-any.whl", hash = "sha256:a12ed0557c238897d8e518f1d1fdf84bd1516c5e305af2dacd85c2015115feb8", size = 210034, upload-time = "2025-06-01T10:19:20.436Z" },
]

[package.optional-dependencies]
redis = [
    { name = "redis" },
]

[[package]]
name = "legacy-cgi"
version = "2.6.3"
source = { registry = "https://pypi.org/simple" }
sdist = { url = "https://files.pythonhosted.org/packages/a6/ed/300cabc9693209d5a03e2ebc5eb5c4171b51607c08ed84a2b71c9015e0f3/legacy_cgi-2.6.3.tar.gz", hash = "sha256:4c119d6cb8e9d8b6ad7cc0ddad880552c62df4029622835d06dfd18f438a8154", size = 24401, upload-time = "2025-03-27T00:48:56.957Z" }
wheels = [
    { url = "https://files.pythonhosted.org/packages/5a/33/68c6c38193684537757e0d50a7ccb4f4656e5c2f7cd2be737a9d4a1bff71/legacy_cgi-2.6.3-py3-none-any.whl", hash = "sha256:6df2ea5ae14c71ef6f097f8b6372b44f6685283dc018535a75c924564183cdab", size = 19851, upload-time = "2025-03-27T00:48:55.366Z" },
]

[[package]]
name = "lxml"
version = "6.0.0"
source = { registry = "https://pypi.org/simple" }
sdist = { url = "https://files.pythonhosted.org/packages/c5/ed/60eb6fa2923602fba988d9ca7c5cdbd7cf25faa795162ed538b527a35411/lxml-6.0.0.tar.gz", hash = "sha256:032e65120339d44cdc3efc326c9f660f5f7205f3a535c1fdbf898b29ea01fb72", size = 4096938, upload-time = "2025-06-26T16:28:19.373Z" }
wheels = [
    { url = "https://files.pythonhosted.org/packages/79/21/6e7c060822a3c954ff085e5e1b94b4a25757c06529eac91e550f3f5cd8b8/lxml-6.0.0-cp313-cp313-macosx_10_13_universal2.whl", hash = "sha256:6da7cd4f405fd7db56e51e96bff0865b9853ae70df0e6720624049da76bde2da", size = 8414372, upload-time = "2025-06-26T16:26:39.079Z" },
    { url = "https://files.pythonhosted.org/packages/a4/f6/051b1607a459db670fc3a244fa4f06f101a8adf86cda263d1a56b3a4f9d5/lxml-6.0.0-cp313-cp313-macosx_10_13_x86_64.whl", hash = "sha256:b34339898bb556a2351a1830f88f751679f343eabf9cf05841c95b165152c9e7", size = 4593940, upload-time = "2025-06-26T16:26:41.891Z" },
    { url = "https://files.pythonhosted.org/packages/8e/74/dd595d92a40bda3c687d70d4487b2c7eff93fd63b568acd64fedd2ba00fe/lxml-6.0.0-cp313-cp313-manylinux2010_i686.manylinux2014_i686.manylinux_2_12_i686.manylinux_2_17_i686.whl", hash = "sha256:51a5e4c61a4541bd1cd3ba74766d0c9b6c12d6a1a4964ef60026832aac8e79b3", size = 5214329, upload-time = "2025-06-26T16:26:44.669Z" },
    { url = "https://files.pythonhosted.org/packages/52/46/3572761efc1bd45fcafb44a63b3b0feeb5b3f0066886821e94b0254f9253/lxml-6.0.0-cp313-cp313-manylinux2014_aarch64.manylinux_2_17_aarch64.whl", hash = "sha256:d18a25b19ca7307045581b18b3ec9ead2b1db5ccd8719c291f0cd0a5cec6cb81", size = 4947559, upload-time = "2025-06-28T18:47:31.091Z" },
    { url = "https://files.pythonhosted.org/packages/94/8a/5e40de920e67c4f2eef9151097deb9b52d86c95762d8ee238134aff2125d/lxml-6.0.0-cp313-cp313-manylinux2014_x86_64.manylinux_2_17_x86_64.whl", hash = "sha256:d4f0c66df4386b75d2ab1e20a489f30dc7fd9a06a896d64980541506086be1f1", size = 5102143, upload-time = "2025-06-28T18:47:33.612Z" },
    { url = "https://files.pythonhosted.org/packages/7c/4b/20555bdd75d57945bdabfbc45fdb1a36a1a0ff9eae4653e951b2b79c9209/lxml-6.0.0-cp313-cp313-manylinux_2_27_aarch64.manylinux_2_28_aarch64.whl", hash = "sha256:9f4b481b6cc3a897adb4279216695150bbe7a44c03daba3c894f49d2037e0a24", size = 5021931, upload-time = "2025-06-26T16:26:47.503Z" },
    { url = "https://files.pythonhosted.org/packages/b6/6e/cf03b412f3763d4ca23b25e70c96a74cfece64cec3addf1c4ec639586b13/lxml-6.0.0-cp313-cp313-manylinux_2_27_ppc64le.manylinux_2_28_ppc64le.whl", hash = "sha256:8a78d6c9168f5bcb20971bf3329c2b83078611fbe1f807baadc64afc70523b3a", size = 5645469, upload-time = "2025-07-03T19:19:13.32Z" },
    { url = "https://files.pythonhosted.org/packages/d4/dd/39c8507c16db6031f8c1ddf70ed95dbb0a6d466a40002a3522c128aba472/lxml-6.0.0-cp313-cp313-manylinux_2_27_x86_64.manylinux_2_28_x86_64.whl", hash = "sha256:2ae06fbab4f1bb7db4f7c8ca9897dc8db4447d1a2b9bee78474ad403437bcc29", size = 5247467, upload-time = "2025-06-26T16:26:49.998Z" },
    { url = "https://files.pythonhosted.org/packages/4d/56/732d49def0631ad633844cfb2664563c830173a98d5efd9b172e89a4800d/lxml-6.0.0-cp313-cp313-manylinux_2_31_armv7l.whl", hash = "sha256:1fa377b827ca2023244a06554c6e7dc6828a10aaf74ca41965c5d8a4925aebb4", size = 4720601, upload-time = "2025-06-26T16:26:52.564Z" },
    { url = "https://files.pythonhosted.org/packages/8f/7f/6b956fab95fa73462bca25d1ea7fc8274ddf68fb8e60b78d56c03b65278e/lxml-6.0.0-cp313-cp313-musllinux_1_2_aarch64.whl", hash = "sha256:1676b56d48048a62ef77a250428d1f31f610763636e0784ba67a9740823988ca", size = 5060227, upload-time = "2025-06-26T16:26:55.054Z" },
    { url = "https://files.pythonhosted.org/packages/97/06/e851ac2924447e8b15a294855caf3d543424364a143c001014d22c8ca94c/lxml-6.0.0-cp313-cp313-musllinux_1_2_armv7l.whl", hash = "sha256:0e32698462aacc5c1cf6bdfebc9c781821b7e74c79f13e5ffc8bfe27c42b1abf", size = 4790637, upload-time = "2025-06-26T16:26:57.384Z" },
    { url = "https://files.pythonhosted.org/packages/06/d4/fd216f3cd6625022c25b336c7570d11f4a43adbaf0a56106d3d496f727a7/lxml-6.0.0-cp313-cp313-musllinux_1_2_ppc64le.whl", hash = "sha256:4d6036c3a296707357efb375cfc24bb64cd955b9ec731abf11ebb1e40063949f", size = 5662049, upload-time = "2025-07-03T19:19:16.409Z" },
    { url = "https://files.pythonhosted.org/packages/52/03/0e764ce00b95e008d76b99d432f1807f3574fb2945b496a17807a1645dbd/lxml-6.0.0-cp313-cp313-musllinux_1_2_x86_64.whl", hash = "sha256:7488a43033c958637b1a08cddc9188eb06d3ad36582cebc7d4815980b47e27ef", size = 5272430, upload-time = "2025-06-26T16:27:00.031Z" },
    { url = "https://files.pythonhosted.org/packages/5f/01/d48cc141bc47bc1644d20fe97bbd5e8afb30415ec94f146f2f76d0d9d098/lxml-6.0.0-cp313-cp313-win32.whl", hash = "sha256:5fcd7d3b1d8ecb91445bd71b9c88bdbeae528fefee4f379895becfc72298d181", size = 3612896, upload-time = "2025-06-26T16:27:04.251Z" },
    { url = "https://files.pythonhosted.org/packages/f4/87/6456b9541d186ee7d4cb53bf1b9a0d7f3b1068532676940fdd594ac90865/lxml-6.0.0-cp313-cp313-win_amd64.whl", hash = "sha256:2f34687222b78fff795feeb799a7d44eca2477c3d9d3a46ce17d51a4f383e32e", size = 4013132, upload-time = "2025-06-26T16:27:06.415Z" },
    { url = "https://files.pythonhosted.org/packages/b7/42/85b3aa8f06ca0d24962f8100f001828e1f1f1a38c954c16e71154ed7d53a/lxml-6.0.0-cp313-cp313-win_arm64.whl", hash = "sha256:21db1ec5525780fd07251636eb5f7acb84003e9382c72c18c542a87c416ade03", size = 3672642, upload-time = "2025-06-26T16:27:09.888Z" },
]

[[package]]
name = "markdown"
version = "3.8.2"
source = { registry = "https://pypi.org/simple" }
sdist = { url = "https://files.pythonhosted.org/packages/d7/c2/4ab49206c17f75cb08d6311171f2d65798988db4360c4d1485bd0eedd67c/markdown-3.8.2.tar.gz", hash = "sha256:247b9a70dd12e27f67431ce62523e675b866d254f900c4fe75ce3dda62237c45", size = 362071, upload-time = "2025-06-19T17:12:44.483Z" }
wheels = [
    { url = "https://files.pythonhosted.org/packages/96/2b/34cc11786bc00d0f04d0f5fdc3a2b1ae0b6239eef72d3d345805f9ad92a1/markdown-3.8.2-py3-none-any.whl", hash = "sha256:5c83764dbd4e00bdd94d85a19b8d55ccca20fe35b2e678a1422b380324dd5f24", size = 106827, upload-time = "2025-06-19T17:12:42.994Z" },
]

[[package]]
name = "markupsafe"
version = "2.1.5"
source = { registry = "https://pypi.org/simple" }
sdist = { url = "https://files.pythonhosted.org/packages/87/5b/aae44c6655f3801e81aa3eef09dbbf012431987ba564d7231722f68df02d/MarkupSafe-2.1.5.tar.gz", hash = "sha256:d283d37a890ba4c1ae73ffadf8046435c76e7bc2247bbb63c00bd1a709c6544b", size = 19384, upload-time = "2024-02-02T16:31:22.863Z" }

[[package]]
name = "matplotlib-inline"
version = "0.1.7"
source = { registry = "https://pypi.org/simple" }
dependencies = [
    { name = "traitlets" },
]
sdist = { url = "https://files.pythonhosted.org/packages/99/5b/a36a337438a14116b16480db471ad061c36c3694df7c2084a0da7ba538b7/matplotlib_inline-0.1.7.tar.gz", hash = "sha256:8423b23ec666be3d16e16b60bdd8ac4e86e840ebd1dd11a30b9f117f2fa0ab90", size = 8159, upload-time = "2024-04-15T13:44:44.803Z" }
wheels = [
    { url = "https://files.pythonhosted.org/packages/8f/8e/9ad090d3553c280a8060fbf6e24dc1c0c29704ee7d1c372f0c174aa59285/matplotlib_inline-0.1.7-py3-none-any.whl", hash = "sha256:df192d39a4ff8f21b1895d72e6a13f5fcc5099f00fa84384e0ea28c2cc0653ca", size = 9899, upload-time = "2024-04-15T13:44:43.265Z" },
]

[[package]]
name = "mccabe"
version = "0.7.0"
source = { registry = "https://pypi.org/simple" }
sdist = { url = "https://files.pythonhosted.org/packages/e7/ff/0ffefdcac38932a54d2b5eed4e0ba8a408f215002cd178ad1df0f2806ff8/mccabe-0.7.0.tar.gz", hash = "sha256:348e0240c33b60bbdf4e523192ef919f28cb2c3d7d5c7794f74009290f236325", size = 9658, upload-time = "2022-01-24T01:14:51.113Z" }
wheels = [
    { url = "https://files.pythonhosted.org/packages/27/1a/1f68f9ba0c207934b35b86a8ca3aad8395a3d6dd7921c0686e23853ff5a9/mccabe-0.7.0-py2.py3-none-any.whl", hash = "sha256:6c2d30ab6be0e4a46919781807b4f0d834ebdd6c6e3dca0bda5a15f863427b6e", size = 7350, upload-time = "2022-01-24T01:14:49.62Z" },
]

[[package]]
name = "mdx-gh-links"
version = "0.4"
source = { registry = "https://pypi.org/simple" }
dependencies = [
    { name = "markdown" },
]
sdist = { url = "https://files.pythonhosted.org/packages/2f/ea/bf1f721a8dc0ff83b426480f040ac68dbe3d7898b096c1277a5a4e3da0ec/mdx_gh_links-0.4.tar.gz", hash = "sha256:41d5aac2ab201425aa0a19373c4095b79e5e015fdacfe83c398199fe55ca3686", size = 5783, upload-time = "2023-12-22T19:54:02.136Z" }
wheels = [
    { url = "https://files.pythonhosted.org/packages/c5/c7/ccfe05ade98ba7a63f05d1b05b7508d9af743cbd1f1681aa0c9900a8cd40/mdx_gh_links-0.4-py3-none-any.whl", hash = "sha256:9057bca1fa5280bf1fcbf354381e46c9261cc32c2d5c0407801f8a910be5f099", size = 7166, upload-time = "2023-12-22T19:54:00.384Z" },
]

[[package]]
name = "mergedeep"
version = "1.3.4"
source = { registry = "https://pypi.org/simple" }
sdist = { url = "https://files.pythonhosted.org/packages/3a/41/580bb4006e3ed0361b8151a01d324fb03f420815446c7def45d02f74c270/mergedeep-1.3.4.tar.gz", hash = "sha256:0096d52e9dad9939c3d975a774666af186eda617e6ca84df4c94dec30004f2a8", size = 4661, upload-time = "2021-02-05T18:55:30.623Z" }
wheels = [
    { url = "https://files.pythonhosted.org/packages/2c/19/04f9b178c2d8a15b076c8b5140708fa6ffc5601fb6f1e975537072df5b2a/mergedeep-1.3.4-py3-none-any.whl", hash = "sha256:70775750742b25c0d8f36c55aed03d24c3384d17c951b3175d898bd778ef0307", size = 6354, upload-time = "2021-02-05T18:55:29.583Z" },
]

[[package]]
name = "mike"
version = "2.1.3"
source = { registry = "https://pypi.org/simple" }
dependencies = [
    { name = "importlib-metadata" },
    { name = "importlib-resources" },
    { name = "jinja2" },
    { name = "mkdocs" },
    { name = "pyparsing" },
    { name = "pyyaml" },
    { name = "pyyaml-env-tag" },
    { name = "verspec" },
]
sdist = { url = "https://files.pythonhosted.org/packages/ab/f7/2933f1a1fb0e0f077d5d6a92c6c7f8a54e6128241f116dff4df8b6050bbf/mike-2.1.3.tar.gz", hash = "sha256:abd79b8ea483fb0275b7972825d3082e5ae67a41820f8d8a0dc7a3f49944e810", size = 38119, upload-time = "2024-08-13T05:02:14.167Z" }
wheels = [
    { url = "https://files.pythonhosted.org/packages/fd/1a/31b7cd6e4e7a02df4e076162e9783620777592bea9e4bb036389389af99d/mike-2.1.3-py3-none-any.whl", hash = "sha256:d90c64077e84f06272437b464735130d380703a76a5738b152932884c60c062a", size = 33754, upload-time = "2024-08-13T05:02:12.515Z" },
]

[[package]]
name = "mkdocs"
version = "1.6.1"
source = { registry = "https://pypi.org/simple" }
dependencies = [
    { name = "click" },
    { name = "colorama", marker = "sys_platform == 'win32'" },
    { name = "ghp-import" },
    { name = "jinja2" },
    { name = "markdown" },
    { name = "markupsafe" },
    { name = "mergedeep" },
    { name = "mkdocs-get-deps" },
    { name = "packaging" },
    { name = "pathspec" },
    { name = "pyyaml" },
    { name = "pyyaml-env-tag" },
    { name = "watchdog" },
]
sdist = { url = "https://files.pythonhosted.org/packages/bc/c6/bbd4f061bd16b378247f12953ffcb04786a618ce5e904b8c5a01a0309061/mkdocs-1.6.1.tar.gz", hash = "sha256:7b432f01d928c084353ab39c57282f29f92136665bdd6abf7c1ec8d822ef86f2", size = 3889159, upload-time = "2024-08-30T12:24:06.899Z" }
wheels = [
    { url = "https://files.pythonhosted.org/packages/22/5b/dbc6a8cddc9cfa9c4971d59fb12bb8d42e161b7e7f8cc89e49137c5b279c/mkdocs-1.6.1-py3-none-any.whl", hash = "sha256:db91759624d1647f3f34aa0c3f327dd2601beae39a366d6e064c03468d35c20e", size = 3864451, upload-time = "2024-08-30T12:24:05.054Z" },
]

[[package]]
name = "mkdocs-alias-plugin"
version = "0.9.0"
source = { registry = "https://pypi.org/simple" }
dependencies = [
    { name = "markdown" },
    { name = "mkdocs" },
]
sdist = { url = "https://files.pythonhosted.org/packages/10/ae/b57199b2911b7e4c86ecfa65a8fea60a454374028c07657d349ab45c41d9/mkdocs_alias_plugin-0.9.0.tar.gz", hash = "sha256:b534cc3db177db4850c1b65993a48fd7073304bb33990c33cd5306f19e4f250d", size = 9434, upload-time = "2025-02-22T01:06:28.241Z" }
wheels = [
    { url = "https://files.pythonhosted.org/packages/f8/7e/c18dbfee677cb95af388c919b38e23ba68ab9336d74c363d72219e9c622e/mkdocs_alias_plugin-0.9.0-py3-none-any.whl", hash = "sha256:74660730b318439e3c0f294af884ee7a5708a00f8d01f7dcb95a0f69744d15a3", size = 9518, upload-time = "2025-02-22T01:06:26.609Z" },
]

[[package]]
name = "mkdocs-autolinks-plugin"
version = "0.7.1"
source = { registry = "https://pypi.org/simple" }
dependencies = [
    { name = "mkdocs" },
]
sdist = { url = "https://files.pythonhosted.org/packages/63/b7/efc75b7870a4fecbc9a05ba94ce622462a40b5a13670d00036c5b47bf82f/mkdocs-autolinks-plugin-0.7.1.tar.gz", hash = "sha256:445ddb9b417b7795856c30801bb430773186c1daf210bdeecf8305f55a47d151", size = 4375, upload-time = "2023-08-04T14:42:25.67Z" }
wheels = [
    { url = "https://files.pythonhosted.org/packages/d4/9c/ee3d81a799b8b0b73a89625bcbf3c58cd369c8a26a1b415413edea9bf259/mkdocs_autolinks_plugin-0.7.1-py3-none-any.whl", hash = "sha256:5c6c17f6649b68e79a9ef0b2648d59f3072e18002b90ee1586a64c505f11ab12", size = 4235, upload-time = "2023-08-04T14:42:23.955Z" },
]

[[package]]
name = "mkdocs-autorefs"
version = "1.4.2"
source = { registry = "https://pypi.org/simple" }
dependencies = [
    { name = "markdown" },
    { name = "markupsafe" },
    { name = "mkdocs" },
]
sdist = { url = "https://files.pythonhosted.org/packages/47/0c/c9826f35b99c67fa3a7cddfa094c1a6c43fafde558c309c6e4403e5b37dc/mkdocs_autorefs-1.4.2.tar.gz", hash = "sha256:e2ebe1abd2b67d597ed19378c0fff84d73d1dbce411fce7a7cc6f161888b6749", size = 54961, upload-time = "2025-05-20T13:09:09.886Z" }
wheels = [
    { url = "https://files.pythonhosted.org/packages/87/dc/fc063b78f4b769d1956319351704e23ebeba1e9e1d6a41b4b602325fd7e4/mkdocs_autorefs-1.4.2-py3-none-any.whl", hash = "sha256:83d6d777b66ec3c372a1aad4ae0cf77c243ba5bcda5bf0c6b8a2c5e7a3d89f13", size = 24969, upload-time = "2025-05-20T13:09:08.237Z" },
]

[[package]]
name = "mkdocs-awesome-pages-plugin"
version = "2.10.1"
source = { registry = "https://pypi.org/simple" }
dependencies = [
    { name = "mkdocs" },
    { name = "natsort" },
    { name = "wcmatch" },
]
sdist = { url = "https://files.pythonhosted.org/packages/92/e8/6ae9c18d8174a5d74ce4ade7a7f4c350955063968bc41ff1e5833cff4a2b/mkdocs_awesome_pages_plugin-2.10.1.tar.gz", hash = "sha256:cda2cb88c937ada81a4785225f20ef77ce532762f4500120b67a1433c1cdbb2f", size = 16303, upload-time = "2024-12-22T21:13:49.19Z" }
wheels = [
    { url = "https://files.pythonhosted.org/packages/73/61/19fc1e9c579dbfd4e8a402748f1d63cab7aabe8f8d91eb0235e45b32d040/mkdocs_awesome_pages_plugin-2.10.1-py3-none-any.whl", hash = "sha256:c6939dbea37383fc3cf8c0a4e892144ec3d2f8a585e16fdc966b34e7c97042a7", size = 15118, upload-time = "2024-12-22T21:13:46.945Z" },
]

[[package]]
name = "mkdocs-click"
version = "0.9.0"
source = { registry = "https://pypi.org/simple" }
dependencies = [
    { name = "click" },
    { name = "markdown" },
]
sdist = { url = "https://files.pythonhosted.org/packages/a1/c7/8c25f3a3b379def41e6d0bb5c4beeab7aa8a394b17e749f498504102cfa5/mkdocs_click-0.9.0.tar.gz", hash = "sha256:6050917628d4740517541422b607404d044117bc31b770c4f9e9e1939a50c908", size = 18720, upload-time = "2025-04-07T16:59:36.387Z" }
wheels = [
    { url = "https://files.pythonhosted.org/packages/e9/fc/9124ab36e2341e78d8d9c669511bd70f52ea0de8105760c31fabec1f9396/mkdocs_click-0.9.0-py3-none-any.whl", hash = "sha256:5208e828f4f68f63c847c1ef7be48edee9964090390afc8f5b3d4cbe5ea9bbed", size = 15104, upload-time = "2025-04-07T16:59:34.807Z" },
]

[[package]]
name = "mkdocs-embed-external-markdown"
version = "3.0.2"
source = { registry = "https://pypi.org/simple" }
dependencies = [
    { name = "jinja2" },
    { name = "requests" },
]
sdist = { url = "https://files.pythonhosted.org/packages/41/0d/99c54195df8a06c751bbbaaf743be771aa538eee28f39f33fe397ceb602c/mkdocs-embed-external-markdown-3.0.2.tar.gz", hash = "sha256:9a3d14a9cc6efb4201175530f277e84da472a576772db264a3b19570cf266317", size = 7123, upload-time = "2024-02-26T12:18:15.705Z" }
wheels = [
    { url = "https://files.pythonhosted.org/packages/a2/19/c8e5b85ff0bc58862b32667a2a274afdf54610febbf93a7b91f070525275/mkdocs_embed_external_markdown-3.0.2-py3-none-any.whl", hash = "sha256:82088296cfd117b36ef45b58b4342005727a1f891f0c429c21756215e89099d2", size = 7787, upload-time = "2024-02-26T12:18:14.088Z" },
]

[[package]]
name = "mkdocs-ezglossary-plugin"
version = "2.0.0"
source = { registry = "https://pypi.org/simple" }
dependencies = [
    { name = "inflect" },
    { name = "jinja2" },
    { name = "mkdocs" },
]
sdist = { url = "https://files.pythonhosted.org/packages/63/7b/07b2c6064afba20d1d3b4a84428c0de156c5f140d5454ea02324e046a2b4/mkdocs_ezglossary_plugin-2.0.0.tar.gz", hash = "sha256:bfd3f16ca5142436889d553bdd674201fc77aa4b94cba7819fb8f106720d9194", size = 17818, upload-time = "2025-02-10T20:58:08.71Z" }
wheels = [
    { url = "https://files.pythonhosted.org/packages/49/07/69db1299e822eb8d564460be254593f293ed9e88f5977721eb3893170361/mkdocs_ezglossary_plugin-2.0.0-py2.py3-none-any.whl", hash = "sha256:9539b249f7ac7051525dab2d56ba27b3c2e776e7c6afba898b1eaed2eae9beb7", size = 14444, upload-time = "2025-02-10T20:58:06.488Z" },
]

[[package]]
name = "mkdocs-ezlinks-plugin"
version = "0.1.14"
source = { registry = "https://pypi.org/simple" }
dependencies = [
    { name = "mkdocs" },
    { name = "pygtrie" },
]
sdist = { url = "https://files.pythonhosted.org/packages/9a/3b/490d1b51fba7da69394e5a17f2c081eb65a10fb73565dc6793d53e4e4206/mkdocs-ezlinks-plugin-0.1.14.tar.gz", hash = "sha256:3e2085c16a850e022393e80194c17612e7b55de87fb45b3ffb618b5dfdb10811", size = 13366, upload-time = "2022-01-24T20:10:30.91Z" }

[[package]]
name = "mkdocs-gen-files"
version = "0.5.0"
source = { registry = "https://pypi.org/simple" }
dependencies = [
    { name = "mkdocs" },
]
sdist = { url = "https://files.pythonhosted.org/packages/48/85/2d634462fd59136197d3126ca431ffb666f412e3db38fd5ce3a60566303e/mkdocs_gen_files-0.5.0.tar.gz", hash = "sha256:4c7cf256b5d67062a788f6b1d035e157fc1a9498c2399be9af5257d4ff4d19bc", size = 7539, upload-time = "2023-04-27T19:48:04.894Z" }
wheels = [
    { url = "https://files.pythonhosted.org/packages/e7/0f/1e55b3fd490ad2cecb6e7b31892d27cb9fc4218ec1dab780440ba8579e74/mkdocs_gen_files-0.5.0-py3-none-any.whl", hash = "sha256:7ac060096f3f40bd19039e7277dd3050be9a453c8ac578645844d4d91d7978ea", size = 8380, upload-time = "2023-04-27T19:48:07.059Z" },
]

[[package]]
name = "mkdocs-get-deps"
version = "0.2.0"
source = { registry = "https://pypi.org/simple" }
dependencies = [
    { name = "mergedeep" },
    { name = "platformdirs" },
    { name = "pyyaml" },
]
sdist = { url = "https://files.pythonhosted.org/packages/98/f5/ed29cd50067784976f25ed0ed6fcd3c2ce9eb90650aa3b2796ddf7b6870b/mkdocs_get_deps-0.2.0.tar.gz", hash = "sha256:162b3d129c7fad9b19abfdcb9c1458a651628e4b1dea628ac68790fb3061c60c", size = 10239, upload-time = "2023-11-20T17:51:09.981Z" }
wheels = [
    { url = "https://files.pythonhosted.org/packages/9f/d4/029f984e8d3f3b6b726bd33cafc473b75e9e44c0f7e80a5b29abc466bdea/mkdocs_get_deps-0.2.0-py3-none-any.whl", hash = "sha256:2bf11d0b133e77a0dd036abeeb06dec8775e46efa526dc70667d8863eefc6134", size = 9521, upload-time = "2023-11-20T17:51:08.587Z" },
]

[[package]]
name = "mkdocs-gitsnippet-plugin"
version = "1.2.0"
source = { registry = "https://pypi.org/simple" }
dependencies = [
    { name = "gitpython" },
    { name = "mkdocs" },
]
sdist = { url = "https://files.pythonhosted.org/packages/21/c2/d4d1d5d765b8dd100dbab4b566d3063a26d63793fa31d6c4ce23ad592b36/mkdocs-gitsnippet-plugin-1.2.0.tar.gz", hash = "sha256:f1f653629407515a83ce2c2213a2342649f11c795fb468edd8c85625bdb6cd93", size = 3560, upload-time = "2020-11-15T20:10:40.807Z" }
wheels = [
    { url = "https://files.pythonhosted.org/packages/11/3f/51b966d14ab0a84c164c2cb6850160a6290e4fd434d7599e6d64b02b44e7/mkdocs_gitsnippet_plugin-1.2.0-py3-none-any.whl", hash = "sha256:3f3a0eb4d70bc7d51f6b3803be4e6b6014a84546e231223cb9cd02bfb8d2d79e", size = 4722, upload-time = "2020-11-15T20:10:39.726Z" },
]

[[package]]
name = "mkdocs-include-markdown-plugin"
version = "7.1.6"
source = { registry = "https://pypi.org/simple" }
dependencies = [
    { name = "mkdocs" },
    { name = "wcmatch" },
]
sdist = { url = "https://files.pythonhosted.org/packages/2c/17/988d97ac6849b196f54d45ca9c60ca894880c160a512785f03834704b3d9/mkdocs_include_markdown_plugin-7.1.6.tar.gz", hash = "sha256:a0753cb82704c10a287f1e789fc9848f82b6beb8749814b24b03dd9f67816677", size = 23391, upload-time = "2025-06-13T18:25:51.193Z" }
wheels = [
    { url = "https://files.pythonhosted.org/packages/e2/a1/6cf1667a05e5f468e1263fcf848772bca8cc9e358cd57ae19a01f92c9f6f/mkdocs_include_markdown_plugin-7.1.6-py3-none-any.whl", hash = "sha256:7975a593514887c18ecb68e11e35c074c5499cfa3e51b18cd16323862e1f7345", size = 27161, upload-time = "2025-06-13T18:25:49.847Z" },
]

[[package]]
name = "mkdocs-link-marker"
version = "0.2.0"
source = { registry = "https://pypi.org/simple" }
dependencies = [
    { name = "jinja2" },
    { name = "mkdocs" },
]
sdist = { url = "https://files.pythonhosted.org/packages/98/a9/472488b460eaeac65816af9b4de221441411d225879c3109e410259b98ea/mkdocs_link_marker-0.2.0.tar.gz", hash = "sha256:8d194fd1666368ecf588f942bcc920071723776ef777961c72b7dc16da7c41a5", size = 2452, upload-time = "2025-07-20T20:59:01.752Z" }
wheels = [
    { url = "https://files.pythonhosted.org/packages/be/12/83d4a1304c70537d9ec16c752be2eaf32d2b7876c5a1b11649cce703c1ab/mkdocs_link_marker-0.2.0-py3-none-any.whl", hash = "sha256:1a6b92b3bc67349d8d49eb18278a4ad9e1a9c0037f4dcc76bbb9e4aaf969539d", size = 2936, upload-time = "2025-07-20T20:59:00.696Z" },
]

[[package]]
name = "mkdocs-macros-plugin"
version = "1.3.7"
source = { registry = "https://pypi.org/simple" }
dependencies = [
    { name = "hjson" },
    { name = "jinja2" },
    { name = "mkdocs" },
    { name = "packaging" },
    { name = "pathspec" },
    { name = "python-dateutil" },
    { name = "pyyaml" },
    { name = "super-collections" },
    { name = "termcolor" },
]
sdist = { url = "https://files.pythonhosted.org/packages/43/65/61a746c56788867221aebf07fe4b6b4c08ac99cf341fd51d728c89d1456e/mkdocs_macros_plugin-1.3.7.tar.gz", hash = "sha256:17c7fd1a49b94defcdb502fd453d17a1e730f8836523379d21292eb2be4cb523", size = 33466, upload-time = "2024-10-26T15:15:54.925Z" }
wheels = [
    { url = "https://files.pythonhosted.org/packages/55/cf/f03331298ee50a4da6fb72ccec79078041158c1f8b5fc24835c1be42232e/mkdocs_macros_plugin-1.3.7-py3-none-any.whl", hash = "sha256:02432033a5b77fb247d6ec7924e72fc4ceec264165b1644ab8d0dc159c22ce59", size = 37799, upload-time = "2024-10-26T15:15:53.31Z" },
]

[[package]]
name = "mkdocs-material"
version = "9.6.15"
source = { registry = "https://pypi.org/simple" }
dependencies = [
    { name = "babel" },
    { name = "backrefs" },
    { name = "colorama" },
    { name = "jinja2" },
    { name = "markdown" },
    { name = "mkdocs" },
    { name = "mkdocs-material-extensions" },
    { name = "paginate" },
    { name = "pygments" },
    { name = "pymdown-extensions" },
    { name = "requests" },
]
sdist = { url = "https://files.pythonhosted.org/packages/95/c1/f804ba2db2ddc2183e900befe7dad64339a34fa935034e1ab405289d0a97/mkdocs_material-9.6.15.tar.gz", hash = "sha256:64adf8fa8dba1a17905b6aee1894a5aafd966d4aeb44a11088519b0f5ca4f1b5", size = 3951836, upload-time = "2025-07-01T10:14:15.671Z" }
wheels = [
    { url = "https://files.pythonhosted.org/packages/1d/30/dda19f0495a9096b64b6b3c07c4bfcff1c76ee0fc521086d53593f18b4c0/mkdocs_material-9.6.15-py3-none-any.whl", hash = "sha256:ac969c94d4fe5eb7c924b6d2f43d7db41159ea91553d18a9afc4780c34f2717a", size = 8716840, upload-time = "2025-07-01T10:14:13.18Z" },
]

[[package]]
name = "mkdocs-material-extensions"
version = "1.3.1"
source = { registry = "https://pypi.org/simple" }
sdist = { url = "https://files.pythonhosted.org/packages/79/9b/9b4c96d6593b2a541e1cb8b34899a6d021d208bb357042823d4d2cabdbe7/mkdocs_material_extensions-1.3.1.tar.gz", hash = "sha256:10c9511cea88f568257f960358a467d12b970e1f7b2c0e5fb2bb48cab1928443", size = 11847, upload-time = "2023-11-22T19:09:45.208Z" }
wheels = [
    { url = "https://files.pythonhosted.org/packages/5b/54/662a4743aa81d9582ee9339d4ffa3c8fd40a4965e033d77b9da9774d3960/mkdocs_material_extensions-1.3.1-py3-none-any.whl", hash = "sha256:adff8b62700b25cb77b53358dad940f3ef973dd6db797907c49e3c2ef3ab4e31", size = 8728, upload-time = "2023-11-22T19:09:43.465Z" },
]

[[package]]
name = "mkdocs-panzoom-plugin"
version = "0.2.2"
source = { registry = "https://pypi.org/simple" }
dependencies = [
    { name = "beautifulsoup4" },
    { name = "mkdocs" },
]
sdist = { url = "https://files.pythonhosted.org/packages/6d/05/d9d43218a5ec13e5238a7052112f7086fcb9caea3526056eebc3fead4939/mkdocs_panzoom_plugin-0.2.2.tar.gz", hash = "sha256:c0375537b3b051971ff201960660700dfa05923304ba0feca796bb6c77eea47c", size = 20064, upload-time = "2025-05-16T17:19:20.804Z" }
wheels = [
    { url = "https://files.pythonhosted.org/packages/93/f2/45f097bff83f69e8e2c72d5962e5905ee2f66e720a999d203557569c271a/mkdocs_panzoom_plugin-0.2.2-py3-none-any.whl", hash = "sha256:eeee46aa091b32e89fe44657a8ffb5e128e539aedd6309d9cf7f428d05fed5c5", size = 20625, upload-time = "2025-05-16T17:19:19.505Z" },
]

[[package]]
name = "mkdocs-pdf-export-plugin"
version = "0.5.10"
source = { registry = "https://pypi.org/simple" }
dependencies = [
    { name = "beautifulsoup4" },
    { name = "mkdocs" },
    { name = "weasyprint" },
]
sdist = { url = "https://files.pythonhosted.org/packages/ae/3c/5dd22c24873cb8ddd9e8700c82e75322ce617505dd68df54cdb4dccc5140/mkdocs-pdf-export-plugin-0.5.10.tar.gz", hash = "sha256:77ba89ebea6f565286fb04360e3d9810567e27302383c9e2b6fa386f8ecca7d9", size = 10180, upload-time = "2021-10-05T01:33:29.196Z" }
wheels = [
    { url = "https://files.pythonhosted.org/packages/37/51/1ee5dd2b18acd7c18580cb6b58190d3e7a07c8719d6fd7fd58136a236ccc/mkdocs_pdf_export_plugin-0.5.10-py3-none-any.whl", hash = "sha256:e6e58f8bdedb300423336b00ea1846516f471b529ea85cb7f254fa2a2ee577d8", size = 10810, upload-time = "2021-10-05T01:33:27.436Z" },
]

[[package]]
name = "mkdocs-simple-hooks"
version = "0.1.5"
source = { registry = "https://pypi.org/simple" }
dependencies = [
    { name = "mkdocs" },
]
sdist = { url = "https://files.pythonhosted.org/packages/f1/93/565f98d6810e3b493e61160aea1cceb8653331576e7fa7f048ac7e7cdf62/mkdocs-simple-hooks-0.1.5.tar.gz", hash = "sha256:dddbdf151a18723c9302a133e5cf79538be8eb9d274e8e07d2ac3ac34890837c", size = 4037, upload-time = "2022-01-07T09:11:18.345Z" }
wheels = [
    { url = "https://files.pythonhosted.org/packages/7a/e9/7bf0f928f5b6cdd602d4a01d52e5fc1eba8d3ba6d97619a88fc271a625f8/mkdocs_simple_hooks-0.1.5-py3-none-any.whl", hash = "sha256:efeabdbb98b0850a909adee285f3404535117159d5cb3a34f541d6eaa644d50a", size = 4596, upload-time = "2022-01-07T09:11:17.022Z" },
]

[[package]]
name = "mkdocstrings"
version = "0.30.0"
source = { registry = "https://pypi.org/simple" }
dependencies = [
    { name = "jinja2" },
    { name = "markdown" },
    { name = "markupsafe" },
    { name = "mkdocs" },
    { name = "mkdocs-autorefs" },
    { name = "pymdown-extensions" },
]
sdist = { url = "https://files.pythonhosted.org/packages/e2/0a/7e4776217d4802009c8238c75c5345e23014a4706a8414a62c0498858183/mkdocstrings-0.30.0.tar.gz", hash = "sha256:5d8019b9c31ddacd780b6784ffcdd6f21c408f34c0bd1103b5351d609d5b4444", size = 106597, upload-time = "2025-07-22T23:48:45.998Z" }
wheels = [
    { url = "https://files.pythonhosted.org/packages/de/b4/3c5eac68f31e124a55d255d318c7445840fa1be55e013f507556d6481913/mkdocstrings-0.30.0-py3-none-any.whl", hash = "sha256:ae9e4a0d8c1789697ac776f2e034e2ddd71054ae1cf2c2bb1433ccfd07c226f2", size = 36579, upload-time = "2025-07-22T23:48:44.152Z" },
]

[package.optional-dependencies]
python = [
    { name = "mkdocstrings-python" },
]

[[package]]
name = "mkdocstrings-python"
version = "1.16.12"
source = { registry = "https://pypi.org/simple" }
dependencies = [
    { name = "griffe" },
    { name = "mkdocs-autorefs" },
    { name = "mkdocstrings" },
]
sdist = { url = "https://files.pythonhosted.org/packages/bf/ed/b886f8c714fd7cccc39b79646b627dbea84cd95c46be43459ef46852caf0/mkdocstrings_python-1.16.12.tar.gz", hash = "sha256:9b9eaa066e0024342d433e332a41095c4e429937024945fea511afe58f63175d", size = 206065, upload-time = "2025-06-03T12:52:49.276Z" }
wheels = [
    { url = "https://files.pythonhosted.org/packages/3b/dd/a24ee3de56954bfafb6ede7cd63c2413bb842cc48eb45e41c43a05a33074/mkdocstrings_python-1.16.12-py3-none-any.whl", hash = "sha256:22ded3a63b3d823d57457a70ff9860d5a4de9e8b1e482876fc9baabaf6f5f374", size = 124287, upload-time = "2025-06-03T12:52:47.819Z" },
]

[[package]]
name = "more-itertools"
version = "10.7.0"
source = { registry = "https://pypi.org/simple" }
sdist = { url = "https://files.pythonhosted.org/packages/ce/a0/834b0cebabbfc7e311f30b46c8188790a37f89fc8d756660346fe5abfd09/more_itertools-10.7.0.tar.gz", hash = "sha256:9fddd5403be01a94b204faadcff459ec3568cf110265d3c54323e1e866ad29d3", size = 127671, upload-time = "2025-04-22T14:17:41.838Z" }
wheels = [
    { url = "https://files.pythonhosted.org/packages/2b/9f/7ba6f94fc1e9ac3d2b853fdff3035fb2fa5afbed898c4a72b8a020610594/more_itertools-10.7.0-py3-none-any.whl", hash = "sha256:d43980384673cb07d2f7d2d918c616b30c659c089ee23953f601d6609c67510e", size = 65278, upload-time = "2025-04-22T14:17:40.49Z" },
]

[[package]]
name = "msoffcrypto-tool"
version = "5.4.2"
source = { registry = "https://pypi.org/simple" }
dependencies = [
    { name = "cryptography" },
    { name = "olefile" },
]
sdist = { url = "https://files.pythonhosted.org/packages/d2/b7/0fd6573157e0ec60c0c470e732ab3322fba4d2834fd24e1088d670522a01/msoffcrypto_tool-5.4.2.tar.gz", hash = "sha256:44b545adba0407564a0cc3d6dde6ca36b7c0fdf352b85bca51618fa1d4817370", size = 41183, upload-time = "2024-08-08T15:50:28.462Z" }
wheels = [
    { url = "https://files.pythonhosted.org/packages/03/54/7f6d3d9acad083dae8c22d9ab483b657359a1bf56fee1d7af88794677707/msoffcrypto_tool-5.4.2-py3-none-any.whl", hash = "sha256:274fe2181702d1e5a107ec1b68a4c9fea997a44972ae1cc9ae0cb4f6a50fef0e", size = 48713, upload-time = "2024-08-08T15:50:27.093Z" },
]

[[package]]
name = "multidict"
version = "6.6.3"
source = { registry = "https://pypi.org/simple" }
sdist = { url = "https://files.pythonhosted.org/packages/3d/2c/5dad12e82fbdf7470f29bff2171484bf07cb3b16ada60a6589af8f376440/multidict-6.6.3.tar.gz", hash = "sha256:798a9eb12dab0a6c2e29c1de6f3468af5cb2da6053a20dfa3344907eed0937cc", size = 101006, upload-time = "2025-06-30T15:53:46.929Z" }
wheels = [
    { url = "https://files.pythonhosted.org/packages/52/1d/0bebcbbb4f000751fbd09957257903d6e002943fc668d841a4cf2fb7f872/multidict-6.6.3-cp313-cp313-macosx_10_13_universal2.whl", hash = "sha256:540d3c06d48507357a7d57721e5094b4f7093399a0106c211f33540fdc374d55", size = 75843, upload-time = "2025-06-30T15:52:16.155Z" },
    { url = "https://files.pythonhosted.org/packages/07/8f/cbe241b0434cfe257f65c2b1bcf9e8d5fb52bc708c5061fb29b0fed22bdf/multidict-6.6.3-cp313-cp313-macosx_10_13_x86_64.whl", hash = "sha256:9c19cea2a690f04247d43f366d03e4eb110a0dc4cd1bbeee4d445435428ed35b", size = 45053, upload-time = "2025-06-30T15:52:17.429Z" },
    { url = "https://files.pythonhosted.org/packages/32/d2/0b3b23f9dbad5b270b22a3ac3ea73ed0a50ef2d9a390447061178ed6bdb8/multidict-6.6.3-cp313-cp313-macosx_11_0_arm64.whl", hash = "sha256:7af039820cfd00effec86bda5d8debef711a3e86a1d3772e85bea0f243a4bd65", size = 43273, upload-time = "2025-06-30T15:52:19.346Z" },
    { url = "https://files.pythonhosted.org/packages/fd/fe/6eb68927e823999e3683bc49678eb20374ba9615097d085298fd5b386564/multidict-6.6.3-cp313-cp313-manylinux1_i686.manylinux2014_i686.manylinux_2_17_i686.manylinux_2_5_i686.whl", hash = "sha256:500b84f51654fdc3944e936f2922114349bf8fdcac77c3092b03449f0e5bc2b3", size = 237124, upload-time = "2025-06-30T15:52:20.773Z" },
    { url = "https://files.pythonhosted.org/packages/e7/ab/320d8507e7726c460cb77117848b3834ea0d59e769f36fdae495f7669929/multidict-6.6.3-cp313-cp313-manylinux2014_aarch64.manylinux_2_17_aarch64.manylinux_2_28_aarch64.whl", hash = "sha256:f3fc723ab8a5c5ed6c50418e9bfcd8e6dceba6c271cee6728a10a4ed8561520c", size = 256892, upload-time = "2025-06-30T15:52:22.242Z" },
    { url = "https://files.pythonhosted.org/packages/76/60/38ee422db515ac69834e60142a1a69111ac96026e76e8e9aa347fd2e4591/multidict-6.6.3-cp313-cp313-manylinux2014_armv7l.manylinux_2_17_armv7l.manylinux_2_31_armv7l.whl", hash = "sha256:94c47ea3ade005b5976789baaed66d4de4480d0a0bf31cef6edaa41c1e7b56a6", size = 240547, upload-time = "2025-06-30T15:52:23.736Z" },
    { url = "https://files.pythonhosted.org/packages/27/fb/905224fde2dff042b030c27ad95a7ae744325cf54b890b443d30a789b80e/multidict-6.6.3-cp313-cp313-manylinux2014_ppc64le.manylinux_2_17_ppc64le.manylinux_2_28_ppc64le.whl", hash = "sha256:dbc7cf464cc6d67e83e136c9f55726da3a30176f020a36ead246eceed87f1cd8", size = 266223, upload-time = "2025-06-30T15:52:25.185Z" },
    { url = "https://files.pythonhosted.org/packages/76/35/dc38ab361051beae08d1a53965e3e1a418752fc5be4d3fb983c5582d8784/multidict-6.6.3-cp313-cp313-manylinux2014_s390x.manylinux_2_17_s390x.manylinux_2_28_s390x.whl", hash = "sha256:900eb9f9da25ada070f8ee4a23f884e0ee66fe4e1a38c3af644256a508ad81ca", size = 267262, upload-time = "2025-06-30T15:52:26.969Z" },
    { url = "https://files.pythonhosted.org/packages/1f/a3/0a485b7f36e422421b17e2bbb5a81c1af10eac1d4476f2ff92927c730479/multidict-6.6.3-cp313-cp313-manylinux2014_x86_64.manylinux_2_17_x86_64.manylinux_2_28_x86_64.whl", hash = "sha256:7c6df517cf177da5d47ab15407143a89cd1a23f8b335f3a28d57e8b0a3dbb884", size = 254345, upload-time = "2025-06-30T15:52:28.467Z" },
    { url = "https://files.pythonhosted.org/packages/b4/59/bcdd52c1dab7c0e0d75ff19cac751fbd5f850d1fc39172ce809a74aa9ea4/multidict-6.6.3-cp313-cp313-musllinux_1_2_aarch64.whl", hash = "sha256:4ef421045f13879e21c994b36e728d8e7d126c91a64b9185810ab51d474f27e7", size = 252248, upload-time = "2025-06-30T15:52:29.938Z" },
    { url = "https://files.pythonhosted.org/packages/bb/a4/2d96aaa6eae8067ce108d4acee6f45ced5728beda55c0f02ae1072c730d1/multidict-6.6.3-cp313-cp313-musllinux_1_2_armv7l.whl", hash = "sha256:6c1e61bb4f80895c081790b6b09fa49e13566df8fbff817da3f85b3a8192e36b", size = 250115, upload-time = "2025-06-30T15:52:31.416Z" },
    { url = "https://files.pythonhosted.org/packages/25/d2/ed9f847fa5c7d0677d4f02ea2c163d5e48573de3f57bacf5670e43a5ffaa/multidict-6.6.3-cp313-cp313-musllinux_1_2_i686.whl", hash = "sha256:e5e8523bb12d7623cd8300dbd91b9e439a46a028cd078ca695eb66ba31adee3c", size = 249649, upload-time = "2025-06-30T15:52:32.996Z" },
    { url = "https://files.pythonhosted.org/packages/1f/af/9155850372563fc550803d3f25373308aa70f59b52cff25854086ecb4a79/multidict-6.6.3-cp313-cp313-musllinux_1_2_ppc64le.whl", hash = "sha256:ef58340cc896219e4e653dade08fea5c55c6df41bcc68122e3be3e9d873d9a7b", size = 261203, upload-time = "2025-06-30T15:52:34.521Z" },
    { url = "https://files.pythonhosted.org/packages/36/2f/c6a728f699896252cf309769089568a33c6439626648843f78743660709d/multidict-6.6.3-cp313-cp313-musllinux_1_2_s390x.whl", hash = "sha256:fc9dc435ec8699e7b602b94fe0cd4703e69273a01cbc34409af29e7820f777f1", size = 258051, upload-time = "2025-06-30T15:52:35.999Z" },
    { url = "https://files.pythonhosted.org/packages/d0/60/689880776d6b18fa2b70f6cc74ff87dd6c6b9b47bd9cf74c16fecfaa6ad9/multidict-6.6.3-cp313-cp313-musllinux_1_2_x86_64.whl", hash = "sha256:9e864486ef4ab07db5e9cb997bad2b681514158d6954dd1958dfb163b83d53e6", size = 249601, upload-time = "2025-06-30T15:52:37.473Z" },
    { url = "https://files.pythonhosted.org/packages/75/5e/325b11f2222a549019cf2ef879c1f81f94a0d40ace3ef55cf529915ba6cc/multidict-6.6.3-cp313-cp313-win32.whl", hash = "sha256:5633a82fba8e841bc5c5c06b16e21529573cd654f67fd833650a215520a6210e", size = 41683, upload-time = "2025-06-30T15:52:38.927Z" },
    { url = "https://files.pythonhosted.org/packages/b1/ad/cf46e73f5d6e3c775cabd2a05976547f3f18b39bee06260369a42501f053/multidict-6.6.3-cp313-cp313-win_amd64.whl", hash = "sha256:e93089c1570a4ad54c3714a12c2cef549dc9d58e97bcded193d928649cab78e9", size = 45811, upload-time = "2025-06-30T15:52:40.207Z" },
    { url = "https://files.pythonhosted.org/packages/c5/c9/2e3fe950db28fb7c62e1a5f46e1e38759b072e2089209bc033c2798bb5ec/multidict-6.6.3-cp313-cp313-win_arm64.whl", hash = "sha256:c60b401f192e79caec61f166da9c924e9f8bc65548d4246842df91651e83d600", size = 43056, upload-time = "2025-06-30T15:52:41.575Z" },
    { url = "https://files.pythonhosted.org/packages/3a/58/aaf8114cf34966e084a8cc9517771288adb53465188843d5a19862cb6dc3/multidict-6.6.3-cp313-cp313t-macosx_10_13_universal2.whl", hash = "sha256:02fd8f32d403a6ff13864b0851f1f523d4c988051eea0471d4f1fd8010f11134", size = 82811, upload-time = "2025-06-30T15:52:43.281Z" },
    { url = "https://files.pythonhosted.org/packages/71/af/5402e7b58a1f5b987a07ad98f2501fdba2a4f4b4c30cf114e3ce8db64c87/multidict-6.6.3-cp313-cp313t-macosx_10_13_x86_64.whl", hash = "sha256:f3aa090106b1543f3f87b2041eef3c156c8da2aed90c63a2fbed62d875c49c37", size = 48304, upload-time = "2025-06-30T15:52:45.026Z" },
    { url = "https://files.pythonhosted.org/packages/39/65/ab3c8cafe21adb45b24a50266fd747147dec7847425bc2a0f6934b3ae9ce/multidict-6.6.3-cp313-cp313t-macosx_11_0_arm64.whl", hash = "sha256:e924fb978615a5e33ff644cc42e6aa241effcf4f3322c09d4f8cebde95aff5f8", size = 46775, upload-time = "2025-06-30T15:52:46.459Z" },
    { url = "https://files.pythonhosted.org/packages/49/ba/9fcc1b332f67cc0c0c8079e263bfab6660f87fe4e28a35921771ff3eea0d/multidict-6.6.3-cp313-cp313t-manylinux1_i686.manylinux2014_i686.manylinux_2_17_i686.manylinux_2_5_i686.whl", hash = "sha256:b9fe5a0e57c6dbd0e2ce81ca66272282c32cd11d31658ee9553849d91289e1c1", size = 229773, upload-time = "2025-06-30T15:52:47.88Z" },
    { url = "https://files.pythonhosted.org/packages/a4/14/0145a251f555f7c754ce2dcbcd012939bbd1f34f066fa5d28a50e722a054/multidict-6.6.3-cp313-cp313t-manylinux2014_aarch64.manylinux_2_17_aarch64.manylinux_2_28_aarch64.whl", hash = "sha256:b24576f208793ebae00280c59927c3b7c2a3b1655e443a25f753c4611bc1c373", size = 250083, upload-time = "2025-06-30T15:52:49.366Z" },
    { url = "https://files.pythonhosted.org/packages/9e/d4/d5c0bd2bbb173b586c249a151a26d2fb3ec7d53c96e42091c9fef4e1f10c/multidict-6.6.3-cp313-cp313t-manylinux2014_armv7l.manylinux_2_17_armv7l.manylinux_2_31_armv7l.whl", hash = "sha256:135631cb6c58eac37d7ac0df380294fecdc026b28837fa07c02e459c7fb9c54e", size = 228980, upload-time = "2025-06-30T15:52:50.903Z" },
    { url = "https://files.pythonhosted.org/packages/21/32/c9a2d8444a50ec48c4733ccc67254100c10e1c8ae8e40c7a2d2183b59b97/multidict-6.6.3-cp313-cp313t-manylinux2014_ppc64le.manylinux_2_17_ppc64le.manylinux_2_28_ppc64le.whl", hash = "sha256:274d416b0df887aef98f19f21578653982cfb8a05b4e187d4a17103322eeaf8f", size = 257776, upload-time = "2025-06-30T15:52:52.764Z" },
    { url = "https://files.pythonhosted.org/packages/68/d0/14fa1699f4ef629eae08ad6201c6b476098f5efb051b296f4c26be7a9fdf/multidict-6.6.3-cp313-cp313t-manylinux2014_s390x.manylinux_2_17_s390x.manylinux_2_28_s390x.whl", hash = "sha256:e252017a817fad7ce05cafbe5711ed40faeb580e63b16755a3a24e66fa1d87c0", size = 256882, upload-time = "2025-06-30T15:52:54.596Z" },
    { url = "https://files.pythonhosted.org/packages/da/88/84a27570fbe303c65607d517a5f147cd2fc046c2d1da02b84b17b9bdc2aa/multidict-6.6.3-cp313-cp313t-manylinux2014_x86_64.manylinux_2_17_x86_64.manylinux_2_28_x86_64.whl", hash = "sha256:2e4cc8d848cd4fe1cdee28c13ea79ab0ed37fc2e89dd77bac86a2e7959a8c3bc", size = 247816, upload-time = "2025-06-30T15:52:56.175Z" },
    { url = "https://files.pythonhosted.org/packages/1c/60/dca352a0c999ce96a5d8b8ee0b2b9f729dcad2e0b0c195f8286269a2074c/multidict-6.6.3-cp313-cp313t-musllinux_1_2_aarch64.whl", hash = "sha256:9e236a7094b9c4c1b7585f6b9cca34b9d833cf079f7e4c49e6a4a6ec9bfdc68f", size = 245341, upload-time = "2025-06-30T15:52:57.752Z" },
    { url = "https://files.pythonhosted.org/packages/50/ef/433fa3ed06028f03946f3993223dada70fb700f763f70c00079533c34578/multidict-6.6.3-cp313-cp313t-musllinux_1_2_armv7l.whl", hash = "sha256:e0cb0ab69915c55627c933f0b555a943d98ba71b4d1c57bc0d0a66e2567c7471", size = 235854, upload-time = "2025-06-30T15:52:59.74Z" },
    { url = "https://files.pythonhosted.org/packages/1b/1f/487612ab56fbe35715320905215a57fede20de7db40a261759690dc80471/multidict-6.6.3-cp313-cp313t-musllinux_1_2_i686.whl", hash = "sha256:81ef2f64593aba09c5212a3d0f8c906a0d38d710a011f2f42759704d4557d3f2", size = 243432, upload-time = "2025-06-30T15:53:01.602Z" },
    { url = "https://files.pythonhosted.org/packages/da/6f/ce8b79de16cd885c6f9052c96a3671373d00c59b3ee635ea93e6e81b8ccf/multidict-6.6.3-cp313-cp313t-musllinux_1_2_ppc64le.whl", hash = "sha256:b9cbc60010de3562545fa198bfc6d3825df430ea96d2cc509c39bd71e2e7d648", size = 252731, upload-time = "2025-06-30T15:53:03.517Z" },
    { url = "https://files.pythonhosted.org/packages/bb/fe/a2514a6aba78e5abefa1624ca85ae18f542d95ac5cde2e3815a9fbf369aa/multidict-6.6.3-cp313-cp313t-musllinux_1_2_s390x.whl", hash = "sha256:70d974eaaa37211390cd02ef93b7e938de564bbffa866f0b08d07e5e65da783d", size = 247086, upload-time = "2025-06-30T15:53:05.48Z" },
    { url = "https://files.pythonhosted.org/packages/8c/22/b788718d63bb3cce752d107a57c85fcd1a212c6c778628567c9713f9345a/multidict-6.6.3-cp313-cp313t-musllinux_1_2_x86_64.whl", hash = "sha256:3713303e4a6663c6d01d648a68f2848701001f3390a030edaaf3fc949c90bf7c", size = 243338, upload-time = "2025-06-30T15:53:07.522Z" },
    { url = "https://files.pythonhosted.org/packages/22/d6/fdb3d0670819f2228f3f7d9af613d5e652c15d170c83e5f1c94fbc55a25b/multidict-6.6.3-cp313-cp313t-win32.whl", hash = "sha256:639ecc9fe7cd73f2495f62c213e964843826f44505a3e5d82805aa85cac6f89e", size = 47812, upload-time = "2025-06-30T15:53:09.263Z" },
    { url = "https://files.pythonhosted.org/packages/b6/d6/a9d2c808f2c489ad199723197419207ecbfbc1776f6e155e1ecea9c883aa/multidict-6.6.3-cp313-cp313t-win_amd64.whl", hash = "sha256:9f97e181f344a0ef3881b573d31de8542cc0dbc559ec68c8f8b5ce2c2e91646d", size = 53011, upload-time = "2025-06-30T15:53:11.038Z" },
    { url = "https://files.pythonhosted.org/packages/f2/40/b68001cba8188dd267590a111f9661b6256debc327137667e832bf5d66e8/multidict-6.6.3-cp313-cp313t-win_arm64.whl", hash = "sha256:ce8b7693da41a3c4fde5871c738a81490cea5496c671d74374c8ab889e1834fb", size = 45254, upload-time = "2025-06-30T15:53:12.421Z" },
    { url = "https://files.pythonhosted.org/packages/d8/30/9aec301e9772b098c1f5c0ca0279237c9766d94b97802e9888010c64b0ed/multidict-6.6.3-py3-none-any.whl", hash = "sha256:8db10f29c7541fc5da4defd8cd697e1ca429db743fa716325f236079b96f775a", size = 12313, upload-time = "2025-06-30T15:53:45.437Z" },
]

[[package]]
name = "mypy"
version = "1.17.0"
source = { registry = "https://pypi.org/simple" }
dependencies = [
    { name = "mypy-extensions" },
    { name = "pathspec" },
    { name = "typing-extensions" },
]
sdist = { url = "https://files.pythonhosted.org/packages/1e/e3/034322d5a779685218ed69286c32faa505247f1f096251ef66c8fd203b08/mypy-1.17.0.tar.gz", hash = "sha256:e5d7ccc08ba089c06e2f5629c660388ef1fee708444f1dee0b9203fa031dee03", size = 3352114, upload-time = "2025-07-14T20:34:30.181Z" }
wheels = [
    { url = "https://files.pythonhosted.org/packages/be/7b/5f8ab461369b9e62157072156935cec9d272196556bdc7c2ff5f4c7c0f9b/mypy-1.17.0-cp313-cp313-macosx_10_13_x86_64.whl", hash = "sha256:2c41aa59211e49d717d92b3bb1238c06d387c9325d3122085113c79118bebb06", size = 11070019, upload-time = "2025-07-14T20:32:07.99Z" },
    { url = "https://files.pythonhosted.org/packages/9c/f8/c49c9e5a2ac0badcc54beb24e774d2499748302c9568f7f09e8730e953fa/mypy-1.17.0-cp313-cp313-macosx_11_0_arm64.whl", hash = "sha256:0e69db1fb65b3114f98c753e3930a00514f5b68794ba80590eb02090d54a5d4a", size = 10114457, upload-time = "2025-07-14T20:33:47.285Z" },
    { url = "https://files.pythonhosted.org/packages/89/0c/fb3f9c939ad9beed3e328008b3fb90b20fda2cddc0f7e4c20dbefefc3b33/mypy-1.17.0-cp313-cp313-manylinux2014_aarch64.manylinux_2_17_aarch64.manylinux_2_28_aarch64.whl", hash = "sha256:03ba330b76710f83d6ac500053f7727270b6b8553b0423348ffb3af6f2f7b889", size = 11857838, upload-time = "2025-07-14T20:33:14.462Z" },
    { url = "https://files.pythonhosted.org/packages/4c/66/85607ab5137d65e4f54d9797b77d5a038ef34f714929cf8ad30b03f628df/mypy-1.17.0-cp313-cp313-manylinux2014_x86_64.manylinux_2_17_x86_64.manylinux_2_28_x86_64.whl", hash = "sha256:037bc0f0b124ce46bfde955c647f3e395c6174476a968c0f22c95a8d2f589bba", size = 12731358, upload-time = "2025-07-14T20:32:25.579Z" },
    { url = "https://files.pythonhosted.org/packages/73/d0/341dbbfb35ce53d01f8f2969facbb66486cee9804048bf6c01b048127501/mypy-1.17.0-cp313-cp313-musllinux_1_2_x86_64.whl", hash = "sha256:c38876106cb6132259683632b287238858bd58de267d80defb6f418e9ee50658", size = 12917480, upload-time = "2025-07-14T20:34:21.868Z" },
    { url = "https://files.pythonhosted.org/packages/64/63/70c8b7dbfc520089ac48d01367a97e8acd734f65bd07813081f508a8c94c/mypy-1.17.0-cp313-cp313-win_amd64.whl", hash = "sha256:d30ba01c0f151998f367506fab31c2ac4527e6a7b2690107c7a7f9e3cb419a9c", size = 9589666, upload-time = "2025-07-14T20:34:16.841Z" },
    { url = "https://files.pythonhosted.org/packages/e3/fc/ee058cc4316f219078464555873e99d170bde1d9569abd833300dbeb484a/mypy-1.17.0-py3-none-any.whl", hash = "sha256:15d9d0018237ab058e5de3d8fce61b6fa72cc59cc78fd91f1b474bce12abf496", size = 2283195, upload-time = "2025-07-14T20:31:54.753Z" },
]

[[package]]
name = "mypy-extensions"
version = "1.1.0"
source = { registry = "https://pypi.org/simple" }
sdist = { url = "https://files.pythonhosted.org/packages/a2/6e/371856a3fb9d31ca8dac321cda606860fa4548858c0cc45d9d1d4ca2628b/mypy_extensions-1.1.0.tar.gz", hash = "sha256:52e68efc3284861e772bbcd66823fde5ae21fd2fdb51c62a211403730b916558", size = 6343, upload-time = "2025-04-22T14:54:24.164Z" }
wheels = [
    { url = "https://files.pythonhosted.org/packages/79/7b/2c79738432f5c924bef5071f933bcc9efd0473bac3b4aa584a6f7c1c8df8/mypy_extensions-1.1.0-py3-none-any.whl", hash = "sha256:1be4cccdb0f2482337c4743e60421de3a356cd97508abadd57d47403e94f5505", size = 4963, upload-time = "2025-04-22T14:54:22.983Z" },
]

[[package]]
name = "natsort"
version = "8.4.0"
source = { registry = "https://pypi.org/simple" }
sdist = { url = "https://files.pythonhosted.org/packages/e2/a9/a0c57aee75f77794adaf35322f8b6404cbd0f89ad45c87197a937764b7d0/natsort-8.4.0.tar.gz", hash = "sha256:45312c4a0e5507593da193dedd04abb1469253b601ecaf63445ad80f0a1ea581", size = 76575, upload-time = "2023-06-20T04:17:19.925Z" }
wheels = [
    { url = "https://files.pythonhosted.org/packages/ef/82/7a9d0550484a62c6da82858ee9419f3dd1ccc9aa1c26a1e43da3ecd20b0d/natsort-8.4.0-py3-none-any.whl", hash = "sha256:4732914fb471f56b5cce04d7bae6f164a592c7712e1c85f9ef585e197299521c", size = 38268, upload-time = "2023-06-20T04:17:17.522Z" },
]

[[package]]
name = "natural-keys"
version = "2.1.1"
source = { registry = "https://pypi.org/simple" }
dependencies = [
    { name = "html-json-forms" },
]
sdist = { url = "https://files.pythonhosted.org/packages/b6/1f/ce68e3d97bf76cd3b6f8c59bf24cd575013207891722689afd4a78cce451/natural-keys-2.1.1.tar.gz", hash = "sha256:67dbfdfd975fe19256c7385aae56b6c7d65d9f595523d1c75703ef91e292da16", size = 18382, upload-time = "2024-03-27T14:50:46.934Z" }
wheels = [
    { url = "https://files.pythonhosted.org/packages/71/b3/090d9388422d633d5f945377cc0b90d512ff0bcf9a193aa64660792976fe/natural_keys-2.1.1-py3-none-any.whl", hash = "sha256:5e8aaa3512ef3ed4012cd192455a6264f1b37a7ea185935d6eb20da82f7e9d18", size = 10589, upload-time = "2024-03-27T14:50:45.17Z" },
]

[[package]]
name = "nested-multipart-parser"
version = "1.5.0"
source = { registry = "https://pypi.org/simple" }
sdist = { url = "https://files.pythonhosted.org/packages/7e/37/f7bdf0fc439fb2ed11a0ac9f303f94abab36e48e6d90c109fb4c51b39092/nested-multipart-parser-1.5.0.tar.gz", hash = "sha256:28039b6c8acd3d3aa17791f50773f23b7e28604503eec628e8e08932768f73a9", size = 7562, upload-time = "2023-02-07T16:22:39.706Z" }

[[package]]
name = "nodeenv"
version = "1.9.1"
source = { registry = "https://pypi.org/simple" }
sdist = { url = "https://files.pythonhosted.org/packages/43/16/fc88b08840de0e0a72a2f9d8c6bae36be573e475a6326ae854bcc549fc45/nodeenv-1.9.1.tar.gz", hash = "sha256:6ec12890a2dab7946721edbfbcd91f3319c6ccc9aec47be7c7e6b7011ee6645f", size = 47437, upload-time = "2024-06-04T18:44:11.171Z" }
wheels = [
    { url = "https://files.pythonhosted.org/packages/d2/1d/1b658dbd2b9fa9c4c9f32accbfc0205d532c8c6194dc0f2a4c0428e7128a/nodeenv-1.9.1-py2.py3-none-any.whl", hash = "sha256:ba11c9782d29c27c70ffbdda2d7415098754709be8a7056d79a737cd901155c9", size = 22314, upload-time = "2024-06-04T18:44:08.352Z" },
]

[[package]]
name = "oauthlib"
version = "3.3.1"
source = { registry = "https://pypi.org/simple" }
sdist = { url = "https://files.pythonhosted.org/packages/0b/5f/19930f824ffeb0ad4372da4812c50edbd1434f678c90c2733e1188edfc63/oauthlib-3.3.1.tar.gz", hash = "sha256:0f0f8aa759826a193cf66c12ea1af1637f87b9b4622d46e866952bb022e538c9", size = 185918, upload-time = "2025-06-19T22:48:08.269Z" }
wheels = [
    { url = "https://files.pythonhosted.org/packages/be/9c/92789c596b8df838baa98fa71844d84283302f7604ed565dafe5a6b5041a/oauthlib-3.3.1-py3-none-any.whl", hash = "sha256:88119c938d2b8fb88561af5f6ee0eec8cc8d552b7bb1f712743136eb7523b7a1", size = 160065, upload-time = "2025-06-19T22:48:06.508Z" },
]

[[package]]
name = "odfpy"
version = "1.4.1"
source = { registry = "https://pypi.org/simple" }
dependencies = [
    { name = "defusedxml" },
]
sdist = { url = "https://files.pythonhosted.org/packages/97/73/8ade73f6749177003f7ce3304f524774adda96e6aaab30ea79fd8fda7934/odfpy-1.4.1.tar.gz", hash = "sha256:db766a6e59c5103212f3cc92ec8dd50a0f3a02790233ed0b52148b70d3c438ec", size = 717045, upload-time = "2020-01-18T16:55:48.852Z" }

[[package]]
name = "olefile"
version = "0.47"
source = { registry = "https://pypi.org/simple" }
sdist = { url = "https://files.pythonhosted.org/packages/69/1b/077b508e3e500e1629d366249c3ccb32f95e50258b231705c09e3c7a4366/olefile-0.47.zip", hash = "sha256:599383381a0bf3dfbd932ca0ca6515acd174ed48870cbf7fee123d698c192c1c", size = 112240, upload-time = "2023-12-01T16:22:53.025Z" }
wheels = [
    { url = "https://files.pythonhosted.org/packages/17/d3/b64c356a907242d719fc668b71befd73324e47ab46c8ebbbede252c154b2/olefile-0.47-py2.py3-none-any.whl", hash = "sha256:543c7da2a7adadf21214938bb79c83ea12b473a4b6ee4ad4bf854e7715e13d1f", size = 114565, upload-time = "2023-12-01T16:22:51.518Z" },
]

[[package]]
name = "openpyxl"
version = "3.1.5"
source = { registry = "https://pypi.org/simple" }
dependencies = [
    { name = "et-xmlfile" },
]
sdist = { url = "https://files.pythonhosted.org/packages/3d/f9/88d94a75de065ea32619465d2f77b29a0469500e99012523b91cc4141cd1/openpyxl-3.1.5.tar.gz", hash = "sha256:cf0e3cf56142039133628b5acffe8ef0c12bc902d2aadd3e0fe5878dc08d1050", size = 186464, upload-time = "2024-06-28T14:03:44.161Z" }
wheels = [
    { url = "https://files.pythonhosted.org/packages/c0/da/977ded879c29cbd04de313843e76868e6e13408a94ed6b987245dc7c8506/openpyxl-3.1.5-py2.py3-none-any.whl", hash = "sha256:5282c12b107bffeef825f4617dc029afaf41d0ea60823bbb665ef3079dc79de2", size = 250910, upload-time = "2024-06-28T14:03:41.161Z" },
]

[[package]]
name = "openpyxl-image-loader"
version = "1.0.5"
source = { registry = "https://pypi.org/simple" }
dependencies = [
    { name = "pillow" },
]
sdist = { url = "https://files.pythonhosted.org/packages/ba/f5/3687f56fdcacdbb2c027aa8a4c52644a7029d87d3d0e14de5cf216a5807b/openpyxl-image-loader-1.0.5.tar.gz", hash = "sha256:6d9d7fa5c35ac0a3e620b9eaf7334420a7693ccdb2a16e940a3a92bc3ec87fe8", size = 2262, upload-time = "2020-01-23T01:27:42.729Z" }
wheels = [
    { url = "https://files.pythonhosted.org/packages/d8/61/12aa8c6eb1c51673e8548eb2824d79f17a9f2f8452fc90450a1db74b4de5/openpyxl_image_loader-1.0.5-py3-none-any.whl", hash = "sha256:103e6ad4dc433cc3bb18d1f6c413139ad4a91a5f3de0e39783534e22ff0c9c0b", size = 3493, upload-time = "2020-01-23T01:27:41.318Z" },
]

[[package]]
name = "openpyxl-stubs"
version = "0.1.25"
source = { registry = "https://pypi.org/simple" }
dependencies = [
    { name = "mypy" },
    { name = "openpyxl" },
    { name = "typing-extensions" },
]
sdist = { url = "https://files.pythonhosted.org/packages/82/c4/8dfd61c01a2fb0ac8bd37cadf0f19b87a8133eb6f690fc057a9536b4def0/openpyxl-stubs-0.1.25.tar.gz", hash = "sha256:108b112df072f7645ca356eacdd5730b1bd986c67ae33366a4a13c6879c369e7", size = 18803, upload-time = "2023-01-12T21:45:31.39Z" }
wheels = [
    { url = "https://files.pythonhosted.org/packages/b9/04/5847e2e75c39f80e65c388f8e292719b46c00cda2c987f2d5c53ed617d11/openpyxl_stubs-0.1.25-py3-none-any.whl", hash = "sha256:db29f7804993b4a46b155fc4be45314c14538cb475b00591d8096e5af486abf1", size = 26598, upload-time = "2023-01-12T21:45:29.819Z" },
]

[[package]]
name = "outcome"
version = "1.3.0.post0"
source = { registry = "https://pypi.org/simple" }
dependencies = [
    { name = "attrs" },
]
sdist = { url = "https://files.pythonhosted.org/packages/98/df/77698abfac98571e65ffeb0c1fba8ffd692ab8458d617a0eed7d9a8d38f2/outcome-1.3.0.post0.tar.gz", hash = "sha256:9dcf02e65f2971b80047b377468e72a268e15c0af3cf1238e6ff14f7f91143b8", size = 21060, upload-time = "2023-10-26T04:26:04.361Z" }
wheels = [
    { url = "https://files.pythonhosted.org/packages/55/8b/5ab7257531a5d830fc8000c476e63c935488d74609b50f9384a643ec0a62/outcome-1.3.0.post0-py2.py3-none-any.whl", hash = "sha256:e771c5ce06d1415e356078d3bdd68523f284b4ce5419828922b6871e65eda82b", size = 10692, upload-time = "2023-10-26T04:26:02.532Z" },
]

[[package]]
name = "packaging"
version = "25.0"
source = { registry = "https://pypi.org/simple" }
sdist = { url = "https://files.pythonhosted.org/packages/a1/d4/1fc4078c65507b51b96ca8f8c3ba19e6a61c8253c72794544580a7b6c24d/packaging-25.0.tar.gz", hash = "sha256:d443872c98d677bf60f6a1f2f8c1cb748e8fe762d2bf9d3148b5599295b0fc4f", size = 165727, upload-time = "2025-04-19T11:48:59.673Z" }
wheels = [
    { url = "https://files.pythonhosted.org/packages/20/12/38679034af332785aac8774540895e234f4d07f7545804097de4b666afd8/packaging-25.0-py3-none-any.whl", hash = "sha256:29572ef2b1f17581046b3a2227d5c611fb25ec70ca1ba8554b24b0e69331a484", size = 66469, upload-time = "2025-04-19T11:48:57.875Z" },
]

[[package]]
name = "paginate"
version = "0.5.7"
source = { registry = "https://pypi.org/simple" }
sdist = { url = "https://files.pythonhosted.org/packages/ec/46/68dde5b6bc00c1296ec6466ab27dddede6aec9af1b99090e1107091b3b84/paginate-0.5.7.tar.gz", hash = "sha256:22bd083ab41e1a8b4f3690544afb2c60c25e5c9a63a30fa2f483f6c60c8e5945", size = 19252, upload-time = "2024-08-25T14:17:24.139Z" }
wheels = [
    { url = "https://files.pythonhosted.org/packages/90/96/04b8e52da071d28f5e21a805b19cb9390aa17a47462ac87f5e2696b9566d/paginate-0.5.7-py2.py3-none-any.whl", hash = "sha256:b885e2af73abcf01d9559fd5216b57ef722f8c42affbb63942377668e35c7591", size = 13746, upload-time = "2024-08-25T14:17:22.55Z" },
]

[[package]]
name = "parameterized"
version = "0.9.0"
source = { registry = "https://pypi.org/simple" }
sdist = { url = "https://files.pythonhosted.org/packages/ea/49/00c0c0cc24ff4266025a53e41336b79adaa5a4ebfad214f433d623f9865e/parameterized-0.9.0.tar.gz", hash = "sha256:7fc905272cefa4f364c1a3429cbbe9c0f98b793988efb5bf90aac80f08db09b1", size = 24351, upload-time = "2023-03-27T02:01:11.592Z" }
wheels = [
    { url = "https://files.pythonhosted.org/packages/00/2f/804f58f0b856ab3bf21617cccf5b39206e6c4c94c2cd227bde125ea6105f/parameterized-0.9.0-py2.py3-none-any.whl", hash = "sha256:4e0758e3d41bea3bbd05ec14fc2c24736723f243b28d702081aef438c9372b1b", size = 20475, upload-time = "2023-03-27T02:01:09.31Z" },
]

[[package]]
name = "paramiko"
version = "4.0.0"
source = { registry = "https://pypi.org/simple" }
dependencies = [
    { name = "bcrypt" },
    { name = "cryptography" },
    { name = "invoke" },
    { name = "pynacl" },
]
sdist = { url = "https://files.pythonhosted.org/packages/1f/e7/81fdcbc7f190cdb058cffc9431587eb289833bdd633e2002455ca9bb13d4/paramiko-4.0.0.tar.gz", hash = "sha256:6a25f07b380cc9c9a88d2b920ad37167ac4667f8d9886ccebd8f90f654b5d69f", size = 1630743, upload-time = "2025-08-04T01:02:03.711Z" }
wheels = [
    { url = "https://files.pythonhosted.org/packages/a9/90/a744336f5af32c433bd09af7854599682a383b37cfd78f7de263de6ad6cb/paramiko-4.0.0-py3-none-any.whl", hash = "sha256:0e20e00ac666503bf0b4eda3b6d833465a2b7aff2e2b3d79a8bba5ef144ee3b9", size = 223932, upload-time = "2025-08-04T01:02:02.029Z" },
]

[[package]]
name = "parso"
version = "0.8.4"
source = { registry = "https://pypi.org/simple" }
sdist = { url = "https://files.pythonhosted.org/packages/66/94/68e2e17afaa9169cf6412ab0f28623903be73d1b32e208d9e8e541bb086d/parso-0.8.4.tar.gz", hash = "sha256:eb3a7b58240fb99099a345571deecc0f9540ea5f4dd2fe14c2a99d6b281ab92d", size = 400609, upload-time = "2024-04-05T09:43:55.897Z" }
wheels = [
    { url = "https://files.pythonhosted.org/packages/c6/ac/dac4a63f978e4dcb3c6d3a78c4d8e0192a113d288502a1216950c41b1027/parso-0.8.4-py2.py3-none-any.whl", hash = "sha256:a418670a20291dacd2dddc80c377c5c3791378ee1e8d12bffc35420643d43f18", size = 103650, upload-time = "2024-04-05T09:43:53.299Z" },
]

[[package]]
name = "pathspec"
version = "0.12.1"
source = { registry = "https://pypi.org/simple" }
sdist = { url = "https://files.pythonhosted.org/packages/ca/bc/f35b8446f4531a7cb215605d100cd88b7ac6f44ab3fc94870c120ab3adbf/pathspec-0.12.1.tar.gz", hash = "sha256:a482d51503a1ab33b1c67a6c3813a26953dbdc71c31dacaef9a838c4e29f5712", size = 51043, upload-time = "2023-12-10T22:30:45Z" }
wheels = [
    { url = "https://files.pythonhosted.org/packages/cc/20/ff623b09d963f88bfde16306a54e12ee5ea43e9b597108672ff3a408aad6/pathspec-0.12.1-py3-none-any.whl", hash = "sha256:a0d503e138a4c123b27490a4f7beda6a01c6f288df0e4a8b79c7eb0dc7b4cc08", size = 31191, upload-time = "2023-12-10T22:30:43.14Z" },
]

[[package]]
name = "pexpect"
version = "4.9.0"
source = { registry = "https://pypi.org/simple" }
dependencies = [
    { name = "ptyprocess" },
]
sdist = { url = "https://files.pythonhosted.org/packages/42/92/cc564bf6381ff43ce1f4d06852fc19a2f11d180f23dc32d9588bee2f149d/pexpect-4.9.0.tar.gz", hash = "sha256:ee7d41123f3c9911050ea2c2dac107568dc43b2d3b0c7557a33212c398ead30f", size = 166450, upload-time = "2023-11-25T09:07:26.339Z" }
wheels = [
    { url = "https://files.pythonhosted.org/packages/9e/c3/059298687310d527a58bb01f3b1965787ee3b40dce76752eda8b44e9a2c5/pexpect-4.9.0-py2.py3-none-any.whl", hash = "sha256:7236d1e080e4936be2dc3e326cec0af72acf9212a7e1d060210e70a47e253523", size = 63772, upload-time = "2023-11-25T06:56:14.81Z" },
]

[[package]]
name = "phonenumbers"
version = "8.13.55"
source = { registry = "https://pypi.org/simple" }
sdist = { url = "https://files.pythonhosted.org/packages/6e/23/b4c886487ca212ca87768433a43e2b3099c1c2fa5d9e21d2fbce187cc3c2/phonenumbers-8.13.55.tar.gz", hash = "sha256:57c989dda3eabab1b5a9e3d24438a39ebd032fa0172bf68bfd90ab70b3d5e08b", size = 2296624, upload-time = "2025-02-15T08:06:03.465Z" }
wheels = [
    { url = "https://files.pythonhosted.org/packages/50/dc/a7f0a9d5ad8b98bc5406deb00207b268d6d2edd215c21642e8f2ecc6f0ce/phonenumbers-8.13.55-py2.py3-none-any.whl", hash = "sha256:25feaf46135f0fb1e61b69513dc97c477285ba98a69204bf5a8cf241a844a718", size = 2582306, upload-time = "2025-02-15T08:05:56.746Z" },
]

[[package]]
name = "pillow"
version = "10.4.0"
source = { registry = "https://pypi.org/simple" }
sdist = { url = "https://files.pythonhosted.org/packages/cd/74/ad3d526f3bf7b6d3f408b73fde271ec69dfac8b81341a318ce825f2b3812/pillow-10.4.0.tar.gz", hash = "sha256:166c1cd4d24309b30d61f79f4a9114b7b2313d7450912277855ff5dfd7cd4a06", size = 46555059, upload-time = "2024-07-01T09:48:43.583Z" }
wheels = [
    { url = "https://files.pythonhosted.org/packages/c3/00/706cebe7c2c12a6318aabe5d354836f54adff7156fd9e1bd6c89f4ba0e98/pillow-10.4.0-cp313-cp313-macosx_10_13_x86_64.whl", hash = "sha256:8bc1a764ed8c957a2e9cacf97c8b2b053b70307cf2996aafd70e91a082e70df3", size = 3525685, upload-time = "2024-07-01T09:46:45.194Z" },
    { url = "https://files.pythonhosted.org/packages/cf/76/f658cbfa49405e5ecbfb9ba42d07074ad9792031267e782d409fd8fe7c69/pillow-10.4.0-cp313-cp313-macosx_11_0_arm64.whl", hash = "sha256:6209bb41dc692ddfee4942517c19ee81b86c864b626dbfca272ec0f7cff5d9fb", size = 3374883, upload-time = "2024-07-01T09:46:47.331Z" },
    { url = "https://files.pythonhosted.org/packages/46/2b/99c28c4379a85e65378211971c0b430d9c7234b1ec4d59b2668f6299e011/pillow-10.4.0-cp313-cp313-manylinux_2_17_aarch64.manylinux2014_aarch64.whl", hash = "sha256:bee197b30783295d2eb680b311af15a20a8b24024a19c3a26431ff83eb8d1f70", size = 4339837, upload-time = "2024-07-01T09:46:49.647Z" },
    { url = "https://files.pythonhosted.org/packages/f1/74/b1ec314f624c0c43711fdf0d8076f82d9d802afd58f1d62c2a86878e8615/pillow-10.4.0-cp313-cp313-manylinux_2_17_x86_64.manylinux2014_x86_64.whl", hash = "sha256:1ef61f5dd14c300786318482456481463b9d6b91ebe5ef12f405afbba77ed0be", size = 4455562, upload-time = "2024-07-01T09:46:51.811Z" },
    { url = "https://files.pythonhosted.org/packages/4a/2a/4b04157cb7b9c74372fa867096a1607e6fedad93a44deeff553ccd307868/pillow-10.4.0-cp313-cp313-manylinux_2_28_aarch64.whl", hash = "sha256:297e388da6e248c98bc4a02e018966af0c5f92dfacf5a5ca22fa01cb3179bca0", size = 4366761, upload-time = "2024-07-01T09:46:53.961Z" },
    { url = "https://files.pythonhosted.org/packages/ac/7b/8f1d815c1a6a268fe90481232c98dd0e5fa8c75e341a75f060037bd5ceae/pillow-10.4.0-cp313-cp313-manylinux_2_28_x86_64.whl", hash = "sha256:e4db64794ccdf6cb83a59d73405f63adbe2a1887012e308828596100a0b2f6cc", size = 4536767, upload-time = "2024-07-01T09:46:56.664Z" },
    { url = "https://files.pythonhosted.org/packages/e5/77/05fa64d1f45d12c22c314e7b97398ffb28ef2813a485465017b7978b3ce7/pillow-10.4.0-cp313-cp313-musllinux_1_2_aarch64.whl", hash = "sha256:bd2880a07482090a3bcb01f4265f1936a903d70bc740bfcb1fd4e8a2ffe5cf5a", size = 4477989, upload-time = "2024-07-01T09:46:58.977Z" },
    { url = "https://files.pythonhosted.org/packages/12/63/b0397cfc2caae05c3fb2f4ed1b4fc4fc878f0243510a7a6034ca59726494/pillow-10.4.0-cp313-cp313-musllinux_1_2_x86_64.whl", hash = "sha256:4b35b21b819ac1dbd1233317adeecd63495f6babf21b7b2512d244ff6c6ce309", size = 4610255, upload-time = "2024-07-01T09:47:01.189Z" },
    { url = "https://files.pythonhosted.org/packages/7b/f9/cfaa5082ca9bc4a6de66ffe1c12c2d90bf09c309a5f52b27759a596900e7/pillow-10.4.0-cp313-cp313-win32.whl", hash = "sha256:551d3fd6e9dc15e4c1eb6fc4ba2b39c0c7933fa113b220057a34f4bb3268a060", size = 2235603, upload-time = "2024-07-01T09:47:03.918Z" },
    { url = "https://files.pythonhosted.org/packages/01/6a/30ff0eef6e0c0e71e55ded56a38d4859bf9d3634a94a88743897b5f96936/pillow-10.4.0-cp313-cp313-win_amd64.whl", hash = "sha256:030abdbe43ee02e0de642aee345efa443740aa4d828bfe8e2eb11922ea6a21ea", size = 2554972, upload-time = "2024-07-01T09:47:06.152Z" },
    { url = "https://files.pythonhosted.org/packages/48/2c/2e0a52890f269435eee38b21c8218e102c621fe8d8df8b9dd06fabf879ba/pillow-10.4.0-cp313-cp313-win_arm64.whl", hash = "sha256:5b001114dd152cfd6b23befeb28d7aee43553e2402c9f159807bf55f33af8a8d", size = 2243375, upload-time = "2024-07-01T09:47:09.065Z" },
]

[[package]]
name = "platformdirs"
version = "4.3.8"
source = { registry = "https://pypi.org/simple" }
sdist = { url = "https://files.pythonhosted.org/packages/fe/8b/3c73abc9c759ecd3f1f7ceff6685840859e8070c4d947c93fae71f6a0bf2/platformdirs-4.3.8.tar.gz", hash = "sha256:3d512d96e16bcb959a814c9f348431070822a6496326a4be0911c40b5a74c2bc", size = 21362, upload-time = "2025-05-07T22:47:42.121Z" }
wheels = [
    { url = "https://files.pythonhosted.org/packages/fe/39/979e8e21520d4e47a0bbe349e2713c0aac6f3d853d0e5b34d76206c439aa/platformdirs-4.3.8-py3-none-any.whl", hash = "sha256:ff7059bb7eb1179e2685604f4aaf157cfd9535242bd23742eadc3c13542139b4", size = 18567, upload-time = "2025-05-07T22:47:40.376Z" },
]

[[package]]
name = "pluggy"
version = "1.6.0"
source = { registry = "https://pypi.org/simple" }
sdist = { url = "https://files.pythonhosted.org/packages/f9/e2/3e91f31a7d2b083fe6ef3fa267035b518369d9511ffab804f839851d2779/pluggy-1.6.0.tar.gz", hash = "sha256:7dcc130b76258d33b90f61b658791dede3486c3e6bfb003ee5c9bfb396dd22f3", size = 69412, upload-time = "2025-05-15T12:30:07.975Z" }
wheels = [
    { url = "https://files.pythonhosted.org/packages/54/20/4d324d65cc6d9205fabedc306948156824eb9f0ee1633355a8f7ec5c66bf/pluggy-1.6.0-py3-none-any.whl", hash = "sha256:e920276dd6813095e9377c0bc5566d94c932c33b27a3e3945d8389c374dd4746", size = 20538, upload-time = "2025-05-15T12:30:06.134Z" },
]

[[package]]
name = "pre-commit"
version = "3.8.0"
source = { registry = "https://pypi.org/simple" }
dependencies = [
    { name = "cfgv" },
    { name = "identify" },
    { name = "nodeenv" },
    { name = "pyyaml" },
    { name = "virtualenv" },
]
sdist = { url = "https://files.pythonhosted.org/packages/64/10/97ee2fa54dff1e9da9badbc5e35d0bbaef0776271ea5907eccf64140f72f/pre_commit-3.8.0.tar.gz", hash = "sha256:8bb6494d4a20423842e198980c9ecf9f96607a07ea29549e180eef9ae80fe7af", size = 177815, upload-time = "2024-07-28T19:59:01.538Z" }
wheels = [
    { url = "https://files.pythonhosted.org/packages/07/92/caae8c86e94681b42c246f0bca35c059a2f0529e5b92619f6aba4cf7e7b6/pre_commit-3.8.0-py2.py3-none-any.whl", hash = "sha256:9a90a53bf82fdd8778d58085faf8d83df56e40dfe18f45b19446e26bf1b3a63f", size = 204643, upload-time = "2024-07-28T19:58:59.335Z" },
]

[[package]]
name = "prometheus-client"
version = "0.22.1"
source = { registry = "https://pypi.org/simple" }
sdist = { url = "https://files.pythonhosted.org/packages/5e/cf/40dde0a2be27cc1eb41e333d1a674a74ce8b8b0457269cc640fd42b07cf7/prometheus_client-0.22.1.tar.gz", hash = "sha256:190f1331e783cf21eb60bca559354e0a4d4378facecf78f5428c39b675d20d28", size = 69746, upload-time = "2025-06-02T14:29:01.152Z" }
wheels = [
    { url = "https://files.pythonhosted.org/packages/32/ae/ec06af4fe3ee72d16973474f122541746196aaa16cea6f66d18b963c6177/prometheus_client-0.22.1-py3-none-any.whl", hash = "sha256:cca895342e308174341b2cbf99a56bef291fbc0ef7b9e5412a0f26d653ba7094", size = 58694, upload-time = "2025-06-02T14:29:00.068Z" },
]

[[package]]
name = "prompt-toolkit"
version = "3.0.51"
source = { registry = "https://pypi.org/simple" }
dependencies = [
    { name = "wcwidth" },
]
sdist = { url = "https://files.pythonhosted.org/packages/bb/6e/9d084c929dfe9e3bfe0c6a47e31f78a25c54627d64a66e884a8bf5474f1c/prompt_toolkit-3.0.51.tar.gz", hash = "sha256:931a162e3b27fc90c86f1b48bb1fb2c528c2761475e57c9c06de13311c7b54ed", size = 428940, upload-time = "2025-04-15T09:18:47.731Z" }
wheels = [
    { url = "https://files.pythonhosted.org/packages/ce/4f/5249960887b1fbe561d9ff265496d170b55a735b76724f10ef19f9e40716/prompt_toolkit-3.0.51-py3-none-any.whl", hash = "sha256:52742911fde84e2d423e2f9a4cf1de7d7ac4e51958f648d9540e0fb8db077b07", size = 387810, upload-time = "2025-04-15T09:18:44.753Z" },
]

[[package]]
name = "propcache"
version = "0.3.2"
source = { registry = "https://pypi.org/simple" }
sdist = { url = "https://files.pythonhosted.org/packages/a6/16/43264e4a779dd8588c21a70f0709665ee8f611211bdd2c87d952cfa7c776/propcache-0.3.2.tar.gz", hash = "sha256:20d7d62e4e7ef05f221e0db2856b979540686342e7dd9973b815599c7057e168", size = 44139, upload-time = "2025-06-09T22:56:06.081Z" }
wheels = [
    { url = "https://files.pythonhosted.org/packages/dc/d1/8c747fafa558c603c4ca19d8e20b288aa0c7cda74e9402f50f31eb65267e/propcache-0.3.2-cp313-cp313-macosx_10_13_universal2.whl", hash = "sha256:ca592ed634a73ca002967458187109265e980422116c0a107cf93d81f95af945", size = 71286, upload-time = "2025-06-09T22:54:54.369Z" },
    { url = "https://files.pythonhosted.org/packages/61/99/d606cb7986b60d89c36de8a85d58764323b3a5ff07770a99d8e993b3fa73/propcache-0.3.2-cp313-cp313-macosx_10_13_x86_64.whl", hash = "sha256:9ecb0aad4020e275652ba3975740f241bd12a61f1a784df044cf7477a02bc252", size = 42425, upload-time = "2025-06-09T22:54:55.642Z" },
    { url = "https://files.pythonhosted.org/packages/8c/96/ef98f91bbb42b79e9bb82bdd348b255eb9d65f14dbbe3b1594644c4073f7/propcache-0.3.2-cp313-cp313-macosx_11_0_arm64.whl", hash = "sha256:7f08f1cc28bd2eade7a8a3d2954ccc673bb02062e3e7da09bc75d843386b342f", size = 41846, upload-time = "2025-06-09T22:54:57.246Z" },
    { url = "https://files.pythonhosted.org/packages/5b/ad/3f0f9a705fb630d175146cd7b1d2bf5555c9beaed54e94132b21aac098a6/propcache-0.3.2-cp313-cp313-manylinux_2_17_aarch64.manylinux2014_aarch64.whl", hash = "sha256:d1a342c834734edb4be5ecb1e9fb48cb64b1e2320fccbd8c54bf8da8f2a84c33", size = 208871, upload-time = "2025-06-09T22:54:58.975Z" },
    { url = "https://files.pythonhosted.org/packages/3a/38/2085cda93d2c8b6ec3e92af2c89489a36a5886b712a34ab25de9fbca7992/propcache-0.3.2-cp313-cp313-manylinux_2_17_ppc64le.manylinux2014_ppc64le.whl", hash = "sha256:8a544caaae1ac73f1fecfae70ded3e93728831affebd017d53449e3ac052ac1e", size = 215720, upload-time = "2025-06-09T22:55:00.471Z" },
    { url = "https://files.pythonhosted.org/packages/61/c1/d72ea2dc83ac7f2c8e182786ab0fc2c7bd123a1ff9b7975bee671866fe5f/propcache-0.3.2-cp313-cp313-manylinux_2_17_s390x.manylinux2014_s390x.whl", hash = "sha256:310d11aa44635298397db47a3ebce7db99a4cc4b9bbdfcf6c98a60c8d5261cf1", size = 215203, upload-time = "2025-06-09T22:55:01.834Z" },
    { url = "https://files.pythonhosted.org/packages/af/81/b324c44ae60c56ef12007105f1460d5c304b0626ab0cc6b07c8f2a9aa0b8/propcache-0.3.2-cp313-cp313-manylinux_2_17_x86_64.manylinux2014_x86_64.whl", hash = "sha256:4c1396592321ac83157ac03a2023aa6cc4a3cc3cfdecb71090054c09e5a7cce3", size = 206365, upload-time = "2025-06-09T22:55:03.199Z" },
    { url = "https://files.pythonhosted.org/packages/09/73/88549128bb89e66d2aff242488f62869014ae092db63ccea53c1cc75a81d/propcache-0.3.2-cp313-cp313-manylinux_2_5_i686.manylinux1_i686.manylinux_2_17_i686.manylinux2014_i686.whl", hash = "sha256:8cabf5b5902272565e78197edb682017d21cf3b550ba0460ee473753f28d23c1", size = 196016, upload-time = "2025-06-09T22:55:04.518Z" },
    { url = "https://files.pythonhosted.org/packages/b9/3f/3bdd14e737d145114a5eb83cb172903afba7242f67c5877f9909a20d948d/propcache-0.3.2-cp313-cp313-musllinux_1_2_aarch64.whl", hash = "sha256:0a2f2235ac46a7aa25bdeb03a9e7060f6ecbd213b1f9101c43b3090ffb971ef6", size = 205596, upload-time = "2025-06-09T22:55:05.942Z" },
    { url = "https://files.pythonhosted.org/packages/0f/ca/2f4aa819c357d3107c3763d7ef42c03980f9ed5c48c82e01e25945d437c1/propcache-0.3.2-cp313-cp313-musllinux_1_2_armv7l.whl", hash = "sha256:92b69e12e34869a6970fd2f3da91669899994b47c98f5d430b781c26f1d9f387", size = 200977, upload-time = "2025-06-09T22:55:07.792Z" },
    { url = "https://files.pythonhosted.org/packages/cd/4a/e65276c7477533c59085251ae88505caf6831c0e85ff8b2e31ebcbb949b1/propcache-0.3.2-cp313-cp313-musllinux_1_2_i686.whl", hash = "sha256:54e02207c79968ebbdffc169591009f4474dde3b4679e16634d34c9363ff56b4", size = 197220, upload-time = "2025-06-09T22:55:09.173Z" },
    { url = "https://files.pythonhosted.org/packages/7c/54/fc7152e517cf5578278b242396ce4d4b36795423988ef39bb8cd5bf274c8/propcache-0.3.2-cp313-cp313-musllinux_1_2_ppc64le.whl", hash = "sha256:4adfb44cb588001f68c5466579d3f1157ca07f7504fc91ec87862e2b8e556b88", size = 210642, upload-time = "2025-06-09T22:55:10.62Z" },
    { url = "https://files.pythonhosted.org/packages/b9/80/abeb4a896d2767bf5f1ea7b92eb7be6a5330645bd7fb844049c0e4045d9d/propcache-0.3.2-cp313-cp313-musllinux_1_2_s390x.whl", hash = "sha256:fd3e6019dc1261cd0291ee8919dd91fbab7b169bb76aeef6c716833a3f65d206", size = 212789, upload-time = "2025-06-09T22:55:12.029Z" },
    { url = "https://files.pythonhosted.org/packages/b3/db/ea12a49aa7b2b6d68a5da8293dcf50068d48d088100ac016ad92a6a780e6/propcache-0.3.2-cp313-cp313-musllinux_1_2_x86_64.whl", hash = "sha256:4c181cad81158d71c41a2bce88edce078458e2dd5ffee7eddd6b05da85079f43", size = 205880, upload-time = "2025-06-09T22:55:13.45Z" },
    { url = "https://files.pythonhosted.org/packages/d1/e5/9076a0bbbfb65d1198007059c65639dfd56266cf8e477a9707e4b1999ff4/propcache-0.3.2-cp313-cp313-win32.whl", hash = "sha256:8a08154613f2249519e549de2330cf8e2071c2887309a7b07fb56098f5170a02", size = 37220, upload-time = "2025-06-09T22:55:15.284Z" },
    { url = "https://files.pythonhosted.org/packages/d3/f5/b369e026b09a26cd77aa88d8fffd69141d2ae00a2abaaf5380d2603f4b7f/propcache-0.3.2-cp313-cp313-win_amd64.whl", hash = "sha256:e41671f1594fc4ab0a6dec1351864713cb3a279910ae8b58f884a88a0a632c05", size = 40678, upload-time = "2025-06-09T22:55:16.445Z" },
    { url = "https://files.pythonhosted.org/packages/a4/3a/6ece377b55544941a08d03581c7bc400a3c8cd3c2865900a68d5de79e21f/propcache-0.3.2-cp313-cp313t-macosx_10_13_universal2.whl", hash = "sha256:9a3cf035bbaf035f109987d9d55dc90e4b0e36e04bbbb95af3055ef17194057b", size = 76560, upload-time = "2025-06-09T22:55:17.598Z" },
    { url = "https://files.pythonhosted.org/packages/0c/da/64a2bb16418740fa634b0e9c3d29edff1db07f56d3546ca2d86ddf0305e1/propcache-0.3.2-cp313-cp313t-macosx_10_13_x86_64.whl", hash = "sha256:156c03d07dc1323d8dacaa221fbe028c5c70d16709cdd63502778e6c3ccca1b0", size = 44676, upload-time = "2025-06-09T22:55:18.922Z" },
    { url = "https://files.pythonhosted.org/packages/36/7b/f025e06ea51cb72c52fb87e9b395cced02786610b60a3ed51da8af017170/propcache-0.3.2-cp313-cp313t-macosx_11_0_arm64.whl", hash = "sha256:74413c0ba02ba86f55cf60d18daab219f7e531620c15f1e23d95563f505efe7e", size = 44701, upload-time = "2025-06-09T22:55:20.106Z" },
    { url = "https://files.pythonhosted.org/packages/a4/00/faa1b1b7c3b74fc277f8642f32a4c72ba1d7b2de36d7cdfb676db7f4303e/propcache-0.3.2-cp313-cp313t-manylinux_2_17_aarch64.manylinux2014_aarch64.whl", hash = "sha256:f066b437bb3fa39c58ff97ab2ca351db465157d68ed0440abecb21715eb24b28", size = 276934, upload-time = "2025-06-09T22:55:21.5Z" },
    { url = "https://files.pythonhosted.org/packages/74/ab/935beb6f1756e0476a4d5938ff44bf0d13a055fed880caf93859b4f1baf4/propcache-0.3.2-cp313-cp313t-manylinux_2_17_ppc64le.manylinux2014_ppc64le.whl", hash = "sha256:f1304b085c83067914721e7e9d9917d41ad87696bf70f0bc7dee450e9c71ad0a", size = 278316, upload-time = "2025-06-09T22:55:22.918Z" },
    { url = "https://files.pythonhosted.org/packages/f8/9d/994a5c1ce4389610838d1caec74bdf0e98b306c70314d46dbe4fcf21a3e2/propcache-0.3.2-cp313-cp313t-manylinux_2_17_s390x.manylinux2014_s390x.whl", hash = "sha256:ab50cef01b372763a13333b4e54021bdcb291fc9a8e2ccb9c2df98be51bcde6c", size = 282619, upload-time = "2025-06-09T22:55:24.651Z" },
    { url = "https://files.pythonhosted.org/packages/2b/00/a10afce3d1ed0287cef2e09506d3be9822513f2c1e96457ee369adb9a6cd/propcache-0.3.2-cp313-cp313t-manylinux_2_17_x86_64.manylinux2014_x86_64.whl", hash = "sha256:fad3b2a085ec259ad2c2842666b2a0a49dea8463579c606426128925af1ed725", size = 265896, upload-time = "2025-06-09T22:55:26.049Z" },
    { url = "https://files.pythonhosted.org/packages/2e/a8/2aa6716ffa566ca57c749edb909ad27884680887d68517e4be41b02299f3/propcache-0.3.2-cp313-cp313t-manylinux_2_5_i686.manylinux1_i686.manylinux_2_17_i686.manylinux2014_i686.whl", hash = "sha256:261fa020c1c14deafd54c76b014956e2f86991af198c51139faf41c4d5e83892", size = 252111, upload-time = "2025-06-09T22:55:27.381Z" },
    { url = "https://files.pythonhosted.org/packages/36/4f/345ca9183b85ac29c8694b0941f7484bf419c7f0fea2d1e386b4f7893eed/propcache-0.3.2-cp313-cp313t-musllinux_1_2_aarch64.whl", hash = "sha256:46d7f8aa79c927e5f987ee3a80205c987717d3659f035c85cf0c3680526bdb44", size = 268334, upload-time = "2025-06-09T22:55:28.747Z" },
    { url = "https://files.pythonhosted.org/packages/3e/ca/fcd54f78b59e3f97b3b9715501e3147f5340167733d27db423aa321e7148/propcache-0.3.2-cp313-cp313t-musllinux_1_2_armv7l.whl", hash = "sha256:6d8f3f0eebf73e3c0ff0e7853f68be638b4043c65a70517bb575eff54edd8dbe", size = 255026, upload-time = "2025-06-09T22:55:30.184Z" },
    { url = "https://files.pythonhosted.org/packages/8b/95/8e6a6bbbd78ac89c30c225210a5c687790e532ba4088afb8c0445b77ef37/propcache-0.3.2-cp313-cp313t-musllinux_1_2_i686.whl", hash = "sha256:03c89c1b14a5452cf15403e291c0ccd7751d5b9736ecb2c5bab977ad6c5bcd81", size = 250724, upload-time = "2025-06-09T22:55:31.646Z" },
    { url = "https://files.pythonhosted.org/packages/ee/b0/0dd03616142baba28e8b2d14ce5df6631b4673850a3d4f9c0f9dd714a404/propcache-0.3.2-cp313-cp313t-musllinux_1_2_ppc64le.whl", hash = "sha256:0cc17efde71e12bbaad086d679ce575268d70bc123a5a71ea7ad76f70ba30bba", size = 268868, upload-time = "2025-06-09T22:55:33.209Z" },
    { url = "https://files.pythonhosted.org/packages/c5/98/2c12407a7e4fbacd94ddd32f3b1e3d5231e77c30ef7162b12a60e2dd5ce3/propcache-0.3.2-cp313-cp313t-musllinux_1_2_s390x.whl", hash = "sha256:acdf05d00696bc0447e278bb53cb04ca72354e562cf88ea6f9107df8e7fd9770", size = 271322, upload-time = "2025-06-09T22:55:35.065Z" },
    { url = "https://files.pythonhosted.org/packages/35/91/9cb56efbb428b006bb85db28591e40b7736847b8331d43fe335acf95f6c8/propcache-0.3.2-cp313-cp313t-musllinux_1_2_x86_64.whl", hash = "sha256:4445542398bd0b5d32df908031cb1b30d43ac848e20470a878b770ec2dcc6330", size = 265778, upload-time = "2025-06-09T22:55:36.45Z" },
    { url = "https://files.pythonhosted.org/packages/9a/4c/b0fe775a2bdd01e176b14b574be679d84fc83958335790f7c9a686c1f468/propcache-0.3.2-cp313-cp313t-win32.whl", hash = "sha256:f86e5d7cd03afb3a1db8e9f9f6eff15794e79e791350ac48a8c924e6f439f394", size = 41175, upload-time = "2025-06-09T22:55:38.436Z" },
    { url = "https://files.pythonhosted.org/packages/a4/ff/47f08595e3d9b5e149c150f88d9714574f1a7cbd89fe2817158a952674bf/propcache-0.3.2-cp313-cp313t-win_amd64.whl", hash = "sha256:9704bedf6e7cbe3c65eca4379a9b53ee6a83749f047808cbb5044d40d7d72198", size = 44857, upload-time = "2025-06-09T22:55:39.687Z" },
    { url = "https://files.pythonhosted.org/packages/cc/35/cc0aaecf278bb4575b8555f2b137de5ab821595ddae9da9d3cd1da4072c7/propcache-0.3.2-py3-none-any.whl", hash = "sha256:98f1ec44fb675f5052cccc8e609c46ed23a35a1cfd18545ad4e29002d858a43f", size = 12663, upload-time = "2025-06-09T22:56:04.484Z" },
]

[[package]]
name = "psutil"
version = "7.0.0"
source = { registry = "https://pypi.org/simple" }
sdist = { url = "https://files.pythonhosted.org/packages/2a/80/336820c1ad9286a4ded7e845b2eccfcb27851ab8ac6abece774a6ff4d3de/psutil-7.0.0.tar.gz", hash = "sha256:7be9c3eba38beccb6495ea33afd982a44074b78f28c434a1f51cc07fd315c456", size = 497003, upload-time = "2025-02-13T21:54:07.946Z" }
wheels = [
    { url = "https://files.pythonhosted.org/packages/ed/e6/2d26234410f8b8abdbf891c9da62bee396583f713fb9f3325a4760875d22/psutil-7.0.0-cp36-abi3-macosx_10_9_x86_64.whl", hash = "sha256:101d71dc322e3cffd7cea0650b09b3d08b8e7c4109dd6809fe452dfd00e58b25", size = 238051, upload-time = "2025-02-13T21:54:12.36Z" },
    { url = "https://files.pythonhosted.org/packages/04/8b/30f930733afe425e3cbfc0e1468a30a18942350c1a8816acfade80c005c4/psutil-7.0.0-cp36-abi3-macosx_11_0_arm64.whl", hash = "sha256:39db632f6bb862eeccf56660871433e111b6ea58f2caea825571951d4b6aa3da", size = 239535, upload-time = "2025-02-13T21:54:16.07Z" },
    { url = "https://files.pythonhosted.org/packages/2a/ed/d362e84620dd22876b55389248e522338ed1bf134a5edd3b8231d7207f6d/psutil-7.0.0-cp36-abi3-manylinux_2_12_i686.manylinux2010_i686.manylinux_2_17_i686.manylinux2014_i686.whl", hash = "sha256:1fcee592b4c6f146991ca55919ea3d1f8926497a713ed7faaf8225e174581e91", size = 275004, upload-time = "2025-02-13T21:54:18.662Z" },
    { url = "https://files.pythonhosted.org/packages/bf/b9/b0eb3f3cbcb734d930fdf839431606844a825b23eaf9a6ab371edac8162c/psutil-7.0.0-cp36-abi3-manylinux_2_12_x86_64.manylinux2010_x86_64.manylinux_2_17_x86_64.manylinux2014_x86_64.whl", hash = "sha256:4b1388a4f6875d7e2aff5c4ca1cc16c545ed41dd8bb596cefea80111db353a34", size = 277986, upload-time = "2025-02-13T21:54:21.811Z" },
    { url = "https://files.pythonhosted.org/packages/eb/a2/709e0fe2f093556c17fbafda93ac032257242cabcc7ff3369e2cb76a97aa/psutil-7.0.0-cp36-abi3-manylinux_2_17_aarch64.manylinux2014_aarch64.whl", hash = "sha256:a5f098451abc2828f7dc6b58d44b532b22f2088f4999a937557b603ce72b1993", size = 279544, upload-time = "2025-02-13T21:54:24.68Z" },
    { url = "https://files.pythonhosted.org/packages/50/e6/eecf58810b9d12e6427369784efe814a1eec0f492084ce8eb8f4d89d6d61/psutil-7.0.0-cp37-abi3-win32.whl", hash = "sha256:ba3fcef7523064a6c9da440fc4d6bd07da93ac726b5733c29027d7dc95b39d99", size = 241053, upload-time = "2025-02-13T21:54:34.31Z" },
    { url = "https://files.pythonhosted.org/packages/50/1b/6921afe68c74868b4c9fa424dad3be35b095e16687989ebbb50ce4fceb7c/psutil-7.0.0-cp37-abi3-win_amd64.whl", hash = "sha256:4cf3d4eb1aa9b348dec30105c55cd9b7d4629285735a102beb4441e38db90553", size = 244885, upload-time = "2025-02-13T21:54:37.486Z" },
]

[[package]]
name = "psycopg2-binary"
version = "2.9.10"
source = { registry = "https://pypi.org/simple" }
sdist = { url = "https://files.pythonhosted.org/packages/cb/0e/bdc8274dc0585090b4e3432267d7be4dfbfd8971c0fa59167c711105a6bf/psycopg2-binary-2.9.10.tar.gz", hash = "sha256:4b3df0e6990aa98acda57d983942eff13d824135fe2250e6522edaa782a06de2", size = 385764, upload-time = "2024-10-16T11:24:58.126Z" }
wheels = [
    { url = "https://files.pythonhosted.org/packages/3e/30/d41d3ba765609c0763505d565c4d12d8f3c79793f0d0f044ff5a28bf395b/psycopg2_binary-2.9.10-cp313-cp313-macosx_12_0_x86_64.whl", hash = "sha256:26540d4a9a4e2b096f1ff9cce51253d0504dca5a85872c7f7be23be5a53eb18d", size = 3044699, upload-time = "2024-10-16T11:21:42.841Z" },
    { url = "https://files.pythonhosted.org/packages/35/44/257ddadec7ef04536ba71af6bc6a75ec05c5343004a7ec93006bee66c0bc/psycopg2_binary-2.9.10-cp313-cp313-macosx_14_0_arm64.whl", hash = "sha256:e217ce4d37667df0bc1c397fdcd8de5e81018ef305aed9415c3b093faaeb10fb", size = 3275245, upload-time = "2024-10-16T11:21:51.989Z" },
    { url = "https://files.pythonhosted.org/packages/1b/11/48ea1cd11de67f9efd7262085588790a95d9dfcd9b8a687d46caf7305c1a/psycopg2_binary-2.9.10-cp313-cp313-manylinux_2_17_aarch64.manylinux2014_aarch64.whl", hash = "sha256:245159e7ab20a71d989da00f280ca57da7641fa2cdcf71749c193cea540a74f7", size = 2851631, upload-time = "2024-10-16T11:21:57.584Z" },
    { url = "https://files.pythonhosted.org/packages/62/e0/62ce5ee650e6c86719d621a761fe4bc846ab9eff8c1f12b1ed5741bf1c9b/psycopg2_binary-2.9.10-cp313-cp313-manylinux_2_17_i686.manylinux2014_i686.whl", hash = "sha256:3c4ded1a24b20021ebe677b7b08ad10bf09aac197d6943bfe6fec70ac4e4690d", size = 3082140, upload-time = "2024-10-16T11:22:02.005Z" },
    { url = "https://files.pythonhosted.org/packages/27/ce/63f946c098611f7be234c0dd7cb1ad68b0b5744d34f68062bb3c5aa510c8/psycopg2_binary-2.9.10-cp313-cp313-manylinux_2_17_ppc64le.manylinux2014_ppc64le.whl", hash = "sha256:3abb691ff9e57d4a93355f60d4f4c1dd2d68326c968e7db17ea96df3c023ef73", size = 3264762, upload-time = "2024-10-16T11:22:06.412Z" },
    { url = "https://files.pythonhosted.org/packages/43/25/c603cd81402e69edf7daa59b1602bd41eb9859e2824b8c0855d748366ac9/psycopg2_binary-2.9.10-cp313-cp313-manylinux_2_17_x86_64.manylinux2014_x86_64.whl", hash = "sha256:8608c078134f0b3cbd9f89b34bd60a943b23fd33cc5f065e8d5f840061bd0673", size = 3020967, upload-time = "2024-10-16T11:22:11.583Z" },
    { url = "https://files.pythonhosted.org/packages/5f/d6/8708d8c6fca531057fa170cdde8df870e8b6a9b136e82b361c65e42b841e/psycopg2_binary-2.9.10-cp313-cp313-musllinux_1_2_aarch64.whl", hash = "sha256:230eeae2d71594103cd5b93fd29d1ace6420d0b86f4778739cb1a5a32f607d1f", size = 2872326, upload-time = "2024-10-16T11:22:16.406Z" },
    { url = "https://files.pythonhosted.org/packages/ce/ac/5b1ea50fc08a9df82de7e1771537557f07c2632231bbab652c7e22597908/psycopg2_binary-2.9.10-cp313-cp313-musllinux_1_2_i686.whl", hash = "sha256:bb89f0a835bcfc1d42ccd5f41f04870c1b936d8507c6df12b7737febc40f0909", size = 2822712, upload-time = "2024-10-16T11:22:21.366Z" },
    { url = "https://files.pythonhosted.org/packages/c4/fc/504d4503b2abc4570fac3ca56eb8fed5e437bf9c9ef13f36b6621db8ef00/psycopg2_binary-2.9.10-cp313-cp313-musllinux_1_2_ppc64le.whl", hash = "sha256:f0c2d907a1e102526dd2986df638343388b94c33860ff3bbe1384130828714b1", size = 2920155, upload-time = "2024-10-16T11:22:25.684Z" },
    { url = "https://files.pythonhosted.org/packages/b2/d1/323581e9273ad2c0dbd1902f3fb50c441da86e894b6e25a73c3fda32c57e/psycopg2_binary-2.9.10-cp313-cp313-musllinux_1_2_x86_64.whl", hash = "sha256:f8157bed2f51db683f31306aa497311b560f2265998122abe1dce6428bd86567", size = 2959356, upload-time = "2024-10-16T11:22:30.562Z" },
    { url = "https://files.pythonhosted.org/packages/08/50/d13ea0a054189ae1bc21af1d85b6f8bb9bbc5572991055d70ad9006fe2d6/psycopg2_binary-2.9.10-cp313-cp313-win_amd64.whl", hash = "sha256:27422aa5f11fbcd9b18da48373eb67081243662f9b46e6fd07c3eb46e4535142", size = 2569224, upload-time = "2025-01-04T20:09:19.234Z" },
]

[[package]]
name = "ptyprocess"
version = "0.7.0"
source = { registry = "https://pypi.org/simple" }
sdist = { url = "https://files.pythonhosted.org/packages/20/e5/16ff212c1e452235a90aeb09066144d0c5a6a8c0834397e03f5224495c4e/ptyprocess-0.7.0.tar.gz", hash = "sha256:5c5d0a3b48ceee0b48485e0c26037c0acd7d29765ca3fbb5cb3831d347423220", size = 70762, upload-time = "2020-12-28T15:15:30.155Z" }
wheels = [
    { url = "https://files.pythonhosted.org/packages/22/a6/858897256d0deac81a172289110f31629fc4cee19b6f01283303e18c8db3/ptyprocess-0.7.0-py2.py3-none-any.whl", hash = "sha256:4b41f3967fce3af57cc7e94b888626c18bf37a083e3651ca8feeb66d492fef35", size = 13993, upload-time = "2020-12-28T15:15:28.35Z" },
]

[[package]]
name = "pure-eval"
version = "0.2.3"
source = { registry = "https://pypi.org/simple" }
sdist = { url = "https://files.pythonhosted.org/packages/cd/05/0a34433a064256a578f1783a10da6df098ceaa4a57bbeaa96a6c0352786b/pure_eval-0.2.3.tar.gz", hash = "sha256:5f4e983f40564c576c7c8635ae88db5956bb2229d7e9237d03b3c0b0190eaf42", size = 19752, upload-time = "2024-07-21T12:58:21.801Z" }
wheels = [
    { url = "https://files.pythonhosted.org/packages/8e/37/efad0257dc6e593a18957422533ff0f87ede7c9c6ea010a2177d738fb82f/pure_eval-0.2.3-py3-none-any.whl", hash = "sha256:1db8e35b67b3d218d818ae653e27f06c3aa420901fa7b081ca98cbedc874e0d0", size = 11842, upload-time = "2024-07-21T12:58:20.04Z" },
]

[[package]]
name = "pycodestyle"
version = "2.11.1"
source = { registry = "https://pypi.org/simple" }
sdist = { url = "https://files.pythonhosted.org/packages/34/8f/fa09ae2acc737b9507b5734a9aec9a2b35fa73409982f57db1b42f8c3c65/pycodestyle-2.11.1.tar.gz", hash = "sha256:41ba0e7afc9752dfb53ced5489e89f8186be00e599e712660695b7a75ff2663f", size = 38974, upload-time = "2023-10-12T23:39:39.762Z" }
wheels = [
    { url = "https://files.pythonhosted.org/packages/b1/90/a998c550d0ddd07e38605bb5c455d00fcc177a800ff9cc3dafdcb3dd7b56/pycodestyle-2.11.1-py2.py3-none-any.whl", hash = "sha256:44fe31000b2d866f2e41841b18528a505fbd7fef9017b04eff4e2648a0fadc67", size = 31132, upload-time = "2023-10-12T23:39:38.242Z" },
]

[[package]]
name = "pycountry"
version = "22.3.5"
source = { registry = "https://pypi.org/simple" }
dependencies = [
    { name = "setuptools" },
]
sdist = { url = "https://files.pythonhosted.org/packages/33/24/033604d30f6cf82d661c0f9dfc2c71d52cafc2de516616f80d3b0600cb7c/pycountry-22.3.5.tar.gz", hash = "sha256:b2163a246c585894d808f18783e19137cb70a0c18fb36748dc01fc6f109c1646", size = 10141551, upload-time = "2022-03-05T10:27:01.153Z" }

[[package]]
name = "pycparser"
version = "2.22"
source = { registry = "https://pypi.org/simple" }
sdist = { url = "https://files.pythonhosted.org/packages/1d/b2/31537cf4b1ca988837256c910a668b553fceb8f069bedc4b1c826024b52c/pycparser-2.22.tar.gz", hash = "sha256:491c8be9c040f5390f5bf44a5b07752bd07f56edf992381b05c701439eec10f6", size = 172736, upload-time = "2024-03-30T13:22:22.564Z" }
wheels = [
    { url = "https://files.pythonhosted.org/packages/13/a3/a812df4e2dd5696d1f351d58b8fe16a405b234ad2886a0dab9183fb78109/pycparser-2.22-py3-none-any.whl", hash = "sha256:c3702b6d3dd8c7abc1afa565d7e63d53a1d0bd86cdc24edd75470f4de499cfcc", size = 117552, upload-time = "2024-03-30T13:22:20.476Z" },
]

[[package]]
name = "pycryptodomex"
version = "3.23.0"
source = { registry = "https://pypi.org/simple" }
sdist = { url = "https://files.pythonhosted.org/packages/c9/85/e24bf90972a30b0fcd16c73009add1d7d7cd9140c2498a68252028899e41/pycryptodomex-3.23.0.tar.gz", hash = "sha256:71909758f010c82bc99b0abf4ea12012c98962fbf0583c2164f8b84533c2e4da", size = 4922157, upload-time = "2025-05-17T17:23:41.434Z" }
wheels = [
    { url = "https://files.pythonhosted.org/packages/2e/00/10edb04777069a42490a38c137099d4b17ba6e36a4e6e28bdc7470e9e853/pycryptodomex-3.23.0-cp313-cp313t-macosx_10_13_universal2.whl", hash = "sha256:7b37e08e3871efe2187bc1fd9320cc81d87caf19816c648f24443483005ff886", size = 2498764, upload-time = "2025-05-17T17:22:21.453Z" },
    { url = "https://files.pythonhosted.org/packages/6b/3f/2872a9c2d3a27eac094f9ceaa5a8a483b774ae69018040ea3240d5b11154/pycryptodomex-3.23.0-cp313-cp313t-macosx_10_13_x86_64.whl", hash = "sha256:91979028227543010d7b2ba2471cf1d1e398b3f183cb105ac584df0c36dac28d", size = 1643012, upload-time = "2025-05-17T17:22:23.702Z" },
    { url = "https://files.pythonhosted.org/packages/70/af/774c2e2b4f6570fbf6a4972161adbb183aeeaa1863bde31e8706f123bf92/pycryptodomex-3.23.0-cp313-cp313t-manylinux_2_17_aarch64.manylinux2014_aarch64.whl", hash = "sha256:6b8962204c47464d5c1c4038abeadd4514a133b28748bcd9fa5b6d62e3cec6fa", size = 2187643, upload-time = "2025-05-17T17:22:26.37Z" },
    { url = "https://files.pythonhosted.org/packages/de/a3/71065b24cb889d537954cedc3ae5466af00a2cabcff8e29b73be047e9a19/pycryptodomex-3.23.0-cp313-cp313t-manylinux_2_17_x86_64.manylinux2014_x86_64.whl", hash = "sha256:a33986a0066860f7fcf7c7bd2bc804fa90e434183645595ae7b33d01f3c91ed8", size = 2273762, upload-time = "2025-05-17T17:22:28.313Z" },
    { url = "https://files.pythonhosted.org/packages/c9/0b/ff6f43b7fbef4d302c8b981fe58467b8871902cdc3eb28896b52421422cc/pycryptodomex-3.23.0-cp313-cp313t-manylinux_2_5_i686.manylinux1_i686.manylinux_2_17_i686.manylinux2014_i686.whl", hash = "sha256:c7947ab8d589e3178da3d7cdeabe14f841b391e17046954f2fbcd941705762b5", size = 2313012, upload-time = "2025-05-17T17:22:30.57Z" },
    { url = "https://files.pythonhosted.org/packages/02/de/9d4772c0506ab6da10b41159493657105d3f8bb5c53615d19452afc6b315/pycryptodomex-3.23.0-cp313-cp313t-musllinux_1_2_aarch64.whl", hash = "sha256:c25e30a20e1b426e1f0fa00131c516f16e474204eee1139d1603e132acffc314", size = 2186856, upload-time = "2025-05-17T17:22:32.819Z" },
    { url = "https://files.pythonhosted.org/packages/28/ad/8b30efcd6341707a234e5eba5493700a17852ca1ac7a75daa7945fcf6427/pycryptodomex-3.23.0-cp313-cp313t-musllinux_1_2_i686.whl", hash = "sha256:da4fa650cef02db88c2b98acc5434461e027dce0ae8c22dd5a69013eaf510006", size = 2347523, upload-time = "2025-05-17T17:22:35.386Z" },
    { url = "https://files.pythonhosted.org/packages/0f/02/16868e9f655b7670dbb0ac4f2844145cbc42251f916fc35c414ad2359849/pycryptodomex-3.23.0-cp313-cp313t-musllinux_1_2_x86_64.whl", hash = "sha256:58b851b9effd0d072d4ca2e4542bf2a4abcf13c82a29fd2c93ce27ee2a2e9462", size = 2272825, upload-time = "2025-05-17T17:22:37.632Z" },
    { url = "https://files.pythonhosted.org/packages/ca/18/4ca89ac737230b52ac8ffaca42f9c6f1fd07c81a6cd821e91af79db60632/pycryptodomex-3.23.0-cp313-cp313t-win32.whl", hash = "sha256:a9d446e844f08299236780f2efa9898c818fe7e02f17263866b8550c7d5fb328", size = 1772078, upload-time = "2025-05-17T17:22:40Z" },
    { url = "https://files.pythonhosted.org/packages/73/34/13e01c322db027682e00986873eca803f11c56ade9ba5bbf3225841ea2d4/pycryptodomex-3.23.0-cp313-cp313t-win_amd64.whl", hash = "sha256:bc65bdd9fc8de7a35a74cab1c898cab391a4add33a8fe740bda00f5976ca4708", size = 1803656, upload-time = "2025-05-17T17:22:42.139Z" },
    { url = "https://files.pythonhosted.org/packages/54/68/9504c8796b1805d58f4425002bcca20f12880e6fa4dc2fc9a668705c7a08/pycryptodomex-3.23.0-cp313-cp313t-win_arm64.whl", hash = "sha256:c885da45e70139464f082018ac527fdaad26f1657a99ee13eecdce0f0ca24ab4", size = 1707172, upload-time = "2025-05-17T17:22:44.704Z" },
    { url = "https://files.pythonhosted.org/packages/dd/9c/1a8f35daa39784ed8adf93a694e7e5dc15c23c741bbda06e1d45f8979e9e/pycryptodomex-3.23.0-cp37-abi3-macosx_10_9_universal2.whl", hash = "sha256:06698f957fe1ab229a99ba2defeeae1c09af185baa909a31a5d1f9d42b1aaed6", size = 2499240, upload-time = "2025-05-17T17:22:46.953Z" },
    { url = "https://files.pythonhosted.org/packages/7a/62/f5221a191a97157d240cf6643747558759126c76ee92f29a3f4aee3197a5/pycryptodomex-3.23.0-cp37-abi3-macosx_10_9_x86_64.whl", hash = "sha256:b2c2537863eccef2d41061e82a881dcabb04944c5c06c5aa7110b577cc487545", size = 1644042, upload-time = "2025-05-17T17:22:49.098Z" },
    { url = "https://files.pythonhosted.org/packages/8c/fd/5a054543c8988d4ed7b612721d7e78a4b9bf36bc3c5ad45ef45c22d0060e/pycryptodomex-3.23.0-cp37-abi3-manylinux_2_17_aarch64.manylinux2014_aarch64.whl", hash = "sha256:43c446e2ba8df8889e0e16f02211c25b4934898384c1ec1ec04d7889c0333587", size = 2186227, upload-time = "2025-05-17T17:22:51.139Z" },
    { url = "https://files.pythonhosted.org/packages/c8/a9/8862616a85cf450d2822dbd4fff1fcaba90877907a6ff5bc2672cafe42f8/pycryptodomex-3.23.0-cp37-abi3-manylinux_2_17_x86_64.manylinux2014_x86_64.whl", hash = "sha256:f489c4765093fb60e2edafdf223397bc716491b2b69fe74367b70d6999257a5c", size = 2272578, upload-time = "2025-05-17T17:22:53.676Z" },
    { url = "https://files.pythonhosted.org/packages/46/9f/bda9c49a7c1842820de674ab36c79f4fbeeee03f8ff0e4f3546c3889076b/pycryptodomex-3.23.0-cp37-abi3-manylinux_2_5_i686.manylinux1_i686.manylinux_2_17_i686.manylinux2014_i686.whl", hash = "sha256:bdc69d0d3d989a1029df0eed67cc5e8e5d968f3724f4519bd03e0ec68df7543c", size = 2312166, upload-time = "2025-05-17T17:22:56.585Z" },
    { url = "https://files.pythonhosted.org/packages/03/cc/870b9bf8ca92866ca0186534801cf8d20554ad2a76ca959538041b7a7cf4/pycryptodomex-3.23.0-cp37-abi3-musllinux_1_2_aarch64.whl", hash = "sha256:6bbcb1dd0f646484939e142462d9e532482bc74475cecf9c4903d4e1cd21f003", size = 2185467, upload-time = "2025-05-17T17:22:59.237Z" },
    { url = "https://files.pythonhosted.org/packages/96/e3/ce9348236d8e669fea5dd82a90e86be48b9c341210f44e25443162aba187/pycryptodomex-3.23.0-cp37-abi3-musllinux_1_2_i686.whl", hash = "sha256:8a4fcd42ccb04c31268d1efeecfccfd1249612b4de6374205376b8f280321744", size = 2346104, upload-time = "2025-05-17T17:23:02.112Z" },
    { url = "https://files.pythonhosted.org/packages/a5/e9/e869bcee87beb89040263c416a8a50204f7f7a83ac11897646c9e71e0daf/pycryptodomex-3.23.0-cp37-abi3-musllinux_1_2_x86_64.whl", hash = "sha256:55ccbe27f049743a4caf4f4221b166560d3438d0b1e5ab929e07ae1702a4d6fd", size = 2271038, upload-time = "2025-05-17T17:23:04.872Z" },
    { url = "https://files.pythonhosted.org/packages/8d/67/09ee8500dd22614af5fbaa51a4aee6e342b5fa8aecf0a6cb9cbf52fa6d45/pycryptodomex-3.23.0-cp37-abi3-win32.whl", hash = "sha256:189afbc87f0b9f158386bf051f720e20fa6145975f1e76369303d0f31d1a8d7c", size = 1771969, upload-time = "2025-05-17T17:23:07.115Z" },
    { url = "https://files.pythonhosted.org/packages/69/96/11f36f71a865dd6df03716d33bd07a67e9d20f6b8d39820470b766af323c/pycryptodomex-3.23.0-cp37-abi3-win_amd64.whl", hash = "sha256:52e5ca58c3a0b0bd5e100a9fbc8015059b05cffc6c66ce9d98b4b45e023443b9", size = 1803124, upload-time = "2025-05-17T17:23:09.267Z" },
    { url = "https://files.pythonhosted.org/packages/f9/93/45c1cdcbeb182ccd2e144c693eaa097763b08b38cded279f0053ed53c553/pycryptodomex-3.23.0-cp37-abi3-win_arm64.whl", hash = "sha256:02d87b80778c171445d67e23d1caef279bf4b25c3597050ccd2e13970b57fd51", size = 1707161, upload-time = "2025-05-17T17:23:11.414Z" },
]

[[package]]
name = "pydyf"
version = "0.10.0"
source = { registry = "https://pypi.org/simple" }
sdist = { url = "https://files.pythonhosted.org/packages/59/0b/389051bbc9decfa057a617c0a676883a674c2ecc2c0cef875e5502e35b77/pydyf-0.10.0.tar.gz", hash = "sha256:357194593efaf61d7b48ab97c3d59722114934967c3df3d7878ca6dd25b04c30", size = 17615, upload-time = "2024-04-29T09:55:55.26Z" }
wheels = [
    { url = "https://files.pythonhosted.org/packages/f1/b3/4b87b0edaa7f2f94c131d01697f936748fc7f74c1ca9622ada372f7256e8/pydyf-0.10.0-py3-none-any.whl", hash = "sha256:ef76b6c0976a091a9e15827fb5800e5e37e7cd1a3ca4d4bd19d10a14ea8c0ae3", size = 8115, upload-time = "2024-04-29T09:55:53.036Z" },
]

[[package]]
name = "pyflakes"
version = "3.1.0"
source = { registry = "https://pypi.org/simple" }
sdist = { url = "https://files.pythonhosted.org/packages/8b/fb/7251eaec19a055ec6aafb3d1395db7622348130d1b9b763f78567b2aab32/pyflakes-3.1.0.tar.gz", hash = "sha256:a0aae034c444db0071aa077972ba4768d40c830d9539fd45bf4cd3f8f6992efc", size = 63636, upload-time = "2023-07-29T17:00:41.482Z" }
wheels = [
    { url = "https://files.pythonhosted.org/packages/00/e9/1e1fd7fae559bfd07704991e9a59dd1349b72423c904256c073ce88a9940/pyflakes-3.1.0-py2.py3-none-any.whl", hash = "sha256:4132f6d49cb4dae6819e5379898f2b8cce3c5f23994194c24b77d5da2e36f774", size = 62616, upload-time = "2023-07-29T17:00:40.344Z" },
]

[[package]]
name = "pygments"
version = "2.19.2"
source = { registry = "https://pypi.org/simple" }
sdist = { url = "https://files.pythonhosted.org/packages/b0/77/a5b8c569bf593b0140bde72ea885a803b82086995367bf2037de0159d924/pygments-2.19.2.tar.gz", hash = "sha256:636cb2477cec7f8952536970bc533bc43743542f70392ae026374600add5b887", size = 4968631, upload-time = "2025-06-21T13:39:12.283Z" }
wheels = [
    { url = "https://files.pythonhosted.org/packages/c7/21/705964c7812476f378728bdf590ca4b771ec72385c533964653c68e86bdc/pygments-2.19.2-py3-none-any.whl", hash = "sha256:86540386c03d588bb81d44bc3928634ff26449851e99741617ecb9037ee5ec0b", size = 1225217, upload-time = "2025-06-21T13:39:07.939Z" },
]

[[package]]
name = "pygtrie"
version = "2.5.0"
source = { registry = "https://pypi.org/simple" }
sdist = { url = "https://files.pythonhosted.org/packages/b9/13/55deec25bf09383216fa7f1dfcdbfca40a04aa00b6d15a5cbf25af8fce5f/pygtrie-2.5.0.tar.gz", hash = "sha256:203514ad826eb403dab1d2e2ddd034e0d1534bbe4dbe0213bb0593f66beba4e2", size = 39266, upload-time = "2022-07-16T14:29:47.459Z" }
wheels = [
    { url = "https://files.pythonhosted.org/packages/ec/cd/bd196b2cf014afb1009de8b0f05ecd54011d881944e62763f3c1b1e8ef37/pygtrie-2.5.0-py3-none-any.whl", hash = "sha256:8795cda8105493d5ae159a5bef313ff13156c5d4d72feddefacaad59f8c8ce16", size = 25099, upload-time = "2022-09-23T20:30:05.12Z" },
]

[[package]]
name = "pyjwt"
version = "2.10.1"
source = { registry = "https://pypi.org/simple" }
sdist = { url = "https://files.pythonhosted.org/packages/e7/46/bd74733ff231675599650d3e47f361794b22ef3e3770998dda30d3b63726/pyjwt-2.10.1.tar.gz", hash = "sha256:3cc5772eb20009233caf06e9d8a0577824723b44e6648ee0a2aedb6cf9381953", size = 87785, upload-time = "2024-11-28T03:43:29.933Z" }
wheels = [
    { url = "https://files.pythonhosted.org/packages/61/ad/689f02752eeec26aed679477e80e632ef1b682313be70793d798c1d5fc8f/PyJWT-2.10.1-py3-none-any.whl", hash = "sha256:dcdd193e30abefd5debf142f9adfcdd2b58004e644f25406ffaebd50bd98dacb", size = 22997, upload-time = "2024-11-28T03:43:27.893Z" },
]

[package.optional-dependencies]
crypto = [
    { name = "cryptography" },
]

[[package]]
name = "pymdown-extensions"
version = "10.16"
source = { registry = "https://pypi.org/simple" }
dependencies = [
    { name = "markdown" },
    { name = "pyyaml" },
]
sdist = { url = "https://files.pythonhosted.org/packages/1a/0a/c06b542ac108bfc73200677309cd9188a3a01b127a63f20cadc18d873d88/pymdown_extensions-10.16.tar.gz", hash = "sha256:71dac4fca63fabeffd3eb9038b756161a33ec6e8d230853d3cecf562155ab3de", size = 853197, upload-time = "2025-06-21T17:56:36.974Z" }
wheels = [
    { url = "https://files.pythonhosted.org/packages/98/d4/10bb14004d3c792811e05e21b5e5dcae805aacb739bd12a0540967b99592/pymdown_extensions-10.16-py3-none-any.whl", hash = "sha256:f5dd064a4db588cb2d95229fc4ee63a1b16cc8b4d0e6145c0899ed8723da1df2", size = 266143, upload-time = "2025-06-21T17:56:35.356Z" },
]

[[package]]
name = "pynacl"
version = "1.5.0"
source = { registry = "https://pypi.org/simple" }
dependencies = [
    { name = "cffi" },
]
sdist = { url = "https://files.pythonhosted.org/packages/a7/22/27582568be639dfe22ddb3902225f91f2f17ceff88ce80e4db396c8986da/PyNaCl-1.5.0.tar.gz", hash = "sha256:8ac7448f09ab85811607bdd21ec2464495ac8b7c66d146bf545b0f08fb9220ba", size = 3392854, upload-time = "2022-01-07T22:05:41.134Z" }
wheels = [
    { url = "https://files.pythonhosted.org/packages/ce/75/0b8ede18506041c0bf23ac4d8e2971b4161cd6ce630b177d0a08eb0d8857/PyNaCl-1.5.0-cp36-abi3-macosx_10_10_universal2.whl", hash = "sha256:401002a4aaa07c9414132aaed7f6836ff98f59277a234704ff66878c2ee4a0d1", size = 349920, upload-time = "2022-01-07T22:05:49.156Z" },
    { url = "https://files.pythonhosted.org/packages/59/bb/fddf10acd09637327a97ef89d2a9d621328850a72f1fdc8c08bdf72e385f/PyNaCl-1.5.0-cp36-abi3-manylinux_2_17_aarch64.manylinux2014_aarch64.manylinux_2_24_aarch64.whl", hash = "sha256:52cb72a79269189d4e0dc537556f4740f7f0a9ec41c1322598799b0bdad4ef92", size = 601722, upload-time = "2022-01-07T22:05:50.989Z" },
    { url = "https://files.pythonhosted.org/packages/5d/70/87a065c37cca41a75f2ce113a5a2c2aa7533be648b184ade58971b5f7ccc/PyNaCl-1.5.0-cp36-abi3-manylinux_2_17_aarch64.manylinux2014_aarch64.whl", hash = "sha256:a36d4a9dda1f19ce6e03c9a784a2921a4b726b02e1c736600ca9c22029474394", size = 680087, upload-time = "2022-01-07T22:05:52.539Z" },
    { url = "https://files.pythonhosted.org/packages/ee/87/f1bb6a595f14a327e8285b9eb54d41fef76c585a0edef0a45f6fc95de125/PyNaCl-1.5.0-cp36-abi3-manylinux_2_17_x86_64.manylinux2014_x86_64.manylinux_2_24_x86_64.whl", hash = "sha256:0c84947a22519e013607c9be43706dd42513f9e6ae5d39d3613ca1e142fba44d", size = 856678, upload-time = "2022-01-07T22:05:54.251Z" },
    { url = "https://files.pythonhosted.org/packages/66/28/ca86676b69bf9f90e710571b67450508484388bfce09acf8a46f0b8c785f/PyNaCl-1.5.0-cp36-abi3-manylinux_2_17_x86_64.manylinux2014_x86_64.whl", hash = "sha256:06b8f6fa7f5de8d5d2f7573fe8c863c051225a27b61e6860fd047b1775807858", size = 1133660, upload-time = "2022-01-07T22:05:56.056Z" },
    { url = "https://files.pythonhosted.org/packages/3d/85/c262db650e86812585e2bc59e497a8f59948a005325a11bbbc9ecd3fe26b/PyNaCl-1.5.0-cp36-abi3-musllinux_1_1_aarch64.whl", hash = "sha256:a422368fc821589c228f4c49438a368831cb5bbc0eab5ebe1d7fac9dded6567b", size = 663824, upload-time = "2022-01-07T22:05:57.434Z" },
    { url = "https://files.pythonhosted.org/packages/fd/1a/cc308a884bd299b651f1633acb978e8596c71c33ca85e9dc9fa33a5399b9/PyNaCl-1.5.0-cp36-abi3-musllinux_1_1_x86_64.whl", hash = "sha256:61f642bf2378713e2c2e1de73444a3778e5f0a38be6fee0fe532fe30060282ff", size = 1117912, upload-time = "2022-01-07T22:05:58.665Z" },
    { url = "https://files.pythonhosted.org/packages/25/2d/b7df6ddb0c2a33afdb358f8af6ea3b8c4d1196ca45497dd37a56f0c122be/PyNaCl-1.5.0-cp36-abi3-win32.whl", hash = "sha256:e46dae94e34b085175f8abb3b0aaa7da40767865ac82c928eeb9e57e1ea8a543", size = 204624, upload-time = "2022-01-07T22:06:00.085Z" },
    { url = "https://files.pythonhosted.org/packages/5e/22/d3db169895faaf3e2eda892f005f433a62db2decbcfbc2f61e6517adfa87/PyNaCl-1.5.0-cp36-abi3-win_amd64.whl", hash = "sha256:20f42270d27e1b6a29f54032090b972d97f0a1b0948cc52392041ef7831fee93", size = 212141, upload-time = "2022-01-07T22:06:01.861Z" },
]

[[package]]
name = "pyparsing"
version = "3.2.3"
source = { registry = "https://pypi.org/simple" }
sdist = { url = "https://files.pythonhosted.org/packages/bb/22/f1129e69d94ffff626bdb5c835506b3a5b4f3d070f17ea295e12c2c6f60f/pyparsing-3.2.3.tar.gz", hash = "sha256:b9c13f1ab8b3b542f72e28f634bad4de758ab3ce4546e4301970ad6fa77c38be", size = 1088608, upload-time = "2025-03-25T05:01:28.114Z" }
wheels = [
    { url = "https://files.pythonhosted.org/packages/05/e7/df2285f3d08fee213f2d041540fa4fc9ca6c2d44cf36d3a035bf2a8d2bcc/pyparsing-3.2.3-py3-none-any.whl", hash = "sha256:a749938e02d6fd0b59b356ca504a24982314bb090c383e3cf201c95ef7e2bfcf", size = 111120, upload-time = "2025-03-25T05:01:24.908Z" },
]

[[package]]
name = "pyphen"
version = "0.17.2"
source = { registry = "https://pypi.org/simple" }
sdist = { url = "https://files.pythonhosted.org/packages/69/56/e4d7e1bd70d997713649c5ce530b2d15a5fc2245a74ca820fc2d51d89d4d/pyphen-0.17.2.tar.gz", hash = "sha256:f60647a9c9b30ec6c59910097af82bc5dd2d36576b918e44148d8b07ef3b4aa3", size = 2079470, upload-time = "2025-01-20T13:18:36.296Z" }
wheels = [
    { url = "https://files.pythonhosted.org/packages/7b/1f/c2142d2edf833a90728e5cdeb10bdbdc094dde8dbac078cee0cf33f5e11b/pyphen-0.17.2-py3-none-any.whl", hash = "sha256:3a07fb017cb2341e1d9ff31b8634efb1ae4dc4b130468c7c39dd3d32e7c3affd", size = 2079358, upload-time = "2025-01-20T13:18:29.629Z" },
]

[[package]]
name = "pyproject-api"
version = "1.9.1"
source = { registry = "https://pypi.org/simple" }
dependencies = [
    { name = "packaging" },
]
sdist = { url = "https://files.pythonhosted.org/packages/19/fd/437901c891f58a7b9096511750247535e891d2d5a5a6eefbc9386a2b41d5/pyproject_api-1.9.1.tar.gz", hash = "sha256:43c9918f49daab37e302038fc1aed54a8c7a91a9fa935d00b9a485f37e0f5335", size = 22710, upload-time = "2025-05-12T14:41:58.025Z" }
wheels = [
    { url = "https://files.pythonhosted.org/packages/ef/e6/c293c06695d4a3ab0260ef124a74ebadba5f4c511ce3a4259e976902c00b/pyproject_api-1.9.1-py3-none-any.whl", hash = "sha256:7d6238d92f8962773dd75b5f0c4a6a27cce092a14b623b811dba656f3b628948", size = 13158, upload-time = "2025-05-12T14:41:56.217Z" },
]

[[package]]
name = "pysocks"
version = "1.7.1"
source = { registry = "https://pypi.org/simple" }
sdist = { url = "https://files.pythonhosted.org/packages/bd/11/293dd436aea955d45fc4e8a35b6ae7270f5b8e00b53cf6c024c83b657a11/PySocks-1.7.1.tar.gz", hash = "sha256:3f8804571ebe159c380ac6de37643bb4685970655d3bba243530d6558b799aa0", size = 284429, upload-time = "2019-09-20T02:07:35.714Z" }
wheels = [
    { url = "https://files.pythonhosted.org/packages/8d/59/b4572118e098ac8e46e399a1dd0f2d85403ce8bbaad9ec79373ed6badaf9/PySocks-1.7.1-py3-none-any.whl", hash = "sha256:2725bd0a9925919b9b51739eea5f9e2bae91e83288108a9ad338b2e3a4435ee5", size = 16725, upload-time = "2019-09-20T02:06:22.938Z" },
]

[[package]]
name = "pytesseract"
version = "0.3.13"
source = { registry = "https://pypi.org/simple" }
dependencies = [
    { name = "packaging" },
    { name = "pillow" },
]
sdist = { url = "https://files.pythonhosted.org/packages/9f/a6/7d679b83c285974a7cb94d739b461fa7e7a9b17a3abfd7bf6cbc5c2394b0/pytesseract-0.3.13.tar.gz", hash = "sha256:4bf5f880c99406f52a3cfc2633e42d9dc67615e69d8a509d74867d3baddb5db9", size = 17689, upload-time = "2024-08-16T02:33:56.762Z" }
wheels = [
    { url = "https://files.pythonhosted.org/packages/7a/33/8312d7ce74670c9d39a532b2c246a853861120486be9443eebf048043637/pytesseract-0.3.13-py3-none-any.whl", hash = "sha256:7a99c6c2ac598360693d83a416e36e0b33a67638bb9d77fdcac094a3589d4b34", size = 14705, upload-time = "2024-08-16T02:36:10.09Z" },
]

[[package]]
name = "pytest"
version = "7.4.4"
source = { registry = "https://pypi.org/simple" }
dependencies = [
    { name = "colorama", marker = "sys_platform == 'win32'" },
    { name = "iniconfig" },
    { name = "packaging" },
    { name = "pluggy" },
]
sdist = { url = "https://files.pythonhosted.org/packages/80/1f/9d8e98e4133ffb16c90f3b405c43e38d3abb715bb5d7a63a5a684f7e46a3/pytest-7.4.4.tar.gz", hash = "sha256:2cf0005922c6ace4a3e2ec8b4080eb0d9753fdc93107415332f50ce9e7994280", size = 1357116, upload-time = "2023-12-31T12:00:18.035Z" }
wheels = [
    { url = "https://files.pythonhosted.org/packages/51/ff/f6e8b8f39e08547faece4bd80f89d5a8de68a38b2d179cc1c4490ffa3286/pytest-7.4.4-py3-none-any.whl", hash = "sha256:b090cdf5ed60bf4c45261be03239c2c1c22df034fbffe691abe93cd80cea01d8", size = 325287, upload-time = "2023-12-31T12:00:13.963Z" },
]

[[package]]
name = "pytest-cov"
version = "4.1.0"
source = { registry = "https://pypi.org/simple" }
dependencies = [
    { name = "coverage" },
    { name = "pytest" },
]
sdist = { url = "https://files.pythonhosted.org/packages/7a/15/da3df99fd551507694a9b01f512a2f6cf1254f33601605843c3775f39460/pytest-cov-4.1.0.tar.gz", hash = "sha256:3904b13dfbfec47f003b8e77fd5b589cd11904a21ddf1ab38a64f204d6a10ef6", size = 63245, upload-time = "2023-05-24T18:44:56.845Z" }
wheels = [
    { url = "https://files.pythonhosted.org/packages/a7/4b/8b78d126e275efa2379b1c2e09dc52cf70df16fc3b90613ef82531499d73/pytest_cov-4.1.0-py3-none-any.whl", hash = "sha256:6ba70b9e97e69fcc3fb45bfeab2d0a138fb65c4d0d6a41ef33983ad114be8c3a", size = 21949, upload-time = "2023-05-24T18:44:54.079Z" },
]

[[package]]
name = "pytest-django"
version = "4.11.1"
source = { registry = "https://pypi.org/simple" }
dependencies = [
    { name = "pytest" },
]
sdist = { url = "https://files.pythonhosted.org/packages/b1/fb/55d580352db26eb3d59ad50c64321ddfe228d3d8ac107db05387a2fadf3a/pytest_django-4.11.1.tar.gz", hash = "sha256:a949141a1ee103cb0e7a20f1451d355f83f5e4a5d07bdd4dcfdd1fd0ff227991", size = 86202, upload-time = "2025-04-03T18:56:09.338Z" }
wheels = [
    { url = "https://files.pythonhosted.org/packages/be/ac/bd0608d229ec808e51a21044f3f2f27b9a37e7a0ebaca7247882e67876af/pytest_django-4.11.1-py3-none-any.whl", hash = "sha256:1b63773f648aa3d8541000c26929c1ea63934be1cfa674c76436966d73fe6a10", size = 25281, upload-time = "2025-04-03T18:56:07.678Z" },
]

[[package]]
name = "pytest-echo"
version = "1.8.1"
source = { registry = "https://pypi.org/simple" }
dependencies = [
    { name = "pytest" },
]
sdist = { url = "https://files.pythonhosted.org/packages/4d/48/fc27028f166c25623ac0c1d401bce3a77662050edadb06d87bec1da2c63f/pytest_echo-1.8.1.tar.gz", hash = "sha256:7d765b4ddac93468fa1d303e70c48ad9e38479b4d122d5ae019919bb7fed0c2a", size = 14863, upload-time = "2025-02-01T00:54:12.539Z" }
wheels = [
    { url = "https://files.pythonhosted.org/packages/b0/c6/50ae25410db72d9051329ca9337ffe90e9155858a64fcd1e7ce76b9168c6/pytest_echo-1.8.1-py2.py3-none-any.whl", hash = "sha256:2bc47fa7faf30fcbd39651667d69f199603599941cf3d6c5d296586799a19bfd", size = 5798, upload-time = "2025-02-01T00:54:10.239Z" },
]

[[package]]
name = "pytest-html"
version = "4.1.1"
source = { registry = "https://pypi.org/simple" }
dependencies = [
    { name = "jinja2" },
    { name = "pytest" },
    { name = "pytest-metadata" },
]
sdist = { url = "https://files.pythonhosted.org/packages/bb/ab/4862dcb5a8a514bd87747e06b8d55483c0c9e987e1b66972336946e49b49/pytest_html-4.1.1.tar.gz", hash = "sha256:70a01e8ae5800f4a074b56a4cb1025c8f4f9b038bba5fe31e3c98eb996686f07", size = 150773, upload-time = "2023-11-07T15:44:28.975Z" }
wheels = [
    { url = "https://files.pythonhosted.org/packages/c8/c7/c160021cbecd956cc1a6f79e5fe155f7868b2e5b848f1320dad0b3e3122f/pytest_html-4.1.1-py3-none-any.whl", hash = "sha256:c8152cea03bd4e9bee6d525573b67bbc6622967b72b9628dda0ea3e2a0b5dd71", size = 23491, upload-time = "2023-11-07T15:44:27.149Z" },
]

[[package]]
name = "pytest-html-reporter"
version = "0.2.9"
source = { registry = "https://pypi.org/simple" }
dependencies = [
    { name = "pillow" },
    { name = "pytest" },
]
sdist = { url = "https://files.pythonhosted.org/packages/ed/d0/a35a17d6d5a265316252819c30e075bf39a57461e0f17418e7ecefa480fc/pytest-html-reporter-0.2.9.tar.gz", hash = "sha256:0f1c526d1533c40961ebe3b7af6127e2f0c7719f22d49d93d94e635af7bc280b", size = 24754, upload-time = "2022-02-13T18:45:42.366Z" }

[[package]]
name = "pytest-metadata"
version = "3.1.1"
source = { registry = "https://pypi.org/simple" }
dependencies = [
    { name = "pytest" },
]
sdist = { url = "https://files.pythonhosted.org/packages/a6/85/8c969f8bec4e559f8f2b958a15229a35495f5b4ce499f6b865eac54b878d/pytest_metadata-3.1.1.tar.gz", hash = "sha256:d2a29b0355fbc03f168aa96d41ff88b1a3b44a3b02acbe491801c98a048017c8", size = 9952, upload-time = "2024-02-12T19:38:44.887Z" }
wheels = [
    { url = "https://files.pythonhosted.org/packages/3e/43/7e7b2ec865caa92f67b8f0e9231a798d102724ca4c0e1f414316be1c1ef2/pytest_metadata-3.1.1-py3-none-any.whl", hash = "sha256:c8e0844db684ee1c798cfa38908d20d67d0463ecb6137c72e91f418558dd5f4b", size = 11428, upload-time = "2024-02-12T19:38:42.531Z" },
]

[[package]]
name = "pytest-mock"
version = "3.14.1"
source = { registry = "https://pypi.org/simple" }
dependencies = [
    { name = "pytest" },
]
sdist = { url = "https://files.pythonhosted.org/packages/71/28/67172c96ba684058a4d24ffe144d64783d2a270d0af0d9e792737bddc75c/pytest_mock-3.14.1.tar.gz", hash = "sha256:159e9edac4c451ce77a5cdb9fc5d1100708d2dd4ba3c3df572f14097351af80e", size = 33241, upload-time = "2025-05-26T13:58:45.167Z" }
wheels = [
    { url = "https://files.pythonhosted.org/packages/b2/05/77b60e520511c53d1c1ca75f1930c7dd8e971d0c4379b7f4b3f9644685ba/pytest_mock-3.14.1-py3-none-any.whl", hash = "sha256:178aefcd11307d874b4cd3100344e7e2d888d9791a6a1d9bfe90fbc1b74fd1d0", size = 9923, upload-time = "2025-05-26T13:58:43.487Z" },
]

[[package]]
name = "pytest-randomly"
version = "3.16.0"
source = { registry = "https://pypi.org/simple" }
dependencies = [
    { name = "pytest" },
]
sdist = { url = "https://files.pythonhosted.org/packages/c0/68/d221ed7f4a2a49a664da721b8e87b52af6dd317af2a6cb51549cf17ac4b8/pytest_randomly-3.16.0.tar.gz", hash = "sha256:11bf4d23a26484de7860d82f726c0629837cf4064b79157bd18ec9d41d7feb26", size = 13367, upload-time = "2024-10-25T15:45:34.274Z" }
wheels = [
    { url = "https://files.pythonhosted.org/packages/22/70/b31577d7c46d8e2f9baccfed5067dd8475262a2331ffb0bfdf19361c9bde/pytest_randomly-3.16.0-py3-none-any.whl", hash = "sha256:8633d332635a1a0983d3bba19342196807f6afb17c3eef78e02c2f85dade45d6", size = 8396, upload-time = "2024-10-25T15:45:32.78Z" },
]

[[package]]
name = "pytest-repeat"
version = "0.9.4"
source = { registry = "https://pypi.org/simple" }
dependencies = [
    { name = "pytest" },
]
sdist = { url = "https://files.pythonhosted.org/packages/80/d4/69e9dbb9b8266df0b157c72be32083403c412990af15c7c15f7a3fd1b142/pytest_repeat-0.9.4.tar.gz", hash = "sha256:d92ac14dfaa6ffcfe6917e5d16f0c9bc82380c135b03c2a5f412d2637f224485", size = 6488, upload-time = "2025-04-07T14:59:53.077Z" }
wheels = [
    { url = "https://files.pythonhosted.org/packages/73/d4/8b706b81b07b43081bd68a2c0359fe895b74bf664b20aca8005d2bb3be71/pytest_repeat-0.9.4-py3-none-any.whl", hash = "sha256:c1738b4e412a6f3b3b9e0b8b29fcd7a423e50f87381ad9307ef6f5a8601139f3", size = 4180, upload-time = "2025-04-07T14:59:51.492Z" },
]

[[package]]
name = "pytest-rerunfailures"
version = "13.0"
source = { registry = "https://pypi.org/simple" }
dependencies = [
    { name = "packaging" },
    { name = "pytest" },
]
sdist = { url = "https://files.pythonhosted.org/packages/41/40/26684be329d127f0402144b731dea116e8bce27d0b04cd91e8e0bea4df4a/pytest-rerunfailures-13.0.tar.gz", hash = "sha256:e132dbe420bc476f544b96e7036edd0a69707574209b6677263c950d19b09199", size = 20846, upload-time = "2023-11-22T12:07:14.778Z" }
wheels = [
    { url = "https://files.pythonhosted.org/packages/f6/79/fe715fc9d6d9df4538c2115c0e8d49c95ddd34a16decb0cc54394ab4c9ba/pytest_rerunfailures-13.0-py3-none-any.whl", hash = "sha256:34919cb3fcb1f8e5d4b940aa75ccdea9661bade925091873b7c6fa5548333069", size = 12481, upload-time = "2023-11-22T12:07:12.612Z" },
]

[[package]]
name = "pytest-vcr"
version = "1.0.2"
source = { registry = "https://pypi.org/simple" }
dependencies = [
    { name = "pytest" },
    { name = "vcrpy" },
]
sdist = { url = "https://files.pythonhosted.org/packages/1a/60/104c619483c1a42775d3f8b27293f1ecfc0728014874d065e68cb9702d49/pytest-vcr-1.0.2.tar.gz", hash = "sha256:23ee51b75abbcc43d926272773aae4f39f93aceb75ed56852d0bf618f92e1896", size = 3810, upload-time = "2019-04-26T19:04:00.806Z" }
wheels = [
    { url = "https://files.pythonhosted.org/packages/9d/d3/ff520d11e6ee400602711d1ece8168dcfc5b6d8146fb7db4244a6ad6a9c3/pytest_vcr-1.0.2-py2.py3-none-any.whl", hash = "sha256:2f316e0539399bea0296e8b8401145c62b6f85e9066af7e57b6151481b0d6d9c", size = 4137, upload-time = "2019-04-26T19:03:57.034Z" },
]

[[package]]
name = "pytest-xdist"
version = "3.8.0"
source = { registry = "https://pypi.org/simple" }
dependencies = [
    { name = "execnet" },
    { name = "pytest" },
]
sdist = { url = "https://files.pythonhosted.org/packages/78/b4/439b179d1ff526791eb921115fca8e44e596a13efeda518b9d845a619450/pytest_xdist-3.8.0.tar.gz", hash = "sha256:7e578125ec9bc6050861aa93f2d59f1d8d085595d6551c2c90b6f4fad8d3a9f1", size = 88069, upload-time = "2025-07-01T13:30:59.346Z" }
wheels = [
    { url = "https://files.pythonhosted.org/packages/ca/31/d4e37e9e550c2b92a9cbc2e4d0b7420a27224968580b5a447f420847c975/pytest_xdist-3.8.0-py3-none-any.whl", hash = "sha256:202ca578cfeb7370784a8c33d6d05bc6e13b4f25b5053c30a152269fd10f0b88", size = 46396, upload-time = "2025-07-01T13:30:56.632Z" },
]

[[package]]
name = "python-crontab"
version = "3.3.0"
source = { registry = "https://pypi.org/simple" }
sdist = { url = "https://files.pythonhosted.org/packages/99/7f/c54fb7e70b59844526aa4ae321e927a167678660ab51dda979955eafb89a/python_crontab-3.3.0.tar.gz", hash = "sha256:007c8aee68dddf3e04ec4dce0fac124b93bd68be7470fc95d2a9617a15de291b", size = 57626, upload-time = "2025-07-13T20:05:35.535Z" }
wheels = [
    { url = "https://files.pythonhosted.org/packages/47/42/bb4afa5b088f64092036221843fc989b7db9d9d302494c1f8b024ee78a46/python_crontab-3.3.0-py3-none-any.whl", hash = "sha256:739a778b1a771379b75654e53fd4df58e5c63a9279a63b5dfe44c0fcc3ee7884", size = 27533, upload-time = "2025-07-13T20:05:34.266Z" },
]

[[package]]
name = "python-dateutil"
version = "2.9.0.post0"
source = { registry = "https://pypi.org/simple" }
dependencies = [
    { name = "six" },
]
sdist = { url = "https://files.pythonhosted.org/packages/66/c0/0c8b6ad9f17a802ee498c46e004a0eb49bc148f2fd230864601a86dcf6db/python-dateutil-2.9.0.post0.tar.gz", hash = "sha256:37dd54208da7e1cd875388217d5e00ebd4179249f90fb72437e91a35459a0ad3", size = 342432, upload-time = "2024-03-01T18:36:20.211Z" }
wheels = [
    { url = "https://files.pythonhosted.org/packages/ec/57/56b9bcc3c9c6a792fcbaf139543cee77261f3651ca9da0c93f5c1221264b/python_dateutil-2.9.0.post0-py2.py3-none-any.whl", hash = "sha256:a8b2bc7bffae282281c8140a97d3aa9c14da0b136dfe83f850eea9a5f7470427", size = 229892, upload-time = "2024-03-01T18:36:18.57Z" },
]

[[package]]
name = "python-dotenv"
version = "1.1.1"
source = { registry = "https://pypi.org/simple" }
sdist = { url = "https://files.pythonhosted.org/packages/f6/b0/4bc07ccd3572a2f9df7e6782f52b0c6c90dcbb803ac4a167702d7d0dfe1e/python_dotenv-1.1.1.tar.gz", hash = "sha256:a8a6399716257f45be6a007360200409fce5cda2661e3dec71d23dc15f6189ab", size = 41978, upload-time = "2025-06-24T04:21:07.341Z" }
wheels = [
    { url = "https://files.pythonhosted.org/packages/5f/ed/539768cf28c661b5b068d66d96a2f155c4971a5d55684a514c1a0e0dec2f/python_dotenv-1.1.1-py3-none-any.whl", hash = "sha256:31f23644fe2602f88ff55e1f5c79ba497e01224ee7737937930c448e4d0e24dc", size = 20556, upload-time = "2025-06-24T04:21:06.073Z" },
]

[[package]]
name = "python3-openid"
version = "3.2.0"
source = { registry = "https://pypi.org/simple" }
dependencies = [
    { name = "defusedxml" },
]
sdist = { url = "https://files.pythonhosted.org/packages/5f/4a/29feb8da6c44f77007dcd29518fea73a3d5653ee02a587ae1f17f1f5ddb5/python3-openid-3.2.0.tar.gz", hash = "sha256:33fbf6928f401e0b790151ed2b5290b02545e8775f982485205a066f874aaeaf", size = 305600, upload-time = "2020-06-29T12:15:49.026Z" }
wheels = [
    { url = "https://files.pythonhosted.org/packages/e0/a5/c6ba13860bdf5525f1ab01e01cc667578d6f1efc8a1dba355700fb04c29b/python3_openid-3.2.0-py3-none-any.whl", hash = "sha256:6626f771e0417486701e0b4daff762e7212e820ca5b29fcc0d05f6f8736dfa6b", size = 133681, upload-time = "2020-06-29T12:15:47.502Z" },
]

[[package]]
name = "pytz"
version = "2022.7.1"
source = { registry = "https://pypi.org/simple" }
sdist = { url = "https://files.pythonhosted.org/packages/03/3e/dc5c793b62c60d0ca0b7e58f1fdd84d5aaa9f8df23e7589b39cc9ce20a03/pytz-2022.7.1.tar.gz", hash = "sha256:01a0681c4b9684a28304615eba55d1ab31ae00bf68ec157ec3708a8182dbbcd0", size = 313522, upload-time = "2023-01-14T12:25:05.384Z" }
wheels = [
    { url = "https://files.pythonhosted.org/packages/2e/09/fbd3c46dce130958ee8e0090f910f1fe39e502cc5ba0aadca1e8a2b932e5/pytz-2022.7.1-py2.py3-none-any.whl", hash = "sha256:78f4f37d8198e0627c5f1143240bb0206b8691d8d7ac6d78fee88b78733f8c4a", size = 499377, upload-time = "2023-01-14T12:25:02.823Z" },
]

[[package]]
name = "pyyaml"
version = "6.0.2"
source = { registry = "https://pypi.org/simple" }
sdist = { url = "https://files.pythonhosted.org/packages/54/ed/79a089b6be93607fa5cdaedf301d7dfb23af5f25c398d5ead2525b063e17/pyyaml-6.0.2.tar.gz", hash = "sha256:d584d9ec91ad65861cc08d42e834324ef890a082e591037abe114850ff7bbc3e", size = 130631, upload-time = "2024-08-06T20:33:50.674Z" }
wheels = [
    { url = "https://files.pythonhosted.org/packages/ef/e3/3af305b830494fa85d95f6d95ef7fa73f2ee1cc8ef5b495c7c3269fb835f/PyYAML-6.0.2-cp313-cp313-macosx_10_13_x86_64.whl", hash = "sha256:efdca5630322a10774e8e98e1af481aad470dd62c3170801852d752aa7a783ba", size = 181309, upload-time = "2024-08-06T20:32:43.4Z" },
    { url = "https://files.pythonhosted.org/packages/45/9f/3b1c20a0b7a3200524eb0076cc027a970d320bd3a6592873c85c92a08731/PyYAML-6.0.2-cp313-cp313-macosx_11_0_arm64.whl", hash = "sha256:50187695423ffe49e2deacb8cd10510bc361faac997de9efef88badc3bb9e2d1", size = 171679, upload-time = "2024-08-06T20:32:44.801Z" },
    { url = "https://files.pythonhosted.org/packages/7c/9a/337322f27005c33bcb656c655fa78325b730324c78620e8328ae28b64d0c/PyYAML-6.0.2-cp313-cp313-manylinux_2_17_aarch64.manylinux2014_aarch64.whl", hash = "sha256:0ffe8360bab4910ef1b9e87fb812d8bc0a308b0d0eef8c8f44e0254ab3b07133", size = 733428, upload-time = "2024-08-06T20:32:46.432Z" },
    { url = "https://files.pythonhosted.org/packages/a3/69/864fbe19e6c18ea3cc196cbe5d392175b4cf3d5d0ac1403ec3f2d237ebb5/PyYAML-6.0.2-cp313-cp313-manylinux_2_17_s390x.manylinux2014_s390x.whl", hash = "sha256:17e311b6c678207928d649faa7cb0d7b4c26a0ba73d41e99c4fff6b6c3276484", size = 763361, upload-time = "2024-08-06T20:32:51.188Z" },
    { url = "https://files.pythonhosted.org/packages/04/24/b7721e4845c2f162d26f50521b825fb061bc0a5afcf9a386840f23ea19fa/PyYAML-6.0.2-cp313-cp313-manylinux_2_17_x86_64.manylinux2014_x86_64.whl", hash = "sha256:70b189594dbe54f75ab3a1acec5f1e3faa7e8cf2f1e08d9b561cb41b845f69d5", size = 759523, upload-time = "2024-08-06T20:32:53.019Z" },
    { url = "https://files.pythonhosted.org/packages/2b/b2/e3234f59ba06559c6ff63c4e10baea10e5e7df868092bf9ab40e5b9c56b6/PyYAML-6.0.2-cp313-cp313-musllinux_1_1_aarch64.whl", hash = "sha256:41e4e3953a79407c794916fa277a82531dd93aad34e29c2a514c2c0c5fe971cc", size = 726660, upload-time = "2024-08-06T20:32:54.708Z" },
    { url = "https://files.pythonhosted.org/packages/fe/0f/25911a9f080464c59fab9027482f822b86bf0608957a5fcc6eaac85aa515/PyYAML-6.0.2-cp313-cp313-musllinux_1_1_x86_64.whl", hash = "sha256:68ccc6023a3400877818152ad9a1033e3db8625d899c72eacb5a668902e4d652", size = 751597, upload-time = "2024-08-06T20:32:56.985Z" },
    { url = "https://files.pythonhosted.org/packages/14/0d/e2c3b43bbce3cf6bd97c840b46088a3031085179e596d4929729d8d68270/PyYAML-6.0.2-cp313-cp313-win32.whl", hash = "sha256:bc2fa7c6b47d6bc618dd7fb02ef6fdedb1090ec036abab80d4681424b84c1183", size = 140527, upload-time = "2024-08-06T20:33:03.001Z" },
    { url = "https://files.pythonhosted.org/packages/fa/de/02b54f42487e3d3c6efb3f89428677074ca7bf43aae402517bc7cca949f3/PyYAML-6.0.2-cp313-cp313-win_amd64.whl", hash = "sha256:8388ee1976c416731879ac16da0aff3f63b286ffdd57cdeb95f3f2e085687563", size = 156446, upload-time = "2024-08-06T20:33:04.33Z" },
]

[[package]]
name = "pyyaml-env-tag"
version = "1.1"
source = { registry = "https://pypi.org/simple" }
dependencies = [
    { name = "pyyaml" },
]
sdist = { url = "https://files.pythonhosted.org/packages/eb/2e/79c822141bfd05a853236b504869ebc6b70159afc570e1d5a20641782eaa/pyyaml_env_tag-1.1.tar.gz", hash = "sha256:2eb38b75a2d21ee0475d6d97ec19c63287a7e140231e4214969d0eac923cd7ff", size = 5737, upload-time = "2025-05-13T15:24:01.64Z" }
wheels = [
    { url = "https://files.pythonhosted.org/packages/04/11/432f32f8097b03e3cd5fe57e88efb685d964e2e5178a48ed61e841f7fdce/pyyaml_env_tag-1.1-py3-none-any.whl", hash = "sha256:17109e1a528561e32f026364712fee1264bc2ea6715120891174ed1b980d2e04", size = 4722, upload-time = "2025-05-13T15:23:59.629Z" },
]

[[package]]
name = "pyzipper"
version = "0.3.6"
source = { registry = "https://pypi.org/simple" }
dependencies = [
    { name = "pycryptodomex" },
]
sdist = { url = "https://files.pythonhosted.org/packages/ac/97/2f03c67b40e531b30f0e1357476b4db989097a92cd30c6d2389cfa12db49/pyzipper-0.3.6.tar.gz", hash = "sha256:0adca90a00c36a93fbe49bfa8c5add452bfe4ef85a1b8e3638739dd1c7b26bfc", size = 31377, upload-time = "2022-07-31T09:58:34.854Z" }
wheels = [
    { url = "https://files.pythonhosted.org/packages/2d/b8/9d5d7cf4d96db8efa39f232fb152e87231fdaa5072229e6517f77a18d9c7/pyzipper-0.3.6-py2.py3-none-any.whl", hash = "sha256:6d097f465bfa47796b1494e12ea65d1478107d38e13bc56f6e58eedc4f6c1a87", size = 67652, upload-time = "2022-07-31T09:58:31.945Z" },
]

[[package]]
name = "rcssmin"
version = "1.1.2"
source = { registry = "https://pypi.org/simple" }
sdist = { url = "https://files.pythonhosted.org/packages/ef/26/f38d49c21d933e3e4320ed31c6025c381dbd973e9936edd0af52ce521534/rcssmin-1.1.2.tar.gz", hash = "sha256:bc75eb75bd6d345c0c51fd80fc487ddd6f9fd409dd7861b3fe98dee85018e1e9", size = 582213, upload-time = "2023-10-03T19:57:48.536Z" }

[[package]]
name = "redis"
version = "5.2.1"
source = { registry = "https://pypi.org/simple" }
sdist = { url = "https://files.pythonhosted.org/packages/47/da/d283a37303a995cd36f8b92db85135153dc4f7a8e4441aa827721b442cfb/redis-5.2.1.tar.gz", hash = "sha256:16f2e22dff21d5125e8481515e386711a34cbec50f0e44413dd7d9c060a54e0f", size = 4608355, upload-time = "2024-12-06T09:50:41.956Z" }
wheels = [
    { url = "https://files.pythonhosted.org/packages/3c/5f/fa26b9b2672cbe30e07d9a5bdf39cf16e3b80b42916757c5f92bca88e4ba/redis-5.2.1-py3-none-any.whl", hash = "sha256:ee7e1056b9aea0f04c6c2ed59452947f34c4940ee025f5dd83e6a6418b6989e4", size = 261502, upload-time = "2024-12-06T09:50:39.656Z" },
]

[[package]]
name = "referencing"
version = "0.36.2"
source = { registry = "https://pypi.org/simple" }
dependencies = [
    { name = "attrs" },
    { name = "rpds-py" },
]
sdist = { url = "https://files.pythonhosted.org/packages/2f/db/98b5c277be99dd18bfd91dd04e1b759cad18d1a338188c936e92f921c7e2/referencing-0.36.2.tar.gz", hash = "sha256:df2e89862cd09deabbdba16944cc3f10feb6b3e6f18e902f7cc25609a34775aa", size = 74744, upload-time = "2025-01-25T08:48:16.138Z" }
wheels = [
    { url = "https://files.pythonhosted.org/packages/c1/b1/3baf80dc6d2b7bc27a95a67752d0208e410351e3feb4eb78de5f77454d8d/referencing-0.36.2-py3-none-any.whl", hash = "sha256:e8699adbbf8b5c7de96d8ffa0eb5c158b3beafce084968e2ea8bb08c6794dcd0", size = 26775, upload-time = "2025-01-25T08:48:14.241Z" },
]

[[package]]
name = "requests"
version = "2.32.4"
source = { registry = "https://pypi.org/simple" }
dependencies = [
    { name = "certifi" },
    { name = "charset-normalizer" },
    { name = "idna" },
    { name = "urllib3" },
]
sdist = { url = "https://files.pythonhosted.org/packages/e1/0a/929373653770d8a0d7ea76c37de6e41f11eb07559b103b1c02cafb3f7cf8/requests-2.32.4.tar.gz", hash = "sha256:27d0316682c8a29834d3264820024b62a36942083d52caf2f14c0591336d3422", size = 135258, upload-time = "2025-06-09T16:43:07.34Z" }
wheels = [
    { url = "https://files.pythonhosted.org/packages/7c/e4/56027c4a6b4ae70ca9de302488c5ca95ad4a39e190093d6c1a8ace08341b/requests-2.32.4-py3-none-any.whl", hash = "sha256:27babd3cda2a6d50b30443204ee89830707d396671944c998b5975b031ac2b2c", size = 64847, upload-time = "2025-06-09T16:43:05.728Z" },
]

[[package]]
name = "requests-mock"
version = "1.12.1"
source = { registry = "https://pypi.org/simple" }
dependencies = [
    { name = "requests" },
]
sdist = { url = "https://files.pythonhosted.org/packages/92/32/587625f91f9a0a3d84688bf9cfc4b2480a7e8ec327cefd0ff2ac891fd2cf/requests-mock-1.12.1.tar.gz", hash = "sha256:e9e12e333b525156e82a3c852f22016b9158220d2f47454de9cae8a77d371401", size = 60901, upload-time = "2024-03-29T03:54:29.446Z" }
wheels = [
    { url = "https://files.pythonhosted.org/packages/97/ec/889fbc557727da0c34a33850950310240f2040f3b1955175fdb2b36a8910/requests_mock-1.12.1-py2.py3-none-any.whl", hash = "sha256:b1e37054004cdd5e56c84454cc7df12b25f90f382159087f4b6915aaeef39563", size = 27695, upload-time = "2024-03-29T03:54:27.64Z" },
]

[[package]]
name = "requests-oauthlib"
version = "2.0.0"
source = { registry = "https://pypi.org/simple" }
dependencies = [
    { name = "oauthlib" },
    { name = "requests" },
]
sdist = { url = "https://files.pythonhosted.org/packages/42/f2/05f29bc3913aea15eb670be136045bf5c5bbf4b99ecb839da9b422bb2c85/requests-oauthlib-2.0.0.tar.gz", hash = "sha256:b3dffaebd884d8cd778494369603a9e7b58d29111bf6b41bdc2dcd87203af4e9", size = 55650, upload-time = "2024-03-22T20:32:29.939Z" }
wheels = [
    { url = "https://files.pythonhosted.org/packages/3b/5d/63d4ae3b9daea098d5d6f5da83984853c1bbacd5dc826764b249fe119d24/requests_oauthlib-2.0.0-py2.py3-none-any.whl", hash = "sha256:7dd8a5c40426b779b0868c404bdef9768deccf22749cde15852df527e6269b36", size = 24179, upload-time = "2024-03-22T20:32:28.055Z" },
]

[[package]]
name = "responses"
version = "0.25.7"
source = { registry = "https://pypi.org/simple" }
dependencies = [
    { name = "pyyaml" },
    { name = "requests" },
    { name = "urllib3" },
]
sdist = { url = "https://files.pythonhosted.org/packages/81/7e/2345ac3299bd62bd7163216702bbc88976c099cfceba5b889f2a457727a1/responses-0.25.7.tar.gz", hash = "sha256:8ebae11405d7a5df79ab6fd54277f6f2bc29b2d002d0dd2d5c632594d1ddcedb", size = 79203, upload-time = "2025-03-11T15:36:16.624Z" }
wheels = [
    { url = "https://files.pythonhosted.org/packages/e4/fc/1d20b64fa90e81e4fa0a34c9b0240a6cfb1326b7e06d18a5432a9917c316/responses-0.25.7-py3-none-any.whl", hash = "sha256:92ca17416c90fe6b35921f52179bff29332076bb32694c0df02dcac2c6bc043c", size = 34732, upload-time = "2025-03-11T15:36:14.589Z" },
]

[[package]]
name = "rjsmin"
version = "1.2.2"
source = { registry = "https://pypi.org/simple" }
sdist = { url = "https://files.pythonhosted.org/packages/f0/1c/c0355e8b8b8aca9c0d43519d2a7c473940deae0297ff8544eff359d7f715/rjsmin-1.2.2.tar.gz", hash = "sha256:8c1bcd821143fecf23242012b55e13610840a839cd467b358f16359010d62dae", size = 420634, upload-time = "2023-10-05T07:19:30.857Z" }

[[package]]
name = "rpds-py"
version = "0.26.0"
source = { registry = "https://pypi.org/simple" }
sdist = { url = "https://files.pythonhosted.org/packages/a5/aa/4456d84bbb54adc6a916fb10c9b374f78ac840337644e4a5eda229c81275/rpds_py-0.26.0.tar.gz", hash = "sha256:20dae58a859b0906f0685642e591056f1e787f3a8b39c8e8749a45dc7d26bdb0", size = 27385, upload-time = "2025-07-01T15:57:13.958Z" }
wheels = [
    { url = "https://files.pythonhosted.org/packages/6a/67/bb62d0109493b12b1c6ab00de7a5566aa84c0e44217c2d94bee1bd370da9/rpds_py-0.26.0-cp313-cp313-macosx_10_12_x86_64.whl", hash = "sha256:696764a5be111b036256c0b18cd29783fab22154690fc698062fc1b0084b511d", size = 363917, upload-time = "2025-07-01T15:54:34.755Z" },
    { url = "https://files.pythonhosted.org/packages/4b/f3/34e6ae1925a5706c0f002a8d2d7f172373b855768149796af87bd65dcdb9/rpds_py-0.26.0-cp313-cp313-macosx_11_0_arm64.whl", hash = "sha256:1e6c15d2080a63aaed876e228efe4f814bc7889c63b1e112ad46fdc8b368b9e1", size = 350073, upload-time = "2025-07-01T15:54:36.292Z" },
    { url = "https://files.pythonhosted.org/packages/75/83/1953a9d4f4e4de7fd0533733e041c28135f3c21485faaef56a8aadbd96b5/rpds_py-0.26.0-cp313-cp313-manylinux_2_17_aarch64.manylinux2014_aarch64.whl", hash = "sha256:390e3170babf42462739a93321e657444f0862c6d722a291accc46f9d21ed04e", size = 384214, upload-time = "2025-07-01T15:54:37.469Z" },
    { url = "https://files.pythonhosted.org/packages/48/0e/983ed1b792b3322ea1d065e67f4b230f3b96025f5ce3878cc40af09b7533/rpds_py-0.26.0-cp313-cp313-manylinux_2_17_armv7l.manylinux2014_armv7l.whl", hash = "sha256:7da84c2c74c0f5bc97d853d9e17bb83e2dcafcff0dc48286916001cc114379a1", size = 400113, upload-time = "2025-07-01T15:54:38.954Z" },
    { url = "https://files.pythonhosted.org/packages/69/7f/36c0925fff6f660a80be259c5b4f5e53a16851f946eb080351d057698528/rpds_py-0.26.0-cp313-cp313-manylinux_2_17_ppc64le.manylinux2014_ppc64le.whl", hash = "sha256:4c5fe114a6dd480a510b6d3661d09d67d1622c4bf20660a474507aaee7eeeee9", size = 515189, upload-time = "2025-07-01T15:54:40.57Z" },
    { url = "https://files.pythonhosted.org/packages/13/45/cbf07fc03ba7a9b54662c9badb58294ecfb24f828b9732970bd1a431ed5c/rpds_py-0.26.0-cp313-cp313-manylinux_2_17_s390x.manylinux2014_s390x.whl", hash = "sha256:3100b3090269f3a7ea727b06a6080d4eb7439dca4c0e91a07c5d133bb1727ea7", size = 406998, upload-time = "2025-07-01T15:54:43.025Z" },
    { url = "https://files.pythonhosted.org/packages/6c/b0/8fa5e36e58657997873fd6a1cf621285ca822ca75b4b3434ead047daa307/rpds_py-0.26.0-cp313-cp313-manylinux_2_17_x86_64.manylinux2014_x86_64.whl", hash = "sha256:2c03c9b0c64afd0320ae57de4c982801271c0c211aa2d37f3003ff5feb75bb04", size = 385903, upload-time = "2025-07-01T15:54:44.752Z" },
    { url = "https://files.pythonhosted.org/packages/4b/f7/b25437772f9f57d7a9fbd73ed86d0dcd76b4c7c6998348c070d90f23e315/rpds_py-0.26.0-cp313-cp313-manylinux_2_5_i686.manylinux1_i686.whl", hash = "sha256:5963b72ccd199ade6ee493723d18a3f21ba7d5b957017607f815788cef50eaf1", size = 419785, upload-time = "2025-07-01T15:54:46.043Z" },
    { url = "https://files.pythonhosted.org/packages/a7/6b/63ffa55743dfcb4baf2e9e77a0b11f7f97ed96a54558fcb5717a4b2cd732/rpds_py-0.26.0-cp313-cp313-musllinux_1_2_aarch64.whl", hash = "sha256:9da4e873860ad5bab3291438525cae80169daecbfafe5657f7f5fb4d6b3f96b9", size = 561329, upload-time = "2025-07-01T15:54:47.64Z" },
    { url = "https://files.pythonhosted.org/packages/2f/07/1f4f5e2886c480a2346b1e6759c00278b8a69e697ae952d82ae2e6ee5db0/rpds_py-0.26.0-cp313-cp313-musllinux_1_2_i686.whl", hash = "sha256:5afaddaa8e8c7f1f7b4c5c725c0070b6eed0228f705b90a1732a48e84350f4e9", size = 590875, upload-time = "2025-07-01T15:54:48.9Z" },
    { url = "https://files.pythonhosted.org/packages/cc/bc/e6639f1b91c3a55f8c41b47d73e6307051b6e246254a827ede730624c0f8/rpds_py-0.26.0-cp313-cp313-musllinux_1_2_x86_64.whl", hash = "sha256:4916dc96489616a6f9667e7526af8fa693c0fdb4f3acb0e5d9f4400eb06a47ba", size = 556636, upload-time = "2025-07-01T15:54:50.619Z" },
    { url = "https://files.pythonhosted.org/packages/05/4c/b3917c45566f9f9a209d38d9b54a1833f2bb1032a3e04c66f75726f28876/rpds_py-0.26.0-cp313-cp313-win32.whl", hash = "sha256:2a343f91b17097c546b93f7999976fd6c9d5900617aa848c81d794e062ab302b", size = 222663, upload-time = "2025-07-01T15:54:52.023Z" },
    { url = "https://files.pythonhosted.org/packages/e0/0b/0851bdd6025775aaa2365bb8de0697ee2558184c800bfef8d7aef5ccde58/rpds_py-0.26.0-cp313-cp313-win_amd64.whl", hash = "sha256:0a0b60701f2300c81b2ac88a5fb893ccfa408e1c4a555a77f908a2596eb875a5", size = 234428, upload-time = "2025-07-01T15:54:53.692Z" },
    { url = "https://files.pythonhosted.org/packages/ed/e8/a47c64ed53149c75fb581e14a237b7b7cd18217e969c30d474d335105622/rpds_py-0.26.0-cp313-cp313-win_arm64.whl", hash = "sha256:257d011919f133a4746958257f2c75238e3ff54255acd5e3e11f3ff41fd14256", size = 222571, upload-time = "2025-07-01T15:54:54.822Z" },
    { url = "https://files.pythonhosted.org/packages/89/bf/3d970ba2e2bcd17d2912cb42874107390f72873e38e79267224110de5e61/rpds_py-0.26.0-cp313-cp313t-macosx_10_12_x86_64.whl", hash = "sha256:529c8156d7506fba5740e05da8795688f87119cce330c244519cf706a4a3d618", size = 360475, upload-time = "2025-07-01T15:54:56.228Z" },
    { url = "https://files.pythonhosted.org/packages/82/9f/283e7e2979fc4ec2d8ecee506d5a3675fce5ed9b4b7cb387ea5d37c2f18d/rpds_py-0.26.0-cp313-cp313t-macosx_11_0_arm64.whl", hash = "sha256:f53ec51f9d24e9638a40cabb95078ade8c99251945dad8d57bf4aabe86ecee35", size = 346692, upload-time = "2025-07-01T15:54:58.561Z" },
    { url = "https://files.pythonhosted.org/packages/e3/03/7e50423c04d78daf391da3cc4330bdb97042fc192a58b186f2d5deb7befd/rpds_py-0.26.0-cp313-cp313t-manylinux_2_17_aarch64.manylinux2014_aarch64.whl", hash = "sha256:7ab504c4d654e4a29558eaa5bb8cea5fdc1703ea60a8099ffd9c758472cf913f", size = 379415, upload-time = "2025-07-01T15:54:59.751Z" },
    { url = "https://files.pythonhosted.org/packages/57/00/d11ee60d4d3b16808432417951c63df803afb0e0fc672b5e8d07e9edaaae/rpds_py-0.26.0-cp313-cp313t-manylinux_2_17_armv7l.manylinux2014_armv7l.whl", hash = "sha256:fd0641abca296bc1a00183fe44f7fced8807ed49d501f188faa642d0e4975b83", size = 391783, upload-time = "2025-07-01T15:55:00.898Z" },
    { url = "https://files.pythonhosted.org/packages/08/b3/1069c394d9c0d6d23c5b522e1f6546b65793a22950f6e0210adcc6f97c3e/rpds_py-0.26.0-cp313-cp313t-manylinux_2_17_ppc64le.manylinux2014_ppc64le.whl", hash = "sha256:69b312fecc1d017b5327afa81d4da1480f51c68810963a7336d92203dbb3d4f1", size = 512844, upload-time = "2025-07-01T15:55:02.201Z" },
    { url = "https://files.pythonhosted.org/packages/08/3b/c4fbf0926800ed70b2c245ceca99c49f066456755f5d6eb8863c2c51e6d0/rpds_py-0.26.0-cp313-cp313t-manylinux_2_17_s390x.manylinux2014_s390x.whl", hash = "sha256:c741107203954f6fc34d3066d213d0a0c40f7bb5aafd698fb39888af277c70d8", size = 402105, upload-time = "2025-07-01T15:55:03.698Z" },
    { url = "https://files.pythonhosted.org/packages/1c/b0/db69b52ca07413e568dae9dc674627a22297abb144c4d6022c6d78f1e5cc/rpds_py-0.26.0-cp313-cp313t-manylinux_2_17_x86_64.manylinux2014_x86_64.whl", hash = "sha256:fc3e55a7db08dc9a6ed5fb7103019d2c1a38a349ac41901f9f66d7f95750942f", size = 383440, upload-time = "2025-07-01T15:55:05.398Z" },
    { url = "https://files.pythonhosted.org/packages/4c/e1/c65255ad5b63903e56b3bb3ff9dcc3f4f5c3badde5d08c741ee03903e951/rpds_py-0.26.0-cp313-cp313t-manylinux_2_5_i686.manylinux1_i686.whl", hash = "sha256:9e851920caab2dbcae311fd28f4313c6953993893eb5c1bb367ec69d9a39e7ed", size = 412759, upload-time = "2025-07-01T15:55:08.316Z" },
    { url = "https://files.pythonhosted.org/packages/e4/22/bb731077872377a93c6e93b8a9487d0406c70208985831034ccdeed39c8e/rpds_py-0.26.0-cp313-cp313t-musllinux_1_2_aarch64.whl", hash = "sha256:dfbf280da5f876d0b00c81f26bedce274e72a678c28845453885a9b3c22ae632", size = 556032, upload-time = "2025-07-01T15:55:09.52Z" },
    { url = "https://files.pythonhosted.org/packages/e0/8b/393322ce7bac5c4530fb96fc79cc9ea2f83e968ff5f6e873f905c493e1c4/rpds_py-0.26.0-cp313-cp313t-musllinux_1_2_i686.whl", hash = "sha256:1cc81d14ddfa53d7f3906694d35d54d9d3f850ef8e4e99ee68bc0d1e5fed9a9c", size = 585416, upload-time = "2025-07-01T15:55:11.216Z" },
    { url = "https://files.pythonhosted.org/packages/49/ae/769dc372211835bf759319a7aae70525c6eb523e3371842c65b7ef41c9c6/rpds_py-0.26.0-cp313-cp313t-musllinux_1_2_x86_64.whl", hash = "sha256:dca83c498b4650a91efcf7b88d669b170256bf8017a5db6f3e06c2bf031f57e0", size = 554049, upload-time = "2025-07-01T15:55:13.004Z" },
    { url = "https://files.pythonhosted.org/packages/6b/f9/4c43f9cc203d6ba44ce3146246cdc38619d92c7bd7bad4946a3491bd5b70/rpds_py-0.26.0-cp313-cp313t-win32.whl", hash = "sha256:4d11382bcaf12f80b51d790dee295c56a159633a8e81e6323b16e55d81ae37e9", size = 218428, upload-time = "2025-07-01T15:55:14.486Z" },
    { url = "https://files.pythonhosted.org/packages/7e/8b/9286b7e822036a4a977f2f1e851c7345c20528dbd56b687bb67ed68a8ede/rpds_py-0.26.0-cp313-cp313t-win_amd64.whl", hash = "sha256:ff110acded3c22c033e637dd8896e411c7d3a11289b2edf041f86663dbc791e9", size = 231524, upload-time = "2025-07-01T15:55:15.745Z" },
]

[[package]]
name = "ruff"
version = "0.12.5"
source = { registry = "https://pypi.org/simple" }
sdist = { url = "https://files.pythonhosted.org/packages/30/cd/01015eb5034605fd98d829c5839ec2c6b4582b479707f7c1c2af861e8258/ruff-0.12.5.tar.gz", hash = "sha256:b209db6102b66f13625940b7f8c7d0f18e20039bb7f6101fbdac935c9612057e", size = 5170722, upload-time = "2025-07-24T13:26:37.456Z" }
wheels = [
    { url = "https://files.pythonhosted.org/packages/d4/de/ad2f68f0798ff15dd8c0bcc2889558970d9a685b3249565a937cd820ad34/ruff-0.12.5-py3-none-linux_armv6l.whl", hash = "sha256:1de2c887e9dec6cb31fcb9948299de5b2db38144e66403b9660c9548a67abd92", size = 11819133, upload-time = "2025-07-24T13:25:56.369Z" },
    { url = "https://files.pythonhosted.org/packages/f8/fc/c6b65cd0e7fbe60f17e7ad619dca796aa49fbca34bb9bea5f8faf1ec2643/ruff-0.12.5-py3-none-macosx_10_12_x86_64.whl", hash = "sha256:d1ab65e7d8152f519e7dea4de892317c9da7a108da1c56b6a3c1d5e7cf4c5e9a", size = 12501114, upload-time = "2025-07-24T13:25:59.471Z" },
    { url = "https://files.pythonhosted.org/packages/c5/de/c6bec1dce5ead9f9e6a946ea15e8d698c35f19edc508289d70a577921b30/ruff-0.12.5-py3-none-macosx_11_0_arm64.whl", hash = "sha256:962775ed5b27c7aa3fdc0d8f4d4433deae7659ef99ea20f783d666e77338b8cf", size = 11716873, upload-time = "2025-07-24T13:26:01.496Z" },
    { url = "https://files.pythonhosted.org/packages/a1/16/cf372d2ebe91e4eb5b82a2275c3acfa879e0566a7ac94d331ea37b765ac8/ruff-0.12.5-py3-none-manylinux_2_17_aarch64.manylinux2014_aarch64.whl", hash = "sha256:73b4cae449597e7195a49eb1cdca89fd9fbb16140c7579899e87f4c85bf82f73", size = 11958829, upload-time = "2025-07-24T13:26:03.721Z" },
    { url = "https://files.pythonhosted.org/packages/25/bf/cd07e8f6a3a6ec746c62556b4c4b79eeb9b0328b362bb8431b7b8afd3856/ruff-0.12.5-py3-none-manylinux_2_17_armv7l.manylinux2014_armv7l.whl", hash = "sha256:8b13489c3dc50de5e2d40110c0cce371e00186b880842e245186ca862bf9a1ac", size = 11626619, upload-time = "2025-07-24T13:26:06.118Z" },
    { url = "https://files.pythonhosted.org/packages/d8/c9/c2ccb3b8cbb5661ffda6925f81a13edbb786e623876141b04919d1128370/ruff-0.12.5-py3-none-manylinux_2_17_i686.manylinux2014_i686.whl", hash = "sha256:f1504fea81461cf4841778b3ef0a078757602a3b3ea4b008feb1308cb3f23e08", size = 13221894, upload-time = "2025-07-24T13:26:08.292Z" },
    { url = "https://files.pythonhosted.org/packages/6b/58/68a5be2c8e5590ecdad922b2bcd5583af19ba648f7648f95c51c3c1eca81/ruff-0.12.5-py3-none-manylinux_2_17_ppc64.manylinux2014_ppc64.whl", hash = "sha256:c7da4129016ae26c32dfcbd5b671fe652b5ab7fc40095d80dcff78175e7eddd4", size = 14163909, upload-time = "2025-07-24T13:26:10.474Z" },
    { url = "https://files.pythonhosted.org/packages/bd/d1/ef6b19622009ba8386fdb792c0743f709cf917b0b2f1400589cbe4739a33/ruff-0.12.5-py3-none-manylinux_2_17_ppc64le.manylinux2014_ppc64le.whl", hash = "sha256:ca972c80f7ebcfd8af75a0f18b17c42d9f1ef203d163669150453f50ca98ab7b", size = 13583652, upload-time = "2025-07-24T13:26:13.381Z" },
    { url = "https://files.pythonhosted.org/packages/62/e3/1c98c566fe6809a0c83751d825a03727f242cdbe0d142c9e292725585521/ruff-0.12.5-py3-none-manylinux_2_17_s390x.manylinux2014_s390x.whl", hash = "sha256:8dbbf9f25dfb501f4237ae7501d6364b76a01341c6f1b2cd6764fe449124bb2a", size = 12700451, upload-time = "2025-07-24T13:26:15.488Z" },
    { url = "https://files.pythonhosted.org/packages/24/ff/96058f6506aac0fbc0d0fc0d60b0d0bd746240a0594657a2d94ad28033ba/ruff-0.12.5-py3-none-manylinux_2_17_x86_64.manylinux2014_x86_64.whl", hash = "sha256:2c47dea6ae39421851685141ba9734767f960113d51e83fd7bb9958d5be8763a", size = 12937465, upload-time = "2025-07-24T13:26:17.808Z" },
    { url = "https://files.pythonhosted.org/packages/eb/d3/68bc5e7ab96c94b3589d1789f2dd6dd4b27b263310019529ac9be1e8f31b/ruff-0.12.5-py3-none-musllinux_1_2_aarch64.whl", hash = "sha256:c5076aa0e61e30f848846f0265c873c249d4b558105b221be1828f9f79903dc5", size = 11771136, upload-time = "2025-07-24T13:26:20.422Z" },
    { url = "https://files.pythonhosted.org/packages/52/75/7356af30a14584981cabfefcf6106dea98cec9a7af4acb5daaf4b114845f/ruff-0.12.5-py3-none-musllinux_1_2_armv7l.whl", hash = "sha256:a5a4c7830dadd3d8c39b1cc85386e2c1e62344f20766be6f173c22fb5f72f293", size = 11601644, upload-time = "2025-07-24T13:26:22.928Z" },
    { url = "https://files.pythonhosted.org/packages/c2/67/91c71d27205871737cae11025ee2b098f512104e26ffd8656fd93d0ada0a/ruff-0.12.5-py3-none-musllinux_1_2_i686.whl", hash = "sha256:46699f73c2b5b137b9dc0fc1a190b43e35b008b398c6066ea1350cce6326adcb", size = 12478068, upload-time = "2025-07-24T13:26:26.134Z" },
    { url = "https://files.pythonhosted.org/packages/34/04/b6b00383cf2f48e8e78e14eb258942fdf2a9bf0287fbf5cdd398b749193a/ruff-0.12.5-py3-none-musllinux_1_2_x86_64.whl", hash = "sha256:5a655a0a0d396f0f072faafc18ebd59adde8ca85fb848dc1b0d9f024b9c4d3bb", size = 12991537, upload-time = "2025-07-24T13:26:28.533Z" },
    { url = "https://files.pythonhosted.org/packages/3e/b9/053d6445dc7544fb6594785056d8ece61daae7214859ada4a152ad56b6e0/ruff-0.12.5-py3-none-win32.whl", hash = "sha256:dfeb2627c459b0b78ca2bbdc38dd11cc9a0a88bf91db982058b26ce41714ffa9", size = 11751575, upload-time = "2025-07-24T13:26:30.835Z" },
    { url = "https://files.pythonhosted.org/packages/bc/0f/ab16e8259493137598b9149734fec2e06fdeda9837e6f634f5c4e35916da/ruff-0.12.5-py3-none-win_amd64.whl", hash = "sha256:ae0d90cf5f49466c954991b9d8b953bd093c32c27608e409ae3564c63c5306a5", size = 12882273, upload-time = "2025-07-24T13:26:32.929Z" },
    { url = "https://files.pythonhosted.org/packages/00/db/c376b0661c24cf770cb8815268190668ec1330eba8374a126ceef8c72d55/ruff-0.12.5-py3-none-win_arm64.whl", hash = "sha256:48cdbfc633de2c5c37d9f090ba3b352d1576b0015bfc3bc98eaf230275b7e805", size = 11951564, upload-time = "2025-07-24T13:26:34.994Z" },
]

[[package]]
name = "selenium"
version = "4.29.0"
source = { registry = "https://pypi.org/simple" }
dependencies = [
    { name = "certifi" },
    { name = "trio" },
    { name = "trio-websocket" },
    { name = "typing-extensions" },
    { name = "urllib3", extra = ["socks"] },
    { name = "websocket-client" },
]
sdist = { url = "https://files.pythonhosted.org/packages/1c/ab/09de87ef66a10a7d40417d4e93449eb892154d2dc6385187aa9298a2c09d/selenium-4.29.0.tar.gz", hash = "sha256:3a62f7ec33e669364a6c0562a701deb69745b569c50d55f1a912bf8eb33358ba", size = 985717, upload-time = "2025-02-20T11:22:29.237Z" }
wheels = [
    { url = "https://files.pythonhosted.org/packages/2f/a6/fc66ea71ec0769f72abdf15cb9ec9269517abe68a160839383ddff7478f1/selenium-4.29.0-py3-none-any.whl", hash = "sha256:ce5d26f1ddc1111641113653af33694c13947dd36c2df09cdd33f554351d372e", size = 9536642, upload-time = "2025-02-20T11:22:22.85Z" },
]

[[package]]
name = "sentry-sdk"
version = "2.37.0"
source = { registry = "https://pypi.org/simple" }
dependencies = [
    { name = "certifi" },
    { name = "urllib3" },
]
sdist = { url = "https://files.pythonhosted.org/packages/af/9a/0b2eafc31d5c7551b6bef54ca10d29adea471e0bd16bfe985a9dc4b6633e/sentry_sdk-2.37.0.tar.gz", hash = "sha256:2c661a482dd5accf3df58464f31733545745bb4d5cf8f5e46e0e1c4eed88479f", size = 346203, upload-time = "2025-09-05T11:41:43.848Z" }
wheels = [
    { url = "https://files.pythonhosted.org/packages/07/d5/f9f4a2bf5db2ca8f692c46f3821fee1f302f1b76a0e2914aee5390fca565/sentry_sdk-2.37.0-py2.py3-none-any.whl", hash = "sha256:89c1ed205d5c25926558b64a9bed8a5b4fb295b007cecc32c0ec4bf7694da2e1", size = 368304, upload-time = "2025-09-05T11:41:41.286Z" },
]

[[package]]
name = "setuptools"
version = "71.1.0"
source = { registry = "https://pypi.org/simple" }
sdist = { url = "https://files.pythonhosted.org/packages/32/c0/5b8013b5a812701c72e3b1e2b378edaa6514d06bee6704a5ab0d7fa52931/setuptools-71.1.0.tar.gz", hash = "sha256:032d42ee9fb536e33087fb66cac5f840eb9391ed05637b3f2a76a7c8fb477936", size = 2422233, upload-time = "2024-07-21T16:20:59.704Z" }
wheels = [
    { url = "https://files.pythonhosted.org/packages/51/a0/ee460cc54e68afcf33190d198299c9579a5eafeadef0016ae8563237ccb6/setuptools-71.1.0-py3-none-any.whl", hash = "sha256:33874fdc59b3188304b2e7c80d9029097ea31627180896fb549c578ceb8a0855", size = 2341722, upload-time = "2024-07-21T16:20:54.897Z" },
]

[[package]]
name = "setuptools-git"
version = "1.2"
source = { registry = "https://pypi.org/simple" }
sdist = { url = "https://files.pythonhosted.org/packages/d9/c5/396c2c06cc89d4ce2d8ccf1d7e6cf31b33d4466a7c65a67a992adb3c6f29/setuptools-git-1.2.tar.gz", hash = "sha256:ff64136da01aabba76ae88b050e7197918d8b2139ccbf6144e14d472b9c40445", size = 10546, upload-time = "2017-02-18T00:31:00.908Z" }
wheels = [
    { url = "https://files.pythonhosted.org/packages/05/97/dd99fa9c0d9627a7b3c103a00f1566d8193aca8d473884ed258cca82b06f/setuptools_git-1.2-py2.py3-none-any.whl", hash = "sha256:e7764dccce7d97b4b5a330d7b966aac6f9ac026385743fd6cedad553f2494cfa", size = 10965, upload-time = "2017-02-18T00:31:15.411Z" },
]

[[package]]
name = "simplejson"
version = "3.20.1"
source = { registry = "https://pypi.org/simple" }
sdist = { url = "https://files.pythonhosted.org/packages/af/92/51b417685abd96b31308b61b9acce7ec50d8e1de8fbc39a7fd4962c60689/simplejson-3.20.1.tar.gz", hash = "sha256:e64139b4ec4f1f24c142ff7dcafe55a22b811a74d86d66560c8815687143037d", size = 85591, upload-time = "2025-02-15T05:18:53.15Z" }
wheels = [
    { url = "https://files.pythonhosted.org/packages/c4/03/0f453a27877cb5a5fff16a975925f4119102cc8552f52536b9a98ef0431e/simplejson-3.20.1-cp313-cp313-macosx_10_13_universal2.whl", hash = "sha256:71e849e7ceb2178344998cbe5ade101f1b329460243c79c27fbfc51c0447a7c3", size = 93109, upload-time = "2025-02-15T05:17:00.377Z" },
    { url = "https://files.pythonhosted.org/packages/74/1f/a729f4026850cabeaff23e134646c3f455e86925d2533463420635ae54de/simplejson-3.20.1-cp313-cp313-macosx_10_13_x86_64.whl", hash = "sha256:b63fdbab29dc3868d6f009a59797cefaba315fd43cd32ddd998ee1da28e50e29", size = 75475, upload-time = "2025-02-15T05:17:02.544Z" },
    { url = "https://files.pythonhosted.org/packages/e2/14/50a2713fee8ff1f8d655b1a14f4a0f1c0c7246768a1b3b3d12964a4ed5aa/simplejson-3.20.1-cp313-cp313-macosx_11_0_arm64.whl", hash = "sha256:1190f9a3ce644fd50ec277ac4a98c0517f532cfebdcc4bd975c0979a9f05e1fb", size = 75112, upload-time = "2025-02-15T05:17:03.875Z" },
    { url = "https://files.pythonhosted.org/packages/45/86/ea9835abb646755140e2d482edc9bc1e91997ed19a59fd77ae4c6a0facea/simplejson-3.20.1-cp313-cp313-manylinux_2_17_aarch64.manylinux2014_aarch64.whl", hash = "sha256:c1336ba7bcb722ad487cd265701ff0583c0bb6de638364ca947bb84ecc0015d1", size = 150245, upload-time = "2025-02-15T05:17:06.899Z" },
    { url = "https://files.pythonhosted.org/packages/12/b4/53084809faede45da829fe571c65fbda8479d2a5b9c633f46b74124d56f5/simplejson-3.20.1-cp313-cp313-manylinux_2_17_ppc64le.manylinux2014_ppc64le.whl", hash = "sha256:e975aac6a5acd8b510eba58d5591e10a03e3d16c1cf8a8624ca177491f7230f0", size = 158465, upload-time = "2025-02-15T05:17:08.707Z" },
    { url = "https://files.pythonhosted.org/packages/a9/7d/d56579468d1660b3841e1f21c14490d103e33cf911886b22652d6e9683ec/simplejson-3.20.1-cp313-cp313-manylinux_2_5_i686.manylinux1_i686.manylinux_2_17_i686.manylinux2014_i686.whl", hash = "sha256:6a6dd11ee282937ad749da6f3b8d87952ad585b26e5edfa10da3ae2536c73078", size = 148514, upload-time = "2025-02-15T05:17:11.323Z" },
    { url = "https://files.pythonhosted.org/packages/19/e3/874b1cca3d3897b486d3afdccc475eb3a09815bf1015b01cf7fcb52a55f0/simplejson-3.20.1-cp313-cp313-manylinux_2_5_x86_64.manylinux1_x86_64.manylinux_2_17_x86_64.manylinux2014_x86_64.whl", hash = "sha256:ab980fcc446ab87ea0879edad41a5c28f2d86020014eb035cf5161e8de4474c6", size = 152262, upload-time = "2025-02-15T05:17:13.543Z" },
    { url = "https://files.pythonhosted.org/packages/32/84/f0fdb3625292d945c2bd13a814584603aebdb38cfbe5fe9be6b46fe598c4/simplejson-3.20.1-cp313-cp313-musllinux_1_2_aarch64.whl", hash = "sha256:f5aee2a4cb6b146bd17333ac623610f069f34e8f31d2f4f0c1a2186e50c594f0", size = 150164, upload-time = "2025-02-15T05:17:15.021Z" },
    { url = "https://files.pythonhosted.org/packages/95/51/6d625247224f01eaaeabace9aec75ac5603a42f8ebcce02c486fbda8b428/simplejson-3.20.1-cp313-cp313-musllinux_1_2_i686.whl", hash = "sha256:652d8eecbb9a3b6461b21ec7cf11fd0acbab144e45e600c817ecf18e4580b99e", size = 151795, upload-time = "2025-02-15T05:17:16.542Z" },
    { url = "https://files.pythonhosted.org/packages/7f/d9/bb921df6b35be8412f519e58e86d1060fddf3ad401b783e4862e0a74c4c1/simplejson-3.20.1-cp313-cp313-musllinux_1_2_ppc64le.whl", hash = "sha256:8c09948f1a486a89251ee3a67c9f8c969b379f6ffff1a6064b41fea3bce0a112", size = 159027, upload-time = "2025-02-15T05:17:18.083Z" },
    { url = "https://files.pythonhosted.org/packages/03/c5/5950605e4ad023a6621cf4c931b29fd3d2a9c1f36be937230bfc83d7271d/simplejson-3.20.1-cp313-cp313-musllinux_1_2_x86_64.whl", hash = "sha256:cbbd7b215ad4fc6f058b5dd4c26ee5c59f72e031dfda3ac183d7968a99e4ca3a", size = 154380, upload-time = "2025-02-15T05:17:20.334Z" },
    { url = "https://files.pythonhosted.org/packages/66/ad/b74149557c5ec1e4e4d55758bda426f5d2ec0123cd01a53ae63b8de51fa3/simplejson-3.20.1-cp313-cp313-win32.whl", hash = "sha256:ae81e482476eaa088ef9d0120ae5345de924f23962c0c1e20abbdff597631f87", size = 74102, upload-time = "2025-02-15T05:17:22.475Z" },
    { url = "https://files.pythonhosted.org/packages/db/a9/25282fdd24493e1022f30b7f5cdf804255c007218b2bfaa655bd7ad34b2d/simplejson-3.20.1-cp313-cp313-win_amd64.whl", hash = "sha256:1b9fd15853b90aec3b1739f4471efbf1ac05066a2c7041bf8db821bb73cd2ddc", size = 75736, upload-time = "2025-02-15T05:17:24.122Z" },
    { url = "https://files.pythonhosted.org/packages/4b/30/00f02a0a921556dd5a6db1ef2926a1bc7a8bbbfb1c49cfed68a275b8ab2b/simplejson-3.20.1-py3-none-any.whl", hash = "sha256:8a6c1bbac39fa4a79f83cbf1df6ccd8ff7069582a9fd8db1e52cea073bc2c697", size = 57121, upload-time = "2025-02-15T05:18:51.243Z" },
]

[[package]]
name = "single-source"
version = "0.4.0"
source = { registry = "https://pypi.org/simple" }
sdist = { url = "https://files.pythonhosted.org/packages/85/c5/096cda37599fb12f9930266ebb66e72e0ef3c39eb8be1934025f44e9c7ed/single_source-0.4.0.tar.gz", hash = "sha256:7917aa113bda60072f01952e2966cd7247f0ec16fe52a1555f3c066b553e98b4", size = 4803, upload-time = "2024-06-11T10:08:33.357Z" }
wheels = [
    { url = "https://files.pythonhosted.org/packages/7f/34/c26bc3fbd88437ae3417f57f10c5eff926e095cc3d61a235478907c28b2d/single_source-0.4.0-py3-none-any.whl", hash = "sha256:38880b16e6e0ca2e012f85dc3820eb31999ace5f1d9a588395ea38f8bd0775f5", size = 5590, upload-time = "2024-06-11T10:08:31.626Z" },
]

[[package]]
name = "six"
version = "1.17.0"
source = { registry = "https://pypi.org/simple" }
sdist = { url = "https://files.pythonhosted.org/packages/94/e7/b2c673351809dca68a0e064b6af791aa332cf192da575fd474ed7d6f16a2/six-1.17.0.tar.gz", hash = "sha256:ff70335d468e7eb6ec65b95b99d3a2836546063f63acc5171de367e834932a81", size = 34031, upload-time = "2024-12-04T17:35:28.174Z" }
wheels = [
    { url = "https://files.pythonhosted.org/packages/b7/ce/149a00dd41f10bc29e5921b496af8b574d8413afcd5e30dfa0ed46c2cc5e/six-1.17.0-py2.py3-none-any.whl", hash = "sha256:4721f391ed90541fddacab5acf947aa0d3dc7d27b2e1e8eda2be8970586c3274", size = 11050, upload-time = "2024-12-04T17:35:26.475Z" },
]

[[package]]
name = "smmap"
version = "5.0.2"
source = { registry = "https://pypi.org/simple" }
sdist = { url = "https://files.pythonhosted.org/packages/44/cd/a040c4b3119bbe532e5b0732286f805445375489fceaec1f48306068ee3b/smmap-5.0.2.tar.gz", hash = "sha256:26ea65a03958fa0c8a1c7e8c7a58fdc77221b8910f6be2131affade476898ad5", size = 22329, upload-time = "2025-01-02T07:14:40.909Z" }
wheels = [
    { url = "https://files.pythonhosted.org/packages/04/be/d09147ad1ec7934636ad912901c5fd7667e1c858e19d355237db0d0cd5e4/smmap-5.0.2-py3-none-any.whl", hash = "sha256:b30115f0def7d7531d22a0fb6502488d879e75b260a9db4d0819cfb25403af5e", size = 24303, upload-time = "2025-01-02T07:14:38.724Z" },
]

[[package]]
name = "snapshottest"
version = "1.0.0a1"
source = { registry = "https://pypi.org/simple" }
dependencies = [
    { name = "fastdiff" },
    { name = "termcolor" },
]
sdist = { url = "https://files.pythonhosted.org/packages/c9/59/1310c421795b57a93fc4b690d0496b911f70be6c99def4bae4f537bc807b/snapshottest-1.0.0a1.tar.gz", hash = "sha256:6ef848ee4d6621baff79df6a36bb1da4d7eddf5013dc6b9ca9c361bc42c605b9", size = 26071, upload-time = "2024-08-01T09:38:15.396Z" }
wheels = [
    { url = "https://files.pythonhosted.org/packages/0d/a4/4b8761ed2b0420103bae46196005e714fd8694ab3bb1ba8a3a631a59f23d/snapshottest-1.0.0a1-py3-none-any.whl", hash = "sha256:fff0e1da3825c32d001018777c3b56d1eae1c850fc5b3418618da3d7f2cd152f", size = 17063, upload-time = "2024-08-01T09:38:13.499Z" },
]

[[package]]
name = "sniffio"
version = "1.3.1"
source = { registry = "https://pypi.org/simple" }
sdist = { url = "https://files.pythonhosted.org/packages/a2/87/a6771e1546d97e7e041b6ae58d80074f81b7d5121207425c964ddf5cfdbd/sniffio-1.3.1.tar.gz", hash = "sha256:f4324edc670a0f49750a81b895f35c3adb843cca46f0530f79fc1babb23789dc", size = 20372, upload-time = "2024-02-25T23:20:04.057Z" }
wheels = [
    { url = "https://files.pythonhosted.org/packages/e9/44/75a9c9421471a6c4805dbf2356f7c181a29c1879239abab1ea2cc8f38b40/sniffio-1.3.1-py3-none-any.whl", hash = "sha256:2f6da418d1f1e0fddd844478f41680e794e6051915791a034ff65e5f100525a2", size = 10235, upload-time = "2024-02-25T23:20:01.196Z" },
]

[[package]]
name = "social-auth-app-django"
version = "5.4.3"
source = { registry = "https://pypi.org/simple" }
dependencies = [
    { name = "django" },
    { name = "social-auth-core" },
]
sdist = { url = "https://files.pythonhosted.org/packages/2a/07/bb2465e4116d4761b028bd07b99087009caa81c1511c886d74c4ccece3a2/social_auth_app_django-5.4.3.tar.gz", hash = "sha256:d1f4286d5ca1e512c9b2f686e7ecb2a0128148f1a33d853b69dc07b58508362e", size = 24860, upload-time = "2025-02-13T13:07:34.557Z" }
wheels = [
    { url = "https://files.pythonhosted.org/packages/e0/cd/43a25dabdf7689109b01ac866848c984594769ec3cbc5ce4c261b4895237/social_auth_app_django-5.4.3-py3-none-any.whl", hash = "sha256:db70b972faeb10ee1ec83d0dc7dbd0558d5f5830417bba317b712b10ff58d031", size = 26241, upload-time = "2025-02-13T13:07:32.787Z" },
]

[[package]]
name = "social-auth-core"
version = "4.7.0"
source = { registry = "https://pypi.org/simple" }
dependencies = [
    { name = "cryptography" },
    { name = "defusedxml" },
    { name = "oauthlib" },
    { name = "pyjwt" },
    { name = "python3-openid" },
    { name = "requests" },
    { name = "requests-oauthlib" },
]
sdist = { url = "https://files.pythonhosted.org/packages/87/c0/466383c22767604c573f15aff3ea2c37aacf3c10281f31199c02ac0017ef/social_auth_core-4.7.0.tar.gz", hash = "sha256:2bba127c7b7166a81085ddb0c248d93751b3bc3cdab8569f62d9f70c6bc4ed40", size = 230894, upload-time = "2025-06-27T06:34:27.15Z" }
wheels = [
    { url = "https://files.pythonhosted.org/packages/e3/3e/1b1ed868b840ecf5e7b02fc8ab20718ac24e184b90057815fee2ebbc107d/social_auth_core-4.7.0-py3-none-any.whl", hash = "sha256:9eef9b49c332d1a3265b37dcc698a7ace97c3fc59df2d874b51576d11d31f6a6", size = 427867, upload-time = "2025-06-27T06:34:25.715Z" },
]

[[package]]
name = "sorl-thumbnail"
version = "12.11.0"
source = { registry = "https://pypi.org/simple" }
sdist = { url = "https://files.pythonhosted.org/packages/28/e9/38491b3556c2ec19b53d0dcc5474359fb9344ce24a26745d3ca88237b848/sorl_thumbnail-12.11.0.tar.gz", hash = "sha256:191b89c27ecb40b5c2a35549d557d17c4841c6aff439b2e17b938b91eea463b3", size = 667102, upload-time = "2024-09-21T17:12:08.585Z" }
wheels = [
    { url = "https://files.pythonhosted.org/packages/bf/b4/4ff585c7b096fe82e55ee8d1dbae74f5f7cedacbf08cb25c9a83755e4ef3/sorl_thumbnail-12.11.0-py3-none-any.whl", hash = "sha256:e3e375013ca3f14bca9f98fe9861153adac3a6ea4af5e9dc3f31cb605df765b5", size = 42789, upload-time = "2024-09-21T17:11:54.11Z" },
]

[[package]]
name = "sortedcontainers"
version = "2.4.0"
source = { registry = "https://pypi.org/simple" }
sdist = { url = "https://files.pythonhosted.org/packages/e8/c4/ba2f8066cceb6f23394729afe52f3bf7adec04bf9ed2c820b39e19299111/sortedcontainers-2.4.0.tar.gz", hash = "sha256:25caa5a06cc30b6b83d11423433f65d1f9d76c4c6a0c90e3379eaa43b9bfdb88", size = 30594, upload-time = "2021-05-16T22:03:42.897Z" }
wheels = [
    { url = "https://files.pythonhosted.org/packages/32/46/9cb0e58b2deb7f82b84065f37f3bffeb12413f947f9388e4cac22c4621ce/sortedcontainers-2.4.0-py2.py3-none-any.whl", hash = "sha256:a163dcaede0f1c021485e957a39245190e74249897e2ae4b2aa38595db237ee0", size = 29575, upload-time = "2021-05-16T22:03:41.177Z" },
]

[[package]]
name = "soupsieve"
version = "2.7"
source = { registry = "https://pypi.org/simple" }
sdist = { url = "https://files.pythonhosted.org/packages/3f/f4/4a80cd6ef364b2e8b65b15816a843c0980f7a5a2b4dc701fc574952aa19f/soupsieve-2.7.tar.gz", hash = "sha256:ad282f9b6926286d2ead4750552c8a6142bc4c783fd66b0293547c8fe6ae126a", size = 103418, upload-time = "2025-04-20T18:50:08.518Z" }
wheels = [
    { url = "https://files.pythonhosted.org/packages/e7/9c/0e6afc12c269578be5c0c1c9f4b49a8d32770a080260c333ac04cc1c832d/soupsieve-2.7-py3-none-any.whl", hash = "sha256:6e60cc5c1ffaf1cebcc12e8188320b72071e922c2e897f737cadce79ad5d30c4", size = 36677, upload-time = "2025-04-20T18:50:07.196Z" },
]

[[package]]
name = "sqlparse"
version = "0.5.3"
source = { registry = "https://pypi.org/simple" }
sdist = { url = "https://files.pythonhosted.org/packages/e5/40/edede8dd6977b0d3da179a342c198ed100dd2aba4be081861ee5911e4da4/sqlparse-0.5.3.tar.gz", hash = "sha256:09f67787f56a0b16ecdbde1bfc7f5d9c3371ca683cfeaa8e6ff60b4807ec9272", size = 84999, upload-time = "2024-12-10T12:05:30.728Z" }
wheels = [
    { url = "https://files.pythonhosted.org/packages/a9/5c/bfd6bd0bf979426d405cc6e71eceb8701b148b16c21d2dc3c261efc61c7b/sqlparse-0.5.3-py3-none-any.whl", hash = "sha256:cf2196ed3418f3ba5de6af7e82c694a9fbdbfecccdfc72e281548517081f16ca", size = 44415, upload-time = "2024-12-10T12:05:27.824Z" },
]

[[package]]
name = "stack-data"
version = "0.6.3"
source = { registry = "https://pypi.org/simple" }
dependencies = [
    { name = "asttokens" },
    { name = "executing" },
    { name = "pure-eval" },
]
sdist = { url = "https://files.pythonhosted.org/packages/28/e3/55dcc2cfbc3ca9c29519eb6884dd1415ecb53b0e934862d3559ddcb7e20b/stack_data-0.6.3.tar.gz", hash = "sha256:836a778de4fec4dcd1dcd89ed8abff8a221f58308462e1c4aa2a3cf30148f0b9", size = 44707, upload-time = "2023-09-30T13:58:05.479Z" }
wheels = [
    { url = "https://files.pythonhosted.org/packages/f1/7b/ce1eafaf1a76852e2ec9b22edecf1daa58175c090266e9f6c64afcd81d91/stack_data-0.6.3-py3-none-any.whl", hash = "sha256:d5558e0c25a4cb0853cddad3d77da9891a08cb85dd9f9f91b9f8cd66e511e695", size = 24521, upload-time = "2023-09-30T13:58:03.53Z" },
]

[[package]]
name = "style"
version = "1.1.0"
source = { registry = "https://pypi.org/simple" }
sdist = { url = "https://files.pythonhosted.org/packages/6d/43/1aea4a07f3755195e6bf4b4f1a6667eda4bd1d23c5f5d12e92d894d8a052/style-1.1.0.tar.gz", hash = "sha256:8eb365fc15039b19b728bd4e6e85fb7daf24e7aeeec6a15a666f97484c564005", size = 3766, upload-time = "2017-08-25T15:11:35.151Z" }
wheels = [
    { url = "https://files.pythonhosted.org/packages/4c/0b/6be2071e20c621e7beb01b86e8474c2ec344a9750ba5315886f24d6e7386/style-1.1.0-py2.py3-none-any.whl", hash = "sha256:6485a4bcb84629341a5fd1587fe3ac4887daa4741f0c8a1d01b9c3c8a263afe7", size = 6427, upload-time = "2017-08-25T15:11:34.439Z" },
]

[[package]]
name = "super-collections"
version = "0.5.3"
source = { registry = "https://pypi.org/simple" }
dependencies = [
    { name = "hjson" },
]
sdist = { url = "https://files.pythonhosted.org/packages/b8/05/d1b50919a0d206d77255217d96dea9ab34bd1eb965a21559380c48f9517e/super_collections-0.5.3.tar.gz", hash = "sha256:94c1ec96c0a0d5e8e7d389ed8cde6882ac246940507c5e6b86e91945c2968d46", size = 10178, upload-time = "2024-10-12T05:11:19.888Z" }
wheels = [
    { url = "https://files.pythonhosted.org/packages/07/6d/58de58c521e7fb79bceb4da90d55250070bb4adfa3c870b82519a561c79d/super_collections-0.5.3-py3-none-any.whl", hash = "sha256:907d35b25dc4070910e8254bf2f5c928348af1cf8a1f1e8259e06c666e902cff", size = 8436, upload-time = "2024-10-12T05:11:18.626Z" },
]

[[package]]
name = "swapper"
version = "1.4.0"
source = { registry = "https://pypi.org/simple" }
sdist = { url = "https://files.pythonhosted.org/packages/9b/3b/98ea1cfc04dc9805d58c5a96dd006f5d88a5a32b7b05e1f5a1c00363bb9a/swapper-1.4.0.tar.gz", hash = "sha256:9e083af114ee0593241a7b877e3e0e7d3a580454f5d59016c667a5563306f8fe", size = 12668, upload-time = "2024-08-14T19:36:07.539Z" }
wheels = [
    { url = "https://files.pythonhosted.org/packages/e9/53/c59363308ef97507a680372471e25e1ebab2e706a45a7c416eea6474c928/swapper-1.4.0-py2.py3-none-any.whl", hash = "sha256:57b8378aad234242542fe32dc6e8cff0ed24b63493d20b3c88ee01f894b9345e", size = 7106, upload-time = "2024-08-14T19:36:06.247Z" },
]

[[package]]
name = "tablib"
version = "3.8.0"
source = { registry = "https://pypi.org/simple" }
sdist = { url = "https://files.pythonhosted.org/packages/09/cc/fe19d9c2ac1088794a51fc72f49b7226f88a0361f924fb3d17a9ec80e657/tablib-3.8.0.tar.gz", hash = "sha256:94d8bcdc65a715a0024a6d5b701a5f31e45bd159269e62c73731de79f048db2b", size = 122247, upload-time = "2025-01-22T15:29:27.276Z" }
wheels = [
    { url = "https://files.pythonhosted.org/packages/5c/95/6542f54ebd90539b12ed6189cb54a6550a28407b1c503c2e55190c29a4c9/tablib-3.8.0-py3-none-any.whl", hash = "sha256:35bdb9d4ec7052232f8803908f9c7a9c3c65807188b70618fa7a7d8ccd560b4d", size = 47935, upload-time = "2025-01-22T15:28:44.499Z" },
]

[package.optional-dependencies]
ods = [
    { name = "odfpy" },
]
xls = [
    { name = "xlrd" },
    { name = "xlwt" },
]
xlsx = [
    { name = "openpyxl" },
]
yaml = [
    { name = "pyyaml" },
]

[[package]]
name = "tblib"
version = "1.7.0"
source = { registry = "https://pypi.org/simple" }
sdist = { url = "https://files.pythonhosted.org/packages/d3/41/901ef2e81d7b1e834b9870d416cb09479e175a2be1c4aa1a9dcd0a555293/tblib-1.7.0.tar.gz", hash = "sha256:059bd77306ea7b419d4f76016aef6d7027cc8a0785579b5aad198803435f882c", size = 33074, upload-time = "2020-07-23T23:17:44.703Z" }
wheels = [
    { url = "https://files.pythonhosted.org/packages/f8/cd/2fad4add11c8837e72f50a30e2bda30e67a10d70462f826b291443a55c7d/tblib-1.7.0-py2.py3-none-any.whl", hash = "sha256:289fa7359e580950e7d9743eab36b0691f0310fce64dee7d9c31065b8f723e23", size = 12806, upload-time = "2020-07-23T23:17:43.191Z" },
]

[[package]]
name = "termcolor"
version = "3.1.0"
source = { registry = "https://pypi.org/simple" }
sdist = { url = "https://files.pythonhosted.org/packages/ca/6c/3d75c196ac07ac8749600b60b03f4f6094d54e132c4d94ebac6ee0e0add0/termcolor-3.1.0.tar.gz", hash = "sha256:6a6dd7fbee581909eeec6a756cff1d7f7c376063b14e4a298dc4980309e55970", size = 14324, upload-time = "2025-04-30T11:37:53.791Z" }
wheels = [
    { url = "https://files.pythonhosted.org/packages/4f/bd/de8d508070629b6d84a30d01d57e4a65c69aa7f5abe7560b8fad3b50ea59/termcolor-3.1.0-py3-none-any.whl", hash = "sha256:591dd26b5c2ce03b9e43f391264626557873ce1d379019786f99b0c2bee140aa", size = 7684, upload-time = "2025-04-30T11:37:52.382Z" },
]

[[package]]
name = "tinycss2"
version = "1.4.0"
source = { registry = "https://pypi.org/simple" }
dependencies = [
    { name = "webencodings" },
]
sdist = { url = "https://files.pythonhosted.org/packages/7a/fd/7a5ee21fd08ff70d3d33a5781c255cbe779659bd03278feb98b19ee550f4/tinycss2-1.4.0.tar.gz", hash = "sha256:10c0972f6fc0fbee87c3edb76549357415e94548c1ae10ebccdea16fb404a9b7", size = 87085, upload-time = "2024-10-24T14:58:29.895Z" }
wheels = [
    { url = "https://files.pythonhosted.org/packages/e6/34/ebdc18bae6aa14fbee1a08b63c015c72b64868ff7dae68808ab500c492e2/tinycss2-1.4.0-py3-none-any.whl", hash = "sha256:3a49cf47b7675da0b15d0c6e1df8df4ebd96e9394bb905a5775adb0d884c5289", size = 26610, upload-time = "2024-10-24T14:58:28.029Z" },
]

[[package]]
name = "tomli"
version = "2.2.1"
source = { registry = "https://pypi.org/simple" }
sdist = { url = "https://files.pythonhosted.org/packages/18/87/302344fed471e44a87289cf4967697d07e532f2421fdaf868a303cbae4ff/tomli-2.2.1.tar.gz", hash = "sha256:cd45e1dc79c835ce60f7404ec8119f2eb06d38b1deba146f07ced3bbc44505ff", size = 17175, upload-time = "2024-11-27T22:38:36.873Z" }
wheels = [
    { url = "https://files.pythonhosted.org/packages/04/90/2ee5f2e0362cb8a0b6499dc44f4d7d48f8fff06d28ba46e6f1eaa61a1388/tomli-2.2.1-cp313-cp313-macosx_10_13_x86_64.whl", hash = "sha256:f4039b9cbc3048b2416cc57ab3bda989a6fcf9b36cf8937f01a6e731b64f80d7", size = 132708, upload-time = "2024-11-27T22:38:21.659Z" },
    { url = "https://files.pythonhosted.org/packages/c0/ec/46b4108816de6b385141f082ba99e315501ccd0a2ea23db4a100dd3990ea/tomli-2.2.1-cp313-cp313-macosx_11_0_arm64.whl", hash = "sha256:286f0ca2ffeeb5b9bd4fcc8d6c330534323ec51b2f52da063b11c502da16f30c", size = 123582, upload-time = "2024-11-27T22:38:22.693Z" },
    { url = "https://files.pythonhosted.org/packages/a0/bd/b470466d0137b37b68d24556c38a0cc819e8febe392d5b199dcd7f578365/tomli-2.2.1-cp313-cp313-manylinux_2_17_aarch64.manylinux2014_aarch64.whl", hash = "sha256:a92ef1a44547e894e2a17d24e7557a5e85a9e1d0048b0b5e7541f76c5032cb13", size = 232543, upload-time = "2024-11-27T22:38:24.367Z" },
    { url = "https://files.pythonhosted.org/packages/d9/e5/82e80ff3b751373f7cead2815bcbe2d51c895b3c990686741a8e56ec42ab/tomli-2.2.1-cp313-cp313-manylinux_2_17_x86_64.manylinux2014_x86_64.whl", hash = "sha256:9316dc65bed1684c9a98ee68759ceaed29d229e985297003e494aa825ebb0281", size = 241691, upload-time = "2024-11-27T22:38:26.081Z" },
    { url = "https://files.pythonhosted.org/packages/05/7e/2a110bc2713557d6a1bfb06af23dd01e7dde52b6ee7dadc589868f9abfac/tomli-2.2.1-cp313-cp313-manylinux_2_5_i686.manylinux1_i686.manylinux_2_17_i686.manylinux2014_i686.whl", hash = "sha256:e85e99945e688e32d5a35c1ff38ed0b3f41f43fad8df0bdf79f72b2ba7bc5272", size = 251170, upload-time = "2024-11-27T22:38:27.921Z" },
    { url = "https://files.pythonhosted.org/packages/64/7b/22d713946efe00e0adbcdfd6d1aa119ae03fd0b60ebed51ebb3fa9f5a2e5/tomli-2.2.1-cp313-cp313-musllinux_1_2_aarch64.whl", hash = "sha256:ac065718db92ca818f8d6141b5f66369833d4a80a9d74435a268c52bdfa73140", size = 236530, upload-time = "2024-11-27T22:38:29.591Z" },
    { url = "https://files.pythonhosted.org/packages/38/31/3a76f67da4b0cf37b742ca76beaf819dca0ebef26d78fc794a576e08accf/tomli-2.2.1-cp313-cp313-musllinux_1_2_i686.whl", hash = "sha256:d920f33822747519673ee656a4b6ac33e382eca9d331c87770faa3eef562aeb2", size = 258666, upload-time = "2024-11-27T22:38:30.639Z" },
    { url = "https://files.pythonhosted.org/packages/07/10/5af1293da642aded87e8a988753945d0cf7e00a9452d3911dd3bb354c9e2/tomli-2.2.1-cp313-cp313-musllinux_1_2_x86_64.whl", hash = "sha256:a198f10c4d1b1375d7687bc25294306e551bf1abfa4eace6650070a5c1ae2744", size = 243954, upload-time = "2024-11-27T22:38:31.702Z" },
    { url = "https://files.pythonhosted.org/packages/5b/b9/1ed31d167be802da0fc95020d04cd27b7d7065cc6fbefdd2f9186f60d7bd/tomli-2.2.1-cp313-cp313-win32.whl", hash = "sha256:d3f5614314d758649ab2ab3a62d4f2004c825922f9e370b29416484086b264ec", size = 98724, upload-time = "2024-11-27T22:38:32.837Z" },
    { url = "https://files.pythonhosted.org/packages/c7/32/b0963458706accd9afcfeb867c0f9175a741bf7b19cd424230714d722198/tomli-2.2.1-cp313-cp313-win_amd64.whl", hash = "sha256:a38aa0308e754b0e3c67e344754dff64999ff9b513e691d0e786265c93583c69", size = 109383, upload-time = "2024-11-27T22:38:34.455Z" },
    { url = "https://files.pythonhosted.org/packages/6e/c2/61d3e0f47e2b74ef40a68b9e6ad5984f6241a942f7cd3bbfbdbd03861ea9/tomli-2.2.1-py3-none-any.whl", hash = "sha256:cb55c73c5f4408779d0cf3eef9f762b9c9f147a77de7b258bef0a5628adc85cc", size = 14257, upload-time = "2024-11-27T22:38:35.385Z" },
]

[[package]]
name = "tornado"
version = "6.5.1"
source = { registry = "https://pypi.org/simple" }
sdist = { url = "https://files.pythonhosted.org/packages/51/89/c72771c81d25d53fe33e3dca61c233b665b2780f21820ba6fd2c6793c12b/tornado-6.5.1.tar.gz", hash = "sha256:84ceece391e8eb9b2b95578db65e920d2a61070260594819589609ba9bc6308c", size = 509934, upload-time = "2025-05-22T18:15:38.788Z" }
wheels = [
    { url = "https://files.pythonhosted.org/packages/77/89/f4532dee6843c9e0ebc4e28d4be04c67f54f60813e4bf73d595fe7567452/tornado-6.5.1-cp39-abi3-macosx_10_9_universal2.whl", hash = "sha256:d50065ba7fd11d3bd41bcad0825227cc9a95154bad83239357094c36708001f7", size = 441948, upload-time = "2025-05-22T18:15:20.862Z" },
    { url = "https://files.pythonhosted.org/packages/15/9a/557406b62cffa395d18772e0cdcf03bed2fff03b374677348eef9f6a3792/tornado-6.5.1-cp39-abi3-macosx_10_9_x86_64.whl", hash = "sha256:9e9ca370f717997cb85606d074b0e5b247282cf5e2e1611568b8821afe0342d6", size = 440112, upload-time = "2025-05-22T18:15:22.591Z" },
    { url = "https://files.pythonhosted.org/packages/55/82/7721b7319013a3cf881f4dffa4f60ceff07b31b394e459984e7a36dc99ec/tornado-6.5.1-cp39-abi3-manylinux_2_17_aarch64.manylinux2014_aarch64.whl", hash = "sha256:b77e9dfa7ed69754a54c89d82ef746398be82f749df69c4d3abe75c4d1ff4888", size = 443672, upload-time = "2025-05-22T18:15:24.027Z" },
    { url = "https://files.pythonhosted.org/packages/7d/42/d11c4376e7d101171b94e03cef0cbce43e823ed6567ceda571f54cf6e3ce/tornado-6.5.1-cp39-abi3-manylinux_2_5_i686.manylinux1_i686.manylinux_2_17_i686.manylinux2014_i686.whl", hash = "sha256:253b76040ee3bab8bcf7ba9feb136436a3787208717a1fb9f2c16b744fba7331", size = 443019, upload-time = "2025-05-22T18:15:25.735Z" },
    { url = "https://files.pythonhosted.org/packages/7d/f7/0c48ba992d875521ac761e6e04b0a1750f8150ae42ea26df1852d6a98942/tornado-6.5.1-cp39-abi3-manylinux_2_5_x86_64.manylinux1_x86_64.manylinux_2_17_x86_64.manylinux2014_x86_64.whl", hash = "sha256:308473f4cc5a76227157cdf904de33ac268af770b2c5f05ca6c1161d82fdd95e", size = 443252, upload-time = "2025-05-22T18:15:27.499Z" },
    { url = "https://files.pythonhosted.org/packages/89/46/d8d7413d11987e316df4ad42e16023cd62666a3c0dfa1518ffa30b8df06c/tornado-6.5.1-cp39-abi3-musllinux_1_2_aarch64.whl", hash = "sha256:caec6314ce8a81cf69bd89909f4b633b9f523834dc1a352021775d45e51d9401", size = 443930, upload-time = "2025-05-22T18:15:29.299Z" },
    { url = "https://files.pythonhosted.org/packages/78/b2/f8049221c96a06df89bed68260e8ca94beca5ea532ffc63b1175ad31f9cc/tornado-6.5.1-cp39-abi3-musllinux_1_2_i686.whl", hash = "sha256:13ce6e3396c24e2808774741331638ee6c2f50b114b97a55c5b442df65fd9692", size = 443351, upload-time = "2025-05-22T18:15:31.038Z" },
    { url = "https://files.pythonhosted.org/packages/76/ff/6a0079e65b326cc222a54720a748e04a4db246870c4da54ece4577bfa702/tornado-6.5.1-cp39-abi3-musllinux_1_2_x86_64.whl", hash = "sha256:5cae6145f4cdf5ab24744526cc0f55a17d76f02c98f4cff9daa08ae9a217448a", size = 443328, upload-time = "2025-05-22T18:15:32.426Z" },
    { url = "https://files.pythonhosted.org/packages/49/18/e3f902a1d21f14035b5bc6246a8c0f51e0eef562ace3a2cea403c1fb7021/tornado-6.5.1-cp39-abi3-win32.whl", hash = "sha256:e0a36e1bc684dca10b1aa75a31df8bdfed656831489bc1e6a6ebed05dc1ec365", size = 444396, upload-time = "2025-05-22T18:15:34.205Z" },
    { url = "https://files.pythonhosted.org/packages/7b/09/6526e32bf1049ee7de3bebba81572673b19a2a8541f795d887e92af1a8bc/tornado-6.5.1-cp39-abi3-win_amd64.whl", hash = "sha256:908e7d64567cecd4c2b458075589a775063453aeb1d2a1853eedb806922f568b", size = 444840, upload-time = "2025-05-22T18:15:36.1Z" },
    { url = "https://files.pythonhosted.org/packages/55/a7/535c44c7bea4578e48281d83c615219f3ab19e6abc67625ef637c73987be/tornado-6.5.1-cp39-abi3-win_arm64.whl", hash = "sha256:02420a0eb7bf617257b9935e2b754d1b63897525d8a289c9d65690d580b4dcf7", size = 443596, upload-time = "2025-05-22T18:15:37.433Z" },
]

[[package]]
name = "tox"
version = "4.28.1"
source = { registry = "https://pypi.org/simple" }
dependencies = [
    { name = "cachetools" },
    { name = "chardet" },
    { name = "colorama" },
    { name = "filelock" },
    { name = "packaging" },
    { name = "platformdirs" },
    { name = "pluggy" },
    { name = "pyproject-api" },
    { name = "virtualenv" },
]
sdist = { url = "https://files.pythonhosted.org/packages/2c/a3/6fdc3f17aad7f2971739c6efc537a692d619c54acb224d90e62733346a60/tox-4.28.1.tar.gz", hash = "sha256:227ce1fdfea7763107aed3a8ac87d74b1bd1240ad7dd9c37fc2cb2b318006520", size = 199598, upload-time = "2025-07-23T06:16:39.555Z" }
wheels = [
    { url = "https://files.pythonhosted.org/packages/b9/60/0ba9aa30a0a3d0faaebeadd9c847812a929416a4acda50d92c7079a9ec00/tox-4.28.1-py3-none-any.whl", hash = "sha256:d5c84de6efc5d7e8acadb09528943e87ee501a35e064cf852082bc600485c13d", size = 173973, upload-time = "2025-07-23T06:16:37.54Z" },
]

[[package]]
name = "traitlets"
version = "5.14.3"
source = { registry = "https://pypi.org/simple" }
sdist = { url = "https://files.pythonhosted.org/packages/eb/79/72064e6a701c2183016abbbfedaba506d81e30e232a68c9f0d6f6fcd1574/traitlets-5.14.3.tar.gz", hash = "sha256:9ed0579d3502c94b4b3732ac120375cda96f923114522847de4b3bb98b96b6b7", size = 161621, upload-time = "2024-04-19T11:11:49.746Z" }
wheels = [
    { url = "https://files.pythonhosted.org/packages/00/c0/8f5d070730d7836adc9c9b6408dec68c6ced86b304a9b26a14df072a6e8c/traitlets-5.14.3-py3-none-any.whl", hash = "sha256:b74e89e397b1ed28cc831db7aea759ba6640cb3de13090ca145426688ff1ac4f", size = 85359, upload-time = "2024-04-19T11:11:46.763Z" },
]

[[package]]
name = "trio"
version = "0.30.0"
source = { registry = "https://pypi.org/simple" }
dependencies = [
    { name = "attrs" },
    { name = "cffi", marker = "implementation_name != 'pypy' and os_name == 'nt'" },
    { name = "idna" },
    { name = "outcome" },
    { name = "sniffio" },
    { name = "sortedcontainers" },
]
sdist = { url = "https://files.pythonhosted.org/packages/01/c1/68d582b4d3a1c1f8118e18042464bb12a7c1b75d64d75111b297687041e3/trio-0.30.0.tar.gz", hash = "sha256:0781c857c0c81f8f51e0089929a26b5bb63d57f927728a5586f7e36171f064df", size = 593776, upload-time = "2025-04-21T00:48:19.507Z" }
wheels = [
    { url = "https://files.pythonhosted.org/packages/69/8e/3f6dfda475ecd940e786defe6df6c500734e686c9cd0a0f8ef6821e9b2f2/trio-0.30.0-py3-none-any.whl", hash = "sha256:3bf4f06b8decf8d3cf00af85f40a89824669e2d033bb32469d34840edcfc22a5", size = 499194, upload-time = "2025-04-21T00:48:17.167Z" },
]

[[package]]
name = "trio-websocket"
version = "0.12.2"
source = { registry = "https://pypi.org/simple" }
dependencies = [
    { name = "outcome" },
    { name = "trio" },
    { name = "wsproto" },
]
sdist = { url = "https://files.pythonhosted.org/packages/d1/3c/8b4358e81f2f2cfe71b66a267f023a91db20a817b9425dd964873796980a/trio_websocket-0.12.2.tar.gz", hash = "sha256:22c72c436f3d1e264d0910a3951934798dcc5b00ae56fc4ee079d46c7cf20fae", size = 33549, upload-time = "2025-02-25T05:16:58.947Z" }
wheels = [
    { url = "https://files.pythonhosted.org/packages/c7/19/eb640a397bba49ba49ef9dbe2e7e5c04202ba045b6ce2ec36e9cadc51e04/trio_websocket-0.12.2-py3-none-any.whl", hash = "sha256:df605665f1db533f4a386c94525870851096a223adcb97f72a07e8b4beba45b6", size = 21221, upload-time = "2025-02-25T05:16:57.545Z" },
]

[[package]]
name = "typeguard"
version = "4.4.4"
source = { registry = "https://pypi.org/simple" }
dependencies = [
    { name = "typing-extensions" },
]
sdist = { url = "https://files.pythonhosted.org/packages/c7/68/71c1a15b5f65f40e91b65da23b8224dad41349894535a97f63a52e462196/typeguard-4.4.4.tar.gz", hash = "sha256:3a7fd2dffb705d4d0efaed4306a704c89b9dee850b688f060a8b1615a79e5f74", size = 75203, upload-time = "2025-06-18T09:56:07.624Z" }
wheels = [
    { url = "https://files.pythonhosted.org/packages/1b/a9/e3aee762739c1d7528da1c3e06d518503f8b6c439c35549b53735ba52ead/typeguard-4.4.4-py3-none-any.whl", hash = "sha256:b5f562281b6bfa1f5492470464730ef001646128b180769880468bd84b68b09e", size = 34874, upload-time = "2025-06-18T09:56:05.999Z" },
]

[[package]]
name = "types-cffi"
version = "1.17.0.20250523"
source = { registry = "https://pypi.org/simple" }
dependencies = [
    { name = "types-setuptools" },
]
sdist = { url = "https://files.pythonhosted.org/packages/f7/5f/ac80a2f55757019e5d4809d17544569c47a623565258ca1a836ba951d53f/types_cffi-1.17.0.20250523.tar.gz", hash = "sha256:e7110f314c65590533adae1b30763be08ca71ad856a1ae3fe9b9d8664d49ec22", size = 16858, upload-time = "2025-05-23T03:05:40.983Z" }
wheels = [
    { url = "https://files.pythonhosted.org/packages/f1/86/e26e6ae4dfcbf6031b8422c22cf3a9eb2b6d127770406e7645b6248d8091/types_cffi-1.17.0.20250523-py3-none-any.whl", hash = "sha256:e98c549d8e191f6220e440f9f14315d6775a21a0e588c32c20476be885b2fad9", size = 20010, upload-time = "2025-05-23T03:05:39.136Z" },
]

[[package]]
name = "types-freezegun"
version = "1.1.10"
source = { registry = "https://pypi.org/simple" }
sdist = { url = "https://files.pythonhosted.org/packages/31/0d/2a0485b7f693437570da1b005cbc06748252d24a5a24e521a0bcf4f8912e/types-freezegun-1.1.10.tar.gz", hash = "sha256:cb3a2d2eee950eacbaac0673ab50499823365ceb8c655babb1544a41446409ec", size = 2861, upload-time = "2022-06-09T09:19:19.568Z" }
wheels = [
    { url = "https://files.pythonhosted.org/packages/96/48/3380ecdafe5646f4e9e31814297073aeb6929c474212377189cbee228b50/types_freezegun-1.1.10-py3-none-any.whl", hash = "sha256:fadebe72213e0674036153366205038e1f95c8ca96deb4ef9b71ddc15413543e", size = 2904, upload-time = "2022-06-09T09:19:17.892Z" },
]

[[package]]
name = "types-markdown"
version = "3.8.0.20250708"
source = { registry = "https://pypi.org/simple" }
sdist = { url = "https://files.pythonhosted.org/packages/95/01/0bab46f013e8ff6f2c54f9cb35252e4f6ccf1b7b863ba53f56e5e1ae1429/types_markdown-3.8.0.20250708.tar.gz", hash = "sha256:28690251fe90757f5a99cd671c79502bc2de07aef2d35fe54117c3b1c799804a", size = 19337, upload-time = "2025-07-08T03:14:09.898Z" }
wheels = [
    { url = "https://files.pythonhosted.org/packages/29/08/3e160e70de991f234ea8bcfe135a61779761ffc76c13164b97c068989ffc/types_markdown-3.8.0.20250708-py3-none-any.whl", hash = "sha256:d1f634931b463adf7603c012724b7e9e5eff976eb517dc700ebece2d6189b1ce", size = 25785, upload-time = "2025-07-08T03:14:08.846Z" },
]

[[package]]
name = "types-pyopenssl"
version = "24.1.0.20240722"
source = { registry = "https://pypi.org/simple" }
dependencies = [
    { name = "cryptography" },
    { name = "types-cffi" },
]
sdist = { url = "https://files.pythonhosted.org/packages/93/29/47a346550fd2020dac9a7a6d033ea03fccb92fa47c726056618cc889745e/types-pyOpenSSL-24.1.0.20240722.tar.gz", hash = "sha256:47913b4678a01d879f503a12044468221ed8576263c1540dcb0484ca21b08c39", size = 8458, upload-time = "2024-07-22T02:32:22.558Z" }
wheels = [
    { url = "https://files.pythonhosted.org/packages/98/05/c868a850b6fbb79c26f5f299b768ee0adc1f9816d3461dcf4287916f655b/types_pyOpenSSL-24.1.0.20240722-py3-none-any.whl", hash = "sha256:6a7a5d2ec042537934cfb4c9d4deb0e16c4c6250b09358df1f083682fe6fda54", size = 7499, upload-time = "2024-07-22T02:32:21.232Z" },
]

[[package]]
name = "types-python-dateutil"
version = "2.9.0.20250708"
source = { registry = "https://pypi.org/simple" }
sdist = { url = "https://files.pythonhosted.org/packages/c9/95/6bdde7607da2e1e99ec1c1672a759d42f26644bbacf939916e086db34870/types_python_dateutil-2.9.0.20250708.tar.gz", hash = "sha256:ccdbd75dab2d6c9696c350579f34cffe2c281e4c5f27a585b2a2438dd1d5c8ab", size = 15834, upload-time = "2025-07-08T03:14:03.382Z" }
wheels = [
    { url = "https://files.pythonhosted.org/packages/72/52/43e70a8e57fefb172c22a21000b03ebcc15e47e97f5cb8495b9c2832efb4/types_python_dateutil-2.9.0.20250708-py3-none-any.whl", hash = "sha256:4d6d0cc1cc4d24a2dc3816024e502564094497b713f7befda4d5bc7a8e3fd21f", size = 17724, upload-time = "2025-07-08T03:14:02.593Z" },
]

[[package]]
name = "types-pytz"
version = "2022.7.1.2"
source = { registry = "https://pypi.org/simple" }
sdist = { url = "https://files.pythonhosted.org/packages/dc/97/0cbaa80c82b370561b2bf8fa594663225f9d4acb9467020e16bb6786d17c/types-pytz-2022.7.1.2.tar.gz", hash = "sha256:487d3e8e9f4071eec8081746d53fa982bbc05812e719dcbf2ebf3d55a1a4cd28", size = 4709, upload-time = "2023-02-22T09:17:49.325Z" }
wheels = [
    { url = "https://files.pythonhosted.org/packages/87/e8/1c3ee95bd1444e36ab868ef92b77c679ea5b8a80cb346ed6f369952c0858/types_pytz-2022.7.1.2-py3-none-any.whl", hash = "sha256:40ca448a928d566f7d44ddfde0066e384f7ffbd4da2778e42a4570eaca572446", size = 4727, upload-time = "2023-02-22T09:17:47.881Z" },
]

[[package]]
name = "types-pyyaml"
version = "6.0.12.20250516"
source = { registry = "https://pypi.org/simple" }
sdist = { url = "https://files.pythonhosted.org/packages/4e/22/59e2aeb48ceeee1f7cd4537db9568df80d62bdb44a7f9e743502ea8aab9c/types_pyyaml-6.0.12.20250516.tar.gz", hash = "sha256:9f21a70216fc0fa1b216a8176db5f9e0af6eb35d2f2932acb87689d03a5bf6ba", size = 17378, upload-time = "2025-05-16T03:08:04.897Z" }
wheels = [
    { url = "https://files.pythonhosted.org/packages/99/5f/e0af6f7f6a260d9af67e1db4f54d732abad514252a7a378a6c4d17dd1036/types_pyyaml-6.0.12.20250516-py3-none-any.whl", hash = "sha256:8478208feaeb53a34cb5d970c56a7cd76b72659442e733e268a94dc72b2d0530", size = 20312, upload-time = "2025-05-16T03:08:04.019Z" },
]

[[package]]
name = "types-redis"
version = "4.6.0.20241004"
source = { registry = "https://pypi.org/simple" }
dependencies = [
    { name = "cryptography" },
    { name = "types-pyopenssl" },
]
sdist = { url = "https://files.pythonhosted.org/packages/3a/95/c054d3ac940e8bac4ca216470c80c26688a0e79e09f520a942bb27da3386/types-redis-4.6.0.20241004.tar.gz", hash = "sha256:5f17d2b3f9091ab75384153bfa276619ffa1cf6a38da60e10d5e6749cc5b902e", size = 49679, upload-time = "2024-10-04T02:43:59.224Z" }
wheels = [
    { url = "https://files.pythonhosted.org/packages/55/82/7d25dce10aad92d2226b269bce2f85cfd843b4477cd50245d7d40ecf8f89/types_redis-4.6.0.20241004-py3-none-any.whl", hash = "sha256:ef5da68cb827e5f606c8f9c0b49eeee4c2669d6d97122f301d3a55dc6a63f6ed", size = 58737, upload-time = "2024-10-04T02:43:57.968Z" },
]

[[package]]
name = "types-requests"
version = "2.31.0.6"
source = { registry = "https://pypi.org/simple" }
dependencies = [
    { name = "types-urllib3" },
]
sdist = { url = "https://files.pythonhosted.org/packages/f9/b8/c1e8d39996b4929b918aba10dba5de07a8b3f4c8487bb61bb79882544e69/types-requests-2.31.0.6.tar.gz", hash = "sha256:cd74ce3b53c461f1228a9b783929ac73a666658f223e28ed29753771477b3bd0", size = 15535, upload-time = "2023-09-27T06:19:38.443Z" }
wheels = [
    { url = "https://files.pythonhosted.org/packages/5c/a1/6f8dc74d9069e790d604ddae70cb46dcbac668f1bb08136e7b0f2f5cd3bf/types_requests-2.31.0.6-py3-none-any.whl", hash = "sha256:a2db9cb228a81da8348b49ad6db3f5519452dd20a9c1e1a868c83c5fe88fd1a9", size = 14516, upload-time = "2023-09-27T06:19:36.373Z" },
]

[[package]]
name = "types-setuptools"
version = "80.9.0.20250529"
source = { registry = "https://pypi.org/simple" }
sdist = { url = "https://files.pythonhosted.org/packages/79/66/1b276526aad4696a9519919e637801f2c103419d2c248a6feb2729e034d1/types_setuptools-80.9.0.20250529.tar.gz", hash = "sha256:79e088ba0cba2186c8d6499cbd3e143abb142d28a44b042c28d3148b1e353c91", size = 41337, upload-time = "2025-05-29T03:07:34.487Z" }
wheels = [
    { url = "https://files.pythonhosted.org/packages/1b/d8/83790d67ec771bf029a45ff1bd1aedbb738d8aa58c09dd0cc3033eea0e69/types_setuptools-80.9.0.20250529-py3-none-any.whl", hash = "sha256:00dfcedd73e333a430e10db096e4d46af93faf9314f832f13b6bbe3d6757e95f", size = 63263, upload-time = "2025-05-29T03:07:33.064Z" },
]

[[package]]
name = "types-urllib3"
version = "1.26.25.14"
source = { registry = "https://pypi.org/simple" }
sdist = { url = "https://files.pythonhosted.org/packages/73/de/b9d7a68ad39092368fb21dd6194b362b98a1daeea5dcfef5e1adb5031c7e/types-urllib3-1.26.25.14.tar.gz", hash = "sha256:229b7f577c951b8c1b92c1bc2b2fdb0b49847bd2af6d1cc2a2e3dd340f3bda8f", size = 11239, upload-time = "2023-07-20T15:19:31.307Z" }
wheels = [
    { url = "https://files.pythonhosted.org/packages/11/7b/3fc711b2efea5e85a7a0bbfe269ea944aa767bbba5ec52f9ee45d362ccf3/types_urllib3-1.26.25.14-py3-none-any.whl", hash = "sha256:9683bbb7fb72e32bfe9d2be6e04875fbe1b3eeec3cbb4ea231435aa7fd6b4f0e", size = 15377, upload-time = "2023-07-20T15:19:30.379Z" },
]

[[package]]
name = "typing-extensions"
version = "4.14.1"
source = { registry = "https://pypi.org/simple" }
sdist = { url = "https://files.pythonhosted.org/packages/98/5a/da40306b885cc8c09109dc2e1abd358d5684b1425678151cdaed4731c822/typing_extensions-4.14.1.tar.gz", hash = "sha256:38b39f4aeeab64884ce9f74c94263ef78f3c22467c8724005483154c26648d36", size = 107673, upload-time = "2025-07-04T13:28:34.16Z" }
wheels = [
    { url = "https://files.pythonhosted.org/packages/b5/00/d631e67a838026495268c2f6884f3711a15a9a2a96cd244fdaea53b823fb/typing_extensions-4.14.1-py3-none-any.whl", hash = "sha256:d1e1e3b58374dc93031d6eda2420a48ea44a36c2b4766a4fdeb3710755731d76", size = 43906, upload-time = "2025-07-04T13:28:32.743Z" },
]

[[package]]
name = "tzdata"
version = "2025.2"
source = { registry = "https://pypi.org/simple" }
sdist = { url = "https://files.pythonhosted.org/packages/95/32/1a225d6164441be760d75c2c42e2780dc0873fe382da3e98a2e1e48361e5/tzdata-2025.2.tar.gz", hash = "sha256:b60a638fcc0daffadf82fe0f57e53d06bdec2f36c4df66280ae79bce6bd6f2b9", size = 196380, upload-time = "2025-03-23T13:54:43.652Z" }
wheels = [
    { url = "https://files.pythonhosted.org/packages/5c/23/c7abc0ca0a1526a0774eca151daeb8de62ec457e77262b66b359c3c7679e/tzdata-2025.2-py2.py3-none-any.whl", hash = "sha256:1a403fada01ff9221ca8044d701868fa132215d84beb92242d9acd2147f667a8", size = 347839, upload-time = "2025-03-23T13:54:41.845Z" },
]

[[package]]
name = "unittest-xml-reporting"
version = "3.2.0"
source = { registry = "https://pypi.org/simple" }
dependencies = [
    { name = "lxml" },
]
sdist = { url = "https://files.pythonhosted.org/packages/ed/40/3bf1afc96e93c7322520981ac4593cbb29daa21b48d32746f05ab5563dca/unittest-xml-reporting-3.2.0.tar.gz", hash = "sha256:edd8d3170b40c3a81b8cf910f46c6a304ae2847ec01036d02e9c0f9b85762d28", size = 18002, upload-time = "2022-01-20T19:09:55.76Z" }
wheels = [
    { url = "https://files.pythonhosted.org/packages/39/88/f6e9b87428584a3c62cac768185c438ca6d561367a5d267b293259d76075/unittest_xml_reporting-3.2.0-py2.py3-none-any.whl", hash = "sha256:f3d7402e5b3ac72a5ee3149278339db1a8f932ee405f48bcb9c681372f2717d5", size = 20936, upload-time = "2022-01-20T19:09:53.824Z" },
]

[[package]]
name = "update"
version = "0.0.1"
source = { registry = "https://pypi.org/simple" }
dependencies = [
    { name = "style" },
]
wheels = [
    { url = "https://files.pythonhosted.org/packages/9f/c4/dfe8a392edd35cc635c35cd3b20df6a746aacdeb39b685d1668b56bf819b/update-0.0.1-py2.py3-none-any.whl", hash = "sha256:a25522b4bf60e3e3c1a3ff3ca3a4f5a328ac4b8ff400fdc9614483147e313323", size = 2882, upload-time = "2017-11-13T21:12:53.479Z" },
]

[[package]]
name = "uritemplate"
version = "4.2.0"
source = { registry = "https://pypi.org/simple" }
sdist = { url = "https://files.pythonhosted.org/packages/98/60/f174043244c5306c9988380d2cb10009f91563fc4b31293d27e17201af56/uritemplate-4.2.0.tar.gz", hash = "sha256:480c2ed180878955863323eea31b0ede668795de182617fef9c6ca09e6ec9d0e", size = 33267, upload-time = "2025-06-02T15:12:06.318Z" }
wheels = [
    { url = "https://files.pythonhosted.org/packages/a9/99/3ae339466c9183ea5b8ae87b34c0b897eda475d2aec2307cae60e5cd4f29/uritemplate-4.2.0-py3-none-any.whl", hash = "sha256:962201ba1c4edcab02e60f9a0d3821e82dfc5d2d6662a21abd533879bdb8a686", size = 11488, upload-time = "2025-06-02T15:12:03.405Z" },
]

[[package]]
name = "urllib3"
version = "1.26.20"
source = { registry = "https://pypi.org/simple" }
sdist = { url = "https://files.pythonhosted.org/packages/e4/e8/6ff5e6bc22095cfc59b6ea711b687e2b7ed4bdb373f7eeec370a97d7392f/urllib3-1.26.20.tar.gz", hash = "sha256:40c2dc0c681e47eb8f90e7e27bf6ff7df2e677421fd46756da1161c39ca70d32", size = 307380, upload-time = "2024-08-29T15:43:11.37Z" }
wheels = [
    { url = "https://files.pythonhosted.org/packages/33/cf/8435d5a7159e2a9c83a95896ed596f68cf798005fe107cc655b5c5c14704/urllib3-1.26.20-py2.py3-none-any.whl", hash = "sha256:0ed14ccfbf1c30a9072c7ca157e4319b70d65f623e91e7b32fadb2853431016e", size = 144225, upload-time = "2024-08-29T15:43:08.921Z" },
]

[package.optional-dependencies]
socks = [
    { name = "pysocks" },
]

[[package]]
name = "vcrpy"
version = "7.0.0"
source = { registry = "https://pypi.org/simple" }
dependencies = [
    { name = "pyyaml" },
    { name = "urllib3" },
    { name = "wrapt" },
    { name = "yarl" },
]
sdist = { url = "https://files.pythonhosted.org/packages/25/d3/856e06184d4572aada1dd559ddec3bedc46df1f2edc5ab2c91121a2cccdb/vcrpy-7.0.0.tar.gz", hash = "sha256:176391ad0425edde1680c5b20738ea3dc7fb942520a48d2993448050986b3a50", size = 85502, upload-time = "2024-12-31T00:07:57.894Z" }
wheels = [
    { url = "https://files.pythonhosted.org/packages/13/5d/1f15b252890c968d42b348d1e9b0aa12d5bf3e776704178ec37cceccdb63/vcrpy-7.0.0-py2.py3-none-any.whl", hash = "sha256:55791e26c18daa363435054d8b35bd41a4ac441b6676167635d1b37a71dbe124", size = 42321, upload-time = "2024-12-31T00:07:55.277Z" },
]

[[package]]
name = "verspec"
version = "0.1.0"
source = { registry = "https://pypi.org/simple" }
sdist = { url = "https://files.pythonhosted.org/packages/e7/44/8126f9f0c44319b2efc65feaad589cadef4d77ece200ae3c9133d58464d0/verspec-0.1.0.tar.gz", hash = "sha256:c4504ca697b2056cdb4bfa7121461f5a0e81809255b41c03dda4ba823637c01e", size = 27123, upload-time = "2020-11-30T02:24:09.646Z" }
wheels = [
    { url = "https://files.pythonhosted.org/packages/a4/ce/3b6fee91c85626eaf769d617f1be9d2e15c1cca027bbdeb2e0d751469355/verspec-0.1.0-py3-none-any.whl", hash = "sha256:741877d5633cc9464c45a469ae2a31e801e6dbbaa85b9675d481cda100f11c31", size = 19640, upload-time = "2020-11-30T02:24:08.387Z" },
]

[[package]]
name = "vine"
version = "5.1.0"
source = { registry = "https://pypi.org/simple" }
sdist = { url = "https://files.pythonhosted.org/packages/bd/e4/d07b5f29d283596b9727dd5275ccbceb63c44a1a82aa9e4bfd20426762ac/vine-5.1.0.tar.gz", hash = "sha256:8b62e981d35c41049211cf62a0a1242d8c1ee9bd15bb196ce38aefd6799e61e0", size = 48980, upload-time = "2023-11-05T08:46:53.857Z" }
wheels = [
    { url = "https://files.pythonhosted.org/packages/03/ff/7c0c86c43b3cbb927e0ccc0255cb4057ceba4799cd44ae95174ce8e8b5b2/vine-5.1.0-py3-none-any.whl", hash = "sha256:40fdf3c48b2cfe1c38a49e9ae2da6fda88e4794c810050a728bd7413811fb1dc", size = 9636, upload-time = "2023-11-05T08:46:51.205Z" },
]

[[package]]
name = "virtualenv"
version = "20.32.0"
source = { registry = "https://pypi.org/simple" }
dependencies = [
    { name = "distlib" },
    { name = "filelock" },
    { name = "platformdirs" },
]
sdist = { url = "https://files.pythonhosted.org/packages/a9/96/0834f30fa08dca3738614e6a9d42752b6420ee94e58971d702118f7cfd30/virtualenv-20.32.0.tar.gz", hash = "sha256:886bf75cadfdc964674e6e33eb74d787dff31ca314ceace03ca5810620f4ecf0", size = 6076970, upload-time = "2025-07-21T04:09:50.985Z" }
wheels = [
    { url = "https://files.pythonhosted.org/packages/5c/c6/f8f28009920a736d0df434b52e9feebfb4d702ba942f15338cb4a83eafc1/virtualenv-20.32.0-py3-none-any.whl", hash = "sha256:2c310aecb62e5aa1b06103ed7c2977b81e042695de2697d01017ff0f1034af56", size = 6057761, upload-time = "2025-07-21T04:09:48.059Z" },
]

[[package]]
name = "waitress"
version = "3.0.2"
source = { registry = "https://pypi.org/simple" }
sdist = { url = "https://files.pythonhosted.org/packages/bf/cb/04ddb054f45faa306a230769e868c28b8065ea196891f09004ebace5b184/waitress-3.0.2.tar.gz", hash = "sha256:682aaaf2af0c44ada4abfb70ded36393f0e307f4ab9456a215ce0020baefc31f", size = 179901, upload-time = "2024-11-16T20:02:35.195Z" }
wheels = [
    { url = "https://files.pythonhosted.org/packages/8d/57/a27182528c90ef38d82b636a11f606b0cbb0e17588ed205435f8affe3368/waitress-3.0.2-py3-none-any.whl", hash = "sha256:c56d67fd6e87c2ee598b76abdd4e96cfad1f24cacdea5078d382b1f9d7b5ed2e", size = 56232, upload-time = "2024-11-16T20:02:33.858Z" },
]

[[package]]
name = "wasmer"
version = "1.1.0"
source = { registry = "https://pypi.org/simple" }
wheels = [
    { url = "https://files.pythonhosted.org/packages/39/6b/30e25924cae7add377f5601e71c778e9a1e515c7a58291f52756c1bb7e87/wasmer-1.1.0-py3-none-any.whl", hash = "sha256:2caf8c67feae9cd4246421551036917811c446da4f27ad4c989521ef42751931", size = 1617, upload-time = "2022-01-07T23:24:10.046Z" },
]

[[package]]
name = "wasmer-compiler-cranelift"
version = "1.1.0"
source = { registry = "https://pypi.org/simple" }
wheels = [
    { url = "https://files.pythonhosted.org/packages/28/fa/26489c8f25470a3d50994aac8ebeabb2ca7f88874a15e0e77272b3a912c4/wasmer_compiler_cranelift-1.1.0-py3-none-any.whl", hash = "sha256:200fea80609cfb088457327acf66d5aa61f4c4f66b5a71133ada960b534c7355", size = 1866, upload-time = "2022-01-07T23:24:26.736Z" },
]

[[package]]
name = "watchdog"
version = "2.3.1"
source = { registry = "https://pypi.org/simple" }
sdist = { url = "https://files.pythonhosted.org/packages/a5/17/a31fc6b90ff861a27debd0650bfbca17e074fdc3e037f392872fad76c726/watchdog-2.3.1.tar.gz", hash = "sha256:d9f9ed26ed22a9d331820a8432c3680707ea8b54121ddcc9dc7d9f2ceeb36906", size = 123140, upload-time = "2023-02-28T08:40:06.488Z" }
wheels = [
    { url = "https://files.pythonhosted.org/packages/c4/08/ede6b9c674c429f80c79e00ceb457bc3d01f18f4f71e7e7e986604b39c16/watchdog-2.3.1-py3-none-manylinux2014_aarch64.whl", hash = "sha256:7a596f9415a378d0339681efc08d2249e48975daae391d58f2e22a3673b977cf", size = 80639, upload-time = "2023-02-28T08:39:48.239Z" },
    { url = "https://files.pythonhosted.org/packages/be/fc/fb45f9d64ec043bd92b2c3e36754d68a09991e670d53ad39060a0be0ae03/watchdog-2.3.1-py3-none-manylinux2014_armv7l.whl", hash = "sha256:0e1dd6d449267cc7d6935d7fe27ee0426af6ee16578eed93bacb1be9ff824d2d", size = 80638, upload-time = "2023-02-28T08:39:50.222Z" },
    { url = "https://files.pythonhosted.org/packages/1e/68/1efdedc26132a6f65712654c56f09b3c2f98e1b6e9178b94c2ffeed04271/watchdog-2.3.1-py3-none-manylinux2014_i686.whl", hash = "sha256:7a1876f660e32027a1a46f8a0fa5747ad4fcf86cb451860eae61a26e102c8c79", size = 80638, upload-time = "2023-02-28T08:39:51.771Z" },
    { url = "https://files.pythonhosted.org/packages/4d/9b/25e1250d65295124d3b0600e578fe5b901d1c626bbcbb33539aee873f95d/watchdog-2.3.1-py3-none-manylinux2014_ppc64.whl", hash = "sha256:2caf77ae137935c1466f8cefd4a3aec7017b6969f425d086e6a528241cba7256", size = 80638, upload-time = "2023-02-28T08:39:53.696Z" },
    { url = "https://files.pythonhosted.org/packages/74/6e/ba47e5856aaf8df80d689519d1f3097f310976708515a67aa2eccf8ce615/watchdog-2.3.1-py3-none-manylinux2014_ppc64le.whl", hash = "sha256:53f3e95081280898d9e4fc51c5c69017715929e4eea1ab45801d5e903dd518ad", size = 80640, upload-time = "2023-02-28T08:39:55.291Z" },
    { url = "https://files.pythonhosted.org/packages/f4/2d/ad35f33b7bfeac899bc31aaf12f4ee7fa53cc2710ad1274654c1dd63a6f1/watchdog-2.3.1-py3-none-manylinux2014_s390x.whl", hash = "sha256:9da7acb9af7e4a272089bd2af0171d23e0d6271385c51d4d9bde91fe918c53ed", size = 80638, upload-time = "2023-02-28T08:39:57.315Z" },
    { url = "https://files.pythonhosted.org/packages/79/21/ffd41427b724a6468c6c5c7f083f8e59948eabe2538538e3a15ff15c33cb/watchdog-2.3.1-py3-none-manylinux2014_x86_64.whl", hash = "sha256:8a4d484e846dcd75e96b96d80d80445302621be40e293bfdf34a631cab3b33dc", size = 80639, upload-time = "2023-02-28T08:39:58.76Z" },
    { url = "https://files.pythonhosted.org/packages/92/2a/cfa6e32f200b304f647374eff1779cd66f7f714d152d3e84f2f813d2ddd9/watchdog-2.3.1-py3-none-win32.whl", hash = "sha256:a74155398434937ac2780fd257c045954de5b11b5c52fc844e2199ce3eecf4cf", size = 80625, upload-time = "2023-02-28T08:40:00.934Z" },
    { url = "https://files.pythonhosted.org/packages/c6/b4/5b4a76b566d1e55a1b90b183775e8b502fe0aefb076128778843f223e392/watchdog-2.3.1-py3-none-win_amd64.whl", hash = "sha256:5defe4f0918a2a1a4afbe4dbb967f743ac3a93d546ea4674567806375b024adb", size = 80630, upload-time = "2023-02-28T08:40:02.737Z" },
    { url = "https://files.pythonhosted.org/packages/4c/0c/9952176a2d8a775be3a2f360bf1be97e9ebc6c82b05592600dff1e53e607/watchdog-2.3.1-py3-none-win_ia64.whl", hash = "sha256:4109cccf214b7e3462e8403ab1e5b17b302ecce6c103eb2fc3afa534a7f27b96", size = 80627, upload-time = "2023-02-28T08:40:04.953Z" },
]

[[package]]
name = "wcmatch"
version = "10.1"
source = { registry = "https://pypi.org/simple" }
dependencies = [
    { name = "bracex" },
]
sdist = { url = "https://files.pythonhosted.org/packages/79/3e/c0bdc27cf06f4e47680bd5803a07cb3dfd17de84cde92dd217dcb9e05253/wcmatch-10.1.tar.gz", hash = "sha256:f11f94208c8c8484a16f4f48638a85d771d9513f4ab3f37595978801cb9465af", size = 117421, upload-time = "2025-06-22T19:14:02.49Z" }
wheels = [
    { url = "https://files.pythonhosted.org/packages/eb/d8/0d1d2e9d3fabcf5d6840362adcf05f8cf3cd06a73358140c3a97189238ae/wcmatch-10.1-py3-none-any.whl", hash = "sha256:5848ace7dbb0476e5e55ab63c6bbd529745089343427caa5537f230cc01beb8a", size = 39854, upload-time = "2025-06-22T19:14:00.978Z" },
]

[[package]]
name = "wcwidth"
version = "0.2.13"
source = { registry = "https://pypi.org/simple" }
sdist = { url = "https://files.pythonhosted.org/packages/6c/63/53559446a878410fc5a5974feb13d31d78d752eb18aeba59c7fef1af7598/wcwidth-0.2.13.tar.gz", hash = "sha256:72ea0c06399eb286d978fdedb6923a9eb47e1c486ce63e9b4e64fc18303972b5", size = 101301, upload-time = "2024-01-06T02:10:57.829Z" }
wheels = [
    { url = "https://files.pythonhosted.org/packages/fd/84/fd2ba7aafacbad3c4201d395674fc6348826569da3c0937e75505ead3528/wcwidth-0.2.13-py2.py3-none-any.whl", hash = "sha256:3da69048e4540d84af32131829ff948f1e022c1c6bdb8d6102117aac784f6859", size = 34166, upload-time = "2024-01-06T02:10:55.763Z" },
]

[[package]]
name = "weasyprint"
version = "59.0"
source = { registry = "https://pypi.org/simple" }
dependencies = [
    { name = "cffi" },
    { name = "cssselect2" },
    { name = "fonttools", extra = ["woff"] },
    { name = "html5lib" },
    { name = "pillow" },
    { name = "pydyf" },
    { name = "pyphen" },
    { name = "tinycss2" },
]
sdist = { url = "https://files.pythonhosted.org/packages/1d/69/11343bbb46d4f2a311677058e19cc2f7bc55a769b64c547a64ea1e2b6045/weasyprint-59.0.tar.gz", hash = "sha256:223a76636b3744eaa4ab8a2885f50cf46cf8ebb1acb99b5276d02feccf507492", size = 438338, upload-time = "2023-05-11T09:28:44.767Z" }
wheels = [
    { url = "https://files.pythonhosted.org/packages/92/c4/0f55fd0908d41daefed0d8bb50e1ecf13b63d6cd02bc946340b6a68aacf0/weasyprint-59.0-py3-none-any.whl", hash = "sha256:a308d67c5e99f536b15527baaad4e91be0cf307317e0f66e8d934a0bc99bfb38", size = 267583, upload-time = "2023-05-11T09:28:41.537Z" },
]

[[package]]
name = "webdriver-manager"
version = "4.0.2"
source = { registry = "https://pypi.org/simple" }
dependencies = [
    { name = "packaging" },
    { name = "python-dotenv" },
    { name = "requests" },
]
sdist = { url = "https://files.pythonhosted.org/packages/24/4f/6e44478908c5133f680378d687f14ecaa99feed2c535344fcf68d8d21500/webdriver_manager-4.0.2.tar.gz", hash = "sha256:efedf428f92fd6d5c924a0d054e6d1322dd77aab790e834ee767af392b35590f", size = 25940, upload-time = "2024-07-25T08:13:49.331Z" }
wheels = [
    { url = "https://files.pythonhosted.org/packages/b5/b5/3bd0b038d80950ec13e6a2c8d03ed8354867dc60064b172f2f4ffac8afbe/webdriver_manager-4.0.2-py2.py3-none-any.whl", hash = "sha256:75908d92ecc45ff2b9953614459c633db8f9aa1ff30181cefe8696e312908129", size = 27778, upload-time = "2024-07-25T08:13:47.917Z" },
]

[[package]]
name = "webencodings"
version = "0.5.1"
source = { registry = "https://pypi.org/simple" }
sdist = { url = "https://files.pythonhosted.org/packages/0b/02/ae6ceac1baeda530866a85075641cec12989bd8d31af6d5ab4a3e8c92f47/webencodings-0.5.1.tar.gz", hash = "sha256:b36a1c245f2d304965eb4e0a82848379241dc04b865afcc4aab16748587e1923", size = 9721, upload-time = "2017-04-05T20:21:34.189Z" }
wheels = [
    { url = "https://files.pythonhosted.org/packages/f4/24/2a3e3df732393fed8b3ebf2ec078f05546de641fe1b667ee316ec1dcf3b7/webencodings-0.5.1-py2.py3-none-any.whl", hash = "sha256:a0af1213f3c2226497a97e2b3aa01a7e4bee4f403f95be16fc9acd2947514a78", size = 11774, upload-time = "2017-04-05T20:21:32.581Z" },
]

[[package]]
name = "webob"
version = "1.8.9"
source = { registry = "https://pypi.org/simple" }
dependencies = [
    { name = "legacy-cgi" },
]
sdist = { url = "https://files.pythonhosted.org/packages/85/0b/1732085540b01f65e4e7999e15864fe14cd18b12a95731a43fd6fd11b26a/webob-1.8.9.tar.gz", hash = "sha256:ad6078e2edb6766d1334ec3dee072ac6a7f95b1e32ce10def8ff7f0f02d56589", size = 279775, upload-time = "2024-10-24T03:19:20.651Z" }
wheels = [
    { url = "https://files.pythonhosted.org/packages/50/bd/c336448be43d40be28e71f2e0f3caf7ccb28e2755c58f4c02c065bfe3e8e/WebOb-1.8.9-py2.py3-none-any.whl", hash = "sha256:45e34c58ed0c7e2ecd238ffd34432487ff13d9ad459ddfd77895e67abba7c1f9", size = 115364, upload-time = "2024-10-24T03:19:18.642Z" },
]

[[package]]
name = "websocket-client"
version = "1.8.0"
source = { registry = "https://pypi.org/simple" }
sdist = { url = "https://files.pythonhosted.org/packages/e6/30/fba0d96b4b5fbf5948ed3f4681f7da2f9f64512e1d303f94b4cc174c24a5/websocket_client-1.8.0.tar.gz", hash = "sha256:3239df9f44da632f96012472805d40a23281a991027ce11d2f45a6f24ac4c3da", size = 54648, upload-time = "2024-04-23T22:16:16.976Z" }
wheels = [
    { url = "https://files.pythonhosted.org/packages/5a/84/44687a29792a70e111c5c477230a72c4b957d88d16141199bf9acb7537a3/websocket_client-1.8.0-py3-none-any.whl", hash = "sha256:17b44cc997f5c498e809b22cdf2d9c7a9e71c02c8cc2b6c56e7c2d1239bfa526", size = 58826, upload-time = "2024-04-23T22:16:14.422Z" },
]

[[package]]
name = "webtest"
version = "3.0.6"
source = { registry = "https://pypi.org/simple" }
dependencies = [
    { name = "beautifulsoup4" },
    { name = "waitress" },
    { name = "webob" },
]
sdist = { url = "https://files.pythonhosted.org/packages/d4/3d/1bead94691f496ea85de7cf0d317e20318fa8813010a346cc1034f6d8fbd/webtest-3.0.6.tar.gz", hash = "sha256:4256fd5242448f56c575bcb9afe275e305a6f0723c4b01438dbdd4dd5344944b", size = 80151, upload-time = "2025-06-04T19:59:01.084Z" }
wheels = [
    { url = "https://files.pythonhosted.org/packages/b8/72/22f292e65be0d68f19bb5cc439119453ba60ea1e7fec2a38217fa3d0de28/webtest-3.0.6-py3-none-any.whl", hash = "sha256:0c4a5a3dcf745a78c7905b803d6a520a2cf241c1f00ccdf4351f52916d555543", size = 32368, upload-time = "2025-06-04T19:58:59.232Z" },
]

[[package]]
name = "wrapt"
version = "1.17.2"
source = { registry = "https://pypi.org/simple" }
sdist = { url = "https://files.pythonhosted.org/packages/c3/fc/e91cc220803d7bc4db93fb02facd8461c37364151b8494762cc88b0fbcef/wrapt-1.17.2.tar.gz", hash = "sha256:41388e9d4d1522446fe79d3213196bd9e3b301a336965b9e27ca2788ebd122f3", size = 55531, upload-time = "2025-01-14T10:35:45.465Z" }
wheels = [
    { url = "https://files.pythonhosted.org/packages/ce/b9/0ffd557a92f3b11d4c5d5e0c5e4ad057bd9eb8586615cdaf901409920b14/wrapt-1.17.2-cp313-cp313-macosx_10_13_universal2.whl", hash = "sha256:6ed6ffac43aecfe6d86ec5b74b06a5be33d5bb9243d055141e8cabb12aa08125", size = 53800, upload-time = "2025-01-14T10:34:21.571Z" },
    { url = "https://files.pythonhosted.org/packages/c0/ef/8be90a0b7e73c32e550c73cfb2fa09db62234227ece47b0e80a05073b375/wrapt-1.17.2-cp313-cp313-macosx_10_13_x86_64.whl", hash = "sha256:35621ae4c00e056adb0009f8e86e28eb4a41a4bfa8f9bfa9fca7d343fe94f998", size = 38824, upload-time = "2025-01-14T10:34:22.999Z" },
    { url = "https://files.pythonhosted.org/packages/36/89/0aae34c10fe524cce30fe5fc433210376bce94cf74d05b0d68344c8ba46e/wrapt-1.17.2-cp313-cp313-macosx_11_0_arm64.whl", hash = "sha256:a604bf7a053f8362d27eb9fefd2097f82600b856d5abe996d623babd067b1ab5", size = 38920, upload-time = "2025-01-14T10:34:25.386Z" },
    { url = "https://files.pythonhosted.org/packages/3b/24/11c4510de906d77e0cfb5197f1b1445d4fec42c9a39ea853d482698ac681/wrapt-1.17.2-cp313-cp313-manylinux_2_17_aarch64.manylinux2014_aarch64.whl", hash = "sha256:5cbabee4f083b6b4cd282f5b817a867cf0b1028c54d445b7ec7cfe6505057cf8", size = 88690, upload-time = "2025-01-14T10:34:28.058Z" },
    { url = "https://files.pythonhosted.org/packages/71/d7/cfcf842291267bf455b3e266c0c29dcb675b5540ee8b50ba1699abf3af45/wrapt-1.17.2-cp313-cp313-manylinux_2_5_i686.manylinux1_i686.manylinux_2_17_i686.manylinux2014_i686.whl", hash = "sha256:49703ce2ddc220df165bd2962f8e03b84c89fee2d65e1c24a7defff6f988f4d6", size = 80861, upload-time = "2025-01-14T10:34:29.167Z" },
    { url = "https://files.pythonhosted.org/packages/d5/66/5d973e9f3e7370fd686fb47a9af3319418ed925c27d72ce16b791231576d/wrapt-1.17.2-cp313-cp313-manylinux_2_5_x86_64.manylinux1_x86_64.manylinux_2_17_x86_64.manylinux2014_x86_64.whl", hash = "sha256:8112e52c5822fc4253f3901b676c55ddf288614dc7011634e2719718eaa187dc", size = 89174, upload-time = "2025-01-14T10:34:31.702Z" },
    { url = "https://files.pythonhosted.org/packages/a7/d3/8e17bb70f6ae25dabc1aaf990f86824e4fd98ee9cadf197054e068500d27/wrapt-1.17.2-cp313-cp313-musllinux_1_2_aarch64.whl", hash = "sha256:9fee687dce376205d9a494e9c121e27183b2a3df18037f89d69bd7b35bcf59e2", size = 86721, upload-time = "2025-01-14T10:34:32.91Z" },
    { url = "https://files.pythonhosted.org/packages/6f/54/f170dfb278fe1c30d0ff864513cff526d624ab8de3254b20abb9cffedc24/wrapt-1.17.2-cp313-cp313-musllinux_1_2_i686.whl", hash = "sha256:18983c537e04d11cf027fbb60a1e8dfd5190e2b60cc27bc0808e653e7b218d1b", size = 79763, upload-time = "2025-01-14T10:34:34.903Z" },
    { url = "https://files.pythonhosted.org/packages/4a/98/de07243751f1c4a9b15c76019250210dd3486ce098c3d80d5f729cba029c/wrapt-1.17.2-cp313-cp313-musllinux_1_2_x86_64.whl", hash = "sha256:703919b1633412ab54bcf920ab388735832fdcb9f9a00ae49387f0fe67dad504", size = 87585, upload-time = "2025-01-14T10:34:36.13Z" },
    { url = "https://files.pythonhosted.org/packages/f9/f0/13925f4bd6548013038cdeb11ee2cbd4e37c30f8bfd5db9e5a2a370d6e20/wrapt-1.17.2-cp313-cp313-win32.whl", hash = "sha256:abbb9e76177c35d4e8568e58650aa6926040d6a9f6f03435b7a522bf1c487f9a", size = 36676, upload-time = "2025-01-14T10:34:37.962Z" },
    { url = "https://files.pythonhosted.org/packages/bf/ae/743f16ef8c2e3628df3ddfd652b7d4c555d12c84b53f3d8218498f4ade9b/wrapt-1.17.2-cp313-cp313-win_amd64.whl", hash = "sha256:69606d7bb691b50a4240ce6b22ebb319c1cfb164e5f6569835058196e0f3a845", size = 38871, upload-time = "2025-01-14T10:34:39.13Z" },
    { url = "https://files.pythonhosted.org/packages/3d/bc/30f903f891a82d402ffb5fda27ec1d621cc97cb74c16fea0b6141f1d4e87/wrapt-1.17.2-cp313-cp313t-macosx_10_13_universal2.whl", hash = "sha256:4a721d3c943dae44f8e243b380cb645a709ba5bd35d3ad27bc2ed947e9c68192", size = 56312, upload-time = "2025-01-14T10:34:40.604Z" },
    { url = "https://files.pythonhosted.org/packages/8a/04/c97273eb491b5f1c918857cd26f314b74fc9b29224521f5b83f872253725/wrapt-1.17.2-cp313-cp313t-macosx_10_13_x86_64.whl", hash = "sha256:766d8bbefcb9e00c3ac3b000d9acc51f1b399513f44d77dfe0eb026ad7c9a19b", size = 40062, upload-time = "2025-01-14T10:34:45.011Z" },
    { url = "https://files.pythonhosted.org/packages/4e/ca/3b7afa1eae3a9e7fefe499db9b96813f41828b9fdb016ee836c4c379dadb/wrapt-1.17.2-cp313-cp313t-macosx_11_0_arm64.whl", hash = "sha256:e496a8ce2c256da1eb98bd15803a79bee00fc351f5dfb9ea82594a3f058309e0", size = 40155, upload-time = "2025-01-14T10:34:47.25Z" },
    { url = "https://files.pythonhosted.org/packages/89/be/7c1baed43290775cb9030c774bc53c860db140397047cc49aedaf0a15477/wrapt-1.17.2-cp313-cp313t-manylinux_2_17_aarch64.manylinux2014_aarch64.whl", hash = "sha256:40d615e4fe22f4ad3528448c193b218e077656ca9ccb22ce2cb20db730f8d306", size = 113471, upload-time = "2025-01-14T10:34:50.934Z" },
    { url = "https://files.pythonhosted.org/packages/32/98/4ed894cf012b6d6aae5f5cc974006bdeb92f0241775addad3f8cd6ab71c8/wrapt-1.17.2-cp313-cp313t-manylinux_2_5_i686.manylinux1_i686.manylinux_2_17_i686.manylinux2014_i686.whl", hash = "sha256:a5aaeff38654462bc4b09023918b7f21790efb807f54c000a39d41d69cf552cb", size = 101208, upload-time = "2025-01-14T10:34:52.297Z" },
    { url = "https://files.pythonhosted.org/packages/ea/fd/0c30f2301ca94e655e5e057012e83284ce8c545df7661a78d8bfca2fac7a/wrapt-1.17.2-cp313-cp313t-manylinux_2_5_x86_64.manylinux1_x86_64.manylinux_2_17_x86_64.manylinux2014_x86_64.whl", hash = "sha256:9a7d15bbd2bc99e92e39f49a04653062ee6085c0e18b3b7512a4f2fe91f2d681", size = 109339, upload-time = "2025-01-14T10:34:53.489Z" },
    { url = "https://files.pythonhosted.org/packages/75/56/05d000de894c4cfcb84bcd6b1df6214297b8089a7bd324c21a4765e49b14/wrapt-1.17.2-cp313-cp313t-musllinux_1_2_aarch64.whl", hash = "sha256:e3890b508a23299083e065f435a492b5435eba6e304a7114d2f919d400888cc6", size = 110232, upload-time = "2025-01-14T10:34:55.327Z" },
    { url = "https://files.pythonhosted.org/packages/53/f8/c3f6b2cf9b9277fb0813418e1503e68414cd036b3b099c823379c9575e6d/wrapt-1.17.2-cp313-cp313t-musllinux_1_2_i686.whl", hash = "sha256:8c8b293cd65ad716d13d8dd3624e42e5a19cc2a2f1acc74b30c2c13f15cb61a6", size = 100476, upload-time = "2025-01-14T10:34:58.055Z" },
    { url = "https://files.pythonhosted.org/packages/a7/b1/0bb11e29aa5139d90b770ebbfa167267b1fc548d2302c30c8f7572851738/wrapt-1.17.2-cp313-cp313t-musllinux_1_2_x86_64.whl", hash = "sha256:4c82b8785d98cdd9fed4cac84d765d234ed3251bd6afe34cb7ac523cb93e8b4f", size = 106377, upload-time = "2025-01-14T10:34:59.3Z" },
    { url = "https://files.pythonhosted.org/packages/6a/e1/0122853035b40b3f333bbb25f1939fc1045e21dd518f7f0922b60c156f7c/wrapt-1.17.2-cp313-cp313t-win32.whl", hash = "sha256:13e6afb7fe71fe7485a4550a8844cc9ffbe263c0f1a1eea569bc7091d4898555", size = 37986, upload-time = "2025-01-14T10:35:00.498Z" },
    { url = "https://files.pythonhosted.org/packages/09/5e/1655cf481e079c1f22d0cabdd4e51733679932718dc23bf2db175f329b76/wrapt-1.17.2-cp313-cp313t-win_amd64.whl", hash = "sha256:eaf675418ed6b3b31c7a989fd007fa7c3be66ce14e5c3b27336383604c9da85c", size = 40750, upload-time = "2025-01-14T10:35:03.378Z" },
    { url = "https://files.pythonhosted.org/packages/2d/82/f56956041adef78f849db6b289b282e72b55ab8045a75abad81898c28d19/wrapt-1.17.2-py3-none-any.whl", hash = "sha256:b18f2d1533a71f069c7f82d524a52599053d4c7166e9dd374ae2136b7f40f7c8", size = 23594, upload-time = "2025-01-14T10:35:44.018Z" },
]

[[package]]
name = "wsproto"
version = "1.2.0"
source = { registry = "https://pypi.org/simple" }
dependencies = [
    { name = "h11" },
]
sdist = { url = "https://files.pythonhosted.org/packages/c9/4a/44d3c295350d776427904d73c189e10aeae66d7f555bb2feee16d1e4ba5a/wsproto-1.2.0.tar.gz", hash = "sha256:ad565f26ecb92588a3e43bc3d96164de84cd9902482b130d0ddbaa9664a85065", size = 53425, upload-time = "2022-08-23T19:58:21.447Z" }
wheels = [
    { url = "https://files.pythonhosted.org/packages/78/58/e860788190eba3bcce367f74d29c4675466ce8dddfba85f7827588416f01/wsproto-1.2.0-py3-none-any.whl", hash = "sha256:b9acddd652b585d75b20477888c56642fdade28bdfd3579aa24a4d2c037dd736", size = 24226, upload-time = "2022-08-23T19:58:19.96Z" },
]

[[package]]
name = "xlrd"
version = "1.2.0"
source = { registry = "https://pypi.org/simple" }
sdist = { url = "https://files.pythonhosted.org/packages/aa/05/ec9d4fcbbb74bbf4da9f622b3b61aec541e4eccf31d3c60c5422ec027ce2/xlrd-1.2.0.tar.gz", hash = "sha256:546eb36cee8db40c3eaa46c351e67ffee6eeb5fa2650b71bc4c758a29a1b29b2", size = 554079, upload-time = "2018-12-15T17:47:48.133Z" }
wheels = [
    { url = "https://files.pythonhosted.org/packages/b0/16/63576a1a001752e34bf8ea62e367997530dc553b689356b9879339cf45a4/xlrd-1.2.0-py2.py3-none-any.whl", hash = "sha256:e551fb498759fa3a5384a94ccd4c3c02eb7c00ea424426e212ac0c57be9dfbde", size = 103251, upload-time = "2018-12-15T17:47:45.792Z" },
]

[[package]]
name = "xlsxwriter"
version = "3.2.5"
source = { registry = "https://pypi.org/simple" }
sdist = { url = "https://files.pythonhosted.org/packages/a7/47/7704bac42ac6fe1710ae099b70e6a1e68ed173ef14792b647808c357da43/xlsxwriter-3.2.5.tar.gz", hash = "sha256:7e88469d607cdc920151c0ab3ce9cf1a83992d4b7bc730c5ffdd1a12115a7dbe", size = 213306, upload-time = "2025-06-17T08:59:14.619Z" }
wheels = [
    { url = "https://files.pythonhosted.org/packages/fa/34/a22e6664211f0c8879521328000bdcae9bf6dbafa94a923e531f6d5b3f73/xlsxwriter-3.2.5-py3-none-any.whl", hash = "sha256:4f4824234e1eaf9d95df9a8fe974585ff91d0f5e3d3f12ace5b71e443c1c6abd", size = 172347, upload-time = "2025-06-17T08:59:13.453Z" },
]

[[package]]
name = "xlwt"
version = "1.3.0"
source = { registry = "https://pypi.org/simple" }
sdist = { url = "https://files.pythonhosted.org/packages/06/97/56a6f56ce44578a69343449aa5a0d98eefe04085d69da539f3034e2cd5c1/xlwt-1.3.0.tar.gz", hash = "sha256:c59912717a9b28f1a3c2a98fd60741014b06b043936dcecbc113eaaada156c88", size = 153929, upload-time = "2017-08-22T06:47:16.498Z" }
wheels = [
    { url = "https://files.pythonhosted.org/packages/44/48/def306413b25c3d01753603b1a222a011b8621aed27cd7f89cbc27e6b0f4/xlwt-1.3.0-py2.py3-none-any.whl", hash = "sha256:a082260524678ba48a297d922cc385f58278b8aa68741596a87de01a9c628b2e", size = 99981, upload-time = "2017-08-22T06:47:15.281Z" },
]

[[package]]
name = "yarl"
version = "1.20.1"
source = { registry = "https://pypi.org/simple" }
dependencies = [
    { name = "idna" },
    { name = "multidict" },
    { name = "propcache" },
]
sdist = { url = "https://files.pythonhosted.org/packages/3c/fb/efaa23fa4e45537b827620f04cf8f3cd658b76642205162e072703a5b963/yarl-1.20.1.tar.gz", hash = "sha256:d017a4997ee50c91fd5466cef416231bb82177b93b029906cefc542ce14c35ac", size = 186428, upload-time = "2025-06-10T00:46:09.923Z" }
wheels = [
    { url = "https://files.pythonhosted.org/packages/8a/e1/2411b6d7f769a07687acee88a062af5833cf1966b7266f3d8dfb3d3dc7d3/yarl-1.20.1-cp313-cp313-macosx_10_13_universal2.whl", hash = "sha256:0b5ff0fbb7c9f1b1b5ab53330acbfc5247893069e7716840c8e7d5bb7355038a", size = 131811, upload-time = "2025-06-10T00:44:18.933Z" },
    { url = "https://files.pythonhosted.org/packages/b2/27/584394e1cb76fb771371770eccad35de400e7b434ce3142c2dd27392c968/yarl-1.20.1-cp313-cp313-macosx_10_13_x86_64.whl", hash = "sha256:14f326acd845c2b2e2eb38fb1346c94f7f3b01a4f5c788f8144f9b630bfff9a3", size = 90078, upload-time = "2025-06-10T00:44:20.635Z" },
    { url = "https://files.pythonhosted.org/packages/bf/9a/3246ae92d4049099f52d9b0fe3486e3b500e29b7ea872d0f152966fc209d/yarl-1.20.1-cp313-cp313-macosx_11_0_arm64.whl", hash = "sha256:f60e4ad5db23f0b96e49c018596707c3ae89f5d0bd97f0ad3684bcbad899f1e7", size = 88748, upload-time = "2025-06-10T00:44:22.34Z" },
    { url = "https://files.pythonhosted.org/packages/a3/25/35afe384e31115a1a801fbcf84012d7a066d89035befae7c5d4284df1e03/yarl-1.20.1-cp313-cp313-manylinux_2_17_aarch64.manylinux2014_aarch64.whl", hash = "sha256:49bdd1b8e00ce57e68ba51916e4bb04461746e794e7c4d4bbc42ba2f18297691", size = 349595, upload-time = "2025-06-10T00:44:24.314Z" },
    { url = "https://files.pythonhosted.org/packages/28/2d/8aca6cb2cabc8f12efcb82749b9cefecbccfc7b0384e56cd71058ccee433/yarl-1.20.1-cp313-cp313-manylinux_2_17_armv7l.manylinux2014_armv7l.manylinux_2_31_armv7l.whl", hash = "sha256:66252d780b45189975abfed839616e8fd2dbacbdc262105ad7742c6ae58f3e31", size = 342616, upload-time = "2025-06-10T00:44:26.167Z" },
    { url = "https://files.pythonhosted.org/packages/0b/e9/1312633d16b31acf0098d30440ca855e3492d66623dafb8e25b03d00c3da/yarl-1.20.1-cp313-cp313-manylinux_2_17_ppc64le.manylinux2014_ppc64le.whl", hash = "sha256:59174e7332f5d153d8f7452a102b103e2e74035ad085f404df2e40e663a22b28", size = 361324, upload-time = "2025-06-10T00:44:27.915Z" },
    { url = "https://files.pythonhosted.org/packages/bc/a0/688cc99463f12f7669eec7c8acc71ef56a1521b99eab7cd3abb75af887b0/yarl-1.20.1-cp313-cp313-manylinux_2_17_s390x.manylinux2014_s390x.whl", hash = "sha256:e3968ec7d92a0c0f9ac34d5ecfd03869ec0cab0697c91a45db3fbbd95fe1b653", size = 359676, upload-time = "2025-06-10T00:44:30.041Z" },
    { url = "https://files.pythonhosted.org/packages/af/44/46407d7f7a56e9a85a4c207724c9f2c545c060380718eea9088f222ba697/yarl-1.20.1-cp313-cp313-manylinux_2_17_x86_64.manylinux2014_x86_64.whl", hash = "sha256:d1a4fbb50e14396ba3d375f68bfe02215d8e7bc3ec49da8341fe3157f59d2ff5", size = 352614, upload-time = "2025-06-10T00:44:32.171Z" },
    { url = "https://files.pythonhosted.org/packages/b1/91/31163295e82b8d5485d31d9cf7754d973d41915cadce070491778d9c9825/yarl-1.20.1-cp313-cp313-manylinux_2_5_i686.manylinux1_i686.manylinux_2_17_i686.manylinux2014_i686.whl", hash = "sha256:11a62c839c3a8eac2410e951301309426f368388ff2f33799052787035793b02", size = 336766, upload-time = "2025-06-10T00:44:34.494Z" },
    { url = "https://files.pythonhosted.org/packages/b4/8e/c41a5bc482121f51c083c4c2bcd16b9e01e1cf8729e380273a952513a21f/yarl-1.20.1-cp313-cp313-musllinux_1_2_aarch64.whl", hash = "sha256:041eaa14f73ff5a8986b4388ac6bb43a77f2ea09bf1913df7a35d4646db69e53", size = 364615, upload-time = "2025-06-10T00:44:36.856Z" },
    { url = "https://files.pythonhosted.org/packages/e3/5b/61a3b054238d33d70ea06ebba7e58597891b71c699e247df35cc984ab393/yarl-1.20.1-cp313-cp313-musllinux_1_2_armv7l.whl", hash = "sha256:377fae2fef158e8fd9d60b4c8751387b8d1fb121d3d0b8e9b0be07d1b41e83dc", size = 360982, upload-time = "2025-06-10T00:44:39.141Z" },
    { url = "https://files.pythonhosted.org/packages/df/a3/6a72fb83f8d478cb201d14927bc8040af901811a88e0ff2da7842dd0ed19/yarl-1.20.1-cp313-cp313-musllinux_1_2_i686.whl", hash = "sha256:1c92f4390e407513f619d49319023664643d3339bd5e5a56a3bebe01bc67ec04", size = 369792, upload-time = "2025-06-10T00:44:40.934Z" },
    { url = "https://files.pythonhosted.org/packages/7c/af/4cc3c36dfc7c077f8dedb561eb21f69e1e9f2456b91b593882b0b18c19dc/yarl-1.20.1-cp313-cp313-musllinux_1_2_ppc64le.whl", hash = "sha256:d25ddcf954df1754ab0f86bb696af765c5bfaba39b74095f27eececa049ef9a4", size = 382049, upload-time = "2025-06-10T00:44:42.854Z" },
    { url = "https://files.pythonhosted.org/packages/19/3a/e54e2c4752160115183a66dc9ee75a153f81f3ab2ba4bf79c3c53b33de34/yarl-1.20.1-cp313-cp313-musllinux_1_2_s390x.whl", hash = "sha256:909313577e9619dcff8c31a0ea2aa0a2a828341d92673015456b3ae492e7317b", size = 384774, upload-time = "2025-06-10T00:44:45.275Z" },
    { url = "https://files.pythonhosted.org/packages/9c/20/200ae86dabfca89060ec6447649f219b4cbd94531e425e50d57e5f5ac330/yarl-1.20.1-cp313-cp313-musllinux_1_2_x86_64.whl", hash = "sha256:793fd0580cb9664548c6b83c63b43c477212c0260891ddf86809e1c06c8b08f1", size = 374252, upload-time = "2025-06-10T00:44:47.31Z" },
    { url = "https://files.pythonhosted.org/packages/83/75/11ee332f2f516b3d094e89448da73d557687f7d137d5a0f48c40ff211487/yarl-1.20.1-cp313-cp313-win32.whl", hash = "sha256:468f6e40285de5a5b3c44981ca3a319a4b208ccc07d526b20b12aeedcfa654b7", size = 81198, upload-time = "2025-06-10T00:44:49.164Z" },
    { url = "https://files.pythonhosted.org/packages/ba/ba/39b1ecbf51620b40ab402b0fc817f0ff750f6d92712b44689c2c215be89d/yarl-1.20.1-cp313-cp313-win_amd64.whl", hash = "sha256:495b4ef2fea40596bfc0affe3837411d6aa3371abcf31aac0ccc4bdd64d4ef5c", size = 86346, upload-time = "2025-06-10T00:44:51.182Z" },
    { url = "https://files.pythonhosted.org/packages/43/c7/669c52519dca4c95153c8ad96dd123c79f354a376346b198f438e56ffeb4/yarl-1.20.1-cp313-cp313t-macosx_10_13_universal2.whl", hash = "sha256:f60233b98423aab21d249a30eb27c389c14929f47be8430efa7dbd91493a729d", size = 138826, upload-time = "2025-06-10T00:44:52.883Z" },
    { url = "https://files.pythonhosted.org/packages/6a/42/fc0053719b44f6ad04a75d7f05e0e9674d45ef62f2d9ad2c1163e5c05827/yarl-1.20.1-cp313-cp313t-macosx_10_13_x86_64.whl", hash = "sha256:6f3eff4cc3f03d650d8755c6eefc844edde99d641d0dcf4da3ab27141a5f8ddf", size = 93217, upload-time = "2025-06-10T00:44:54.658Z" },
    { url = "https://files.pythonhosted.org/packages/4f/7f/fa59c4c27e2a076bba0d959386e26eba77eb52ea4a0aac48e3515c186b4c/yarl-1.20.1-cp313-cp313t-macosx_11_0_arm64.whl", hash = "sha256:69ff8439d8ba832d6bed88af2c2b3445977eba9a4588b787b32945871c2444e3", size = 92700, upload-time = "2025-06-10T00:44:56.784Z" },
    { url = "https://files.pythonhosted.org/packages/2f/d4/062b2f48e7c93481e88eff97a6312dca15ea200e959f23e96d8ab898c5b8/yarl-1.20.1-cp313-cp313t-manylinux_2_17_aarch64.manylinux2014_aarch64.whl", hash = "sha256:3cf34efa60eb81dd2645a2e13e00bb98b76c35ab5061a3989c7a70f78c85006d", size = 347644, upload-time = "2025-06-10T00:44:59.071Z" },
    { url = "https://files.pythonhosted.org/packages/89/47/78b7f40d13c8f62b499cc702fdf69e090455518ae544c00a3bf4afc9fc77/yarl-1.20.1-cp313-cp313t-manylinux_2_17_armv7l.manylinux2014_armv7l.manylinux_2_31_armv7l.whl", hash = "sha256:8e0fe9364ad0fddab2688ce72cb7a8e61ea42eff3c7caeeb83874a5d479c896c", size = 323452, upload-time = "2025-06-10T00:45:01.605Z" },
    { url = "https://files.pythonhosted.org/packages/eb/2b/490d3b2dc66f52987d4ee0d3090a147ea67732ce6b4d61e362c1846d0d32/yarl-1.20.1-cp313-cp313t-manylinux_2_17_ppc64le.manylinux2014_ppc64le.whl", hash = "sha256:8f64fbf81878ba914562c672024089e3401974a39767747691c65080a67b18c1", size = 346378, upload-time = "2025-06-10T00:45:03.946Z" },
    { url = "https://files.pythonhosted.org/packages/66/ad/775da9c8a94ce925d1537f939a4f17d782efef1f973039d821cbe4bcc211/yarl-1.20.1-cp313-cp313t-manylinux_2_17_s390x.manylinux2014_s390x.whl", hash = "sha256:f6342d643bf9a1de97e512e45e4b9560a043347e779a173250824f8b254bd5ce", size = 353261, upload-time = "2025-06-10T00:45:05.992Z" },
    { url = "https://files.pythonhosted.org/packages/4b/23/0ed0922b47a4f5c6eb9065d5ff1e459747226ddce5c6a4c111e728c9f701/yarl-1.20.1-cp313-cp313t-manylinux_2_17_x86_64.manylinux2014_x86_64.whl", hash = "sha256:56dac5f452ed25eef0f6e3c6a066c6ab68971d96a9fb441791cad0efba6140d3", size = 335987, upload-time = "2025-06-10T00:45:08.227Z" },
    { url = "https://files.pythonhosted.org/packages/3e/49/bc728a7fe7d0e9336e2b78f0958a2d6b288ba89f25a1762407a222bf53c3/yarl-1.20.1-cp313-cp313t-manylinux_2_5_i686.manylinux1_i686.manylinux_2_17_i686.manylinux2014_i686.whl", hash = "sha256:c7d7f497126d65e2cad8dc5f97d34c27b19199b6414a40cb36b52f41b79014be", size = 329361, upload-time = "2025-06-10T00:45:10.11Z" },
    { url = "https://files.pythonhosted.org/packages/93/8f/b811b9d1f617c83c907e7082a76e2b92b655400e61730cd61a1f67178393/yarl-1.20.1-cp313-cp313t-musllinux_1_2_aarch64.whl", hash = "sha256:67e708dfb8e78d8a19169818eeb5c7a80717562de9051bf2413aca8e3696bf16", size = 346460, upload-time = "2025-06-10T00:45:12.055Z" },
    { url = "https://files.pythonhosted.org/packages/70/fd/af94f04f275f95da2c3b8b5e1d49e3e79f1ed8b6ceb0f1664cbd902773ff/yarl-1.20.1-cp313-cp313t-musllinux_1_2_armv7l.whl", hash = "sha256:595c07bc79af2494365cc96ddeb772f76272364ef7c80fb892ef9d0649586513", size = 334486, upload-time = "2025-06-10T00:45:13.995Z" },
    { url = "https://files.pythonhosted.org/packages/84/65/04c62e82704e7dd0a9b3f61dbaa8447f8507655fd16c51da0637b39b2910/yarl-1.20.1-cp313-cp313t-musllinux_1_2_i686.whl", hash = "sha256:7bdd2f80f4a7df852ab9ab49484a4dee8030023aa536df41f2d922fd57bf023f", size = 342219, upload-time = "2025-06-10T00:45:16.479Z" },
    { url = "https://files.pythonhosted.org/packages/91/95/459ca62eb958381b342d94ab9a4b6aec1ddec1f7057c487e926f03c06d30/yarl-1.20.1-cp313-cp313t-musllinux_1_2_ppc64le.whl", hash = "sha256:c03bfebc4ae8d862f853a9757199677ab74ec25424d0ebd68a0027e9c639a390", size = 350693, upload-time = "2025-06-10T00:45:18.399Z" },
    { url = "https://files.pythonhosted.org/packages/a6/00/d393e82dd955ad20617abc546a8f1aee40534d599ff555ea053d0ec9bf03/yarl-1.20.1-cp313-cp313t-musllinux_1_2_s390x.whl", hash = "sha256:344d1103e9c1523f32a5ed704d576172d2cabed3122ea90b1d4e11fe17c66458", size = 355803, upload-time = "2025-06-10T00:45:20.677Z" },
    { url = "https://files.pythonhosted.org/packages/9e/ed/c5fb04869b99b717985e244fd93029c7a8e8febdfcffa06093e32d7d44e7/yarl-1.20.1-cp313-cp313t-musllinux_1_2_x86_64.whl", hash = "sha256:88cab98aa4e13e1ade8c141daeedd300a4603b7132819c484841bb7af3edce9e", size = 341709, upload-time = "2025-06-10T00:45:23.221Z" },
    { url = "https://files.pythonhosted.org/packages/24/fd/725b8e73ac2a50e78a4534ac43c6addf5c1c2d65380dd48a9169cc6739a9/yarl-1.20.1-cp313-cp313t-win32.whl", hash = "sha256:b121ff6a7cbd4abc28985b6028235491941b9fe8fe226e6fdc539c977ea1739d", size = 86591, upload-time = "2025-06-10T00:45:25.793Z" },
    { url = "https://files.pythonhosted.org/packages/94/c3/b2e9f38bc3e11191981d57ea08cab2166e74ea770024a646617c9cddd9f6/yarl-1.20.1-cp313-cp313t-win_amd64.whl", hash = "sha256:541d050a355bbbc27e55d906bc91cb6fe42f96c01413dd0f4ed5a5240513874f", size = 93003, upload-time = "2025-06-10T00:45:27.752Z" },
    { url = "https://files.pythonhosted.org/packages/b4/2d/2345fce04cfd4bee161bf1e7d9cdc702e3e16109021035dbb24db654a622/yarl-1.20.1-py3-none-any.whl", hash = "sha256:83b8eb083fe4683c6115795d9fc1cfaf2cbbefb19b3a1cb68f6527460f483a77", size = 46542, upload-time = "2025-06-10T00:46:07.521Z" },
]

[[package]]
name = "zipp"
version = "3.23.0"
source = { registry = "https://pypi.org/simple" }
sdist = { url = "https://files.pythonhosted.org/packages/e3/02/0f2892c661036d50ede074e376733dca2ae7c6eb617489437771209d4180/zipp-3.23.0.tar.gz", hash = "sha256:a07157588a12518c9d4034df3fbbee09c814741a33ff63c05fa29d26a2404166", size = 25547, upload-time = "2025-06-08T17:06:39.4Z" }
wheels = [
    { url = "https://files.pythonhosted.org/packages/2e/54/647ade08bf0db230bfea292f893923872fd20be6ac6f53b2b936ba839d75/zipp-3.23.0-py3-none-any.whl", hash = "sha256:071652d6115ed432f5ce1d34c336c0adfd6a884660d1e9712a256d3d3bd4b14e", size = 10276, upload-time = "2025-06-08T17:06:38.034Z" },
]

[[package]]
name = "zope-event"
version = "5.1"
source = { registry = "https://pypi.org/simple" }
dependencies = [
    { name = "setuptools" },
]
sdist = { url = "https://files.pythonhosted.org/packages/8b/c7/31e6f40282a2c548602c177826df281177caf79efaa101dd14314fb4ee73/zope_event-5.1.tar.gz", hash = "sha256:a153660e0c228124655748e990396b9d8295d6e4f546fa1b34f3319e1c666e7f", size = 18632, upload-time = "2025-06-26T07:14:22.72Z" }
wheels = [
    { url = "https://files.pythonhosted.org/packages/00/ed/d8c3f56c1edb0ee9b51461dd08580382e9589850f769b69f0dedccff5215/zope_event-5.1-py3-none-any.whl", hash = "sha256:53de8f0e9f61dc0598141ac591f49b042b6d74784dab49971b9cc91d0f73a7df", size = 6905, upload-time = "2025-06-26T07:14:21.779Z" },
]

[[package]]
name = "zope-interface"
version = "7.2"
source = { registry = "https://pypi.org/simple" }
dependencies = [
    { name = "setuptools" },
]
sdist = { url = "https://files.pythonhosted.org/packages/30/93/9210e7606be57a2dfc6277ac97dcc864fd8d39f142ca194fdc186d596fda/zope.interface-7.2.tar.gz", hash = "sha256:8b49f1a3d1ee4cdaf5b32d2e738362c7f5e40ac8b46dd7d1a65e82a4872728fe", size = 252960, upload-time = "2024-11-28T08:45:39.224Z" }
wheels = [
    { url = "https://files.pythonhosted.org/packages/c6/3b/e309d731712c1a1866d61b5356a069dd44e5b01e394b6cb49848fa2efbff/zope.interface-7.2-cp313-cp313-macosx_10_9_x86_64.whl", hash = "sha256:3e0350b51e88658d5ad126c6a57502b19d5f559f6cb0a628e3dc90442b53dd98", size = 208961, upload-time = "2024-11-28T08:48:29.865Z" },
    { url = "https://files.pythonhosted.org/packages/49/65/78e7cebca6be07c8fc4032bfbb123e500d60efdf7b86727bb8a071992108/zope.interface-7.2-cp313-cp313-macosx_11_0_arm64.whl", hash = "sha256:15398c000c094b8855d7d74f4fdc9e73aa02d4d0d5c775acdef98cdb1119768d", size = 209356, upload-time = "2024-11-28T08:48:33.297Z" },
    { url = "https://files.pythonhosted.org/packages/11/b1/627384b745310d082d29e3695db5f5a9188186676912c14b61a78bbc6afe/zope.interface-7.2-cp313-cp313-manylinux_2_17_aarch64.manylinux2014_aarch64.whl", hash = "sha256:802176a9f99bd8cc276dcd3b8512808716492f6f557c11196d42e26c01a69a4c", size = 264196, upload-time = "2024-11-28T09:18:17.584Z" },
    { url = "https://files.pythonhosted.org/packages/b8/f6/54548df6dc73e30ac6c8a7ff1da73ac9007ba38f866397091d5a82237bd3/zope.interface-7.2-cp313-cp313-manylinux_2_5_i686.manylinux1_i686.manylinux_2_17_i686.manylinux2014_i686.whl", hash = "sha256:eb23f58a446a7f09db85eda09521a498e109f137b85fb278edb2e34841055398", size = 259237, upload-time = "2024-11-28T08:48:31.71Z" },
    { url = "https://files.pythonhosted.org/packages/b6/66/ac05b741c2129fdf668b85631d2268421c5cd1a9ff99be1674371139d665/zope.interface-7.2-cp313-cp313-manylinux_2_5_x86_64.manylinux1_x86_64.manylinux_2_17_x86_64.manylinux2014_x86_64.whl", hash = "sha256:a71a5b541078d0ebe373a81a3b7e71432c61d12e660f1d67896ca62d9628045b", size = 264696, upload-time = "2024-11-28T08:48:41.161Z" },
    { url = "https://files.pythonhosted.org/packages/0a/2f/1bccc6f4cc882662162a1158cda1a7f616add2ffe322b28c99cb031b4ffc/zope.interface-7.2-cp313-cp313-win_amd64.whl", hash = "sha256:4893395d5dd2ba655c38ceb13014fd65667740f09fa5bb01caa1e6284e48c0cd", size = 212472, upload-time = "2024-11-28T08:49:56.587Z" },
]

[[package]]
name = "zopfli"
version = "0.2.3.post1"
source = { registry = "https://pypi.org/simple" }
sdist = { url = "https://files.pythonhosted.org/packages/5e/7c/a8f6696e694709e2abcbccd27d05ef761e9b6efae217e11d977471555b62/zopfli-0.2.3.post1.tar.gz", hash = "sha256:96484dc0f48be1c5d7ae9f38ed1ce41e3675fd506b27c11a6607f14b49101e99", size = 175629, upload-time = "2024-10-18T15:42:05.946Z" }
wheels = [
    { url = "https://files.pythonhosted.org/packages/2b/24/0e552e2efce9a20625b56e9609d1e33c2966be33fc008681121ec267daec/zopfli-0.2.3.post1-cp313-cp313-macosx_10_13_universal2.whl", hash = "sha256:ecb7572df5372abce8073df078207d9d1749f20b8b136089916a4a0868d56051", size = 295485, upload-time = "2024-10-18T15:41:12.57Z" },
    { url = "https://files.pythonhosted.org/packages/08/83/b2564369fb98797a617fe2796097b1d719a4937234375757ad2a3febc04b/zopfli-0.2.3.post1-cp313-cp313-macosx_10_13_x86_64.whl", hash = "sha256:a1cf720896d2ce998bc8e051d4b4ce0d8bec007aab6243102e8e1d22a0b2fb3f", size = 163000, upload-time = "2024-10-18T15:41:13.743Z" },
    { url = "https://files.pythonhosted.org/packages/3c/55/81d419739c2aab35e19b58bce5498dcb58e6446e5eb69f2d3c748b1c9151/zopfli-0.2.3.post1-cp313-cp313-manylinux_2_12_i686.manylinux2010_i686.manylinux_2_17_i686.manylinux2014_i686.whl", hash = "sha256:5aad740b4d4fcbaaae4887823925166ffd062db3b248b3f432198fc287381d1a", size = 823699, upload-time = "2024-10-18T15:41:14.874Z" },
    { url = "https://files.pythonhosted.org/packages/9e/91/89f07c8ea3c9bc64099b3461627b07a8384302235ee0f357eaa86f98f509/zopfli-0.2.3.post1-cp313-cp313-manylinux_2_17_aarch64.manylinux2014_aarch64.whl", hash = "sha256:6617fb10f9e4393b331941861d73afb119cd847e88e4974bdbe8068ceef3f73f", size = 826612, upload-time = "2024-10-18T15:41:16.069Z" },
    { url = "https://files.pythonhosted.org/packages/41/31/46670fc0c7805d42bc89702440fa9b73491d68abbc39e28d687180755178/zopfli-0.2.3.post1-cp313-cp313-manylinux_2_17_x86_64.manylinux2014_x86_64.whl", hash = "sha256:a53b18797cdef27e019db595d66c4b077325afe2fd62145953275f53d84ce40c", size = 851148, upload-time = "2024-10-18T15:41:17.403Z" },
    { url = "https://files.pythonhosted.org/packages/22/00/71ad39277bbb88f9fd20fb786bd3ff2ea4025c53b31652a0da796fb546cd/zopfli-0.2.3.post1-cp313-cp313-musllinux_1_2_aarch64.whl", hash = "sha256:b78008a69300d929ca2efeffec951b64a312e9a811e265ea4a907ab546d79fa6", size = 1754215, upload-time = "2024-10-18T15:41:18.661Z" },
    { url = "https://files.pythonhosted.org/packages/d0/4e/e542c508d20c3dfbef1b90fcf726f824f505e725747f777b0b7b7d1deb95/zopfli-0.2.3.post1-cp313-cp313-musllinux_1_2_i686.whl", hash = "sha256:0aa5f90d6298bda02a95bc8dc8c3c19004d5a4e44bda00b67ca7431d857b4b54", size = 1905988, upload-time = "2024-10-18T15:41:19.933Z" },
    { url = "https://files.pythonhosted.org/packages/ba/a5/817ac1ecc888723e91dc172e8c6eeab9f48a1e52285803b965084e11bbd5/zopfli-0.2.3.post1-cp313-cp313-musllinux_1_2_x86_64.whl", hash = "sha256:2768c877f76c8a0e7519b1c86c93757f3c01492ddde55751e9988afb7eff64e1", size = 1835907, upload-time = "2024-10-18T15:41:21.582Z" },
    { url = "https://files.pythonhosted.org/packages/cd/35/2525f90c972d8aafc39784a8c00244eeee8e8221b26cbc576748ee9dc1cd/zopfli-0.2.3.post1-cp313-cp313-win32.whl", hash = "sha256:71390dbd3fbf6ebea9a5d85ffed8c26ee1453ee09248e9b88486e30e0397b775", size = 82742, upload-time = "2024-10-18T15:41:23.362Z" },
    { url = "https://files.pythonhosted.org/packages/2f/c6/49b27570923956d52d37363e8f5df3a31a61bd7719bb8718527a9df3ae5f/zopfli-0.2.3.post1-cp313-cp313-win_amd64.whl", hash = "sha256:a86eb88e06bd87e1fff31dac878965c26b0c26db59ddcf78bb0379a954b120de", size = 99408, upload-time = "2024-10-18T15:41:24.377Z" },
]<|MERGE_RESOLUTION|>--- conflicted
+++ resolved
@@ -1719,11 +1719,7 @@
 
 [[package]]
 name = "hope"
-<<<<<<< HEAD
-version = "4.1.3"
-=======
 version = "4.2.0"
->>>>>>> d4c2a3b3
 source = { editable = "." }
 dependencies = [
     { name = "black" },
