version = 1
requires-python = "==3.13.*"
resolution-markers = [
    "platform_python_implementation != 'PyPy'",
    "platform_python_implementation == 'PyPy'",
]

[[package]]
name = "amqp"
version = "5.3.1"
source = { registry = "https://pypi.org/simple" }
dependencies = [
    { name = "vine" },
]
sdist = { url = "https://files.pythonhosted.org/packages/79/fc/ec94a357dfc6683d8c86f8b4cfa5416a4c36b28052ec8260c77aca96a443/amqp-5.3.1.tar.gz", hash = "sha256:cddc00c725449522023bad949f70fff7b48f0b1ade74d170a6f10ab044739432", size = 129013 }
wheels = [
    { url = "https://files.pythonhosted.org/packages/26/99/fc813cd978842c26c82534010ea849eee9ab3a13ea2b74e95cb9c99e747b/amqp-5.3.1-py3-none-any.whl", hash = "sha256:43b3319e1b4e7d1251833a93d672b4af1e40f3d632d479b98661a95f117880a2", size = 50944 },
]

[[package]]
name = "aniso8601"
version = "10.0.1"
source = { registry = "https://pypi.org/simple" }
sdist = { url = "https://files.pythonhosted.org/packages/8b/8d/52179c4e3f1978d3d9a285f98c706642522750ef343e9738286130423730/aniso8601-10.0.1.tar.gz", hash = "sha256:25488f8663dd1528ae1f54f94ac1ea51ae25b4d531539b8bc707fed184d16845", size = 47190 }
wheels = [
    { url = "https://files.pythonhosted.org/packages/59/75/e0e10dc7ed1408c28e03a6cb2d7a407f99320eb953f229d008a7a6d05546/aniso8601-10.0.1-py2.py3-none-any.whl", hash = "sha256:eb19717fd4e0db6de1aab06f12450ab92144246b257423fe020af5748c0cb89e", size = 52848 },
]

[[package]]
name = "argh"
version = "0.31.3"
source = { registry = "https://pypi.org/simple" }
sdist = { url = "https://files.pythonhosted.org/packages/4f/34/bc0b3577a818b4b70c6e318d23fe3c81fc3bb25f978ca8a3965cd8ee3af9/argh-0.31.3.tar.gz", hash = "sha256:f30023d8be14ca5ee6b1b3eeab829151d7bbda464ae07dc4dd5347919c5892f9", size = 57570 }
wheels = [
    { url = "https://files.pythonhosted.org/packages/d2/52/fcd83710b6f8786df80e5d335882d1b24d1f610f397703e94a6ffb0d6f66/argh-0.31.3-py3-none-any.whl", hash = "sha256:2edac856ff50126f6e47d884751328c9f466bacbbb6cbfdac322053d94705494", size = 44844 },
]

[[package]]
name = "asgiref"
version = "3.9.1"
source = { registry = "https://pypi.org/simple" }
sdist = { url = "https://files.pythonhosted.org/packages/90/61/0aa957eec22ff70b830b22ff91f825e70e1ef732c06666a805730f28b36b/asgiref-3.9.1.tar.gz", hash = "sha256:a5ab6582236218e5ef1648f242fd9f10626cfd4de8dc377db215d5d5098e3142", size = 36870 }
wheels = [
    { url = "https://files.pythonhosted.org/packages/7c/3c/0464dcada90d5da0e71018c04a140ad6349558afb30b3051b4264cc5b965/asgiref-3.9.1-py3-none-any.whl", hash = "sha256:f3bba7092a48005b5f5bacd747d36ee4a5a61f4a269a6df590b43144355ebd2c", size = 23790 },
]

[[package]]
name = "asttokens"
version = "3.0.0"
source = { registry = "https://pypi.org/simple" }
sdist = { url = "https://files.pythonhosted.org/packages/4a/e7/82da0a03e7ba5141f05cce0d302e6eed121ae055e0456ca228bf693984bc/asttokens-3.0.0.tar.gz", hash = "sha256:0dcd8baa8d62b0c1d118b399b2ddba3c4aff271d0d7a9e0d4c1681c79035bbc7", size = 61978 }
wheels = [
    { url = "https://files.pythonhosted.org/packages/25/8a/c46dcc25341b5bce5472c718902eb3d38600a903b14fa6aeecef3f21a46f/asttokens-3.0.0-py3-none-any.whl", hash = "sha256:e3078351a059199dd5138cb1c706e6430c05eff2ff136af5eb4790f9d28932e2", size = 26918 },
]

[[package]]
name = "attrs"
version = "25.3.0"
source = { registry = "https://pypi.org/simple" }
sdist = { url = "https://files.pythonhosted.org/packages/5a/b0/1367933a8532ee6ff8d63537de4f1177af4bff9f3e829baf7331f595bb24/attrs-25.3.0.tar.gz", hash = "sha256:75d7cefc7fb576747b2c81b4442d4d4a1ce0900973527c011d1030fd3bf4af1b", size = 812032 }
wheels = [
    { url = "https://files.pythonhosted.org/packages/77/06/bb80f5f86020c4551da315d78b3ab75e8228f89f0162f2c3a819e407941a/attrs-25.3.0-py3-none-any.whl", hash = "sha256:427318ce031701fea540783410126f03899a97ffc6f61596ad581ac2e40e3bc3", size = 63815 },
]

[[package]]
name = "autopep8"
version = "2.2.0"
source = { registry = "https://pypi.org/simple" }
dependencies = [
    { name = "pycodestyle" },
]
sdist = { url = "https://files.pythonhosted.org/packages/0e/11/7f4fe3b6ce04a073ce093413f8ddaedc253feebafaabd24e0faa1eb7739d/autopep8-2.2.0.tar.gz", hash = "sha256:d306a0581163ac29908280ad557773a95a9bede072c0fafed6f141f5311f43c1", size = 91723 }
wheels = [
    { url = "https://files.pythonhosted.org/packages/21/29/d0f88a0c003f55cb2d2cfbf92599ea13125eae544b73ddd2f78af9ced72e/autopep8-2.2.0-py2.py3-none-any.whl", hash = "sha256:05418a981f038969d8bdcd5636bf15948db7555ae944b9f79b5a34b35f1370d4", size = 45506 },
]

[[package]]
name = "azure-core"
version = "1.35.0"
source = { registry = "https://pypi.org/simple" }
dependencies = [
    { name = "requests" },
    { name = "six" },
    { name = "typing-extensions" },
]
sdist = { url = "https://files.pythonhosted.org/packages/ce/89/f53968635b1b2e53e4aad2dd641488929fef4ca9dfb0b97927fa7697ddf3/azure_core-1.35.0.tar.gz", hash = "sha256:c0be528489485e9ede59b6971eb63c1eaacf83ef53001bfe3904e475e972be5c", size = 339689 }
wheels = [
    { url = "https://files.pythonhosted.org/packages/d4/78/bf94897361fdd650850f0f2e405b2293e2f12808239046232bdedf554301/azure_core-1.35.0-py3-none-any.whl", hash = "sha256:8db78c72868a58f3de8991eb4d22c4d368fae226dac1002998d6c50437e7dad1", size = 210708 },
]

[[package]]
name = "azure-storage-blob"
version = "12.26.0"
source = { registry = "https://pypi.org/simple" }
dependencies = [
    { name = "azure-core" },
    { name = "cryptography" },
    { name = "isodate" },
    { name = "typing-extensions" },
]
sdist = { url = "https://files.pythonhosted.org/packages/96/95/3e3414491ce45025a1cde107b6ae72bf72049e6021597c201cd6a3029b9a/azure_storage_blob-12.26.0.tar.gz", hash = "sha256:5dd7d7824224f7de00bfeb032753601c982655173061e242f13be6e26d78d71f", size = 583332 }
wheels = [
    { url = "https://files.pythonhosted.org/packages/5b/64/63dbfdd83b31200ac58820a7951ddfdeed1fbee9285b0f3eae12d1357155/azure_storage_blob-12.26.0-py3-none-any.whl", hash = "sha256:8c5631b8b22b4f53ec5fff2f3bededf34cfef111e2af613ad42c9e6de00a77fe", size = 412907 },
]

[[package]]
name = "babel"
version = "2.17.0"
source = { registry = "https://pypi.org/simple" }
sdist = { url = "https://files.pythonhosted.org/packages/7d/6b/d52e42361e1aa00709585ecc30b3f9684b3ab62530771402248b1b1d6240/babel-2.17.0.tar.gz", hash = "sha256:0c54cffb19f690cdcc52a3b50bcbf71e07a808d1c80d549f2459b9d2cf0afb9d", size = 9951852 }
wheels = [
    { url = "https://files.pythonhosted.org/packages/b7/b8/3fe70c75fe32afc4bb507f75563d39bc5642255d1d94f1f23604725780bf/babel-2.17.0-py3-none-any.whl", hash = "sha256:4d0b53093fdfb4b21c92b5213dba5a1b23885afa8383709427046b21c366e5f2", size = 10182537 },
]

[[package]]
name = "backrefs"
version = "5.9"
source = { registry = "https://pypi.org/simple" }
sdist = { url = "https://files.pythonhosted.org/packages/eb/a7/312f673df6a79003279e1f55619abbe7daebbb87c17c976ddc0345c04c7b/backrefs-5.9.tar.gz", hash = "sha256:808548cb708d66b82ee231f962cb36faaf4f2baab032f2fbb783e9c2fdddaa59", size = 5765857 }
wheels = [
    { url = "https://files.pythonhosted.org/packages/19/4d/798dc1f30468134906575156c089c492cf79b5a5fd373f07fe26c4d046bf/backrefs-5.9-py310-none-any.whl", hash = "sha256:db8e8ba0e9de81fcd635f440deab5ae5f2591b54ac1ebe0550a2ca063488cd9f", size = 380267 },
    { url = "https://files.pythonhosted.org/packages/55/07/f0b3375bf0d06014e9787797e6b7cc02b38ac9ff9726ccfe834d94e9991e/backrefs-5.9-py311-none-any.whl", hash = "sha256:6907635edebbe9b2dc3de3a2befff44d74f30a4562adbb8b36f21252ea19c5cf", size = 392072 },
    { url = "https://files.pythonhosted.org/packages/9d/12/4f345407259dd60a0997107758ba3f221cf89a9b5a0f8ed5b961aef97253/backrefs-5.9-py312-none-any.whl", hash = "sha256:7fdf9771f63e6028d7fee7e0c497c81abda597ea45d6b8f89e8ad76994f5befa", size = 397947 },
    { url = "https://files.pythonhosted.org/packages/10/bf/fa31834dc27a7f05e5290eae47c82690edc3a7b37d58f7fb35a1bdbf355b/backrefs-5.9-py313-none-any.whl", hash = "sha256:cc37b19fa219e93ff825ed1fed8879e47b4d89aa7a1884860e2db64ccd7c676b", size = 399843 },
    { url = "https://files.pythonhosted.org/packages/41/ff/392bff89415399a979be4a65357a41d92729ae8580a66073d8ec8d810f98/backrefs-5.9-py39-none-any.whl", hash = "sha256:f48ee18f6252b8f5777a22a00a09a85de0ca931658f1dd96d4406a34f3748c60", size = 380265 },
]

[[package]]
name = "bcrypt"
version = "4.3.0"
source = { registry = "https://pypi.org/simple" }
sdist = { url = "https://files.pythonhosted.org/packages/bb/5d/6d7433e0f3cd46ce0b43cd65e1db465ea024dbb8216fb2404e919c2ad77b/bcrypt-4.3.0.tar.gz", hash = "sha256:3a3fd2204178b6d2adcf09cb4f6426ffef54762577a7c9b54c159008cb288c18", size = 25697 }
wheels = [
    { url = "https://files.pythonhosted.org/packages/bf/2c/3d44e853d1fe969d229bd58d39ae6902b3d924af0e2b5a60d17d4b809ded/bcrypt-4.3.0-cp313-cp313t-macosx_10_12_universal2.whl", hash = "sha256:f01e060f14b6b57bbb72fc5b4a83ac21c443c9a2ee708e04a10e9192f90a6281", size = 483719 },
    { url = "https://files.pythonhosted.org/packages/a1/e2/58ff6e2a22eca2e2cff5370ae56dba29d70b1ea6fc08ee9115c3ae367795/bcrypt-4.3.0-cp313-cp313t-manylinux_2_17_aarch64.manylinux2014_aarch64.whl", hash = "sha256:c5eeac541cefd0bb887a371ef73c62c3cd78535e4887b310626036a7c0a817bb", size = 272001 },
    { url = "https://files.pythonhosted.org/packages/37/1f/c55ed8dbe994b1d088309e366749633c9eb90d139af3c0a50c102ba68a1a/bcrypt-4.3.0-cp313-cp313t-manylinux_2_17_x86_64.manylinux2014_x86_64.whl", hash = "sha256:59e1aa0e2cd871b08ca146ed08445038f42ff75968c7ae50d2fdd7860ade2180", size = 277451 },
    { url = "https://files.pythonhosted.org/packages/d7/1c/794feb2ecf22fe73dcfb697ea7057f632061faceb7dcf0f155f3443b4d79/bcrypt-4.3.0-cp313-cp313t-manylinux_2_28_aarch64.whl", hash = "sha256:0042b2e342e9ae3d2ed22727c1262f76cc4f345683b5c1715f0250cf4277294f", size = 272792 },
    { url = "https://files.pythonhosted.org/packages/13/b7/0b289506a3f3598c2ae2bdfa0ea66969812ed200264e3f61df77753eee6d/bcrypt-4.3.0-cp313-cp313t-manylinux_2_28_armv7l.manylinux_2_31_armv7l.whl", hash = "sha256:74a8d21a09f5e025a9a23e7c0fd2c7fe8e7503e4d356c0a2c1486ba010619f09", size = 289752 },
    { url = "https://files.pythonhosted.org/packages/dc/24/d0fb023788afe9e83cc118895a9f6c57e1044e7e1672f045e46733421fe6/bcrypt-4.3.0-cp313-cp313t-manylinux_2_28_x86_64.whl", hash = "sha256:0142b2cb84a009f8452c8c5a33ace5e3dfec4159e7735f5afe9a4d50a8ea722d", size = 277762 },
    { url = "https://files.pythonhosted.org/packages/e4/38/cde58089492e55ac4ef6c49fea7027600c84fd23f7520c62118c03b4625e/bcrypt-4.3.0-cp313-cp313t-manylinux_2_34_aarch64.whl", hash = "sha256:12fa6ce40cde3f0b899729dbd7d5e8811cb892d31b6f7d0334a1f37748b789fd", size = 272384 },
    { url = "https://files.pythonhosted.org/packages/de/6a/d5026520843490cfc8135d03012a413e4532a400e471e6188b01b2de853f/bcrypt-4.3.0-cp313-cp313t-manylinux_2_34_x86_64.whl", hash = "sha256:5bd3cca1f2aa5dbcf39e2aa13dd094ea181f48959e1071265de49cc2b82525af", size = 277329 },
    { url = "https://files.pythonhosted.org/packages/b3/a3/4fc5255e60486466c389e28c12579d2829b28a527360e9430b4041df4cf9/bcrypt-4.3.0-cp313-cp313t-musllinux_1_1_aarch64.whl", hash = "sha256:335a420cfd63fc5bc27308e929bee231c15c85cc4c496610ffb17923abf7f231", size = 305241 },
    { url = "https://files.pythonhosted.org/packages/c7/15/2b37bc07d6ce27cc94e5b10fd5058900eb8fb11642300e932c8c82e25c4a/bcrypt-4.3.0-cp313-cp313t-musllinux_1_1_x86_64.whl", hash = "sha256:0e30e5e67aed0187a1764911af023043b4542e70a7461ad20e837e94d23e1d6c", size = 309617 },
    { url = "https://files.pythonhosted.org/packages/5f/1f/99f65edb09e6c935232ba0430c8c13bb98cb3194b6d636e61d93fe60ac59/bcrypt-4.3.0-cp313-cp313t-musllinux_1_2_aarch64.whl", hash = "sha256:3b8d62290ebefd49ee0b3ce7500f5dbdcf13b81402c05f6dafab9a1e1b27212f", size = 335751 },
    { url = "https://files.pythonhosted.org/packages/00/1b/b324030c706711c99769988fcb694b3cb23f247ad39a7823a78e361bdbb8/bcrypt-4.3.0-cp313-cp313t-musllinux_1_2_x86_64.whl", hash = "sha256:2ef6630e0ec01376f59a006dc72918b1bf436c3b571b80fa1968d775fa02fe7d", size = 355965 },
    { url = "https://files.pythonhosted.org/packages/aa/dd/20372a0579dd915dfc3b1cd4943b3bca431866fcb1dfdfd7518c3caddea6/bcrypt-4.3.0-cp313-cp313t-win32.whl", hash = "sha256:7a4be4cbf241afee43f1c3969b9103a41b40bcb3a3f467ab19f891d9bc4642e4", size = 155316 },
    { url = "https://files.pythonhosted.org/packages/6d/52/45d969fcff6b5577c2bf17098dc36269b4c02197d551371c023130c0f890/bcrypt-4.3.0-cp313-cp313t-win_amd64.whl", hash = "sha256:5c1949bf259a388863ced887c7861da1df681cb2388645766c89fdfd9004c669", size = 147752 },
    { url = "https://files.pythonhosted.org/packages/11/22/5ada0b9af72b60cbc4c9a399fdde4af0feaa609d27eb0adc61607997a3fa/bcrypt-4.3.0-cp38-abi3-macosx_10_12_universal2.whl", hash = "sha256:f81b0ed2639568bf14749112298f9e4e2b28853dab50a8b357e31798686a036d", size = 498019 },
    { url = "https://files.pythonhosted.org/packages/b8/8c/252a1edc598dc1ce57905be173328eda073083826955ee3c97c7ff5ba584/bcrypt-4.3.0-cp38-abi3-manylinux_2_17_aarch64.manylinux2014_aarch64.whl", hash = "sha256:864f8f19adbe13b7de11ba15d85d4a428c7e2f344bac110f667676a0ff84924b", size = 279174 },
    { url = "https://files.pythonhosted.org/packages/29/5b/4547d5c49b85f0337c13929f2ccbe08b7283069eea3550a457914fc078aa/bcrypt-4.3.0-cp38-abi3-manylinux_2_17_x86_64.manylinux2014_x86_64.whl", hash = "sha256:3e36506d001e93bffe59754397572f21bb5dc7c83f54454c990c74a468cd589e", size = 283870 },
    { url = "https://files.pythonhosted.org/packages/be/21/7dbaf3fa1745cb63f776bb046e481fbababd7d344c5324eab47f5ca92dd2/bcrypt-4.3.0-cp38-abi3-manylinux_2_28_aarch64.whl", hash = "sha256:842d08d75d9fe9fb94b18b071090220697f9f184d4547179b60734846461ed59", size = 279601 },
    { url = "https://files.pythonhosted.org/packages/6d/64/e042fc8262e971347d9230d9abbe70d68b0a549acd8611c83cebd3eaec67/bcrypt-4.3.0-cp38-abi3-manylinux_2_28_armv7l.manylinux_2_31_armv7l.whl", hash = "sha256:7c03296b85cb87db865d91da79bf63d5609284fc0cab9472fdd8367bbd830753", size = 297660 },
    { url = "https://files.pythonhosted.org/packages/50/b8/6294eb84a3fef3b67c69b4470fcdd5326676806bf2519cda79331ab3c3a9/bcrypt-4.3.0-cp38-abi3-manylinux_2_28_x86_64.whl", hash = "sha256:62f26585e8b219cdc909b6a0069efc5e4267e25d4a3770a364ac58024f62a761", size = 284083 },
    { url = "https://files.pythonhosted.org/packages/62/e6/baff635a4f2c42e8788fe1b1633911c38551ecca9a749d1052d296329da6/bcrypt-4.3.0-cp38-abi3-manylinux_2_34_aarch64.whl", hash = "sha256:beeefe437218a65322fbd0069eb437e7c98137e08f22c4660ac2dc795c31f8bb", size = 279237 },
    { url = "https://files.pythonhosted.org/packages/39/48/46f623f1b0c7dc2e5de0b8af5e6f5ac4cc26408ac33f3d424e5ad8da4a90/bcrypt-4.3.0-cp38-abi3-manylinux_2_34_x86_64.whl", hash = "sha256:97eea7408db3a5bcce4a55d13245ab3fa566e23b4c67cd227062bb49e26c585d", size = 283737 },
    { url = "https://files.pythonhosted.org/packages/49/8b/70671c3ce9c0fca4a6cc3cc6ccbaa7e948875a2e62cbd146e04a4011899c/bcrypt-4.3.0-cp38-abi3-musllinux_1_1_aarch64.whl", hash = "sha256:191354ebfe305e84f344c5964c7cd5f924a3bfc5d405c75ad07f232b6dffb49f", size = 312741 },
    { url = "https://files.pythonhosted.org/packages/27/fb/910d3a1caa2d249b6040a5caf9f9866c52114d51523ac2fb47578a27faee/bcrypt-4.3.0-cp38-abi3-musllinux_1_1_x86_64.whl", hash = "sha256:41261d64150858eeb5ff43c753c4b216991e0ae16614a308a15d909503617732", size = 316472 },
    { url = "https://files.pythonhosted.org/packages/dc/cf/7cf3a05b66ce466cfb575dbbda39718d45a609daa78500f57fa9f36fa3c0/bcrypt-4.3.0-cp38-abi3-musllinux_1_2_aarch64.whl", hash = "sha256:33752b1ba962ee793fa2b6321404bf20011fe45b9afd2a842139de3011898fef", size = 343606 },
    { url = "https://files.pythonhosted.org/packages/e3/b8/e970ecc6d7e355c0d892b7f733480f4aa8509f99b33e71550242cf0b7e63/bcrypt-4.3.0-cp38-abi3-musllinux_1_2_x86_64.whl", hash = "sha256:50e6e80a4bfd23a25f5c05b90167c19030cf9f87930f7cb2eacb99f45d1c3304", size = 362867 },
    { url = "https://files.pythonhosted.org/packages/a9/97/8d3118efd8354c555a3422d544163f40d9f236be5b96c714086463f11699/bcrypt-4.3.0-cp38-abi3-win32.whl", hash = "sha256:67a561c4d9fb9465ec866177e7aebcad08fe23aaf6fbd692a6fab69088abfc51", size = 160589 },
    { url = "https://files.pythonhosted.org/packages/29/07/416f0b99f7f3997c69815365babbc2e8754181a4b1899d921b3c7d5b6f12/bcrypt-4.3.0-cp38-abi3-win_amd64.whl", hash = "sha256:584027857bc2843772114717a7490a37f68da563b3620f78a849bcb54dc11e62", size = 152794 },
    { url = "https://files.pythonhosted.org/packages/6e/c1/3fa0e9e4e0bfd3fd77eb8b52ec198fd6e1fd7e9402052e43f23483f956dd/bcrypt-4.3.0-cp39-abi3-macosx_10_12_universal2.whl", hash = "sha256:0d3efb1157edebfd9128e4e46e2ac1a64e0c1fe46fb023158a407c7892b0f8c3", size = 498969 },
    { url = "https://files.pythonhosted.org/packages/ce/d4/755ce19b6743394787fbd7dff6bf271b27ee9b5912a97242e3caf125885b/bcrypt-4.3.0-cp39-abi3-manylinux_2_17_aarch64.manylinux2014_aarch64.whl", hash = "sha256:08bacc884fd302b611226c01014eca277d48f0a05187666bca23aac0dad6fe24", size = 279158 },
    { url = "https://files.pythonhosted.org/packages/9b/5d/805ef1a749c965c46b28285dfb5cd272a7ed9fa971f970435a5133250182/bcrypt-4.3.0-cp39-abi3-manylinux_2_17_x86_64.manylinux2014_x86_64.whl", hash = "sha256:f6746e6fec103fcd509b96bacdfdaa2fbde9a553245dbada284435173a6f1aef", size = 284285 },
    { url = "https://files.pythonhosted.org/packages/ab/2b/698580547a4a4988e415721b71eb45e80c879f0fb04a62da131f45987b96/bcrypt-4.3.0-cp39-abi3-manylinux_2_28_aarch64.whl", hash = "sha256:afe327968aaf13fc143a56a3360cb27d4ad0345e34da12c7290f1b00b8fe9a8b", size = 279583 },
    { url = "https://files.pythonhosted.org/packages/f2/87/62e1e426418204db520f955ffd06f1efd389feca893dad7095bf35612eec/bcrypt-4.3.0-cp39-abi3-manylinux_2_28_armv7l.manylinux_2_31_armv7l.whl", hash = "sha256:d9af79d322e735b1fc33404b5765108ae0ff232d4b54666d46730f8ac1a43676", size = 297896 },
    { url = "https://files.pythonhosted.org/packages/cb/c6/8fedca4c2ada1b6e889c52d2943b2f968d3427e5d65f595620ec4c06fa2f/bcrypt-4.3.0-cp39-abi3-manylinux_2_28_x86_64.whl", hash = "sha256:f1e3ffa1365e8702dc48c8b360fef8d7afeca482809c5e45e653af82ccd088c1", size = 284492 },
    { url = "https://files.pythonhosted.org/packages/4d/4d/c43332dcaaddb7710a8ff5269fcccba97ed3c85987ddaa808db084267b9a/bcrypt-4.3.0-cp39-abi3-manylinux_2_34_aarch64.whl", hash = "sha256:3004df1b323d10021fda07a813fd33e0fd57bef0e9a480bb143877f6cba996fe", size = 279213 },
    { url = "https://files.pythonhosted.org/packages/dc/7f/1e36379e169a7df3a14a1c160a49b7b918600a6008de43ff20d479e6f4b5/bcrypt-4.3.0-cp39-abi3-manylinux_2_34_x86_64.whl", hash = "sha256:531457e5c839d8caea9b589a1bcfe3756b0547d7814e9ce3d437f17da75c32b0", size = 284162 },
    { url = "https://files.pythonhosted.org/packages/1c/0a/644b2731194b0d7646f3210dc4d80c7fee3ecb3a1f791a6e0ae6bb8684e3/bcrypt-4.3.0-cp39-abi3-musllinux_1_1_aarch64.whl", hash = "sha256:17a854d9a7a476a89dcef6c8bd119ad23e0f82557afbd2c442777a16408e614f", size = 312856 },
    { url = "https://files.pythonhosted.org/packages/dc/62/2a871837c0bb6ab0c9a88bf54de0fc021a6a08832d4ea313ed92a669d437/bcrypt-4.3.0-cp39-abi3-musllinux_1_1_x86_64.whl", hash = "sha256:6fb1fd3ab08c0cbc6826a2e0447610c6f09e983a281b919ed721ad32236b8b23", size = 316726 },
    { url = "https://files.pythonhosted.org/packages/0c/a1/9898ea3faac0b156d457fd73a3cb9c2855c6fd063e44b8522925cdd8ce46/bcrypt-4.3.0-cp39-abi3-musllinux_1_2_aarch64.whl", hash = "sha256:e965a9c1e9a393b8005031ff52583cedc15b7884fce7deb8b0346388837d6cfe", size = 343664 },
    { url = "https://files.pythonhosted.org/packages/40/f2/71b4ed65ce38982ecdda0ff20c3ad1b15e71949c78b2c053df53629ce940/bcrypt-4.3.0-cp39-abi3-musllinux_1_2_x86_64.whl", hash = "sha256:79e70b8342a33b52b55d93b3a59223a844962bef479f6a0ea318ebbcadf71505", size = 363128 },
    { url = "https://files.pythonhosted.org/packages/11/99/12f6a58eca6dea4be992d6c681b7ec9410a1d9f5cf368c61437e31daa879/bcrypt-4.3.0-cp39-abi3-win32.whl", hash = "sha256:b4d4e57f0a63fd0b358eb765063ff661328f69a04494427265950c71b992a39a", size = 160598 },
    { url = "https://files.pythonhosted.org/packages/a9/cf/45fb5261ece3e6b9817d3d82b2f343a505fd58674a92577923bc500bd1aa/bcrypt-4.3.0-cp39-abi3-win_amd64.whl", hash = "sha256:e53e074b120f2877a35cc6c736b8eb161377caae8925c17688bd46ba56daaa5b", size = 152799 },
]

[[package]]
name = "beautifulsoup4"
version = "4.13.4"
source = { registry = "https://pypi.org/simple" }
dependencies = [
    { name = "soupsieve" },
    { name = "typing-extensions" },
]
sdist = { url = "https://files.pythonhosted.org/packages/d8/e4/0c4c39e18fd76d6a628d4dd8da40543d136ce2d1752bd6eeeab0791f4d6b/beautifulsoup4-4.13.4.tar.gz", hash = "sha256:dbb3c4e1ceae6aefebdaf2423247260cd062430a410e38c66f2baa50a8437195", size = 621067 }
wheels = [
    { url = "https://files.pythonhosted.org/packages/50/cd/30110dc0ffcf3b131156077b90e9f60ed75711223f306da4db08eff8403b/beautifulsoup4-4.13.4-py3-none-any.whl", hash = "sha256:9bbbb14bfde9d79f38b8cd5f8c7c85f4b8f2523190ebed90e950a8dea4cb1c4b", size = 187285 },
]

[[package]]
name = "billiard"
version = "4.2.1"
source = { registry = "https://pypi.org/simple" }
sdist = { url = "https://files.pythonhosted.org/packages/7c/58/1546c970afcd2a2428b1bfafecf2371d8951cc34b46701bea73f4280989e/billiard-4.2.1.tar.gz", hash = "sha256:12b641b0c539073fc8d3f5b8b7be998956665c4233c7c1fcd66a7e677c4fb36f", size = 155031 }
wheels = [
    { url = "https://files.pythonhosted.org/packages/30/da/43b15f28fe5f9e027b41c539abc5469052e9d48fd75f8ff094ba2a0ae767/billiard-4.2.1-py3-none-any.whl", hash = "sha256:40b59a4ac8806ba2c2369ea98d876bc6108b051c227baffd928c644d15d8f3cb", size = 86766 },
]

[[package]]
name = "black"
version = "23.12.1"
source = { registry = "https://pypi.org/simple" }
dependencies = [
    { name = "click" },
    { name = "mypy-extensions" },
    { name = "packaging" },
    { name = "pathspec" },
    { name = "platformdirs" },
]
sdist = { url = "https://files.pythonhosted.org/packages/fd/f4/a57cde4b60da0e249073009f4a9087e9e0a955deae78d3c2a493208d0c5c/black-23.12.1.tar.gz", hash = "sha256:4ce3ef14ebe8d9509188014d96af1c456a910d5b5cbf434a09fef7e024b3d0d5", size = 620809 }
wheels = [
    { url = "https://files.pythonhosted.org/packages/7b/14/4da7b12a9abc43a601c215cb5a3d176734578da109f0dbf0a832ed78be09/black-23.12.1-py3-none-any.whl", hash = "sha256:78baad24af0f033958cad29731e27363183e140962595def56423e626f4bee3e", size = 194363 },
]

[[package]]
name = "bleach"
version = "6.2.0"
source = { registry = "https://pypi.org/simple" }
dependencies = [
    { name = "webencodings" },
]
sdist = { url = "https://files.pythonhosted.org/packages/76/9a/0e33f5054c54d349ea62c277191c020c2d6ef1d65ab2cb1993f91ec846d1/bleach-6.2.0.tar.gz", hash = "sha256:123e894118b8a599fd80d3ec1a6d4cc7ce4e5882b1317a7e1ba69b56e95f991f", size = 203083 }
wheels = [
    { url = "https://files.pythonhosted.org/packages/fc/55/96142937f66150805c25c4d0f31ee4132fd33497753400734f9dfdcbdc66/bleach-6.2.0-py3-none-any.whl", hash = "sha256:117d9c6097a7c3d22fd578fcd8d35ff1e125df6736f554da4e432fdd63f31e5e", size = 163406 },
]

[package.optional-dependencies]
css = [
    { name = "tinycss2" },
]

[[package]]
name = "bracex"
version = "2.6"
source = { registry = "https://pypi.org/simple" }
sdist = { url = "https://files.pythonhosted.org/packages/63/9a/fec38644694abfaaeca2798b58e276a8e61de49e2e37494ace423395febc/bracex-2.6.tar.gz", hash = "sha256:98f1347cd77e22ee8d967a30ad4e310b233f7754dbf31ff3fceb76145ba47dc7", size = 26642 }
wheels = [
    { url = "https://files.pythonhosted.org/packages/9d/2a/9186535ce58db529927f6cf5990a849aa9e052eea3e2cfefe20b9e1802da/bracex-2.6-py3-none-any.whl", hash = "sha256:0b0049264e7340b3ec782b5cb99beb325f36c3782a32e36e876452fd49a09952", size = 11508 },
]

[[package]]
name = "brotli"
version = "1.1.0"
source = { registry = "https://pypi.org/simple" }
sdist = { url = "https://files.pythonhosted.org/packages/2f/c2/f9e977608bdf958650638c3f1e28f85a1b075f075ebbe77db8555463787b/Brotli-1.1.0.tar.gz", hash = "sha256:81de08ac11bcb85841e440c13611c00b67d3bf82698314928d0b676362546724", size = 7372270 }
wheels = [
    { url = "https://files.pythonhosted.org/packages/0a/9f/fb37bb8ffc52a8da37b1c03c459a8cd55df7a57bdccd8831d500e994a0ca/Brotli-1.1.0-cp313-cp313-macosx_10_13_universal2.whl", hash = "sha256:8bf32b98b75c13ec7cf774164172683d6e7891088f6316e54425fde1efc276d5", size = 815681 },
    { url = "https://files.pythonhosted.org/packages/06/b3/dbd332a988586fefb0aa49c779f59f47cae76855c2d00f450364bb574cac/Brotli-1.1.0-cp313-cp313-macosx_10_13_x86_64.whl", hash = "sha256:7bc37c4d6b87fb1017ea28c9508b36bbcb0c3d18b4260fcdf08b200c74a6aee8", size = 422475 },
    { url = "https://files.pythonhosted.org/packages/bb/80/6aaddc2f63dbcf2d93c2d204e49c11a9ec93a8c7c63261e2b4bd35198283/Brotli-1.1.0-cp313-cp313-manylinux_2_17_aarch64.manylinux2014_aarch64.whl", hash = "sha256:3c0ef38c7a7014ffac184db9e04debe495d317cc9c6fb10071f7fefd93100a4f", size = 2906173 },
    { url = "https://files.pythonhosted.org/packages/ea/1d/e6ca79c96ff5b641df6097d299347507d39a9604bde8915e76bf026d6c77/Brotli-1.1.0-cp313-cp313-manylinux_2_17_ppc64le.manylinux2014_ppc64le.whl", hash = "sha256:91d7cc2a76b5567591d12c01f019dd7afce6ba8cba6571187e21e2fc418ae648", size = 2943803 },
    { url = "https://files.pythonhosted.org/packages/ac/a3/d98d2472e0130b7dd3acdbb7f390d478123dbf62b7d32bda5c830a96116d/Brotli-1.1.0-cp313-cp313-manylinux_2_17_x86_64.manylinux2014_x86_64.whl", hash = "sha256:a93dde851926f4f2678e704fadeb39e16c35d8baebd5252c9fd94ce8ce68c4a0", size = 2918946 },
    { url = "https://files.pythonhosted.org/packages/c4/a5/c69e6d272aee3e1423ed005d8915a7eaa0384c7de503da987f2d224d0721/Brotli-1.1.0-cp313-cp313-manylinux_2_5_i686.manylinux1_i686.manylinux_2_17_i686.manylinux2014_i686.whl", hash = "sha256:f0db75f47be8b8abc8d9e31bc7aad0547ca26f24a54e6fd10231d623f183d089", size = 2845707 },
    { url = "https://files.pythonhosted.org/packages/58/9f/4149d38b52725afa39067350696c09526de0125ebfbaab5acc5af28b42ea/Brotli-1.1.0-cp313-cp313-musllinux_1_2_aarch64.whl", hash = "sha256:6967ced6730aed543b8673008b5a391c3b1076d834ca438bbd70635c73775368", size = 2936231 },
    { url = "https://files.pythonhosted.org/packages/5a/5a/145de884285611838a16bebfdb060c231c52b8f84dfbe52b852a15780386/Brotli-1.1.0-cp313-cp313-musllinux_1_2_i686.whl", hash = "sha256:7eedaa5d036d9336c95915035fb57422054014ebdeb6f3b42eac809928e40d0c", size = 2848157 },
    { url = "https://files.pythonhosted.org/packages/50/ae/408b6bfb8525dadebd3b3dd5b19d631da4f7d46420321db44cd99dcf2f2c/Brotli-1.1.0-cp313-cp313-musllinux_1_2_ppc64le.whl", hash = "sha256:d487f5432bf35b60ed625d7e1b448e2dc855422e87469e3f450aa5552b0eb284", size = 3035122 },
    { url = "https://files.pythonhosted.org/packages/af/85/a94e5cfaa0ca449d8f91c3d6f78313ebf919a0dbd55a100c711c6e9655bc/Brotli-1.1.0-cp313-cp313-musllinux_1_2_x86_64.whl", hash = "sha256:832436e59afb93e1836081a20f324cb185836c617659b07b129141a8426973c7", size = 2930206 },
    { url = "https://files.pythonhosted.org/packages/c2/f0/a61d9262cd01351df22e57ad7c34f66794709acab13f34be2675f45bf89d/Brotli-1.1.0-cp313-cp313-win32.whl", hash = "sha256:43395e90523f9c23a3d5bdf004733246fba087f2948f87ab28015f12359ca6a0", size = 333804 },
    { url = "https://files.pythonhosted.org/packages/7e/c1/ec214e9c94000d1c1974ec67ced1c970c148aa6b8d8373066123fc3dbf06/Brotli-1.1.0-cp313-cp313-win_amd64.whl", hash = "sha256:9011560a466d2eb3f5a6e4929cf4a09be405c64154e12df0dd72713f6500e32b", size = 358517 },
]

[[package]]
name = "brotlicffi"
version = "1.1.0.0"
source = { registry = "https://pypi.org/simple" }
dependencies = [
    { name = "cffi" },
]
sdist = { url = "https://files.pythonhosted.org/packages/95/9d/70caa61192f570fcf0352766331b735afa931b4c6bc9a348a0925cc13288/brotlicffi-1.1.0.0.tar.gz", hash = "sha256:b77827a689905143f87915310b93b273ab17888fd43ef350d4832c4a71083c13", size = 465192 }
wheels = [
    { url = "https://files.pythonhosted.org/packages/a2/11/7b96009d3dcc2c931e828ce1e157f03824a69fb728d06bfd7b2fc6f93718/brotlicffi-1.1.0.0-cp37-abi3-macosx_10_9_x86_64.whl", hash = "sha256:9b7ae6bd1a3f0df532b6d67ff674099a96d22bc0948955cb338488c31bfb8851", size = 453786 },
    { url = "https://files.pythonhosted.org/packages/d6/e6/a8f46f4a4ee7856fbd6ac0c6fb0dc65ed181ba46cd77875b8d9bbe494d9e/brotlicffi-1.1.0.0-cp37-abi3-manylinux_2_17_aarch64.manylinux2014_aarch64.whl", hash = "sha256:19ffc919fa4fc6ace69286e0a23b3789b4219058313cf9b45625016bf7ff996b", size = 2911165 },
    { url = "https://files.pythonhosted.org/packages/be/20/201559dff14e83ba345a5ec03335607e47467b6633c210607e693aefac40/brotlicffi-1.1.0.0-cp37-abi3-manylinux_2_17_x86_64.manylinux2014_x86_64.whl", hash = "sha256:9feb210d932ffe7798ee62e6145d3a757eb6233aa9a4e7db78dd3690d7755814", size = 2927895 },
    { url = "https://files.pythonhosted.org/packages/cd/15/695b1409264143be3c933f708a3f81d53c4a1e1ebbc06f46331decbf6563/brotlicffi-1.1.0.0-cp37-abi3-manylinux_2_5_i686.manylinux1_i686.manylinux_2_17_i686.manylinux2014_i686.whl", hash = "sha256:84763dbdef5dd5c24b75597a77e1b30c66604725707565188ba54bab4f114820", size = 2851834 },
    { url = "https://files.pythonhosted.org/packages/b4/40/b961a702463b6005baf952794c2e9e0099bde657d0d7e007f923883b907f/brotlicffi-1.1.0.0-cp37-abi3-win32.whl", hash = "sha256:1b12b50e07c3911e1efa3a8971543e7648100713d4e0971b13631cce22c587eb", size = 341731 },
    { url = "https://files.pythonhosted.org/packages/1c/fa/5408a03c041114ceab628ce21766a4ea882aa6f6f0a800e04ee3a30ec6b9/brotlicffi-1.1.0.0-cp37-abi3-win_amd64.whl", hash = "sha256:994a4f0681bb6c6c3b0925530a1926b7a189d878e6e5e38fae8efa47c5d9c613", size = 366783 },
]

[[package]]
name = "cachetools"
version = "6.1.0"
source = { registry = "https://pypi.org/simple" }
sdist = { url = "https://files.pythonhosted.org/packages/8a/89/817ad5d0411f136c484d535952aef74af9b25e0d99e90cdffbe121e6d628/cachetools-6.1.0.tar.gz", hash = "sha256:b4c4f404392848db3ce7aac34950d17be4d864da4b8b66911008e430bc544587", size = 30714 }
wheels = [
    { url = "https://files.pythonhosted.org/packages/00/f0/2ef431fe4141f5e334759d73e81120492b23b2824336883a91ac04ba710b/cachetools-6.1.0-py3-none-any.whl", hash = "sha256:1c7bb3cf9193deaf3508b7c5f2a79986c13ea38965c5adcff1f84519cf39163e", size = 11189 },
]

[[package]]
name = "cairocffi"
version = "1.7.1"
source = { registry = "https://pypi.org/simple" }
dependencies = [
    { name = "cffi" },
]
sdist = { url = "https://files.pythonhosted.org/packages/70/c5/1a4dc131459e68a173cbdab5fad6b524f53f9c1ef7861b7698e998b837cc/cairocffi-1.7.1.tar.gz", hash = "sha256:2e48ee864884ec4a3a34bfa8c9ab9999f688286eb714a15a43ec9d068c36557b", size = 88096 }
wheels = [
    { url = "https://files.pythonhosted.org/packages/93/d8/ba13451aa6b745c49536e87b6bf8f629b950e84bd0e8308f7dc6883b67e2/cairocffi-1.7.1-py3-none-any.whl", hash = "sha256:9803a0e11f6c962f3b0ae2ec8ba6ae45e957a146a004697a1ac1bbf16b073b3f", size = 75611 },
]

[[package]]
name = "cairosvg"
version = "2.8.2"
source = { registry = "https://pypi.org/simple" }
dependencies = [
    { name = "cairocffi" },
    { name = "cssselect2" },
    { name = "defusedxml" },
    { name = "pillow" },
    { name = "tinycss2" },
]
sdist = { url = "https://files.pythonhosted.org/packages/ab/b9/5106168bd43d7cd8b7cc2a2ee465b385f14b63f4c092bb89eee2d48c8e67/cairosvg-2.8.2.tar.gz", hash = "sha256:07cbf4e86317b27a92318a4cac2a4bb37a5e9c1b8a27355d06874b22f85bef9f", size = 8398590 }
wheels = [
    { url = "https://files.pythonhosted.org/packages/67/48/816bd4aaae93dbf9e408c58598bc32f4a8c65f4b86ab560864cb3ee60adb/cairosvg-2.8.2-py3-none-any.whl", hash = "sha256:eab46dad4674f33267a671dce39b64be245911c901c70d65d2b7b0821e852bf5", size = 45773 },
]

[[package]]
name = "celery"
version = "5.5.3"
source = { registry = "https://pypi.org/simple" }
dependencies = [
    { name = "billiard" },
    { name = "click" },
    { name = "click-didyoumean" },
    { name = "click-plugins" },
    { name = "click-repl" },
    { name = "kombu" },
    { name = "python-dateutil" },
    { name = "vine" },
]
sdist = { url = "https://files.pythonhosted.org/packages/bb/7d/6c289f407d219ba36d8b384b42489ebdd0c84ce9c413875a8aae0c85f35b/celery-5.5.3.tar.gz", hash = "sha256:6c972ae7968c2b5281227f01c3a3f984037d21c5129d07bf3550cc2afc6b10a5", size = 1667144 }
wheels = [
    { url = "https://files.pythonhosted.org/packages/c9/af/0dcccc7fdcdf170f9a1585e5e96b6fb0ba1749ef6be8c89a6202284759bd/celery-5.5.3-py3-none-any.whl", hash = "sha256:0b5761a07057acee94694464ca482416b959568904c9dfa41ce8413a7d65d525", size = 438775 },
]

[package.optional-dependencies]
redis = [
    { name = "kombu", extra = ["redis"] },
]

[[package]]
name = "certifi"
version = "2025.7.14"
source = { registry = "https://pypi.org/simple" }
sdist = { url = "https://files.pythonhosted.org/packages/b3/76/52c535bcebe74590f296d6c77c86dabf761c41980e1347a2422e4aa2ae41/certifi-2025.7.14.tar.gz", hash = "sha256:8ea99dbdfaaf2ba2f9bac77b9249ef62ec5218e7c2b2e903378ed5fccf765995", size = 163981 }
wheels = [
    { url = "https://files.pythonhosted.org/packages/4f/52/34c6cf5bb9285074dc3531c437b3919e825d976fde097a7a73f79e726d03/certifi-2025.7.14-py3-none-any.whl", hash = "sha256:6b31f564a415d79ee77df69d757bb49a5bb53bd9f756cbbe24394ffd6fc1f4b2", size = 162722 },
]

[[package]]
name = "cffi"
version = "1.17.1"
source = { registry = "https://pypi.org/simple" }
dependencies = [
    { name = "pycparser" },
]
sdist = { url = "https://files.pythonhosted.org/packages/fc/97/c783634659c2920c3fc70419e3af40972dbaf758daa229a7d6ea6135c90d/cffi-1.17.1.tar.gz", hash = "sha256:1c39c6016c32bc48dd54561950ebd6836e1670f2ae46128f67cf49e789c52824", size = 516621 }
wheels = [
    { url = "https://files.pythonhosted.org/packages/8d/f8/dd6c246b148639254dad4d6803eb6a54e8c85c6e11ec9df2cffa87571dbe/cffi-1.17.1-cp313-cp313-macosx_10_13_x86_64.whl", hash = "sha256:f3a2b4222ce6b60e2e8b337bb9596923045681d71e5a082783484d845390938e", size = 182989 },
    { url = "https://files.pythonhosted.org/packages/8b/f1/672d303ddf17c24fc83afd712316fda78dc6fce1cd53011b839483e1ecc8/cffi-1.17.1-cp313-cp313-macosx_11_0_arm64.whl", hash = "sha256:0984a4925a435b1da406122d4d7968dd861c1385afe3b45ba82b750f229811e2", size = 178802 },
    { url = "https://files.pythonhosted.org/packages/0e/2d/eab2e858a91fdff70533cab61dcff4a1f55ec60425832ddfdc9cd36bc8af/cffi-1.17.1-cp313-cp313-manylinux_2_12_i686.manylinux2010_i686.manylinux_2_17_i686.manylinux2014_i686.whl", hash = "sha256:d01b12eeeb4427d3110de311e1774046ad344f5b1a7403101878976ecd7a10f3", size = 454792 },
    { url = "https://files.pythonhosted.org/packages/75/b2/fbaec7c4455c604e29388d55599b99ebcc250a60050610fadde58932b7ee/cffi-1.17.1-cp313-cp313-manylinux_2_17_aarch64.manylinux2014_aarch64.whl", hash = "sha256:706510fe141c86a69c8ddc029c7910003a17353970cff3b904ff0686a5927683", size = 478893 },
    { url = "https://files.pythonhosted.org/packages/4f/b7/6e4a2162178bf1935c336d4da8a9352cccab4d3a5d7914065490f08c0690/cffi-1.17.1-cp313-cp313-manylinux_2_17_ppc64le.manylinux2014_ppc64le.whl", hash = "sha256:de55b766c7aa2e2a3092c51e0483d700341182f08e67c63630d5b6f200bb28e5", size = 485810 },
    { url = "https://files.pythonhosted.org/packages/c7/8a/1d0e4a9c26e54746dc08c2c6c037889124d4f59dffd853a659fa545f1b40/cffi-1.17.1-cp313-cp313-manylinux_2_17_s390x.manylinux2014_s390x.whl", hash = "sha256:c59d6e989d07460165cc5ad3c61f9fd8f1b4796eacbd81cee78957842b834af4", size = 471200 },
    { url = "https://files.pythonhosted.org/packages/26/9f/1aab65a6c0db35f43c4d1b4f580e8df53914310afc10ae0397d29d697af4/cffi-1.17.1-cp313-cp313-manylinux_2_17_x86_64.manylinux2014_x86_64.whl", hash = "sha256:dd398dbc6773384a17fe0d3e7eeb8d1a21c2200473ee6806bb5e6a8e62bb73dd", size = 479447 },
    { url = "https://files.pythonhosted.org/packages/5f/e4/fb8b3dd8dc0e98edf1135ff067ae070bb32ef9d509d6cb0f538cd6f7483f/cffi-1.17.1-cp313-cp313-musllinux_1_1_aarch64.whl", hash = "sha256:3edc8d958eb099c634dace3c7e16560ae474aa3803a5df240542b305d14e14ed", size = 484358 },
    { url = "https://files.pythonhosted.org/packages/f1/47/d7145bf2dc04684935d57d67dff9d6d795b2ba2796806bb109864be3a151/cffi-1.17.1-cp313-cp313-musllinux_1_1_x86_64.whl", hash = "sha256:72e72408cad3d5419375fc87d289076ee319835bdfa2caad331e377589aebba9", size = 488469 },
    { url = "https://files.pythonhosted.org/packages/bf/ee/f94057fa6426481d663b88637a9a10e859e492c73d0384514a17d78ee205/cffi-1.17.1-cp313-cp313-win32.whl", hash = "sha256:e03eab0a8677fa80d646b5ddece1cbeaf556c313dcfac435ba11f107ba117b5d", size = 172475 },
    { url = "https://files.pythonhosted.org/packages/7c/fc/6a8cb64e5f0324877d503c854da15d76c1e50eb722e320b15345c4d0c6de/cffi-1.17.1-cp313-cp313-win_amd64.whl", hash = "sha256:f6a16c31041f09ead72d69f583767292f750d24913dadacf5756b966aacb3f1a", size = 182009 },
]

[[package]]
name = "cfgv"
version = "3.4.0"
source = { registry = "https://pypi.org/simple" }
sdist = { url = "https://files.pythonhosted.org/packages/11/74/539e56497d9bd1d484fd863dd69cbbfa653cd2aa27abfe35653494d85e94/cfgv-3.4.0.tar.gz", hash = "sha256:e52591d4c5f5dead8e0f673fb16db7949d2cfb3f7da4582893288f0ded8fe560", size = 7114 }
wheels = [
    { url = "https://files.pythonhosted.org/packages/c5/55/51844dd50c4fc7a33b653bfaba4c2456f06955289ca770a5dbd5fd267374/cfgv-3.4.0-py2.py3-none-any.whl", hash = "sha256:b7265b1f29fd3316bfcd2b330d63d024f2bfd8bcb8b0272f8e19a504856c48f9", size = 7249 },
]

[[package]]
name = "chardet"
version = "5.2.0"
source = { registry = "https://pypi.org/simple" }
sdist = { url = "https://files.pythonhosted.org/packages/f3/0d/f7b6ab21ec75897ed80c17d79b15951a719226b9fababf1e40ea74d69079/chardet-5.2.0.tar.gz", hash = "sha256:1b3b6ff479a8c414bc3fa2c0852995695c4a026dcd6d0633b2dd092ca39c1cf7", size = 2069618 }
wheels = [
    { url = "https://files.pythonhosted.org/packages/38/6f/f5fbc992a329ee4e0f288c1fe0e2ad9485ed064cac731ed2fe47dcc38cbf/chardet-5.2.0-py3-none-any.whl", hash = "sha256:e1cf59446890a00105fe7b7912492ea04b6e6f06d4b742b2c788469e34c82970", size = 199385 },
]

[[package]]
name = "charset-normalizer"
version = "3.4.2"
source = { registry = "https://pypi.org/simple" }
sdist = { url = "https://files.pythonhosted.org/packages/e4/33/89c2ced2b67d1c2a61c19c6751aa8902d46ce3dacb23600a283619f5a12d/charset_normalizer-3.4.2.tar.gz", hash = "sha256:5baececa9ecba31eff645232d59845c07aa030f0c81ee70184a90d35099a0e63", size = 126367 }
wheels = [
    { url = "https://files.pythonhosted.org/packages/ea/12/a93df3366ed32db1d907d7593a94f1fe6293903e3e92967bebd6950ed12c/charset_normalizer-3.4.2-cp313-cp313-macosx_10_13_universal2.whl", hash = "sha256:926ca93accd5d36ccdabd803392ddc3e03e6d4cd1cf17deff3b989ab8e9dbcf0", size = 199622 },
    { url = "https://files.pythonhosted.org/packages/04/93/bf204e6f344c39d9937d3c13c8cd5bbfc266472e51fc8c07cb7f64fcd2de/charset_normalizer-3.4.2-cp313-cp313-manylinux_2_17_aarch64.manylinux2014_aarch64.whl", hash = "sha256:eba9904b0f38a143592d9fc0e19e2df0fa2e41c3c3745554761c5f6447eedabf", size = 143435 },
    { url = "https://files.pythonhosted.org/packages/22/2a/ea8a2095b0bafa6c5b5a55ffdc2f924455233ee7b91c69b7edfcc9e02284/charset_normalizer-3.4.2-cp313-cp313-manylinux_2_17_ppc64le.manylinux2014_ppc64le.whl", hash = "sha256:3fddb7e2c84ac87ac3a947cb4e66d143ca5863ef48e4a5ecb83bd48619e4634e", size = 153653 },
    { url = "https://files.pythonhosted.org/packages/b6/57/1b090ff183d13cef485dfbe272e2fe57622a76694061353c59da52c9a659/charset_normalizer-3.4.2-cp313-cp313-manylinux_2_17_s390x.manylinux2014_s390x.whl", hash = "sha256:98f862da73774290f251b9df8d11161b6cf25b599a66baf087c1ffe340e9bfd1", size = 146231 },
    { url = "https://files.pythonhosted.org/packages/e2/28/ffc026b26f441fc67bd21ab7f03b313ab3fe46714a14b516f931abe1a2d8/charset_normalizer-3.4.2-cp313-cp313-manylinux_2_17_x86_64.manylinux2014_x86_64.whl", hash = "sha256:6c9379d65defcab82d07b2a9dfbfc2e95bc8fe0ebb1b176a3190230a3ef0e07c", size = 148243 },
    { url = "https://files.pythonhosted.org/packages/c0/0f/9abe9bd191629c33e69e47c6ef45ef99773320e9ad8e9cb08b8ab4a8d4cb/charset_normalizer-3.4.2-cp313-cp313-manylinux_2_5_i686.manylinux1_i686.manylinux_2_17_i686.manylinux2014_i686.whl", hash = "sha256:e635b87f01ebc977342e2697d05b56632f5f879a4f15955dfe8cef2448b51691", size = 150442 },
    { url = "https://files.pythonhosted.org/packages/67/7c/a123bbcedca91d5916c056407f89a7f5e8fdfce12ba825d7d6b9954a1a3c/charset_normalizer-3.4.2-cp313-cp313-musllinux_1_2_aarch64.whl", hash = "sha256:1c95a1e2902a8b722868587c0e1184ad5c55631de5afc0eb96bc4b0d738092c0", size = 145147 },
    { url = "https://files.pythonhosted.org/packages/ec/fe/1ac556fa4899d967b83e9893788e86b6af4d83e4726511eaaad035e36595/charset_normalizer-3.4.2-cp313-cp313-musllinux_1_2_i686.whl", hash = "sha256:ef8de666d6179b009dce7bcb2ad4c4a779f113f12caf8dc77f0162c29d20490b", size = 153057 },
    { url = "https://files.pythonhosted.org/packages/2b/ff/acfc0b0a70b19e3e54febdd5301a98b72fa07635e56f24f60502e954c461/charset_normalizer-3.4.2-cp313-cp313-musllinux_1_2_ppc64le.whl", hash = "sha256:32fc0341d72e0f73f80acb0a2c94216bd704f4f0bce10aedea38f30502b271ff", size = 156454 },
    { url = "https://files.pythonhosted.org/packages/92/08/95b458ce9c740d0645feb0e96cea1f5ec946ea9c580a94adfe0b617f3573/charset_normalizer-3.4.2-cp313-cp313-musllinux_1_2_s390x.whl", hash = "sha256:289200a18fa698949d2b39c671c2cc7a24d44096784e76614899a7ccf2574b7b", size = 154174 },
    { url = "https://files.pythonhosted.org/packages/78/be/8392efc43487ac051eee6c36d5fbd63032d78f7728cb37aebcc98191f1ff/charset_normalizer-3.4.2-cp313-cp313-musllinux_1_2_x86_64.whl", hash = "sha256:4a476b06fbcf359ad25d34a057b7219281286ae2477cc5ff5e3f70a246971148", size = 149166 },
    { url = "https://files.pythonhosted.org/packages/44/96/392abd49b094d30b91d9fbda6a69519e95802250b777841cf3bda8fe136c/charset_normalizer-3.4.2-cp313-cp313-win32.whl", hash = "sha256:aaeeb6a479c7667fbe1099af9617c83aaca22182d6cf8c53966491a0f1b7ffb7", size = 98064 },
    { url = "https://files.pythonhosted.org/packages/e9/b0/0200da600134e001d91851ddc797809e2fe0ea72de90e09bec5a2fbdaccb/charset_normalizer-3.4.2-cp313-cp313-win_amd64.whl", hash = "sha256:aa6af9e7d59f9c12b33ae4e9450619cf2488e2bbe9b44030905877f0b2324980", size = 105641 },
    { url = "https://files.pythonhosted.org/packages/20/94/c5790835a017658cbfabd07f3bfb549140c3ac458cfc196323996b10095a/charset_normalizer-3.4.2-py3-none-any.whl", hash = "sha256:7f56930ab0abd1c45cd15be65cc741c28b1c9a34876ce8c17a2fa107810c0af0", size = 52626 },
]

[[package]]
name = "click"
version = "8.2.1"
source = { registry = "https://pypi.org/simple" }
dependencies = [
    { name = "colorama", marker = "sys_platform == 'win32'" },
]
sdist = { url = "https://files.pythonhosted.org/packages/60/6c/8ca2efa64cf75a977a0d7fac081354553ebe483345c734fb6b6515d96bbc/click-8.2.1.tar.gz", hash = "sha256:27c491cc05d968d271d5a1db13e3b5a184636d9d930f148c50b038f0d0646202", size = 286342 }
wheels = [
    { url = "https://files.pythonhosted.org/packages/85/32/10bb5764d90a8eee674e9dc6f4db6a0ab47c8c4d0d83c27f7c39ac415a4d/click-8.2.1-py3-none-any.whl", hash = "sha256:61a3265b914e850b85317d0b3109c7f8cd35a670f963866005d6ef1d5175a12b", size = 102215 },
]

[[package]]
name = "click-didyoumean"
version = "0.3.1"
source = { registry = "https://pypi.org/simple" }
dependencies = [
    { name = "click" },
]
sdist = { url = "https://files.pythonhosted.org/packages/30/ce/217289b77c590ea1e7c24242d9ddd6e249e52c795ff10fac2c50062c48cb/click_didyoumean-0.3.1.tar.gz", hash = "sha256:4f82fdff0dbe64ef8ab2279bd6aa3f6a99c3b28c05aa09cbfc07c9d7fbb5a463", size = 3089 }
wheels = [
    { url = "https://files.pythonhosted.org/packages/1b/5b/974430b5ffdb7a4f1941d13d83c64a0395114503cc357c6b9ae4ce5047ed/click_didyoumean-0.3.1-py3-none-any.whl", hash = "sha256:5c4bb6007cfea5f2fd6583a2fb6701a22a41eb98957e63d0fac41c10e7c3117c", size = 3631 },
]

[[package]]
name = "click-plugins"
version = "1.1.1.2"
source = { registry = "https://pypi.org/simple" }
dependencies = [
    { name = "click" },
]
sdist = { url = "https://files.pythonhosted.org/packages/c3/a4/34847b59150da33690a36da3681d6bbc2ec14ee9a846bc30a6746e5984e4/click_plugins-1.1.1.2.tar.gz", hash = "sha256:d7af3984a99d243c131aa1a828331e7630f4a88a9741fd05c927b204bcf92261", size = 8343 }
wheels = [
    { url = "https://files.pythonhosted.org/packages/3d/9a/2abecb28ae875e39c8cad711eb1186d8d14eab564705325e77e4e6ab9ae5/click_plugins-1.1.1.2-py2.py3-none-any.whl", hash = "sha256:008d65743833ffc1f5417bf0e78e8d2c23aab04d9745ba817bd3e71b0feb6aa6", size = 11051 },
]

[[package]]
name = "click-repl"
version = "0.3.0"
source = { registry = "https://pypi.org/simple" }
dependencies = [
    { name = "click" },
    { name = "prompt-toolkit" },
]
sdist = { url = "https://files.pythonhosted.org/packages/cb/a2/57f4ac79838cfae6912f997b4d1a64a858fb0c86d7fcaae6f7b58d267fca/click-repl-0.3.0.tar.gz", hash = "sha256:17849c23dba3d667247dc4defe1757fff98694e90fe37474f3feebb69ced26a9", size = 10449 }
wheels = [
    { url = "https://files.pythonhosted.org/packages/52/40/9d857001228658f0d59e97ebd4c346fe73e138c6de1bce61dc568a57c7f8/click_repl-0.3.0-py3-none-any.whl", hash = "sha256:fb7e06deb8da8de86180a33a9da97ac316751c094c6899382da7feeeeb51b812", size = 10289 },
]

[[package]]
name = "colorama"
version = "0.4.6"
source = { registry = "https://pypi.org/simple" }
sdist = { url = "https://files.pythonhosted.org/packages/d8/53/6f443c9a4a8358a93a6792e2acffb9d9d5cb0a5cfd8802644b7b1c9a02e4/colorama-0.4.6.tar.gz", hash = "sha256:08695f5cb7ed6e0531a20572697297273c47b8cae5a63ffc6d6ed5c201be6e44", size = 27697 }
wheels = [
    { url = "https://files.pythonhosted.org/packages/d1/d6/3965ed04c63042e047cb6a3e6ed1a63a35087b6a609aa3a15ed8ac56c221/colorama-0.4.6-py2.py3-none-any.whl", hash = "sha256:4f1d9991f5acc0ca119f9d443620b77f9d6b33703e51011c16baf57afb285fc6", size = 25335 },
]

[[package]]
name = "coreapi"
version = "2.3.3"
source = { registry = "https://pypi.org/simple" }
dependencies = [
    { name = "coreschema" },
    { name = "itypes" },
    { name = "requests" },
    { name = "uritemplate" },
]
sdist = { url = "https://files.pythonhosted.org/packages/ca/f2/5fc0d91a0c40b477b016c0f77d9d419ba25fc47cc11a96c825875ddce5a6/coreapi-2.3.3.tar.gz", hash = "sha256:46145fcc1f7017c076a2ef684969b641d18a2991051fddec9458ad3f78ffc1cb", size = 18788 }
wheels = [
    { url = "https://files.pythonhosted.org/packages/fc/3a/9dedaad22962770edd334222f2b3c3e7ad5e1c8cab1d6a7992c30329e2e5/coreapi-2.3.3-py2.py3-none-any.whl", hash = "sha256:bf39d118d6d3e171f10df9ede5666f63ad80bba9a29a8ec17726a66cf52ee6f3", size = 25636 },
]

[[package]]
name = "coreschema"
version = "0.0.4"
source = { registry = "https://pypi.org/simple" }
dependencies = [
    { name = "jinja2" },
]
sdist = { url = "https://files.pythonhosted.org/packages/93/08/1d105a70104e078718421e6c555b8b293259e7fc92f7e9a04869947f198f/coreschema-0.0.4.tar.gz", hash = "sha256:9503506007d482ab0867ba14724b93c18a33b22b6d19fb419ef2d239dd4a1607", size = 10974 }

[[package]]
name = "coverage"
version = "7.10.0"
source = { registry = "https://pypi.org/simple" }
sdist = { url = "https://files.pythonhosted.org/packages/6d/8f/6ac7fbb29e35645065f7be835bfe3e0cce567f80390de2f3db65d83cb5e3/coverage-7.10.0.tar.gz", hash = "sha256:2768885aef484b5dcde56262cbdfba559b770bfc46994fe9485dc3614c7a5867", size = 819816 }
wheels = [
    { url = "https://files.pythonhosted.org/packages/fc/a7/a47f64718c2229b7860a334edd4e6ff41ec8513f3d3f4246284610344392/coverage-7.10.0-cp313-cp313-macosx_10_13_x86_64.whl", hash = "sha256:d883fee92b9245c0120fa25b5d36de71ccd4cfc29735906a448271e935d8d86d", size = 215143 },
    { url = "https://files.pythonhosted.org/packages/ea/86/14d76a409e9ffab10d5aece73ac159dbd102fc56627e203413bfc6d53b24/coverage-7.10.0-cp313-cp313-macosx_11_0_arm64.whl", hash = "sha256:c87e59e88268d30e33d3665ede4fbb77b513981a2df0059e7c106ca3de537586", size = 215401 },
    { url = "https://files.pythonhosted.org/packages/f4/b3/fb5c28148a19035a3877fac4e40b044a4c97b24658c980bcf7dff18bfab8/coverage-7.10.0-cp313-cp313-manylinux1_i686.manylinux_2_28_i686.manylinux_2_5_i686.whl", hash = "sha256:f669d969f669a11d6ceee0b733e491d9a50573eb92a71ffab13b15f3aa2665d4", size = 245949 },
    { url = "https://files.pythonhosted.org/packages/6d/95/357559ecfe73970d2023845797361e6c2e6c2c05f970073fff186fe19dd7/coverage-7.10.0-cp313-cp313-manylinux1_x86_64.manylinux_2_28_x86_64.manylinux_2_5_x86_64.whl", hash = "sha256:9582bd6c6771300a847d328c1c4204e751dbc339a9e249eecdc48cada41f72e6", size = 248295 },
    { url = "https://files.pythonhosted.org/packages/7e/58/bac5bc43085712af201f76a24733895331c475e5ddda88ac36c1332a65e6/coverage-7.10.0-cp313-cp313-manylinux2014_aarch64.manylinux_2_17_aarch64.manylinux_2_28_aarch64.whl", hash = "sha256:91f97e9637dc7977842776fdb7ad142075d6fa40bc1b91cb73685265e0d31d32", size = 249733 },
    { url = "https://files.pythonhosted.org/packages/b2/db/104b713b3b74752ee365346677fb104765923982ae7bd93b95ca41fe256b/coverage-7.10.0-cp313-cp313-musllinux_1_2_aarch64.whl", hash = "sha256:ae4fa92b6601a62367c6c9967ad32ad4e28a89af54b6bb37d740946b0e0534dd", size = 247943 },
    { url = "https://files.pythonhosted.org/packages/32/4f/bef25c797c9496cf31ae9cfa93ce96b4414cacf13688e4a6000982772fd5/coverage-7.10.0-cp313-cp313-musllinux_1_2_i686.whl", hash = "sha256:3a5cc8b97473e7b3623dd17a42d2194a2b49de8afecf8d7d03c8987237a9552c", size = 245914 },
    { url = "https://files.pythonhosted.org/packages/36/6b/b3efa0b506dbb9a37830d6dc862438fe3ad2833c5f889152bce24d9577cf/coverage-7.10.0-cp313-cp313-musllinux_1_2_x86_64.whl", hash = "sha256:dc1cbb7f623250e047c32bd7aa1bb62ebc62608d5004d74df095e1059141ac88", size = 247296 },
    { url = "https://files.pythonhosted.org/packages/1f/aa/95a845266aeacab4c57b08e0f4e0e2899b07809a18fd0c1ddef2ac2c9138/coverage-7.10.0-cp313-cp313-win32.whl", hash = "sha256:1380cc5666d778e77f1587cd88cc317158111f44d54c0dd3975f0936993284e0", size = 217566 },
    { url = "https://files.pythonhosted.org/packages/a0/d1/27b6e5073a8026b9e0f4224f1ac53217ce589a4cdab1bee878f23bff64f0/coverage-7.10.0-cp313-cp313-win_amd64.whl", hash = "sha256:bf03cf176af098ee578b754a03add4690b82bdfe070adfb5d192d0b1cd15cf82", size = 218337 },
    { url = "https://files.pythonhosted.org/packages/c7/06/0e3ba498b11e2245fd96bd7e8dcdf90e1dd36d57f49f308aa650ff0561b8/coverage-7.10.0-cp313-cp313-win_arm64.whl", hash = "sha256:8041c78cd145088116db2329b2fb6e89dc338116c962fbe654b7e9f5d72ab957", size = 216740 },
    { url = "https://files.pythonhosted.org/packages/44/8b/11529debbe3e6b39ef6e7c8912554724adc6dc10adbb617a855ecfd387eb/coverage-7.10.0-cp313-cp313t-macosx_10_13_x86_64.whl", hash = "sha256:37cc2c06052771f48651160c080a86431884db9cd62ba622cab71049b90a95b3", size = 215866 },
    { url = "https://files.pythonhosted.org/packages/9c/6d/d8981310879e395f39af66536665b75135b1bc88dd21c7764e3340e9ce69/coverage-7.10.0-cp313-cp313t-macosx_11_0_arm64.whl", hash = "sha256:91f37270b16178b05fa107d85713d29bf21606e37b652d38646eef5f2dfbd458", size = 216083 },
    { url = "https://files.pythonhosted.org/packages/c3/84/93295402de002de8b8c953bf6a1f19687174c4db7d44c1e85ffc153a772d/coverage-7.10.0-cp313-cp313t-manylinux1_i686.manylinux_2_28_i686.manylinux_2_5_i686.whl", hash = "sha256:f9b0b0168864d09bcb9a3837548f75121645c4cfd0efce0eb994c221955c5b10", size = 257320 },
    { url = "https://files.pythonhosted.org/packages/02/5c/d0540db4869954dac0f69ad709adcd51f3a73ab11fcc9435ee76c518944a/coverage-7.10.0-cp313-cp313t-manylinux1_x86_64.manylinux_2_28_x86_64.manylinux_2_5_x86_64.whl", hash = "sha256:df0be435d3b616e7d3ee3f9ebbc0d784a213986fe5dff9c6f1042ee7cfd30157", size = 259182 },
    { url = "https://files.pythonhosted.org/packages/59/b2/d7d57a41a15ca4b47290862efd6b596d0a185bfd26f15d04db9f238aa56c/coverage-7.10.0-cp313-cp313t-manylinux2014_aarch64.manylinux_2_17_aarch64.manylinux_2_28_aarch64.whl", hash = "sha256:35e9aba1c4434b837b1d567a533feba5ce205e8e91179c97974b28a14c23d3a0", size = 261322 },
    { url = "https://files.pythonhosted.org/packages/16/92/fd828ae411b3da63673305617b6fbeccc09feb7dfe397d164f55a65cd880/coverage-7.10.0-cp313-cp313t-musllinux_1_2_aarch64.whl", hash = "sha256:a0b0c481e74dfad631bdc2c883e57d8b058e5c90ba8ef087600995daf7bbec18", size = 258914 },
    { url = "https://files.pythonhosted.org/packages/28/49/4aa5f5464b2e1215640c0400c5b007e7f5cdade8bf39c55c33b02f3a8c7f/coverage-7.10.0-cp313-cp313t-musllinux_1_2_i686.whl", hash = "sha256:8aec1b7c8922808a433c13cd44ace6fceac0609f4587773f6c8217a06102674b", size = 257051 },
    { url = "https://files.pythonhosted.org/packages/1e/5a/ded2346098c7f48ff6e135b5005b97de4cd9daec5c39adb4ecf3a60967da/coverage-7.10.0-cp313-cp313t-musllinux_1_2_x86_64.whl", hash = "sha256:04ec59ceb3a594af0927f2e0d810e1221212abd9a2e6b5b917769ff48760b460", size = 257869 },
    { url = "https://files.pythonhosted.org/packages/46/66/e06cedb8fc7d1c96630b2f549b8cdc084e2623dcc70c900cb3b705a36a60/coverage-7.10.0-cp313-cp313t-win32.whl", hash = "sha256:b6871e62d29646eb9b3f5f92def59e7575daea1587db21f99e2b19561187abda", size = 218243 },
    { url = "https://files.pythonhosted.org/packages/e7/1e/e84dd5ff35ed066bd6150e5c26fe0061ded2c59c209fd4f18db0650766c0/coverage-7.10.0-cp313-cp313t-win_amd64.whl", hash = "sha256:ff99cff2be44f78920b76803f782e91ffb46ccc7fa89eccccc0da3ca94285b64", size = 219334 },
    { url = "https://files.pythonhosted.org/packages/b7/e0/b7b60b5dbc4e88eac0a0e9d5b4762409a59b29bf4e772b3509c8543ccaba/coverage-7.10.0-cp313-cp313t-win_arm64.whl", hash = "sha256:3246b63501348fe47299d12c47a27cfc221cfbffa1c2d857bcc8151323a4ae4f", size = 217196 },
    { url = "https://files.pythonhosted.org/packages/09/df/7c34bada8ace39f688b3bd5bc411459a20a3204ccb0984c90169a80a9366/coverage-7.10.0-py3-none-any.whl", hash = "sha256:310a786330bb0463775c21d68e26e79973839b66d29e065c5787122b8dd4489f", size = 206777 },
]

[[package]]
name = "cron-descriptor"
version = "1.4.5"
source = { registry = "https://pypi.org/simple" }
sdist = { url = "https://files.pythonhosted.org/packages/02/83/70bd410dc6965e33a5460b7da84cf0c5a7330a68d6d5d4c3dfdb72ca117e/cron_descriptor-1.4.5.tar.gz", hash = "sha256:f51ce4ffc1d1f2816939add8524f206c376a42c87a5fca3091ce26725b3b1bca", size = 30666 }
wheels = [
    { url = "https://files.pythonhosted.org/packages/88/20/2cfe598ead23a715a00beb716477cfddd3e5948cf203c372d02221e5b0c6/cron_descriptor-1.4.5-py3-none-any.whl", hash = "sha256:736b3ae9d1a99bc3dbfc5b55b5e6e7c12031e7ba5de716625772f8b02dcd6013", size = 50370 },
]

[[package]]
name = "cryptography"
version = "45.0.5"
source = { registry = "https://pypi.org/simple" }
dependencies = [
    { name = "cffi", marker = "platform_python_implementation != 'PyPy'" },
]
sdist = { url = "https://files.pythonhosted.org/packages/95/1e/49527ac611af559665f71cbb8f92b332b5ec9c6fbc4e88b0f8e92f5e85df/cryptography-45.0.5.tar.gz", hash = "sha256:72e76caa004ab63accdf26023fccd1d087f6d90ec6048ff33ad0445abf7f605a", size = 744903 }
wheels = [
    { url = "https://files.pythonhosted.org/packages/f0/fb/09e28bc0c46d2c547085e60897fea96310574c70fb21cd58a730a45f3403/cryptography-45.0.5-cp311-abi3-macosx_10_9_universal2.whl", hash = "sha256:101ee65078f6dd3e5a028d4f19c07ffa4dd22cce6a20eaa160f8b5219911e7d8", size = 7043092 },
    { url = "https://files.pythonhosted.org/packages/b1/05/2194432935e29b91fb649f6149c1a4f9e6d3d9fc880919f4ad1bcc22641e/cryptography-45.0.5-cp311-abi3-manylinux2014_aarch64.manylinux_2_17_aarch64.whl", hash = "sha256:3a264aae5f7fbb089dbc01e0242d3b67dffe3e6292e1f5182122bdf58e65215d", size = 4205926 },
    { url = "https://files.pythonhosted.org/packages/07/8b/9ef5da82350175e32de245646b1884fc01124f53eb31164c77f95a08d682/cryptography-45.0.5-cp311-abi3-manylinux2014_x86_64.manylinux_2_17_x86_64.whl", hash = "sha256:e74d30ec9c7cb2f404af331d5b4099a9b322a8a6b25c4632755c8757345baac5", size = 4429235 },
    { url = "https://files.pythonhosted.org/packages/7c/e1/c809f398adde1994ee53438912192d92a1d0fc0f2d7582659d9ef4c28b0c/cryptography-45.0.5-cp311-abi3-manylinux_2_28_aarch64.whl", hash = "sha256:3af26738f2db354aafe492fb3869e955b12b2ef2e16908c8b9cb928128d42c57", size = 4209785 },
    { url = "https://files.pythonhosted.org/packages/d0/8b/07eb6bd5acff58406c5e806eff34a124936f41a4fb52909ffa4d00815f8c/cryptography-45.0.5-cp311-abi3-manylinux_2_28_armv7l.manylinux_2_31_armv7l.whl", hash = "sha256:e6c00130ed423201c5bc5544c23359141660b07999ad82e34e7bb8f882bb78e0", size = 3893050 },
    { url = "https://files.pythonhosted.org/packages/ec/ef/3333295ed58d900a13c92806b67e62f27876845a9a908c939f040887cca9/cryptography-45.0.5-cp311-abi3-manylinux_2_28_x86_64.whl", hash = "sha256:dd420e577921c8c2d31289536c386aaa30140b473835e97f83bc71ea9d2baf2d", size = 4457379 },
    { url = "https://files.pythonhosted.org/packages/d9/9d/44080674dee514dbb82b21d6fa5d1055368f208304e2ab1828d85c9de8f4/cryptography-45.0.5-cp311-abi3-manylinux_2_34_aarch64.whl", hash = "sha256:d05a38884db2ba215218745f0781775806bde4f32e07b135348355fe8e4991d9", size = 4209355 },
    { url = "https://files.pythonhosted.org/packages/c9/d8/0749f7d39f53f8258e5c18a93131919ac465ee1f9dccaf1b3f420235e0b5/cryptography-45.0.5-cp311-abi3-manylinux_2_34_x86_64.whl", hash = "sha256:ad0caded895a00261a5b4aa9af828baede54638754b51955a0ac75576b831b27", size = 4456087 },
    { url = "https://files.pythonhosted.org/packages/09/d7/92acac187387bf08902b0bf0699816f08553927bdd6ba3654da0010289b4/cryptography-45.0.5-cp311-abi3-musllinux_1_2_aarch64.whl", hash = "sha256:9024beb59aca9d31d36fcdc1604dd9bbeed0a55bface9f1908df19178e2f116e", size = 4332873 },
    { url = "https://files.pythonhosted.org/packages/03/c2/840e0710da5106a7c3d4153c7215b2736151bba60bf4491bdb421df5056d/cryptography-45.0.5-cp311-abi3-musllinux_1_2_x86_64.whl", hash = "sha256:91098f02ca81579c85f66df8a588c78f331ca19089763d733e34ad359f474174", size = 4564651 },
    { url = "https://files.pythonhosted.org/packages/2e/92/cc723dd6d71e9747a887b94eb3827825c6c24b9e6ce2bb33b847d31d5eaa/cryptography-45.0.5-cp311-abi3-win32.whl", hash = "sha256:926c3ea71a6043921050eaa639137e13dbe7b4ab25800932a8498364fc1abec9", size = 2929050 },
    { url = "https://files.pythonhosted.org/packages/1f/10/197da38a5911a48dd5389c043de4aec4b3c94cb836299b01253940788d78/cryptography-45.0.5-cp311-abi3-win_amd64.whl", hash = "sha256:b85980d1e345fe769cfc57c57db2b59cff5464ee0c045d52c0df087e926fbe63", size = 3403224 },
    { url = "https://files.pythonhosted.org/packages/fe/2b/160ce8c2765e7a481ce57d55eba1546148583e7b6f85514472b1d151711d/cryptography-45.0.5-cp37-abi3-macosx_10_9_universal2.whl", hash = "sha256:f3562c2f23c612f2e4a6964a61d942f891d29ee320edb62ff48ffb99f3de9ae8", size = 7017143 },
    { url = "https://files.pythonhosted.org/packages/c2/e7/2187be2f871c0221a81f55ee3105d3cf3e273c0a0853651d7011eada0d7e/cryptography-45.0.5-cp37-abi3-manylinux2014_aarch64.manylinux_2_17_aarch64.whl", hash = "sha256:3fcfbefc4a7f332dece7272a88e410f611e79458fab97b5efe14e54fe476f4fd", size = 4197780 },
    { url = "https://files.pythonhosted.org/packages/b9/cf/84210c447c06104e6be9122661159ad4ce7a8190011669afceeaea150524/cryptography-45.0.5-cp37-abi3-manylinux2014_x86_64.manylinux_2_17_x86_64.whl", hash = "sha256:460f8c39ba66af7db0545a8c6f2eabcbc5a5528fc1cf6c3fa9a1e44cec33385e", size = 4420091 },
    { url = "https://files.pythonhosted.org/packages/3e/6a/cb8b5c8bb82fafffa23aeff8d3a39822593cee6e2f16c5ca5c2ecca344f7/cryptography-45.0.5-cp37-abi3-manylinux_2_28_aarch64.whl", hash = "sha256:9b4cf6318915dccfe218e69bbec417fdd7c7185aa7aab139a2c0beb7468c89f0", size = 4198711 },
    { url = "https://files.pythonhosted.org/packages/04/f7/36d2d69df69c94cbb2473871926daf0f01ad8e00fe3986ac3c1e8c4ca4b3/cryptography-45.0.5-cp37-abi3-manylinux_2_28_armv7l.manylinux_2_31_armv7l.whl", hash = "sha256:2089cc8f70a6e454601525e5bf2779e665d7865af002a5dec8d14e561002e135", size = 3883299 },
    { url = "https://files.pythonhosted.org/packages/82/c7/f0ea40f016de72f81288e9fe8d1f6748036cb5ba6118774317a3ffc6022d/cryptography-45.0.5-cp37-abi3-manylinux_2_28_x86_64.whl", hash = "sha256:0027d566d65a38497bc37e0dd7c2f8ceda73597d2ac9ba93810204f56f52ebc7", size = 4450558 },
    { url = "https://files.pythonhosted.org/packages/06/ae/94b504dc1a3cdf642d710407c62e86296f7da9e66f27ab12a1ee6fdf005b/cryptography-45.0.5-cp37-abi3-manylinux_2_34_aarch64.whl", hash = "sha256:be97d3a19c16a9be00edf79dca949c8fa7eff621763666a145f9f9535a5d7f42", size = 4198020 },
    { url = "https://files.pythonhosted.org/packages/05/2b/aaf0adb845d5dabb43480f18f7ca72e94f92c280aa983ddbd0bcd6ecd037/cryptography-45.0.5-cp37-abi3-manylinux_2_34_x86_64.whl", hash = "sha256:7760c1c2e1a7084153a0f68fab76e754083b126a47d0117c9ed15e69e2103492", size = 4449759 },
    { url = "https://files.pythonhosted.org/packages/91/e4/f17e02066de63e0100a3a01b56f8f1016973a1d67551beaf585157a86b3f/cryptography-45.0.5-cp37-abi3-musllinux_1_2_aarch64.whl", hash = "sha256:6ff8728d8d890b3dda5765276d1bc6fb099252915a2cd3aff960c4c195745dd0", size = 4319991 },
    { url = "https://files.pythonhosted.org/packages/f2/2e/e2dbd629481b499b14516eed933f3276eb3239f7cee2dcfa4ee6b44d4711/cryptography-45.0.5-cp37-abi3-musllinux_1_2_x86_64.whl", hash = "sha256:7259038202a47fdecee7e62e0fd0b0738b6daa335354396c6ddebdbe1206af2a", size = 4554189 },
    { url = "https://files.pythonhosted.org/packages/f8/ea/a78a0c38f4c8736287b71c2ea3799d173d5ce778c7d6e3c163a95a05ad2a/cryptography-45.0.5-cp37-abi3-win32.whl", hash = "sha256:1e1da5accc0c750056c556a93c3e9cb828970206c68867712ca5805e46dc806f", size = 2911769 },
    { url = "https://files.pythonhosted.org/packages/79/b3/28ac139109d9005ad3f6b6f8976ffede6706a6478e21c889ce36c840918e/cryptography-45.0.5-cp37-abi3-win_amd64.whl", hash = "sha256:90cb0a7bb35959f37e23303b7eed0a32280510030daba3f7fdfbb65defde6a97", size = 3390016 },
]

[[package]]
name = "cssselect2"
version = "0.8.0"
source = { registry = "https://pypi.org/simple" }
dependencies = [
    { name = "tinycss2" },
    { name = "webencodings" },
]
sdist = { url = "https://files.pythonhosted.org/packages/9f/86/fd7f58fc498b3166f3a7e8e0cddb6e620fe1da35b02248b1bd59e95dbaaa/cssselect2-0.8.0.tar.gz", hash = "sha256:7674ffb954a3b46162392aee2a3a0aedb2e14ecf99fcc28644900f4e6e3e9d3a", size = 35716 }
wheels = [
    { url = "https://files.pythonhosted.org/packages/0f/e7/aa315e6a749d9b96c2504a1ba0ba031ba2d0517e972ce22682e3fccecb09/cssselect2-0.8.0-py3-none-any.whl", hash = "sha256:46fc70ebc41ced7a32cd42d58b1884d72ade23d21e5a4eaaf022401c13f0e76e", size = 15454 },
]

[[package]]
name = "decorator"
version = "5.2.1"
source = { registry = "https://pypi.org/simple" }
sdist = { url = "https://files.pythonhosted.org/packages/43/fa/6d96a0978d19e17b68d634497769987b16c8f4cd0a7a05048bec693caa6b/decorator-5.2.1.tar.gz", hash = "sha256:65f266143752f734b0a7cc83c46f4618af75b8c5911b00ccb61d0ac9b6da0360", size = 56711 }
wheels = [
    { url = "https://files.pythonhosted.org/packages/4e/8c/f3147f5c4b73e7550fe5f9352eaa956ae838d5c51eb58e7a25b9f3e2643b/decorator-5.2.1-py3-none-any.whl", hash = "sha256:d316bb415a2d9e2d2b3abcc4084c6502fc09240e292cd76a76afc106a1c8e04a", size = 9190 },
]

[[package]]
name = "defusedxml"
version = "0.7.0rc1"
source = { registry = "https://pypi.org/simple" }
sdist = { url = "https://files.pythonhosted.org/packages/0b/1f/ee6045db8376d21a70bae01567917831d56e36a1efa234ea3de68a07ff30/defusedxml-0.7.0rc1.tar.gz", hash = "sha256:aa621655d72cdd30f57073893b96cd0c3831a85b08b8e4954531bdac47e3e8c8", size = 63544 }
wheels = [
    { url = "https://files.pythonhosted.org/packages/17/7f/837dffa94f8822a4c306ab3529f19d0c5f9c844ee507eee9b27f669c65e9/defusedxml-0.7.0rc1-py2.py3-none-any.whl", hash = "sha256:8ede8ba04cf5bf7999e1492fa77df545db83717f52c5eab625f97228ebd539bf", size = 25395 },
]

[[package]]
name = "diff-match-patch"
version = "20241021"
source = { registry = "https://pypi.org/simple" }
sdist = { url = "https://files.pythonhosted.org/packages/0e/ad/32e1777dd57d8e85fa31e3a243af66c538245b8d64b7265bec9a61f2ca33/diff_match_patch-20241021.tar.gz", hash = "sha256:beae57a99fa48084532935ee2968b8661db861862ec82c6f21f4acdd6d835073", size = 39962 }
wheels = [
    { url = "https://files.pythonhosted.org/packages/f7/bb/2aa9b46a01197398b901e458974c20ed107935c26e44e37ad5b0e5511e44/diff_match_patch-20241021-py3-none-any.whl", hash = "sha256:93cea333fb8b2bc0d181b0de5e16df50dd344ce64828226bda07728818936782", size = 43252 },
]

[[package]]
name = "distlib"
version = "0.4.0"
source = { registry = "https://pypi.org/simple" }
sdist = { url = "https://files.pythonhosted.org/packages/96/8e/709914eb2b5749865801041647dc7f4e6d00b549cfe88b65ca192995f07c/distlib-0.4.0.tar.gz", hash = "sha256:feec40075be03a04501a973d81f633735b4b69f98b05450592310c0f401a4e0d", size = 614605 }
wheels = [
    { url = "https://files.pythonhosted.org/packages/33/6b/e0547afaf41bf2c42e52430072fa5658766e3d65bd4b03a563d1b6336f57/distlib-0.4.0-py2.py3-none-any.whl", hash = "sha256:9659f7d87e46584a30b5780e43ac7a2143098441670ff0a49d5f9034c54a6c16", size = 469047 },
]

[[package]]
name = "django"
version = "5.2.6"
source = { registry = "https://pypi.org/simple" }
dependencies = [
    { name = "asgiref" },
    { name = "sqlparse" },
    { name = "tzdata", marker = "sys_platform == 'win32'" },
]
sdist = { url = "https://files.pythonhosted.org/packages/4c/8c/2a21594337250a171d45dda926caa96309d5136becd1f48017247f9cdea0/django-5.2.6.tar.gz", hash = "sha256:da5e00372763193d73cecbf71084a3848458cecf4cee36b9a1e8d318d114a87b", size = 10858861 }
wheels = [
    { url = "https://files.pythonhosted.org/packages/f5/af/6593f6d21404e842007b40fdeb81e73c20b6649b82d020bb0801b270174c/django-5.2.6-py3-none-any.whl", hash = "sha256:60549579b1174a304b77e24a93d8d9fafe6b6c03ac16311f3e25918ea5a20058", size = 8303111 },
]

[[package]]
name = "django-admin-cursor-paginator"
version = "0.1.6"
source = { registry = "https://pypi.org/simple" }
dependencies = [
    { name = "django" },
]
sdist = { url = "https://files.pythonhosted.org/packages/79/7d/5ffc8dc775108f640111bcb3b7eae1df6c330e002a335dec982dedc5fe47/django-admin-cursor-paginator-0.1.6.tar.gz", hash = "sha256:42f81854c3f7774b1b9a327ce974586bdbdcca1c761b634a1ebf162c8a65cab9", size = 10062 }

[[package]]
name = "django-admin-extra-buttons"
version = "1.6.0"
source = { registry = "https://pypi.org/simple" }
sdist = { url = "https://files.pythonhosted.org/packages/1e/ad/100d68b4a7410d3cb2c0b56032c19816e73790b3db70639906b6aac6ffcb/django_admin_extra_buttons-1.6.0.tar.gz", hash = "sha256:bf260aa654f82e125718aa337f8acdaef46959dc981cf46cd5cde2db577c0bd5", size = 188130 }
wheels = [
    { url = "https://files.pythonhosted.org/packages/e2/0c/cd02498331a6bf9ff4472765f650296afa058c24da596ac340a639dba7be/django_admin_extra_buttons-1.6.0-py2.py3-none-any.whl", hash = "sha256:fb79cca443866679a97d769d781ff4ff921ea68cdb28873d7e00a70a9c90e24f", size = 21334 },
]

[[package]]
name = "django-admin-sync"
version = "0.7.1"
source = { registry = "https://pypi.org/simple" }
dependencies = [
    { name = "django-admin-extra-buttons" },
    { name = "requests" },
]
sdist = { url = "https://files.pythonhosted.org/packages/b4/c6/bffb6bba06b5d0399d385cd0532034d462a30832ce7f7a5071c705e232d3/django-admin-sync-0.7.1.tar.gz", hash = "sha256:70c1ff70affd05c62bbf809572ff28648e869c059294656c05364e7036cebe32", size = 45516 }

[[package]]
name = "django-adminactions"
version = "2.3.0"
source = { registry = "https://pypi.org/simple" }
dependencies = [
    { name = "pytz" },
    { name = "xlrd" },
    { name = "xlwt" },
]
sdist = { url = "https://files.pythonhosted.org/packages/a2/63/4428328cc0ca60ee056fe974ac65b60f72344b031c1c9d51e904c7856bd9/django-adminactions-2.3.0.tar.gz", hash = "sha256:461533a8a47f2c260b0669ee14eb1fdf345d066348c8ff573a65ca0e102d81c9", size = 829669 }

[[package]]
name = "django-adminfilters"
version = "2.4.2"
source = { registry = "https://pypi.org/simple" }
sdist = { url = "https://files.pythonhosted.org/packages/ab/b3/c956051da6b88e365feb9ccbb4dad649ea06465465bf1654c8cf00b1a449/django-adminfilters-2.4.2.tar.gz", hash = "sha256:65ba270dc11ebde95262bee55f80db66d23c5ab2333714f3dc9b810a4642ec71", size = 56743 }

[[package]]
name = "django-advanced-filters"
version = "2.0.0"
source = { registry = "https://pypi.org/simple" }
dependencies = [
    { name = "simplejson" },
]
sdist = { url = "https://files.pythonhosted.org/packages/eb/a5/47d761549782124270e97079c7920bec0ef6ae38e6ec47f612df3d87c7e8/django-advanced-filters-2.0.0.tar.gz", hash = "sha256:845c5e7121c9dd68ddcf850a2325e1b5f76f355c677215623bd8974a0359d783", size = 78685 }
wheels = [
    { url = "https://files.pythonhosted.org/packages/b0/e2/6b90404c40837ef4875ba1807745f1d93c6bf4107647d29732f1892fe746/django_advanced_filters-2.0.0-py3-none-any.whl", hash = "sha256:60a4b224626e042a5ea657600efcdae8d214cf530fd2e6cc3e37d451d777f7a9", size = 71002 },
]

[[package]]
name = "django-appconf"
version = "1.1.0"
source = { registry = "https://pypi.org/simple" }
dependencies = [
    { name = "django" },
]
sdist = { url = "https://files.pythonhosted.org/packages/61/a9/dcf95ff3fa0620b6818fc02276fbbb8926e7f286039b6d015e56e8b7af39/django-appconf-1.1.0.tar.gz", hash = "sha256:9fcead372f82a0f21ee189434e7ae9c007cbb29af1118c18251720f3d06243e4", size = 15986 }
wheels = [
    { url = "https://files.pythonhosted.org/packages/62/9e/f3a899991e4aaae4b69c1aa187ba4a32e34742475c91eb13010ee7fbe9db/django_appconf-1.1.0-py3-none-any.whl", hash = "sha256:7abd5a163ff57557f216e84d3ce9dac36c37ffce1ab9a044d3d53b7c943dd10f", size = 6389 },
]

[[package]]
name = "django-auditlog"
version = "2.3.0"
source = { registry = "https://pypi.org/simple" }
dependencies = [
    { name = "django" },
    { name = "python-dateutil" },
]
sdist = { url = "https://files.pythonhosted.org/packages/4e/00/78807649e565ec08a29020cc9b41a8c83a4287c0142e3c478623fb0376a6/django-auditlog-2.3.0.tar.gz", hash = "sha256:b9d3acebb64f3f2785157efe3f2f802e0929aafc579d85bbfb9827db4adab532", size = 51768 }
wheels = [
    { url = "https://files.pythonhosted.org/packages/23/33/867aad9699d5c3befd42d95d4549d1cea74c0be1f7e313d50d0c02f98ac9/django_auditlog-2.3.0-py3-none-any.whl", hash = "sha256:7bc2c87e4aff62dec9785d1b2359a2b27148f8c286f8a52b9114fc7876c5a9f7", size = 28183 },
]

[[package]]
name = "django-author"
version = "1.2.0"
source = { registry = "https://pypi.org/simple" }
dependencies = [
    { name = "setuptools-git" },
]
sdist = { url = "https://files.pythonhosted.org/packages/a3/21/5f130f2be0de1f462bf58379d9f0c315e76c36c3d5c29fa5aed99fc0b7cd/django-author-1.2.0.tar.gz", hash = "sha256:0c45d986cfe5eb856e968e2c88b552854d3d4e0b69bbca578c6bb5aae06cbd09", size = 10749 }

[[package]]
name = "django-celery-beat"
version = "2.8.1"
source = { registry = "https://pypi.org/simple" }
dependencies = [
    { name = "celery" },
    { name = "cron-descriptor" },
    { name = "django" },
    { name = "django-timezone-field" },
    { name = "python-crontab" },
    { name = "tzdata" },
]
sdist = { url = "https://files.pythonhosted.org/packages/aa/11/0c8b412869b4fda72828572068312b10aafe7ccef7b41af3633af31f9d4b/django_celery_beat-2.8.1.tar.gz", hash = "sha256:dfad0201c0ac50c91a34700ef8fa0a10ee098cc7f3375fe5debed79f2204f80a", size = 175802 }
wheels = [
    { url = "https://files.pythonhosted.org/packages/61/e5/3a0167044773dee989b498e9a851fc1663bea9ab879f1179f7b8a827ac10/django_celery_beat-2.8.1-py3-none-any.whl", hash = "sha256:da2b1c6939495c05a551717509d6e3b79444e114a027f7b77bf3727c2a39d171", size = 104833 },
]

[[package]]
name = "django-celery-results"
version = "2.6.0"
source = { registry = "https://pypi.org/simple" }
dependencies = [
    { name = "celery" },
    { name = "django" },
]
sdist = { url = "https://files.pythonhosted.org/packages/a6/b5/9966c28e31014c228305e09d48b19b35522a8f941fe5af5f81f40dc8fa80/django_celery_results-2.6.0.tar.gz", hash = "sha256:9abcd836ae6b61063779244d8887a88fe80bbfaba143df36d3cb07034671277c", size = 83985 }
wheels = [
    { url = "https://files.pythonhosted.org/packages/2c/da/70f0f3c5364735344c4bc89e53413bcaae95b4fc1de4e98a7a3b9fb70c88/django_celery_results-2.6.0-py3-none-any.whl", hash = "sha256:b9ccdca2695b98c7cbbb8dea742311ba9a92773d71d7b4944a676e69a7df1c73", size = 38351 },
]

[[package]]
name = "django-compressor"
version = "4.5.1"
source = { registry = "https://pypi.org/simple" }
dependencies = [
    { name = "django" },
    { name = "django-appconf" },
    { name = "rcssmin" },
    { name = "rjsmin" },
]
sdist = { url = "https://files.pythonhosted.org/packages/15/30/a9994277ae05082ba5df22c5678a87082253a034927c8d9915c3bf3b8c36/django_compressor-4.5.1.tar.gz", hash = "sha256:c1d8a48a2ee4d8b7f23c411eb9c97e2d88db18a18ba1c9e8178d5f5b8366a822", size = 124734 }
wheels = [
    { url = "https://files.pythonhosted.org/packages/00/d9/ac374a1f7a432230cdf4d2ffbe957fd0d4d5d6426bf4d5c17f382b0801c4/django_compressor-4.5.1-py2.py3-none-any.whl", hash = "sha256:87741edee4e7f24f3e0b8072d94a990cfb010cb2ca7cc443944da8e193cdea65", size = 145465 },
]

[[package]]
name = "django-concurrency"
version = "2.7"
source = { registry = "https://pypi.org/simple" }
sdist = { url = "https://files.pythonhosted.org/packages/7d/b7/34f3f007ba189497bebb48eb543572f00cfdd40b86061baf8ca649a978d0/django_concurrency-2.7.tar.gz", hash = "sha256:90b7091039920e759a6b6feb1d481d918f3d6105bd1e2bff09ab781c2734cff3", size = 20701 }
wheels = [
    { url = "https://files.pythonhosted.org/packages/4d/e9/7a332cef95a91598674994a6fda02ef88eee7d903af364444f15ddeab660/django_concurrency-2.7-py3-none-any.whl", hash = "sha256:3dfc1e7d1db436d578faf782c0027fac8296d34c175230ebcf91086c380ade88", size = 28017 },
]

[[package]]
name = "django-constance"
version = "4.3.2"
source = { registry = "https://pypi.org/simple" }
sdist = { url = "https://files.pythonhosted.org/packages/c1/08/58100c61c15c0d187d257c0f01277e48fdfdbe96bda60e88ffe043412ecc/django_constance-4.3.2.tar.gz", hash = "sha256:d86e6b6a797157a4b49d0c679f1b7b9c70b1b540f36dfcda5346736997ae51bd", size = 174866 }
wheels = [
    { url = "https://files.pythonhosted.org/packages/14/cd/37312ca0a02905fb3d44649a0bd2ec4ec21b60d967c3ccb9ff9d07db157b/django_constance-4.3.2-py3-none-any.whl", hash = "sha256:cd3e08f4cac457016db550a9244177da39cef8e39f4a56859692306cc8f11dc1", size = 64240 },
]

[package.optional-dependencies]
redis = [
    { name = "redis" },
]

[[package]]
name = "django-cors-headers"
version = "3.14.0"
source = { registry = "https://pypi.org/simple" }
dependencies = [
    { name = "django" },
]
sdist = { url = "https://files.pythonhosted.org/packages/bc/f4/8b8c3d5e9a0aeea43576fbe623599052a7699abb54378ddb44adb1ef1ed3/django_cors_headers-3.14.0.tar.gz", hash = "sha256:5fbd58a6fb4119d975754b2bc090f35ec160a8373f276612c675b00e8a138739", size = 24892 }
wheels = [
    { url = "https://files.pythonhosted.org/packages/45/f1/972b3a183192841b811e4b7496de0a31c09ae1d83a5391743c8ae0cbd86e/django_cors_headers-3.14.0-py3-none-any.whl", hash = "sha256:684180013cc7277bdd8702b80a3c5a4b3fcae4abb2bf134dceb9f5dfe300228e", size = 13187 },
]

[[package]]
name = "django-countries"
version = "7.6.1"
source = { registry = "https://pypi.org/simple" }
dependencies = [
    { name = "asgiref" },
    { name = "typing-extensions" },
]
sdist = { url = "https://files.pythonhosted.org/packages/0b/c3/ddb94bb50455ae80ff90ddb5affcc28f7e7a48f9c9852cf8bb8fe712fec0/django-countries-7.6.1.tar.gz", hash = "sha256:c772d4e3e54afcc5f97a018544e96f246c6d9f1db51898ab0c15cd57e19437cf", size = 675623 }
wheels = [
    { url = "https://files.pythonhosted.org/packages/7e/46/b6931858e5161e5d9166bfcfde3af0b7d60ba89e4f7dd8f033e591c68794/django_countries-7.6.1-py3-none-any.whl", hash = "sha256:1ed20842fe0f6194f91faca21076649513846a8787c9eb5aeec3cbe1656b8acc", size = 864507 },
]

[[package]]
name = "django-csp"
version = "3.8"
source = { registry = "https://pypi.org/simple" }
dependencies = [
    { name = "django" },
]
sdist = { url = "https://files.pythonhosted.org/packages/68/16/c3c65ad59997284402e54d00797c7aca96572df911aede3e1f2cc2e029f8/django_csp-3.8.tar.gz", hash = "sha256:ef0f1a9f7d8da68ae6e169c02e9ac661c0ecf04db70e0d1d85640512a68471c0", size = 13341 }
wheels = [
    { url = "https://files.pythonhosted.org/packages/14/ff/2c7a4b6706125a17bd0071802e4894c28772cfcdea20a086a2be3c5fafda/django_csp-3.8-py3-none-any.whl", hash = "sha256:19b2978b03fcd73517d7d67acbc04fbbcaec0facc3e83baa502965892d1e0719", size = 17410 },
]

[[package]]
name = "django-debug-toolbar"
version = "4.3.0"
source = { registry = "https://pypi.org/simple" }
dependencies = [
    { name = "django" },
    { name = "sqlparse" },
]
sdist = { url = "https://files.pythonhosted.org/packages/61/ff/b6d3cc2c31f9a6cf68eda0f7a640ada743f5c39122a0c14db8d3eee3f412/django_debug_toolbar-4.3.0.tar.gz", hash = "sha256:0b0dddee5ea29b9cb678593bc0d7a6d76b21d7799cb68e091a2148341a80f3c4", size = 261173 }
wheels = [
    { url = "https://files.pythonhosted.org/packages/ee/0e/73d81b1dfd9a84f24e3869019309758b37a5a5a9fe2bc7e54fca08191ea0/django_debug_toolbar-4.3.0-py3-none-any.whl", hash = "sha256:e09b7dcb8417b743234dfc57c95a7c1d1d87a88844abd13b4c5387f807b31bf6", size = 223656 },
]

[[package]]
name = "django-elasticsearch-dsl"
version = "8.1"
source = { registry = "https://pypi.org/simple" }
dependencies = [
    { name = "elasticsearch-dsl" },
    { name = "six" },
]
sdist = { url = "https://files.pythonhosted.org/packages/80/95/0e73390485787f6bd8dae1e53f160c4a691a90238d6ba3959e4a81e6ef87/django_elasticsearch_dsl-8.1.tar.gz", hash = "sha256:609e90e6069849919c9c427411fc697465bb820cb7710fd940d8d600faa5544e", size = 31545 }
wheels = [
    { url = "https://files.pythonhosted.org/packages/f5/10/b783fd87348fd2cb7a29b989b547d4b131d0ca545ca939b1b67b3b7a745c/django_elasticsearch_dsl-8.1-py2.py3-none-any.whl", hash = "sha256:fcd2524fce8feaf1be6898dd18bbcda2d2622f90308ea14ac40a99f5891322e7", size = 20992 },
]

[[package]]
name = "django-environ"
version = "0.12.0"
source = { registry = "https://pypi.org/simple" }
sdist = { url = "https://files.pythonhosted.org/packages/d6/04/65d2521842c42f4716225f20d8443a50804920606aec018188bbee30a6b0/django_environ-0.12.0.tar.gz", hash = "sha256:227dc891453dd5bde769c3449cf4a74b6f2ee8f7ab2361c93a07068f4179041a", size = 56804 }
wheels = [
    { url = "https://files.pythonhosted.org/packages/83/b3/0a3bec4ecbfee960f39b1842c2f91e4754251e0a6ed443db9fe3f666ba8f/django_environ-0.12.0-py2.py3-none-any.whl", hash = "sha256:92fb346a158abda07ffe6eb23135ce92843af06ecf8753f43adf9d2366dcc0ca", size = 19957 },
]

[[package]]
name = "django-extensions"
version = "3.2.3"
source = { registry = "https://pypi.org/simple" }
dependencies = [
    { name = "django" },
]
sdist = { url = "https://files.pythonhosted.org/packages/8a/f1/318684c9466968bf9a9c221663128206e460c1a67f595055be4b284cde8a/django-extensions-3.2.3.tar.gz", hash = "sha256:44d27919d04e23b3f40231c4ab7af4e61ce832ef46d610cc650d53e68328410a", size = 277216 }
wheels = [
    { url = "https://files.pythonhosted.org/packages/a7/7e/ba12b9660642663f5273141018d2bec0a1cae1711f4f6d1093920e157946/django_extensions-3.2.3-py3-none-any.whl", hash = "sha256:9600b7562f79a92cbf1fde6403c04fee314608fefbb595502e34383ae8203401", size = 229868 },
]

[[package]]
name = "django-fernet-encrypted-fields"
version = "0.3.0"
source = { registry = "https://pypi.org/simple" }
dependencies = [
    { name = "cryptography" },
    { name = "django" },
]
sdist = { url = "https://files.pythonhosted.org/packages/70/b8/b6725f1207693ba9e76223abf87eb9e8de5114cccad8ddd1bce29a195273/django-fernet-encrypted-fields-0.3.0.tar.gz", hash = "sha256:38031bdaf1724a6e885ee137cc66a2bd7dc3726c438e189ea7e44799ec0ba9b3", size = 4021 }
wheels = [
    { url = "https://files.pythonhosted.org/packages/75/8a/2c5d88cd540d83ceaa1cb3191ed35dfed0caacc6fe2ff5fe74c9ecc7776f/django_fernet_encrypted_fields-0.3.0-py3-none-any.whl", hash = "sha256:a17cca5bf3638ee44674e64f30792d5960b1d4d4b291ec478c27515fc4860612", size = 5400 },
]

[[package]]
name = "django-filter"
version = "25.1"
source = { registry = "https://pypi.org/simple" }
dependencies = [
    { name = "django" },
]
sdist = { url = "https://files.pythonhosted.org/packages/b5/40/c702a6fe8cccac9bf426b55724ebdf57d10a132bae80a17691d0cf0b9bac/django_filter-25.1.tar.gz", hash = "sha256:1ec9eef48fa8da1c0ac9b411744b16c3f4c31176c867886e4c48da369c407153", size = 143021 }
wheels = [
    { url = "https://files.pythonhosted.org/packages/07/a6/70dcd68537c434ba7cb9277d403c5c829caf04f35baf5eb9458be251e382/django_filter-25.1-py3-none-any.whl", hash = "sha256:4fa48677cf5857b9b1347fed23e355ea792464e0fe07244d1fdfb8a806215b80", size = 94114 },
]

[[package]]
name = "django-flags"
version = "5.0.13"
source = { registry = "https://pypi.org/simple" }
dependencies = [
    { name = "django" },
]
sdist = { url = "https://files.pythonhosted.org/packages/c8/c9/b0ccc68bcdd4b618c06010bf969802ab3bdd6b4663938f945afda0852789/django-flags-5.0.13.tar.gz", hash = "sha256:ff6940cf37e07d6d0c4ac28c5420c8cfc478b62541473dba4aa02d600f7db9fc", size = 27550 }
wheels = [
    { url = "https://files.pythonhosted.org/packages/2d/05/7715921dc6599eb2f40f68b85975ae6567e4325b949e29701eb380d9d37f/django_flags-5.0.13-py2.py3-none-any.whl", hash = "sha256:52df74b86d93f5cb402190ad26b68a5ba0f127e9e016189f1a6f2e8ba3c06a42", size = 42372 },
]

[[package]]
name = "django-front-door"
version = "0.10.0"
source = { registry = "https://pypi.org/simple" }
dependencies = [
    { name = "django-regex" },
]
sdist = { url = "https://files.pythonhosted.org/packages/95/0c/b8df400373338ef2ef0a795d26210186b41df73b83ce079251453e023433/django-front-door-0.10.0.tar.gz", hash = "sha256:6c169a829b86d2a8e4bb1365af8a04d54cd5ef1787b0e9c720231c0bdb51abf1", size = 8707 }

[[package]]
name = "django-fsm"
version = "2.8.2"
source = { registry = "https://pypi.org/simple" }
sdist = { url = "https://files.pythonhosted.org/packages/b6/5d/4d0aa7365097af11c373761d4d29e4cff59ac3e9a63b79a479b586a8fa7b/django-fsm-2.8.2.tar.gz", hash = "sha256:fe3be8fa916470360632b2a86aefcb342d67916fa4c5749caaa7760f88c0c49c", size = 15196 }
wheels = [
    { url = "https://files.pythonhosted.org/packages/44/fb/b121db1d293d5ebced04e081a685c91d94279a26e7f39147187592dcac04/django_fsm-2.8.2-py2.py3-none-any.whl", hash = "sha256:0b4d346a8de1c2c30c2206ced649e25695f567c072358030544a604fc937d235", size = 11975 },
]

[[package]]
name = "django-hijack"
version = "3.4.5"
source = { registry = "https://pypi.org/simple" }
dependencies = [
    { name = "django" },
]
sdist = { url = "https://files.pythonhosted.org/packages/fc/42/61d10027f80eae71079a7940c3f01fa033220463f927defbe564acb09fb5/django-hijack-3.4.5.tar.gz", hash = "sha256:7e45b1de786bdc130628e4230b359dde6d8744ecd3bcd668d2b27c5d614a071c", size = 274261 }
wheels = [
    { url = "https://files.pythonhosted.org/packages/04/0e/4250a37c87dab92c65a328e38a21093fffaff583259aa4b7e5ae796aa6e1/django_hijack-3.4.5-py3-none-any.whl", hash = "sha256:129cbe75444b163135871a947d38ffb72181f4f2583544703fc9efe083c9ddad", size = 39730 },
]

[[package]]
name = "django-import-export"
version = "2.9.0"
source = { registry = "https://pypi.org/simple" }
dependencies = [
    { name = "diff-match-patch" },
    { name = "django" },
    { name = "tablib", extra = ["ods", "xls", "xlsx", "yaml"] },
]
sdist = { url = "https://files.pythonhosted.org/packages/4a/04/209026136459f9005bffcf2e7b2e299ae2de68461ade315bc1fa52440779/django-import-export-2.9.0.tar.gz", hash = "sha256:02ce3a8e191992fa7aa1d660877ac6764fa9e32a5ba6394293f2fc761a5bdd19", size = 55540 }
wheels = [
    { url = "https://files.pythonhosted.org/packages/6d/92/77d092e601edcc256e5a9739d712a22aa544b88d30f2a867443f537a7455/django_import_export-2.9.0-py3-none-any.whl", hash = "sha256:126d32a4410c42b6e1bf060355bf45968f6fe427c3b7ed04c96873bd45d7549a", size = 101825 },
]

[[package]]
name = "django-import-export-celery"
version = "1.7.1"
source = { registry = "https://pypi.org/simple" }
dependencies = [
    { name = "django" },
    { name = "django-author" },
    { name = "django-import-export" },
    { name = "html2text" },
]
sdist = { url = "https://files.pythonhosted.org/packages/48/98/6b723cd93c75a569912a98d22ba258c7a4aae1e0244925a29a45f5516917/django_import_export_celery-1.7.1.tar.gz", hash = "sha256:a4cc086ae24384e4640bdcd262d5933a162775d272546194840d98c2af6b3500", size = 18858 }
wheels = [
    { url = "https://files.pythonhosted.org/packages/9c/05/067b6de07fbfac38b25c3eada96dc2079ffc9332db631c2166183a20d99c/django_import_export_celery-1.7.1-py3-none-any.whl", hash = "sha256:4897ff63a2fc5ca85b4f2fb4e01a3937af9ad3881f2b9106411def72dad77232", size = 26999 },
]

[[package]]
name = "django-js-asset"
version = "2.2.0"
source = { registry = "https://pypi.org/simple" }
dependencies = [
    { name = "django" },
]
sdist = { url = "https://files.pythonhosted.org/packages/28/bb/04accb19b0c0b6d835a393c20f04dfc379648e8cd6654c045e4d843ad527/django_js_asset-2.2.0.tar.gz", hash = "sha256:0c57a82cae2317e83951d956110ce847f58ff0cdc24e314dbc18b35033917e94", size = 7904 }
wheels = [
    { url = "https://files.pythonhosted.org/packages/dc/4d/5bb8c351f2515a616576a4218c736af081edf0dd4d1eead1c7e880f74c0e/django_js_asset-2.2.0-py3-none-any.whl", hash = "sha256:7ef3e858e13d06f10799b56eea62b1e76706f42cf4e709be4e13356bc0ae30d8", size = 4704 },
]

[[package]]
name = "django-jsoneditor"
version = "0.2.4"
source = { registry = "https://pypi.org/simple" }
dependencies = [
    { name = "packaging" },
]
sdist = { url = "https://files.pythonhosted.org/packages/e9/1a/380d39fd4b5dadc2a899d35c1e2b1627237d131eb05a94bf6d14f9bed8a3/django-jsoneditor-0.2.4.tar.gz", hash = "sha256:1d3dfca28f047feefa6ebc6f9541179eb815fb459b006faf3fb8d0fb2197d2df", size = 367495 }
wheels = [
    { url = "https://files.pythonhosted.org/packages/b5/80/3c7ac534e511f3c88d8c25b233bcf0836a4681a5b0f4f7ec5f0f16cab91b/django_jsoneditor-0.2.4-py2.py3-none-any.whl", hash = "sha256:d7a639a7251e376126b5be64ea588c925c7a40d45e0e212f66ef475d2f0f90bb", size = 372962 },
]

[[package]]
name = "django-markdownify"
version = "0.9.5"
source = { registry = "https://pypi.org/simple" }
dependencies = [
    { name = "bleach", extra = ["css"] },
    { name = "django" },
    { name = "markdown" },
]
sdist = { url = "https://files.pythonhosted.org/packages/6c/33/3abb966e2b238af4c9a5d3ee38a7aa7e51b644b4b20bf8533b6fd1c1bf96/django_markdownify-0.9.5.tar.gz", hash = "sha256:34c34eba4a797282a5c5bd97b13cec84d6a4c0673ad47ce1c1d000d74dd8d4ab", size = 7939 }
wheels = [
    { url = "https://files.pythonhosted.org/packages/1b/35/c7a4bd957b279a8e7c808116bed399b73874ed3da78689993ee76f30d9f6/django_markdownify-0.9.5-py3-none-any.whl", hash = "sha256:2c4ae44e386c209453caf5e9ea1b74f64535985d338ad2d5ad5e7089cc94be86", size = 10342 },
]

[[package]]
name = "django-model-utils"
version = "4.5.1"
source = { registry = "https://pypi.org/simple" }
dependencies = [
    { name = "django" },
]
sdist = { url = "https://files.pythonhosted.org/packages/c6/f3/77be195e7518b8a652c052cdc42e60135b56a9a460aa3bd8cb08d751c322/django_model_utils-4.5.1.tar.gz", hash = "sha256:1220f22d9a467d53a1e0f4cda4857df0b2f757edf9a29955c42461988caa648a", size = 75980 }
wheels = [
    { url = "https://files.pythonhosted.org/packages/91/c5/5d14bf2d55cb843e556b6283a2fbd6ea531cf7d2fa7b8d4f6d3abfada672/django_model_utils-4.5.1-py3-none-any.whl", hash = "sha256:f1141fc71796242edeffed5ad53a8cc57f00d345eb5a3a63e3f69401cd562ee2", size = 39341 },
]

[[package]]
name = "django-mptt"
version = "0.17.0"
source = { registry = "https://pypi.org/simple" }
dependencies = [
    { name = "django-js-asset" },
]
sdist = { url = "https://files.pythonhosted.org/packages/24/67/90f48b70f854d24a0c73db2837fa63746ebf548ba2075c4c829cb25674a9/django_mptt-0.17.0.tar.gz", hash = "sha256:e2dca00536450b91bdc80d8fc1454993b84307728394ae42c72947fc09574d3d", size = 71428 }
wheels = [
    { url = "https://files.pythonhosted.org/packages/8d/81/ce5576765cea3cdb37c983400f76050194c354d55a3facf39561cf24adc2/django_mptt-0.17.0-py3-none-any.whl", hash = "sha256:e77dd4b4d0de14f50239b0900def44c1d31403664ab3682b80b27fa1319fe7f0", size = 120170 },
]

[[package]]
name = "django-multiselectfield"
version = "1.0.1"
source = { registry = "https://pypi.org/simple" }
dependencies = [
    { name = "django" },
]
sdist = { url = "https://files.pythonhosted.org/packages/04/9a/27060e8aa491ff2d286054df2e89df481a8dfe0e5e459fa36c0f48e3c10c/django_multiselectfield-1.0.1.tar.gz", hash = "sha256:3f8b4fff3e07d4a91c8bb4b809bc35caeb22b41769b606f4c9edc53b8d72a667", size = 22025 }
wheels = [
    { url = "https://files.pythonhosted.org/packages/6d/10/23c0644cf67567bbe4e3a2eeeec0e9c79b701990c0e07c5ee4a4f8897f91/django_multiselectfield-1.0.1-py3-none-any.whl", hash = "sha256:18dc14801f7eca844a48e21cba6d8ec35b9b581f2373bbb2cb75e6994518259a", size = 20481 },
]

[[package]]
name = "django-phonenumber-field"
version = "7.3.0"
source = { registry = "https://pypi.org/simple" }
dependencies = [
    { name = "django" },
]
sdist = { url = "https://files.pythonhosted.org/packages/5e/fd/a00c79db4eab7bdcfcb419a14c4879a8f92e92951140c2d84a256c2cd835/django-phonenumber-field-7.3.0.tar.gz", hash = "sha256:f9cdb3de085f99c249328293a3b93d4e5fa440c0c8e3b99eb0d0f54748629797", size = 43005 }
wheels = [
    { url = "https://files.pythonhosted.org/packages/3a/35/4f36dac859a1b9dbf9e737718d9b62e3502aca0eb74a10d659283b240992/django_phonenumber_field-7.3.0-py3-none-any.whl", hash = "sha256:bc6eaa49d1f9d870944f5280258db511e3a1ba5e2fbbed255488dceacae45d06", size = 66505 },
]

[[package]]
name = "django-querysetsequence"
version = "0.17"
source = { registry = "https://pypi.org/simple" }
dependencies = [
    { name = "django" },
]
sdist = { url = "https://files.pythonhosted.org/packages/99/8b/e73e4c4745caf20779f32b0841208ad3d5011a5b5464247f5b4d87ff4dba/django-querysetsequence-0.17.tar.gz", hash = "sha256:056e62d138191c65a3d36ad773ae4ba3adbfd6a776339b62572e7f7cc70d867d", size = 30397 }
wheels = [
    { url = "https://files.pythonhosted.org/packages/f9/f8/7b5a4bf21dbe4ecc5b3d31626318456d3b7c442a74175e7e489d27ba270a/django_querysetsequence-0.17-py3-none-any.whl", hash = "sha256:02f7c2025dc6fbaf659a91d84eaa333846be1e3530828b283e3f8b7912f49b75", size = 16267 },
]

[[package]]
name = "django-redis"
version = "5.4.0"
source = { registry = "https://pypi.org/simple" }
dependencies = [
    { name = "django" },
    { name = "redis" },
]
sdist = { url = "https://files.pythonhosted.org/packages/83/9d/2272742fdd9d0a9f0b28cd995b0539430c9467a2192e4de2cea9ea6ad38c/django-redis-5.4.0.tar.gz", hash = "sha256:6a02abaa34b0fea8bf9b707d2c363ab6adc7409950b2db93602e6cb292818c42", size = 52567 }
wheels = [
    { url = "https://files.pythonhosted.org/packages/b7/f1/63caad7c9222c26a62082f4f777de26389233b7574629996098bf6d25a4d/django_redis-5.4.0-py3-none-any.whl", hash = "sha256:ebc88df7da810732e2af9987f7f426c96204bf89319df4c6da6ca9a2942edd5b", size = 31119 },
]

[[package]]
name = "django-regex"
version = "0.5.0"
source = { registry = "https://pypi.org/simple" }
sdist = { url = "https://files.pythonhosted.org/packages/02/09/f510713bb0d7f539b320579e2432d9aa8c02a7561bb9e3cdd37c658427d8/django-regex-0.5.0.tar.gz", hash = "sha256:6af1add11ae5232f133a42754c9291f9113996b1294b048305d9f1a427bca27c", size = 26248 }

[[package]]
name = "django-rest-extensions"
version = "1.2.1"
source = { registry = "https://pypi.org/simple" }
dependencies = [
    { name = "django" },
    { name = "djangorestframework" },
]
sdist = { url = "https://files.pythonhosted.org/packages/39/04/d72e58804bb0301d04382b0b2de049117ae0da90b26c8499aeb843ae458a/django_rest_extensions-1.2.1.tar.gz", hash = "sha256:8d9e23d804ee08f3970eb7f658139132e6daacd5a65f6df022fdb6a125948926", size = 22459 }
wheels = [
    { url = "https://files.pythonhosted.org/packages/a2/63/8ce807a5334d5667deea09d7b5b3f9014979b0aacacc8565cfcee50349e3/django_rest_extensions-1.2.1-py3-none-any.whl", hash = "sha256:0975c8fc1254d58cb3ee91ddc976f5f11b6a6690e75a68b5bfb1914a9023a6fe", size = 26430 },
]

[[package]]
name = "django-reversion"
version = "5.0.12"
source = { registry = "https://pypi.org/simple" }
dependencies = [
    { name = "django" },
]
sdist = { url = "https://files.pythonhosted.org/packages/43/af/86948c11766fda6265db59994f467c5c7f2df5849b35ee40216180648fa6/django-reversion-5.0.12.tar.gz", hash = "sha256:c047cc99a9f1ba4aae6db89c3ac243478d6de98ec8a60c7073fcc875d89c5cdb", size = 73092 }
wheels = [
    { url = "https://files.pythonhosted.org/packages/74/3e/b45a2d6e35e37aff95a0c79304a010c3e11eec6d59f5b092454768f336b5/django_reversion-5.0.12-py3-none-any.whl", hash = "sha256:5884e9f77f55c341b3f0a8d3b0af000f060530653776997267c8b1e5349d8fee", size = 84818 },
]

[[package]]
name = "django-silk"
version = "5.2.0"
source = { registry = "https://pypi.org/simple" }
dependencies = [
    { name = "autopep8" },
    { name = "django" },
    { name = "gprof2dot" },
    { name = "sqlparse" },
]
sdist = { url = "https://files.pythonhosted.org/packages/0e/94/0ae2ec9c00e68f002d3f8a6365442d250ddf1522f7d386597dbb9076b6e7/django_silk-5.2.0.tar.gz", hash = "sha256:39ddeda80469d5495d1cbb53590a9bdd4ce30a7474dc16ac26b6cbc0d9521f50", size = 4394287 }
wheels = [
    { url = "https://files.pythonhosted.org/packages/b7/5f/16010e42a8982a5977bb7395bad04e8c59874a15a9d1e2e4f9306be796aa/django_silk-5.2.0-py3-none-any.whl", hash = "sha256:b3f01ccbf46611073603a6ac2b84f578bde978ad44785f42994c3d6f81398fdc", size = 1840272 },
]

[[package]]
name = "django-smart-admin"
version = "2.6.0"
source = { registry = "https://pypi.org/simple" }
dependencies = [
    { name = "django-admin-extra-buttons" },
    { name = "django-adminactions" },
    { name = "django-adminfilters" },
    { name = "django-sysinfo" },
]
sdist = { url = "https://files.pythonhosted.org/packages/a0/8e/f43d154a9b84a10cdb635d5a1c4845cdea7b3d54e3f63b172a4d56a150f0/django-smart-admin-2.6.0.tar.gz", hash = "sha256:9ac878433c57eb285360e0c019258fc7fef9d5557805dafb55d2f965e4fe02e2", size = 40521 }

[[package]]
name = "django-smart-env"
version = "0.1.0"
source = { registry = "https://pypi.org/simple" }
dependencies = [
    { name = "django-environ" },
]
sdist = { url = "https://files.pythonhosted.org/packages/35/79/496ca50e15dd802bc9e89e29ddedf44d9c9eba43fb4e94f48da8af6fef15/django_smart_env-0.1.0.tar.gz", hash = "sha256:09ef06a2ae9223c68ba893dae2b6188938f41e464cb38e4714c341950fc1caf3", size = 5686 }
wheels = [
    { url = "https://files.pythonhosted.org/packages/02/0f/a381cde90a031e12951f6121f857faabaf66b7996e7da353f6e809aa8ac3/django_smart_env-0.1.0-py3-none-any.whl", hash = "sha256:ffcbc03ab2b28808d1ac80b5165543549396dde4a24107e969a9635ba9321849", size = 5102 },
]

[[package]]
name = "django-sql-explorer"
version = "3.2.1"
source = { registry = "https://pypi.org/simple" }
dependencies = [
    { name = "django" },
    { name = "sqlparse" },
]
sdist = { url = "https://files.pythonhosted.org/packages/ce/8b/fa2ad05a3ba9b45749ff534fe7f4c95577451ee53165b5eccea5285a39b2/django-sql-explorer-3.2.1.tar.gz", hash = "sha256:35e05f40eff91eead10c553cce2ee63033a19ac39c99b9ccdf87552c52784d63", size = 428969 }
wheels = [
    { url = "https://files.pythonhosted.org/packages/61/0c/6327c8ae04ccee394f7d63dd0aa2be20b6bb9938c5a9149a1f37b073f444/django_sql_explorer-3.2.1-py3-none-any.whl", hash = "sha256:735cc39e4ae2629049571229e2f7a8c8a54af4a988fcad12a333597724adaad7", size = 457957 },
]

[package.optional-dependencies]
xls = [
    { name = "xlsxwriter" },
]

[[package]]
name = "django-storages"
version = "1.14.6"
source = { registry = "https://pypi.org/simple" }
dependencies = [
    { name = "django" },
]
sdist = { url = "https://files.pythonhosted.org/packages/ff/d6/2e50e378fff0408d558f36c4acffc090f9a641fd6e084af9e54d45307efa/django_storages-1.14.6.tar.gz", hash = "sha256:7a25ce8f4214f69ac9c7ce87e2603887f7ae99326c316bc8d2d75375e09341c9", size = 87587 }
wheels = [
    { url = "https://files.pythonhosted.org/packages/1f/21/3cedee63417bc5553eed0c204be478071c9ab208e5e259e97287590194f1/django_storages-1.14.6-py3-none-any.whl", hash = "sha256:11b7b6200e1cb5ffcd9962bd3673a39c7d6a6109e8096f0e03d46fab3d3aabd9", size = 33095 },
]

[package.optional-dependencies]
azure = [
    { name = "azure-core" },
    { name = "azure-storage-blob" },
]

[[package]]
name = "django-strategy-field"
version = "3.2.1"
source = { registry = "https://pypi.org/simple" }
sdist = { url = "https://files.pythonhosted.org/packages/6b/86/98783fe60e8e016851c5f96727cb7ed4375aa9bb738b7e4cf6fbc8f3f287/django_strategy_field-3.2.1.tar.gz", hash = "sha256:d87083f4a0ed7160ba2cff1b718bde670232ae557c6ec4c0a95d06b49419bc5b", size = 9752 }
<<<<<<< HEAD
wheels = [
    { url = "https://files.pythonhosted.org/packages/15/02/d0f2d8f69e619c4ab446571ad2b954b41f5f39a7ebc16cad927a3ca4f698/django_strategy_field-3.2.1-py3-none-any.whl", hash = "sha256:fabdf06052fcea9fe319fd855fb2a308ec36ce513f1902688f369fbdbd00e1c6", size = 14033 },
]

[[package]]
name = "django-streaming"
version = "0.8.0"
source = { registry = "https://pypi.org/simple" }
dependencies = [
    { name = "click" },
    { name = "colorama" },
    { name = "django" },
    { name = "django-stubs-ext" },
    { name = "markdown" },
    { name = "pika" },
    { name = "requests" },
]
sdist = { url = "https://files.pythonhosted.org/packages/4a/03/663e6f08b2c6e85a9c7341676f5f02d4ddf35de6c06dc3612c4fc5c09273/django_streaming-0.8.0.tar.gz", hash = "sha256:1260406b73976d7c29f152a8baef55322f0a6a9b70f17b5f0dda0a69f3613325", size = 12663 }
wheels = [
    { url = "https://files.pythonhosted.org/packages/65/b2/c0298a375b0004111c1756041c21080143da3e50e62643e705e424fba3b4/django_streaming-0.8.0-py3-none-any.whl", hash = "sha256:3a6b3f8274754d1dff4686291d5d2254f4a114a76bec3e78ed6612fc232343c5", size = 18455 },
=======
wheels = [
    { url = "https://files.pythonhosted.org/packages/15/02/d0f2d8f69e619c4ab446571ad2b954b41f5f39a7ebc16cad927a3ca4f698/django_strategy_field-3.2.1-py3-none-any.whl", hash = "sha256:fabdf06052fcea9fe319fd855fb2a308ec36ce513f1902688f369fbdbd00e1c6", size = 14033 },
>>>>>>> 956713dc
]

[[package]]
name = "django-stubs"
version = "1.12.0"
source = { registry = "https://pypi.org/simple" }
dependencies = [
    { name = "django" },
    { name = "django-stubs-ext" },
    { name = "mypy" },
    { name = "tomli" },
    { name = "types-pytz" },
    { name = "types-pyyaml" },
    { name = "typing-extensions" },
]
sdist = { url = "https://files.pythonhosted.org/packages/d3/d9/4f18d932a35a4368078f97619fc4820639fa283cc5a972eaaad16465ca73/django-stubs-1.12.0.tar.gz", hash = "sha256:ea8b35d0da49f7b2ee99a79125f1943e033431dd114726d6643cc35de619230e", size = 230030 }
wheels = [
    { url = "https://files.pythonhosted.org/packages/86/fe/fe15374aa553c9929be4adc8c56db69af3c29fb6b02eaa0a7a548bac8567/django_stubs-1.12.0-py3-none-any.whl", hash = "sha256:0dff8ec0ba3abe046450b3d8a29ce9e72629893d2c1ef679189cc2bfdb6d2f64", size = 428409 },
]

[[package]]
name = "django-stubs-ext"
version = "0.8.0"
source = { registry = "https://pypi.org/simple" }
dependencies = [
    { name = "django" },
    { name = "typing-extensions" },
]
sdist = { url = "https://files.pythonhosted.org/packages/de/27/518a5c6326d4444a4d59d8a6ff50ec131ab67da7460c645745d13d2c168f/django-stubs-ext-0.8.0.tar.gz", hash = "sha256:9a9ba9e2808737949de96a0fce8b054f12d38e461011d77ebc074ffe8c43dfcb", size = 5949 }
wheels = [
    { url = "https://files.pythonhosted.org/packages/06/1c/952f81adc763424c5f429814b289ede729dc6ee4ed0cc087b3260744d96b/django_stubs_ext-0.8.0-py3-none-any.whl", hash = "sha256:a454d349d19c26d6c50c4c6dbc1e8af4a9cda4ce1dc4104e3dd4c0330510cc56", size = 6669 },
]

[[package]]
name = "django-sysinfo"
version = "2.7.0"
source = { registry = "https://pypi.org/simple" }
dependencies = [
    { name = "psutil" },
    { name = "python-dateutil" },
]
sdist = { url = "https://files.pythonhosted.org/packages/87/88/693de78cce813c4b769589e1a55702f53533d373410128112fb22d0d7359/django_sysinfo-2.7.0.tar.gz", hash = "sha256:d34f74bc8c76cedfe5ed8081e00ce549a965b0cd4680dfeb0755bb43d8e7648e", size = 11419 }
wheels = [
    { url = "https://files.pythonhosted.org/packages/a8/45/bb7d88d85b1f84afa95721b7da46cdf1fd9c5f2582384778f28859482b8b/django_sysinfo-2.7.0-py3-none-any.whl", hash = "sha256:e45ee631c9ba73f13a0df280323fdf75d534b06eac2db50e6af3c31deed38529", size = 17433 },
]

[[package]]
name = "django-timezone-field"
version = "7.1"
source = { registry = "https://pypi.org/simple" }
dependencies = [
    { name = "django" },
]
sdist = { url = "https://files.pythonhosted.org/packages/ba/5b/0dbe271fef3c2274b83dbcb1b19fa3dacf1f7e542382819294644e78ea8b/django_timezone_field-7.1.tar.gz", hash = "sha256:b3ef409d88a2718b566fabe10ea996f2838bc72b22d3a2900c0aa905c761380c", size = 13727 }
wheels = [
    { url = "https://files.pythonhosted.org/packages/ec/09/7a808392a751a24ffa62bec00e3085a9c1a151d728c323a5bab229ea0e58/django_timezone_field-7.1-py3-none-any.whl", hash = "sha256:93914713ed882f5bccda080eda388f7006349f25930b6122e9b07bf8db49c4b4", size = 13177 },
]

[[package]]
name = "django-webtest"
version = "1.9.13"
source = { registry = "https://pypi.org/simple" }
dependencies = [
    { name = "webtest" },
]
sdist = { url = "https://files.pythonhosted.org/packages/93/1f/5bbd6fc47dc82230f03f16eb1ddd6f3aa8865f38b52c4f90964a3001d2c7/django_webtest-1.9.13.tar.gz", hash = "sha256:97b2db843588128332326e4fc0a37bd825cf4d68f1ab0188c8cc00a9710e8279", size = 28901 }
wheels = [
    { url = "https://files.pythonhosted.org/packages/45/57/760a41e283f356a6aedb3b71b91a3ca9991b758482f01d31be9a5129ecd1/django_webtest-1.9.13-py3-none-any.whl", hash = "sha256:1903d35f429cbff54bd89d41ddc42376529d56e3c35bfe7cb83827b17fbf962d", size = 16638 },
]

[[package]]
name = "djangorestframework"
version = "3.15.1"
source = { registry = "https://pypi.org/simple" }
dependencies = [
    { name = "django" },
]
sdist = { url = "https://files.pythonhosted.org/packages/ec/60/cc2dd985400293fe7bf3fa1b9a5d61f5b44200c33f7d31952f2c9fd79e8a/djangorestframework-3.15.1.tar.gz", hash = "sha256:f88fad74183dfc7144b2756d0d2ac716ea5b4c7c9840995ac3bfd8ec034333c1", size = 1066194 }
wheels = [
    { url = "https://files.pythonhosted.org/packages/c0/7e/8c45ea7f85dd5d52ceddbacc6f56ecaca21ecbfc0e8c34c95618a14d5082/djangorestframework-3.15.1-py3-none-any.whl", hash = "sha256:3ccc0475bce968608cf30d07fb17d8e52d1d7fc8bfe779c905463200750cbca6", size = 1067096 },
]

[[package]]
name = "djangorestframework-stubs"
version = "1.7.0"
source = { registry = "https://pypi.org/simple" }
dependencies = [
    { name = "coreapi" },
    { name = "django-stubs" },
    { name = "mypy" },
    { name = "requests" },
    { name = "types-markdown" },
    { name = "types-pyyaml" },
    { name = "types-requests" },
    { name = "typing-extensions" },
]
sdist = { url = "https://files.pythonhosted.org/packages/ef/da/bfd57d497cc8bce8d4abc0febb3a288309a36dd78040e4cc319d1781e3a5/djangorestframework-stubs-1.7.0.tar.gz", hash = "sha256:6e8a80a0716d8af02aa387dae47f8ef97b6c0efdf159d83a5918d582f8b1ea07", size = 32399 }
wheels = [
    { url = "https://files.pythonhosted.org/packages/72/cd/ef4fea45f164d1fa18cd8af5f2b73c4e82056852a084e7fc908bd724824e/djangorestframework_stubs-1.7.0-py3-none-any.whl", hash = "sha256:3ac1447fc87f68fe7d8622d4725b5cef820bcc17918f36c7da3f667363fb7a43", size = 52055 },
]

[[package]]
name = "drf-extensions"
version = "0.7.1"
source = { registry = "https://pypi.org/simple" }
dependencies = [
    { name = "djangorestframework" },
]
sdist = { url = "https://files.pythonhosted.org/packages/ac/89/5ccaef1619cfba44ab4f17f7f4863e2d5683758c7e03cae137b4a20f670b/drf-extensions-0.7.1.tar.gz", hash = "sha256:90abfc11a2221e8daf4cd54457e41ed38cd71134678de9622e806193db027db1", size = 126642 }
wheels = [
    { url = "https://files.pythonhosted.org/packages/58/15/ee46fa8293a51b68c60699806c0c2f55ff527613d83739e27b8f85444990/drf_extensions-0.7.1-py2.py3-none-any.whl", hash = "sha256:007910437e64aa1d5ad6fc47266a4ac4280e31761e6458eb30fcac7494ac7d4e", size = 21138 },
]

[[package]]
name = "drf-jwt"
version = "1.19.2"
source = { registry = "https://pypi.org/simple" }
dependencies = [
    { name = "django" },
    { name = "djangorestframework" },
    { name = "pyjwt", extra = ["crypto"] },
]
sdist = { url = "https://files.pythonhosted.org/packages/19/8e/3c60992bafd0ac51bcfa136ff9f5e1cff65ef45ebbcb393477672e699e82/drf-jwt-1.19.2.tar.gz", hash = "sha256:660bc66f992065cef59832adcbbdf871847e9738671c19e5121971e773768235", size = 38208 }
wheels = [
    { url = "https://files.pythonhosted.org/packages/b6/48/d72115d8c0d27c5d806fdd6cd61197cef6a7e34df2b8cb63b218ffa674b8/drf_jwt-1.19.2-py2.py3-none-any.whl", hash = "sha256:63c3d4ed61a1013958cd63416e2d5c84467d8ae3e6e1be44b1fb58743dbd1582", size = 21926 },
]

[[package]]
name = "drf-nested-routers"
version = "0.94.0"
source = { registry = "https://pypi.org/simple" }
dependencies = [
    { name = "django" },
    { name = "djangorestframework" },
]
sdist = { url = "https://files.pythonhosted.org/packages/56/46/6b8b6a6da04032bdaf35a416e6cf60b2a58b14decf409d799d87206960c7/drf-nested-routers-0.94.0.tar.gz", hash = "sha256:c1fb8688cb327988b5d775cce26aedfd573d0c5e9a96672458b96517b410ba8a", size = 18175 }
wheels = [
    { url = "https://files.pythonhosted.org/packages/29/f7/ec0c6e879c0a21d197f56b298d721105afcb83347e8ec1e25453a4ef9f60/drf_nested_routers-0.94.0-py2.py3-none-any.whl", hash = "sha256:1388d77e5f498d16b4e45f009a9033029381b8f1151f316369f2fee195b2991e", size = 36106 },
]

[[package]]
name = "drf-spectacular"
version = "0.28.0"
source = { registry = "https://pypi.org/simple" }
dependencies = [
    { name = "django" },
    { name = "djangorestframework" },
    { name = "inflection" },
    { name = "jsonschema" },
    { name = "pyyaml" },
    { name = "uritemplate" },
]
sdist = { url = "https://files.pythonhosted.org/packages/da/b9/741056455aed00fa51a1df41fad5ad27c8e0d433b6bf490d4e60e2808bc6/drf_spectacular-0.28.0.tar.gz", hash = "sha256:2c778a47a40ab2f5078a7c42e82baba07397bb35b074ae4680721b2805943061", size = 237849 }
wheels = [
    { url = "https://files.pythonhosted.org/packages/fb/66/c2929871393b1515c3767a670ff7d980a6882964a31a4ca2680b30d7212a/drf_spectacular-0.28.0-py3-none-any.whl", hash = "sha256:856e7edf1056e49a4245e87a61e8da4baff46c83dbc25be1da2df77f354c7cb4", size = 103928 },
]

[package.optional-dependencies]
sidecar = [
    { name = "drf-spectacular-sidecar" },
]

[[package]]
name = "drf-spectacular-sidecar"
version = "2025.7.1"
source = { registry = "https://pypi.org/simple" }
dependencies = [
    { name = "django" },
]
sdist = { url = "https://files.pythonhosted.org/packages/59/50/1fc35f5322b4f73989be9d6a5b0fda4312d12035575327a69d157d39a8e7/drf_spectacular_sidecar-2025.7.1.tar.gz", hash = "sha256:03b4a9f2062115f69ce24509d855b180244d58ef45edd67ea8bcb214c7021e10", size = 2407526 }
wheels = [
    { url = "https://files.pythonhosted.org/packages/a3/d4/a7e27baaea5f0dd84a500e598b3f31ca66ea28ad5d64ee679e821bbd7ac2/drf_spectacular_sidecar-2025.7.1-py3-none-any.whl", hash = "sha256:efe33ba696ba25f28c32ead75b56e3ef68f167b9ed7468f8d16322bfe8e304e7", size = 2427629 },
]

[[package]]
name = "elastic-transport"
version = "8.13.0"
source = { registry = "https://pypi.org/simple" }
dependencies = [
    { name = "certifi" },
    { name = "urllib3" },
]
sdist = { url = "https://files.pythonhosted.org/packages/dc/88/6b4e93492424b1ac753f0894d78d145e83dce501cce735003753ff0cf35b/elastic-transport-8.13.0.tar.gz", hash = "sha256:2410ec1ff51221e8b3a01c0afa9f0d0498e1386a269283801f5c12f98e42dc45", size = 72708 }
wheels = [
    { url = "https://files.pythonhosted.org/packages/aa/2f/7606c450a4ba07cd8ba818845ea2dca880a76fad5536f6d038289713a619/elastic_transport-8.13.0-py3-none-any.whl", hash = "sha256:aec890afdddd057762b27ff3553b0be8fa4673ec1a4fd922dfbd00325874bb3d", size = 64264 },
]

[[package]]
name = "elasticsearch"
version = "8.14.0"
source = { registry = "https://pypi.org/simple" }
dependencies = [
    { name = "elastic-transport" },
]
sdist = { url = "https://files.pythonhosted.org/packages/36/63/8dc82cbf1bfbca2a2af8eeaa4a7eccc2cf7a87bf217130f6bc66d33b4d8f/elasticsearch-8.14.0.tar.gz", hash = "sha256:aa2490029dd96f4015b333c1827aa21fd6c0a4d223b00dfb0fe933b8d09a511b", size = 382506 }
wheels = [
    { url = "https://files.pythonhosted.org/packages/a2/09/c9dec8bd95bff6aaa8fe29a834257a6606608d0b2ed9932a1857683f736f/elasticsearch-8.14.0-py3-none-any.whl", hash = "sha256:cef8ef70a81af027f3da74a4f7d9296b390c636903088439087b8262a468c130", size = 480236 },
]

[[package]]
name = "elasticsearch-dsl"
version = "8.14.0"
source = { registry = "https://pypi.org/simple" }
dependencies = [
    { name = "elasticsearch" },
    { name = "python-dateutil" },
    { name = "typing-extensions" },
]
sdist = { url = "https://files.pythonhosted.org/packages/f8/a8/ab8bfe07dbd8f3856e98a466fc1c1211bba227de8bce5a9b10a9c7dd6060/elasticsearch-dsl-8.14.0.tar.gz", hash = "sha256:326c6dccf32f1ff3d4c84889388590778444ba18f770adee52f24721cb97c4c7", size = 84710 }
wheels = [
    { url = "https://files.pythonhosted.org/packages/f3/b4/5c5204d00fe12ed8f8d7027d27088029ed4069e1193ae207abf1c5ac44fc/elasticsearch_dsl-8.14.0-py3-none-any.whl", hash = "sha256:99c5cbda28a37eec05ac78e82fdc87e8641eb83956ea63a817bf0e9da3d688dd", size = 92298 },
]

[[package]]
name = "et-xmlfile"
version = "2.0.0"
source = { registry = "https://pypi.org/simple" }
sdist = { url = "https://files.pythonhosted.org/packages/d3/38/af70d7ab1ae9d4da450eeec1fa3918940a5fafb9055e934af8d6eb0c2313/et_xmlfile-2.0.0.tar.gz", hash = "sha256:dab3f4764309081ce75662649be815c4c9081e88f0837825f90fd28317d4da54", size = 17234 }
wheels = [
    { url = "https://files.pythonhosted.org/packages/c1/8b/5fe2cc11fee489817272089c4203e679c63b570a5aaeb18d852ae3cbba6a/et_xmlfile-2.0.0-py3-none-any.whl", hash = "sha256:7a91720bc756843502c3b7504c77b8fe44217c85c537d85037f0f536151b2caa", size = 18059 },
]

[[package]]
name = "execnet"
version = "2.1.1"
source = { registry = "https://pypi.org/simple" }
sdist = { url = "https://files.pythonhosted.org/packages/bb/ff/b4c0dc78fbe20c3e59c0c7334de0c27eb4001a2b2017999af398bf730817/execnet-2.1.1.tar.gz", hash = "sha256:5189b52c6121c24feae288166ab41b32549c7e2348652736540b9e6e7d4e72e3", size = 166524 }
wheels = [
    { url = "https://files.pythonhosted.org/packages/43/09/2aea36ff60d16dd8879bdb2f5b3ee0ba8d08cbbdcdfe870e695ce3784385/execnet-2.1.1-py3-none-any.whl", hash = "sha256:26dee51f1b80cebd6d0ca8e74dd8745419761d3bef34163928cbebbdc4749fdc", size = 40612 },
]

[[package]]
name = "executing"
version = "2.2.0"
source = { registry = "https://pypi.org/simple" }
sdist = { url = "https://files.pythonhosted.org/packages/91/50/a9d80c47ff289c611ff12e63f7c5d13942c65d68125160cefd768c73e6e4/executing-2.2.0.tar.gz", hash = "sha256:5d108c028108fe2551d1a7b2e8b713341e2cb4fc0aa7dcf966fa4327a5226755", size = 978693 }
wheels = [
    { url = "https://files.pythonhosted.org/packages/7b/8f/c4d9bafc34ad7ad5d8dc16dd1347ee0e507a52c3adb6bfa8887e1c6a26ba/executing-2.2.0-py2.py3-none-any.whl", hash = "sha256:11387150cad388d62750327a53d3339fad4888b39a6fe233c3afbb54ecffd3aa", size = 26702 },
]

[[package]]
name = "factory-boy"
version = "3.3.3"
source = { registry = "https://pypi.org/simple" }
dependencies = [
    { name = "faker" },
]
sdist = { url = "https://files.pythonhosted.org/packages/ba/98/75cacae9945f67cfe323829fc2ac451f64517a8a330b572a06a323997065/factory_boy-3.3.3.tar.gz", hash = "sha256:866862d226128dfac7f2b4160287e899daf54f2612778327dd03d0e2cb1e3d03", size = 164146 }
wheels = [
    { url = "https://files.pythonhosted.org/packages/27/8d/2bc5f5546ff2ccb3f7de06742853483ab75bf74f36a92254702f8baecc79/factory_boy-3.3.3-py2.py3-none-any.whl", hash = "sha256:1c39e3289f7e667c4285433f305f8d506efc2fe9c73aaea4151ebd5cdea394fc", size = 37036 },
]

[[package]]
name = "faker"
version = "17.6.0"
source = { registry = "https://pypi.org/simple" }
dependencies = [
    { name = "python-dateutil" },
]
sdist = { url = "https://files.pythonhosted.org/packages/78/04/e48df5f6c2cef982e98050ca70672af18544ae0cf23978ec6139729a789d/Faker-17.6.0.tar.gz", hash = "sha256:51f37ff9df710159d6d736d0ba1c75e063430a8c806b91334d7794305b5a6114", size = 1654373 }
wheels = [
    { url = "https://files.pythonhosted.org/packages/f0/8a/7e22279c61f3caee0f99776d8b2dfd412480d0998dad6e31552837e9550b/Faker-17.6.0-py3-none-any.whl", hash = "sha256:5aaa16fa9cfde7d117eef70b6b293a705021e57158f3fa6b44ed1b70202d2065", size = 1698455 },
]

[[package]]
name = "fastdiff"
version = "0.3.0"
source = { registry = "https://pypi.org/simple" }
dependencies = [
    { name = "wasmer" },
    { name = "wasmer-compiler-cranelift" },
]
sdist = { url = "https://files.pythonhosted.org/packages/3f/0e/5cec0653411663dab4850d2cf04be21e36fd604b7669af546062076e5a07/fastdiff-0.3.0.tar.gz", hash = "sha256:4dfa09c47832a8c040acda3f1f55fc0ab4d666f0e14e6951e6da78d59acd945a", size = 44514 }
wheels = [
    { url = "https://files.pythonhosted.org/packages/c2/98/72928a3911acf145d57dc02c494c025a3820665ca1df3fc083d1a82bac9e/fastdiff-0.3.0-py2.py3-none-any.whl", hash = "sha256:ca5f61f6ddf5a1564ddfd98132ad28e7abe4a88a638a8b014a2214f71e5918ec", size = 37563 },
]

[[package]]
name = "filelock"
version = "3.18.0"
source = { registry = "https://pypi.org/simple" }
sdist = { url = "https://files.pythonhosted.org/packages/0a/10/c23352565a6544bdc5353e0b15fc1c563352101f30e24bf500207a54df9a/filelock-3.18.0.tar.gz", hash = "sha256:adbc88eabb99d2fec8c9c1b229b171f18afa655400173ddc653d5d01501fb9f2", size = 18075 }
wheels = [
    { url = "https://files.pythonhosted.org/packages/4d/36/2a115987e2d8c300a974597416d9de88f2444426de9571f4b59b2cca3acc/filelock-3.18.0-py3-none-any.whl", hash = "sha256:c401f4f8377c4464e6db25fff06205fd89bdd83b65eb0488ed1b160f780e21de", size = 16215 },
]

[[package]]
name = "flake8"
version = "6.1.0"
source = { registry = "https://pypi.org/simple" }
dependencies = [
    { name = "mccabe" },
    { name = "pycodestyle" },
    { name = "pyflakes" },
]
sdist = { url = "https://files.pythonhosted.org/packages/cf/f8/bbe24f43695c0c480181e39ce910c2650c794831886ec46ddd7c40520e6a/flake8-6.1.0.tar.gz", hash = "sha256:d5b3857f07c030bdb5bf41c7f53799571d75c4491748a3adcd47de929e34cd23", size = 48767 }
wheels = [
    { url = "https://files.pythonhosted.org/packages/b0/24/bbf7175ffc47cb3d3e1eb523ddb23272968359dfcf2e1294707a2bf12fc4/flake8-6.1.0-py2.py3-none-any.whl", hash = "sha256:ffdfce58ea94c6580c77888a86506937f9a1a227dfcd15f245d694ae20a6b6e5", size = 58260 },
]

[[package]]
name = "flake8-absolute-import"
version = "1.0.0.2"
source = { registry = "https://pypi.org/simple" }
dependencies = [
    { name = "flake8" },
]
sdist = { url = "https://files.pythonhosted.org/packages/a0/74/09a11a10123d646bdcddb2002383a3c06e02a2e424e4c928bb8988ab7ccd/flake8-absolute-import-1.0.0.2.tar.gz", hash = "sha256:fcb734ac5a9639fa4ffbc6242ae9d6e9d8063f9cd078d6d218597ee883a99d48", size = 8585 }
wheels = [
    { url = "https://files.pythonhosted.org/packages/ce/54/328f839ed7f805d7298560ca194908e96c512c427eefee4ee9494af2ef3f/flake8_absolute_import-1.0.0.2-py3-none-any.whl", hash = "sha256:b72142db999ec5e0ac4f4ac57fb8776a2959d07346c4d3742c446f206d45fcef", size = 5535 },
]

[[package]]
name = "flake8-bugbear"
version = "22.12.6"
source = { registry = "https://pypi.org/simple" }
dependencies = [
    { name = "attrs" },
    { name = "flake8" },
]
sdist = { url = "https://files.pythonhosted.org/packages/da/b5/83a89114a82a2764ddfe27451df6b69c46513f88a3f66206514265b6f447/flake8-bugbear-22.12.6.tar.gz", hash = "sha256:4cdb2c06e229971104443ae293e75e64c6107798229202fbe4f4091427a30ac0", size = 44094 }
wheels = [
    { url = "https://files.pythonhosted.org/packages/23/a1/ed74a6995d908bb89f9ffbe197e5f729c1546dba70d1995e7db70dfaafb5/flake8_bugbear-22.12.6-py3-none-any.whl", hash = "sha256:b69a510634f8a9c298dfda2b18a8036455e6b19ecac4fe582e4d7a0abfa50a30", size = 23693 },
]

[[package]]
name = "flake8-formatter-junit-xml"
version = "0.0.6"
source = { registry = "https://pypi.org/simple" }
dependencies = [
    { name = "flake8" },
    { name = "junit-xml" },
]
sdist = { url = "https://files.pythonhosted.org/packages/e6/5f/7805a65d85b7361b063ddbe6a0a2f7d2bb5b333be7695ca7e7e78b0844dc/flake8_formatter_junit_xml-0.0.6.tar.gz", hash = "sha256:1ddd9356bb30ba736c3f14c769c837cfacf4f79c3d383ab963ef9d38eea05a9c", size = 3089 }
wheels = [
    { url = "https://files.pythonhosted.org/packages/81/b5/15ba83fa9214f14494a7a0cb7edce38221cd9d0db49322a9a607687d1ac3/flake8_formatter_junit_xml-0.0.6-py2.py3-none-any.whl", hash = "sha256:6358a44ecafdf0f9c8ee5314859b8d6f553dc2e55e946a24c538185e1eba7ce6", size = 6407 },
]

[[package]]
name = "flaky"
version = "3.8.1"
source = { registry = "https://pypi.org/simple" }
sdist = { url = "https://files.pythonhosted.org/packages/5b/c5/ef69119a01427204ff2db5fc8f98001087bcce719bbb94749dcd7b191365/flaky-3.8.1.tar.gz", hash = "sha256:47204a81ec905f3d5acfbd61daeabcada8f9d4031616d9bcb0618461729699f5", size = 25248 }
wheels = [
    { url = "https://files.pythonhosted.org/packages/7f/b8/b830fc43663246c3f3dd1ae7dca4847b96ed992537e85311e27fa41ac40e/flaky-3.8.1-py2.py3-none-any.whl", hash = "sha256:194ccf4f0d3a22b2de7130f4b62e45e977ac1b5ccad74d4d48f3005dcc38815e", size = 19139 },
]

[[package]]
name = "flower"
version = "2.0.1"
source = { registry = "https://pypi.org/simple" }
dependencies = [
    { name = "celery" },
    { name = "humanize" },
    { name = "prometheus-client" },
    { name = "pytz" },
    { name = "tornado" },
]
sdist = { url = "https://files.pythonhosted.org/packages/09/a1/357f1b5d8946deafdcfdd604f51baae9de10aafa2908d0b7322597155f92/flower-2.0.1.tar.gz", hash = "sha256:5ab717b979530770c16afb48b50d2a98d23c3e9fe39851dcf6bc4d01845a02a0", size = 3220408 }
wheels = [
    { url = "https://files.pythonhosted.org/packages/a6/ff/ee2f67c0ff146ec98b5df1df637b2bc2d17beeb05df9f427a67bd7a7d79c/flower-2.0.1-py2.py3-none-any.whl", hash = "sha256:9db2c621eeefbc844c8dd88be64aef61e84e2deb29b271e02ab2b5b9f01068e2", size = 383553 },
]

[[package]]
name = "fonttools"
version = "4.59.0"
source = { registry = "https://pypi.org/simple" }
sdist = { url = "https://files.pythonhosted.org/packages/8a/27/ec3c723bfdf86f34c5c82bf6305df3e0f0d8ea798d2d3a7cb0c0a866d286/fonttools-4.59.0.tar.gz", hash = "sha256:be392ec3529e2f57faa28709d60723a763904f71a2b63aabe14fee6648fe3b14", size = 3532521 }
wheels = [
    { url = "https://files.pythonhosted.org/packages/f3/bb/390990e7c457d377b00890d9f96a3ca13ae2517efafb6609c1756e213ba4/fonttools-4.59.0-cp313-cp313-macosx_10_13_universal2.whl", hash = "sha256:78813b49d749e1bb4db1c57f2d4d7e6db22c253cb0a86ad819f5dc197710d4b2", size = 2758704 },
    { url = "https://files.pythonhosted.org/packages/df/6f/d730d9fcc9b410a11597092bd2eb9ca53e5438c6cb90e4b3047ce1b723e9/fonttools-4.59.0-cp313-cp313-macosx_10_13_x86_64.whl", hash = "sha256:401b1941ce37e78b8fd119b419b617277c65ae9417742a63282257434fd68ea2", size = 2330764 },
    { url = "https://files.pythonhosted.org/packages/75/b4/b96bb66f6f8cc4669de44a158099b249c8159231d254ab6b092909388be5/fonttools-4.59.0-cp313-cp313-manylinux1_x86_64.manylinux2014_x86_64.manylinux_2_17_x86_64.manylinux_2_5_x86_64.whl", hash = "sha256:efd7e6660674e234e29937bc1481dceb7e0336bfae75b856b4fb272b5093c5d4", size = 4890699 },
    { url = "https://files.pythonhosted.org/packages/b5/57/7969af50b26408be12baa317c6147588db5b38af2759e6df94554dbc5fdb/fonttools-4.59.0-cp313-cp313-manylinux2014_aarch64.manylinux_2_17_aarch64.manylinux_2_28_aarch64.whl", hash = "sha256:51ab1ff33c19e336c02dee1e9fd1abd974a4ca3d8f7eef2a104d0816a241ce97", size = 4952934 },
    { url = "https://files.pythonhosted.org/packages/d6/e2/dd968053b6cf1f46c904f5bd409b22341477c017d8201619a265e50762d3/fonttools-4.59.0-cp313-cp313-musllinux_1_2_aarch64.whl", hash = "sha256:a9bf8adc9e1f3012edc8f09b08336272aec0c55bc677422273e21280db748f7c", size = 4892319 },
    { url = "https://files.pythonhosted.org/packages/6b/95/a59810d8eda09129f83467a4e58f84205dc6994ebaeb9815406363e07250/fonttools-4.59.0-cp313-cp313-musllinux_1_2_x86_64.whl", hash = "sha256:37e01c6ec0c98599778c2e688350d624fa4770fbd6144551bd5e032f1199171c", size = 5034753 },
    { url = "https://files.pythonhosted.org/packages/a5/84/51a69ee89ff8d1fea0c6997e946657e25a3f08513de8435fe124929f3eef/fonttools-4.59.0-cp313-cp313-win32.whl", hash = "sha256:70d6b3ceaa9cc5a6ac52884f3b3d9544e8e231e95b23f138bdb78e6d4dc0eae3", size = 2199688 },
    { url = "https://files.pythonhosted.org/packages/a0/ee/f626cd372932d828508137a79b85167fdcf3adab2e3bed433f295c596c6a/fonttools-4.59.0-cp313-cp313-win_amd64.whl", hash = "sha256:26731739daa23b872643f0e4072d5939960237d540c35c14e6a06d47d71ca8fe", size = 2248560 },
    { url = "https://files.pythonhosted.org/packages/d0/9c/df0ef2c51845a13043e5088f7bb988ca6cd5bb82d5d4203d6a158aa58cf2/fonttools-4.59.0-py3-none-any.whl", hash = "sha256:241313683afd3baacb32a6bd124d0bce7404bc5280e12e291bae1b9bba28711d", size = 1128050 },
]

[package.optional-dependencies]
woff = [
    { name = "brotli", marker = "platform_python_implementation == 'CPython'" },
    { name = "brotlicffi", marker = "platform_python_implementation != 'CPython'" },
    { name = "zopfli" },
]

[[package]]
name = "freezegun"
version = "1.5.3"
source = { registry = "https://pypi.org/simple" }
dependencies = [
    { name = "python-dateutil" },
]
sdist = { url = "https://files.pythonhosted.org/packages/e0/1a/99a52c2df5d1b9b20ca1b253beb1ea412cb263d9cc670edd5a52595b7083/freezegun-1.5.3.tar.gz", hash = "sha256:d7c6204e33a50affd7c7aa284f4f92e04e96f72d63313b89ceaaf60d9c64bc5e", size = 35484 }
wheels = [
    { url = "https://files.pythonhosted.org/packages/ab/fe/fda2d2dccda9b5eac3a7d00dea11efcbb776b00c4f1b471e0c3a26c9c751/freezegun-1.5.3-py3-none-any.whl", hash = "sha256:1ce20ee4be61349ba52c3af64f5eaba8d08ff51acfcf1b3ea671f03e54c818f1", size = 19062 },
]

[[package]]
name = "gevent"
version = "25.5.1"
source = { registry = "https://pypi.org/simple" }
dependencies = [
    { name = "cffi", marker = "platform_python_implementation == 'CPython' and sys_platform == 'win32'" },
    { name = "greenlet", marker = "platform_python_implementation == 'CPython'" },
    { name = "zope-event" },
    { name = "zope-interface" },
]
sdist = { url = "https://files.pythonhosted.org/packages/f1/58/267e8160aea00ab00acd2de97197eecfe307064a376fb5c892870a8a6159/gevent-25.5.1.tar.gz", hash = "sha256:582c948fa9a23188b890d0bc130734a506d039a2e5ad87dae276a456cc683e61", size = 6388207 }
wheels = [
    { url = "https://files.pythonhosted.org/packages/10/25/2162b38d7b48e08865db6772d632bd1648136ce2bb50e340565e45607cad/gevent-25.5.1-cp313-cp313-macosx_11_0_universal2.whl", hash = "sha256:a022a9de9275ce0b390b7315595454258c525dc8287a03f1a6cacc5878ab7cbc", size = 2928044 },
    { url = "https://files.pythonhosted.org/packages/1b/e0/dbd597a964ed00176da122ea759bf2a6c1504f1e9f08e185379f92dc355f/gevent-25.5.1-cp313-cp313-manylinux_2_17_aarch64.manylinux2014_aarch64.whl", hash = "sha256:3fae8533f9d0ef3348a1f503edcfb531ef7a0236b57da1e24339aceb0ce52922", size = 1788751 },
    { url = "https://files.pythonhosted.org/packages/f1/74/960cc4cf4c9c90eafbe0efc238cdf588862e8e278d0b8c0d15a0da4ed480/gevent-25.5.1-cp313-cp313-manylinux_2_17_ppc64le.manylinux2014_ppc64le.whl", hash = "sha256:c7b32d9c3b5294b39ea9060e20c582e49e1ec81edbfeae6cf05f8ad0829cb13d", size = 1869766 },
    { url = "https://files.pythonhosted.org/packages/56/78/fa84b1c7db79b156929685db09a7c18c3127361dca18a09e998e98118506/gevent-25.5.1-cp313-cp313-manylinux_2_17_s390x.manylinux2014_s390x.whl", hash = "sha256:7b95815fe44f318ebbfd733b6428b4cb18cc5e68f1c40e8501dd69cc1f42a83d", size = 1835358 },
    { url = "https://files.pythonhosted.org/packages/00/5c/bfefe3822bbca5b83bfad256c82251b3f5be13d52d14e17a786847b9b625/gevent-25.5.1-cp313-cp313-manylinux_2_17_x86_64.manylinux2014_x86_64.whl", hash = "sha256:2d316529b70d325b183b2f3f5cde958911ff7be12eb2b532b5c301f915dbbf1e", size = 2073071 },
    { url = "https://files.pythonhosted.org/packages/20/e4/08a77a3839a37db96393dea952e992d5846a881b887986dde62ead6b48a1/gevent-25.5.1-cp313-cp313-musllinux_1_2_aarch64.whl", hash = "sha256:f6ba33c13db91ffdbb489a4f3d177a261ea1843923e1d68a5636c53fe98fa5ce", size = 1809805 },
    { url = "https://files.pythonhosted.org/packages/2b/ac/28848348f790c1283df74b0fc0a554271d0606676470f848eccf84eae42a/gevent-25.5.1-cp313-cp313-musllinux_1_2_x86_64.whl", hash = "sha256:37ee34b77c7553777c0b8379915f75934c3f9c8cd32f7cd098ea43c9323c2276", size = 2138305 },
    { url = "https://files.pythonhosted.org/packages/52/9e/0e9e40facd2d714bfb00f71fc6dacaacc82c24c1c2e097bf6461e00dec9f/gevent-25.5.1-cp313-cp313-win_amd64.whl", hash = "sha256:9fa6aa0da224ed807d3b76cdb4ee8b54d4d4d5e018aed2478098e685baae7896", size = 1637444 },
]

[[package]]
name = "ghp-import"
version = "2.1.0"
source = { registry = "https://pypi.org/simple" }
dependencies = [
    { name = "python-dateutil" },
]
sdist = { url = "https://files.pythonhosted.org/packages/d9/29/d40217cbe2f6b1359e00c6c307bb3fc876ba74068cbab3dde77f03ca0dc4/ghp-import-2.1.0.tar.gz", hash = "sha256:9c535c4c61193c2df8871222567d7fd7e5014d835f97dc7b7439069e2413d343", size = 10943 }
wheels = [
    { url = "https://files.pythonhosted.org/packages/f7/ec/67fbef5d497f86283db54c22eec6f6140243aae73265799baaaa19cd17fb/ghp_import-2.1.0-py3-none-any.whl", hash = "sha256:8337dd7b50877f163d4c0289bc1f1c7f127550241988d568c1db512c4324a619", size = 11034 },
]

[[package]]
name = "gitdb"
version = "4.0.12"
source = { registry = "https://pypi.org/simple" }
dependencies = [
    { name = "smmap" },
]
sdist = { url = "https://files.pythonhosted.org/packages/72/94/63b0fc47eb32792c7ba1fe1b694daec9a63620db1e313033d18140c2320a/gitdb-4.0.12.tar.gz", hash = "sha256:5ef71f855d191a3326fcfbc0d5da835f26b13fbcba60c32c21091c349ffdb571", size = 394684 }
wheels = [
    { url = "https://files.pythonhosted.org/packages/a0/61/5c78b91c3143ed5c14207f463aecfc8f9dbb5092fb2869baf37c273b2705/gitdb-4.0.12-py3-none-any.whl", hash = "sha256:67073e15955400952c6565cc3e707c554a4eea2e428946f7a4c162fab9bd9bcf", size = 62794 },
]

[[package]]
name = "gitpython"
version = "3.1.45"
source = { registry = "https://pypi.org/simple" }
dependencies = [
    { name = "gitdb" },
]
sdist = { url = "https://files.pythonhosted.org/packages/9a/c8/dd58967d119baab745caec2f9d853297cec1989ec1d63f677d3880632b88/gitpython-3.1.45.tar.gz", hash = "sha256:85b0ee964ceddf211c41b9f27a49086010a190fd8132a24e21f362a4b36a791c", size = 215076 }
wheels = [
    { url = "https://files.pythonhosted.org/packages/01/61/d4b89fec821f72385526e1b9d9a3a0385dda4a72b206d28049e2c7cd39b8/gitpython-3.1.45-py3-none-any.whl", hash = "sha256:8908cb2e02fb3b93b7eb0f2827125cb699869470432cc885f019b8fd0fccff77", size = 208168 },
]

[[package]]
name = "gprof2dot"
version = "2025.4.14"
source = { registry = "https://pypi.org/simple" }
sdist = { url = "https://files.pythonhosted.org/packages/bb/fd/cad13fa1f7a463a607176432c4affa33ea162f02f58cc36de1d40d3e6b48/gprof2dot-2025.4.14.tar.gz", hash = "sha256:35743e2d2ca027bf48fa7cba37021aaf4a27beeae1ae8e05a50b55f1f921a6ce", size = 39536 }
wheels = [
    { url = "https://files.pythonhosted.org/packages/71/ed/89d760cb25279109b89eb52975a7b5479700d3114a2421ce735bfb2e7513/gprof2dot-2025.4.14-py3-none-any.whl", hash = "sha256:0742e4c0b4409a5e8777e739388a11e1ed3750be86895655312ea7c20bd0090e", size = 37555 },
]

[[package]]
name = "greenlet"
version = "3.2.3"
source = { registry = "https://pypi.org/simple" }
sdist = { url = "https://files.pythonhosted.org/packages/c9/92/bb85bd6e80148a4d2e0c59f7c0c2891029f8fd510183afc7d8d2feeed9b6/greenlet-3.2.3.tar.gz", hash = "sha256:8b0dd8ae4c0d6f5e54ee55ba935eeb3d735a9b58a8a1e5b5cbab64e01a39f365", size = 185752 }
wheels = [
    { url = "https://files.pythonhosted.org/packages/b1/cf/f5c0b23309070ae93de75c90d29300751a5aacefc0a3ed1b1d8edb28f08b/greenlet-3.2.3-cp313-cp313-macosx_11_0_universal2.whl", hash = "sha256:500b8689aa9dd1ab26872a34084503aeddefcb438e2e7317b89b11eaea1901ad", size = 270732 },
    { url = "https://files.pythonhosted.org/packages/48/ae/91a957ba60482d3fecf9be49bc3948f341d706b52ddb9d83a70d42abd498/greenlet-3.2.3-cp313-cp313-manylinux2014_aarch64.manylinux_2_17_aarch64.whl", hash = "sha256:a07d3472c2a93117af3b0136f246b2833fdc0b542d4a9799ae5f41c28323faef", size = 639033 },
    { url = "https://files.pythonhosted.org/packages/6f/df/20ffa66dd5a7a7beffa6451bdb7400d66251374ab40b99981478c69a67a8/greenlet-3.2.3-cp313-cp313-manylinux2014_ppc64le.manylinux_2_17_ppc64le.whl", hash = "sha256:8704b3768d2f51150626962f4b9a9e4a17d2e37c8a8d9867bbd9fa4eb938d3b3", size = 652999 },
    { url = "https://files.pythonhosted.org/packages/51/b4/ebb2c8cb41e521f1d72bf0465f2f9a2fd803f674a88db228887e6847077e/greenlet-3.2.3-cp313-cp313-manylinux2014_s390x.manylinux_2_17_s390x.whl", hash = "sha256:5035d77a27b7c62db6cf41cf786cfe2242644a7a337a0e155c80960598baab95", size = 647368 },
    { url = "https://files.pythonhosted.org/packages/8e/6a/1e1b5aa10dced4ae876a322155705257748108b7fd2e4fae3f2a091fe81a/greenlet-3.2.3-cp313-cp313-manylinux2014_x86_64.manylinux_2_17_x86_64.whl", hash = "sha256:2d8aa5423cd4a396792f6d4580f88bdc6efcb9205891c9d40d20f6e670992efb", size = 650037 },
    { url = "https://files.pythonhosted.org/packages/26/f2/ad51331a157c7015c675702e2d5230c243695c788f8f75feba1af32b3617/greenlet-3.2.3-cp313-cp313-manylinux_2_24_x86_64.manylinux_2_28_x86_64.whl", hash = "sha256:2c724620a101f8170065d7dded3f962a2aea7a7dae133a009cada42847e04a7b", size = 608402 },
    { url = "https://files.pythonhosted.org/packages/26/bc/862bd2083e6b3aff23300900a956f4ea9a4059de337f5c8734346b9b34fc/greenlet-3.2.3-cp313-cp313-musllinux_1_1_aarch64.whl", hash = "sha256:873abe55f134c48e1f2a6f53f7d1419192a3d1a4e873bace00499a4e45ea6af0", size = 1119577 },
    { url = "https://files.pythonhosted.org/packages/86/94/1fc0cc068cfde885170e01de40a619b00eaa8f2916bf3541744730ffb4c3/greenlet-3.2.3-cp313-cp313-musllinux_1_1_x86_64.whl", hash = "sha256:024571bbce5f2c1cfff08bf3fbaa43bbc7444f580ae13b0099e95d0e6e67ed36", size = 1147121 },
    { url = "https://files.pythonhosted.org/packages/27/1a/199f9587e8cb08a0658f9c30f3799244307614148ffe8b1e3aa22f324dea/greenlet-3.2.3-cp313-cp313-win_amd64.whl", hash = "sha256:5195fb1e75e592dd04ce79881c8a22becdfa3e6f500e7feb059b1e6fdd54d3e3", size = 297603 },
]

[[package]]
name = "griffe"
version = "1.8.0"
source = { registry = "https://pypi.org/simple" }
dependencies = [
    { name = "colorama" },
]
sdist = { url = "https://files.pythonhosted.org/packages/dd/72/10c5799440ce6f3001b7913988b50a99d7b156da71fe19be06178d5a2dd5/griffe-1.8.0.tar.gz", hash = "sha256:0b4658443858465c13b2de07ff5e15a1032bc889cfafad738a476b8b97bb28d7", size = 401098 }
wheels = [
    { url = "https://files.pythonhosted.org/packages/bf/c4/a839fcc28bebfa72925d9121c4d39398f77f95bcba0cf26c972a0cfb1de7/griffe-1.8.0-py3-none-any.whl", hash = "sha256:110faa744b2c5c84dd432f4fa9aa3b14805dd9519777dd55e8db214320593b02", size = 132487 },
]

[[package]]
name = "gunicorn"
version = "20.1.0"
source = { registry = "https://pypi.org/simple" }
dependencies = [
    { name = "setuptools" },
]
sdist = { url = "https://files.pythonhosted.org/packages/28/5b/0d1f0296485a6af03366604142ea8f19f0833894db3512a40ed07b2a56dd/gunicorn-20.1.0.tar.gz", hash = "sha256:e0a968b5ba15f8a328fdfd7ab1fcb5af4470c28aaf7e55df02a99bc13138e6e8", size = 370601 }
wheels = [
    { url = "https://files.pythonhosted.org/packages/e4/dd/5b190393e6066286773a67dfcc2f9492058e9b57c4867a95f1ba5caf0a83/gunicorn-20.1.0-py3-none-any.whl", hash = "sha256:9dcc4547dbb1cb284accfb15ab5667a0e5d1881cc443e0677b4882a4067a807e", size = 79531 },
]

[[package]]
name = "h11"
version = "0.16.0"
source = { registry = "https://pypi.org/simple" }
sdist = { url = "https://files.pythonhosted.org/packages/01/ee/02a2c011bdab74c6fb3c75474d40b3052059d95df7e73351460c8588d963/h11-0.16.0.tar.gz", hash = "sha256:4e35b956cf45792e4caa5885e69fba00bdbc6ffafbfa020300e549b208ee5ff1", size = 101250 }
wheels = [
    { url = "https://files.pythonhosted.org/packages/04/4b/29cac41a4d98d144bf5f6d33995617b185d14b22401f75ca86f384e87ff1/h11-0.16.0-py3-none-any.whl", hash = "sha256:63cf8bbe7522de3bf65932fda1d9c2772064ffb3dae62d55932da54b31cb6c86", size = 37515 },
]

[[package]]
name = "hjson"
version = "3.1.0"
source = { registry = "https://pypi.org/simple" }
sdist = { url = "https://files.pythonhosted.org/packages/82/e5/0b56d723a76ca67abadbf7fb71609fb0ea7e6926e94fcca6c65a85b36a0e/hjson-3.1.0.tar.gz", hash = "sha256:55af475a27cf83a7969c808399d7bccdec8fb836a07ddbd574587593b9cdcf75", size = 40541 }
wheels = [
    { url = "https://files.pythonhosted.org/packages/1f/7f/13cd798d180af4bf4c0ceddeefba2b864a63c71645abc0308b768d67bb81/hjson-3.1.0-py3-none-any.whl", hash = "sha256:65713cdcf13214fb554eb8b4ef803419733f4f5e551047c9b711098ab7186b89", size = 54018 },
]

[[package]]
name = "hope"
version = "4.0.0"
source = { editable = "." }
dependencies = [
    { name = "black" },
    { name = "celery", extra = ["redis"] },
    { name = "coreapi" },
    { name = "defusedxml" },
    { name = "django" },
    { name = "django-admin-cursor-paginator" },
    { name = "django-admin-extra-buttons" },
    { name = "django-admin-sync" },
    { name = "django-adminactions" },
    { name = "django-adminfilters" },
    { name = "django-advanced-filters" },
    { name = "django-auditlog" },
    { name = "django-celery-beat" },
    { name = "django-celery-results" },
    { name = "django-compressor" },
    { name = "django-concurrency" },
    { name = "django-constance", extra = ["redis"] },
    { name = "django-cors-headers" },
    { name = "django-countries" },
    { name = "django-csp" },
    { name = "django-debug-toolbar" },
    { name = "django-elasticsearch-dsl" },
    { name = "django-environ" },
    { name = "django-extensions" },
    { name = "django-fernet-encrypted-fields" },
    { name = "django-filter" },
    { name = "django-flags" },
    { name = "django-front-door" },
    { name = "django-fsm" },
    { name = "django-hijack" },
    { name = "django-import-export" },
    { name = "django-import-export-celery" },
    { name = "django-jsoneditor" },
    { name = "django-markdownify" },
    { name = "django-model-utils" },
    { name = "django-mptt" },
    { name = "django-multiselectfield" },
    { name = "django-phonenumber-field" },
    { name = "django-querysetsequence" },
    { name = "django-redis" },
    { name = "django-rest-extensions" },
    { name = "django-reversion" },
    { name = "django-silk" },
    { name = "django-smart-admin" },
    { name = "django-smart-env" },
    { name = "django-sql-explorer", extra = ["xls"] },
    { name = "django-storages", extra = ["azure"] },
    { name = "django-strategy-field" },
    { name = "django-streaming" },
    { name = "django-sysinfo" },
    { name = "djangorestframework" },
    { name = "drf-extensions" },
    { name = "drf-jwt" },
    { name = "drf-nested-routers" },
    { name = "drf-spectacular", extra = ["sidecar"] },
    { name = "elastic-transport" },
    { name = "elasticsearch" },
    { name = "elasticsearch-dsl" },
    { name = "factory-boy" },
    { name = "flower" },
    { name = "gevent" },
    { name = "gunicorn" },
    { name = "ipython" },
    { name = "jedi" },
    { name = "jinja2" },
    { name = "jmespath" },
    { name = "markupsafe" },
    { name = "msoffcrypto-tool" },
    { name = "natural-keys" },
    { name = "nested-multipart-parser" },
    { name = "openpyxl" },
    { name = "openpyxl-image-loader" },
    { name = "paramiko" },
    { name = "phonenumbers" },
    { name = "pillow" },
    { name = "prompt-toolkit" },
    { name = "psycopg2-binary" },
    { name = "ptyprocess" },
    { name = "pycountry" },
    { name = "pydyf" },
    { name = "pygments" },
    { name = "pyjwt" },
    { name = "pytesseract" },
    { name = "pytz" },
    { name = "pyyaml" },
    { name = "pyzipper" },
    { name = "sentry-sdk" },
    { name = "setuptools" },
    { name = "single-source" },
    { name = "social-auth-app-django" },
    { name = "social-auth-core" },
    { name = "sorl-thumbnail" },
    { name = "swapper" },
    { name = "tblib" },
    { name = "tomli" },
    { name = "update" },
    { name = "urllib3" },
    { name = "weasyprint" },
    { name = "xlrd" },
]

[package.dev-dependencies]
dev = [
    { name = "aniso8601" },
    { name = "argh" },
    { name = "coverage" },
    { name = "django-stubs" },
    { name = "django-stubs-ext" },
    { name = "django-webtest" },
    { name = "djangorestframework-stubs" },
    { name = "faker" },
    { name = "flake8" },
    { name = "flake8-absolute-import" },
    { name = "flake8-bugbear" },
    { name = "flake8-formatter-junit-xml" },
    { name = "flaky" },
    { name = "freezegun" },
    { name = "ipdb" },
    { name = "openpyxl-stubs" },
    { name = "parameterized" },
    { name = "parso" },
    { name = "pre-commit" },
    { name = "pytest" },
    { name = "pytest-cov" },
    { name = "pytest-django" },
    { name = "pytest-echo" },
    { name = "pytest-html" },
    { name = "pytest-html-reporter" },
    { name = "pytest-mock" },
    { name = "pytest-randomly" },
    { name = "pytest-repeat" },
    { name = "pytest-rerunfailures" },
    { name = "pytest-vcr" },
    { name = "pytest-xdist" },
    { name = "requests-mock" },
    { name = "responses" },
    { name = "ruff" },
    { name = "selenium" },
    { name = "snapshottest" },
    { name = "tox" },
    { name = "types-freezegun" },
    { name = "types-python-dateutil" },
    { name = "types-pytz" },
    { name = "types-redis" },
    { name = "types-requests" },
    { name = "unittest-xml-reporting" },
    { name = "wasmer" },
    { name = "watchdog" },
    { name = "webdriver-manager" },
]
docs = [
    { name = "cairosvg" },
    { name = "django-environ" },
    { name = "markupsafe" },
    { name = "mdx-gh-links" },
    { name = "mike" },
    { name = "mkdocs" },
    { name = "mkdocs-alias-plugin" },
    { name = "mkdocs-autolinks-plugin" },
    { name = "mkdocs-awesome-pages-plugin" },
    { name = "mkdocs-click" },
    { name = "mkdocs-embed-external-markdown" },
    { name = "mkdocs-ezglossary-plugin" },
    { name = "mkdocs-ezlinks-plugin" },
    { name = "mkdocs-gen-files" },
    { name = "mkdocs-get-deps" },
    { name = "mkdocs-gitsnippet-plugin" },
    { name = "mkdocs-include-markdown-plugin" },
    { name = "mkdocs-link-marker" },
    { name = "mkdocs-macros-plugin" },
    { name = "mkdocs-material" },
    { name = "mkdocs-panzoom-plugin" },
    { name = "mkdocs-pdf-export-plugin" },
    { name = "mkdocs-simple-hooks" },
    { name = "mkdocstrings", extra = ["python"] },
    { name = "pillow" },
    { name = "pymdown-extensions" },
    { name = "requests" },
]

[package.metadata]
requires-dist = [
    { name = "black", specifier = ">=23,<24" },
    { name = "celery", extras = ["redis"], specifier = ">=5.2.7,<6" },
    { name = "coreapi", specifier = ">=2.3.3,<3" },
    { name = "defusedxml", specifier = "==0.7.0rc1" },
    { name = "django", specifier = "~=5.2" },
    { name = "django-admin-cursor-paginator", specifier = ">=0.1.3,<1" },
    { name = "django-admin-extra-buttons", specifier = ">=1.5.4,<2" },
    { name = "django-admin-sync", specifier = ">=0.7,<1" },
    { name = "django-adminactions", specifier = ">=2.1,<3" },
    { name = "django-adminfilters", specifier = "==2.4.2" },
    { name = "django-advanced-filters", specifier = ">=2,<3" },
    { name = "django-auditlog", specifier = ">=2.1.1,<3" },
    { name = "django-celery-beat", specifier = ">=2.3,<3" },
    { name = "django-celery-results", specifier = ">=2.3.1,<3" },
<<<<<<< HEAD
    { name = "django-compressor", specifier = "==4.5.1" },
=======
    { name = "django-compressor", specifier = ">=4.5" },
>>>>>>> 956713dc
    { name = "django-concurrency", specifier = ">=2.4,<3" },
    { name = "django-constance", extras = ["redis"], specifier = ">=4.3.2" },
    { name = "django-cors-headers", specifier = ">=3.13,<4" },
    { name = "django-countries", specifier = ">=7.3.2,<8" },
    { name = "django-csp", specifier = ">=3.7,<4" },
    { name = "django-debug-toolbar", specifier = ">=4.3,<5" },
    { name = "django-elasticsearch-dsl", specifier = ">=8,<9" },
    { name = "django-environ", specifier = ">=0.10,<1" },
    { name = "django-extensions", specifier = ">=3.1.5,<4" },
    { name = "django-fernet-encrypted-fields", specifier = ">=0.3" },
    { name = "django-filter", specifier = ">=25.1" },
    { name = "django-flags", specifier = ">=5.0.12,<6" },
    { name = "django-front-door", specifier = ">=0.10,<1" },
    { name = "django-fsm", specifier = ">=2.8,<3" },
    { name = "django-hijack", specifier = ">=3.2.1,<4" },
    { name = "django-import-export", specifier = ">=2.8,<3" },
    { name = "django-import-export-celery", specifier = ">=1.2,<2" },
    { name = "django-jsoneditor", specifier = ">=0.2.2,<1" },
    { name = "django-markdownify", specifier = ">=0.9.2,<1" },
    { name = "django-model-utils", specifier = ">=4.2,<5" },
    { name = "django-mptt", specifier = ">=0.14,<1" },
<<<<<<< HEAD
    { name = "django-multiselectfield", specifier = "==1.0.1" },
=======
    { name = "django-multiselectfield", specifier = ">=1.0.1" },
>>>>>>> 956713dc
    { name = "django-phonenumber-field", specifier = ">=7,<8" },
    { name = "django-querysetsequence", specifier = ">=0.16,<1" },
    { name = "django-redis", specifier = ">=5.2,<6" },
    { name = "django-rest-extensions", specifier = ">=0.2" },
    { name = "django-reversion", specifier = ">=5.0.2,<6" },
    { name = "django-silk", specifier = ">=5.0.1,<6" },
    { name = "django-smart-admin", specifier = ">=2,<3" },
    { name = "django-smart-env" },
    { name = "django-sql-explorer", extras = ["xls"], specifier = ">=3,<4" },
    { name = "django-storages", extras = ["azure"], specifier = ">=1.12.3,<2" },
    { name = "django-strategy-field", specifier = ">=3,<4" },
    { name = "django-streaming", specifier = ">=0.8.0" },
    { name = "django-sysinfo", specifier = ">=2.6,<3" },
    { name = "djangorestframework", specifier = ">=3.13.1,<4" },
    { name = "drf-extensions", specifier = "==0.7.1" },
    { name = "drf-jwt", specifier = ">=1.19.2,<2" },
    { name = "drf-nested-routers", specifier = "~=0.94.0" },
    { name = "drf-spectacular", extras = ["sidecar"], specifier = ">=0.27,<1" },
    { name = "elastic-transport", specifier = "==8.13" },
    { name = "elasticsearch", specifier = "~=8.14.0" },
    { name = "elasticsearch-dsl", specifier = "~=8.14.0" },
    { name = "factory-boy", specifier = ">=3,<4" },
    { name = "flower", specifier = ">=2.0.1" },
    { name = "gevent" },
    { name = "gunicorn", specifier = ">=20.1,<21" },
    { name = "ipython", specifier = ">=8.4,<9" },
    { name = "jedi", specifier = ">=0.18.1,<1" },
    { name = "jinja2", specifier = ">=3.1.3,<4" },
    { name = "jmespath", specifier = ">=1.0.1,<2" },
    { name = "markupsafe", specifier = ">=2.1.1,<3" },
    { name = "msoffcrypto-tool", specifier = ">=5.4.2" },
    { name = "natural-keys", specifier = ">=2,<3" },
    { name = "nested-multipart-parser" },
    { name = "openpyxl", specifier = "==3.1.5" },
    { name = "openpyxl-image-loader", specifier = ">=1.0.5,<2" },
    { name = "paramiko", specifier = ">=4" },
    { name = "phonenumbers", specifier = ">=8.12.49,<9" },
    { name = "pillow", specifier = ">=10.2,<11" },
    { name = "prompt-toolkit", specifier = ">=3.0.29,<4" },
    { name = "psycopg2-binary", specifier = ">=2.9.3" },
    { name = "ptyprocess", specifier = ">=0.7,<1" },
    { name = "pycountry", specifier = ">=22.3,<23" },
    { name = "pydyf", specifier = "==0.10" },
    { name = "pygments", specifier = ">=2.12,<3" },
    { name = "pyjwt", specifier = ">=2.4,<3" },
    { name = "pytesseract", specifier = ">=0.3.9,<1" },
    { name = "pytz", specifier = ">=2022.1,<2023" },
    { name = "pyyaml", specifier = ">=6,<7" },
    { name = "pyzipper", specifier = ">=0.3.6" },
    { name = "sentry-sdk", specifier = "==2.37" },
    { name = "setuptools", specifier = "==71.1" },
    { name = "single-source", specifier = ">=0.3,<1" },
    { name = "social-auth-app-django", specifier = ">=5,<6" },
    { name = "social-auth-core", specifier = ">=4.2,<5" },
<<<<<<< HEAD
    { name = "sorl-thumbnail", specifier = "==12.11" },
=======
    { name = "sorl-thumbnail", specifier = ">=12.11" },
>>>>>>> 956713dc
    { name = "swapper", specifier = ">=1.3,<2" },
    { name = "tblib", specifier = ">=1.7,<2" },
    { name = "tomli", specifier = ">=2.0.1,<3" },
    { name = "update", specifier = ">=0.0.1,<1" },
    { name = "urllib3", specifier = ">=1.26.9,<2" },
    { name = "weasyprint", specifier = ">=59,<60" },
    { name = "xlrd", specifier = ">=1.2,<2" },
]

[package.metadata.requires-dev]
dev = [
    { name = "aniso8601", specifier = ">=10.0.1" },
    { name = "argh", specifier = ">=0.28,<1" },
    { name = "coverage", specifier = ">=7.3.2,<8" },
    { name = "django-stubs", specifier = "~=1.12.0" },
    { name = "django-stubs-ext", specifier = ">=0.7,<1" },
    { name = "django-webtest", specifier = ">=1.9.10,<2" },
    { name = "djangorestframework-stubs", specifier = "~=1.7.0" },
    { name = "faker", specifier = ">=17,<18" },
    { name = "flake8", specifier = ">=6,<7" },
    { name = "flake8-absolute-import", specifier = ">=1.0.0.1,<2" },
    { name = "flake8-bugbear", specifier = ">=22.9.23,<23" },
    { name = "flake8-formatter-junit-xml", specifier = ">=0.0.6,<1" },
    { name = "flaky", specifier = ">=3.8.1,<4" },
    { name = "freezegun" },
    { name = "ipdb", specifier = ">=0.13.9,<1" },
    { name = "openpyxl-stubs", specifier = ">=0.1.24,<1" },
    { name = "parameterized", specifier = ">=0.8.1,<1" },
    { name = "parso", specifier = ">=0.8.3,<1" },
    { name = "pre-commit", specifier = ">=3.1.1,<4" },
    { name = "pytest", specifier = ">=7.4.4,<8" },
    { name = "pytest-cov", specifier = ">=4.1,<5" },
    { name = "pytest-django", specifier = ">=4.5.2,<5" },
    { name = "pytest-echo", specifier = ">=1.7.1,<2" },
    { name = "pytest-html", specifier = ">=4.1.1" },
    { name = "pytest-html-reporter", specifier = ">=0.2.9" },
    { name = "pytest-mock" },
    { name = "pytest-randomly", specifier = ">=3.15,<4" },
    { name = "pytest-repeat", specifier = ">=0.9.3,<1" },
    { name = "pytest-rerunfailures", specifier = ">=13,<14" },
    { name = "pytest-vcr", specifier = ">=1.0.2" },
    { name = "pytest-xdist", specifier = ">=3.5,<4" },
    { name = "requests-mock", specifier = ">=1.9.3,<2" },
    { name = "responses", specifier = ">=0.22,<1" },
    { name = "ruff", specifier = ">=0.11.8" },
    { name = "selenium", specifier = "==4.29" },
    { name = "snapshottest", specifier = ">=1.0.0a0,<2" },
    { name = "tox", specifier = ">=4.25" },
    { name = "types-freezegun", specifier = ">=1.1.10,<2" },
    { name = "types-python-dateutil", specifier = ">=2.8.19.2,<3" },
    { name = "types-pytz", specifier = ">=2022.4,<2023" },
    { name = "types-redis", specifier = ">=4.3.21.2,<5" },
    { name = "types-requests", specifier = ">=2.28.11.2,<3" },
    { name = "unittest-xml-reporting", specifier = ">=3.2,<4" },
    { name = "wasmer", specifier = ">=1.1,<2" },
    { name = "watchdog", specifier = ">=2.1.8,<3" },
    { name = "webdriver-manager", specifier = "==4.0.2" },
]
docs = [
    { name = "cairosvg", specifier = ">=2.7.1" },
    { name = "django-environ", specifier = ">=0.11.2" },
    { name = "markupsafe", specifier = ">=2.1.5" },
    { name = "mdx-gh-links", specifier = ">=0.4" },
    { name = "mike", specifier = ">=2.1.3" },
    { name = "mkdocs", specifier = ">=1.5.3" },
    { name = "mkdocs-alias-plugin", specifier = ">=0.8.1" },
    { name = "mkdocs-autolinks-plugin", specifier = ">=0.7.1" },
    { name = "mkdocs-awesome-pages-plugin", specifier = ">=2.9.3" },
    { name = "mkdocs-click", specifier = ">=0.8.1" },
    { name = "mkdocs-embed-external-markdown", specifier = ">=3.0.2" },
    { name = "mkdocs-ezglossary-plugin", specifier = ">=1.6.10" },
    { name = "mkdocs-ezlinks-plugin", specifier = ">=0.1.14" },
    { name = "mkdocs-gen-files", specifier = ">=0.5" },
    { name = "mkdocs-get-deps", specifier = ">=0.2" },
    { name = "mkdocs-gitsnippet-plugin", specifier = ">=1.2" },
    { name = "mkdocs-include-markdown-plugin", specifier = ">=6.2.2" },
    { name = "mkdocs-link-marker", specifier = ">=0.1.3" },
    { name = "mkdocs-macros-plugin", specifier = ">=1.2" },
    { name = "mkdocs-material", specifier = ">=9.5.15" },
    { name = "mkdocs-panzoom-plugin", specifier = ">=0.1.1" },
    { name = "mkdocs-pdf-export-plugin", specifier = ">=0.5.10" },
    { name = "mkdocs-simple-hooks", specifier = ">=0.1.5" },
    { name = "mkdocstrings", extras = ["python"], specifier = ">=0.24.1" },
    { name = "pillow", specifier = ">=10.4" },
    { name = "pymdown-extensions", specifier = ">=10.7.1" },
    { name = "requests", specifier = ">=2.32.3" },
]

[[package]]
name = "html-json-forms"
version = "1.1.1"
source = { registry = "https://pypi.org/simple" }
sdist = { url = "https://files.pythonhosted.org/packages/e8/80/9b76801b26cdf549d49d9daa93ed5df069de3bd0cd3938a7780aa0741197/html-json-forms-1.1.1.tar.gz", hash = "sha256:16dc413dc858fcc53602ad509c1aef735534838e1bae888bf429e210a9c48f6b", size = 9821 }
wheels = [
    { url = "https://files.pythonhosted.org/packages/83/dd/58fad0d2d018a4794b7b0f97d6a55f6da63d768e4ed905f94cb0a894679a/html_json_forms-1.1.1-py3-none-any.whl", hash = "sha256:51e7e9088bc88e324027144ca25d8bcdd37da28f311a8436bfd88944138ed409", size = 7158 },
]

[[package]]
name = "html2text"
version = "2025.4.15"
source = { registry = "https://pypi.org/simple" }
sdist = { url = "https://files.pythonhosted.org/packages/f8/27/e158d86ba1e82967cc2f790b0cb02030d4a8bef58e0c79a8590e9678107f/html2text-2025.4.15.tar.gz", hash = "sha256:948a645f8f0bc3abe7fd587019a2197a12436cd73d0d4908af95bfc8da337588", size = 64316 }
wheels = [
    { url = "https://files.pythonhosted.org/packages/1d/84/1a0f9555fd5f2b1c924ff932d99b40a0f8a6b12f6dd625e2a47f415b00ea/html2text-2025.4.15-py3-none-any.whl", hash = "sha256:00569167ffdab3d7767a4cdf589b7f57e777a5ed28d12907d8c58769ec734acc", size = 34656 },
]

[[package]]
name = "html5lib"
version = "1.1"
source = { registry = "https://pypi.org/simple" }
dependencies = [
    { name = "six" },
    { name = "webencodings" },
]
sdist = { url = "https://files.pythonhosted.org/packages/ac/b6/b55c3f49042f1df3dcd422b7f224f939892ee94f22abcf503a9b7339eaf2/html5lib-1.1.tar.gz", hash = "sha256:b2e5b40261e20f354d198eae92afc10d750afb487ed5e50f9c4eaf07c184146f", size = 272215 }
wheels = [
    { url = "https://files.pythonhosted.org/packages/6c/dd/a834df6482147d48e225a49515aabc28974ad5a4ca3215c18a882565b028/html5lib-1.1-py2.py3-none-any.whl", hash = "sha256:0d78f8fde1c230e99fe37986a60526d7049ed4bf8a9fadbad5f00e22e58e041d", size = 112173 },
]

[[package]]
name = "humanize"
version = "4.12.3"
source = { registry = "https://pypi.org/simple" }
sdist = { url = "https://files.pythonhosted.org/packages/22/d1/bbc4d251187a43f69844f7fd8941426549bbe4723e8ff0a7441796b0789f/humanize-4.12.3.tar.gz", hash = "sha256:8430be3a615106fdfceb0b2c1b41c4c98c6b0fc5cc59663a5539b111dd325fb0", size = 80514 }
wheels = [
    { url = "https://files.pythonhosted.org/packages/a0/1e/62a2ec3104394a2975a2629eec89276ede9dbe717092f6966fcf963e1bf0/humanize-4.12.3-py3-none-any.whl", hash = "sha256:2cbf6370af06568fa6d2da77c86edb7886f3160ecd19ee1ffef07979efc597f6", size = 128487 },
]

[[package]]
name = "identify"
version = "2.6.12"
source = { registry = "https://pypi.org/simple" }
sdist = { url = "https://files.pythonhosted.org/packages/a2/88/d193a27416618628a5eea64e3223acd800b40749a96ffb322a9b55a49ed1/identify-2.6.12.tar.gz", hash = "sha256:d8de45749f1efb108badef65ee8386f0f7bb19a7f26185f74de6367bffbaf0e6", size = 99254 }
wheels = [
    { url = "https://files.pythonhosted.org/packages/7a/cd/18f8da995b658420625f7ef13f037be53ae04ec5ad33f9b718240dcfd48c/identify-2.6.12-py2.py3-none-any.whl", hash = "sha256:ad9672d5a72e0d2ff7c5c8809b62dfa60458626352fb0eb7b55e69bdc45334a2", size = 99145 },
]

[[package]]
name = "idna"
version = "3.10"
source = { registry = "https://pypi.org/simple" }
sdist = { url = "https://files.pythonhosted.org/packages/f1/70/7703c29685631f5a7590aa73f1f1d3fa9a380e654b86af429e0934a32f7d/idna-3.10.tar.gz", hash = "sha256:12f65c9b470abda6dc35cf8e63cc574b1c52b11df2c86030af0ac09b01b13ea9", size = 190490 }
wheels = [
    { url = "https://files.pythonhosted.org/packages/76/c6/c88e154df9c4e1a2a66ccf0005a88dfb2650c1dffb6f5ce603dfbd452ce3/idna-3.10-py3-none-any.whl", hash = "sha256:946d195a0d259cbba61165e88e65941f16e9b36ea6ddb97f00452bae8b1287d3", size = 70442 },
]

[[package]]
name = "importlib-metadata"
version = "8.7.0"
source = { registry = "https://pypi.org/simple" }
dependencies = [
    { name = "zipp" },
]
sdist = { url = "https://files.pythonhosted.org/packages/76/66/650a33bd90f786193e4de4b3ad86ea60b53c89b669a5c7be931fac31cdb0/importlib_metadata-8.7.0.tar.gz", hash = "sha256:d13b81ad223b890aa16c5471f2ac3056cf76c5f10f82d6f9292f0b415f389000", size = 56641 }
wheels = [
    { url = "https://files.pythonhosted.org/packages/20/b0/36bd937216ec521246249be3bf9855081de4c5e06a0c9b4219dbeda50373/importlib_metadata-8.7.0-py3-none-any.whl", hash = "sha256:e5dd1551894c77868a30651cef00984d50e1002d06942a7101d34870c5f02afd", size = 27656 },
]

[[package]]
name = "importlib-resources"
version = "6.5.2"
source = { registry = "https://pypi.org/simple" }
sdist = { url = "https://files.pythonhosted.org/packages/cf/8c/f834fbf984f691b4f7ff60f50b514cc3de5cc08abfc3295564dd89c5e2e7/importlib_resources-6.5.2.tar.gz", hash = "sha256:185f87adef5bcc288449d98fb4fba07cea78bc036455dd44c5fc4a2fe78fed2c", size = 44693 }
wheels = [
    { url = "https://files.pythonhosted.org/packages/a4/ed/1f1afb2e9e7f38a545d628f864d562a5ae64fe6f7a10e28ffb9b185b4e89/importlib_resources-6.5.2-py3-none-any.whl", hash = "sha256:789cfdc3ed28c78b67a06acb8126751ced69a3d5f79c095a98298cd8a760ccec", size = 37461 },
]

[[package]]
name = "inflect"
version = "7.5.0"
source = { registry = "https://pypi.org/simple" }
dependencies = [
    { name = "more-itertools" },
    { name = "typeguard" },
]
sdist = { url = "https://files.pythonhosted.org/packages/78/c6/943357d44a21fd995723d07ccaddd78023eace03c1846049a2645d4324a3/inflect-7.5.0.tar.gz", hash = "sha256:faf19801c3742ed5a05a8ce388e0d8fe1a07f8d095c82201eb904f5d27ad571f", size = 73751 }
wheels = [
    { url = "https://files.pythonhosted.org/packages/8a/eb/427ed2b20a38a4ee29f24dbe4ae2dafab198674fe9a85e3d6adf9e5f5f41/inflect-7.5.0-py3-none-any.whl", hash = "sha256:2aea70e5e70c35d8350b8097396ec155ffd68def678c7ff97f51aa69c1d92344", size = 35197 },
]

[[package]]
name = "inflection"
version = "0.5.1"
source = { registry = "https://pypi.org/simple" }
sdist = { url = "https://files.pythonhosted.org/packages/e1/7e/691d061b7329bc8d54edbf0ec22fbfb2afe61facb681f9aaa9bff7a27d04/inflection-0.5.1.tar.gz", hash = "sha256:1a29730d366e996aaacffb2f1f1cb9593dc38e2ddd30c91250c6dde09ea9b417", size = 15091 }
wheels = [
    { url = "https://files.pythonhosted.org/packages/59/91/aa6bde563e0085a02a435aa99b49ef75b0a4b062635e606dab23ce18d720/inflection-0.5.1-py2.py3-none-any.whl", hash = "sha256:f38b2b640938a4f35ade69ac3d053042959b62a0f1076a5bbaa1b9526605a8a2", size = 9454 },
]

[[package]]
name = "iniconfig"
version = "2.1.0"
source = { registry = "https://pypi.org/simple" }
sdist = { url = "https://files.pythonhosted.org/packages/f2/97/ebf4da567aa6827c909642694d71c9fcf53e5b504f2d96afea02718862f3/iniconfig-2.1.0.tar.gz", hash = "sha256:3abbd2e30b36733fee78f9c7f7308f2d0050e88f0087fd25c2645f63c773e1c7", size = 4793 }
wheels = [
    { url = "https://files.pythonhosted.org/packages/2c/e1/e6716421ea10d38022b952c159d5161ca1193197fb744506875fbb87ea7b/iniconfig-2.1.0-py3-none-any.whl", hash = "sha256:9deba5723312380e77435581c6bf4935c94cbfab9b1ed33ef8d238ea168eb760", size = 6050 },
]

[[package]]
name = "invoke"
version = "2.2.0"
source = { registry = "https://pypi.org/simple" }
sdist = { url = "https://files.pythonhosted.org/packages/f9/42/127e6d792884ab860defc3f4d80a8f9812e48ace584ffc5a346de58cdc6c/invoke-2.2.0.tar.gz", hash = "sha256:ee6cbb101af1a859c7fe84f2a264c059020b0cb7fe3535f9424300ab568f6bd5", size = 299835 }
wheels = [
    { url = "https://files.pythonhosted.org/packages/0a/66/7f8c48009c72d73bc6bbe6eb87ac838d6a526146f7dab14af671121eb379/invoke-2.2.0-py3-none-any.whl", hash = "sha256:6ea924cc53d4f78e3d98bc436b08069a03077e6f85ad1ddaa8a116d7dad15820", size = 160274 },
]

[[package]]
name = "ipdb"
version = "0.13.13"
source = { registry = "https://pypi.org/simple" }
dependencies = [
    { name = "decorator" },
    { name = "ipython" },
]
sdist = { url = "https://files.pythonhosted.org/packages/3d/1b/7e07e7b752017f7693a0f4d41c13e5ca29ce8cbcfdcc1fd6c4ad8c0a27a0/ipdb-0.13.13.tar.gz", hash = "sha256:e3ac6018ef05126d442af680aad863006ec19d02290561ac88b8b1c0b0cfc726", size = 17042 }
wheels = [
    { url = "https://files.pythonhosted.org/packages/0c/4c/b075da0092003d9a55cf2ecc1cae9384a1ca4f650d51b00fc59875fe76f6/ipdb-0.13.13-py3-none-any.whl", hash = "sha256:45529994741c4ab6d2388bfa5d7b725c2cf7fe9deffabdb8a6113aa5ed449ed4", size = 12130 },
]

[[package]]
name = "ipython"
version = "8.37.0"
source = { registry = "https://pypi.org/simple" }
dependencies = [
    { name = "colorama", marker = "sys_platform == 'win32'" },
    { name = "decorator" },
    { name = "jedi" },
    { name = "matplotlib-inline" },
    { name = "pexpect", marker = "sys_platform != 'emscripten' and sys_platform != 'win32'" },
    { name = "prompt-toolkit" },
    { name = "pygments" },
    { name = "stack-data" },
    { name = "traitlets" },
]
sdist = { url = "https://files.pythonhosted.org/packages/85/31/10ac88f3357fc276dc8a64e8880c82e80e7459326ae1d0a211b40abf6665/ipython-8.37.0.tar.gz", hash = "sha256:ca815841e1a41a1e6b73a0b08f3038af9b2252564d01fc405356d34033012216", size = 5606088 }
wheels = [
    { url = "https://files.pythonhosted.org/packages/91/d0/274fbf7b0b12643cbbc001ce13e6a5b1607ac4929d1b11c72460152c9fc3/ipython-8.37.0-py3-none-any.whl", hash = "sha256:ed87326596b878932dbcb171e3e698845434d8c61b8d8cd474bf663041a9dcf2", size = 831864 },
]

[[package]]
name = "isodate"
version = "0.7.2"
source = { registry = "https://pypi.org/simple" }
sdist = { url = "https://files.pythonhosted.org/packages/54/4d/e940025e2ce31a8ce1202635910747e5a87cc3a6a6bb2d00973375014749/isodate-0.7.2.tar.gz", hash = "sha256:4cd1aa0f43ca76f4a6c6c0292a85f40b35ec2e43e315b59f06e6d32171a953e6", size = 29705 }
wheels = [
    { url = "https://files.pythonhosted.org/packages/15/aa/0aca39a37d3c7eb941ba736ede56d689e7be91cab5d9ca846bde3999eba6/isodate-0.7.2-py3-none-any.whl", hash = "sha256:28009937d8031054830160fce6d409ed342816b543597cece116d966c6d99e15", size = 22320 },
]

[[package]]
name = "itypes"
version = "1.2.0"
source = { registry = "https://pypi.org/simple" }
sdist = { url = "https://files.pythonhosted.org/packages/0e/53/764524b3907d0af00523f8794daca181c08ca7cb32ceee25a0754d5e63a5/itypes-1.2.0.tar.gz", hash = "sha256:af886f129dea4a2a1e3d36595a2d139589e4dd287f5cab0b40e799ee81570ff1", size = 4355 }
wheels = [
    { url = "https://files.pythonhosted.org/packages/3f/bb/3bd99c7cd34d4a123b2903e16da364f6d2078b1c3a3530a8ad105c668104/itypes-1.2.0-py2.py3-none-any.whl", hash = "sha256:03da6872ca89d29aef62773672b2d408f490f80db48b23079a4b194c86dd04c6", size = 4756 },
]

[[package]]
name = "jedi"
version = "0.19.2"
source = { registry = "https://pypi.org/simple" }
dependencies = [
    { name = "parso" },
]
sdist = { url = "https://files.pythonhosted.org/packages/72/3a/79a912fbd4d8dd6fbb02bf69afd3bb72cf0c729bb3063c6f4498603db17a/jedi-0.19.2.tar.gz", hash = "sha256:4770dc3de41bde3966b02eb84fbcf557fb33cce26ad23da12c742fb50ecb11f0", size = 1231287 }
wheels = [
    { url = "https://files.pythonhosted.org/packages/c0/5a/9cac0c82afec3d09ccd97c8b6502d48f165f9124db81b4bcb90b4af974ee/jedi-0.19.2-py2.py3-none-any.whl", hash = "sha256:a8ef22bde8490f57fe5c7681a3c83cb58874daf72b4784de3cce5b6ef6edb5b9", size = 1572278 },
]

[[package]]
name = "jinja2"
version = "3.1.6"
source = { registry = "https://pypi.org/simple" }
dependencies = [
    { name = "markupsafe" },
]
sdist = { url = "https://files.pythonhosted.org/packages/df/bf/f7da0350254c0ed7c72f3e33cef02e048281fec7ecec5f032d4aac52226b/jinja2-3.1.6.tar.gz", hash = "sha256:0137fb05990d35f1275a587e9aee6d56da821fc83491a0fb838183be43f66d6d", size = 245115 }
wheels = [
    { url = "https://files.pythonhosted.org/packages/62/a1/3d680cbfd5f4b8f15abc1d571870c5fc3e594bb582bc3b64ea099db13e56/jinja2-3.1.6-py3-none-any.whl", hash = "sha256:85ece4451f492d0c13c5dd7c13a64681a86afae63a5f347908daf103ce6d2f67", size = 134899 },
]

[[package]]
name = "jmespath"
version = "1.0.1"
source = { registry = "https://pypi.org/simple" }
sdist = { url = "https://files.pythonhosted.org/packages/00/2a/e867e8531cf3e36b41201936b7fa7ba7b5702dbef42922193f05c8976cd6/jmespath-1.0.1.tar.gz", hash = "sha256:90261b206d6defd58fdd5e85f478bf633a2901798906be2ad389150c5c60edbe", size = 25843 }
wheels = [
    { url = "https://files.pythonhosted.org/packages/31/b4/b9b800c45527aadd64d5b442f9b932b00648617eb5d63d2c7a6587b7cafc/jmespath-1.0.1-py3-none-any.whl", hash = "sha256:02e2e4cc71b5bcab88332eebf907519190dd9e6e82107fa7f83b1003a6252980", size = 20256 },
]

[[package]]
name = "jsonschema"
version = "4.25.0"
source = { registry = "https://pypi.org/simple" }
dependencies = [
    { name = "attrs" },
    { name = "jsonschema-specifications" },
    { name = "referencing" },
    { name = "rpds-py" },
]
sdist = { url = "https://files.pythonhosted.org/packages/d5/00/a297a868e9d0784450faa7365c2172a7d6110c763e30ba861867c32ae6a9/jsonschema-4.25.0.tar.gz", hash = "sha256:e63acf5c11762c0e6672ffb61482bdf57f0876684d8d249c0fe2d730d48bc55f", size = 356830 }
wheels = [
    { url = "https://files.pythonhosted.org/packages/fe/54/c86cd8e011fe98803d7e382fd67c0df5ceab8d2b7ad8c5a81524f791551c/jsonschema-4.25.0-py3-none-any.whl", hash = "sha256:24c2e8da302de79c8b9382fee3e76b355e44d2a4364bb207159ce10b517bd716", size = 89184 },
]

[[package]]
name = "jsonschema-specifications"
version = "2025.4.1"
source = { registry = "https://pypi.org/simple" }
dependencies = [
    { name = "referencing" },
]
sdist = { url = "https://files.pythonhosted.org/packages/bf/ce/46fbd9c8119cfc3581ee5643ea49464d168028cfb5caff5fc0596d0cf914/jsonschema_specifications-2025.4.1.tar.gz", hash = "sha256:630159c9f4dbea161a6a2205c3011cc4f18ff381b189fff48bb39b9bf26ae608", size = 15513 }
wheels = [
    { url = "https://files.pythonhosted.org/packages/01/0e/b27cdbaccf30b890c40ed1da9fd4a3593a5cf94dae54fb34f8a4b74fcd3f/jsonschema_specifications-2025.4.1-py3-none-any.whl", hash = "sha256:4653bffbd6584f7de83a67e0d620ef16900b390ddc7939d56684d6c81e33f1af", size = 18437 },
]

[[package]]
name = "junit-xml"
version = "1.9"
source = { registry = "https://pypi.org/simple" }
dependencies = [
    { name = "six" },
]
sdist = { url = "https://files.pythonhosted.org/packages/98/af/bc988c914dd1ea2bc7540ecc6a0265c2b6faccc6d9cdb82f20e2094a8229/junit-xml-1.9.tar.gz", hash = "sha256:de16a051990d4e25a3982b2dd9e89d671067548718866416faec14d9de56db9f", size = 7349 }
wheels = [
    { url = "https://files.pythonhosted.org/packages/2a/93/2d896b5fd3d79b4cadd8882c06650e66d003f465c9d12c488d92853dff78/junit_xml-1.9-py2.py3-none-any.whl", hash = "sha256:ec5ca1a55aefdd76d28fcc0b135251d156c7106fa979686a4b48d62b761b4732", size = 7130 },
]

[[package]]
name = "kombu"
version = "5.5.4"
source = { registry = "https://pypi.org/simple" }
dependencies = [
    { name = "amqp" },
    { name = "packaging" },
    { name = "tzdata" },
    { name = "vine" },
]
sdist = { url = "https://files.pythonhosted.org/packages/0f/d3/5ff936d8319ac86b9c409f1501b07c426e6ad41966fedace9ef1b966e23f/kombu-5.5.4.tar.gz", hash = "sha256:886600168275ebeada93b888e831352fe578168342f0d1d5833d88ba0d847363", size = 461992 }
wheels = [
    { url = "https://files.pythonhosted.org/packages/ef/70/a07dcf4f62598c8ad579df241af55ced65bed76e42e45d3c368a6d82dbc1/kombu-5.5.4-py3-none-any.whl", hash = "sha256:a12ed0557c238897d8e518f1d1fdf84bd1516c5e305af2dacd85c2015115feb8", size = 210034 },
]

[package.optional-dependencies]
redis = [
    { name = "redis" },
]

[[package]]
name = "legacy-cgi"
version = "2.6.3"
source = { registry = "https://pypi.org/simple" }
sdist = { url = "https://files.pythonhosted.org/packages/a6/ed/300cabc9693209d5a03e2ebc5eb5c4171b51607c08ed84a2b71c9015e0f3/legacy_cgi-2.6.3.tar.gz", hash = "sha256:4c119d6cb8e9d8b6ad7cc0ddad880552c62df4029622835d06dfd18f438a8154", size = 24401 }
wheels = [
    { url = "https://files.pythonhosted.org/packages/5a/33/68c6c38193684537757e0d50a7ccb4f4656e5c2f7cd2be737a9d4a1bff71/legacy_cgi-2.6.3-py3-none-any.whl", hash = "sha256:6df2ea5ae14c71ef6f097f8b6372b44f6685283dc018535a75c924564183cdab", size = 19851 },
]

[[package]]
name = "lxml"
version = "6.0.0"
source = { registry = "https://pypi.org/simple" }
sdist = { url = "https://files.pythonhosted.org/packages/c5/ed/60eb6fa2923602fba988d9ca7c5cdbd7cf25faa795162ed538b527a35411/lxml-6.0.0.tar.gz", hash = "sha256:032e65120339d44cdc3efc326c9f660f5f7205f3a535c1fdbf898b29ea01fb72", size = 4096938 }
wheels = [
    { url = "https://files.pythonhosted.org/packages/79/21/6e7c060822a3c954ff085e5e1b94b4a25757c06529eac91e550f3f5cd8b8/lxml-6.0.0-cp313-cp313-macosx_10_13_universal2.whl", hash = "sha256:6da7cd4f405fd7db56e51e96bff0865b9853ae70df0e6720624049da76bde2da", size = 8414372 },
    { url = "https://files.pythonhosted.org/packages/a4/f6/051b1607a459db670fc3a244fa4f06f101a8adf86cda263d1a56b3a4f9d5/lxml-6.0.0-cp313-cp313-macosx_10_13_x86_64.whl", hash = "sha256:b34339898bb556a2351a1830f88f751679f343eabf9cf05841c95b165152c9e7", size = 4593940 },
    { url = "https://files.pythonhosted.org/packages/8e/74/dd595d92a40bda3c687d70d4487b2c7eff93fd63b568acd64fedd2ba00fe/lxml-6.0.0-cp313-cp313-manylinux2010_i686.manylinux2014_i686.manylinux_2_12_i686.manylinux_2_17_i686.whl", hash = "sha256:51a5e4c61a4541bd1cd3ba74766d0c9b6c12d6a1a4964ef60026832aac8e79b3", size = 5214329 },
    { url = "https://files.pythonhosted.org/packages/52/46/3572761efc1bd45fcafb44a63b3b0feeb5b3f0066886821e94b0254f9253/lxml-6.0.0-cp313-cp313-manylinux2014_aarch64.manylinux_2_17_aarch64.whl", hash = "sha256:d18a25b19ca7307045581b18b3ec9ead2b1db5ccd8719c291f0cd0a5cec6cb81", size = 4947559 },
    { url = "https://files.pythonhosted.org/packages/94/8a/5e40de920e67c4f2eef9151097deb9b52d86c95762d8ee238134aff2125d/lxml-6.0.0-cp313-cp313-manylinux2014_x86_64.manylinux_2_17_x86_64.whl", hash = "sha256:d4f0c66df4386b75d2ab1e20a489f30dc7fd9a06a896d64980541506086be1f1", size = 5102143 },
    { url = "https://files.pythonhosted.org/packages/7c/4b/20555bdd75d57945bdabfbc45fdb1a36a1a0ff9eae4653e951b2b79c9209/lxml-6.0.0-cp313-cp313-manylinux_2_27_aarch64.manylinux_2_28_aarch64.whl", hash = "sha256:9f4b481b6cc3a897adb4279216695150bbe7a44c03daba3c894f49d2037e0a24", size = 5021931 },
    { url = "https://files.pythonhosted.org/packages/b6/6e/cf03b412f3763d4ca23b25e70c96a74cfece64cec3addf1c4ec639586b13/lxml-6.0.0-cp313-cp313-manylinux_2_27_ppc64le.manylinux_2_28_ppc64le.whl", hash = "sha256:8a78d6c9168f5bcb20971bf3329c2b83078611fbe1f807baadc64afc70523b3a", size = 5645469 },
    { url = "https://files.pythonhosted.org/packages/d4/dd/39c8507c16db6031f8c1ddf70ed95dbb0a6d466a40002a3522c128aba472/lxml-6.0.0-cp313-cp313-manylinux_2_27_x86_64.manylinux_2_28_x86_64.whl", hash = "sha256:2ae06fbab4f1bb7db4f7c8ca9897dc8db4447d1a2b9bee78474ad403437bcc29", size = 5247467 },
    { url = "https://files.pythonhosted.org/packages/4d/56/732d49def0631ad633844cfb2664563c830173a98d5efd9b172e89a4800d/lxml-6.0.0-cp313-cp313-manylinux_2_31_armv7l.whl", hash = "sha256:1fa377b827ca2023244a06554c6e7dc6828a10aaf74ca41965c5d8a4925aebb4", size = 4720601 },
    { url = "https://files.pythonhosted.org/packages/8f/7f/6b956fab95fa73462bca25d1ea7fc8274ddf68fb8e60b78d56c03b65278e/lxml-6.0.0-cp313-cp313-musllinux_1_2_aarch64.whl", hash = "sha256:1676b56d48048a62ef77a250428d1f31f610763636e0784ba67a9740823988ca", size = 5060227 },
    { url = "https://files.pythonhosted.org/packages/97/06/e851ac2924447e8b15a294855caf3d543424364a143c001014d22c8ca94c/lxml-6.0.0-cp313-cp313-musllinux_1_2_armv7l.whl", hash = "sha256:0e32698462aacc5c1cf6bdfebc9c781821b7e74c79f13e5ffc8bfe27c42b1abf", size = 4790637 },
    { url = "https://files.pythonhosted.org/packages/06/d4/fd216f3cd6625022c25b336c7570d11f4a43adbaf0a56106d3d496f727a7/lxml-6.0.0-cp313-cp313-musllinux_1_2_ppc64le.whl", hash = "sha256:4d6036c3a296707357efb375cfc24bb64cd955b9ec731abf11ebb1e40063949f", size = 5662049 },
    { url = "https://files.pythonhosted.org/packages/52/03/0e764ce00b95e008d76b99d432f1807f3574fb2945b496a17807a1645dbd/lxml-6.0.0-cp313-cp313-musllinux_1_2_x86_64.whl", hash = "sha256:7488a43033c958637b1a08cddc9188eb06d3ad36582cebc7d4815980b47e27ef", size = 5272430 },
    { url = "https://files.pythonhosted.org/packages/5f/01/d48cc141bc47bc1644d20fe97bbd5e8afb30415ec94f146f2f76d0d9d098/lxml-6.0.0-cp313-cp313-win32.whl", hash = "sha256:5fcd7d3b1d8ecb91445bd71b9c88bdbeae528fefee4f379895becfc72298d181", size = 3612896 },
    { url = "https://files.pythonhosted.org/packages/f4/87/6456b9541d186ee7d4cb53bf1b9a0d7f3b1068532676940fdd594ac90865/lxml-6.0.0-cp313-cp313-win_amd64.whl", hash = "sha256:2f34687222b78fff795feeb799a7d44eca2477c3d9d3a46ce17d51a4f383e32e", size = 4013132 },
    { url = "https://files.pythonhosted.org/packages/b7/42/85b3aa8f06ca0d24962f8100f001828e1f1f1a38c954c16e71154ed7d53a/lxml-6.0.0-cp313-cp313-win_arm64.whl", hash = "sha256:21db1ec5525780fd07251636eb5f7acb84003e9382c72c18c542a87c416ade03", size = 3672642 },
]

[[package]]
name = "markdown"
version = "3.8.2"
source = { registry = "https://pypi.org/simple" }
sdist = { url = "https://files.pythonhosted.org/packages/d7/c2/4ab49206c17f75cb08d6311171f2d65798988db4360c4d1485bd0eedd67c/markdown-3.8.2.tar.gz", hash = "sha256:247b9a70dd12e27f67431ce62523e675b866d254f900c4fe75ce3dda62237c45", size = 362071 }
wheels = [
    { url = "https://files.pythonhosted.org/packages/96/2b/34cc11786bc00d0f04d0f5fdc3a2b1ae0b6239eef72d3d345805f9ad92a1/markdown-3.8.2-py3-none-any.whl", hash = "sha256:5c83764dbd4e00bdd94d85a19b8d55ccca20fe35b2e678a1422b380324dd5f24", size = 106827 },
]

[[package]]
name = "markupsafe"
version = "2.1.5"
source = { registry = "https://pypi.org/simple" }
sdist = { url = "https://files.pythonhosted.org/packages/87/5b/aae44c6655f3801e81aa3eef09dbbf012431987ba564d7231722f68df02d/MarkupSafe-2.1.5.tar.gz", hash = "sha256:d283d37a890ba4c1ae73ffadf8046435c76e7bc2247bbb63c00bd1a709c6544b", size = 19384 }

[[package]]
name = "matplotlib-inline"
version = "0.1.7"
source = { registry = "https://pypi.org/simple" }
dependencies = [
    { name = "traitlets" },
]
sdist = { url = "https://files.pythonhosted.org/packages/99/5b/a36a337438a14116b16480db471ad061c36c3694df7c2084a0da7ba538b7/matplotlib_inline-0.1.7.tar.gz", hash = "sha256:8423b23ec666be3d16e16b60bdd8ac4e86e840ebd1dd11a30b9f117f2fa0ab90", size = 8159 }
wheels = [
    { url = "https://files.pythonhosted.org/packages/8f/8e/9ad090d3553c280a8060fbf6e24dc1c0c29704ee7d1c372f0c174aa59285/matplotlib_inline-0.1.7-py3-none-any.whl", hash = "sha256:df192d39a4ff8f21b1895d72e6a13f5fcc5099f00fa84384e0ea28c2cc0653ca", size = 9899 },
]

[[package]]
name = "mccabe"
version = "0.7.0"
source = { registry = "https://pypi.org/simple" }
sdist = { url = "https://files.pythonhosted.org/packages/e7/ff/0ffefdcac38932a54d2b5eed4e0ba8a408f215002cd178ad1df0f2806ff8/mccabe-0.7.0.tar.gz", hash = "sha256:348e0240c33b60bbdf4e523192ef919f28cb2c3d7d5c7794f74009290f236325", size = 9658 }
wheels = [
    { url = "https://files.pythonhosted.org/packages/27/1a/1f68f9ba0c207934b35b86a8ca3aad8395a3d6dd7921c0686e23853ff5a9/mccabe-0.7.0-py2.py3-none-any.whl", hash = "sha256:6c2d30ab6be0e4a46919781807b4f0d834ebdd6c6e3dca0bda5a15f863427b6e", size = 7350 },
]

[[package]]
name = "mdx-gh-links"
version = "0.4"
source = { registry = "https://pypi.org/simple" }
dependencies = [
    { name = "markdown" },
]
sdist = { url = "https://files.pythonhosted.org/packages/2f/ea/bf1f721a8dc0ff83b426480f040ac68dbe3d7898b096c1277a5a4e3da0ec/mdx_gh_links-0.4.tar.gz", hash = "sha256:41d5aac2ab201425aa0a19373c4095b79e5e015fdacfe83c398199fe55ca3686", size = 5783 }
wheels = [
    { url = "https://files.pythonhosted.org/packages/c5/c7/ccfe05ade98ba7a63f05d1b05b7508d9af743cbd1f1681aa0c9900a8cd40/mdx_gh_links-0.4-py3-none-any.whl", hash = "sha256:9057bca1fa5280bf1fcbf354381e46c9261cc32c2d5c0407801f8a910be5f099", size = 7166 },
]

[[package]]
name = "mergedeep"
version = "1.3.4"
source = { registry = "https://pypi.org/simple" }
sdist = { url = "https://files.pythonhosted.org/packages/3a/41/580bb4006e3ed0361b8151a01d324fb03f420815446c7def45d02f74c270/mergedeep-1.3.4.tar.gz", hash = "sha256:0096d52e9dad9939c3d975a774666af186eda617e6ca84df4c94dec30004f2a8", size = 4661 }
wheels = [
    { url = "https://files.pythonhosted.org/packages/2c/19/04f9b178c2d8a15b076c8b5140708fa6ffc5601fb6f1e975537072df5b2a/mergedeep-1.3.4-py3-none-any.whl", hash = "sha256:70775750742b25c0d8f36c55aed03d24c3384d17c951b3175d898bd778ef0307", size = 6354 },
]

[[package]]
name = "mike"
version = "2.1.3"
source = { registry = "https://pypi.org/simple" }
dependencies = [
    { name = "importlib-metadata" },
    { name = "importlib-resources" },
    { name = "jinja2" },
    { name = "mkdocs" },
    { name = "pyparsing" },
    { name = "pyyaml" },
    { name = "pyyaml-env-tag" },
    { name = "verspec" },
]
sdist = { url = "https://files.pythonhosted.org/packages/ab/f7/2933f1a1fb0e0f077d5d6a92c6c7f8a54e6128241f116dff4df8b6050bbf/mike-2.1.3.tar.gz", hash = "sha256:abd79b8ea483fb0275b7972825d3082e5ae67a41820f8d8a0dc7a3f49944e810", size = 38119 }
wheels = [
    { url = "https://files.pythonhosted.org/packages/fd/1a/31b7cd6e4e7a02df4e076162e9783620777592bea9e4bb036389389af99d/mike-2.1.3-py3-none-any.whl", hash = "sha256:d90c64077e84f06272437b464735130d380703a76a5738b152932884c60c062a", size = 33754 },
]

[[package]]
name = "mkdocs"
version = "1.6.1"
source = { registry = "https://pypi.org/simple" }
dependencies = [
    { name = "click" },
    { name = "colorama", marker = "sys_platform == 'win32'" },
    { name = "ghp-import" },
    { name = "jinja2" },
    { name = "markdown" },
    { name = "markupsafe" },
    { name = "mergedeep" },
    { name = "mkdocs-get-deps" },
    { name = "packaging" },
    { name = "pathspec" },
    { name = "pyyaml" },
    { name = "pyyaml-env-tag" },
    { name = "watchdog" },
]
sdist = { url = "https://files.pythonhosted.org/packages/bc/c6/bbd4f061bd16b378247f12953ffcb04786a618ce5e904b8c5a01a0309061/mkdocs-1.6.1.tar.gz", hash = "sha256:7b432f01d928c084353ab39c57282f29f92136665bdd6abf7c1ec8d822ef86f2", size = 3889159 }
wheels = [
    { url = "https://files.pythonhosted.org/packages/22/5b/dbc6a8cddc9cfa9c4971d59fb12bb8d42e161b7e7f8cc89e49137c5b279c/mkdocs-1.6.1-py3-none-any.whl", hash = "sha256:db91759624d1647f3f34aa0c3f327dd2601beae39a366d6e064c03468d35c20e", size = 3864451 },
]

[[package]]
name = "mkdocs-alias-plugin"
version = "0.9.0"
source = { registry = "https://pypi.org/simple" }
dependencies = [
    { name = "markdown" },
    { name = "mkdocs" },
]
sdist = { url = "https://files.pythonhosted.org/packages/10/ae/b57199b2911b7e4c86ecfa65a8fea60a454374028c07657d349ab45c41d9/mkdocs_alias_plugin-0.9.0.tar.gz", hash = "sha256:b534cc3db177db4850c1b65993a48fd7073304bb33990c33cd5306f19e4f250d", size = 9434 }
wheels = [
    { url = "https://files.pythonhosted.org/packages/f8/7e/c18dbfee677cb95af388c919b38e23ba68ab9336d74c363d72219e9c622e/mkdocs_alias_plugin-0.9.0-py3-none-any.whl", hash = "sha256:74660730b318439e3c0f294af884ee7a5708a00f8d01f7dcb95a0f69744d15a3", size = 9518 },
]

[[package]]
name = "mkdocs-autolinks-plugin"
version = "0.7.1"
source = { registry = "https://pypi.org/simple" }
dependencies = [
    { name = "mkdocs" },
]
sdist = { url = "https://files.pythonhosted.org/packages/63/b7/efc75b7870a4fecbc9a05ba94ce622462a40b5a13670d00036c5b47bf82f/mkdocs-autolinks-plugin-0.7.1.tar.gz", hash = "sha256:445ddb9b417b7795856c30801bb430773186c1daf210bdeecf8305f55a47d151", size = 4375 }
wheels = [
    { url = "https://files.pythonhosted.org/packages/d4/9c/ee3d81a799b8b0b73a89625bcbf3c58cd369c8a26a1b415413edea9bf259/mkdocs_autolinks_plugin-0.7.1-py3-none-any.whl", hash = "sha256:5c6c17f6649b68e79a9ef0b2648d59f3072e18002b90ee1586a64c505f11ab12", size = 4235 },
]

[[package]]
name = "mkdocs-autorefs"
version = "1.4.2"
source = { registry = "https://pypi.org/simple" }
dependencies = [
    { name = "markdown" },
    { name = "markupsafe" },
    { name = "mkdocs" },
]
sdist = { url = "https://files.pythonhosted.org/packages/47/0c/c9826f35b99c67fa3a7cddfa094c1a6c43fafde558c309c6e4403e5b37dc/mkdocs_autorefs-1.4.2.tar.gz", hash = "sha256:e2ebe1abd2b67d597ed19378c0fff84d73d1dbce411fce7a7cc6f161888b6749", size = 54961 }
wheels = [
    { url = "https://files.pythonhosted.org/packages/87/dc/fc063b78f4b769d1956319351704e23ebeba1e9e1d6a41b4b602325fd7e4/mkdocs_autorefs-1.4.2-py3-none-any.whl", hash = "sha256:83d6d777b66ec3c372a1aad4ae0cf77c243ba5bcda5bf0c6b8a2c5e7a3d89f13", size = 24969 },
]

[[package]]
name = "mkdocs-awesome-pages-plugin"
version = "2.10.1"
source = { registry = "https://pypi.org/simple" }
dependencies = [
    { name = "mkdocs" },
    { name = "natsort" },
    { name = "wcmatch" },
]
sdist = { url = "https://files.pythonhosted.org/packages/92/e8/6ae9c18d8174a5d74ce4ade7a7f4c350955063968bc41ff1e5833cff4a2b/mkdocs_awesome_pages_plugin-2.10.1.tar.gz", hash = "sha256:cda2cb88c937ada81a4785225f20ef77ce532762f4500120b67a1433c1cdbb2f", size = 16303 }
wheels = [
    { url = "https://files.pythonhosted.org/packages/73/61/19fc1e9c579dbfd4e8a402748f1d63cab7aabe8f8d91eb0235e45b32d040/mkdocs_awesome_pages_plugin-2.10.1-py3-none-any.whl", hash = "sha256:c6939dbea37383fc3cf8c0a4e892144ec3d2f8a585e16fdc966b34e7c97042a7", size = 15118 },
]

[[package]]
name = "mkdocs-click"
version = "0.9.0"
source = { registry = "https://pypi.org/simple" }
dependencies = [
    { name = "click" },
    { name = "markdown" },
]
sdist = { url = "https://files.pythonhosted.org/packages/a1/c7/8c25f3a3b379def41e6d0bb5c4beeab7aa8a394b17e749f498504102cfa5/mkdocs_click-0.9.0.tar.gz", hash = "sha256:6050917628d4740517541422b607404d044117bc31b770c4f9e9e1939a50c908", size = 18720 }
wheels = [
    { url = "https://files.pythonhosted.org/packages/e9/fc/9124ab36e2341e78d8d9c669511bd70f52ea0de8105760c31fabec1f9396/mkdocs_click-0.9.0-py3-none-any.whl", hash = "sha256:5208e828f4f68f63c847c1ef7be48edee9964090390afc8f5b3d4cbe5ea9bbed", size = 15104 },
]

[[package]]
name = "mkdocs-embed-external-markdown"
version = "3.0.2"
source = { registry = "https://pypi.org/simple" }
dependencies = [
    { name = "jinja2" },
    { name = "requests" },
]
sdist = { url = "https://files.pythonhosted.org/packages/41/0d/99c54195df8a06c751bbbaaf743be771aa538eee28f39f33fe397ceb602c/mkdocs-embed-external-markdown-3.0.2.tar.gz", hash = "sha256:9a3d14a9cc6efb4201175530f277e84da472a576772db264a3b19570cf266317", size = 7123 }
wheels = [
    { url = "https://files.pythonhosted.org/packages/a2/19/c8e5b85ff0bc58862b32667a2a274afdf54610febbf93a7b91f070525275/mkdocs_embed_external_markdown-3.0.2-py3-none-any.whl", hash = "sha256:82088296cfd117b36ef45b58b4342005727a1f891f0c429c21756215e89099d2", size = 7787 },
]

[[package]]
name = "mkdocs-ezglossary-plugin"
version = "2.0.0"
source = { registry = "https://pypi.org/simple" }
dependencies = [
    { name = "inflect" },
    { name = "jinja2" },
    { name = "mkdocs" },
]
sdist = { url = "https://files.pythonhosted.org/packages/63/7b/07b2c6064afba20d1d3b4a84428c0de156c5f140d5454ea02324e046a2b4/mkdocs_ezglossary_plugin-2.0.0.tar.gz", hash = "sha256:bfd3f16ca5142436889d553bdd674201fc77aa4b94cba7819fb8f106720d9194", size = 17818 }
wheels = [
    { url = "https://files.pythonhosted.org/packages/49/07/69db1299e822eb8d564460be254593f293ed9e88f5977721eb3893170361/mkdocs_ezglossary_plugin-2.0.0-py2.py3-none-any.whl", hash = "sha256:9539b249f7ac7051525dab2d56ba27b3c2e776e7c6afba898b1eaed2eae9beb7", size = 14444 },
]

[[package]]
name = "mkdocs-ezlinks-plugin"
version = "0.1.14"
source = { registry = "https://pypi.org/simple" }
dependencies = [
    { name = "mkdocs" },
    { name = "pygtrie" },
]
sdist = { url = "https://files.pythonhosted.org/packages/9a/3b/490d1b51fba7da69394e5a17f2c081eb65a10fb73565dc6793d53e4e4206/mkdocs-ezlinks-plugin-0.1.14.tar.gz", hash = "sha256:3e2085c16a850e022393e80194c17612e7b55de87fb45b3ffb618b5dfdb10811", size = 13366 }

[[package]]
name = "mkdocs-gen-files"
version = "0.5.0"
source = { registry = "https://pypi.org/simple" }
dependencies = [
    { name = "mkdocs" },
]
sdist = { url = "https://files.pythonhosted.org/packages/48/85/2d634462fd59136197d3126ca431ffb666f412e3db38fd5ce3a60566303e/mkdocs_gen_files-0.5.0.tar.gz", hash = "sha256:4c7cf256b5d67062a788f6b1d035e157fc1a9498c2399be9af5257d4ff4d19bc", size = 7539 }
wheels = [
    { url = "https://files.pythonhosted.org/packages/e7/0f/1e55b3fd490ad2cecb6e7b31892d27cb9fc4218ec1dab780440ba8579e74/mkdocs_gen_files-0.5.0-py3-none-any.whl", hash = "sha256:7ac060096f3f40bd19039e7277dd3050be9a453c8ac578645844d4d91d7978ea", size = 8380 },
]

[[package]]
name = "mkdocs-get-deps"
version = "0.2.0"
source = { registry = "https://pypi.org/simple" }
dependencies = [
    { name = "mergedeep" },
    { name = "platformdirs" },
    { name = "pyyaml" },
]
sdist = { url = "https://files.pythonhosted.org/packages/98/f5/ed29cd50067784976f25ed0ed6fcd3c2ce9eb90650aa3b2796ddf7b6870b/mkdocs_get_deps-0.2.0.tar.gz", hash = "sha256:162b3d129c7fad9b19abfdcb9c1458a651628e4b1dea628ac68790fb3061c60c", size = 10239 }
wheels = [
    { url = "https://files.pythonhosted.org/packages/9f/d4/029f984e8d3f3b6b726bd33cafc473b75e9e44c0f7e80a5b29abc466bdea/mkdocs_get_deps-0.2.0-py3-none-any.whl", hash = "sha256:2bf11d0b133e77a0dd036abeeb06dec8775e46efa526dc70667d8863eefc6134", size = 9521 },
]

[[package]]
name = "mkdocs-gitsnippet-plugin"
version = "1.2.0"
source = { registry = "https://pypi.org/simple" }
dependencies = [
    { name = "gitpython" },
    { name = "mkdocs" },
]
sdist = { url = "https://files.pythonhosted.org/packages/21/c2/d4d1d5d765b8dd100dbab4b566d3063a26d63793fa31d6c4ce23ad592b36/mkdocs-gitsnippet-plugin-1.2.0.tar.gz", hash = "sha256:f1f653629407515a83ce2c2213a2342649f11c795fb468edd8c85625bdb6cd93", size = 3560 }
wheels = [
    { url = "https://files.pythonhosted.org/packages/11/3f/51b966d14ab0a84c164c2cb6850160a6290e4fd434d7599e6d64b02b44e7/mkdocs_gitsnippet_plugin-1.2.0-py3-none-any.whl", hash = "sha256:3f3a0eb4d70bc7d51f6b3803be4e6b6014a84546e231223cb9cd02bfb8d2d79e", size = 4722 },
]

[[package]]
name = "mkdocs-include-markdown-plugin"
version = "7.1.6"
source = { registry = "https://pypi.org/simple" }
dependencies = [
    { name = "mkdocs" },
    { name = "wcmatch" },
]
sdist = { url = "https://files.pythonhosted.org/packages/2c/17/988d97ac6849b196f54d45ca9c60ca894880c160a512785f03834704b3d9/mkdocs_include_markdown_plugin-7.1.6.tar.gz", hash = "sha256:a0753cb82704c10a287f1e789fc9848f82b6beb8749814b24b03dd9f67816677", size = 23391 }
wheels = [
    { url = "https://files.pythonhosted.org/packages/e2/a1/6cf1667a05e5f468e1263fcf848772bca8cc9e358cd57ae19a01f92c9f6f/mkdocs_include_markdown_plugin-7.1.6-py3-none-any.whl", hash = "sha256:7975a593514887c18ecb68e11e35c074c5499cfa3e51b18cd16323862e1f7345", size = 27161 },
]

[[package]]
name = "mkdocs-link-marker"
version = "0.2.0"
source = { registry = "https://pypi.org/simple" }
dependencies = [
    { name = "jinja2" },
    { name = "mkdocs" },
]
sdist = { url = "https://files.pythonhosted.org/packages/98/a9/472488b460eaeac65816af9b4de221441411d225879c3109e410259b98ea/mkdocs_link_marker-0.2.0.tar.gz", hash = "sha256:8d194fd1666368ecf588f942bcc920071723776ef777961c72b7dc16da7c41a5", size = 2452 }
wheels = [
    { url = "https://files.pythonhosted.org/packages/be/12/83d4a1304c70537d9ec16c752be2eaf32d2b7876c5a1b11649cce703c1ab/mkdocs_link_marker-0.2.0-py3-none-any.whl", hash = "sha256:1a6b92b3bc67349d8d49eb18278a4ad9e1a9c0037f4dcc76bbb9e4aaf969539d", size = 2936 },
]

[[package]]
name = "mkdocs-macros-plugin"
version = "1.3.7"
source = { registry = "https://pypi.org/simple" }
dependencies = [
    { name = "hjson" },
    { name = "jinja2" },
    { name = "mkdocs" },
    { name = "packaging" },
    { name = "pathspec" },
    { name = "python-dateutil" },
    { name = "pyyaml" },
    { name = "super-collections" },
    { name = "termcolor" },
]
sdist = { url = "https://files.pythonhosted.org/packages/43/65/61a746c56788867221aebf07fe4b6b4c08ac99cf341fd51d728c89d1456e/mkdocs_macros_plugin-1.3.7.tar.gz", hash = "sha256:17c7fd1a49b94defcdb502fd453d17a1e730f8836523379d21292eb2be4cb523", size = 33466 }
wheels = [
    { url = "https://files.pythonhosted.org/packages/55/cf/f03331298ee50a4da6fb72ccec79078041158c1f8b5fc24835c1be42232e/mkdocs_macros_plugin-1.3.7-py3-none-any.whl", hash = "sha256:02432033a5b77fb247d6ec7924e72fc4ceec264165b1644ab8d0dc159c22ce59", size = 37799 },
]

[[package]]
name = "mkdocs-material"
version = "9.6.15"
source = { registry = "https://pypi.org/simple" }
dependencies = [
    { name = "babel" },
    { name = "backrefs" },
    { name = "colorama" },
    { name = "jinja2" },
    { name = "markdown" },
    { name = "mkdocs" },
    { name = "mkdocs-material-extensions" },
    { name = "paginate" },
    { name = "pygments" },
    { name = "pymdown-extensions" },
    { name = "requests" },
]
sdist = { url = "https://files.pythonhosted.org/packages/95/c1/f804ba2db2ddc2183e900befe7dad64339a34fa935034e1ab405289d0a97/mkdocs_material-9.6.15.tar.gz", hash = "sha256:64adf8fa8dba1a17905b6aee1894a5aafd966d4aeb44a11088519b0f5ca4f1b5", size = 3951836 }
wheels = [
    { url = "https://files.pythonhosted.org/packages/1d/30/dda19f0495a9096b64b6b3c07c4bfcff1c76ee0fc521086d53593f18b4c0/mkdocs_material-9.6.15-py3-none-any.whl", hash = "sha256:ac969c94d4fe5eb7c924b6d2f43d7db41159ea91553d18a9afc4780c34f2717a", size = 8716840 },
]

[[package]]
name = "mkdocs-material-extensions"
version = "1.3.1"
source = { registry = "https://pypi.org/simple" }
sdist = { url = "https://files.pythonhosted.org/packages/79/9b/9b4c96d6593b2a541e1cb8b34899a6d021d208bb357042823d4d2cabdbe7/mkdocs_material_extensions-1.3.1.tar.gz", hash = "sha256:10c9511cea88f568257f960358a467d12b970e1f7b2c0e5fb2bb48cab1928443", size = 11847 }
wheels = [
    { url = "https://files.pythonhosted.org/packages/5b/54/662a4743aa81d9582ee9339d4ffa3c8fd40a4965e033d77b9da9774d3960/mkdocs_material_extensions-1.3.1-py3-none-any.whl", hash = "sha256:adff8b62700b25cb77b53358dad940f3ef973dd6db797907c49e3c2ef3ab4e31", size = 8728 },
]

[[package]]
name = "mkdocs-panzoom-plugin"
version = "0.2.2"
source = { registry = "https://pypi.org/simple" }
dependencies = [
    { name = "beautifulsoup4" },
    { name = "mkdocs" },
]
sdist = { url = "https://files.pythonhosted.org/packages/6d/05/d9d43218a5ec13e5238a7052112f7086fcb9caea3526056eebc3fead4939/mkdocs_panzoom_plugin-0.2.2.tar.gz", hash = "sha256:c0375537b3b051971ff201960660700dfa05923304ba0feca796bb6c77eea47c", size = 20064 }
wheels = [
    { url = "https://files.pythonhosted.org/packages/93/f2/45f097bff83f69e8e2c72d5962e5905ee2f66e720a999d203557569c271a/mkdocs_panzoom_plugin-0.2.2-py3-none-any.whl", hash = "sha256:eeee46aa091b32e89fe44657a8ffb5e128e539aedd6309d9cf7f428d05fed5c5", size = 20625 },
]

[[package]]
name = "mkdocs-pdf-export-plugin"
version = "0.5.10"
source = { registry = "https://pypi.org/simple" }
dependencies = [
    { name = "beautifulsoup4" },
    { name = "mkdocs" },
    { name = "weasyprint" },
]
sdist = { url = "https://files.pythonhosted.org/packages/ae/3c/5dd22c24873cb8ddd9e8700c82e75322ce617505dd68df54cdb4dccc5140/mkdocs-pdf-export-plugin-0.5.10.tar.gz", hash = "sha256:77ba89ebea6f565286fb04360e3d9810567e27302383c9e2b6fa386f8ecca7d9", size = 10180 }
wheels = [
    { url = "https://files.pythonhosted.org/packages/37/51/1ee5dd2b18acd7c18580cb6b58190d3e7a07c8719d6fd7fd58136a236ccc/mkdocs_pdf_export_plugin-0.5.10-py3-none-any.whl", hash = "sha256:e6e58f8bdedb300423336b00ea1846516f471b529ea85cb7f254fa2a2ee577d8", size = 10810 },
]

[[package]]
name = "mkdocs-simple-hooks"
version = "0.1.5"
source = { registry = "https://pypi.org/simple" }
dependencies = [
    { name = "mkdocs" },
]
sdist = { url = "https://files.pythonhosted.org/packages/f1/93/565f98d6810e3b493e61160aea1cceb8653331576e7fa7f048ac7e7cdf62/mkdocs-simple-hooks-0.1.5.tar.gz", hash = "sha256:dddbdf151a18723c9302a133e5cf79538be8eb9d274e8e07d2ac3ac34890837c", size = 4037 }
wheels = [
    { url = "https://files.pythonhosted.org/packages/7a/e9/7bf0f928f5b6cdd602d4a01d52e5fc1eba8d3ba6d97619a88fc271a625f8/mkdocs_simple_hooks-0.1.5-py3-none-any.whl", hash = "sha256:efeabdbb98b0850a909adee285f3404535117159d5cb3a34f541d6eaa644d50a", size = 4596 },
]

[[package]]
name = "mkdocstrings"
version = "0.30.0"
source = { registry = "https://pypi.org/simple" }
dependencies = [
    { name = "jinja2" },
    { name = "markdown" },
    { name = "markupsafe" },
    { name = "mkdocs" },
    { name = "mkdocs-autorefs" },
    { name = "pymdown-extensions" },
]
sdist = { url = "https://files.pythonhosted.org/packages/e2/0a/7e4776217d4802009c8238c75c5345e23014a4706a8414a62c0498858183/mkdocstrings-0.30.0.tar.gz", hash = "sha256:5d8019b9c31ddacd780b6784ffcdd6f21c408f34c0bd1103b5351d609d5b4444", size = 106597 }
wheels = [
    { url = "https://files.pythonhosted.org/packages/de/b4/3c5eac68f31e124a55d255d318c7445840fa1be55e013f507556d6481913/mkdocstrings-0.30.0-py3-none-any.whl", hash = "sha256:ae9e4a0d8c1789697ac776f2e034e2ddd71054ae1cf2c2bb1433ccfd07c226f2", size = 36579 },
]

[package.optional-dependencies]
python = [
    { name = "mkdocstrings-python" },
]

[[package]]
name = "mkdocstrings-python"
version = "1.16.12"
source = { registry = "https://pypi.org/simple" }
dependencies = [
    { name = "griffe" },
    { name = "mkdocs-autorefs" },
    { name = "mkdocstrings" },
]
sdist = { url = "https://files.pythonhosted.org/packages/bf/ed/b886f8c714fd7cccc39b79646b627dbea84cd95c46be43459ef46852caf0/mkdocstrings_python-1.16.12.tar.gz", hash = "sha256:9b9eaa066e0024342d433e332a41095c4e429937024945fea511afe58f63175d", size = 206065 }
wheels = [
    { url = "https://files.pythonhosted.org/packages/3b/dd/a24ee3de56954bfafb6ede7cd63c2413bb842cc48eb45e41c43a05a33074/mkdocstrings_python-1.16.12-py3-none-any.whl", hash = "sha256:22ded3a63b3d823d57457a70ff9860d5a4de9e8b1e482876fc9baabaf6f5f374", size = 124287 },
]

[[package]]
name = "more-itertools"
version = "10.7.0"
source = { registry = "https://pypi.org/simple" }
sdist = { url = "https://files.pythonhosted.org/packages/ce/a0/834b0cebabbfc7e311f30b46c8188790a37f89fc8d756660346fe5abfd09/more_itertools-10.7.0.tar.gz", hash = "sha256:9fddd5403be01a94b204faadcff459ec3568cf110265d3c54323e1e866ad29d3", size = 127671 }
wheels = [
    { url = "https://files.pythonhosted.org/packages/2b/9f/7ba6f94fc1e9ac3d2b853fdff3035fb2fa5afbed898c4a72b8a020610594/more_itertools-10.7.0-py3-none-any.whl", hash = "sha256:d43980384673cb07d2f7d2d918c616b30c659c089ee23953f601d6609c67510e", size = 65278 },
]

[[package]]
name = "msoffcrypto-tool"
version = "5.4.2"
source = { registry = "https://pypi.org/simple" }
dependencies = [
    { name = "cryptography" },
    { name = "olefile" },
]
sdist = { url = "https://files.pythonhosted.org/packages/d2/b7/0fd6573157e0ec60c0c470e732ab3322fba4d2834fd24e1088d670522a01/msoffcrypto_tool-5.4.2.tar.gz", hash = "sha256:44b545adba0407564a0cc3d6dde6ca36b7c0fdf352b85bca51618fa1d4817370", size = 41183 }
wheels = [
    { url = "https://files.pythonhosted.org/packages/03/54/7f6d3d9acad083dae8c22d9ab483b657359a1bf56fee1d7af88794677707/msoffcrypto_tool-5.4.2-py3-none-any.whl", hash = "sha256:274fe2181702d1e5a107ec1b68a4c9fea997a44972ae1cc9ae0cb4f6a50fef0e", size = 48713 },
]

[[package]]
name = "multidict"
version = "6.6.3"
source = { registry = "https://pypi.org/simple" }
sdist = { url = "https://files.pythonhosted.org/packages/3d/2c/5dad12e82fbdf7470f29bff2171484bf07cb3b16ada60a6589af8f376440/multidict-6.6.3.tar.gz", hash = "sha256:798a9eb12dab0a6c2e29c1de6f3468af5cb2da6053a20dfa3344907eed0937cc", size = 101006 }
wheels = [
    { url = "https://files.pythonhosted.org/packages/52/1d/0bebcbbb4f000751fbd09957257903d6e002943fc668d841a4cf2fb7f872/multidict-6.6.3-cp313-cp313-macosx_10_13_universal2.whl", hash = "sha256:540d3c06d48507357a7d57721e5094b4f7093399a0106c211f33540fdc374d55", size = 75843 },
    { url = "https://files.pythonhosted.org/packages/07/8f/cbe241b0434cfe257f65c2b1bcf9e8d5fb52bc708c5061fb29b0fed22bdf/multidict-6.6.3-cp313-cp313-macosx_10_13_x86_64.whl", hash = "sha256:9c19cea2a690f04247d43f366d03e4eb110a0dc4cd1bbeee4d445435428ed35b", size = 45053 },
    { url = "https://files.pythonhosted.org/packages/32/d2/0b3b23f9dbad5b270b22a3ac3ea73ed0a50ef2d9a390447061178ed6bdb8/multidict-6.6.3-cp313-cp313-macosx_11_0_arm64.whl", hash = "sha256:7af039820cfd00effec86bda5d8debef711a3e86a1d3772e85bea0f243a4bd65", size = 43273 },
    { url = "https://files.pythonhosted.org/packages/fd/fe/6eb68927e823999e3683bc49678eb20374ba9615097d085298fd5b386564/multidict-6.6.3-cp313-cp313-manylinux1_i686.manylinux2014_i686.manylinux_2_17_i686.manylinux_2_5_i686.whl", hash = "sha256:500b84f51654fdc3944e936f2922114349bf8fdcac77c3092b03449f0e5bc2b3", size = 237124 },
    { url = "https://files.pythonhosted.org/packages/e7/ab/320d8507e7726c460cb77117848b3834ea0d59e769f36fdae495f7669929/multidict-6.6.3-cp313-cp313-manylinux2014_aarch64.manylinux_2_17_aarch64.manylinux_2_28_aarch64.whl", hash = "sha256:f3fc723ab8a5c5ed6c50418e9bfcd8e6dceba6c271cee6728a10a4ed8561520c", size = 256892 },
    { url = "https://files.pythonhosted.org/packages/76/60/38ee422db515ac69834e60142a1a69111ac96026e76e8e9aa347fd2e4591/multidict-6.6.3-cp313-cp313-manylinux2014_armv7l.manylinux_2_17_armv7l.manylinux_2_31_armv7l.whl", hash = "sha256:94c47ea3ade005b5976789baaed66d4de4480d0a0bf31cef6edaa41c1e7b56a6", size = 240547 },
    { url = "https://files.pythonhosted.org/packages/27/fb/905224fde2dff042b030c27ad95a7ae744325cf54b890b443d30a789b80e/multidict-6.6.3-cp313-cp313-manylinux2014_ppc64le.manylinux_2_17_ppc64le.manylinux_2_28_ppc64le.whl", hash = "sha256:dbc7cf464cc6d67e83e136c9f55726da3a30176f020a36ead246eceed87f1cd8", size = 266223 },
    { url = "https://files.pythonhosted.org/packages/76/35/dc38ab361051beae08d1a53965e3e1a418752fc5be4d3fb983c5582d8784/multidict-6.6.3-cp313-cp313-manylinux2014_s390x.manylinux_2_17_s390x.manylinux_2_28_s390x.whl", hash = "sha256:900eb9f9da25ada070f8ee4a23f884e0ee66fe4e1a38c3af644256a508ad81ca", size = 267262 },
    { url = "https://files.pythonhosted.org/packages/1f/a3/0a485b7f36e422421b17e2bbb5a81c1af10eac1d4476f2ff92927c730479/multidict-6.6.3-cp313-cp313-manylinux2014_x86_64.manylinux_2_17_x86_64.manylinux_2_28_x86_64.whl", hash = "sha256:7c6df517cf177da5d47ab15407143a89cd1a23f8b335f3a28d57e8b0a3dbb884", size = 254345 },
    { url = "https://files.pythonhosted.org/packages/b4/59/bcdd52c1dab7c0e0d75ff19cac751fbd5f850d1fc39172ce809a74aa9ea4/multidict-6.6.3-cp313-cp313-musllinux_1_2_aarch64.whl", hash = "sha256:4ef421045f13879e21c994b36e728d8e7d126c91a64b9185810ab51d474f27e7", size = 252248 },
    { url = "https://files.pythonhosted.org/packages/bb/a4/2d96aaa6eae8067ce108d4acee6f45ced5728beda55c0f02ae1072c730d1/multidict-6.6.3-cp313-cp313-musllinux_1_2_armv7l.whl", hash = "sha256:6c1e61bb4f80895c081790b6b09fa49e13566df8fbff817da3f85b3a8192e36b", size = 250115 },
    { url = "https://files.pythonhosted.org/packages/25/d2/ed9f847fa5c7d0677d4f02ea2c163d5e48573de3f57bacf5670e43a5ffaa/multidict-6.6.3-cp313-cp313-musllinux_1_2_i686.whl", hash = "sha256:e5e8523bb12d7623cd8300dbd91b9e439a46a028cd078ca695eb66ba31adee3c", size = 249649 },
    { url = "https://files.pythonhosted.org/packages/1f/af/9155850372563fc550803d3f25373308aa70f59b52cff25854086ecb4a79/multidict-6.6.3-cp313-cp313-musllinux_1_2_ppc64le.whl", hash = "sha256:ef58340cc896219e4e653dade08fea5c55c6df41bcc68122e3be3e9d873d9a7b", size = 261203 },
    { url = "https://files.pythonhosted.org/packages/36/2f/c6a728f699896252cf309769089568a33c6439626648843f78743660709d/multidict-6.6.3-cp313-cp313-musllinux_1_2_s390x.whl", hash = "sha256:fc9dc435ec8699e7b602b94fe0cd4703e69273a01cbc34409af29e7820f777f1", size = 258051 },
    { url = "https://files.pythonhosted.org/packages/d0/60/689880776d6b18fa2b70f6cc74ff87dd6c6b9b47bd9cf74c16fecfaa6ad9/multidict-6.6.3-cp313-cp313-musllinux_1_2_x86_64.whl", hash = "sha256:9e864486ef4ab07db5e9cb997bad2b681514158d6954dd1958dfb163b83d53e6", size = 249601 },
    { url = "https://files.pythonhosted.org/packages/75/5e/325b11f2222a549019cf2ef879c1f81f94a0d40ace3ef55cf529915ba6cc/multidict-6.6.3-cp313-cp313-win32.whl", hash = "sha256:5633a82fba8e841bc5c5c06b16e21529573cd654f67fd833650a215520a6210e", size = 41683 },
    { url = "https://files.pythonhosted.org/packages/b1/ad/cf46e73f5d6e3c775cabd2a05976547f3f18b39bee06260369a42501f053/multidict-6.6.3-cp313-cp313-win_amd64.whl", hash = "sha256:e93089c1570a4ad54c3714a12c2cef549dc9d58e97bcded193d928649cab78e9", size = 45811 },
    { url = "https://files.pythonhosted.org/packages/c5/c9/2e3fe950db28fb7c62e1a5f46e1e38759b072e2089209bc033c2798bb5ec/multidict-6.6.3-cp313-cp313-win_arm64.whl", hash = "sha256:c60b401f192e79caec61f166da9c924e9f8bc65548d4246842df91651e83d600", size = 43056 },
    { url = "https://files.pythonhosted.org/packages/3a/58/aaf8114cf34966e084a8cc9517771288adb53465188843d5a19862cb6dc3/multidict-6.6.3-cp313-cp313t-macosx_10_13_universal2.whl", hash = "sha256:02fd8f32d403a6ff13864b0851f1f523d4c988051eea0471d4f1fd8010f11134", size = 82811 },
    { url = "https://files.pythonhosted.org/packages/71/af/5402e7b58a1f5b987a07ad98f2501fdba2a4f4b4c30cf114e3ce8db64c87/multidict-6.6.3-cp313-cp313t-macosx_10_13_x86_64.whl", hash = "sha256:f3aa090106b1543f3f87b2041eef3c156c8da2aed90c63a2fbed62d875c49c37", size = 48304 },
    { url = "https://files.pythonhosted.org/packages/39/65/ab3c8cafe21adb45b24a50266fd747147dec7847425bc2a0f6934b3ae9ce/multidict-6.6.3-cp313-cp313t-macosx_11_0_arm64.whl", hash = "sha256:e924fb978615a5e33ff644cc42e6aa241effcf4f3322c09d4f8cebde95aff5f8", size = 46775 },
    { url = "https://files.pythonhosted.org/packages/49/ba/9fcc1b332f67cc0c0c8079e263bfab6660f87fe4e28a35921771ff3eea0d/multidict-6.6.3-cp313-cp313t-manylinux1_i686.manylinux2014_i686.manylinux_2_17_i686.manylinux_2_5_i686.whl", hash = "sha256:b9fe5a0e57c6dbd0e2ce81ca66272282c32cd11d31658ee9553849d91289e1c1", size = 229773 },
    { url = "https://files.pythonhosted.org/packages/a4/14/0145a251f555f7c754ce2dcbcd012939bbd1f34f066fa5d28a50e722a054/multidict-6.6.3-cp313-cp313t-manylinux2014_aarch64.manylinux_2_17_aarch64.manylinux_2_28_aarch64.whl", hash = "sha256:b24576f208793ebae00280c59927c3b7c2a3b1655e443a25f753c4611bc1c373", size = 250083 },
    { url = "https://files.pythonhosted.org/packages/9e/d4/d5c0bd2bbb173b586c249a151a26d2fb3ec7d53c96e42091c9fef4e1f10c/multidict-6.6.3-cp313-cp313t-manylinux2014_armv7l.manylinux_2_17_armv7l.manylinux_2_31_armv7l.whl", hash = "sha256:135631cb6c58eac37d7ac0df380294fecdc026b28837fa07c02e459c7fb9c54e", size = 228980 },
    { url = "https://files.pythonhosted.org/packages/21/32/c9a2d8444a50ec48c4733ccc67254100c10e1c8ae8e40c7a2d2183b59b97/multidict-6.6.3-cp313-cp313t-manylinux2014_ppc64le.manylinux_2_17_ppc64le.manylinux_2_28_ppc64le.whl", hash = "sha256:274d416b0df887aef98f19f21578653982cfb8a05b4e187d4a17103322eeaf8f", size = 257776 },
    { url = "https://files.pythonhosted.org/packages/68/d0/14fa1699f4ef629eae08ad6201c6b476098f5efb051b296f4c26be7a9fdf/multidict-6.6.3-cp313-cp313t-manylinux2014_s390x.manylinux_2_17_s390x.manylinux_2_28_s390x.whl", hash = "sha256:e252017a817fad7ce05cafbe5711ed40faeb580e63b16755a3a24e66fa1d87c0", size = 256882 },
    { url = "https://files.pythonhosted.org/packages/da/88/84a27570fbe303c65607d517a5f147cd2fc046c2d1da02b84b17b9bdc2aa/multidict-6.6.3-cp313-cp313t-manylinux2014_x86_64.manylinux_2_17_x86_64.manylinux_2_28_x86_64.whl", hash = "sha256:2e4cc8d848cd4fe1cdee28c13ea79ab0ed37fc2e89dd77bac86a2e7959a8c3bc", size = 247816 },
    { url = "https://files.pythonhosted.org/packages/1c/60/dca352a0c999ce96a5d8b8ee0b2b9f729dcad2e0b0c195f8286269a2074c/multidict-6.6.3-cp313-cp313t-musllinux_1_2_aarch64.whl", hash = "sha256:9e236a7094b9c4c1b7585f6b9cca34b9d833cf079f7e4c49e6a4a6ec9bfdc68f", size = 245341 },
    { url = "https://files.pythonhosted.org/packages/50/ef/433fa3ed06028f03946f3993223dada70fb700f763f70c00079533c34578/multidict-6.6.3-cp313-cp313t-musllinux_1_2_armv7l.whl", hash = "sha256:e0cb0ab69915c55627c933f0b555a943d98ba71b4d1c57bc0d0a66e2567c7471", size = 235854 },
    { url = "https://files.pythonhosted.org/packages/1b/1f/487612ab56fbe35715320905215a57fede20de7db40a261759690dc80471/multidict-6.6.3-cp313-cp313t-musllinux_1_2_i686.whl", hash = "sha256:81ef2f64593aba09c5212a3d0f8c906a0d38d710a011f2f42759704d4557d3f2", size = 243432 },
    { url = "https://files.pythonhosted.org/packages/da/6f/ce8b79de16cd885c6f9052c96a3671373d00c59b3ee635ea93e6e81b8ccf/multidict-6.6.3-cp313-cp313t-musllinux_1_2_ppc64le.whl", hash = "sha256:b9cbc60010de3562545fa198bfc6d3825df430ea96d2cc509c39bd71e2e7d648", size = 252731 },
    { url = "https://files.pythonhosted.org/packages/bb/fe/a2514a6aba78e5abefa1624ca85ae18f542d95ac5cde2e3815a9fbf369aa/multidict-6.6.3-cp313-cp313t-musllinux_1_2_s390x.whl", hash = "sha256:70d974eaaa37211390cd02ef93b7e938de564bbffa866f0b08d07e5e65da783d", size = 247086 },
    { url = "https://files.pythonhosted.org/packages/8c/22/b788718d63bb3cce752d107a57c85fcd1a212c6c778628567c9713f9345a/multidict-6.6.3-cp313-cp313t-musllinux_1_2_x86_64.whl", hash = "sha256:3713303e4a6663c6d01d648a68f2848701001f3390a030edaaf3fc949c90bf7c", size = 243338 },
    { url = "https://files.pythonhosted.org/packages/22/d6/fdb3d0670819f2228f3f7d9af613d5e652c15d170c83e5f1c94fbc55a25b/multidict-6.6.3-cp313-cp313t-win32.whl", hash = "sha256:639ecc9fe7cd73f2495f62c213e964843826f44505a3e5d82805aa85cac6f89e", size = 47812 },
    { url = "https://files.pythonhosted.org/packages/b6/d6/a9d2c808f2c489ad199723197419207ecbfbc1776f6e155e1ecea9c883aa/multidict-6.6.3-cp313-cp313t-win_amd64.whl", hash = "sha256:9f97e181f344a0ef3881b573d31de8542cc0dbc559ec68c8f8b5ce2c2e91646d", size = 53011 },
    { url = "https://files.pythonhosted.org/packages/f2/40/b68001cba8188dd267590a111f9661b6256debc327137667e832bf5d66e8/multidict-6.6.3-cp313-cp313t-win_arm64.whl", hash = "sha256:ce8b7693da41a3c4fde5871c738a81490cea5496c671d74374c8ab889e1834fb", size = 45254 },
    { url = "https://files.pythonhosted.org/packages/d8/30/9aec301e9772b098c1f5c0ca0279237c9766d94b97802e9888010c64b0ed/multidict-6.6.3-py3-none-any.whl", hash = "sha256:8db10f29c7541fc5da4defd8cd697e1ca429db743fa716325f236079b96f775a", size = 12313 },
]

[[package]]
name = "mypy"
version = "1.17.0"
source = { registry = "https://pypi.org/simple" }
dependencies = [
    { name = "mypy-extensions" },
    { name = "pathspec" },
    { name = "typing-extensions" },
]
sdist = { url = "https://files.pythonhosted.org/packages/1e/e3/034322d5a779685218ed69286c32faa505247f1f096251ef66c8fd203b08/mypy-1.17.0.tar.gz", hash = "sha256:e5d7ccc08ba089c06e2f5629c660388ef1fee708444f1dee0b9203fa031dee03", size = 3352114 }
wheels = [
    { url = "https://files.pythonhosted.org/packages/be/7b/5f8ab461369b9e62157072156935cec9d272196556bdc7c2ff5f4c7c0f9b/mypy-1.17.0-cp313-cp313-macosx_10_13_x86_64.whl", hash = "sha256:2c41aa59211e49d717d92b3bb1238c06d387c9325d3122085113c79118bebb06", size = 11070019 },
    { url = "https://files.pythonhosted.org/packages/9c/f8/c49c9e5a2ac0badcc54beb24e774d2499748302c9568f7f09e8730e953fa/mypy-1.17.0-cp313-cp313-macosx_11_0_arm64.whl", hash = "sha256:0e69db1fb65b3114f98c753e3930a00514f5b68794ba80590eb02090d54a5d4a", size = 10114457 },
    { url = "https://files.pythonhosted.org/packages/89/0c/fb3f9c939ad9beed3e328008b3fb90b20fda2cddc0f7e4c20dbefefc3b33/mypy-1.17.0-cp313-cp313-manylinux2014_aarch64.manylinux_2_17_aarch64.manylinux_2_28_aarch64.whl", hash = "sha256:03ba330b76710f83d6ac500053f7727270b6b8553b0423348ffb3af6f2f7b889", size = 11857838 },
    { url = "https://files.pythonhosted.org/packages/4c/66/85607ab5137d65e4f54d9797b77d5a038ef34f714929cf8ad30b03f628df/mypy-1.17.0-cp313-cp313-manylinux2014_x86_64.manylinux_2_17_x86_64.manylinux_2_28_x86_64.whl", hash = "sha256:037bc0f0b124ce46bfde955c647f3e395c6174476a968c0f22c95a8d2f589bba", size = 12731358 },
    { url = "https://files.pythonhosted.org/packages/73/d0/341dbbfb35ce53d01f8f2969facbb66486cee9804048bf6c01b048127501/mypy-1.17.0-cp313-cp313-musllinux_1_2_x86_64.whl", hash = "sha256:c38876106cb6132259683632b287238858bd58de267d80defb6f418e9ee50658", size = 12917480 },
    { url = "https://files.pythonhosted.org/packages/64/63/70c8b7dbfc520089ac48d01367a97e8acd734f65bd07813081f508a8c94c/mypy-1.17.0-cp313-cp313-win_amd64.whl", hash = "sha256:d30ba01c0f151998f367506fab31c2ac4527e6a7b2690107c7a7f9e3cb419a9c", size = 9589666 },
    { url = "https://files.pythonhosted.org/packages/e3/fc/ee058cc4316f219078464555873e99d170bde1d9569abd833300dbeb484a/mypy-1.17.0-py3-none-any.whl", hash = "sha256:15d9d0018237ab058e5de3d8fce61b6fa72cc59cc78fd91f1b474bce12abf496", size = 2283195 },
]

[[package]]
name = "mypy-extensions"
version = "1.1.0"
source = { registry = "https://pypi.org/simple" }
sdist = { url = "https://files.pythonhosted.org/packages/a2/6e/371856a3fb9d31ca8dac321cda606860fa4548858c0cc45d9d1d4ca2628b/mypy_extensions-1.1.0.tar.gz", hash = "sha256:52e68efc3284861e772bbcd66823fde5ae21fd2fdb51c62a211403730b916558", size = 6343 }
wheels = [
    { url = "https://files.pythonhosted.org/packages/79/7b/2c79738432f5c924bef5071f933bcc9efd0473bac3b4aa584a6f7c1c8df8/mypy_extensions-1.1.0-py3-none-any.whl", hash = "sha256:1be4cccdb0f2482337c4743e60421de3a356cd97508abadd57d47403e94f5505", size = 4963 },
]

[[package]]
name = "natsort"
version = "8.4.0"
source = { registry = "https://pypi.org/simple" }
sdist = { url = "https://files.pythonhosted.org/packages/e2/a9/a0c57aee75f77794adaf35322f8b6404cbd0f89ad45c87197a937764b7d0/natsort-8.4.0.tar.gz", hash = "sha256:45312c4a0e5507593da193dedd04abb1469253b601ecaf63445ad80f0a1ea581", size = 76575 }
wheels = [
    { url = "https://files.pythonhosted.org/packages/ef/82/7a9d0550484a62c6da82858ee9419f3dd1ccc9aa1c26a1e43da3ecd20b0d/natsort-8.4.0-py3-none-any.whl", hash = "sha256:4732914fb471f56b5cce04d7bae6f164a592c7712e1c85f9ef585e197299521c", size = 38268 },
]

[[package]]
name = "natural-keys"
version = "2.1.1"
source = { registry = "https://pypi.org/simple" }
dependencies = [
    { name = "html-json-forms" },
]
sdist = { url = "https://files.pythonhosted.org/packages/b6/1f/ce68e3d97bf76cd3b6f8c59bf24cd575013207891722689afd4a78cce451/natural-keys-2.1.1.tar.gz", hash = "sha256:67dbfdfd975fe19256c7385aae56b6c7d65d9f595523d1c75703ef91e292da16", size = 18382 }
wheels = [
    { url = "https://files.pythonhosted.org/packages/71/b3/090d9388422d633d5f945377cc0b90d512ff0bcf9a193aa64660792976fe/natural_keys-2.1.1-py3-none-any.whl", hash = "sha256:5e8aaa3512ef3ed4012cd192455a6264f1b37a7ea185935d6eb20da82f7e9d18", size = 10589 },
]

[[package]]
name = "nested-multipart-parser"
version = "1.5.0"
source = { registry = "https://pypi.org/simple" }
sdist = { url = "https://files.pythonhosted.org/packages/7e/37/f7bdf0fc439fb2ed11a0ac9f303f94abab36e48e6d90c109fb4c51b39092/nested-multipart-parser-1.5.0.tar.gz", hash = "sha256:28039b6c8acd3d3aa17791f50773f23b7e28604503eec628e8e08932768f73a9", size = 7562 }

[[package]]
name = "nodeenv"
version = "1.9.1"
source = { registry = "https://pypi.org/simple" }
sdist = { url = "https://files.pythonhosted.org/packages/43/16/fc88b08840de0e0a72a2f9d8c6bae36be573e475a6326ae854bcc549fc45/nodeenv-1.9.1.tar.gz", hash = "sha256:6ec12890a2dab7946721edbfbcd91f3319c6ccc9aec47be7c7e6b7011ee6645f", size = 47437 }
wheels = [
    { url = "https://files.pythonhosted.org/packages/d2/1d/1b658dbd2b9fa9c4c9f32accbfc0205d532c8c6194dc0f2a4c0428e7128a/nodeenv-1.9.1-py2.py3-none-any.whl", hash = "sha256:ba11c9782d29c27c70ffbdda2d7415098754709be8a7056d79a737cd901155c9", size = 22314 },
]

[[package]]
name = "oauthlib"
version = "3.3.1"
source = { registry = "https://pypi.org/simple" }
sdist = { url = "https://files.pythonhosted.org/packages/0b/5f/19930f824ffeb0ad4372da4812c50edbd1434f678c90c2733e1188edfc63/oauthlib-3.3.1.tar.gz", hash = "sha256:0f0f8aa759826a193cf66c12ea1af1637f87b9b4622d46e866952bb022e538c9", size = 185918 }
wheels = [
    { url = "https://files.pythonhosted.org/packages/be/9c/92789c596b8df838baa98fa71844d84283302f7604ed565dafe5a6b5041a/oauthlib-3.3.1-py3-none-any.whl", hash = "sha256:88119c938d2b8fb88561af5f6ee0eec8cc8d552b7bb1f712743136eb7523b7a1", size = 160065 },
]

[[package]]
name = "odfpy"
version = "1.4.1"
source = { registry = "https://pypi.org/simple" }
dependencies = [
    { name = "defusedxml" },
]
sdist = { url = "https://files.pythonhosted.org/packages/97/73/8ade73f6749177003f7ce3304f524774adda96e6aaab30ea79fd8fda7934/odfpy-1.4.1.tar.gz", hash = "sha256:db766a6e59c5103212f3cc92ec8dd50a0f3a02790233ed0b52148b70d3c438ec", size = 717045 }

[[package]]
name = "olefile"
version = "0.47"
source = { registry = "https://pypi.org/simple" }
sdist = { url = "https://files.pythonhosted.org/packages/69/1b/077b508e3e500e1629d366249c3ccb32f95e50258b231705c09e3c7a4366/olefile-0.47.zip", hash = "sha256:599383381a0bf3dfbd932ca0ca6515acd174ed48870cbf7fee123d698c192c1c", size = 112240 }
wheels = [
    { url = "https://files.pythonhosted.org/packages/17/d3/b64c356a907242d719fc668b71befd73324e47ab46c8ebbbede252c154b2/olefile-0.47-py2.py3-none-any.whl", hash = "sha256:543c7da2a7adadf21214938bb79c83ea12b473a4b6ee4ad4bf854e7715e13d1f", size = 114565 },
]

[[package]]
name = "openpyxl"
version = "3.1.5"
source = { registry = "https://pypi.org/simple" }
dependencies = [
    { name = "et-xmlfile" },
]
sdist = { url = "https://files.pythonhosted.org/packages/3d/f9/88d94a75de065ea32619465d2f77b29a0469500e99012523b91cc4141cd1/openpyxl-3.1.5.tar.gz", hash = "sha256:cf0e3cf56142039133628b5acffe8ef0c12bc902d2aadd3e0fe5878dc08d1050", size = 186464 }
wheels = [
    { url = "https://files.pythonhosted.org/packages/c0/da/977ded879c29cbd04de313843e76868e6e13408a94ed6b987245dc7c8506/openpyxl-3.1.5-py2.py3-none-any.whl", hash = "sha256:5282c12b107bffeef825f4617dc029afaf41d0ea60823bbb665ef3079dc79de2", size = 250910 },
]

[[package]]
name = "openpyxl-image-loader"
version = "1.0.5"
source = { registry = "https://pypi.org/simple" }
dependencies = [
    { name = "pillow" },
]
sdist = { url = "https://files.pythonhosted.org/packages/ba/f5/3687f56fdcacdbb2c027aa8a4c52644a7029d87d3d0e14de5cf216a5807b/openpyxl-image-loader-1.0.5.tar.gz", hash = "sha256:6d9d7fa5c35ac0a3e620b9eaf7334420a7693ccdb2a16e940a3a92bc3ec87fe8", size = 2262 }
wheels = [
    { url = "https://files.pythonhosted.org/packages/d8/61/12aa8c6eb1c51673e8548eb2824d79f17a9f2f8452fc90450a1db74b4de5/openpyxl_image_loader-1.0.5-py3-none-any.whl", hash = "sha256:103e6ad4dc433cc3bb18d1f6c413139ad4a91a5f3de0e39783534e22ff0c9c0b", size = 3493 },
]

[[package]]
name = "openpyxl-stubs"
version = "0.1.25"
source = { registry = "https://pypi.org/simple" }
dependencies = [
    { name = "mypy" },
    { name = "openpyxl" },
    { name = "typing-extensions" },
]
sdist = { url = "https://files.pythonhosted.org/packages/82/c4/8dfd61c01a2fb0ac8bd37cadf0f19b87a8133eb6f690fc057a9536b4def0/openpyxl-stubs-0.1.25.tar.gz", hash = "sha256:108b112df072f7645ca356eacdd5730b1bd986c67ae33366a4a13c6879c369e7", size = 18803 }
wheels = [
    { url = "https://files.pythonhosted.org/packages/b9/04/5847e2e75c39f80e65c388f8e292719b46c00cda2c987f2d5c53ed617d11/openpyxl_stubs-0.1.25-py3-none-any.whl", hash = "sha256:db29f7804993b4a46b155fc4be45314c14538cb475b00591d8096e5af486abf1", size = 26598 },
]

[[package]]
name = "outcome"
version = "1.3.0.post0"
source = { registry = "https://pypi.org/simple" }
dependencies = [
    { name = "attrs" },
]
sdist = { url = "https://files.pythonhosted.org/packages/98/df/77698abfac98571e65ffeb0c1fba8ffd692ab8458d617a0eed7d9a8d38f2/outcome-1.3.0.post0.tar.gz", hash = "sha256:9dcf02e65f2971b80047b377468e72a268e15c0af3cf1238e6ff14f7f91143b8", size = 21060 }
wheels = [
    { url = "https://files.pythonhosted.org/packages/55/8b/5ab7257531a5d830fc8000c476e63c935488d74609b50f9384a643ec0a62/outcome-1.3.0.post0-py2.py3-none-any.whl", hash = "sha256:e771c5ce06d1415e356078d3bdd68523f284b4ce5419828922b6871e65eda82b", size = 10692 },
]

[[package]]
name = "packaging"
version = "25.0"
source = { registry = "https://pypi.org/simple" }
sdist = { url = "https://files.pythonhosted.org/packages/a1/d4/1fc4078c65507b51b96ca8f8c3ba19e6a61c8253c72794544580a7b6c24d/packaging-25.0.tar.gz", hash = "sha256:d443872c98d677bf60f6a1f2f8c1cb748e8fe762d2bf9d3148b5599295b0fc4f", size = 165727 }
wheels = [
    { url = "https://files.pythonhosted.org/packages/20/12/38679034af332785aac8774540895e234f4d07f7545804097de4b666afd8/packaging-25.0-py3-none-any.whl", hash = "sha256:29572ef2b1f17581046b3a2227d5c611fb25ec70ca1ba8554b24b0e69331a484", size = 66469 },
]

[[package]]
name = "paginate"
version = "0.5.7"
source = { registry = "https://pypi.org/simple" }
sdist = { url = "https://files.pythonhosted.org/packages/ec/46/68dde5b6bc00c1296ec6466ab27dddede6aec9af1b99090e1107091b3b84/paginate-0.5.7.tar.gz", hash = "sha256:22bd083ab41e1a8b4f3690544afb2c60c25e5c9a63a30fa2f483f6c60c8e5945", size = 19252 }
wheels = [
    { url = "https://files.pythonhosted.org/packages/90/96/04b8e52da071d28f5e21a805b19cb9390aa17a47462ac87f5e2696b9566d/paginate-0.5.7-py2.py3-none-any.whl", hash = "sha256:b885e2af73abcf01d9559fd5216b57ef722f8c42affbb63942377668e35c7591", size = 13746 },
]

[[package]]
name = "parameterized"
version = "0.9.0"
source = { registry = "https://pypi.org/simple" }
sdist = { url = "https://files.pythonhosted.org/packages/ea/49/00c0c0cc24ff4266025a53e41336b79adaa5a4ebfad214f433d623f9865e/parameterized-0.9.0.tar.gz", hash = "sha256:7fc905272cefa4f364c1a3429cbbe9c0f98b793988efb5bf90aac80f08db09b1", size = 24351 }
wheels = [
    { url = "https://files.pythonhosted.org/packages/00/2f/804f58f0b856ab3bf21617cccf5b39206e6c4c94c2cd227bde125ea6105f/parameterized-0.9.0-py2.py3-none-any.whl", hash = "sha256:4e0758e3d41bea3bbd05ec14fc2c24736723f243b28d702081aef438c9372b1b", size = 20475 },
]

[[package]]
name = "paramiko"
version = "4.0.0"
source = { registry = "https://pypi.org/simple" }
dependencies = [
    { name = "bcrypt" },
    { name = "cryptography" },
    { name = "invoke" },
    { name = "pynacl" },
]
sdist = { url = "https://files.pythonhosted.org/packages/1f/e7/81fdcbc7f190cdb058cffc9431587eb289833bdd633e2002455ca9bb13d4/paramiko-4.0.0.tar.gz", hash = "sha256:6a25f07b380cc9c9a88d2b920ad37167ac4667f8d9886ccebd8f90f654b5d69f", size = 1630743 }
wheels = [
    { url = "https://files.pythonhosted.org/packages/a9/90/a744336f5af32c433bd09af7854599682a383b37cfd78f7de263de6ad6cb/paramiko-4.0.0-py3-none-any.whl", hash = "sha256:0e20e00ac666503bf0b4eda3b6d833465a2b7aff2e2b3d79a8bba5ef144ee3b9", size = 223932 },
]

[[package]]
name = "parso"
version = "0.8.4"
source = { registry = "https://pypi.org/simple" }
sdist = { url = "https://files.pythonhosted.org/packages/66/94/68e2e17afaa9169cf6412ab0f28623903be73d1b32e208d9e8e541bb086d/parso-0.8.4.tar.gz", hash = "sha256:eb3a7b58240fb99099a345571deecc0f9540ea5f4dd2fe14c2a99d6b281ab92d", size = 400609 }
wheels = [
    { url = "https://files.pythonhosted.org/packages/c6/ac/dac4a63f978e4dcb3c6d3a78c4d8e0192a113d288502a1216950c41b1027/parso-0.8.4-py2.py3-none-any.whl", hash = "sha256:a418670a20291dacd2dddc80c377c5c3791378ee1e8d12bffc35420643d43f18", size = 103650 },
]

[[package]]
name = "pathspec"
version = "0.12.1"
source = { registry = "https://pypi.org/simple" }
sdist = { url = "https://files.pythonhosted.org/packages/ca/bc/f35b8446f4531a7cb215605d100cd88b7ac6f44ab3fc94870c120ab3adbf/pathspec-0.12.1.tar.gz", hash = "sha256:a482d51503a1ab33b1c67a6c3813a26953dbdc71c31dacaef9a838c4e29f5712", size = 51043 }
wheels = [
    { url = "https://files.pythonhosted.org/packages/cc/20/ff623b09d963f88bfde16306a54e12ee5ea43e9b597108672ff3a408aad6/pathspec-0.12.1-py3-none-any.whl", hash = "sha256:a0d503e138a4c123b27490a4f7beda6a01c6f288df0e4a8b79c7eb0dc7b4cc08", size = 31191 },
]

[[package]]
name = "pexpect"
version = "4.9.0"
source = { registry = "https://pypi.org/simple" }
dependencies = [
    { name = "ptyprocess" },
]
sdist = { url = "https://files.pythonhosted.org/packages/42/92/cc564bf6381ff43ce1f4d06852fc19a2f11d180f23dc32d9588bee2f149d/pexpect-4.9.0.tar.gz", hash = "sha256:ee7d41123f3c9911050ea2c2dac107568dc43b2d3b0c7557a33212c398ead30f", size = 166450 }
wheels = [
    { url = "https://files.pythonhosted.org/packages/9e/c3/059298687310d527a58bb01f3b1965787ee3b40dce76752eda8b44e9a2c5/pexpect-4.9.0-py2.py3-none-any.whl", hash = "sha256:7236d1e080e4936be2dc3e326cec0af72acf9212a7e1d060210e70a47e253523", size = 63772 },
]

[[package]]
name = "phonenumbers"
version = "8.13.55"
source = { registry = "https://pypi.org/simple" }
sdist = { url = "https://files.pythonhosted.org/packages/6e/23/b4c886487ca212ca87768433a43e2b3099c1c2fa5d9e21d2fbce187cc3c2/phonenumbers-8.13.55.tar.gz", hash = "sha256:57c989dda3eabab1b5a9e3d24438a39ebd032fa0172bf68bfd90ab70b3d5e08b", size = 2296624 }
wheels = [
    { url = "https://files.pythonhosted.org/packages/50/dc/a7f0a9d5ad8b98bc5406deb00207b268d6d2edd215c21642e8f2ecc6f0ce/phonenumbers-8.13.55-py2.py3-none-any.whl", hash = "sha256:25feaf46135f0fb1e61b69513dc97c477285ba98a69204bf5a8cf241a844a718", size = 2582306 },
<<<<<<< HEAD
]

[[package]]
name = "pika"
version = "1.3.2"
source = { registry = "https://pypi.org/simple" }
sdist = { url = "https://files.pythonhosted.org/packages/db/db/d4102f356af18f316c67f2cead8ece307f731dd63140e2c71f170ddacf9b/pika-1.3.2.tar.gz", hash = "sha256:b2a327ddddf8570b4965b3576ac77091b850262d34ce8c1d8cb4e4146aa4145f", size = 145029 }
wheels = [
    { url = "https://files.pythonhosted.org/packages/f9/f3/f412836ec714d36f0f4ab581b84c491e3f42c6b5b97a6c6ed1817f3c16d0/pika-1.3.2-py3-none-any.whl", hash = "sha256:0779a7c1fafd805672796085560d290213a465e4f6f76a6fb19e378d8041a14f", size = 155415 },
=======
>>>>>>> 956713dc
]

[[package]]
name = "pillow"
version = "10.4.0"
source = { registry = "https://pypi.org/simple" }
sdist = { url = "https://files.pythonhosted.org/packages/cd/74/ad3d526f3bf7b6d3f408b73fde271ec69dfac8b81341a318ce825f2b3812/pillow-10.4.0.tar.gz", hash = "sha256:166c1cd4d24309b30d61f79f4a9114b7b2313d7450912277855ff5dfd7cd4a06", size = 46555059 }
wheels = [
    { url = "https://files.pythonhosted.org/packages/c3/00/706cebe7c2c12a6318aabe5d354836f54adff7156fd9e1bd6c89f4ba0e98/pillow-10.4.0-cp313-cp313-macosx_10_13_x86_64.whl", hash = "sha256:8bc1a764ed8c957a2e9cacf97c8b2b053b70307cf2996aafd70e91a082e70df3", size = 3525685 },
    { url = "https://files.pythonhosted.org/packages/cf/76/f658cbfa49405e5ecbfb9ba42d07074ad9792031267e782d409fd8fe7c69/pillow-10.4.0-cp313-cp313-macosx_11_0_arm64.whl", hash = "sha256:6209bb41dc692ddfee4942517c19ee81b86c864b626dbfca272ec0f7cff5d9fb", size = 3374883 },
    { url = "https://files.pythonhosted.org/packages/46/2b/99c28c4379a85e65378211971c0b430d9c7234b1ec4d59b2668f6299e011/pillow-10.4.0-cp313-cp313-manylinux_2_17_aarch64.manylinux2014_aarch64.whl", hash = "sha256:bee197b30783295d2eb680b311af15a20a8b24024a19c3a26431ff83eb8d1f70", size = 4339837 },
    { url = "https://files.pythonhosted.org/packages/f1/74/b1ec314f624c0c43711fdf0d8076f82d9d802afd58f1d62c2a86878e8615/pillow-10.4.0-cp313-cp313-manylinux_2_17_x86_64.manylinux2014_x86_64.whl", hash = "sha256:1ef61f5dd14c300786318482456481463b9d6b91ebe5ef12f405afbba77ed0be", size = 4455562 },
    { url = "https://files.pythonhosted.org/packages/4a/2a/4b04157cb7b9c74372fa867096a1607e6fedad93a44deeff553ccd307868/pillow-10.4.0-cp313-cp313-manylinux_2_28_aarch64.whl", hash = "sha256:297e388da6e248c98bc4a02e018966af0c5f92dfacf5a5ca22fa01cb3179bca0", size = 4366761 },
    { url = "https://files.pythonhosted.org/packages/ac/7b/8f1d815c1a6a268fe90481232c98dd0e5fa8c75e341a75f060037bd5ceae/pillow-10.4.0-cp313-cp313-manylinux_2_28_x86_64.whl", hash = "sha256:e4db64794ccdf6cb83a59d73405f63adbe2a1887012e308828596100a0b2f6cc", size = 4536767 },
    { url = "https://files.pythonhosted.org/packages/e5/77/05fa64d1f45d12c22c314e7b97398ffb28ef2813a485465017b7978b3ce7/pillow-10.4.0-cp313-cp313-musllinux_1_2_aarch64.whl", hash = "sha256:bd2880a07482090a3bcb01f4265f1936a903d70bc740bfcb1fd4e8a2ffe5cf5a", size = 4477989 },
    { url = "https://files.pythonhosted.org/packages/12/63/b0397cfc2caae05c3fb2f4ed1b4fc4fc878f0243510a7a6034ca59726494/pillow-10.4.0-cp313-cp313-musllinux_1_2_x86_64.whl", hash = "sha256:4b35b21b819ac1dbd1233317adeecd63495f6babf21b7b2512d244ff6c6ce309", size = 4610255 },
    { url = "https://files.pythonhosted.org/packages/7b/f9/cfaa5082ca9bc4a6de66ffe1c12c2d90bf09c309a5f52b27759a596900e7/pillow-10.4.0-cp313-cp313-win32.whl", hash = "sha256:551d3fd6e9dc15e4c1eb6fc4ba2b39c0c7933fa113b220057a34f4bb3268a060", size = 2235603 },
    { url = "https://files.pythonhosted.org/packages/01/6a/30ff0eef6e0c0e71e55ded56a38d4859bf9d3634a94a88743897b5f96936/pillow-10.4.0-cp313-cp313-win_amd64.whl", hash = "sha256:030abdbe43ee02e0de642aee345efa443740aa4d828bfe8e2eb11922ea6a21ea", size = 2554972 },
    { url = "https://files.pythonhosted.org/packages/48/2c/2e0a52890f269435eee38b21c8218e102c621fe8d8df8b9dd06fabf879ba/pillow-10.4.0-cp313-cp313-win_arm64.whl", hash = "sha256:5b001114dd152cfd6b23befeb28d7aee43553e2402c9f159807bf55f33af8a8d", size = 2243375 },
]

[[package]]
name = "platformdirs"
version = "4.3.8"
source = { registry = "https://pypi.org/simple" }
sdist = { url = "https://files.pythonhosted.org/packages/fe/8b/3c73abc9c759ecd3f1f7ceff6685840859e8070c4d947c93fae71f6a0bf2/platformdirs-4.3.8.tar.gz", hash = "sha256:3d512d96e16bcb959a814c9f348431070822a6496326a4be0911c40b5a74c2bc", size = 21362 }
wheels = [
    { url = "https://files.pythonhosted.org/packages/fe/39/979e8e21520d4e47a0bbe349e2713c0aac6f3d853d0e5b34d76206c439aa/platformdirs-4.3.8-py3-none-any.whl", hash = "sha256:ff7059bb7eb1179e2685604f4aaf157cfd9535242bd23742eadc3c13542139b4", size = 18567 },
]

[[package]]
name = "pluggy"
version = "1.6.0"
source = { registry = "https://pypi.org/simple" }
sdist = { url = "https://files.pythonhosted.org/packages/f9/e2/3e91f31a7d2b083fe6ef3fa267035b518369d9511ffab804f839851d2779/pluggy-1.6.0.tar.gz", hash = "sha256:7dcc130b76258d33b90f61b658791dede3486c3e6bfb003ee5c9bfb396dd22f3", size = 69412 }
wheels = [
    { url = "https://files.pythonhosted.org/packages/54/20/4d324d65cc6d9205fabedc306948156824eb9f0ee1633355a8f7ec5c66bf/pluggy-1.6.0-py3-none-any.whl", hash = "sha256:e920276dd6813095e9377c0bc5566d94c932c33b27a3e3945d8389c374dd4746", size = 20538 },
]

[[package]]
name = "pre-commit"
version = "3.8.0"
source = { registry = "https://pypi.org/simple" }
dependencies = [
    { name = "cfgv" },
    { name = "identify" },
    { name = "nodeenv" },
    { name = "pyyaml" },
    { name = "virtualenv" },
]
sdist = { url = "https://files.pythonhosted.org/packages/64/10/97ee2fa54dff1e9da9badbc5e35d0bbaef0776271ea5907eccf64140f72f/pre_commit-3.8.0.tar.gz", hash = "sha256:8bb6494d4a20423842e198980c9ecf9f96607a07ea29549e180eef9ae80fe7af", size = 177815 }
wheels = [
    { url = "https://files.pythonhosted.org/packages/07/92/caae8c86e94681b42c246f0bca35c059a2f0529e5b92619f6aba4cf7e7b6/pre_commit-3.8.0-py2.py3-none-any.whl", hash = "sha256:9a90a53bf82fdd8778d58085faf8d83df56e40dfe18f45b19446e26bf1b3a63f", size = 204643 },
]

[[package]]
name = "prometheus-client"
version = "0.22.1"
source = { registry = "https://pypi.org/simple" }
sdist = { url = "https://files.pythonhosted.org/packages/5e/cf/40dde0a2be27cc1eb41e333d1a674a74ce8b8b0457269cc640fd42b07cf7/prometheus_client-0.22.1.tar.gz", hash = "sha256:190f1331e783cf21eb60bca559354e0a4d4378facecf78f5428c39b675d20d28", size = 69746 }
wheels = [
    { url = "https://files.pythonhosted.org/packages/32/ae/ec06af4fe3ee72d16973474f122541746196aaa16cea6f66d18b963c6177/prometheus_client-0.22.1-py3-none-any.whl", hash = "sha256:cca895342e308174341b2cbf99a56bef291fbc0ef7b9e5412a0f26d653ba7094", size = 58694 },
]

[[package]]
name = "prompt-toolkit"
version = "3.0.51"
source = { registry = "https://pypi.org/simple" }
dependencies = [
    { name = "wcwidth" },
]
sdist = { url = "https://files.pythonhosted.org/packages/bb/6e/9d084c929dfe9e3bfe0c6a47e31f78a25c54627d64a66e884a8bf5474f1c/prompt_toolkit-3.0.51.tar.gz", hash = "sha256:931a162e3b27fc90c86f1b48bb1fb2c528c2761475e57c9c06de13311c7b54ed", size = 428940 }
wheels = [
    { url = "https://files.pythonhosted.org/packages/ce/4f/5249960887b1fbe561d9ff265496d170b55a735b76724f10ef19f9e40716/prompt_toolkit-3.0.51-py3-none-any.whl", hash = "sha256:52742911fde84e2d423e2f9a4cf1de7d7ac4e51958f648d9540e0fb8db077b07", size = 387810 },
]

[[package]]
name = "propcache"
version = "0.3.2"
source = { registry = "https://pypi.org/simple" }
sdist = { url = "https://files.pythonhosted.org/packages/a6/16/43264e4a779dd8588c21a70f0709665ee8f611211bdd2c87d952cfa7c776/propcache-0.3.2.tar.gz", hash = "sha256:20d7d62e4e7ef05f221e0db2856b979540686342e7dd9973b815599c7057e168", size = 44139 }
wheels = [
    { url = "https://files.pythonhosted.org/packages/dc/d1/8c747fafa558c603c4ca19d8e20b288aa0c7cda74e9402f50f31eb65267e/propcache-0.3.2-cp313-cp313-macosx_10_13_universal2.whl", hash = "sha256:ca592ed634a73ca002967458187109265e980422116c0a107cf93d81f95af945", size = 71286 },
    { url = "https://files.pythonhosted.org/packages/61/99/d606cb7986b60d89c36de8a85d58764323b3a5ff07770a99d8e993b3fa73/propcache-0.3.2-cp313-cp313-macosx_10_13_x86_64.whl", hash = "sha256:9ecb0aad4020e275652ba3975740f241bd12a61f1a784df044cf7477a02bc252", size = 42425 },
    { url = "https://files.pythonhosted.org/packages/8c/96/ef98f91bbb42b79e9bb82bdd348b255eb9d65f14dbbe3b1594644c4073f7/propcache-0.3.2-cp313-cp313-macosx_11_0_arm64.whl", hash = "sha256:7f08f1cc28bd2eade7a8a3d2954ccc673bb02062e3e7da09bc75d843386b342f", size = 41846 },
    { url = "https://files.pythonhosted.org/packages/5b/ad/3f0f9a705fb630d175146cd7b1d2bf5555c9beaed54e94132b21aac098a6/propcache-0.3.2-cp313-cp313-manylinux_2_17_aarch64.manylinux2014_aarch64.whl", hash = "sha256:d1a342c834734edb4be5ecb1e9fb48cb64b1e2320fccbd8c54bf8da8f2a84c33", size = 208871 },
    { url = "https://files.pythonhosted.org/packages/3a/38/2085cda93d2c8b6ec3e92af2c89489a36a5886b712a34ab25de9fbca7992/propcache-0.3.2-cp313-cp313-manylinux_2_17_ppc64le.manylinux2014_ppc64le.whl", hash = "sha256:8a544caaae1ac73f1fecfae70ded3e93728831affebd017d53449e3ac052ac1e", size = 215720 },
    { url = "https://files.pythonhosted.org/packages/61/c1/d72ea2dc83ac7f2c8e182786ab0fc2c7bd123a1ff9b7975bee671866fe5f/propcache-0.3.2-cp313-cp313-manylinux_2_17_s390x.manylinux2014_s390x.whl", hash = "sha256:310d11aa44635298397db47a3ebce7db99a4cc4b9bbdfcf6c98a60c8d5261cf1", size = 215203 },
    { url = "https://files.pythonhosted.org/packages/af/81/b324c44ae60c56ef12007105f1460d5c304b0626ab0cc6b07c8f2a9aa0b8/propcache-0.3.2-cp313-cp313-manylinux_2_17_x86_64.manylinux2014_x86_64.whl", hash = "sha256:4c1396592321ac83157ac03a2023aa6cc4a3cc3cfdecb71090054c09e5a7cce3", size = 206365 },
    { url = "https://files.pythonhosted.org/packages/09/73/88549128bb89e66d2aff242488f62869014ae092db63ccea53c1cc75a81d/propcache-0.3.2-cp313-cp313-manylinux_2_5_i686.manylinux1_i686.manylinux_2_17_i686.manylinux2014_i686.whl", hash = "sha256:8cabf5b5902272565e78197edb682017d21cf3b550ba0460ee473753f28d23c1", size = 196016 },
    { url = "https://files.pythonhosted.org/packages/b9/3f/3bdd14e737d145114a5eb83cb172903afba7242f67c5877f9909a20d948d/propcache-0.3.2-cp313-cp313-musllinux_1_2_aarch64.whl", hash = "sha256:0a2f2235ac46a7aa25bdeb03a9e7060f6ecbd213b1f9101c43b3090ffb971ef6", size = 205596 },
    { url = "https://files.pythonhosted.org/packages/0f/ca/2f4aa819c357d3107c3763d7ef42c03980f9ed5c48c82e01e25945d437c1/propcache-0.3.2-cp313-cp313-musllinux_1_2_armv7l.whl", hash = "sha256:92b69e12e34869a6970fd2f3da91669899994b47c98f5d430b781c26f1d9f387", size = 200977 },
    { url = "https://files.pythonhosted.org/packages/cd/4a/e65276c7477533c59085251ae88505caf6831c0e85ff8b2e31ebcbb949b1/propcache-0.3.2-cp313-cp313-musllinux_1_2_i686.whl", hash = "sha256:54e02207c79968ebbdffc169591009f4474dde3b4679e16634d34c9363ff56b4", size = 197220 },
    { url = "https://files.pythonhosted.org/packages/7c/54/fc7152e517cf5578278b242396ce4d4b36795423988ef39bb8cd5bf274c8/propcache-0.3.2-cp313-cp313-musllinux_1_2_ppc64le.whl", hash = "sha256:4adfb44cb588001f68c5466579d3f1157ca07f7504fc91ec87862e2b8e556b88", size = 210642 },
    { url = "https://files.pythonhosted.org/packages/b9/80/abeb4a896d2767bf5f1ea7b92eb7be6a5330645bd7fb844049c0e4045d9d/propcache-0.3.2-cp313-cp313-musllinux_1_2_s390x.whl", hash = "sha256:fd3e6019dc1261cd0291ee8919dd91fbab7b169bb76aeef6c716833a3f65d206", size = 212789 },
    { url = "https://files.pythonhosted.org/packages/b3/db/ea12a49aa7b2b6d68a5da8293dcf50068d48d088100ac016ad92a6a780e6/propcache-0.3.2-cp313-cp313-musllinux_1_2_x86_64.whl", hash = "sha256:4c181cad81158d71c41a2bce88edce078458e2dd5ffee7eddd6b05da85079f43", size = 205880 },
    { url = "https://files.pythonhosted.org/packages/d1/e5/9076a0bbbfb65d1198007059c65639dfd56266cf8e477a9707e4b1999ff4/propcache-0.3.2-cp313-cp313-win32.whl", hash = "sha256:8a08154613f2249519e549de2330cf8e2071c2887309a7b07fb56098f5170a02", size = 37220 },
    { url = "https://files.pythonhosted.org/packages/d3/f5/b369e026b09a26cd77aa88d8fffd69141d2ae00a2abaaf5380d2603f4b7f/propcache-0.3.2-cp313-cp313-win_amd64.whl", hash = "sha256:e41671f1594fc4ab0a6dec1351864713cb3a279910ae8b58f884a88a0a632c05", size = 40678 },
    { url = "https://files.pythonhosted.org/packages/a4/3a/6ece377b55544941a08d03581c7bc400a3c8cd3c2865900a68d5de79e21f/propcache-0.3.2-cp313-cp313t-macosx_10_13_universal2.whl", hash = "sha256:9a3cf035bbaf035f109987d9d55dc90e4b0e36e04bbbb95af3055ef17194057b", size = 76560 },
    { url = "https://files.pythonhosted.org/packages/0c/da/64a2bb16418740fa634b0e9c3d29edff1db07f56d3546ca2d86ddf0305e1/propcache-0.3.2-cp313-cp313t-macosx_10_13_x86_64.whl", hash = "sha256:156c03d07dc1323d8dacaa221fbe028c5c70d16709cdd63502778e6c3ccca1b0", size = 44676 },
    { url = "https://files.pythonhosted.org/packages/36/7b/f025e06ea51cb72c52fb87e9b395cced02786610b60a3ed51da8af017170/propcache-0.3.2-cp313-cp313t-macosx_11_0_arm64.whl", hash = "sha256:74413c0ba02ba86f55cf60d18daab219f7e531620c15f1e23d95563f505efe7e", size = 44701 },
    { url = "https://files.pythonhosted.org/packages/a4/00/faa1b1b7c3b74fc277f8642f32a4c72ba1d7b2de36d7cdfb676db7f4303e/propcache-0.3.2-cp313-cp313t-manylinux_2_17_aarch64.manylinux2014_aarch64.whl", hash = "sha256:f066b437bb3fa39c58ff97ab2ca351db465157d68ed0440abecb21715eb24b28", size = 276934 },
    { url = "https://files.pythonhosted.org/packages/74/ab/935beb6f1756e0476a4d5938ff44bf0d13a055fed880caf93859b4f1baf4/propcache-0.3.2-cp313-cp313t-manylinux_2_17_ppc64le.manylinux2014_ppc64le.whl", hash = "sha256:f1304b085c83067914721e7e9d9917d41ad87696bf70f0bc7dee450e9c71ad0a", size = 278316 },
    { url = "https://files.pythonhosted.org/packages/f8/9d/994a5c1ce4389610838d1caec74bdf0e98b306c70314d46dbe4fcf21a3e2/propcache-0.3.2-cp313-cp313t-manylinux_2_17_s390x.manylinux2014_s390x.whl", hash = "sha256:ab50cef01b372763a13333b4e54021bdcb291fc9a8e2ccb9c2df98be51bcde6c", size = 282619 },
    { url = "https://files.pythonhosted.org/packages/2b/00/a10afce3d1ed0287cef2e09506d3be9822513f2c1e96457ee369adb9a6cd/propcache-0.3.2-cp313-cp313t-manylinux_2_17_x86_64.manylinux2014_x86_64.whl", hash = "sha256:fad3b2a085ec259ad2c2842666b2a0a49dea8463579c606426128925af1ed725", size = 265896 },
    { url = "https://files.pythonhosted.org/packages/2e/a8/2aa6716ffa566ca57c749edb909ad27884680887d68517e4be41b02299f3/propcache-0.3.2-cp313-cp313t-manylinux_2_5_i686.manylinux1_i686.manylinux_2_17_i686.manylinux2014_i686.whl", hash = "sha256:261fa020c1c14deafd54c76b014956e2f86991af198c51139faf41c4d5e83892", size = 252111 },
    { url = "https://files.pythonhosted.org/packages/36/4f/345ca9183b85ac29c8694b0941f7484bf419c7f0fea2d1e386b4f7893eed/propcache-0.3.2-cp313-cp313t-musllinux_1_2_aarch64.whl", hash = "sha256:46d7f8aa79c927e5f987ee3a80205c987717d3659f035c85cf0c3680526bdb44", size = 268334 },
    { url = "https://files.pythonhosted.org/packages/3e/ca/fcd54f78b59e3f97b3b9715501e3147f5340167733d27db423aa321e7148/propcache-0.3.2-cp313-cp313t-musllinux_1_2_armv7l.whl", hash = "sha256:6d8f3f0eebf73e3c0ff0e7853f68be638b4043c65a70517bb575eff54edd8dbe", size = 255026 },
    { url = "https://files.pythonhosted.org/packages/8b/95/8e6a6bbbd78ac89c30c225210a5c687790e532ba4088afb8c0445b77ef37/propcache-0.3.2-cp313-cp313t-musllinux_1_2_i686.whl", hash = "sha256:03c89c1b14a5452cf15403e291c0ccd7751d5b9736ecb2c5bab977ad6c5bcd81", size = 250724 },
    { url = "https://files.pythonhosted.org/packages/ee/b0/0dd03616142baba28e8b2d14ce5df6631b4673850a3d4f9c0f9dd714a404/propcache-0.3.2-cp313-cp313t-musllinux_1_2_ppc64le.whl", hash = "sha256:0cc17efde71e12bbaad086d679ce575268d70bc123a5a71ea7ad76f70ba30bba", size = 268868 },
    { url = "https://files.pythonhosted.org/packages/c5/98/2c12407a7e4fbacd94ddd32f3b1e3d5231e77c30ef7162b12a60e2dd5ce3/propcache-0.3.2-cp313-cp313t-musllinux_1_2_s390x.whl", hash = "sha256:acdf05d00696bc0447e278bb53cb04ca72354e562cf88ea6f9107df8e7fd9770", size = 271322 },
    { url = "https://files.pythonhosted.org/packages/35/91/9cb56efbb428b006bb85db28591e40b7736847b8331d43fe335acf95f6c8/propcache-0.3.2-cp313-cp313t-musllinux_1_2_x86_64.whl", hash = "sha256:4445542398bd0b5d32df908031cb1b30d43ac848e20470a878b770ec2dcc6330", size = 265778 },
    { url = "https://files.pythonhosted.org/packages/9a/4c/b0fe775a2bdd01e176b14b574be679d84fc83958335790f7c9a686c1f468/propcache-0.3.2-cp313-cp313t-win32.whl", hash = "sha256:f86e5d7cd03afb3a1db8e9f9f6eff15794e79e791350ac48a8c924e6f439f394", size = 41175 },
    { url = "https://files.pythonhosted.org/packages/a4/ff/47f08595e3d9b5e149c150f88d9714574f1a7cbd89fe2817158a952674bf/propcache-0.3.2-cp313-cp313t-win_amd64.whl", hash = "sha256:9704bedf6e7cbe3c65eca4379a9b53ee6a83749f047808cbb5044d40d7d72198", size = 44857 },
    { url = "https://files.pythonhosted.org/packages/cc/35/cc0aaecf278bb4575b8555f2b137de5ab821595ddae9da9d3cd1da4072c7/propcache-0.3.2-py3-none-any.whl", hash = "sha256:98f1ec44fb675f5052cccc8e609c46ed23a35a1cfd18545ad4e29002d858a43f", size = 12663 },
]

[[package]]
name = "psutil"
version = "7.0.0"
source = { registry = "https://pypi.org/simple" }
sdist = { url = "https://files.pythonhosted.org/packages/2a/80/336820c1ad9286a4ded7e845b2eccfcb27851ab8ac6abece774a6ff4d3de/psutil-7.0.0.tar.gz", hash = "sha256:7be9c3eba38beccb6495ea33afd982a44074b78f28c434a1f51cc07fd315c456", size = 497003 }
wheels = [
    { url = "https://files.pythonhosted.org/packages/ed/e6/2d26234410f8b8abdbf891c9da62bee396583f713fb9f3325a4760875d22/psutil-7.0.0-cp36-abi3-macosx_10_9_x86_64.whl", hash = "sha256:101d71dc322e3cffd7cea0650b09b3d08b8e7c4109dd6809fe452dfd00e58b25", size = 238051 },
    { url = "https://files.pythonhosted.org/packages/04/8b/30f930733afe425e3cbfc0e1468a30a18942350c1a8816acfade80c005c4/psutil-7.0.0-cp36-abi3-macosx_11_0_arm64.whl", hash = "sha256:39db632f6bb862eeccf56660871433e111b6ea58f2caea825571951d4b6aa3da", size = 239535 },
    { url = "https://files.pythonhosted.org/packages/2a/ed/d362e84620dd22876b55389248e522338ed1bf134a5edd3b8231d7207f6d/psutil-7.0.0-cp36-abi3-manylinux_2_12_i686.manylinux2010_i686.manylinux_2_17_i686.manylinux2014_i686.whl", hash = "sha256:1fcee592b4c6f146991ca55919ea3d1f8926497a713ed7faaf8225e174581e91", size = 275004 },
    { url = "https://files.pythonhosted.org/packages/bf/b9/b0eb3f3cbcb734d930fdf839431606844a825b23eaf9a6ab371edac8162c/psutil-7.0.0-cp36-abi3-manylinux_2_12_x86_64.manylinux2010_x86_64.manylinux_2_17_x86_64.manylinux2014_x86_64.whl", hash = "sha256:4b1388a4f6875d7e2aff5c4ca1cc16c545ed41dd8bb596cefea80111db353a34", size = 277986 },
    { url = "https://files.pythonhosted.org/packages/eb/a2/709e0fe2f093556c17fbafda93ac032257242cabcc7ff3369e2cb76a97aa/psutil-7.0.0-cp36-abi3-manylinux_2_17_aarch64.manylinux2014_aarch64.whl", hash = "sha256:a5f098451abc2828f7dc6b58d44b532b22f2088f4999a937557b603ce72b1993", size = 279544 },
    { url = "https://files.pythonhosted.org/packages/50/e6/eecf58810b9d12e6427369784efe814a1eec0f492084ce8eb8f4d89d6d61/psutil-7.0.0-cp37-abi3-win32.whl", hash = "sha256:ba3fcef7523064a6c9da440fc4d6bd07da93ac726b5733c29027d7dc95b39d99", size = 241053 },
    { url = "https://files.pythonhosted.org/packages/50/1b/6921afe68c74868b4c9fa424dad3be35b095e16687989ebbb50ce4fceb7c/psutil-7.0.0-cp37-abi3-win_amd64.whl", hash = "sha256:4cf3d4eb1aa9b348dec30105c55cd9b7d4629285735a102beb4441e38db90553", size = 244885 },
]

[[package]]
name = "psycopg2-binary"
version = "2.9.10"
source = { registry = "https://pypi.org/simple" }
sdist = { url = "https://files.pythonhosted.org/packages/cb/0e/bdc8274dc0585090b4e3432267d7be4dfbfd8971c0fa59167c711105a6bf/psycopg2-binary-2.9.10.tar.gz", hash = "sha256:4b3df0e6990aa98acda57d983942eff13d824135fe2250e6522edaa782a06de2", size = 385764 }
wheels = [
    { url = "https://files.pythonhosted.org/packages/3e/30/d41d3ba765609c0763505d565c4d12d8f3c79793f0d0f044ff5a28bf395b/psycopg2_binary-2.9.10-cp313-cp313-macosx_12_0_x86_64.whl", hash = "sha256:26540d4a9a4e2b096f1ff9cce51253d0504dca5a85872c7f7be23be5a53eb18d", size = 3044699 },
    { url = "https://files.pythonhosted.org/packages/35/44/257ddadec7ef04536ba71af6bc6a75ec05c5343004a7ec93006bee66c0bc/psycopg2_binary-2.9.10-cp313-cp313-macosx_14_0_arm64.whl", hash = "sha256:e217ce4d37667df0bc1c397fdcd8de5e81018ef305aed9415c3b093faaeb10fb", size = 3275245 },
    { url = "https://files.pythonhosted.org/packages/1b/11/48ea1cd11de67f9efd7262085588790a95d9dfcd9b8a687d46caf7305c1a/psycopg2_binary-2.9.10-cp313-cp313-manylinux_2_17_aarch64.manylinux2014_aarch64.whl", hash = "sha256:245159e7ab20a71d989da00f280ca57da7641fa2cdcf71749c193cea540a74f7", size = 2851631 },
    { url = "https://files.pythonhosted.org/packages/62/e0/62ce5ee650e6c86719d621a761fe4bc846ab9eff8c1f12b1ed5741bf1c9b/psycopg2_binary-2.9.10-cp313-cp313-manylinux_2_17_i686.manylinux2014_i686.whl", hash = "sha256:3c4ded1a24b20021ebe677b7b08ad10bf09aac197d6943bfe6fec70ac4e4690d", size = 3082140 },
    { url = "https://files.pythonhosted.org/packages/27/ce/63f946c098611f7be234c0dd7cb1ad68b0b5744d34f68062bb3c5aa510c8/psycopg2_binary-2.9.10-cp313-cp313-manylinux_2_17_ppc64le.manylinux2014_ppc64le.whl", hash = "sha256:3abb691ff9e57d4a93355f60d4f4c1dd2d68326c968e7db17ea96df3c023ef73", size = 3264762 },
    { url = "https://files.pythonhosted.org/packages/43/25/c603cd81402e69edf7daa59b1602bd41eb9859e2824b8c0855d748366ac9/psycopg2_binary-2.9.10-cp313-cp313-manylinux_2_17_x86_64.manylinux2014_x86_64.whl", hash = "sha256:8608c078134f0b3cbd9f89b34bd60a943b23fd33cc5f065e8d5f840061bd0673", size = 3020967 },
    { url = "https://files.pythonhosted.org/packages/5f/d6/8708d8c6fca531057fa170cdde8df870e8b6a9b136e82b361c65e42b841e/psycopg2_binary-2.9.10-cp313-cp313-musllinux_1_2_aarch64.whl", hash = "sha256:230eeae2d71594103cd5b93fd29d1ace6420d0b86f4778739cb1a5a32f607d1f", size = 2872326 },
    { url = "https://files.pythonhosted.org/packages/ce/ac/5b1ea50fc08a9df82de7e1771537557f07c2632231bbab652c7e22597908/psycopg2_binary-2.9.10-cp313-cp313-musllinux_1_2_i686.whl", hash = "sha256:bb89f0a835bcfc1d42ccd5f41f04870c1b936d8507c6df12b7737febc40f0909", size = 2822712 },
    { url = "https://files.pythonhosted.org/packages/c4/fc/504d4503b2abc4570fac3ca56eb8fed5e437bf9c9ef13f36b6621db8ef00/psycopg2_binary-2.9.10-cp313-cp313-musllinux_1_2_ppc64le.whl", hash = "sha256:f0c2d907a1e102526dd2986df638343388b94c33860ff3bbe1384130828714b1", size = 2920155 },
    { url = "https://files.pythonhosted.org/packages/b2/d1/323581e9273ad2c0dbd1902f3fb50c441da86e894b6e25a73c3fda32c57e/psycopg2_binary-2.9.10-cp313-cp313-musllinux_1_2_x86_64.whl", hash = "sha256:f8157bed2f51db683f31306aa497311b560f2265998122abe1dce6428bd86567", size = 2959356 },
    { url = "https://files.pythonhosted.org/packages/08/50/d13ea0a054189ae1bc21af1d85b6f8bb9bbc5572991055d70ad9006fe2d6/psycopg2_binary-2.9.10-cp313-cp313-win_amd64.whl", hash = "sha256:27422aa5f11fbcd9b18da48373eb67081243662f9b46e6fd07c3eb46e4535142", size = 2569224 },
]

[[package]]
name = "ptyprocess"
version = "0.7.0"
source = { registry = "https://pypi.org/simple" }
sdist = { url = "https://files.pythonhosted.org/packages/20/e5/16ff212c1e452235a90aeb09066144d0c5a6a8c0834397e03f5224495c4e/ptyprocess-0.7.0.tar.gz", hash = "sha256:5c5d0a3b48ceee0b48485e0c26037c0acd7d29765ca3fbb5cb3831d347423220", size = 70762 }
wheels = [
    { url = "https://files.pythonhosted.org/packages/22/a6/858897256d0deac81a172289110f31629fc4cee19b6f01283303e18c8db3/ptyprocess-0.7.0-py2.py3-none-any.whl", hash = "sha256:4b41f3967fce3af57cc7e94b888626c18bf37a083e3651ca8feeb66d492fef35", size = 13993 },
]

[[package]]
name = "pure-eval"
version = "0.2.3"
source = { registry = "https://pypi.org/simple" }
sdist = { url = "https://files.pythonhosted.org/packages/cd/05/0a34433a064256a578f1783a10da6df098ceaa4a57bbeaa96a6c0352786b/pure_eval-0.2.3.tar.gz", hash = "sha256:5f4e983f40564c576c7c8635ae88db5956bb2229d7e9237d03b3c0b0190eaf42", size = 19752 }
wheels = [
    { url = "https://files.pythonhosted.org/packages/8e/37/efad0257dc6e593a18957422533ff0f87ede7c9c6ea010a2177d738fb82f/pure_eval-0.2.3-py3-none-any.whl", hash = "sha256:1db8e35b67b3d218d818ae653e27f06c3aa420901fa7b081ca98cbedc874e0d0", size = 11842 },
]

[[package]]
name = "pycodestyle"
version = "2.11.1"
source = { registry = "https://pypi.org/simple" }
sdist = { url = "https://files.pythonhosted.org/packages/34/8f/fa09ae2acc737b9507b5734a9aec9a2b35fa73409982f57db1b42f8c3c65/pycodestyle-2.11.1.tar.gz", hash = "sha256:41ba0e7afc9752dfb53ced5489e89f8186be00e599e712660695b7a75ff2663f", size = 38974 }
wheels = [
    { url = "https://files.pythonhosted.org/packages/b1/90/a998c550d0ddd07e38605bb5c455d00fcc177a800ff9cc3dafdcb3dd7b56/pycodestyle-2.11.1-py2.py3-none-any.whl", hash = "sha256:44fe31000b2d866f2e41841b18528a505fbd7fef9017b04eff4e2648a0fadc67", size = 31132 },
]

[[package]]
name = "pycountry"
version = "22.3.5"
source = { registry = "https://pypi.org/simple" }
dependencies = [
    { name = "setuptools" },
]
sdist = { url = "https://files.pythonhosted.org/packages/33/24/033604d30f6cf82d661c0f9dfc2c71d52cafc2de516616f80d3b0600cb7c/pycountry-22.3.5.tar.gz", hash = "sha256:b2163a246c585894d808f18783e19137cb70a0c18fb36748dc01fc6f109c1646", size = 10141551 }

[[package]]
name = "pycparser"
version = "2.22"
source = { registry = "https://pypi.org/simple" }
sdist = { url = "https://files.pythonhosted.org/packages/1d/b2/31537cf4b1ca988837256c910a668b553fceb8f069bedc4b1c826024b52c/pycparser-2.22.tar.gz", hash = "sha256:491c8be9c040f5390f5bf44a5b07752bd07f56edf992381b05c701439eec10f6", size = 172736 }
wheels = [
    { url = "https://files.pythonhosted.org/packages/13/a3/a812df4e2dd5696d1f351d58b8fe16a405b234ad2886a0dab9183fb78109/pycparser-2.22-py3-none-any.whl", hash = "sha256:c3702b6d3dd8c7abc1afa565d7e63d53a1d0bd86cdc24edd75470f4de499cfcc", size = 117552 },
]

[[package]]
name = "pycryptodomex"
version = "3.23.0"
source = { registry = "https://pypi.org/simple" }
sdist = { url = "https://files.pythonhosted.org/packages/c9/85/e24bf90972a30b0fcd16c73009add1d7d7cd9140c2498a68252028899e41/pycryptodomex-3.23.0.tar.gz", hash = "sha256:71909758f010c82bc99b0abf4ea12012c98962fbf0583c2164f8b84533c2e4da", size = 4922157 }
wheels = [
    { url = "https://files.pythonhosted.org/packages/2e/00/10edb04777069a42490a38c137099d4b17ba6e36a4e6e28bdc7470e9e853/pycryptodomex-3.23.0-cp313-cp313t-macosx_10_13_universal2.whl", hash = "sha256:7b37e08e3871efe2187bc1fd9320cc81d87caf19816c648f24443483005ff886", size = 2498764 },
    { url = "https://files.pythonhosted.org/packages/6b/3f/2872a9c2d3a27eac094f9ceaa5a8a483b774ae69018040ea3240d5b11154/pycryptodomex-3.23.0-cp313-cp313t-macosx_10_13_x86_64.whl", hash = "sha256:91979028227543010d7b2ba2471cf1d1e398b3f183cb105ac584df0c36dac28d", size = 1643012 },
    { url = "https://files.pythonhosted.org/packages/70/af/774c2e2b4f6570fbf6a4972161adbb183aeeaa1863bde31e8706f123bf92/pycryptodomex-3.23.0-cp313-cp313t-manylinux_2_17_aarch64.manylinux2014_aarch64.whl", hash = "sha256:6b8962204c47464d5c1c4038abeadd4514a133b28748bcd9fa5b6d62e3cec6fa", size = 2187643 },
    { url = "https://files.pythonhosted.org/packages/de/a3/71065b24cb889d537954cedc3ae5466af00a2cabcff8e29b73be047e9a19/pycryptodomex-3.23.0-cp313-cp313t-manylinux_2_17_x86_64.manylinux2014_x86_64.whl", hash = "sha256:a33986a0066860f7fcf7c7bd2bc804fa90e434183645595ae7b33d01f3c91ed8", size = 2273762 },
    { url = "https://files.pythonhosted.org/packages/c9/0b/ff6f43b7fbef4d302c8b981fe58467b8871902cdc3eb28896b52421422cc/pycryptodomex-3.23.0-cp313-cp313t-manylinux_2_5_i686.manylinux1_i686.manylinux_2_17_i686.manylinux2014_i686.whl", hash = "sha256:c7947ab8d589e3178da3d7cdeabe14f841b391e17046954f2fbcd941705762b5", size = 2313012 },
    { url = "https://files.pythonhosted.org/packages/02/de/9d4772c0506ab6da10b41159493657105d3f8bb5c53615d19452afc6b315/pycryptodomex-3.23.0-cp313-cp313t-musllinux_1_2_aarch64.whl", hash = "sha256:c25e30a20e1b426e1f0fa00131c516f16e474204eee1139d1603e132acffc314", size = 2186856 },
    { url = "https://files.pythonhosted.org/packages/28/ad/8b30efcd6341707a234e5eba5493700a17852ca1ac7a75daa7945fcf6427/pycryptodomex-3.23.0-cp313-cp313t-musllinux_1_2_i686.whl", hash = "sha256:da4fa650cef02db88c2b98acc5434461e027dce0ae8c22dd5a69013eaf510006", size = 2347523 },
    { url = "https://files.pythonhosted.org/packages/0f/02/16868e9f655b7670dbb0ac4f2844145cbc42251f916fc35c414ad2359849/pycryptodomex-3.23.0-cp313-cp313t-musllinux_1_2_x86_64.whl", hash = "sha256:58b851b9effd0d072d4ca2e4542bf2a4abcf13c82a29fd2c93ce27ee2a2e9462", size = 2272825 },
    { url = "https://files.pythonhosted.org/packages/ca/18/4ca89ac737230b52ac8ffaca42f9c6f1fd07c81a6cd821e91af79db60632/pycryptodomex-3.23.0-cp313-cp313t-win32.whl", hash = "sha256:a9d446e844f08299236780f2efa9898c818fe7e02f17263866b8550c7d5fb328", size = 1772078 },
    { url = "https://files.pythonhosted.org/packages/73/34/13e01c322db027682e00986873eca803f11c56ade9ba5bbf3225841ea2d4/pycryptodomex-3.23.0-cp313-cp313t-win_amd64.whl", hash = "sha256:bc65bdd9fc8de7a35a74cab1c898cab391a4add33a8fe740bda00f5976ca4708", size = 1803656 },
    { url = "https://files.pythonhosted.org/packages/54/68/9504c8796b1805d58f4425002bcca20f12880e6fa4dc2fc9a668705c7a08/pycryptodomex-3.23.0-cp313-cp313t-win_arm64.whl", hash = "sha256:c885da45e70139464f082018ac527fdaad26f1657a99ee13eecdce0f0ca24ab4", size = 1707172 },
    { url = "https://files.pythonhosted.org/packages/dd/9c/1a8f35daa39784ed8adf93a694e7e5dc15c23c741bbda06e1d45f8979e9e/pycryptodomex-3.23.0-cp37-abi3-macosx_10_9_universal2.whl", hash = "sha256:06698f957fe1ab229a99ba2defeeae1c09af185baa909a31a5d1f9d42b1aaed6", size = 2499240 },
    { url = "https://files.pythonhosted.org/packages/7a/62/f5221a191a97157d240cf6643747558759126c76ee92f29a3f4aee3197a5/pycryptodomex-3.23.0-cp37-abi3-macosx_10_9_x86_64.whl", hash = "sha256:b2c2537863eccef2d41061e82a881dcabb04944c5c06c5aa7110b577cc487545", size = 1644042 },
    { url = "https://files.pythonhosted.org/packages/8c/fd/5a054543c8988d4ed7b612721d7e78a4b9bf36bc3c5ad45ef45c22d0060e/pycryptodomex-3.23.0-cp37-abi3-manylinux_2_17_aarch64.manylinux2014_aarch64.whl", hash = "sha256:43c446e2ba8df8889e0e16f02211c25b4934898384c1ec1ec04d7889c0333587", size = 2186227 },
    { url = "https://files.pythonhosted.org/packages/c8/a9/8862616a85cf450d2822dbd4fff1fcaba90877907a6ff5bc2672cafe42f8/pycryptodomex-3.23.0-cp37-abi3-manylinux_2_17_x86_64.manylinux2014_x86_64.whl", hash = "sha256:f489c4765093fb60e2edafdf223397bc716491b2b69fe74367b70d6999257a5c", size = 2272578 },
    { url = "https://files.pythonhosted.org/packages/46/9f/bda9c49a7c1842820de674ab36c79f4fbeeee03f8ff0e4f3546c3889076b/pycryptodomex-3.23.0-cp37-abi3-manylinux_2_5_i686.manylinux1_i686.manylinux_2_17_i686.manylinux2014_i686.whl", hash = "sha256:bdc69d0d3d989a1029df0eed67cc5e8e5d968f3724f4519bd03e0ec68df7543c", size = 2312166 },
    { url = "https://files.pythonhosted.org/packages/03/cc/870b9bf8ca92866ca0186534801cf8d20554ad2a76ca959538041b7a7cf4/pycryptodomex-3.23.0-cp37-abi3-musllinux_1_2_aarch64.whl", hash = "sha256:6bbcb1dd0f646484939e142462d9e532482bc74475cecf9c4903d4e1cd21f003", size = 2185467 },
    { url = "https://files.pythonhosted.org/packages/96/e3/ce9348236d8e669fea5dd82a90e86be48b9c341210f44e25443162aba187/pycryptodomex-3.23.0-cp37-abi3-musllinux_1_2_i686.whl", hash = "sha256:8a4fcd42ccb04c31268d1efeecfccfd1249612b4de6374205376b8f280321744", size = 2346104 },
    { url = "https://files.pythonhosted.org/packages/a5/e9/e869bcee87beb89040263c416a8a50204f7f7a83ac11897646c9e71e0daf/pycryptodomex-3.23.0-cp37-abi3-musllinux_1_2_x86_64.whl", hash = "sha256:55ccbe27f049743a4caf4f4221b166560d3438d0b1e5ab929e07ae1702a4d6fd", size = 2271038 },
    { url = "https://files.pythonhosted.org/packages/8d/67/09ee8500dd22614af5fbaa51a4aee6e342b5fa8aecf0a6cb9cbf52fa6d45/pycryptodomex-3.23.0-cp37-abi3-win32.whl", hash = "sha256:189afbc87f0b9f158386bf051f720e20fa6145975f1e76369303d0f31d1a8d7c", size = 1771969 },
    { url = "https://files.pythonhosted.org/packages/69/96/11f36f71a865dd6df03716d33bd07a67e9d20f6b8d39820470b766af323c/pycryptodomex-3.23.0-cp37-abi3-win_amd64.whl", hash = "sha256:52e5ca58c3a0b0bd5e100a9fbc8015059b05cffc6c66ce9d98b4b45e023443b9", size = 1803124 },
    { url = "https://files.pythonhosted.org/packages/f9/93/45c1cdcbeb182ccd2e144c693eaa097763b08b38cded279f0053ed53c553/pycryptodomex-3.23.0-cp37-abi3-win_arm64.whl", hash = "sha256:02d87b80778c171445d67e23d1caef279bf4b25c3597050ccd2e13970b57fd51", size = 1707161 },
]

[[package]]
name = "pydyf"
version = "0.10.0"
source = { registry = "https://pypi.org/simple" }
sdist = { url = "https://files.pythonhosted.org/packages/59/0b/389051bbc9decfa057a617c0a676883a674c2ecc2c0cef875e5502e35b77/pydyf-0.10.0.tar.gz", hash = "sha256:357194593efaf61d7b48ab97c3d59722114934967c3df3d7878ca6dd25b04c30", size = 17615 }
wheels = [
    { url = "https://files.pythonhosted.org/packages/f1/b3/4b87b0edaa7f2f94c131d01697f936748fc7f74c1ca9622ada372f7256e8/pydyf-0.10.0-py3-none-any.whl", hash = "sha256:ef76b6c0976a091a9e15827fb5800e5e37e7cd1a3ca4d4bd19d10a14ea8c0ae3", size = 8115 },
]

[[package]]
name = "pyflakes"
version = "3.1.0"
source = { registry = "https://pypi.org/simple" }
sdist = { url = "https://files.pythonhosted.org/packages/8b/fb/7251eaec19a055ec6aafb3d1395db7622348130d1b9b763f78567b2aab32/pyflakes-3.1.0.tar.gz", hash = "sha256:a0aae034c444db0071aa077972ba4768d40c830d9539fd45bf4cd3f8f6992efc", size = 63636 }
wheels = [
    { url = "https://files.pythonhosted.org/packages/00/e9/1e1fd7fae559bfd07704991e9a59dd1349b72423c904256c073ce88a9940/pyflakes-3.1.0-py2.py3-none-any.whl", hash = "sha256:4132f6d49cb4dae6819e5379898f2b8cce3c5f23994194c24b77d5da2e36f774", size = 62616 },
]

[[package]]
name = "pygments"
version = "2.19.2"
source = { registry = "https://pypi.org/simple" }
sdist = { url = "https://files.pythonhosted.org/packages/b0/77/a5b8c569bf593b0140bde72ea885a803b82086995367bf2037de0159d924/pygments-2.19.2.tar.gz", hash = "sha256:636cb2477cec7f8952536970bc533bc43743542f70392ae026374600add5b887", size = 4968631 }
wheels = [
    { url = "https://files.pythonhosted.org/packages/c7/21/705964c7812476f378728bdf590ca4b771ec72385c533964653c68e86bdc/pygments-2.19.2-py3-none-any.whl", hash = "sha256:86540386c03d588bb81d44bc3928634ff26449851e99741617ecb9037ee5ec0b", size = 1225217 },
]

[[package]]
name = "pygtrie"
version = "2.5.0"
source = { registry = "https://pypi.org/simple" }
sdist = { url = "https://files.pythonhosted.org/packages/b9/13/55deec25bf09383216fa7f1dfcdbfca40a04aa00b6d15a5cbf25af8fce5f/pygtrie-2.5.0.tar.gz", hash = "sha256:203514ad826eb403dab1d2e2ddd034e0d1534bbe4dbe0213bb0593f66beba4e2", size = 39266 }
wheels = [
    { url = "https://files.pythonhosted.org/packages/ec/cd/bd196b2cf014afb1009de8b0f05ecd54011d881944e62763f3c1b1e8ef37/pygtrie-2.5.0-py3-none-any.whl", hash = "sha256:8795cda8105493d5ae159a5bef313ff13156c5d4d72feddefacaad59f8c8ce16", size = 25099 },
]

[[package]]
name = "pyjwt"
version = "2.10.1"
source = { registry = "https://pypi.org/simple" }
sdist = { url = "https://files.pythonhosted.org/packages/e7/46/bd74733ff231675599650d3e47f361794b22ef3e3770998dda30d3b63726/pyjwt-2.10.1.tar.gz", hash = "sha256:3cc5772eb20009233caf06e9d8a0577824723b44e6648ee0a2aedb6cf9381953", size = 87785 }
wheels = [
    { url = "https://files.pythonhosted.org/packages/61/ad/689f02752eeec26aed679477e80e632ef1b682313be70793d798c1d5fc8f/PyJWT-2.10.1-py3-none-any.whl", hash = "sha256:dcdd193e30abefd5debf142f9adfcdd2b58004e644f25406ffaebd50bd98dacb", size = 22997 },
]

[package.optional-dependencies]
crypto = [
    { name = "cryptography" },
]

[[package]]
name = "pymdown-extensions"
version = "10.16"
source = { registry = "https://pypi.org/simple" }
dependencies = [
    { name = "markdown" },
    { name = "pyyaml" },
]
sdist = { url = "https://files.pythonhosted.org/packages/1a/0a/c06b542ac108bfc73200677309cd9188a3a01b127a63f20cadc18d873d88/pymdown_extensions-10.16.tar.gz", hash = "sha256:71dac4fca63fabeffd3eb9038b756161a33ec6e8d230853d3cecf562155ab3de", size = 853197 }
wheels = [
    { url = "https://files.pythonhosted.org/packages/98/d4/10bb14004d3c792811e05e21b5e5dcae805aacb739bd12a0540967b99592/pymdown_extensions-10.16-py3-none-any.whl", hash = "sha256:f5dd064a4db588cb2d95229fc4ee63a1b16cc8b4d0e6145c0899ed8723da1df2", size = 266143 },
]

[[package]]
name = "pynacl"
version = "1.5.0"
source = { registry = "https://pypi.org/simple" }
dependencies = [
    { name = "cffi" },
]
sdist = { url = "https://files.pythonhosted.org/packages/a7/22/27582568be639dfe22ddb3902225f91f2f17ceff88ce80e4db396c8986da/PyNaCl-1.5.0.tar.gz", hash = "sha256:8ac7448f09ab85811607bdd21ec2464495ac8b7c66d146bf545b0f08fb9220ba", size = 3392854 }
wheels = [
    { url = "https://files.pythonhosted.org/packages/ce/75/0b8ede18506041c0bf23ac4d8e2971b4161cd6ce630b177d0a08eb0d8857/PyNaCl-1.5.0-cp36-abi3-macosx_10_10_universal2.whl", hash = "sha256:401002a4aaa07c9414132aaed7f6836ff98f59277a234704ff66878c2ee4a0d1", size = 349920 },
    { url = "https://files.pythonhosted.org/packages/59/bb/fddf10acd09637327a97ef89d2a9d621328850a72f1fdc8c08bdf72e385f/PyNaCl-1.5.0-cp36-abi3-manylinux_2_17_aarch64.manylinux2014_aarch64.manylinux_2_24_aarch64.whl", hash = "sha256:52cb72a79269189d4e0dc537556f4740f7f0a9ec41c1322598799b0bdad4ef92", size = 601722 },
    { url = "https://files.pythonhosted.org/packages/5d/70/87a065c37cca41a75f2ce113a5a2c2aa7533be648b184ade58971b5f7ccc/PyNaCl-1.5.0-cp36-abi3-manylinux_2_17_aarch64.manylinux2014_aarch64.whl", hash = "sha256:a36d4a9dda1f19ce6e03c9a784a2921a4b726b02e1c736600ca9c22029474394", size = 680087 },
    { url = "https://files.pythonhosted.org/packages/ee/87/f1bb6a595f14a327e8285b9eb54d41fef76c585a0edef0a45f6fc95de125/PyNaCl-1.5.0-cp36-abi3-manylinux_2_17_x86_64.manylinux2014_x86_64.manylinux_2_24_x86_64.whl", hash = "sha256:0c84947a22519e013607c9be43706dd42513f9e6ae5d39d3613ca1e142fba44d", size = 856678 },
    { url = "https://files.pythonhosted.org/packages/66/28/ca86676b69bf9f90e710571b67450508484388bfce09acf8a46f0b8c785f/PyNaCl-1.5.0-cp36-abi3-manylinux_2_17_x86_64.manylinux2014_x86_64.whl", hash = "sha256:06b8f6fa7f5de8d5d2f7573fe8c863c051225a27b61e6860fd047b1775807858", size = 1133660 },
    { url = "https://files.pythonhosted.org/packages/3d/85/c262db650e86812585e2bc59e497a8f59948a005325a11bbbc9ecd3fe26b/PyNaCl-1.5.0-cp36-abi3-musllinux_1_1_aarch64.whl", hash = "sha256:a422368fc821589c228f4c49438a368831cb5bbc0eab5ebe1d7fac9dded6567b", size = 663824 },
    { url = "https://files.pythonhosted.org/packages/fd/1a/cc308a884bd299b651f1633acb978e8596c71c33ca85e9dc9fa33a5399b9/PyNaCl-1.5.0-cp36-abi3-musllinux_1_1_x86_64.whl", hash = "sha256:61f642bf2378713e2c2e1de73444a3778e5f0a38be6fee0fe532fe30060282ff", size = 1117912 },
    { url = "https://files.pythonhosted.org/packages/25/2d/b7df6ddb0c2a33afdb358f8af6ea3b8c4d1196ca45497dd37a56f0c122be/PyNaCl-1.5.0-cp36-abi3-win32.whl", hash = "sha256:e46dae94e34b085175f8abb3b0aaa7da40767865ac82c928eeb9e57e1ea8a543", size = 204624 },
    { url = "https://files.pythonhosted.org/packages/5e/22/d3db169895faaf3e2eda892f005f433a62db2decbcfbc2f61e6517adfa87/PyNaCl-1.5.0-cp36-abi3-win_amd64.whl", hash = "sha256:20f42270d27e1b6a29f54032090b972d97f0a1b0948cc52392041ef7831fee93", size = 212141 },
]

[[package]]
name = "pyparsing"
version = "3.2.3"
source = { registry = "https://pypi.org/simple" }
sdist = { url = "https://files.pythonhosted.org/packages/bb/22/f1129e69d94ffff626bdb5c835506b3a5b4f3d070f17ea295e12c2c6f60f/pyparsing-3.2.3.tar.gz", hash = "sha256:b9c13f1ab8b3b542f72e28f634bad4de758ab3ce4546e4301970ad6fa77c38be", size = 1088608 }
wheels = [
    { url = "https://files.pythonhosted.org/packages/05/e7/df2285f3d08fee213f2d041540fa4fc9ca6c2d44cf36d3a035bf2a8d2bcc/pyparsing-3.2.3-py3-none-any.whl", hash = "sha256:a749938e02d6fd0b59b356ca504a24982314bb090c383e3cf201c95ef7e2bfcf", size = 111120 },
]

[[package]]
name = "pyphen"
version = "0.17.2"
source = { registry = "https://pypi.org/simple" }
sdist = { url = "https://files.pythonhosted.org/packages/69/56/e4d7e1bd70d997713649c5ce530b2d15a5fc2245a74ca820fc2d51d89d4d/pyphen-0.17.2.tar.gz", hash = "sha256:f60647a9c9b30ec6c59910097af82bc5dd2d36576b918e44148d8b07ef3b4aa3", size = 2079470 }
wheels = [
    { url = "https://files.pythonhosted.org/packages/7b/1f/c2142d2edf833a90728e5cdeb10bdbdc094dde8dbac078cee0cf33f5e11b/pyphen-0.17.2-py3-none-any.whl", hash = "sha256:3a07fb017cb2341e1d9ff31b8634efb1ae4dc4b130468c7c39dd3d32e7c3affd", size = 2079358 },
]

[[package]]
name = "pyproject-api"
version = "1.9.1"
source = { registry = "https://pypi.org/simple" }
dependencies = [
    { name = "packaging" },
]
sdist = { url = "https://files.pythonhosted.org/packages/19/fd/437901c891f58a7b9096511750247535e891d2d5a5a6eefbc9386a2b41d5/pyproject_api-1.9.1.tar.gz", hash = "sha256:43c9918f49daab37e302038fc1aed54a8c7a91a9fa935d00b9a485f37e0f5335", size = 22710 }
wheels = [
    { url = "https://files.pythonhosted.org/packages/ef/e6/c293c06695d4a3ab0260ef124a74ebadba5f4c511ce3a4259e976902c00b/pyproject_api-1.9.1-py3-none-any.whl", hash = "sha256:7d6238d92f8962773dd75b5f0c4a6a27cce092a14b623b811dba656f3b628948", size = 13158 },
]

[[package]]
name = "pysocks"
version = "1.7.1"
source = { registry = "https://pypi.org/simple" }
sdist = { url = "https://files.pythonhosted.org/packages/bd/11/293dd436aea955d45fc4e8a35b6ae7270f5b8e00b53cf6c024c83b657a11/PySocks-1.7.1.tar.gz", hash = "sha256:3f8804571ebe159c380ac6de37643bb4685970655d3bba243530d6558b799aa0", size = 284429 }
wheels = [
    { url = "https://files.pythonhosted.org/packages/8d/59/b4572118e098ac8e46e399a1dd0f2d85403ce8bbaad9ec79373ed6badaf9/PySocks-1.7.1-py3-none-any.whl", hash = "sha256:2725bd0a9925919b9b51739eea5f9e2bae91e83288108a9ad338b2e3a4435ee5", size = 16725 },
]

[[package]]
name = "pytesseract"
version = "0.3.13"
source = { registry = "https://pypi.org/simple" }
dependencies = [
    { name = "packaging" },
    { name = "pillow" },
]
sdist = { url = "https://files.pythonhosted.org/packages/9f/a6/7d679b83c285974a7cb94d739b461fa7e7a9b17a3abfd7bf6cbc5c2394b0/pytesseract-0.3.13.tar.gz", hash = "sha256:4bf5f880c99406f52a3cfc2633e42d9dc67615e69d8a509d74867d3baddb5db9", size = 17689 }
wheels = [
    { url = "https://files.pythonhosted.org/packages/7a/33/8312d7ce74670c9d39a532b2c246a853861120486be9443eebf048043637/pytesseract-0.3.13-py3-none-any.whl", hash = "sha256:7a99c6c2ac598360693d83a416e36e0b33a67638bb9d77fdcac094a3589d4b34", size = 14705 },
]

[[package]]
name = "pytest"
version = "7.4.4"
source = { registry = "https://pypi.org/simple" }
dependencies = [
    { name = "colorama", marker = "sys_platform == 'win32'" },
    { name = "iniconfig" },
    { name = "packaging" },
    { name = "pluggy" },
]
sdist = { url = "https://files.pythonhosted.org/packages/80/1f/9d8e98e4133ffb16c90f3b405c43e38d3abb715bb5d7a63a5a684f7e46a3/pytest-7.4.4.tar.gz", hash = "sha256:2cf0005922c6ace4a3e2ec8b4080eb0d9753fdc93107415332f50ce9e7994280", size = 1357116 }
wheels = [
    { url = "https://files.pythonhosted.org/packages/51/ff/f6e8b8f39e08547faece4bd80f89d5a8de68a38b2d179cc1c4490ffa3286/pytest-7.4.4-py3-none-any.whl", hash = "sha256:b090cdf5ed60bf4c45261be03239c2c1c22df034fbffe691abe93cd80cea01d8", size = 325287 },
]

[[package]]
name = "pytest-cov"
version = "4.1.0"
source = { registry = "https://pypi.org/simple" }
dependencies = [
    { name = "coverage" },
    { name = "pytest" },
]
sdist = { url = "https://files.pythonhosted.org/packages/7a/15/da3df99fd551507694a9b01f512a2f6cf1254f33601605843c3775f39460/pytest-cov-4.1.0.tar.gz", hash = "sha256:3904b13dfbfec47f003b8e77fd5b589cd11904a21ddf1ab38a64f204d6a10ef6", size = 63245 }
wheels = [
    { url = "https://files.pythonhosted.org/packages/a7/4b/8b78d126e275efa2379b1c2e09dc52cf70df16fc3b90613ef82531499d73/pytest_cov-4.1.0-py3-none-any.whl", hash = "sha256:6ba70b9e97e69fcc3fb45bfeab2d0a138fb65c4d0d6a41ef33983ad114be8c3a", size = 21949 },
]

[[package]]
name = "pytest-django"
version = "4.11.1"
source = { registry = "https://pypi.org/simple" }
dependencies = [
    { name = "pytest" },
]
sdist = { url = "https://files.pythonhosted.org/packages/b1/fb/55d580352db26eb3d59ad50c64321ddfe228d3d8ac107db05387a2fadf3a/pytest_django-4.11.1.tar.gz", hash = "sha256:a949141a1ee103cb0e7a20f1451d355f83f5e4a5d07bdd4dcfdd1fd0ff227991", size = 86202 }
wheels = [
    { url = "https://files.pythonhosted.org/packages/be/ac/bd0608d229ec808e51a21044f3f2f27b9a37e7a0ebaca7247882e67876af/pytest_django-4.11.1-py3-none-any.whl", hash = "sha256:1b63773f648aa3d8541000c26929c1ea63934be1cfa674c76436966d73fe6a10", size = 25281 },
]

[[package]]
name = "pytest-echo"
version = "1.8.1"
source = { registry = "https://pypi.org/simple" }
dependencies = [
    { name = "pytest" },
]
sdist = { url = "https://files.pythonhosted.org/packages/4d/48/fc27028f166c25623ac0c1d401bce3a77662050edadb06d87bec1da2c63f/pytest_echo-1.8.1.tar.gz", hash = "sha256:7d765b4ddac93468fa1d303e70c48ad9e38479b4d122d5ae019919bb7fed0c2a", size = 14863 }
wheels = [
    { url = "https://files.pythonhosted.org/packages/b0/c6/50ae25410db72d9051329ca9337ffe90e9155858a64fcd1e7ce76b9168c6/pytest_echo-1.8.1-py2.py3-none-any.whl", hash = "sha256:2bc47fa7faf30fcbd39651667d69f199603599941cf3d6c5d296586799a19bfd", size = 5798 },
]

[[package]]
name = "pytest-html"
version = "4.1.1"
source = { registry = "https://pypi.org/simple" }
dependencies = [
    { name = "jinja2" },
    { name = "pytest" },
    { name = "pytest-metadata" },
]
sdist = { url = "https://files.pythonhosted.org/packages/bb/ab/4862dcb5a8a514bd87747e06b8d55483c0c9e987e1b66972336946e49b49/pytest_html-4.1.1.tar.gz", hash = "sha256:70a01e8ae5800f4a074b56a4cb1025c8f4f9b038bba5fe31e3c98eb996686f07", size = 150773 }
wheels = [
    { url = "https://files.pythonhosted.org/packages/c8/c7/c160021cbecd956cc1a6f79e5fe155f7868b2e5b848f1320dad0b3e3122f/pytest_html-4.1.1-py3-none-any.whl", hash = "sha256:c8152cea03bd4e9bee6d525573b67bbc6622967b72b9628dda0ea3e2a0b5dd71", size = 23491 },
]

[[package]]
name = "pytest-html-reporter"
version = "0.2.9"
source = { registry = "https://pypi.org/simple" }
dependencies = [
    { name = "pillow" },
    { name = "pytest" },
]
sdist = { url = "https://files.pythonhosted.org/packages/ed/d0/a35a17d6d5a265316252819c30e075bf39a57461e0f17418e7ecefa480fc/pytest-html-reporter-0.2.9.tar.gz", hash = "sha256:0f1c526d1533c40961ebe3b7af6127e2f0c7719f22d49d93d94e635af7bc280b", size = 24754 }

[[package]]
name = "pytest-metadata"
version = "3.1.1"
source = { registry = "https://pypi.org/simple" }
dependencies = [
    { name = "pytest" },
]
sdist = { url = "https://files.pythonhosted.org/packages/a6/85/8c969f8bec4e559f8f2b958a15229a35495f5b4ce499f6b865eac54b878d/pytest_metadata-3.1.1.tar.gz", hash = "sha256:d2a29b0355fbc03f168aa96d41ff88b1a3b44a3b02acbe491801c98a048017c8", size = 9952 }
wheels = [
    { url = "https://files.pythonhosted.org/packages/3e/43/7e7b2ec865caa92f67b8f0e9231a798d102724ca4c0e1f414316be1c1ef2/pytest_metadata-3.1.1-py3-none-any.whl", hash = "sha256:c8e0844db684ee1c798cfa38908d20d67d0463ecb6137c72e91f418558dd5f4b", size = 11428 },
]

[[package]]
name = "pytest-mock"
version = "3.14.1"
source = { registry = "https://pypi.org/simple" }
dependencies = [
    { name = "pytest" },
]
sdist = { url = "https://files.pythonhosted.org/packages/71/28/67172c96ba684058a4d24ffe144d64783d2a270d0af0d9e792737bddc75c/pytest_mock-3.14.1.tar.gz", hash = "sha256:159e9edac4c451ce77a5cdb9fc5d1100708d2dd4ba3c3df572f14097351af80e", size = 33241 }
wheels = [
    { url = "https://files.pythonhosted.org/packages/b2/05/77b60e520511c53d1c1ca75f1930c7dd8e971d0c4379b7f4b3f9644685ba/pytest_mock-3.14.1-py3-none-any.whl", hash = "sha256:178aefcd11307d874b4cd3100344e7e2d888d9791a6a1d9bfe90fbc1b74fd1d0", size = 9923 },
]

[[package]]
name = "pytest-randomly"
version = "3.16.0"
source = { registry = "https://pypi.org/simple" }
dependencies = [
    { name = "pytest" },
]
sdist = { url = "https://files.pythonhosted.org/packages/c0/68/d221ed7f4a2a49a664da721b8e87b52af6dd317af2a6cb51549cf17ac4b8/pytest_randomly-3.16.0.tar.gz", hash = "sha256:11bf4d23a26484de7860d82f726c0629837cf4064b79157bd18ec9d41d7feb26", size = 13367 }
wheels = [
    { url = "https://files.pythonhosted.org/packages/22/70/b31577d7c46d8e2f9baccfed5067dd8475262a2331ffb0bfdf19361c9bde/pytest_randomly-3.16.0-py3-none-any.whl", hash = "sha256:8633d332635a1a0983d3bba19342196807f6afb17c3eef78e02c2f85dade45d6", size = 8396 },
]

[[package]]
name = "pytest-repeat"
version = "0.9.4"
source = { registry = "https://pypi.org/simple" }
dependencies = [
    { name = "pytest" },
]
sdist = { url = "https://files.pythonhosted.org/packages/80/d4/69e9dbb9b8266df0b157c72be32083403c412990af15c7c15f7a3fd1b142/pytest_repeat-0.9.4.tar.gz", hash = "sha256:d92ac14dfaa6ffcfe6917e5d16f0c9bc82380c135b03c2a5f412d2637f224485", size = 6488 }
wheels = [
    { url = "https://files.pythonhosted.org/packages/73/d4/8b706b81b07b43081bd68a2c0359fe895b74bf664b20aca8005d2bb3be71/pytest_repeat-0.9.4-py3-none-any.whl", hash = "sha256:c1738b4e412a6f3b3b9e0b8b29fcd7a423e50f87381ad9307ef6f5a8601139f3", size = 4180 },
]

[[package]]
name = "pytest-rerunfailures"
version = "13.0"
source = { registry = "https://pypi.org/simple" }
dependencies = [
    { name = "packaging" },
    { name = "pytest" },
]
sdist = { url = "https://files.pythonhosted.org/packages/41/40/26684be329d127f0402144b731dea116e8bce27d0b04cd91e8e0bea4df4a/pytest-rerunfailures-13.0.tar.gz", hash = "sha256:e132dbe420bc476f544b96e7036edd0a69707574209b6677263c950d19b09199", size = 20846 }
wheels = [
    { url = "https://files.pythonhosted.org/packages/f6/79/fe715fc9d6d9df4538c2115c0e8d49c95ddd34a16decb0cc54394ab4c9ba/pytest_rerunfailures-13.0-py3-none-any.whl", hash = "sha256:34919cb3fcb1f8e5d4b940aa75ccdea9661bade925091873b7c6fa5548333069", size = 12481 },
]

[[package]]
name = "pytest-vcr"
version = "1.0.2"
source = { registry = "https://pypi.org/simple" }
dependencies = [
    { name = "pytest" },
    { name = "vcrpy" },
]
sdist = { url = "https://files.pythonhosted.org/packages/1a/60/104c619483c1a42775d3f8b27293f1ecfc0728014874d065e68cb9702d49/pytest-vcr-1.0.2.tar.gz", hash = "sha256:23ee51b75abbcc43d926272773aae4f39f93aceb75ed56852d0bf618f92e1896", size = 3810 }
wheels = [
    { url = "https://files.pythonhosted.org/packages/9d/d3/ff520d11e6ee400602711d1ece8168dcfc5b6d8146fb7db4244a6ad6a9c3/pytest_vcr-1.0.2-py2.py3-none-any.whl", hash = "sha256:2f316e0539399bea0296e8b8401145c62b6f85e9066af7e57b6151481b0d6d9c", size = 4137 },
]

[[package]]
name = "pytest-xdist"
version = "3.8.0"
source = { registry = "https://pypi.org/simple" }
dependencies = [
    { name = "execnet" },
    { name = "pytest" },
]
sdist = { url = "https://files.pythonhosted.org/packages/78/b4/439b179d1ff526791eb921115fca8e44e596a13efeda518b9d845a619450/pytest_xdist-3.8.0.tar.gz", hash = "sha256:7e578125ec9bc6050861aa93f2d59f1d8d085595d6551c2c90b6f4fad8d3a9f1", size = 88069 }
wheels = [
    { url = "https://files.pythonhosted.org/packages/ca/31/d4e37e9e550c2b92a9cbc2e4d0b7420a27224968580b5a447f420847c975/pytest_xdist-3.8.0-py3-none-any.whl", hash = "sha256:202ca578cfeb7370784a8c33d6d05bc6e13b4f25b5053c30a152269fd10f0b88", size = 46396 },
]

[[package]]
name = "python-crontab"
version = "3.3.0"
source = { registry = "https://pypi.org/simple" }
sdist = { url = "https://files.pythonhosted.org/packages/99/7f/c54fb7e70b59844526aa4ae321e927a167678660ab51dda979955eafb89a/python_crontab-3.3.0.tar.gz", hash = "sha256:007c8aee68dddf3e04ec4dce0fac124b93bd68be7470fc95d2a9617a15de291b", size = 57626 }
wheels = [
    { url = "https://files.pythonhosted.org/packages/47/42/bb4afa5b088f64092036221843fc989b7db9d9d302494c1f8b024ee78a46/python_crontab-3.3.0-py3-none-any.whl", hash = "sha256:739a778b1a771379b75654e53fd4df58e5c63a9279a63b5dfe44c0fcc3ee7884", size = 27533 },
]

[[package]]
name = "python-dateutil"
version = "2.9.0.post0"
source = { registry = "https://pypi.org/simple" }
dependencies = [
    { name = "six" },
]
sdist = { url = "https://files.pythonhosted.org/packages/66/c0/0c8b6ad9f17a802ee498c46e004a0eb49bc148f2fd230864601a86dcf6db/python-dateutil-2.9.0.post0.tar.gz", hash = "sha256:37dd54208da7e1cd875388217d5e00ebd4179249f90fb72437e91a35459a0ad3", size = 342432 }
wheels = [
    { url = "https://files.pythonhosted.org/packages/ec/57/56b9bcc3c9c6a792fcbaf139543cee77261f3651ca9da0c93f5c1221264b/python_dateutil-2.9.0.post0-py2.py3-none-any.whl", hash = "sha256:a8b2bc7bffae282281c8140a97d3aa9c14da0b136dfe83f850eea9a5f7470427", size = 229892 },
]

[[package]]
name = "python-dotenv"
version = "1.1.1"
source = { registry = "https://pypi.org/simple" }
sdist = { url = "https://files.pythonhosted.org/packages/f6/b0/4bc07ccd3572a2f9df7e6782f52b0c6c90dcbb803ac4a167702d7d0dfe1e/python_dotenv-1.1.1.tar.gz", hash = "sha256:a8a6399716257f45be6a007360200409fce5cda2661e3dec71d23dc15f6189ab", size = 41978 }
wheels = [
    { url = "https://files.pythonhosted.org/packages/5f/ed/539768cf28c661b5b068d66d96a2f155c4971a5d55684a514c1a0e0dec2f/python_dotenv-1.1.1-py3-none-any.whl", hash = "sha256:31f23644fe2602f88ff55e1f5c79ba497e01224ee7737937930c448e4d0e24dc", size = 20556 },
]

[[package]]
name = "python3-openid"
version = "3.2.0"
source = { registry = "https://pypi.org/simple" }
dependencies = [
    { name = "defusedxml" },
]
sdist = { url = "https://files.pythonhosted.org/packages/5f/4a/29feb8da6c44f77007dcd29518fea73a3d5653ee02a587ae1f17f1f5ddb5/python3-openid-3.2.0.tar.gz", hash = "sha256:33fbf6928f401e0b790151ed2b5290b02545e8775f982485205a066f874aaeaf", size = 305600 }
wheels = [
    { url = "https://files.pythonhosted.org/packages/e0/a5/c6ba13860bdf5525f1ab01e01cc667578d6f1efc8a1dba355700fb04c29b/python3_openid-3.2.0-py3-none-any.whl", hash = "sha256:6626f771e0417486701e0b4daff762e7212e820ca5b29fcc0d05f6f8736dfa6b", size = 133681 },
]

[[package]]
name = "pytz"
version = "2022.7.1"
source = { registry = "https://pypi.org/simple" }
sdist = { url = "https://files.pythonhosted.org/packages/03/3e/dc5c793b62c60d0ca0b7e58f1fdd84d5aaa9f8df23e7589b39cc9ce20a03/pytz-2022.7.1.tar.gz", hash = "sha256:01a0681c4b9684a28304615eba55d1ab31ae00bf68ec157ec3708a8182dbbcd0", size = 313522 }
wheels = [
    { url = "https://files.pythonhosted.org/packages/2e/09/fbd3c46dce130958ee8e0090f910f1fe39e502cc5ba0aadca1e8a2b932e5/pytz-2022.7.1-py2.py3-none-any.whl", hash = "sha256:78f4f37d8198e0627c5f1143240bb0206b8691d8d7ac6d78fee88b78733f8c4a", size = 499377 },
]

[[package]]
name = "pyyaml"
version = "6.0.2"
source = { registry = "https://pypi.org/simple" }
sdist = { url = "https://files.pythonhosted.org/packages/54/ed/79a089b6be93607fa5cdaedf301d7dfb23af5f25c398d5ead2525b063e17/pyyaml-6.0.2.tar.gz", hash = "sha256:d584d9ec91ad65861cc08d42e834324ef890a082e591037abe114850ff7bbc3e", size = 130631 }
wheels = [
    { url = "https://files.pythonhosted.org/packages/ef/e3/3af305b830494fa85d95f6d95ef7fa73f2ee1cc8ef5b495c7c3269fb835f/PyYAML-6.0.2-cp313-cp313-macosx_10_13_x86_64.whl", hash = "sha256:efdca5630322a10774e8e98e1af481aad470dd62c3170801852d752aa7a783ba", size = 181309 },
    { url = "https://files.pythonhosted.org/packages/45/9f/3b1c20a0b7a3200524eb0076cc027a970d320bd3a6592873c85c92a08731/PyYAML-6.0.2-cp313-cp313-macosx_11_0_arm64.whl", hash = "sha256:50187695423ffe49e2deacb8cd10510bc361faac997de9efef88badc3bb9e2d1", size = 171679 },
    { url = "https://files.pythonhosted.org/packages/7c/9a/337322f27005c33bcb656c655fa78325b730324c78620e8328ae28b64d0c/PyYAML-6.0.2-cp313-cp313-manylinux_2_17_aarch64.manylinux2014_aarch64.whl", hash = "sha256:0ffe8360bab4910ef1b9e87fb812d8bc0a308b0d0eef8c8f44e0254ab3b07133", size = 733428 },
    { url = "https://files.pythonhosted.org/packages/a3/69/864fbe19e6c18ea3cc196cbe5d392175b4cf3d5d0ac1403ec3f2d237ebb5/PyYAML-6.0.2-cp313-cp313-manylinux_2_17_s390x.manylinux2014_s390x.whl", hash = "sha256:17e311b6c678207928d649faa7cb0d7b4c26a0ba73d41e99c4fff6b6c3276484", size = 763361 },
    { url = "https://files.pythonhosted.org/packages/04/24/b7721e4845c2f162d26f50521b825fb061bc0a5afcf9a386840f23ea19fa/PyYAML-6.0.2-cp313-cp313-manylinux_2_17_x86_64.manylinux2014_x86_64.whl", hash = "sha256:70b189594dbe54f75ab3a1acec5f1e3faa7e8cf2f1e08d9b561cb41b845f69d5", size = 759523 },
    { url = "https://files.pythonhosted.org/packages/2b/b2/e3234f59ba06559c6ff63c4e10baea10e5e7df868092bf9ab40e5b9c56b6/PyYAML-6.0.2-cp313-cp313-musllinux_1_1_aarch64.whl", hash = "sha256:41e4e3953a79407c794916fa277a82531dd93aad34e29c2a514c2c0c5fe971cc", size = 726660 },
    { url = "https://files.pythonhosted.org/packages/fe/0f/25911a9f080464c59fab9027482f822b86bf0608957a5fcc6eaac85aa515/PyYAML-6.0.2-cp313-cp313-musllinux_1_1_x86_64.whl", hash = "sha256:68ccc6023a3400877818152ad9a1033e3db8625d899c72eacb5a668902e4d652", size = 751597 },
    { url = "https://files.pythonhosted.org/packages/14/0d/e2c3b43bbce3cf6bd97c840b46088a3031085179e596d4929729d8d68270/PyYAML-6.0.2-cp313-cp313-win32.whl", hash = "sha256:bc2fa7c6b47d6bc618dd7fb02ef6fdedb1090ec036abab80d4681424b84c1183", size = 140527 },
    { url = "https://files.pythonhosted.org/packages/fa/de/02b54f42487e3d3c6efb3f89428677074ca7bf43aae402517bc7cca949f3/PyYAML-6.0.2-cp313-cp313-win_amd64.whl", hash = "sha256:8388ee1976c416731879ac16da0aff3f63b286ffdd57cdeb95f3f2e085687563", size = 156446 },
]

[[package]]
name = "pyyaml-env-tag"
version = "1.1"
source = { registry = "https://pypi.org/simple" }
dependencies = [
    { name = "pyyaml" },
]
sdist = { url = "https://files.pythonhosted.org/packages/eb/2e/79c822141bfd05a853236b504869ebc6b70159afc570e1d5a20641782eaa/pyyaml_env_tag-1.1.tar.gz", hash = "sha256:2eb38b75a2d21ee0475d6d97ec19c63287a7e140231e4214969d0eac923cd7ff", size = 5737 }
wheels = [
    { url = "https://files.pythonhosted.org/packages/04/11/432f32f8097b03e3cd5fe57e88efb685d964e2e5178a48ed61e841f7fdce/pyyaml_env_tag-1.1-py3-none-any.whl", hash = "sha256:17109e1a528561e32f026364712fee1264bc2ea6715120891174ed1b980d2e04", size = 4722 },
]

[[package]]
name = "pyzipper"
version = "0.3.6"
source = { registry = "https://pypi.org/simple" }
dependencies = [
    { name = "pycryptodomex" },
]
sdist = { url = "https://files.pythonhosted.org/packages/ac/97/2f03c67b40e531b30f0e1357476b4db989097a92cd30c6d2389cfa12db49/pyzipper-0.3.6.tar.gz", hash = "sha256:0adca90a00c36a93fbe49bfa8c5add452bfe4ef85a1b8e3638739dd1c7b26bfc", size = 31377 }
wheels = [
    { url = "https://files.pythonhosted.org/packages/2d/b8/9d5d7cf4d96db8efa39f232fb152e87231fdaa5072229e6517f77a18d9c7/pyzipper-0.3.6-py2.py3-none-any.whl", hash = "sha256:6d097f465bfa47796b1494e12ea65d1478107d38e13bc56f6e58eedc4f6c1a87", size = 67652 },
]

[[package]]
name = "rcssmin"
version = "1.1.2"
source = { registry = "https://pypi.org/simple" }
sdist = { url = "https://files.pythonhosted.org/packages/ef/26/f38d49c21d933e3e4320ed31c6025c381dbd973e9936edd0af52ce521534/rcssmin-1.1.2.tar.gz", hash = "sha256:bc75eb75bd6d345c0c51fd80fc487ddd6f9fd409dd7861b3fe98dee85018e1e9", size = 582213 }

[[package]]
name = "redis"
version = "5.2.1"
source = { registry = "https://pypi.org/simple" }
sdist = { url = "https://files.pythonhosted.org/packages/47/da/d283a37303a995cd36f8b92db85135153dc4f7a8e4441aa827721b442cfb/redis-5.2.1.tar.gz", hash = "sha256:16f2e22dff21d5125e8481515e386711a34cbec50f0e44413dd7d9c060a54e0f", size = 4608355 }
wheels = [
    { url = "https://files.pythonhosted.org/packages/3c/5f/fa26b9b2672cbe30e07d9a5bdf39cf16e3b80b42916757c5f92bca88e4ba/redis-5.2.1-py3-none-any.whl", hash = "sha256:ee7e1056b9aea0f04c6c2ed59452947f34c4940ee025f5dd83e6a6418b6989e4", size = 261502 },
]

[[package]]
name = "referencing"
version = "0.36.2"
source = { registry = "https://pypi.org/simple" }
dependencies = [
    { name = "attrs" },
    { name = "rpds-py" },
]
sdist = { url = "https://files.pythonhosted.org/packages/2f/db/98b5c277be99dd18bfd91dd04e1b759cad18d1a338188c936e92f921c7e2/referencing-0.36.2.tar.gz", hash = "sha256:df2e89862cd09deabbdba16944cc3f10feb6b3e6f18e902f7cc25609a34775aa", size = 74744 }
wheels = [
    { url = "https://files.pythonhosted.org/packages/c1/b1/3baf80dc6d2b7bc27a95a67752d0208e410351e3feb4eb78de5f77454d8d/referencing-0.36.2-py3-none-any.whl", hash = "sha256:e8699adbbf8b5c7de96d8ffa0eb5c158b3beafce084968e2ea8bb08c6794dcd0", size = 26775 },
]

[[package]]
name = "requests"
version = "2.32.5"
source = { registry = "https://pypi.org/simple" }
dependencies = [
    { name = "certifi" },
    { name = "charset-normalizer" },
    { name = "idna" },
    { name = "urllib3" },
]
<<<<<<< HEAD
sdist = { url = "https://files.pythonhosted.org/packages/c9/74/b3ff8e6c8446842c3f5c837e9c3dfcfe2018ea6ecef224c710c85ef728f4/requests-2.32.5.tar.gz", hash = "sha256:dbba0bac56e100853db0ea71b82b4dfd5fe2bf6d3754a8893c3af500cec7d7cf", size = 134517 }
wheels = [
    { url = "https://files.pythonhosted.org/packages/1e/db/4254e3eabe8020b458f1a747140d32277ec7a271daf1d235b70dc0b4e6e3/requests-2.32.5-py3-none-any.whl", hash = "sha256:2462f94637a34fd532264295e186976db0f5d453d1cdd31473c85a6a161affb6", size = 64738 },
=======
sdist = { url = "https://files.pythonhosted.org/packages/e1/0a/929373653770d8a0d7ea76c37de6e41f11eb07559b103b1c02cafb3f7cf8/requests-2.32.4.tar.gz", hash = "sha256:27d0316682c8a29834d3264820024b62a36942083d52caf2f14c0591336d3422", size = 135258 }
wheels = [
    { url = "https://files.pythonhosted.org/packages/7c/e4/56027c4a6b4ae70ca9de302488c5ca95ad4a39e190093d6c1a8ace08341b/requests-2.32.4-py3-none-any.whl", hash = "sha256:27babd3cda2a6d50b30443204ee89830707d396671944c998b5975b031ac2b2c", size = 64847 },
>>>>>>> 956713dc
]

[[package]]
name = "requests-mock"
version = "1.12.1"
source = { registry = "https://pypi.org/simple" }
dependencies = [
    { name = "requests" },
]
sdist = { url = "https://files.pythonhosted.org/packages/92/32/587625f91f9a0a3d84688bf9cfc4b2480a7e8ec327cefd0ff2ac891fd2cf/requests-mock-1.12.1.tar.gz", hash = "sha256:e9e12e333b525156e82a3c852f22016b9158220d2f47454de9cae8a77d371401", size = 60901 }
wheels = [
    { url = "https://files.pythonhosted.org/packages/97/ec/889fbc557727da0c34a33850950310240f2040f3b1955175fdb2b36a8910/requests_mock-1.12.1-py2.py3-none-any.whl", hash = "sha256:b1e37054004cdd5e56c84454cc7df12b25f90f382159087f4b6915aaeef39563", size = 27695 },
]

[[package]]
name = "requests-oauthlib"
version = "2.0.0"
source = { registry = "https://pypi.org/simple" }
dependencies = [
    { name = "oauthlib" },
    { name = "requests" },
]
sdist = { url = "https://files.pythonhosted.org/packages/42/f2/05f29bc3913aea15eb670be136045bf5c5bbf4b99ecb839da9b422bb2c85/requests-oauthlib-2.0.0.tar.gz", hash = "sha256:b3dffaebd884d8cd778494369603a9e7b58d29111bf6b41bdc2dcd87203af4e9", size = 55650 }
wheels = [
    { url = "https://files.pythonhosted.org/packages/3b/5d/63d4ae3b9daea098d5d6f5da83984853c1bbacd5dc826764b249fe119d24/requests_oauthlib-2.0.0-py2.py3-none-any.whl", hash = "sha256:7dd8a5c40426b779b0868c404bdef9768deccf22749cde15852df527e6269b36", size = 24179 },
]

[[package]]
name = "responses"
version = "0.25.7"
source = { registry = "https://pypi.org/simple" }
dependencies = [
    { name = "pyyaml" },
    { name = "requests" },
    { name = "urllib3" },
]
sdist = { url = "https://files.pythonhosted.org/packages/81/7e/2345ac3299bd62bd7163216702bbc88976c099cfceba5b889f2a457727a1/responses-0.25.7.tar.gz", hash = "sha256:8ebae11405d7a5df79ab6fd54277f6f2bc29b2d002d0dd2d5c632594d1ddcedb", size = 79203 }
wheels = [
    { url = "https://files.pythonhosted.org/packages/e4/fc/1d20b64fa90e81e4fa0a34c9b0240a6cfb1326b7e06d18a5432a9917c316/responses-0.25.7-py3-none-any.whl", hash = "sha256:92ca17416c90fe6b35921f52179bff29332076bb32694c0df02dcac2c6bc043c", size = 34732 },
]

[[package]]
name = "rjsmin"
version = "1.2.2"
source = { registry = "https://pypi.org/simple" }
sdist = { url = "https://files.pythonhosted.org/packages/f0/1c/c0355e8b8b8aca9c0d43519d2a7c473940deae0297ff8544eff359d7f715/rjsmin-1.2.2.tar.gz", hash = "sha256:8c1bcd821143fecf23242012b55e13610840a839cd467b358f16359010d62dae", size = 420634 }

[[package]]
name = "rpds-py"
version = "0.26.0"
source = { registry = "https://pypi.org/simple" }
sdist = { url = "https://files.pythonhosted.org/packages/a5/aa/4456d84bbb54adc6a916fb10c9b374f78ac840337644e4a5eda229c81275/rpds_py-0.26.0.tar.gz", hash = "sha256:20dae58a859b0906f0685642e591056f1e787f3a8b39c8e8749a45dc7d26bdb0", size = 27385 }
wheels = [
    { url = "https://files.pythonhosted.org/packages/6a/67/bb62d0109493b12b1c6ab00de7a5566aa84c0e44217c2d94bee1bd370da9/rpds_py-0.26.0-cp313-cp313-macosx_10_12_x86_64.whl", hash = "sha256:696764a5be111b036256c0b18cd29783fab22154690fc698062fc1b0084b511d", size = 363917 },
    { url = "https://files.pythonhosted.org/packages/4b/f3/34e6ae1925a5706c0f002a8d2d7f172373b855768149796af87bd65dcdb9/rpds_py-0.26.0-cp313-cp313-macosx_11_0_arm64.whl", hash = "sha256:1e6c15d2080a63aaed876e228efe4f814bc7889c63b1e112ad46fdc8b368b9e1", size = 350073 },
    { url = "https://files.pythonhosted.org/packages/75/83/1953a9d4f4e4de7fd0533733e041c28135f3c21485faaef56a8aadbd96b5/rpds_py-0.26.0-cp313-cp313-manylinux_2_17_aarch64.manylinux2014_aarch64.whl", hash = "sha256:390e3170babf42462739a93321e657444f0862c6d722a291accc46f9d21ed04e", size = 384214 },
    { url = "https://files.pythonhosted.org/packages/48/0e/983ed1b792b3322ea1d065e67f4b230f3b96025f5ce3878cc40af09b7533/rpds_py-0.26.0-cp313-cp313-manylinux_2_17_armv7l.manylinux2014_armv7l.whl", hash = "sha256:7da84c2c74c0f5bc97d853d9e17bb83e2dcafcff0dc48286916001cc114379a1", size = 400113 },
    { url = "https://files.pythonhosted.org/packages/69/7f/36c0925fff6f660a80be259c5b4f5e53a16851f946eb080351d057698528/rpds_py-0.26.0-cp313-cp313-manylinux_2_17_ppc64le.manylinux2014_ppc64le.whl", hash = "sha256:4c5fe114a6dd480a510b6d3661d09d67d1622c4bf20660a474507aaee7eeeee9", size = 515189 },
    { url = "https://files.pythonhosted.org/packages/13/45/cbf07fc03ba7a9b54662c9badb58294ecfb24f828b9732970bd1a431ed5c/rpds_py-0.26.0-cp313-cp313-manylinux_2_17_s390x.manylinux2014_s390x.whl", hash = "sha256:3100b3090269f3a7ea727b06a6080d4eb7439dca4c0e91a07c5d133bb1727ea7", size = 406998 },
    { url = "https://files.pythonhosted.org/packages/6c/b0/8fa5e36e58657997873fd6a1cf621285ca822ca75b4b3434ead047daa307/rpds_py-0.26.0-cp313-cp313-manylinux_2_17_x86_64.manylinux2014_x86_64.whl", hash = "sha256:2c03c9b0c64afd0320ae57de4c982801271c0c211aa2d37f3003ff5feb75bb04", size = 385903 },
    { url = "https://files.pythonhosted.org/packages/4b/f7/b25437772f9f57d7a9fbd73ed86d0dcd76b4c7c6998348c070d90f23e315/rpds_py-0.26.0-cp313-cp313-manylinux_2_5_i686.manylinux1_i686.whl", hash = "sha256:5963b72ccd199ade6ee493723d18a3f21ba7d5b957017607f815788cef50eaf1", size = 419785 },
    { url = "https://files.pythonhosted.org/packages/a7/6b/63ffa55743dfcb4baf2e9e77a0b11f7f97ed96a54558fcb5717a4b2cd732/rpds_py-0.26.0-cp313-cp313-musllinux_1_2_aarch64.whl", hash = "sha256:9da4e873860ad5bab3291438525cae80169daecbfafe5657f7f5fb4d6b3f96b9", size = 561329 },
    { url = "https://files.pythonhosted.org/packages/2f/07/1f4f5e2886c480a2346b1e6759c00278b8a69e697ae952d82ae2e6ee5db0/rpds_py-0.26.0-cp313-cp313-musllinux_1_2_i686.whl", hash = "sha256:5afaddaa8e8c7f1f7b4c5c725c0070b6eed0228f705b90a1732a48e84350f4e9", size = 590875 },
    { url = "https://files.pythonhosted.org/packages/cc/bc/e6639f1b91c3a55f8c41b47d73e6307051b6e246254a827ede730624c0f8/rpds_py-0.26.0-cp313-cp313-musllinux_1_2_x86_64.whl", hash = "sha256:4916dc96489616a6f9667e7526af8fa693c0fdb4f3acb0e5d9f4400eb06a47ba", size = 556636 },
    { url = "https://files.pythonhosted.org/packages/05/4c/b3917c45566f9f9a209d38d9b54a1833f2bb1032a3e04c66f75726f28876/rpds_py-0.26.0-cp313-cp313-win32.whl", hash = "sha256:2a343f91b17097c546b93f7999976fd6c9d5900617aa848c81d794e062ab302b", size = 222663 },
    { url = "https://files.pythonhosted.org/packages/e0/0b/0851bdd6025775aaa2365bb8de0697ee2558184c800bfef8d7aef5ccde58/rpds_py-0.26.0-cp313-cp313-win_amd64.whl", hash = "sha256:0a0b60701f2300c81b2ac88a5fb893ccfa408e1c4a555a77f908a2596eb875a5", size = 234428 },
    { url = "https://files.pythonhosted.org/packages/ed/e8/a47c64ed53149c75fb581e14a237b7b7cd18217e969c30d474d335105622/rpds_py-0.26.0-cp313-cp313-win_arm64.whl", hash = "sha256:257d011919f133a4746958257f2c75238e3ff54255acd5e3e11f3ff41fd14256", size = 222571 },
    { url = "https://files.pythonhosted.org/packages/89/bf/3d970ba2e2bcd17d2912cb42874107390f72873e38e79267224110de5e61/rpds_py-0.26.0-cp313-cp313t-macosx_10_12_x86_64.whl", hash = "sha256:529c8156d7506fba5740e05da8795688f87119cce330c244519cf706a4a3d618", size = 360475 },
    { url = "https://files.pythonhosted.org/packages/82/9f/283e7e2979fc4ec2d8ecee506d5a3675fce5ed9b4b7cb387ea5d37c2f18d/rpds_py-0.26.0-cp313-cp313t-macosx_11_0_arm64.whl", hash = "sha256:f53ec51f9d24e9638a40cabb95078ade8c99251945dad8d57bf4aabe86ecee35", size = 346692 },
    { url = "https://files.pythonhosted.org/packages/e3/03/7e50423c04d78daf391da3cc4330bdb97042fc192a58b186f2d5deb7befd/rpds_py-0.26.0-cp313-cp313t-manylinux_2_17_aarch64.manylinux2014_aarch64.whl", hash = "sha256:7ab504c4d654e4a29558eaa5bb8cea5fdc1703ea60a8099ffd9c758472cf913f", size = 379415 },
    { url = "https://files.pythonhosted.org/packages/57/00/d11ee60d4d3b16808432417951c63df803afb0e0fc672b5e8d07e9edaaae/rpds_py-0.26.0-cp313-cp313t-manylinux_2_17_armv7l.manylinux2014_armv7l.whl", hash = "sha256:fd0641abca296bc1a00183fe44f7fced8807ed49d501f188faa642d0e4975b83", size = 391783 },
    { url = "https://files.pythonhosted.org/packages/08/b3/1069c394d9c0d6d23c5b522e1f6546b65793a22950f6e0210adcc6f97c3e/rpds_py-0.26.0-cp313-cp313t-manylinux_2_17_ppc64le.manylinux2014_ppc64le.whl", hash = "sha256:69b312fecc1d017b5327afa81d4da1480f51c68810963a7336d92203dbb3d4f1", size = 512844 },
    { url = "https://files.pythonhosted.org/packages/08/3b/c4fbf0926800ed70b2c245ceca99c49f066456755f5d6eb8863c2c51e6d0/rpds_py-0.26.0-cp313-cp313t-manylinux_2_17_s390x.manylinux2014_s390x.whl", hash = "sha256:c741107203954f6fc34d3066d213d0a0c40f7bb5aafd698fb39888af277c70d8", size = 402105 },
    { url = "https://files.pythonhosted.org/packages/1c/b0/db69b52ca07413e568dae9dc674627a22297abb144c4d6022c6d78f1e5cc/rpds_py-0.26.0-cp313-cp313t-manylinux_2_17_x86_64.manylinux2014_x86_64.whl", hash = "sha256:fc3e55a7db08dc9a6ed5fb7103019d2c1a38a349ac41901f9f66d7f95750942f", size = 383440 },
    { url = "https://files.pythonhosted.org/packages/4c/e1/c65255ad5b63903e56b3bb3ff9dcc3f4f5c3badde5d08c741ee03903e951/rpds_py-0.26.0-cp313-cp313t-manylinux_2_5_i686.manylinux1_i686.whl", hash = "sha256:9e851920caab2dbcae311fd28f4313c6953993893eb5c1bb367ec69d9a39e7ed", size = 412759 },
    { url = "https://files.pythonhosted.org/packages/e4/22/bb731077872377a93c6e93b8a9487d0406c70208985831034ccdeed39c8e/rpds_py-0.26.0-cp313-cp313t-musllinux_1_2_aarch64.whl", hash = "sha256:dfbf280da5f876d0b00c81f26bedce274e72a678c28845453885a9b3c22ae632", size = 556032 },
    { url = "https://files.pythonhosted.org/packages/e0/8b/393322ce7bac5c4530fb96fc79cc9ea2f83e968ff5f6e873f905c493e1c4/rpds_py-0.26.0-cp313-cp313t-musllinux_1_2_i686.whl", hash = "sha256:1cc81d14ddfa53d7f3906694d35d54d9d3f850ef8e4e99ee68bc0d1e5fed9a9c", size = 585416 },
    { url = "https://files.pythonhosted.org/packages/49/ae/769dc372211835bf759319a7aae70525c6eb523e3371842c65b7ef41c9c6/rpds_py-0.26.0-cp313-cp313t-musllinux_1_2_x86_64.whl", hash = "sha256:dca83c498b4650a91efcf7b88d669b170256bf8017a5db6f3e06c2bf031f57e0", size = 554049 },
    { url = "https://files.pythonhosted.org/packages/6b/f9/4c43f9cc203d6ba44ce3146246cdc38619d92c7bd7bad4946a3491bd5b70/rpds_py-0.26.0-cp313-cp313t-win32.whl", hash = "sha256:4d11382bcaf12f80b51d790dee295c56a159633a8e81e6323b16e55d81ae37e9", size = 218428 },
    { url = "https://files.pythonhosted.org/packages/7e/8b/9286b7e822036a4a977f2f1e851c7345c20528dbd56b687bb67ed68a8ede/rpds_py-0.26.0-cp313-cp313t-win_amd64.whl", hash = "sha256:ff110acded3c22c033e637dd8896e411c7d3a11289b2edf041f86663dbc791e9", size = 231524 },
]

[[package]]
name = "ruff"
version = "0.12.5"
source = { registry = "https://pypi.org/simple" }
sdist = { url = "https://files.pythonhosted.org/packages/30/cd/01015eb5034605fd98d829c5839ec2c6b4582b479707f7c1c2af861e8258/ruff-0.12.5.tar.gz", hash = "sha256:b209db6102b66f13625940b7f8c7d0f18e20039bb7f6101fbdac935c9612057e", size = 5170722 }
wheels = [
    { url = "https://files.pythonhosted.org/packages/d4/de/ad2f68f0798ff15dd8c0bcc2889558970d9a685b3249565a937cd820ad34/ruff-0.12.5-py3-none-linux_armv6l.whl", hash = "sha256:1de2c887e9dec6cb31fcb9948299de5b2db38144e66403b9660c9548a67abd92", size = 11819133 },
    { url = "https://files.pythonhosted.org/packages/f8/fc/c6b65cd0e7fbe60f17e7ad619dca796aa49fbca34bb9bea5f8faf1ec2643/ruff-0.12.5-py3-none-macosx_10_12_x86_64.whl", hash = "sha256:d1ab65e7d8152f519e7dea4de892317c9da7a108da1c56b6a3c1d5e7cf4c5e9a", size = 12501114 },
    { url = "https://files.pythonhosted.org/packages/c5/de/c6bec1dce5ead9f9e6a946ea15e8d698c35f19edc508289d70a577921b30/ruff-0.12.5-py3-none-macosx_11_0_arm64.whl", hash = "sha256:962775ed5b27c7aa3fdc0d8f4d4433deae7659ef99ea20f783d666e77338b8cf", size = 11716873 },
    { url = "https://files.pythonhosted.org/packages/a1/16/cf372d2ebe91e4eb5b82a2275c3acfa879e0566a7ac94d331ea37b765ac8/ruff-0.12.5-py3-none-manylinux_2_17_aarch64.manylinux2014_aarch64.whl", hash = "sha256:73b4cae449597e7195a49eb1cdca89fd9fbb16140c7579899e87f4c85bf82f73", size = 11958829 },
    { url = "https://files.pythonhosted.org/packages/25/bf/cd07e8f6a3a6ec746c62556b4c4b79eeb9b0328b362bb8431b7b8afd3856/ruff-0.12.5-py3-none-manylinux_2_17_armv7l.manylinux2014_armv7l.whl", hash = "sha256:8b13489c3dc50de5e2d40110c0cce371e00186b880842e245186ca862bf9a1ac", size = 11626619 },
    { url = "https://files.pythonhosted.org/packages/d8/c9/c2ccb3b8cbb5661ffda6925f81a13edbb786e623876141b04919d1128370/ruff-0.12.5-py3-none-manylinux_2_17_i686.manylinux2014_i686.whl", hash = "sha256:f1504fea81461cf4841778b3ef0a078757602a3b3ea4b008feb1308cb3f23e08", size = 13221894 },
    { url = "https://files.pythonhosted.org/packages/6b/58/68a5be2c8e5590ecdad922b2bcd5583af19ba648f7648f95c51c3c1eca81/ruff-0.12.5-py3-none-manylinux_2_17_ppc64.manylinux2014_ppc64.whl", hash = "sha256:c7da4129016ae26c32dfcbd5b671fe652b5ab7fc40095d80dcff78175e7eddd4", size = 14163909 },
    { url = "https://files.pythonhosted.org/packages/bd/d1/ef6b19622009ba8386fdb792c0743f709cf917b0b2f1400589cbe4739a33/ruff-0.12.5-py3-none-manylinux_2_17_ppc64le.manylinux2014_ppc64le.whl", hash = "sha256:ca972c80f7ebcfd8af75a0f18b17c42d9f1ef203d163669150453f50ca98ab7b", size = 13583652 },
    { url = "https://files.pythonhosted.org/packages/62/e3/1c98c566fe6809a0c83751d825a03727f242cdbe0d142c9e292725585521/ruff-0.12.5-py3-none-manylinux_2_17_s390x.manylinux2014_s390x.whl", hash = "sha256:8dbbf9f25dfb501f4237ae7501d6364b76a01341c6f1b2cd6764fe449124bb2a", size = 12700451 },
    { url = "https://files.pythonhosted.org/packages/24/ff/96058f6506aac0fbc0d0fc0d60b0d0bd746240a0594657a2d94ad28033ba/ruff-0.12.5-py3-none-manylinux_2_17_x86_64.manylinux2014_x86_64.whl", hash = "sha256:2c47dea6ae39421851685141ba9734767f960113d51e83fd7bb9958d5be8763a", size = 12937465 },
    { url = "https://files.pythonhosted.org/packages/eb/d3/68bc5e7ab96c94b3589d1789f2dd6dd4b27b263310019529ac9be1e8f31b/ruff-0.12.5-py3-none-musllinux_1_2_aarch64.whl", hash = "sha256:c5076aa0e61e30f848846f0265c873c249d4b558105b221be1828f9f79903dc5", size = 11771136 },
    { url = "https://files.pythonhosted.org/packages/52/75/7356af30a14584981cabfefcf6106dea98cec9a7af4acb5daaf4b114845f/ruff-0.12.5-py3-none-musllinux_1_2_armv7l.whl", hash = "sha256:a5a4c7830dadd3d8c39b1cc85386e2c1e62344f20766be6f173c22fb5f72f293", size = 11601644 },
    { url = "https://files.pythonhosted.org/packages/c2/67/91c71d27205871737cae11025ee2b098f512104e26ffd8656fd93d0ada0a/ruff-0.12.5-py3-none-musllinux_1_2_i686.whl", hash = "sha256:46699f73c2b5b137b9dc0fc1a190b43e35b008b398c6066ea1350cce6326adcb", size = 12478068 },
    { url = "https://files.pythonhosted.org/packages/34/04/b6b00383cf2f48e8e78e14eb258942fdf2a9bf0287fbf5cdd398b749193a/ruff-0.12.5-py3-none-musllinux_1_2_x86_64.whl", hash = "sha256:5a655a0a0d396f0f072faafc18ebd59adde8ca85fb848dc1b0d9f024b9c4d3bb", size = 12991537 },
    { url = "https://files.pythonhosted.org/packages/3e/b9/053d6445dc7544fb6594785056d8ece61daae7214859ada4a152ad56b6e0/ruff-0.12.5-py3-none-win32.whl", hash = "sha256:dfeb2627c459b0b78ca2bbdc38dd11cc9a0a88bf91db982058b26ce41714ffa9", size = 11751575 },
    { url = "https://files.pythonhosted.org/packages/bc/0f/ab16e8259493137598b9149734fec2e06fdeda9837e6f634f5c4e35916da/ruff-0.12.5-py3-none-win_amd64.whl", hash = "sha256:ae0d90cf5f49466c954991b9d8b953bd093c32c27608e409ae3564c63c5306a5", size = 12882273 },
    { url = "https://files.pythonhosted.org/packages/00/db/c376b0661c24cf770cb8815268190668ec1330eba8374a126ceef8c72d55/ruff-0.12.5-py3-none-win_arm64.whl", hash = "sha256:48cdbfc633de2c5c37d9f090ba3b352d1576b0015bfc3bc98eaf230275b7e805", size = 11951564 },
]

[[package]]
name = "selenium"
version = "4.29.0"
source = { registry = "https://pypi.org/simple" }
dependencies = [
    { name = "certifi" },
    { name = "trio" },
    { name = "trio-websocket" },
    { name = "typing-extensions" },
    { name = "urllib3", extra = ["socks"] },
    { name = "websocket-client" },
]
sdist = { url = "https://files.pythonhosted.org/packages/1c/ab/09de87ef66a10a7d40417d4e93449eb892154d2dc6385187aa9298a2c09d/selenium-4.29.0.tar.gz", hash = "sha256:3a62f7ec33e669364a6c0562a701deb69745b569c50d55f1a912bf8eb33358ba", size = 985717 }
wheels = [
    { url = "https://files.pythonhosted.org/packages/2f/a6/fc66ea71ec0769f72abdf15cb9ec9269517abe68a160839383ddff7478f1/selenium-4.29.0-py3-none-any.whl", hash = "sha256:ce5d26f1ddc1111641113653af33694c13947dd36c2df09cdd33f554351d372e", size = 9536642 },
]

[[package]]
name = "sentry-sdk"
version = "2.37.0"
source = { registry = "https://pypi.org/simple" }
dependencies = [
    { name = "certifi" },
    { name = "urllib3" },
]
sdist = { url = "https://files.pythonhosted.org/packages/af/9a/0b2eafc31d5c7551b6bef54ca10d29adea471e0bd16bfe985a9dc4b6633e/sentry_sdk-2.37.0.tar.gz", hash = "sha256:2c661a482dd5accf3df58464f31733545745bb4d5cf8f5e46e0e1c4eed88479f", size = 346203 }
wheels = [
    { url = "https://files.pythonhosted.org/packages/07/d5/f9f4a2bf5db2ca8f692c46f3821fee1f302f1b76a0e2914aee5390fca565/sentry_sdk-2.37.0-py2.py3-none-any.whl", hash = "sha256:89c1ed205d5c25926558b64a9bed8a5b4fb295b007cecc32c0ec4bf7694da2e1", size = 368304 },
]

[[package]]
name = "setuptools"
version = "71.1.0"
source = { registry = "https://pypi.org/simple" }
sdist = { url = "https://files.pythonhosted.org/packages/32/c0/5b8013b5a812701c72e3b1e2b378edaa6514d06bee6704a5ab0d7fa52931/setuptools-71.1.0.tar.gz", hash = "sha256:032d42ee9fb536e33087fb66cac5f840eb9391ed05637b3f2a76a7c8fb477936", size = 2422233 }
wheels = [
    { url = "https://files.pythonhosted.org/packages/51/a0/ee460cc54e68afcf33190d198299c9579a5eafeadef0016ae8563237ccb6/setuptools-71.1.0-py3-none-any.whl", hash = "sha256:33874fdc59b3188304b2e7c80d9029097ea31627180896fb549c578ceb8a0855", size = 2341722 },
]

[[package]]
name = "setuptools-git"
version = "1.2"
source = { registry = "https://pypi.org/simple" }
sdist = { url = "https://files.pythonhosted.org/packages/d9/c5/396c2c06cc89d4ce2d8ccf1d7e6cf31b33d4466a7c65a67a992adb3c6f29/setuptools-git-1.2.tar.gz", hash = "sha256:ff64136da01aabba76ae88b050e7197918d8b2139ccbf6144e14d472b9c40445", size = 10546 }
wheels = [
    { url = "https://files.pythonhosted.org/packages/05/97/dd99fa9c0d9627a7b3c103a00f1566d8193aca8d473884ed258cca82b06f/setuptools_git-1.2-py2.py3-none-any.whl", hash = "sha256:e7764dccce7d97b4b5a330d7b966aac6f9ac026385743fd6cedad553f2494cfa", size = 10965 },
]

[[package]]
name = "simplejson"
version = "3.20.1"
source = { registry = "https://pypi.org/simple" }
sdist = { url = "https://files.pythonhosted.org/packages/af/92/51b417685abd96b31308b61b9acce7ec50d8e1de8fbc39a7fd4962c60689/simplejson-3.20.1.tar.gz", hash = "sha256:e64139b4ec4f1f24c142ff7dcafe55a22b811a74d86d66560c8815687143037d", size = 85591 }
wheels = [
    { url = "https://files.pythonhosted.org/packages/c4/03/0f453a27877cb5a5fff16a975925f4119102cc8552f52536b9a98ef0431e/simplejson-3.20.1-cp313-cp313-macosx_10_13_universal2.whl", hash = "sha256:71e849e7ceb2178344998cbe5ade101f1b329460243c79c27fbfc51c0447a7c3", size = 93109 },
    { url = "https://files.pythonhosted.org/packages/74/1f/a729f4026850cabeaff23e134646c3f455e86925d2533463420635ae54de/simplejson-3.20.1-cp313-cp313-macosx_10_13_x86_64.whl", hash = "sha256:b63fdbab29dc3868d6f009a59797cefaba315fd43cd32ddd998ee1da28e50e29", size = 75475 },
    { url = "https://files.pythonhosted.org/packages/e2/14/50a2713fee8ff1f8d655b1a14f4a0f1c0c7246768a1b3b3d12964a4ed5aa/simplejson-3.20.1-cp313-cp313-macosx_11_0_arm64.whl", hash = "sha256:1190f9a3ce644fd50ec277ac4a98c0517f532cfebdcc4bd975c0979a9f05e1fb", size = 75112 },
    { url = "https://files.pythonhosted.org/packages/45/86/ea9835abb646755140e2d482edc9bc1e91997ed19a59fd77ae4c6a0facea/simplejson-3.20.1-cp313-cp313-manylinux_2_17_aarch64.manylinux2014_aarch64.whl", hash = "sha256:c1336ba7bcb722ad487cd265701ff0583c0bb6de638364ca947bb84ecc0015d1", size = 150245 },
    { url = "https://files.pythonhosted.org/packages/12/b4/53084809faede45da829fe571c65fbda8479d2a5b9c633f46b74124d56f5/simplejson-3.20.1-cp313-cp313-manylinux_2_17_ppc64le.manylinux2014_ppc64le.whl", hash = "sha256:e975aac6a5acd8b510eba58d5591e10a03e3d16c1cf8a8624ca177491f7230f0", size = 158465 },
    { url = "https://files.pythonhosted.org/packages/a9/7d/d56579468d1660b3841e1f21c14490d103e33cf911886b22652d6e9683ec/simplejson-3.20.1-cp313-cp313-manylinux_2_5_i686.manylinux1_i686.manylinux_2_17_i686.manylinux2014_i686.whl", hash = "sha256:6a6dd11ee282937ad749da6f3b8d87952ad585b26e5edfa10da3ae2536c73078", size = 148514 },
    { url = "https://files.pythonhosted.org/packages/19/e3/874b1cca3d3897b486d3afdccc475eb3a09815bf1015b01cf7fcb52a55f0/simplejson-3.20.1-cp313-cp313-manylinux_2_5_x86_64.manylinux1_x86_64.manylinux_2_17_x86_64.manylinux2014_x86_64.whl", hash = "sha256:ab980fcc446ab87ea0879edad41a5c28f2d86020014eb035cf5161e8de4474c6", size = 152262 },
    { url = "https://files.pythonhosted.org/packages/32/84/f0fdb3625292d945c2bd13a814584603aebdb38cfbe5fe9be6b46fe598c4/simplejson-3.20.1-cp313-cp313-musllinux_1_2_aarch64.whl", hash = "sha256:f5aee2a4cb6b146bd17333ac623610f069f34e8f31d2f4f0c1a2186e50c594f0", size = 150164 },
    { url = "https://files.pythonhosted.org/packages/95/51/6d625247224f01eaaeabace9aec75ac5603a42f8ebcce02c486fbda8b428/simplejson-3.20.1-cp313-cp313-musllinux_1_2_i686.whl", hash = "sha256:652d8eecbb9a3b6461b21ec7cf11fd0acbab144e45e600c817ecf18e4580b99e", size = 151795 },
    { url = "https://files.pythonhosted.org/packages/7f/d9/bb921df6b35be8412f519e58e86d1060fddf3ad401b783e4862e0a74c4c1/simplejson-3.20.1-cp313-cp313-musllinux_1_2_ppc64le.whl", hash = "sha256:8c09948f1a486a89251ee3a67c9f8c969b379f6ffff1a6064b41fea3bce0a112", size = 159027 },
    { url = "https://files.pythonhosted.org/packages/03/c5/5950605e4ad023a6621cf4c931b29fd3d2a9c1f36be937230bfc83d7271d/simplejson-3.20.1-cp313-cp313-musllinux_1_2_x86_64.whl", hash = "sha256:cbbd7b215ad4fc6f058b5dd4c26ee5c59f72e031dfda3ac183d7968a99e4ca3a", size = 154380 },
    { url = "https://files.pythonhosted.org/packages/66/ad/b74149557c5ec1e4e4d55758bda426f5d2ec0123cd01a53ae63b8de51fa3/simplejson-3.20.1-cp313-cp313-win32.whl", hash = "sha256:ae81e482476eaa088ef9d0120ae5345de924f23962c0c1e20abbdff597631f87", size = 74102 },
    { url = "https://files.pythonhosted.org/packages/db/a9/25282fdd24493e1022f30b7f5cdf804255c007218b2bfaa655bd7ad34b2d/simplejson-3.20.1-cp313-cp313-win_amd64.whl", hash = "sha256:1b9fd15853b90aec3b1739f4471efbf1ac05066a2c7041bf8db821bb73cd2ddc", size = 75736 },
    { url = "https://files.pythonhosted.org/packages/4b/30/00f02a0a921556dd5a6db1ef2926a1bc7a8bbbfb1c49cfed68a275b8ab2b/simplejson-3.20.1-py3-none-any.whl", hash = "sha256:8a6c1bbac39fa4a79f83cbf1df6ccd8ff7069582a9fd8db1e52cea073bc2c697", size = 57121 },
]

[[package]]
name = "single-source"
version = "0.4.0"
source = { registry = "https://pypi.org/simple" }
sdist = { url = "https://files.pythonhosted.org/packages/85/c5/096cda37599fb12f9930266ebb66e72e0ef3c39eb8be1934025f44e9c7ed/single_source-0.4.0.tar.gz", hash = "sha256:7917aa113bda60072f01952e2966cd7247f0ec16fe52a1555f3c066b553e98b4", size = 4803 }
wheels = [
    { url = "https://files.pythonhosted.org/packages/7f/34/c26bc3fbd88437ae3417f57f10c5eff926e095cc3d61a235478907c28b2d/single_source-0.4.0-py3-none-any.whl", hash = "sha256:38880b16e6e0ca2e012f85dc3820eb31999ace5f1d9a588395ea38f8bd0775f5", size = 5590 },
]

[[package]]
name = "six"
version = "1.17.0"
source = { registry = "https://pypi.org/simple" }
sdist = { url = "https://files.pythonhosted.org/packages/94/e7/b2c673351809dca68a0e064b6af791aa332cf192da575fd474ed7d6f16a2/six-1.17.0.tar.gz", hash = "sha256:ff70335d468e7eb6ec65b95b99d3a2836546063f63acc5171de367e834932a81", size = 34031 }
wheels = [
    { url = "https://files.pythonhosted.org/packages/b7/ce/149a00dd41f10bc29e5921b496af8b574d8413afcd5e30dfa0ed46c2cc5e/six-1.17.0-py2.py3-none-any.whl", hash = "sha256:4721f391ed90541fddacab5acf947aa0d3dc7d27b2e1e8eda2be8970586c3274", size = 11050 },
]

[[package]]
name = "smmap"
version = "5.0.2"
source = { registry = "https://pypi.org/simple" }
sdist = { url = "https://files.pythonhosted.org/packages/44/cd/a040c4b3119bbe532e5b0732286f805445375489fceaec1f48306068ee3b/smmap-5.0.2.tar.gz", hash = "sha256:26ea65a03958fa0c8a1c7e8c7a58fdc77221b8910f6be2131affade476898ad5", size = 22329 }
wheels = [
    { url = "https://files.pythonhosted.org/packages/04/be/d09147ad1ec7934636ad912901c5fd7667e1c858e19d355237db0d0cd5e4/smmap-5.0.2-py3-none-any.whl", hash = "sha256:b30115f0def7d7531d22a0fb6502488d879e75b260a9db4d0819cfb25403af5e", size = 24303 },
]

[[package]]
name = "snapshottest"
version = "1.0.0a1"
source = { registry = "https://pypi.org/simple" }
dependencies = [
    { name = "fastdiff" },
    { name = "termcolor" },
]
sdist = { url = "https://files.pythonhosted.org/packages/c9/59/1310c421795b57a93fc4b690d0496b911f70be6c99def4bae4f537bc807b/snapshottest-1.0.0a1.tar.gz", hash = "sha256:6ef848ee4d6621baff79df6a36bb1da4d7eddf5013dc6b9ca9c361bc42c605b9", size = 26071 }
wheels = [
    { url = "https://files.pythonhosted.org/packages/0d/a4/4b8761ed2b0420103bae46196005e714fd8694ab3bb1ba8a3a631a59f23d/snapshottest-1.0.0a1-py3-none-any.whl", hash = "sha256:fff0e1da3825c32d001018777c3b56d1eae1c850fc5b3418618da3d7f2cd152f", size = 17063 },
]

[[package]]
name = "sniffio"
version = "1.3.1"
source = { registry = "https://pypi.org/simple" }
sdist = { url = "https://files.pythonhosted.org/packages/a2/87/a6771e1546d97e7e041b6ae58d80074f81b7d5121207425c964ddf5cfdbd/sniffio-1.3.1.tar.gz", hash = "sha256:f4324edc670a0f49750a81b895f35c3adb843cca46f0530f79fc1babb23789dc", size = 20372 }
wheels = [
    { url = "https://files.pythonhosted.org/packages/e9/44/75a9c9421471a6c4805dbf2356f7c181a29c1879239abab1ea2cc8f38b40/sniffio-1.3.1-py3-none-any.whl", hash = "sha256:2f6da418d1f1e0fddd844478f41680e794e6051915791a034ff65e5f100525a2", size = 10235 },
]

[[package]]
name = "social-auth-app-django"
version = "5.4.3"
source = { registry = "https://pypi.org/simple" }
dependencies = [
    { name = "django" },
    { name = "social-auth-core" },
]
sdist = { url = "https://files.pythonhosted.org/packages/2a/07/bb2465e4116d4761b028bd07b99087009caa81c1511c886d74c4ccece3a2/social_auth_app_django-5.4.3.tar.gz", hash = "sha256:d1f4286d5ca1e512c9b2f686e7ecb2a0128148f1a33d853b69dc07b58508362e", size = 24860 }
wheels = [
    { url = "https://files.pythonhosted.org/packages/e0/cd/43a25dabdf7689109b01ac866848c984594769ec3cbc5ce4c261b4895237/social_auth_app_django-5.4.3-py3-none-any.whl", hash = "sha256:db70b972faeb10ee1ec83d0dc7dbd0558d5f5830417bba317b712b10ff58d031", size = 26241 },
]

[[package]]
name = "social-auth-core"
version = "4.7.0"
source = { registry = "https://pypi.org/simple" }
dependencies = [
    { name = "cryptography" },
    { name = "defusedxml" },
    { name = "oauthlib" },
    { name = "pyjwt" },
    { name = "python3-openid" },
    { name = "requests" },
    { name = "requests-oauthlib" },
]
sdist = { url = "https://files.pythonhosted.org/packages/87/c0/466383c22767604c573f15aff3ea2c37aacf3c10281f31199c02ac0017ef/social_auth_core-4.7.0.tar.gz", hash = "sha256:2bba127c7b7166a81085ddb0c248d93751b3bc3cdab8569f62d9f70c6bc4ed40", size = 230894 }
wheels = [
    { url = "https://files.pythonhosted.org/packages/e3/3e/1b1ed868b840ecf5e7b02fc8ab20718ac24e184b90057815fee2ebbc107d/social_auth_core-4.7.0-py3-none-any.whl", hash = "sha256:9eef9b49c332d1a3265b37dcc698a7ace97c3fc59df2d874b51576d11d31f6a6", size = 427867 },
]

[[package]]
name = "sorl-thumbnail"
version = "12.11.0"
source = { registry = "https://pypi.org/simple" }
sdist = { url = "https://files.pythonhosted.org/packages/28/e9/38491b3556c2ec19b53d0dcc5474359fb9344ce24a26745d3ca88237b848/sorl_thumbnail-12.11.0.tar.gz", hash = "sha256:191b89c27ecb40b5c2a35549d557d17c4841c6aff439b2e17b938b91eea463b3", size = 667102 }
wheels = [
    { url = "https://files.pythonhosted.org/packages/bf/b4/4ff585c7b096fe82e55ee8d1dbae74f5f7cedacbf08cb25c9a83755e4ef3/sorl_thumbnail-12.11.0-py3-none-any.whl", hash = "sha256:e3e375013ca3f14bca9f98fe9861153adac3a6ea4af5e9dc3f31cb605df765b5", size = 42789 },
]

[[package]]
name = "sortedcontainers"
version = "2.4.0"
source = { registry = "https://pypi.org/simple" }
sdist = { url = "https://files.pythonhosted.org/packages/e8/c4/ba2f8066cceb6f23394729afe52f3bf7adec04bf9ed2c820b39e19299111/sortedcontainers-2.4.0.tar.gz", hash = "sha256:25caa5a06cc30b6b83d11423433f65d1f9d76c4c6a0c90e3379eaa43b9bfdb88", size = 30594 }
wheels = [
    { url = "https://files.pythonhosted.org/packages/32/46/9cb0e58b2deb7f82b84065f37f3bffeb12413f947f9388e4cac22c4621ce/sortedcontainers-2.4.0-py2.py3-none-any.whl", hash = "sha256:a163dcaede0f1c021485e957a39245190e74249897e2ae4b2aa38595db237ee0", size = 29575 },
]

[[package]]
name = "soupsieve"
version = "2.7"
source = { registry = "https://pypi.org/simple" }
sdist = { url = "https://files.pythonhosted.org/packages/3f/f4/4a80cd6ef364b2e8b65b15816a843c0980f7a5a2b4dc701fc574952aa19f/soupsieve-2.7.tar.gz", hash = "sha256:ad282f9b6926286d2ead4750552c8a6142bc4c783fd66b0293547c8fe6ae126a", size = 103418 }
wheels = [
    { url = "https://files.pythonhosted.org/packages/e7/9c/0e6afc12c269578be5c0c1c9f4b49a8d32770a080260c333ac04cc1c832d/soupsieve-2.7-py3-none-any.whl", hash = "sha256:6e60cc5c1ffaf1cebcc12e8188320b72071e922c2e897f737cadce79ad5d30c4", size = 36677 },
]

[[package]]
name = "sqlparse"
version = "0.5.3"
source = { registry = "https://pypi.org/simple" }
sdist = { url = "https://files.pythonhosted.org/packages/e5/40/edede8dd6977b0d3da179a342c198ed100dd2aba4be081861ee5911e4da4/sqlparse-0.5.3.tar.gz", hash = "sha256:09f67787f56a0b16ecdbde1bfc7f5d9c3371ca683cfeaa8e6ff60b4807ec9272", size = 84999 }
wheels = [
    { url = "https://files.pythonhosted.org/packages/a9/5c/bfd6bd0bf979426d405cc6e71eceb8701b148b16c21d2dc3c261efc61c7b/sqlparse-0.5.3-py3-none-any.whl", hash = "sha256:cf2196ed3418f3ba5de6af7e82c694a9fbdbfecccdfc72e281548517081f16ca", size = 44415 },
]

[[package]]
name = "stack-data"
version = "0.6.3"
source = { registry = "https://pypi.org/simple" }
dependencies = [
    { name = "asttokens" },
    { name = "executing" },
    { name = "pure-eval" },
]
sdist = { url = "https://files.pythonhosted.org/packages/28/e3/55dcc2cfbc3ca9c29519eb6884dd1415ecb53b0e934862d3559ddcb7e20b/stack_data-0.6.3.tar.gz", hash = "sha256:836a778de4fec4dcd1dcd89ed8abff8a221f58308462e1c4aa2a3cf30148f0b9", size = 44707 }
wheels = [
    { url = "https://files.pythonhosted.org/packages/f1/7b/ce1eafaf1a76852e2ec9b22edecf1daa58175c090266e9f6c64afcd81d91/stack_data-0.6.3-py3-none-any.whl", hash = "sha256:d5558e0c25a4cb0853cddad3d77da9891a08cb85dd9f9f91b9f8cd66e511e695", size = 24521 },
]

[[package]]
name = "style"
version = "1.1.0"
source = { registry = "https://pypi.org/simple" }
sdist = { url = "https://files.pythonhosted.org/packages/6d/43/1aea4a07f3755195e6bf4b4f1a6667eda4bd1d23c5f5d12e92d894d8a052/style-1.1.0.tar.gz", hash = "sha256:8eb365fc15039b19b728bd4e6e85fb7daf24e7aeeec6a15a666f97484c564005", size = 3766 }
wheels = [
    { url = "https://files.pythonhosted.org/packages/4c/0b/6be2071e20c621e7beb01b86e8474c2ec344a9750ba5315886f24d6e7386/style-1.1.0-py2.py3-none-any.whl", hash = "sha256:6485a4bcb84629341a5fd1587fe3ac4887daa4741f0c8a1d01b9c3c8a263afe7", size = 6427 },
]

[[package]]
name = "super-collections"
version = "0.5.3"
source = { registry = "https://pypi.org/simple" }
dependencies = [
    { name = "hjson" },
]
sdist = { url = "https://files.pythonhosted.org/packages/b8/05/d1b50919a0d206d77255217d96dea9ab34bd1eb965a21559380c48f9517e/super_collections-0.5.3.tar.gz", hash = "sha256:94c1ec96c0a0d5e8e7d389ed8cde6882ac246940507c5e6b86e91945c2968d46", size = 10178 }
wheels = [
    { url = "https://files.pythonhosted.org/packages/07/6d/58de58c521e7fb79bceb4da90d55250070bb4adfa3c870b82519a561c79d/super_collections-0.5.3-py3-none-any.whl", hash = "sha256:907d35b25dc4070910e8254bf2f5c928348af1cf8a1f1e8259e06c666e902cff", size = 8436 },
]

[[package]]
name = "swapper"
version = "1.4.0"
source = { registry = "https://pypi.org/simple" }
sdist = { url = "https://files.pythonhosted.org/packages/9b/3b/98ea1cfc04dc9805d58c5a96dd006f5d88a5a32b7b05e1f5a1c00363bb9a/swapper-1.4.0.tar.gz", hash = "sha256:9e083af114ee0593241a7b877e3e0e7d3a580454f5d59016c667a5563306f8fe", size = 12668 }
wheels = [
    { url = "https://files.pythonhosted.org/packages/e9/53/c59363308ef97507a680372471e25e1ebab2e706a45a7c416eea6474c928/swapper-1.4.0-py2.py3-none-any.whl", hash = "sha256:57b8378aad234242542fe32dc6e8cff0ed24b63493d20b3c88ee01f894b9345e", size = 7106 },
]

[[package]]
name = "tablib"
version = "3.8.0"
source = { registry = "https://pypi.org/simple" }
sdist = { url = "https://files.pythonhosted.org/packages/09/cc/fe19d9c2ac1088794a51fc72f49b7226f88a0361f924fb3d17a9ec80e657/tablib-3.8.0.tar.gz", hash = "sha256:94d8bcdc65a715a0024a6d5b701a5f31e45bd159269e62c73731de79f048db2b", size = 122247 }
wheels = [
    { url = "https://files.pythonhosted.org/packages/5c/95/6542f54ebd90539b12ed6189cb54a6550a28407b1c503c2e55190c29a4c9/tablib-3.8.0-py3-none-any.whl", hash = "sha256:35bdb9d4ec7052232f8803908f9c7a9c3c65807188b70618fa7a7d8ccd560b4d", size = 47935 },
]

[package.optional-dependencies]
ods = [
    { name = "odfpy" },
]
xls = [
    { name = "xlrd" },
    { name = "xlwt" },
]
xlsx = [
    { name = "openpyxl" },
]
yaml = [
    { name = "pyyaml" },
]

[[package]]
name = "tblib"
version = "1.7.0"
source = { registry = "https://pypi.org/simple" }
sdist = { url = "https://files.pythonhosted.org/packages/d3/41/901ef2e81d7b1e834b9870d416cb09479e175a2be1c4aa1a9dcd0a555293/tblib-1.7.0.tar.gz", hash = "sha256:059bd77306ea7b419d4f76016aef6d7027cc8a0785579b5aad198803435f882c", size = 33074 }
wheels = [
    { url = "https://files.pythonhosted.org/packages/f8/cd/2fad4add11c8837e72f50a30e2bda30e67a10d70462f826b291443a55c7d/tblib-1.7.0-py2.py3-none-any.whl", hash = "sha256:289fa7359e580950e7d9743eab36b0691f0310fce64dee7d9c31065b8f723e23", size = 12806 },
]

[[package]]
name = "termcolor"
version = "3.1.0"
source = { registry = "https://pypi.org/simple" }
sdist = { url = "https://files.pythonhosted.org/packages/ca/6c/3d75c196ac07ac8749600b60b03f4f6094d54e132c4d94ebac6ee0e0add0/termcolor-3.1.0.tar.gz", hash = "sha256:6a6dd7fbee581909eeec6a756cff1d7f7c376063b14e4a298dc4980309e55970", size = 14324 }
wheels = [
    { url = "https://files.pythonhosted.org/packages/4f/bd/de8d508070629b6d84a30d01d57e4a65c69aa7f5abe7560b8fad3b50ea59/termcolor-3.1.0-py3-none-any.whl", hash = "sha256:591dd26b5c2ce03b9e43f391264626557873ce1d379019786f99b0c2bee140aa", size = 7684 },
]

[[package]]
name = "tinycss2"
version = "1.4.0"
source = { registry = "https://pypi.org/simple" }
dependencies = [
    { name = "webencodings" },
]
sdist = { url = "https://files.pythonhosted.org/packages/7a/fd/7a5ee21fd08ff70d3d33a5781c255cbe779659bd03278feb98b19ee550f4/tinycss2-1.4.0.tar.gz", hash = "sha256:10c0972f6fc0fbee87c3edb76549357415e94548c1ae10ebccdea16fb404a9b7", size = 87085 }
wheels = [
    { url = "https://files.pythonhosted.org/packages/e6/34/ebdc18bae6aa14fbee1a08b63c015c72b64868ff7dae68808ab500c492e2/tinycss2-1.4.0-py3-none-any.whl", hash = "sha256:3a49cf47b7675da0b15d0c6e1df8df4ebd96e9394bb905a5775adb0d884c5289", size = 26610 },
]

[[package]]
name = "tomli"
version = "2.2.1"
source = { registry = "https://pypi.org/simple" }
sdist = { url = "https://files.pythonhosted.org/packages/18/87/302344fed471e44a87289cf4967697d07e532f2421fdaf868a303cbae4ff/tomli-2.2.1.tar.gz", hash = "sha256:cd45e1dc79c835ce60f7404ec8119f2eb06d38b1deba146f07ced3bbc44505ff", size = 17175 }
wheels = [
    { url = "https://files.pythonhosted.org/packages/04/90/2ee5f2e0362cb8a0b6499dc44f4d7d48f8fff06d28ba46e6f1eaa61a1388/tomli-2.2.1-cp313-cp313-macosx_10_13_x86_64.whl", hash = "sha256:f4039b9cbc3048b2416cc57ab3bda989a6fcf9b36cf8937f01a6e731b64f80d7", size = 132708 },
    { url = "https://files.pythonhosted.org/packages/c0/ec/46b4108816de6b385141f082ba99e315501ccd0a2ea23db4a100dd3990ea/tomli-2.2.1-cp313-cp313-macosx_11_0_arm64.whl", hash = "sha256:286f0ca2ffeeb5b9bd4fcc8d6c330534323ec51b2f52da063b11c502da16f30c", size = 123582 },
    { url = "https://files.pythonhosted.org/packages/a0/bd/b470466d0137b37b68d24556c38a0cc819e8febe392d5b199dcd7f578365/tomli-2.2.1-cp313-cp313-manylinux_2_17_aarch64.manylinux2014_aarch64.whl", hash = "sha256:a92ef1a44547e894e2a17d24e7557a5e85a9e1d0048b0b5e7541f76c5032cb13", size = 232543 },
    { url = "https://files.pythonhosted.org/packages/d9/e5/82e80ff3b751373f7cead2815bcbe2d51c895b3c990686741a8e56ec42ab/tomli-2.2.1-cp313-cp313-manylinux_2_17_x86_64.manylinux2014_x86_64.whl", hash = "sha256:9316dc65bed1684c9a98ee68759ceaed29d229e985297003e494aa825ebb0281", size = 241691 },
    { url = "https://files.pythonhosted.org/packages/05/7e/2a110bc2713557d6a1bfb06af23dd01e7dde52b6ee7dadc589868f9abfac/tomli-2.2.1-cp313-cp313-manylinux_2_5_i686.manylinux1_i686.manylinux_2_17_i686.manylinux2014_i686.whl", hash = "sha256:e85e99945e688e32d5a35c1ff38ed0b3f41f43fad8df0bdf79f72b2ba7bc5272", size = 251170 },
    { url = "https://files.pythonhosted.org/packages/64/7b/22d713946efe00e0adbcdfd6d1aa119ae03fd0b60ebed51ebb3fa9f5a2e5/tomli-2.2.1-cp313-cp313-musllinux_1_2_aarch64.whl", hash = "sha256:ac065718db92ca818f8d6141b5f66369833d4a80a9d74435a268c52bdfa73140", size = 236530 },
    { url = "https://files.pythonhosted.org/packages/38/31/3a76f67da4b0cf37b742ca76beaf819dca0ebef26d78fc794a576e08accf/tomli-2.2.1-cp313-cp313-musllinux_1_2_i686.whl", hash = "sha256:d920f33822747519673ee656a4b6ac33e382eca9d331c87770faa3eef562aeb2", size = 258666 },
    { url = "https://files.pythonhosted.org/packages/07/10/5af1293da642aded87e8a988753945d0cf7e00a9452d3911dd3bb354c9e2/tomli-2.2.1-cp313-cp313-musllinux_1_2_x86_64.whl", hash = "sha256:a198f10c4d1b1375d7687bc25294306e551bf1abfa4eace6650070a5c1ae2744", size = 243954 },
    { url = "https://files.pythonhosted.org/packages/5b/b9/1ed31d167be802da0fc95020d04cd27b7d7065cc6fbefdd2f9186f60d7bd/tomli-2.2.1-cp313-cp313-win32.whl", hash = "sha256:d3f5614314d758649ab2ab3a62d4f2004c825922f9e370b29416484086b264ec", size = 98724 },
    { url = "https://files.pythonhosted.org/packages/c7/32/b0963458706accd9afcfeb867c0f9175a741bf7b19cd424230714d722198/tomli-2.2.1-cp313-cp313-win_amd64.whl", hash = "sha256:a38aa0308e754b0e3c67e344754dff64999ff9b513e691d0e786265c93583c69", size = 109383 },
    { url = "https://files.pythonhosted.org/packages/6e/c2/61d3e0f47e2b74ef40a68b9e6ad5984f6241a942f7cd3bbfbdbd03861ea9/tomli-2.2.1-py3-none-any.whl", hash = "sha256:cb55c73c5f4408779d0cf3eef9f762b9c9f147a77de7b258bef0a5628adc85cc", size = 14257 },
]

[[package]]
name = "tornado"
version = "6.5.1"
source = { registry = "https://pypi.org/simple" }
sdist = { url = "https://files.pythonhosted.org/packages/51/89/c72771c81d25d53fe33e3dca61c233b665b2780f21820ba6fd2c6793c12b/tornado-6.5.1.tar.gz", hash = "sha256:84ceece391e8eb9b2b95578db65e920d2a61070260594819589609ba9bc6308c", size = 509934 }
wheels = [
    { url = "https://files.pythonhosted.org/packages/77/89/f4532dee6843c9e0ebc4e28d4be04c67f54f60813e4bf73d595fe7567452/tornado-6.5.1-cp39-abi3-macosx_10_9_universal2.whl", hash = "sha256:d50065ba7fd11d3bd41bcad0825227cc9a95154bad83239357094c36708001f7", size = 441948 },
    { url = "https://files.pythonhosted.org/packages/15/9a/557406b62cffa395d18772e0cdcf03bed2fff03b374677348eef9f6a3792/tornado-6.5.1-cp39-abi3-macosx_10_9_x86_64.whl", hash = "sha256:9e9ca370f717997cb85606d074b0e5b247282cf5e2e1611568b8821afe0342d6", size = 440112 },
    { url = "https://files.pythonhosted.org/packages/55/82/7721b7319013a3cf881f4dffa4f60ceff07b31b394e459984e7a36dc99ec/tornado-6.5.1-cp39-abi3-manylinux_2_17_aarch64.manylinux2014_aarch64.whl", hash = "sha256:b77e9dfa7ed69754a54c89d82ef746398be82f749df69c4d3abe75c4d1ff4888", size = 443672 },
    { url = "https://files.pythonhosted.org/packages/7d/42/d11c4376e7d101171b94e03cef0cbce43e823ed6567ceda571f54cf6e3ce/tornado-6.5.1-cp39-abi3-manylinux_2_5_i686.manylinux1_i686.manylinux_2_17_i686.manylinux2014_i686.whl", hash = "sha256:253b76040ee3bab8bcf7ba9feb136436a3787208717a1fb9f2c16b744fba7331", size = 443019 },
    { url = "https://files.pythonhosted.org/packages/7d/f7/0c48ba992d875521ac761e6e04b0a1750f8150ae42ea26df1852d6a98942/tornado-6.5.1-cp39-abi3-manylinux_2_5_x86_64.manylinux1_x86_64.manylinux_2_17_x86_64.manylinux2014_x86_64.whl", hash = "sha256:308473f4cc5a76227157cdf904de33ac268af770b2c5f05ca6c1161d82fdd95e", size = 443252 },
    { url = "https://files.pythonhosted.org/packages/89/46/d8d7413d11987e316df4ad42e16023cd62666a3c0dfa1518ffa30b8df06c/tornado-6.5.1-cp39-abi3-musllinux_1_2_aarch64.whl", hash = "sha256:caec6314ce8a81cf69bd89909f4b633b9f523834dc1a352021775d45e51d9401", size = 443930 },
    { url = "https://files.pythonhosted.org/packages/78/b2/f8049221c96a06df89bed68260e8ca94beca5ea532ffc63b1175ad31f9cc/tornado-6.5.1-cp39-abi3-musllinux_1_2_i686.whl", hash = "sha256:13ce6e3396c24e2808774741331638ee6c2f50b114b97a55c5b442df65fd9692", size = 443351 },
    { url = "https://files.pythonhosted.org/packages/76/ff/6a0079e65b326cc222a54720a748e04a4db246870c4da54ece4577bfa702/tornado-6.5.1-cp39-abi3-musllinux_1_2_x86_64.whl", hash = "sha256:5cae6145f4cdf5ab24744526cc0f55a17d76f02c98f4cff9daa08ae9a217448a", size = 443328 },
    { url = "https://files.pythonhosted.org/packages/49/18/e3f902a1d21f14035b5bc6246a8c0f51e0eef562ace3a2cea403c1fb7021/tornado-6.5.1-cp39-abi3-win32.whl", hash = "sha256:e0a36e1bc684dca10b1aa75a31df8bdfed656831489bc1e6a6ebed05dc1ec365", size = 444396 },
    { url = "https://files.pythonhosted.org/packages/7b/09/6526e32bf1049ee7de3bebba81572673b19a2a8541f795d887e92af1a8bc/tornado-6.5.1-cp39-abi3-win_amd64.whl", hash = "sha256:908e7d64567cecd4c2b458075589a775063453aeb1d2a1853eedb806922f568b", size = 444840 },
    { url = "https://files.pythonhosted.org/packages/55/a7/535c44c7bea4578e48281d83c615219f3ab19e6abc67625ef637c73987be/tornado-6.5.1-cp39-abi3-win_arm64.whl", hash = "sha256:02420a0eb7bf617257b9935e2b754d1b63897525d8a289c9d65690d580b4dcf7", size = 443596 },
]

[[package]]
name = "tox"
version = "4.28.1"
source = { registry = "https://pypi.org/simple" }
dependencies = [
    { name = "cachetools" },
    { name = "chardet" },
    { name = "colorama" },
    { name = "filelock" },
    { name = "packaging" },
    { name = "platformdirs" },
    { name = "pluggy" },
    { name = "pyproject-api" },
    { name = "virtualenv" },
]
sdist = { url = "https://files.pythonhosted.org/packages/2c/a3/6fdc3f17aad7f2971739c6efc537a692d619c54acb224d90e62733346a60/tox-4.28.1.tar.gz", hash = "sha256:227ce1fdfea7763107aed3a8ac87d74b1bd1240ad7dd9c37fc2cb2b318006520", size = 199598 }
wheels = [
    { url = "https://files.pythonhosted.org/packages/b9/60/0ba9aa30a0a3d0faaebeadd9c847812a929416a4acda50d92c7079a9ec00/tox-4.28.1-py3-none-any.whl", hash = "sha256:d5c84de6efc5d7e8acadb09528943e87ee501a35e064cf852082bc600485c13d", size = 173973 },
]

[[package]]
name = "traitlets"
version = "5.14.3"
source = { registry = "https://pypi.org/simple" }
sdist = { url = "https://files.pythonhosted.org/packages/eb/79/72064e6a701c2183016abbbfedaba506d81e30e232a68c9f0d6f6fcd1574/traitlets-5.14.3.tar.gz", hash = "sha256:9ed0579d3502c94b4b3732ac120375cda96f923114522847de4b3bb98b96b6b7", size = 161621 }
wheels = [
    { url = "https://files.pythonhosted.org/packages/00/c0/8f5d070730d7836adc9c9b6408dec68c6ced86b304a9b26a14df072a6e8c/traitlets-5.14.3-py3-none-any.whl", hash = "sha256:b74e89e397b1ed28cc831db7aea759ba6640cb3de13090ca145426688ff1ac4f", size = 85359 },
]

[[package]]
name = "trio"
version = "0.30.0"
source = { registry = "https://pypi.org/simple" }
dependencies = [
    { name = "attrs" },
    { name = "cffi", marker = "implementation_name != 'pypy' and os_name == 'nt'" },
    { name = "idna" },
    { name = "outcome" },
    { name = "sniffio" },
    { name = "sortedcontainers" },
]
sdist = { url = "https://files.pythonhosted.org/packages/01/c1/68d582b4d3a1c1f8118e18042464bb12a7c1b75d64d75111b297687041e3/trio-0.30.0.tar.gz", hash = "sha256:0781c857c0c81f8f51e0089929a26b5bb63d57f927728a5586f7e36171f064df", size = 593776 }
wheels = [
    { url = "https://files.pythonhosted.org/packages/69/8e/3f6dfda475ecd940e786defe6df6c500734e686c9cd0a0f8ef6821e9b2f2/trio-0.30.0-py3-none-any.whl", hash = "sha256:3bf4f06b8decf8d3cf00af85f40a89824669e2d033bb32469d34840edcfc22a5", size = 499194 },
]

[[package]]
name = "trio-websocket"
version = "0.12.2"
source = { registry = "https://pypi.org/simple" }
dependencies = [
    { name = "outcome" },
    { name = "trio" },
    { name = "wsproto" },
]
sdist = { url = "https://files.pythonhosted.org/packages/d1/3c/8b4358e81f2f2cfe71b66a267f023a91db20a817b9425dd964873796980a/trio_websocket-0.12.2.tar.gz", hash = "sha256:22c72c436f3d1e264d0910a3951934798dcc5b00ae56fc4ee079d46c7cf20fae", size = 33549 }
wheels = [
    { url = "https://files.pythonhosted.org/packages/c7/19/eb640a397bba49ba49ef9dbe2e7e5c04202ba045b6ce2ec36e9cadc51e04/trio_websocket-0.12.2-py3-none-any.whl", hash = "sha256:df605665f1db533f4a386c94525870851096a223adcb97f72a07e8b4beba45b6", size = 21221 },
]

[[package]]
name = "typeguard"
version = "4.4.4"
source = { registry = "https://pypi.org/simple" }
dependencies = [
    { name = "typing-extensions" },
]
sdist = { url = "https://files.pythonhosted.org/packages/c7/68/71c1a15b5f65f40e91b65da23b8224dad41349894535a97f63a52e462196/typeguard-4.4.4.tar.gz", hash = "sha256:3a7fd2dffb705d4d0efaed4306a704c89b9dee850b688f060a8b1615a79e5f74", size = 75203 }
wheels = [
    { url = "https://files.pythonhosted.org/packages/1b/a9/e3aee762739c1d7528da1c3e06d518503f8b6c439c35549b53735ba52ead/typeguard-4.4.4-py3-none-any.whl", hash = "sha256:b5f562281b6bfa1f5492470464730ef001646128b180769880468bd84b68b09e", size = 34874 },
]

[[package]]
name = "types-cffi"
version = "1.17.0.20250523"
source = { registry = "https://pypi.org/simple" }
dependencies = [
    { name = "types-setuptools" },
]
sdist = { url = "https://files.pythonhosted.org/packages/f7/5f/ac80a2f55757019e5d4809d17544569c47a623565258ca1a836ba951d53f/types_cffi-1.17.0.20250523.tar.gz", hash = "sha256:e7110f314c65590533adae1b30763be08ca71ad856a1ae3fe9b9d8664d49ec22", size = 16858 }
wheels = [
    { url = "https://files.pythonhosted.org/packages/f1/86/e26e6ae4dfcbf6031b8422c22cf3a9eb2b6d127770406e7645b6248d8091/types_cffi-1.17.0.20250523-py3-none-any.whl", hash = "sha256:e98c549d8e191f6220e440f9f14315d6775a21a0e588c32c20476be885b2fad9", size = 20010 },
]

[[package]]
name = "types-freezegun"
version = "1.1.10"
source = { registry = "https://pypi.org/simple" }
sdist = { url = "https://files.pythonhosted.org/packages/31/0d/2a0485b7f693437570da1b005cbc06748252d24a5a24e521a0bcf4f8912e/types-freezegun-1.1.10.tar.gz", hash = "sha256:cb3a2d2eee950eacbaac0673ab50499823365ceb8c655babb1544a41446409ec", size = 2861 }
wheels = [
    { url = "https://files.pythonhosted.org/packages/96/48/3380ecdafe5646f4e9e31814297073aeb6929c474212377189cbee228b50/types_freezegun-1.1.10-py3-none-any.whl", hash = "sha256:fadebe72213e0674036153366205038e1f95c8ca96deb4ef9b71ddc15413543e", size = 2904 },
]

[[package]]
name = "types-markdown"
version = "3.8.0.20250708"
source = { registry = "https://pypi.org/simple" }
sdist = { url = "https://files.pythonhosted.org/packages/95/01/0bab46f013e8ff6f2c54f9cb35252e4f6ccf1b7b863ba53f56e5e1ae1429/types_markdown-3.8.0.20250708.tar.gz", hash = "sha256:28690251fe90757f5a99cd671c79502bc2de07aef2d35fe54117c3b1c799804a", size = 19337 }
wheels = [
    { url = "https://files.pythonhosted.org/packages/29/08/3e160e70de991f234ea8bcfe135a61779761ffc76c13164b97c068989ffc/types_markdown-3.8.0.20250708-py3-none-any.whl", hash = "sha256:d1f634931b463adf7603c012724b7e9e5eff976eb517dc700ebece2d6189b1ce", size = 25785 },
]

[[package]]
name = "types-pyopenssl"
version = "24.1.0.20240722"
source = { registry = "https://pypi.org/simple" }
dependencies = [
    { name = "cryptography" },
    { name = "types-cffi" },
]
sdist = { url = "https://files.pythonhosted.org/packages/93/29/47a346550fd2020dac9a7a6d033ea03fccb92fa47c726056618cc889745e/types-pyOpenSSL-24.1.0.20240722.tar.gz", hash = "sha256:47913b4678a01d879f503a12044468221ed8576263c1540dcb0484ca21b08c39", size = 8458 }
wheels = [
    { url = "https://files.pythonhosted.org/packages/98/05/c868a850b6fbb79c26f5f299b768ee0adc1f9816d3461dcf4287916f655b/types_pyOpenSSL-24.1.0.20240722-py3-none-any.whl", hash = "sha256:6a7a5d2ec042537934cfb4c9d4deb0e16c4c6250b09358df1f083682fe6fda54", size = 7499 },
]

[[package]]
name = "types-python-dateutil"
version = "2.9.0.20250708"
source = { registry = "https://pypi.org/simple" }
sdist = { url = "https://files.pythonhosted.org/packages/c9/95/6bdde7607da2e1e99ec1c1672a759d42f26644bbacf939916e086db34870/types_python_dateutil-2.9.0.20250708.tar.gz", hash = "sha256:ccdbd75dab2d6c9696c350579f34cffe2c281e4c5f27a585b2a2438dd1d5c8ab", size = 15834 }
wheels = [
    { url = "https://files.pythonhosted.org/packages/72/52/43e70a8e57fefb172c22a21000b03ebcc15e47e97f5cb8495b9c2832efb4/types_python_dateutil-2.9.0.20250708-py3-none-any.whl", hash = "sha256:4d6d0cc1cc4d24a2dc3816024e502564094497b713f7befda4d5bc7a8e3fd21f", size = 17724 },
]

[[package]]
name = "types-pytz"
version = "2022.7.1.2"
source = { registry = "https://pypi.org/simple" }
sdist = { url = "https://files.pythonhosted.org/packages/dc/97/0cbaa80c82b370561b2bf8fa594663225f9d4acb9467020e16bb6786d17c/types-pytz-2022.7.1.2.tar.gz", hash = "sha256:487d3e8e9f4071eec8081746d53fa982bbc05812e719dcbf2ebf3d55a1a4cd28", size = 4709 }
wheels = [
    { url = "https://files.pythonhosted.org/packages/87/e8/1c3ee95bd1444e36ab868ef92b77c679ea5b8a80cb346ed6f369952c0858/types_pytz-2022.7.1.2-py3-none-any.whl", hash = "sha256:40ca448a928d566f7d44ddfde0066e384f7ffbd4da2778e42a4570eaca572446", size = 4727 },
]

[[package]]
name = "types-pyyaml"
version = "6.0.12.20250516"
source = { registry = "https://pypi.org/simple" }
sdist = { url = "https://files.pythonhosted.org/packages/4e/22/59e2aeb48ceeee1f7cd4537db9568df80d62bdb44a7f9e743502ea8aab9c/types_pyyaml-6.0.12.20250516.tar.gz", hash = "sha256:9f21a70216fc0fa1b216a8176db5f9e0af6eb35d2f2932acb87689d03a5bf6ba", size = 17378 }
wheels = [
    { url = "https://files.pythonhosted.org/packages/99/5f/e0af6f7f6a260d9af67e1db4f54d732abad514252a7a378a6c4d17dd1036/types_pyyaml-6.0.12.20250516-py3-none-any.whl", hash = "sha256:8478208feaeb53a34cb5d970c56a7cd76b72659442e733e268a94dc72b2d0530", size = 20312 },
]

[[package]]
name = "types-redis"
version = "4.6.0.20241004"
source = { registry = "https://pypi.org/simple" }
dependencies = [
    { name = "cryptography" },
    { name = "types-pyopenssl" },
]
sdist = { url = "https://files.pythonhosted.org/packages/3a/95/c054d3ac940e8bac4ca216470c80c26688a0e79e09f520a942bb27da3386/types-redis-4.6.0.20241004.tar.gz", hash = "sha256:5f17d2b3f9091ab75384153bfa276619ffa1cf6a38da60e10d5e6749cc5b902e", size = 49679 }
wheels = [
    { url = "https://files.pythonhosted.org/packages/55/82/7d25dce10aad92d2226b269bce2f85cfd843b4477cd50245d7d40ecf8f89/types_redis-4.6.0.20241004-py3-none-any.whl", hash = "sha256:ef5da68cb827e5f606c8f9c0b49eeee4c2669d6d97122f301d3a55dc6a63f6ed", size = 58737 },
]

[[package]]
name = "types-requests"
version = "2.31.0.6"
source = { registry = "https://pypi.org/simple" }
dependencies = [
    { name = "types-urllib3" },
]
sdist = { url = "https://files.pythonhosted.org/packages/f9/b8/c1e8d39996b4929b918aba10dba5de07a8b3f4c8487bb61bb79882544e69/types-requests-2.31.0.6.tar.gz", hash = "sha256:cd74ce3b53c461f1228a9b783929ac73a666658f223e28ed29753771477b3bd0", size = 15535 }
wheels = [
    { url = "https://files.pythonhosted.org/packages/5c/a1/6f8dc74d9069e790d604ddae70cb46dcbac668f1bb08136e7b0f2f5cd3bf/types_requests-2.31.0.6-py3-none-any.whl", hash = "sha256:a2db9cb228a81da8348b49ad6db3f5519452dd20a9c1e1a868c83c5fe88fd1a9", size = 14516 },
]

[[package]]
name = "types-setuptools"
version = "80.9.0.20250529"
source = { registry = "https://pypi.org/simple" }
sdist = { url = "https://files.pythonhosted.org/packages/79/66/1b276526aad4696a9519919e637801f2c103419d2c248a6feb2729e034d1/types_setuptools-80.9.0.20250529.tar.gz", hash = "sha256:79e088ba0cba2186c8d6499cbd3e143abb142d28a44b042c28d3148b1e353c91", size = 41337 }
wheels = [
    { url = "https://files.pythonhosted.org/packages/1b/d8/83790d67ec771bf029a45ff1bd1aedbb738d8aa58c09dd0cc3033eea0e69/types_setuptools-80.9.0.20250529-py3-none-any.whl", hash = "sha256:00dfcedd73e333a430e10db096e4d46af93faf9314f832f13b6bbe3d6757e95f", size = 63263 },
]

[[package]]
name = "types-urllib3"
version = "1.26.25.14"
source = { registry = "https://pypi.org/simple" }
sdist = { url = "https://files.pythonhosted.org/packages/73/de/b9d7a68ad39092368fb21dd6194b362b98a1daeea5dcfef5e1adb5031c7e/types-urllib3-1.26.25.14.tar.gz", hash = "sha256:229b7f577c951b8c1b92c1bc2b2fdb0b49847bd2af6d1cc2a2e3dd340f3bda8f", size = 11239 }
wheels = [
    { url = "https://files.pythonhosted.org/packages/11/7b/3fc711b2efea5e85a7a0bbfe269ea944aa767bbba5ec52f9ee45d362ccf3/types_urllib3-1.26.25.14-py3-none-any.whl", hash = "sha256:9683bbb7fb72e32bfe9d2be6e04875fbe1b3eeec3cbb4ea231435aa7fd6b4f0e", size = 15377 },
]

[[package]]
name = "typing-extensions"
version = "4.14.1"
source = { registry = "https://pypi.org/simple" }
sdist = { url = "https://files.pythonhosted.org/packages/98/5a/da40306b885cc8c09109dc2e1abd358d5684b1425678151cdaed4731c822/typing_extensions-4.14.1.tar.gz", hash = "sha256:38b39f4aeeab64884ce9f74c94263ef78f3c22467c8724005483154c26648d36", size = 107673 }
wheels = [
    { url = "https://files.pythonhosted.org/packages/b5/00/d631e67a838026495268c2f6884f3711a15a9a2a96cd244fdaea53b823fb/typing_extensions-4.14.1-py3-none-any.whl", hash = "sha256:d1e1e3b58374dc93031d6eda2420a48ea44a36c2b4766a4fdeb3710755731d76", size = 43906 },
]

[[package]]
name = "tzdata"
version = "2025.2"
source = { registry = "https://pypi.org/simple" }
sdist = { url = "https://files.pythonhosted.org/packages/95/32/1a225d6164441be760d75c2c42e2780dc0873fe382da3e98a2e1e48361e5/tzdata-2025.2.tar.gz", hash = "sha256:b60a638fcc0daffadf82fe0f57e53d06bdec2f36c4df66280ae79bce6bd6f2b9", size = 196380 }
wheels = [
    { url = "https://files.pythonhosted.org/packages/5c/23/c7abc0ca0a1526a0774eca151daeb8de62ec457e77262b66b359c3c7679e/tzdata-2025.2-py2.py3-none-any.whl", hash = "sha256:1a403fada01ff9221ca8044d701868fa132215d84beb92242d9acd2147f667a8", size = 347839 },
]

[[package]]
name = "unittest-xml-reporting"
version = "3.2.0"
source = { registry = "https://pypi.org/simple" }
dependencies = [
    { name = "lxml" },
]
sdist = { url = "https://files.pythonhosted.org/packages/ed/40/3bf1afc96e93c7322520981ac4593cbb29daa21b48d32746f05ab5563dca/unittest-xml-reporting-3.2.0.tar.gz", hash = "sha256:edd8d3170b40c3a81b8cf910f46c6a304ae2847ec01036d02e9c0f9b85762d28", size = 18002 }
wheels = [
    { url = "https://files.pythonhosted.org/packages/39/88/f6e9b87428584a3c62cac768185c438ca6d561367a5d267b293259d76075/unittest_xml_reporting-3.2.0-py2.py3-none-any.whl", hash = "sha256:f3d7402e5b3ac72a5ee3149278339db1a8f932ee405f48bcb9c681372f2717d5", size = 20936 },
]

[[package]]
name = "update"
version = "0.0.1"
source = { registry = "https://pypi.org/simple" }
dependencies = [
    { name = "style" },
]
wheels = [
    { url = "https://files.pythonhosted.org/packages/9f/c4/dfe8a392edd35cc635c35cd3b20df6a746aacdeb39b685d1668b56bf819b/update-0.0.1-py2.py3-none-any.whl", hash = "sha256:a25522b4bf60e3e3c1a3ff3ca3a4f5a328ac4b8ff400fdc9614483147e313323", size = 2882 },
]

[[package]]
name = "uritemplate"
version = "4.2.0"
source = { registry = "https://pypi.org/simple" }
sdist = { url = "https://files.pythonhosted.org/packages/98/60/f174043244c5306c9988380d2cb10009f91563fc4b31293d27e17201af56/uritemplate-4.2.0.tar.gz", hash = "sha256:480c2ed180878955863323eea31b0ede668795de182617fef9c6ca09e6ec9d0e", size = 33267 }
wheels = [
    { url = "https://files.pythonhosted.org/packages/a9/99/3ae339466c9183ea5b8ae87b34c0b897eda475d2aec2307cae60e5cd4f29/uritemplate-4.2.0-py3-none-any.whl", hash = "sha256:962201ba1c4edcab02e60f9a0d3821e82dfc5d2d6662a21abd533879bdb8a686", size = 11488 },
]

[[package]]
name = "urllib3"
version = "1.26.20"
source = { registry = "https://pypi.org/simple" }
sdist = { url = "https://files.pythonhosted.org/packages/e4/e8/6ff5e6bc22095cfc59b6ea711b687e2b7ed4bdb373f7eeec370a97d7392f/urllib3-1.26.20.tar.gz", hash = "sha256:40c2dc0c681e47eb8f90e7e27bf6ff7df2e677421fd46756da1161c39ca70d32", size = 307380 }
wheels = [
    { url = "https://files.pythonhosted.org/packages/33/cf/8435d5a7159e2a9c83a95896ed596f68cf798005fe107cc655b5c5c14704/urllib3-1.26.20-py2.py3-none-any.whl", hash = "sha256:0ed14ccfbf1c30a9072c7ca157e4319b70d65f623e91e7b32fadb2853431016e", size = 144225 },
]

[package.optional-dependencies]
socks = [
    { name = "pysocks" },
]

[[package]]
name = "vcrpy"
version = "7.0.0"
source = { registry = "https://pypi.org/simple" }
dependencies = [
    { name = "pyyaml" },
    { name = "urllib3" },
    { name = "wrapt" },
    { name = "yarl" },
]
sdist = { url = "https://files.pythonhosted.org/packages/25/d3/856e06184d4572aada1dd559ddec3bedc46df1f2edc5ab2c91121a2cccdb/vcrpy-7.0.0.tar.gz", hash = "sha256:176391ad0425edde1680c5b20738ea3dc7fb942520a48d2993448050986b3a50", size = 85502 }
wheels = [
    { url = "https://files.pythonhosted.org/packages/13/5d/1f15b252890c968d42b348d1e9b0aa12d5bf3e776704178ec37cceccdb63/vcrpy-7.0.0-py2.py3-none-any.whl", hash = "sha256:55791e26c18daa363435054d8b35bd41a4ac441b6676167635d1b37a71dbe124", size = 42321 },
]

[[package]]
name = "verspec"
version = "0.1.0"
source = { registry = "https://pypi.org/simple" }
sdist = { url = "https://files.pythonhosted.org/packages/e7/44/8126f9f0c44319b2efc65feaad589cadef4d77ece200ae3c9133d58464d0/verspec-0.1.0.tar.gz", hash = "sha256:c4504ca697b2056cdb4bfa7121461f5a0e81809255b41c03dda4ba823637c01e", size = 27123 }
wheels = [
    { url = "https://files.pythonhosted.org/packages/a4/ce/3b6fee91c85626eaf769d617f1be9d2e15c1cca027bbdeb2e0d751469355/verspec-0.1.0-py3-none-any.whl", hash = "sha256:741877d5633cc9464c45a469ae2a31e801e6dbbaa85b9675d481cda100f11c31", size = 19640 },
]

[[package]]
name = "vine"
version = "5.1.0"
source = { registry = "https://pypi.org/simple" }
sdist = { url = "https://files.pythonhosted.org/packages/bd/e4/d07b5f29d283596b9727dd5275ccbceb63c44a1a82aa9e4bfd20426762ac/vine-5.1.0.tar.gz", hash = "sha256:8b62e981d35c41049211cf62a0a1242d8c1ee9bd15bb196ce38aefd6799e61e0", size = 48980 }
wheels = [
    { url = "https://files.pythonhosted.org/packages/03/ff/7c0c86c43b3cbb927e0ccc0255cb4057ceba4799cd44ae95174ce8e8b5b2/vine-5.1.0-py3-none-any.whl", hash = "sha256:40fdf3c48b2cfe1c38a49e9ae2da6fda88e4794c810050a728bd7413811fb1dc", size = 9636 },
]

[[package]]
name = "virtualenv"
version = "20.32.0"
source = { registry = "https://pypi.org/simple" }
dependencies = [
    { name = "distlib" },
    { name = "filelock" },
    { name = "platformdirs" },
]
sdist = { url = "https://files.pythonhosted.org/packages/a9/96/0834f30fa08dca3738614e6a9d42752b6420ee94e58971d702118f7cfd30/virtualenv-20.32.0.tar.gz", hash = "sha256:886bf75cadfdc964674e6e33eb74d787dff31ca314ceace03ca5810620f4ecf0", size = 6076970 }
wheels = [
    { url = "https://files.pythonhosted.org/packages/5c/c6/f8f28009920a736d0df434b52e9feebfb4d702ba942f15338cb4a83eafc1/virtualenv-20.32.0-py3-none-any.whl", hash = "sha256:2c310aecb62e5aa1b06103ed7c2977b81e042695de2697d01017ff0f1034af56", size = 6057761 },
]

[[package]]
name = "waitress"
version = "3.0.2"
source = { registry = "https://pypi.org/simple" }
sdist = { url = "https://files.pythonhosted.org/packages/bf/cb/04ddb054f45faa306a230769e868c28b8065ea196891f09004ebace5b184/waitress-3.0.2.tar.gz", hash = "sha256:682aaaf2af0c44ada4abfb70ded36393f0e307f4ab9456a215ce0020baefc31f", size = 179901 }
wheels = [
    { url = "https://files.pythonhosted.org/packages/8d/57/a27182528c90ef38d82b636a11f606b0cbb0e17588ed205435f8affe3368/waitress-3.0.2-py3-none-any.whl", hash = "sha256:c56d67fd6e87c2ee598b76abdd4e96cfad1f24cacdea5078d382b1f9d7b5ed2e", size = 56232 },
]

[[package]]
name = "wasmer"
version = "1.1.0"
source = { registry = "https://pypi.org/simple" }
wheels = [
    { url = "https://files.pythonhosted.org/packages/39/6b/30e25924cae7add377f5601e71c778e9a1e515c7a58291f52756c1bb7e87/wasmer-1.1.0-py3-none-any.whl", hash = "sha256:2caf8c67feae9cd4246421551036917811c446da4f27ad4c989521ef42751931", size = 1617 },
]

[[package]]
name = "wasmer-compiler-cranelift"
version = "1.1.0"
source = { registry = "https://pypi.org/simple" }
wheels = [
    { url = "https://files.pythonhosted.org/packages/28/fa/26489c8f25470a3d50994aac8ebeabb2ca7f88874a15e0e77272b3a912c4/wasmer_compiler_cranelift-1.1.0-py3-none-any.whl", hash = "sha256:200fea80609cfb088457327acf66d5aa61f4c4f66b5a71133ada960b534c7355", size = 1866 },
]

[[package]]
name = "watchdog"
version = "2.3.1"
source = { registry = "https://pypi.org/simple" }
sdist = { url = "https://files.pythonhosted.org/packages/a5/17/a31fc6b90ff861a27debd0650bfbca17e074fdc3e037f392872fad76c726/watchdog-2.3.1.tar.gz", hash = "sha256:d9f9ed26ed22a9d331820a8432c3680707ea8b54121ddcc9dc7d9f2ceeb36906", size = 123140 }
wheels = [
    { url = "https://files.pythonhosted.org/packages/c4/08/ede6b9c674c429f80c79e00ceb457bc3d01f18f4f71e7e7e986604b39c16/watchdog-2.3.1-py3-none-manylinux2014_aarch64.whl", hash = "sha256:7a596f9415a378d0339681efc08d2249e48975daae391d58f2e22a3673b977cf", size = 80639 },
    { url = "https://files.pythonhosted.org/packages/be/fc/fb45f9d64ec043bd92b2c3e36754d68a09991e670d53ad39060a0be0ae03/watchdog-2.3.1-py3-none-manylinux2014_armv7l.whl", hash = "sha256:0e1dd6d449267cc7d6935d7fe27ee0426af6ee16578eed93bacb1be9ff824d2d", size = 80638 },
    { url = "https://files.pythonhosted.org/packages/1e/68/1efdedc26132a6f65712654c56f09b3c2f98e1b6e9178b94c2ffeed04271/watchdog-2.3.1-py3-none-manylinux2014_i686.whl", hash = "sha256:7a1876f660e32027a1a46f8a0fa5747ad4fcf86cb451860eae61a26e102c8c79", size = 80638 },
    { url = "https://files.pythonhosted.org/packages/4d/9b/25e1250d65295124d3b0600e578fe5b901d1c626bbcbb33539aee873f95d/watchdog-2.3.1-py3-none-manylinux2014_ppc64.whl", hash = "sha256:2caf77ae137935c1466f8cefd4a3aec7017b6969f425d086e6a528241cba7256", size = 80638 },
    { url = "https://files.pythonhosted.org/packages/74/6e/ba47e5856aaf8df80d689519d1f3097f310976708515a67aa2eccf8ce615/watchdog-2.3.1-py3-none-manylinux2014_ppc64le.whl", hash = "sha256:53f3e95081280898d9e4fc51c5c69017715929e4eea1ab45801d5e903dd518ad", size = 80640 },
    { url = "https://files.pythonhosted.org/packages/f4/2d/ad35f33b7bfeac899bc31aaf12f4ee7fa53cc2710ad1274654c1dd63a6f1/watchdog-2.3.1-py3-none-manylinux2014_s390x.whl", hash = "sha256:9da7acb9af7e4a272089bd2af0171d23e0d6271385c51d4d9bde91fe918c53ed", size = 80638 },
    { url = "https://files.pythonhosted.org/packages/79/21/ffd41427b724a6468c6c5c7f083f8e59948eabe2538538e3a15ff15c33cb/watchdog-2.3.1-py3-none-manylinux2014_x86_64.whl", hash = "sha256:8a4d484e846dcd75e96b96d80d80445302621be40e293bfdf34a631cab3b33dc", size = 80639 },
    { url = "https://files.pythonhosted.org/packages/92/2a/cfa6e32f200b304f647374eff1779cd66f7f714d152d3e84f2f813d2ddd9/watchdog-2.3.1-py3-none-win32.whl", hash = "sha256:a74155398434937ac2780fd257c045954de5b11b5c52fc844e2199ce3eecf4cf", size = 80625 },
    { url = "https://files.pythonhosted.org/packages/c6/b4/5b4a76b566d1e55a1b90b183775e8b502fe0aefb076128778843f223e392/watchdog-2.3.1-py3-none-win_amd64.whl", hash = "sha256:5defe4f0918a2a1a4afbe4dbb967f743ac3a93d546ea4674567806375b024adb", size = 80630 },
    { url = "https://files.pythonhosted.org/packages/4c/0c/9952176a2d8a775be3a2f360bf1be97e9ebc6c82b05592600dff1e53e607/watchdog-2.3.1-py3-none-win_ia64.whl", hash = "sha256:4109cccf214b7e3462e8403ab1e5b17b302ecce6c103eb2fc3afa534a7f27b96", size = 80627 },
]

[[package]]
name = "wcmatch"
version = "10.1"
source = { registry = "https://pypi.org/simple" }
dependencies = [
    { name = "bracex" },
]
sdist = { url = "https://files.pythonhosted.org/packages/79/3e/c0bdc27cf06f4e47680bd5803a07cb3dfd17de84cde92dd217dcb9e05253/wcmatch-10.1.tar.gz", hash = "sha256:f11f94208c8c8484a16f4f48638a85d771d9513f4ab3f37595978801cb9465af", size = 117421 }
wheels = [
    { url = "https://files.pythonhosted.org/packages/eb/d8/0d1d2e9d3fabcf5d6840362adcf05f8cf3cd06a73358140c3a97189238ae/wcmatch-10.1-py3-none-any.whl", hash = "sha256:5848ace7dbb0476e5e55ab63c6bbd529745089343427caa5537f230cc01beb8a", size = 39854 },
]

[[package]]
name = "wcwidth"
version = "0.2.13"
source = { registry = "https://pypi.org/simple" }
sdist = { url = "https://files.pythonhosted.org/packages/6c/63/53559446a878410fc5a5974feb13d31d78d752eb18aeba59c7fef1af7598/wcwidth-0.2.13.tar.gz", hash = "sha256:72ea0c06399eb286d978fdedb6923a9eb47e1c486ce63e9b4e64fc18303972b5", size = 101301 }
wheels = [
    { url = "https://files.pythonhosted.org/packages/fd/84/fd2ba7aafacbad3c4201d395674fc6348826569da3c0937e75505ead3528/wcwidth-0.2.13-py2.py3-none-any.whl", hash = "sha256:3da69048e4540d84af32131829ff948f1e022c1c6bdb8d6102117aac784f6859", size = 34166 },
]

[[package]]
name = "weasyprint"
version = "59.0"
source = { registry = "https://pypi.org/simple" }
dependencies = [
    { name = "cffi" },
    { name = "cssselect2" },
    { name = "fonttools", extra = ["woff"] },
    { name = "html5lib" },
    { name = "pillow" },
    { name = "pydyf" },
    { name = "pyphen" },
    { name = "tinycss2" },
]
sdist = { url = "https://files.pythonhosted.org/packages/1d/69/11343bbb46d4f2a311677058e19cc2f7bc55a769b64c547a64ea1e2b6045/weasyprint-59.0.tar.gz", hash = "sha256:223a76636b3744eaa4ab8a2885f50cf46cf8ebb1acb99b5276d02feccf507492", size = 438338 }
wheels = [
    { url = "https://files.pythonhosted.org/packages/92/c4/0f55fd0908d41daefed0d8bb50e1ecf13b63d6cd02bc946340b6a68aacf0/weasyprint-59.0-py3-none-any.whl", hash = "sha256:a308d67c5e99f536b15527baaad4e91be0cf307317e0f66e8d934a0bc99bfb38", size = 267583 },
]

[[package]]
name = "webdriver-manager"
version = "4.0.2"
source = { registry = "https://pypi.org/simple" }
dependencies = [
    { name = "packaging" },
    { name = "python-dotenv" },
    { name = "requests" },
]
sdist = { url = "https://files.pythonhosted.org/packages/24/4f/6e44478908c5133f680378d687f14ecaa99feed2c535344fcf68d8d21500/webdriver_manager-4.0.2.tar.gz", hash = "sha256:efedf428f92fd6d5c924a0d054e6d1322dd77aab790e834ee767af392b35590f", size = 25940 }
wheels = [
    { url = "https://files.pythonhosted.org/packages/b5/b5/3bd0b038d80950ec13e6a2c8d03ed8354867dc60064b172f2f4ffac8afbe/webdriver_manager-4.0.2-py2.py3-none-any.whl", hash = "sha256:75908d92ecc45ff2b9953614459c633db8f9aa1ff30181cefe8696e312908129", size = 27778 },
]

[[package]]
name = "webencodings"
version = "0.5.1"
source = { registry = "https://pypi.org/simple" }
sdist = { url = "https://files.pythonhosted.org/packages/0b/02/ae6ceac1baeda530866a85075641cec12989bd8d31af6d5ab4a3e8c92f47/webencodings-0.5.1.tar.gz", hash = "sha256:b36a1c245f2d304965eb4e0a82848379241dc04b865afcc4aab16748587e1923", size = 9721 }
wheels = [
    { url = "https://files.pythonhosted.org/packages/f4/24/2a3e3df732393fed8b3ebf2ec078f05546de641fe1b667ee316ec1dcf3b7/webencodings-0.5.1-py2.py3-none-any.whl", hash = "sha256:a0af1213f3c2226497a97e2b3aa01a7e4bee4f403f95be16fc9acd2947514a78", size = 11774 },
]

[[package]]
name = "webob"
version = "1.8.9"
source = { registry = "https://pypi.org/simple" }
dependencies = [
    { name = "legacy-cgi" },
]
sdist = { url = "https://files.pythonhosted.org/packages/85/0b/1732085540b01f65e4e7999e15864fe14cd18b12a95731a43fd6fd11b26a/webob-1.8.9.tar.gz", hash = "sha256:ad6078e2edb6766d1334ec3dee072ac6a7f95b1e32ce10def8ff7f0f02d56589", size = 279775 }
wheels = [
    { url = "https://files.pythonhosted.org/packages/50/bd/c336448be43d40be28e71f2e0f3caf7ccb28e2755c58f4c02c065bfe3e8e/WebOb-1.8.9-py2.py3-none-any.whl", hash = "sha256:45e34c58ed0c7e2ecd238ffd34432487ff13d9ad459ddfd77895e67abba7c1f9", size = 115364 },
]

[[package]]
name = "websocket-client"
version = "1.8.0"
source = { registry = "https://pypi.org/simple" }
sdist = { url = "https://files.pythonhosted.org/packages/e6/30/fba0d96b4b5fbf5948ed3f4681f7da2f9f64512e1d303f94b4cc174c24a5/websocket_client-1.8.0.tar.gz", hash = "sha256:3239df9f44da632f96012472805d40a23281a991027ce11d2f45a6f24ac4c3da", size = 54648 }
wheels = [
    { url = "https://files.pythonhosted.org/packages/5a/84/44687a29792a70e111c5c477230a72c4b957d88d16141199bf9acb7537a3/websocket_client-1.8.0-py3-none-any.whl", hash = "sha256:17b44cc997f5c498e809b22cdf2d9c7a9e71c02c8cc2b6c56e7c2d1239bfa526", size = 58826 },
]

[[package]]
name = "webtest"
version = "3.0.6"
source = { registry = "https://pypi.org/simple" }
dependencies = [
    { name = "beautifulsoup4" },
    { name = "waitress" },
    { name = "webob" },
]
sdist = { url = "https://files.pythonhosted.org/packages/d4/3d/1bead94691f496ea85de7cf0d317e20318fa8813010a346cc1034f6d8fbd/webtest-3.0.6.tar.gz", hash = "sha256:4256fd5242448f56c575bcb9afe275e305a6f0723c4b01438dbdd4dd5344944b", size = 80151 }
wheels = [
    { url = "https://files.pythonhosted.org/packages/b8/72/22f292e65be0d68f19bb5cc439119453ba60ea1e7fec2a38217fa3d0de28/webtest-3.0.6-py3-none-any.whl", hash = "sha256:0c4a5a3dcf745a78c7905b803d6a520a2cf241c1f00ccdf4351f52916d555543", size = 32368 },
]

[[package]]
name = "wrapt"
version = "1.17.2"
source = { registry = "https://pypi.org/simple" }
sdist = { url = "https://files.pythonhosted.org/packages/c3/fc/e91cc220803d7bc4db93fb02facd8461c37364151b8494762cc88b0fbcef/wrapt-1.17.2.tar.gz", hash = "sha256:41388e9d4d1522446fe79d3213196bd9e3b301a336965b9e27ca2788ebd122f3", size = 55531 }
wheels = [
    { url = "https://files.pythonhosted.org/packages/ce/b9/0ffd557a92f3b11d4c5d5e0c5e4ad057bd9eb8586615cdaf901409920b14/wrapt-1.17.2-cp313-cp313-macosx_10_13_universal2.whl", hash = "sha256:6ed6ffac43aecfe6d86ec5b74b06a5be33d5bb9243d055141e8cabb12aa08125", size = 53800 },
    { url = "https://files.pythonhosted.org/packages/c0/ef/8be90a0b7e73c32e550c73cfb2fa09db62234227ece47b0e80a05073b375/wrapt-1.17.2-cp313-cp313-macosx_10_13_x86_64.whl", hash = "sha256:35621ae4c00e056adb0009f8e86e28eb4a41a4bfa8f9bfa9fca7d343fe94f998", size = 38824 },
    { url = "https://files.pythonhosted.org/packages/36/89/0aae34c10fe524cce30fe5fc433210376bce94cf74d05b0d68344c8ba46e/wrapt-1.17.2-cp313-cp313-macosx_11_0_arm64.whl", hash = "sha256:a604bf7a053f8362d27eb9fefd2097f82600b856d5abe996d623babd067b1ab5", size = 38920 },
    { url = "https://files.pythonhosted.org/packages/3b/24/11c4510de906d77e0cfb5197f1b1445d4fec42c9a39ea853d482698ac681/wrapt-1.17.2-cp313-cp313-manylinux_2_17_aarch64.manylinux2014_aarch64.whl", hash = "sha256:5cbabee4f083b6b4cd282f5b817a867cf0b1028c54d445b7ec7cfe6505057cf8", size = 88690 },
    { url = "https://files.pythonhosted.org/packages/71/d7/cfcf842291267bf455b3e266c0c29dcb675b5540ee8b50ba1699abf3af45/wrapt-1.17.2-cp313-cp313-manylinux_2_5_i686.manylinux1_i686.manylinux_2_17_i686.manylinux2014_i686.whl", hash = "sha256:49703ce2ddc220df165bd2962f8e03b84c89fee2d65e1c24a7defff6f988f4d6", size = 80861 },
    { url = "https://files.pythonhosted.org/packages/d5/66/5d973e9f3e7370fd686fb47a9af3319418ed925c27d72ce16b791231576d/wrapt-1.17.2-cp313-cp313-manylinux_2_5_x86_64.manylinux1_x86_64.manylinux_2_17_x86_64.manylinux2014_x86_64.whl", hash = "sha256:8112e52c5822fc4253f3901b676c55ddf288614dc7011634e2719718eaa187dc", size = 89174 },
    { url = "https://files.pythonhosted.org/packages/a7/d3/8e17bb70f6ae25dabc1aaf990f86824e4fd98ee9cadf197054e068500d27/wrapt-1.17.2-cp313-cp313-musllinux_1_2_aarch64.whl", hash = "sha256:9fee687dce376205d9a494e9c121e27183b2a3df18037f89d69bd7b35bcf59e2", size = 86721 },
    { url = "https://files.pythonhosted.org/packages/6f/54/f170dfb278fe1c30d0ff864513cff526d624ab8de3254b20abb9cffedc24/wrapt-1.17.2-cp313-cp313-musllinux_1_2_i686.whl", hash = "sha256:18983c537e04d11cf027fbb60a1e8dfd5190e2b60cc27bc0808e653e7b218d1b", size = 79763 },
    { url = "https://files.pythonhosted.org/packages/4a/98/de07243751f1c4a9b15c76019250210dd3486ce098c3d80d5f729cba029c/wrapt-1.17.2-cp313-cp313-musllinux_1_2_x86_64.whl", hash = "sha256:703919b1633412ab54bcf920ab388735832fdcb9f9a00ae49387f0fe67dad504", size = 87585 },
    { url = "https://files.pythonhosted.org/packages/f9/f0/13925f4bd6548013038cdeb11ee2cbd4e37c30f8bfd5db9e5a2a370d6e20/wrapt-1.17.2-cp313-cp313-win32.whl", hash = "sha256:abbb9e76177c35d4e8568e58650aa6926040d6a9f6f03435b7a522bf1c487f9a", size = 36676 },
    { url = "https://files.pythonhosted.org/packages/bf/ae/743f16ef8c2e3628df3ddfd652b7d4c555d12c84b53f3d8218498f4ade9b/wrapt-1.17.2-cp313-cp313-win_amd64.whl", hash = "sha256:69606d7bb691b50a4240ce6b22ebb319c1cfb164e5f6569835058196e0f3a845", size = 38871 },
    { url = "https://files.pythonhosted.org/packages/3d/bc/30f903f891a82d402ffb5fda27ec1d621cc97cb74c16fea0b6141f1d4e87/wrapt-1.17.2-cp313-cp313t-macosx_10_13_universal2.whl", hash = "sha256:4a721d3c943dae44f8e243b380cb645a709ba5bd35d3ad27bc2ed947e9c68192", size = 56312 },
    { url = "https://files.pythonhosted.org/packages/8a/04/c97273eb491b5f1c918857cd26f314b74fc9b29224521f5b83f872253725/wrapt-1.17.2-cp313-cp313t-macosx_10_13_x86_64.whl", hash = "sha256:766d8bbefcb9e00c3ac3b000d9acc51f1b399513f44d77dfe0eb026ad7c9a19b", size = 40062 },
    { url = "https://files.pythonhosted.org/packages/4e/ca/3b7afa1eae3a9e7fefe499db9b96813f41828b9fdb016ee836c4c379dadb/wrapt-1.17.2-cp313-cp313t-macosx_11_0_arm64.whl", hash = "sha256:e496a8ce2c256da1eb98bd15803a79bee00fc351f5dfb9ea82594a3f058309e0", size = 40155 },
    { url = "https://files.pythonhosted.org/packages/89/be/7c1baed43290775cb9030c774bc53c860db140397047cc49aedaf0a15477/wrapt-1.17.2-cp313-cp313t-manylinux_2_17_aarch64.manylinux2014_aarch64.whl", hash = "sha256:40d615e4fe22f4ad3528448c193b218e077656ca9ccb22ce2cb20db730f8d306", size = 113471 },
    { url = "https://files.pythonhosted.org/packages/32/98/4ed894cf012b6d6aae5f5cc974006bdeb92f0241775addad3f8cd6ab71c8/wrapt-1.17.2-cp313-cp313t-manylinux_2_5_i686.manylinux1_i686.manylinux_2_17_i686.manylinux2014_i686.whl", hash = "sha256:a5aaeff38654462bc4b09023918b7f21790efb807f54c000a39d41d69cf552cb", size = 101208 },
    { url = "https://files.pythonhosted.org/packages/ea/fd/0c30f2301ca94e655e5e057012e83284ce8c545df7661a78d8bfca2fac7a/wrapt-1.17.2-cp313-cp313t-manylinux_2_5_x86_64.manylinux1_x86_64.manylinux_2_17_x86_64.manylinux2014_x86_64.whl", hash = "sha256:9a7d15bbd2bc99e92e39f49a04653062ee6085c0e18b3b7512a4f2fe91f2d681", size = 109339 },
    { url = "https://files.pythonhosted.org/packages/75/56/05d000de894c4cfcb84bcd6b1df6214297b8089a7bd324c21a4765e49b14/wrapt-1.17.2-cp313-cp313t-musllinux_1_2_aarch64.whl", hash = "sha256:e3890b508a23299083e065f435a492b5435eba6e304a7114d2f919d400888cc6", size = 110232 },
    { url = "https://files.pythonhosted.org/packages/53/f8/c3f6b2cf9b9277fb0813418e1503e68414cd036b3b099c823379c9575e6d/wrapt-1.17.2-cp313-cp313t-musllinux_1_2_i686.whl", hash = "sha256:8c8b293cd65ad716d13d8dd3624e42e5a19cc2a2f1acc74b30c2c13f15cb61a6", size = 100476 },
    { url = "https://files.pythonhosted.org/packages/a7/b1/0bb11e29aa5139d90b770ebbfa167267b1fc548d2302c30c8f7572851738/wrapt-1.17.2-cp313-cp313t-musllinux_1_2_x86_64.whl", hash = "sha256:4c82b8785d98cdd9fed4cac84d765d234ed3251bd6afe34cb7ac523cb93e8b4f", size = 106377 },
    { url = "https://files.pythonhosted.org/packages/6a/e1/0122853035b40b3f333bbb25f1939fc1045e21dd518f7f0922b60c156f7c/wrapt-1.17.2-cp313-cp313t-win32.whl", hash = "sha256:13e6afb7fe71fe7485a4550a8844cc9ffbe263c0f1a1eea569bc7091d4898555", size = 37986 },
    { url = "https://files.pythonhosted.org/packages/09/5e/1655cf481e079c1f22d0cabdd4e51733679932718dc23bf2db175f329b76/wrapt-1.17.2-cp313-cp313t-win_amd64.whl", hash = "sha256:eaf675418ed6b3b31c7a989fd007fa7c3be66ce14e5c3b27336383604c9da85c", size = 40750 },
    { url = "https://files.pythonhosted.org/packages/2d/82/f56956041adef78f849db6b289b282e72b55ab8045a75abad81898c28d19/wrapt-1.17.2-py3-none-any.whl", hash = "sha256:b18f2d1533a71f069c7f82d524a52599053d4c7166e9dd374ae2136b7f40f7c8", size = 23594 },
]

[[package]]
name = "wsproto"
version = "1.2.0"
source = { registry = "https://pypi.org/simple" }
dependencies = [
    { name = "h11" },
]
sdist = { url = "https://files.pythonhosted.org/packages/c9/4a/44d3c295350d776427904d73c189e10aeae66d7f555bb2feee16d1e4ba5a/wsproto-1.2.0.tar.gz", hash = "sha256:ad565f26ecb92588a3e43bc3d96164de84cd9902482b130d0ddbaa9664a85065", size = 53425 }
wheels = [
    { url = "https://files.pythonhosted.org/packages/78/58/e860788190eba3bcce367f74d29c4675466ce8dddfba85f7827588416f01/wsproto-1.2.0-py3-none-any.whl", hash = "sha256:b9acddd652b585d75b20477888c56642fdade28bdfd3579aa24a4d2c037dd736", size = 24226 },
]

[[package]]
name = "xlrd"
version = "1.2.0"
source = { registry = "https://pypi.org/simple" }
sdist = { url = "https://files.pythonhosted.org/packages/aa/05/ec9d4fcbbb74bbf4da9f622b3b61aec541e4eccf31d3c60c5422ec027ce2/xlrd-1.2.0.tar.gz", hash = "sha256:546eb36cee8db40c3eaa46c351e67ffee6eeb5fa2650b71bc4c758a29a1b29b2", size = 554079 }
wheels = [
    { url = "https://files.pythonhosted.org/packages/b0/16/63576a1a001752e34bf8ea62e367997530dc553b689356b9879339cf45a4/xlrd-1.2.0-py2.py3-none-any.whl", hash = "sha256:e551fb498759fa3a5384a94ccd4c3c02eb7c00ea424426e212ac0c57be9dfbde", size = 103251 },
]

[[package]]
name = "xlsxwriter"
version = "3.2.5"
source = { registry = "https://pypi.org/simple" }
sdist = { url = "https://files.pythonhosted.org/packages/a7/47/7704bac42ac6fe1710ae099b70e6a1e68ed173ef14792b647808c357da43/xlsxwriter-3.2.5.tar.gz", hash = "sha256:7e88469d607cdc920151c0ab3ce9cf1a83992d4b7bc730c5ffdd1a12115a7dbe", size = 213306 }
wheels = [
    { url = "https://files.pythonhosted.org/packages/fa/34/a22e6664211f0c8879521328000bdcae9bf6dbafa94a923e531f6d5b3f73/xlsxwriter-3.2.5-py3-none-any.whl", hash = "sha256:4f4824234e1eaf9d95df9a8fe974585ff91d0f5e3d3f12ace5b71e443c1c6abd", size = 172347 },
]

[[package]]
name = "xlwt"
version = "1.3.0"
source = { registry = "https://pypi.org/simple" }
sdist = { url = "https://files.pythonhosted.org/packages/06/97/56a6f56ce44578a69343449aa5a0d98eefe04085d69da539f3034e2cd5c1/xlwt-1.3.0.tar.gz", hash = "sha256:c59912717a9b28f1a3c2a98fd60741014b06b043936dcecbc113eaaada156c88", size = 153929 }
wheels = [
    { url = "https://files.pythonhosted.org/packages/44/48/def306413b25c3d01753603b1a222a011b8621aed27cd7f89cbc27e6b0f4/xlwt-1.3.0-py2.py3-none-any.whl", hash = "sha256:a082260524678ba48a297d922cc385f58278b8aa68741596a87de01a9c628b2e", size = 99981 },
]

[[package]]
name = "yarl"
version = "1.20.1"
source = { registry = "https://pypi.org/simple" }
dependencies = [
    { name = "idna" },
    { name = "multidict" },
    { name = "propcache" },
]
sdist = { url = "https://files.pythonhosted.org/packages/3c/fb/efaa23fa4e45537b827620f04cf8f3cd658b76642205162e072703a5b963/yarl-1.20.1.tar.gz", hash = "sha256:d017a4997ee50c91fd5466cef416231bb82177b93b029906cefc542ce14c35ac", size = 186428 }
wheels = [
    { url = "https://files.pythonhosted.org/packages/8a/e1/2411b6d7f769a07687acee88a062af5833cf1966b7266f3d8dfb3d3dc7d3/yarl-1.20.1-cp313-cp313-macosx_10_13_universal2.whl", hash = "sha256:0b5ff0fbb7c9f1b1b5ab53330acbfc5247893069e7716840c8e7d5bb7355038a", size = 131811 },
    { url = "https://files.pythonhosted.org/packages/b2/27/584394e1cb76fb771371770eccad35de400e7b434ce3142c2dd27392c968/yarl-1.20.1-cp313-cp313-macosx_10_13_x86_64.whl", hash = "sha256:14f326acd845c2b2e2eb38fb1346c94f7f3b01a4f5c788f8144f9b630bfff9a3", size = 90078 },
    { url = "https://files.pythonhosted.org/packages/bf/9a/3246ae92d4049099f52d9b0fe3486e3b500e29b7ea872d0f152966fc209d/yarl-1.20.1-cp313-cp313-macosx_11_0_arm64.whl", hash = "sha256:f60e4ad5db23f0b96e49c018596707c3ae89f5d0bd97f0ad3684bcbad899f1e7", size = 88748 },
    { url = "https://files.pythonhosted.org/packages/a3/25/35afe384e31115a1a801fbcf84012d7a066d89035befae7c5d4284df1e03/yarl-1.20.1-cp313-cp313-manylinux_2_17_aarch64.manylinux2014_aarch64.whl", hash = "sha256:49bdd1b8e00ce57e68ba51916e4bb04461746e794e7c4d4bbc42ba2f18297691", size = 349595 },
    { url = "https://files.pythonhosted.org/packages/28/2d/8aca6cb2cabc8f12efcb82749b9cefecbccfc7b0384e56cd71058ccee433/yarl-1.20.1-cp313-cp313-manylinux_2_17_armv7l.manylinux2014_armv7l.manylinux_2_31_armv7l.whl", hash = "sha256:66252d780b45189975abfed839616e8fd2dbacbdc262105ad7742c6ae58f3e31", size = 342616 },
    { url = "https://files.pythonhosted.org/packages/0b/e9/1312633d16b31acf0098d30440ca855e3492d66623dafb8e25b03d00c3da/yarl-1.20.1-cp313-cp313-manylinux_2_17_ppc64le.manylinux2014_ppc64le.whl", hash = "sha256:59174e7332f5d153d8f7452a102b103e2e74035ad085f404df2e40e663a22b28", size = 361324 },
    { url = "https://files.pythonhosted.org/packages/bc/a0/688cc99463f12f7669eec7c8acc71ef56a1521b99eab7cd3abb75af887b0/yarl-1.20.1-cp313-cp313-manylinux_2_17_s390x.manylinux2014_s390x.whl", hash = "sha256:e3968ec7d92a0c0f9ac34d5ecfd03869ec0cab0697c91a45db3fbbd95fe1b653", size = 359676 },
    { url = "https://files.pythonhosted.org/packages/af/44/46407d7f7a56e9a85a4c207724c9f2c545c060380718eea9088f222ba697/yarl-1.20.1-cp313-cp313-manylinux_2_17_x86_64.manylinux2014_x86_64.whl", hash = "sha256:d1a4fbb50e14396ba3d375f68bfe02215d8e7bc3ec49da8341fe3157f59d2ff5", size = 352614 },
    { url = "https://files.pythonhosted.org/packages/b1/91/31163295e82b8d5485d31d9cf7754d973d41915cadce070491778d9c9825/yarl-1.20.1-cp313-cp313-manylinux_2_5_i686.manylinux1_i686.manylinux_2_17_i686.manylinux2014_i686.whl", hash = "sha256:11a62c839c3a8eac2410e951301309426f368388ff2f33799052787035793b02", size = 336766 },
    { url = "https://files.pythonhosted.org/packages/b4/8e/c41a5bc482121f51c083c4c2bcd16b9e01e1cf8729e380273a952513a21f/yarl-1.20.1-cp313-cp313-musllinux_1_2_aarch64.whl", hash = "sha256:041eaa14f73ff5a8986b4388ac6bb43a77f2ea09bf1913df7a35d4646db69e53", size = 364615 },
    { url = "https://files.pythonhosted.org/packages/e3/5b/61a3b054238d33d70ea06ebba7e58597891b71c699e247df35cc984ab393/yarl-1.20.1-cp313-cp313-musllinux_1_2_armv7l.whl", hash = "sha256:377fae2fef158e8fd9d60b4c8751387b8d1fb121d3d0b8e9b0be07d1b41e83dc", size = 360982 },
    { url = "https://files.pythonhosted.org/packages/df/a3/6a72fb83f8d478cb201d14927bc8040af901811a88e0ff2da7842dd0ed19/yarl-1.20.1-cp313-cp313-musllinux_1_2_i686.whl", hash = "sha256:1c92f4390e407513f619d49319023664643d3339bd5e5a56a3bebe01bc67ec04", size = 369792 },
    { url = "https://files.pythonhosted.org/packages/7c/af/4cc3c36dfc7c077f8dedb561eb21f69e1e9f2456b91b593882b0b18c19dc/yarl-1.20.1-cp313-cp313-musllinux_1_2_ppc64le.whl", hash = "sha256:d25ddcf954df1754ab0f86bb696af765c5bfaba39b74095f27eececa049ef9a4", size = 382049 },
    { url = "https://files.pythonhosted.org/packages/19/3a/e54e2c4752160115183a66dc9ee75a153f81f3ab2ba4bf79c3c53b33de34/yarl-1.20.1-cp313-cp313-musllinux_1_2_s390x.whl", hash = "sha256:909313577e9619dcff8c31a0ea2aa0a2a828341d92673015456b3ae492e7317b", size = 384774 },
    { url = "https://files.pythonhosted.org/packages/9c/20/200ae86dabfca89060ec6447649f219b4cbd94531e425e50d57e5f5ac330/yarl-1.20.1-cp313-cp313-musllinux_1_2_x86_64.whl", hash = "sha256:793fd0580cb9664548c6b83c63b43c477212c0260891ddf86809e1c06c8b08f1", size = 374252 },
    { url = "https://files.pythonhosted.org/packages/83/75/11ee332f2f516b3d094e89448da73d557687f7d137d5a0f48c40ff211487/yarl-1.20.1-cp313-cp313-win32.whl", hash = "sha256:468f6e40285de5a5b3c44981ca3a319a4b208ccc07d526b20b12aeedcfa654b7", size = 81198 },
    { url = "https://files.pythonhosted.org/packages/ba/ba/39b1ecbf51620b40ab402b0fc817f0ff750f6d92712b44689c2c215be89d/yarl-1.20.1-cp313-cp313-win_amd64.whl", hash = "sha256:495b4ef2fea40596bfc0affe3837411d6aa3371abcf31aac0ccc4bdd64d4ef5c", size = 86346 },
    { url = "https://files.pythonhosted.org/packages/43/c7/669c52519dca4c95153c8ad96dd123c79f354a376346b198f438e56ffeb4/yarl-1.20.1-cp313-cp313t-macosx_10_13_universal2.whl", hash = "sha256:f60233b98423aab21d249a30eb27c389c14929f47be8430efa7dbd91493a729d", size = 138826 },
    { url = "https://files.pythonhosted.org/packages/6a/42/fc0053719b44f6ad04a75d7f05e0e9674d45ef62f2d9ad2c1163e5c05827/yarl-1.20.1-cp313-cp313t-macosx_10_13_x86_64.whl", hash = "sha256:6f3eff4cc3f03d650d8755c6eefc844edde99d641d0dcf4da3ab27141a5f8ddf", size = 93217 },
    { url = "https://files.pythonhosted.org/packages/4f/7f/fa59c4c27e2a076bba0d959386e26eba77eb52ea4a0aac48e3515c186b4c/yarl-1.20.1-cp313-cp313t-macosx_11_0_arm64.whl", hash = "sha256:69ff8439d8ba832d6bed88af2c2b3445977eba9a4588b787b32945871c2444e3", size = 92700 },
    { url = "https://files.pythonhosted.org/packages/2f/d4/062b2f48e7c93481e88eff97a6312dca15ea200e959f23e96d8ab898c5b8/yarl-1.20.1-cp313-cp313t-manylinux_2_17_aarch64.manylinux2014_aarch64.whl", hash = "sha256:3cf34efa60eb81dd2645a2e13e00bb98b76c35ab5061a3989c7a70f78c85006d", size = 347644 },
    { url = "https://files.pythonhosted.org/packages/89/47/78b7f40d13c8f62b499cc702fdf69e090455518ae544c00a3bf4afc9fc77/yarl-1.20.1-cp313-cp313t-manylinux_2_17_armv7l.manylinux2014_armv7l.manylinux_2_31_armv7l.whl", hash = "sha256:8e0fe9364ad0fddab2688ce72cb7a8e61ea42eff3c7caeeb83874a5d479c896c", size = 323452 },
    { url = "https://files.pythonhosted.org/packages/eb/2b/490d3b2dc66f52987d4ee0d3090a147ea67732ce6b4d61e362c1846d0d32/yarl-1.20.1-cp313-cp313t-manylinux_2_17_ppc64le.manylinux2014_ppc64le.whl", hash = "sha256:8f64fbf81878ba914562c672024089e3401974a39767747691c65080a67b18c1", size = 346378 },
    { url = "https://files.pythonhosted.org/packages/66/ad/775da9c8a94ce925d1537f939a4f17d782efef1f973039d821cbe4bcc211/yarl-1.20.1-cp313-cp313t-manylinux_2_17_s390x.manylinux2014_s390x.whl", hash = "sha256:f6342d643bf9a1de97e512e45e4b9560a043347e779a173250824f8b254bd5ce", size = 353261 },
    { url = "https://files.pythonhosted.org/packages/4b/23/0ed0922b47a4f5c6eb9065d5ff1e459747226ddce5c6a4c111e728c9f701/yarl-1.20.1-cp313-cp313t-manylinux_2_17_x86_64.manylinux2014_x86_64.whl", hash = "sha256:56dac5f452ed25eef0f6e3c6a066c6ab68971d96a9fb441791cad0efba6140d3", size = 335987 },
    { url = "https://files.pythonhosted.org/packages/3e/49/bc728a7fe7d0e9336e2b78f0958a2d6b288ba89f25a1762407a222bf53c3/yarl-1.20.1-cp313-cp313t-manylinux_2_5_i686.manylinux1_i686.manylinux_2_17_i686.manylinux2014_i686.whl", hash = "sha256:c7d7f497126d65e2cad8dc5f97d34c27b19199b6414a40cb36b52f41b79014be", size = 329361 },
    { url = "https://files.pythonhosted.org/packages/93/8f/b811b9d1f617c83c907e7082a76e2b92b655400e61730cd61a1f67178393/yarl-1.20.1-cp313-cp313t-musllinux_1_2_aarch64.whl", hash = "sha256:67e708dfb8e78d8a19169818eeb5c7a80717562de9051bf2413aca8e3696bf16", size = 346460 },
    { url = "https://files.pythonhosted.org/packages/70/fd/af94f04f275f95da2c3b8b5e1d49e3e79f1ed8b6ceb0f1664cbd902773ff/yarl-1.20.1-cp313-cp313t-musllinux_1_2_armv7l.whl", hash = "sha256:595c07bc79af2494365cc96ddeb772f76272364ef7c80fb892ef9d0649586513", size = 334486 },
    { url = "https://files.pythonhosted.org/packages/84/65/04c62e82704e7dd0a9b3f61dbaa8447f8507655fd16c51da0637b39b2910/yarl-1.20.1-cp313-cp313t-musllinux_1_2_i686.whl", hash = "sha256:7bdd2f80f4a7df852ab9ab49484a4dee8030023aa536df41f2d922fd57bf023f", size = 342219 },
    { url = "https://files.pythonhosted.org/packages/91/95/459ca62eb958381b342d94ab9a4b6aec1ddec1f7057c487e926f03c06d30/yarl-1.20.1-cp313-cp313t-musllinux_1_2_ppc64le.whl", hash = "sha256:c03bfebc4ae8d862f853a9757199677ab74ec25424d0ebd68a0027e9c639a390", size = 350693 },
    { url = "https://files.pythonhosted.org/packages/a6/00/d393e82dd955ad20617abc546a8f1aee40534d599ff555ea053d0ec9bf03/yarl-1.20.1-cp313-cp313t-musllinux_1_2_s390x.whl", hash = "sha256:344d1103e9c1523f32a5ed704d576172d2cabed3122ea90b1d4e11fe17c66458", size = 355803 },
    { url = "https://files.pythonhosted.org/packages/9e/ed/c5fb04869b99b717985e244fd93029c7a8e8febdfcffa06093e32d7d44e7/yarl-1.20.1-cp313-cp313t-musllinux_1_2_x86_64.whl", hash = "sha256:88cab98aa4e13e1ade8c141daeedd300a4603b7132819c484841bb7af3edce9e", size = 341709 },
    { url = "https://files.pythonhosted.org/packages/24/fd/725b8e73ac2a50e78a4534ac43c6addf5c1c2d65380dd48a9169cc6739a9/yarl-1.20.1-cp313-cp313t-win32.whl", hash = "sha256:b121ff6a7cbd4abc28985b6028235491941b9fe8fe226e6fdc539c977ea1739d", size = 86591 },
    { url = "https://files.pythonhosted.org/packages/94/c3/b2e9f38bc3e11191981d57ea08cab2166e74ea770024a646617c9cddd9f6/yarl-1.20.1-cp313-cp313t-win_amd64.whl", hash = "sha256:541d050a355bbbc27e55d906bc91cb6fe42f96c01413dd0f4ed5a5240513874f", size = 93003 },
    { url = "https://files.pythonhosted.org/packages/b4/2d/2345fce04cfd4bee161bf1e7d9cdc702e3e16109021035dbb24db654a622/yarl-1.20.1-py3-none-any.whl", hash = "sha256:83b8eb083fe4683c6115795d9fc1cfaf2cbbefb19b3a1cb68f6527460f483a77", size = 46542 },
]

[[package]]
name = "zipp"
version = "3.23.0"
source = { registry = "https://pypi.org/simple" }
sdist = { url = "https://files.pythonhosted.org/packages/e3/02/0f2892c661036d50ede074e376733dca2ae7c6eb617489437771209d4180/zipp-3.23.0.tar.gz", hash = "sha256:a07157588a12518c9d4034df3fbbee09c814741a33ff63c05fa29d26a2404166", size = 25547 }
wheels = [
    { url = "https://files.pythonhosted.org/packages/2e/54/647ade08bf0db230bfea292f893923872fd20be6ac6f53b2b936ba839d75/zipp-3.23.0-py3-none-any.whl", hash = "sha256:071652d6115ed432f5ce1d34c336c0adfd6a884660d1e9712a256d3d3bd4b14e", size = 10276 },
]

[[package]]
name = "zope-event"
version = "5.1"
source = { registry = "https://pypi.org/simple" }
dependencies = [
    { name = "setuptools" },
]
sdist = { url = "https://files.pythonhosted.org/packages/8b/c7/31e6f40282a2c548602c177826df281177caf79efaa101dd14314fb4ee73/zope_event-5.1.tar.gz", hash = "sha256:a153660e0c228124655748e990396b9d8295d6e4f546fa1b34f3319e1c666e7f", size = 18632 }
wheels = [
    { url = "https://files.pythonhosted.org/packages/00/ed/d8c3f56c1edb0ee9b51461dd08580382e9589850f769b69f0dedccff5215/zope_event-5.1-py3-none-any.whl", hash = "sha256:53de8f0e9f61dc0598141ac591f49b042b6d74784dab49971b9cc91d0f73a7df", size = 6905 },
]

[[package]]
name = "zope-interface"
version = "7.2"
source = { registry = "https://pypi.org/simple" }
dependencies = [
    { name = "setuptools" },
]
sdist = { url = "https://files.pythonhosted.org/packages/30/93/9210e7606be57a2dfc6277ac97dcc864fd8d39f142ca194fdc186d596fda/zope.interface-7.2.tar.gz", hash = "sha256:8b49f1a3d1ee4cdaf5b32d2e738362c7f5e40ac8b46dd7d1a65e82a4872728fe", size = 252960 }
wheels = [
    { url = "https://files.pythonhosted.org/packages/c6/3b/e309d731712c1a1866d61b5356a069dd44e5b01e394b6cb49848fa2efbff/zope.interface-7.2-cp313-cp313-macosx_10_9_x86_64.whl", hash = "sha256:3e0350b51e88658d5ad126c6a57502b19d5f559f6cb0a628e3dc90442b53dd98", size = 208961 },
    { url = "https://files.pythonhosted.org/packages/49/65/78e7cebca6be07c8fc4032bfbb123e500d60efdf7b86727bb8a071992108/zope.interface-7.2-cp313-cp313-macosx_11_0_arm64.whl", hash = "sha256:15398c000c094b8855d7d74f4fdc9e73aa02d4d0d5c775acdef98cdb1119768d", size = 209356 },
    { url = "https://files.pythonhosted.org/packages/11/b1/627384b745310d082d29e3695db5f5a9188186676912c14b61a78bbc6afe/zope.interface-7.2-cp313-cp313-manylinux_2_17_aarch64.manylinux2014_aarch64.whl", hash = "sha256:802176a9f99bd8cc276dcd3b8512808716492f6f557c11196d42e26c01a69a4c", size = 264196 },
    { url = "https://files.pythonhosted.org/packages/b8/f6/54548df6dc73e30ac6c8a7ff1da73ac9007ba38f866397091d5a82237bd3/zope.interface-7.2-cp313-cp313-manylinux_2_5_i686.manylinux1_i686.manylinux_2_17_i686.manylinux2014_i686.whl", hash = "sha256:eb23f58a446a7f09db85eda09521a498e109f137b85fb278edb2e34841055398", size = 259237 },
    { url = "https://files.pythonhosted.org/packages/b6/66/ac05b741c2129fdf668b85631d2268421c5cd1a9ff99be1674371139d665/zope.interface-7.2-cp313-cp313-manylinux_2_5_x86_64.manylinux1_x86_64.manylinux_2_17_x86_64.manylinux2014_x86_64.whl", hash = "sha256:a71a5b541078d0ebe373a81a3b7e71432c61d12e660f1d67896ca62d9628045b", size = 264696 },
    { url = "https://files.pythonhosted.org/packages/0a/2f/1bccc6f4cc882662162a1158cda1a7f616add2ffe322b28c99cb031b4ffc/zope.interface-7.2-cp313-cp313-win_amd64.whl", hash = "sha256:4893395d5dd2ba655c38ceb13014fd65667740f09fa5bb01caa1e6284e48c0cd", size = 212472 },
]

[[package]]
name = "zopfli"
version = "0.2.3.post1"
source = { registry = "https://pypi.org/simple" }
sdist = { url = "https://files.pythonhosted.org/packages/5e/7c/a8f6696e694709e2abcbccd27d05ef761e9b6efae217e11d977471555b62/zopfli-0.2.3.post1.tar.gz", hash = "sha256:96484dc0f48be1c5d7ae9f38ed1ce41e3675fd506b27c11a6607f14b49101e99", size = 175629 }
wheels = [
    { url = "https://files.pythonhosted.org/packages/2b/24/0e552e2efce9a20625b56e9609d1e33c2966be33fc008681121ec267daec/zopfli-0.2.3.post1-cp313-cp313-macosx_10_13_universal2.whl", hash = "sha256:ecb7572df5372abce8073df078207d9d1749f20b8b136089916a4a0868d56051", size = 295485 },
    { url = "https://files.pythonhosted.org/packages/08/83/b2564369fb98797a617fe2796097b1d719a4937234375757ad2a3febc04b/zopfli-0.2.3.post1-cp313-cp313-macosx_10_13_x86_64.whl", hash = "sha256:a1cf720896d2ce998bc8e051d4b4ce0d8bec007aab6243102e8e1d22a0b2fb3f", size = 163000 },
    { url = "https://files.pythonhosted.org/packages/3c/55/81d419739c2aab35e19b58bce5498dcb58e6446e5eb69f2d3c748b1c9151/zopfli-0.2.3.post1-cp313-cp313-manylinux_2_12_i686.manylinux2010_i686.manylinux_2_17_i686.manylinux2014_i686.whl", hash = "sha256:5aad740b4d4fcbaaae4887823925166ffd062db3b248b3f432198fc287381d1a", size = 823699 },
    { url = "https://files.pythonhosted.org/packages/9e/91/89f07c8ea3c9bc64099b3461627b07a8384302235ee0f357eaa86f98f509/zopfli-0.2.3.post1-cp313-cp313-manylinux_2_17_aarch64.manylinux2014_aarch64.whl", hash = "sha256:6617fb10f9e4393b331941861d73afb119cd847e88e4974bdbe8068ceef3f73f", size = 826612 },
    { url = "https://files.pythonhosted.org/packages/41/31/46670fc0c7805d42bc89702440fa9b73491d68abbc39e28d687180755178/zopfli-0.2.3.post1-cp313-cp313-manylinux_2_17_x86_64.manylinux2014_x86_64.whl", hash = "sha256:a53b18797cdef27e019db595d66c4b077325afe2fd62145953275f53d84ce40c", size = 851148 },
    { url = "https://files.pythonhosted.org/packages/22/00/71ad39277bbb88f9fd20fb786bd3ff2ea4025c53b31652a0da796fb546cd/zopfli-0.2.3.post1-cp313-cp313-musllinux_1_2_aarch64.whl", hash = "sha256:b78008a69300d929ca2efeffec951b64a312e9a811e265ea4a907ab546d79fa6", size = 1754215 },
    { url = "https://files.pythonhosted.org/packages/d0/4e/e542c508d20c3dfbef1b90fcf726f824f505e725747f777b0b7b7d1deb95/zopfli-0.2.3.post1-cp313-cp313-musllinux_1_2_i686.whl", hash = "sha256:0aa5f90d6298bda02a95bc8dc8c3c19004d5a4e44bda00b67ca7431d857b4b54", size = 1905988 },
    { url = "https://files.pythonhosted.org/packages/ba/a5/817ac1ecc888723e91dc172e8c6eeab9f48a1e52285803b965084e11bbd5/zopfli-0.2.3.post1-cp313-cp313-musllinux_1_2_x86_64.whl", hash = "sha256:2768c877f76c8a0e7519b1c86c93757f3c01492ddde55751e9988afb7eff64e1", size = 1835907 },
    { url = "https://files.pythonhosted.org/packages/cd/35/2525f90c972d8aafc39784a8c00244eeee8e8221b26cbc576748ee9dc1cd/zopfli-0.2.3.post1-cp313-cp313-win32.whl", hash = "sha256:71390dbd3fbf6ebea9a5d85ffed8c26ee1453ee09248e9b88486e30e0397b775", size = 82742 },
    { url = "https://files.pythonhosted.org/packages/2f/c6/49b27570923956d52d37363e8f5df3a31a61bd7719bb8718527a9df3ae5f/zopfli-0.2.3.post1-cp313-cp313-win_amd64.whl", hash = "sha256:a86eb88e06bd87e1fff31dac878965c26b0c26db59ddcf78bb0379a954b120de", size = 99408 },
]<|MERGE_RESOLUTION|>--- conflicted
+++ resolved
@@ -1189,31 +1189,8 @@
 version = "3.2.1"
 source = { registry = "https://pypi.org/simple" }
 sdist = { url = "https://files.pythonhosted.org/packages/6b/86/98783fe60e8e016851c5f96727cb7ed4375aa9bb738b7e4cf6fbc8f3f287/django_strategy_field-3.2.1.tar.gz", hash = "sha256:d87083f4a0ed7160ba2cff1b718bde670232ae557c6ec4c0a95d06b49419bc5b", size = 9752 }
-<<<<<<< HEAD
 wheels = [
     { url = "https://files.pythonhosted.org/packages/15/02/d0f2d8f69e619c4ab446571ad2b954b41f5f39a7ebc16cad927a3ca4f698/django_strategy_field-3.2.1-py3-none-any.whl", hash = "sha256:fabdf06052fcea9fe319fd855fb2a308ec36ce513f1902688f369fbdbd00e1c6", size = 14033 },
-]
-
-[[package]]
-name = "django-streaming"
-version = "0.8.0"
-source = { registry = "https://pypi.org/simple" }
-dependencies = [
-    { name = "click" },
-    { name = "colorama" },
-    { name = "django" },
-    { name = "django-stubs-ext" },
-    { name = "markdown" },
-    { name = "pika" },
-    { name = "requests" },
-]
-sdist = { url = "https://files.pythonhosted.org/packages/4a/03/663e6f08b2c6e85a9c7341676f5f02d4ddf35de6c06dc3612c4fc5c09273/django_streaming-0.8.0.tar.gz", hash = "sha256:1260406b73976d7c29f152a8baef55322f0a6a9b70f17b5f0dda0a69f3613325", size = 12663 }
-wheels = [
-    { url = "https://files.pythonhosted.org/packages/65/b2/c0298a375b0004111c1756041c21080143da3e50e62643e705e424fba3b4/django_streaming-0.8.0-py3-none-any.whl", hash = "sha256:3a6b3f8274754d1dff4686291d5d2254f4a114a76bec3e78ed6612fc232343c5", size = 18455 },
-=======
-wheels = [
-    { url = "https://files.pythonhosted.org/packages/15/02/d0f2d8f69e619c4ab446571ad2b954b41f5f39a7ebc16cad927a3ca4f698/django_strategy_field-3.2.1-py3-none-any.whl", hash = "sha256:fabdf06052fcea9fe319fd855fb2a308ec36ce513f1902688f369fbdbd00e1c6", size = 14033 },
->>>>>>> 956713dc
 ]
 
 [[package]]
@@ -1792,7 +1769,6 @@
     { name = "django-sql-explorer", extra = ["xls"] },
     { name = "django-storages", extra = ["azure"] },
     { name = "django-strategy-field" },
-    { name = "django-streaming" },
     { name = "django-sysinfo" },
     { name = "djangorestframework" },
     { name = "drf-extensions" },
@@ -1940,11 +1916,7 @@
     { name = "django-auditlog", specifier = ">=2.1.1,<3" },
     { name = "django-celery-beat", specifier = ">=2.3,<3" },
     { name = "django-celery-results", specifier = ">=2.3.1,<3" },
-<<<<<<< HEAD
-    { name = "django-compressor", specifier = "==4.5.1" },
-=======
     { name = "django-compressor", specifier = ">=4.5" },
->>>>>>> 956713dc
     { name = "django-concurrency", specifier = ">=2.4,<3" },
     { name = "django-constance", extras = ["redis"], specifier = ">=4.3.2" },
     { name = "django-cors-headers", specifier = ">=3.13,<4" },
@@ -1966,11 +1938,7 @@
     { name = "django-markdownify", specifier = ">=0.9.2,<1" },
     { name = "django-model-utils", specifier = ">=4.2,<5" },
     { name = "django-mptt", specifier = ">=0.14,<1" },
-<<<<<<< HEAD
-    { name = "django-multiselectfield", specifier = "==1.0.1" },
-=======
     { name = "django-multiselectfield", specifier = ">=1.0.1" },
->>>>>>> 956713dc
     { name = "django-phonenumber-field", specifier = ">=7,<8" },
     { name = "django-querysetsequence", specifier = ">=0.16,<1" },
     { name = "django-redis", specifier = ">=5.2,<6" },
@@ -1982,7 +1950,6 @@
     { name = "django-sql-explorer", extras = ["xls"], specifier = ">=3,<4" },
     { name = "django-storages", extras = ["azure"], specifier = ">=1.12.3,<2" },
     { name = "django-strategy-field", specifier = ">=3,<4" },
-    { name = "django-streaming", specifier = ">=0.8.0" },
     { name = "django-sysinfo", specifier = ">=2.6,<3" },
     { name = "djangorestframework", specifier = ">=3.13.1,<4" },
     { name = "drf-extensions", specifier = "==0.7.1" },
@@ -2025,11 +1992,7 @@
     { name = "single-source", specifier = ">=0.3,<1" },
     { name = "social-auth-app-django", specifier = ">=5,<6" },
     { name = "social-auth-core", specifier = ">=4.2,<5" },
-<<<<<<< HEAD
-    { name = "sorl-thumbnail", specifier = "==12.11" },
-=======
     { name = "sorl-thumbnail", specifier = ">=12.11" },
->>>>>>> 956713dc
     { name = "swapper", specifier = ">=1.3,<2" },
     { name = "tblib", specifier = ">=1.7,<2" },
     { name = "tomli", specifier = ">=2.0.1,<3" },
@@ -3095,18 +3058,6 @@
 sdist = { url = "https://files.pythonhosted.org/packages/6e/23/b4c886487ca212ca87768433a43e2b3099c1c2fa5d9e21d2fbce187cc3c2/phonenumbers-8.13.55.tar.gz", hash = "sha256:57c989dda3eabab1b5a9e3d24438a39ebd032fa0172bf68bfd90ab70b3d5e08b", size = 2296624 }
 wheels = [
     { url = "https://files.pythonhosted.org/packages/50/dc/a7f0a9d5ad8b98bc5406deb00207b268d6d2edd215c21642e8f2ecc6f0ce/phonenumbers-8.13.55-py2.py3-none-any.whl", hash = "sha256:25feaf46135f0fb1e61b69513dc97c477285ba98a69204bf5a8cf241a844a718", size = 2582306 },
-<<<<<<< HEAD
-]
-
-[[package]]
-name = "pika"
-version = "1.3.2"
-source = { registry = "https://pypi.org/simple" }
-sdist = { url = "https://files.pythonhosted.org/packages/db/db/d4102f356af18f316c67f2cead8ece307f731dd63140e2c71f170ddacf9b/pika-1.3.2.tar.gz", hash = "sha256:b2a327ddddf8570b4965b3576ac77091b850262d34ce8c1d8cb4e4146aa4145f", size = 145029 }
-wheels = [
-    { url = "https://files.pythonhosted.org/packages/f9/f3/f412836ec714d36f0f4ab581b84c491e3f42c6b5b97a6c6ed1817f3c16d0/pika-1.3.2-py3-none-any.whl", hash = "sha256:0779a7c1fafd805672796085560d290213a465e4f6f76a6fb19e378d8041a14f", size = 155415 },
-=======
->>>>>>> 956713dc
 ]
 
 [[package]]
@@ -3753,7 +3704,7 @@
 
 [[package]]
 name = "requests"
-version = "2.32.5"
+version = "2.32.4"
 source = { registry = "https://pypi.org/simple" }
 dependencies = [
     { name = "certifi" },
@@ -3761,15 +3712,9 @@
     { name = "idna" },
     { name = "urllib3" },
 ]
-<<<<<<< HEAD
-sdist = { url = "https://files.pythonhosted.org/packages/c9/74/b3ff8e6c8446842c3f5c837e9c3dfcfe2018ea6ecef224c710c85ef728f4/requests-2.32.5.tar.gz", hash = "sha256:dbba0bac56e100853db0ea71b82b4dfd5fe2bf6d3754a8893c3af500cec7d7cf", size = 134517 }
-wheels = [
-    { url = "https://files.pythonhosted.org/packages/1e/db/4254e3eabe8020b458f1a747140d32277ec7a271daf1d235b70dc0b4e6e3/requests-2.32.5-py3-none-any.whl", hash = "sha256:2462f94637a34fd532264295e186976db0f5d453d1cdd31473c85a6a161affb6", size = 64738 },
-=======
 sdist = { url = "https://files.pythonhosted.org/packages/e1/0a/929373653770d8a0d7ea76c37de6e41f11eb07559b103b1c02cafb3f7cf8/requests-2.32.4.tar.gz", hash = "sha256:27d0316682c8a29834d3264820024b62a36942083d52caf2f14c0591336d3422", size = 135258 }
 wheels = [
     { url = "https://files.pythonhosted.org/packages/7c/e4/56027c4a6b4ae70ca9de302488c5ca95ad4a39e190093d6c1a8ace08341b/requests-2.32.4-py3-none-any.whl", hash = "sha256:27babd3cda2a6d50b30443204ee89830707d396671944c998b5975b031ac2b2c", size = 64847 },
->>>>>>> 956713dc
 ]
 
 [[package]]
