version = 1
revision = 3
requires-python = "==3.13.*"

[[package]]
name = "amqp"
version = "5.3.1"
source = { registry = "https://pypi.org/simple" }
dependencies = [
    { name = "vine" },
]
sdist = { url = "https://files.pythonhosted.org/packages/79/fc/ec94a357dfc6683d8c86f8b4cfa5416a4c36b28052ec8260c77aca96a443/amqp-5.3.1.tar.gz", hash = "sha256:cddc00c725449522023bad949f70fff7b48f0b1ade74d170a6f10ab044739432", size = 129013, upload-time = "2024-11-12T19:55:44.051Z" }
wheels = [
    { url = "https://files.pythonhosted.org/packages/26/99/fc813cd978842c26c82534010ea849eee9ab3a13ea2b74e95cb9c99e747b/amqp-5.3.1-py3-none-any.whl", hash = "sha256:43b3319e1b4e7d1251833a93d672b4af1e40f3d632d479b98661a95f117880a2", size = 50944, upload-time = "2024-11-12T19:55:41.782Z" },
]

[[package]]
name = "aniso8601"
version = "10.0.1"
source = { registry = "https://pypi.org/simple" }
sdist = { url = "https://files.pythonhosted.org/packages/8b/8d/52179c4e3f1978d3d9a285f98c706642522750ef343e9738286130423730/aniso8601-10.0.1.tar.gz", hash = "sha256:25488f8663dd1528ae1f54f94ac1ea51ae25b4d531539b8bc707fed184d16845", size = 47190, upload-time = "2025-04-18T17:29:42.995Z" }
wheels = [
    { url = "https://files.pythonhosted.org/packages/59/75/e0e10dc7ed1408c28e03a6cb2d7a407f99320eb953f229d008a7a6d05546/aniso8601-10.0.1-py2.py3-none-any.whl", hash = "sha256:eb19717fd4e0db6de1aab06f12450ab92144246b257423fe020af5748c0cb89e", size = 52848, upload-time = "2025-04-18T17:29:41.492Z" },
]

[[package]]
name = "argh"
version = "0.31.3"
source = { registry = "https://pypi.org/simple" }
sdist = { url = "https://files.pythonhosted.org/packages/4f/34/bc0b3577a818b4b70c6e318d23fe3c81fc3bb25f978ca8a3965cd8ee3af9/argh-0.31.3.tar.gz", hash = "sha256:f30023d8be14ca5ee6b1b3eeab829151d7bbda464ae07dc4dd5347919c5892f9", size = 57570, upload-time = "2024-07-13T17:54:59.729Z" }
wheels = [
    { url = "https://files.pythonhosted.org/packages/d2/52/fcd83710b6f8786df80e5d335882d1b24d1f610f397703e94a6ffb0d6f66/argh-0.31.3-py3-none-any.whl", hash = "sha256:2edac856ff50126f6e47d884751328c9f466bacbbb6cbfdac322053d94705494", size = 44844, upload-time = "2024-07-13T17:54:57.706Z" },
]

[[package]]
name = "asgiref"
version = "3.11.0"
source = { registry = "https://pypi.org/simple" }
sdist = { url = "https://files.pythonhosted.org/packages/76/b9/4db2509eabd14b4a8c71d1b24c8d5734c52b8560a7b1e1a8b56c8d25568b/asgiref-3.11.0.tar.gz", hash = "sha256:13acff32519542a1736223fb79a715acdebe24286d98e8b164a73085f40da2c4", size = 37969, upload-time = "2025-11-19T15:32:20.106Z" }
wheels = [
    { url = "https://files.pythonhosted.org/packages/91/be/317c2c55b8bbec407257d45f5c8d1b6867abc76d12043f2d3d58c538a4ea/asgiref-3.11.0-py3-none-any.whl", hash = "sha256:1db9021efadb0d9512ce8ffaf72fcef601c7b73a8807a1bb2ef143dc6b14846d", size = 24096, upload-time = "2025-11-19T15:32:19.004Z" },
]

[[package]]
name = "asttokens"
version = "3.0.1"
source = { registry = "https://pypi.org/simple" }
sdist = { url = "https://files.pythonhosted.org/packages/be/a5/8e3f9b6771b0b408517c82d97aed8f2036509bc247d46114925e32fe33f0/asttokens-3.0.1.tar.gz", hash = "sha256:71a4ee5de0bde6a31d64f6b13f2293ac190344478f081c3d1bccfcf5eacb0cb7", size = 62308, upload-time = "2025-11-15T16:43:48.578Z" }
wheels = [
    { url = "https://files.pythonhosted.org/packages/d2/39/e7eaf1799466a4aef85b6a4fe7bd175ad2b1c6345066aa33f1f58d4b18d0/asttokens-3.0.1-py3-none-any.whl", hash = "sha256:15a3ebc0f43c2d0a50eeafea25e19046c68398e487b9f1f5b517f7c0f40f976a", size = 27047, upload-time = "2025-11-15T16:43:16.109Z" },
]

[[package]]
name = "attrs"
version = "25.4.0"
source = { registry = "https://pypi.org/simple" }
sdist = { url = "https://files.pythonhosted.org/packages/6b/5c/685e6633917e101e5dcb62b9dd76946cbb57c26e133bae9e0cd36033c0a9/attrs-25.4.0.tar.gz", hash = "sha256:16d5969b87f0859ef33a48b35d55ac1be6e42ae49d5e853b597db70c35c57e11", size = 934251, upload-time = "2025-10-06T13:54:44.725Z" }
wheels = [
    { url = "https://files.pythonhosted.org/packages/3a/2a/7cc015f5b9f5db42b7d48157e23356022889fc354a2813c15934b7cb5c0e/attrs-25.4.0-py3-none-any.whl", hash = "sha256:adcf7e2a1fb3b36ac48d97835bb6d8ade15b8dcce26aba8bf1d14847b57a3373", size = 67615, upload-time = "2025-10-06T13:54:43.17Z" },
]

[[package]]
name = "azure-core"
version = "1.36.0"
source = { registry = "https://pypi.org/simple" }
dependencies = [
    { name = "requests" },
    { name = "typing-extensions" },
]
sdist = { url = "https://files.pythonhosted.org/packages/0a/c4/d4ff3bc3ddf155156460bff340bbe9533f99fac54ddea165f35a8619f162/azure_core-1.36.0.tar.gz", hash = "sha256:22e5605e6d0bf1d229726af56d9e92bc37b6e726b141a18be0b4d424131741b7", size = 351139, upload-time = "2025-10-15T00:33:49.083Z" }
wheels = [
    { url = "https://files.pythonhosted.org/packages/b1/3c/b90d5afc2e47c4a45f4bba00f9c3193b0417fad5ad3bb07869f9d12832aa/azure_core-1.36.0-py3-none-any.whl", hash = "sha256:fee9923a3a753e94a259563429f3644aaf05c486d45b1215d098115102d91d3b", size = 213302, upload-time = "2025-10-15T00:33:51.058Z" },
]

[[package]]
name = "azure-storage-blob"
version = "12.27.1"
source = { registry = "https://pypi.org/simple" }
dependencies = [
    { name = "azure-core" },
    { name = "cryptography" },
    { name = "isodate" },
    { name = "typing-extensions" },
]
sdist = { url = "https://files.pythonhosted.org/packages/36/7c/2fd872e11a88163f208b9c92de273bf64bb22d0eef9048cc6284d128a77a/azure_storage_blob-12.27.1.tar.gz", hash = "sha256:a1596cc4daf5dac9be115fcb5db67245eae894cf40e4248243754261f7b674a6", size = 597579, upload-time = "2025-10-29T12:27:16.185Z" }
wheels = [
    { url = "https://files.pythonhosted.org/packages/3d/9e/1c90a122ea6180e8c72eb7294adc92531b0e08eb3d2324c2ba70d37f4802/azure_storage_blob-12.27.1-py3-none-any.whl", hash = "sha256:65d1e25a4628b7b6acd20ff7902d8da5b4fde8e46e19c8f6d213a3abc3ece272", size = 428954, upload-time = "2025-10-29T12:27:18.072Z" },
]

[[package]]
name = "babel"
version = "2.17.0"
source = { registry = "https://pypi.org/simple" }
sdist = { url = "https://files.pythonhosted.org/packages/7d/6b/d52e42361e1aa00709585ecc30b3f9684b3ab62530771402248b1b1d6240/babel-2.17.0.tar.gz", hash = "sha256:0c54cffb19f690cdcc52a3b50bcbf71e07a808d1c80d549f2459b9d2cf0afb9d", size = 9951852, upload-time = "2025-02-01T15:17:41.026Z" }
wheels = [
    { url = "https://files.pythonhosted.org/packages/b7/b8/3fe70c75fe32afc4bb507f75563d39bc5642255d1d94f1f23604725780bf/babel-2.17.0-py3-none-any.whl", hash = "sha256:4d0b53093fdfb4b21c92b5213dba5a1b23885afa8383709427046b21c366e5f2", size = 10182537, upload-time = "2025-02-01T15:17:37.39Z" },
]

[[package]]
name = "backrefs"
version = "6.1"
source = { registry = "https://pypi.org/simple" }
sdist = { url = "https://files.pythonhosted.org/packages/86/e3/bb3a439d5cb255c4774724810ad8073830fac9c9dee123555820c1bcc806/backrefs-6.1.tar.gz", hash = "sha256:3bba1749aafe1db9b915f00e0dd166cba613b6f788ffd63060ac3485dc9be231", size = 7011962, upload-time = "2025-11-15T14:52:08.323Z" }
wheels = [
    { url = "https://files.pythonhosted.org/packages/3b/ee/c216d52f58ea75b5e1841022bbae24438b19834a29b163cb32aa3a2a7c6e/backrefs-6.1-py310-none-any.whl", hash = "sha256:2a2ccb96302337ce61ee4717ceacfbf26ba4efb1d55af86564b8bbaeda39cac1", size = 381059, upload-time = "2025-11-15T14:51:59.758Z" },
    { url = "https://files.pythonhosted.org/packages/e6/9a/8da246d988ded941da96c7ed945d63e94a445637eaad985a0ed88787cb89/backrefs-6.1-py311-none-any.whl", hash = "sha256:e82bba3875ee4430f4de4b6db19429a27275d95a5f3773c57e9e18abc23fd2b7", size = 392854, upload-time = "2025-11-15T14:52:01.194Z" },
    { url = "https://files.pythonhosted.org/packages/37/c9/fd117a6f9300c62bbc33bc337fd2b3c6bfe28b6e9701de336b52d7a797ad/backrefs-6.1-py312-none-any.whl", hash = "sha256:c64698c8d2269343d88947c0735cb4b78745bd3ba590e10313fbf3f78c34da5a", size = 398770, upload-time = "2025-11-15T14:52:02.584Z" },
    { url = "https://files.pythonhosted.org/packages/eb/95/7118e935b0b0bd3f94dfec2d852fd4e4f4f9757bdb49850519acd245cd3a/backrefs-6.1-py313-none-any.whl", hash = "sha256:4c9d3dc1e2e558965202c012304f33d4e0e477e1c103663fd2c3cc9bb18b0d05", size = 400726, upload-time = "2025-11-15T14:52:04.093Z" },
    { url = "https://files.pythonhosted.org/packages/02/e3/a4fa1946722c4c7b063cc25043a12d9ce9b4323777f89643be74cef2993c/backrefs-6.1-py39-none-any.whl", hash = "sha256:a9e99b8a4867852cad177a6430e31b0f6e495d65f8c6c134b68c14c3c95bf4b0", size = 381058, upload-time = "2025-11-15T14:52:06.698Z" },
]

[[package]]
name = "bcrypt"
version = "5.0.0"
source = { registry = "https://pypi.org/simple" }
sdist = { url = "https://files.pythonhosted.org/packages/d4/36/3329e2518d70ad8e2e5817d5a4cac6bba05a47767ec416c7d020a965f408/bcrypt-5.0.0.tar.gz", hash = "sha256:f748f7c2d6fd375cc93d3fba7ef4a9e3a092421b8dbf34d8d4dc06be9492dfdd", size = 25386, upload-time = "2025-09-25T19:50:47.829Z" }
wheels = [
    { url = "https://files.pythonhosted.org/packages/13/85/3e65e01985fddf25b64ca67275bb5bdb4040bd1a53b66d355c6c37c8a680/bcrypt-5.0.0-cp313-cp313t-macosx_10_12_universal2.whl", hash = "sha256:f3c08197f3039bec79cee59a606d62b96b16669cff3949f21e74796b6e3cd2be", size = 481806, upload-time = "2025-09-25T19:49:05.102Z" },
    { url = "https://files.pythonhosted.org/packages/44/dc/01eb79f12b177017a726cbf78330eb0eb442fae0e7b3dfd84ea2849552f3/bcrypt-5.0.0-cp313-cp313t-manylinux2014_aarch64.manylinux_2_17_aarch64.whl", hash = "sha256:200af71bc25f22006f4069060c88ed36f8aa4ff7f53e67ff04d2ab3f1e79a5b2", size = 268626, upload-time = "2025-09-25T19:49:06.723Z" },
    { url = "https://files.pythonhosted.org/packages/8c/cf/e82388ad5959c40d6afd94fb4743cc077129d45b952d46bdc3180310e2df/bcrypt-5.0.0-cp313-cp313t-manylinux2014_x86_64.manylinux_2_17_x86_64.whl", hash = "sha256:baade0a5657654c2984468efb7d6c110db87ea63ef5a4b54732e7e337253e44f", size = 271853, upload-time = "2025-09-25T19:49:08.028Z" },
    { url = "https://files.pythonhosted.org/packages/ec/86/7134b9dae7cf0efa85671651341f6afa695857fae172615e960fb6a466fa/bcrypt-5.0.0-cp313-cp313t-manylinux_2_28_aarch64.whl", hash = "sha256:c58b56cdfb03202b3bcc9fd8daee8e8e9b6d7e3163aa97c631dfcfcc24d36c86", size = 269793, upload-time = "2025-09-25T19:49:09.727Z" },
    { url = "https://files.pythonhosted.org/packages/cc/82/6296688ac1b9e503d034e7d0614d56e80c5d1a08402ff856a4549cb59207/bcrypt-5.0.0-cp313-cp313t-manylinux_2_28_armv7l.manylinux_2_31_armv7l.whl", hash = "sha256:4bfd2a34de661f34d0bda43c3e4e79df586e4716ef401fe31ea39d69d581ef23", size = 289930, upload-time = "2025-09-25T19:49:11.204Z" },
    { url = "https://files.pythonhosted.org/packages/d1/18/884a44aa47f2a3b88dd09bc05a1e40b57878ecd111d17e5bba6f09f8bb77/bcrypt-5.0.0-cp313-cp313t-manylinux_2_28_x86_64.whl", hash = "sha256:ed2e1365e31fc73f1825fa830f1c8f8917ca1b3ca6185773b349c20fd606cec2", size = 272194, upload-time = "2025-09-25T19:49:12.524Z" },
    { url = "https://files.pythonhosted.org/packages/0e/8f/371a3ab33c6982070b674f1788e05b656cfbf5685894acbfef0c65483a59/bcrypt-5.0.0-cp313-cp313t-manylinux_2_34_aarch64.whl", hash = "sha256:83e787d7a84dbbfba6f250dd7a5efd689e935f03dd83b0f919d39349e1f23f83", size = 269381, upload-time = "2025-09-25T19:49:14.308Z" },
    { url = "https://files.pythonhosted.org/packages/b1/34/7e4e6abb7a8778db6422e88b1f06eb07c47682313997ee8a8f9352e5a6f1/bcrypt-5.0.0-cp313-cp313t-manylinux_2_34_x86_64.whl", hash = "sha256:137c5156524328a24b9fac1cb5db0ba618bc97d11970b39184c1d87dc4bf1746", size = 271750, upload-time = "2025-09-25T19:49:15.584Z" },
    { url = "https://files.pythonhosted.org/packages/c0/1b/54f416be2499bd72123c70d98d36c6cd61a4e33d9b89562c22481c81bb30/bcrypt-5.0.0-cp313-cp313t-musllinux_1_1_aarch64.whl", hash = "sha256:38cac74101777a6a7d3b3e3cfefa57089b5ada650dce2baf0cbdd9d65db22a9e", size = 303757, upload-time = "2025-09-25T19:49:17.244Z" },
    { url = "https://files.pythonhosted.org/packages/13/62/062c24c7bcf9d2826a1a843d0d605c65a755bc98002923d01fd61270705a/bcrypt-5.0.0-cp313-cp313t-musllinux_1_1_x86_64.whl", hash = "sha256:d8d65b564ec849643d9f7ea05c6d9f0cd7ca23bdd4ac0c2dbef1104ab504543d", size = 306740, upload-time = "2025-09-25T19:49:18.693Z" },
    { url = "https://files.pythonhosted.org/packages/d5/c8/1fdbfc8c0f20875b6b4020f3c7dc447b8de60aa0be5faaf009d24242aec9/bcrypt-5.0.0-cp313-cp313t-musllinux_1_2_aarch64.whl", hash = "sha256:741449132f64b3524e95cd30e5cd3343006ce146088f074f31ab26b94e6c75ba", size = 334197, upload-time = "2025-09-25T19:49:20.523Z" },
    { url = "https://files.pythonhosted.org/packages/a6/c1/8b84545382d75bef226fbc6588af0f7b7d095f7cd6a670b42a86243183cd/bcrypt-5.0.0-cp313-cp313t-musllinux_1_2_x86_64.whl", hash = "sha256:212139484ab3207b1f0c00633d3be92fef3c5f0af17cad155679d03ff2ee1e41", size = 352974, upload-time = "2025-09-25T19:49:22.254Z" },
    { url = "https://files.pythonhosted.org/packages/10/a6/ffb49d4254ed085e62e3e5dd05982b4393e32fe1e49bb1130186617c29cd/bcrypt-5.0.0-cp313-cp313t-win32.whl", hash = "sha256:9d52ed507c2488eddd6a95bccee4e808d3234fa78dd370e24bac65a21212b861", size = 148498, upload-time = "2025-09-25T19:49:24.134Z" },
    { url = "https://files.pythonhosted.org/packages/48/a9/259559edc85258b6d5fc5471a62a3299a6aa37a6611a169756bf4689323c/bcrypt-5.0.0-cp313-cp313t-win_amd64.whl", hash = "sha256:f6984a24db30548fd39a44360532898c33528b74aedf81c26cf29c51ee47057e", size = 145853, upload-time = "2025-09-25T19:49:25.702Z" },
    { url = "https://files.pythonhosted.org/packages/2d/df/9714173403c7e8b245acf8e4be8876aac64a209d1b392af457c79e60492e/bcrypt-5.0.0-cp313-cp313t-win_arm64.whl", hash = "sha256:9fffdb387abe6aa775af36ef16f55e318dcda4194ddbf82007a6f21da29de8f5", size = 139626, upload-time = "2025-09-25T19:49:26.928Z" },
    { url = "https://files.pythonhosted.org/packages/84/29/6237f151fbfe295fe3e074ecc6d44228faa1e842a81f6d34a02937ee1736/bcrypt-5.0.0-cp38-abi3-macosx_10_12_universal2.whl", hash = "sha256:fc746432b951e92b58317af8e0ca746efe93e66555f1b40888865ef5bf56446b", size = 494553, upload-time = "2025-09-25T19:49:49.006Z" },
    { url = "https://files.pythonhosted.org/packages/45/b6/4c1205dde5e464ea3bd88e8742e19f899c16fa8916fb8510a851fae985b5/bcrypt-5.0.0-cp38-abi3-manylinux2014_aarch64.manylinux_2_17_aarch64.whl", hash = "sha256:c2388ca94ffee269b6038d48747f4ce8df0ffbea43f31abfa18ac72f0218effb", size = 275009, upload-time = "2025-09-25T19:49:50.581Z" },
    { url = "https://files.pythonhosted.org/packages/3b/71/427945e6ead72ccffe77894b2655b695ccf14ae1866cd977e185d606dd2f/bcrypt-5.0.0-cp38-abi3-manylinux2014_x86_64.manylinux_2_17_x86_64.whl", hash = "sha256:560ddb6ec730386e7b3b26b8b4c88197aaed924430e7b74666a586ac997249ef", size = 278029, upload-time = "2025-09-25T19:49:52.533Z" },
    { url = "https://files.pythonhosted.org/packages/17/72/c344825e3b83c5389a369c8a8e58ffe1480b8a699f46c127c34580c4666b/bcrypt-5.0.0-cp38-abi3-manylinux_2_28_aarch64.whl", hash = "sha256:d79e5c65dcc9af213594d6f7f1fa2c98ad3fc10431e7aa53c176b441943efbdd", size = 275907, upload-time = "2025-09-25T19:49:54.709Z" },
    { url = "https://files.pythonhosted.org/packages/0b/7e/d4e47d2df1641a36d1212e5c0514f5291e1a956a7749f1e595c07a972038/bcrypt-5.0.0-cp38-abi3-manylinux_2_28_armv7l.manylinux_2_31_armv7l.whl", hash = "sha256:2b732e7d388fa22d48920baa267ba5d97cca38070b69c0e2d37087b381c681fd", size = 296500, upload-time = "2025-09-25T19:49:56.013Z" },
    { url = "https://files.pythonhosted.org/packages/0f/c3/0ae57a68be2039287ec28bc463b82e4b8dc23f9d12c0be331f4782e19108/bcrypt-5.0.0-cp38-abi3-manylinux_2_28_x86_64.whl", hash = "sha256:0c8e093ea2532601a6f686edbc2c6b2ec24131ff5c52f7610dd64fa4553b5464", size = 278412, upload-time = "2025-09-25T19:49:57.356Z" },
    { url = "https://files.pythonhosted.org/packages/45/2b/77424511adb11e6a99e3a00dcc7745034bee89036ad7d7e255a7e47be7d8/bcrypt-5.0.0-cp38-abi3-manylinux_2_34_aarch64.whl", hash = "sha256:5b1589f4839a0899c146e8892efe320c0fa096568abd9b95593efac50a87cb75", size = 275486, upload-time = "2025-09-25T19:49:59.116Z" },
    { url = "https://files.pythonhosted.org/packages/43/0a/405c753f6158e0f3f14b00b462d8bca31296f7ecfc8fc8bc7919c0c7d73a/bcrypt-5.0.0-cp38-abi3-manylinux_2_34_x86_64.whl", hash = "sha256:89042e61b5e808b67daf24a434d89bab164d4de1746b37a8d173b6b14f3db9ff", size = 277940, upload-time = "2025-09-25T19:50:00.869Z" },
    { url = "https://files.pythonhosted.org/packages/62/83/b3efc285d4aadc1fa83db385ec64dcfa1707e890eb42f03b127d66ac1b7b/bcrypt-5.0.0-cp38-abi3-musllinux_1_1_aarch64.whl", hash = "sha256:e3cf5b2560c7b5a142286f69bde914494b6d8f901aaa71e453078388a50881c4", size = 310776, upload-time = "2025-09-25T19:50:02.393Z" },
    { url = "https://files.pythonhosted.org/packages/95/7d/47ee337dacecde6d234890fe929936cb03ebc4c3a7460854bbd9c97780b8/bcrypt-5.0.0-cp38-abi3-musllinux_1_1_x86_64.whl", hash = "sha256:f632fd56fc4e61564f78b46a2269153122db34988e78b6be8b32d28507b7eaeb", size = 312922, upload-time = "2025-09-25T19:50:04.232Z" },
    { url = "https://files.pythonhosted.org/packages/d6/3a/43d494dfb728f55f4e1cf8fd435d50c16a2d75493225b54c8d06122523c6/bcrypt-5.0.0-cp38-abi3-musllinux_1_2_aarch64.whl", hash = "sha256:801cad5ccb6b87d1b430f183269b94c24f248dddbbc5c1f78b6ed231743e001c", size = 341367, upload-time = "2025-09-25T19:50:05.559Z" },
    { url = "https://files.pythonhosted.org/packages/55/ab/a0727a4547e383e2e22a630e0f908113db37904f58719dc48d4622139b5c/bcrypt-5.0.0-cp38-abi3-musllinux_1_2_x86_64.whl", hash = "sha256:3cf67a804fc66fc217e6914a5635000259fbbbb12e78a99488e4d5ba445a71eb", size = 359187, upload-time = "2025-09-25T19:50:06.916Z" },
    { url = "https://files.pythonhosted.org/packages/1b/bb/461f352fdca663524b4643d8b09e8435b4990f17fbf4fea6bc2a90aa0cc7/bcrypt-5.0.0-cp38-abi3-win32.whl", hash = "sha256:3abeb543874b2c0524ff40c57a4e14e5d3a66ff33fb423529c88f180fd756538", size = 153752, upload-time = "2025-09-25T19:50:08.515Z" },
    { url = "https://files.pythonhosted.org/packages/41/aa/4190e60921927b7056820291f56fc57d00d04757c8b316b2d3c0d1d6da2c/bcrypt-5.0.0-cp38-abi3-win_amd64.whl", hash = "sha256:35a77ec55b541e5e583eb3436ffbbf53b0ffa1fa16ca6782279daf95d146dcd9", size = 150881, upload-time = "2025-09-25T19:50:09.742Z" },
    { url = "https://files.pythonhosted.org/packages/54/12/cd77221719d0b39ac0b55dbd39358db1cd1246e0282e104366ebbfb8266a/bcrypt-5.0.0-cp38-abi3-win_arm64.whl", hash = "sha256:cde08734f12c6a4e28dc6755cd11d3bdfea608d93d958fffbe95a7026ebe4980", size = 144931, upload-time = "2025-09-25T19:50:11.016Z" },
    { url = "https://files.pythonhosted.org/packages/5d/ba/2af136406e1c3839aea9ecadc2f6be2bcd1eff255bd451dd39bcf302c47a/bcrypt-5.0.0-cp39-abi3-macosx_10_12_universal2.whl", hash = "sha256:0c418ca99fd47e9c59a301744d63328f17798b5947b0f791e9af3c1c499c2d0a", size = 495313, upload-time = "2025-09-25T19:50:12.309Z" },
    { url = "https://files.pythonhosted.org/packages/ac/ee/2f4985dbad090ace5ad1f7dd8ff94477fe089b5fab2040bd784a3d5f187b/bcrypt-5.0.0-cp39-abi3-manylinux2014_aarch64.manylinux_2_17_aarch64.whl", hash = "sha256:ddb4e1500f6efdd402218ffe34d040a1196c072e07929b9820f363a1fd1f4191", size = 275290, upload-time = "2025-09-25T19:50:13.673Z" },
    { url = "https://files.pythonhosted.org/packages/e4/6e/b77ade812672d15cf50842e167eead80ac3514f3beacac8902915417f8b7/bcrypt-5.0.0-cp39-abi3-manylinux2014_x86_64.manylinux_2_17_x86_64.whl", hash = "sha256:7aeef54b60ceddb6f30ee3db090351ecf0d40ec6e2abf41430997407a46d2254", size = 278253, upload-time = "2025-09-25T19:50:15.089Z" },
    { url = "https://files.pythonhosted.org/packages/36/c4/ed00ed32f1040f7990dac7115f82273e3c03da1e1a1587a778d8cea496d8/bcrypt-5.0.0-cp39-abi3-manylinux_2_28_aarch64.whl", hash = "sha256:f0ce778135f60799d89c9693b9b398819d15f1921ba15fe719acb3178215a7db", size = 276084, upload-time = "2025-09-25T19:50:16.699Z" },
    { url = "https://files.pythonhosted.org/packages/e7/c4/fa6e16145e145e87f1fa351bbd54b429354fd72145cd3d4e0c5157cf4c70/bcrypt-5.0.0-cp39-abi3-manylinux_2_28_armv7l.manylinux_2_31_armv7l.whl", hash = "sha256:a71f70ee269671460b37a449f5ff26982a6f2ba493b3eabdd687b4bf35f875ac", size = 297185, upload-time = "2025-09-25T19:50:18.525Z" },
    { url = "https://files.pythonhosted.org/packages/24/b4/11f8a31d8b67cca3371e046db49baa7c0594d71eb40ac8121e2fc0888db0/bcrypt-5.0.0-cp39-abi3-manylinux_2_28_x86_64.whl", hash = "sha256:f8429e1c410b4073944f03bd778a9e066e7fad723564a52ff91841d278dfc822", size = 278656, upload-time = "2025-09-25T19:50:19.809Z" },
    { url = "https://files.pythonhosted.org/packages/ac/31/79f11865f8078e192847d2cb526e3fa27c200933c982c5b2869720fa5fce/bcrypt-5.0.0-cp39-abi3-manylinux_2_34_aarch64.whl", hash = "sha256:edfcdcedd0d0f05850c52ba3127b1fce70b9f89e0fe5ff16517df7e81fa3cbb8", size = 275662, upload-time = "2025-09-25T19:50:21.567Z" },
    { url = "https://files.pythonhosted.org/packages/d4/8d/5e43d9584b3b3591a6f9b68f755a4da879a59712981ef5ad2a0ac1379f7a/bcrypt-5.0.0-cp39-abi3-manylinux_2_34_x86_64.whl", hash = "sha256:611f0a17aa4a25a69362dcc299fda5c8a3d4f160e2abb3831041feb77393a14a", size = 278240, upload-time = "2025-09-25T19:50:23.305Z" },
    { url = "https://files.pythonhosted.org/packages/89/48/44590e3fc158620f680a978aafe8f87a4c4320da81ed11552f0323aa9a57/bcrypt-5.0.0-cp39-abi3-musllinux_1_1_aarch64.whl", hash = "sha256:db99dca3b1fdc3db87d7c57eac0c82281242d1eabf19dcb8a6b10eb29a2e72d1", size = 311152, upload-time = "2025-09-25T19:50:24.597Z" },
    { url = "https://files.pythonhosted.org/packages/5f/85/e4fbfc46f14f47b0d20493669a625da5827d07e8a88ee460af6cd9768b44/bcrypt-5.0.0-cp39-abi3-musllinux_1_1_x86_64.whl", hash = "sha256:5feebf85a9cefda32966d8171f5db7e3ba964b77fdfe31919622256f80f9cf42", size = 313284, upload-time = "2025-09-25T19:50:26.268Z" },
    { url = "https://files.pythonhosted.org/packages/25/ae/479f81d3f4594456a01ea2f05b132a519eff9ab5768a70430fa1132384b1/bcrypt-5.0.0-cp39-abi3-musllinux_1_2_aarch64.whl", hash = "sha256:3ca8a166b1140436e058298a34d88032ab62f15aae1c598580333dc21d27ef10", size = 341643, upload-time = "2025-09-25T19:50:28.02Z" },
    { url = "https://files.pythonhosted.org/packages/df/d2/36a086dee1473b14276cd6ea7f61aef3b2648710b5d7f1c9e032c29b859f/bcrypt-5.0.0-cp39-abi3-musllinux_1_2_x86_64.whl", hash = "sha256:61afc381250c3182d9078551e3ac3a41da14154fbff647ddf52a769f588c4172", size = 359698, upload-time = "2025-09-25T19:50:31.347Z" },
    { url = "https://files.pythonhosted.org/packages/c0/f6/688d2cd64bfd0b14d805ddb8a565e11ca1fb0fd6817175d58b10052b6d88/bcrypt-5.0.0-cp39-abi3-win32.whl", hash = "sha256:64d7ce196203e468c457c37ec22390f1a61c85c6f0b8160fd752940ccfb3a683", size = 153725, upload-time = "2025-09-25T19:50:34.384Z" },
    { url = "https://files.pythonhosted.org/packages/9f/b9/9d9a641194a730bda138b3dfe53f584d61c58cd5230e37566e83ec2ffa0d/bcrypt-5.0.0-cp39-abi3-win_amd64.whl", hash = "sha256:64ee8434b0da054d830fa8e89e1c8bf30061d539044a39524ff7dec90481e5c2", size = 150912, upload-time = "2025-09-25T19:50:35.69Z" },
    { url = "https://files.pythonhosted.org/packages/27/44/d2ef5e87509158ad2187f4dd0852df80695bb1ee0cfe0a684727b01a69e0/bcrypt-5.0.0-cp39-abi3-win_arm64.whl", hash = "sha256:f2347d3534e76bf50bca5500989d6c1d05ed64b440408057a37673282c654927", size = 144953, upload-time = "2025-09-25T19:50:37.32Z" },
]

[[package]]
name = "beautifulsoup4"
version = "4.14.3"
source = { registry = "https://pypi.org/simple" }
dependencies = [
    { name = "soupsieve" },
    { name = "typing-extensions" },
]
sdist = { url = "https://files.pythonhosted.org/packages/c3/b0/1c6a16426d389813b48d95e26898aff79abbde42ad353958ad95cc8c9b21/beautifulsoup4-4.14.3.tar.gz", hash = "sha256:6292b1c5186d356bba669ef9f7f051757099565ad9ada5dd630bd9de5fa7fb86", size = 627737, upload-time = "2025-11-30T15:08:26.084Z" }
wheels = [
    { url = "https://files.pythonhosted.org/packages/1a/39/47f9197bdd44df24d67ac8893641e16f386c984a0619ef2ee4c51fbbc019/beautifulsoup4-4.14.3-py3-none-any.whl", hash = "sha256:0918bfe44902e6ad8d57732ba310582e98da931428d231a5ecb9e7c703a735bb", size = 107721, upload-time = "2025-11-30T15:08:24.087Z" },
]

[[package]]
name = "billiard"
version = "4.2.4"
source = { registry = "https://pypi.org/simple" }
sdist = { url = "https://files.pythonhosted.org/packages/58/23/b12ac0bcdfb7360d664f40a00b1bda139cbbbced012c34e375506dbd0143/billiard-4.2.4.tar.gz", hash = "sha256:55f542c371209e03cd5862299b74e52e4fbcba8250ba611ad94276b369b6a85f", size = 156537, upload-time = "2025-11-30T13:28:48.52Z" }
wheels = [
    { url = "https://files.pythonhosted.org/packages/cb/87/8bab77b323f16d67be364031220069f79159117dd5e43eeb4be2fef1ac9b/billiard-4.2.4-py3-none-any.whl", hash = "sha256:525b42bdec68d2b983347ac312f892db930858495db601b5836ac24e6477cde5", size = 87070, upload-time = "2025-11-30T13:28:47.016Z" },
]

[[package]]
name = "black"
version = "25.12.0"
source = { registry = "https://pypi.org/simple" }
dependencies = [
    { name = "click" },
    { name = "mypy-extensions" },
    { name = "packaging" },
    { name = "pathspec" },
    { name = "platformdirs" },
    { name = "pytokens" },
]
sdist = { url = "https://files.pythonhosted.org/packages/c4/d9/07b458a3f1c525ac392b5edc6b191ff140b596f9d77092429417a54e249d/black-25.12.0.tar.gz", hash = "sha256:8d3dd9cea14bff7ddc0eb243c811cdb1a011ebb4800a5f0335a01a68654796a7", size = 659264, upload-time = "2025-12-08T01:40:52.501Z" }
wheels = [
    { url = "https://files.pythonhosted.org/packages/c8/52/c551e36bc95495d2aa1a37d50566267aa47608c81a53f91daa809e03293f/black-25.12.0-cp313-cp313-macosx_10_13_x86_64.whl", hash = "sha256:a05ddeb656534c3e27a05a29196c962877c83fa5503db89e68857d1161ad08a5", size = 1923809, upload-time = "2025-12-08T01:46:55.126Z" },
    { url = "https://files.pythonhosted.org/packages/a0/f7/aac9b014140ee56d247e707af8db0aae2e9efc28d4a8aba92d0abd7ae9d1/black-25.12.0-cp313-cp313-macosx_11_0_arm64.whl", hash = "sha256:9ec77439ef3e34896995503865a85732c94396edcc739f302c5673a2315e1e7f", size = 1742384, upload-time = "2025-12-08T01:49:37.022Z" },
    { url = "https://files.pythonhosted.org/packages/74/98/38aaa018b2ab06a863974c12b14a6266badc192b20603a81b738c47e902e/black-25.12.0-cp313-cp313-manylinux2014_x86_64.manylinux_2_17_x86_64.manylinux_2_28_x86_64.whl", hash = "sha256:0e509c858adf63aa61d908061b52e580c40eae0dfa72415fa47ac01b12e29baf", size = 1798761, upload-time = "2025-12-08T01:46:05.386Z" },
    { url = "https://files.pythonhosted.org/packages/16/3a/a8ac542125f61574a3f015b521ca83b47321ed19bb63fe6d7560f348bfe1/black-25.12.0-cp313-cp313-win_amd64.whl", hash = "sha256:252678f07f5bac4ff0d0e9b261fbb029fa530cfa206d0a636a34ab445ef8ca9d", size = 1429180, upload-time = "2025-12-08T01:45:34.903Z" },
    { url = "https://files.pythonhosted.org/packages/e6/2d/bdc466a3db9145e946762d52cd55b1385509d9f9004fec1c97bdc8debbfb/black-25.12.0-cp313-cp313-win_arm64.whl", hash = "sha256:bc5b1c09fe3c931ddd20ee548511c64ebf964ada7e6f0763d443947fd1c603ce", size = 1239350, upload-time = "2025-12-08T01:46:09.458Z" },
    { url = "https://files.pythonhosted.org/packages/68/11/21331aed19145a952ad28fca2756a1433ee9308079bd03bd898e903a2e53/black-25.12.0-py3-none-any.whl", hash = "sha256:48ceb36c16dbc84062740049eef990bb2ce07598272e673c17d1a7720c71c828", size = 206191, upload-time = "2025-12-08T01:40:50.963Z" },
]

[[package]]
name = "bleach"
version = "6.3.0"
source = { registry = "https://pypi.org/simple" }
dependencies = [
    { name = "webencodings" },
]
sdist = { url = "https://files.pythonhosted.org/packages/07/18/3c8523962314be6bf4c8989c79ad9531c825210dd13a8669f6b84336e8bd/bleach-6.3.0.tar.gz", hash = "sha256:6f3b91b1c0a02bb9a78b5a454c92506aa0fdf197e1d5e114d2e00c6f64306d22", size = 203533, upload-time = "2025-10-27T17:57:39.211Z" }
wheels = [
    { url = "https://files.pythonhosted.org/packages/cd/3a/577b549de0cc09d95f11087ee63c739bba856cd3952697eec4c4bb91350a/bleach-6.3.0-py3-none-any.whl", hash = "sha256:fe10ec77c93ddf3d13a73b035abaac7a9f5e436513864ccdad516693213c65d6", size = 164437, upload-time = "2025-10-27T17:57:37.538Z" },
]

[package.optional-dependencies]
css = [
    { name = "tinycss2" },
]

[[package]]
name = "bracex"
version = "2.6"
source = { registry = "https://pypi.org/simple" }
sdist = { url = "https://files.pythonhosted.org/packages/63/9a/fec38644694abfaaeca2798b58e276a8e61de49e2e37494ace423395febc/bracex-2.6.tar.gz", hash = "sha256:98f1347cd77e22ee8d967a30ad4e310b233f7754dbf31ff3fceb76145ba47dc7", size = 26642, upload-time = "2025-06-22T19:12:31.254Z" }
wheels = [
    { url = "https://files.pythonhosted.org/packages/9d/2a/9186535ce58db529927f6cf5990a849aa9e052eea3e2cfefe20b9e1802da/bracex-2.6-py3-none-any.whl", hash = "sha256:0b0049264e7340b3ec782b5cb99beb325f36c3782a32e36e876452fd49a09952", size = 11508, upload-time = "2025-06-22T19:12:29.781Z" },
]

[[package]]
name = "brotli"
version = "1.2.0"
source = { registry = "https://pypi.org/simple" }
sdist = { url = "https://files.pythonhosted.org/packages/f7/16/c92ca344d646e71a43b8bb353f0a6490d7f6e06210f8554c8f874e454285/brotli-1.2.0.tar.gz", hash = "sha256:e310f77e41941c13340a95976fe66a8a95b01e783d430eeaf7a2f87e0a57dd0a", size = 7388632, upload-time = "2025-11-05T18:39:42.86Z" }
wheels = [
    { url = "https://files.pythonhosted.org/packages/6c/d4/4ad5432ac98c73096159d9ce7ffeb82d151c2ac84adcc6168e476bb54674/brotli-1.2.0-cp313-cp313-macosx_10_13_universal2.whl", hash = "sha256:9e5825ba2c9998375530504578fd4d5d1059d09621a02065d1b6bfc41a8e05ab", size = 861523, upload-time = "2025-11-05T18:38:34.67Z" },
    { url = "https://files.pythonhosted.org/packages/91/9f/9cc5bd03ee68a85dc4bc89114f7067c056a3c14b3d95f171918c088bf88d/brotli-1.2.0-cp313-cp313-macosx_10_13_x86_64.whl", hash = "sha256:0cf8c3b8ba93d496b2fae778039e2f5ecc7cff99df84df337ca31d8f2252896c", size = 444289, upload-time = "2025-11-05T18:38:35.6Z" },
    { url = "https://files.pythonhosted.org/packages/2e/b6/fe84227c56a865d16a6614e2c4722864b380cb14b13f3e6bef441e73a85a/brotli-1.2.0-cp313-cp313-manylinux2014_aarch64.manylinux_2_17_aarch64.manylinux_2_28_aarch64.whl", hash = "sha256:c8565e3cdc1808b1a34714b553b262c5de5fbda202285782173ec137fd13709f", size = 1528076, upload-time = "2025-11-05T18:38:36.639Z" },
    { url = "https://files.pythonhosted.org/packages/55/de/de4ae0aaca06c790371cf6e7ee93a024f6b4bb0568727da8c3de112e726c/brotli-1.2.0-cp313-cp313-manylinux2014_ppc64le.manylinux_2_17_ppc64le.manylinux_2_28_ppc64le.whl", hash = "sha256:26e8d3ecb0ee458a9804f47f21b74845cc823fd1bb19f02272be70774f56e2a6", size = 1626880, upload-time = "2025-11-05T18:38:37.623Z" },
    { url = "https://files.pythonhosted.org/packages/5f/16/a1b22cbea436642e071adcaf8d4b350a2ad02f5e0ad0da879a1be16188a0/brotli-1.2.0-cp313-cp313-manylinux2014_x86_64.manylinux_2_17_x86_64.whl", hash = "sha256:67a91c5187e1eec76a61625c77a6c8c785650f5b576ca732bd33ef58b0dff49c", size = 1419737, upload-time = "2025-11-05T18:38:38.729Z" },
    { url = "https://files.pythonhosted.org/packages/46/63/c968a97cbb3bdbf7f974ef5a6ab467a2879b82afbc5ffb65b8acbb744f95/brotli-1.2.0-cp313-cp313-musllinux_1_2_aarch64.whl", hash = "sha256:4ecdb3b6dc36e6d6e14d3a1bdc6c1057c8cbf80db04031d566eb6080ce283a48", size = 1484440, upload-time = "2025-11-05T18:38:39.916Z" },
    { url = "https://files.pythonhosted.org/packages/06/9d/102c67ea5c9fc171f423e8399e585dabea29b5bc79b05572891e70013cdd/brotli-1.2.0-cp313-cp313-musllinux_1_2_ppc64le.whl", hash = "sha256:3e1b35d56856f3ed326b140d3c6d9db91740f22e14b06e840fe4bb1923439a18", size = 1593313, upload-time = "2025-11-05T18:38:41.24Z" },
    { url = "https://files.pythonhosted.org/packages/9e/4a/9526d14fa6b87bc827ba1755a8440e214ff90de03095cacd78a64abe2b7d/brotli-1.2.0-cp313-cp313-musllinux_1_2_x86_64.whl", hash = "sha256:54a50a9dad16b32136b2241ddea9e4df159b41247b2ce6aac0b3276a66a8f1e5", size = 1487945, upload-time = "2025-11-05T18:38:42.277Z" },
    { url = "https://files.pythonhosted.org/packages/5b/e8/3fe1ffed70cbef83c5236166acaed7bb9c766509b157854c80e2f766b38c/brotli-1.2.0-cp313-cp313-win32.whl", hash = "sha256:1b1d6a4efedd53671c793be6dd760fcf2107da3a52331ad9ea429edf0902f27a", size = 334368, upload-time = "2025-11-05T18:38:43.345Z" },
    { url = "https://files.pythonhosted.org/packages/ff/91/e739587be970a113b37b821eae8097aac5a48e5f0eca438c22e4c7dd8648/brotli-1.2.0-cp313-cp313-win_amd64.whl", hash = "sha256:b63daa43d82f0cdabf98dee215b375b4058cce72871fd07934f179885aad16e8", size = 369116, upload-time = "2025-11-05T18:38:44.609Z" },
]

[[package]]
name = "brotlicffi"
version = "1.2.0.0"
source = { registry = "https://pypi.org/simple" }
dependencies = [
    { name = "cffi" },
]
sdist = { url = "https://files.pythonhosted.org/packages/84/85/57c314a6b35336efbbdc13e5fc9ae13f6b60a0647cfa7c1221178ac6d8ae/brotlicffi-1.2.0.0.tar.gz", hash = "sha256:34345d8d1f9d534fcac2249e57a4c3c8801a33c9942ff9f8574f67a175e17adb", size = 476682, upload-time = "2025-11-21T18:17:57.334Z" }
wheels = [
    { url = "https://files.pythonhosted.org/packages/e4/df/a72b284d8c7bef0ed5756b41c2eb7d0219a1dd6ac6762f1c7bdbc31ef3af/brotlicffi-1.2.0.0-cp38-abi3-macosx_11_0_arm64.whl", hash = "sha256:9458d08a7ccde8e3c0afedbf2c70a8263227a68dea5ab13590593f4c0a4fd5f4", size = 432340, upload-time = "2025-11-21T18:17:42.277Z" },
    { url = "https://files.pythonhosted.org/packages/74/2b/cc55a2d1d6fb4f5d458fba44a3d3f91fb4320aa14145799fd3a996af0686/brotlicffi-1.2.0.0-cp38-abi3-manylinux2014_aarch64.manylinux_2_17_aarch64.manylinux_2_28_aarch64.whl", hash = "sha256:84e3d0020cf1bd8b8131f4a07819edee9f283721566fe044a20ec792ca8fd8b7", size = 1534002, upload-time = "2025-11-21T18:17:43.746Z" },
    { url = "https://files.pythonhosted.org/packages/e4/9c/d51486bf366fc7d6735f0e46b5b96ca58dc005b250263525a1eea3cd5d21/brotlicffi-1.2.0.0-cp38-abi3-manylinux2014_x86_64.manylinux_2_17_x86_64.manylinux_2_28_x86_64.whl", hash = "sha256:33cfb408d0cff64cd50bef268c0fed397c46fbb53944aa37264148614a62e990", size = 1536547, upload-time = "2025-11-21T18:17:45.729Z" },
    { url = "https://files.pythonhosted.org/packages/1b/37/293a9a0a7caf17e6e657668bebb92dfe730305999fe8c0e2703b8888789c/brotlicffi-1.2.0.0-cp38-abi3-win32.whl", hash = "sha256:23e5c912fdc6fd37143203820230374d24babd078fc054e18070a647118158f6", size = 343085, upload-time = "2025-11-21T18:17:48.887Z" },
    { url = "https://files.pythonhosted.org/packages/07/6b/6e92009df3b8b7272f85a0992b306b61c34b7ea1c4776643746e61c380ac/brotlicffi-1.2.0.0-cp38-abi3-win_amd64.whl", hash = "sha256:f139a7cdfe4ae7859513067b736eb44d19fae1186f9e99370092f6915216451b", size = 378586, upload-time = "2025-11-21T18:17:50.531Z" },
]

[[package]]
name = "cachetools"
version = "6.2.2"
source = { registry = "https://pypi.org/simple" }
sdist = { url = "https://files.pythonhosted.org/packages/fb/44/ca1675be2a83aeee1886ab745b28cda92093066590233cc501890eb8417a/cachetools-6.2.2.tar.gz", hash = "sha256:8e6d266b25e539df852251cfd6f990b4bc3a141db73b939058d809ebd2590fc6", size = 31571, upload-time = "2025-11-13T17:42:51.465Z" }
wheels = [
    { url = "https://files.pythonhosted.org/packages/e6/46/eb6eca305c77a4489affe1c5d8f4cae82f285d9addd8de4ec084a7184221/cachetools-6.2.2-py3-none-any.whl", hash = "sha256:6c09c98183bf58560c97b2abfcedcbaf6a896a490f534b031b661d3723b45ace", size = 11503, upload-time = "2025-11-13T17:42:50.232Z" },
]

[[package]]
name = "cairocffi"
version = "1.7.1"
source = { registry = "https://pypi.org/simple" }
dependencies = [
    { name = "cffi" },
]
sdist = { url = "https://files.pythonhosted.org/packages/70/c5/1a4dc131459e68a173cbdab5fad6b524f53f9c1ef7861b7698e998b837cc/cairocffi-1.7.1.tar.gz", hash = "sha256:2e48ee864884ec4a3a34bfa8c9ab9999f688286eb714a15a43ec9d068c36557b", size = 88096, upload-time = "2024-06-18T10:56:06.741Z" }
wheels = [
    { url = "https://files.pythonhosted.org/packages/93/d8/ba13451aa6b745c49536e87b6bf8f629b950e84bd0e8308f7dc6883b67e2/cairocffi-1.7.1-py3-none-any.whl", hash = "sha256:9803a0e11f6c962f3b0ae2ec8ba6ae45e957a146a004697a1ac1bbf16b073b3f", size = 75611, upload-time = "2024-06-18T10:55:59.489Z" },
]

[[package]]
name = "cairosvg"
version = "2.8.2"
source = { registry = "https://pypi.org/simple" }
dependencies = [
    { name = "cairocffi" },
    { name = "cssselect2" },
    { name = "defusedxml" },
    { name = "pillow" },
    { name = "tinycss2" },
]
sdist = { url = "https://files.pythonhosted.org/packages/ab/b9/5106168bd43d7cd8b7cc2a2ee465b385f14b63f4c092bb89eee2d48c8e67/cairosvg-2.8.2.tar.gz", hash = "sha256:07cbf4e86317b27a92318a4cac2a4bb37a5e9c1b8a27355d06874b22f85bef9f", size = 8398590, upload-time = "2025-05-15T06:56:32.653Z" }
wheels = [
    { url = "https://files.pythonhosted.org/packages/67/48/816bd4aaae93dbf9e408c58598bc32f4a8c65f4b86ab560864cb3ee60adb/cairosvg-2.8.2-py3-none-any.whl", hash = "sha256:eab46dad4674f33267a671dce39b64be245911c901c70d65d2b7b0821e852bf5", size = 45773, upload-time = "2025-05-15T06:56:28.552Z" },
]

[[package]]
name = "celery"
version = "5.6.0"
source = { registry = "https://pypi.org/simple" }
dependencies = [
    { name = "billiard" },
    { name = "click" },
    { name = "click-didyoumean" },
    { name = "click-plugins" },
    { name = "click-repl" },
    { name = "exceptiongroup" },
    { name = "kombu" },
    { name = "python-dateutil" },
    { name = "tzlocal" },
    { name = "vine" },
]
sdist = { url = "https://files.pythonhosted.org/packages/ad/5f/b681ae3c89290d2ea6562ea96b40f5af6f6fc5f7743e2cd1a19e47721548/celery-5.6.0.tar.gz", hash = "sha256:641405206042d52ae460e4e9751a2e31b06cf80ab836fcf92e0b9311d7ea8113", size = 1712522, upload-time = "2025-11-30T17:39:46.282Z" }
wheels = [
    { url = "https://files.pythonhosted.org/packages/01/4e/53a125038d6a814491a0ae3457435c13cf8821eb602292cf9db37ce35f62/celery-5.6.0-py3-none-any.whl", hash = "sha256:33cf01477b175017fc8f22c5ee8a65157591043ba8ca78a443fe703aa910f581", size = 444561, upload-time = "2025-11-30T17:39:44.314Z" },
]

[package.optional-dependencies]
redis = [
    { name = "kombu", extra = ["redis"] },
]

[[package]]
name = "certifi"
version = "2025.11.12"
source = { registry = "https://pypi.org/simple" }
sdist = { url = "https://files.pythonhosted.org/packages/a2/8c/58f469717fa48465e4a50c014a0400602d3c437d7c0c468e17ada824da3a/certifi-2025.11.12.tar.gz", hash = "sha256:d8ab5478f2ecd78af242878415affce761ca6bc54a22a27e026d7c25357c3316", size = 160538, upload-time = "2025-11-12T02:54:51.517Z" }
wheels = [
    { url = "https://files.pythonhosted.org/packages/70/7d/9bc192684cea499815ff478dfcdc13835ddf401365057044fb721ec6bddb/certifi-2025.11.12-py3-none-any.whl", hash = "sha256:97de8790030bbd5c2d96b7ec782fc2f7820ef8dba6db909ccf95449f2d062d4b", size = 159438, upload-time = "2025-11-12T02:54:49.735Z" },
]

[[package]]
name = "cffi"
version = "2.0.0"
source = { registry = "https://pypi.org/simple" }
dependencies = [
    { name = "pycparser", marker = "implementation_name != 'PyPy'" },
]
sdist = { url = "https://files.pythonhosted.org/packages/eb/56/b1ba7935a17738ae8453301356628e8147c79dbb825bcbc73dc7401f9846/cffi-2.0.0.tar.gz", hash = "sha256:44d1b5909021139fe36001ae048dbdde8214afa20200eda0f64c068cac5d5529", size = 523588, upload-time = "2025-09-08T23:24:04.541Z" }
wheels = [
    { url = "https://files.pythonhosted.org/packages/4b/8d/a0a47a0c9e413a658623d014e91e74a50cdd2c423f7ccfd44086ef767f90/cffi-2.0.0-cp313-cp313-macosx_10_13_x86_64.whl", hash = "sha256:00bdf7acc5f795150faa6957054fbbca2439db2f775ce831222b66f192f03beb", size = 185230, upload-time = "2025-09-08T23:23:00.879Z" },
    { url = "https://files.pythonhosted.org/packages/4a/d2/a6c0296814556c68ee32009d9c2ad4f85f2707cdecfd7727951ec228005d/cffi-2.0.0-cp313-cp313-macosx_11_0_arm64.whl", hash = "sha256:45d5e886156860dc35862657e1494b9bae8dfa63bf56796f2fb56e1679fc0bca", size = 181043, upload-time = "2025-09-08T23:23:02.231Z" },
    { url = "https://files.pythonhosted.org/packages/b0/1e/d22cc63332bd59b06481ceaac49d6c507598642e2230f201649058a7e704/cffi-2.0.0-cp313-cp313-manylinux1_i686.manylinux2014_i686.manylinux_2_17_i686.manylinux_2_5_i686.whl", hash = "sha256:07b271772c100085dd28b74fa0cd81c8fb1a3ba18b21e03d7c27f3436a10606b", size = 212446, upload-time = "2025-09-08T23:23:03.472Z" },
    { url = "https://files.pythonhosted.org/packages/a9/f5/a2c23eb03b61a0b8747f211eb716446c826ad66818ddc7810cc2cc19b3f2/cffi-2.0.0-cp313-cp313-manylinux2014_aarch64.manylinux_2_17_aarch64.whl", hash = "sha256:d48a880098c96020b02d5a1f7d9251308510ce8858940e6fa99ece33f610838b", size = 220101, upload-time = "2025-09-08T23:23:04.792Z" },
    { url = "https://files.pythonhosted.org/packages/f2/7f/e6647792fc5850d634695bc0e6ab4111ae88e89981d35ac269956605feba/cffi-2.0.0-cp313-cp313-manylinux2014_ppc64le.manylinux_2_17_ppc64le.whl", hash = "sha256:f93fd8e5c8c0a4aa1f424d6173f14a892044054871c771f8566e4008eaa359d2", size = 207948, upload-time = "2025-09-08T23:23:06.127Z" },
    { url = "https://files.pythonhosted.org/packages/cb/1e/a5a1bd6f1fb30f22573f76533de12a00bf274abcdc55c8edab639078abb6/cffi-2.0.0-cp313-cp313-manylinux2014_s390x.manylinux_2_17_s390x.whl", hash = "sha256:dd4f05f54a52fb558f1ba9f528228066954fee3ebe629fc1660d874d040ae5a3", size = 206422, upload-time = "2025-09-08T23:23:07.753Z" },
    { url = "https://files.pythonhosted.org/packages/98/df/0a1755e750013a2081e863e7cd37e0cdd02664372c754e5560099eb7aa44/cffi-2.0.0-cp313-cp313-manylinux2014_x86_64.manylinux_2_17_x86_64.whl", hash = "sha256:c8d3b5532fc71b7a77c09192b4a5a200ea992702734a2e9279a37f2478236f26", size = 219499, upload-time = "2025-09-08T23:23:09.648Z" },
    { url = "https://files.pythonhosted.org/packages/50/e1/a969e687fcf9ea58e6e2a928ad5e2dd88cc12f6f0ab477e9971f2309b57c/cffi-2.0.0-cp313-cp313-musllinux_1_2_aarch64.whl", hash = "sha256:d9b29c1f0ae438d5ee9acb31cadee00a58c46cc9c0b2f9038c6b0b3470877a8c", size = 222928, upload-time = "2025-09-08T23:23:10.928Z" },
    { url = "https://files.pythonhosted.org/packages/36/54/0362578dd2c9e557a28ac77698ed67323ed5b9775ca9d3fe73fe191bb5d8/cffi-2.0.0-cp313-cp313-musllinux_1_2_x86_64.whl", hash = "sha256:6d50360be4546678fc1b79ffe7a66265e28667840010348dd69a314145807a1b", size = 221302, upload-time = "2025-09-08T23:23:12.42Z" },
    { url = "https://files.pythonhosted.org/packages/eb/6d/bf9bda840d5f1dfdbf0feca87fbdb64a918a69bca42cfa0ba7b137c48cb8/cffi-2.0.0-cp313-cp313-win32.whl", hash = "sha256:74a03b9698e198d47562765773b4a8309919089150a0bb17d829ad7b44b60d27", size = 172909, upload-time = "2025-09-08T23:23:14.32Z" },
    { url = "https://files.pythonhosted.org/packages/37/18/6519e1ee6f5a1e579e04b9ddb6f1676c17368a7aba48299c3759bbc3c8b3/cffi-2.0.0-cp313-cp313-win_amd64.whl", hash = "sha256:19f705ada2530c1167abacb171925dd886168931e0a7b78f5bffcae5c6b5be75", size = 183402, upload-time = "2025-09-08T23:23:15.535Z" },
    { url = "https://files.pythonhosted.org/packages/cb/0e/02ceeec9a7d6ee63bb596121c2c8e9b3a9e150936f4fbef6ca1943e6137c/cffi-2.0.0-cp313-cp313-win_arm64.whl", hash = "sha256:256f80b80ca3853f90c21b23ee78cd008713787b1b1e93eae9f3d6a7134abd91", size = 177780, upload-time = "2025-09-08T23:23:16.761Z" },
]

[[package]]
name = "cfgv"
version = "3.5.0"
source = { registry = "https://pypi.org/simple" }
sdist = { url = "https://files.pythonhosted.org/packages/4e/b5/721b8799b04bf9afe054a3899c6cf4e880fcf8563cc71c15610242490a0c/cfgv-3.5.0.tar.gz", hash = "sha256:d5b1034354820651caa73ede66a6294d6e95c1b00acc5e9b098e917404669132", size = 7334, upload-time = "2025-11-19T20:55:51.612Z" }
wheels = [
    { url = "https://files.pythonhosted.org/packages/db/3c/33bac158f8ab7f89b2e59426d5fe2e4f63f7ed25df84c036890172b412b5/cfgv-3.5.0-py2.py3-none-any.whl", hash = "sha256:a8dc6b26ad22ff227d2634a65cb388215ce6cc96bbcc5cfde7641ae87e8dacc0", size = 7445, upload-time = "2025-11-19T20:55:50.744Z" },
]

[[package]]
name = "chardet"
version = "5.2.0"
source = { registry = "https://pypi.org/simple" }
sdist = { url = "https://files.pythonhosted.org/packages/f3/0d/f7b6ab21ec75897ed80c17d79b15951a719226b9fababf1e40ea74d69079/chardet-5.2.0.tar.gz", hash = "sha256:1b3b6ff479a8c414bc3fa2c0852995695c4a026dcd6d0633b2dd092ca39c1cf7", size = 2069618, upload-time = "2023-08-01T19:23:02.662Z" }
wheels = [
    { url = "https://files.pythonhosted.org/packages/38/6f/f5fbc992a329ee4e0f288c1fe0e2ad9485ed064cac731ed2fe47dcc38cbf/chardet-5.2.0-py3-none-any.whl", hash = "sha256:e1cf59446890a00105fe7b7912492ea04b6e6f06d4b742b2c788469e34c82970", size = 199385, upload-time = "2023-08-01T19:23:00.661Z" },
]

[[package]]
name = "charset-normalizer"
version = "3.4.4"
source = { registry = "https://pypi.org/simple" }
sdist = { url = "https://files.pythonhosted.org/packages/13/69/33ddede1939fdd074bce5434295f38fae7136463422fe4fd3e0e89b98062/charset_normalizer-3.4.4.tar.gz", hash = "sha256:94537985111c35f28720e43603b8e7b43a6ecfb2ce1d3058bbe955b73404e21a", size = 129418, upload-time = "2025-10-14T04:42:32.879Z" }
wheels = [
    { url = "https://files.pythonhosted.org/packages/97/45/4b3a1239bbacd321068ea6e7ac28875b03ab8bc0aa0966452db17cd36714/charset_normalizer-3.4.4-cp313-cp313-macosx_10_13_universal2.whl", hash = "sha256:e1f185f86a6f3403aa2420e815904c67b2f9ebc443f045edd0de921108345794", size = 208091, upload-time = "2025-10-14T04:41:13.346Z" },
    { url = "https://files.pythonhosted.org/packages/7d/62/73a6d7450829655a35bb88a88fca7d736f9882a27eacdca2c6d505b57e2e/charset_normalizer-3.4.4-cp313-cp313-manylinux2014_aarch64.manylinux_2_17_aarch64.manylinux_2_28_aarch64.whl", hash = "sha256:6b39f987ae8ccdf0d2642338faf2abb1862340facc796048b604ef14919e55ed", size = 147936, upload-time = "2025-10-14T04:41:14.461Z" },
    { url = "https://files.pythonhosted.org/packages/89/c5/adb8c8b3d6625bef6d88b251bbb0d95f8205831b987631ab0c8bb5d937c2/charset_normalizer-3.4.4-cp313-cp313-manylinux2014_armv7l.manylinux_2_17_armv7l.manylinux_2_31_armv7l.whl", hash = "sha256:3162d5d8ce1bb98dd51af660f2121c55d0fa541b46dff7bb9b9f86ea1d87de72", size = 144180, upload-time = "2025-10-14T04:41:15.588Z" },
    { url = "https://files.pythonhosted.org/packages/91/ed/9706e4070682d1cc219050b6048bfd293ccf67b3d4f5a4f39207453d4b99/charset_normalizer-3.4.4-cp313-cp313-manylinux2014_ppc64le.manylinux_2_17_ppc64le.manylinux_2_28_ppc64le.whl", hash = "sha256:81d5eb2a312700f4ecaa977a8235b634ce853200e828fbadf3a9c50bab278328", size = 161346, upload-time = "2025-10-14T04:41:16.738Z" },
    { url = "https://files.pythonhosted.org/packages/d5/0d/031f0d95e4972901a2f6f09ef055751805ff541511dc1252ba3ca1f80cf5/charset_normalizer-3.4.4-cp313-cp313-manylinux2014_s390x.manylinux_2_17_s390x.manylinux_2_28_s390x.whl", hash = "sha256:5bd2293095d766545ec1a8f612559f6b40abc0eb18bb2f5d1171872d34036ede", size = 158874, upload-time = "2025-10-14T04:41:17.923Z" },
    { url = "https://files.pythonhosted.org/packages/f5/83/6ab5883f57c9c801ce5e5677242328aa45592be8a00644310a008d04f922/charset_normalizer-3.4.4-cp313-cp313-manylinux2014_x86_64.manylinux_2_17_x86_64.manylinux_2_28_x86_64.whl", hash = "sha256:a8a8b89589086a25749f471e6a900d3f662d1d3b6e2e59dcecf787b1cc3a1894", size = 153076, upload-time = "2025-10-14T04:41:19.106Z" },
    { url = "https://files.pythonhosted.org/packages/75/1e/5ff781ddf5260e387d6419959ee89ef13878229732732ee73cdae01800f2/charset_normalizer-3.4.4-cp313-cp313-manylinux_2_31_riscv64.manylinux_2_39_riscv64.whl", hash = "sha256:bc7637e2f80d8530ee4a78e878bce464f70087ce73cf7c1caf142416923b98f1", size = 150601, upload-time = "2025-10-14T04:41:20.245Z" },
    { url = "https://files.pythonhosted.org/packages/d7/57/71be810965493d3510a6ca79b90c19e48696fb1ff964da319334b12677f0/charset_normalizer-3.4.4-cp313-cp313-musllinux_1_2_aarch64.whl", hash = "sha256:f8bf04158c6b607d747e93949aa60618b61312fe647a6369f88ce2ff16043490", size = 150376, upload-time = "2025-10-14T04:41:21.398Z" },
    { url = "https://files.pythonhosted.org/packages/e5/d5/c3d057a78c181d007014feb7e9f2e65905a6c4ef182c0ddf0de2924edd65/charset_normalizer-3.4.4-cp313-cp313-musllinux_1_2_armv7l.whl", hash = "sha256:554af85e960429cf30784dd47447d5125aaa3b99a6f0683589dbd27e2f45da44", size = 144825, upload-time = "2025-10-14T04:41:22.583Z" },
    { url = "https://files.pythonhosted.org/packages/e6/8c/d0406294828d4976f275ffbe66f00266c4b3136b7506941d87c00cab5272/charset_normalizer-3.4.4-cp313-cp313-musllinux_1_2_ppc64le.whl", hash = "sha256:74018750915ee7ad843a774364e13a3db91682f26142baddf775342c3f5b1133", size = 162583, upload-time = "2025-10-14T04:41:23.754Z" },
    { url = "https://files.pythonhosted.org/packages/d7/24/e2aa1f18c8f15c4c0e932d9287b8609dd30ad56dbe41d926bd846e22fb8d/charset_normalizer-3.4.4-cp313-cp313-musllinux_1_2_riscv64.whl", hash = "sha256:c0463276121fdee9c49b98908b3a89c39be45d86d1dbaa22957e38f6321d4ce3", size = 150366, upload-time = "2025-10-14T04:41:25.27Z" },
    { url = "https://files.pythonhosted.org/packages/e4/5b/1e6160c7739aad1e2df054300cc618b06bf784a7a164b0f238360721ab86/charset_normalizer-3.4.4-cp313-cp313-musllinux_1_2_s390x.whl", hash = "sha256:362d61fd13843997c1c446760ef36f240cf81d3ebf74ac62652aebaf7838561e", size = 160300, upload-time = "2025-10-14T04:41:26.725Z" },
    { url = "https://files.pythonhosted.org/packages/7a/10/f882167cd207fbdd743e55534d5d9620e095089d176d55cb22d5322f2afd/charset_normalizer-3.4.4-cp313-cp313-musllinux_1_2_x86_64.whl", hash = "sha256:9a26f18905b8dd5d685d6d07b0cdf98a79f3c7a918906af7cc143ea2e164c8bc", size = 154465, upload-time = "2025-10-14T04:41:28.322Z" },
    { url = "https://files.pythonhosted.org/packages/89/66/c7a9e1b7429be72123441bfdbaf2bc13faab3f90b933f664db506dea5915/charset_normalizer-3.4.4-cp313-cp313-win32.whl", hash = "sha256:9b35f4c90079ff2e2edc5b26c0c77925e5d2d255c42c74fdb70fb49b172726ac", size = 99404, upload-time = "2025-10-14T04:41:29.95Z" },
    { url = "https://files.pythonhosted.org/packages/c4/26/b9924fa27db384bdcd97ab83b4f0a8058d96ad9626ead570674d5e737d90/charset_normalizer-3.4.4-cp313-cp313-win_amd64.whl", hash = "sha256:b435cba5f4f750aa6c0a0d92c541fb79f69a387c91e61f1795227e4ed9cece14", size = 107092, upload-time = "2025-10-14T04:41:31.188Z" },
    { url = "https://files.pythonhosted.org/packages/af/8f/3ed4bfa0c0c72a7ca17f0380cd9e4dd842b09f664e780c13cff1dcf2ef1b/charset_normalizer-3.4.4-cp313-cp313-win_arm64.whl", hash = "sha256:542d2cee80be6f80247095cc36c418f7bddd14f4a6de45af91dfad36d817bba2", size = 100408, upload-time = "2025-10-14T04:41:32.624Z" },
    { url = "https://files.pythonhosted.org/packages/0a/4c/925909008ed5a988ccbb72dcc897407e5d6d3bd72410d69e051fc0c14647/charset_normalizer-3.4.4-py3-none-any.whl", hash = "sha256:7a32c560861a02ff789ad905a2fe94e3f840803362c84fecf1851cb4cf3dc37f", size = 53402, upload-time = "2025-10-14T04:42:31.76Z" },
]

[[package]]
name = "click"
version = "8.3.1"
source = { registry = "https://pypi.org/simple" }
dependencies = [
    { name = "colorama", marker = "sys_platform == 'win32'" },
]
sdist = { url = "https://files.pythonhosted.org/packages/3d/fa/656b739db8587d7b5dfa22e22ed02566950fbfbcdc20311993483657a5c0/click-8.3.1.tar.gz", hash = "sha256:12ff4785d337a1bb490bb7e9c2b1ee5da3112e94a8622f26a6c77f5d2fc6842a", size = 295065, upload-time = "2025-11-15T20:45:42.706Z" }
wheels = [
    { url = "https://files.pythonhosted.org/packages/98/78/01c019cdb5d6498122777c1a43056ebb3ebfeef2076d9d026bfe15583b2b/click-8.3.1-py3-none-any.whl", hash = "sha256:981153a64e25f12d547d3426c367a4857371575ee7ad18df2a6183ab0545b2a6", size = 108274, upload-time = "2025-11-15T20:45:41.139Z" },
]

[[package]]
name = "click-didyoumean"
version = "0.3.1"
source = { registry = "https://pypi.org/simple" }
dependencies = [
    { name = "click" },
]
sdist = { url = "https://files.pythonhosted.org/packages/30/ce/217289b77c590ea1e7c24242d9ddd6e249e52c795ff10fac2c50062c48cb/click_didyoumean-0.3.1.tar.gz", hash = "sha256:4f82fdff0dbe64ef8ab2279bd6aa3f6a99c3b28c05aa09cbfc07c9d7fbb5a463", size = 3089, upload-time = "2024-03-24T08:22:07.499Z" }
wheels = [
    { url = "https://files.pythonhosted.org/packages/1b/5b/974430b5ffdb7a4f1941d13d83c64a0395114503cc357c6b9ae4ce5047ed/click_didyoumean-0.3.1-py3-none-any.whl", hash = "sha256:5c4bb6007cfea5f2fd6583a2fb6701a22a41eb98957e63d0fac41c10e7c3117c", size = 3631, upload-time = "2024-03-24T08:22:06.356Z" },
]

[[package]]
name = "click-plugins"
version = "1.1.1.2"
source = { registry = "https://pypi.org/simple" }
dependencies = [
    { name = "click" },
]
sdist = { url = "https://files.pythonhosted.org/packages/c3/a4/34847b59150da33690a36da3681d6bbc2ec14ee9a846bc30a6746e5984e4/click_plugins-1.1.1.2.tar.gz", hash = "sha256:d7af3984a99d243c131aa1a828331e7630f4a88a9741fd05c927b204bcf92261", size = 8343, upload-time = "2025-06-25T00:47:37.555Z" }
wheels = [
    { url = "https://files.pythonhosted.org/packages/3d/9a/2abecb28ae875e39c8cad711eb1186d8d14eab564705325e77e4e6ab9ae5/click_plugins-1.1.1.2-py2.py3-none-any.whl", hash = "sha256:008d65743833ffc1f5417bf0e78e8d2c23aab04d9745ba817bd3e71b0feb6aa6", size = 11051, upload-time = "2025-06-25T00:47:36.731Z" },
]

[[package]]
name = "click-repl"
version = "0.3.0"
source = { registry = "https://pypi.org/simple" }
dependencies = [
    { name = "click" },
    { name = "prompt-toolkit" },
]
sdist = { url = "https://files.pythonhosted.org/packages/cb/a2/57f4ac79838cfae6912f997b4d1a64a858fb0c86d7fcaae6f7b58d267fca/click-repl-0.3.0.tar.gz", hash = "sha256:17849c23dba3d667247dc4defe1757fff98694e90fe37474f3feebb69ced26a9", size = 10449, upload-time = "2023-06-15T12:43:51.141Z" }
wheels = [
    { url = "https://files.pythonhosted.org/packages/52/40/9d857001228658f0d59e97ebd4c346fe73e138c6de1bce61dc568a57c7f8/click_repl-0.3.0-py3-none-any.whl", hash = "sha256:fb7e06deb8da8de86180a33a9da97ac316751c094c6899382da7feeeeb51b812", size = 10289, upload-time = "2023-06-15T12:43:48.626Z" },
]

[[package]]
name = "colorama"
version = "0.4.6"
source = { registry = "https://pypi.org/simple" }
sdist = { url = "https://files.pythonhosted.org/packages/d8/53/6f443c9a4a8358a93a6792e2acffb9d9d5cb0a5cfd8802644b7b1c9a02e4/colorama-0.4.6.tar.gz", hash = "sha256:08695f5cb7ed6e0531a20572697297273c47b8cae5a63ffc6d6ed5c201be6e44", size = 27697, upload-time = "2022-10-25T02:36:22.414Z" }
wheels = [
    { url = "https://files.pythonhosted.org/packages/d1/d6/3965ed04c63042e047cb6a3e6ed1a63a35087b6a609aa3a15ed8ac56c221/colorama-0.4.6-py2.py3-none-any.whl", hash = "sha256:4f1d9991f5acc0ca119f9d443620b77f9d6b33703e51011c16baf57afb285fc6", size = 25335, upload-time = "2022-10-25T02:36:20.889Z" },
]

[[package]]
name = "coreapi"
version = "2.3.3"
source = { registry = "https://pypi.org/simple" }
dependencies = [
    { name = "coreschema" },
    { name = "itypes" },
    { name = "requests" },
    { name = "uritemplate" },
]
sdist = { url = "https://files.pythonhosted.org/packages/ca/f2/5fc0d91a0c40b477b016c0f77d9d419ba25fc47cc11a96c825875ddce5a6/coreapi-2.3.3.tar.gz", hash = "sha256:46145fcc1f7017c076a2ef684969b641d18a2991051fddec9458ad3f78ffc1cb", size = 18788, upload-time = "2017-10-05T14:04:38.221Z" }
wheels = [
    { url = "https://files.pythonhosted.org/packages/fc/3a/9dedaad22962770edd334222f2b3c3e7ad5e1c8cab1d6a7992c30329e2e5/coreapi-2.3.3-py2.py3-none-any.whl", hash = "sha256:bf39d118d6d3e171f10df9ede5666f63ad80bba9a29a8ec17726a66cf52ee6f3", size = 25636, upload-time = "2017-10-05T14:04:40.687Z" },
]

[[package]]
name = "coreschema"
version = "0.0.4"
source = { registry = "https://pypi.org/simple" }
dependencies = [
    { name = "jinja2" },
]
sdist = { url = "https://files.pythonhosted.org/packages/93/08/1d105a70104e078718421e6c555b8b293259e7fc92f7e9a04869947f198f/coreschema-0.0.4.tar.gz", hash = "sha256:9503506007d482ab0867ba14724b93c18a33b22b6d19fb419ef2d239dd4a1607", size = 10974, upload-time = "2017-02-08T12:23:49.42Z" }

[[package]]
name = "coverage"
version = "7.13.0"
source = { registry = "https://pypi.org/simple" }
sdist = { url = "https://files.pythonhosted.org/packages/b6/45/2c665ca77ec32ad67e25c77daf1cee28ee4558f3bc571cdbaf88a00b9f23/coverage-7.13.0.tar.gz", hash = "sha256:a394aa27f2d7ff9bc04cf703817773a59ad6dfbd577032e690f961d2460ee936", size = 820905, upload-time = "2025-12-08T13:14:38.055Z" }
wheels = [
    { url = "https://files.pythonhosted.org/packages/7c/cc/bce226595eb3bf7d13ccffe154c3c487a22222d87ff018525ab4dd2e9542/coverage-7.13.0-cp313-cp313-macosx_10_13_x86_64.whl", hash = "sha256:28ee1c96109974af104028a8ef57cec21447d42d0e937c0275329272e370ebcf", size = 218297, upload-time = "2025-12-08T13:13:10.977Z" },
    { url = "https://files.pythonhosted.org/packages/3b/9f/73c4d34600aae03447dff3d7ad1d0ac649856bfb87d1ca7d681cfc913f9e/coverage-7.13.0-cp313-cp313-macosx_11_0_arm64.whl", hash = "sha256:d1e97353dcc5587b85986cda4ff3ec98081d7e84dd95e8b2a6d59820f0545f8a", size = 218673, upload-time = "2025-12-08T13:13:12.562Z" },
    { url = "https://files.pythonhosted.org/packages/63/ab/8fa097db361a1e8586535ae5073559e6229596b3489ec3ef2f5b38df8cb2/coverage-7.13.0-cp313-cp313-manylinux1_i686.manylinux_2_28_i686.manylinux_2_5_i686.whl", hash = "sha256:99acd4dfdfeb58e1937629eb1ab6ab0899b131f183ee5f23e0b5da5cba2fec74", size = 249652, upload-time = "2025-12-08T13:13:13.909Z" },
    { url = "https://files.pythonhosted.org/packages/90/3a/9bfd4de2ff191feb37ef9465855ca56a6f2f30a3bca172e474130731ac3d/coverage-7.13.0-cp313-cp313-manylinux1_x86_64.manylinux_2_28_x86_64.manylinux_2_5_x86_64.whl", hash = "sha256:ff45e0cd8451e293b63ced93161e189780baf444119391b3e7d25315060368a6", size = 252251, upload-time = "2025-12-08T13:13:15.553Z" },
    { url = "https://files.pythonhosted.org/packages/df/61/b5d8105f016e1b5874af0d7c67542da780ccd4a5f2244a433d3e20ceb1ad/coverage-7.13.0-cp313-cp313-manylinux2014_aarch64.manylinux_2_17_aarch64.manylinux_2_28_aarch64.whl", hash = "sha256:f4f72a85316d8e13234cafe0a9f81b40418ad7a082792fa4165bd7d45d96066b", size = 253492, upload-time = "2025-12-08T13:13:16.849Z" },
    { url = "https://files.pythonhosted.org/packages/f3/b8/0fad449981803cc47a4694768b99823fb23632150743f9c83af329bb6090/coverage-7.13.0-cp313-cp313-manylinux_2_31_riscv64.manylinux_2_39_riscv64.whl", hash = "sha256:11c21557d0e0a5a38632cbbaca5f008723b26a89d70db6315523df6df77d6232", size = 249850, upload-time = "2025-12-08T13:13:18.142Z" },
    { url = "https://files.pythonhosted.org/packages/9a/e9/8d68337c3125014d918cf4327d5257553a710a2995a6a6de2ac77e5aa429/coverage-7.13.0-cp313-cp313-musllinux_1_2_aarch64.whl", hash = "sha256:76541dc8d53715fb4f7a3a06b34b0dc6846e3c69bc6204c55653a85dd6220971", size = 251633, upload-time = "2025-12-08T13:13:19.56Z" },
    { url = "https://files.pythonhosted.org/packages/55/14/d4112ab26b3a1bc4b3c1295d8452dcf399ed25be4cf649002fb3e64b2d93/coverage-7.13.0-cp313-cp313-musllinux_1_2_i686.whl", hash = "sha256:6e9e451dee940a86789134b6b0ffbe31c454ade3b849bb8a9d2cca2541a8e91d", size = 249586, upload-time = "2025-12-08T13:13:20.883Z" },
    { url = "https://files.pythonhosted.org/packages/2c/a9/22b0000186db663b0d82f86c2f1028099ae9ac202491685051e2a11a5218/coverage-7.13.0-cp313-cp313-musllinux_1_2_riscv64.whl", hash = "sha256:5c67dace46f361125e6b9cace8fe0b729ed8479f47e70c89b838d319375c8137", size = 249412, upload-time = "2025-12-08T13:13:22.22Z" },
    { url = "https://files.pythonhosted.org/packages/a1/2e/42d8e0d9e7527fba439acdc6ed24a2b97613b1dc85849b1dd935c2cffef0/coverage-7.13.0-cp313-cp313-musllinux_1_2_x86_64.whl", hash = "sha256:f59883c643cb19630500f57016f76cfdcd6845ca8c5b5ea1f6e17f74c8e5f511", size = 251191, upload-time = "2025-12-08T13:13:23.899Z" },
    { url = "https://files.pythonhosted.org/packages/a4/af/8c7af92b1377fd8860536aadd58745119252aaaa71a5213e5a8e8007a9f5/coverage-7.13.0-cp313-cp313-win32.whl", hash = "sha256:58632b187be6f0be500f553be41e277712baa278147ecb7559983c6d9faf7ae1", size = 220829, upload-time = "2025-12-08T13:13:25.182Z" },
    { url = "https://files.pythonhosted.org/packages/58/f9/725e8bf16f343d33cbe076c75dc8370262e194ff10072c0608b8e5cf33a3/coverage-7.13.0-cp313-cp313-win_amd64.whl", hash = "sha256:73419b89f812f498aca53f757dd834919b48ce4799f9d5cad33ca0ae442bdb1a", size = 221640, upload-time = "2025-12-08T13:13:26.836Z" },
    { url = "https://files.pythonhosted.org/packages/8a/ff/e98311000aa6933cc79274e2b6b94a2fe0fe3434fca778eba82003675496/coverage-7.13.0-cp313-cp313-win_arm64.whl", hash = "sha256:eb76670874fdd6091eedcc856128ee48c41a9bbbb9c3f1c7c3cf169290e3ffd6", size = 220269, upload-time = "2025-12-08T13:13:28.116Z" },
    { url = "https://files.pythonhosted.org/packages/cf/cf/bbaa2e1275b300343ea865f7d424cc0a2e2a1df6925a070b2b2d5d765330/coverage-7.13.0-cp313-cp313t-macosx_10_13_x86_64.whl", hash = "sha256:6e63ccc6e0ad8986386461c3c4b737540f20426e7ec932f42e030320896c311a", size = 218990, upload-time = "2025-12-08T13:13:29.463Z" },
    { url = "https://files.pythonhosted.org/packages/21/1d/82f0b3323b3d149d7672e7744c116e9c170f4957e0c42572f0366dbb4477/coverage-7.13.0-cp313-cp313t-macosx_11_0_arm64.whl", hash = "sha256:494f5459ffa1bd45e18558cd98710c36c0b8fbfa82a5eabcbe671d80ecffbfe8", size = 219340, upload-time = "2025-12-08T13:13:31.524Z" },
    { url = "https://files.pythonhosted.org/packages/fb/e3/fe3fd4702a3832a255f4d43013eacb0ef5fc155a5960ea9269d8696db28b/coverage-7.13.0-cp313-cp313t-manylinux1_i686.manylinux_2_28_i686.manylinux_2_5_i686.whl", hash = "sha256:06cac81bf10f74034e055e903f5f946e3e26fc51c09fc9f584e4a1605d977053", size = 260638, upload-time = "2025-12-08T13:13:32.965Z" },
    { url = "https://files.pythonhosted.org/packages/ad/01/63186cb000307f2b4da463f72af9b85d380236965574c78e7e27680a2593/coverage-7.13.0-cp313-cp313t-manylinux1_x86_64.manylinux_2_28_x86_64.manylinux_2_5_x86_64.whl", hash = "sha256:f2ffc92b46ed6e6760f1d47a71e56b5664781bc68986dbd1836b2b70c0ce2071", size = 262705, upload-time = "2025-12-08T13:13:34.378Z" },
    { url = "https://files.pythonhosted.org/packages/7c/a1/c0dacef0cc865f2455d59eed3548573ce47ed603205ffd0735d1d78b5906/coverage-7.13.0-cp313-cp313t-manylinux2014_aarch64.manylinux_2_17_aarch64.manylinux_2_28_aarch64.whl", hash = "sha256:0602f701057c6823e5db1b74530ce85f17c3c5be5c85fc042ac939cbd909426e", size = 265125, upload-time = "2025-12-08T13:13:35.73Z" },
    { url = "https://files.pythonhosted.org/packages/ef/92/82b99223628b61300bd382c205795533bed021505eab6dd86e11fb5d7925/coverage-7.13.0-cp313-cp313t-manylinux_2_31_riscv64.manylinux_2_39_riscv64.whl", hash = "sha256:25dc33618d45456ccb1d37bce44bc78cf269909aa14c4db2e03d63146a8a1493", size = 259844, upload-time = "2025-12-08T13:13:37.69Z" },
    { url = "https://files.pythonhosted.org/packages/cf/2c/89b0291ae4e6cd59ef042708e1c438e2290f8c31959a20055d8768349ee2/coverage-7.13.0-cp313-cp313t-musllinux_1_2_aarch64.whl", hash = "sha256:71936a8b3b977ddd0b694c28c6a34f4fff2e9dd201969a4ff5d5fc7742d614b0", size = 262700, upload-time = "2025-12-08T13:13:39.525Z" },
    { url = "https://files.pythonhosted.org/packages/bf/f9/a5f992efae1996245e796bae34ceb942b05db275e4b34222a9a40b9fbd3b/coverage-7.13.0-cp313-cp313t-musllinux_1_2_i686.whl", hash = "sha256:936bc20503ce24770c71938d1369461f0c5320830800933bc3956e2a4ded930e", size = 260321, upload-time = "2025-12-08T13:13:41.172Z" },
    { url = "https://files.pythonhosted.org/packages/4c/89/a29f5d98c64fedbe32e2ac3c227fbf78edc01cc7572eee17d61024d89889/coverage-7.13.0-cp313-cp313t-musllinux_1_2_riscv64.whl", hash = "sha256:af0a583efaacc52ae2521f8d7910aff65cdb093091d76291ac5820d5e947fc1c", size = 259222, upload-time = "2025-12-08T13:13:43.282Z" },
    { url = "https://files.pythonhosted.org/packages/b3/c3/940fe447aae302a6701ee51e53af7e08b86ff6eed7631e5740c157ee22b9/coverage-7.13.0-cp313-cp313t-musllinux_1_2_x86_64.whl", hash = "sha256:f1c23e24a7000da892a312fb17e33c5f94f8b001de44b7cf8ba2e36fbd15859e", size = 261411, upload-time = "2025-12-08T13:13:44.72Z" },
    { url = "https://files.pythonhosted.org/packages/eb/31/12a4aec689cb942a89129587860ed4d0fd522d5fda81237147fde554b8ae/coverage-7.13.0-cp313-cp313t-win32.whl", hash = "sha256:5f8a0297355e652001015e93be345ee54393e45dc3050af4a0475c5a2b767d46", size = 221505, upload-time = "2025-12-08T13:13:46.332Z" },
    { url = "https://files.pythonhosted.org/packages/65/8c/3b5fe3259d863572d2b0827642c50c3855d26b3aefe80bdc9eba1f0af3b0/coverage-7.13.0-cp313-cp313t-win_amd64.whl", hash = "sha256:6abb3a4c52f05e08460bd9acf04fec027f8718ecaa0d09c40ffbc3fbd70ecc39", size = 222569, upload-time = "2025-12-08T13:13:47.79Z" },
    { url = "https://files.pythonhosted.org/packages/b0/39/f71fa8316a96ac72fc3908839df651e8eccee650001a17f2c78cdb355624/coverage-7.13.0-cp313-cp313t-win_arm64.whl", hash = "sha256:3ad968d1e3aa6ce5be295ab5fe3ae1bf5bb4769d0f98a80a0252d543a2ef2e9e", size = 220841, upload-time = "2025-12-08T13:13:49.243Z" },
    { url = "https://files.pythonhosted.org/packages/8d/4c/1968f32fb9a2604645827e11ff84a31e59d532e01995f904723b4f5328b3/coverage-7.13.0-py3-none-any.whl", hash = "sha256:850d2998f380b1e266459ca5b47bc9e7daf9af1d070f66317972f382d46f1904", size = 210068, upload-time = "2025-12-08T13:14:36.236Z" },
]

[[package]]
name = "cron-descriptor"
version = "2.0.6"
source = { registry = "https://pypi.org/simple" }
dependencies = [
    { name = "typing-extensions" },
]
sdist = { url = "https://files.pythonhosted.org/packages/7c/31/0b21d1599656b2ffa6043e51ca01041cd1c0f6dacf5a3e2b620ed120e7d8/cron_descriptor-2.0.6.tar.gz", hash = "sha256:e39d2848e1d8913cfb6e3452e701b5eec662ee18bea8cc5aa53ee1a7bb217157", size = 49456, upload-time = "2025-09-03T16:30:22.434Z" }
wheels = [
    { url = "https://files.pythonhosted.org/packages/21/cc/361326a54ad92e2e12845ad15e335a4e14b8953665007fb514d3393dfb0f/cron_descriptor-2.0.6-py3-none-any.whl", hash = "sha256:3a1c0d837c0e5a32e415f821b36cf758eb92d510e6beff8fbfe4fa16573d93d6", size = 74446, upload-time = "2025-09-03T16:30:21.397Z" },
]

[[package]]
name = "cryptography"
version = "46.0.3"
source = { registry = "https://pypi.org/simple" }
dependencies = [
    { name = "cffi", marker = "platform_python_implementation != 'PyPy'" },
]
sdist = { url = "https://files.pythonhosted.org/packages/9f/33/c00162f49c0e2fe8064a62cb92b93e50c74a72bc370ab92f86112b33ff62/cryptography-46.0.3.tar.gz", hash = "sha256:a8b17438104fed022ce745b362294d9ce35b4c2e45c1d958ad4a4b019285f4a1", size = 749258, upload-time = "2025-10-15T23:18:31.74Z" }
wheels = [
    { url = "https://files.pythonhosted.org/packages/1d/42/9c391dd801d6cf0d561b5890549d4b27bafcc53b39c31a817e69d87c625b/cryptography-46.0.3-cp311-abi3-macosx_10_9_universal2.whl", hash = "sha256:109d4ddfadf17e8e7779c39f9b18111a09efb969a301a31e987416a0191ed93a", size = 7225004, upload-time = "2025-10-15T23:16:52.239Z" },
    { url = "https://files.pythonhosted.org/packages/1c/67/38769ca6b65f07461eb200e85fc1639b438bdc667be02cf7f2cd6a64601c/cryptography-46.0.3-cp311-abi3-manylinux2014_aarch64.manylinux_2_17_aarch64.whl", hash = "sha256:09859af8466b69bc3c27bdf4f5d84a665e0f7ab5088412e9e2ec49758eca5cbc", size = 4296667, upload-time = "2025-10-15T23:16:54.369Z" },
    { url = "https://files.pythonhosted.org/packages/5c/49/498c86566a1d80e978b42f0d702795f69887005548c041636df6ae1ca64c/cryptography-46.0.3-cp311-abi3-manylinux2014_x86_64.manylinux_2_17_x86_64.whl", hash = "sha256:01ca9ff2885f3acc98c29f1860552e37f6d7c7d013d7334ff2a9de43a449315d", size = 4450807, upload-time = "2025-10-15T23:16:56.414Z" },
    { url = "https://files.pythonhosted.org/packages/4b/0a/863a3604112174c8624a2ac3c038662d9e59970c7f926acdcfaed8d61142/cryptography-46.0.3-cp311-abi3-manylinux_2_28_aarch64.whl", hash = "sha256:6eae65d4c3d33da080cff9c4ab1f711b15c1d9760809dad6ea763f3812d254cb", size = 4299615, upload-time = "2025-10-15T23:16:58.442Z" },
    { url = "https://files.pythonhosted.org/packages/64/02/b73a533f6b64a69f3cd3872acb6ebc12aef924d8d103133bb3ea750dc703/cryptography-46.0.3-cp311-abi3-manylinux_2_28_armv7l.manylinux_2_31_armv7l.whl", hash = "sha256:e5bf0ed4490068a2e72ac03d786693adeb909981cc596425d09032d372bcc849", size = 4016800, upload-time = "2025-10-15T23:17:00.378Z" },
    { url = "https://files.pythonhosted.org/packages/25/d5/16e41afbfa450cde85a3b7ec599bebefaef16b5c6ba4ec49a3532336ed72/cryptography-46.0.3-cp311-abi3-manylinux_2_28_ppc64le.whl", hash = "sha256:5ecfccd2329e37e9b7112a888e76d9feca2347f12f37918facbb893d7bb88ee8", size = 4984707, upload-time = "2025-10-15T23:17:01.98Z" },
    { url = "https://files.pythonhosted.org/packages/c9/56/e7e69b427c3878352c2fb9b450bd0e19ed552753491d39d7d0a2f5226d41/cryptography-46.0.3-cp311-abi3-manylinux_2_28_x86_64.whl", hash = "sha256:a2c0cd47381a3229c403062f764160d57d4d175e022c1df84e168c6251a22eec", size = 4482541, upload-time = "2025-10-15T23:17:04.078Z" },
    { url = "https://files.pythonhosted.org/packages/78/f6/50736d40d97e8483172f1bb6e698895b92a223dba513b0ca6f06b2365339/cryptography-46.0.3-cp311-abi3-manylinux_2_34_aarch64.whl", hash = "sha256:549e234ff32571b1f4076ac269fcce7a808d3bf98b76c8dd560e42dbc66d7d91", size = 4299464, upload-time = "2025-10-15T23:17:05.483Z" },
    { url = "https://files.pythonhosted.org/packages/00/de/d8e26b1a855f19d9994a19c702fa2e93b0456beccbcfe437eda00e0701f2/cryptography-46.0.3-cp311-abi3-manylinux_2_34_ppc64le.whl", hash = "sha256:c0a7bb1a68a5d3471880e264621346c48665b3bf1c3759d682fc0864c540bd9e", size = 4950838, upload-time = "2025-10-15T23:17:07.425Z" },
    { url = "https://files.pythonhosted.org/packages/8f/29/798fc4ec461a1c9e9f735f2fc58741b0daae30688f41b2497dcbc9ed1355/cryptography-46.0.3-cp311-abi3-manylinux_2_34_x86_64.whl", hash = "sha256:10b01676fc208c3e6feeb25a8b83d81767e8059e1fe86e1dc62d10a3018fa926", size = 4481596, upload-time = "2025-10-15T23:17:09.343Z" },
    { url = "https://files.pythonhosted.org/packages/15/8d/03cd48b20a573adfff7652b76271078e3045b9f49387920e7f1f631d125e/cryptography-46.0.3-cp311-abi3-musllinux_1_2_aarch64.whl", hash = "sha256:0abf1ffd6e57c67e92af68330d05760b7b7efb243aab8377e583284dbab72c71", size = 4426782, upload-time = "2025-10-15T23:17:11.22Z" },
    { url = "https://files.pythonhosted.org/packages/fa/b1/ebacbfe53317d55cf33165bda24c86523497a6881f339f9aae5c2e13e57b/cryptography-46.0.3-cp311-abi3-musllinux_1_2_x86_64.whl", hash = "sha256:a04bee9ab6a4da801eb9b51f1b708a1b5b5c9eb48c03f74198464c66f0d344ac", size = 4698381, upload-time = "2025-10-15T23:17:12.829Z" },
    { url = "https://files.pythonhosted.org/packages/96/92/8a6a9525893325fc057a01f654d7efc2c64b9de90413adcf605a85744ff4/cryptography-46.0.3-cp311-abi3-win32.whl", hash = "sha256:f260d0d41e9b4da1ed1e0f1ce571f97fe370b152ab18778e9e8f67d6af432018", size = 3055988, upload-time = "2025-10-15T23:17:14.65Z" },
    { url = "https://files.pythonhosted.org/packages/7e/bf/80fbf45253ea585a1e492a6a17efcb93467701fa79e71550a430c5e60df0/cryptography-46.0.3-cp311-abi3-win_amd64.whl", hash = "sha256:a9a3008438615669153eb86b26b61e09993921ebdd75385ddd748702c5adfddb", size = 3514451, upload-time = "2025-10-15T23:17:16.142Z" },
    { url = "https://files.pythonhosted.org/packages/2e/af/9b302da4c87b0beb9db4e756386a7c6c5b8003cd0e742277888d352ae91d/cryptography-46.0.3-cp311-abi3-win_arm64.whl", hash = "sha256:5d7f93296ee28f68447397bf5198428c9aeeab45705a55d53a6343455dcb2c3c", size = 2928007, upload-time = "2025-10-15T23:17:18.04Z" },
    { url = "https://files.pythonhosted.org/packages/fd/23/45fe7f376a7df8daf6da3556603b36f53475a99ce4faacb6ba2cf3d82021/cryptography-46.0.3-cp38-abi3-macosx_10_9_universal2.whl", hash = "sha256:cb3d760a6117f621261d662bccc8ef5bc32ca673e037c83fbe565324f5c46936", size = 7218248, upload-time = "2025-10-15T23:17:46.294Z" },
    { url = "https://files.pythonhosted.org/packages/27/32/b68d27471372737054cbd34c84981f9edbc24fe67ca225d389799614e27f/cryptography-46.0.3-cp38-abi3-manylinux2014_aarch64.manylinux_2_17_aarch64.whl", hash = "sha256:4b7387121ac7d15e550f5cb4a43aef2559ed759c35df7336c402bb8275ac9683", size = 4294089, upload-time = "2025-10-15T23:17:48.269Z" },
    { url = "https://files.pythonhosted.org/packages/26/42/fa8389d4478368743e24e61eea78846a0006caffaf72ea24a15159215a14/cryptography-46.0.3-cp38-abi3-manylinux2014_x86_64.manylinux_2_17_x86_64.whl", hash = "sha256:15ab9b093e8f09daab0f2159bb7e47532596075139dd74365da52ecc9cb46c5d", size = 4440029, upload-time = "2025-10-15T23:17:49.837Z" },
    { url = "https://files.pythonhosted.org/packages/5f/eb/f483db0ec5ac040824f269e93dd2bd8a21ecd1027e77ad7bdf6914f2fd80/cryptography-46.0.3-cp38-abi3-manylinux_2_28_aarch64.whl", hash = "sha256:46acf53b40ea38f9c6c229599a4a13f0d46a6c3fa9ef19fc1a124d62e338dfa0", size = 4297222, upload-time = "2025-10-15T23:17:51.357Z" },
    { url = "https://files.pythonhosted.org/packages/fd/cf/da9502c4e1912cb1da3807ea3618a6829bee8207456fbbeebc361ec38ba3/cryptography-46.0.3-cp38-abi3-manylinux_2_28_armv7l.manylinux_2_31_armv7l.whl", hash = "sha256:10ca84c4668d066a9878890047f03546f3ae0a6b8b39b697457b7757aaf18dbc", size = 4012280, upload-time = "2025-10-15T23:17:52.964Z" },
    { url = "https://files.pythonhosted.org/packages/6b/8f/9adb86b93330e0df8b3dcf03eae67c33ba89958fc2e03862ef1ac2b42465/cryptography-46.0.3-cp38-abi3-manylinux_2_28_ppc64le.whl", hash = "sha256:36e627112085bb3b81b19fed209c05ce2a52ee8b15d161b7c643a7d5a88491f3", size = 4978958, upload-time = "2025-10-15T23:17:54.965Z" },
    { url = "https://files.pythonhosted.org/packages/d1/a0/5fa77988289c34bdb9f913f5606ecc9ada1adb5ae870bd0d1054a7021cc4/cryptography-46.0.3-cp38-abi3-manylinux_2_28_x86_64.whl", hash = "sha256:1000713389b75c449a6e979ffc7dcc8ac90b437048766cef052d4d30b8220971", size = 4473714, upload-time = "2025-10-15T23:17:56.754Z" },
    { url = "https://files.pythonhosted.org/packages/14/e5/fc82d72a58d41c393697aa18c9abe5ae1214ff6f2a5c18ac470f92777895/cryptography-46.0.3-cp38-abi3-manylinux_2_34_aarch64.whl", hash = "sha256:b02cf04496f6576afffef5ddd04a0cb7d49cf6be16a9059d793a30b035f6b6ac", size = 4296970, upload-time = "2025-10-15T23:17:58.588Z" },
    { url = "https://files.pythonhosted.org/packages/78/06/5663ed35438d0b09056973994f1aec467492b33bd31da36e468b01ec1097/cryptography-46.0.3-cp38-abi3-manylinux_2_34_ppc64le.whl", hash = "sha256:71e842ec9bc7abf543b47cf86b9a743baa95f4677d22baa4c7d5c69e49e9bc04", size = 4940236, upload-time = "2025-10-15T23:18:00.897Z" },
    { url = "https://files.pythonhosted.org/packages/fc/59/873633f3f2dcd8a053b8dd1d38f783043b5fce589c0f6988bf55ef57e43e/cryptography-46.0.3-cp38-abi3-manylinux_2_34_x86_64.whl", hash = "sha256:402b58fc32614f00980b66d6e56a5b4118e6cb362ae8f3fda141ba4689bd4506", size = 4472642, upload-time = "2025-10-15T23:18:02.749Z" },
    { url = "https://files.pythonhosted.org/packages/3d/39/8e71f3930e40f6877737d6f69248cf74d4e34b886a3967d32f919cc50d3b/cryptography-46.0.3-cp38-abi3-musllinux_1_2_aarch64.whl", hash = "sha256:ef639cb3372f69ec44915fafcd6698b6cc78fbe0c2ea41be867f6ed612811963", size = 4423126, upload-time = "2025-10-15T23:18:04.85Z" },
    { url = "https://files.pythonhosted.org/packages/cd/c7/f65027c2810e14c3e7268353b1681932b87e5a48e65505d8cc17c99e36ae/cryptography-46.0.3-cp38-abi3-musllinux_1_2_x86_64.whl", hash = "sha256:3b51b8ca4f1c6453d8829e1eb7299499ca7f313900dd4d89a24b8b87c0a780d4", size = 4686573, upload-time = "2025-10-15T23:18:06.908Z" },
    { url = "https://files.pythonhosted.org/packages/0a/6e/1c8331ddf91ca4730ab3086a0f1be19c65510a33b5a441cb334e7a2d2560/cryptography-46.0.3-cp38-abi3-win32.whl", hash = "sha256:6276eb85ef938dc035d59b87c8a7dc559a232f954962520137529d77b18ff1df", size = 3036695, upload-time = "2025-10-15T23:18:08.672Z" },
    { url = "https://files.pythonhosted.org/packages/90/45/b0d691df20633eff80955a0fc7695ff9051ffce8b69741444bd9ed7bd0db/cryptography-46.0.3-cp38-abi3-win_amd64.whl", hash = "sha256:416260257577718c05135c55958b674000baef9a1c7d9e8f306ec60d71db850f", size = 3501720, upload-time = "2025-10-15T23:18:10.632Z" },
    { url = "https://files.pythonhosted.org/packages/e8/cb/2da4cc83f5edb9c3257d09e1e7ab7b23f049c7962cae8d842bbef0a9cec9/cryptography-46.0.3-cp38-abi3-win_arm64.whl", hash = "sha256:d89c3468de4cdc4f08a57e214384d0471911a3830fcdaf7a8cc587e42a866372", size = 2918740, upload-time = "2025-10-15T23:18:12.277Z" },
]

[[package]]
name = "cssselect2"
version = "0.8.0"
source = { registry = "https://pypi.org/simple" }
dependencies = [
    { name = "tinycss2" },
    { name = "webencodings" },
]
sdist = { url = "https://files.pythonhosted.org/packages/9f/86/fd7f58fc498b3166f3a7e8e0cddb6e620fe1da35b02248b1bd59e95dbaaa/cssselect2-0.8.0.tar.gz", hash = "sha256:7674ffb954a3b46162392aee2a3a0aedb2e14ecf99fcc28644900f4e6e3e9d3a", size = 35716, upload-time = "2025-03-05T14:46:07.988Z" }
wheels = [
    { url = "https://files.pythonhosted.org/packages/0f/e7/aa315e6a749d9b96c2504a1ba0ba031ba2d0517e972ce22682e3fccecb09/cssselect2-0.8.0-py3-none-any.whl", hash = "sha256:46fc70ebc41ced7a32cd42d58b1884d72ade23d21e5a4eaaf022401c13f0e76e", size = 15454, upload-time = "2025-03-05T14:46:06.463Z" },
]

[[package]]
name = "decorator"
version = "5.2.1"
source = { registry = "https://pypi.org/simple" }
sdist = { url = "https://files.pythonhosted.org/packages/43/fa/6d96a0978d19e17b68d634497769987b16c8f4cd0a7a05048bec693caa6b/decorator-5.2.1.tar.gz", hash = "sha256:65f266143752f734b0a7cc83c46f4618af75b8c5911b00ccb61d0ac9b6da0360", size = 56711, upload-time = "2025-02-24T04:41:34.073Z" }
wheels = [
    { url = "https://files.pythonhosted.org/packages/4e/8c/f3147f5c4b73e7550fe5f9352eaa956ae838d5c51eb58e7a25b9f3e2643b/decorator-5.2.1-py3-none-any.whl", hash = "sha256:d316bb415a2d9e2d2b3abcc4084c6502fc09240e292cd76a76afc106a1c8e04a", size = 9190, upload-time = "2025-02-24T04:41:32.565Z" },
]

[[package]]
name = "defusedxml"
version = "0.7.1"
source = { registry = "https://pypi.org/simple" }
sdist = { url = "https://files.pythonhosted.org/packages/0f/d5/c66da9b79e5bdb124974bfe172b4daf3c984ebd9c2a06e2b8a4dc7331c72/defusedxml-0.7.1.tar.gz", hash = "sha256:1bb3032db185915b62d7c6209c5a8792be6a32ab2fedacc84e01b52c51aa3e69", size = 75520, upload-time = "2021-03-08T10:59:26.269Z" }
wheels = [
    { url = "https://files.pythonhosted.org/packages/07/6c/aa3f2f849e01cb6a001cd8554a88d4c77c5c1a31c95bdf1cf9301e6d9ef4/defusedxml-0.7.1-py2.py3-none-any.whl", hash = "sha256:a352e7e428770286cc899e2542b6cdaedb2b4953ff269a210103ec58f6198a61", size = 25604, upload-time = "2021-03-08T10:59:24.45Z" },
]

[[package]]
name = "diff-match-patch"
version = "20241021"
source = { registry = "https://pypi.org/simple" }
sdist = { url = "https://files.pythonhosted.org/packages/0e/ad/32e1777dd57d8e85fa31e3a243af66c538245b8d64b7265bec9a61f2ca33/diff_match_patch-20241021.tar.gz", hash = "sha256:beae57a99fa48084532935ee2968b8661db861862ec82c6f21f4acdd6d835073", size = 39962, upload-time = "2024-10-21T19:41:21.094Z" }
wheels = [
    { url = "https://files.pythonhosted.org/packages/f7/bb/2aa9b46a01197398b901e458974c20ed107935c26e44e37ad5b0e5511e44/diff_match_patch-20241021-py3-none-any.whl", hash = "sha256:93cea333fb8b2bc0d181b0de5e16df50dd344ce64828226bda07728818936782", size = 43252, upload-time = "2024-10-21T19:41:19.914Z" },
]

[[package]]
name = "distlib"
version = "0.4.0"
source = { registry = "https://pypi.org/simple" }
sdist = { url = "https://files.pythonhosted.org/packages/96/8e/709914eb2b5749865801041647dc7f4e6d00b549cfe88b65ca192995f07c/distlib-0.4.0.tar.gz", hash = "sha256:feec40075be03a04501a973d81f633735b4b69f98b05450592310c0f401a4e0d", size = 614605, upload-time = "2025-07-17T16:52:00.465Z" }
wheels = [
    { url = "https://files.pythonhosted.org/packages/33/6b/e0547afaf41bf2c42e52430072fa5658766e3d65bd4b03a563d1b6336f57/distlib-0.4.0-py2.py3-none-any.whl", hash = "sha256:9659f7d87e46584a30b5780e43ac7a2143098441670ff0a49d5f9034c54a6c16", size = 469047, upload-time = "2025-07-17T16:51:58.613Z" },
]

[[package]]
name = "django"
version = "5.2.8"
source = { registry = "https://pypi.org/simple" }
dependencies = [
    { name = "asgiref" },
    { name = "sqlparse" },
    { name = "tzdata", marker = "sys_platform == 'win32'" },
]
sdist = { url = "https://files.pythonhosted.org/packages/05/a2/933dbbb3dd9990494960f6e64aca2af4c0745b63b7113f59a822df92329e/django-5.2.8.tar.gz", hash = "sha256:23254866a5bb9a2cfa6004e8b809ec6246eba4b58a7589bc2772f1bcc8456c7f", size = 10849032, upload-time = "2025-11-05T14:07:32.778Z" }
wheels = [
    { url = "https://files.pythonhosted.org/packages/5e/3d/a035a4ee9b1d4d4beee2ae6e8e12fe6dee5514b21f62504e22efcbd9fb46/django-5.2.8-py3-none-any.whl", hash = "sha256:37e687f7bd73ddf043e2b6b97cfe02fcbb11f2dbb3adccc6a2b18c6daa054d7f", size = 8289692, upload-time = "2025-11-05T14:07:28.761Z" },
]

[[package]]
name = "django-admin-cursor-paginator"
version = "0.1.7"
source = { registry = "https://pypi.org/simple" }
dependencies = [
    { name = "django" },
]
sdist = { url = "https://files.pythonhosted.org/packages/9c/b7/df95bba044d589242764eaf4eaad60e7c5cac13197e95f732faeaf72cdb8/django_admin_cursor_paginator-0.1.7.tar.gz", hash = "sha256:a35d89670635cff60ad6b601dd89973c7955f740315535ed92022f854ecb117f", size = 10200, upload-time = "2025-10-26T10:18:37.061Z" }

[[package]]
name = "django-admin-extra-buttons"
version = "2.1.2"
source = { registry = "https://pypi.org/simple" }
dependencies = [
    { name = "django-stubs" },
]
sdist = { url = "https://files.pythonhosted.org/packages/ad/dd/81a2f884728b83679f014d09b0b82a445aaed200ca5530d4e7bc06c4fdac/django_admin_extra_buttons-2.1.2.tar.gz", hash = "sha256:52e77691165019542d7cabc7bf7c26bdc957401c372ef80d3d2cd97c4221cf2f", size = 13351, upload-time = "2025-11-10T19:53:05.522Z" }
wheels = [
    { url = "https://files.pythonhosted.org/packages/47/d9/01a949c7a6e41a0bc08dc3017a9ef86942fa86fee7590eb94d2b247a0338/django_admin_extra_buttons-2.1.2-py3-none-any.whl", hash = "sha256:4975ba0b8d52427ea1e0b760f426cee8521ec14c300e1f8394023e727056750b", size = 22205, upload-time = "2025-11-10T19:53:04.385Z" },
]

[[package]]
name = "django-admin-sync"
version = "0.9"
source = { registry = "https://pypi.org/simple" }
dependencies = [
    { name = "django-admin-extra-buttons" },
    { name = "django-concurrency" },
    { name = "django-stubs" },
    { name = "pytz" },
    { name = "requests" },
]
sdist = { url = "https://files.pythonhosted.org/packages/c2/78/270cb874c647b0645f06a1628b6f3d543e65de9de3d2aa49de8984213e53/django_admin_sync-0.9.tar.gz", hash = "sha256:47be9a595576723adc1062efa7810847b2c967d764cf8ce14ee9936a27656aa3", size = 9605, upload-time = "2025-05-20T15:35:00.897Z" }
wheels = [
    { url = "https://files.pythonhosted.org/packages/7c/6d/691ecb9601b33d08168228afbfa086bd22572b7c9bbf1e1ea1f58801daf9/django_admin_sync-0.9-py3-none-any.whl", hash = "sha256:70ec06fdecca4cb9806278b7e412ef563e3f5e855874ef50d6020191ac6bb83e", size = 16851, upload-time = "2025-05-20T15:34:57.881Z" },
]

[[package]]
name = "django-adminactions"
version = "2.4"
source = { registry = "https://pypi.org/simple" }
dependencies = [
    { name = "django-stubs-ext" },
    { name = "pytz" },
    { name = "xlrd" },
    { name = "xlwt" },
]
sdist = { url = "https://files.pythonhosted.org/packages/79/7e/e59bc7ddb69ba4106c4c2e1b3d674d9fa8261bb5dfbfc174d1e10db40521/django_adminactions-2.4.tar.gz", hash = "sha256:2ee08fdb17c089ecac28beb6f25cf4acd0945b7dd6e1a8cf4d9ae5d0ede6213f", size = 140481, upload-time = "2025-04-03T11:13:13.615Z" }
wheels = [
    { url = "https://files.pythonhosted.org/packages/98/90/77c38a7ad4ac65a027674781325928918d529f87ab2e912099caf289770b/django_adminactions-2.4-py3-none-any.whl", hash = "sha256:425697c548c4c683c64487b2c7d7b99793e56de0bfc1b319c2a890eb26089bc3", size = 196325, upload-time = "2025-04-03T11:13:11.668Z" },
]

[[package]]
name = "django-adminfilters"
version = "2.7"
source = { registry = "https://pypi.org/simple" }
dependencies = [
    { name = "django-stubs" },
    { name = "django-stubs-ext" },
]
sdist = { url = "https://files.pythonhosted.org/packages/51/4e/d3c553833c917f5b0e022da3fb96760d05d8aa9755a70c03cfaa9c641e21/django_adminfilters-2.7.tar.gz", hash = "sha256:0a825bc7cf7e067ecc5e90ff6968be4a14382c57e4d57f59a207928c8498f4f8", size = 27115, upload-time = "2025-11-17T17:51:16.953Z" }
wheels = [
    { url = "https://files.pythonhosted.org/packages/8f/1e/a359d52ab2fcb8cf21ed1fa93cd663d66300b7948fc220c8a718beeb446c/django_adminfilters-2.7-py3-none-any.whl", hash = "sha256:c8323b6a6904ec7cf48faf40b4f61578e22210380953e050731de48211e74601", size = 54813, upload-time = "2025-11-17T17:51:15.461Z" },
]

[[package]]
name = "django-advanced-filters"
version = "2.0.0"
source = { registry = "https://pypi.org/simple" }
dependencies = [
    { name = "simplejson" },
]
sdist = { url = "https://files.pythonhosted.org/packages/eb/a5/47d761549782124270e97079c7920bec0ef6ae38e6ec47f612df3d87c7e8/django-advanced-filters-2.0.0.tar.gz", hash = "sha256:845c5e7121c9dd68ddcf850a2325e1b5f76f355c677215623bd8974a0359d783", size = 78685, upload-time = "2022-06-27T07:26:06.125Z" }
wheels = [
    { url = "https://files.pythonhosted.org/packages/b0/e2/6b90404c40837ef4875ba1807745f1d93c6bf4107647d29732f1892fe746/django_advanced_filters-2.0.0-py3-none-any.whl", hash = "sha256:60a4b224626e042a5ea657600efcdae8d214cf530fd2e6cc3e37d451d777f7a9", size = 71002, upload-time = "2022-06-27T07:25:59.47Z" },
]

[[package]]
name = "django-appconf"
version = "1.2.0"
source = { registry = "https://pypi.org/simple" }
dependencies = [
    { name = "django" },
]
sdist = { url = "https://files.pythonhosted.org/packages/d1/a2/e58bec8d7941b914af52a67c35b5709eceed2caa2848f28437f1666ed668/django_appconf-1.2.0.tar.gz", hash = "sha256:15a88d60dd942d6059f467412fe4581db632ef03018a3c183fb415d6fc9e5cec", size = 16127, upload-time = "2025-11-08T15:46:27.304Z" }
wheels = [
    { url = "https://files.pythonhosted.org/packages/e8/e6/4c34d94dfb74bbcbc489606e61f1924933de30d22c593dd1f429f35fbd7f/django_appconf-1.2.0-py3-none-any.whl", hash = "sha256:b81bce5ef0ceb9d84df48dfb623a32235d941c78cc5e45dbb6947f154ea277f4", size = 6500, upload-time = "2025-11-08T15:46:25.957Z" },
]

[[package]]
name = "django-auditlog"
version = "3.4.0"
source = { registry = "https://pypi.org/simple" }
dependencies = [
    { name = "django" },
    { name = "python-dateutil" },
]
sdist = { url = "https://files.pythonhosted.org/packages/d1/1b/adea6915071d631efec40d302db1b41e869cdd01bdb72103aadddfae97ea/django_auditlog-3.4.0.tar.gz", hash = "sha256:8dbac6927df0dae3a7ae4f67de1f60c7b53f34b60fbf384e4533c1fd1786e87d", size = 91333, upload-time = "2025-12-04T15:19:39.198Z" }
wheels = [
    { url = "https://files.pythonhosted.org/packages/91/39/845d37db8accc0f91231a1acba2e17d1320e36d83dbaf2714ced4b47aa39/django_auditlog-3.4.0-py3-none-any.whl", hash = "sha256:f820d8dcc851d1ed3f81b2c1280f4cdf18ea76d01ffcfe1b525be8d12c364af7", size = 49521, upload-time = "2025-12-04T15:19:25.405Z" },
]

[[package]]
name = "django-author"
version = "1.2.0"
source = { registry = "https://pypi.org/simple" }
dependencies = [
    { name = "setuptools-git" },
]
sdist = { url = "https://files.pythonhosted.org/packages/a3/21/5f130f2be0de1f462bf58379d9f0c315e76c36c3d5c29fa5aed99fc0b7cd/django-author-1.2.0.tar.gz", hash = "sha256:0c45d986cfe5eb856e968e2c88b552854d3d4e0b69bbca578c6bb5aae06cbd09", size = 10749, upload-time = "2022-04-19T09:55:54.756Z" }

[[package]]
name = "django-celery-beat"
version = "2.8.1"
source = { registry = "https://pypi.org/simple" }
dependencies = [
    { name = "celery" },
    { name = "cron-descriptor" },
    { name = "django" },
    { name = "django-timezone-field" },
    { name = "python-crontab" },
    { name = "tzdata" },
]
sdist = { url = "https://files.pythonhosted.org/packages/aa/11/0c8b412869b4fda72828572068312b10aafe7ccef7b41af3633af31f9d4b/django_celery_beat-2.8.1.tar.gz", hash = "sha256:dfad0201c0ac50c91a34700ef8fa0a10ee098cc7f3375fe5debed79f2204f80a", size = 175802, upload-time = "2025-05-13T06:58:29.246Z" }
wheels = [
    { url = "https://files.pythonhosted.org/packages/61/e5/3a0167044773dee989b498e9a851fc1663bea9ab879f1179f7b8a827ac10/django_celery_beat-2.8.1-py3-none-any.whl", hash = "sha256:da2b1c6939495c05a551717509d6e3b79444e114a027f7b77bf3727c2a39d171", size = 104833, upload-time = "2025-05-13T06:58:27.309Z" },
]

[[package]]
name = "django-celery-boost"
version = "0.7"
source = { registry = "https://pypi.org/simple" }
dependencies = [
    { name = "celery" },
    { name = "django-admin-extra-buttons" },
    { name = "django-concurrency" },
    { name = "sentry-sdk" },
]
sdist = { url = "https://files.pythonhosted.org/packages/9f/cf/fcbb25a54c83bc39ebb7bafd4616ad92b18b9ca824f456d1d51a0126c963/django_celery_boost-0.7.tar.gz", hash = "sha256:1d3549cdcc3dbaa8d23f08adc03e8a7d52d920ece88af14186d3a8ac2a5cdca1", size = 9537, upload-time = "2025-12-01T10:16:40.902Z" }
wheels = [
    { url = "https://files.pythonhosted.org/packages/38/b6/d45b5f832c677364b82d5f3b50ecba7d8b66679c69a8fb34f3733fc70d8c/django_celery_boost-0.7-py3-none-any.whl", hash = "sha256:9a51b22986ac6988226166310b0cd325361666b46dc4caca69344c5c1d343444", size = 12310, upload-time = "2025-12-01T10:16:39.555Z" },
]

[[package]]
name = "django-celery-results"
version = "2.6.0"
source = { registry = "https://pypi.org/simple" }
dependencies = [
    { name = "celery" },
    { name = "django" },
]
sdist = { url = "https://files.pythonhosted.org/packages/a6/b5/9966c28e31014c228305e09d48b19b35522a8f941fe5af5f81f40dc8fa80/django_celery_results-2.6.0.tar.gz", hash = "sha256:9abcd836ae6b61063779244d8887a88fe80bbfaba143df36d3cb07034671277c", size = 83985, upload-time = "2025-04-10T08:23:52.677Z" }
wheels = [
    { url = "https://files.pythonhosted.org/packages/2c/da/70f0f3c5364735344c4bc89e53413bcaae95b4fc1de4e98a7a3b9fb70c88/django_celery_results-2.6.0-py3-none-any.whl", hash = "sha256:b9ccdca2695b98c7cbbb8dea742311ba9a92773d71d7b4944a676e69a7df1c73", size = 38351, upload-time = "2025-04-10T08:23:49.965Z" },
]

[[package]]
name = "django-compressor"
version = "4.6.0"
source = { registry = "https://pypi.org/simple" }
dependencies = [
    { name = "django" },
    { name = "django-appconf" },
    { name = "rcssmin" },
    { name = "rjsmin" },
]
sdist = { url = "https://files.pythonhosted.org/packages/a2/e4/c6d87b1341d744ceafa85eeceb2adabb1c62b795b8207cbc580fb70df8f4/django_compressor-4.6.0.tar.gz", hash = "sha256:c7478feab98f3368780591f9ee28a433350f5277dd28811f7f710f5bc6dff3c0", size = 99735, upload-time = "2025-11-10T13:12:11.439Z" }
wheels = [
    { url = "https://files.pythonhosted.org/packages/d5/9d/9a0ba39f33574994e5b33aea55a68e8fad72b8dd923a82300e4e91774f59/django_compressor-4.6.0-py3-none-any.whl", hash = "sha256:6e7b21020a0d86272c5e37000c33accc4ebeb77394a3dd86d775a09aae7aade4", size = 96828, upload-time = "2025-11-10T13:12:10.001Z" },
]

[[package]]
name = "django-concurrency"
version = "2.7"
source = { registry = "https://pypi.org/simple" }
sdist = { url = "https://files.pythonhosted.org/packages/7d/b7/34f3f007ba189497bebb48eb543572f00cfdd40b86061baf8ca649a978d0/django_concurrency-2.7.tar.gz", hash = "sha256:90b7091039920e759a6b6feb1d481d918f3d6105bd1e2bff09ab781c2734cff3", size = 20701, upload-time = "2025-04-03T17:27:19.496Z" }
wheels = [
    { url = "https://files.pythonhosted.org/packages/4d/e9/7a332cef95a91598674994a6fda02ef88eee7d903af364444f15ddeab660/django_concurrency-2.7-py3-none-any.whl", hash = "sha256:3dfc1e7d1db436d578faf782c0027fac8296d34c175230ebcf91086c380ade88", size = 28017, upload-time = "2025-04-03T17:27:18.168Z" },
]

[[package]]
name = "django-constance"
version = "4.3.4"
source = { registry = "https://pypi.org/simple" }
sdist = { url = "https://files.pythonhosted.org/packages/88/c7/ce27c5aac4f3283e88e4d8a5d6f8743c4952bccc56c7c474e2b08ef1ad36/django_constance-4.3.4.tar.gz", hash = "sha256:30d1b325f636177c708cce63abbde7015593f5c60b2bc0b0e2eebe8c36e2ce59", size = 175428, upload-time = "2025-11-12T10:43:01.098Z" }
wheels = [
    { url = "https://files.pythonhosted.org/packages/82/f0/bd5d63ad23ca97ff3445c11c6cf2dbeb52336bbecb7c4692cc9d75a24c92/django_constance-4.3.4-py3-none-any.whl", hash = "sha256:598f8c967a675fe2c7fe3688510ac8302e1b6df2141d01b8d29577532a8241db", size = 64411, upload-time = "2025-11-12T10:42:59.198Z" },
]

[package.optional-dependencies]
redis = [
    { name = "redis" },
]

[[package]]
name = "django-cors-headers"
version = "4.9.0"
source = { registry = "https://pypi.org/simple" }
dependencies = [
    { name = "asgiref" },
    { name = "django" },
]
sdist = { url = "https://files.pythonhosted.org/packages/21/39/55822b15b7ec87410f34cd16ce04065ff390e50f9e29f31d6d116fc80456/django_cors_headers-4.9.0.tar.gz", hash = "sha256:fe5d7cb59fdc2c8c646ce84b727ac2bca8912a247e6e68e1fb507372178e59e8", size = 21458, upload-time = "2025-09-18T10:40:52.326Z" }
wheels = [
    { url = "https://files.pythonhosted.org/packages/30/d8/19ed1e47badf477d17fb177c1c19b5a21da0fd2d9f093f23be3fb86c5fab/django_cors_headers-4.9.0-py3-none-any.whl", hash = "sha256:15c7f20727f90044dcee2216a9fd7303741a864865f0c3657e28b7056f61b449", size = 12809, upload-time = "2025-09-18T10:40:50.843Z" },
]

[[package]]
name = "django-countries"
version = "8.2.0"
source = { registry = "https://pypi.org/simple" }
dependencies = [
    { name = "asgiref" },
    { name = "typing-extensions" },
]
sdist = { url = "https://files.pythonhosted.org/packages/67/2e/ed67f8f460d1de25ee64fca5d7f219680f944fc8ac5a29fbede3574dc3db/django_countries-8.2.0.tar.gz", hash = "sha256:6df3883180599052c7dfa9a8be0601792441cfb248935dc229ad1ac92e9e39e3", size = 2455542, upload-time = "2025-11-24T19:57:08.071Z" }
wheels = [
    { url = "https://files.pythonhosted.org/packages/20/3c/9ebd7ed021b7c519bac954bc88146bc870e7d3c8db2580fa67268464fd2e/django_countries-8.2.0-py3-none-any.whl", hash = "sha256:2b2617bec7c15dc735bdec38ae89f0058e38fddfffdb19a7f6b75ef1e3d5380f", size = 3776079, upload-time = "2025-11-24T19:57:05.576Z" },
]

[[package]]
name = "django-cryptography-django5"
version = "2.2"
source = { registry = "https://pypi.org/simple" }
dependencies = [
    { name = "cryptography" },
    { name = "django" },
    { name = "django-appconf" },
]
sdist = { url = "https://files.pythonhosted.org/packages/68/e4/0e412ef4fa219db4e0a5f0042aba832030261eab0d7ceb3c5c91df3b74e2/django_cryptography_django5-2.2.tar.gz", hash = "sha256:b149685032cbbaf8b88c1b3ff6d8de7a107bb1b3cff9e84e9b32d0c61ca08346", size = 33400, upload-time = "2024-06-04T17:28:12.538Z" }
wheels = [
    { url = "https://files.pythonhosted.org/packages/80/0c/874f03885f20d70ee116cbffb4ea7434fb4c3325baa4015c7bbeb3b7fa6d/django_cryptography_django5-2.2-py2.py3-none-any.whl", hash = "sha256:73b5d4597d2fd4accca0c971dad7aacfcef24cb7322512f4f94b020cd55b57ff", size = 28773, upload-time = "2024-06-04T17:28:11.366Z" },
]

[[package]]
name = "django-csp"
version = "4.0"
source = { registry = "https://pypi.org/simple" }
dependencies = [
    { name = "django" },
    { name = "packaging" },
]
sdist = { url = "https://files.pythonhosted.org/packages/52/db/23567744dff2169aadb095f726088074476b24dfff5a759ffcf6389cf401/django_csp-4.0.tar.gz", hash = "sha256:b27010bb702eb20a3dad329178df2b61a2b82d338b70fbdc13c3a3bd28712833", size = 20028, upload-time = "2025-04-02T16:41:46.721Z" }
wheels = [
    { url = "https://files.pythonhosted.org/packages/e1/a4/736ab90ee527a23e194d1ce7358c6bcced66381ced83c28268b4aea236f7/django_csp-4.0-py3-none-any.whl", hash = "sha256:d5a0a05463a6b75a4f1fc1828c58c89af8db9364d09fc6e12f122b4d7f3d00dc", size = 25689, upload-time = "2025-04-02T16:41:45.689Z" },
]

[[package]]
name = "django-debug-toolbar"
version = "6.0.0"
source = { registry = "https://pypi.org/simple" }
dependencies = [
    { name = "django" },
    { name = "sqlparse" },
]
sdist = { url = "https://files.pythonhosted.org/packages/c5/d5/5fc90234532088aeec5faa48d5b09951cc7eab6626030ed427d3bd8cd9bc/django_debug_toolbar-6.0.0.tar.gz", hash = "sha256:6eb9fa6f4a5884bf04004700ffb5a44043f1fff38784447fc52c1633448c8c14", size = 305331, upload-time = "2025-07-25T13:11:48.68Z" }
wheels = [
    { url = "https://files.pythonhosted.org/packages/05/b5/4724a8c18fcc5b09dca7b7a0e70c34208317bb110075ad12484d6588ae91/django_debug_toolbar-6.0.0-py3-none-any.whl", hash = "sha256:0cf2cac5c307b77d6e143c914e5c6592df53ffe34642d93929e5ef095ae56841", size = 266967, upload-time = "2025-07-25T13:11:47.265Z" },
]

[[package]]
name = "django-elasticsearch-dsl"
version = "8.1"
source = { registry = "https://pypi.org/simple" }
dependencies = [
    { name = "elasticsearch-dsl" },
    { name = "six" },
]
sdist = { url = "https://files.pythonhosted.org/packages/80/95/0e73390485787f6bd8dae1e53f160c4a691a90238d6ba3959e4a81e6ef87/django_elasticsearch_dsl-8.1.tar.gz", hash = "sha256:609e90e6069849919c9c427411fc697465bb820cb7710fd940d8d600faa5544e", size = 31545, upload-time = "2025-06-23T22:17:32.573Z" }
wheels = [
    { url = "https://files.pythonhosted.org/packages/f5/10/b783fd87348fd2cb7a29b989b547d4b131d0ca545ca939b1b67b3b7a745c/django_elasticsearch_dsl-8.1-py2.py3-none-any.whl", hash = "sha256:fcd2524fce8feaf1be6898dd18bbcda2d2622f90308ea14ac40a99f5891322e7", size = 20992, upload-time = "2025-06-23T22:17:30.316Z" },
]

[[package]]
name = "django-environ"
version = "0.12.0"
source = { registry = "https://pypi.org/simple" }
sdist = { url = "https://files.pythonhosted.org/packages/d6/04/65d2521842c42f4716225f20d8443a50804920606aec018188bbee30a6b0/django_environ-0.12.0.tar.gz", hash = "sha256:227dc891453dd5bde769c3449cf4a74b6f2ee8f7ab2361c93a07068f4179041a", size = 56804, upload-time = "2025-01-13T17:03:37.74Z" }
wheels = [
    { url = "https://files.pythonhosted.org/packages/83/b3/0a3bec4ecbfee960f39b1842c2f91e4754251e0a6ed443db9fe3f666ba8f/django_environ-0.12.0-py2.py3-none-any.whl", hash = "sha256:92fb346a158abda07ffe6eb23135ce92843af06ecf8753f43adf9d2366dcc0ca", size = 19957, upload-time = "2025-01-13T17:03:32.918Z" },
]

[[package]]
name = "django-extensions"
version = "4.1"
source = { registry = "https://pypi.org/simple" }
dependencies = [
    { name = "django" },
]
sdist = { url = "https://files.pythonhosted.org/packages/6d/b3/ed0f54ed706ec0b54fd251cc0364a249c6cd6c6ec97f04dc34be5e929eac/django_extensions-4.1.tar.gz", hash = "sha256:7b70a4d28e9b840f44694e3f7feb54f55d495f8b3fa6c5c0e5e12bcb2aa3cdeb", size = 283078, upload-time = "2025-04-11T01:15:39.617Z" }
wheels = [
    { url = "https://files.pythonhosted.org/packages/64/96/d967ca440d6a8e3861120f51985d8e5aec79b9a8bdda16041206adfe7adc/django_extensions-4.1-py3-none-any.whl", hash = "sha256:0699a7af28f2523bf8db309a80278519362cd4b6e1fd0a8cd4bf063e1e023336", size = 232980, upload-time = "2025-04-11T01:15:37.701Z" },
]

[[package]]
name = "django-fernet-encrypted-fields"
version = "0.3.1"
source = { registry = "https://pypi.org/simple" }
dependencies = [
    { name = "cryptography" },
    { name = "django" },
]
sdist = { url = "https://files.pythonhosted.org/packages/1a/aa/529af3888215b8a660fc3897d6d63eaf1de9aa0699c633ca0ec483d4361c/django_fernet_encrypted_fields-0.3.1.tar.gz", hash = "sha256:5ed328c7f9cc7f2d452bb2e125f3ea2bea3563a259fa943e5a1c626175889a71", size = 5265, upload-time = "2025-11-10T08:39:57.398Z" }
wheels = [
    { url = "https://files.pythonhosted.org/packages/52/7f/4e0b7ed8413fa58e7a77017342e8ab0e977d41cfc376ab9180ae75f216ec/django_fernet_encrypted_fields-0.3.1-py3-none-any.whl", hash = "sha256:3bd2abab02556dc6e15a58a61161ee6c5cdf45a50a8a52d9e035009eb54c6442", size = 5484, upload-time = "2025-11-10T08:39:55.866Z" },
]

[[package]]
name = "django-filter"
version = "25.2"
source = { registry = "https://pypi.org/simple" }
dependencies = [
    { name = "django" },
]
sdist = { url = "https://files.pythonhosted.org/packages/2c/e4/465d2699cd388c0005fb8d6ae6709f239917c6d8790ac35719676fffdcf3/django_filter-25.2.tar.gz", hash = "sha256:760e984a931f4468d096f5541787efb8998c61217b73006163bf2f9523fe8f23", size = 143818, upload-time = "2025-10-05T09:51:31.521Z" }
wheels = [
    { url = "https://files.pythonhosted.org/packages/c1/40/6a02495c5658beb1f31eb09952d8aa12ef3c2a66342331ce3a35f7132439/django_filter-25.2-py3-none-any.whl", hash = "sha256:9c0f8609057309bba611062fe1b720b4a873652541192d232dd28970383633e3", size = 94145, upload-time = "2025-10-05T09:51:29.728Z" },
]

[[package]]
name = "django-flags"
version = "5.1.0"
source = { registry = "https://pypi.org/simple" }
dependencies = [
    { name = "django" },
]
sdist = { url = "https://files.pythonhosted.org/packages/cb/36/c731dc6ac74214d1759f3504b565747bb2c9fff874c1cffd0d453ea1ac74/django_flags-5.1.0.tar.gz", hash = "sha256:47f33efba238fe83a2c1f6f5764147fe62d770039f64b3a039e0e461bbc36e79", size = 246822, upload-time = "2025-11-19T13:31:28.641Z" }
wheels = [
    { url = "https://files.pythonhosted.org/packages/23/36/0a64432b7bb56da10888400c938173313358bcd039f7cb25990b8e52fe87/django_flags-5.1.0-py3-none-any.whl", hash = "sha256:6cfb15151f94d13de1a497901fc1dd4f0510251e5ec23a6732d674824f499e72", size = 42571, upload-time = "2025-11-19T13:31:27.474Z" },
]

[[package]]
name = "django-front-door"
version = "0.10.0"
source = { registry = "https://pypi.org/simple" }
dependencies = [
    { name = "django-regex" },
]
sdist = { url = "https://files.pythonhosted.org/packages/95/0c/b8df400373338ef2ef0a795d26210186b41df73b83ce079251453e023433/django-front-door-0.10.0.tar.gz", hash = "sha256:6c169a829b86d2a8e4bb1365af8a04d54cd5ef1787b0e9c720231c0bdb51abf1", size = 8707, upload-time = "2022-12-23T10:08:49.143Z" }

[[package]]
name = "django-fsm"
version = "3.0.1"
source = { registry = "https://pypi.org/simple" }
sdist = { url = "https://files.pythonhosted.org/packages/06/0b/605c646b09bcf4d49aa64fec87c732c6acbff93b945339381a6df0f78e99/django-fsm-3.0.1.tar.gz", hash = "sha256:d6436f5931e09d76e9a434781548627deab80c74cd6726adce95b31b5ddd4d1e", size = 12800, upload-time = "2025-10-07T16:33:27.398Z" }
wheels = [
    { url = "https://files.pythonhosted.org/packages/fc/87/ad5a38d1a8241b485835c6e6158634b29e885be78424ca42fb63df15b965/django_fsm-3.0.1-py2.py3-none-any.whl", hash = "sha256:ea07be2da221efa5cb8743cc94e0bb64fd962adff594f82269040eb4708c30c6", size = 12454, upload-time = "2025-10-07T16:33:26.218Z" },
]

[[package]]
name = "django-hijack"
version = "3.7.4"
source = { registry = "https://pypi.org/simple" }
dependencies = [
    { name = "django" },
]
sdist = { url = "https://files.pythonhosted.org/packages/64/8b/4757ff84e0d5d6d709973c46ceaa350a2e15903625cb68a630cffb2693b9/django_hijack-3.7.4.tar.gz", hash = "sha256:08419f130b9ab95b605b30b1bad30a01412cf58b1ff56c67e51527b25383ea64", size = 14285, upload-time = "2025-08-06T15:56:43.275Z" }
wheels = [
    { url = "https://files.pythonhosted.org/packages/1c/22/1429fec0a1d1a707c8f9397ce167e742401f6c2fa905d988c832b75f97d4/django_hijack-3.7.4-py3-none-any.whl", hash = "sha256:73ede036db49b13e615994e28e98446345d27400bdc54100be218a20cb3130aa", size = 31450, upload-time = "2025-08-06T15:56:42.052Z" },
]

[[package]]
name = "django-import-export"
version = "4.3.14"
source = { registry = "https://pypi.org/simple" }
dependencies = [
    { name = "diff-match-patch" },
    { name = "django" },
    { name = "tablib" },
]
sdist = { url = "https://files.pythonhosted.org/packages/b3/d7/0d7b0c26b1c665c6f462a418620d853328aeabbfe8b8d2a4decbcb58a398/django_import_export-4.3.14.tar.gz", hash = "sha256:224c7d909fec607378bc58271db38b9c6065982306aa644d26a529fcde64869e", size = 2234935, upload-time = "2025-11-13T10:06:45.793Z" }
wheels = [
    { url = "https://files.pythonhosted.org/packages/fa/11/cfd39f4c920a22c1f5954323e6d31834d11f097632c28e963f17d47a8d60/django_import_export-4.3.14-py3-none-any.whl", hash = "sha256:ce6484fa082a1cdb2bf4e0b60276d3e2a7f39f74c20ae663b2f8eebb54141a58", size = 156085, upload-time = "2025-11-13T10:06:43.903Z" },
]

[[package]]
name = "django-import-export-celery"
version = "1.7.1"
source = { registry = "https://pypi.org/simple" }
dependencies = [
    { name = "django" },
    { name = "django-author" },
    { name = "django-import-export" },
    { name = "html2text" },
]
sdist = { url = "https://files.pythonhosted.org/packages/48/98/6b723cd93c75a569912a98d22ba258c7a4aae1e0244925a29a45f5516917/django_import_export_celery-1.7.1.tar.gz", hash = "sha256:a4cc086ae24384e4640bdcd262d5933a162775d272546194840d98c2af6b3500", size = 18858, upload-time = "2024-05-28T10:28:31.133Z" }
wheels = [
    { url = "https://files.pythonhosted.org/packages/9c/05/067b6de07fbfac38b25c3eada96dc2079ffc9332db631c2166183a20d99c/django_import_export_celery-1.7.1-py3-none-any.whl", hash = "sha256:4897ff63a2fc5ca85b4f2fb4e01a3937af9ad3881f2b9106411def72dad77232", size = 26999, upload-time = "2024-05-28T10:28:28.801Z" },
]

[[package]]
name = "django-js-asset"
version = "3.1.2"
source = { registry = "https://pypi.org/simple" }
dependencies = [
    { name = "django" },
]
sdist = { url = "https://files.pythonhosted.org/packages/e6/91/c63f136f553ec24fc46ccf20ac7292a8df04815b383975b6f3f7f0060217/django_js_asset-3.1.2.tar.gz", hash = "sha256:1fc7584199ed1941ed7c8e7b87ca5524bb0f2ba941561d2a104e88ee9f07bedd", size = 9471, upload-time = "2025-03-04T15:22:49.789Z" }
wheels = [
    { url = "https://files.pythonhosted.org/packages/a6/cf/b208767db5e56b5189829f753eec6a14ee75d074922dc2bd19220b22a34d/django_js_asset-3.1.2-py3-none-any.whl", hash = "sha256:b5ffe376aebbd73b7af886d675ac9f43ca63b39540190fa8409c9f8e79145f68", size = 5905, upload-time = "2025-03-04T15:22:51.152Z" },
]

[[package]]
name = "django-jsoneditor"
version = "0.2.4"
source = { registry = "https://pypi.org/simple" }
dependencies = [
    { name = "packaging" },
]
sdist = { url = "https://files.pythonhosted.org/packages/e9/1a/380d39fd4b5dadc2a899d35c1e2b1627237d131eb05a94bf6d14f9bed8a3/django-jsoneditor-0.2.4.tar.gz", hash = "sha256:1d3dfca28f047feefa6ebc6f9541179eb815fb459b006faf3fb8d0fb2197d2df", size = 367495, upload-time = "2023-02-15T09:47:58.762Z" }
wheels = [
    { url = "https://files.pythonhosted.org/packages/b5/80/3c7ac534e511f3c88d8c25b233bcf0836a4681a5b0f4f7ec5f0f16cab91b/django_jsoneditor-0.2.4-py2.py3-none-any.whl", hash = "sha256:d7a639a7251e376126b5be64ea588c925c7a40d45e0e212f66ef475d2f0f90bb", size = 372962, upload-time = "2023-02-15T09:47:55.732Z" },
]

[[package]]
name = "django-markdownify"
version = "0.9.6"
source = { registry = "https://pypi.org/simple" }
dependencies = [
    { name = "bleach", extra = ["css"] },
    { name = "django" },
    { name = "markdown" },
]
sdist = { url = "https://files.pythonhosted.org/packages/45/65/f3630c4cc20511b9c9f222a9005373a7fbd303e3233befd7a163200e631a/django_markdownify-0.9.6.tar.gz", hash = "sha256:edcf47b2026d55a8439049d35c8b54e11066a4856c4fad1060e139cb3d2eee52", size = 8069, upload-time = "2025-12-06T10:25:19.716Z" }
wheels = [
    { url = "https://files.pythonhosted.org/packages/67/e1/fafee8ffd7b5a1c4fd5eaf303a00c8bbbf38a90eae940823146c38b9a188/django_markdownify-0.9.6-py3-none-any.whl", hash = "sha256:9863b2bfa6d159ad1423dc93bf0d6eadc6413776de304049aa9fcfa5edd2ce1c", size = 10449, upload-time = "2025-12-06T10:25:17.818Z" },
]

[[package]]
name = "django-model-utils"
version = "5.0.0"
source = { registry = "https://pypi.org/simple" }
dependencies = [
    { name = "django" },
]
sdist = { url = "https://files.pythonhosted.org/packages/81/60/5e232c32a2c977cc1af8c70a38ef436598bc649ad89c2c4568454edde2c9/django_model_utils-5.0.0.tar.gz", hash = "sha256:041cdd6230d2fbf6cd943e1969318bce762272077f4ecd333ab2263924b4e5eb", size = 80559, upload-time = "2024-09-04T11:35:22.858Z" }
wheels = [
    { url = "https://files.pythonhosted.org/packages/fd/13/87a42048700c54bfce35900a34e2031245132775fb24363fc0e33664aa9c/django_model_utils-5.0.0-py3-none-any.whl", hash = "sha256:fec78e6c323d565a221f7c4edc703f4567d7bb1caeafe1acd16a80c5ff82056b", size = 42630, upload-time = "2024-09-04T11:36:23.166Z" },
]

[[package]]
name = "django-mptt"
version = "0.18.0"
source = { registry = "https://pypi.org/simple" }
dependencies = [
    { name = "django-js-asset" },
]
sdist = { url = "https://files.pythonhosted.org/packages/eb/25/04bb8e4384f3484dabbd0e2a84946f1c972b95b07512509a17aaa361be0f/django_mptt-0.18.0.tar.gz", hash = "sha256:cf5661357ff22bc64e20d3341c26e538aa54583aea0763cfe6aaec0ab8e3a8ee", size = 71407, upload-time = "2025-08-26T09:27:01.05Z" }
wheels = [
    { url = "https://files.pythonhosted.org/packages/51/9e/78aad58a90f2e4d0c898eeadd2f2b720bcae29b43676dd37c2b627c4c6c6/django_mptt-0.18.0-py3-none-any.whl", hash = "sha256:bfa3f01627e3966a1df901aeca74570a3e933e66809ebf58d9df673e63627afb", size = 120157, upload-time = "2025-08-26T09:27:02.168Z" },
]

[[package]]
name = "django-multiselectfield"
version = "1.0.1"
source = { registry = "https://pypi.org/simple" }
dependencies = [
    { name = "django" },
]
sdist = { url = "https://files.pythonhosted.org/packages/04/9a/27060e8aa491ff2d286054df2e89df481a8dfe0e5e459fa36c0f48e3c10c/django_multiselectfield-1.0.1.tar.gz", hash = "sha256:3f8b4fff3e07d4a91c8bb4b809bc35caeb22b41769b606f4c9edc53b8d72a667", size = 22025, upload-time = "2025-06-12T14:41:21.599Z" }
wheels = [
    { url = "https://files.pythonhosted.org/packages/6d/10/23c0644cf67567bbe4e3a2eeeec0e9c79b701990c0e07c5ee4a4f8897f91/django_multiselectfield-1.0.1-py3-none-any.whl", hash = "sha256:18dc14801f7eca844a48e21cba6d8ec35b9b581f2373bbb2cb75e6994518259a", size = 20481, upload-time = "2025-06-12T14:41:20.107Z" },
]

[[package]]
name = "django-phonenumber-field"
version = "8.4.0"
source = { registry = "https://pypi.org/simple" }
dependencies = [
    { name = "django" },
]
sdist = { url = "https://files.pythonhosted.org/packages/87/bf/8aa60c9834773b955dff1ddea842e361e8daaf6b0945d5bfc29fc66d53ab/django_phonenumber_field-8.4.0.tar.gz", hash = "sha256:2b83e843dac35eec6a69880a166487235b737a71a1e38c9a52e5ad67d6996083", size = 45512, upload-time = "2025-11-24T15:09:51.904Z" }
wheels = [
    { url = "https://files.pythonhosted.org/packages/8b/a3/f6b85a9246e22cf719752ad83f5e95aa9ba12419b2f9eff70f20d30e55df/django_phonenumber_field-8.4.0-py3-none-any.whl", hash = "sha256:7a1cb3a6456edb54d879f11ffa0acb227ded08c93b587035d0f28093f0e46511", size = 69528, upload-time = "2025-11-24T15:09:45.479Z" },
]

[[package]]
name = "django-querysetsequence"
version = "0.18"
source = { registry = "https://pypi.org/simple" }
dependencies = [
    { name = "django" },
]
sdist = { url = "https://files.pythonhosted.org/packages/ce/f6/22906bc0d74b17bd8203e7038b1159f8b228426a3ad24b0912388dcf980e/django_querysetsequence-0.18.tar.gz", hash = "sha256:008435bd44cf291de21238d26efda4a14f4dcb5f01adb19da8339f634f3a9338", size = 30432, upload-time = "2025-05-13T23:27:38.476Z" }
wheels = [
    { url = "https://files.pythonhosted.org/packages/ef/fc/57279c6ec7046b25cc09f4920c0322c9fc14f6aa7797623ae6a3ec807cd8/django_querysetsequence-0.18-py3-none-any.whl", hash = "sha256:8e63956ecb272430cb5d302179b4baa1361f11078eba9f1d45f37227d691676e", size = 16301, upload-time = "2025-05-13T23:27:37.427Z" },
]

[[package]]
name = "django-redis"
version = "6.0.0"
source = { registry = "https://pypi.org/simple" }
dependencies = [
    { name = "django" },
    { name = "redis" },
]
sdist = { url = "https://files.pythonhosted.org/packages/08/53/dbcfa1e528e0d6c39947092625b2c89274b5d88f14d357cee53c4d6dbbd4/django_redis-6.0.0.tar.gz", hash = "sha256:2d9cb12a20424a4c4dde082c6122f486628bae2d9c2bee4c0126a4de7fda00dd", size = 56904, upload-time = "2025-06-17T18:15:46.376Z" }
wheels = [
    { url = "https://files.pythonhosted.org/packages/7e/79/055dfcc508cfe9f439d9f453741188d633efa9eab90fc78a67b0ab50b137/django_redis-6.0.0-py3-none-any.whl", hash = "sha256:20bf0063a8abee567eb5f77f375143c32810c8700c0674ced34737f8de4e36c0", size = 33687, upload-time = "2025-06-17T18:15:34.165Z" },
]

[[package]]
name = "django-regex"
version = "0.5.0"
source = { registry = "https://pypi.org/simple" }
sdist = { url = "https://files.pythonhosted.org/packages/02/09/f510713bb0d7f539b320579e2432d9aa8c02a7561bb9e3cdd37c658427d8/django-regex-0.5.0.tar.gz", hash = "sha256:6af1add11ae5232f133a42754c9291f9113996b1294b048305d9f1a427bca27c", size = 26248, upload-time = "2022-03-30T22:46:45.859Z" }

[[package]]
name = "django-rest-extensions"
version = "1.2.1"
source = { registry = "https://pypi.org/simple" }
dependencies = [
    { name = "django" },
    { name = "djangorestframework" },
]
sdist = { url = "https://files.pythonhosted.org/packages/39/04/d72e58804bb0301d04382b0b2de049117ae0da90b26c8499aeb843ae458a/django_rest_extensions-1.2.1.tar.gz", hash = "sha256:8d9e23d804ee08f3970eb7f658139132e6daacd5a65f6df022fdb6a125948926", size = 22459, upload-time = "2024-11-17T03:29:19.968Z" }
wheels = [
    { url = "https://files.pythonhosted.org/packages/a2/63/8ce807a5334d5667deea09d7b5b3f9014979b0aacacc8565cfcee50349e3/django_rest_extensions-1.2.1-py3-none-any.whl", hash = "sha256:0975c8fc1254d58cb3ee91ddc976f5f11b6a6690e75a68b5bfb1914a9023a6fe", size = 26430, upload-time = "2024-11-17T03:29:18.125Z" },
]

[[package]]
name = "django-reversion"
version = "6.0.0"
source = { registry = "https://pypi.org/simple" }
dependencies = [
    { name = "django" },
]
sdist = { url = "https://files.pythonhosted.org/packages/ad/df/5870e38067fd80b3d749de2d11a4cbd32be811d1f43eb8ab948f9f3152c4/django_reversion-6.0.0.tar.gz", hash = "sha256:cab0fd90640b2ceb37d7a897823ca72a21b960ad1d6a3b9cb4e351fabbd27d9c", size = 74528, upload-time = "2025-09-20T08:56:20.119Z" }
wheels = [
    { url = "https://files.pythonhosted.org/packages/9c/0d/7e558eb30afcdb21eca15a6ef8aa048b6089efc4599e28611275a0643260/django_reversion-6.0.0-py3-none-any.whl", hash = "sha256:0755b4b3e615254b305d01012e426e09006455d375254e5adc29572fc9edf2ab", size = 85968, upload-time = "2025-09-20T08:56:18.761Z" },
]

[[package]]
name = "django-silk"
version = "5.4.3"
source = { registry = "https://pypi.org/simple" }
dependencies = [
    { name = "django" },
    { name = "gprof2dot" },
    { name = "sqlparse" },
]
sdist = { url = "https://files.pythonhosted.org/packages/c5/13/ef9344e4ed6ab6ed0f15d7743e9509545e95f3336ac9bbef4b39aefbabeb/django_silk-5.4.3.tar.gz", hash = "sha256:bedb17c8fd9c029a7746cb947864f5c9ea943ae33d6a9581e60f67c45e4490ad", size = 4495552, upload-time = "2025-09-09T07:13:30.229Z" }
wheels = [
    { url = "https://files.pythonhosted.org/packages/ec/97/bc1f1d0f922144a3807ad15531b93ba474c7538d6f006e98bf8ab77a2f82/django_silk-5.4.3-py3-none-any.whl", hash = "sha256:f7920ae91a34716654296140b2cbf449e9798237a0c6eb7cf2cd79c2cfb39321", size = 1944434, upload-time = "2025-09-09T07:13:50.846Z" },
]

[[package]]
name = "django-smart-admin"
version = "3.0"
source = { registry = "https://pypi.org/simple" }
dependencies = [
    { name = "django-admin-extra-buttons" },
    { name = "django-adminfilters" },
]
sdist = { url = "https://files.pythonhosted.org/packages/54/c3/f30bb687b280cac27a9890866566c09697ccfb740a35fbeb4c176dc948ac/django_smart_admin-3.0.tar.gz", hash = "sha256:96094d32f4694a41ed6399d65a693996afb5eda9ad8f9ac9580ca2417d2088e1", size = 25767, upload-time = "2025-04-28T17:17:26.08Z" }
wheels = [
    { url = "https://files.pythonhosted.org/packages/ea/c9/252aea7776f4636579de95ac427943b916efdfb12718550aaecf30e92f32/django_smart_admin-3.0-py3-none-any.whl", hash = "sha256:0605339a7e966a27ee901081cf3b41cf59a1c47f36f6dea29d3b97b82d6bcd6c", size = 47501, upload-time = "2025-04-28T17:17:24.385Z" },
]

[[package]]
name = "django-smart-env"
version = "1.0"
source = { registry = "https://pypi.org/simple" }
dependencies = [
    { name = "django-environ" },
]
sdist = { url = "https://files.pythonhosted.org/packages/22/ce/0f64aaddc1ec2cf3e75a52f0029db93b36229938da95bce70d6464be2fc7/django_smart_env-1.0.tar.gz", hash = "sha256:5793053f3598e43b6647b545628e63f6f7d5484d2504ccb3fe5723e1e593e93a", size = 4418, upload-time = "2025-10-08T09:11:28.838Z" }
wheels = [
    { url = "https://files.pythonhosted.org/packages/e0/f1/7e902edf281b6c52aa33e22f7a323d9e654373ad9e6cd177880ded578c4a/django_smart_env-1.0-py3-none-any.whl", hash = "sha256:c044240b5a480c4138fbf1f4eecda277880d9ad0f20ed973bf97dc3b1b50ede4", size = 5882, upload-time = "2025-10-08T09:11:27.781Z" },
]

[[package]]
name = "django-sql-explorer"
version = "5.3"
source = { registry = "https://pypi.org/simple" }
dependencies = [
    { name = "cryptography" },
    { name = "django" },
    { name = "django-cryptography-django5" },
    { name = "requests" },
    { name = "sqlparse" },
]
sdist = { url = "https://files.pythonhosted.org/packages/cf/10/9d3ddb521dc8988a510cd459649561b828586e0c70d000aad07fd632cd99/django_sql_explorer-5.3.tar.gz", hash = "sha256:ce2da0e8c67eab0b22e0fa7dfc0caf189735029bdc83e33dceef009be787a08a", size = 910011, upload-time = "2024-09-24T20:47:34.522Z" }
wheels = [
    { url = "https://files.pythonhosted.org/packages/52/c7/d5a5cbd5a2563b773832f3582ded3b823d9401d259aff3f77196c80f9f1a/django_sql_explorer-5.3-py3-none-any.whl", hash = "sha256:eb12978710f0a4ce684fb7a0439531480d6f524458a334beac506018cf6dc2f9", size = 958033, upload-time = "2024-09-24T20:47:32.549Z" },
]

[package.optional-dependencies]
xls = [
    { name = "xlsxwriter" },
]

[[package]]
name = "django-storages"
version = "1.14.6"
source = { registry = "https://pypi.org/simple" }
dependencies = [
    { name = "django" },
]
sdist = { url = "https://files.pythonhosted.org/packages/ff/d6/2e50e378fff0408d558f36c4acffc090f9a641fd6e084af9e54d45307efa/django_storages-1.14.6.tar.gz", hash = "sha256:7a25ce8f4214f69ac9c7ce87e2603887f7ae99326c316bc8d2d75375e09341c9", size = 87587, upload-time = "2025-04-02T02:34:55.103Z" }
wheels = [
    { url = "https://files.pythonhosted.org/packages/1f/21/3cedee63417bc5553eed0c204be478071c9ab208e5e259e97287590194f1/django_storages-1.14.6-py3-none-any.whl", hash = "sha256:11b7b6200e1cb5ffcd9962bd3673a39c7d6a6109e8096f0e03d46fab3d3aabd9", size = 33095, upload-time = "2025-04-02T02:34:53.291Z" },
]

[package.optional-dependencies]
azure = [
    { name = "azure-core" },
    { name = "azure-storage-blob" },
]

[[package]]
name = "django-strategy-field"
version = "3.2.1"
source = { registry = "https://pypi.org/simple" }
sdist = { url = "https://files.pythonhosted.org/packages/6b/86/98783fe60e8e016851c5f96727cb7ed4375aa9bb738b7e4cf6fbc8f3f287/django_strategy_field-3.2.1.tar.gz", hash = "sha256:d87083f4a0ed7160ba2cff1b718bde670232ae557c6ec4c0a95d06b49419bc5b", size = 9752, upload-time = "2025-04-21T05:07:52.796Z" }
wheels = [
    { url = "https://files.pythonhosted.org/packages/15/02/d0f2d8f69e619c4ab446571ad2b954b41f5f39a7ebc16cad927a3ca4f698/django_strategy_field-3.2.1-py3-none-any.whl", hash = "sha256:fabdf06052fcea9fe319fd855fb2a308ec36ce513f1902688f369fbdbd00e1c6", size = 14033, upload-time = "2025-04-21T05:07:51.189Z" },
]

[[package]]
name = "django-stubs"
version = "5.2.8"
source = { registry = "https://pypi.org/simple" }
dependencies = [
    { name = "django" },
    { name = "django-stubs-ext" },
    { name = "types-pyyaml" },
    { name = "typing-extensions" },
]
sdist = { url = "https://files.pythonhosted.org/packages/6c/75/97626224fd8f1787bb6f7f06944efcfddd5da7764bf741cf7f59d102f4a0/django_stubs-5.2.8.tar.gz", hash = "sha256:9bba597c9a8ed8c025cae4696803d5c8be1cf55bfc7648a084cbf864187e2f8b", size = 257709, upload-time = "2025-12-01T08:13:09.569Z" }
wheels = [
    { url = "https://files.pythonhosted.org/packages/7d/3f/7c9543ad5ade5ce1d33d187a3abd82164570314ebee72c6206ab5c044ebf/django_stubs-5.2.8-py3-none-any.whl", hash = "sha256:a3c63119fd7062ac63d58869698d07c9e5ec0561295c4e700317c54e8d26716c", size = 508136, upload-time = "2025-12-01T08:13:07.963Z" },
]

[[package]]
name = "django-stubs-ext"
version = "5.2.8"
source = { registry = "https://pypi.org/simple" }
dependencies = [
    { name = "django" },
    { name = "typing-extensions" },
]
sdist = { url = "https://files.pythonhosted.org/packages/14/a2/d67f4a5200ff7626b104eddceaf529761cba4ed318a73ffdb0677551be73/django_stubs_ext-5.2.8.tar.gz", hash = "sha256:b39938c46d7a547cd84e4a6378dbe51a3dd64d70300459087229e5fee27e5c6b", size = 6487, upload-time = "2025-12-01T08:12:37.486Z" }
wheels = [
    { url = "https://files.pythonhosted.org/packages/da/2d/cb0151b780c3730cf0f2c0fcb1b065a5e88f877cf7a9217483c375353af1/django_stubs_ext-5.2.8-py3-none-any.whl", hash = "sha256:1dd5470c9675591362c78a157a3cf8aec45d0e7a7f0cf32f227a1363e54e0652", size = 9949, upload-time = "2025-12-01T08:12:36.397Z" },
]

[[package]]
name = "django-sysinfo"
version = "2.7.0"
source = { registry = "https://pypi.org/simple" }
dependencies = [
    { name = "psutil" },
    { name = "python-dateutil" },
]
sdist = { url = "https://files.pythonhosted.org/packages/87/88/693de78cce813c4b769589e1a55702f53533d373410128112fb22d0d7359/django_sysinfo-2.7.0.tar.gz", hash = "sha256:d34f74bc8c76cedfe5ed8081e00ce549a965b0cd4680dfeb0755bb43d8e7648e", size = 11419, upload-time = "2025-04-22T08:04:39.89Z" }
wheels = [
    { url = "https://files.pythonhosted.org/packages/a8/45/bb7d88d85b1f84afa95721b7da46cdf1fd9c5f2582384778f28859482b8b/django_sysinfo-2.7.0-py3-none-any.whl", hash = "sha256:e45ee631c9ba73f13a0df280323fdf75d534b06eac2db50e6af3c31deed38529", size = 17433, upload-time = "2025-04-22T08:04:38.173Z" },
]

[[package]]
name = "django-timezone-field"
version = "7.2.1"
source = { registry = "https://pypi.org/simple" }
dependencies = [
    { name = "django" },
]
sdist = { url = "https://files.pythonhosted.org/packages/da/05/9b93a66452cdb8a08ab26f08d5766d2332673e659a8b2aeb73f2a904d421/django_timezone_field-7.2.1.tar.gz", hash = "sha256:def846f9e7200b7b8f2a28fcce2b78fb2d470f6a9f272b07c4e014f6ba4c6d2e", size = 13096, upload-time = "2025-12-06T23:50:44.591Z" }
wheels = [
    { url = "https://files.pythonhosted.org/packages/41/7f/d885667401515b467f84569c56075bc9add72c9fd425fca51a25f4c997e1/django_timezone_field-7.2.1-py3-none-any.whl", hash = "sha256:276915b72c5816f57c3baf9e43f816c695ef940d1b21f91ebf6203c09bf4ad44", size = 13284, upload-time = "2025-12-06T23:50:43.302Z" },
]

[[package]]
name = "django-webtest"
version = "1.9.14"
source = { registry = "https://pypi.org/simple" }
dependencies = [
    { name = "webtest" },
]
sdist = { url = "https://files.pythonhosted.org/packages/e4/4c/2c6f4dc32c785b4ed760878f972e0934dba3a4d4cedbfdf4fbce24225808/django_webtest-1.9.14.tar.gz", hash = "sha256:edbdc62f74b84e53ad3b49821e839669c812fafabb54ede713b45209bf732aeb", size = 29289, upload-time = "2025-10-06T21:08:10.761Z" }
wheels = [
    { url = "https://files.pythonhosted.org/packages/2f/02/b623ee3b64879ac36d1c82f779997a9d7a98265b9254e45edd3e33ccd57b/django_webtest-1.9.14-py3-none-any.whl", hash = "sha256:1385ec303b766765413e7caa87f2be14c54826c0178050b00dc8746816d9fa1b", size = 16795, upload-time = "2025-10-06T21:08:09.155Z" },
]

[[package]]
name = "djangorestframework"
version = "3.16.1"
source = { registry = "https://pypi.org/simple" }
dependencies = [
    { name = "django" },
]
sdist = { url = "https://files.pythonhosted.org/packages/8a/95/5376fe618646fde6899b3cdc85fd959716bb67542e273a76a80d9f326f27/djangorestframework-3.16.1.tar.gz", hash = "sha256:166809528b1aced0a17dc66c24492af18049f2c9420dbd0be29422029cfc3ff7", size = 1089735, upload-time = "2025-08-06T17:50:53.251Z" }
wheels = [
    { url = "https://files.pythonhosted.org/packages/b0/ce/bf8b9d3f415be4ac5588545b5fcdbbb841977db1c1d923f7568eeabe1689/djangorestframework-3.16.1-py3-none-any.whl", hash = "sha256:33a59f47fb9c85ede792cbf88bde71893bcda0667bc573f784649521f1102cec", size = 1080442, upload-time = "2025-08-06T17:50:50.667Z" },
]

[[package]]
name = "djangorestframework-stubs"
version = "3.16.6"
source = { registry = "https://pypi.org/simple" }
dependencies = [
    { name = "django-stubs" },
    { name = "requests" },
    { name = "types-pyyaml" },
    { name = "types-requests" },
    { name = "typing-extensions" },
]
sdist = { url = "https://files.pythonhosted.org/packages/38/ed/6e16dbe8e79af9d2cdbcbd89553e59d18ecab7e9820ebb751085fc29fc0e/djangorestframework_stubs-3.16.6.tar.gz", hash = "sha256:b8d3e73604280f69c628ff7900f0e84703d9ff47cd050fccb5f751438e4c5813", size = 32274, upload-time = "2025-12-03T22:26:23.238Z" }
wheels = [
    { url = "https://files.pythonhosted.org/packages/93/e3/d75f9e06d13d7fe8ed25473627c277992b7fad80747a4eaa1c7faa97e09e/djangorestframework_stubs-3.16.6-py3-none-any.whl", hash = "sha256:9bf2e5c83478edca3b8eb5ffd673737243ade16ce4b47b633a4ea62fe6924331", size = 56506, upload-time = "2025-12-03T22:26:21.88Z" },
]

[[package]]
name = "drf-extensions"
version = "0.8.0"
source = { registry = "https://pypi.org/simple" }
dependencies = [
    { name = "django" },
    { name = "djangorestframework" },
    { name = "packaging" },
]
sdist = { url = "https://files.pythonhosted.org/packages/77/5a/57e3cc6f2bb4e1e84ad85eed0a12ddf22d5217b6b87c39e611d10e677a63/drf_extensions-0.8.0.tar.gz", hash = "sha256:c3f27bca74a2def53e8454a5c7b327595195df51e121743120b2f51ef5a52aaa", size = 173718, upload-time = "2025-04-10T07:50:05.139Z" }
wheels = [
    { url = "https://files.pythonhosted.org/packages/aa/c1/b9721c9239b465c0ceac32b33e732c08f6ea0afd8156700e417416a47733/drf_extensions-0.8.0-py2.py3-none-any.whl", hash = "sha256:ab7bd854c9061c27ab55233b66d758001e5c2d81aaa9d117cbbe1c9ea49c77ab", size = 21589, upload-time = "2025-04-10T07:50:02.573Z" },
]

[[package]]
name = "drf-jwt"
version = "1.19.2"
source = { registry = "https://pypi.org/simple" }
dependencies = [
    { name = "django" },
    { name = "djangorestframework" },
    { name = "pyjwt", extra = ["crypto"] },
]
sdist = { url = "https://files.pythonhosted.org/packages/19/8e/3c60992bafd0ac51bcfa136ff9f5e1cff65ef45ebbcb393477672e699e82/drf-jwt-1.19.2.tar.gz", hash = "sha256:660bc66f992065cef59832adcbbdf871847e9738671c19e5121971e773768235", size = 38208, upload-time = "2022-01-09T09:23:38.903Z" }
wheels = [
    { url = "https://files.pythonhosted.org/packages/b6/48/d72115d8c0d27c5d806fdd6cd61197cef6a7e34df2b8cb63b218ffa674b8/drf_jwt-1.19.2-py2.py3-none-any.whl", hash = "sha256:63c3d4ed61a1013958cd63416e2d5c84467d8ae3e6e1be44b1fb58743dbd1582", size = 21926, upload-time = "2022-01-09T09:23:37.257Z" },
]

[[package]]
name = "drf-nested-routers"
version = "0.95.0"
source = { registry = "https://pypi.org/simple" }
dependencies = [
    { name = "django" },
    { name = "djangorestframework" },
]
sdist = { url = "https://files.pythonhosted.org/packages/ff/b2/070908ccd41bd6f025f5507d7f6e50009abe8be48393cc697d159b539f0b/drf_nested_routers-0.95.0.tar.gz", hash = "sha256:815978f802e578fd7035c74040c104909cbe97615de89a275d77e928f4029891", size = 23318, upload-time = "2025-09-09T02:01:58.201Z" }
wheels = [
    { url = "https://files.pythonhosted.org/packages/3e/61/69d951a6e8031389f5feade38531432325019e1047b23d5c6036a86c5e8f/drf_nested_routers-0.95.0-py2.py3-none-any.whl", hash = "sha256:dd489c33d667aaa81383ffaa8c74781d2b353d8f0795716ae37fc59ee297b7c4", size = 36407, upload-time = "2025-09-09T02:01:56.999Z" },
]

[[package]]
name = "drf-spectacular"
version = "0.29.0"
source = { registry = "https://pypi.org/simple" }
dependencies = [
    { name = "django" },
    { name = "djangorestframework" },
    { name = "inflection" },
    { name = "jsonschema" },
    { name = "pyyaml" },
    { name = "uritemplate" },
]
sdist = { url = "https://files.pythonhosted.org/packages/5e/0e/a4f50d83e76cbe797eda88fc0083c8ca970cfa362b5586359ef06ec6f70a/drf_spectacular-0.29.0.tar.gz", hash = "sha256:0a069339ea390ce7f14a75e8b5af4a0860a46e833fd4af027411a3e94fc1a0cc", size = 241722, upload-time = "2025-11-02T03:40:26.348Z" }
wheels = [
    { url = "https://files.pythonhosted.org/packages/32/d9/502c56fc3ca960075d00956283f1c44e8cafe433dada03f9ed2821f3073b/drf_spectacular-0.29.0-py3-none-any.whl", hash = "sha256:d1ee7c9535d89848affb4427347f7c4a22c5d22530b8842ef133d7b72e19b41a", size = 105433, upload-time = "2025-11-02T03:40:24.823Z" },
]

[package.optional-dependencies]
sidecar = [
    { name = "drf-spectacular-sidecar" },
]

[[package]]
name = "drf-spectacular-sidecar"
version = "2025.12.1"
source = { registry = "https://pypi.org/simple" }
dependencies = [
    { name = "django" },
]
sdist = { url = "https://files.pythonhosted.org/packages/5d/9a/5f1a83bd7bb1937a6347e148fbd116195abb16f7179f7c1b34b3ad2befd8/drf_spectacular_sidecar-2025.12.1.tar.gz", hash = "sha256:d25d82ea2e6176ce4583812f73ac9f177dcd56141c11a9e9bf35f1b1878d5044", size = 2460914, upload-time = "2025-12-01T11:26:59.798Z" }
wheels = [
    { url = "https://files.pythonhosted.org/packages/2f/03/0c6d70dcf24c4af0648bd0e8543fb9ad6c1952d9dcf01df729e4f4458d4c/drf_spectacular_sidecar-2025.12.1-py3-none-any.whl", hash = "sha256:dd28870327b92a0e3c9b6809147fd3e74ec449176daeae291af34eda176236c1", size = 2482183, upload-time = "2025-12-01T11:26:58.176Z" },
]

[[package]]
name = "elastic-transport"
version = "8.17.1"
source = { registry = "https://pypi.org/simple" }
dependencies = [
    { name = "certifi" },
    { name = "urllib3" },
]
sdist = { url = "https://files.pythonhosted.org/packages/6a/54/d498a766ac8fa475f931da85a154666cc81a70f8eb4a780bc8e4e934e9ac/elastic_transport-8.17.1.tar.gz", hash = "sha256:5edef32ac864dca8e2f0a613ef63491ee8d6b8cfb52881fa7313ba9290cac6d2", size = 73425, upload-time = "2025-03-13T07:28:30.776Z" }
wheels = [
    { url = "https://files.pythonhosted.org/packages/cf/cd/b71d5bc74cde7fc6fd9b2ff9389890f45d9762cbbbf81dc5e51fd7588c4a/elastic_transport-8.17.1-py3-none-any.whl", hash = "sha256:192718f498f1d10c5e9aa8b9cf32aed405e469a7f0e9d6a8923431dbb2c59fb8", size = 64969, upload-time = "2025-03-13T07:28:29.031Z" },
]

[[package]]
name = "elasticsearch"
version = "8.14.0"
source = { registry = "https://pypi.org/simple" }
dependencies = [
    { name = "elastic-transport" },
]
sdist = { url = "https://files.pythonhosted.org/packages/36/63/8dc82cbf1bfbca2a2af8eeaa4a7eccc2cf7a87bf217130f6bc66d33b4d8f/elasticsearch-8.14.0.tar.gz", hash = "sha256:aa2490029dd96f4015b333c1827aa21fd6c0a4d223b00dfb0fe933b8d09a511b", size = 382506, upload-time = "2024-06-06T13:31:10.205Z" }
wheels = [
    { url = "https://files.pythonhosted.org/packages/a2/09/c9dec8bd95bff6aaa8fe29a834257a6606608d0b2ed9932a1857683f736f/elasticsearch-8.14.0-py3-none-any.whl", hash = "sha256:cef8ef70a81af027f3da74a4f7d9296b390c636903088439087b8262a468c130", size = 480236, upload-time = "2024-06-06T13:31:00.987Z" },
]

[[package]]
name = "elasticsearch-dsl"
version = "8.14.0"
source = { registry = "https://pypi.org/simple" }
dependencies = [
    { name = "elasticsearch" },
    { name = "python-dateutil" },
    { name = "typing-extensions" },
]
sdist = { url = "https://files.pythonhosted.org/packages/f8/a8/ab8bfe07dbd8f3856e98a466fc1c1211bba227de8bce5a9b10a9c7dd6060/elasticsearch-dsl-8.14.0.tar.gz", hash = "sha256:326c6dccf32f1ff3d4c84889388590778444ba18f770adee52f24721cb97c4c7", size = 84710, upload-time = "2024-06-10T10:21:00.341Z" }
wheels = [
    { url = "https://files.pythonhosted.org/packages/f3/b4/5c5204d00fe12ed8f8d7027d27088029ed4069e1193ae207abf1c5ac44fc/elasticsearch_dsl-8.14.0-py3-none-any.whl", hash = "sha256:99c5cbda28a37eec05ac78e82fdc87e8641eb83956ea63a817bf0e9da3d688dd", size = 92298, upload-time = "2024-06-10T10:20:58.073Z" },
]

[[package]]
name = "et-xmlfile"
version = "2.0.0"
source = { registry = "https://pypi.org/simple" }
sdist = { url = "https://files.pythonhosted.org/packages/d3/38/af70d7ab1ae9d4da450eeec1fa3918940a5fafb9055e934af8d6eb0c2313/et_xmlfile-2.0.0.tar.gz", hash = "sha256:dab3f4764309081ce75662649be815c4c9081e88f0837825f90fd28317d4da54", size = 17234, upload-time = "2024-10-25T17:25:40.039Z" }
wheels = [
    { url = "https://files.pythonhosted.org/packages/c1/8b/5fe2cc11fee489817272089c4203e679c63b570a5aaeb18d852ae3cbba6a/et_xmlfile-2.0.0-py3-none-any.whl", hash = "sha256:7a91720bc756843502c3b7504c77b8fe44217c85c537d85037f0f536151b2caa", size = 18059, upload-time = "2024-10-25T17:25:39.051Z" },
]

[[package]]
name = "exceptiongroup"
version = "1.3.1"
source = { registry = "https://pypi.org/simple" }
sdist = { url = "https://files.pythonhosted.org/packages/50/79/66800aadf48771f6b62f7eb014e352e5d06856655206165d775e675a02c9/exceptiongroup-1.3.1.tar.gz", hash = "sha256:8b412432c6055b0b7d14c310000ae93352ed6754f70fa8f7c34141f91c4e3219", size = 30371, upload-time = "2025-11-21T23:01:54.787Z" }
wheels = [
    { url = "https://files.pythonhosted.org/packages/8a/0e/97c33bf5009bdbac74fd2beace167cab3f978feb69cc36f1ef79360d6c4e/exceptiongroup-1.3.1-py3-none-any.whl", hash = "sha256:a7a39a3bd276781e98394987d3a5701d0c4edffb633bb7a5144577f82c773598", size = 16740, upload-time = "2025-11-21T23:01:53.443Z" },
]

[[package]]
name = "execnet"
version = "2.1.2"
source = { registry = "https://pypi.org/simple" }
sdist = { url = "https://files.pythonhosted.org/packages/bf/89/780e11f9588d9e7128a3f87788354c7946a9cbb1401ad38a48c4db9a4f07/execnet-2.1.2.tar.gz", hash = "sha256:63d83bfdd9a23e35b9c6a3261412324f964c2ec8dcd8d3c6916ee9373e0befcd", size = 166622, upload-time = "2025-11-12T09:56:37.75Z" }
wheels = [
    { url = "https://files.pythonhosted.org/packages/ab/84/02fc1827e8cdded4aa65baef11296a9bbe595c474f0d6d758af082d849fd/execnet-2.1.2-py3-none-any.whl", hash = "sha256:67fba928dd5a544b783f6056f449e5e3931a5c378b128bc18501f7ea79e296ec", size = 40708, upload-time = "2025-11-12T09:56:36.333Z" },
]

[[package]]
name = "executing"
version = "2.2.1"
source = { registry = "https://pypi.org/simple" }
sdist = { url = "https://files.pythonhosted.org/packages/cc/28/c14e053b6762b1044f34a13aab6859bbf40456d37d23aa286ac24cfd9a5d/executing-2.2.1.tar.gz", hash = "sha256:3632cc370565f6648cc328b32435bd120a1e4ebb20c77e3fdde9a13cd1e533c4", size = 1129488, upload-time = "2025-09-01T09:48:10.866Z" }
wheels = [
    { url = "https://files.pythonhosted.org/packages/c1/ea/53f2148663b321f21b5a606bd5f191517cf40b7072c0497d3c92c4a13b1e/executing-2.2.1-py2.py3-none-any.whl", hash = "sha256:760643d3452b4d777d295bb167ccc74c64a81df23fb5e08eff250c425a4b2017", size = 28317, upload-time = "2025-09-01T09:48:08.5Z" },
]

[[package]]
name = "factory-boy"
version = "3.3.3"
source = { registry = "https://pypi.org/simple" }
dependencies = [
    { name = "faker" },
]
sdist = { url = "https://files.pythonhosted.org/packages/ba/98/75cacae9945f67cfe323829fc2ac451f64517a8a330b572a06a323997065/factory_boy-3.3.3.tar.gz", hash = "sha256:866862d226128dfac7f2b4160287e899daf54f2612778327dd03d0e2cb1e3d03", size = 164146, upload-time = "2025-02-03T09:49:04.433Z" }
wheels = [
    { url = "https://files.pythonhosted.org/packages/27/8d/2bc5f5546ff2ccb3f7de06742853483ab75bf74f36a92254702f8baecc79/factory_boy-3.3.3-py2.py3-none-any.whl", hash = "sha256:1c39e3289f7e667c4285433f305f8d506efc2fe9c73aaea4151ebd5cdea394fc", size = 37036, upload-time = "2025-02-03T09:49:01.659Z" },
]

[[package]]
name = "faker"
version = "38.2.0"
source = { registry = "https://pypi.org/simple" }
dependencies = [
    { name = "tzdata" },
]
sdist = { url = "https://files.pythonhosted.org/packages/64/27/022d4dbd4c20567b4c294f79a133cc2f05240ea61e0d515ead18c995c249/faker-38.2.0.tar.gz", hash = "sha256:20672803db9c7cb97f9b56c18c54b915b6f1d8991f63d1d673642dc43f5ce7ab", size = 1941469, upload-time = "2025-11-19T16:37:31.892Z" }
wheels = [
    { url = "https://files.pythonhosted.org/packages/17/93/00c94d45f55c336434a15f98d906387e87ce28f9918e4444829a8fda432d/faker-38.2.0-py3-none-any.whl", hash = "sha256:35fe4a0a79dee0dc4103a6083ee9224941e7d3594811a50e3969e547b0d2ee65", size = 1980505, upload-time = "2025-11-19T16:37:30.208Z" },
]

[[package]]
name = "fastdiff"
version = "0.3.0"
source = { registry = "https://pypi.org/simple" }
dependencies = [
    { name = "wasmer" },
    { name = "wasmer-compiler-cranelift" },
]
sdist = { url = "https://files.pythonhosted.org/packages/3f/0e/5cec0653411663dab4850d2cf04be21e36fd604b7669af546062076e5a07/fastdiff-0.3.0.tar.gz", hash = "sha256:4dfa09c47832a8c040acda3f1f55fc0ab4d666f0e14e6951e6da78d59acd945a", size = 44514, upload-time = "2021-05-12T07:28:11.305Z" }
wheels = [
    { url = "https://files.pythonhosted.org/packages/c2/98/72928a3911acf145d57dc02c494c025a3820665ca1df3fc083d1a82bac9e/fastdiff-0.3.0-py2.py3-none-any.whl", hash = "sha256:ca5f61f6ddf5a1564ddfd98132ad28e7abe4a88a638a8b014a2214f71e5918ec", size = 37563, upload-time = "2021-05-12T07:28:09.473Z" },
]

[[package]]
name = "filelock"
version = "3.20.0"
source = { registry = "https://pypi.org/simple" }
sdist = { url = "https://files.pythonhosted.org/packages/58/46/0028a82567109b5ef6e4d2a1f04a583fb513e6cf9527fcdd09afd817deeb/filelock-3.20.0.tar.gz", hash = "sha256:711e943b4ec6be42e1d4e6690b48dc175c822967466bb31c0c293f34334c13f4", size = 18922, upload-time = "2025-10-08T18:03:50.056Z" }
wheels = [
    { url = "https://files.pythonhosted.org/packages/76/91/7216b27286936c16f5b4d0c530087e4a54eead683e6b0b73dd0c64844af6/filelock-3.20.0-py3-none-any.whl", hash = "sha256:339b4732ffda5cd79b13f4e2711a31b0365ce445d95d243bb996273d072546a2", size = 16054, upload-time = "2025-10-08T18:03:48.35Z" },
]

[[package]]
name = "flake8"
version = "7.3.0"
source = { registry = "https://pypi.org/simple" }
dependencies = [
    { name = "mccabe" },
    { name = "pycodestyle" },
    { name = "pyflakes" },
]
sdist = { url = "https://files.pythonhosted.org/packages/9b/af/fbfe3c4b5a657d79e5c47a2827a362f9e1b763336a52f926126aa6dc7123/flake8-7.3.0.tar.gz", hash = "sha256:fe044858146b9fc69b551a4b490d69cf960fcb78ad1edcb84e7fbb1b4a8e3872", size = 48326, upload-time = "2025-06-20T19:31:35.838Z" }
wheels = [
    { url = "https://files.pythonhosted.org/packages/9f/56/13ab06b4f93ca7cac71078fbe37fcea175d3216f31f85c3168a6bbd0bb9a/flake8-7.3.0-py2.py3-none-any.whl", hash = "sha256:b9696257b9ce8beb888cdbe31cf885c90d31928fe202be0889a7cdafad32f01e", size = 57922, upload-time = "2025-06-20T19:31:34.425Z" },
]

[[package]]
name = "flake8-absolute-import"
version = "1.0.0.3"
source = { registry = "https://pypi.org/simple" }
dependencies = [
    { name = "flake8" },
]
sdist = { url = "https://files.pythonhosted.org/packages/00/b3/99967e98c60d82884886c6d0b607d80ccb4a474c69734c60f0533cf1f9d5/flake8_absolute_import-1.0.0.3.tar.gz", hash = "sha256:84b2bb2dbad98227a333ca4ba30357e073117ecd6b068b46ac5906fa9a7ed39e", size = 10900, upload-time = "2025-11-28T02:12:01.518Z" }
wheels = [
    { url = "https://files.pythonhosted.org/packages/05/97/a2f279f6c749912ad7d254af9c8ec845736352f6d162fb0fc25000d26e22/flake8_absolute_import-1.0.0.3-py3-none-any.whl", hash = "sha256:de62300044f5060f32dbe5cbfa0ad7b345231323c572077997d9c8ae6241b189", size = 5905, upload-time = "2025-11-28T02:12:08.884Z" },
]

[[package]]
name = "flake8-bugbear"
version = "25.11.29"
source = { registry = "https://pypi.org/simple" }
dependencies = [
    { name = "attrs" },
    { name = "flake8" },
]
sdist = { url = "https://files.pythonhosted.org/packages/ec/20/2a996e2fca7810bd1b031901d65fc4292630895afcb946ebd00568bdc669/flake8_bugbear-25.11.29.tar.gz", hash = "sha256:b5d06710f3d26e595541ad303ad4d5cb52578bd4bccbb2c2c0b2c72e243dafc8", size = 84896, upload-time = "2025-11-29T20:51:57.75Z" }
wheels = [
    { url = "https://files.pythonhosted.org/packages/0d/42/c18f199780d99a6f6a64c4a36f4ad28a445d9e11968a6025b21d0c8b6802/flake8_bugbear-25.11.29-py3-none-any.whl", hash = "sha256:9bf15e2970e736d2340da4c0a70493db964061c9c38f708cfe1f7b2d87392298", size = 37861, upload-time = "2025-11-29T20:51:56.439Z" },
]

[[package]]
name = "flake8-formatter-junit-xml"
version = "0.0.6"
source = { registry = "https://pypi.org/simple" }
dependencies = [
    { name = "flake8" },
    { name = "junit-xml" },
]
sdist = { url = "https://files.pythonhosted.org/packages/e6/5f/7805a65d85b7361b063ddbe6a0a2f7d2bb5b333be7695ca7e7e78b0844dc/flake8_formatter_junit_xml-0.0.6.tar.gz", hash = "sha256:1ddd9356bb30ba736c3f14c769c837cfacf4f79c3d383ab963ef9d38eea05a9c", size = 3089, upload-time = "2018-04-11T05:44:27.689Z" }
wheels = [
    { url = "https://files.pythonhosted.org/packages/81/b5/15ba83fa9214f14494a7a0cb7edce38221cd9d0db49322a9a607687d1ac3/flake8_formatter_junit_xml-0.0.6-py2.py3-none-any.whl", hash = "sha256:6358a44ecafdf0f9c8ee5314859b8d6f553dc2e55e946a24c538185e1eba7ce6", size = 6407, upload-time = "2018-04-11T05:44:26.419Z" },
]

[[package]]
name = "flaky"
version = "3.8.1"
source = { registry = "https://pypi.org/simple" }
sdist = { url = "https://files.pythonhosted.org/packages/5b/c5/ef69119a01427204ff2db5fc8f98001087bcce719bbb94749dcd7b191365/flaky-3.8.1.tar.gz", hash = "sha256:47204a81ec905f3d5acfbd61daeabcada8f9d4031616d9bcb0618461729699f5", size = 25248, upload-time = "2024-03-12T22:17:59.265Z" }
wheels = [
    { url = "https://files.pythonhosted.org/packages/7f/b8/b830fc43663246c3f3dd1ae7dca4847b96ed992537e85311e27fa41ac40e/flaky-3.8.1-py2.py3-none-any.whl", hash = "sha256:194ccf4f0d3a22b2de7130f4b62e45e977ac1b5ccad74d4d48f3005dcc38815e", size = 19139, upload-time = "2024-03-12T22:17:51.59Z" },
]

[[package]]
name = "flower"
version = "2.0.1"
source = { registry = "https://pypi.org/simple" }
dependencies = [
    { name = "celery" },
    { name = "humanize" },
    { name = "prometheus-client" },
    { name = "pytz" },
    { name = "tornado" },
]
sdist = { url = "https://files.pythonhosted.org/packages/09/a1/357f1b5d8946deafdcfdd604f51baae9de10aafa2908d0b7322597155f92/flower-2.0.1.tar.gz", hash = "sha256:5ab717b979530770c16afb48b50d2a98d23c3e9fe39851dcf6bc4d01845a02a0", size = 3220408, upload-time = "2023-08-13T14:37:46.073Z" }
wheels = [
    { url = "https://files.pythonhosted.org/packages/a6/ff/ee2f67c0ff146ec98b5df1df637b2bc2d17beeb05df9f427a67bd7a7d79c/flower-2.0.1-py2.py3-none-any.whl", hash = "sha256:9db2c621eeefbc844c8dd88be64aef61e84e2deb29b271e02ab2b5b9f01068e2", size = 383553, upload-time = "2023-08-13T14:37:41.552Z" },
]

[[package]]
name = "fonttools"
version = "4.61.0"
source = { registry = "https://pypi.org/simple" }
sdist = { url = "https://files.pythonhosted.org/packages/33/f9/0e84d593c0e12244150280a630999835a64f2852276161b62a0f98318de0/fonttools-4.61.0.tar.gz", hash = "sha256:ec520a1f0c7758d7a858a00f090c1745f6cde6a7c5e76fb70ea4044a15f712e7", size = 3561884, upload-time = "2025-11-28T17:05:49.491Z" }
wheels = [
    { url = "https://files.pythonhosted.org/packages/17/45/334f0d7f181e5473cfb757e1b60f4e60e7fc64f28d406e5d364a952718c0/fonttools-4.61.0-cp313-cp313-macosx_10_13_universal2.whl", hash = "sha256:ba774b8cbd8754f54b8eb58124e8bd45f736b2743325ab1a5229698942b9b433", size = 2841801, upload-time = "2025-11-28T17:05:01.621Z" },
    { url = "https://files.pythonhosted.org/packages/cc/63/97b9c78e1f79bc741d4efe6e51f13872d8edb2b36e1b9fb2bab0d4491bb7/fonttools-4.61.0-cp313-cp313-macosx_10_13_x86_64.whl", hash = "sha256:c84b430616ed73ce46e9cafd0bf0800e366a3e02fb7e1ad7c1e214dbe3862b1f", size = 2379024, upload-time = "2025-11-28T17:05:03.668Z" },
    { url = "https://files.pythonhosted.org/packages/4e/80/c87bc524a90dbeb2a390eea23eae448286983da59b7e02c67fa0ca96a8c5/fonttools-4.61.0-cp313-cp313-manylinux1_x86_64.manylinux2014_x86_64.manylinux_2_17_x86_64.manylinux_2_5_x86_64.whl", hash = "sha256:b2b734d8391afe3c682320840c8191de9bd24e7eb85768dd4dc06ed1b63dbb1b", size = 4923706, upload-time = "2025-11-28T17:05:05.494Z" },
    { url = "https://files.pythonhosted.org/packages/6d/f6/a3b0374811a1de8c3f9207ec88f61ad1bb96f938ed89babae26c065c2e46/fonttools-4.61.0-cp313-cp313-manylinux2014_aarch64.manylinux_2_17_aarch64.manylinux_2_28_aarch64.whl", hash = "sha256:a5c5fff72bf31b0e558ed085e4fd7ed96eb85881404ecc39ed2a779e7cf724eb", size = 4979751, upload-time = "2025-11-28T17:05:07.665Z" },
    { url = "https://files.pythonhosted.org/packages/a5/3b/30f63b4308b449091573285f9d27619563a84f399946bca3eadc9554afbe/fonttools-4.61.0-cp313-cp313-musllinux_1_2_aarch64.whl", hash = "sha256:14a290c5c93fcab76b7f451e6a4b7721b712d90b3b5ed6908f1abcf794e90d6d", size = 4921113, upload-time = "2025-11-28T17:05:09.551Z" },
    { url = "https://files.pythonhosted.org/packages/41/6c/58e6e9b7d9d8bf2d7010bd7bb493060b39b02a12d1cda64a8bfb116ce760/fonttools-4.61.0-cp313-cp313-musllinux_1_2_x86_64.whl", hash = "sha256:13e3e20a5463bfeb77b3557d04b30bd6a96a6bb5c15c7b2e7908903e69d437a0", size = 5063183, upload-time = "2025-11-28T17:05:11.677Z" },
    { url = "https://files.pythonhosted.org/packages/3f/e3/52c790ab2b07492df059947a1fd7778e105aac5848c0473029a4d20481a2/fonttools-4.61.0-cp313-cp313-win32.whl", hash = "sha256:6781e7a4bb010be1cd69a29927b0305c86b843395f2613bdabe115f7d6ea7f34", size = 2263159, upload-time = "2025-11-28T17:05:13.292Z" },
    { url = "https://files.pythonhosted.org/packages/e9/1f/116013b200fbeba871046554d5d2a45fefa69a05c40e9cdfd0d4fff53edc/fonttools-4.61.0-cp313-cp313-win_amd64.whl", hash = "sha256:c53b47834ae41e8e4829171cc44fec0fdf125545a15f6da41776b926b9645a9a", size = 2313530, upload-time = "2025-11-28T17:05:14.848Z" },
    { url = "https://files.pythonhosted.org/packages/0c/14/634f7daea5ffe6a5f7a0322ba8e1a0e23c9257b80aa91458107896d1dfc7/fonttools-4.61.0-py3-none-any.whl", hash = "sha256:276f14c560e6f98d24ef7f5f44438e55ff5a67f78fa85236b218462c9f5d0635", size = 1144485, upload-time = "2025-11-28T17:05:47.573Z" },
]

[package.optional-dependencies]
woff = [
    { name = "brotli", marker = "platform_python_implementation == 'CPython'" },
    { name = "brotlicffi", marker = "platform_python_implementation != 'CPython'" },
    { name = "zopfli" },
]

[[package]]
name = "freezegun"
version = "1.5.5"
source = { registry = "https://pypi.org/simple" }
dependencies = [
    { name = "python-dateutil" },
]
sdist = { url = "https://files.pythonhosted.org/packages/95/dd/23e2f4e357f8fd3bdff613c1fe4466d21bfb00a6177f238079b17f7b1c84/freezegun-1.5.5.tar.gz", hash = "sha256:ac7742a6cc6c25a2c35e9292dfd554b897b517d2dec26891a2e8debf205cb94a", size = 35914, upload-time = "2025-08-09T10:39:08.338Z" }
wheels = [
    { url = "https://files.pythonhosted.org/packages/5e/2e/b41d8a1a917d6581fc27a35d05561037b048e47df50f27f8ac9c7e27a710/freezegun-1.5.5-py3-none-any.whl", hash = "sha256:cd557f4a75cf074e84bc374249b9dd491eaeacd61376b9eb3c423282211619d2", size = 19266, upload-time = "2025-08-09T10:39:06.636Z" },
]

[[package]]
name = "gevent"
version = "25.9.1"
source = { registry = "https://pypi.org/simple" }
dependencies = [
    { name = "cffi", marker = "platform_python_implementation == 'CPython' and sys_platform == 'win32'" },
    { name = "greenlet", marker = "platform_python_implementation == 'CPython'" },
    { name = "zope-event" },
    { name = "zope-interface" },
]
sdist = { url = "https://files.pythonhosted.org/packages/9e/48/b3ef2673ffb940f980966694e40d6d32560f3ffa284ecaeb5ea3a90a6d3f/gevent-25.9.1.tar.gz", hash = "sha256:adf9cd552de44a4e6754c51ff2e78d9193b7fa6eab123db9578a210e657235dd", size = 5059025, upload-time = "2025-09-17T16:15:34.528Z" }
wheels = [
    { url = "https://files.pythonhosted.org/packages/5a/77/b97f086388f87f8ad3e01364f845004aef0123d4430241c7c9b1f9bde742/gevent-25.9.1-cp313-cp313-macosx_11_0_universal2.whl", hash = "sha256:4f84591d13845ee31c13f44bdf6bd6c3dbf385b5af98b2f25ec328213775f2ed", size = 2973739, upload-time = "2025-09-17T14:53:30.279Z" },
    { url = "https://files.pythonhosted.org/packages/3c/2e/9d5f204ead343e5b27bbb2fedaec7cd0009d50696b2266f590ae845d0331/gevent-25.9.1-cp313-cp313-manylinux2014_aarch64.manylinux_2_17_aarch64.whl", hash = "sha256:9cdbb24c276a2d0110ad5c978e49daf620b153719ac8a548ce1250a7eb1b9245", size = 1809165, upload-time = "2025-09-17T15:41:27.193Z" },
    { url = "https://files.pythonhosted.org/packages/10/3e/791d1bf1eb47748606d5f2c2aa66571f474d63e0176228b1f1fd7b77ab37/gevent-25.9.1-cp313-cp313-manylinux2014_ppc64le.manylinux_2_17_ppc64le.whl", hash = "sha256:88b6c07169468af631dcf0fdd3658f9246d6822cc51461d43f7c44f28b0abb82", size = 1890638, upload-time = "2025-09-17T15:49:02.45Z" },
    { url = "https://files.pythonhosted.org/packages/f2/5c/9ad0229b2b4d81249ca41e4f91dd8057deaa0da6d4fbe40bf13cdc5f7a47/gevent-25.9.1-cp313-cp313-manylinux2014_s390x.manylinux_2_17_s390x.whl", hash = "sha256:b7bb0e29a7b3e6ca9bed2394aa820244069982c36dc30b70eb1004dd67851a48", size = 1857118, upload-time = "2025-09-17T15:49:22.125Z" },
    { url = "https://files.pythonhosted.org/packages/49/2a/3010ed6c44179a3a5c5c152e6de43a30ff8bc2c8de3115ad8733533a018f/gevent-25.9.1-cp313-cp313-manylinux2014_x86_64.manylinux_2_17_x86_64.whl", hash = "sha256:2951bb070c0ee37b632ac9134e4fdaad70d2e660c931bb792983a0837fe5b7d7", size = 2111598, upload-time = "2025-09-17T15:15:15.226Z" },
    { url = "https://files.pythonhosted.org/packages/08/75/6bbe57c19a7aa4527cc0f9afcdf5a5f2aed2603b08aadbccb5bf7f607ff4/gevent-25.9.1-cp313-cp313-musllinux_1_2_aarch64.whl", hash = "sha256:e4e17c2d57e9a42e25f2a73d297b22b60b2470a74be5a515b36c984e1a246d47", size = 1829059, upload-time = "2025-09-17T15:52:42.596Z" },
    { url = "https://files.pythonhosted.org/packages/06/6e/19a9bee9092be45679cb69e4dd2e0bf5f897b7140b4b39c57cc123d24829/gevent-25.9.1-cp313-cp313-musllinux_1_2_x86_64.whl", hash = "sha256:8d94936f8f8b23d9de2251798fcb603b84f083fdf0d7f427183c1828fb64f117", size = 2173529, upload-time = "2025-09-17T15:24:13.897Z" },
    { url = "https://files.pythonhosted.org/packages/ca/4f/50de9afd879440e25737e63f5ba6ee764b75a3abe17376496ab57f432546/gevent-25.9.1-cp313-cp313-win_amd64.whl", hash = "sha256:eb51c5f9537b07da673258b4832f6635014fee31690c3f0944d34741b69f92fa", size = 1681518, upload-time = "2025-09-17T19:39:47.488Z" },
]

[[package]]
name = "ghp-import"
version = "2.1.0"
source = { registry = "https://pypi.org/simple" }
dependencies = [
    { name = "python-dateutil" },
]
sdist = { url = "https://files.pythonhosted.org/packages/d9/29/d40217cbe2f6b1359e00c6c307bb3fc876ba74068cbab3dde77f03ca0dc4/ghp-import-2.1.0.tar.gz", hash = "sha256:9c535c4c61193c2df8871222567d7fd7e5014d835f97dc7b7439069e2413d343", size = 10943, upload-time = "2022-05-02T15:47:16.11Z" }
wheels = [
    { url = "https://files.pythonhosted.org/packages/f7/ec/67fbef5d497f86283db54c22eec6f6140243aae73265799baaaa19cd17fb/ghp_import-2.1.0-py3-none-any.whl", hash = "sha256:8337dd7b50877f163d4c0289bc1f1c7f127550241988d568c1db512c4324a619", size = 11034, upload-time = "2022-05-02T15:47:14.552Z" },
]

[[package]]
name = "gitdb"
version = "4.0.12"
source = { registry = "https://pypi.org/simple" }
dependencies = [
    { name = "smmap" },
]
sdist = { url = "https://files.pythonhosted.org/packages/72/94/63b0fc47eb32792c7ba1fe1b694daec9a63620db1e313033d18140c2320a/gitdb-4.0.12.tar.gz", hash = "sha256:5ef71f855d191a3326fcfbc0d5da835f26b13fbcba60c32c21091c349ffdb571", size = 394684, upload-time = "2025-01-02T07:20:46.413Z" }
wheels = [
    { url = "https://files.pythonhosted.org/packages/a0/61/5c78b91c3143ed5c14207f463aecfc8f9dbb5092fb2869baf37c273b2705/gitdb-4.0.12-py3-none-any.whl", hash = "sha256:67073e15955400952c6565cc3e707c554a4eea2e428946f7a4c162fab9bd9bcf", size = 62794, upload-time = "2025-01-02T07:20:43.624Z" },
]

[[package]]
name = "gitpython"
version = "3.1.45"
source = { registry = "https://pypi.org/simple" }
dependencies = [
    { name = "gitdb" },
]
sdist = { url = "https://files.pythonhosted.org/packages/9a/c8/dd58967d119baab745caec2f9d853297cec1989ec1d63f677d3880632b88/gitpython-3.1.45.tar.gz", hash = "sha256:85b0ee964ceddf211c41b9f27a49086010a190fd8132a24e21f362a4b36a791c", size = 215076, upload-time = "2025-07-24T03:45:54.871Z" }
wheels = [
    { url = "https://files.pythonhosted.org/packages/01/61/d4b89fec821f72385526e1b9d9a3a0385dda4a72b206d28049e2c7cd39b8/gitpython-3.1.45-py3-none-any.whl", hash = "sha256:8908cb2e02fb3b93b7eb0f2827125cb699869470432cc885f019b8fd0fccff77", size = 208168, upload-time = "2025-07-24T03:45:52.517Z" },
]

[[package]]
name = "gprof2dot"
version = "2025.4.14"
source = { registry = "https://pypi.org/simple" }
sdist = { url = "https://files.pythonhosted.org/packages/bb/fd/cad13fa1f7a463a607176432c4affa33ea162f02f58cc36de1d40d3e6b48/gprof2dot-2025.4.14.tar.gz", hash = "sha256:35743e2d2ca027bf48fa7cba37021aaf4a27beeae1ae8e05a50b55f1f921a6ce", size = 39536, upload-time = "2025-04-14T07:21:45.76Z" }
wheels = [
    { url = "https://files.pythonhosted.org/packages/71/ed/89d760cb25279109b89eb52975a7b5479700d3114a2421ce735bfb2e7513/gprof2dot-2025.4.14-py3-none-any.whl", hash = "sha256:0742e4c0b4409a5e8777e739388a11e1ed3750be86895655312ea7c20bd0090e", size = 37555, upload-time = "2025-04-14T07:21:43.319Z" },
]

[[package]]
name = "greenlet"
version = "3.3.0"
source = { registry = "https://pypi.org/simple" }
sdist = { url = "https://files.pythonhosted.org/packages/c7/e5/40dbda2736893e3e53d25838e0f19a2b417dfc122b9989c91918db30b5d3/greenlet-3.3.0.tar.gz", hash = "sha256:a82bb225a4e9e4d653dd2fb7b8b2d36e4fb25bc0165422a11e48b88e9e6f78fb", size = 190651, upload-time = "2025-12-04T14:49:44.05Z" }
wheels = [
    { url = "https://files.pythonhosted.org/packages/02/2f/28592176381b9ab2cafa12829ba7b472d177f3acc35d8fbcf3673d966fff/greenlet-3.3.0-cp313-cp313-macosx_11_0_universal2.whl", hash = "sha256:a1e41a81c7e2825822f4e068c48cb2196002362619e2d70b148f20a831c00739", size = 275140, upload-time = "2025-12-04T14:23:01.282Z" },
    { url = "https://files.pythonhosted.org/packages/2c/80/fbe937bf81e9fca98c981fe499e59a3f45df2a04da0baa5c2be0dca0d329/greenlet-3.3.0-cp313-cp313-manylinux_2_24_aarch64.manylinux_2_28_aarch64.whl", hash = "sha256:9f515a47d02da4d30caaa85b69474cec77b7929b2e936ff7fb853d42f4bf8808", size = 599219, upload-time = "2025-12-04T14:50:08.309Z" },
    { url = "https://files.pythonhosted.org/packages/c2/ff/7c985128f0514271b8268476af89aee6866df5eec04ac17dcfbc676213df/greenlet-3.3.0-cp313-cp313-manylinux_2_24_ppc64le.manylinux_2_28_ppc64le.whl", hash = "sha256:7d2d9fd66bfadf230b385fdc90426fcd6eb64db54b40c495b72ac0feb5766c54", size = 610211, upload-time = "2025-12-04T14:57:43.968Z" },
    { url = "https://files.pythonhosted.org/packages/79/07/c47a82d881319ec18a4510bb30463ed6891f2ad2c1901ed5ec23d3de351f/greenlet-3.3.0-cp313-cp313-manylinux_2_24_s390x.manylinux_2_28_s390x.whl", hash = "sha256:30a6e28487a790417d036088b3bcb3f3ac7d8babaa7d0139edbaddebf3af9492", size = 624311, upload-time = "2025-12-04T15:07:14.697Z" },
    { url = "https://files.pythonhosted.org/packages/fd/8e/424b8c6e78bd9837d14ff7df01a9829fc883ba2ab4ea787d4f848435f23f/greenlet-3.3.0-cp313-cp313-manylinux_2_24_x86_64.manylinux_2_28_x86_64.whl", hash = "sha256:087ea5e004437321508a8d6f20efc4cfec5e3c30118e1417ea96ed1d93950527", size = 612833, upload-time = "2025-12-04T14:26:03.669Z" },
    { url = "https://files.pythonhosted.org/packages/b5/ba/56699ff9b7c76ca12f1cdc27a886d0f81f2189c3455ff9f65246780f713d/greenlet-3.3.0-cp313-cp313-musllinux_1_2_aarch64.whl", hash = "sha256:ab97cf74045343f6c60a39913fa59710e4bd26a536ce7ab2397adf8b27e67c39", size = 1567256, upload-time = "2025-12-04T15:04:25.276Z" },
    { url = "https://files.pythonhosted.org/packages/1e/37/f31136132967982d698c71a281a8901daf1a8fbab935dce7c0cf15f942cc/greenlet-3.3.0-cp313-cp313-musllinux_1_2_x86_64.whl", hash = "sha256:5375d2e23184629112ca1ea89a53389dddbffcf417dad40125713d88eb5f96e8", size = 1636483, upload-time = "2025-12-04T14:27:30.804Z" },
    { url = "https://files.pythonhosted.org/packages/7e/71/ba21c3fb8c5dce83b8c01f458a42e99ffdb1963aeec08fff5a18588d8fd7/greenlet-3.3.0-cp313-cp313-win_amd64.whl", hash = "sha256:9ee1942ea19550094033c35d25d20726e4f1c40d59545815e1128ac58d416d38", size = 301833, upload-time = "2025-12-04T14:32:23.929Z" },
]

[[package]]
name = "griffe"
version = "1.15.0"
source = { registry = "https://pypi.org/simple" }
dependencies = [
    { name = "colorama" },
]
sdist = { url = "https://files.pythonhosted.org/packages/0d/0c/3a471b6e31951dce2360477420d0a8d1e00dea6cf33b70f3e8c3ab6e28e1/griffe-1.15.0.tar.gz", hash = "sha256:7726e3afd6f298fbc3696e67958803e7ac843c1cfe59734b6251a40cdbfb5eea", size = 424112, upload-time = "2025-11-10T15:03:15.52Z" }
wheels = [
    { url = "https://files.pythonhosted.org/packages/9c/83/3b1d03d36f224edded98e9affd0467630fc09d766c0e56fb1498cbb04a9b/griffe-1.15.0-py3-none-any.whl", hash = "sha256:6f6762661949411031f5fcda9593f586e6ce8340f0ba88921a0f2ef7a81eb9a3", size = 150705, upload-time = "2025-11-10T15:03:13.549Z" },
]

[[package]]
name = "gunicorn"
version = "23.0.0"
source = { registry = "https://pypi.org/simple" }
dependencies = [
    { name = "packaging" },
]
sdist = { url = "https://files.pythonhosted.org/packages/34/72/9614c465dc206155d93eff0ca20d42e1e35afc533971379482de953521a4/gunicorn-23.0.0.tar.gz", hash = "sha256:f014447a0101dc57e294f6c18ca6b40227a4c90e9bdb586042628030cba004ec", size = 375031, upload-time = "2024-08-10T20:25:27.378Z" }
wheels = [
    { url = "https://files.pythonhosted.org/packages/cb/7d/6dac2a6e1eba33ee43f318edbed4ff29151a49b5d37f080aad1e6469bca4/gunicorn-23.0.0-py3-none-any.whl", hash = "sha256:ec400d38950de4dfd418cff8328b2c8faed0edb0d517d3394e457c317908ca4d", size = 85029, upload-time = "2024-08-10T20:25:24.996Z" },
]

[[package]]
name = "h11"
version = "0.16.0"
source = { registry = "https://pypi.org/simple" }
sdist = { url = "https://files.pythonhosted.org/packages/01/ee/02a2c011bdab74c6fb3c75474d40b3052059d95df7e73351460c8588d963/h11-0.16.0.tar.gz", hash = "sha256:4e35b956cf45792e4caa5885e69fba00bdbc6ffafbfa020300e549b208ee5ff1", size = 101250, upload-time = "2025-04-24T03:35:25.427Z" }
wheels = [
    { url = "https://files.pythonhosted.org/packages/04/4b/29cac41a4d98d144bf5f6d33995617b185d14b22401f75ca86f384e87ff1/h11-0.16.0-py3-none-any.whl", hash = "sha256:63cf8bbe7522de3bf65932fda1d9c2772064ffb3dae62d55932da54b31cb6c86", size = 37515, upload-time = "2025-04-24T03:35:24.344Z" },
]

[[package]]
name = "hjson"
version = "3.1.0"
source = { registry = "https://pypi.org/simple" }
sdist = { url = "https://files.pythonhosted.org/packages/82/e5/0b56d723a76ca67abadbf7fb71609fb0ea7e6926e94fcca6c65a85b36a0e/hjson-3.1.0.tar.gz", hash = "sha256:55af475a27cf83a7969c808399d7bccdec8fb836a07ddbd574587593b9cdcf75", size = 40541, upload-time = "2022-08-13T02:53:01.919Z" }
wheels = [
    { url = "https://files.pythonhosted.org/packages/1f/7f/13cd798d180af4bf4c0ceddeefba2b864a63c71645abc0308b768d67bb81/hjson-3.1.0-py3-none-any.whl", hash = "sha256:65713cdcf13214fb554eb8b4ef803419733f4f5e551047c9b711098ab7186b89", size = 54018, upload-time = "2022-08-13T02:52:59.899Z" },
]

[[package]]
name = "hope"
<<<<<<< HEAD
version = "4.5.3"
=======
version = "4.6.0"
>>>>>>> eedce73b
source = { editable = "." }
dependencies = [
    { name = "black" },
    { name = "celery", extra = ["redis"] },
    { name = "coreapi" },
    { name = "defusedxml" },
    { name = "django" },
    { name = "django-admin-cursor-paginator" },
    { name = "django-admin-extra-buttons" },
    { name = "django-admin-sync" },
    { name = "django-adminactions" },
    { name = "django-adminfilters" },
    { name = "django-advanced-filters" },
    { name = "django-auditlog" },
    { name = "django-celery-beat" },
    { name = "django-celery-boost" },
    { name = "django-celery-results" },
    { name = "django-compressor" },
    { name = "django-concurrency" },
    { name = "django-constance", extra = ["redis"] },
    { name = "django-cors-headers" },
    { name = "django-countries" },
    { name = "django-csp" },
    { name = "django-debug-toolbar" },
    { name = "django-elasticsearch-dsl" },
    { name = "django-environ" },
    { name = "django-extensions" },
    { name = "django-fernet-encrypted-fields" },
    { name = "django-filter" },
    { name = "django-flags" },
    { name = "django-front-door" },
    { name = "django-fsm" },
    { name = "django-hijack" },
    { name = "django-import-export" },
    { name = "django-import-export-celery" },
    { name = "django-jsoneditor" },
    { name = "django-markdownify" },
    { name = "django-model-utils" },
    { name = "django-mptt" },
    { name = "django-multiselectfield" },
    { name = "django-phonenumber-field" },
    { name = "django-querysetsequence" },
    { name = "django-redis" },
    { name = "django-rest-extensions" },
    { name = "django-reversion" },
    { name = "django-silk" },
    { name = "django-smart-admin" },
    { name = "django-smart-env" },
    { name = "django-sql-explorer", extra = ["xls"] },
    { name = "django-storages", extra = ["azure"] },
    { name = "django-strategy-field" },
    { name = "django-sysinfo" },
    { name = "djangorestframework" },
    { name = "drf-extensions" },
    { name = "drf-jwt" },
    { name = "drf-nested-routers" },
    { name = "drf-spectacular", extra = ["sidecar"] },
    { name = "elastic-transport" },
    { name = "elasticsearch" },
    { name = "elasticsearch-dsl" },
    { name = "factory-boy" },
    { name = "flower" },
    { name = "gevent" },
    { name = "gunicorn" },
    { name = "ipython" },
    { name = "jedi" },
    { name = "jinja2" },
    { name = "jmespath" },
    { name = "markupsafe" },
    { name = "msoffcrypto-tool" },
    { name = "natural-keys" },
    { name = "nested-multipart-parser" },
    { name = "openpyxl" },
    { name = "openpyxl-image-loader" },
    { name = "paramiko" },
    { name = "phonenumbers" },
    { name = "pillow" },
    { name = "prompt-toolkit" },
    { name = "psycopg2-binary" },
    { name = "ptyprocess" },
    { name = "pycountry" },
    { name = "pydyf" },
    { name = "pygments" },
    { name = "pyjwt" },
    { name = "pytesseract" },
    { name = "pytz" },
    { name = "pyyaml" },
    { name = "pyzipper" },
    { name = "sentry-sdk" },
    { name = "setuptools" },
    { name = "single-source" },
    { name = "social-auth-app-django" },
    { name = "social-auth-core" },
    { name = "sorl-thumbnail" },
    { name = "swapper" },
    { name = "tblib" },
    { name = "tomli" },
    { name = "update" },
    { name = "urllib3" },
    { name = "weasyprint" },
    { name = "xlrd" },
]

[package.dev-dependencies]
dev = [
    { name = "aniso8601" },
    { name = "argh" },
    { name = "coverage" },
    { name = "django-stubs" },
    { name = "django-stubs-ext" },
    { name = "django-webtest" },
    { name = "djangorestframework-stubs" },
    { name = "faker" },
    { name = "flake8" },
    { name = "flake8-absolute-import" },
    { name = "flake8-bugbear" },
    { name = "flake8-formatter-junit-xml" },
    { name = "flaky" },
    { name = "freezegun" },
    { name = "ipdb" },
    { name = "openpyxl-stubs" },
    { name = "parameterized" },
    { name = "parso" },
    { name = "pre-commit" },
    { name = "pytest" },
    { name = "pytest-cov" },
    { name = "pytest-django" },
    { name = "pytest-echo" },
    { name = "pytest-html" },
    { name = "pytest-mock" },
    { name = "pytest-randomly" },
    { name = "pytest-repeat" },
    { name = "pytest-rerunfailures" },
    { name = "pytest-vcr" },
    { name = "pytest-xdist" },
    { name = "requests-mock" },
    { name = "responses" },
    { name = "ruff" },
    { name = "selenium" },
    { name = "snapshottest" },
    { name = "tox" },
    { name = "types-freezegun" },
    { name = "types-python-dateutil" },
    { name = "types-pytz" },
    { name = "types-redis" },
    { name = "types-requests" },
    { name = "unittest-xml-reporting" },
    { name = "wasmer" },
    { name = "watchdog" },
    { name = "webdriver-manager" },
]
docs = [
    { name = "cairosvg" },
    { name = "django-environ" },
    { name = "markupsafe" },
    { name = "mdx-gh-links" },
    { name = "mike" },
    { name = "mkdocs" },
    { name = "mkdocs-alias-plugin" },
    { name = "mkdocs-autolinks-plugin" },
    { name = "mkdocs-awesome-pages-plugin" },
    { name = "mkdocs-click" },
    { name = "mkdocs-embed-external-markdown" },
    { name = "mkdocs-ezglossary-plugin" },
    { name = "mkdocs-ezlinks-plugin" },
    { name = "mkdocs-gen-files" },
    { name = "mkdocs-get-deps" },
    { name = "mkdocs-gitsnippet-plugin" },
    { name = "mkdocs-include-markdown-plugin" },
    { name = "mkdocs-link-marker" },
    { name = "mkdocs-macros-plugin" },
    { name = "mkdocs-material" },
    { name = "mkdocs-panzoom-plugin" },
    { name = "mkdocs-pdf-export-plugin" },
    { name = "mkdocs-simple-hooks" },
    { name = "mkdocstrings", extra = ["python"] },
    { name = "pillow" },
    { name = "pymdown-extensions" },
    { name = "requests" },
]

[package.metadata]
requires-dist = [
    { name = "black", specifier = ">=23,<26" },
    { name = "celery", extras = ["redis"], specifier = ">=5.2.7,<6" },
    { name = "coreapi", specifier = ">=2.3.3,<3" },
    { name = "defusedxml", specifier = ">=0.7,<1" },
    { name = "django", specifier = ">=5.2,<5.2.9" },
    { name = "django-admin-cursor-paginator", specifier = ">=0.1.3,<1" },
    { name = "django-admin-extra-buttons", specifier = ">=1.5.4,<3" },
    { name = "django-admin-sync", specifier = ">=0.7,<1" },
    { name = "django-adminactions", specifier = ">=2.1,<3" },
    { name = "django-adminfilters", specifier = ">=2.4.2,<3" },
    { name = "django-advanced-filters", specifier = ">=2,<3" },
    { name = "django-auditlog", specifier = ">=2.1.1,<4" },
    { name = "django-celery-beat", specifier = ">=2.3,<3" },
    { name = "django-celery-boost", specifier = ">=0.7" },
    { name = "django-celery-results", specifier = ">=2.3.1,<3" },
    { name = "django-compressor", specifier = ">=4.5,<5" },
    { name = "django-concurrency", specifier = ">=2.4,<3" },
    { name = "django-constance", extras = ["redis"], specifier = ">=4.3.2,<5" },
    { name = "django-cors-headers", specifier = ">=3.13,<5" },
    { name = "django-countries", specifier = ">=7.3.2,<9" },
    { name = "django-csp", specifier = ">=3.7,<5" },
    { name = "django-debug-toolbar", specifier = ">=4.3,<6.1" },
    { name = "django-elasticsearch-dsl", specifier = ">=8,<9" },
    { name = "django-environ", specifier = ">=0.10,<1" },
    { name = "django-extensions", specifier = ">=3.1.5,<5" },
    { name = "django-fernet-encrypted-fields", specifier = ">=0.3,<1" },
    { name = "django-filter", specifier = ">=25.1,<26" },
    { name = "django-flags", specifier = ">=5.0.12,<6" },
    { name = "django-front-door", specifier = ">=0.10,<1" },
    { name = "django-fsm", specifier = ">=2.8,<4" },
    { name = "django-hijack", specifier = ">=3.2.1,<4" },
    { name = "django-import-export", specifier = ">=2.8,<5" },
    { name = "django-import-export-celery", specifier = ">=1.2,<2" },
    { name = "django-jsoneditor", specifier = ">=0.2.2,<1" },
    { name = "django-markdownify", specifier = ">=0.9.2,<1" },
    { name = "django-model-utils", specifier = ">=4.2,<6" },
    { name = "django-mptt", specifier = ">=0.14,<1" },
    { name = "django-multiselectfield", specifier = ">=1.0.1,<2" },
    { name = "django-phonenumber-field", specifier = ">=7,<9" },
    { name = "django-querysetsequence", specifier = ">=0.16,<1" },
    { name = "django-redis", specifier = ">=5.2,<7" },
    { name = "django-rest-extensions", specifier = ">=0.2,<2" },
    { name = "django-reversion", specifier = ">=5.0.2,<7" },
    { name = "django-silk", specifier = ">=5.0.1,<6" },
    { name = "django-smart-admin", specifier = ">=2,<4" },
    { name = "django-smart-env", specifier = "<2" },
    { name = "django-sql-explorer", extras = ["xls"], specifier = ">=3,<6" },
    { name = "django-storages", extras = ["azure"], specifier = ">=1.12.3,<2" },
    { name = "django-strategy-field", specifier = ">=3,<4" },
    { name = "django-sysinfo", specifier = ">=2.6,<3" },
    { name = "djangorestframework", specifier = ">=3.13.1,<4" },
    { name = "drf-extensions", specifier = ">=0.7.1,<1" },
    { name = "drf-jwt", specifier = ">=1.19.2,<2" },
    { name = "drf-nested-routers", specifier = ">=0.94,<1" },
    { name = "drf-spectacular", extras = ["sidecar"], specifier = ">=0.27,<1" },
    { name = "elastic-transport", specifier = ">=8.13,<9" },
    { name = "elasticsearch", specifier = "~=8.14.0" },
    { name = "elasticsearch-dsl", specifier = "~=8.14.0" },
    { name = "factory-boy", specifier = ">=3,<4" },
    { name = "flower", specifier = ">=2.0.1,<3" },
    { name = "gevent", specifier = "<26" },
    { name = "gunicorn", specifier = ">=20.1,<24" },
    { name = "ipython", specifier = ">=8.4,<10" },
    { name = "jedi", specifier = ">=0.18.1,<1" },
    { name = "jinja2", specifier = ">=3.1.3,<4" },
    { name = "jmespath", specifier = ">=1.0.1,<2" },
    { name = "markupsafe", specifier = ">=2.1.1,<4" },
    { name = "msoffcrypto-tool", specifier = ">=5.4.2,<6" },
    { name = "natural-keys", specifier = ">=2,<3" },
    { name = "nested-multipart-parser", specifier = "<2" },
    { name = "openpyxl", specifier = ">=3.1.5,<4" },
    { name = "openpyxl-image-loader", specifier = ">=1.0.5,<2" },
    { name = "paramiko", specifier = ">=4,<5" },
    { name = "phonenumbers", specifier = ">=8.12.49,<10" },
    { name = "pillow", specifier = ">=10.2,<13" },
    { name = "prompt-toolkit", specifier = ">=3.0.29,<4" },
    { name = "psycopg2-binary", specifier = ">=2.9.3,<3" },
    { name = "ptyprocess", specifier = ">=0.7,<1" },
    { name = "pycountry", specifier = ">=22.3,<25" },
    { name = "pydyf", specifier = ">=0.10,<1" },
    { name = "pygments", specifier = ">=2.12,<3" },
    { name = "pyjwt", specifier = ">=2.4,<3" },
    { name = "pytesseract", specifier = ">=0.3.9,<1" },
    { name = "pytz", specifier = ">=2022.1,<2026" },
    { name = "pyyaml", specifier = ">=6,<7" },
    { name = "pyzipper", specifier = ">=0.3.6,<1" },
    { name = "sentry-sdk", specifier = ">=2.37,<3" },
    { name = "setuptools", specifier = ">=71.1,<81" },
    { name = "single-source", specifier = ">=0.3,<1" },
    { name = "social-auth-app-django", specifier = ">=5,<6" },
    { name = "social-auth-core", specifier = ">=4.2,<5" },
    { name = "sorl-thumbnail", specifier = ">=12.11,<13" },
    { name = "swapper", specifier = ">=1.3,<2" },
    { name = "tblib", specifier = ">=1.7,<4" },
    { name = "tomli", specifier = ">=2.0.1,<3" },
    { name = "update", specifier = ">=0.0.1,<1" },
    { name = "urllib3", specifier = ">=1.26.9,<3" },
    { name = "weasyprint", specifier = ">=60,<68" },
    { name = "xlrd", specifier = ">=1.2,<3" },
]

[package.metadata.requires-dev]
dev = [
    { name = "aniso8601", specifier = ">=10.0.1" },
    { name = "argh", specifier = ">=0.28" },
    { name = "coverage", specifier = ">=7.3.2" },
    { name = "django-stubs", specifier = ">=1.12" },
    { name = "django-stubs-ext", specifier = ">=0.7" },
    { name = "django-webtest", specifier = ">=1.9.10" },
    { name = "djangorestframework-stubs", specifier = ">=1.7" },
    { name = "faker", specifier = ">=17" },
    { name = "flake8", specifier = ">=6" },
    { name = "flake8-absolute-import", specifier = ">=1.0.0.1" },
    { name = "flake8-bugbear", specifier = ">=22.9.23" },
    { name = "flake8-formatter-junit-xml", specifier = ">=0.0.6" },
    { name = "flaky", specifier = ">=3.8.1" },
    { name = "freezegun" },
    { name = "ipdb", specifier = ">=0.13.9" },
    { name = "openpyxl-stubs", specifier = ">=0.1.24" },
    { name = "parameterized", specifier = ">=0.8.1" },
    { name = "parso", specifier = ">=0.8.3" },
    { name = "pre-commit", specifier = ">=3.1.1" },
    { name = "pytest", specifier = ">=7.4.4,<10" },
    { name = "pytest-cov", specifier = ">=4.1" },
    { name = "pytest-django", specifier = ">=4.5.2" },
    { name = "pytest-echo", specifier = ">=1.7.1" },
    { name = "pytest-html", specifier = ">=4.1.1" },
    { name = "pytest-mock" },
    { name = "pytest-randomly", specifier = ">=3.15" },
    { name = "pytest-repeat", specifier = ">=0.9.3" },
    { name = "pytest-rerunfailures", specifier = ">=13" },
    { name = "pytest-vcr", specifier = ">=1.0.2" },
    { name = "pytest-xdist", specifier = ">=3.5" },
    { name = "requests-mock", specifier = ">=1.9.3" },
    { name = "responses", specifier = ">=0.22" },
    { name = "ruff", specifier = ">=0.11.8" },
    { name = "selenium", specifier = ">=4.29" },
    { name = "snapshottest", specifier = ">=1.0.0a0" },
    { name = "tox", specifier = ">=4.25" },
    { name = "types-freezegun", specifier = ">=1.1.10" },
    { name = "types-python-dateutil", specifier = ">=2.8.19.2" },
    { name = "types-pytz", specifier = ">=2022.4" },
    { name = "types-redis", specifier = ">=4.3.21.2" },
    { name = "types-requests", specifier = ">=2.28.11.2" },
    { name = "unittest-xml-reporting", specifier = ">=3.2" },
    { name = "wasmer", specifier = ">=1.1" },
    { name = "watchdog", specifier = ">=2.1.8" },
    { name = "webdriver-manager", specifier = ">=4.0.2" },
]
docs = [
    { name = "cairosvg", specifier = ">=2.7.1" },
    { name = "django-environ", specifier = ">=0.11.2" },
    { name = "markupsafe", specifier = ">=2.1.5" },
    { name = "mdx-gh-links", specifier = ">=0.4" },
    { name = "mike", specifier = ">=2.1.3" },
    { name = "mkdocs", specifier = ">=1.5.3" },
    { name = "mkdocs-alias-plugin", specifier = ">=0.8.1" },
    { name = "mkdocs-autolinks-plugin", specifier = ">=0.7.1" },
    { name = "mkdocs-awesome-pages-plugin", specifier = ">=2.9.3" },
    { name = "mkdocs-click", specifier = ">=0.8.1" },
    { name = "mkdocs-embed-external-markdown", specifier = ">=3.0.2" },
    { name = "mkdocs-ezglossary-plugin", specifier = ">=1.6.10" },
    { name = "mkdocs-ezlinks-plugin", specifier = ">=0.1.14" },
    { name = "mkdocs-gen-files", specifier = ">=0.5" },
    { name = "mkdocs-get-deps", specifier = ">=0.2" },
    { name = "mkdocs-gitsnippet-plugin", specifier = ">=1.2" },
    { name = "mkdocs-include-markdown-plugin", specifier = ">=6.2.2" },
    { name = "mkdocs-link-marker", specifier = ">=0.1.3" },
    { name = "mkdocs-macros-plugin", specifier = ">=1.2" },
    { name = "mkdocs-material", specifier = ">=9.5.15" },
    { name = "mkdocs-panzoom-plugin", specifier = ">=0.1.1" },
    { name = "mkdocs-pdf-export-plugin", specifier = ">=0.5.10" },
    { name = "mkdocs-simple-hooks", specifier = ">=0.1.5" },
    { name = "mkdocstrings", extras = ["python"], specifier = ">=0.24.1" },
    { name = "pillow", specifier = ">=10.4" },
    { name = "pymdown-extensions", specifier = ">=10.7.1" },
    { name = "requests", specifier = ">=2.32.3" },
]

[[package]]
name = "html-json-forms"
version = "1.1.1"
source = { registry = "https://pypi.org/simple" }
sdist = { url = "https://files.pythonhosted.org/packages/e8/80/9b76801b26cdf549d49d9daa93ed5df069de3bd0cd3938a7780aa0741197/html-json-forms-1.1.1.tar.gz", hash = "sha256:16dc413dc858fcc53602ad509c1aef735534838e1bae888bf429e210a9c48f6b", size = 9821, upload-time = "2020-01-15T00:57:49.97Z" }
wheels = [
    { url = "https://files.pythonhosted.org/packages/83/dd/58fad0d2d018a4794b7b0f97d6a55f6da63d768e4ed905f94cb0a894679a/html_json_forms-1.1.1-py3-none-any.whl", hash = "sha256:51e7e9088bc88e324027144ca25d8bcdd37da28f311a8436bfd88944138ed409", size = 7158, upload-time = "2020-01-15T00:57:48.366Z" },
]

[[package]]
name = "html2text"
version = "2025.4.15"
source = { registry = "https://pypi.org/simple" }
sdist = { url = "https://files.pythonhosted.org/packages/f8/27/e158d86ba1e82967cc2f790b0cb02030d4a8bef58e0c79a8590e9678107f/html2text-2025.4.15.tar.gz", hash = "sha256:948a645f8f0bc3abe7fd587019a2197a12436cd73d0d4908af95bfc8da337588", size = 64316, upload-time = "2025-04-15T04:02:30.045Z" }
wheels = [
    { url = "https://files.pythonhosted.org/packages/1d/84/1a0f9555fd5f2b1c924ff932d99b40a0f8a6b12f6dd625e2a47f415b00ea/html2text-2025.4.15-py3-none-any.whl", hash = "sha256:00569167ffdab3d7767a4cdf589b7f57e777a5ed28d12907d8c58769ec734acc", size = 34656, upload-time = "2025-04-15T04:02:28.44Z" },
]

[[package]]
name = "humanize"
version = "4.14.0"
source = { registry = "https://pypi.org/simple" }
sdist = { url = "https://files.pythonhosted.org/packages/b6/43/50033d25ad96a7f3845f40999b4778f753c3901a11808a584fed7c00d9f5/humanize-4.14.0.tar.gz", hash = "sha256:2fa092705ea640d605c435b1ca82b2866a1b601cdf96f076d70b79a855eba90d", size = 82939, upload-time = "2025-10-15T13:04:51.214Z" }
wheels = [
    { url = "https://files.pythonhosted.org/packages/c3/5b/9512c5fb6c8218332b530f13500c6ff5f3ce3342f35e0dd7be9ac3856fd3/humanize-4.14.0-py3-none-any.whl", hash = "sha256:d57701248d040ad456092820e6fde56c930f17749956ac47f4f655c0c547bfff", size = 132092, upload-time = "2025-10-15T13:04:49.404Z" },
]

[[package]]
name = "identify"
version = "2.6.15"
source = { registry = "https://pypi.org/simple" }
sdist = { url = "https://files.pythonhosted.org/packages/ff/e7/685de97986c916a6d93b3876139e00eef26ad5bbbd61925d670ae8013449/identify-2.6.15.tar.gz", hash = "sha256:e4f4864b96c6557ef2a1e1c951771838f4edc9df3a72ec7118b338801b11c7bf", size = 99311, upload-time = "2025-10-02T17:43:40.631Z" }
wheels = [
    { url = "https://files.pythonhosted.org/packages/0f/1c/e5fd8f973d4f375adb21565739498e2e9a1e54c858a97b9a8ccfdc81da9b/identify-2.6.15-py2.py3-none-any.whl", hash = "sha256:1181ef7608e00704db228516541eb83a88a9f94433a8c80bb9b5bd54b1d81757", size = 99183, upload-time = "2025-10-02T17:43:39.137Z" },
]

[[package]]
name = "idna"
version = "3.11"
source = { registry = "https://pypi.org/simple" }
sdist = { url = "https://files.pythonhosted.org/packages/6f/6d/0703ccc57f3a7233505399edb88de3cbd678da106337b9fcde432b65ed60/idna-3.11.tar.gz", hash = "sha256:795dafcc9c04ed0c1fb032c2aa73654d8e8c5023a7df64a53f39190ada629902", size = 194582, upload-time = "2025-10-12T14:55:20.501Z" }
wheels = [
    { url = "https://files.pythonhosted.org/packages/0e/61/66938bbb5fc52dbdf84594873d5b51fb1f7c7794e9c0f5bd885f30bc507b/idna-3.11-py3-none-any.whl", hash = "sha256:771a87f49d9defaf64091e6e6fe9c18d4833f140bd19464795bc32d966ca37ea", size = 71008, upload-time = "2025-10-12T14:55:18.883Z" },
]

[[package]]
name = "importlib-metadata"
version = "8.7.0"
source = { registry = "https://pypi.org/simple" }
dependencies = [
    { name = "zipp" },
]
sdist = { url = "https://files.pythonhosted.org/packages/76/66/650a33bd90f786193e4de4b3ad86ea60b53c89b669a5c7be931fac31cdb0/importlib_metadata-8.7.0.tar.gz", hash = "sha256:d13b81ad223b890aa16c5471f2ac3056cf76c5f10f82d6f9292f0b415f389000", size = 56641, upload-time = "2025-04-27T15:29:01.736Z" }
wheels = [
    { url = "https://files.pythonhosted.org/packages/20/b0/36bd937216ec521246249be3bf9855081de4c5e06a0c9b4219dbeda50373/importlib_metadata-8.7.0-py3-none-any.whl", hash = "sha256:e5dd1551894c77868a30651cef00984d50e1002d06942a7101d34870c5f02afd", size = 27656, upload-time = "2025-04-27T15:29:00.214Z" },
]

[[package]]
name = "importlib-resources"
version = "6.5.2"
source = { registry = "https://pypi.org/simple" }
sdist = { url = "https://files.pythonhosted.org/packages/cf/8c/f834fbf984f691b4f7ff60f50b514cc3de5cc08abfc3295564dd89c5e2e7/importlib_resources-6.5.2.tar.gz", hash = "sha256:185f87adef5bcc288449d98fb4fba07cea78bc036455dd44c5fc4a2fe78fed2c", size = 44693, upload-time = "2025-01-03T18:51:56.698Z" }
wheels = [
    { url = "https://files.pythonhosted.org/packages/a4/ed/1f1afb2e9e7f38a545d628f864d562a5ae64fe6f7a10e28ffb9b185b4e89/importlib_resources-6.5.2-py3-none-any.whl", hash = "sha256:789cfdc3ed28c78b67a06acb8126751ced69a3d5f79c095a98298cd8a760ccec", size = 37461, upload-time = "2025-01-03T18:51:54.306Z" },
]

[[package]]
name = "inflect"
version = "7.5.0"
source = { registry = "https://pypi.org/simple" }
dependencies = [
    { name = "more-itertools" },
    { name = "typeguard" },
]
sdist = { url = "https://files.pythonhosted.org/packages/78/c6/943357d44a21fd995723d07ccaddd78023eace03c1846049a2645d4324a3/inflect-7.5.0.tar.gz", hash = "sha256:faf19801c3742ed5a05a8ce388e0d8fe1a07f8d095c82201eb904f5d27ad571f", size = 73751, upload-time = "2024-12-28T17:11:18.897Z" }
wheels = [
    { url = "https://files.pythonhosted.org/packages/8a/eb/427ed2b20a38a4ee29f24dbe4ae2dafab198674fe9a85e3d6adf9e5f5f41/inflect-7.5.0-py3-none-any.whl", hash = "sha256:2aea70e5e70c35d8350b8097396ec155ffd68def678c7ff97f51aa69c1d92344", size = 35197, upload-time = "2024-12-28T17:11:15.931Z" },
]

[[package]]
name = "inflection"
version = "0.5.1"
source = { registry = "https://pypi.org/simple" }
sdist = { url = "https://files.pythonhosted.org/packages/e1/7e/691d061b7329bc8d54edbf0ec22fbfb2afe61facb681f9aaa9bff7a27d04/inflection-0.5.1.tar.gz", hash = "sha256:1a29730d366e996aaacffb2f1f1cb9593dc38e2ddd30c91250c6dde09ea9b417", size = 15091, upload-time = "2020-08-22T08:16:29.139Z" }
wheels = [
    { url = "https://files.pythonhosted.org/packages/59/91/aa6bde563e0085a02a435aa99b49ef75b0a4b062635e606dab23ce18d720/inflection-0.5.1-py2.py3-none-any.whl", hash = "sha256:f38b2b640938a4f35ade69ac3d053042959b62a0f1076a5bbaa1b9526605a8a2", size = 9454, upload-time = "2020-08-22T08:16:27.816Z" },
]

[[package]]
name = "iniconfig"
version = "2.3.0"
source = { registry = "https://pypi.org/simple" }
sdist = { url = "https://files.pythonhosted.org/packages/72/34/14ca021ce8e5dfedc35312d08ba8bf51fdd999c576889fc2c24cb97f4f10/iniconfig-2.3.0.tar.gz", hash = "sha256:c76315c77db068650d49c5b56314774a7804df16fee4402c1f19d6d15d8c4730", size = 20503, upload-time = "2025-10-18T21:55:43.219Z" }
wheels = [
    { url = "https://files.pythonhosted.org/packages/cb/b1/3846dd7f199d53cb17f49cba7e651e9ce294d8497c8c150530ed11865bb8/iniconfig-2.3.0-py3-none-any.whl", hash = "sha256:f631c04d2c48c52b84d0d0549c99ff3859c98df65b3101406327ecc7d53fbf12", size = 7484, upload-time = "2025-10-18T21:55:41.639Z" },
]

[[package]]
name = "invoke"
version = "2.2.1"
source = { registry = "https://pypi.org/simple" }
sdist = { url = "https://files.pythonhosted.org/packages/de/bd/b461d3424a24c80490313fd77feeb666ca4f6a28c7e72713e3d9095719b4/invoke-2.2.1.tar.gz", hash = "sha256:515bf49b4a48932b79b024590348da22f39c4942dff991ad1fb8b8baea1be707", size = 304762, upload-time = "2025-10-11T00:36:35.172Z" }
wheels = [
    { url = "https://files.pythonhosted.org/packages/32/4b/b99e37f88336009971405cbb7630610322ed6fbfa31e1d7ab3fbf3049a2d/invoke-2.2.1-py3-none-any.whl", hash = "sha256:2413bc441b376e5cd3f55bb5d364f973ad8bdd7bf87e53c79de3c11bf3feecc8", size = 160287, upload-time = "2025-10-11T00:36:33.703Z" },
]

[[package]]
name = "ipdb"
version = "0.13.13"
source = { registry = "https://pypi.org/simple" }
dependencies = [
    { name = "decorator" },
    { name = "ipython" },
]
sdist = { url = "https://files.pythonhosted.org/packages/3d/1b/7e07e7b752017f7693a0f4d41c13e5ca29ce8cbcfdcc1fd6c4ad8c0a27a0/ipdb-0.13.13.tar.gz", hash = "sha256:e3ac6018ef05126d442af680aad863006ec19d02290561ac88b8b1c0b0cfc726", size = 17042, upload-time = "2023-03-09T15:40:57.487Z" }
wheels = [
    { url = "https://files.pythonhosted.org/packages/0c/4c/b075da0092003d9a55cf2ecc1cae9384a1ca4f650d51b00fc59875fe76f6/ipdb-0.13.13-py3-none-any.whl", hash = "sha256:45529994741c4ab6d2388bfa5d7b725c2cf7fe9deffabdb8a6113aa5ed449ed4", size = 12130, upload-time = "2023-03-09T15:40:55.021Z" },
]

[[package]]
name = "ipython"
version = "9.8.0"
source = { registry = "https://pypi.org/simple" }
dependencies = [
    { name = "colorama", marker = "sys_platform == 'win32'" },
    { name = "decorator" },
    { name = "ipython-pygments-lexers" },
    { name = "jedi" },
    { name = "matplotlib-inline" },
    { name = "pexpect", marker = "sys_platform != 'emscripten' and sys_platform != 'win32'" },
    { name = "prompt-toolkit" },
    { name = "pygments" },
    { name = "stack-data" },
    { name = "traitlets" },
]
sdist = { url = "https://files.pythonhosted.org/packages/12/51/a703c030f4928646d390b4971af4938a1b10c9dfce694f0d99a0bb073cb2/ipython-9.8.0.tar.gz", hash = "sha256:8e4ce129a627eb9dd221c41b1d2cdaed4ef7c9da8c17c63f6f578fe231141f83", size = 4424940, upload-time = "2025-12-03T10:18:24.353Z" }
wheels = [
    { url = "https://files.pythonhosted.org/packages/f1/df/8ee1c5dd1e3308b5d5b2f2dfea323bb2f3827da8d654abb6642051199049/ipython-9.8.0-py3-none-any.whl", hash = "sha256:ebe6d1d58d7d988fbf23ff8ff6d8e1622cfdb194daf4b7b73b792c4ec3b85385", size = 621374, upload-time = "2025-12-03T10:18:22.335Z" },
]

[[package]]
name = "ipython-pygments-lexers"
version = "1.1.1"
source = { registry = "https://pypi.org/simple" }
dependencies = [
    { name = "pygments" },
]
sdist = { url = "https://files.pythonhosted.org/packages/ef/4c/5dd1d8af08107f88c7f741ead7a40854b8ac24ddf9ae850afbcf698aa552/ipython_pygments_lexers-1.1.1.tar.gz", hash = "sha256:09c0138009e56b6854f9535736f4171d855c8c08a563a0dcd8022f78355c7e81", size = 8393, upload-time = "2025-01-17T11:24:34.505Z" }
wheels = [
    { url = "https://files.pythonhosted.org/packages/d9/33/1f075bf72b0b747cb3288d011319aaf64083cf2efef8354174e3ed4540e2/ipython_pygments_lexers-1.1.1-py3-none-any.whl", hash = "sha256:a9462224a505ade19a605f71f8fa63c2048833ce50abc86768a0d81d876dc81c", size = 8074, upload-time = "2025-01-17T11:24:33.271Z" },
]

[[package]]
name = "isodate"
version = "0.7.2"
source = { registry = "https://pypi.org/simple" }
sdist = { url = "https://files.pythonhosted.org/packages/54/4d/e940025e2ce31a8ce1202635910747e5a87cc3a6a6bb2d00973375014749/isodate-0.7.2.tar.gz", hash = "sha256:4cd1aa0f43ca76f4a6c6c0292a85f40b35ec2e43e315b59f06e6d32171a953e6", size = 29705, upload-time = "2024-10-08T23:04:11.5Z" }
wheels = [
    { url = "https://files.pythonhosted.org/packages/15/aa/0aca39a37d3c7eb941ba736ede56d689e7be91cab5d9ca846bde3999eba6/isodate-0.7.2-py3-none-any.whl", hash = "sha256:28009937d8031054830160fce6d409ed342816b543597cece116d966c6d99e15", size = 22320, upload-time = "2024-10-08T23:04:09.501Z" },
]

[[package]]
name = "itypes"
version = "1.2.0"
source = { registry = "https://pypi.org/simple" }
sdist = { url = "https://files.pythonhosted.org/packages/0e/53/764524b3907d0af00523f8794daca181c08ca7cb32ceee25a0754d5e63a5/itypes-1.2.0.tar.gz", hash = "sha256:af886f129dea4a2a1e3d36595a2d139589e4dd287f5cab0b40e799ee81570ff1", size = 4355, upload-time = "2020-04-19T21:50:13.144Z" }
wheels = [
    { url = "https://files.pythonhosted.org/packages/3f/bb/3bd99c7cd34d4a123b2903e16da364f6d2078b1c3a3530a8ad105c668104/itypes-1.2.0-py2.py3-none-any.whl", hash = "sha256:03da6872ca89d29aef62773672b2d408f490f80db48b23079a4b194c86dd04c6", size = 4756, upload-time = "2020-04-19T21:50:11.704Z" },
]

[[package]]
name = "jedi"
version = "0.19.2"
source = { registry = "https://pypi.org/simple" }
dependencies = [
    { name = "parso" },
]
sdist = { url = "https://files.pythonhosted.org/packages/72/3a/79a912fbd4d8dd6fbb02bf69afd3bb72cf0c729bb3063c6f4498603db17a/jedi-0.19.2.tar.gz", hash = "sha256:4770dc3de41bde3966b02eb84fbcf557fb33cce26ad23da12c742fb50ecb11f0", size = 1231287, upload-time = "2024-11-11T01:41:42.873Z" }
wheels = [
    { url = "https://files.pythonhosted.org/packages/c0/5a/9cac0c82afec3d09ccd97c8b6502d48f165f9124db81b4bcb90b4af974ee/jedi-0.19.2-py2.py3-none-any.whl", hash = "sha256:a8ef22bde8490f57fe5c7681a3c83cb58874daf72b4784de3cce5b6ef6edb5b9", size = 1572278, upload-time = "2024-11-11T01:41:40.175Z" },
]

[[package]]
name = "jinja2"
version = "3.1.6"
source = { registry = "https://pypi.org/simple" }
dependencies = [
    { name = "markupsafe" },
]
sdist = { url = "https://files.pythonhosted.org/packages/df/bf/f7da0350254c0ed7c72f3e33cef02e048281fec7ecec5f032d4aac52226b/jinja2-3.1.6.tar.gz", hash = "sha256:0137fb05990d35f1275a587e9aee6d56da821fc83491a0fb838183be43f66d6d", size = 245115, upload-time = "2025-03-05T20:05:02.478Z" }
wheels = [
    { url = "https://files.pythonhosted.org/packages/62/a1/3d680cbfd5f4b8f15abc1d571870c5fc3e594bb582bc3b64ea099db13e56/jinja2-3.1.6-py3-none-any.whl", hash = "sha256:85ece4451f492d0c13c5dd7c13a64681a86afae63a5f347908daf103ce6d2f67", size = 134899, upload-time = "2025-03-05T20:05:00.369Z" },
]

[[package]]
name = "jmespath"
version = "1.0.1"
source = { registry = "https://pypi.org/simple" }
sdist = { url = "https://files.pythonhosted.org/packages/00/2a/e867e8531cf3e36b41201936b7fa7ba7b5702dbef42922193f05c8976cd6/jmespath-1.0.1.tar.gz", hash = "sha256:90261b206d6defd58fdd5e85f478bf633a2901798906be2ad389150c5c60edbe", size = 25843, upload-time = "2022-06-17T18:00:12.224Z" }
wheels = [
    { url = "https://files.pythonhosted.org/packages/31/b4/b9b800c45527aadd64d5b442f9b932b00648617eb5d63d2c7a6587b7cafc/jmespath-1.0.1-py3-none-any.whl", hash = "sha256:02e2e4cc71b5bcab88332eebf907519190dd9e6e82107fa7f83b1003a6252980", size = 20256, upload-time = "2022-06-17T18:00:10.251Z" },
]

[[package]]
name = "jsonschema"
version = "4.25.1"
source = { registry = "https://pypi.org/simple" }
dependencies = [
    { name = "attrs" },
    { name = "jsonschema-specifications" },
    { name = "referencing" },
    { name = "rpds-py" },
]
sdist = { url = "https://files.pythonhosted.org/packages/74/69/f7185de793a29082a9f3c7728268ffb31cb5095131a9c139a74078e27336/jsonschema-4.25.1.tar.gz", hash = "sha256:e4a9655ce0da0c0b67a085847e00a3a51449e1157f4f75e9fb5aa545e122eb85", size = 357342, upload-time = "2025-08-18T17:03:50.038Z" }
wheels = [
    { url = "https://files.pythonhosted.org/packages/bf/9c/8c95d856233c1f82500c2450b8c68576b4cf1c871db3afac5c34ff84e6fd/jsonschema-4.25.1-py3-none-any.whl", hash = "sha256:3fba0169e345c7175110351d456342c364814cfcf3b964ba4587f22915230a63", size = 90040, upload-time = "2025-08-18T17:03:48.373Z" },
]

[[package]]
name = "jsonschema-specifications"
version = "2025.9.1"
source = { registry = "https://pypi.org/simple" }
dependencies = [
    { name = "referencing" },
]
sdist = { url = "https://files.pythonhosted.org/packages/19/74/a633ee74eb36c44aa6d1095e7cc5569bebf04342ee146178e2d36600708b/jsonschema_specifications-2025.9.1.tar.gz", hash = "sha256:b540987f239e745613c7a9176f3edb72b832a4ac465cf02712288397832b5e8d", size = 32855, upload-time = "2025-09-08T01:34:59.186Z" }
wheels = [
    { url = "https://files.pythonhosted.org/packages/41/45/1a4ed80516f02155c51f51e8cedb3c1902296743db0bbc66608a0db2814f/jsonschema_specifications-2025.9.1-py3-none-any.whl", hash = "sha256:98802fee3a11ee76ecaca44429fda8a41bff98b00a0f2838151b113f210cc6fe", size = 18437, upload-time = "2025-09-08T01:34:57.871Z" },
]

[[package]]
name = "junit-xml"
version = "1.9"
source = { registry = "https://pypi.org/simple" }
dependencies = [
    { name = "six" },
]
sdist = { url = "https://files.pythonhosted.org/packages/98/af/bc988c914dd1ea2bc7540ecc6a0265c2b6faccc6d9cdb82f20e2094a8229/junit-xml-1.9.tar.gz", hash = "sha256:de16a051990d4e25a3982b2dd9e89d671067548718866416faec14d9de56db9f", size = 7349, upload-time = "2023-01-24T18:42:00.836Z" }
wheels = [
    { url = "https://files.pythonhosted.org/packages/2a/93/2d896b5fd3d79b4cadd8882c06650e66d003f465c9d12c488d92853dff78/junit_xml-1.9-py2.py3-none-any.whl", hash = "sha256:ec5ca1a55aefdd76d28fcc0b135251d156c7106fa979686a4b48d62b761b4732", size = 7130, upload-time = "2020-02-22T20:41:37.661Z" },
]

[[package]]
name = "kombu"
version = "5.6.1"
source = { registry = "https://pypi.org/simple" }
dependencies = [
    { name = "amqp" },
    { name = "packaging" },
    { name = "tzdata" },
    { name = "vine" },
]
sdist = { url = "https://files.pythonhosted.org/packages/ac/05/749ada8e51718445d915af13f1d18bc4333848e8faa0cb234028a3328ec8/kombu-5.6.1.tar.gz", hash = "sha256:90f1febb57ad4f53ca327a87598191b2520e0c793c75ea3b88d98e3b111282e4", size = 471548, upload-time = "2025-11-25T11:07:33.504Z" }
wheels = [
    { url = "https://files.pythonhosted.org/packages/14/d6/943cf84117cd9ddecf6e1707a3f712a49fc64abdb8ac31b19132871af1dd/kombu-5.6.1-py3-none-any.whl", hash = "sha256:b69e3f5527ec32fc5196028a36376501682973e9620d6175d1c3d4eaf7e95409", size = 214141, upload-time = "2025-11-25T11:07:31.54Z" },
]

[package.optional-dependencies]
redis = [
    { name = "redis" },
]

[[package]]
name = "legacy-cgi"
version = "2.6.4"
source = { registry = "https://pypi.org/simple" }
sdist = { url = "https://files.pythonhosted.org/packages/f4/9c/91c7d2c5ebbdf0a1a510bfa0ddeaa2fbb5b78677df5ac0a0aa51cf7125b0/legacy_cgi-2.6.4.tar.gz", hash = "sha256:abb9dfc7835772f7c9317977c63253fd22a7484b5c9bbcdca60a29dcce97c577", size = 24603, upload-time = "2025-10-27T05:20:05.395Z" }
wheels = [
    { url = "https://files.pythonhosted.org/packages/8c/7e/e7394eeb49a41cc514b3eb49020223666cbf40d86f5721c2f07871e6d84a/legacy_cgi-2.6.4-py3-none-any.whl", hash = "sha256:7e235ce58bf1e25d1fc9b2d299015e4e2cd37305eccafec1e6bac3fc04b878cd", size = 20035, upload-time = "2025-10-27T05:20:04.289Z" },
]

[[package]]
name = "librt"
version = "0.7.3"
source = { registry = "https://pypi.org/simple" }
sdist = { url = "https://files.pythonhosted.org/packages/b3/d9/6f3d3fcf5e5543ed8a60cc70fa7d50508ed60b8a10e9af6d2058159ab54e/librt-0.7.3.tar.gz", hash = "sha256:3ec50cf65235ff5c02c5b747748d9222e564ad48597122a361269dd3aa808798", size = 144549, upload-time = "2025-12-06T19:04:45.553Z" }
wheels = [
    { url = "https://files.pythonhosted.org/packages/93/7d/e0ce1837dfb452427db556e6d4c5301ba3b22fe8de318379fbd0593759b9/librt-0.7.3-cp313-cp313-macosx_10_13_x86_64.whl", hash = "sha256:56f2a47beda8409061bc1c865bef2d4bd9ff9255219402c0817e68ab5ad89aed", size = 55742, upload-time = "2025-12-06T19:03:52.459Z" },
    { url = "https://files.pythonhosted.org/packages/be/c0/3564262301e507e1d5cf31c7d84cb12addf0d35e05ba53312494a2eba9a4/librt-0.7.3-cp313-cp313-macosx_11_0_arm64.whl", hash = "sha256:14569ac5dd38cfccf0a14597a88038fb16811a6fede25c67b79c6d50fc2c8fdc", size = 57163, upload-time = "2025-12-06T19:03:53.516Z" },
    { url = "https://files.pythonhosted.org/packages/be/ac/245e72b7e443d24a562f6047563c7f59833384053073ef9410476f68505b/librt-0.7.3-cp313-cp313-manylinux1_i686.manylinux_2_28_i686.manylinux_2_5_i686.whl", hash = "sha256:6038ccbd5968325a5d6fd393cf6e00b622a8de545f0994b89dd0f748dcf3e19e", size = 165840, upload-time = "2025-12-06T19:03:54.918Z" },
    { url = "https://files.pythonhosted.org/packages/98/af/587e4491f40adba066ba39a450c66bad794c8d92094f936a201bfc7c2b5f/librt-0.7.3-cp313-cp313-manylinux2014_aarch64.manylinux_2_17_aarch64.manylinux_2_28_aarch64.whl", hash = "sha256:d39079379a9a28e74f4d57dc6357fa310a1977b51ff12239d7271ec7e71d67f5", size = 174827, upload-time = "2025-12-06T19:03:56.082Z" },
    { url = "https://files.pythonhosted.org/packages/78/21/5b8c60ea208bc83dd00421022a3874330685d7e856404128dc3728d5d1af/librt-0.7.3-cp313-cp313-manylinux2014_x86_64.manylinux_2_17_x86_64.manylinux_2_28_x86_64.whl", hash = "sha256:8837d5a52a2d7aa9f4c3220a8484013aed1d8ad75240d9a75ede63709ef89055", size = 189612, upload-time = "2025-12-06T19:03:57.507Z" },
    { url = "https://files.pythonhosted.org/packages/da/2f/8b819169ef696421fb81cd04c6cdf225f6e96f197366001e9d45180d7e9e/librt-0.7.3-cp313-cp313-musllinux_1_2_aarch64.whl", hash = "sha256:399bbd7bcc1633c3e356ae274a1deb8781c7bf84d9c7962cc1ae0c6e87837292", size = 184584, upload-time = "2025-12-06T19:03:58.686Z" },
    { url = "https://files.pythonhosted.org/packages/6c/fc/af9d225a9395b77bd7678362cb055d0b8139c2018c37665de110ca388022/librt-0.7.3-cp313-cp313-musllinux_1_2_i686.whl", hash = "sha256:8d8cf653e798ee4c4e654062b633db36984a1572f68c3aa25e364a0ddfbbb910", size = 178269, upload-time = "2025-12-06T19:03:59.769Z" },
    { url = "https://files.pythonhosted.org/packages/6c/d8/7b4fa1683b772966749d5683aa3fd605813defffe157833a8fa69cc89207/librt-0.7.3-cp313-cp313-musllinux_1_2_x86_64.whl", hash = "sha256:2f03484b54bf4ae80ab2e504a8d99d20d551bfe64a7ec91e218010b467d77093", size = 199852, upload-time = "2025-12-06T19:04:00.901Z" },
    { url = "https://files.pythonhosted.org/packages/77/e8/4598413aece46ca38d9260ef6c51534bd5f34b5c21474fcf210ce3a02123/librt-0.7.3-cp313-cp313-win32.whl", hash = "sha256:44b3689b040df57f492e02cd4f0bacd1b42c5400e4b8048160c9d5e866de8abe", size = 47936, upload-time = "2025-12-06T19:04:02.054Z" },
    { url = "https://files.pythonhosted.org/packages/af/80/ac0e92d5ef8c6791b3e2c62373863827a279265e0935acdf807901353b0e/librt-0.7.3-cp313-cp313-win_amd64.whl", hash = "sha256:6b407c23f16ccc36614c136251d6b32bf30de7a57f8e782378f1107be008ddb0", size = 54965, upload-time = "2025-12-06T19:04:03.224Z" },
    { url = "https://files.pythonhosted.org/packages/f1/fd/042f823fcbff25c1449bb4203a29919891ca74141b68d3a5f6612c4ce283/librt-0.7.3-cp313-cp313-win_arm64.whl", hash = "sha256:abfc57cab3c53c4546aee31859ef06753bfc136c9d208129bad23e2eca39155a", size = 48350, upload-time = "2025-12-06T19:04:04.234Z" },
]

[[package]]
name = "lxml"
version = "6.0.2"
source = { registry = "https://pypi.org/simple" }
sdist = { url = "https://files.pythonhosted.org/packages/aa/88/262177de60548e5a2bfc46ad28232c9e9cbde697bd94132aeb80364675cb/lxml-6.0.2.tar.gz", hash = "sha256:cd79f3367bd74b317dda655dc8fcfa304d9eb6e4fb06b7168c5cf27f96e0cd62", size = 4073426, upload-time = "2025-09-22T04:04:59.287Z" }
wheels = [
    { url = "https://files.pythonhosted.org/packages/53/fd/4e8f0540608977aea078bf6d79f128e0e2c2bba8af1acf775c30baa70460/lxml-6.0.2-cp313-cp313-macosx_10_13_universal2.whl", hash = "sha256:9b33d21594afab46f37ae58dfadd06636f154923c4e8a4d754b0127554eb2e77", size = 8648494, upload-time = "2025-09-22T04:01:54.242Z" },
    { url = "https://files.pythonhosted.org/packages/5d/f4/2a94a3d3dfd6c6b433501b8d470a1960a20ecce93245cf2db1706adf6c19/lxml-6.0.2-cp313-cp313-macosx_10_13_x86_64.whl", hash = "sha256:6c8963287d7a4c5c9a432ff487c52e9c5618667179c18a204bdedb27310f022f", size = 4661146, upload-time = "2025-09-22T04:01:56.282Z" },
    { url = "https://files.pythonhosted.org/packages/25/2e/4efa677fa6b322013035d38016f6ae859d06cac67437ca7dc708a6af7028/lxml-6.0.2-cp313-cp313-manylinux2014_aarch64.manylinux_2_17_aarch64.whl", hash = "sha256:1941354d92699fb5ffe6ed7b32f9649e43c2feb4b97205f75866f7d21aa91452", size = 4946932, upload-time = "2025-09-22T04:01:58.989Z" },
    { url = "https://files.pythonhosted.org/packages/ce/0f/526e78a6d38d109fdbaa5049c62e1d32fdd70c75fb61c4eadf3045d3d124/lxml-6.0.2-cp313-cp313-manylinux2014_x86_64.manylinux_2_17_x86_64.whl", hash = "sha256:bb2f6ca0ae2d983ded09357b84af659c954722bbf04dea98030064996d156048", size = 5100060, upload-time = "2025-09-22T04:02:00.812Z" },
    { url = "https://files.pythonhosted.org/packages/81/76/99de58d81fa702cc0ea7edae4f4640416c2062813a00ff24bd70ac1d9c9b/lxml-6.0.2-cp313-cp313-manylinux_2_26_aarch64.manylinux_2_28_aarch64.whl", hash = "sha256:eb2a12d704f180a902d7fa778c6d71f36ceb7b0d317f34cdc76a5d05aa1dd1df", size = 5019000, upload-time = "2025-09-22T04:02:02.671Z" },
    { url = "https://files.pythonhosted.org/packages/b5/35/9e57d25482bc9a9882cb0037fdb9cc18f4b79d85df94fa9d2a89562f1d25/lxml-6.0.2-cp313-cp313-manylinux_2_26_i686.manylinux_2_28_i686.whl", hash = "sha256:6ec0e3f745021bfed19c456647f0298d60a24c9ff86d9d051f52b509663feeb1", size = 5348496, upload-time = "2025-09-22T04:02:04.904Z" },
    { url = "https://files.pythonhosted.org/packages/a6/8e/cb99bd0b83ccc3e8f0f528e9aa1f7a9965dfec08c617070c5db8d63a87ce/lxml-6.0.2-cp313-cp313-manylinux_2_26_ppc64le.manylinux_2_28_ppc64le.whl", hash = "sha256:846ae9a12d54e368933b9759052d6206a9e8b250291109c48e350c1f1f49d916", size = 5643779, upload-time = "2025-09-22T04:02:06.689Z" },
    { url = "https://files.pythonhosted.org/packages/d0/34/9e591954939276bb679b73773836c6684c22e56d05980e31d52a9a8deb18/lxml-6.0.2-cp313-cp313-manylinux_2_26_x86_64.manylinux_2_28_x86_64.whl", hash = "sha256:ef9266d2aa545d7374938fb5c484531ef5a2ec7f2d573e62f8ce722c735685fd", size = 5244072, upload-time = "2025-09-22T04:02:08.587Z" },
    { url = "https://files.pythonhosted.org/packages/8d/27/b29ff065f9aaca443ee377aff699714fcbffb371b4fce5ac4ca759e436d5/lxml-6.0.2-cp313-cp313-manylinux_2_31_armv7l.whl", hash = "sha256:4077b7c79f31755df33b795dc12119cb557a0106bfdab0d2c2d97bd3cf3dffa6", size = 4718675, upload-time = "2025-09-22T04:02:10.783Z" },
    { url = "https://files.pythonhosted.org/packages/2b/9f/f756f9c2cd27caa1a6ef8c32ae47aadea697f5c2c6d07b0dae133c244fbe/lxml-6.0.2-cp313-cp313-manylinux_2_38_riscv64.manylinux_2_39_riscv64.whl", hash = "sha256:a7c5d5e5f1081955358533be077166ee97ed2571d6a66bdba6ec2f609a715d1a", size = 5255171, upload-time = "2025-09-22T04:02:12.631Z" },
    { url = "https://files.pythonhosted.org/packages/61/46/bb85ea42d2cb1bd8395484fd72f38e3389611aa496ac7772da9205bbda0e/lxml-6.0.2-cp313-cp313-musllinux_1_2_aarch64.whl", hash = "sha256:8f8d0cbd0674ee89863a523e6994ac25fd5be9c8486acfc3e5ccea679bad2679", size = 5057175, upload-time = "2025-09-22T04:02:14.718Z" },
    { url = "https://files.pythonhosted.org/packages/95/0c/443fc476dcc8e41577f0af70458c50fe299a97bb6b7505bb1ae09aa7f9ac/lxml-6.0.2-cp313-cp313-musllinux_1_2_armv7l.whl", hash = "sha256:2cbcbf6d6e924c28f04a43f3b6f6e272312a090f269eff68a2982e13e5d57659", size = 4785688, upload-time = "2025-09-22T04:02:16.957Z" },
    { url = "https://files.pythonhosted.org/packages/48/78/6ef0b359d45bb9697bc5a626e1992fa5d27aa3f8004b137b2314793b50a0/lxml-6.0.2-cp313-cp313-musllinux_1_2_ppc64le.whl", hash = "sha256:dfb874cfa53340009af6bdd7e54ebc0d21012a60a4e65d927c2e477112e63484", size = 5660655, upload-time = "2025-09-22T04:02:18.815Z" },
    { url = "https://files.pythonhosted.org/packages/ff/ea/e1d33808f386bc1339d08c0dcada6e4712d4ed8e93fcad5f057070b7988a/lxml-6.0.2-cp313-cp313-musllinux_1_2_riscv64.whl", hash = "sha256:fb8dae0b6b8b7f9e96c26fdd8121522ce5de9bb5538010870bd538683d30e9a2", size = 5247695, upload-time = "2025-09-22T04:02:20.593Z" },
    { url = "https://files.pythonhosted.org/packages/4f/47/eba75dfd8183673725255247a603b4ad606f4ae657b60c6c145b381697da/lxml-6.0.2-cp313-cp313-musllinux_1_2_x86_64.whl", hash = "sha256:358d9adae670b63e95bc59747c72f4dc97c9ec58881d4627fe0120da0f90d314", size = 5269841, upload-time = "2025-09-22T04:02:22.489Z" },
    { url = "https://files.pythonhosted.org/packages/76/04/5c5e2b8577bc936e219becb2e98cdb1aca14a4921a12995b9d0c523502ae/lxml-6.0.2-cp313-cp313-win32.whl", hash = "sha256:e8cd2415f372e7e5a789d743d133ae474290a90b9023197fd78f32e2dc6873e2", size = 3610700, upload-time = "2025-09-22T04:02:24.465Z" },
    { url = "https://files.pythonhosted.org/packages/fe/0a/4643ccc6bb8b143e9f9640aa54e38255f9d3b45feb2cbe7ae2ca47e8782e/lxml-6.0.2-cp313-cp313-win_amd64.whl", hash = "sha256:b30d46379644fbfc3ab81f8f82ae4de55179414651f110a1514f0b1f8f6cb2d7", size = 4010347, upload-time = "2025-09-22T04:02:26.286Z" },
    { url = "https://files.pythonhosted.org/packages/31/ef/dcf1d29c3f530577f61e5fe2f1bd72929acf779953668a8a47a479ae6f26/lxml-6.0.2-cp313-cp313-win_arm64.whl", hash = "sha256:13dcecc9946dca97b11b7c40d29fba63b55ab4170d3c0cf8c0c164343b9bfdcf", size = 3671248, upload-time = "2025-09-22T04:02:27.918Z" },
]

[[package]]
name = "markdown"
version = "3.10"
source = { registry = "https://pypi.org/simple" }
sdist = { url = "https://files.pythonhosted.org/packages/7d/ab/7dd27d9d863b3376fcf23a5a13cb5d024aed1db46f963f1b5735ae43b3be/markdown-3.10.tar.gz", hash = "sha256:37062d4f2aa4b2b6b32aefb80faa300f82cc790cb949a35b8caede34f2b68c0e", size = 364931, upload-time = "2025-11-03T19:51:15.007Z" }
wheels = [
    { url = "https://files.pythonhosted.org/packages/70/81/54e3ce63502cd085a0c556652a4e1b919c45a446bd1e5300e10c44c8c521/markdown-3.10-py3-none-any.whl", hash = "sha256:b5b99d6951e2e4948d939255596523444c0e677c669700b1d17aa4a8a464cb7c", size = 107678, upload-time = "2025-11-03T19:51:13.887Z" },
]

[[package]]
name = "markupsafe"
version = "3.0.3"
source = { registry = "https://pypi.org/simple" }
sdist = { url = "https://files.pythonhosted.org/packages/7e/99/7690b6d4034fffd95959cbe0c02de8deb3098cc577c67bb6a24fe5d7caa7/markupsafe-3.0.3.tar.gz", hash = "sha256:722695808f4b6457b320fdc131280796bdceb04ab50fe1795cd540799ebe1698", size = 80313, upload-time = "2025-09-27T18:37:40.426Z" }
wheels = [
    { url = "https://files.pythonhosted.org/packages/38/2f/907b9c7bbba283e68f20259574b13d005c121a0fa4c175f9bed27c4597ff/markupsafe-3.0.3-cp313-cp313-macosx_10_13_x86_64.whl", hash = "sha256:e1cf1972137e83c5d4c136c43ced9ac51d0e124706ee1c8aa8532c1287fa8795", size = 11622, upload-time = "2025-09-27T18:36:41.777Z" },
    { url = "https://files.pythonhosted.org/packages/9c/d9/5f7756922cdd676869eca1c4e3c0cd0df60ed30199ffd775e319089cb3ed/markupsafe-3.0.3-cp313-cp313-macosx_11_0_arm64.whl", hash = "sha256:116bb52f642a37c115f517494ea5feb03889e04df47eeff5b130b1808ce7c219", size = 12029, upload-time = "2025-09-27T18:36:43.257Z" },
    { url = "https://files.pythonhosted.org/packages/00/07/575a68c754943058c78f30db02ee03a64b3c638586fba6a6dd56830b30a3/markupsafe-3.0.3-cp313-cp313-manylinux2014_aarch64.manylinux_2_17_aarch64.manylinux_2_28_aarch64.whl", hash = "sha256:133a43e73a802c5562be9bbcd03d090aa5a1fe899db609c29e8c8d815c5f6de6", size = 24374, upload-time = "2025-09-27T18:36:44.508Z" },
    { url = "https://files.pythonhosted.org/packages/a9/21/9b05698b46f218fc0e118e1f8168395c65c8a2c750ae2bab54fc4bd4e0e8/markupsafe-3.0.3-cp313-cp313-manylinux2014_x86_64.manylinux_2_17_x86_64.manylinux_2_28_x86_64.whl", hash = "sha256:ccfcd093f13f0f0b7fdd0f198b90053bf7b2f02a3927a30e63f3ccc9df56b676", size = 22980, upload-time = "2025-09-27T18:36:45.385Z" },
    { url = "https://files.pythonhosted.org/packages/7f/71/544260864f893f18b6827315b988c146b559391e6e7e8f7252839b1b846a/markupsafe-3.0.3-cp313-cp313-manylinux_2_31_riscv64.manylinux_2_39_riscv64.whl", hash = "sha256:509fa21c6deb7a7a273d629cf5ec029bc209d1a51178615ddf718f5918992ab9", size = 21990, upload-time = "2025-09-27T18:36:46.916Z" },
    { url = "https://files.pythonhosted.org/packages/c2/28/b50fc2f74d1ad761af2f5dcce7492648b983d00a65b8c0e0cb457c82ebbe/markupsafe-3.0.3-cp313-cp313-musllinux_1_2_aarch64.whl", hash = "sha256:a4afe79fb3de0b7097d81da19090f4df4f8d3a2b3adaa8764138aac2e44f3af1", size = 23784, upload-time = "2025-09-27T18:36:47.884Z" },
    { url = "https://files.pythonhosted.org/packages/ed/76/104b2aa106a208da8b17a2fb72e033a5a9d7073c68f7e508b94916ed47a9/markupsafe-3.0.3-cp313-cp313-musllinux_1_2_riscv64.whl", hash = "sha256:795e7751525cae078558e679d646ae45574b47ed6e7771863fcc079a6171a0fc", size = 21588, upload-time = "2025-09-27T18:36:48.82Z" },
    { url = "https://files.pythonhosted.org/packages/b5/99/16a5eb2d140087ebd97180d95249b00a03aa87e29cc224056274f2e45fd6/markupsafe-3.0.3-cp313-cp313-musllinux_1_2_x86_64.whl", hash = "sha256:8485f406a96febb5140bfeca44a73e3ce5116b2501ac54fe953e488fb1d03b12", size = 23041, upload-time = "2025-09-27T18:36:49.797Z" },
    { url = "https://files.pythonhosted.org/packages/19/bc/e7140ed90c5d61d77cea142eed9f9c303f4c4806f60a1044c13e3f1471d0/markupsafe-3.0.3-cp313-cp313-win32.whl", hash = "sha256:bdd37121970bfd8be76c5fb069c7751683bdf373db1ed6c010162b2a130248ed", size = 14543, upload-time = "2025-09-27T18:36:51.584Z" },
    { url = "https://files.pythonhosted.org/packages/05/73/c4abe620b841b6b791f2edc248f556900667a5a1cf023a6646967ae98335/markupsafe-3.0.3-cp313-cp313-win_amd64.whl", hash = "sha256:9a1abfdc021a164803f4d485104931fb8f8c1efd55bc6b748d2f5774e78b62c5", size = 15113, upload-time = "2025-09-27T18:36:52.537Z" },
    { url = "https://files.pythonhosted.org/packages/f0/3a/fa34a0f7cfef23cf9500d68cb7c32dd64ffd58a12b09225fb03dd37d5b80/markupsafe-3.0.3-cp313-cp313-win_arm64.whl", hash = "sha256:7e68f88e5b8799aa49c85cd116c932a1ac15caaa3f5db09087854d218359e485", size = 13911, upload-time = "2025-09-27T18:36:53.513Z" },
    { url = "https://files.pythonhosted.org/packages/e4/d7/e05cd7efe43a88a17a37b3ae96e79a19e846f3f456fe79c57ca61356ef01/markupsafe-3.0.3-cp313-cp313t-macosx_10_13_x86_64.whl", hash = "sha256:218551f6df4868a8d527e3062d0fb968682fe92054e89978594c28e642c43a73", size = 11658, upload-time = "2025-09-27T18:36:54.819Z" },
    { url = "https://files.pythonhosted.org/packages/99/9e/e412117548182ce2148bdeacdda3bb494260c0b0184360fe0d56389b523b/markupsafe-3.0.3-cp313-cp313t-macosx_11_0_arm64.whl", hash = "sha256:3524b778fe5cfb3452a09d31e7b5adefeea8c5be1d43c4f810ba09f2ceb29d37", size = 12066, upload-time = "2025-09-27T18:36:55.714Z" },
    { url = "https://files.pythonhosted.org/packages/bc/e6/fa0ffcda717ef64a5108eaa7b4f5ed28d56122c9a6d70ab8b72f9f715c80/markupsafe-3.0.3-cp313-cp313t-manylinux2014_aarch64.manylinux_2_17_aarch64.manylinux_2_28_aarch64.whl", hash = "sha256:4e885a3d1efa2eadc93c894a21770e4bc67899e3543680313b09f139e149ab19", size = 25639, upload-time = "2025-09-27T18:36:56.908Z" },
    { url = "https://files.pythonhosted.org/packages/96/ec/2102e881fe9d25fc16cb4b25d5f5cde50970967ffa5dddafdb771237062d/markupsafe-3.0.3-cp313-cp313t-manylinux2014_x86_64.manylinux_2_17_x86_64.manylinux_2_28_x86_64.whl", hash = "sha256:8709b08f4a89aa7586de0aadc8da56180242ee0ada3999749b183aa23df95025", size = 23569, upload-time = "2025-09-27T18:36:57.913Z" },
    { url = "https://files.pythonhosted.org/packages/4b/30/6f2fce1f1f205fc9323255b216ca8a235b15860c34b6798f810f05828e32/markupsafe-3.0.3-cp313-cp313t-manylinux_2_31_riscv64.manylinux_2_39_riscv64.whl", hash = "sha256:b8512a91625c9b3da6f127803b166b629725e68af71f8184ae7e7d54686a56d6", size = 23284, upload-time = "2025-09-27T18:36:58.833Z" },
    { url = "https://files.pythonhosted.org/packages/58/47/4a0ccea4ab9f5dcb6f79c0236d954acb382202721e704223a8aafa38b5c8/markupsafe-3.0.3-cp313-cp313t-musllinux_1_2_aarch64.whl", hash = "sha256:9b79b7a16f7fedff2495d684f2b59b0457c3b493778c9eed31111be64d58279f", size = 24801, upload-time = "2025-09-27T18:36:59.739Z" },
    { url = "https://files.pythonhosted.org/packages/6a/70/3780e9b72180b6fecb83a4814d84c3bf4b4ae4bf0b19c27196104149734c/markupsafe-3.0.3-cp313-cp313t-musllinux_1_2_riscv64.whl", hash = "sha256:12c63dfb4a98206f045aa9563db46507995f7ef6d83b2f68eda65c307c6829eb", size = 22769, upload-time = "2025-09-27T18:37:00.719Z" },
    { url = "https://files.pythonhosted.org/packages/98/c5/c03c7f4125180fc215220c035beac6b9cb684bc7a067c84fc69414d315f5/markupsafe-3.0.3-cp313-cp313t-musllinux_1_2_x86_64.whl", hash = "sha256:8f71bc33915be5186016f675cd83a1e08523649b0e33efdb898db577ef5bb009", size = 23642, upload-time = "2025-09-27T18:37:01.673Z" },
    { url = "https://files.pythonhosted.org/packages/80/d6/2d1b89f6ca4bff1036499b1e29a1d02d282259f3681540e16563f27ebc23/markupsafe-3.0.3-cp313-cp313t-win32.whl", hash = "sha256:69c0b73548bc525c8cb9a251cddf1931d1db4d2258e9599c28c07ef3580ef354", size = 14612, upload-time = "2025-09-27T18:37:02.639Z" },
    { url = "https://files.pythonhosted.org/packages/2b/98/e48a4bfba0a0ffcf9925fe2d69240bfaa19c6f7507b8cd09c70684a53c1e/markupsafe-3.0.3-cp313-cp313t-win_amd64.whl", hash = "sha256:1b4b79e8ebf6b55351f0d91fe80f893b4743f104bff22e90697db1590e47a218", size = 15200, upload-time = "2025-09-27T18:37:03.582Z" },
    { url = "https://files.pythonhosted.org/packages/0e/72/e3cc540f351f316e9ed0f092757459afbc595824ca724cbc5a5d4263713f/markupsafe-3.0.3-cp313-cp313t-win_arm64.whl", hash = "sha256:ad2cf8aa28b8c020ab2fc8287b0f823d0a7d8630784c31e9ee5edea20f406287", size = 13973, upload-time = "2025-09-27T18:37:04.929Z" },
]

[[package]]
name = "matplotlib-inline"
version = "0.2.1"
source = { registry = "https://pypi.org/simple" }
dependencies = [
    { name = "traitlets" },
]
sdist = { url = "https://files.pythonhosted.org/packages/c7/74/97e72a36efd4ae2bccb3463284300f8953f199b5ffbc04cbbb0ec78f74b1/matplotlib_inline-0.2.1.tar.gz", hash = "sha256:e1ee949c340d771fc39e241ea75683deb94762c8fa5f2927ec57c83c4dffa9fe", size = 8110, upload-time = "2025-10-23T09:00:22.126Z" }
wheels = [
    { url = "https://files.pythonhosted.org/packages/af/33/ee4519fa02ed11a94aef9559552f3b17bb863f2ecfe1a35dc7f548cde231/matplotlib_inline-0.2.1-py3-none-any.whl", hash = "sha256:d56ce5156ba6085e00a9d54fead6ed29a9c47e215cd1bba2e976ef39f5710a76", size = 9516, upload-time = "2025-10-23T09:00:20.675Z" },
]

[[package]]
name = "mccabe"
version = "0.7.0"
source = { registry = "https://pypi.org/simple" }
sdist = { url = "https://files.pythonhosted.org/packages/e7/ff/0ffefdcac38932a54d2b5eed4e0ba8a408f215002cd178ad1df0f2806ff8/mccabe-0.7.0.tar.gz", hash = "sha256:348e0240c33b60bbdf4e523192ef919f28cb2c3d7d5c7794f74009290f236325", size = 9658, upload-time = "2022-01-24T01:14:51.113Z" }
wheels = [
    { url = "https://files.pythonhosted.org/packages/27/1a/1f68f9ba0c207934b35b86a8ca3aad8395a3d6dd7921c0686e23853ff5a9/mccabe-0.7.0-py2.py3-none-any.whl", hash = "sha256:6c2d30ab6be0e4a46919781807b4f0d834ebdd6c6e3dca0bda5a15f863427b6e", size = 7350, upload-time = "2022-01-24T01:14:49.62Z" },
]

[[package]]
name = "mdx-gh-links"
version = "0.4"
source = { registry = "https://pypi.org/simple" }
dependencies = [
    { name = "markdown" },
]
sdist = { url = "https://files.pythonhosted.org/packages/2f/ea/bf1f721a8dc0ff83b426480f040ac68dbe3d7898b096c1277a5a4e3da0ec/mdx_gh_links-0.4.tar.gz", hash = "sha256:41d5aac2ab201425aa0a19373c4095b79e5e015fdacfe83c398199fe55ca3686", size = 5783, upload-time = "2023-12-22T19:54:02.136Z" }
wheels = [
    { url = "https://files.pythonhosted.org/packages/c5/c7/ccfe05ade98ba7a63f05d1b05b7508d9af743cbd1f1681aa0c9900a8cd40/mdx_gh_links-0.4-py3-none-any.whl", hash = "sha256:9057bca1fa5280bf1fcbf354381e46c9261cc32c2d5c0407801f8a910be5f099", size = 7166, upload-time = "2023-12-22T19:54:00.384Z" },
]

[[package]]
name = "mergedeep"
version = "1.3.4"
source = { registry = "https://pypi.org/simple" }
sdist = { url = "https://files.pythonhosted.org/packages/3a/41/580bb4006e3ed0361b8151a01d324fb03f420815446c7def45d02f74c270/mergedeep-1.3.4.tar.gz", hash = "sha256:0096d52e9dad9939c3d975a774666af186eda617e6ca84df4c94dec30004f2a8", size = 4661, upload-time = "2021-02-05T18:55:30.623Z" }
wheels = [
    { url = "https://files.pythonhosted.org/packages/2c/19/04f9b178c2d8a15b076c8b5140708fa6ffc5601fb6f1e975537072df5b2a/mergedeep-1.3.4-py3-none-any.whl", hash = "sha256:70775750742b25c0d8f36c55aed03d24c3384d17c951b3175d898bd778ef0307", size = 6354, upload-time = "2021-02-05T18:55:29.583Z" },
]

[[package]]
name = "mike"
version = "2.1.3"
source = { registry = "https://pypi.org/simple" }
dependencies = [
    { name = "importlib-metadata" },
    { name = "importlib-resources" },
    { name = "jinja2" },
    { name = "mkdocs" },
    { name = "pyparsing" },
    { name = "pyyaml" },
    { name = "pyyaml-env-tag" },
    { name = "verspec" },
]
sdist = { url = "https://files.pythonhosted.org/packages/ab/f7/2933f1a1fb0e0f077d5d6a92c6c7f8a54e6128241f116dff4df8b6050bbf/mike-2.1.3.tar.gz", hash = "sha256:abd79b8ea483fb0275b7972825d3082e5ae67a41820f8d8a0dc7a3f49944e810", size = 38119, upload-time = "2024-08-13T05:02:14.167Z" }
wheels = [
    { url = "https://files.pythonhosted.org/packages/fd/1a/31b7cd6e4e7a02df4e076162e9783620777592bea9e4bb036389389af99d/mike-2.1.3-py3-none-any.whl", hash = "sha256:d90c64077e84f06272437b464735130d380703a76a5738b152932884c60c062a", size = 33754, upload-time = "2024-08-13T05:02:12.515Z" },
]

[[package]]
name = "mkdocs"
version = "1.6.1"
source = { registry = "https://pypi.org/simple" }
dependencies = [
    { name = "click" },
    { name = "colorama", marker = "sys_platform == 'win32'" },
    { name = "ghp-import" },
    { name = "jinja2" },
    { name = "markdown" },
    { name = "markupsafe" },
    { name = "mergedeep" },
    { name = "mkdocs-get-deps" },
    { name = "packaging" },
    { name = "pathspec" },
    { name = "pyyaml" },
    { name = "pyyaml-env-tag" },
    { name = "watchdog" },
]
sdist = { url = "https://files.pythonhosted.org/packages/bc/c6/bbd4f061bd16b378247f12953ffcb04786a618ce5e904b8c5a01a0309061/mkdocs-1.6.1.tar.gz", hash = "sha256:7b432f01d928c084353ab39c57282f29f92136665bdd6abf7c1ec8d822ef86f2", size = 3889159, upload-time = "2024-08-30T12:24:06.899Z" }
wheels = [
    { url = "https://files.pythonhosted.org/packages/22/5b/dbc6a8cddc9cfa9c4971d59fb12bb8d42e161b7e7f8cc89e49137c5b279c/mkdocs-1.6.1-py3-none-any.whl", hash = "sha256:db91759624d1647f3f34aa0c3f327dd2601beae39a366d6e064c03468d35c20e", size = 3864451, upload-time = "2024-08-30T12:24:05.054Z" },
]

[[package]]
name = "mkdocs-alias-plugin"
version = "0.9.0"
source = { registry = "https://pypi.org/simple" }
dependencies = [
    { name = "markdown" },
    { name = "mkdocs" },
]
sdist = { url = "https://files.pythonhosted.org/packages/10/ae/b57199b2911b7e4c86ecfa65a8fea60a454374028c07657d349ab45c41d9/mkdocs_alias_plugin-0.9.0.tar.gz", hash = "sha256:b534cc3db177db4850c1b65993a48fd7073304bb33990c33cd5306f19e4f250d", size = 9434, upload-time = "2025-02-22T01:06:28.241Z" }
wheels = [
    { url = "https://files.pythonhosted.org/packages/f8/7e/c18dbfee677cb95af388c919b38e23ba68ab9336d74c363d72219e9c622e/mkdocs_alias_plugin-0.9.0-py3-none-any.whl", hash = "sha256:74660730b318439e3c0f294af884ee7a5708a00f8d01f7dcb95a0f69744d15a3", size = 9518, upload-time = "2025-02-22T01:06:26.609Z" },
]

[[package]]
name = "mkdocs-autolinks-plugin"
version = "0.7.1"
source = { registry = "https://pypi.org/simple" }
dependencies = [
    { name = "mkdocs" },
]
sdist = { url = "https://files.pythonhosted.org/packages/63/b7/efc75b7870a4fecbc9a05ba94ce622462a40b5a13670d00036c5b47bf82f/mkdocs-autolinks-plugin-0.7.1.tar.gz", hash = "sha256:445ddb9b417b7795856c30801bb430773186c1daf210bdeecf8305f55a47d151", size = 4375, upload-time = "2023-08-04T14:42:25.67Z" }
wheels = [
    { url = "https://files.pythonhosted.org/packages/d4/9c/ee3d81a799b8b0b73a89625bcbf3c58cd369c8a26a1b415413edea9bf259/mkdocs_autolinks_plugin-0.7.1-py3-none-any.whl", hash = "sha256:5c6c17f6649b68e79a9ef0b2648d59f3072e18002b90ee1586a64c505f11ab12", size = 4235, upload-time = "2023-08-04T14:42:23.955Z" },
]

[[package]]
name = "mkdocs-autorefs"
version = "1.4.3"
source = { registry = "https://pypi.org/simple" }
dependencies = [
    { name = "markdown" },
    { name = "markupsafe" },
    { name = "mkdocs" },
]
sdist = { url = "https://files.pythonhosted.org/packages/51/fa/9124cd63d822e2bcbea1450ae68cdc3faf3655c69b455f3a7ed36ce6c628/mkdocs_autorefs-1.4.3.tar.gz", hash = "sha256:beee715b254455c4aa93b6ef3c67579c399ca092259cc41b7d9342573ff1fc75", size = 55425, upload-time = "2025-08-26T14:23:17.223Z" }
wheels = [
    { url = "https://files.pythonhosted.org/packages/9f/4d/7123b6fa2278000688ebd338e2a06d16870aaf9eceae6ba047ea05f92df1/mkdocs_autorefs-1.4.3-py3-none-any.whl", hash = "sha256:469d85eb3114801d08e9cc55d102b3ba65917a869b893403b8987b601cf55dc9", size = 25034, upload-time = "2025-08-26T14:23:15.906Z" },
]

[[package]]
name = "mkdocs-awesome-pages-plugin"
version = "2.10.1"
source = { registry = "https://pypi.org/simple" }
dependencies = [
    { name = "mkdocs" },
    { name = "natsort" },
    { name = "wcmatch" },
]
sdist = { url = "https://files.pythonhosted.org/packages/92/e8/6ae9c18d8174a5d74ce4ade7a7f4c350955063968bc41ff1e5833cff4a2b/mkdocs_awesome_pages_plugin-2.10.1.tar.gz", hash = "sha256:cda2cb88c937ada81a4785225f20ef77ce532762f4500120b67a1433c1cdbb2f", size = 16303, upload-time = "2024-12-22T21:13:49.19Z" }
wheels = [
    { url = "https://files.pythonhosted.org/packages/73/61/19fc1e9c579dbfd4e8a402748f1d63cab7aabe8f8d91eb0235e45b32d040/mkdocs_awesome_pages_plugin-2.10.1-py3-none-any.whl", hash = "sha256:c6939dbea37383fc3cf8c0a4e892144ec3d2f8a585e16fdc966b34e7c97042a7", size = 15118, upload-time = "2024-12-22T21:13:46.945Z" },
]

[[package]]
name = "mkdocs-click"
version = "0.9.0"
source = { registry = "https://pypi.org/simple" }
dependencies = [
    { name = "click" },
    { name = "markdown" },
]
sdist = { url = "https://files.pythonhosted.org/packages/a1/c7/8c25f3a3b379def41e6d0bb5c4beeab7aa8a394b17e749f498504102cfa5/mkdocs_click-0.9.0.tar.gz", hash = "sha256:6050917628d4740517541422b607404d044117bc31b770c4f9e9e1939a50c908", size = 18720, upload-time = "2025-04-07T16:59:36.387Z" }
wheels = [
    { url = "https://files.pythonhosted.org/packages/e9/fc/9124ab36e2341e78d8d9c669511bd70f52ea0de8105760c31fabec1f9396/mkdocs_click-0.9.0-py3-none-any.whl", hash = "sha256:5208e828f4f68f63c847c1ef7be48edee9964090390afc8f5b3d4cbe5ea9bbed", size = 15104, upload-time = "2025-04-07T16:59:34.807Z" },
]

[[package]]
name = "mkdocs-embed-external-markdown"
version = "3.0.2"
source = { registry = "https://pypi.org/simple" }
dependencies = [
    { name = "jinja2" },
    { name = "requests" },
]
sdist = { url = "https://files.pythonhosted.org/packages/41/0d/99c54195df8a06c751bbbaaf743be771aa538eee28f39f33fe397ceb602c/mkdocs-embed-external-markdown-3.0.2.tar.gz", hash = "sha256:9a3d14a9cc6efb4201175530f277e84da472a576772db264a3b19570cf266317", size = 7123, upload-time = "2024-02-26T12:18:15.705Z" }
wheels = [
    { url = "https://files.pythonhosted.org/packages/a2/19/c8e5b85ff0bc58862b32667a2a274afdf54610febbf93a7b91f070525275/mkdocs_embed_external_markdown-3.0.2-py3-none-any.whl", hash = "sha256:82088296cfd117b36ef45b58b4342005727a1f891f0c429c21756215e89099d2", size = 7787, upload-time = "2024-02-26T12:18:14.088Z" },
]

[[package]]
name = "mkdocs-ezglossary-plugin"
version = "2.1.0"
source = { registry = "https://pypi.org/simple" }
dependencies = [
    { name = "inflect" },
    { name = "jinja2" },
    { name = "mkdocs" },
]
sdist = { url = "https://files.pythonhosted.org/packages/eb/c5/e7b2e54fc96fdaf415ded704103b3a73b0a57e19c164f2a27045024fcbed/mkdocs_ezglossary_plugin-2.1.0.tar.gz", hash = "sha256:1494041d005caea7a15189d095daf7e13e9ed3249adc3df9af50683e615002c3", size = 20372, upload-time = "2025-09-25T18:13:13.782Z" }
wheels = [
    { url = "https://files.pythonhosted.org/packages/10/2d/cca2b58941f7edb9266f3b2f8fabf0a587f980c475309d7cbbd3a8f43c9b/mkdocs_ezglossary_plugin-2.1.0-py2.py3-none-any.whl", hash = "sha256:42a5527882a168b042ce6661dadc4e009b9b74a971d4f7e881e2a4df5fe2b3f6", size = 16026, upload-time = "2025-09-25T18:13:12.705Z" },
]

[[package]]
name = "mkdocs-ezlinks-plugin"
version = "0.1.14"
source = { registry = "https://pypi.org/simple" }
dependencies = [
    { name = "mkdocs" },
    { name = "pygtrie" },
]
sdist = { url = "https://files.pythonhosted.org/packages/9a/3b/490d1b51fba7da69394e5a17f2c081eb65a10fb73565dc6793d53e4e4206/mkdocs-ezlinks-plugin-0.1.14.tar.gz", hash = "sha256:3e2085c16a850e022393e80194c17612e7b55de87fb45b3ffb618b5dfdb10811", size = 13366, upload-time = "2022-01-24T20:10:30.91Z" }

[[package]]
name = "mkdocs-gen-files"
version = "0.6.0"
source = { registry = "https://pypi.org/simple" }
dependencies = [
    { name = "mkdocs" },
]
sdist = { url = "https://files.pythonhosted.org/packages/61/35/f26349f7fa18414eb2e25d75a6fa9c7e3186c36e1d227c0b2d785a7bd5c4/mkdocs_gen_files-0.6.0.tar.gz", hash = "sha256:52022dc14dcc0451e05e54a8f5d5e7760351b6701eff816d1e9739577ec5635e", size = 8642, upload-time = "2025-11-23T12:13:22.124Z" }
wheels = [
    { url = "https://files.pythonhosted.org/packages/8d/ec/72417415563c60ae01b36f0d497f1f4c803972f447ef4fb7f7746d6e07db/mkdocs_gen_files-0.6.0-py3-none-any.whl", hash = "sha256:815af15f3e2dbfda379629c1b95c02c8e6f232edf2a901186ea3b204ab1135b2", size = 8182, upload-time = "2025-11-23T12:13:20.756Z" },
]

[[package]]
name = "mkdocs-get-deps"
version = "0.2.0"
source = { registry = "https://pypi.org/simple" }
dependencies = [
    { name = "mergedeep" },
    { name = "platformdirs" },
    { name = "pyyaml" },
]
sdist = { url = "https://files.pythonhosted.org/packages/98/f5/ed29cd50067784976f25ed0ed6fcd3c2ce9eb90650aa3b2796ddf7b6870b/mkdocs_get_deps-0.2.0.tar.gz", hash = "sha256:162b3d129c7fad9b19abfdcb9c1458a651628e4b1dea628ac68790fb3061c60c", size = 10239, upload-time = "2023-11-20T17:51:09.981Z" }
wheels = [
    { url = "https://files.pythonhosted.org/packages/9f/d4/029f984e8d3f3b6b726bd33cafc473b75e9e44c0f7e80a5b29abc466bdea/mkdocs_get_deps-0.2.0-py3-none-any.whl", hash = "sha256:2bf11d0b133e77a0dd036abeeb06dec8775e46efa526dc70667d8863eefc6134", size = 9521, upload-time = "2023-11-20T17:51:08.587Z" },
]

[[package]]
name = "mkdocs-gitsnippet-plugin"
version = "1.2.0"
source = { registry = "https://pypi.org/simple" }
dependencies = [
    { name = "gitpython" },
    { name = "mkdocs" },
]
sdist = { url = "https://files.pythonhosted.org/packages/21/c2/d4d1d5d765b8dd100dbab4b566d3063a26d63793fa31d6c4ce23ad592b36/mkdocs-gitsnippet-plugin-1.2.0.tar.gz", hash = "sha256:f1f653629407515a83ce2c2213a2342649f11c795fb468edd8c85625bdb6cd93", size = 3560, upload-time = "2020-11-15T20:10:40.807Z" }
wheels = [
    { url = "https://files.pythonhosted.org/packages/11/3f/51b966d14ab0a84c164c2cb6850160a6290e4fd434d7599e6d64b02b44e7/mkdocs_gitsnippet_plugin-1.2.0-py3-none-any.whl", hash = "sha256:3f3a0eb4d70bc7d51f6b3803be4e6b6014a84546e231223cb9cd02bfb8d2d79e", size = 4722, upload-time = "2020-11-15T20:10:39.726Z" },
]

[[package]]
name = "mkdocs-include-markdown-plugin"
version = "7.2.0"
source = { registry = "https://pypi.org/simple" }
dependencies = [
    { name = "mkdocs" },
    { name = "wcmatch" },
]
sdist = { url = "https://files.pythonhosted.org/packages/90/10/b0b75ac42f4613556a808eee2dad3efe7a7d5079349aa5b9229d863e829f/mkdocs_include_markdown_plugin-7.2.0.tar.gz", hash = "sha256:4a67a91ade680dc0e15f608e5b6343bec03372ffa112c40a4254c1bfb10f42f3", size = 25509, upload-time = "2025-09-28T21:50:50.41Z" }
wheels = [
    { url = "https://files.pythonhosted.org/packages/ba/f9/783338d1d7fd548c7635728b67a0f8f96d9e6c265aa61c51356c03597767/mkdocs_include_markdown_plugin-7.2.0-py3-none-any.whl", hash = "sha256:d56cdaeb2d113fb66ed0fe4fb7af1da889926b0b9872032be24e19bbb09c9f5b", size = 29548, upload-time = "2025-09-28T21:50:49.373Z" },
]

[[package]]
name = "mkdocs-link-marker"
version = "0.2.0"
source = { registry = "https://pypi.org/simple" }
dependencies = [
    { name = "jinja2" },
    { name = "mkdocs" },
]
sdist = { url = "https://files.pythonhosted.org/packages/98/a9/472488b460eaeac65816af9b4de221441411d225879c3109e410259b98ea/mkdocs_link_marker-0.2.0.tar.gz", hash = "sha256:8d194fd1666368ecf588f942bcc920071723776ef777961c72b7dc16da7c41a5", size = 2452, upload-time = "2025-07-20T20:59:01.752Z" }
wheels = [
    { url = "https://files.pythonhosted.org/packages/be/12/83d4a1304c70537d9ec16c752be2eaf32d2b7876c5a1b11649cce703c1ab/mkdocs_link_marker-0.2.0-py3-none-any.whl", hash = "sha256:1a6b92b3bc67349d8d49eb18278a4ad9e1a9c0037f4dcc76bbb9e4aaf969539d", size = 2936, upload-time = "2025-07-20T20:59:00.696Z" },
]

[[package]]
name = "mkdocs-macros-plugin"
version = "1.5.0"
source = { registry = "https://pypi.org/simple" }
dependencies = [
    { name = "hjson" },
    { name = "jinja2" },
    { name = "mkdocs" },
    { name = "packaging" },
    { name = "pathspec" },
    { name = "python-dateutil" },
    { name = "pyyaml" },
    { name = "requests" },
    { name = "super-collections" },
    { name = "termcolor" },
]
sdist = { url = "https://files.pythonhosted.org/packages/92/15/e6a44839841ebc9c5872fa0e6fad1c3757424e4fe026093b68e9f386d136/mkdocs_macros_plugin-1.5.0.tar.gz", hash = "sha256:12aa45ce7ecb7a445c66b9f649f3dd05e9b92e8af6bc65e4acd91d26f878c01f", size = 37730, upload-time = "2025-11-13T08:08:55.545Z" }
wheels = [
    { url = "https://files.pythonhosted.org/packages/51/62/9fffba5bb9ed3d31a932ad35038ba9483d59850256ee0fea7f1187173983/mkdocs_macros_plugin-1.5.0-py3-none-any.whl", hash = "sha256:c10fabd812bf50f9170609d0ed518e54f1f0e12c334ac29141723a83c881dd6f", size = 44626, upload-time = "2025-11-13T08:08:53.878Z" },
]

[[package]]
name = "mkdocs-material"
version = "9.7.0"
source = { registry = "https://pypi.org/simple" }
dependencies = [
    { name = "babel" },
    { name = "backrefs" },
    { name = "colorama" },
    { name = "jinja2" },
    { name = "markdown" },
    { name = "mkdocs" },
    { name = "mkdocs-material-extensions" },
    { name = "paginate" },
    { name = "pygments" },
    { name = "pymdown-extensions" },
    { name = "requests" },
]
sdist = { url = "https://files.pythonhosted.org/packages/9c/3b/111b84cd6ff28d9e955b5f799ef217a17bc1684ac346af333e6100e413cb/mkdocs_material-9.7.0.tar.gz", hash = "sha256:602b359844e906ee402b7ed9640340cf8a474420d02d8891451733b6b02314ec", size = 4094546, upload-time = "2025-11-11T08:49:09.73Z" }
wheels = [
    { url = "https://files.pythonhosted.org/packages/04/87/eefe8d5e764f4cf50ed91b943f8e8f96b5efd65489d8303b7a36e2e79834/mkdocs_material-9.7.0-py3-none-any.whl", hash = "sha256:da2866ea53601125ff5baa8aa06404c6e07af3c5ce3d5de95e3b52b80b442887", size = 9283770, upload-time = "2025-11-11T08:49:06.26Z" },
]

[[package]]
name = "mkdocs-material-extensions"
version = "1.3.1"
source = { registry = "https://pypi.org/simple" }
sdist = { url = "https://files.pythonhosted.org/packages/79/9b/9b4c96d6593b2a541e1cb8b34899a6d021d208bb357042823d4d2cabdbe7/mkdocs_material_extensions-1.3.1.tar.gz", hash = "sha256:10c9511cea88f568257f960358a467d12b970e1f7b2c0e5fb2bb48cab1928443", size = 11847, upload-time = "2023-11-22T19:09:45.208Z" }
wheels = [
    { url = "https://files.pythonhosted.org/packages/5b/54/662a4743aa81d9582ee9339d4ffa3c8fd40a4965e033d77b9da9774d3960/mkdocs_material_extensions-1.3.1-py3-none-any.whl", hash = "sha256:adff8b62700b25cb77b53358dad940f3ef973dd6db797907c49e3c2ef3ab4e31", size = 8728, upload-time = "2023-11-22T19:09:43.465Z" },
]

[[package]]
name = "mkdocs-panzoom-plugin"
version = "0.4.2"
source = { registry = "https://pypi.org/simple" }
dependencies = [
    { name = "mkdocs" },
]
sdist = { url = "https://files.pythonhosted.org/packages/c1/4c/38af1aa9dadf5c298515e66a813abc70e2b4e0c81e713f768b807b10c4e5/mkdocs_panzoom_plugin-0.4.2.tar.gz", hash = "sha256:ad43b983a56c02002db322b318d799d51b51507ef343f38fc71071e5af7e2ff4", size = 22138, upload-time = "2025-09-05T17:01:31.303Z" }
wheels = [
    { url = "https://files.pythonhosted.org/packages/63/92/211706b72821d8afbd5f1b17e7adc8db01bd0a10bab8537a14ae42683960/mkdocs_panzoom_plugin-0.4.2-py3-none-any.whl", hash = "sha256:6f3f4f29baef73ad4310535427e92ee4f71075bb3900b7a7756110c095de3dc5", size = 22522, upload-time = "2025-09-05T17:01:29.831Z" },
]

[[package]]
name = "mkdocs-pdf-export-plugin"
version = "0.5.10"
source = { registry = "https://pypi.org/simple" }
dependencies = [
    { name = "beautifulsoup4" },
    { name = "mkdocs" },
    { name = "weasyprint" },
]
sdist = { url = "https://files.pythonhosted.org/packages/ae/3c/5dd22c24873cb8ddd9e8700c82e75322ce617505dd68df54cdb4dccc5140/mkdocs-pdf-export-plugin-0.5.10.tar.gz", hash = "sha256:77ba89ebea6f565286fb04360e3d9810567e27302383c9e2b6fa386f8ecca7d9", size = 10180, upload-time = "2021-10-05T01:33:29.196Z" }
wheels = [
    { url = "https://files.pythonhosted.org/packages/37/51/1ee5dd2b18acd7c18580cb6b58190d3e7a07c8719d6fd7fd58136a236ccc/mkdocs_pdf_export_plugin-0.5.10-py3-none-any.whl", hash = "sha256:e6e58f8bdedb300423336b00ea1846516f471b529ea85cb7f254fa2a2ee577d8", size = 10810, upload-time = "2021-10-05T01:33:27.436Z" },
]

[[package]]
name = "mkdocs-simple-hooks"
version = "0.1.5"
source = { registry = "https://pypi.org/simple" }
dependencies = [
    { name = "mkdocs" },
]
sdist = { url = "https://files.pythonhosted.org/packages/f1/93/565f98d6810e3b493e61160aea1cceb8653331576e7fa7f048ac7e7cdf62/mkdocs-simple-hooks-0.1.5.tar.gz", hash = "sha256:dddbdf151a18723c9302a133e5cf79538be8eb9d274e8e07d2ac3ac34890837c", size = 4037, upload-time = "2022-01-07T09:11:18.345Z" }
wheels = [
    { url = "https://files.pythonhosted.org/packages/7a/e9/7bf0f928f5b6cdd602d4a01d52e5fc1eba8d3ba6d97619a88fc271a625f8/mkdocs_simple_hooks-0.1.5-py3-none-any.whl", hash = "sha256:efeabdbb98b0850a909adee285f3404535117159d5cb3a34f541d6eaa644d50a", size = 4596, upload-time = "2022-01-07T09:11:17.022Z" },
]

[[package]]
name = "mkdocstrings"
version = "1.0.0"
source = { registry = "https://pypi.org/simple" }
dependencies = [
    { name = "jinja2" },
    { name = "markdown" },
    { name = "markupsafe" },
    { name = "mkdocs" },
    { name = "mkdocs-autorefs" },
    { name = "pymdown-extensions" },
]
sdist = { url = "https://files.pythonhosted.org/packages/e5/13/10bbf9d56565fd91b91e6f5a8cd9b9d8a2b101c4e8ad6eeafa35a706301d/mkdocstrings-1.0.0.tar.gz", hash = "sha256:351a006dbb27aefce241ade110d3cd040c1145b7a3eb5fd5ac23f03ed67f401a", size = 101086, upload-time = "2025-11-27T15:39:40.534Z" }
wheels = [
    { url = "https://files.pythonhosted.org/packages/ec/fc/80aa31b79133634721cf7855d37b76ea49773599214896f2ff10be03de2a/mkdocstrings-1.0.0-py3-none-any.whl", hash = "sha256:4c50eb960bff6e05dfc631f6bc00dfabffbcb29c5ff25f676d64daae05ed82fa", size = 35135, upload-time = "2025-11-27T15:39:39.301Z" },
]

[package.optional-dependencies]
python = [
    { name = "mkdocstrings-python" },
]

[[package]]
name = "mkdocstrings-python"
version = "2.0.1"
source = { registry = "https://pypi.org/simple" }
dependencies = [
    { name = "griffe" },
    { name = "mkdocs-autorefs" },
    { name = "mkdocstrings" },
]
sdist = { url = "https://files.pythonhosted.org/packages/24/75/d30af27a2906f00eb90143470272376d728521997800f5dce5b340ba35bc/mkdocstrings_python-2.0.1.tar.gz", hash = "sha256:843a562221e6a471fefdd4b45cc6c22d2607ccbad632879234fa9692e9cf7732", size = 199345, upload-time = "2025-12-03T14:26:11.755Z" }
wheels = [
    { url = "https://files.pythonhosted.org/packages/81/06/c5f8deba7d2cbdfa7967a716ae801aa9ca5f734b8f54fd473ef77a088dbe/mkdocstrings_python-2.0.1-py3-none-any.whl", hash = "sha256:66ecff45c5f8b71bf174e11d49afc845c2dfc7fc0ab17a86b6b337e0f24d8d90", size = 105055, upload-time = "2025-12-03T14:26:10.184Z" },
]

[[package]]
name = "more-itertools"
version = "10.8.0"
source = { registry = "https://pypi.org/simple" }
sdist = { url = "https://files.pythonhosted.org/packages/ea/5d/38b681d3fce7a266dd9ab73c66959406d565b3e85f21d5e66e1181d93721/more_itertools-10.8.0.tar.gz", hash = "sha256:f638ddf8a1a0d134181275fb5d58b086ead7c6a72429ad725c67503f13ba30bd", size = 137431, upload-time = "2025-09-02T15:23:11.018Z" }
wheels = [
    { url = "https://files.pythonhosted.org/packages/a4/8e/469e5a4a2f5855992e425f3cb33804cc07bf18d48f2db061aec61ce50270/more_itertools-10.8.0-py3-none-any.whl", hash = "sha256:52d4362373dcf7c52546bc4af9a86ee7c4579df9a8dc268be0a2f949d376cc9b", size = 69667, upload-time = "2025-09-02T15:23:09.635Z" },
]

[[package]]
name = "msoffcrypto-tool"
version = "5.4.2"
source = { registry = "https://pypi.org/simple" }
dependencies = [
    { name = "cryptography" },
    { name = "olefile" },
]
sdist = { url = "https://files.pythonhosted.org/packages/d2/b7/0fd6573157e0ec60c0c470e732ab3322fba4d2834fd24e1088d670522a01/msoffcrypto_tool-5.4.2.tar.gz", hash = "sha256:44b545adba0407564a0cc3d6dde6ca36b7c0fdf352b85bca51618fa1d4817370", size = 41183, upload-time = "2024-08-08T15:50:28.462Z" }
wheels = [
    { url = "https://files.pythonhosted.org/packages/03/54/7f6d3d9acad083dae8c22d9ab483b657359a1bf56fee1d7af88794677707/msoffcrypto_tool-5.4.2-py3-none-any.whl", hash = "sha256:274fe2181702d1e5a107ec1b68a4c9fea997a44972ae1cc9ae0cb4f6a50fef0e", size = 48713, upload-time = "2024-08-08T15:50:27.093Z" },
]

[[package]]
name = "mypy"
version = "1.19.0"
source = { registry = "https://pypi.org/simple" }
dependencies = [
    { name = "librt" },
    { name = "mypy-extensions" },
    { name = "pathspec" },
    { name = "typing-extensions" },
]
sdist = { url = "https://files.pythonhosted.org/packages/f9/b5/b58cdc25fadd424552804bf410855d52324183112aa004f0732c5f6324cf/mypy-1.19.0.tar.gz", hash = "sha256:f6b874ca77f733222641e5c46e4711648c4037ea13646fd0cdc814c2eaec2528", size = 3579025, upload-time = "2025-11-28T15:49:01.26Z" }
wheels = [
    { url = "https://files.pythonhosted.org/packages/cb/0d/a1357e6bb49e37ce26fcf7e3cc55679ce9f4ebee0cd8b6ee3a0e301a9210/mypy-1.19.0-cp313-cp313-macosx_10_13_x86_64.whl", hash = "sha256:7686ed65dbabd24d20066f3115018d2dce030d8fa9db01aa9f0a59b6813e9f9e", size = 13191993, upload-time = "2025-11-28T15:47:22.336Z" },
    { url = "https://files.pythonhosted.org/packages/5d/75/8e5d492a879ec4490e6ba664b5154e48c46c85b5ac9785792a5ec6a4d58f/mypy-1.19.0-cp313-cp313-macosx_11_0_arm64.whl", hash = "sha256:fd4a985b2e32f23bead72e2fb4bbe5d6aceee176be471243bd831d5b2644672d", size = 12174411, upload-time = "2025-11-28T15:44:55.492Z" },
    { url = "https://files.pythonhosted.org/packages/71/31/ad5dcee9bfe226e8eaba777e9d9d251c292650130f0450a280aec3485370/mypy-1.19.0-cp313-cp313-manylinux2014_aarch64.manylinux_2_17_aarch64.manylinux_2_28_aarch64.whl", hash = "sha256:fc51a5b864f73a3a182584b1ac75c404396a17eced54341629d8bdcb644a5bba", size = 12727751, upload-time = "2025-11-28T15:44:14.169Z" },
    { url = "https://files.pythonhosted.org/packages/77/06/b6b8994ce07405f6039701f4b66e9d23f499d0b41c6dd46ec28f96d57ec3/mypy-1.19.0-cp313-cp313-manylinux2014_x86_64.manylinux_2_17_x86_64.manylinux_2_28_x86_64.whl", hash = "sha256:37af5166f9475872034b56c5efdcf65ee25394e9e1d172907b84577120714364", size = 13593323, upload-time = "2025-11-28T15:46:34.699Z" },
    { url = "https://files.pythonhosted.org/packages/68/b1/126e274484cccdf099a8e328d4fda1c7bdb98a5e888fa6010b00e1bbf330/mypy-1.19.0-cp313-cp313-musllinux_1_2_x86_64.whl", hash = "sha256:510c014b722308c9bd377993bcbf9a07d7e0692e5fa8fc70e639c1eb19fc6bee", size = 13818032, upload-time = "2025-11-28T15:46:18.286Z" },
    { url = "https://files.pythonhosted.org/packages/f8/56/53a8f70f562dfc466c766469133a8a4909f6c0012d83993143f2a9d48d2d/mypy-1.19.0-cp313-cp313-win_amd64.whl", hash = "sha256:cabbee74f29aa9cd3b444ec2f1e4fa5a9d0d746ce7567a6a609e224429781f53", size = 10120644, upload-time = "2025-11-28T15:47:43.99Z" },
    { url = "https://files.pythonhosted.org/packages/09/0e/fe228ed5aeab470c6f4eb82481837fadb642a5aa95cc8215fd2214822c10/mypy-1.19.0-py3-none-any.whl", hash = "sha256:0c01c99d626380752e527d5ce8e69ffbba2046eb8a060db0329690849cf9b6f9", size = 2469714, upload-time = "2025-11-28T15:45:33.22Z" },
]

[[package]]
name = "mypy-extensions"
version = "1.1.0"
source = { registry = "https://pypi.org/simple" }
sdist = { url = "https://files.pythonhosted.org/packages/a2/6e/371856a3fb9d31ca8dac321cda606860fa4548858c0cc45d9d1d4ca2628b/mypy_extensions-1.1.0.tar.gz", hash = "sha256:52e68efc3284861e772bbcd66823fde5ae21fd2fdb51c62a211403730b916558", size = 6343, upload-time = "2025-04-22T14:54:24.164Z" }
wheels = [
    { url = "https://files.pythonhosted.org/packages/79/7b/2c79738432f5c924bef5071f933bcc9efd0473bac3b4aa584a6f7c1c8df8/mypy_extensions-1.1.0-py3-none-any.whl", hash = "sha256:1be4cccdb0f2482337c4743e60421de3a356cd97508abadd57d47403e94f5505", size = 4963, upload-time = "2025-04-22T14:54:22.983Z" },
]

[[package]]
name = "natsort"
version = "8.4.0"
source = { registry = "https://pypi.org/simple" }
sdist = { url = "https://files.pythonhosted.org/packages/e2/a9/a0c57aee75f77794adaf35322f8b6404cbd0f89ad45c87197a937764b7d0/natsort-8.4.0.tar.gz", hash = "sha256:45312c4a0e5507593da193dedd04abb1469253b601ecaf63445ad80f0a1ea581", size = 76575, upload-time = "2023-06-20T04:17:19.925Z" }
wheels = [
    { url = "https://files.pythonhosted.org/packages/ef/82/7a9d0550484a62c6da82858ee9419f3dd1ccc9aa1c26a1e43da3ecd20b0d/natsort-8.4.0-py3-none-any.whl", hash = "sha256:4732914fb471f56b5cce04d7bae6f164a592c7712e1c85f9ef585e197299521c", size = 38268, upload-time = "2023-06-20T04:17:17.522Z" },
]

[[package]]
name = "natural-keys"
version = "2.1.1"
source = { registry = "https://pypi.org/simple" }
dependencies = [
    { name = "html-json-forms" },
]
sdist = { url = "https://files.pythonhosted.org/packages/b6/1f/ce68e3d97bf76cd3b6f8c59bf24cd575013207891722689afd4a78cce451/natural-keys-2.1.1.tar.gz", hash = "sha256:67dbfdfd975fe19256c7385aae56b6c7d65d9f595523d1c75703ef91e292da16", size = 18382, upload-time = "2024-03-27T14:50:46.934Z" }
wheels = [
    { url = "https://files.pythonhosted.org/packages/71/b3/090d9388422d633d5f945377cc0b90d512ff0bcf9a193aa64660792976fe/natural_keys-2.1.1-py3-none-any.whl", hash = "sha256:5e8aaa3512ef3ed4012cd192455a6264f1b37a7ea185935d6eb20da82f7e9d18", size = 10589, upload-time = "2024-03-27T14:50:45.17Z" },
]

[[package]]
name = "nested-multipart-parser"
version = "1.6.0"
source = { registry = "https://pypi.org/simple" }
sdist = { url = "https://files.pythonhosted.org/packages/b8/48/b91a6f924a2abd9e86b501347ca56989e2c2b4bf3eac86bff57f80b99b75/nested_multipart_parser-1.6.0.tar.gz", hash = "sha256:8c7a07952a4a3c2cb2b99ca16158961af215c6f8c9e04337bc13da016500c69c", size = 13159, upload-time = "2025-09-17T20:47:25.627Z" }

[[package]]
name = "nodeenv"
version = "1.9.1"
source = { registry = "https://pypi.org/simple" }
sdist = { url = "https://files.pythonhosted.org/packages/43/16/fc88b08840de0e0a72a2f9d8c6bae36be573e475a6326ae854bcc549fc45/nodeenv-1.9.1.tar.gz", hash = "sha256:6ec12890a2dab7946721edbfbcd91f3319c6ccc9aec47be7c7e6b7011ee6645f", size = 47437, upload-time = "2024-06-04T18:44:11.171Z" }
wheels = [
    { url = "https://files.pythonhosted.org/packages/d2/1d/1b658dbd2b9fa9c4c9f32accbfc0205d532c8c6194dc0f2a4c0428e7128a/nodeenv-1.9.1-py2.py3-none-any.whl", hash = "sha256:ba11c9782d29c27c70ffbdda2d7415098754709be8a7056d79a737cd901155c9", size = 22314, upload-time = "2024-06-04T18:44:08.352Z" },
]

[[package]]
name = "oauthlib"
version = "3.3.1"
source = { registry = "https://pypi.org/simple" }
sdist = { url = "https://files.pythonhosted.org/packages/0b/5f/19930f824ffeb0ad4372da4812c50edbd1434f678c90c2733e1188edfc63/oauthlib-3.3.1.tar.gz", hash = "sha256:0f0f8aa759826a193cf66c12ea1af1637f87b9b4622d46e866952bb022e538c9", size = 185918, upload-time = "2025-06-19T22:48:08.269Z" }
wheels = [
    { url = "https://files.pythonhosted.org/packages/be/9c/92789c596b8df838baa98fa71844d84283302f7604ed565dafe5a6b5041a/oauthlib-3.3.1-py3-none-any.whl", hash = "sha256:88119c938d2b8fb88561af5f6ee0eec8cc8d552b7bb1f712743136eb7523b7a1", size = 160065, upload-time = "2025-06-19T22:48:06.508Z" },
]

[[package]]
name = "olefile"
version = "0.47"
source = { registry = "https://pypi.org/simple" }
sdist = { url = "https://files.pythonhosted.org/packages/69/1b/077b508e3e500e1629d366249c3ccb32f95e50258b231705c09e3c7a4366/olefile-0.47.zip", hash = "sha256:599383381a0bf3dfbd932ca0ca6515acd174ed48870cbf7fee123d698c192c1c", size = 112240, upload-time = "2023-12-01T16:22:53.025Z" }
wheels = [
    { url = "https://files.pythonhosted.org/packages/17/d3/b64c356a907242d719fc668b71befd73324e47ab46c8ebbbede252c154b2/olefile-0.47-py2.py3-none-any.whl", hash = "sha256:543c7da2a7adadf21214938bb79c83ea12b473a4b6ee4ad4bf854e7715e13d1f", size = 114565, upload-time = "2023-12-01T16:22:51.518Z" },
]

[[package]]
name = "openpyxl"
version = "3.1.5"
source = { registry = "https://pypi.org/simple" }
dependencies = [
    { name = "et-xmlfile" },
]
sdist = { url = "https://files.pythonhosted.org/packages/3d/f9/88d94a75de065ea32619465d2f77b29a0469500e99012523b91cc4141cd1/openpyxl-3.1.5.tar.gz", hash = "sha256:cf0e3cf56142039133628b5acffe8ef0c12bc902d2aadd3e0fe5878dc08d1050", size = 186464, upload-time = "2024-06-28T14:03:44.161Z" }
wheels = [
    { url = "https://files.pythonhosted.org/packages/c0/da/977ded879c29cbd04de313843e76868e6e13408a94ed6b987245dc7c8506/openpyxl-3.1.5-py2.py3-none-any.whl", hash = "sha256:5282c12b107bffeef825f4617dc029afaf41d0ea60823bbb665ef3079dc79de2", size = 250910, upload-time = "2024-06-28T14:03:41.161Z" },
]

[[package]]
name = "openpyxl-image-loader"
version = "1.0.5"
source = { registry = "https://pypi.org/simple" }
dependencies = [
    { name = "pillow" },
]
sdist = { url = "https://files.pythonhosted.org/packages/ba/f5/3687f56fdcacdbb2c027aa8a4c52644a7029d87d3d0e14de5cf216a5807b/openpyxl-image-loader-1.0.5.tar.gz", hash = "sha256:6d9d7fa5c35ac0a3e620b9eaf7334420a7693ccdb2a16e940a3a92bc3ec87fe8", size = 2262, upload-time = "2020-01-23T01:27:42.729Z" }
wheels = [
    { url = "https://files.pythonhosted.org/packages/d8/61/12aa8c6eb1c51673e8548eb2824d79f17a9f2f8452fc90450a1db74b4de5/openpyxl_image_loader-1.0.5-py3-none-any.whl", hash = "sha256:103e6ad4dc433cc3bb18d1f6c413139ad4a91a5f3de0e39783534e22ff0c9c0b", size = 3493, upload-time = "2020-01-23T01:27:41.318Z" },
]

[[package]]
name = "openpyxl-stubs"
version = "0.1.25"
source = { registry = "https://pypi.org/simple" }
dependencies = [
    { name = "mypy" },
    { name = "openpyxl" },
    { name = "typing-extensions" },
]
sdist = { url = "https://files.pythonhosted.org/packages/82/c4/8dfd61c01a2fb0ac8bd37cadf0f19b87a8133eb6f690fc057a9536b4def0/openpyxl-stubs-0.1.25.tar.gz", hash = "sha256:108b112df072f7645ca356eacdd5730b1bd986c67ae33366a4a13c6879c369e7", size = 18803, upload-time = "2023-01-12T21:45:31.39Z" }
wheels = [
    { url = "https://files.pythonhosted.org/packages/b9/04/5847e2e75c39f80e65c388f8e292719b46c00cda2c987f2d5c53ed617d11/openpyxl_stubs-0.1.25-py3-none-any.whl", hash = "sha256:db29f7804993b4a46b155fc4be45314c14538cb475b00591d8096e5af486abf1", size = 26598, upload-time = "2023-01-12T21:45:29.819Z" },
]

[[package]]
name = "outcome"
version = "1.3.0.post0"
source = { registry = "https://pypi.org/simple" }
dependencies = [
    { name = "attrs" },
]
sdist = { url = "https://files.pythonhosted.org/packages/98/df/77698abfac98571e65ffeb0c1fba8ffd692ab8458d617a0eed7d9a8d38f2/outcome-1.3.0.post0.tar.gz", hash = "sha256:9dcf02e65f2971b80047b377468e72a268e15c0af3cf1238e6ff14f7f91143b8", size = 21060, upload-time = "2023-10-26T04:26:04.361Z" }
wheels = [
    { url = "https://files.pythonhosted.org/packages/55/8b/5ab7257531a5d830fc8000c476e63c935488d74609b50f9384a643ec0a62/outcome-1.3.0.post0-py2.py3-none-any.whl", hash = "sha256:e771c5ce06d1415e356078d3bdd68523f284b4ce5419828922b6871e65eda82b", size = 10692, upload-time = "2023-10-26T04:26:02.532Z" },
]

[[package]]
name = "packaging"
version = "25.0"
source = { registry = "https://pypi.org/simple" }
sdist = { url = "https://files.pythonhosted.org/packages/a1/d4/1fc4078c65507b51b96ca8f8c3ba19e6a61c8253c72794544580a7b6c24d/packaging-25.0.tar.gz", hash = "sha256:d443872c98d677bf60f6a1f2f8c1cb748e8fe762d2bf9d3148b5599295b0fc4f", size = 165727, upload-time = "2025-04-19T11:48:59.673Z" }
wheels = [
    { url = "https://files.pythonhosted.org/packages/20/12/38679034af332785aac8774540895e234f4d07f7545804097de4b666afd8/packaging-25.0-py3-none-any.whl", hash = "sha256:29572ef2b1f17581046b3a2227d5c611fb25ec70ca1ba8554b24b0e69331a484", size = 66469, upload-time = "2025-04-19T11:48:57.875Z" },
]

[[package]]
name = "paginate"
version = "0.5.7"
source = { registry = "https://pypi.org/simple" }
sdist = { url = "https://files.pythonhosted.org/packages/ec/46/68dde5b6bc00c1296ec6466ab27dddede6aec9af1b99090e1107091b3b84/paginate-0.5.7.tar.gz", hash = "sha256:22bd083ab41e1a8b4f3690544afb2c60c25e5c9a63a30fa2f483f6c60c8e5945", size = 19252, upload-time = "2024-08-25T14:17:24.139Z" }
wheels = [
    { url = "https://files.pythonhosted.org/packages/90/96/04b8e52da071d28f5e21a805b19cb9390aa17a47462ac87f5e2696b9566d/paginate-0.5.7-py2.py3-none-any.whl", hash = "sha256:b885e2af73abcf01d9559fd5216b57ef722f8c42affbb63942377668e35c7591", size = 13746, upload-time = "2024-08-25T14:17:22.55Z" },
]

[[package]]
name = "parameterized"
version = "0.9.0"
source = { registry = "https://pypi.org/simple" }
sdist = { url = "https://files.pythonhosted.org/packages/ea/49/00c0c0cc24ff4266025a53e41336b79adaa5a4ebfad214f433d623f9865e/parameterized-0.9.0.tar.gz", hash = "sha256:7fc905272cefa4f364c1a3429cbbe9c0f98b793988efb5bf90aac80f08db09b1", size = 24351, upload-time = "2023-03-27T02:01:11.592Z" }
wheels = [
    { url = "https://files.pythonhosted.org/packages/00/2f/804f58f0b856ab3bf21617cccf5b39206e6c4c94c2cd227bde125ea6105f/parameterized-0.9.0-py2.py3-none-any.whl", hash = "sha256:4e0758e3d41bea3bbd05ec14fc2c24736723f243b28d702081aef438c9372b1b", size = 20475, upload-time = "2023-03-27T02:01:09.31Z" },
]

[[package]]
name = "paramiko"
version = "4.0.0"
source = { registry = "https://pypi.org/simple" }
dependencies = [
    { name = "bcrypt" },
    { name = "cryptography" },
    { name = "invoke" },
    { name = "pynacl" },
]
sdist = { url = "https://files.pythonhosted.org/packages/1f/e7/81fdcbc7f190cdb058cffc9431587eb289833bdd633e2002455ca9bb13d4/paramiko-4.0.0.tar.gz", hash = "sha256:6a25f07b380cc9c9a88d2b920ad37167ac4667f8d9886ccebd8f90f654b5d69f", size = 1630743, upload-time = "2025-08-04T01:02:03.711Z" }
wheels = [
    { url = "https://files.pythonhosted.org/packages/a9/90/a744336f5af32c433bd09af7854599682a383b37cfd78f7de263de6ad6cb/paramiko-4.0.0-py3-none-any.whl", hash = "sha256:0e20e00ac666503bf0b4eda3b6d833465a2b7aff2e2b3d79a8bba5ef144ee3b9", size = 223932, upload-time = "2025-08-04T01:02:02.029Z" },
]

[[package]]
name = "parso"
version = "0.8.5"
source = { registry = "https://pypi.org/simple" }
sdist = { url = "https://files.pythonhosted.org/packages/d4/de/53e0bcf53d13e005bd8c92e7855142494f41171b34c2536b86187474184d/parso-0.8.5.tar.gz", hash = "sha256:034d7354a9a018bdce352f48b2a8a450f05e9d6ee85db84764e9b6bd96dafe5a", size = 401205, upload-time = "2025-08-23T15:15:28.028Z" }
wheels = [
    { url = "https://files.pythonhosted.org/packages/16/32/f8e3c85d1d5250232a5d3477a2a28cc291968ff175caeadaf3cc19ce0e4a/parso-0.8.5-py2.py3-none-any.whl", hash = "sha256:646204b5ee239c396d040b90f9e272e9a8017c630092bf59980beb62fd033887", size = 106668, upload-time = "2025-08-23T15:15:25.663Z" },
]

[[package]]
name = "pathspec"
version = "0.12.1"
source = { registry = "https://pypi.org/simple" }
sdist = { url = "https://files.pythonhosted.org/packages/ca/bc/f35b8446f4531a7cb215605d100cd88b7ac6f44ab3fc94870c120ab3adbf/pathspec-0.12.1.tar.gz", hash = "sha256:a482d51503a1ab33b1c67a6c3813a26953dbdc71c31dacaef9a838c4e29f5712", size = 51043, upload-time = "2023-12-10T22:30:45Z" }
wheels = [
    { url = "https://files.pythonhosted.org/packages/cc/20/ff623b09d963f88bfde16306a54e12ee5ea43e9b597108672ff3a408aad6/pathspec-0.12.1-py3-none-any.whl", hash = "sha256:a0d503e138a4c123b27490a4f7beda6a01c6f288df0e4a8b79c7eb0dc7b4cc08", size = 31191, upload-time = "2023-12-10T22:30:43.14Z" },
]

[[package]]
name = "pexpect"
version = "4.9.0"
source = { registry = "https://pypi.org/simple" }
dependencies = [
    { name = "ptyprocess" },
]
sdist = { url = "https://files.pythonhosted.org/packages/42/92/cc564bf6381ff43ce1f4d06852fc19a2f11d180f23dc32d9588bee2f149d/pexpect-4.9.0.tar.gz", hash = "sha256:ee7d41123f3c9911050ea2c2dac107568dc43b2d3b0c7557a33212c398ead30f", size = 166450, upload-time = "2023-11-25T09:07:26.339Z" }
wheels = [
    { url = "https://files.pythonhosted.org/packages/9e/c3/059298687310d527a58bb01f3b1965787ee3b40dce76752eda8b44e9a2c5/pexpect-4.9.0-py2.py3-none-any.whl", hash = "sha256:7236d1e080e4936be2dc3e326cec0af72acf9212a7e1d060210e70a47e253523", size = 63772, upload-time = "2023-11-25T06:56:14.81Z" },
]

[[package]]
name = "phonenumbers"
version = "9.0.20"
source = { registry = "https://pypi.org/simple" }
sdist = { url = "https://files.pythonhosted.org/packages/1b/2a/d6e7fecd1bcd37e65fbb9386e492082bd84e196c9cab14e39166b35cea4b/phonenumbers-9.0.20.tar.gz", hash = "sha256:849788eec8e5a9737a99c8b906d18a62d9fced6497ba7033784b6a7e4c89bb2d", size = 2298276, upload-time = "2025-12-05T12:03:51.072Z" }
wheels = [
    { url = "https://files.pythonhosted.org/packages/90/b0/e3fd0ae68bc51593ef6f77a44901d1fa14c1b230cdce848b50ed10881ca3/phonenumbers-9.0.20-py2.py3-none-any.whl", hash = "sha256:03bf5dd14891891284ba96f803d0e5e7e11b9306a0ec4fdf25756ada39eacb86", size = 2584219, upload-time = "2025-12-05T12:03:48.388Z" },
]

[[package]]
name = "pillow"
version = "12.0.0"
source = { registry = "https://pypi.org/simple" }
sdist = { url = "https://files.pythonhosted.org/packages/5a/b0/cace85a1b0c9775a9f8f5d5423c8261c858760e2466c79b2dd184638b056/pillow-12.0.0.tar.gz", hash = "sha256:87d4f8125c9988bfbed67af47dd7a953e2fc7b0cc1e7800ec6d2080d490bb353", size = 47008828, upload-time = "2025-10-15T18:24:14.008Z" }
wheels = [
    { url = "https://files.pythonhosted.org/packages/62/f2/de993bb2d21b33a98d031ecf6a978e4b61da207bef02f7b43093774c480d/pillow-12.0.0-cp313-cp313-ios_13_0_arm64_iphoneos.whl", hash = "sha256:0869154a2d0546545cde61d1789a6524319fc1897d9ee31218eae7a60ccc5643", size = 4045493, upload-time = "2025-10-15T18:22:25.758Z" },
    { url = "https://files.pythonhosted.org/packages/0e/b6/bc8d0c4c9f6f111a783d045310945deb769b806d7574764234ffd50bc5ea/pillow-12.0.0-cp313-cp313-ios_13_0_arm64_iphonesimulator.whl", hash = "sha256:a7921c5a6d31b3d756ec980f2f47c0cfdbce0fc48c22a39347a895f41f4a6ea4", size = 4120461, upload-time = "2025-10-15T18:22:27.286Z" },
    { url = "https://files.pythonhosted.org/packages/5d/57/d60d343709366a353dc56adb4ee1e7d8a2cc34e3fbc22905f4167cfec119/pillow-12.0.0-cp313-cp313-ios_13_0_x86_64_iphonesimulator.whl", hash = "sha256:1ee80a59f6ce048ae13cda1abf7fbd2a34ab9ee7d401c46be3ca685d1999a399", size = 3576912, upload-time = "2025-10-15T18:22:28.751Z" },
    { url = "https://files.pythonhosted.org/packages/a4/a4/a0a31467e3f83b94d37568294b01d22b43ae3c5d85f2811769b9c66389dd/pillow-12.0.0-cp313-cp313-macosx_10_13_x86_64.whl", hash = "sha256:c50f36a62a22d350c96e49ad02d0da41dbd17ddc2e29750dbdba4323f85eb4a5", size = 5249132, upload-time = "2025-10-15T18:22:30.641Z" },
    { url = "https://files.pythonhosted.org/packages/83/06/48eab21dd561de2914242711434c0c0eb992ed08ff3f6107a5f44527f5e9/pillow-12.0.0-cp313-cp313-macosx_11_0_arm64.whl", hash = "sha256:5193fde9a5f23c331ea26d0cf171fbf67e3f247585f50c08b3e205c7aeb4589b", size = 4650099, upload-time = "2025-10-15T18:22:32.73Z" },
    { url = "https://files.pythonhosted.org/packages/fc/bd/69ed99fd46a8dba7c1887156d3572fe4484e3f031405fcc5a92e31c04035/pillow-12.0.0-cp313-cp313-manylinux2014_aarch64.manylinux_2_17_aarch64.whl", hash = "sha256:bde737cff1a975b70652b62d626f7785e0480918dece11e8fef3c0cf057351c3", size = 6230808, upload-time = "2025-10-15T18:22:34.337Z" },
    { url = "https://files.pythonhosted.org/packages/ea/94/8fad659bcdbf86ed70099cb60ae40be6acca434bbc8c4c0d4ef356d7e0de/pillow-12.0.0-cp313-cp313-manylinux2014_x86_64.manylinux_2_17_x86_64.whl", hash = "sha256:a6597ff2b61d121172f5844b53f21467f7082f5fb385a9a29c01414463f93b07", size = 8037804, upload-time = "2025-10-15T18:22:36.402Z" },
    { url = "https://files.pythonhosted.org/packages/20/39/c685d05c06deecfd4e2d1950e9a908aa2ca8bc4e6c3b12d93b9cafbd7837/pillow-12.0.0-cp313-cp313-manylinux_2_27_aarch64.manylinux_2_28_aarch64.whl", hash = "sha256:0b817e7035ea7f6b942c13aa03bb554fc44fea70838ea21f8eb31c638326584e", size = 6345553, upload-time = "2025-10-15T18:22:38.066Z" },
    { url = "https://files.pythonhosted.org/packages/38/57/755dbd06530a27a5ed74f8cb0a7a44a21722ebf318edbe67ddbd7fb28f88/pillow-12.0.0-cp313-cp313-manylinux_2_27_x86_64.manylinux_2_28_x86_64.whl", hash = "sha256:f4f1231b7dec408e8670264ce63e9c71409d9583dd21d32c163e25213ee2a344", size = 7037729, upload-time = "2025-10-15T18:22:39.769Z" },
    { url = "https://files.pythonhosted.org/packages/ca/b6/7e94f4c41d238615674d06ed677c14883103dce1c52e4af16f000338cfd7/pillow-12.0.0-cp313-cp313-musllinux_1_2_aarch64.whl", hash = "sha256:6e51b71417049ad6ab14c49608b4a24d8fb3fe605e5dfabfe523b58064dc3d27", size = 6459789, upload-time = "2025-10-15T18:22:41.437Z" },
    { url = "https://files.pythonhosted.org/packages/9c/14/4448bb0b5e0f22dd865290536d20ec8a23b64e2d04280b89139f09a36bb6/pillow-12.0.0-cp313-cp313-musllinux_1_2_x86_64.whl", hash = "sha256:d120c38a42c234dc9a8c5de7ceaaf899cf33561956acb4941653f8bdc657aa79", size = 7130917, upload-time = "2025-10-15T18:22:43.152Z" },
    { url = "https://files.pythonhosted.org/packages/dd/ca/16c6926cc1c015845745d5c16c9358e24282f1e588237a4c36d2b30f182f/pillow-12.0.0-cp313-cp313-win32.whl", hash = "sha256:4cc6b3b2efff105c6a1656cfe59da4fdde2cda9af1c5e0b58529b24525d0a098", size = 6302391, upload-time = "2025-10-15T18:22:44.753Z" },
    { url = "https://files.pythonhosted.org/packages/6d/2a/dd43dcfd6dae9b6a49ee28a8eedb98c7d5ff2de94a5d834565164667b97b/pillow-12.0.0-cp313-cp313-win_amd64.whl", hash = "sha256:4cf7fed4b4580601c4345ceb5d4cbf5a980d030fd5ad07c4d2ec589f95f09905", size = 7007477, upload-time = "2025-10-15T18:22:46.838Z" },
    { url = "https://files.pythonhosted.org/packages/77/f0/72ea067f4b5ae5ead653053212af05ce3705807906ba3f3e8f58ddf617e6/pillow-12.0.0-cp313-cp313-win_arm64.whl", hash = "sha256:9f0b04c6b8584c2c193babcccc908b38ed29524b29dd464bc8801bf10d746a3a", size = 2435918, upload-time = "2025-10-15T18:22:48.399Z" },
    { url = "https://files.pythonhosted.org/packages/f5/5e/9046b423735c21f0487ea6cb5b10f89ea8f8dfbe32576fe052b5ba9d4e5b/pillow-12.0.0-cp313-cp313t-macosx_10_13_x86_64.whl", hash = "sha256:7fa22993bac7b77b78cae22bad1e2a987ddf0d9015c63358032f84a53f23cdc3", size = 5251406, upload-time = "2025-10-15T18:22:49.905Z" },
    { url = "https://files.pythonhosted.org/packages/12/66/982ceebcdb13c97270ef7a56c3969635b4ee7cd45227fa707c94719229c5/pillow-12.0.0-cp313-cp313t-macosx_11_0_arm64.whl", hash = "sha256:f135c702ac42262573fe9714dfe99c944b4ba307af5eb507abef1667e2cbbced", size = 4653218, upload-time = "2025-10-15T18:22:51.587Z" },
    { url = "https://files.pythonhosted.org/packages/16/b3/81e625524688c31859450119bf12674619429cab3119eec0e30a7a1029cb/pillow-12.0.0-cp313-cp313t-manylinux2014_aarch64.manylinux_2_17_aarch64.whl", hash = "sha256:c85de1136429c524e55cfa4e033b4a7940ac5c8ee4d9401cc2d1bf48154bbc7b", size = 6266564, upload-time = "2025-10-15T18:22:53.215Z" },
    { url = "https://files.pythonhosted.org/packages/98/59/dfb38f2a41240d2408096e1a76c671d0a105a4a8471b1871c6902719450c/pillow-12.0.0-cp313-cp313t-manylinux2014_x86_64.manylinux_2_17_x86_64.whl", hash = "sha256:38df9b4bfd3db902c9c2bd369bcacaf9d935b2fff73709429d95cc41554f7b3d", size = 8069260, upload-time = "2025-10-15T18:22:54.933Z" },
    { url = "https://files.pythonhosted.org/packages/dc/3d/378dbea5cd1874b94c312425ca77b0f47776c78e0df2df751b820c8c1d6c/pillow-12.0.0-cp313-cp313t-manylinux_2_27_aarch64.manylinux_2_28_aarch64.whl", hash = "sha256:7d87ef5795da03d742bf49439f9ca4d027cde49c82c5371ba52464aee266699a", size = 6379248, upload-time = "2025-10-15T18:22:56.605Z" },
    { url = "https://files.pythonhosted.org/packages/84/b0/d525ef47d71590f1621510327acec75ae58c721dc071b17d8d652ca494d8/pillow-12.0.0-cp313-cp313t-manylinux_2_27_x86_64.manylinux_2_28_x86_64.whl", hash = "sha256:aff9e4d82d082ff9513bdd6acd4f5bd359f5b2c870907d2b0a9c5e10d40c88fe", size = 7066043, upload-time = "2025-10-15T18:22:58.53Z" },
    { url = "https://files.pythonhosted.org/packages/61/2c/aced60e9cf9d0cde341d54bf7932c9ffc33ddb4a1595798b3a5150c7ec4e/pillow-12.0.0-cp313-cp313t-musllinux_1_2_aarch64.whl", hash = "sha256:8d8ca2b210ada074d57fcee40c30446c9562e542fc46aedc19baf758a93532ee", size = 6490915, upload-time = "2025-10-15T18:23:00.582Z" },
    { url = "https://files.pythonhosted.org/packages/ef/26/69dcb9b91f4e59f8f34b2332a4a0a951b44f547c4ed39d3e4dcfcff48f89/pillow-12.0.0-cp313-cp313t-musllinux_1_2_x86_64.whl", hash = "sha256:99a7f72fb6249302aa62245680754862a44179b545ded638cf1fef59befb57ef", size = 7157998, upload-time = "2025-10-15T18:23:02.627Z" },
    { url = "https://files.pythonhosted.org/packages/61/2b/726235842220ca95fa441ddf55dd2382b52ab5b8d9c0596fe6b3f23dafe8/pillow-12.0.0-cp313-cp313t-win32.whl", hash = "sha256:4078242472387600b2ce8d93ade8899c12bf33fa89e55ec89fe126e9d6d5d9e9", size = 6306201, upload-time = "2025-10-15T18:23:04.709Z" },
    { url = "https://files.pythonhosted.org/packages/c0/3d/2afaf4e840b2df71344ababf2f8edd75a705ce500e5dc1e7227808312ae1/pillow-12.0.0-cp313-cp313t-win_amd64.whl", hash = "sha256:2c54c1a783d6d60595d3514f0efe9b37c8808746a66920315bfd34a938d7994b", size = 7013165, upload-time = "2025-10-15T18:23:06.46Z" },
    { url = "https://files.pythonhosted.org/packages/6f/75/3fa09aa5cf6ed04bee3fa575798ddf1ce0bace8edb47249c798077a81f7f/pillow-12.0.0-cp313-cp313t-win_arm64.whl", hash = "sha256:26d9f7d2b604cd23aba3e9faf795787456ac25634d82cd060556998e39c6fa47", size = 2437834, upload-time = "2025-10-15T18:23:08.194Z" },
]

[[package]]
name = "platformdirs"
version = "4.5.1"
source = { registry = "https://pypi.org/simple" }
sdist = { url = "https://files.pythonhosted.org/packages/cf/86/0248f086a84f01b37aaec0fa567b397df1a119f73c16f6c7a9aac73ea309/platformdirs-4.5.1.tar.gz", hash = "sha256:61d5cdcc6065745cdd94f0f878977f8de9437be93de97c1c12f853c9c0cdcbda", size = 21715, upload-time = "2025-12-05T13:52:58.638Z" }
wheels = [
    { url = "https://files.pythonhosted.org/packages/cb/28/3bfe2fa5a7b9c46fe7e13c97bda14c895fb10fa2ebf1d0abb90e0cea7ee1/platformdirs-4.5.1-py3-none-any.whl", hash = "sha256:d03afa3963c806a9bed9d5125c8f4cb2fdaf74a55ab60e5d59b3fde758104d31", size = 18731, upload-time = "2025-12-05T13:52:56.823Z" },
]

[[package]]
name = "pluggy"
version = "1.6.0"
source = { registry = "https://pypi.org/simple" }
sdist = { url = "https://files.pythonhosted.org/packages/f9/e2/3e91f31a7d2b083fe6ef3fa267035b518369d9511ffab804f839851d2779/pluggy-1.6.0.tar.gz", hash = "sha256:7dcc130b76258d33b90f61b658791dede3486c3e6bfb003ee5c9bfb396dd22f3", size = 69412, upload-time = "2025-05-15T12:30:07.975Z" }
wheels = [
    { url = "https://files.pythonhosted.org/packages/54/20/4d324d65cc6d9205fabedc306948156824eb9f0ee1633355a8f7ec5c66bf/pluggy-1.6.0-py3-none-any.whl", hash = "sha256:e920276dd6813095e9377c0bc5566d94c932c33b27a3e3945d8389c374dd4746", size = 20538, upload-time = "2025-05-15T12:30:06.134Z" },
]

[[package]]
name = "pre-commit"
version = "4.5.0"
source = { registry = "https://pypi.org/simple" }
dependencies = [
    { name = "cfgv" },
    { name = "identify" },
    { name = "nodeenv" },
    { name = "pyyaml" },
    { name = "virtualenv" },
]
sdist = { url = "https://files.pythonhosted.org/packages/f4/9b/6a4ffb4ed980519da959e1cf3122fc6cb41211daa58dbae1c73c0e519a37/pre_commit-4.5.0.tar.gz", hash = "sha256:dc5a065e932b19fc1d4c653c6939068fe54325af8e741e74e88db4d28a4dd66b", size = 198428, upload-time = "2025-11-22T21:02:42.304Z" }
wheels = [
    { url = "https://files.pythonhosted.org/packages/5d/c4/b2d28e9d2edf4f1713eb3c29307f1a63f3d67cf09bdda29715a36a68921a/pre_commit-4.5.0-py2.py3-none-any.whl", hash = "sha256:25e2ce09595174d9c97860a95609f9f852c0614ba602de3561e267547f2335e1", size = 226429, upload-time = "2025-11-22T21:02:40.836Z" },
]

[[package]]
name = "prometheus-client"
version = "0.23.1"
source = { registry = "https://pypi.org/simple" }
sdist = { url = "https://files.pythonhosted.org/packages/23/53/3edb5d68ecf6b38fcbcc1ad28391117d2a322d9a1a3eff04bfdb184d8c3b/prometheus_client-0.23.1.tar.gz", hash = "sha256:6ae8f9081eaaaf153a2e959d2e6c4f4fb57b12ef76c8c7980202f1e57b48b2ce", size = 80481, upload-time = "2025-09-18T20:47:25.043Z" }
wheels = [
    { url = "https://files.pythonhosted.org/packages/b8/db/14bafcb4af2139e046d03fd00dea7873e48eafe18b7d2797e73d6681f210/prometheus_client-0.23.1-py3-none-any.whl", hash = "sha256:dd1913e6e76b59cfe44e7a4b83e01afc9873c1bdfd2ed8739f1e76aeca115f99", size = 61145, upload-time = "2025-09-18T20:47:23.875Z" },
]

[[package]]
name = "prompt-toolkit"
version = "3.0.52"
source = { registry = "https://pypi.org/simple" }
dependencies = [
    { name = "wcwidth" },
]
sdist = { url = "https://files.pythonhosted.org/packages/a1/96/06e01a7b38dce6fe1db213e061a4602dd6032a8a97ef6c1a862537732421/prompt_toolkit-3.0.52.tar.gz", hash = "sha256:28cde192929c8e7321de85de1ddbe736f1375148b02f2e17edd840042b1be855", size = 434198, upload-time = "2025-08-27T15:24:02.057Z" }
wheels = [
    { url = "https://files.pythonhosted.org/packages/84/03/0d3ce49e2505ae70cf43bc5bb3033955d2fc9f932163e84dc0779cc47f48/prompt_toolkit-3.0.52-py3-none-any.whl", hash = "sha256:9aac639a3bbd33284347de5ad8d68ecc044b91a762dc39b7c21095fcd6a19955", size = 391431, upload-time = "2025-08-27T15:23:59.498Z" },
]

[[package]]
name = "psutil"
version = "7.1.3"
source = { registry = "https://pypi.org/simple" }
sdist = { url = "https://files.pythonhosted.org/packages/e1/88/bdd0a41e5857d5d703287598cbf08dad90aed56774ea52ae071bae9071b6/psutil-7.1.3.tar.gz", hash = "sha256:6c86281738d77335af7aec228328e944b30930899ea760ecf33a4dba66be5e74", size = 489059, upload-time = "2025-11-02T12:25:54.619Z" }
wheels = [
    { url = "https://files.pythonhosted.org/packages/bd/93/0c49e776b8734fef56ec9c5c57f923922f2cf0497d62e0f419465f28f3d0/psutil-7.1.3-cp313-cp313t-macosx_10_13_x86_64.whl", hash = "sha256:0005da714eee687b4b8decd3d6cc7c6db36215c9e74e5ad2264b90c3df7d92dc", size = 239751, upload-time = "2025-11-02T12:25:58.161Z" },
    { url = "https://files.pythonhosted.org/packages/6f/8d/b31e39c769e70780f007969815195a55c81a63efebdd4dbe9e7a113adb2f/psutil-7.1.3-cp313-cp313t-macosx_11_0_arm64.whl", hash = "sha256:19644c85dcb987e35eeeaefdc3915d059dac7bd1167cdcdbf27e0ce2df0c08c0", size = 240368, upload-time = "2025-11-02T12:26:00.491Z" },
    { url = "https://files.pythonhosted.org/packages/62/61/23fd4acc3c9eebbf6b6c78bcd89e5d020cfde4acf0a9233e9d4e3fa698b4/psutil-7.1.3-cp313-cp313t-manylinux2010_x86_64.manylinux_2_12_x86_64.manylinux_2_28_x86_64.whl", hash = "sha256:95ef04cf2e5ba0ab9eaafc4a11eaae91b44f4ef5541acd2ee91d9108d00d59a7", size = 287134, upload-time = "2025-11-02T12:26:02.613Z" },
    { url = "https://files.pythonhosted.org/packages/30/1c/f921a009ea9ceb51aa355cb0cc118f68d354db36eae18174bab63affb3e6/psutil-7.1.3-cp313-cp313t-manylinux2014_aarch64.manylinux_2_17_aarch64.manylinux_2_28_aarch64.whl", hash = "sha256:1068c303be3a72f8e18e412c5b2a8f6d31750fb152f9cb106b54090296c9d251", size = 289904, upload-time = "2025-11-02T12:26:05.207Z" },
    { url = "https://files.pythonhosted.org/packages/a6/82/62d68066e13e46a5116df187d319d1724b3f437ddd0f958756fc052677f4/psutil-7.1.3-cp313-cp313t-win_amd64.whl", hash = "sha256:18349c5c24b06ac5612c0428ec2a0331c26443d259e2a0144a9b24b4395b58fa", size = 249642, upload-time = "2025-11-02T12:26:07.447Z" },
    { url = "https://files.pythonhosted.org/packages/df/ad/c1cd5fe965c14a0392112f68362cfceb5230819dbb5b1888950d18a11d9f/psutil-7.1.3-cp313-cp313t-win_arm64.whl", hash = "sha256:c525ffa774fe4496282fb0b1187725793de3e7c6b29e41562733cae9ada151ee", size = 245518, upload-time = "2025-11-02T12:26:09.719Z" },
    { url = "https://files.pythonhosted.org/packages/ef/94/46b9154a800253e7ecff5aaacdf8ebf43db99de4a2dfa18575b02548654e/psutil-7.1.3-cp36-abi3-macosx_10_9_x86_64.whl", hash = "sha256:2bdbcd0e58ca14996a42adf3621a6244f1bb2e2e528886959c72cf1e326677ab", size = 238359, upload-time = "2025-11-02T12:26:25.284Z" },
    { url = "https://files.pythonhosted.org/packages/68/3a/9f93cff5c025029a36d9a92fef47220ab4692ee7f2be0fba9f92813d0cb8/psutil-7.1.3-cp36-abi3-macosx_11_0_arm64.whl", hash = "sha256:bc31fa00f1fbc3c3802141eede66f3a2d51d89716a194bf2cd6fc68310a19880", size = 239171, upload-time = "2025-11-02T12:26:27.23Z" },
    { url = "https://files.pythonhosted.org/packages/ce/b1/5f49af514f76431ba4eea935b8ad3725cdeb397e9245ab919dbc1d1dc20f/psutil-7.1.3-cp36-abi3-manylinux2010_x86_64.manylinux_2_12_x86_64.manylinux_2_28_x86_64.whl", hash = "sha256:3bb428f9f05c1225a558f53e30ccbad9930b11c3fc206836242de1091d3e7dd3", size = 263261, upload-time = "2025-11-02T12:26:29.48Z" },
    { url = "https://files.pythonhosted.org/packages/e0/95/992c8816a74016eb095e73585d747e0a8ea21a061ed3689474fabb29a395/psutil-7.1.3-cp36-abi3-manylinux2014_aarch64.manylinux_2_17_aarch64.manylinux_2_28_aarch64.whl", hash = "sha256:56d974e02ca2c8eb4812c3f76c30e28836fffc311d55d979f1465c1feeb2b68b", size = 264635, upload-time = "2025-11-02T12:26:31.74Z" },
    { url = "https://files.pythonhosted.org/packages/55/4c/c3ed1a622b6ae2fd3c945a366e64eb35247a31e4db16cf5095e269e8eb3c/psutil-7.1.3-cp37-abi3-win_amd64.whl", hash = "sha256:f39c2c19fe824b47484b96f9692932248a54c43799a84282cfe58d05a6449efd", size = 247633, upload-time = "2025-11-02T12:26:33.887Z" },
    { url = "https://files.pythonhosted.org/packages/c9/ad/33b2ccec09bf96c2b2ef3f9a6f66baac8253d7565d8839e024a6b905d45d/psutil-7.1.3-cp37-abi3-win_arm64.whl", hash = "sha256:bd0d69cee829226a761e92f28140bec9a5ee9d5b4fb4b0cc589068dbfff559b1", size = 244608, upload-time = "2025-11-02T12:26:36.136Z" },
]

[[package]]
name = "psycopg2-binary"
version = "2.9.11"
source = { registry = "https://pypi.org/simple" }
sdist = { url = "https://files.pythonhosted.org/packages/ac/6c/8767aaa597ba424643dc87348c6f1754dd9f48e80fdc1b9f7ca5c3a7c213/psycopg2-binary-2.9.11.tar.gz", hash = "sha256:b6aed9e096bf63f9e75edf2581aa9a7e7186d97ab5c177aa6c87797cd591236c", size = 379620, upload-time = "2025-10-10T11:14:48.041Z" }
wheels = [
    { url = "https://files.pythonhosted.org/packages/ff/a8/a2709681b3ac11b0b1786def10006b8995125ba268c9a54bea6f5ae8bd3e/psycopg2_binary-2.9.11-cp313-cp313-macosx_10_13_x86_64.whl", hash = "sha256:b8fb3db325435d34235b044b199e56cdf9ff41223a4b9752e8576465170bb38c", size = 3756572, upload-time = "2025-10-10T11:12:32.873Z" },
    { url = "https://files.pythonhosted.org/packages/62/e1/c2b38d256d0dafd32713e9f31982a5b028f4a3651f446be70785f484f472/psycopg2_binary-2.9.11-cp313-cp313-macosx_11_0_arm64.whl", hash = "sha256:366df99e710a2acd90efed3764bb1e28df6c675d33a7fb40df9b7281694432ee", size = 3864529, upload-time = "2025-10-10T11:12:36.791Z" },
    { url = "https://files.pythonhosted.org/packages/11/32/b2ffe8f3853c181e88f0a157c5fb4e383102238d73c52ac6d93a5c8bffe6/psycopg2_binary-2.9.11-cp313-cp313-manylinux2014_aarch64.manylinux_2_17_aarch64.whl", hash = "sha256:8c55b385daa2f92cb64b12ec4536c66954ac53654c7f15a203578da4e78105c0", size = 4411242, upload-time = "2025-10-10T11:12:42.388Z" },
    { url = "https://files.pythonhosted.org/packages/10/04/6ca7477e6160ae258dc96f67c371157776564679aefd247b66f4661501a2/psycopg2_binary-2.9.11-cp313-cp313-manylinux2014_ppc64le.manylinux_2_17_ppc64le.whl", hash = "sha256:c0377174bf1dd416993d16edc15357f6eb17ac998244cca19bc67cdc0e2e5766", size = 4468258, upload-time = "2025-10-10T11:12:48.654Z" },
    { url = "https://files.pythonhosted.org/packages/3c/7e/6a1a38f86412df101435809f225d57c1a021307dd0689f7a5e7fe83588b1/psycopg2_binary-2.9.11-cp313-cp313-manylinux2014_x86_64.manylinux_2_17_x86_64.whl", hash = "sha256:5c6ff3335ce08c75afaed19e08699e8aacf95d4a260b495a4a8545244fe2ceb3", size = 4166295, upload-time = "2025-10-10T11:12:52.525Z" },
    { url = "https://files.pythonhosted.org/packages/f2/7d/c07374c501b45f3579a9eb761cbf2604ddef3d96ad48679112c2c5aa9c25/psycopg2_binary-2.9.11-cp313-cp313-manylinux_2_38_riscv64.manylinux_2_39_riscv64.whl", hash = "sha256:84011ba3109e06ac412f95399b704d3d6950e386b7994475b231cf61eec2fc1f", size = 3983133, upload-time = "2025-10-30T02:55:24.329Z" },
    { url = "https://files.pythonhosted.org/packages/82/56/993b7104cb8345ad7d4516538ccf8f0d0ac640b1ebd8c754a7b024e76878/psycopg2_binary-2.9.11-cp313-cp313-musllinux_1_2_aarch64.whl", hash = "sha256:ba34475ceb08cccbdd98f6b46916917ae6eeb92b5ae111df10b544c3a4621dc4", size = 3652383, upload-time = "2025-10-10T11:12:56.387Z" },
    { url = "https://files.pythonhosted.org/packages/2d/ac/eaeb6029362fd8d454a27374d84c6866c82c33bfc24587b4face5a8e43ef/psycopg2_binary-2.9.11-cp313-cp313-musllinux_1_2_ppc64le.whl", hash = "sha256:b31e90fdd0f968c2de3b26ab014314fe814225b6c324f770952f7d38abf17e3c", size = 3298168, upload-time = "2025-10-10T11:13:00.403Z" },
    { url = "https://files.pythonhosted.org/packages/2b/39/50c3facc66bded9ada5cbc0de867499a703dc6bca6be03070b4e3b65da6c/psycopg2_binary-2.9.11-cp313-cp313-musllinux_1_2_riscv64.whl", hash = "sha256:d526864e0f67f74937a8fce859bd56c979f5e2ec57ca7c627f5f1071ef7fee60", size = 3044712, upload-time = "2025-10-30T02:55:27.975Z" },
    { url = "https://files.pythonhosted.org/packages/9c/8e/b7de019a1f562f72ada81081a12823d3c1590bedc48d7d2559410a2763fe/psycopg2_binary-2.9.11-cp313-cp313-musllinux_1_2_x86_64.whl", hash = "sha256:04195548662fa544626c8ea0f06561eb6203f1984ba5b4562764fbeb4c3d14b1", size = 3347549, upload-time = "2025-10-10T11:13:03.971Z" },
    { url = "https://files.pythonhosted.org/packages/80/2d/1bb683f64737bbb1f86c82b7359db1eb2be4e2c0c13b947f80efefa7d3e5/psycopg2_binary-2.9.11-cp313-cp313-win_amd64.whl", hash = "sha256:efff12b432179443f54e230fdf60de1f6cc726b6c832db8701227d089310e8aa", size = 2714215, upload-time = "2025-10-10T11:13:07.14Z" },
]

[[package]]
name = "ptyprocess"
version = "0.7.0"
source = { registry = "https://pypi.org/simple" }
sdist = { url = "https://files.pythonhosted.org/packages/20/e5/16ff212c1e452235a90aeb09066144d0c5a6a8c0834397e03f5224495c4e/ptyprocess-0.7.0.tar.gz", hash = "sha256:5c5d0a3b48ceee0b48485e0c26037c0acd7d29765ca3fbb5cb3831d347423220", size = 70762, upload-time = "2020-12-28T15:15:30.155Z" }
wheels = [
    { url = "https://files.pythonhosted.org/packages/22/a6/858897256d0deac81a172289110f31629fc4cee19b6f01283303e18c8db3/ptyprocess-0.7.0-py2.py3-none-any.whl", hash = "sha256:4b41f3967fce3af57cc7e94b888626c18bf37a083e3651ca8feeb66d492fef35", size = 13993, upload-time = "2020-12-28T15:15:28.35Z" },
]

[[package]]
name = "pure-eval"
version = "0.2.3"
source = { registry = "https://pypi.org/simple" }
sdist = { url = "https://files.pythonhosted.org/packages/cd/05/0a34433a064256a578f1783a10da6df098ceaa4a57bbeaa96a6c0352786b/pure_eval-0.2.3.tar.gz", hash = "sha256:5f4e983f40564c576c7c8635ae88db5956bb2229d7e9237d03b3c0b0190eaf42", size = 19752, upload-time = "2024-07-21T12:58:21.801Z" }
wheels = [
    { url = "https://files.pythonhosted.org/packages/8e/37/efad0257dc6e593a18957422533ff0f87ede7c9c6ea010a2177d738fb82f/pure_eval-0.2.3-py3-none-any.whl", hash = "sha256:1db8e35b67b3d218d818ae653e27f06c3aa420901fa7b081ca98cbedc874e0d0", size = 11842, upload-time = "2024-07-21T12:58:20.04Z" },
]

[[package]]
name = "pycodestyle"
version = "2.14.0"
source = { registry = "https://pypi.org/simple" }
sdist = { url = "https://files.pythonhosted.org/packages/11/e0/abfd2a0d2efe47670df87f3e3a0e2edda42f055053c85361f19c0e2c1ca8/pycodestyle-2.14.0.tar.gz", hash = "sha256:c4b5b517d278089ff9d0abdec919cd97262a3367449ea1c8b49b91529167b783", size = 39472, upload-time = "2025-06-20T18:49:48.75Z" }
wheels = [
    { url = "https://files.pythonhosted.org/packages/d7/27/a58ddaf8c588a3ef080db9d0b7e0b97215cee3a45df74f3a94dbbf5c893a/pycodestyle-2.14.0-py2.py3-none-any.whl", hash = "sha256:dd6bf7cb4ee77f8e016f9c8e74a35ddd9f67e1d5fd4184d86c3b98e07099f42d", size = 31594, upload-time = "2025-06-20T18:49:47.491Z" },
]

[[package]]
name = "pycountry"
version = "24.6.1"
source = { registry = "https://pypi.org/simple" }
sdist = { url = "https://files.pythonhosted.org/packages/76/57/c389fa68c50590881a75b7883eeb3dc15e9e73a0fdc001cdd45c13290c92/pycountry-24.6.1.tar.gz", hash = "sha256:b61b3faccea67f87d10c1f2b0fc0be714409e8fcdcc1315613174f6466c10221", size = 6043910, upload-time = "2024-06-01T04:12:15.05Z" }
wheels = [
    { url = "https://files.pythonhosted.org/packages/b1/ec/1fb891d8a2660716aadb2143235481d15ed1cbfe3ad669194690b0604492/pycountry-24.6.1-py3-none-any.whl", hash = "sha256:f1a4fb391cd7214f8eefd39556d740adcc233c778a27f8942c8dca351d6ce06f", size = 6335189, upload-time = "2024-06-01T04:11:49.711Z" },
]

[[package]]
name = "pycparser"
version = "2.23"
source = { registry = "https://pypi.org/simple" }
sdist = { url = "https://files.pythonhosted.org/packages/fe/cf/d2d3b9f5699fb1e4615c8e32ff220203e43b248e1dfcc6736ad9057731ca/pycparser-2.23.tar.gz", hash = "sha256:78816d4f24add8f10a06d6f05b4d424ad9e96cfebf68a4ddc99c65c0720d00c2", size = 173734, upload-time = "2025-09-09T13:23:47.91Z" }
wheels = [
    { url = "https://files.pythonhosted.org/packages/a0/e3/59cd50310fc9b59512193629e1984c1f95e5c8ae6e5d8c69532ccc65a7fe/pycparser-2.23-py3-none-any.whl", hash = "sha256:e5c6e8d3fbad53479cab09ac03729e0a9faf2bee3db8208a550daf5af81a5934", size = 118140, upload-time = "2025-09-09T13:23:46.651Z" },
]

[[package]]
name = "pycryptodomex"
version = "3.23.0"
source = { registry = "https://pypi.org/simple" }
sdist = { url = "https://files.pythonhosted.org/packages/c9/85/e24bf90972a30b0fcd16c73009add1d7d7cd9140c2498a68252028899e41/pycryptodomex-3.23.0.tar.gz", hash = "sha256:71909758f010c82bc99b0abf4ea12012c98962fbf0583c2164f8b84533c2e4da", size = 4922157, upload-time = "2025-05-17T17:23:41.434Z" }
wheels = [
    { url = "https://files.pythonhosted.org/packages/2e/00/10edb04777069a42490a38c137099d4b17ba6e36a4e6e28bdc7470e9e853/pycryptodomex-3.23.0-cp313-cp313t-macosx_10_13_universal2.whl", hash = "sha256:7b37e08e3871efe2187bc1fd9320cc81d87caf19816c648f24443483005ff886", size = 2498764, upload-time = "2025-05-17T17:22:21.453Z" },
    { url = "https://files.pythonhosted.org/packages/6b/3f/2872a9c2d3a27eac094f9ceaa5a8a483b774ae69018040ea3240d5b11154/pycryptodomex-3.23.0-cp313-cp313t-macosx_10_13_x86_64.whl", hash = "sha256:91979028227543010d7b2ba2471cf1d1e398b3f183cb105ac584df0c36dac28d", size = 1643012, upload-time = "2025-05-17T17:22:23.702Z" },
    { url = "https://files.pythonhosted.org/packages/70/af/774c2e2b4f6570fbf6a4972161adbb183aeeaa1863bde31e8706f123bf92/pycryptodomex-3.23.0-cp313-cp313t-manylinux_2_17_aarch64.manylinux2014_aarch64.whl", hash = "sha256:6b8962204c47464d5c1c4038abeadd4514a133b28748bcd9fa5b6d62e3cec6fa", size = 2187643, upload-time = "2025-05-17T17:22:26.37Z" },
    { url = "https://files.pythonhosted.org/packages/de/a3/71065b24cb889d537954cedc3ae5466af00a2cabcff8e29b73be047e9a19/pycryptodomex-3.23.0-cp313-cp313t-manylinux_2_17_x86_64.manylinux2014_x86_64.whl", hash = "sha256:a33986a0066860f7fcf7c7bd2bc804fa90e434183645595ae7b33d01f3c91ed8", size = 2273762, upload-time = "2025-05-17T17:22:28.313Z" },
    { url = "https://files.pythonhosted.org/packages/c9/0b/ff6f43b7fbef4d302c8b981fe58467b8871902cdc3eb28896b52421422cc/pycryptodomex-3.23.0-cp313-cp313t-manylinux_2_5_i686.manylinux1_i686.manylinux_2_17_i686.manylinux2014_i686.whl", hash = "sha256:c7947ab8d589e3178da3d7cdeabe14f841b391e17046954f2fbcd941705762b5", size = 2313012, upload-time = "2025-05-17T17:22:30.57Z" },
    { url = "https://files.pythonhosted.org/packages/02/de/9d4772c0506ab6da10b41159493657105d3f8bb5c53615d19452afc6b315/pycryptodomex-3.23.0-cp313-cp313t-musllinux_1_2_aarch64.whl", hash = "sha256:c25e30a20e1b426e1f0fa00131c516f16e474204eee1139d1603e132acffc314", size = 2186856, upload-time = "2025-05-17T17:22:32.819Z" },
    { url = "https://files.pythonhosted.org/packages/28/ad/8b30efcd6341707a234e5eba5493700a17852ca1ac7a75daa7945fcf6427/pycryptodomex-3.23.0-cp313-cp313t-musllinux_1_2_i686.whl", hash = "sha256:da4fa650cef02db88c2b98acc5434461e027dce0ae8c22dd5a69013eaf510006", size = 2347523, upload-time = "2025-05-17T17:22:35.386Z" },
    { url = "https://files.pythonhosted.org/packages/0f/02/16868e9f655b7670dbb0ac4f2844145cbc42251f916fc35c414ad2359849/pycryptodomex-3.23.0-cp313-cp313t-musllinux_1_2_x86_64.whl", hash = "sha256:58b851b9effd0d072d4ca2e4542bf2a4abcf13c82a29fd2c93ce27ee2a2e9462", size = 2272825, upload-time = "2025-05-17T17:22:37.632Z" },
    { url = "https://files.pythonhosted.org/packages/ca/18/4ca89ac737230b52ac8ffaca42f9c6f1fd07c81a6cd821e91af79db60632/pycryptodomex-3.23.0-cp313-cp313t-win32.whl", hash = "sha256:a9d446e844f08299236780f2efa9898c818fe7e02f17263866b8550c7d5fb328", size = 1772078, upload-time = "2025-05-17T17:22:40Z" },
    { url = "https://files.pythonhosted.org/packages/73/34/13e01c322db027682e00986873eca803f11c56ade9ba5bbf3225841ea2d4/pycryptodomex-3.23.0-cp313-cp313t-win_amd64.whl", hash = "sha256:bc65bdd9fc8de7a35a74cab1c898cab391a4add33a8fe740bda00f5976ca4708", size = 1803656, upload-time = "2025-05-17T17:22:42.139Z" },
    { url = "https://files.pythonhosted.org/packages/54/68/9504c8796b1805d58f4425002bcca20f12880e6fa4dc2fc9a668705c7a08/pycryptodomex-3.23.0-cp313-cp313t-win_arm64.whl", hash = "sha256:c885da45e70139464f082018ac527fdaad26f1657a99ee13eecdce0f0ca24ab4", size = 1707172, upload-time = "2025-05-17T17:22:44.704Z" },
    { url = "https://files.pythonhosted.org/packages/dd/9c/1a8f35daa39784ed8adf93a694e7e5dc15c23c741bbda06e1d45f8979e9e/pycryptodomex-3.23.0-cp37-abi3-macosx_10_9_universal2.whl", hash = "sha256:06698f957fe1ab229a99ba2defeeae1c09af185baa909a31a5d1f9d42b1aaed6", size = 2499240, upload-time = "2025-05-17T17:22:46.953Z" },
    { url = "https://files.pythonhosted.org/packages/7a/62/f5221a191a97157d240cf6643747558759126c76ee92f29a3f4aee3197a5/pycryptodomex-3.23.0-cp37-abi3-macosx_10_9_x86_64.whl", hash = "sha256:b2c2537863eccef2d41061e82a881dcabb04944c5c06c5aa7110b577cc487545", size = 1644042, upload-time = "2025-05-17T17:22:49.098Z" },
    { url = "https://files.pythonhosted.org/packages/8c/fd/5a054543c8988d4ed7b612721d7e78a4b9bf36bc3c5ad45ef45c22d0060e/pycryptodomex-3.23.0-cp37-abi3-manylinux_2_17_aarch64.manylinux2014_aarch64.whl", hash = "sha256:43c446e2ba8df8889e0e16f02211c25b4934898384c1ec1ec04d7889c0333587", size = 2186227, upload-time = "2025-05-17T17:22:51.139Z" },
    { url = "https://files.pythonhosted.org/packages/c8/a9/8862616a85cf450d2822dbd4fff1fcaba90877907a6ff5bc2672cafe42f8/pycryptodomex-3.23.0-cp37-abi3-manylinux_2_17_x86_64.manylinux2014_x86_64.whl", hash = "sha256:f489c4765093fb60e2edafdf223397bc716491b2b69fe74367b70d6999257a5c", size = 2272578, upload-time = "2025-05-17T17:22:53.676Z" },
    { url = "https://files.pythonhosted.org/packages/46/9f/bda9c49a7c1842820de674ab36c79f4fbeeee03f8ff0e4f3546c3889076b/pycryptodomex-3.23.0-cp37-abi3-manylinux_2_5_i686.manylinux1_i686.manylinux_2_17_i686.manylinux2014_i686.whl", hash = "sha256:bdc69d0d3d989a1029df0eed67cc5e8e5d968f3724f4519bd03e0ec68df7543c", size = 2312166, upload-time = "2025-05-17T17:22:56.585Z" },
    { url = "https://files.pythonhosted.org/packages/03/cc/870b9bf8ca92866ca0186534801cf8d20554ad2a76ca959538041b7a7cf4/pycryptodomex-3.23.0-cp37-abi3-musllinux_1_2_aarch64.whl", hash = "sha256:6bbcb1dd0f646484939e142462d9e532482bc74475cecf9c4903d4e1cd21f003", size = 2185467, upload-time = "2025-05-17T17:22:59.237Z" },
    { url = "https://files.pythonhosted.org/packages/96/e3/ce9348236d8e669fea5dd82a90e86be48b9c341210f44e25443162aba187/pycryptodomex-3.23.0-cp37-abi3-musllinux_1_2_i686.whl", hash = "sha256:8a4fcd42ccb04c31268d1efeecfccfd1249612b4de6374205376b8f280321744", size = 2346104, upload-time = "2025-05-17T17:23:02.112Z" },
    { url = "https://files.pythonhosted.org/packages/a5/e9/e869bcee87beb89040263c416a8a50204f7f7a83ac11897646c9e71e0daf/pycryptodomex-3.23.0-cp37-abi3-musllinux_1_2_x86_64.whl", hash = "sha256:55ccbe27f049743a4caf4f4221b166560d3438d0b1e5ab929e07ae1702a4d6fd", size = 2271038, upload-time = "2025-05-17T17:23:04.872Z" },
    { url = "https://files.pythonhosted.org/packages/8d/67/09ee8500dd22614af5fbaa51a4aee6e342b5fa8aecf0a6cb9cbf52fa6d45/pycryptodomex-3.23.0-cp37-abi3-win32.whl", hash = "sha256:189afbc87f0b9f158386bf051f720e20fa6145975f1e76369303d0f31d1a8d7c", size = 1771969, upload-time = "2025-05-17T17:23:07.115Z" },
    { url = "https://files.pythonhosted.org/packages/69/96/11f36f71a865dd6df03716d33bd07a67e9d20f6b8d39820470b766af323c/pycryptodomex-3.23.0-cp37-abi3-win_amd64.whl", hash = "sha256:52e5ca58c3a0b0bd5e100a9fbc8015059b05cffc6c66ce9d98b4b45e023443b9", size = 1803124, upload-time = "2025-05-17T17:23:09.267Z" },
    { url = "https://files.pythonhosted.org/packages/f9/93/45c1cdcbeb182ccd2e144c693eaa097763b08b38cded279f0053ed53c553/pycryptodomex-3.23.0-cp37-abi3-win_arm64.whl", hash = "sha256:02d87b80778c171445d67e23d1caef279bf4b25c3597050ccd2e13970b57fd51", size = 1707161, upload-time = "2025-05-17T17:23:11.414Z" },
]

[[package]]
name = "pydyf"
version = "0.12.1"
source = { registry = "https://pypi.org/simple" }
sdist = { url = "https://files.pythonhosted.org/packages/36/ee/fb410c5c854b6a081a49077912a9765aeffd8e07cbb0663cfda310b01fb4/pydyf-0.12.1.tar.gz", hash = "sha256:fbd7e759541ac725c29c506612003de393249b94310ea78ae44cb1d04b220095", size = 17716, upload-time = "2025-12-02T14:52:14.244Z" }
wheels = [
    { url = "https://files.pythonhosted.org/packages/22/11/47efe2f66ba848a107adfd490b508f5c0cedc82127950553dca44d29e6c4/pydyf-0.12.1-py3-none-any.whl", hash = "sha256:ea25b4e1fe7911195cb57067560daaa266639184e8335365cc3ee5214e7eaadc", size = 8028, upload-time = "2025-12-02T14:52:12.938Z" },
]

[[package]]
name = "pyflakes"
version = "3.4.0"
source = { registry = "https://pypi.org/simple" }
sdist = { url = "https://files.pythonhosted.org/packages/45/dc/fd034dc20b4b264b3d015808458391acbf9df40b1e54750ef175d39180b1/pyflakes-3.4.0.tar.gz", hash = "sha256:b24f96fafb7d2ab0ec5075b7350b3d2d2218eab42003821c06344973d3ea2f58", size = 64669, upload-time = "2025-06-20T18:45:27.834Z" }
wheels = [
    { url = "https://files.pythonhosted.org/packages/c2/2f/81d580a0fb83baeb066698975cb14a618bdbed7720678566f1b046a95fe8/pyflakes-3.4.0-py2.py3-none-any.whl", hash = "sha256:f742a7dbd0d9cb9ea41e9a24a918996e8170c799fa528688d40dd582c8265f4f", size = 63551, upload-time = "2025-06-20T18:45:26.937Z" },
]

[[package]]
name = "pygments"
version = "2.19.2"
source = { registry = "https://pypi.org/simple" }
sdist = { url = "https://files.pythonhosted.org/packages/b0/77/a5b8c569bf593b0140bde72ea885a803b82086995367bf2037de0159d924/pygments-2.19.2.tar.gz", hash = "sha256:636cb2477cec7f8952536970bc533bc43743542f70392ae026374600add5b887", size = 4968631, upload-time = "2025-06-21T13:39:12.283Z" }
wheels = [
    { url = "https://files.pythonhosted.org/packages/c7/21/705964c7812476f378728bdf590ca4b771ec72385c533964653c68e86bdc/pygments-2.19.2-py3-none-any.whl", hash = "sha256:86540386c03d588bb81d44bc3928634ff26449851e99741617ecb9037ee5ec0b", size = 1225217, upload-time = "2025-06-21T13:39:07.939Z" },
]

[[package]]
name = "pygtrie"
version = "2.5.0"
source = { registry = "https://pypi.org/simple" }
sdist = { url = "https://files.pythonhosted.org/packages/b9/13/55deec25bf09383216fa7f1dfcdbfca40a04aa00b6d15a5cbf25af8fce5f/pygtrie-2.5.0.tar.gz", hash = "sha256:203514ad826eb403dab1d2e2ddd034e0d1534bbe4dbe0213bb0593f66beba4e2", size = 39266, upload-time = "2022-07-16T14:29:47.459Z" }
wheels = [
    { url = "https://files.pythonhosted.org/packages/ec/cd/bd196b2cf014afb1009de8b0f05ecd54011d881944e62763f3c1b1e8ef37/pygtrie-2.5.0-py3-none-any.whl", hash = "sha256:8795cda8105493d5ae159a5bef313ff13156c5d4d72feddefacaad59f8c8ce16", size = 25099, upload-time = "2022-09-23T20:30:05.12Z" },
]

[[package]]
name = "pyjwt"
version = "2.10.1"
source = { registry = "https://pypi.org/simple" }
sdist = { url = "https://files.pythonhosted.org/packages/e7/46/bd74733ff231675599650d3e47f361794b22ef3e3770998dda30d3b63726/pyjwt-2.10.1.tar.gz", hash = "sha256:3cc5772eb20009233caf06e9d8a0577824723b44e6648ee0a2aedb6cf9381953", size = 87785, upload-time = "2024-11-28T03:43:29.933Z" }
wheels = [
    { url = "https://files.pythonhosted.org/packages/61/ad/689f02752eeec26aed679477e80e632ef1b682313be70793d798c1d5fc8f/PyJWT-2.10.1-py3-none-any.whl", hash = "sha256:dcdd193e30abefd5debf142f9adfcdd2b58004e644f25406ffaebd50bd98dacb", size = 22997, upload-time = "2024-11-28T03:43:27.893Z" },
]

[package.optional-dependencies]
crypto = [
    { name = "cryptography" },
]

[[package]]
name = "pymdown-extensions"
version = "10.18"
source = { registry = "https://pypi.org/simple" }
dependencies = [
    { name = "markdown" },
    { name = "pyyaml" },
]
sdist = { url = "https://files.pythonhosted.org/packages/d4/95/e4fa281e3f13b3d9c4aaebb21ef44879840325fa418276dd921209a5e9f9/pymdown_extensions-10.18.tar.gz", hash = "sha256:20252abe6367354b24191431617a072ee6be9f68c5afcc74ea5573508a61f9e5", size = 847697, upload-time = "2025-12-07T17:22:12.857Z" }
wheels = [
    { url = "https://files.pythonhosted.org/packages/46/a4/aa2bada4a2fd648f40f19affa55d2c01dc7ff5ea9cffd3dfdeb6114951db/pymdown_extensions-10.18-py3-none-any.whl", hash = "sha256:090bca72be43f7d3186374e23c782899dbef9dc153ef24c59dcd3c346f9ffcae", size = 266703, upload-time = "2025-12-07T17:22:11.22Z" },
]

[[package]]
name = "pynacl"
version = "1.6.1"
source = { registry = "https://pypi.org/simple" }
dependencies = [
    { name = "cffi", marker = "platform_python_implementation != 'PyPy'" },
]
sdist = { url = "https://files.pythonhosted.org/packages/b2/46/aeca065d227e2265125aea590c9c47fbf5786128c9400ee0eb7c88931f06/pynacl-1.6.1.tar.gz", hash = "sha256:8d361dac0309f2b6ad33b349a56cd163c98430d409fa503b10b70b3ad66eaa1d", size = 3506616, upload-time = "2025-11-10T16:02:13.195Z" }
wheels = [
    { url = "https://files.pythonhosted.org/packages/49/41/3cfb3b4f3519f6ff62bf71bf1722547644bcfb1b05b8fdbdc300249ba113/pynacl-1.6.1-cp38-abi3-macosx_10_10_universal2.whl", hash = "sha256:a6f9fd6d6639b1e81115c7f8ff16b8dedba1e8098d2756275d63d208b0e32021", size = 387591, upload-time = "2025-11-10T16:01:49.1Z" },
    { url = "https://files.pythonhosted.org/packages/18/21/b8a6563637799f617a3960f659513eccb3fcc655d5fc2be6e9dc6416826f/pynacl-1.6.1-cp38-abi3-manylinux2014_aarch64.manylinux_2_17_aarch64.whl", hash = "sha256:e49a3f3d0da9f79c1bec2aa013261ab9fa651c7da045d376bd306cf7c1792993", size = 798866, upload-time = "2025-11-10T16:01:55.688Z" },
    { url = "https://files.pythonhosted.org/packages/e8/6c/dc38033bc3ea461e05ae8f15a81e0e67ab9a01861d352ae971c99de23e7c/pynacl-1.6.1-cp38-abi3-manylinux2014_x86_64.manylinux_2_17_x86_64.whl", hash = "sha256:7713f8977b5d25f54a811ec9efa2738ac592e846dd6e8a4d3f7578346a841078", size = 1398001, upload-time = "2025-11-10T16:01:57.101Z" },
    { url = "https://files.pythonhosted.org/packages/9f/05/3ec0796a9917100a62c5073b20c4bce7bf0fea49e99b7906d1699cc7b61b/pynacl-1.6.1-cp38-abi3-manylinux_2_26_aarch64.manylinux_2_28_aarch64.whl", hash = "sha256:5a3becafc1ee2e5ea7f9abc642f56b82dcf5be69b961e782a96ea52b55d8a9fc", size = 834024, upload-time = "2025-11-10T16:01:50.228Z" },
    { url = "https://files.pythonhosted.org/packages/f0/b7/ae9982be0f344f58d9c64a1c25d1f0125c79201634efe3c87305ac7cb3e3/pynacl-1.6.1-cp38-abi3-manylinux_2_26_x86_64.manylinux_2_28_x86_64.whl", hash = "sha256:4ce50d19f1566c391fedc8dc2f2f5be265ae214112ebe55315e41d1f36a7f0a9", size = 1436766, upload-time = "2025-11-10T16:01:51.886Z" },
    { url = "https://files.pythonhosted.org/packages/b4/51/b2ccbf89cf3025a02e044dd68a365cad593ebf70f532299f2c047d2b7714/pynacl-1.6.1-cp38-abi3-manylinux_2_34_aarch64.whl", hash = "sha256:543f869140f67d42b9b8d47f922552d7a967e6c116aad028c9bfc5f3f3b3a7b7", size = 817275, upload-time = "2025-11-10T16:01:53.351Z" },
    { url = "https://files.pythonhosted.org/packages/a8/6c/dd9ee8214edf63ac563b08a9b30f98d116942b621d39a751ac3256694536/pynacl-1.6.1-cp38-abi3-manylinux_2_34_x86_64.whl", hash = "sha256:a2bb472458c7ca959aeeff8401b8efef329b0fc44a89d3775cffe8fad3398ad8", size = 1401891, upload-time = "2025-11-10T16:01:54.587Z" },
    { url = "https://files.pythonhosted.org/packages/0f/c1/97d3e1c83772d78ee1db3053fd674bc6c524afbace2bfe8d419fd55d7ed1/pynacl-1.6.1-cp38-abi3-musllinux_1_1_aarch64.whl", hash = "sha256:3206fa98737fdc66d59b8782cecc3d37d30aeec4593d1c8c145825a345bba0f0", size = 772291, upload-time = "2025-11-10T16:01:58.111Z" },
    { url = "https://files.pythonhosted.org/packages/4d/ca/691ff2fe12f3bb3e43e8e8df4b806f6384593d427f635104d337b8e00291/pynacl-1.6.1-cp38-abi3-musllinux_1_1_x86_64.whl", hash = "sha256:53543b4f3d8acb344f75fd4d49f75e6572fce139f4bfb4815a9282296ff9f4c0", size = 1370839, upload-time = "2025-11-10T16:01:59.252Z" },
    { url = "https://files.pythonhosted.org/packages/30/27/06fe5389d30391fce006442246062cc35773c84fbcad0209fbbf5e173734/pynacl-1.6.1-cp38-abi3-musllinux_1_2_aarch64.whl", hash = "sha256:319de653ef84c4f04e045eb250e6101d23132372b0a61a7acf91bac0fda8e58c", size = 791371, upload-time = "2025-11-10T16:02:01.075Z" },
    { url = "https://files.pythonhosted.org/packages/2c/7a/e2bde8c9d39074a5aa046c7d7953401608d1f16f71e237f4bef3fb9d7e49/pynacl-1.6.1-cp38-abi3-musllinux_1_2_x86_64.whl", hash = "sha256:262a8de6bba4aee8a66f5edf62c214b06647461c9b6b641f8cd0cb1e3b3196fe", size = 1363031, upload-time = "2025-11-10T16:02:02.656Z" },
    { url = "https://files.pythonhosted.org/packages/dd/b6/63fd77264dae1087770a1bb414bc604470f58fbc21d83822fc9c76248076/pynacl-1.6.1-cp38-abi3-win32.whl", hash = "sha256:9fd1a4eb03caf8a2fe27b515a998d26923adb9ddb68db78e35ca2875a3830dde", size = 226585, upload-time = "2025-11-10T16:02:07.116Z" },
    { url = "https://files.pythonhosted.org/packages/12/c8/b419180f3fdb72ab4d45e1d88580761c267c7ca6eda9a20dcbcba254efe6/pynacl-1.6.1-cp38-abi3-win_amd64.whl", hash = "sha256:a569a4069a7855f963940040f35e87d8bc084cb2d6347428d5ad20550a0a1a21", size = 238923, upload-time = "2025-11-10T16:02:04.401Z" },
    { url = "https://files.pythonhosted.org/packages/35/76/c34426d532e4dce7ff36e4d92cb20f4cbbd94b619964b93d24e8f5b5510f/pynacl-1.6.1-cp38-abi3-win_arm64.whl", hash = "sha256:5953e8b8cfadb10889a6e7bd0f53041a745d1b3d30111386a1bb37af171e6daf", size = 183970, upload-time = "2025-11-10T16:02:05.786Z" },
]

[[package]]
name = "pyparsing"
version = "3.2.5"
source = { registry = "https://pypi.org/simple" }
sdist = { url = "https://files.pythonhosted.org/packages/f2/a5/181488fc2b9d093e3972d2a472855aae8a03f000592dbfce716a512b3359/pyparsing-3.2.5.tar.gz", hash = "sha256:2df8d5b7b2802ef88e8d016a2eb9c7aeaa923529cd251ed0fe4608275d4105b6", size = 1099274, upload-time = "2025-09-21T04:11:06.277Z" }
wheels = [
    { url = "https://files.pythonhosted.org/packages/10/5e/1aa9a93198c6b64513c9d7752de7422c06402de6600a8767da1524f9570b/pyparsing-3.2.5-py3-none-any.whl", hash = "sha256:e38a4f02064cf41fe6593d328d0512495ad1f3d8a91c4f73fc401b3079a59a5e", size = 113890, upload-time = "2025-09-21T04:11:04.117Z" },
]

[[package]]
name = "pyphen"
version = "0.17.2"
source = { registry = "https://pypi.org/simple" }
sdist = { url = "https://files.pythonhosted.org/packages/69/56/e4d7e1bd70d997713649c5ce530b2d15a5fc2245a74ca820fc2d51d89d4d/pyphen-0.17.2.tar.gz", hash = "sha256:f60647a9c9b30ec6c59910097af82bc5dd2d36576b918e44148d8b07ef3b4aa3", size = 2079470, upload-time = "2025-01-20T13:18:36.296Z" }
wheels = [
    { url = "https://files.pythonhosted.org/packages/7b/1f/c2142d2edf833a90728e5cdeb10bdbdc094dde8dbac078cee0cf33f5e11b/pyphen-0.17.2-py3-none-any.whl", hash = "sha256:3a07fb017cb2341e1d9ff31b8634efb1ae4dc4b130468c7c39dd3d32e7c3affd", size = 2079358, upload-time = "2025-01-20T13:18:29.629Z" },
]

[[package]]
name = "pyproject-api"
version = "1.10.0"
source = { registry = "https://pypi.org/simple" }
dependencies = [
    { name = "packaging" },
]
sdist = { url = "https://files.pythonhosted.org/packages/45/7b/c0e1333b61d41c69e59e5366e727b18c4992688caf0de1be10b3e5265f6b/pyproject_api-1.10.0.tar.gz", hash = "sha256:40c6f2d82eebdc4afee61c773ed208c04c19db4c4a60d97f8d7be3ebc0bbb330", size = 22785, upload-time = "2025-10-09T19:12:27.21Z" }
wheels = [
    { url = "https://files.pythonhosted.org/packages/54/cc/cecf97be298bee2b2a37dd360618c819a2a7fd95251d8e480c1f0eb88f3b/pyproject_api-1.10.0-py3-none-any.whl", hash = "sha256:8757c41a79c0f4ab71b99abed52b97ecf66bd20b04fa59da43b5840bac105a09", size = 13218, upload-time = "2025-10-09T19:12:24.428Z" },
]

[[package]]
name = "pysocks"
version = "1.7.1"
source = { registry = "https://pypi.org/simple" }
sdist = { url = "https://files.pythonhosted.org/packages/bd/11/293dd436aea955d45fc4e8a35b6ae7270f5b8e00b53cf6c024c83b657a11/PySocks-1.7.1.tar.gz", hash = "sha256:3f8804571ebe159c380ac6de37643bb4685970655d3bba243530d6558b799aa0", size = 284429, upload-time = "2019-09-20T02:07:35.714Z" }
wheels = [
    { url = "https://files.pythonhosted.org/packages/8d/59/b4572118e098ac8e46e399a1dd0f2d85403ce8bbaad9ec79373ed6badaf9/PySocks-1.7.1-py3-none-any.whl", hash = "sha256:2725bd0a9925919b9b51739eea5f9e2bae91e83288108a9ad338b2e3a4435ee5", size = 16725, upload-time = "2019-09-20T02:06:22.938Z" },
]

[[package]]
name = "pytesseract"
version = "0.3.13"
source = { registry = "https://pypi.org/simple" }
dependencies = [
    { name = "packaging" },
    { name = "pillow" },
]
sdist = { url = "https://files.pythonhosted.org/packages/9f/a6/7d679b83c285974a7cb94d739b461fa7e7a9b17a3abfd7bf6cbc5c2394b0/pytesseract-0.3.13.tar.gz", hash = "sha256:4bf5f880c99406f52a3cfc2633e42d9dc67615e69d8a509d74867d3baddb5db9", size = 17689, upload-time = "2024-08-16T02:33:56.762Z" }
wheels = [
    { url = "https://files.pythonhosted.org/packages/7a/33/8312d7ce74670c9d39a532b2c246a853861120486be9443eebf048043637/pytesseract-0.3.13-py3-none-any.whl", hash = "sha256:7a99c6c2ac598360693d83a416e36e0b33a67638bb9d77fdcac094a3589d4b34", size = 14705, upload-time = "2024-08-16T02:36:10.09Z" },
]

[[package]]
name = "pytest"
version = "9.0.2"
source = { registry = "https://pypi.org/simple" }
dependencies = [
    { name = "colorama", marker = "sys_platform == 'win32'" },
    { name = "iniconfig" },
    { name = "packaging" },
    { name = "pluggy" },
    { name = "pygments" },
]
sdist = { url = "https://files.pythonhosted.org/packages/d1/db/7ef3487e0fb0049ddb5ce41d3a49c235bf9ad299b6a25d5780a89f19230f/pytest-9.0.2.tar.gz", hash = "sha256:75186651a92bd89611d1d9fc20f0b4345fd827c41ccd5c299a868a05d70edf11", size = 1568901, upload-time = "2025-12-06T21:30:51.014Z" }
wheels = [
    { url = "https://files.pythonhosted.org/packages/3b/ab/b3226f0bd7cdcf710fbede2b3548584366da3b19b5021e74f5bde2a8fa3f/pytest-9.0.2-py3-none-any.whl", hash = "sha256:711ffd45bf766d5264d487b917733b453d917afd2b0ad65223959f59089f875b", size = 374801, upload-time = "2025-12-06T21:30:49.154Z" },
]

[[package]]
name = "pytest-cov"
version = "7.0.0"
source = { registry = "https://pypi.org/simple" }
dependencies = [
    { name = "coverage" },
    { name = "pluggy" },
    { name = "pytest" },
]
sdist = { url = "https://files.pythonhosted.org/packages/5e/f7/c933acc76f5208b3b00089573cf6a2bc26dc80a8aece8f52bb7d6b1855ca/pytest_cov-7.0.0.tar.gz", hash = "sha256:33c97eda2e049a0c5298e91f519302a1334c26ac65c1a483d6206fd458361af1", size = 54328, upload-time = "2025-09-09T10:57:02.113Z" }
wheels = [
    { url = "https://files.pythonhosted.org/packages/ee/49/1377b49de7d0c1ce41292161ea0f721913fa8722c19fb9c1e3aa0367eecb/pytest_cov-7.0.0-py3-none-any.whl", hash = "sha256:3b8e9558b16cc1479da72058bdecf8073661c7f57f7d3c5f22a1c23507f2d861", size = 22424, upload-time = "2025-09-09T10:57:00.695Z" },
]

[[package]]
name = "pytest-django"
version = "4.11.1"
source = { registry = "https://pypi.org/simple" }
dependencies = [
    { name = "pytest" },
]
sdist = { url = "https://files.pythonhosted.org/packages/b1/fb/55d580352db26eb3d59ad50c64321ddfe228d3d8ac107db05387a2fadf3a/pytest_django-4.11.1.tar.gz", hash = "sha256:a949141a1ee103cb0e7a20f1451d355f83f5e4a5d07bdd4dcfdd1fd0ff227991", size = 86202, upload-time = "2025-04-03T18:56:09.338Z" }
wheels = [
    { url = "https://files.pythonhosted.org/packages/be/ac/bd0608d229ec808e51a21044f3f2f27b9a37e7a0ebaca7247882e67876af/pytest_django-4.11.1-py3-none-any.whl", hash = "sha256:1b63773f648aa3d8541000c26929c1ea63934be1cfa674c76436966d73fe6a10", size = 25281, upload-time = "2025-04-03T18:56:07.678Z" },
]

[[package]]
name = "pytest-echo"
version = "2.0.1"
source = { registry = "https://pypi.org/simple" }
dependencies = [
    { name = "pytest" },
]
sdist = { url = "https://files.pythonhosted.org/packages/a9/17/f05bdd7c15f33e1b537ea59199002ab3cbeeacfd2bb924116a22915c4b61/pytest_echo-2.0.1.tar.gz", hash = "sha256:5f5769af610fdace9f4a7c98773b469865d78149822d29c4b66fbdb39074364b", size = 68896, upload-time = "2025-04-27T09:52:24.325Z" }
wheels = [
    { url = "https://files.pythonhosted.org/packages/60/78/70fb01675955a5ad867e6b54511b663a05996cb394aa9df48d365b6a9ea5/pytest_echo-2.0.1-py3-none-any.whl", hash = "sha256:03bb43d55c7f78a8a7ebd7b128db56c8b5ce9b86a0b871addd63a49640a41f92", size = 7260, upload-time = "2025-04-27T09:52:22.555Z" },
]

[[package]]
name = "pytest-html"
version = "4.1.1"
source = { registry = "https://pypi.org/simple" }
dependencies = [
    { name = "jinja2" },
    { name = "pytest" },
    { name = "pytest-metadata" },
]
sdist = { url = "https://files.pythonhosted.org/packages/bb/ab/4862dcb5a8a514bd87747e06b8d55483c0c9e987e1b66972336946e49b49/pytest_html-4.1.1.tar.gz", hash = "sha256:70a01e8ae5800f4a074b56a4cb1025c8f4f9b038bba5fe31e3c98eb996686f07", size = 150773, upload-time = "2023-11-07T15:44:28.975Z" }
wheels = [
    { url = "https://files.pythonhosted.org/packages/c8/c7/c160021cbecd956cc1a6f79e5fe155f7868b2e5b848f1320dad0b3e3122f/pytest_html-4.1.1-py3-none-any.whl", hash = "sha256:c8152cea03bd4e9bee6d525573b67bbc6622967b72b9628dda0ea3e2a0b5dd71", size = 23491, upload-time = "2023-11-07T15:44:27.149Z" },
]

[[package]]
name = "pytest-metadata"
version = "3.1.1"
source = { registry = "https://pypi.org/simple" }
dependencies = [
    { name = "pytest" },
]
sdist = { url = "https://files.pythonhosted.org/packages/a6/85/8c969f8bec4e559f8f2b958a15229a35495f5b4ce499f6b865eac54b878d/pytest_metadata-3.1.1.tar.gz", hash = "sha256:d2a29b0355fbc03f168aa96d41ff88b1a3b44a3b02acbe491801c98a048017c8", size = 9952, upload-time = "2024-02-12T19:38:44.887Z" }
wheels = [
    { url = "https://files.pythonhosted.org/packages/3e/43/7e7b2ec865caa92f67b8f0e9231a798d102724ca4c0e1f414316be1c1ef2/pytest_metadata-3.1.1-py3-none-any.whl", hash = "sha256:c8e0844db684ee1c798cfa38908d20d67d0463ecb6137c72e91f418558dd5f4b", size = 11428, upload-time = "2024-02-12T19:38:42.531Z" },
]

[[package]]
name = "pytest-mock"
version = "3.15.1"
source = { registry = "https://pypi.org/simple" }
dependencies = [
    { name = "pytest" },
]
sdist = { url = "https://files.pythonhosted.org/packages/68/14/eb014d26be205d38ad5ad20d9a80f7d201472e08167f0bb4361e251084a9/pytest_mock-3.15.1.tar.gz", hash = "sha256:1849a238f6f396da19762269de72cb1814ab44416fa73a8686deac10b0d87a0f", size = 34036, upload-time = "2025-09-16T16:37:27.081Z" }
wheels = [
    { url = "https://files.pythonhosted.org/packages/5a/cc/06253936f4a7fa2e0f48dfe6d851d9c56df896a9ab09ac019d70b760619c/pytest_mock-3.15.1-py3-none-any.whl", hash = "sha256:0a25e2eb88fe5168d535041d09a4529a188176ae608a6d249ee65abc0949630d", size = 10095, upload-time = "2025-09-16T16:37:25.734Z" },
]

[[package]]
name = "pytest-randomly"
version = "4.0.1"
source = { registry = "https://pypi.org/simple" }
dependencies = [
    { name = "pytest" },
]
sdist = { url = "https://files.pythonhosted.org/packages/c4/1d/258a4bf1109258c00c35043f40433be5c16647387b6e7cd5582d638c116b/pytest_randomly-4.0.1.tar.gz", hash = "sha256:174e57bb12ac2c26f3578188490bd333f0e80620c3f47340158a86eca0593cd8", size = 14130, upload-time = "2025-09-12T15:23:00.085Z" }
wheels = [
    { url = "https://files.pythonhosted.org/packages/33/3e/a4a9227807b56869790aad3e24472a554b585974fe7e551ea350f50897ae/pytest_randomly-4.0.1-py3-none-any.whl", hash = "sha256:e0dfad2fd4f35e07beff1e47c17fbafcf98f9bf4531fd369d9260e2f858bfcb7", size = 8304, upload-time = "2025-09-12T15:22:58.946Z" },
]

[[package]]
name = "pytest-repeat"
version = "0.9.4"
source = { registry = "https://pypi.org/simple" }
dependencies = [
    { name = "pytest" },
]
sdist = { url = "https://files.pythonhosted.org/packages/80/d4/69e9dbb9b8266df0b157c72be32083403c412990af15c7c15f7a3fd1b142/pytest_repeat-0.9.4.tar.gz", hash = "sha256:d92ac14dfaa6ffcfe6917e5d16f0c9bc82380c135b03c2a5f412d2637f224485", size = 6488, upload-time = "2025-04-07T14:59:53.077Z" }
wheels = [
    { url = "https://files.pythonhosted.org/packages/73/d4/8b706b81b07b43081bd68a2c0359fe895b74bf664b20aca8005d2bb3be71/pytest_repeat-0.9.4-py3-none-any.whl", hash = "sha256:c1738b4e412a6f3b3b9e0b8b29fcd7a423e50f87381ad9307ef6f5a8601139f3", size = 4180, upload-time = "2025-04-07T14:59:51.492Z" },
]

[[package]]
name = "pytest-rerunfailures"
version = "16.1"
source = { registry = "https://pypi.org/simple" }
dependencies = [
    { name = "packaging" },
    { name = "pytest" },
]
sdist = { url = "https://files.pythonhosted.org/packages/de/04/71e9520551fc8fe2cf5c1a1842e4e600265b0815f2016b7c27ec85688682/pytest_rerunfailures-16.1.tar.gz", hash = "sha256:c38b266db8a808953ebd71ac25c381cb1981a78ff9340a14bcb9f1b9bff1899e", size = 30889, upload-time = "2025-10-10T07:06:01.238Z" }
wheels = [
    { url = "https://files.pythonhosted.org/packages/77/54/60eabb34445e3db3d3d874dc1dfa72751bfec3265bd611cb13c8b290adea/pytest_rerunfailures-16.1-py3-none-any.whl", hash = "sha256:5d11b12c0ca9a1665b5054052fcc1084f8deadd9328962745ef6b04e26382e86", size = 14093, upload-time = "2025-10-10T07:06:00.019Z" },
]

[[package]]
name = "pytest-vcr"
version = "1.0.2"
source = { registry = "https://pypi.org/simple" }
dependencies = [
    { name = "pytest" },
    { name = "vcrpy" },
]
sdist = { url = "https://files.pythonhosted.org/packages/1a/60/104c619483c1a42775d3f8b27293f1ecfc0728014874d065e68cb9702d49/pytest-vcr-1.0.2.tar.gz", hash = "sha256:23ee51b75abbcc43d926272773aae4f39f93aceb75ed56852d0bf618f92e1896", size = 3810, upload-time = "2019-04-26T19:04:00.806Z" }
wheels = [
    { url = "https://files.pythonhosted.org/packages/9d/d3/ff520d11e6ee400602711d1ece8168dcfc5b6d8146fb7db4244a6ad6a9c3/pytest_vcr-1.0.2-py2.py3-none-any.whl", hash = "sha256:2f316e0539399bea0296e8b8401145c62b6f85e9066af7e57b6151481b0d6d9c", size = 4137, upload-time = "2019-04-26T19:03:57.034Z" },
]

[[package]]
name = "pytest-xdist"
version = "3.8.0"
source = { registry = "https://pypi.org/simple" }
dependencies = [
    { name = "execnet" },
    { name = "pytest" },
]
sdist = { url = "https://files.pythonhosted.org/packages/78/b4/439b179d1ff526791eb921115fca8e44e596a13efeda518b9d845a619450/pytest_xdist-3.8.0.tar.gz", hash = "sha256:7e578125ec9bc6050861aa93f2d59f1d8d085595d6551c2c90b6f4fad8d3a9f1", size = 88069, upload-time = "2025-07-01T13:30:59.346Z" }
wheels = [
    { url = "https://files.pythonhosted.org/packages/ca/31/d4e37e9e550c2b92a9cbc2e4d0b7420a27224968580b5a447f420847c975/pytest_xdist-3.8.0-py3-none-any.whl", hash = "sha256:202ca578cfeb7370784a8c33d6d05bc6e13b4f25b5053c30a152269fd10f0b88", size = 46396, upload-time = "2025-07-01T13:30:56.632Z" },
]

[[package]]
name = "python-crontab"
version = "3.3.0"
source = { registry = "https://pypi.org/simple" }
sdist = { url = "https://files.pythonhosted.org/packages/99/7f/c54fb7e70b59844526aa4ae321e927a167678660ab51dda979955eafb89a/python_crontab-3.3.0.tar.gz", hash = "sha256:007c8aee68dddf3e04ec4dce0fac124b93bd68be7470fc95d2a9617a15de291b", size = 57626, upload-time = "2025-07-13T20:05:35.535Z" }
wheels = [
    { url = "https://files.pythonhosted.org/packages/47/42/bb4afa5b088f64092036221843fc989b7db9d9d302494c1f8b024ee78a46/python_crontab-3.3.0-py3-none-any.whl", hash = "sha256:739a778b1a771379b75654e53fd4df58e5c63a9279a63b5dfe44c0fcc3ee7884", size = 27533, upload-time = "2025-07-13T20:05:34.266Z" },
]

[[package]]
name = "python-dateutil"
version = "2.9.0.post0"
source = { registry = "https://pypi.org/simple" }
dependencies = [
    { name = "six" },
]
sdist = { url = "https://files.pythonhosted.org/packages/66/c0/0c8b6ad9f17a802ee498c46e004a0eb49bc148f2fd230864601a86dcf6db/python-dateutil-2.9.0.post0.tar.gz", hash = "sha256:37dd54208da7e1cd875388217d5e00ebd4179249f90fb72437e91a35459a0ad3", size = 342432, upload-time = "2024-03-01T18:36:20.211Z" }
wheels = [
    { url = "https://files.pythonhosted.org/packages/ec/57/56b9bcc3c9c6a792fcbaf139543cee77261f3651ca9da0c93f5c1221264b/python_dateutil-2.9.0.post0-py2.py3-none-any.whl", hash = "sha256:a8b2bc7bffae282281c8140a97d3aa9c14da0b136dfe83f850eea9a5f7470427", size = 229892, upload-time = "2024-03-01T18:36:18.57Z" },
]

[[package]]
name = "python-dotenv"
version = "1.2.1"
source = { registry = "https://pypi.org/simple" }
sdist = { url = "https://files.pythonhosted.org/packages/f0/26/19cadc79a718c5edbec86fd4919a6b6d3f681039a2f6d66d14be94e75fb9/python_dotenv-1.2.1.tar.gz", hash = "sha256:42667e897e16ab0d66954af0e60a9caa94f0fd4ecf3aaf6d2d260eec1aa36ad6", size = 44221, upload-time = "2025-10-26T15:12:10.434Z" }
wheels = [
    { url = "https://files.pythonhosted.org/packages/14/1b/a298b06749107c305e1fe0f814c6c74aea7b2f1e10989cb30f544a1b3253/python_dotenv-1.2.1-py3-none-any.whl", hash = "sha256:b81ee9561e9ca4004139c6cbba3a238c32b03e4894671e181b671e8cb8425d61", size = 21230, upload-time = "2025-10-26T15:12:09.109Z" },
]

[[package]]
name = "python3-openid"
version = "3.2.0"
source = { registry = "https://pypi.org/simple" }
dependencies = [
    { name = "defusedxml" },
]
sdist = { url = "https://files.pythonhosted.org/packages/5f/4a/29feb8da6c44f77007dcd29518fea73a3d5653ee02a587ae1f17f1f5ddb5/python3-openid-3.2.0.tar.gz", hash = "sha256:33fbf6928f401e0b790151ed2b5290b02545e8775f982485205a066f874aaeaf", size = 305600, upload-time = "2020-06-29T12:15:49.026Z" }
wheels = [
    { url = "https://files.pythonhosted.org/packages/e0/a5/c6ba13860bdf5525f1ab01e01cc667578d6f1efc8a1dba355700fb04c29b/python3_openid-3.2.0-py3-none-any.whl", hash = "sha256:6626f771e0417486701e0b4daff762e7212e820ca5b29fcc0d05f6f8736dfa6b", size = 133681, upload-time = "2020-06-29T12:15:47.502Z" },
]

[[package]]
name = "pytokens"
version = "0.3.0"
source = { registry = "https://pypi.org/simple" }
sdist = { url = "https://files.pythonhosted.org/packages/4e/8d/a762be14dae1c3bf280202ba3172020b2b0b4c537f94427435f19c413b72/pytokens-0.3.0.tar.gz", hash = "sha256:2f932b14ed08de5fcf0b391ace2642f858f1394c0857202959000b68ed7a458a", size = 17644, upload-time = "2025-11-05T13:36:35.34Z" }
wheels = [
    { url = "https://files.pythonhosted.org/packages/84/25/d9db8be44e205a124f6c98bc0324b2bb149b7431c53877fc6d1038dddaf5/pytokens-0.3.0-py3-none-any.whl", hash = "sha256:95b2b5eaf832e469d141a378872480ede3f251a5a5041b8ec6e581d3ac71bbf3", size = 12195, upload-time = "2025-11-05T13:36:33.183Z" },
]

[[package]]
name = "pytz"
version = "2025.2"
source = { registry = "https://pypi.org/simple" }
sdist = { url = "https://files.pythonhosted.org/packages/f8/bf/abbd3cdfb8fbc7fb3d4d38d320f2441b1e7cbe29be4f23797b4a2b5d8aac/pytz-2025.2.tar.gz", hash = "sha256:360b9e3dbb49a209c21ad61809c7fb453643e048b38924c765813546746e81c3", size = 320884, upload-time = "2025-03-25T02:25:00.538Z" }
wheels = [
    { url = "https://files.pythonhosted.org/packages/81/c4/34e93fe5f5429d7570ec1fa436f1986fb1f00c3e0f43a589fe2bbcd22c3f/pytz-2025.2-py2.py3-none-any.whl", hash = "sha256:5ddf76296dd8c44c26eb8f4b6f35488f3ccbf6fbbd7adee0b7262d43f0ec2f00", size = 509225, upload-time = "2025-03-25T02:24:58.468Z" },
]

[[package]]
name = "pyyaml"
version = "6.0.3"
source = { registry = "https://pypi.org/simple" }
sdist = { url = "https://files.pythonhosted.org/packages/05/8e/961c0007c59b8dd7729d542c61a4d537767a59645b82a0b521206e1e25c2/pyyaml-6.0.3.tar.gz", hash = "sha256:d76623373421df22fb4cf8817020cbb7ef15c725b9d5e45f17e189bfc384190f", size = 130960, upload-time = "2025-09-25T21:33:16.546Z" }
wheels = [
    { url = "https://files.pythonhosted.org/packages/d1/11/0fd08f8192109f7169db964b5707a2f1e8b745d4e239b784a5a1dd80d1db/pyyaml-6.0.3-cp313-cp313-macosx_10_13_x86_64.whl", hash = "sha256:8da9669d359f02c0b91ccc01cac4a67f16afec0dac22c2ad09f46bee0697eba8", size = 181669, upload-time = "2025-09-25T21:32:23.673Z" },
    { url = "https://files.pythonhosted.org/packages/b1/16/95309993f1d3748cd644e02e38b75d50cbc0d9561d21f390a76242ce073f/pyyaml-6.0.3-cp313-cp313-macosx_11_0_arm64.whl", hash = "sha256:2283a07e2c21a2aa78d9c4442724ec1eb15f5e42a723b99cb3d822d48f5f7ad1", size = 173252, upload-time = "2025-09-25T21:32:25.149Z" },
    { url = "https://files.pythonhosted.org/packages/50/31/b20f376d3f810b9b2371e72ef5adb33879b25edb7a6d072cb7ca0c486398/pyyaml-6.0.3-cp313-cp313-manylinux2014_aarch64.manylinux_2_17_aarch64.manylinux_2_28_aarch64.whl", hash = "sha256:ee2922902c45ae8ccada2c5b501ab86c36525b883eff4255313a253a3160861c", size = 767081, upload-time = "2025-09-25T21:32:26.575Z" },
    { url = "https://files.pythonhosted.org/packages/49/1e/a55ca81e949270d5d4432fbbd19dfea5321eda7c41a849d443dc92fd1ff7/pyyaml-6.0.3-cp313-cp313-manylinux2014_s390x.manylinux_2_17_s390x.manylinux_2_28_s390x.whl", hash = "sha256:a33284e20b78bd4a18c8c2282d549d10bc8408a2a7ff57653c0cf0b9be0afce5", size = 841159, upload-time = "2025-09-25T21:32:27.727Z" },
    { url = "https://files.pythonhosted.org/packages/74/27/e5b8f34d02d9995b80abcef563ea1f8b56d20134d8f4e5e81733b1feceb2/pyyaml-6.0.3-cp313-cp313-manylinux2014_x86_64.manylinux_2_17_x86_64.manylinux_2_28_x86_64.whl", hash = "sha256:0f29edc409a6392443abf94b9cf89ce99889a1dd5376d94316ae5145dfedd5d6", size = 801626, upload-time = "2025-09-25T21:32:28.878Z" },
    { url = "https://files.pythonhosted.org/packages/f9/11/ba845c23988798f40e52ba45f34849aa8a1f2d4af4b798588010792ebad6/pyyaml-6.0.3-cp313-cp313-musllinux_1_2_aarch64.whl", hash = "sha256:f7057c9a337546edc7973c0d3ba84ddcdf0daa14533c2065749c9075001090e6", size = 753613, upload-time = "2025-09-25T21:32:30.178Z" },
    { url = "https://files.pythonhosted.org/packages/3d/e0/7966e1a7bfc0a45bf0a7fb6b98ea03fc9b8d84fa7f2229e9659680b69ee3/pyyaml-6.0.3-cp313-cp313-musllinux_1_2_x86_64.whl", hash = "sha256:eda16858a3cab07b80edaf74336ece1f986ba330fdb8ee0d6c0d68fe82bc96be", size = 794115, upload-time = "2025-09-25T21:32:31.353Z" },
    { url = "https://files.pythonhosted.org/packages/de/94/980b50a6531b3019e45ddeada0626d45fa85cbe22300844a7983285bed3b/pyyaml-6.0.3-cp313-cp313-win32.whl", hash = "sha256:d0eae10f8159e8fdad514efdc92d74fd8d682c933a6dd088030f3834bc8e6b26", size = 137427, upload-time = "2025-09-25T21:32:32.58Z" },
    { url = "https://files.pythonhosted.org/packages/97/c9/39d5b874e8b28845e4ec2202b5da735d0199dbe5b8fb85f91398814a9a46/pyyaml-6.0.3-cp313-cp313-win_amd64.whl", hash = "sha256:79005a0d97d5ddabfeeea4cf676af11e647e41d81c9a7722a193022accdb6b7c", size = 154090, upload-time = "2025-09-25T21:32:33.659Z" },
    { url = "https://files.pythonhosted.org/packages/73/e8/2bdf3ca2090f68bb3d75b44da7bbc71843b19c9f2b9cb9b0f4ab7a5a4329/pyyaml-6.0.3-cp313-cp313-win_arm64.whl", hash = "sha256:5498cd1645aa724a7c71c8f378eb29ebe23da2fc0d7a08071d89469bf1d2defb", size = 140246, upload-time = "2025-09-25T21:32:34.663Z" },
]

[[package]]
name = "pyyaml-env-tag"
version = "1.1"
source = { registry = "https://pypi.org/simple" }
dependencies = [
    { name = "pyyaml" },
]
sdist = { url = "https://files.pythonhosted.org/packages/eb/2e/79c822141bfd05a853236b504869ebc6b70159afc570e1d5a20641782eaa/pyyaml_env_tag-1.1.tar.gz", hash = "sha256:2eb38b75a2d21ee0475d6d97ec19c63287a7e140231e4214969d0eac923cd7ff", size = 5737, upload-time = "2025-05-13T15:24:01.64Z" }
wheels = [
    { url = "https://files.pythonhosted.org/packages/04/11/432f32f8097b03e3cd5fe57e88efb685d964e2e5178a48ed61e841f7fdce/pyyaml_env_tag-1.1-py3-none-any.whl", hash = "sha256:17109e1a528561e32f026364712fee1264bc2ea6715120891174ed1b980d2e04", size = 4722, upload-time = "2025-05-13T15:23:59.629Z" },
]

[[package]]
name = "pyzipper"
version = "0.3.6"
source = { registry = "https://pypi.org/simple" }
dependencies = [
    { name = "pycryptodomex" },
]
sdist = { url = "https://files.pythonhosted.org/packages/ac/97/2f03c67b40e531b30f0e1357476b4db989097a92cd30c6d2389cfa12db49/pyzipper-0.3.6.tar.gz", hash = "sha256:0adca90a00c36a93fbe49bfa8c5add452bfe4ef85a1b8e3638739dd1c7b26bfc", size = 31377, upload-time = "2022-07-31T09:58:34.854Z" }
wheels = [
    { url = "https://files.pythonhosted.org/packages/2d/b8/9d5d7cf4d96db8efa39f232fb152e87231fdaa5072229e6517f77a18d9c7/pyzipper-0.3.6-py2.py3-none-any.whl", hash = "sha256:6d097f465bfa47796b1494e12ea65d1478107d38e13bc56f6e58eedc4f6c1a87", size = 67652, upload-time = "2022-07-31T09:58:31.945Z" },
]

[[package]]
name = "rcssmin"
version = "1.2.2"
source = { registry = "https://pypi.org/simple" }
sdist = { url = "https://files.pythonhosted.org/packages/81/af/c9654b4f9b054ec163ed7cb20d8db0e5ae05e2e9ce99a4c11d91a2180b3f/rcssmin-1.2.2.tar.gz", hash = "sha256:806986eaf7414545edc28a1d29523e9560e49e151ff4a337d9d1f0271d6e1cc4", size = 587012, upload-time = "2025-10-12T10:48:08.932Z" }
wheels = [
    { url = "https://files.pythonhosted.org/packages/8b/ae/3a7911e1c773f3deb039a42588ae6cee59d6bcec07b5081db376677b293a/rcssmin-1.2.2-cp313-cp313-manylinux1_i686.whl", hash = "sha256:e91449b612a08e5e80df3487e941c86e2c73c5088169588c31c382eb94da0521", size = 48764, upload-time = "2025-10-12T10:48:37.45Z" },
    { url = "https://files.pythonhosted.org/packages/30/a7/6d311986d76da0a538bae3f584d2b7579dd11648e74f539b177d8af51f6b/rcssmin-1.2.2-cp313-cp313-manylinux1_x86_64.whl", hash = "sha256:20a32c49d65b65c3ac80305d8a31b98f3d92b1b052dd63b57fbebc7003f9ae38", size = 49175, upload-time = "2025-10-12T10:48:39.601Z" },
    { url = "https://files.pythonhosted.org/packages/f2/9b/ceb12f3397695d075a1f3e12e295d84f021562540a6579144cb985d80ccb/rcssmin-1.2.2-cp313-cp313-manylinux2014_aarch64.whl", hash = "sha256:cd0a5ca4a0fc3b193ab0dcd251bd2463900558108cc4306a5cc4ab77c6bfffde", size = 50675, upload-time = "2025-10-12T10:48:40.664Z" },
    { url = "https://files.pythonhosted.org/packages/3b/8c/efb41baaea20567fa0c335705bff1f187e35301b684891d26282a16aff1b/rcssmin-1.2.2-cp313-cp313-musllinux_1_1_aarch64.whl", hash = "sha256:2b008aa77a92f9db2d88f7e7ab45b81f37253cb0baafda59dd5b857c2de9b09f", size = 52999, upload-time = "2025-10-12T10:48:41.749Z" },
    { url = "https://files.pythonhosted.org/packages/4d/f6/cf692cca8837375fd21bf31cd134e10684fc11283a68c04160619aa826dc/rcssmin-1.2.2-cp313-cp313-musllinux_1_1_i686.whl", hash = "sha256:b3843e0501fa45d7c911dd7b3b78fd5f51c8159dd36d780ee12060da2d526aa0", size = 52752, upload-time = "2025-10-12T10:48:42.823Z" },
    { url = "https://files.pythonhosted.org/packages/8d/fa/5b0f1df380f598a397414dfaba74b05901379918f4d6b1746462190ae011/rcssmin-1.2.2-cp313-cp313-musllinux_1_1_x86_64.whl", hash = "sha256:bb75b0e412a5419d62f39d89d0b3920a6697d2b12c8dad57f8bde1c76332c640", size = 52994, upload-time = "2025-10-12T10:48:44.023Z" },
    { url = "https://files.pythonhosted.org/packages/16/df/7157985ff9e2f3fecb15b03370ee0c8de42fd5a07c4b54e0be2c0f3f8133/rcssmin-1.2.2-cp313-cp313t-manylinux1_i686.whl", hash = "sha256:dd192a876a7af9a14628ff20818df80187294db96d86ddccf72371a6ae3e7ce7", size = 51314, upload-time = "2025-10-12T10:48:45.569Z" },
    { url = "https://files.pythonhosted.org/packages/56/d5/e6c176b8d39faf0fac3a6896022febb00d0ac5c4b99d4924572c579af210/rcssmin-1.2.2-cp313-cp313t-manylinux1_x86_64.whl", hash = "sha256:5724ed426c1444c35584f0bcda43c81ac47da769228722207aea7b8eedf31224", size = 51509, upload-time = "2025-10-12T10:48:47.03Z" },
    { url = "https://files.pythonhosted.org/packages/b7/3e/493ef8b7ce621b45f1be4505295fe604280918f67a01a28c82f9d0621a3f/rcssmin-1.2.2-cp313-cp313t-manylinux2014_aarch64.whl", hash = "sha256:228cc8d192ba4bd82305c085cbb5594d45d8dc6605d4eddc319543fb9f47b319", size = 52730, upload-time = "2025-10-12T10:48:48.13Z" },
    { url = "https://files.pythonhosted.org/packages/b2/90/77cf149fac7f247dac530a96beac7c52cea9fab928b5c3e2a45c6da86147/rcssmin-1.2.2-cp313-cp313t-musllinux_1_1_aarch64.whl", hash = "sha256:714390aac7c4cb611eecc845a5d9bb01495a3c9fccf9d8a2d6aa75a109276f7b", size = 54939, upload-time = "2025-10-12T10:48:49.423Z" },
    { url = "https://files.pythonhosted.org/packages/35/37/b8347b3a817b99eab9cc987f1090c7192d9d5f077fdc84c04d12f5186b87/rcssmin-1.2.2-cp313-cp313t-musllinux_1_1_i686.whl", hash = "sha256:64ec506fce7a3f1e993f4c4b55c7b3d9ad8259191cf20d986aa1d1a13e920fe8", size = 55108, upload-time = "2025-10-12T10:48:50.463Z" },
    { url = "https://files.pythonhosted.org/packages/5e/e1/fb555f831d5e5674a91444007434ba85b4ae98cfd97dd7bc9c2962c0f56b/rcssmin-1.2.2-cp313-cp313t-musllinux_1_1_x86_64.whl", hash = "sha256:742bb522d1efe0f1d362d81e00b5dc93ca2ddd1e435ed2d921cfa84fbb9f6887", size = 54858, upload-time = "2025-10-12T10:48:51.941Z" },
]

[[package]]
name = "redis"
version = "6.4.0"
source = { registry = "https://pypi.org/simple" }
sdist = { url = "https://files.pythonhosted.org/packages/0d/d6/e8b92798a5bd67d659d51a18170e91c16ac3b59738d91894651ee255ed49/redis-6.4.0.tar.gz", hash = "sha256:b01bc7282b8444e28ec36b261df5375183bb47a07eb9c603f284e89cbc5ef010", size = 4647399, upload-time = "2025-08-07T08:10:11.441Z" }
wheels = [
    { url = "https://files.pythonhosted.org/packages/e8/02/89e2ed7e85db6c93dfa9e8f691c5087df4e3551ab39081a4d7c6d1f90e05/redis-6.4.0-py3-none-any.whl", hash = "sha256:f0544fa9604264e9464cdf4814e7d4830f74b165d52f2a330a760a88dd248b7f", size = 279847, upload-time = "2025-08-07T08:10:09.84Z" },
]

[[package]]
name = "referencing"
version = "0.37.0"
source = { registry = "https://pypi.org/simple" }
dependencies = [
    { name = "attrs" },
    { name = "rpds-py" },
]
sdist = { url = "https://files.pythonhosted.org/packages/22/f5/df4e9027acead3ecc63e50fe1e36aca1523e1719559c499951bb4b53188f/referencing-0.37.0.tar.gz", hash = "sha256:44aefc3142c5b842538163acb373e24cce6632bd54bdb01b21ad5863489f50d8", size = 78036, upload-time = "2025-10-13T15:30:48.871Z" }
wheels = [
    { url = "https://files.pythonhosted.org/packages/2c/58/ca301544e1fa93ed4f80d724bf5b194f6e4b945841c5bfd555878eea9fcb/referencing-0.37.0-py3-none-any.whl", hash = "sha256:381329a9f99628c9069361716891d34ad94af76e461dcb0335825aecc7692231", size = 26766, upload-time = "2025-10-13T15:30:47.625Z" },
]

[[package]]
name = "requests"
version = "2.32.5"
source = { registry = "https://pypi.org/simple" }
dependencies = [
    { name = "certifi" },
    { name = "charset-normalizer" },
    { name = "idna" },
    { name = "urllib3" },
]
sdist = { url = "https://files.pythonhosted.org/packages/c9/74/b3ff8e6c8446842c3f5c837e9c3dfcfe2018ea6ecef224c710c85ef728f4/requests-2.32.5.tar.gz", hash = "sha256:dbba0bac56e100853db0ea71b82b4dfd5fe2bf6d3754a8893c3af500cec7d7cf", size = 134517, upload-time = "2025-08-18T20:46:02.573Z" }
wheels = [
    { url = "https://files.pythonhosted.org/packages/1e/db/4254e3eabe8020b458f1a747140d32277ec7a271daf1d235b70dc0b4e6e3/requests-2.32.5-py3-none-any.whl", hash = "sha256:2462f94637a34fd532264295e186976db0f5d453d1cdd31473c85a6a161affb6", size = 64738, upload-time = "2025-08-18T20:46:00.542Z" },
]

[[package]]
name = "requests-mock"
version = "1.12.1"
source = { registry = "https://pypi.org/simple" }
dependencies = [
    { name = "requests" },
]
sdist = { url = "https://files.pythonhosted.org/packages/92/32/587625f91f9a0a3d84688bf9cfc4b2480a7e8ec327cefd0ff2ac891fd2cf/requests-mock-1.12.1.tar.gz", hash = "sha256:e9e12e333b525156e82a3c852f22016b9158220d2f47454de9cae8a77d371401", size = 60901, upload-time = "2024-03-29T03:54:29.446Z" }
wheels = [
    { url = "https://files.pythonhosted.org/packages/97/ec/889fbc557727da0c34a33850950310240f2040f3b1955175fdb2b36a8910/requests_mock-1.12.1-py2.py3-none-any.whl", hash = "sha256:b1e37054004cdd5e56c84454cc7df12b25f90f382159087f4b6915aaeef39563", size = 27695, upload-time = "2024-03-29T03:54:27.64Z" },
]

[[package]]
name = "requests-oauthlib"
version = "2.0.0"
source = { registry = "https://pypi.org/simple" }
dependencies = [
    { name = "oauthlib" },
    { name = "requests" },
]
sdist = { url = "https://files.pythonhosted.org/packages/42/f2/05f29bc3913aea15eb670be136045bf5c5bbf4b99ecb839da9b422bb2c85/requests-oauthlib-2.0.0.tar.gz", hash = "sha256:b3dffaebd884d8cd778494369603a9e7b58d29111bf6b41bdc2dcd87203af4e9", size = 55650, upload-time = "2024-03-22T20:32:29.939Z" }
wheels = [
    { url = "https://files.pythonhosted.org/packages/3b/5d/63d4ae3b9daea098d5d6f5da83984853c1bbacd5dc826764b249fe119d24/requests_oauthlib-2.0.0-py2.py3-none-any.whl", hash = "sha256:7dd8a5c40426b779b0868c404bdef9768deccf22749cde15852df527e6269b36", size = 24179, upload-time = "2024-03-22T20:32:28.055Z" },
]

[[package]]
name = "responses"
version = "0.25.8"
source = { registry = "https://pypi.org/simple" }
dependencies = [
    { name = "pyyaml" },
    { name = "requests" },
    { name = "urllib3" },
]
sdist = { url = "https://files.pythonhosted.org/packages/0e/95/89c054ad70bfef6da605338b009b2e283485835351a9935c7bfbfaca7ffc/responses-0.25.8.tar.gz", hash = "sha256:9374d047a575c8f781b94454db5cab590b6029505f488d12899ddb10a4af1cf4", size = 79320, upload-time = "2025-08-08T19:01:46.709Z" }
wheels = [
    { url = "https://files.pythonhosted.org/packages/1c/4c/cc276ce57e572c102d9542d383b2cfd551276581dc60004cb94fe8774c11/responses-0.25.8-py3-none-any.whl", hash = "sha256:0c710af92def29c8352ceadff0c3fe340ace27cf5af1bbe46fb71275bcd2831c", size = 34769, upload-time = "2025-08-08T19:01:45.018Z" },
]

[[package]]
name = "rjsmin"
version = "1.2.5"
source = { registry = "https://pypi.org/simple" }
sdist = { url = "https://files.pythonhosted.org/packages/59/16/14288d309d0f42c6586440c47bf6ec1a880218f698f30293fa3782db4008/rjsmin-1.2.5.tar.gz", hash = "sha256:a3f8040b0273dec773e0e807e86a4d0a9535516c0a0a35aa1bb6de6e15bb1f09", size = 427399, upload-time = "2025-10-12T10:50:27.422Z" }
wheels = [
    { url = "https://files.pythonhosted.org/packages/14/c3/0e1c211625d44f6ccad2286547ec420d07c5ca8a82098795deb2a96467e4/rjsmin-1.2.5-cp313-cp313-manylinux1_i686.whl", hash = "sha256:2967e468df0bedaff71693b96ff42b46805cc7027146323a8e47c85c5ea53ac5", size = 31883, upload-time = "2025-10-12T10:50:56.329Z" },
    { url = "https://files.pythonhosted.org/packages/f3/49/58c90614c9df3e074be3e5f960cfadc9f9ab501659b7fca3bb8326d27b07/rjsmin-1.2.5-cp313-cp313-manylinux1_x86_64.whl", hash = "sha256:3d68251d1f68c07500f1c062d9dfa16e799f8971aed1312b9584739c03d9f44b", size = 31785, upload-time = "2025-10-12T10:50:57.689Z" },
    { url = "https://files.pythonhosted.org/packages/88/aa/bfc350c353d2eada2eb125ad13d1d1f5a0f6543a96d0fe8759cd440c1921/rjsmin-1.2.5-cp313-cp313-manylinux2014_aarch64.whl", hash = "sha256:3bce037bc2ed784143f90637230c0dad6b59d18e01d66ec41ab0fc988cb98266", size = 32104, upload-time = "2025-10-12T10:50:58.78Z" },
    { url = "https://files.pythonhosted.org/packages/94/fc/eead6c42da1c51d6d3200411debbc5f03bf3e2d5e5061b39e8953484d1b6/rjsmin-1.2.5-cp313-cp313-musllinux_1_1_aarch64.whl", hash = "sha256:d206f730a003cbfc8ba5d70e06e9d20318d5dfc2d9220f6dab4fc708b621de15", size = 35718, upload-time = "2025-10-12T10:51:00.146Z" },
    { url = "https://files.pythonhosted.org/packages/71/ec/10537f3280cdb3eb712746677a9601d40760509f876ab107f2cbdcce56c0/rjsmin-1.2.5-cp313-cp313-musllinux_1_1_i686.whl", hash = "sha256:9ec9e902dfe04e791d056eb649805e4dc8a480c170e296b2dfbffb646425acdd", size = 35980, upload-time = "2025-10-12T10:51:02.53Z" },
    { url = "https://files.pythonhosted.org/packages/8c/0e/11406ff7c711e3c7d4ec30a2f7998293bf157b9e0451a5f6ce6b8505e1b6/rjsmin-1.2.5-cp313-cp313-musllinux_1_1_x86_64.whl", hash = "sha256:7926b946de481766d4da5f669da2e3ce8491e750f32f48745d7413a92c810ead", size = 35869, upload-time = "2025-10-12T10:51:03.616Z" },
    { url = "https://files.pythonhosted.org/packages/71/8e/8102b9324a3b1a7ad5262824537ee7dad18325d457ff0b3806c9f88d7bfa/rjsmin-1.2.5-cp313-cp313t-manylinux1_i686.whl", hash = "sha256:57d0935b2675644d80ea33b611d6752a33af8e1a62baa5adff0a0b8d43981732", size = 33656, upload-time = "2025-10-12T10:51:04.656Z" },
    { url = "https://files.pythonhosted.org/packages/3d/4a/94dbe6a90b9c5ab9dfdcfe2e8ae2c106c990c96f759c6396621eabcfe503/rjsmin-1.2.5-cp313-cp313t-manylinux1_x86_64.whl", hash = "sha256:d283452b6684bd6f422eea783e5f5f16b564727652398bb71ad5adc001613765", size = 33500, upload-time = "2025-10-12T10:51:05.808Z" },
    { url = "https://files.pythonhosted.org/packages/9a/f7/8f8a6cf1b1394ce61ac0a491dbf22237734d472e80feea715ec1ca580de8/rjsmin-1.2.5-cp313-cp313t-manylinux2014_aarch64.whl", hash = "sha256:8a3c43e43c06afa7e8a36b22a1247ae58d2eebfe0aea7af5cd83f68fd7360ddc", size = 34125, upload-time = "2025-10-12T10:51:06.829Z" },
    { url = "https://files.pythonhosted.org/packages/e2/b0/7562103d5241a7b57cf93e7047ee00889b67eabb99df0af03105f2224142/rjsmin-1.2.5-cp313-cp313t-musllinux_1_1_aarch64.whl", hash = "sha256:85aa826fca5aaf6f0f0f287f986e0f79c0f8953bab5090fed17a4f35f7ada65a", size = 37468, upload-time = "2025-10-12T10:51:07.936Z" },
    { url = "https://files.pythonhosted.org/packages/44/80/0a56f415aa2d92898388df8447270c3813c13eefdace54d44d12b21aba39/rjsmin-1.2.5-cp313-cp313t-musllinux_1_1_i686.whl", hash = "sha256:d68cb778e25393adb84e1844aac6f132f72055a6cf4463bae560858300ca500c", size = 37850, upload-time = "2025-10-12T10:51:09.28Z" },
    { url = "https://files.pythonhosted.org/packages/bb/eb/9c3dc7763519ed69a50641be920f3f40c286022d7ebd5a62fa4434996806/rjsmin-1.2.5-cp313-cp313t-musllinux_1_1_x86_64.whl", hash = "sha256:a86825ff7846a5c2f21a71d669b96d1b52237fb668f0243fa4f4f40a2ad93ff7", size = 37645, upload-time = "2025-10-12T10:51:10.304Z" },
]

[[package]]
name = "rpds-py"
version = "0.30.0"
source = { registry = "https://pypi.org/simple" }
sdist = { url = "https://files.pythonhosted.org/packages/20/af/3f2f423103f1113b36230496629986e0ef7e199d2aa8392452b484b38ced/rpds_py-0.30.0.tar.gz", hash = "sha256:dd8ff7cf90014af0c0f787eea34794ebf6415242ee1d6fa91eaba725cc441e84", size = 69469, upload-time = "2025-11-30T20:24:38.837Z" }
wheels = [
    { url = "https://files.pythonhosted.org/packages/ed/dc/d61221eb88ff410de3c49143407f6f3147acf2538c86f2ab7ce65ae7d5f9/rpds_py-0.30.0-cp313-cp313-macosx_10_12_x86_64.whl", hash = "sha256:f83424d738204d9770830d35290ff3273fbb02b41f919870479fab14b9d303b2", size = 374887, upload-time = "2025-11-30T20:22:41.812Z" },
    { url = "https://files.pythonhosted.org/packages/fd/32/55fb50ae104061dbc564ef15cc43c013dc4a9f4527a1f4d99baddf56fe5f/rpds_py-0.30.0-cp313-cp313-macosx_11_0_arm64.whl", hash = "sha256:e7536cd91353c5273434b4e003cbda89034d67e7710eab8761fd918ec6c69cf8", size = 358904, upload-time = "2025-11-30T20:22:43.479Z" },
    { url = "https://files.pythonhosted.org/packages/58/70/faed8186300e3b9bdd138d0273109784eea2396c68458ed580f885dfe7ad/rpds_py-0.30.0-cp313-cp313-manylinux_2_17_aarch64.manylinux2014_aarch64.whl", hash = "sha256:2771c6c15973347f50fece41fc447c054b7ac2ae0502388ce3b6738cd366e3d4", size = 389945, upload-time = "2025-11-30T20:22:44.819Z" },
    { url = "https://files.pythonhosted.org/packages/bd/a8/073cac3ed2c6387df38f71296d002ab43496a96b92c823e76f46b8af0543/rpds_py-0.30.0-cp313-cp313-manylinux_2_17_armv7l.manylinux2014_armv7l.whl", hash = "sha256:0a59119fc6e3f460315fe9d08149f8102aa322299deaa5cab5b40092345c2136", size = 407783, upload-time = "2025-11-30T20:22:46.103Z" },
    { url = "https://files.pythonhosted.org/packages/77/57/5999eb8c58671f1c11eba084115e77a8899d6e694d2a18f69f0ba471ec8b/rpds_py-0.30.0-cp313-cp313-manylinux_2_17_ppc64le.manylinux2014_ppc64le.whl", hash = "sha256:76fec018282b4ead0364022e3c54b60bf368b9d926877957a8624b58419169b7", size = 515021, upload-time = "2025-11-30T20:22:47.458Z" },
    { url = "https://files.pythonhosted.org/packages/e0/af/5ab4833eadc36c0a8ed2bc5c0de0493c04f6c06de223170bd0798ff98ced/rpds_py-0.30.0-cp313-cp313-manylinux_2_17_s390x.manylinux2014_s390x.whl", hash = "sha256:692bef75a5525db97318e8cd061542b5a79812d711ea03dbc1f6f8dbb0c5f0d2", size = 414589, upload-time = "2025-11-30T20:22:48.872Z" },
    { url = "https://files.pythonhosted.org/packages/b7/de/f7192e12b21b9e9a68a6d0f249b4af3fdcdff8418be0767a627564afa1f1/rpds_py-0.30.0-cp313-cp313-manylinux_2_17_x86_64.manylinux2014_x86_64.whl", hash = "sha256:9027da1ce107104c50c81383cae773ef5c24d296dd11c99e2629dbd7967a20c6", size = 394025, upload-time = "2025-11-30T20:22:50.196Z" },
    { url = "https://files.pythonhosted.org/packages/91/c4/fc70cd0249496493500e7cc2de87504f5aa6509de1e88623431fec76d4b6/rpds_py-0.30.0-cp313-cp313-manylinux_2_31_riscv64.whl", hash = "sha256:9cf69cdda1f5968a30a359aba2f7f9aa648a9ce4b580d6826437f2b291cfc86e", size = 408895, upload-time = "2025-11-30T20:22:51.87Z" },
    { url = "https://files.pythonhosted.org/packages/58/95/d9275b05ab96556fefff73a385813eb66032e4c99f411d0795372d9abcea/rpds_py-0.30.0-cp313-cp313-manylinux_2_5_i686.manylinux1_i686.whl", hash = "sha256:a4796a717bf12b9da9d3ad002519a86063dcac8988b030e405704ef7d74d2d9d", size = 422799, upload-time = "2025-11-30T20:22:53.341Z" },
    { url = "https://files.pythonhosted.org/packages/06/c1/3088fc04b6624eb12a57eb814f0d4997a44b0d208d6cace713033ff1a6ba/rpds_py-0.30.0-cp313-cp313-musllinux_1_2_aarch64.whl", hash = "sha256:5d4c2aa7c50ad4728a094ebd5eb46c452e9cb7edbfdb18f9e1221f597a73e1e7", size = 572731, upload-time = "2025-11-30T20:22:54.778Z" },
    { url = "https://files.pythonhosted.org/packages/d8/42/c612a833183b39774e8ac8fecae81263a68b9583ee343db33ab571a7ce55/rpds_py-0.30.0-cp313-cp313-musllinux_1_2_i686.whl", hash = "sha256:ba81a9203d07805435eb06f536d95a266c21e5b2dfbf6517748ca40c98d19e31", size = 599027, upload-time = "2025-11-30T20:22:56.212Z" },
    { url = "https://files.pythonhosted.org/packages/5f/60/525a50f45b01d70005403ae0e25f43c0384369ad24ffe46e8d9068b50086/rpds_py-0.30.0-cp313-cp313-musllinux_1_2_x86_64.whl", hash = "sha256:945dccface01af02675628334f7cf49c2af4c1c904748efc5cf7bbdf0b579f95", size = 563020, upload-time = "2025-11-30T20:22:58.2Z" },
    { url = "https://files.pythonhosted.org/packages/0b/5d/47c4655e9bcd5ca907148535c10e7d489044243cc9941c16ed7cd53be91d/rpds_py-0.30.0-cp313-cp313-win32.whl", hash = "sha256:b40fb160a2db369a194cb27943582b38f79fc4887291417685f3ad693c5a1d5d", size = 223139, upload-time = "2025-11-30T20:23:00.209Z" },
    { url = "https://files.pythonhosted.org/packages/f2/e1/485132437d20aa4d3e1d8b3fb5a5e65aa8139f1e097080c2a8443201742c/rpds_py-0.30.0-cp313-cp313-win_amd64.whl", hash = "sha256:806f36b1b605e2d6a72716f321f20036b9489d29c51c91f4dd29a3e3afb73b15", size = 240224, upload-time = "2025-11-30T20:23:02.008Z" },
    { url = "https://files.pythonhosted.org/packages/24/95/ffd128ed1146a153d928617b0ef673960130be0009c77d8fbf0abe306713/rpds_py-0.30.0-cp313-cp313-win_arm64.whl", hash = "sha256:d96c2086587c7c30d44f31f42eae4eac89b60dabbac18c7669be3700f13c3ce1", size = 230645, upload-time = "2025-11-30T20:23:03.43Z" },
    { url = "https://files.pythonhosted.org/packages/ff/1b/b10de890a0def2a319a2626334a7f0ae388215eb60914dbac8a3bae54435/rpds_py-0.30.0-cp313-cp313t-macosx_10_12_x86_64.whl", hash = "sha256:eb0b93f2e5c2189ee831ee43f156ed34e2a89a78a66b98cadad955972548be5a", size = 364443, upload-time = "2025-11-30T20:23:04.878Z" },
    { url = "https://files.pythonhosted.org/packages/0d/bf/27e39f5971dc4f305a4fb9c672ca06f290f7c4e261c568f3dea16a410d47/rpds_py-0.30.0-cp313-cp313t-macosx_11_0_arm64.whl", hash = "sha256:922e10f31f303c7c920da8981051ff6d8c1a56207dbdf330d9047f6d30b70e5e", size = 353375, upload-time = "2025-11-30T20:23:06.342Z" },
    { url = "https://files.pythonhosted.org/packages/40/58/442ada3bba6e8e6615fc00483135c14a7538d2ffac30e2d933ccf6852232/rpds_py-0.30.0-cp313-cp313t-manylinux_2_17_aarch64.manylinux2014_aarch64.whl", hash = "sha256:cdc62c8286ba9bf7f47befdcea13ea0e26bf294bda99758fd90535cbaf408000", size = 383850, upload-time = "2025-11-30T20:23:07.825Z" },
    { url = "https://files.pythonhosted.org/packages/14/14/f59b0127409a33c6ef6f5c1ebd5ad8e32d7861c9c7adfa9a624fc3889f6c/rpds_py-0.30.0-cp313-cp313t-manylinux_2_17_armv7l.manylinux2014_armv7l.whl", hash = "sha256:47f9a91efc418b54fb8190a6b4aa7813a23fb79c51f4bb84e418f5476c38b8db", size = 392812, upload-time = "2025-11-30T20:23:09.228Z" },
    { url = "https://files.pythonhosted.org/packages/b3/66/e0be3e162ac299b3a22527e8913767d869e6cc75c46bd844aa43fb81ab62/rpds_py-0.30.0-cp313-cp313t-manylinux_2_17_ppc64le.manylinux2014_ppc64le.whl", hash = "sha256:1f3587eb9b17f3789ad50824084fa6f81921bbf9a795826570bda82cb3ed91f2", size = 517841, upload-time = "2025-11-30T20:23:11.186Z" },
    { url = "https://files.pythonhosted.org/packages/3d/55/fa3b9cf31d0c963ecf1ba777f7cf4b2a2c976795ac430d24a1f43d25a6ba/rpds_py-0.30.0-cp313-cp313t-manylinux_2_17_s390x.manylinux2014_s390x.whl", hash = "sha256:39c02563fc592411c2c61d26b6c5fe1e51eaa44a75aa2c8735ca88b0d9599daa", size = 408149, upload-time = "2025-11-30T20:23:12.864Z" },
    { url = "https://files.pythonhosted.org/packages/60/ca/780cf3b1a32b18c0f05c441958d3758f02544f1d613abf9488cd78876378/rpds_py-0.30.0-cp313-cp313t-manylinux_2_17_x86_64.manylinux2014_x86_64.whl", hash = "sha256:51a1234d8febafdfd33a42d97da7a43f5dcb120c1060e352a3fbc0c6d36e2083", size = 383843, upload-time = "2025-11-30T20:23:14.638Z" },
    { url = "https://files.pythonhosted.org/packages/82/86/d5f2e04f2aa6247c613da0c1dd87fcd08fa17107e858193566048a1e2f0a/rpds_py-0.30.0-cp313-cp313t-manylinux_2_31_riscv64.whl", hash = "sha256:eb2c4071ab598733724c08221091e8d80e89064cd472819285a9ab0f24bcedb9", size = 396507, upload-time = "2025-11-30T20:23:16.105Z" },
    { url = "https://files.pythonhosted.org/packages/4b/9a/453255d2f769fe44e07ea9785c8347edaf867f7026872e76c1ad9f7bed92/rpds_py-0.30.0-cp313-cp313t-manylinux_2_5_i686.manylinux1_i686.whl", hash = "sha256:6bdfdb946967d816e6adf9a3d8201bfad269c67efe6cefd7093ef959683c8de0", size = 414949, upload-time = "2025-11-30T20:23:17.539Z" },
    { url = "https://files.pythonhosted.org/packages/a3/31/622a86cdc0c45d6df0e9ccb6becdba5074735e7033c20e401a6d9d0e2ca0/rpds_py-0.30.0-cp313-cp313t-musllinux_1_2_aarch64.whl", hash = "sha256:c77afbd5f5250bf27bf516c7c4a016813eb2d3e116139aed0096940c5982da94", size = 565790, upload-time = "2025-11-30T20:23:19.029Z" },
    { url = "https://files.pythonhosted.org/packages/1c/5d/15bbf0fb4a3f58a3b1c67855ec1efcc4ceaef4e86644665fff03e1b66d8d/rpds_py-0.30.0-cp313-cp313t-musllinux_1_2_i686.whl", hash = "sha256:61046904275472a76c8c90c9ccee9013d70a6d0f73eecefd38c1ae7c39045a08", size = 590217, upload-time = "2025-11-30T20:23:20.885Z" },
    { url = "https://files.pythonhosted.org/packages/6d/61/21b8c41f68e60c8cc3b2e25644f0e3681926020f11d06ab0b78e3c6bbff1/rpds_py-0.30.0-cp313-cp313t-musllinux_1_2_x86_64.whl", hash = "sha256:4c5f36a861bc4b7da6516dbdf302c55313afa09b81931e8280361a4f6c9a2d27", size = 555806, upload-time = "2025-11-30T20:23:22.488Z" },
    { url = "https://files.pythonhosted.org/packages/f9/39/7e067bb06c31de48de3eb200f9fc7c58982a4d3db44b07e73963e10d3be9/rpds_py-0.30.0-cp313-cp313t-win32.whl", hash = "sha256:3d4a69de7a3e50ffc214ae16d79d8fbb0922972da0356dcf4d0fdca2878559c6", size = 211341, upload-time = "2025-11-30T20:23:24.449Z" },
    { url = "https://files.pythonhosted.org/packages/0a/4d/222ef0b46443cf4cf46764d9c630f3fe4abaa7245be9417e56e9f52b8f65/rpds_py-0.30.0-cp313-cp313t-win_amd64.whl", hash = "sha256:f14fc5df50a716f7ece6a80b6c78bb35ea2ca47c499e422aa4463455dd96d56d", size = 225768, upload-time = "2025-11-30T20:23:25.908Z" },
]

[[package]]
name = "ruff"
version = "0.14.8"
source = { registry = "https://pypi.org/simple" }
sdist = { url = "https://files.pythonhosted.org/packages/ed/d9/f7a0c4b3a2bf2556cd5d99b05372c29980249ef71e8e32669ba77428c82c/ruff-0.14.8.tar.gz", hash = "sha256:774ed0dd87d6ce925e3b8496feb3a00ac564bea52b9feb551ecd17e0a23d1eed", size = 5765385, upload-time = "2025-12-04T15:06:17.669Z" }
wheels = [
    { url = "https://files.pythonhosted.org/packages/48/b8/9537b52010134b1d2b72870cc3f92d5fb759394094741b09ceccae183fbe/ruff-0.14.8-py3-none-linux_armv6l.whl", hash = "sha256:ec071e9c82eca417f6111fd39f7043acb53cd3fde9b1f95bbed745962e345afb", size = 13441540, upload-time = "2025-12-04T15:06:14.896Z" },
    { url = "https://files.pythonhosted.org/packages/24/00/99031684efb025829713682012b6dd37279b1f695ed1b01725f85fd94b38/ruff-0.14.8-py3-none-macosx_10_12_x86_64.whl", hash = "sha256:8cdb162a7159f4ca36ce980a18c43d8f036966e7f73f866ac8f493b75e0c27e9", size = 13669384, upload-time = "2025-12-04T15:06:51.809Z" },
    { url = "https://files.pythonhosted.org/packages/72/64/3eb5949169fc19c50c04f28ece2c189d3b6edd57e5b533649dae6ca484fe/ruff-0.14.8-py3-none-macosx_11_0_arm64.whl", hash = "sha256:2e2fcbefe91f9fad0916850edf0854530c15bd1926b6b779de47e9ab619ea38f", size = 12806917, upload-time = "2025-12-04T15:06:08.925Z" },
    { url = "https://files.pythonhosted.org/packages/c4/08/5250babb0b1b11910f470370ec0cbc67470231f7cdc033cee57d4976f941/ruff-0.14.8-py3-none-manylinux_2_17_aarch64.manylinux2014_aarch64.whl", hash = "sha256:a9d70721066a296f45786ec31916dc287b44040f553da21564de0ab4d45a869b", size = 13256112, upload-time = "2025-12-04T15:06:23.498Z" },
    { url = "https://files.pythonhosted.org/packages/78/4c/6c588e97a8e8c2d4b522c31a579e1df2b4d003eddfbe23d1f262b1a431ff/ruff-0.14.8-py3-none-manylinux_2_17_armv7l.manylinux2014_armv7l.whl", hash = "sha256:2c87e09b3cd9d126fc67a9ecd3b5b1d3ded2b9c7fce3f16e315346b9d05cfb52", size = 13227559, upload-time = "2025-12-04T15:06:33.432Z" },
    { url = "https://files.pythonhosted.org/packages/23/ce/5f78cea13eda8eceac71b5f6fa6e9223df9b87bb2c1891c166d1f0dce9f1/ruff-0.14.8-py3-none-manylinux_2_17_i686.manylinux2014_i686.whl", hash = "sha256:1d62cb310c4fbcb9ee4ac023fe17f984ae1e12b8a4a02e3d21489f9a2a5f730c", size = 13896379, upload-time = "2025-12-04T15:06:02.687Z" },
    { url = "https://files.pythonhosted.org/packages/cf/79/13de4517c4dadce9218a20035b21212a4c180e009507731f0d3b3f5df85a/ruff-0.14.8-py3-none-manylinux_2_17_ppc64.manylinux2014_ppc64.whl", hash = "sha256:1af35c2d62633d4da0521178e8a2641c636d2a7153da0bac1b30cfd4ccd91344", size = 15372786, upload-time = "2025-12-04T15:06:29.828Z" },
    { url = "https://files.pythonhosted.org/packages/00/06/33df72b3bb42be8a1c3815fd4fae83fa2945fc725a25d87ba3e42d1cc108/ruff-0.14.8-py3-none-manylinux_2_17_ppc64le.manylinux2014_ppc64le.whl", hash = "sha256:25add4575ffecc53d60eed3f24b1e934493631b48ebbc6ebaf9d8517924aca4b", size = 14990029, upload-time = "2025-12-04T15:06:36.812Z" },
    { url = "https://files.pythonhosted.org/packages/64/61/0f34927bd90925880394de0e081ce1afab66d7b3525336f5771dcf0cb46c/ruff-0.14.8-py3-none-manylinux_2_17_s390x.manylinux2014_s390x.whl", hash = "sha256:4c943d847b7f02f7db4201a0600ea7d244d8a404fbb639b439e987edcf2baf9a", size = 14407037, upload-time = "2025-12-04T15:06:39.979Z" },
    { url = "https://files.pythonhosted.org/packages/96/bc/058fe0aefc0fbf0d19614cb6d1a3e2c048f7dc77ca64957f33b12cfdc5ef/ruff-0.14.8-py3-none-manylinux_2_17_x86_64.manylinux2014_x86_64.whl", hash = "sha256:cb6e8bf7b4f627548daa1b69283dac5a296bfe9ce856703b03130732e20ddfe2", size = 14102390, upload-time = "2025-12-04T15:06:46.372Z" },
    { url = "https://files.pythonhosted.org/packages/af/a4/e4f77b02b804546f4c17e8b37a524c27012dd6ff05855d2243b49a7d3cb9/ruff-0.14.8-py3-none-manylinux_2_31_riscv64.whl", hash = "sha256:7aaf2974f378e6b01d1e257c6948207aec6a9b5ba53fab23d0182efb887a0e4a", size = 14230793, upload-time = "2025-12-04T15:06:20.497Z" },
    { url = "https://files.pythonhosted.org/packages/3f/52/bb8c02373f79552e8d087cedaffad76b8892033d2876c2498a2582f09dcf/ruff-0.14.8-py3-none-musllinux_1_2_aarch64.whl", hash = "sha256:e5758ca513c43ad8a4ef13f0f081f80f08008f410790f3611a21a92421ab045b", size = 13160039, upload-time = "2025-12-04T15:06:49.06Z" },
    { url = "https://files.pythonhosted.org/packages/1f/ad/b69d6962e477842e25c0b11622548df746290cc6d76f9e0f4ed7456c2c31/ruff-0.14.8-py3-none-musllinux_1_2_armv7l.whl", hash = "sha256:f74f7ba163b6e85a8d81a590363bf71618847e5078d90827749bfda1d88c9cdf", size = 13205158, upload-time = "2025-12-04T15:06:54.574Z" },
    { url = "https://files.pythonhosted.org/packages/06/63/54f23da1315c0b3dfc1bc03fbc34e10378918a20c0b0f086418734e57e74/ruff-0.14.8-py3-none-musllinux_1_2_i686.whl", hash = "sha256:eed28f6fafcc9591994c42254f5a5c5ca40e69a30721d2ab18bb0bb3baac3ab6", size = 13469550, upload-time = "2025-12-04T15:05:59.209Z" },
    { url = "https://files.pythonhosted.org/packages/70/7d/a4d7b1961e4903bc37fffb7ddcfaa7beb250f67d97cfd1ee1d5cddb1ec90/ruff-0.14.8-py3-none-musllinux_1_2_x86_64.whl", hash = "sha256:21d48fa744c9d1cb8d71eb0a740c4dd02751a5de9db9a730a8ef75ca34cf138e", size = 14211332, upload-time = "2025-12-04T15:06:06.027Z" },
    { url = "https://files.pythonhosted.org/packages/5d/93/2a5063341fa17054e5c86582136e9895db773e3c2ffb770dde50a09f35f0/ruff-0.14.8-py3-none-win32.whl", hash = "sha256:15f04cb45c051159baebb0f0037f404f1dc2f15a927418f29730f411a79bc4e7", size = 13151890, upload-time = "2025-12-04T15:06:11.668Z" },
    { url = "https://files.pythonhosted.org/packages/02/1c/65c61a0859c0add13a3e1cbb6024b42de587456a43006ca2d4fd3d1618fe/ruff-0.14.8-py3-none-win_amd64.whl", hash = "sha256:9eeb0b24242b5bbff3011409a739929f497f3fb5fe3b5698aba5e77e8c833097", size = 14537826, upload-time = "2025-12-04T15:06:26.409Z" },
    { url = "https://files.pythonhosted.org/packages/6d/63/8b41cea3afd7f58eb64ac9251668ee0073789a3bc9ac6f816c8c6fef986d/ruff-0.14.8-py3-none-win_arm64.whl", hash = "sha256:965a582c93c63fe715fd3e3f8aa37c4b776777203d8e1d8aa3cc0c14424a4b99", size = 13634522, upload-time = "2025-12-04T15:06:43.212Z" },
]

[[package]]
name = "selenium"
version = "4.39.0"
source = { registry = "https://pypi.org/simple" }
dependencies = [
    { name = "certifi" },
    { name = "trio" },
    { name = "trio-websocket" },
    { name = "typing-extensions" },
    { name = "urllib3", extra = ["socks"] },
    { name = "websocket-client" },
]
sdist = { url = "https://files.pythonhosted.org/packages/af/19/27c1bf9eb1f7025632d35a956b50746efb4b10aa87f961b263fa7081f4c5/selenium-4.39.0.tar.gz", hash = "sha256:12f3325f02d43b6c24030fc9602b34a3c6865abbb1db9406641d13d108aa1889", size = 928575, upload-time = "2025-12-06T23:12:34.896Z" }
wheels = [
    { url = "https://files.pythonhosted.org/packages/58/d0/55a6b7c6f35aad4c8a54be0eb7a52c1ff29a59542fc3e655f0ecbb14456d/selenium-4.39.0-py3-none-any.whl", hash = "sha256:c85f65d5610642ca0f47dae9d5cc117cd9e831f74038bc09fe1af126288200f9", size = 9655249, upload-time = "2025-12-06T23:12:33.085Z" },
]

[[package]]
name = "sentry-sdk"
version = "2.47.0"
source = { registry = "https://pypi.org/simple" }
dependencies = [
    { name = "certifi" },
    { name = "urllib3" },
]
sdist = { url = "https://files.pythonhosted.org/packages/4a/2a/d225cbf87b6c8ecce5664db7bcecb82c317e448e3b24a2dcdaacb18ca9a7/sentry_sdk-2.47.0.tar.gz", hash = "sha256:8218891d5e41b4ea8d61d2aed62ed10c80e39d9f2959d6f939efbf056857e050", size = 381895, upload-time = "2025-12-03T14:06:36.846Z" }
wheels = [
    { url = "https://files.pythonhosted.org/packages/bd/ac/d6286ea0d49e7b58847faf67b00e56bb4ba3d525281e2ac306e1f1f353da/sentry_sdk-2.47.0-py2.py3-none-any.whl", hash = "sha256:d72f8c61025b7d1d9e52510d03a6247b280094a327dd900d987717a4fce93412", size = 411088, upload-time = "2025-12-03T14:06:35.374Z" },
]

[[package]]
name = "setuptools"
version = "80.9.0"
source = { registry = "https://pypi.org/simple" }
sdist = { url = "https://files.pythonhosted.org/packages/18/5d/3bf57dcd21979b887f014ea83c24ae194cfcd12b9e0fda66b957c69d1fca/setuptools-80.9.0.tar.gz", hash = "sha256:f36b47402ecde768dbfafc46e8e4207b4360c654f1f3bb84475f0a28628fb19c", size = 1319958, upload-time = "2025-05-27T00:56:51.443Z" }
wheels = [
    { url = "https://files.pythonhosted.org/packages/a3/dc/17031897dae0efacfea57dfd3a82fdd2a2aeb58e0ff71b77b87e44edc772/setuptools-80.9.0-py3-none-any.whl", hash = "sha256:062d34222ad13e0cc312a4c02d73f059e86a4acbfbdea8f8f76b28c99f306922", size = 1201486, upload-time = "2025-05-27T00:56:49.664Z" },
]

[[package]]
name = "setuptools-git"
version = "1.2"
source = { registry = "https://pypi.org/simple" }
sdist = { url = "https://files.pythonhosted.org/packages/d9/c5/396c2c06cc89d4ce2d8ccf1d7e6cf31b33d4466a7c65a67a992adb3c6f29/setuptools-git-1.2.tar.gz", hash = "sha256:ff64136da01aabba76ae88b050e7197918d8b2139ccbf6144e14d472b9c40445", size = 10546, upload-time = "2017-02-18T00:31:00.908Z" }
wheels = [
    { url = "https://files.pythonhosted.org/packages/05/97/dd99fa9c0d9627a7b3c103a00f1566d8193aca8d473884ed258cca82b06f/setuptools_git-1.2-py2.py3-none-any.whl", hash = "sha256:e7764dccce7d97b4b5a330d7b966aac6f9ac026385743fd6cedad553f2494cfa", size = 10965, upload-time = "2017-02-18T00:31:15.411Z" },
]

[[package]]
name = "simplejson"
version = "3.20.2"
source = { registry = "https://pypi.org/simple" }
sdist = { url = "https://files.pythonhosted.org/packages/41/f4/a1ac5ed32f7ed9a088d62a59d410d4c204b3b3815722e2ccfb491fa8251b/simplejson-3.20.2.tar.gz", hash = "sha256:5fe7a6ce14d1c300d80d08695b7f7e633de6cd72c80644021874d985b3393649", size = 85784, upload-time = "2025-09-26T16:29:36.64Z" }
wheels = [
    { url = "https://files.pythonhosted.org/packages/5e/9e/f326d43f6bf47f4e7704a4426c36e044c6bedfd24e072fb8e27589a373a5/simplejson-3.20.2-cp313-cp313-macosx_10_13_universal2.whl", hash = "sha256:90d311ba8fcd733a3677e0be21804827226a57144130ba01c3c6a325e887dd86", size = 93530, upload-time = "2025-09-26T16:28:18.07Z" },
    { url = "https://files.pythonhosted.org/packages/35/28/5a4b8f3483fbfb68f3f460bc002cef3a5735ef30950e7c4adce9c8da15c7/simplejson-3.20.2-cp313-cp313-macosx_10_13_x86_64.whl", hash = "sha256:feed6806f614bdf7f5cb6d0123cb0c1c5f40407ef103aa935cffaa694e2e0c74", size = 75846, upload-time = "2025-09-26T16:28:19.12Z" },
    { url = "https://files.pythonhosted.org/packages/7a/4d/30dfef83b9ac48afae1cf1ab19c2867e27b8d22b5d9f8ca7ce5a0a157d8c/simplejson-3.20.2-cp313-cp313-macosx_11_0_arm64.whl", hash = "sha256:6b1d8d7c3e1a205c49e1aee6ba907dcb8ccea83651e6c3e2cb2062f1e52b0726", size = 75661, upload-time = "2025-09-26T16:28:20.219Z" },
    { url = "https://files.pythonhosted.org/packages/09/1d/171009bd35c7099d72ef6afd4bb13527bab469965c968a17d69a203d62a6/simplejson-3.20.2-cp313-cp313-manylinux_2_17_aarch64.manylinux2014_aarch64.whl", hash = "sha256:552f55745044a24c3cb7ec67e54234be56d5d6d0e054f2e4cf4fb3e297429be5", size = 150579, upload-time = "2025-09-26T16:28:21.337Z" },
    { url = "https://files.pythonhosted.org/packages/61/ae/229bbcf90a702adc6bfa476e9f0a37e21d8c58e1059043038797cbe75b8c/simplejson-3.20.2-cp313-cp313-manylinux_2_17_ppc64le.manylinux2014_ppc64le.whl", hash = "sha256:c2da97ac65165d66b0570c9e545786f0ac7b5de5854d3711a16cacbcaa8c472d", size = 158797, upload-time = "2025-09-26T16:28:22.53Z" },
    { url = "https://files.pythonhosted.org/packages/90/c5/fefc0ac6b86b9108e302e0af1cf57518f46da0baedd60a12170791d56959/simplejson-3.20.2-cp313-cp313-manylinux_2_5_i686.manylinux1_i686.manylinux_2_17_i686.manylinux2014_i686.whl", hash = "sha256:f59a12966daa356bf68927fca5a67bebac0033cd18b96de9c2d426cd11756cd0", size = 148851, upload-time = "2025-09-26T16:28:23.733Z" },
    { url = "https://files.pythonhosted.org/packages/43/f1/b392952200f3393bb06fbc4dd975fc63a6843261705839355560b7264eb2/simplejson-3.20.2-cp313-cp313-manylinux_2_5_x86_64.manylinux1_x86_64.manylinux_2_17_x86_64.manylinux2014_x86_64.whl", hash = "sha256:133ae2098a8e162c71da97cdab1f383afdd91373b7ff5fe65169b04167da976b", size = 152598, upload-time = "2025-09-26T16:28:24.962Z" },
    { url = "https://files.pythonhosted.org/packages/f4/b4/d6b7279e52a3e9c0fa8c032ce6164e593e8d9cf390698ee981ed0864291b/simplejson-3.20.2-cp313-cp313-musllinux_1_2_aarch64.whl", hash = "sha256:7977640af7b7d5e6a852d26622057d428706a550f7f5083e7c4dd010a84d941f", size = 150498, upload-time = "2025-09-26T16:28:26.114Z" },
    { url = "https://files.pythonhosted.org/packages/62/22/ec2490dd859224326d10c2fac1353e8ad5c84121be4837a6dd6638ba4345/simplejson-3.20.2-cp313-cp313-musllinux_1_2_i686.whl", hash = "sha256:b530ad6d55e71fa9e93e1109cf8182f427a6355848a4ffa09f69cc44e1512522", size = 152129, upload-time = "2025-09-26T16:28:27.552Z" },
    { url = "https://files.pythonhosted.org/packages/33/ce/b60214d013e93dd9e5a705dcb2b88b6c72bada442a97f79828332217f3eb/simplejson-3.20.2-cp313-cp313-musllinux_1_2_ppc64le.whl", hash = "sha256:bd96a7d981bf64f0e42345584768da4435c05b24fd3c364663f5fbc8fabf82e3", size = 159359, upload-time = "2025-09-26T16:28:28.667Z" },
    { url = "https://files.pythonhosted.org/packages/99/21/603709455827cdf5b9d83abe726343f542491ca8dc6a2528eb08de0cf034/simplejson-3.20.2-cp313-cp313-musllinux_1_2_x86_64.whl", hash = "sha256:f28ee755fadb426ba2e464d6fcf25d3f152a05eb6b38e0b4f790352f5540c769", size = 154717, upload-time = "2025-09-26T16:28:30.288Z" },
    { url = "https://files.pythonhosted.org/packages/3c/f9/dc7f7a4bac16cf7eb55a4df03ad93190e11826d2a8950052949d3dfc11e2/simplejson-3.20.2-cp313-cp313-win32.whl", hash = "sha256:472785b52e48e3eed9b78b95e26a256f59bb1ee38339be3075dad799e2e1e661", size = 74289, upload-time = "2025-09-26T16:28:31.809Z" },
    { url = "https://files.pythonhosted.org/packages/87/10/d42ad61230436735c68af1120622b28a782877146a83d714da7b6a2a1c4e/simplejson-3.20.2-cp313-cp313-win_amd64.whl", hash = "sha256:a1a85013eb33e4820286139540accbe2c98d2da894b2dcefd280209db508e608", size = 75972, upload-time = "2025-09-26T16:28:32.883Z" },
    { url = "https://files.pythonhosted.org/packages/05/5b/83e1ff87eb60ca706972f7e02e15c0b33396e7bdbd080069a5d1b53cf0d8/simplejson-3.20.2-py3-none-any.whl", hash = "sha256:3b6bb7fb96efd673eac2e4235200bfffdc2353ad12c54117e1e4e2fc485ac017", size = 57309, upload-time = "2025-09-26T16:29:35.312Z" },
]

[[package]]
name = "single-source"
version = "0.4.0"
source = { registry = "https://pypi.org/simple" }
sdist = { url = "https://files.pythonhosted.org/packages/85/c5/096cda37599fb12f9930266ebb66e72e0ef3c39eb8be1934025f44e9c7ed/single_source-0.4.0.tar.gz", hash = "sha256:7917aa113bda60072f01952e2966cd7247f0ec16fe52a1555f3c066b553e98b4", size = 4803, upload-time = "2024-06-11T10:08:33.357Z" }
wheels = [
    { url = "https://files.pythonhosted.org/packages/7f/34/c26bc3fbd88437ae3417f57f10c5eff926e095cc3d61a235478907c28b2d/single_source-0.4.0-py3-none-any.whl", hash = "sha256:38880b16e6e0ca2e012f85dc3820eb31999ace5f1d9a588395ea38f8bd0775f5", size = 5590, upload-time = "2024-06-11T10:08:31.626Z" },
]

[[package]]
name = "six"
version = "1.17.0"
source = { registry = "https://pypi.org/simple" }
sdist = { url = "https://files.pythonhosted.org/packages/94/e7/b2c673351809dca68a0e064b6af791aa332cf192da575fd474ed7d6f16a2/six-1.17.0.tar.gz", hash = "sha256:ff70335d468e7eb6ec65b95b99d3a2836546063f63acc5171de367e834932a81", size = 34031, upload-time = "2024-12-04T17:35:28.174Z" }
wheels = [
    { url = "https://files.pythonhosted.org/packages/b7/ce/149a00dd41f10bc29e5921b496af8b574d8413afcd5e30dfa0ed46c2cc5e/six-1.17.0-py2.py3-none-any.whl", hash = "sha256:4721f391ed90541fddacab5acf947aa0d3dc7d27b2e1e8eda2be8970586c3274", size = 11050, upload-time = "2024-12-04T17:35:26.475Z" },
]

[[package]]
name = "smmap"
version = "5.0.2"
source = { registry = "https://pypi.org/simple" }
sdist = { url = "https://files.pythonhosted.org/packages/44/cd/a040c4b3119bbe532e5b0732286f805445375489fceaec1f48306068ee3b/smmap-5.0.2.tar.gz", hash = "sha256:26ea65a03958fa0c8a1c7e8c7a58fdc77221b8910f6be2131affade476898ad5", size = 22329, upload-time = "2025-01-02T07:14:40.909Z" }
wheels = [
    { url = "https://files.pythonhosted.org/packages/04/be/d09147ad1ec7934636ad912901c5fd7667e1c858e19d355237db0d0cd5e4/smmap-5.0.2-py3-none-any.whl", hash = "sha256:b30115f0def7d7531d22a0fb6502488d879e75b260a9db4d0819cfb25403af5e", size = 24303, upload-time = "2025-01-02T07:14:38.724Z" },
]

[[package]]
name = "snapshottest"
version = "1.0.0a1"
source = { registry = "https://pypi.org/simple" }
dependencies = [
    { name = "fastdiff" },
    { name = "termcolor" },
]
sdist = { url = "https://files.pythonhosted.org/packages/c9/59/1310c421795b57a93fc4b690d0496b911f70be6c99def4bae4f537bc807b/snapshottest-1.0.0a1.tar.gz", hash = "sha256:6ef848ee4d6621baff79df6a36bb1da4d7eddf5013dc6b9ca9c361bc42c605b9", size = 26071, upload-time = "2024-08-01T09:38:15.396Z" }
wheels = [
    { url = "https://files.pythonhosted.org/packages/0d/a4/4b8761ed2b0420103bae46196005e714fd8694ab3bb1ba8a3a631a59f23d/snapshottest-1.0.0a1-py3-none-any.whl", hash = "sha256:fff0e1da3825c32d001018777c3b56d1eae1c850fc5b3418618da3d7f2cd152f", size = 17063, upload-time = "2024-08-01T09:38:13.499Z" },
]

[[package]]
name = "sniffio"
version = "1.3.1"
source = { registry = "https://pypi.org/simple" }
sdist = { url = "https://files.pythonhosted.org/packages/a2/87/a6771e1546d97e7e041b6ae58d80074f81b7d5121207425c964ddf5cfdbd/sniffio-1.3.1.tar.gz", hash = "sha256:f4324edc670a0f49750a81b895f35c3adb843cca46f0530f79fc1babb23789dc", size = 20372, upload-time = "2024-02-25T23:20:04.057Z" }
wheels = [
    { url = "https://files.pythonhosted.org/packages/e9/44/75a9c9421471a6c4805dbf2356f7c181a29c1879239abab1ea2cc8f38b40/sniffio-1.3.1-py3-none-any.whl", hash = "sha256:2f6da418d1f1e0fddd844478f41680e794e6051915791a034ff65e5f100525a2", size = 10235, upload-time = "2024-02-25T23:20:01.196Z" },
]

[[package]]
name = "social-auth-app-django"
version = "5.6.0"
source = { registry = "https://pypi.org/simple" }
dependencies = [
    { name = "django" },
    { name = "social-auth-core" },
]
sdist = { url = "https://files.pythonhosted.org/packages/4e/7d/cd7e0958db16e478ecdf2137621a46aa95bfd7d3991d29cf15f2bdf18b0a/social_auth_app_django-5.6.0.tar.gz", hash = "sha256:c695501fcbf6fe87f68f5a79e379abe853662f5129e7ec6cb758a75d5b28c888", size = 29195, upload-time = "2025-10-09T11:56:08.48Z" }
wheels = [
    { url = "https://files.pythonhosted.org/packages/1d/02/738d8c89d6d67a25a568fc6a7744949ddf037153705c6d5c676ce25b9812/social_auth_app_django-5.6.0-py3-none-any.whl", hash = "sha256:43ca88cc5cd9161710896165ced58b3155e8aafaaff847e859879194770f138d", size = 28708, upload-time = "2025-10-09T11:56:07.633Z" },
]

[[package]]
name = "social-auth-core"
version = "4.8.1"
source = { registry = "https://pypi.org/simple" }
dependencies = [
    { name = "defusedxml" },
    { name = "oauthlib" },
    { name = "pyjwt", extra = ["crypto"] },
    { name = "python3-openid" },
    { name = "requests" },
    { name = "requests-oauthlib" },
]
sdist = { url = "https://files.pythonhosted.org/packages/4d/b9/6d05b8f75b43c2699b6042c871c19515265d52ccc767b0a82e8b374c71a6/social_auth_core-4.8.1.tar.gz", hash = "sha256:6186576eb4e9f25c789d0ce19b942cc668a3a714a246f9e688c0fb93f65bf111", size = 236126, upload-time = "2025-10-09T11:42:44.485Z" }
wheels = [
    { url = "https://files.pythonhosted.org/packages/a3/29/e1ae075c6d7ce69c1f6dd266fffc18e9543719deda5d38e9588d2bf904cc/social_auth_core-4.8.1-py3-none-any.whl", hash = "sha256:9fe54f7c7d566465ae34b165bfe1c0d3ba8fa1f7042dc17df5e7dcef8675f3a0", size = 435278, upload-time = "2025-10-09T11:42:42.658Z" },
]

[[package]]
name = "sorl-thumbnail"
version = "12.11.0"
source = { registry = "https://pypi.org/simple" }
sdist = { url = "https://files.pythonhosted.org/packages/28/e9/38491b3556c2ec19b53d0dcc5474359fb9344ce24a26745d3ca88237b848/sorl_thumbnail-12.11.0.tar.gz", hash = "sha256:191b89c27ecb40b5c2a35549d557d17c4841c6aff439b2e17b938b91eea463b3", size = 667102, upload-time = "2024-09-21T17:12:08.585Z" }
wheels = [
    { url = "https://files.pythonhosted.org/packages/bf/b4/4ff585c7b096fe82e55ee8d1dbae74f5f7cedacbf08cb25c9a83755e4ef3/sorl_thumbnail-12.11.0-py3-none-any.whl", hash = "sha256:e3e375013ca3f14bca9f98fe9861153adac3a6ea4af5e9dc3f31cb605df765b5", size = 42789, upload-time = "2024-09-21T17:11:54.11Z" },
]

[[package]]
name = "sortedcontainers"
version = "2.4.0"
source = { registry = "https://pypi.org/simple" }
sdist = { url = "https://files.pythonhosted.org/packages/e8/c4/ba2f8066cceb6f23394729afe52f3bf7adec04bf9ed2c820b39e19299111/sortedcontainers-2.4.0.tar.gz", hash = "sha256:25caa5a06cc30b6b83d11423433f65d1f9d76c4c6a0c90e3379eaa43b9bfdb88", size = 30594, upload-time = "2021-05-16T22:03:42.897Z" }
wheels = [
    { url = "https://files.pythonhosted.org/packages/32/46/9cb0e58b2deb7f82b84065f37f3bffeb12413f947f9388e4cac22c4621ce/sortedcontainers-2.4.0-py2.py3-none-any.whl", hash = "sha256:a163dcaede0f1c021485e957a39245190e74249897e2ae4b2aa38595db237ee0", size = 29575, upload-time = "2021-05-16T22:03:41.177Z" },
]

[[package]]
name = "soupsieve"
version = "2.8"
source = { registry = "https://pypi.org/simple" }
sdist = { url = "https://files.pythonhosted.org/packages/6d/e6/21ccce3262dd4889aa3332e5a119a3491a95e8f60939870a3a035aabac0d/soupsieve-2.8.tar.gz", hash = "sha256:e2dd4a40a628cb5f28f6d4b0db8800b8f581b65bb380b97de22ba5ca8d72572f", size = 103472, upload-time = "2025-08-27T15:39:51.78Z" }
wheels = [
    { url = "https://files.pythonhosted.org/packages/14/a0/bb38d3b76b8cae341dad93a2dd83ab7462e6dbcdd84d43f54ee60a8dc167/soupsieve-2.8-py3-none-any.whl", hash = "sha256:0cc76456a30e20f5d7f2e14a98a4ae2ee4e5abdc7c5ea0aafe795f344bc7984c", size = 36679, upload-time = "2025-08-27T15:39:50.179Z" },
]

[[package]]
name = "sqlparse"
version = "0.5.4"
source = { registry = "https://pypi.org/simple" }
sdist = { url = "https://files.pythonhosted.org/packages/18/67/701f86b28d63b2086de47c942eccf8ca2208b3be69715a1119a4e384415a/sqlparse-0.5.4.tar.gz", hash = "sha256:4396a7d3cf1cd679c1be976cf3dc6e0a51d0111e87787e7a8d780e7d5a998f9e", size = 120112, upload-time = "2025-11-28T07:10:18.377Z" }
wheels = [
    { url = "https://files.pythonhosted.org/packages/25/70/001ee337f7aa888fb2e3f5fd7592a6afc5283adb1ed44ce8df5764070f22/sqlparse-0.5.4-py3-none-any.whl", hash = "sha256:99a9f0314977b76d776a0fcb8554de91b9bb8a18560631d6bc48721d07023dcb", size = 45933, upload-time = "2025-11-28T07:10:19.73Z" },
]

[[package]]
name = "stack-data"
version = "0.6.3"
source = { registry = "https://pypi.org/simple" }
dependencies = [
    { name = "asttokens" },
    { name = "executing" },
    { name = "pure-eval" },
]
sdist = { url = "https://files.pythonhosted.org/packages/28/e3/55dcc2cfbc3ca9c29519eb6884dd1415ecb53b0e934862d3559ddcb7e20b/stack_data-0.6.3.tar.gz", hash = "sha256:836a778de4fec4dcd1dcd89ed8abff8a221f58308462e1c4aa2a3cf30148f0b9", size = 44707, upload-time = "2023-09-30T13:58:05.479Z" }
wheels = [
    { url = "https://files.pythonhosted.org/packages/f1/7b/ce1eafaf1a76852e2ec9b22edecf1daa58175c090266e9f6c64afcd81d91/stack_data-0.6.3-py3-none-any.whl", hash = "sha256:d5558e0c25a4cb0853cddad3d77da9891a08cb85dd9f9f91b9f8cd66e511e695", size = 24521, upload-time = "2023-09-30T13:58:03.53Z" },
]

[[package]]
name = "style"
version = "1.1.0"
source = { registry = "https://pypi.org/simple" }
sdist = { url = "https://files.pythonhosted.org/packages/6d/43/1aea4a07f3755195e6bf4b4f1a6667eda4bd1d23c5f5d12e92d894d8a052/style-1.1.0.tar.gz", hash = "sha256:8eb365fc15039b19b728bd4e6e85fb7daf24e7aeeec6a15a666f97484c564005", size = 3766, upload-time = "2017-08-25T15:11:35.151Z" }
wheels = [
    { url = "https://files.pythonhosted.org/packages/4c/0b/6be2071e20c621e7beb01b86e8474c2ec344a9750ba5315886f24d6e7386/style-1.1.0-py2.py3-none-any.whl", hash = "sha256:6485a4bcb84629341a5fd1587fe3ac4887daa4741f0c8a1d01b9c3c8a263afe7", size = 6427, upload-time = "2017-08-25T15:11:34.439Z" },
]

[[package]]
name = "super-collections"
version = "0.6.2"
source = { registry = "https://pypi.org/simple" }
dependencies = [
    { name = "hjson" },
]
sdist = { url = "https://files.pythonhosted.org/packages/e0/de/a0c3d1244912c260638f0f925e190e493ccea37ecaea9bbad7c14413b803/super_collections-0.6.2.tar.gz", hash = "sha256:0c8d8abacd9fad2c7c1c715f036c29f5db213f8cac65f24d45ecba12b4da187a", size = 31315, upload-time = "2025-09-30T00:37:08.067Z" }
wheels = [
    { url = "https://files.pythonhosted.org/packages/17/43/47c7cf84b3bd74a8631b02d47db356656bb8dff6f2e61a4c749963814d0d/super_collections-0.6.2-py3-none-any.whl", hash = "sha256:291b74d26299e9051d69ad9d89e61b07b6646f86a57a2f5ab3063d206eee9c56", size = 16173, upload-time = "2025-09-30T00:37:07.104Z" },
]

[[package]]
name = "swapper"
version = "1.4.0"
source = { registry = "https://pypi.org/simple" }
sdist = { url = "https://files.pythonhosted.org/packages/9b/3b/98ea1cfc04dc9805d58c5a96dd006f5d88a5a32b7b05e1f5a1c00363bb9a/swapper-1.4.0.tar.gz", hash = "sha256:9e083af114ee0593241a7b877e3e0e7d3a580454f5d59016c667a5563306f8fe", size = 12668, upload-time = "2024-08-14T19:36:07.539Z" }
wheels = [
    { url = "https://files.pythonhosted.org/packages/e9/53/c59363308ef97507a680372471e25e1ebab2e706a45a7c416eea6474c928/swapper-1.4.0-py2.py3-none-any.whl", hash = "sha256:57b8378aad234242542fe32dc6e8cff0ed24b63493d20b3c88ee01f894b9345e", size = 7106, upload-time = "2024-08-14T19:36:06.247Z" },
]

[[package]]
name = "tablib"
version = "3.9.0"
source = { registry = "https://pypi.org/simple" }
sdist = { url = "https://files.pythonhosted.org/packages/11/00/416d2ba54d7d58a7f7c61bf62dfeb48fd553cf49614daf83312f2d2c156e/tablib-3.9.0.tar.gz", hash = "sha256:1b6abd8edb0f35601e04c6161d79660fdcde4abb4a54f66cc9f9054bd55d5fe2", size = 125565, upload-time = "2025-10-15T18:21:56.263Z" }
wheels = [
    { url = "https://files.pythonhosted.org/packages/66/6b/32e51d847148b299088fc42d3d896845fd09c5247190133ea69dbe71ba51/tablib-3.9.0-py3-none-any.whl", hash = "sha256:eda17cd0d4dda614efc0e710227654c60ddbeb1ca92cdcfc5c3bd1fc5f5a6e4a", size = 49580, upload-time = "2025-10-15T18:21:44.185Z" },
]

[[package]]
name = "tblib"
version = "3.2.2"
source = { registry = "https://pypi.org/simple" }
sdist = { url = "https://files.pythonhosted.org/packages/f4/8a/14c15ae154895cc131174f858c707790d416c444fc69f93918adfd8c4c0b/tblib-3.2.2.tar.gz", hash = "sha256:e9a652692d91bf4f743d4a15bc174c0b76afc750fe8c7b6d195cc1c1d6d2ccec", size = 35046, upload-time = "2025-11-12T12:21:16.572Z" }
wheels = [
    { url = "https://files.pythonhosted.org/packages/02/be/5d2d47b1fb58943194fb59dcf222f7c4e35122ec0ffe8c36e18b5d728f0b/tblib-3.2.2-py3-none-any.whl", hash = "sha256:26bdccf339bcce6a88b2b5432c988b266ebbe63a4e593f6b578b1d2e723d2b76", size = 12893, upload-time = "2025-11-12T12:21:14.407Z" },
]

[[package]]
name = "termcolor"
version = "3.2.0"
source = { registry = "https://pypi.org/simple" }
sdist = { url = "https://files.pythonhosted.org/packages/87/56/ab275c2b56a5e2342568838f0d5e3e66a32354adcc159b495e374cda43f5/termcolor-3.2.0.tar.gz", hash = "sha256:610e6456feec42c4bcd28934a8c87a06c3fa28b01561d46aa09a9881b8622c58", size = 14423, upload-time = "2025-10-25T19:11:42.586Z" }
wheels = [
    { url = "https://files.pythonhosted.org/packages/f9/d5/141f53d7c1eb2a80e6d3e9a390228c3222c27705cbe7f048d3623053f3ca/termcolor-3.2.0-py3-none-any.whl", hash = "sha256:a10343879eba4da819353c55cb8049b0933890c2ebf9ad5d3ecd2bb32ea96ea6", size = 7698, upload-time = "2025-10-25T19:11:41.536Z" },
]

[[package]]
name = "tinycss2"
version = "1.4.0"
source = { registry = "https://pypi.org/simple" }
dependencies = [
    { name = "webencodings" },
]
sdist = { url = "https://files.pythonhosted.org/packages/7a/fd/7a5ee21fd08ff70d3d33a5781c255cbe779659bd03278feb98b19ee550f4/tinycss2-1.4.0.tar.gz", hash = "sha256:10c0972f6fc0fbee87c3edb76549357415e94548c1ae10ebccdea16fb404a9b7", size = 87085, upload-time = "2024-10-24T14:58:29.895Z" }
wheels = [
    { url = "https://files.pythonhosted.org/packages/e6/34/ebdc18bae6aa14fbee1a08b63c015c72b64868ff7dae68808ab500c492e2/tinycss2-1.4.0-py3-none-any.whl", hash = "sha256:3a49cf47b7675da0b15d0c6e1df8df4ebd96e9394bb905a5775adb0d884c5289", size = 26610, upload-time = "2024-10-24T14:58:28.029Z" },
]

[[package]]
name = "tinyhtml5"
version = "2.0.0"
source = { registry = "https://pypi.org/simple" }
dependencies = [
    { name = "webencodings" },
]
sdist = { url = "https://files.pythonhosted.org/packages/fd/03/6111ed99e9bf7dfa1c30baeef0e0fb7e0bd387bd07f8e5b270776fe1de3f/tinyhtml5-2.0.0.tar.gz", hash = "sha256:086f998833da24c300c414d9fe81d9b368fd04cb9d2596a008421cbc705fcfcc", size = 179507, upload-time = "2024-10-29T15:37:14.078Z" }
wheels = [
    { url = "https://files.pythonhosted.org/packages/5c/de/27c57899297163a4a84104d5cec0af3b1ac5faf62f44667e506373c6b8ce/tinyhtml5-2.0.0-py3-none-any.whl", hash = "sha256:13683277c5b176d070f82d099d977194b7a1e26815b016114f581a74bbfbf47e", size = 39793, upload-time = "2024-10-29T15:37:11.743Z" },
]

[[package]]
name = "tomli"
version = "2.3.0"
source = { registry = "https://pypi.org/simple" }
sdist = { url = "https://files.pythonhosted.org/packages/52/ed/3f73f72945444548f33eba9a87fc7a6e969915e7b1acc8260b30e1f76a2f/tomli-2.3.0.tar.gz", hash = "sha256:64be704a875d2a59753d80ee8a533c3fe183e3f06807ff7dc2232938ccb01549", size = 17392, upload-time = "2025-10-08T22:01:47.119Z" }
wheels = [
    { url = "https://files.pythonhosted.org/packages/89/48/06ee6eabe4fdd9ecd48bf488f4ac783844fd777f547b8d1b61c11939974e/tomli-2.3.0-cp313-cp313-macosx_10_13_x86_64.whl", hash = "sha256:5192f562738228945d7b13d4930baffda67b69425a7f0da96d360b0a3888136b", size = 154819, upload-time = "2025-10-08T22:01:17.964Z" },
    { url = "https://files.pythonhosted.org/packages/f1/01/88793757d54d8937015c75dcdfb673c65471945f6be98e6a0410fba167ed/tomli-2.3.0-cp313-cp313-macosx_11_0_arm64.whl", hash = "sha256:be71c93a63d738597996be9528f4abe628d1adf5e6eb11607bc8fe1a510b5dae", size = 148766, upload-time = "2025-10-08T22:01:18.959Z" },
    { url = "https://files.pythonhosted.org/packages/42/17/5e2c956f0144b812e7e107f94f1cc54af734eb17b5191c0bbfb72de5e93e/tomli-2.3.0-cp313-cp313-manylinux2014_aarch64.manylinux_2_17_aarch64.manylinux_2_28_aarch64.whl", hash = "sha256:c4665508bcbac83a31ff8ab08f424b665200c0e1e645d2bd9ab3d3e557b6185b", size = 240771, upload-time = "2025-10-08T22:01:20.106Z" },
    { url = "https://files.pythonhosted.org/packages/d5/f4/0fbd014909748706c01d16824eadb0307115f9562a15cbb012cd9b3512c5/tomli-2.3.0-cp313-cp313-manylinux2014_x86_64.manylinux_2_17_x86_64.manylinux_2_28_x86_64.whl", hash = "sha256:4021923f97266babc6ccab9f5068642a0095faa0a51a246a6a02fccbb3514eaf", size = 248586, upload-time = "2025-10-08T22:01:21.164Z" },
    { url = "https://files.pythonhosted.org/packages/30/77/fed85e114bde5e81ecf9bc5da0cc69f2914b38f4708c80ae67d0c10180c5/tomli-2.3.0-cp313-cp313-musllinux_1_2_aarch64.whl", hash = "sha256:a4ea38c40145a357d513bffad0ed869f13c1773716cf71ccaa83b0fa0cc4e42f", size = 244792, upload-time = "2025-10-08T22:01:22.417Z" },
    { url = "https://files.pythonhosted.org/packages/55/92/afed3d497f7c186dc71e6ee6d4fcb0acfa5f7d0a1a2878f8beae379ae0cc/tomli-2.3.0-cp313-cp313-musllinux_1_2_x86_64.whl", hash = "sha256:ad805ea85eda330dbad64c7ea7a4556259665bdf9d2672f5dccc740eb9d3ca05", size = 248909, upload-time = "2025-10-08T22:01:23.859Z" },
    { url = "https://files.pythonhosted.org/packages/f8/84/ef50c51b5a9472e7265ce1ffc7f24cd4023d289e109f669bdb1553f6a7c2/tomli-2.3.0-cp313-cp313-win32.whl", hash = "sha256:97d5eec30149fd3294270e889b4234023f2c69747e555a27bd708828353ab606", size = 96946, upload-time = "2025-10-08T22:01:24.893Z" },
    { url = "https://files.pythonhosted.org/packages/b2/b7/718cd1da0884f281f95ccfa3a6cc572d30053cba64603f79d431d3c9b61b/tomli-2.3.0-cp313-cp313-win_amd64.whl", hash = "sha256:0c95ca56fbe89e065c6ead5b593ee64b84a26fca063b5d71a1122bf26e533999", size = 107705, upload-time = "2025-10-08T22:01:26.153Z" },
    { url = "https://files.pythonhosted.org/packages/77/b8/0135fadc89e73be292b473cb820b4f5a08197779206b33191e801feeae40/tomli-2.3.0-py3-none-any.whl", hash = "sha256:e95b1af3c5b07d9e643909b5abbec77cd9f1217e6d0bca72b0234736b9fb1f1b", size = 14408, upload-time = "2025-10-08T22:01:46.04Z" },
]

[[package]]
name = "tornado"
version = "6.5.2"
source = { registry = "https://pypi.org/simple" }
sdist = { url = "https://files.pythonhosted.org/packages/09/ce/1eb500eae19f4648281bb2186927bb062d2438c2e5093d1360391afd2f90/tornado-6.5.2.tar.gz", hash = "sha256:ab53c8f9a0fa351e2c0741284e06c7a45da86afb544133201c5cc8578eb076a0", size = 510821, upload-time = "2025-08-08T18:27:00.78Z" }
wheels = [
    { url = "https://files.pythonhosted.org/packages/f6/48/6a7529df2c9cc12efd2e8f5dd219516184d703b34c06786809670df5b3bd/tornado-6.5.2-cp39-abi3-macosx_10_9_universal2.whl", hash = "sha256:2436822940d37cde62771cff8774f4f00b3c8024fe482e16ca8387b8a2724db6", size = 442563, upload-time = "2025-08-08T18:26:42.945Z" },
    { url = "https://files.pythonhosted.org/packages/f2/b5/9b575a0ed3e50b00c40b08cbce82eb618229091d09f6d14bce80fc01cb0b/tornado-6.5.2-cp39-abi3-macosx_10_9_x86_64.whl", hash = "sha256:583a52c7aa94ee046854ba81d9ebb6c81ec0fd30386d96f7640c96dad45a03ef", size = 440729, upload-time = "2025-08-08T18:26:44.473Z" },
    { url = "https://files.pythonhosted.org/packages/1b/4e/619174f52b120efcf23633c817fd3fed867c30bff785e2cd5a53a70e483c/tornado-6.5.2-cp39-abi3-manylinux_2_17_aarch64.manylinux2014_aarch64.whl", hash = "sha256:b0fe179f28d597deab2842b86ed4060deec7388f1fd9c1b4a41adf8af058907e", size = 444295, upload-time = "2025-08-08T18:26:46.021Z" },
    { url = "https://files.pythonhosted.org/packages/95/fa/87b41709552bbd393c85dd18e4e3499dcd8983f66e7972926db8d96aa065/tornado-6.5.2-cp39-abi3-manylinux_2_5_i686.manylinux1_i686.manylinux_2_17_i686.manylinux2014_i686.whl", hash = "sha256:b186e85d1e3536d69583d2298423744740986018e393d0321df7340e71898882", size = 443644, upload-time = "2025-08-08T18:26:47.625Z" },
    { url = "https://files.pythonhosted.org/packages/f9/41/fb15f06e33d7430ca89420283a8762a4e6b8025b800ea51796ab5e6d9559/tornado-6.5.2-cp39-abi3-manylinux_2_5_x86_64.manylinux1_x86_64.manylinux_2_17_x86_64.manylinux2014_x86_64.whl", hash = "sha256:e792706668c87709709c18b353da1f7662317b563ff69f00bab83595940c7108", size = 443878, upload-time = "2025-08-08T18:26:50.599Z" },
    { url = "https://files.pythonhosted.org/packages/11/92/fe6d57da897776ad2e01e279170ea8ae726755b045fe5ac73b75357a5a3f/tornado-6.5.2-cp39-abi3-musllinux_1_2_aarch64.whl", hash = "sha256:06ceb1300fd70cb20e43b1ad8aaee0266e69e7ced38fa910ad2e03285009ce7c", size = 444549, upload-time = "2025-08-08T18:26:51.864Z" },
    { url = "https://files.pythonhosted.org/packages/9b/02/c8f4f6c9204526daf3d760f4aa555a7a33ad0e60843eac025ccfd6ff4a93/tornado-6.5.2-cp39-abi3-musllinux_1_2_i686.whl", hash = "sha256:74db443e0f5251be86cbf37929f84d8c20c27a355dd452a5cfa2aada0d001ec4", size = 443973, upload-time = "2025-08-08T18:26:53.625Z" },
    { url = "https://files.pythonhosted.org/packages/ae/2d/f5f5707b655ce2317190183868cd0f6822a1121b4baeae509ceb9590d0bd/tornado-6.5.2-cp39-abi3-musllinux_1_2_x86_64.whl", hash = "sha256:b5e735ab2889d7ed33b32a459cac490eda71a1ba6857b0118de476ab6c366c04", size = 443954, upload-time = "2025-08-08T18:26:55.072Z" },
    { url = "https://files.pythonhosted.org/packages/e8/59/593bd0f40f7355806bf6573b47b8c22f8e1374c9b6fd03114bd6b7a3dcfd/tornado-6.5.2-cp39-abi3-win32.whl", hash = "sha256:c6f29e94d9b37a95013bb669616352ddb82e3bfe8326fccee50583caebc8a5f0", size = 445023, upload-time = "2025-08-08T18:26:56.677Z" },
    { url = "https://files.pythonhosted.org/packages/c7/2a/f609b420c2f564a748a2d80ebfb2ee02a73ca80223af712fca591386cafb/tornado-6.5.2-cp39-abi3-win_amd64.whl", hash = "sha256:e56a5af51cc30dd2cae649429af65ca2f6571da29504a07995175df14c18f35f", size = 445427, upload-time = "2025-08-08T18:26:57.91Z" },
    { url = "https://files.pythonhosted.org/packages/5e/4f/e1f65e8f8c76d73658b33d33b81eed4322fb5085350e4328d5c956f0c8f9/tornado-6.5.2-cp39-abi3-win_arm64.whl", hash = "sha256:d6c33dc3672e3a1f3618eb63b7ef4683a7688e7b9e6e8f0d9aa5726360a004af", size = 444456, upload-time = "2025-08-08T18:26:59.207Z" },
]

[[package]]
name = "tox"
version = "4.32.0"
source = { registry = "https://pypi.org/simple" }
dependencies = [
    { name = "cachetools" },
    { name = "chardet" },
    { name = "colorama" },
    { name = "filelock" },
    { name = "packaging" },
    { name = "platformdirs" },
    { name = "pluggy" },
    { name = "pyproject-api" },
    { name = "virtualenv" },
]
sdist = { url = "https://files.pythonhosted.org/packages/59/bf/0e4dbd42724cbae25959f0e34c95d0c730df03ab03f54d52accd9abfc614/tox-4.32.0.tar.gz", hash = "sha256:1ad476b5f4d3679455b89a992849ffc3367560bbc7e9495ee8a3963542e7c8ff", size = 203330, upload-time = "2025-10-24T18:03:38.132Z" }
wheels = [
    { url = "https://files.pythonhosted.org/packages/fc/cc/e09c0d663a004945f82beecd4f147053567910479314e8d01ba71e5d5dea/tox-4.32.0-py3-none-any.whl", hash = "sha256:451e81dc02ba8d1ed20efd52ee409641ae4b5d5830e008af10fe8823ef1bd551", size = 175905, upload-time = "2025-10-24T18:03:36.337Z" },
]

[[package]]
name = "traitlets"
version = "5.14.3"
source = { registry = "https://pypi.org/simple" }
sdist = { url = "https://files.pythonhosted.org/packages/eb/79/72064e6a701c2183016abbbfedaba506d81e30e232a68c9f0d6f6fcd1574/traitlets-5.14.3.tar.gz", hash = "sha256:9ed0579d3502c94b4b3732ac120375cda96f923114522847de4b3bb98b96b6b7", size = 161621, upload-time = "2024-04-19T11:11:49.746Z" }
wheels = [
    { url = "https://files.pythonhosted.org/packages/00/c0/8f5d070730d7836adc9c9b6408dec68c6ced86b304a9b26a14df072a6e8c/traitlets-5.14.3-py3-none-any.whl", hash = "sha256:b74e89e397b1ed28cc831db7aea759ba6640cb3de13090ca145426688ff1ac4f", size = 85359, upload-time = "2024-04-19T11:11:46.763Z" },
]

[[package]]
name = "trio"
version = "0.32.0"
source = { registry = "https://pypi.org/simple" }
dependencies = [
    { name = "attrs" },
    { name = "cffi", marker = "implementation_name != 'pypy' and os_name == 'nt'" },
    { name = "idna" },
    { name = "outcome" },
    { name = "sniffio" },
    { name = "sortedcontainers" },
]
sdist = { url = "https://files.pythonhosted.org/packages/d8/ce/0041ddd9160aac0031bcf5ab786c7640d795c797e67c438e15cfedf815c8/trio-0.32.0.tar.gz", hash = "sha256:150f29ec923bcd51231e1d4c71c7006e65247d68759dd1c19af4ea815a25806b", size = 605323, upload-time = "2025-10-31T07:18:17.466Z" }
wheels = [
    { url = "https://files.pythonhosted.org/packages/41/bf/945d527ff706233636c73880b22c7c953f3faeb9d6c7e2e85bfbfd0134a0/trio-0.32.0-py3-none-any.whl", hash = "sha256:4ab65984ef8370b79a76659ec87aa3a30c5c7c83ff250b4de88c29a8ab6123c5", size = 512030, upload-time = "2025-10-31T07:18:15.885Z" },
]

[[package]]
name = "trio-websocket"
version = "0.12.2"
source = { registry = "https://pypi.org/simple" }
dependencies = [
    { name = "outcome" },
    { name = "trio" },
    { name = "wsproto" },
]
sdist = { url = "https://files.pythonhosted.org/packages/d1/3c/8b4358e81f2f2cfe71b66a267f023a91db20a817b9425dd964873796980a/trio_websocket-0.12.2.tar.gz", hash = "sha256:22c72c436f3d1e264d0910a3951934798dcc5b00ae56fc4ee079d46c7cf20fae", size = 33549, upload-time = "2025-02-25T05:16:58.947Z" }
wheels = [
    { url = "https://files.pythonhosted.org/packages/c7/19/eb640a397bba49ba49ef9dbe2e7e5c04202ba045b6ce2ec36e9cadc51e04/trio_websocket-0.12.2-py3-none-any.whl", hash = "sha256:df605665f1db533f4a386c94525870851096a223adcb97f72a07e8b4beba45b6", size = 21221, upload-time = "2025-02-25T05:16:57.545Z" },
]

[[package]]
name = "typeguard"
version = "4.4.4"
source = { registry = "https://pypi.org/simple" }
dependencies = [
    { name = "typing-extensions" },
]
sdist = { url = "https://files.pythonhosted.org/packages/c7/68/71c1a15b5f65f40e91b65da23b8224dad41349894535a97f63a52e462196/typeguard-4.4.4.tar.gz", hash = "sha256:3a7fd2dffb705d4d0efaed4306a704c89b9dee850b688f060a8b1615a79e5f74", size = 75203, upload-time = "2025-06-18T09:56:07.624Z" }
wheels = [
    { url = "https://files.pythonhosted.org/packages/1b/a9/e3aee762739c1d7528da1c3e06d518503f8b6c439c35549b53735ba52ead/typeguard-4.4.4-py3-none-any.whl", hash = "sha256:b5f562281b6bfa1f5492470464730ef001646128b180769880468bd84b68b09e", size = 34874, upload-time = "2025-06-18T09:56:05.999Z" },
]

[[package]]
name = "types-cffi"
version = "1.17.0.20250915"
source = { registry = "https://pypi.org/simple" }
dependencies = [
    { name = "types-setuptools" },
]
sdist = { url = "https://files.pythonhosted.org/packages/2a/98/ea454cea03e5f351323af6a482c65924f3c26c515efd9090dede58f2b4b6/types_cffi-1.17.0.20250915.tar.gz", hash = "sha256:4362e20368f78dabd5c56bca8004752cc890e07a71605d9e0d9e069dbaac8c06", size = 17229, upload-time = "2025-09-15T03:01:25.31Z" }
wheels = [
    { url = "https://files.pythonhosted.org/packages/aa/ec/092f2b74b49ec4855cdb53050deb9699f7105b8fda6fe034c0781b8687f3/types_cffi-1.17.0.20250915-py3-none-any.whl", hash = "sha256:cef4af1116c83359c11bb4269283c50f0688e9fc1d7f0eeb390f3661546da52c", size = 20112, upload-time = "2025-09-15T03:01:24.187Z" },
]

[[package]]
name = "types-freezegun"
version = "1.1.10"
source = { registry = "https://pypi.org/simple" }
sdist = { url = "https://files.pythonhosted.org/packages/31/0d/2a0485b7f693437570da1b005cbc06748252d24a5a24e521a0bcf4f8912e/types-freezegun-1.1.10.tar.gz", hash = "sha256:cb3a2d2eee950eacbaac0673ab50499823365ceb8c655babb1544a41446409ec", size = 2861, upload-time = "2022-06-09T09:19:19.568Z" }
wheels = [
    { url = "https://files.pythonhosted.org/packages/96/48/3380ecdafe5646f4e9e31814297073aeb6929c474212377189cbee228b50/types_freezegun-1.1.10-py3-none-any.whl", hash = "sha256:fadebe72213e0674036153366205038e1f95c8ca96deb4ef9b71ddc15413543e", size = 2904, upload-time = "2022-06-09T09:19:17.892Z" },
]

[[package]]
name = "types-pyopenssl"
version = "24.1.0.20240722"
source = { registry = "https://pypi.org/simple" }
dependencies = [
    { name = "cryptography" },
    { name = "types-cffi" },
]
sdist = { url = "https://files.pythonhosted.org/packages/93/29/47a346550fd2020dac9a7a6d033ea03fccb92fa47c726056618cc889745e/types-pyOpenSSL-24.1.0.20240722.tar.gz", hash = "sha256:47913b4678a01d879f503a12044468221ed8576263c1540dcb0484ca21b08c39", size = 8458, upload-time = "2024-07-22T02:32:22.558Z" }
wheels = [
    { url = "https://files.pythonhosted.org/packages/98/05/c868a850b6fbb79c26f5f299b768ee0adc1f9816d3461dcf4287916f655b/types_pyOpenSSL-24.1.0.20240722-py3-none-any.whl", hash = "sha256:6a7a5d2ec042537934cfb4c9d4deb0e16c4c6250b09358df1f083682fe6fda54", size = 7499, upload-time = "2024-07-22T02:32:21.232Z" },
]

[[package]]
name = "types-python-dateutil"
version = "2.9.0.20251115"
source = { registry = "https://pypi.org/simple" }
sdist = { url = "https://files.pythonhosted.org/packages/6a/36/06d01fb52c0d57e9ad0c237654990920fa41195e4b3d640830dabf9eeb2f/types_python_dateutil-2.9.0.20251115.tar.gz", hash = "sha256:8a47f2c3920f52a994056b8786309b43143faa5a64d4cbb2722d6addabdf1a58", size = 16363, upload-time = "2025-11-15T03:00:13.717Z" }
wheels = [
    { url = "https://files.pythonhosted.org/packages/43/0b/56961d3ba517ed0df9b3a27bfda6514f3d01b28d499d1bce9068cfe4edd1/types_python_dateutil-2.9.0.20251115-py3-none-any.whl", hash = "sha256:9cf9c1c582019753b8639a081deefd7e044b9fa36bd8217f565c6c4e36ee0624", size = 18251, upload-time = "2025-11-15T03:00:12.317Z" },
]

[[package]]
name = "types-pytz"
version = "2025.2.0.20251108"
source = { registry = "https://pypi.org/simple" }
sdist = { url = "https://files.pythonhosted.org/packages/40/ff/c047ddc68c803b46470a357454ef76f4acd8c1088f5cc4891cdd909bfcf6/types_pytz-2025.2.0.20251108.tar.gz", hash = "sha256:fca87917836ae843f07129567b74c1929f1870610681b4c92cb86a3df5817bdb", size = 10961, upload-time = "2025-11-08T02:55:57.001Z" }
wheels = [
    { url = "https://files.pythonhosted.org/packages/e7/c1/56ef16bf5dcd255155cc736d276efa6ae0a5c26fd685e28f0412a4013c01/types_pytz-2025.2.0.20251108-py3-none-any.whl", hash = "sha256:0f1c9792cab4eb0e46c52f8845c8f77cf1e313cb3d68bf826aa867fe4717d91c", size = 10116, upload-time = "2025-11-08T02:55:56.194Z" },
]

[[package]]
name = "types-pyyaml"
version = "6.0.12.20250915"
source = { registry = "https://pypi.org/simple" }
sdist = { url = "https://files.pythonhosted.org/packages/7e/69/3c51b36d04da19b92f9e815be12753125bd8bc247ba0470a982e6979e71c/types_pyyaml-6.0.12.20250915.tar.gz", hash = "sha256:0f8b54a528c303f0e6f7165687dd33fafa81c807fcac23f632b63aa624ced1d3", size = 17522, upload-time = "2025-09-15T03:01:00.728Z" }
wheels = [
    { url = "https://files.pythonhosted.org/packages/bd/e0/1eed384f02555dde685fff1a1ac805c1c7dcb6dd019c916fe659b1c1f9ec/types_pyyaml-6.0.12.20250915-py3-none-any.whl", hash = "sha256:e7d4d9e064e89a3b3cae120b4990cd370874d2bf12fa5f46c97018dd5d3c9ab6", size = 20338, upload-time = "2025-09-15T03:00:59.218Z" },
]

[[package]]
name = "types-redis"
version = "4.6.0.20241004"
source = { registry = "https://pypi.org/simple" }
dependencies = [
    { name = "cryptography" },
    { name = "types-pyopenssl" },
]
sdist = { url = "https://files.pythonhosted.org/packages/3a/95/c054d3ac940e8bac4ca216470c80c26688a0e79e09f520a942bb27da3386/types-redis-4.6.0.20241004.tar.gz", hash = "sha256:5f17d2b3f9091ab75384153bfa276619ffa1cf6a38da60e10d5e6749cc5b902e", size = 49679, upload-time = "2024-10-04T02:43:59.224Z" }
wheels = [
    { url = "https://files.pythonhosted.org/packages/55/82/7d25dce10aad92d2226b269bce2f85cfd843b4477cd50245d7d40ecf8f89/types_redis-4.6.0.20241004-py3-none-any.whl", hash = "sha256:ef5da68cb827e5f606c8f9c0b49eeee4c2669d6d97122f301d3a55dc6a63f6ed", size = 58737, upload-time = "2024-10-04T02:43:57.968Z" },
]

[[package]]
name = "types-requests"
version = "2.32.4.20250913"
source = { registry = "https://pypi.org/simple" }
dependencies = [
    { name = "urllib3" },
]
sdist = { url = "https://files.pythonhosted.org/packages/36/27/489922f4505975b11de2b5ad07b4fe1dca0bca9be81a703f26c5f3acfce5/types_requests-2.32.4.20250913.tar.gz", hash = "sha256:abd6d4f9ce3a9383f269775a9835a4c24e5cd6b9f647d64f88aa4613c33def5d", size = 23113, upload-time = "2025-09-13T02:40:02.309Z" }
wheels = [
    { url = "https://files.pythonhosted.org/packages/2a/20/9a227ea57c1285986c4cf78400d0a91615d25b24e257fd9e2969606bdfae/types_requests-2.32.4.20250913-py3-none-any.whl", hash = "sha256:78c9c1fffebbe0fa487a418e0fa5252017e9c60d1a2da394077f1780f655d7e1", size = 20658, upload-time = "2025-09-13T02:40:01.115Z" },
]

[[package]]
name = "types-setuptools"
version = "80.9.0.20250822"
source = { registry = "https://pypi.org/simple" }
sdist = { url = "https://files.pythonhosted.org/packages/19/bd/1e5f949b7cb740c9f0feaac430e301b8f1c5f11a81e26324299ea671a237/types_setuptools-80.9.0.20250822.tar.gz", hash = "sha256:070ea7716968ec67a84c7f7768d9952ff24d28b65b6594797a464f1b3066f965", size = 41296, upload-time = "2025-08-22T03:02:08.771Z" }
wheels = [
    { url = "https://files.pythonhosted.org/packages/b6/2d/475bf15c1cdc172e7a0d665b6e373ebfb1e9bf734d3f2f543d668b07a142/types_setuptools-80.9.0.20250822-py3-none-any.whl", hash = "sha256:53bf881cb9d7e46ed12c76ef76c0aaf28cfe6211d3fab12e0b83620b1a8642c3", size = 63179, upload-time = "2025-08-22T03:02:07.643Z" },
]

[[package]]
name = "typing-extensions"
version = "4.15.0"
source = { registry = "https://pypi.org/simple" }
sdist = { url = "https://files.pythonhosted.org/packages/72/94/1a15dd82efb362ac84269196e94cf00f187f7ed21c242792a923cdb1c61f/typing_extensions-4.15.0.tar.gz", hash = "sha256:0cea48d173cc12fa28ecabc3b837ea3cf6f38c6d1136f85cbaaf598984861466", size = 109391, upload-time = "2025-08-25T13:49:26.313Z" }
wheels = [
    { url = "https://files.pythonhosted.org/packages/18/67/36e9267722cc04a6b9f15c7f3441c2363321a3ea07da7ae0c0707beb2a9c/typing_extensions-4.15.0-py3-none-any.whl", hash = "sha256:f0fa19c6845758ab08074a0cfa8b7aecb71c999ca73d62883bc25cc018c4e548", size = 44614, upload-time = "2025-08-25T13:49:24.86Z" },
]

[[package]]
name = "tzdata"
version = "2025.2"
source = { registry = "https://pypi.org/simple" }
sdist = { url = "https://files.pythonhosted.org/packages/95/32/1a225d6164441be760d75c2c42e2780dc0873fe382da3e98a2e1e48361e5/tzdata-2025.2.tar.gz", hash = "sha256:b60a638fcc0daffadf82fe0f57e53d06bdec2f36c4df66280ae79bce6bd6f2b9", size = 196380, upload-time = "2025-03-23T13:54:43.652Z" }
wheels = [
    { url = "https://files.pythonhosted.org/packages/5c/23/c7abc0ca0a1526a0774eca151daeb8de62ec457e77262b66b359c3c7679e/tzdata-2025.2-py2.py3-none-any.whl", hash = "sha256:1a403fada01ff9221ca8044d701868fa132215d84beb92242d9acd2147f667a8", size = 347839, upload-time = "2025-03-23T13:54:41.845Z" },
]

[[package]]
name = "tzlocal"
version = "5.3.1"
source = { registry = "https://pypi.org/simple" }
dependencies = [
    { name = "tzdata", marker = "sys_platform == 'win32'" },
]
sdist = { url = "https://files.pythonhosted.org/packages/8b/2e/c14812d3d4d9cd1773c6be938f89e5735a1f11a9f184ac3639b93cef35d5/tzlocal-5.3.1.tar.gz", hash = "sha256:cceffc7edecefea1f595541dbd6e990cb1ea3d19bf01b2809f362a03dd7921fd", size = 30761, upload-time = "2025-03-05T21:17:41.549Z" }
wheels = [
    { url = "https://files.pythonhosted.org/packages/c2/14/e2a54fabd4f08cd7af1c07030603c3356b74da07f7cc056e600436edfa17/tzlocal-5.3.1-py3-none-any.whl", hash = "sha256:eb1a66c3ef5847adf7a834f1be0800581b683b5608e74f86ecbcef8ab91bb85d", size = 18026, upload-time = "2025-03-05T21:17:39.857Z" },
]

[[package]]
name = "unittest-xml-reporting"
version = "3.2.0"
source = { registry = "https://pypi.org/simple" }
dependencies = [
    { name = "lxml" },
]
sdist = { url = "https://files.pythonhosted.org/packages/ed/40/3bf1afc96e93c7322520981ac4593cbb29daa21b48d32746f05ab5563dca/unittest-xml-reporting-3.2.0.tar.gz", hash = "sha256:edd8d3170b40c3a81b8cf910f46c6a304ae2847ec01036d02e9c0f9b85762d28", size = 18002, upload-time = "2022-01-20T19:09:55.76Z" }
wheels = [
    { url = "https://files.pythonhosted.org/packages/39/88/f6e9b87428584a3c62cac768185c438ca6d561367a5d267b293259d76075/unittest_xml_reporting-3.2.0-py2.py3-none-any.whl", hash = "sha256:f3d7402e5b3ac72a5ee3149278339db1a8f932ee405f48bcb9c681372f2717d5", size = 20936, upload-time = "2022-01-20T19:09:53.824Z" },
]

[[package]]
name = "update"
version = "0.0.1"
source = { registry = "https://pypi.org/simple" }
dependencies = [
    { name = "style" },
]
wheels = [
    { url = "https://files.pythonhosted.org/packages/9f/c4/dfe8a392edd35cc635c35cd3b20df6a746aacdeb39b685d1668b56bf819b/update-0.0.1-py2.py3-none-any.whl", hash = "sha256:a25522b4bf60e3e3c1a3ff3ca3a4f5a328ac4b8ff400fdc9614483147e313323", size = 2882, upload-time = "2017-11-13T21:12:53.479Z" },
]

[[package]]
name = "uritemplate"
version = "4.2.0"
source = { registry = "https://pypi.org/simple" }
sdist = { url = "https://files.pythonhosted.org/packages/98/60/f174043244c5306c9988380d2cb10009f91563fc4b31293d27e17201af56/uritemplate-4.2.0.tar.gz", hash = "sha256:480c2ed180878955863323eea31b0ede668795de182617fef9c6ca09e6ec9d0e", size = 33267, upload-time = "2025-06-02T15:12:06.318Z" }
wheels = [
    { url = "https://files.pythonhosted.org/packages/a9/99/3ae339466c9183ea5b8ae87b34c0b897eda475d2aec2307cae60e5cd4f29/uritemplate-4.2.0-py3-none-any.whl", hash = "sha256:962201ba1c4edcab02e60f9a0d3821e82dfc5d2d6662a21abd533879bdb8a686", size = 11488, upload-time = "2025-06-02T15:12:03.405Z" },
]

[[package]]
name = "urllib3"
version = "2.6.1"
source = { registry = "https://pypi.org/simple" }
sdist = { url = "https://files.pythonhosted.org/packages/5e/1d/0f3a93cca1ac5e8287842ed4eebbd0f7a991315089b1a0b01c7788aa7b63/urllib3-2.6.1.tar.gz", hash = "sha256:5379eb6e1aba4088bae84f8242960017ec8d8e3decf30480b3a1abdaa9671a3f", size = 432678, upload-time = "2025-12-08T15:25:26.773Z" }
wheels = [
    { url = "https://files.pythonhosted.org/packages/bc/56/190ceb8cb10511b730b564fb1e0293fa468363dbad26145c34928a60cb0c/urllib3-2.6.1-py3-none-any.whl", hash = "sha256:e67d06fe947c36a7ca39f4994b08d73922d40e6cca949907be05efa6fd75110b", size = 131138, upload-time = "2025-12-08T15:25:25.51Z" },
]

[package.optional-dependencies]
socks = [
    { name = "pysocks" },
]

[[package]]
name = "vcrpy"
version = "8.1.0"
source = { registry = "https://pypi.org/simple" }
dependencies = [
    { name = "pyyaml" },
    { name = "wrapt" },
]
sdist = { url = "https://files.pythonhosted.org/packages/23/74/4200cb68d59e86849992eb6512d969cd561051f034e017428e040b113974/vcrpy-8.1.0.tar.gz", hash = "sha256:e585ca3cd9bb751e402728a00394847561250588eebc047b4d3c8948d5487733", size = 85930, upload-time = "2025-12-08T16:46:13.049Z" }
wheels = [
    { url = "https://files.pythonhosted.org/packages/09/77/892bcd82445ac949816205b51ab80deb86a492a315f2e290ed4eab35021c/vcrpy-8.1.0-py3-none-any.whl", hash = "sha256:fc4fb6e954c6d082ba6d329c6f3d1228f5b1b1d2836f9022c301b587cfad7378", size = 42748, upload-time = "2025-12-08T16:46:12.08Z" },
]

[[package]]
name = "verspec"
version = "0.1.0"
source = { registry = "https://pypi.org/simple" }
sdist = { url = "https://files.pythonhosted.org/packages/e7/44/8126f9f0c44319b2efc65feaad589cadef4d77ece200ae3c9133d58464d0/verspec-0.1.0.tar.gz", hash = "sha256:c4504ca697b2056cdb4bfa7121461f5a0e81809255b41c03dda4ba823637c01e", size = 27123, upload-time = "2020-11-30T02:24:09.646Z" }
wheels = [
    { url = "https://files.pythonhosted.org/packages/a4/ce/3b6fee91c85626eaf769d617f1be9d2e15c1cca027bbdeb2e0d751469355/verspec-0.1.0-py3-none-any.whl", hash = "sha256:741877d5633cc9464c45a469ae2a31e801e6dbbaa85b9675d481cda100f11c31", size = 19640, upload-time = "2020-11-30T02:24:08.387Z" },
]

[[package]]
name = "vine"
version = "5.1.0"
source = { registry = "https://pypi.org/simple" }
sdist = { url = "https://files.pythonhosted.org/packages/bd/e4/d07b5f29d283596b9727dd5275ccbceb63c44a1a82aa9e4bfd20426762ac/vine-5.1.0.tar.gz", hash = "sha256:8b62e981d35c41049211cf62a0a1242d8c1ee9bd15bb196ce38aefd6799e61e0", size = 48980, upload-time = "2023-11-05T08:46:53.857Z" }
wheels = [
    { url = "https://files.pythonhosted.org/packages/03/ff/7c0c86c43b3cbb927e0ccc0255cb4057ceba4799cd44ae95174ce8e8b5b2/vine-5.1.0-py3-none-any.whl", hash = "sha256:40fdf3c48b2cfe1c38a49e9ae2da6fda88e4794c810050a728bd7413811fb1dc", size = 9636, upload-time = "2023-11-05T08:46:51.205Z" },
]

[[package]]
name = "virtualenv"
version = "20.35.4"
source = { registry = "https://pypi.org/simple" }
dependencies = [
    { name = "distlib" },
    { name = "filelock" },
    { name = "platformdirs" },
]
sdist = { url = "https://files.pythonhosted.org/packages/20/28/e6f1a6f655d620846bd9df527390ecc26b3805a0c5989048c210e22c5ca9/virtualenv-20.35.4.tar.gz", hash = "sha256:643d3914d73d3eeb0c552cbb12d7e82adf0e504dbf86a3182f8771a153a1971c", size = 6028799, upload-time = "2025-10-29T06:57:40.511Z" }
wheels = [
    { url = "https://files.pythonhosted.org/packages/79/0c/c05523fa3181fdf0c9c52a6ba91a23fbf3246cc095f26f6516f9c60e6771/virtualenv-20.35.4-py3-none-any.whl", hash = "sha256:c21c9cede36c9753eeade68ba7d523529f228a403463376cf821eaae2b650f1b", size = 6005095, upload-time = "2025-10-29T06:57:37.598Z" },
]

[[package]]
name = "waitress"
version = "3.0.2"
source = { registry = "https://pypi.org/simple" }
sdist = { url = "https://files.pythonhosted.org/packages/bf/cb/04ddb054f45faa306a230769e868c28b8065ea196891f09004ebace5b184/waitress-3.0.2.tar.gz", hash = "sha256:682aaaf2af0c44ada4abfb70ded36393f0e307f4ab9456a215ce0020baefc31f", size = 179901, upload-time = "2024-11-16T20:02:35.195Z" }
wheels = [
    { url = "https://files.pythonhosted.org/packages/8d/57/a27182528c90ef38d82b636a11f606b0cbb0e17588ed205435f8affe3368/waitress-3.0.2-py3-none-any.whl", hash = "sha256:c56d67fd6e87c2ee598b76abdd4e96cfad1f24cacdea5078d382b1f9d7b5ed2e", size = 56232, upload-time = "2024-11-16T20:02:33.858Z" },
]

[[package]]
name = "wasmer"
version = "1.1.0"
source = { registry = "https://pypi.org/simple" }
wheels = [
    { url = "https://files.pythonhosted.org/packages/39/6b/30e25924cae7add377f5601e71c778e9a1e515c7a58291f52756c1bb7e87/wasmer-1.1.0-py3-none-any.whl", hash = "sha256:2caf8c67feae9cd4246421551036917811c446da4f27ad4c989521ef42751931", size = 1617, upload-time = "2022-01-07T23:24:10.046Z" },
]

[[package]]
name = "wasmer-compiler-cranelift"
version = "1.1.0"
source = { registry = "https://pypi.org/simple" }
wheels = [
    { url = "https://files.pythonhosted.org/packages/28/fa/26489c8f25470a3d50994aac8ebeabb2ca7f88874a15e0e77272b3a912c4/wasmer_compiler_cranelift-1.1.0-py3-none-any.whl", hash = "sha256:200fea80609cfb088457327acf66d5aa61f4c4f66b5a71133ada960b534c7355", size = 1866, upload-time = "2022-01-07T23:24:26.736Z" },
]

[[package]]
name = "watchdog"
version = "6.0.0"
source = { registry = "https://pypi.org/simple" }
sdist = { url = "https://files.pythonhosted.org/packages/db/7d/7f3d619e951c88ed75c6037b246ddcf2d322812ee8ea189be89511721d54/watchdog-6.0.0.tar.gz", hash = "sha256:9ddf7c82fda3ae8e24decda1338ede66e1c99883db93711d8fb941eaa2d8c282", size = 131220, upload-time = "2024-11-01T14:07:13.037Z" }
wheels = [
    { url = "https://files.pythonhosted.org/packages/68/98/b0345cabdce2041a01293ba483333582891a3bd5769b08eceb0d406056ef/watchdog-6.0.0-cp313-cp313-macosx_10_13_universal2.whl", hash = "sha256:490ab2ef84f11129844c23fb14ecf30ef3d8a6abafd3754a6f75ca1e6654136c", size = 96480, upload-time = "2024-11-01T14:06:42.952Z" },
    { url = "https://files.pythonhosted.org/packages/85/83/cdf13902c626b28eedef7ec4f10745c52aad8a8fe7eb04ed7b1f111ca20e/watchdog-6.0.0-cp313-cp313-macosx_10_13_x86_64.whl", hash = "sha256:76aae96b00ae814b181bb25b1b98076d5fc84e8a53cd8885a318b42b6d3a5134", size = 88451, upload-time = "2024-11-01T14:06:45.084Z" },
    { url = "https://files.pythonhosted.org/packages/fe/c4/225c87bae08c8b9ec99030cd48ae9c4eca050a59bf5c2255853e18c87b50/watchdog-6.0.0-cp313-cp313-macosx_11_0_arm64.whl", hash = "sha256:a175f755fc2279e0b7312c0035d52e27211a5bc39719dd529625b1930917345b", size = 89057, upload-time = "2024-11-01T14:06:47.324Z" },
    { url = "https://files.pythonhosted.org/packages/a9/c7/ca4bf3e518cb57a686b2feb4f55a1892fd9a3dd13f470fca14e00f80ea36/watchdog-6.0.0-py3-none-manylinux2014_aarch64.whl", hash = "sha256:7607498efa04a3542ae3e05e64da8202e58159aa1fa4acddf7678d34a35d4f13", size = 79079, upload-time = "2024-11-01T14:06:59.472Z" },
    { url = "https://files.pythonhosted.org/packages/5c/51/d46dc9332f9a647593c947b4b88e2381c8dfc0942d15b8edc0310fa4abb1/watchdog-6.0.0-py3-none-manylinux2014_armv7l.whl", hash = "sha256:9041567ee8953024c83343288ccc458fd0a2d811d6a0fd68c4c22609e3490379", size = 79078, upload-time = "2024-11-01T14:07:01.431Z" },
    { url = "https://files.pythonhosted.org/packages/d4/57/04edbf5e169cd318d5f07b4766fee38e825d64b6913ca157ca32d1a42267/watchdog-6.0.0-py3-none-manylinux2014_i686.whl", hash = "sha256:82dc3e3143c7e38ec49d61af98d6558288c415eac98486a5c581726e0737c00e", size = 79076, upload-time = "2024-11-01T14:07:02.568Z" },
    { url = "https://files.pythonhosted.org/packages/ab/cc/da8422b300e13cb187d2203f20b9253e91058aaf7db65b74142013478e66/watchdog-6.0.0-py3-none-manylinux2014_ppc64.whl", hash = "sha256:212ac9b8bf1161dc91bd09c048048a95ca3a4c4f5e5d4a7d1b1a7d5752a7f96f", size = 79077, upload-time = "2024-11-01T14:07:03.893Z" },
    { url = "https://files.pythonhosted.org/packages/2c/3b/b8964e04ae1a025c44ba8e4291f86e97fac443bca31de8bd98d3263d2fcf/watchdog-6.0.0-py3-none-manylinux2014_ppc64le.whl", hash = "sha256:e3df4cbb9a450c6d49318f6d14f4bbc80d763fa587ba46ec86f99f9e6876bb26", size = 79078, upload-time = "2024-11-01T14:07:05.189Z" },
    { url = "https://files.pythonhosted.org/packages/62/ae/a696eb424bedff7407801c257d4b1afda455fe40821a2be430e173660e81/watchdog-6.0.0-py3-none-manylinux2014_s390x.whl", hash = "sha256:2cce7cfc2008eb51feb6aab51251fd79b85d9894e98ba847408f662b3395ca3c", size = 79077, upload-time = "2024-11-01T14:07:06.376Z" },
    { url = "https://files.pythonhosted.org/packages/b5/e8/dbf020b4d98251a9860752a094d09a65e1b436ad181faf929983f697048f/watchdog-6.0.0-py3-none-manylinux2014_x86_64.whl", hash = "sha256:20ffe5b202af80ab4266dcd3e91aae72bf2da48c0d33bdb15c66658e685e94e2", size = 79078, upload-time = "2024-11-01T14:07:07.547Z" },
    { url = "https://files.pythonhosted.org/packages/07/f6/d0e5b343768e8bcb4cda79f0f2f55051bf26177ecd5651f84c07567461cf/watchdog-6.0.0-py3-none-win32.whl", hash = "sha256:07df1fdd701c5d4c8e55ef6cf55b8f0120fe1aef7ef39a1c6fc6bc2e606d517a", size = 79065, upload-time = "2024-11-01T14:07:09.525Z" },
    { url = "https://files.pythonhosted.org/packages/db/d9/c495884c6e548fce18a8f40568ff120bc3a4b7b99813081c8ac0c936fa64/watchdog-6.0.0-py3-none-win_amd64.whl", hash = "sha256:cbafb470cf848d93b5d013e2ecb245d4aa1c8fd0504e863ccefa32445359d680", size = 79070, upload-time = "2024-11-01T14:07:10.686Z" },
    { url = "https://files.pythonhosted.org/packages/33/e8/e40370e6d74ddba47f002a32919d91310d6074130fe4e17dabcafc15cbf1/watchdog-6.0.0-py3-none-win_ia64.whl", hash = "sha256:a1914259fa9e1454315171103c6a30961236f508b9b623eae470268bbcc6a22f", size = 79067, upload-time = "2024-11-01T14:07:11.845Z" },
]

[[package]]
name = "wcmatch"
version = "10.1"
source = { registry = "https://pypi.org/simple" }
dependencies = [
    { name = "bracex" },
]
sdist = { url = "https://files.pythonhosted.org/packages/79/3e/c0bdc27cf06f4e47680bd5803a07cb3dfd17de84cde92dd217dcb9e05253/wcmatch-10.1.tar.gz", hash = "sha256:f11f94208c8c8484a16f4f48638a85d771d9513f4ab3f37595978801cb9465af", size = 117421, upload-time = "2025-06-22T19:14:02.49Z" }
wheels = [
    { url = "https://files.pythonhosted.org/packages/eb/d8/0d1d2e9d3fabcf5d6840362adcf05f8cf3cd06a73358140c3a97189238ae/wcmatch-10.1-py3-none-any.whl", hash = "sha256:5848ace7dbb0476e5e55ab63c6bbd529745089343427caa5537f230cc01beb8a", size = 39854, upload-time = "2025-06-22T19:14:00.978Z" },
]

[[package]]
name = "wcwidth"
version = "0.2.14"
source = { registry = "https://pypi.org/simple" }
sdist = { url = "https://files.pythonhosted.org/packages/24/30/6b0809f4510673dc723187aeaf24c7f5459922d01e2f794277a3dfb90345/wcwidth-0.2.14.tar.gz", hash = "sha256:4d478375d31bc5395a3c55c40ccdf3354688364cd61c4f6adacaa9215d0b3605", size = 102293, upload-time = "2025-09-22T16:29:53.023Z" }
wheels = [
    { url = "https://files.pythonhosted.org/packages/af/b5/123f13c975e9f27ab9c0770f514345bd406d0e8d3b7a0723af9d43f710af/wcwidth-0.2.14-py2.py3-none-any.whl", hash = "sha256:a7bb560c8aee30f9957e5f9895805edd20602f2d7f720186dfd906e82b4982e1", size = 37286, upload-time = "2025-09-22T16:29:51.641Z" },
]

[[package]]
name = "weasyprint"
version = "66.0"
source = { registry = "https://pypi.org/simple" }
dependencies = [
    { name = "cffi" },
    { name = "cssselect2" },
    { name = "fonttools", extra = ["woff"] },
    { name = "pillow" },
    { name = "pydyf" },
    { name = "pyphen" },
    { name = "tinycss2" },
    { name = "tinyhtml5" },
]
sdist = { url = "https://files.pythonhosted.org/packages/32/99/480b5430b7eb0916e7d5df1bee7d9508b28b48fee28da894d0a050e0e930/weasyprint-66.0.tar.gz", hash = "sha256:da71dc87dc129ac9cffdc65e5477e90365ab9dbae45c744014ec1d06303dde40", size = 504224, upload-time = "2025-07-24T11:44:42.771Z" }
wheels = [
    { url = "https://files.pythonhosted.org/packages/0f/d1/c5d9b341bf3d556c1e4c6566b3efdda0b1bb175510aa7b09dd3eee246923/weasyprint-66.0-py3-none-any.whl", hash = "sha256:82b0783b726fcd318e2c977dcdddca76515b30044bc7a830cc4fbe717582a6d0", size = 301965, upload-time = "2025-07-24T11:44:40.968Z" },
]

[[package]]
name = "webdriver-manager"
version = "4.0.2"
source = { registry = "https://pypi.org/simple" }
dependencies = [
    { name = "packaging" },
    { name = "python-dotenv" },
    { name = "requests" },
]
sdist = { url = "https://files.pythonhosted.org/packages/24/4f/6e44478908c5133f680378d687f14ecaa99feed2c535344fcf68d8d21500/webdriver_manager-4.0.2.tar.gz", hash = "sha256:efedf428f92fd6d5c924a0d054e6d1322dd77aab790e834ee767af392b35590f", size = 25940, upload-time = "2024-07-25T08:13:49.331Z" }
wheels = [
    { url = "https://files.pythonhosted.org/packages/b5/b5/3bd0b038d80950ec13e6a2c8d03ed8354867dc60064b172f2f4ffac8afbe/webdriver_manager-4.0.2-py2.py3-none-any.whl", hash = "sha256:75908d92ecc45ff2b9953614459c633db8f9aa1ff30181cefe8696e312908129", size = 27778, upload-time = "2024-07-25T08:13:47.917Z" },
]

[[package]]
name = "webencodings"
version = "0.5.1"
source = { registry = "https://pypi.org/simple" }
sdist = { url = "https://files.pythonhosted.org/packages/0b/02/ae6ceac1baeda530866a85075641cec12989bd8d31af6d5ab4a3e8c92f47/webencodings-0.5.1.tar.gz", hash = "sha256:b36a1c245f2d304965eb4e0a82848379241dc04b865afcc4aab16748587e1923", size = 9721, upload-time = "2017-04-05T20:21:34.189Z" }
wheels = [
    { url = "https://files.pythonhosted.org/packages/f4/24/2a3e3df732393fed8b3ebf2ec078f05546de641fe1b667ee316ec1dcf3b7/webencodings-0.5.1-py2.py3-none-any.whl", hash = "sha256:a0af1213f3c2226497a97e2b3aa01a7e4bee4f403f95be16fc9acd2947514a78", size = 11774, upload-time = "2017-04-05T20:21:32.581Z" },
]

[[package]]
name = "webob"
version = "1.8.9"
source = { registry = "https://pypi.org/simple" }
dependencies = [
    { name = "legacy-cgi" },
]
sdist = { url = "https://files.pythonhosted.org/packages/85/0b/1732085540b01f65e4e7999e15864fe14cd18b12a95731a43fd6fd11b26a/webob-1.8.9.tar.gz", hash = "sha256:ad6078e2edb6766d1334ec3dee072ac6a7f95b1e32ce10def8ff7f0f02d56589", size = 279775, upload-time = "2024-10-24T03:19:20.651Z" }
wheels = [
    { url = "https://files.pythonhosted.org/packages/50/bd/c336448be43d40be28e71f2e0f3caf7ccb28e2755c58f4c02c065bfe3e8e/WebOb-1.8.9-py2.py3-none-any.whl", hash = "sha256:45e34c58ed0c7e2ecd238ffd34432487ff13d9ad459ddfd77895e67abba7c1f9", size = 115364, upload-time = "2024-10-24T03:19:18.642Z" },
]

[[package]]
name = "websocket-client"
version = "1.9.0"
source = { registry = "https://pypi.org/simple" }
sdist = { url = "https://files.pythonhosted.org/packages/2c/41/aa4bf9664e4cda14c3b39865b12251e8e7d239f4cd0e3cc1b6c2ccde25c1/websocket_client-1.9.0.tar.gz", hash = "sha256:9e813624b6eb619999a97dc7958469217c3176312b3a16a4bd1bc7e08a46ec98", size = 70576, upload-time = "2025-10-07T21:16:36.495Z" }
wheels = [
    { url = "https://files.pythonhosted.org/packages/34/db/b10e48aa8fff7407e67470363eac595018441cf32d5e1001567a7aeba5d2/websocket_client-1.9.0-py3-none-any.whl", hash = "sha256:af248a825037ef591efbf6ed20cc5faa03d3b47b9e5a2230a529eeee1c1fc3ef", size = 82616, upload-time = "2025-10-07T21:16:34.951Z" },
]

[[package]]
name = "webtest"
version = "3.0.7"
source = { registry = "https://pypi.org/simple" }
dependencies = [
    { name = "beautifulsoup4" },
    { name = "waitress" },
    { name = "webob" },
]
sdist = { url = "https://files.pythonhosted.org/packages/20/85/73877efb10ba4ef02364d5671724b1326d482dc928eace5fe114215443b7/webtest-3.0.7.tar.gz", hash = "sha256:7aeab50f970d46c068e7a36dd162cb242591edf72a1d04efd21374772b931741", size = 80260, upload-time = "2025-10-06T20:38:59.293Z" }
wheels = [
    { url = "https://files.pythonhosted.org/packages/73/74/cb337bb1758254589b6fdc0aeeb91fa987ac1e6877a79b75edbd214fc0a9/webtest-3.0.7-py3-none-any.whl", hash = "sha256:2f51a0844f3a8beaef89bc23d225fe05ad816f7e429ffcc655a13013a799ac6c", size = 32393, upload-time = "2025-10-06T20:38:57.728Z" },
]

[[package]]
name = "wrapt"
version = "2.0.1"
source = { registry = "https://pypi.org/simple" }
sdist = { url = "https://files.pythonhosted.org/packages/49/2a/6de8a50cb435b7f42c46126cf1a54b2aab81784e74c8595c8e025e8f36d3/wrapt-2.0.1.tar.gz", hash = "sha256:9c9c635e78497cacb81e84f8b11b23e0aacac7a136e73b8e5b2109a1d9fc468f", size = 82040, upload-time = "2025-11-07T00:45:33.312Z" }
wheels = [
    { url = "https://files.pythonhosted.org/packages/ad/fe/41af4c46b5e498c90fc87981ab2972fbd9f0bccda597adb99d3d3441b94b/wrapt-2.0.1-cp313-cp313-macosx_10_13_universal2.whl", hash = "sha256:47b0f8bafe90f7736151f61482c583c86b0693d80f075a58701dd1549b0010a9", size = 78132, upload-time = "2025-11-07T00:44:04.628Z" },
    { url = "https://files.pythonhosted.org/packages/1c/92/d68895a984a5ebbbfb175512b0c0aad872354a4a2484fbd5552e9f275316/wrapt-2.0.1-cp313-cp313-macosx_10_13_x86_64.whl", hash = "sha256:cbeb0971e13b4bd81d34169ed57a6dda017328d1a22b62fda45e1d21dd06148f", size = 61211, upload-time = "2025-11-07T00:44:05.626Z" },
    { url = "https://files.pythonhosted.org/packages/e8/26/ba83dc5ae7cf5aa2b02364a3d9cf74374b86169906a1f3ade9a2d03cf21c/wrapt-2.0.1-cp313-cp313-macosx_11_0_arm64.whl", hash = "sha256:eb7cffe572ad0a141a7886a1d2efa5bef0bf7fe021deeea76b3ab334d2c38218", size = 61689, upload-time = "2025-11-07T00:44:06.719Z" },
    { url = "https://files.pythonhosted.org/packages/cf/67/d7a7c276d874e5d26738c22444d466a3a64ed541f6ef35f740dbd865bab4/wrapt-2.0.1-cp313-cp313-manylinux1_x86_64.manylinux_2_28_x86_64.manylinux_2_5_x86_64.whl", hash = "sha256:c8d60527d1ecfc131426b10d93ab5d53e08a09c5fa0175f6b21b3252080c70a9", size = 121502, upload-time = "2025-11-07T00:44:09.557Z" },
    { url = "https://files.pythonhosted.org/packages/0f/6b/806dbf6dd9579556aab22fc92908a876636e250f063f71548a8660382184/wrapt-2.0.1-cp313-cp313-manylinux2014_aarch64.manylinux_2_17_aarch64.manylinux_2_28_aarch64.whl", hash = "sha256:c654eafb01afac55246053d67a4b9a984a3567c3808bb7df2f8de1c1caba2e1c", size = 123110, upload-time = "2025-11-07T00:44:10.64Z" },
    { url = "https://files.pythonhosted.org/packages/e5/08/cdbb965fbe4c02c5233d185d070cabed2ecc1f1e47662854f95d77613f57/wrapt-2.0.1-cp313-cp313-manylinux_2_31_riscv64.manylinux_2_39_riscv64.whl", hash = "sha256:98d873ed6c8b4ee2418f7afce666751854d6d03e3c0ec2a399bb039cd2ae89db", size = 117434, upload-time = "2025-11-07T00:44:08.138Z" },
    { url = "https://files.pythonhosted.org/packages/2d/d1/6aae2ce39db4cb5216302fa2e9577ad74424dfbe315bd6669725569e048c/wrapt-2.0.1-cp313-cp313-musllinux_1_2_aarch64.whl", hash = "sha256:c9e850f5b7fc67af856ff054c71690d54fa940c3ef74209ad9f935b4f66a0233", size = 121533, upload-time = "2025-11-07T00:44:12.142Z" },
    { url = "https://files.pythonhosted.org/packages/79/35/565abf57559fbe0a9155c29879ff43ce8bd28d2ca61033a3a3dd67b70794/wrapt-2.0.1-cp313-cp313-musllinux_1_2_riscv64.whl", hash = "sha256:e505629359cb5f751e16e30cf3f91a1d3ddb4552480c205947da415d597f7ac2", size = 116324, upload-time = "2025-11-07T00:44:13.28Z" },
    { url = "https://files.pythonhosted.org/packages/e1/e0/53ff5e76587822ee33e560ad55876d858e384158272cd9947abdd4ad42ca/wrapt-2.0.1-cp313-cp313-musllinux_1_2_x86_64.whl", hash = "sha256:2879af909312d0baf35f08edeea918ee3af7ab57c37fe47cb6a373c9f2749c7b", size = 120627, upload-time = "2025-11-07T00:44:14.431Z" },
    { url = "https://files.pythonhosted.org/packages/7c/7b/38df30fd629fbd7612c407643c63e80e1c60bcc982e30ceeae163a9800e7/wrapt-2.0.1-cp313-cp313-win32.whl", hash = "sha256:d67956c676be5a24102c7407a71f4126d30de2a569a1c7871c9f3cabc94225d7", size = 58252, upload-time = "2025-11-07T00:44:17.814Z" },
    { url = "https://files.pythonhosted.org/packages/85/64/d3954e836ea67c4d3ad5285e5c8fd9d362fd0a189a2db622df457b0f4f6a/wrapt-2.0.1-cp313-cp313-win_amd64.whl", hash = "sha256:9ca66b38dd642bf90c59b6738af8070747b610115a39af2498535f62b5cdc1c3", size = 60500, upload-time = "2025-11-07T00:44:15.561Z" },
    { url = "https://files.pythonhosted.org/packages/89/4e/3c8b99ac93527cfab7f116089db120fef16aac96e5f6cdb724ddf286086d/wrapt-2.0.1-cp313-cp313-win_arm64.whl", hash = "sha256:5a4939eae35db6b6cec8e7aa0e833dcca0acad8231672c26c2a9ab7a0f8ac9c8", size = 58993, upload-time = "2025-11-07T00:44:16.65Z" },
    { url = "https://files.pythonhosted.org/packages/f9/f4/eff2b7d711cae20d220780b9300faa05558660afb93f2ff5db61fe725b9a/wrapt-2.0.1-cp313-cp313t-macosx_10_13_universal2.whl", hash = "sha256:a52f93d95c8d38fed0669da2ebdb0b0376e895d84596a976c15a9eb45e3eccb3", size = 82028, upload-time = "2025-11-07T00:44:18.944Z" },
    { url = "https://files.pythonhosted.org/packages/0c/67/cb945563f66fd0f61a999339460d950f4735c69f18f0a87ca586319b1778/wrapt-2.0.1-cp313-cp313t-macosx_10_13_x86_64.whl", hash = "sha256:4e54bbf554ee29fcceee24fa41c4d091398b911da6e7f5d7bffda963c9aed2e1", size = 62949, upload-time = "2025-11-07T00:44:20.074Z" },
    { url = "https://files.pythonhosted.org/packages/ec/ca/f63e177f0bbe1e5cf5e8d9b74a286537cd709724384ff20860f8f6065904/wrapt-2.0.1-cp313-cp313t-macosx_11_0_arm64.whl", hash = "sha256:908f8c6c71557f4deaa280f55d0728c3bca0960e8c3dd5ceeeafb3c19942719d", size = 63681, upload-time = "2025-11-07T00:44:21.345Z" },
    { url = "https://files.pythonhosted.org/packages/39/a1/1b88fcd21fd835dca48b556daef750952e917a2794fa20c025489e2e1f0f/wrapt-2.0.1-cp313-cp313t-manylinux1_x86_64.manylinux_2_28_x86_64.manylinux_2_5_x86_64.whl", hash = "sha256:e2f84e9af2060e3904a32cea9bb6db23ce3f91cfd90c6b426757cf7cc01c45c7", size = 152696, upload-time = "2025-11-07T00:44:24.318Z" },
    { url = "https://files.pythonhosted.org/packages/62/1c/d9185500c1960d9f5f77b9c0b890b7fc62282b53af7ad1b6bd779157f714/wrapt-2.0.1-cp313-cp313t-manylinux2014_aarch64.manylinux_2_17_aarch64.manylinux_2_28_aarch64.whl", hash = "sha256:e3612dc06b436968dfb9142c62e5dfa9eb5924f91120b3c8ff501ad878f90eb3", size = 158859, upload-time = "2025-11-07T00:44:25.494Z" },
    { url = "https://files.pythonhosted.org/packages/91/60/5d796ed0f481ec003220c7878a1d6894652efe089853a208ea0838c13086/wrapt-2.0.1-cp313-cp313t-manylinux_2_31_riscv64.manylinux_2_39_riscv64.whl", hash = "sha256:6d2d947d266d99a1477cd005b23cbd09465276e302515e122df56bb9511aca1b", size = 146068, upload-time = "2025-11-07T00:44:22.81Z" },
    { url = "https://files.pythonhosted.org/packages/04/f8/75282dd72f102ddbfba137e1e15ecba47b40acff32c08ae97edbf53f469e/wrapt-2.0.1-cp313-cp313t-musllinux_1_2_aarch64.whl", hash = "sha256:7d539241e87b650cbc4c3ac9f32c8d1ac8a54e510f6dca3f6ab60dcfd48c9b10", size = 155724, upload-time = "2025-11-07T00:44:26.634Z" },
    { url = "https://files.pythonhosted.org/packages/5a/27/fe39c51d1b344caebb4a6a9372157bdb8d25b194b3561b52c8ffc40ac7d1/wrapt-2.0.1-cp313-cp313t-musllinux_1_2_riscv64.whl", hash = "sha256:4811e15d88ee62dbf5c77f2c3ff3932b1e3ac92323ba3912f51fc4016ce81ecf", size = 144413, upload-time = "2025-11-07T00:44:27.939Z" },
    { url = "https://files.pythonhosted.org/packages/83/2b/9f6b643fe39d4505c7bf926d7c2595b7cb4b607c8c6b500e56c6b36ac238/wrapt-2.0.1-cp313-cp313t-musllinux_1_2_x86_64.whl", hash = "sha256:c1c91405fcf1d501fa5d55df21e58ea49e6b879ae829f1039faaf7e5e509b41e", size = 150325, upload-time = "2025-11-07T00:44:29.29Z" },
    { url = "https://files.pythonhosted.org/packages/bb/b6/20ffcf2558596a7f58a2e69c89597128781f0b88e124bf5a4cadc05b8139/wrapt-2.0.1-cp313-cp313t-win32.whl", hash = "sha256:e76e3f91f864e89db8b8d2a8311d57df93f01ad6bb1e9b9976d1f2e83e18315c", size = 59943, upload-time = "2025-11-07T00:44:33.211Z" },
    { url = "https://files.pythonhosted.org/packages/87/6a/0e56111cbb3320151eed5d3821ee1373be13e05b376ea0870711f18810c3/wrapt-2.0.1-cp313-cp313t-win_amd64.whl", hash = "sha256:83ce30937f0ba0d28818807b303a412440c4b63e39d3d8fc036a94764b728c92", size = 63240, upload-time = "2025-11-07T00:44:30.935Z" },
    { url = "https://files.pythonhosted.org/packages/1d/54/5ab4c53ea1f7f7e5c3e7c1095db92932cc32fd62359d285486d00c2884c3/wrapt-2.0.1-cp313-cp313t-win_arm64.whl", hash = "sha256:4b55cacc57e1dc2d0991dbe74c6419ffd415fb66474a02335cb10efd1aa3f84f", size = 60416, upload-time = "2025-11-07T00:44:32.002Z" },
    { url = "https://files.pythonhosted.org/packages/15/d1/b51471c11592ff9c012bd3e2f7334a6ff2f42a7aed2caffcf0bdddc9cb89/wrapt-2.0.1-py3-none-any.whl", hash = "sha256:4d2ce1bf1a48c5277d7969259232b57645aae5686dba1eaeade39442277afbca", size = 44046, upload-time = "2025-11-07T00:45:32.116Z" },
]

[[package]]
name = "wsproto"
version = "1.3.2"
source = { registry = "https://pypi.org/simple" }
dependencies = [
    { name = "h11" },
]
sdist = { url = "https://files.pythonhosted.org/packages/c7/79/12135bdf8b9c9367b8701c2c19a14c913c120b882d50b014ca0d38083c2c/wsproto-1.3.2.tar.gz", hash = "sha256:b86885dcf294e15204919950f666e06ffc6c7c114ca900b060d6e16293528294", size = 50116, upload-time = "2025-11-20T18:18:01.871Z" }
wheels = [
    { url = "https://files.pythonhosted.org/packages/a4/f5/10b68b7b1544245097b2a1b8238f66f2fc6dcaeb24ba5d917f52bd2eed4f/wsproto-1.3.2-py3-none-any.whl", hash = "sha256:61eea322cdf56e8cc904bd3ad7573359a242ba65688716b0710a5eb12beab584", size = 24405, upload-time = "2025-11-20T18:18:00.454Z" },
]

[[package]]
name = "xlrd"
version = "2.0.2"
source = { registry = "https://pypi.org/simple" }
sdist = { url = "https://files.pythonhosted.org/packages/07/5a/377161c2d3538d1990d7af382c79f3b2372e880b65de21b01b1a2b78691e/xlrd-2.0.2.tar.gz", hash = "sha256:08b5e25de58f21ce71dc7db3b3b8106c1fa776f3024c54e45b45b374e89234c9", size = 100167, upload-time = "2025-06-14T08:46:39.039Z" }
wheels = [
    { url = "https://files.pythonhosted.org/packages/1a/62/c8d562e7766786ba6587d09c5a8ba9f718ed3fa8af7f4553e8f91c36f302/xlrd-2.0.2-py2.py3-none-any.whl", hash = "sha256:ea762c3d29f4cca48d82df517b6d89fbce4db3107f9d78713e48cd321d5c9aa9", size = 96555, upload-time = "2025-06-14T08:46:37.766Z" },
]

[[package]]
name = "xlsxwriter"
version = "3.2.9"
source = { registry = "https://pypi.org/simple" }
sdist = { url = "https://files.pythonhosted.org/packages/46/2c/c06ef49dc36e7954e55b802a8b231770d286a9758b3d936bd1e04ce5ba88/xlsxwriter-3.2.9.tar.gz", hash = "sha256:254b1c37a368c444eac6e2f867405cc9e461b0ed97a3233b2ac1e574efb4140c", size = 215940, upload-time = "2025-09-16T00:16:21.63Z" }
wheels = [
    { url = "https://files.pythonhosted.org/packages/3a/0c/3662f4a66880196a590b202f0db82d919dd2f89e99a27fadef91c4a33d41/xlsxwriter-3.2.9-py3-none-any.whl", hash = "sha256:9a5db42bc5dff014806c58a20b9eae7322a134abb6fce3c92c181bfb275ec5b3", size = 175315, upload-time = "2025-09-16T00:16:20.108Z" },
]

[[package]]
name = "xlwt"
version = "1.3.0"
source = { registry = "https://pypi.org/simple" }
sdist = { url = "https://files.pythonhosted.org/packages/06/97/56a6f56ce44578a69343449aa5a0d98eefe04085d69da539f3034e2cd5c1/xlwt-1.3.0.tar.gz", hash = "sha256:c59912717a9b28f1a3c2a98fd60741014b06b043936dcecbc113eaaada156c88", size = 153929, upload-time = "2017-08-22T06:47:16.498Z" }
wheels = [
    { url = "https://files.pythonhosted.org/packages/44/48/def306413b25c3d01753603b1a222a011b8621aed27cd7f89cbc27e6b0f4/xlwt-1.3.0-py2.py3-none-any.whl", hash = "sha256:a082260524678ba48a297d922cc385f58278b8aa68741596a87de01a9c628b2e", size = 99981, upload-time = "2017-08-22T06:47:15.281Z" },
]

[[package]]
name = "zipp"
version = "3.23.0"
source = { registry = "https://pypi.org/simple" }
sdist = { url = "https://files.pythonhosted.org/packages/e3/02/0f2892c661036d50ede074e376733dca2ae7c6eb617489437771209d4180/zipp-3.23.0.tar.gz", hash = "sha256:a07157588a12518c9d4034df3fbbee09c814741a33ff63c05fa29d26a2404166", size = 25547, upload-time = "2025-06-08T17:06:39.4Z" }
wheels = [
    { url = "https://files.pythonhosted.org/packages/2e/54/647ade08bf0db230bfea292f893923872fd20be6ac6f53b2b936ba839d75/zipp-3.23.0-py3-none-any.whl", hash = "sha256:071652d6115ed432f5ce1d34c336c0adfd6a884660d1e9712a256d3d3bd4b14e", size = 10276, upload-time = "2025-06-08T17:06:38.034Z" },
]

[[package]]
name = "zope-event"
version = "6.1"
source = { registry = "https://pypi.org/simple" }
sdist = { url = "https://files.pythonhosted.org/packages/46/33/d3eeac228fc14de76615612ee208be2d8a5b5b0fada36bf9b62d6b40600c/zope_event-6.1.tar.gz", hash = "sha256:6052a3e0cb8565d3d4ef1a3a7809336ac519bc4fe38398cb8d466db09adef4f0", size = 18739, upload-time = "2025-11-07T08:05:49.934Z" }
wheels = [
    { url = "https://files.pythonhosted.org/packages/c2/b0/956902e5e1302f8c5d124e219c6bf214e2649f92ad5fce85b05c039a04c9/zope_event-6.1-py3-none-any.whl", hash = "sha256:0ca78b6391b694272b23ec1335c0294cc471065ed10f7f606858fc54566c25a0", size = 6414, upload-time = "2025-11-07T08:05:48.874Z" },
]

[[package]]
name = "zope-interface"
version = "8.1.1"
source = { registry = "https://pypi.org/simple" }
sdist = { url = "https://files.pythonhosted.org/packages/71/c9/5ec8679a04d37c797d343f650c51ad67d178f0001c363e44b6ac5f97a9da/zope_interface-8.1.1.tar.gz", hash = "sha256:51b10e6e8e238d719636a401f44f1e366146912407b58453936b781a19be19ec", size = 254748, upload-time = "2025-11-15T08:32:52.404Z" }
wheels = [
    { url = "https://files.pythonhosted.org/packages/85/81/3c3b5386ce4fba4612fd82ffb8a90d76bcfea33ca2b6399f21e94d38484f/zope_interface-8.1.1-cp313-cp313-macosx_10_9_x86_64.whl", hash = "sha256:84f9be6d959640de9da5d14ac1f6a89148b16da766e88db37ed17e936160b0b1", size = 209046, upload-time = "2025-11-15T08:37:01.473Z" },
    { url = "https://files.pythonhosted.org/packages/4a/e3/32b7cb950c4c4326b3760a8e28e5d6f70ad15f852bfd8f9364b58634f74b/zope_interface-8.1.1-cp313-cp313-macosx_11_0_arm64.whl", hash = "sha256:531fba91dcb97538f70cf4642a19d6574269460274e3f6004bba6fe684449c51", size = 209104, upload-time = "2025-11-15T08:37:02.887Z" },
    { url = "https://files.pythonhosted.org/packages/a3/3d/c4c68e1752a5f5effa2c1f5eaa4fea4399433c9b058fb7000a34bfb1c447/zope_interface-8.1.1-cp313-cp313-manylinux1_i686.manylinux2014_i686.manylinux_2_17_i686.manylinux_2_5_i686.whl", hash = "sha256:fc65f5633d5a9583ee8d88d1f5de6b46cd42c62e47757cfe86be36fb7c8c4c9b", size = 259277, upload-time = "2025-11-15T08:37:04.389Z" },
    { url = "https://files.pythonhosted.org/packages/fd/5b/cf4437b174af7591ee29bbad728f620cab5f47bd6e9c02f87d59f31a0dda/zope_interface-8.1.1-cp313-cp313-manylinux1_x86_64.manylinux2014_x86_64.manylinux_2_17_x86_64.manylinux_2_5_x86_64.whl", hash = "sha256:efef80ddec4d7d99618ef71bc93b88859248075ca2e1ae1c78636654d3d55533", size = 264742, upload-time = "2025-11-15T08:37:05.613Z" },
    { url = "https://files.pythonhosted.org/packages/0b/0e/0cf77356862852d3d3e62db9aadae5419a1a7d89bf963b219745283ab5ca/zope_interface-8.1.1-cp313-cp313-manylinux2014_aarch64.manylinux_2_17_aarch64.whl", hash = "sha256:49aad83525eca3b4747ef51117d302e891f0042b06f32aa1c7023c62642f962b", size = 264252, upload-time = "2025-11-15T08:37:07.035Z" },
    { url = "https://files.pythonhosted.org/packages/8a/10/2af54aa88b2fa172d12364116cc40d325fedbb1877c3bb031b0da6052855/zope_interface-8.1.1-cp313-cp313-win_amd64.whl", hash = "sha256:71cf329a21f98cb2bd9077340a589e316ac8a415cac900575a32544b3dffcb98", size = 212330, upload-time = "2025-11-15T08:37:08.14Z" },
]

[[package]]
name = "zopfli"
version = "0.4.0"
source = { registry = "https://pypi.org/simple" }
sdist = { url = "https://files.pythonhosted.org/packages/be/4c/efa0760686d4cc69e68a8f284d3c6c5884722c50f810af0e277fb7d61621/zopfli-0.4.0.tar.gz", hash = "sha256:a8ee992b2549e090cd3f0178bf606dd41a29e0613a04cdf5054224662c72dce6", size = 176720, upload-time = "2025-11-07T17:00:59.507Z" }
wheels = [
    { url = "https://files.pythonhosted.org/packages/98/62/ec5cb67ee379c6a4f296f1277b971ff8c26460bf8775f027f82c519a0a72/zopfli-0.4.0-cp310-abi3-macosx_10_9_universal2.whl", hash = "sha256:d1b98ad47c434ef213444a03ef2f826eeec100144d64f6a57504b9893d3931ce", size = 287433, upload-time = "2025-11-07T17:00:45.662Z" },
    { url = "https://files.pythonhosted.org/packages/5a/9e/8f81e69bd771014a488c4c64476b6e6faab91b2c913d0f81eca7e06401eb/zopfli-0.4.0-cp310-abi3-manylinux2014_x86_64.manylinux_2_17_x86_64.whl", hash = "sha256:18b5f1570f64d4988482e4466f10ef5f2a30f687c19ad62a64560f2152dc89eb", size = 847135, upload-time = "2025-11-07T17:00:47.483Z" },
    { url = "https://files.pythonhosted.org/packages/24/84/6e60eeaaa1c1eae7b4805f1c528f3e8ae62cef323ec1e52347a11031e3ba/zopfli-0.4.0-cp310-abi3-manylinux_2_24_aarch64.manylinux_2_28_aarch64.whl", hash = "sha256:b72a010d205d00b2855acc2302772067362f9ab5a012e3550662aec60d28e6b3", size = 831606, upload-time = "2025-11-07T17:00:48.576Z" },
    { url = "https://files.pythonhosted.org/packages/6d/aa/a4d5de7ed8e809953cb5e8992bddc40f38461ec5a44abfb010953875adfc/zopfli-0.4.0-cp310-abi3-musllinux_1_2_aarch64.whl", hash = "sha256:c3ba02a9a6ca90481d2b2f68bab038b310d63a1e3b5ae305e95a6599787ed941", size = 1789376, upload-time = "2025-11-07T17:00:49.63Z" },
    { url = "https://files.pythonhosted.org/packages/39/95/4d1e943fbc44157f58b623625686d0b970f2fda269e721fbf9546b93f6cc/zopfli-0.4.0-cp310-abi3-musllinux_1_2_x86_64.whl", hash = "sha256:7d66337be6d5613dec55213e9ac28f378c41e2cc04fbad4a10748e4df774ca85", size = 1879013, upload-time = "2025-11-07T17:00:50.751Z" },
    { url = "https://files.pythonhosted.org/packages/95/db/4f2eebf73c0e2df293a366a1d176cd315a74ce0b00f83826a7ba9ddd1ab3/zopfli-0.4.0-cp310-abi3-win32.whl", hash = "sha256:03181d48e719fcb6cf8340189c61e8f9883d8bbbdf76bf5212a74457f7d083c1", size = 83655, upload-time = "2025-11-07T17:00:51.797Z" },
    { url = "https://files.pythonhosted.org/packages/24/f6/bd80c5278b1185dc41155c77bc61bfe1d817254a7f2115f66aa69a270b89/zopfli-0.4.0-cp310-abi3-win_amd64.whl", hash = "sha256:f94e4dd7d76b4fe9f5d9229372be20d7f786164eea5152d1af1c34298c3d5975", size = 100824, upload-time = "2025-11-07T17:00:52.658Z" },
]<|MERGE_RESOLUTION|>--- conflicted
+++ resolved
@@ -1785,11 +1785,7 @@
 
 [[package]]
 name = "hope"
-<<<<<<< HEAD
-version = "4.5.3"
-=======
 version = "4.6.0"
->>>>>>> eedce73b
 source = { editable = "." }
 dependencies = [
     { name = "black" },
