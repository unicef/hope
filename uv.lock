--- conflicted
+++ resolved
@@ -1719,11 +1719,7 @@
 
 [[package]]
 name = "hope"
-<<<<<<< HEAD
-version = "4.1.1"
-=======
-version = "4.1.0"
->>>>>>> e36aa985
+version = "4.2.0"
 source = { editable = "." }
 dependencies = [
     { name = "black" },
