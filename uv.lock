--- conflicted
+++ resolved
@@ -1752,11 +1752,7 @@
 
 [[package]]
 name = "hope"
-<<<<<<< HEAD
-version = "3.2.5"
-=======
 version = "3.2.6"
->>>>>>> cab87a2a
 source = { editable = "." }
 dependencies = [
     { name = "black" },
