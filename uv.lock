--- conflicted
+++ resolved
@@ -1192,24 +1192,6 @@
 sdist = { url = "https://files.pythonhosted.org/packages/6b/86/98783fe60e8e016851c5f96727cb7ed4375aa9bb738b7e4cf6fbc8f3f287/django_strategy_field-3.2.1.tar.gz", hash = "sha256:d87083f4a0ed7160ba2cff1b718bde670232ae557c6ec4c0a95d06b49419bc5b", size = 9752, upload-time = "2025-04-21T05:07:52.796Z" }
 wheels = [
     { url = "https://files.pythonhosted.org/packages/15/02/d0f2d8f69e619c4ab446571ad2b954b41f5f39a7ebc16cad927a3ca4f698/django_strategy_field-3.2.1-py3-none-any.whl", hash = "sha256:fabdf06052fcea9fe319fd855fb2a308ec36ce513f1902688f369fbdbd00e1c6", size = 14033, upload-time = "2025-04-21T05:07:51.189Z" },
-]
-
-[[package]]
-name = "django-streaming"
-version = "0.8.0"
-source = { registry = "https://pypi.org/simple" }
-dependencies = [
-    { name = "click" },
-    { name = "colorama" },
-    { name = "django" },
-    { name = "django-stubs-ext" },
-    { name = "markdown" },
-    { name = "pika" },
-    { name = "requests" },
-]
-sdist = { url = "https://files.pythonhosted.org/packages/4a/03/663e6f08b2c6e85a9c7341676f5f02d4ddf35de6c06dc3612c4fc5c09273/django_streaming-0.8.0.tar.gz", hash = "sha256:1260406b73976d7c29f152a8baef55322f0a6a9b70f17b5f0dda0a69f3613325", size = 12663 }
-wheels = [
-    { url = "https://files.pythonhosted.org/packages/65/b2/c0298a375b0004111c1756041c21080143da3e50e62643e705e424fba3b4/django_streaming-0.8.0-py3-none-any.whl", hash = "sha256:3a6b3f8274754d1dff4686291d5d2254f4a114a76bec3e78ed6612fc232343c5", size = 18455 },
 ]
 
 [[package]]
@@ -1788,7 +1770,6 @@
     { name = "django-sql-explorer", extra = ["xls"] },
     { name = "django-storages", extra = ["azure"] },
     { name = "django-strategy-field" },
-    { name = "django-streaming" },
     { name = "django-sysinfo" },
     { name = "djangorestframework" },
     { name = "drf-extensions" },
@@ -1970,7 +1951,6 @@
     { name = "django-sql-explorer", extras = ["xls"], specifier = ">=3,<4" },
     { name = "django-storages", extras = ["azure"], specifier = ">=1.12.3,<2" },
     { name = "django-strategy-field", specifier = ">=3,<4" },
-    { name = "django-streaming", specifier = ">=0.8" },
     { name = "django-sysinfo", specifier = ">=2.6,<3" },
     { name = "djangorestframework", specifier = ">=3.13.1,<4" },
     { name = "drf-extensions", specifier = "==0.7.1" },
@@ -3082,15 +3062,6 @@
 ]
 
 [[package]]
-name = "pika"
-version = "1.3.2"
-source = { registry = "https://pypi.org/simple" }
-sdist = { url = "https://files.pythonhosted.org/packages/db/db/d4102f356af18f316c67f2cead8ece307f731dd63140e2c71f170ddacf9b/pika-1.3.2.tar.gz", hash = "sha256:b2a327ddddf8570b4965b3576ac77091b850262d34ce8c1d8cb4e4146aa4145f", size = 145029 }
-wheels = [
-    { url = "https://files.pythonhosted.org/packages/f9/f3/f412836ec714d36f0f4ab581b84c491e3f42c6b5b97a6c6ed1817f3c16d0/pika-1.3.2-py3-none-any.whl", hash = "sha256:0779a7c1fafd805672796085560d290213a465e4f6f76a6fb19e378d8041a14f", size = 155415 },
-]
-
-[[package]]
 name = "pillow"
 version = "10.4.0"
 source = { registry = "https://pypi.org/simple" }
@@ -3734,7 +3705,7 @@
 
 [[package]]
 name = "requests"
-version = "2.32.5"
+version = "2.32.4"
 source = { registry = "https://pypi.org/simple" }
 dependencies = [
     { name = "certifi" },
@@ -3742,15 +3713,9 @@
     { name = "idna" },
     { name = "urllib3" },
 ]
-<<<<<<< HEAD
-sdist = { url = "https://files.pythonhosted.org/packages/c9/74/b3ff8e6c8446842c3f5c837e9c3dfcfe2018ea6ecef224c710c85ef728f4/requests-2.32.5.tar.gz", hash = "sha256:dbba0bac56e100853db0ea71b82b4dfd5fe2bf6d3754a8893c3af500cec7d7cf", size = 134517 }
-wheels = [
-    { url = "https://files.pythonhosted.org/packages/1e/db/4254e3eabe8020b458f1a747140d32277ec7a271daf1d235b70dc0b4e6e3/requests-2.32.5-py3-none-any.whl", hash = "sha256:2462f94637a34fd532264295e186976db0f5d453d1cdd31473c85a6a161affb6", size = 64738 },
-=======
 sdist = { url = "https://files.pythonhosted.org/packages/e1/0a/929373653770d8a0d7ea76c37de6e41f11eb07559b103b1c02cafb3f7cf8/requests-2.32.4.tar.gz", hash = "sha256:27d0316682c8a29834d3264820024b62a36942083d52caf2f14c0591336d3422", size = 135258, upload-time = "2025-06-09T16:43:07.34Z" }
 wheels = [
     { url = "https://files.pythonhosted.org/packages/7c/e4/56027c4a6b4ae70ca9de302488c5ca95ad4a39e190093d6c1a8ace08341b/requests-2.32.4-py3-none-any.whl", hash = "sha256:27babd3cda2a6d50b30443204ee89830707d396671944c998b5975b031ac2b2c", size = 64847, upload-time = "2025-06-09T16:43:05.728Z" },
->>>>>>> a0a631e4
 ]
 
 [[package]]
