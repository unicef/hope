--- conflicted
+++ resolved
@@ -648,24 +648,14 @@
 
 [[package]]
 name = "django-admin-extra-buttons"
-<<<<<<< HEAD
-version = "2.1.1"
-=======
 version = "2.1.2"
->>>>>>> 946c8319
 source = { registry = "https://pypi.org/simple" }
 dependencies = [
     { name = "django-stubs" },
 ]
-<<<<<<< HEAD
-sdist = { url = "https://files.pythonhosted.org/packages/26/5f/ed95a22ea69fdb661896f42bc2d3343685e5126c8206464004c674d5ac3f/django_admin_extra_buttons-2.1.1.tar.gz", hash = "sha256:3c9e5cdcf05c7c8003748c07960a56bb77c46a85a9bef2714777a715397f3288", size = 12903, upload-time = "2025-05-20T11:43:51.339Z" }
-wheels = [
-    { url = "https://files.pythonhosted.org/packages/18/8f/db79e3fc78e5ac4972d760d43fedf99ad4bf7ed410031c6de0c72b237c41/django_admin_extra_buttons-2.1.1-py3-none-any.whl", hash = "sha256:4ebd96d67c1992d8d81ed6816545a9035007e00dec64b58bbd73f3ac3999e7e6", size = 21748, upload-time = "2025-05-20T11:43:48.745Z" },
-=======
 sdist = { url = "https://files.pythonhosted.org/packages/ad/dd/81a2f884728b83679f014d09b0b82a445aaed200ca5530d4e7bc06c4fdac/django_admin_extra_buttons-2.1.2.tar.gz", hash = "sha256:52e77691165019542d7cabc7bf7c26bdc957401c372ef80d3d2cd97c4221cf2f", size = 13351, upload-time = "2025-11-10T19:53:05.522Z" }
 wheels = [
     { url = "https://files.pythonhosted.org/packages/47/d9/01a949c7a6e41a0bc08dc3017a9ef86942fa86fee7590eb94d2b247a0338/django_admin_extra_buttons-2.1.2-py3-none-any.whl", hash = "sha256:4975ba0b8d52427ea1e0b760f426cee8521ec14c300e1f8394023e727056750b", size = 22205, upload-time = "2025-11-10T19:53:04.385Z" },
->>>>>>> 946c8319
 ]
 
 [[package]]
@@ -701,25 +691,15 @@
 
 [[package]]
 name = "django-adminfilters"
-<<<<<<< HEAD
-version = "2.6"
-=======
 version = "2.7"
->>>>>>> 946c8319
 source = { registry = "https://pypi.org/simple" }
 dependencies = [
     { name = "django-stubs" },
     { name = "django-stubs-ext" },
 ]
-<<<<<<< HEAD
-sdist = { url = "https://files.pythonhosted.org/packages/6b/2f/f7a6605117e2adf2a69be8d32dd5d2df94769f39473e433fba35cc354bc5/django_adminfilters-2.6.tar.gz", hash = "sha256:e9d57869a7f696a0b972b2b482d7ac69285f38a28d527270670bc7588653fdfd", size = 27183, upload-time = "2025-04-02T13:31:56.544Z" }
-wheels = [
-    { url = "https://files.pythonhosted.org/packages/4e/5d/f58005d14f062a448d4bda26f799e84e675576bfe0a669a83d138e0a8dad/django_adminfilters-2.6-py3-none-any.whl", hash = "sha256:b5bd60a73ff8ea154fd109ff7e85e623096653a0bf4c087dee14d044f8a5fa73", size = 53913, upload-time = "2025-04-02T13:31:54.81Z" },
-=======
 sdist = { url = "https://files.pythonhosted.org/packages/51/4e/d3c553833c917f5b0e022da3fb96760d05d8aa9755a70c03cfaa9c641e21/django_adminfilters-2.7.tar.gz", hash = "sha256:0a825bc7cf7e067ecc5e90ff6968be4a14382c57e4d57f59a207928c8498f4f8", size = 27115, upload-time = "2025-11-17T17:51:16.953Z" }
 wheels = [
     { url = "https://files.pythonhosted.org/packages/8f/1e/a359d52ab2fcb8cf21ed1fa93cd663d66300b7948fc220c8a718beeb446c/django_adminfilters-2.7-py3-none-any.whl", hash = "sha256:c8323b6a6904ec7cf48faf40b4f61578e22210380953e050731de48211e74601", size = 54813, upload-time = "2025-11-17T17:51:15.461Z" },
->>>>>>> 946c8319
 ]
 
 [[package]]
@@ -1278,11 +1258,7 @@
 
 [[package]]
 name = "django-stubs"
-<<<<<<< HEAD
-version = "5.2.7"
-=======
 version = "5.2.8"
->>>>>>> 946c8319
 source = { registry = "https://pypi.org/simple" }
 dependencies = [
     { name = "django" },
@@ -1290,38 +1266,22 @@
     { name = "types-pyyaml" },
     { name = "typing-extensions" },
 ]
-<<<<<<< HEAD
-sdist = { url = "https://files.pythonhosted.org/packages/5d/a8/bc8c55212978f1e666486b60a4bfb0bc3a066de8212fa7389ff0f3dca639/django_stubs-5.2.7.tar.gz", hash = "sha256:2a07e47a8a867836a763c6bba8bf3775847b4fd9555bfa940360e32d0ee384a1", size = 257339, upload-time = "2025-10-08T08:01:18.237Z" }
-wheels = [
-    { url = "https://files.pythonhosted.org/packages/ad/66/1c8063eee88a943f01d073dbbbda34ed093bf6e19738178506a66abbd5ad/django_stubs-5.2.7-py3-none-any.whl", hash = "sha256:2864e74b56ead866ff1365a051f24d852f6ed02238959664f558a6c9601c95bf", size = 507733, upload-time = "2025-10-08T08:01:16.172Z" },
-=======
 sdist = { url = "https://files.pythonhosted.org/packages/6c/75/97626224fd8f1787bb6f7f06944efcfddd5da7764bf741cf7f59d102f4a0/django_stubs-5.2.8.tar.gz", hash = "sha256:9bba597c9a8ed8c025cae4696803d5c8be1cf55bfc7648a084cbf864187e2f8b", size = 257709, upload-time = "2025-12-01T08:13:09.569Z" }
 wheels = [
     { url = "https://files.pythonhosted.org/packages/7d/3f/7c9543ad5ade5ce1d33d187a3abd82164570314ebee72c6206ab5c044ebf/django_stubs-5.2.8-py3-none-any.whl", hash = "sha256:a3c63119fd7062ac63d58869698d07c9e5ec0561295c4e700317c54e8d26716c", size = 508136, upload-time = "2025-12-01T08:13:07.963Z" },
->>>>>>> 946c8319
 ]
 
 [[package]]
 name = "django-stubs-ext"
-<<<<<<< HEAD
-version = "5.2.7"
-=======
 version = "5.2.8"
->>>>>>> 946c8319
 source = { registry = "https://pypi.org/simple" }
 dependencies = [
     { name = "django" },
     { name = "typing-extensions" },
 ]
-<<<<<<< HEAD
-sdist = { url = "https://files.pythonhosted.org/packages/9b/6f/a0bab0e6a7676ab3ca02d51b459444e9bd6dd747e3a43b9c24cae6d0a1c6/django_stubs_ext-5.2.7.tar.gz", hash = "sha256:b690655bd4cb8a44ae57abb314e0995dc90414280db8f26fff0cb9fb367d1cac", size = 6524, upload-time = "2025-10-08T08:00:38.895Z" }
-wheels = [
-    { url = "https://files.pythonhosted.org/packages/f8/c9/60445606e26706d3fccadf3b80ee1a9f32c1012683ff2ada7580937b2da9/django_stubs_ext-5.2.7-py3-none-any.whl", hash = "sha256:0466a7132587d49c5bbe12082ac9824d117a0dedcad5d0ada75a6e0d3aca6f60", size = 9979, upload-time = "2025-10-08T08:00:37.499Z" },
-=======
 sdist = { url = "https://files.pythonhosted.org/packages/14/a2/d67f4a5200ff7626b104eddceaf529761cba4ed318a73ffdb0677551be73/django_stubs_ext-5.2.8.tar.gz", hash = "sha256:b39938c46d7a547cd84e4a6378dbe51a3dd64d70300459087229e5fee27e5c6b", size = 6487, upload-time = "2025-12-01T08:12:37.486Z" }
 wheels = [
     { url = "https://files.pythonhosted.org/packages/da/2d/cb0151b780c3730cf0f2c0fcb1b065a5e88f877cf7a9217483c375353af1/django_stubs_ext-5.2.8-py3-none-any.whl", hash = "sha256:1dd5470c9675591362c78a157a3cf8aec45d0e7a7f0cf32f227a1363e54e0652", size = 9949, upload-time = "2025-12-01T08:12:36.397Z" },
->>>>>>> 946c8319
 ]
 
 [[package]]
@@ -2015,17 +1975,10 @@
     { name = "defusedxml", specifier = ">=0.7,<1" },
     { name = "django", specifier = ">=5.2,<5.2.9" },
     { name = "django-admin-cursor-paginator", specifier = ">=0.1.3,<1" },
-<<<<<<< HEAD
-    { name = "django-admin-extra-buttons", specifier = ">=2,<3" },
-    { name = "django-admin-sync", specifier = ">=0.7,<1" },
-    { name = "django-adminactions", specifier = ">=2.1,<3" },
-    { name = "django-adminfilters", specifier = "==2.6" },
-=======
     { name = "django-admin-extra-buttons", specifier = ">=1.5.4,<3" },
     { name = "django-admin-sync", specifier = ">=0.7,<1" },
     { name = "django-adminactions", specifier = ">=2.1,<3" },
     { name = "django-adminfilters", specifier = ">=2.4.2,<3" },
->>>>>>> 946c8319
     { name = "django-advanced-filters", specifier = ">=2,<3" },
     { name = "django-auditlog", specifier = ">=2.1.1,<4" },
     { name = "django-celery-beat", specifier = ">=2.3,<3" },
@@ -2060,15 +2013,9 @@
     { name = "django-rest-extensions", specifier = ">=0.2,<2" },
     { name = "django-reversion", specifier = ">=5.0.2,<7" },
     { name = "django-silk", specifier = ">=5.0.1,<6" },
-<<<<<<< HEAD
-    { name = "django-smart-admin", specifier = ">=3,<4" },
-    { name = "django-smart-env" },
-    { name = "django-sql-explorer", extras = ["xls"], specifier = ">=3,<4" },
-=======
     { name = "django-smart-admin", specifier = ">=2,<4" },
     { name = "django-smart-env", specifier = "<2" },
     { name = "django-sql-explorer", extras = ["xls"], specifier = ">=3,<6" },
->>>>>>> 946c8319
     { name = "django-storages", extras = ["azure"], specifier = ">=1.12.3,<2" },
     { name = "django-strategy-field", specifier = ">=3,<4" },
     { name = "django-sysinfo", specifier = ">=2.6,<3" },
@@ -2126,20 +2073,6 @@
 [package.metadata.requires-dev]
 dev = [
     { name = "aniso8601", specifier = ">=10.0.1" },
-<<<<<<< HEAD
-    { name = "argh", specifier = ">=0.28,<1" },
-    { name = "coverage", specifier = ">=7.3.2,<8" },
-    { name = "django-stubs", specifier = ">=5,<6" },
-    { name = "django-stubs-ext", specifier = ">=5,<6" },
-    { name = "django-webtest", specifier = ">=1.9.10,<2" },
-    { name = "djangorestframework-stubs", specifier = "~=1.7.0" },
-    { name = "faker", specifier = ">=17,<18" },
-    { name = "flake8", specifier = ">=6,<7" },
-    { name = "flake8-absolute-import", specifier = ">=1.0.0.1,<2" },
-    { name = "flake8-bugbear", specifier = ">=22.9.23,<23" },
-    { name = "flake8-formatter-junit-xml", specifier = ">=0.0.6,<1" },
-    { name = "flaky", specifier = ">=3.8.1,<4" },
-=======
     { name = "argh", specifier = ">=0.28" },
     { name = "coverage", specifier = ">=7.3.2" },
     { name = "django-stubs", specifier = ">=1.12" },
@@ -2152,7 +2085,6 @@
     { name = "flake8-bugbear", specifier = ">=22.9.23" },
     { name = "flake8-formatter-junit-xml", specifier = ">=0.0.6" },
     { name = "flaky", specifier = ">=3.8.1" },
->>>>>>> 946c8319
     { name = "freezegun" },
     { name = "ipdb", specifier = ">=0.13.9" },
     { name = "openpyxl-stubs", specifier = ">=0.1.24" },
