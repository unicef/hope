version = 1
revision = 2
requires-python = "==3.13.*"
resolution-markers = [
    "platform_python_implementation != 'PyPy'",
    "platform_python_implementation == 'PyPy'",
]

[[package]]
name = "amqp"
version = "5.3.1"
source = { registry = "https://pypi.org/simple" }
dependencies = [
    { name = "vine" },
]
sdist = { url = "https://files.pythonhosted.org/packages/79/fc/ec94a357dfc6683d8c86f8b4cfa5416a4c36b28052ec8260c77aca96a443/amqp-5.3.1.tar.gz", hash = "sha256:cddc00c725449522023bad949f70fff7b48f0b1ade74d170a6f10ab044739432", size = 129013, upload-time = "2024-11-12T19:55:44.051Z" }
wheels = [
    { url = "https://files.pythonhosted.org/packages/26/99/fc813cd978842c26c82534010ea849eee9ab3a13ea2b74e95cb9c99e747b/amqp-5.3.1-py3-none-any.whl", hash = "sha256:43b3319e1b4e7d1251833a93d672b4af1e40f3d632d479b98661a95f117880a2", size = 50944, upload-time = "2024-11-12T19:55:41.782Z" },
]

[[package]]
name = "aniso8601"
version = "10.0.1"
source = { registry = "https://pypi.org/simple" }
sdist = { url = "https://files.pythonhosted.org/packages/8b/8d/52179c4e3f1978d3d9a285f98c706642522750ef343e9738286130423730/aniso8601-10.0.1.tar.gz", hash = "sha256:25488f8663dd1528ae1f54f94ac1ea51ae25b4d531539b8bc707fed184d16845", size = 47190, upload-time = "2025-04-18T17:29:42.995Z" }
wheels = [
    { url = "https://files.pythonhosted.org/packages/59/75/e0e10dc7ed1408c28e03a6cb2d7a407f99320eb953f229d008a7a6d05546/aniso8601-10.0.1-py2.py3-none-any.whl", hash = "sha256:eb19717fd4e0db6de1aab06f12450ab92144246b257423fe020af5748c0cb89e", size = 52848, upload-time = "2025-04-18T17:29:41.492Z" },
]

[[package]]
name = "argh"
version = "0.31.3"
source = { registry = "https://pypi.org/simple" }
sdist = { url = "https://files.pythonhosted.org/packages/4f/34/bc0b3577a818b4b70c6e318d23fe3c81fc3bb25f978ca8a3965cd8ee3af9/argh-0.31.3.tar.gz", hash = "sha256:f30023d8be14ca5ee6b1b3eeab829151d7bbda464ae07dc4dd5347919c5892f9", size = 57570, upload-time = "2024-07-13T17:54:59.729Z" }
wheels = [
    { url = "https://files.pythonhosted.org/packages/d2/52/fcd83710b6f8786df80e5d335882d1b24d1f610f397703e94a6ffb0d6f66/argh-0.31.3-py3-none-any.whl", hash = "sha256:2edac856ff50126f6e47d884751328c9f466bacbbb6cbfdac322053d94705494", size = 44844, upload-time = "2024-07-13T17:54:57.706Z" },
]

[[package]]
name = "asgiref"
version = "3.11.0"
source = { registry = "https://pypi.org/simple" }
sdist = { url = "https://files.pythonhosted.org/packages/76/b9/4db2509eabd14b4a8c71d1b24c8d5734c52b8560a7b1e1a8b56c8d25568b/asgiref-3.11.0.tar.gz", hash = "sha256:13acff32519542a1736223fb79a715acdebe24286d98e8b164a73085f40da2c4", size = 37969, upload-time = "2025-11-19T15:32:20.106Z" }
wheels = [
    { url = "https://files.pythonhosted.org/packages/91/be/317c2c55b8bbec407257d45f5c8d1b6867abc76d12043f2d3d58c538a4ea/asgiref-3.11.0-py3-none-any.whl", hash = "sha256:1db9021efadb0d9512ce8ffaf72fcef601c7b73a8807a1bb2ef143dc6b14846d", size = 24096, upload-time = "2025-11-19T15:32:19.004Z" },
]

[[package]]
name = "asttokens"
version = "3.0.1"
source = { registry = "https://pypi.org/simple" }
sdist = { url = "https://files.pythonhosted.org/packages/be/a5/8e3f9b6771b0b408517c82d97aed8f2036509bc247d46114925e32fe33f0/asttokens-3.0.1.tar.gz", hash = "sha256:71a4ee5de0bde6a31d64f6b13f2293ac190344478f081c3d1bccfcf5eacb0cb7", size = 62308, upload-time = "2025-11-15T16:43:48.578Z" }
wheels = [
    { url = "https://files.pythonhosted.org/packages/d2/39/e7eaf1799466a4aef85b6a4fe7bd175ad2b1c6345066aa33f1f58d4b18d0/asttokens-3.0.1-py3-none-any.whl", hash = "sha256:15a3ebc0f43c2d0a50eeafea25e19046c68398e487b9f1f5b517f7c0f40f976a", size = 27047, upload-time = "2025-11-15T16:43:16.109Z" },
]

[[package]]
name = "attrs"
version = "25.4.0"
source = { registry = "https://pypi.org/simple" }
sdist = { url = "https://files.pythonhosted.org/packages/6b/5c/685e6633917e101e5dcb62b9dd76946cbb57c26e133bae9e0cd36033c0a9/attrs-25.4.0.tar.gz", hash = "sha256:16d5969b87f0859ef33a48b35d55ac1be6e42ae49d5e853b597db70c35c57e11", size = 934251, upload-time = "2025-10-06T13:54:44.725Z" }
wheels = [
    { url = "https://files.pythonhosted.org/packages/3a/2a/7cc015f5b9f5db42b7d48157e23356022889fc354a2813c15934b7cb5c0e/attrs-25.4.0-py3-none-any.whl", hash = "sha256:adcf7e2a1fb3b36ac48d97835bb6d8ade15b8dcce26aba8bf1d14847b57a3373", size = 67615, upload-time = "2025-10-06T13:54:43.17Z" },
]

[[package]]
name = "azure-core"
version = "1.36.0"
source = { registry = "https://pypi.org/simple" }
dependencies = [
    { name = "requests" },
    { name = "typing-extensions" },
]
sdist = { url = "https://files.pythonhosted.org/packages/0a/c4/d4ff3bc3ddf155156460bff340bbe9533f99fac54ddea165f35a8619f162/azure_core-1.36.0.tar.gz", hash = "sha256:22e5605e6d0bf1d229726af56d9e92bc37b6e726b141a18be0b4d424131741b7", size = 351139, upload-time = "2025-10-15T00:33:49.083Z" }
wheels = [
    { url = "https://files.pythonhosted.org/packages/b1/3c/b90d5afc2e47c4a45f4bba00f9c3193b0417fad5ad3bb07869f9d12832aa/azure_core-1.36.0-py3-none-any.whl", hash = "sha256:fee9923a3a753e94a259563429f3644aaf05c486d45b1215d098115102d91d3b", size = 213302, upload-time = "2025-10-15T00:33:51.058Z" },
]

[[package]]
name = "azure-storage-blob"
version = "12.27.1"
source = { registry = "https://pypi.org/simple" }
dependencies = [
    { name = "azure-core" },
    { name = "cryptography" },
    { name = "isodate" },
    { name = "typing-extensions" },
]
sdist = { url = "https://files.pythonhosted.org/packages/36/7c/2fd872e11a88163f208b9c92de273bf64bb22d0eef9048cc6284d128a77a/azure_storage_blob-12.27.1.tar.gz", hash = "sha256:a1596cc4daf5dac9be115fcb5db67245eae894cf40e4248243754261f7b674a6", size = 597579, upload-time = "2025-10-29T12:27:16.185Z" }
wheels = [
    { url = "https://files.pythonhosted.org/packages/3d/9e/1c90a122ea6180e8c72eb7294adc92531b0e08eb3d2324c2ba70d37f4802/azure_storage_blob-12.27.1-py3-none-any.whl", hash = "sha256:65d1e25a4628b7b6acd20ff7902d8da5b4fde8e46e19c8f6d213a3abc3ece272", size = 428954, upload-time = "2025-10-29T12:27:18.072Z" },
]

[[package]]
name = "babel"
version = "2.17.0"
source = { registry = "https://pypi.org/simple" }
sdist = { url = "https://files.pythonhosted.org/packages/7d/6b/d52e42361e1aa00709585ecc30b3f9684b3ab62530771402248b1b1d6240/babel-2.17.0.tar.gz", hash = "sha256:0c54cffb19f690cdcc52a3b50bcbf71e07a808d1c80d549f2459b9d2cf0afb9d", size = 9951852, upload-time = "2025-02-01T15:17:41.026Z" }
wheels = [
    { url = "https://files.pythonhosted.org/packages/b7/b8/3fe70c75fe32afc4bb507f75563d39bc5642255d1d94f1f23604725780bf/babel-2.17.0-py3-none-any.whl", hash = "sha256:4d0b53093fdfb4b21c92b5213dba5a1b23885afa8383709427046b21c366e5f2", size = 10182537, upload-time = "2025-02-01T15:17:37.39Z" },
]

[[package]]
name = "backrefs"
version = "6.1"
source = { registry = "https://pypi.org/simple" }
sdist = { url = "https://files.pythonhosted.org/packages/86/e3/bb3a439d5cb255c4774724810ad8073830fac9c9dee123555820c1bcc806/backrefs-6.1.tar.gz", hash = "sha256:3bba1749aafe1db9b915f00e0dd166cba613b6f788ffd63060ac3485dc9be231", size = 7011962, upload-time = "2025-11-15T14:52:08.323Z" }
wheels = [
    { url = "https://files.pythonhosted.org/packages/3b/ee/c216d52f58ea75b5e1841022bbae24438b19834a29b163cb32aa3a2a7c6e/backrefs-6.1-py310-none-any.whl", hash = "sha256:2a2ccb96302337ce61ee4717ceacfbf26ba4efb1d55af86564b8bbaeda39cac1", size = 381059, upload-time = "2025-11-15T14:51:59.758Z" },
    { url = "https://files.pythonhosted.org/packages/e6/9a/8da246d988ded941da96c7ed945d63e94a445637eaad985a0ed88787cb89/backrefs-6.1-py311-none-any.whl", hash = "sha256:e82bba3875ee4430f4de4b6db19429a27275d95a5f3773c57e9e18abc23fd2b7", size = 392854, upload-time = "2025-11-15T14:52:01.194Z" },
    { url = "https://files.pythonhosted.org/packages/37/c9/fd117a6f9300c62bbc33bc337fd2b3c6bfe28b6e9701de336b52d7a797ad/backrefs-6.1-py312-none-any.whl", hash = "sha256:c64698c8d2269343d88947c0735cb4b78745bd3ba590e10313fbf3f78c34da5a", size = 398770, upload-time = "2025-11-15T14:52:02.584Z" },
    { url = "https://files.pythonhosted.org/packages/eb/95/7118e935b0b0bd3f94dfec2d852fd4e4f4f9757bdb49850519acd245cd3a/backrefs-6.1-py313-none-any.whl", hash = "sha256:4c9d3dc1e2e558965202c012304f33d4e0e477e1c103663fd2c3cc9bb18b0d05", size = 400726, upload-time = "2025-11-15T14:52:04.093Z" },
    { url = "https://files.pythonhosted.org/packages/02/e3/a4fa1946722c4c7b063cc25043a12d9ce9b4323777f89643be74cef2993c/backrefs-6.1-py39-none-any.whl", hash = "sha256:a9e99b8a4867852cad177a6430e31b0f6e495d65f8c6c134b68c14c3c95bf4b0", size = 381058, upload-time = "2025-11-15T14:52:06.698Z" },
]

[[package]]
name = "bcrypt"
version = "5.0.0"
source = { registry = "https://pypi.org/simple" }
sdist = { url = "https://files.pythonhosted.org/packages/d4/36/3329e2518d70ad8e2e5817d5a4cac6bba05a47767ec416c7d020a965f408/bcrypt-5.0.0.tar.gz", hash = "sha256:f748f7c2d6fd375cc93d3fba7ef4a9e3a092421b8dbf34d8d4dc06be9492dfdd", size = 25386, upload-time = "2025-09-25T19:50:47.829Z" }
wheels = [
    { url = "https://files.pythonhosted.org/packages/13/85/3e65e01985fddf25b64ca67275bb5bdb4040bd1a53b66d355c6c37c8a680/bcrypt-5.0.0-cp313-cp313t-macosx_10_12_universal2.whl", hash = "sha256:f3c08197f3039bec79cee59a606d62b96b16669cff3949f21e74796b6e3cd2be", size = 481806, upload-time = "2025-09-25T19:49:05.102Z" },
    { url = "https://files.pythonhosted.org/packages/44/dc/01eb79f12b177017a726cbf78330eb0eb442fae0e7b3dfd84ea2849552f3/bcrypt-5.0.0-cp313-cp313t-manylinux2014_aarch64.manylinux_2_17_aarch64.whl", hash = "sha256:200af71bc25f22006f4069060c88ed36f8aa4ff7f53e67ff04d2ab3f1e79a5b2", size = 268626, upload-time = "2025-09-25T19:49:06.723Z" },
    { url = "https://files.pythonhosted.org/packages/8c/cf/e82388ad5959c40d6afd94fb4743cc077129d45b952d46bdc3180310e2df/bcrypt-5.0.0-cp313-cp313t-manylinux2014_x86_64.manylinux_2_17_x86_64.whl", hash = "sha256:baade0a5657654c2984468efb7d6c110db87ea63ef5a4b54732e7e337253e44f", size = 271853, upload-time = "2025-09-25T19:49:08.028Z" },
    { url = "https://files.pythonhosted.org/packages/ec/86/7134b9dae7cf0efa85671651341f6afa695857fae172615e960fb6a466fa/bcrypt-5.0.0-cp313-cp313t-manylinux_2_28_aarch64.whl", hash = "sha256:c58b56cdfb03202b3bcc9fd8daee8e8e9b6d7e3163aa97c631dfcfcc24d36c86", size = 269793, upload-time = "2025-09-25T19:49:09.727Z" },
    { url = "https://files.pythonhosted.org/packages/cc/82/6296688ac1b9e503d034e7d0614d56e80c5d1a08402ff856a4549cb59207/bcrypt-5.0.0-cp313-cp313t-manylinux_2_28_armv7l.manylinux_2_31_armv7l.whl", hash = "sha256:4bfd2a34de661f34d0bda43c3e4e79df586e4716ef401fe31ea39d69d581ef23", size = 289930, upload-time = "2025-09-25T19:49:11.204Z" },
    { url = "https://files.pythonhosted.org/packages/d1/18/884a44aa47f2a3b88dd09bc05a1e40b57878ecd111d17e5bba6f09f8bb77/bcrypt-5.0.0-cp313-cp313t-manylinux_2_28_x86_64.whl", hash = "sha256:ed2e1365e31fc73f1825fa830f1c8f8917ca1b3ca6185773b349c20fd606cec2", size = 272194, upload-time = "2025-09-25T19:49:12.524Z" },
    { url = "https://files.pythonhosted.org/packages/0e/8f/371a3ab33c6982070b674f1788e05b656cfbf5685894acbfef0c65483a59/bcrypt-5.0.0-cp313-cp313t-manylinux_2_34_aarch64.whl", hash = "sha256:83e787d7a84dbbfba6f250dd7a5efd689e935f03dd83b0f919d39349e1f23f83", size = 269381, upload-time = "2025-09-25T19:49:14.308Z" },
    { url = "https://files.pythonhosted.org/packages/b1/34/7e4e6abb7a8778db6422e88b1f06eb07c47682313997ee8a8f9352e5a6f1/bcrypt-5.0.0-cp313-cp313t-manylinux_2_34_x86_64.whl", hash = "sha256:137c5156524328a24b9fac1cb5db0ba618bc97d11970b39184c1d87dc4bf1746", size = 271750, upload-time = "2025-09-25T19:49:15.584Z" },
    { url = "https://files.pythonhosted.org/packages/c0/1b/54f416be2499bd72123c70d98d36c6cd61a4e33d9b89562c22481c81bb30/bcrypt-5.0.0-cp313-cp313t-musllinux_1_1_aarch64.whl", hash = "sha256:38cac74101777a6a7d3b3e3cfefa57089b5ada650dce2baf0cbdd9d65db22a9e", size = 303757, upload-time = "2025-09-25T19:49:17.244Z" },
    { url = "https://files.pythonhosted.org/packages/13/62/062c24c7bcf9d2826a1a843d0d605c65a755bc98002923d01fd61270705a/bcrypt-5.0.0-cp313-cp313t-musllinux_1_1_x86_64.whl", hash = "sha256:d8d65b564ec849643d9f7ea05c6d9f0cd7ca23bdd4ac0c2dbef1104ab504543d", size = 306740, upload-time = "2025-09-25T19:49:18.693Z" },
    { url = "https://files.pythonhosted.org/packages/d5/c8/1fdbfc8c0f20875b6b4020f3c7dc447b8de60aa0be5faaf009d24242aec9/bcrypt-5.0.0-cp313-cp313t-musllinux_1_2_aarch64.whl", hash = "sha256:741449132f64b3524e95cd30e5cd3343006ce146088f074f31ab26b94e6c75ba", size = 334197, upload-time = "2025-09-25T19:49:20.523Z" },
    { url = "https://files.pythonhosted.org/packages/a6/c1/8b84545382d75bef226fbc6588af0f7b7d095f7cd6a670b42a86243183cd/bcrypt-5.0.0-cp313-cp313t-musllinux_1_2_x86_64.whl", hash = "sha256:212139484ab3207b1f0c00633d3be92fef3c5f0af17cad155679d03ff2ee1e41", size = 352974, upload-time = "2025-09-25T19:49:22.254Z" },
    { url = "https://files.pythonhosted.org/packages/10/a6/ffb49d4254ed085e62e3e5dd05982b4393e32fe1e49bb1130186617c29cd/bcrypt-5.0.0-cp313-cp313t-win32.whl", hash = "sha256:9d52ed507c2488eddd6a95bccee4e808d3234fa78dd370e24bac65a21212b861", size = 148498, upload-time = "2025-09-25T19:49:24.134Z" },
    { url = "https://files.pythonhosted.org/packages/48/a9/259559edc85258b6d5fc5471a62a3299a6aa37a6611a169756bf4689323c/bcrypt-5.0.0-cp313-cp313t-win_amd64.whl", hash = "sha256:f6984a24db30548fd39a44360532898c33528b74aedf81c26cf29c51ee47057e", size = 145853, upload-time = "2025-09-25T19:49:25.702Z" },
    { url = "https://files.pythonhosted.org/packages/2d/df/9714173403c7e8b245acf8e4be8876aac64a209d1b392af457c79e60492e/bcrypt-5.0.0-cp313-cp313t-win_arm64.whl", hash = "sha256:9fffdb387abe6aa775af36ef16f55e318dcda4194ddbf82007a6f21da29de8f5", size = 139626, upload-time = "2025-09-25T19:49:26.928Z" },
    { url = "https://files.pythonhosted.org/packages/84/29/6237f151fbfe295fe3e074ecc6d44228faa1e842a81f6d34a02937ee1736/bcrypt-5.0.0-cp38-abi3-macosx_10_12_universal2.whl", hash = "sha256:fc746432b951e92b58317af8e0ca746efe93e66555f1b40888865ef5bf56446b", size = 494553, upload-time = "2025-09-25T19:49:49.006Z" },
    { url = "https://files.pythonhosted.org/packages/45/b6/4c1205dde5e464ea3bd88e8742e19f899c16fa8916fb8510a851fae985b5/bcrypt-5.0.0-cp38-abi3-manylinux2014_aarch64.manylinux_2_17_aarch64.whl", hash = "sha256:c2388ca94ffee269b6038d48747f4ce8df0ffbea43f31abfa18ac72f0218effb", size = 275009, upload-time = "2025-09-25T19:49:50.581Z" },
    { url = "https://files.pythonhosted.org/packages/3b/71/427945e6ead72ccffe77894b2655b695ccf14ae1866cd977e185d606dd2f/bcrypt-5.0.0-cp38-abi3-manylinux2014_x86_64.manylinux_2_17_x86_64.whl", hash = "sha256:560ddb6ec730386e7b3b26b8b4c88197aaed924430e7b74666a586ac997249ef", size = 278029, upload-time = "2025-09-25T19:49:52.533Z" },
    { url = "https://files.pythonhosted.org/packages/17/72/c344825e3b83c5389a369c8a8e58ffe1480b8a699f46c127c34580c4666b/bcrypt-5.0.0-cp38-abi3-manylinux_2_28_aarch64.whl", hash = "sha256:d79e5c65dcc9af213594d6f7f1fa2c98ad3fc10431e7aa53c176b441943efbdd", size = 275907, upload-time = "2025-09-25T19:49:54.709Z" },
    { url = "https://files.pythonhosted.org/packages/0b/7e/d4e47d2df1641a36d1212e5c0514f5291e1a956a7749f1e595c07a972038/bcrypt-5.0.0-cp38-abi3-manylinux_2_28_armv7l.manylinux_2_31_armv7l.whl", hash = "sha256:2b732e7d388fa22d48920baa267ba5d97cca38070b69c0e2d37087b381c681fd", size = 296500, upload-time = "2025-09-25T19:49:56.013Z" },
    { url = "https://files.pythonhosted.org/packages/0f/c3/0ae57a68be2039287ec28bc463b82e4b8dc23f9d12c0be331f4782e19108/bcrypt-5.0.0-cp38-abi3-manylinux_2_28_x86_64.whl", hash = "sha256:0c8e093ea2532601a6f686edbc2c6b2ec24131ff5c52f7610dd64fa4553b5464", size = 278412, upload-time = "2025-09-25T19:49:57.356Z" },
    { url = "https://files.pythonhosted.org/packages/45/2b/77424511adb11e6a99e3a00dcc7745034bee89036ad7d7e255a7e47be7d8/bcrypt-5.0.0-cp38-abi3-manylinux_2_34_aarch64.whl", hash = "sha256:5b1589f4839a0899c146e8892efe320c0fa096568abd9b95593efac50a87cb75", size = 275486, upload-time = "2025-09-25T19:49:59.116Z" },
    { url = "https://files.pythonhosted.org/packages/43/0a/405c753f6158e0f3f14b00b462d8bca31296f7ecfc8fc8bc7919c0c7d73a/bcrypt-5.0.0-cp38-abi3-manylinux_2_34_x86_64.whl", hash = "sha256:89042e61b5e808b67daf24a434d89bab164d4de1746b37a8d173b6b14f3db9ff", size = 277940, upload-time = "2025-09-25T19:50:00.869Z" },
    { url = "https://files.pythonhosted.org/packages/62/83/b3efc285d4aadc1fa83db385ec64dcfa1707e890eb42f03b127d66ac1b7b/bcrypt-5.0.0-cp38-abi3-musllinux_1_1_aarch64.whl", hash = "sha256:e3cf5b2560c7b5a142286f69bde914494b6d8f901aaa71e453078388a50881c4", size = 310776, upload-time = "2025-09-25T19:50:02.393Z" },
    { url = "https://files.pythonhosted.org/packages/95/7d/47ee337dacecde6d234890fe929936cb03ebc4c3a7460854bbd9c97780b8/bcrypt-5.0.0-cp38-abi3-musllinux_1_1_x86_64.whl", hash = "sha256:f632fd56fc4e61564f78b46a2269153122db34988e78b6be8b32d28507b7eaeb", size = 312922, upload-time = "2025-09-25T19:50:04.232Z" },
    { url = "https://files.pythonhosted.org/packages/d6/3a/43d494dfb728f55f4e1cf8fd435d50c16a2d75493225b54c8d06122523c6/bcrypt-5.0.0-cp38-abi3-musllinux_1_2_aarch64.whl", hash = "sha256:801cad5ccb6b87d1b430f183269b94c24f248dddbbc5c1f78b6ed231743e001c", size = 341367, upload-time = "2025-09-25T19:50:05.559Z" },
    { url = "https://files.pythonhosted.org/packages/55/ab/a0727a4547e383e2e22a630e0f908113db37904f58719dc48d4622139b5c/bcrypt-5.0.0-cp38-abi3-musllinux_1_2_x86_64.whl", hash = "sha256:3cf67a804fc66fc217e6914a5635000259fbbbb12e78a99488e4d5ba445a71eb", size = 359187, upload-time = "2025-09-25T19:50:06.916Z" },
    { url = "https://files.pythonhosted.org/packages/1b/bb/461f352fdca663524b4643d8b09e8435b4990f17fbf4fea6bc2a90aa0cc7/bcrypt-5.0.0-cp38-abi3-win32.whl", hash = "sha256:3abeb543874b2c0524ff40c57a4e14e5d3a66ff33fb423529c88f180fd756538", size = 153752, upload-time = "2025-09-25T19:50:08.515Z" },
    { url = "https://files.pythonhosted.org/packages/41/aa/4190e60921927b7056820291f56fc57d00d04757c8b316b2d3c0d1d6da2c/bcrypt-5.0.0-cp38-abi3-win_amd64.whl", hash = "sha256:35a77ec55b541e5e583eb3436ffbbf53b0ffa1fa16ca6782279daf95d146dcd9", size = 150881, upload-time = "2025-09-25T19:50:09.742Z" },
    { url = "https://files.pythonhosted.org/packages/54/12/cd77221719d0b39ac0b55dbd39358db1cd1246e0282e104366ebbfb8266a/bcrypt-5.0.0-cp38-abi3-win_arm64.whl", hash = "sha256:cde08734f12c6a4e28dc6755cd11d3bdfea608d93d958fffbe95a7026ebe4980", size = 144931, upload-time = "2025-09-25T19:50:11.016Z" },
    { url = "https://files.pythonhosted.org/packages/5d/ba/2af136406e1c3839aea9ecadc2f6be2bcd1eff255bd451dd39bcf302c47a/bcrypt-5.0.0-cp39-abi3-macosx_10_12_universal2.whl", hash = "sha256:0c418ca99fd47e9c59a301744d63328f17798b5947b0f791e9af3c1c499c2d0a", size = 495313, upload-time = "2025-09-25T19:50:12.309Z" },
    { url = "https://files.pythonhosted.org/packages/ac/ee/2f4985dbad090ace5ad1f7dd8ff94477fe089b5fab2040bd784a3d5f187b/bcrypt-5.0.0-cp39-abi3-manylinux2014_aarch64.manylinux_2_17_aarch64.whl", hash = "sha256:ddb4e1500f6efdd402218ffe34d040a1196c072e07929b9820f363a1fd1f4191", size = 275290, upload-time = "2025-09-25T19:50:13.673Z" },
    { url = "https://files.pythonhosted.org/packages/e4/6e/b77ade812672d15cf50842e167eead80ac3514f3beacac8902915417f8b7/bcrypt-5.0.0-cp39-abi3-manylinux2014_x86_64.manylinux_2_17_x86_64.whl", hash = "sha256:7aeef54b60ceddb6f30ee3db090351ecf0d40ec6e2abf41430997407a46d2254", size = 278253, upload-time = "2025-09-25T19:50:15.089Z" },
    { url = "https://files.pythonhosted.org/packages/36/c4/ed00ed32f1040f7990dac7115f82273e3c03da1e1a1587a778d8cea496d8/bcrypt-5.0.0-cp39-abi3-manylinux_2_28_aarch64.whl", hash = "sha256:f0ce778135f60799d89c9693b9b398819d15f1921ba15fe719acb3178215a7db", size = 276084, upload-time = "2025-09-25T19:50:16.699Z" },
    { url = "https://files.pythonhosted.org/packages/e7/c4/fa6e16145e145e87f1fa351bbd54b429354fd72145cd3d4e0c5157cf4c70/bcrypt-5.0.0-cp39-abi3-manylinux_2_28_armv7l.manylinux_2_31_armv7l.whl", hash = "sha256:a71f70ee269671460b37a449f5ff26982a6f2ba493b3eabdd687b4bf35f875ac", size = 297185, upload-time = "2025-09-25T19:50:18.525Z" },
    { url = "https://files.pythonhosted.org/packages/24/b4/11f8a31d8b67cca3371e046db49baa7c0594d71eb40ac8121e2fc0888db0/bcrypt-5.0.0-cp39-abi3-manylinux_2_28_x86_64.whl", hash = "sha256:f8429e1c410b4073944f03bd778a9e066e7fad723564a52ff91841d278dfc822", size = 278656, upload-time = "2025-09-25T19:50:19.809Z" },
    { url = "https://files.pythonhosted.org/packages/ac/31/79f11865f8078e192847d2cb526e3fa27c200933c982c5b2869720fa5fce/bcrypt-5.0.0-cp39-abi3-manylinux_2_34_aarch64.whl", hash = "sha256:edfcdcedd0d0f05850c52ba3127b1fce70b9f89e0fe5ff16517df7e81fa3cbb8", size = 275662, upload-time = "2025-09-25T19:50:21.567Z" },
    { url = "https://files.pythonhosted.org/packages/d4/8d/5e43d9584b3b3591a6f9b68f755a4da879a59712981ef5ad2a0ac1379f7a/bcrypt-5.0.0-cp39-abi3-manylinux_2_34_x86_64.whl", hash = "sha256:611f0a17aa4a25a69362dcc299fda5c8a3d4f160e2abb3831041feb77393a14a", size = 278240, upload-time = "2025-09-25T19:50:23.305Z" },
    { url = "https://files.pythonhosted.org/packages/89/48/44590e3fc158620f680a978aafe8f87a4c4320da81ed11552f0323aa9a57/bcrypt-5.0.0-cp39-abi3-musllinux_1_1_aarch64.whl", hash = "sha256:db99dca3b1fdc3db87d7c57eac0c82281242d1eabf19dcb8a6b10eb29a2e72d1", size = 311152, upload-time = "2025-09-25T19:50:24.597Z" },
    { url = "https://files.pythonhosted.org/packages/5f/85/e4fbfc46f14f47b0d20493669a625da5827d07e8a88ee460af6cd9768b44/bcrypt-5.0.0-cp39-abi3-musllinux_1_1_x86_64.whl", hash = "sha256:5feebf85a9cefda32966d8171f5db7e3ba964b77fdfe31919622256f80f9cf42", size = 313284, upload-time = "2025-09-25T19:50:26.268Z" },
    { url = "https://files.pythonhosted.org/packages/25/ae/479f81d3f4594456a01ea2f05b132a519eff9ab5768a70430fa1132384b1/bcrypt-5.0.0-cp39-abi3-musllinux_1_2_aarch64.whl", hash = "sha256:3ca8a166b1140436e058298a34d88032ab62f15aae1c598580333dc21d27ef10", size = 341643, upload-time = "2025-09-25T19:50:28.02Z" },
    { url = "https://files.pythonhosted.org/packages/df/d2/36a086dee1473b14276cd6ea7f61aef3b2648710b5d7f1c9e032c29b859f/bcrypt-5.0.0-cp39-abi3-musllinux_1_2_x86_64.whl", hash = "sha256:61afc381250c3182d9078551e3ac3a41da14154fbff647ddf52a769f588c4172", size = 359698, upload-time = "2025-09-25T19:50:31.347Z" },
    { url = "https://files.pythonhosted.org/packages/c0/f6/688d2cd64bfd0b14d805ddb8a565e11ca1fb0fd6817175d58b10052b6d88/bcrypt-5.0.0-cp39-abi3-win32.whl", hash = "sha256:64d7ce196203e468c457c37ec22390f1a61c85c6f0b8160fd752940ccfb3a683", size = 153725, upload-time = "2025-09-25T19:50:34.384Z" },
    { url = "https://files.pythonhosted.org/packages/9f/b9/9d9a641194a730bda138b3dfe53f584d61c58cd5230e37566e83ec2ffa0d/bcrypt-5.0.0-cp39-abi3-win_amd64.whl", hash = "sha256:64ee8434b0da054d830fa8e89e1c8bf30061d539044a39524ff7dec90481e5c2", size = 150912, upload-time = "2025-09-25T19:50:35.69Z" },
    { url = "https://files.pythonhosted.org/packages/27/44/d2ef5e87509158ad2187f4dd0852df80695bb1ee0cfe0a684727b01a69e0/bcrypt-5.0.0-cp39-abi3-win_arm64.whl", hash = "sha256:f2347d3534e76bf50bca5500989d6c1d05ed64b440408057a37673282c654927", size = 144953, upload-time = "2025-09-25T19:50:37.32Z" },
]

[[package]]
name = "beautifulsoup4"
version = "4.14.3"
source = { registry = "https://pypi.org/simple" }
dependencies = [
    { name = "soupsieve" },
    { name = "typing-extensions" },
]
sdist = { url = "https://files.pythonhosted.org/packages/c3/b0/1c6a16426d389813b48d95e26898aff79abbde42ad353958ad95cc8c9b21/beautifulsoup4-4.14.3.tar.gz", hash = "sha256:6292b1c5186d356bba669ef9f7f051757099565ad9ada5dd630bd9de5fa7fb86", size = 627737, upload-time = "2025-11-30T15:08:26.084Z" }
wheels = [
    { url = "https://files.pythonhosted.org/packages/1a/39/47f9197bdd44df24d67ac8893641e16f386c984a0619ef2ee4c51fbbc019/beautifulsoup4-4.14.3-py3-none-any.whl", hash = "sha256:0918bfe44902e6ad8d57732ba310582e98da931428d231a5ecb9e7c703a735bb", size = 107721, upload-time = "2025-11-30T15:08:24.087Z" },
]

[[package]]
name = "billiard"
version = "4.2.4"
source = { registry = "https://pypi.org/simple" }
sdist = { url = "https://files.pythonhosted.org/packages/58/23/b12ac0bcdfb7360d664f40a00b1bda139cbbbced012c34e375506dbd0143/billiard-4.2.4.tar.gz", hash = "sha256:55f542c371209e03cd5862299b74e52e4fbcba8250ba611ad94276b369b6a85f", size = 156537, upload-time = "2025-11-30T13:28:48.52Z" }
wheels = [
    { url = "https://files.pythonhosted.org/packages/cb/87/8bab77b323f16d67be364031220069f79159117dd5e43eeb4be2fef1ac9b/billiard-4.2.4-py3-none-any.whl", hash = "sha256:525b42bdec68d2b983347ac312f892db930858495db601b5836ac24e6477cde5", size = 87070, upload-time = "2025-11-30T13:28:47.016Z" },
]

[[package]]
name = "black"
version = "25.11.0"
source = { registry = "https://pypi.org/simple" }
dependencies = [
    { name = "click" },
    { name = "mypy-extensions" },
    { name = "packaging" },
    { name = "pathspec" },
    { name = "platformdirs" },
    { name = "pytokens" },
]
sdist = { url = "https://files.pythonhosted.org/packages/8c/ad/33adf4708633d047950ff2dfdea2e215d84ac50ef95aff14a614e4b6e9b2/black-25.11.0.tar.gz", hash = "sha256:9a323ac32f5dc75ce7470501b887250be5005a01602e931a15e45593f70f6e08", size = 655669, upload-time = "2025-11-10T01:53:50.558Z" }
wheels = [
    { url = "https://files.pythonhosted.org/packages/ad/47/3378d6a2ddefe18553d1115e36aea98f4a90de53b6a3017ed861ba1bd3bc/black-25.11.0-cp313-cp313-macosx_10_13_x86_64.whl", hash = "sha256:0a1d40348b6621cc20d3d7530a5b8d67e9714906dfd7346338249ad9c6cedf2b", size = 1772446, upload-time = "2025-11-10T02:02:16.181Z" },
    { url = "https://files.pythonhosted.org/packages/ba/4b/0f00bfb3d1f7e05e25bfc7c363f54dc523bb6ba502f98f4ad3acf01ab2e4/black-25.11.0-cp313-cp313-macosx_11_0_arm64.whl", hash = "sha256:51c65d7d60bb25429ea2bf0731c32b2a2442eb4bd3b2afcb47830f0b13e58bfd", size = 1607983, upload-time = "2025-11-10T02:02:52.502Z" },
    { url = "https://files.pythonhosted.org/packages/99/fe/49b0768f8c9ae57eb74cc10a1f87b4c70453551d8ad498959721cc345cb7/black-25.11.0-cp313-cp313-manylinux2014_x86_64.manylinux_2_17_x86_64.manylinux_2_28_x86_64.whl", hash = "sha256:936c4dd07669269f40b497440159a221ee435e3fddcf668e0c05244a9be71993", size = 1682481, upload-time = "2025-11-10T01:57:12.35Z" },
    { url = "https://files.pythonhosted.org/packages/55/17/7e10ff1267bfa950cc16f0a411d457cdff79678fbb77a6c73b73a5317904/black-25.11.0-cp313-cp313-win_amd64.whl", hash = "sha256:f42c0ea7f59994490f4dccd64e6b2dd49ac57c7c84f38b8faab50f8759db245c", size = 1363869, upload-time = "2025-11-10T01:58:24.608Z" },
    { url = "https://files.pythonhosted.org/packages/00/5d/aed32636ed30a6e7f9efd6ad14e2a0b0d687ae7c8c7ec4e4a557174b895c/black-25.11.0-py3-none-any.whl", hash = "sha256:e3f562da087791e96cefcd9dda058380a442ab322a02e222add53736451f604b", size = 204918, upload-time = "2025-11-10T01:53:48.917Z" },
]

[[package]]
name = "bleach"
version = "6.3.0"
source = { registry = "https://pypi.org/simple" }
dependencies = [
    { name = "webencodings" },
]
sdist = { url = "https://files.pythonhosted.org/packages/07/18/3c8523962314be6bf4c8989c79ad9531c825210dd13a8669f6b84336e8bd/bleach-6.3.0.tar.gz", hash = "sha256:6f3b91b1c0a02bb9a78b5a454c92506aa0fdf197e1d5e114d2e00c6f64306d22", size = 203533, upload-time = "2025-10-27T17:57:39.211Z" }
wheels = [
    { url = "https://files.pythonhosted.org/packages/cd/3a/577b549de0cc09d95f11087ee63c739bba856cd3952697eec4c4bb91350a/bleach-6.3.0-py3-none-any.whl", hash = "sha256:fe10ec77c93ddf3d13a73b035abaac7a9f5e436513864ccdad516693213c65d6", size = 164437, upload-time = "2025-10-27T17:57:37.538Z" },
]

[package.optional-dependencies]
css = [
    { name = "tinycss2" },
]

[[package]]
name = "bracex"
version = "2.6"
source = { registry = "https://pypi.org/simple" }
sdist = { url = "https://files.pythonhosted.org/packages/63/9a/fec38644694abfaaeca2798b58e276a8e61de49e2e37494ace423395febc/bracex-2.6.tar.gz", hash = "sha256:98f1347cd77e22ee8d967a30ad4e310b233f7754dbf31ff3fceb76145ba47dc7", size = 26642, upload-time = "2025-06-22T19:12:31.254Z" }
wheels = [
    { url = "https://files.pythonhosted.org/packages/9d/2a/9186535ce58db529927f6cf5990a849aa9e052eea3e2cfefe20b9e1802da/bracex-2.6-py3-none-any.whl", hash = "sha256:0b0049264e7340b3ec782b5cb99beb325f36c3782a32e36e876452fd49a09952", size = 11508, upload-time = "2025-06-22T19:12:29.781Z" },
]

[[package]]
name = "brotli"
version = "1.2.0"
source = { registry = "https://pypi.org/simple" }
sdist = { url = "https://files.pythonhosted.org/packages/f7/16/c92ca344d646e71a43b8bb353f0a6490d7f6e06210f8554c8f874e454285/brotli-1.2.0.tar.gz", hash = "sha256:e310f77e41941c13340a95976fe66a8a95b01e783d430eeaf7a2f87e0a57dd0a", size = 7388632, upload-time = "2025-11-05T18:39:42.86Z" }
wheels = [
    { url = "https://files.pythonhosted.org/packages/6c/d4/4ad5432ac98c73096159d9ce7ffeb82d151c2ac84adcc6168e476bb54674/brotli-1.2.0-cp313-cp313-macosx_10_13_universal2.whl", hash = "sha256:9e5825ba2c9998375530504578fd4d5d1059d09621a02065d1b6bfc41a8e05ab", size = 861523, upload-time = "2025-11-05T18:38:34.67Z" },
    { url = "https://files.pythonhosted.org/packages/91/9f/9cc5bd03ee68a85dc4bc89114f7067c056a3c14b3d95f171918c088bf88d/brotli-1.2.0-cp313-cp313-macosx_10_13_x86_64.whl", hash = "sha256:0cf8c3b8ba93d496b2fae778039e2f5ecc7cff99df84df337ca31d8f2252896c", size = 444289, upload-time = "2025-11-05T18:38:35.6Z" },
    { url = "https://files.pythonhosted.org/packages/2e/b6/fe84227c56a865d16a6614e2c4722864b380cb14b13f3e6bef441e73a85a/brotli-1.2.0-cp313-cp313-manylinux2014_aarch64.manylinux_2_17_aarch64.manylinux_2_28_aarch64.whl", hash = "sha256:c8565e3cdc1808b1a34714b553b262c5de5fbda202285782173ec137fd13709f", size = 1528076, upload-time = "2025-11-05T18:38:36.639Z" },
    { url = "https://files.pythonhosted.org/packages/55/de/de4ae0aaca06c790371cf6e7ee93a024f6b4bb0568727da8c3de112e726c/brotli-1.2.0-cp313-cp313-manylinux2014_ppc64le.manylinux_2_17_ppc64le.manylinux_2_28_ppc64le.whl", hash = "sha256:26e8d3ecb0ee458a9804f47f21b74845cc823fd1bb19f02272be70774f56e2a6", size = 1626880, upload-time = "2025-11-05T18:38:37.623Z" },
    { url = "https://files.pythonhosted.org/packages/5f/16/a1b22cbea436642e071adcaf8d4b350a2ad02f5e0ad0da879a1be16188a0/brotli-1.2.0-cp313-cp313-manylinux2014_x86_64.manylinux_2_17_x86_64.whl", hash = "sha256:67a91c5187e1eec76a61625c77a6c8c785650f5b576ca732bd33ef58b0dff49c", size = 1419737, upload-time = "2025-11-05T18:38:38.729Z" },
    { url = "https://files.pythonhosted.org/packages/46/63/c968a97cbb3bdbf7f974ef5a6ab467a2879b82afbc5ffb65b8acbb744f95/brotli-1.2.0-cp313-cp313-musllinux_1_2_aarch64.whl", hash = "sha256:4ecdb3b6dc36e6d6e14d3a1bdc6c1057c8cbf80db04031d566eb6080ce283a48", size = 1484440, upload-time = "2025-11-05T18:38:39.916Z" },
    { url = "https://files.pythonhosted.org/packages/06/9d/102c67ea5c9fc171f423e8399e585dabea29b5bc79b05572891e70013cdd/brotli-1.2.0-cp313-cp313-musllinux_1_2_ppc64le.whl", hash = "sha256:3e1b35d56856f3ed326b140d3c6d9db91740f22e14b06e840fe4bb1923439a18", size = 1593313, upload-time = "2025-11-05T18:38:41.24Z" },
    { url = "https://files.pythonhosted.org/packages/9e/4a/9526d14fa6b87bc827ba1755a8440e214ff90de03095cacd78a64abe2b7d/brotli-1.2.0-cp313-cp313-musllinux_1_2_x86_64.whl", hash = "sha256:54a50a9dad16b32136b2241ddea9e4df159b41247b2ce6aac0b3276a66a8f1e5", size = 1487945, upload-time = "2025-11-05T18:38:42.277Z" },
    { url = "https://files.pythonhosted.org/packages/5b/e8/3fe1ffed70cbef83c5236166acaed7bb9c766509b157854c80e2f766b38c/brotli-1.2.0-cp313-cp313-win32.whl", hash = "sha256:1b1d6a4efedd53671c793be6dd760fcf2107da3a52331ad9ea429edf0902f27a", size = 334368, upload-time = "2025-11-05T18:38:43.345Z" },
    { url = "https://files.pythonhosted.org/packages/ff/91/e739587be970a113b37b821eae8097aac5a48e5f0eca438c22e4c7dd8648/brotli-1.2.0-cp313-cp313-win_amd64.whl", hash = "sha256:b63daa43d82f0cdabf98dee215b375b4058cce72871fd07934f179885aad16e8", size = 369116, upload-time = "2025-11-05T18:38:44.609Z" },
]

[[package]]
name = "brotlicffi"
version = "1.2.0.0"
source = { registry = "https://pypi.org/simple" }
dependencies = [
    { name = "cffi" },
]
sdist = { url = "https://files.pythonhosted.org/packages/84/85/57c314a6b35336efbbdc13e5fc9ae13f6b60a0647cfa7c1221178ac6d8ae/brotlicffi-1.2.0.0.tar.gz", hash = "sha256:34345d8d1f9d534fcac2249e57a4c3c8801a33c9942ff9f8574f67a175e17adb", size = 476682, upload-time = "2025-11-21T18:17:57.334Z" }
wheels = [
    { url = "https://files.pythonhosted.org/packages/e4/df/a72b284d8c7bef0ed5756b41c2eb7d0219a1dd6ac6762f1c7bdbc31ef3af/brotlicffi-1.2.0.0-cp38-abi3-macosx_11_0_arm64.whl", hash = "sha256:9458d08a7ccde8e3c0afedbf2c70a8263227a68dea5ab13590593f4c0a4fd5f4", size = 432340, upload-time = "2025-11-21T18:17:42.277Z" },
    { url = "https://files.pythonhosted.org/packages/74/2b/cc55a2d1d6fb4f5d458fba44a3d3f91fb4320aa14145799fd3a996af0686/brotlicffi-1.2.0.0-cp38-abi3-manylinux2014_aarch64.manylinux_2_17_aarch64.manylinux_2_28_aarch64.whl", hash = "sha256:84e3d0020cf1bd8b8131f4a07819edee9f283721566fe044a20ec792ca8fd8b7", size = 1534002, upload-time = "2025-11-21T18:17:43.746Z" },
    { url = "https://files.pythonhosted.org/packages/e4/9c/d51486bf366fc7d6735f0e46b5b96ca58dc005b250263525a1eea3cd5d21/brotlicffi-1.2.0.0-cp38-abi3-manylinux2014_x86_64.manylinux_2_17_x86_64.manylinux_2_28_x86_64.whl", hash = "sha256:33cfb408d0cff64cd50bef268c0fed397c46fbb53944aa37264148614a62e990", size = 1536547, upload-time = "2025-11-21T18:17:45.729Z" },
    { url = "https://files.pythonhosted.org/packages/1b/37/293a9a0a7caf17e6e657668bebb92dfe730305999fe8c0e2703b8888789c/brotlicffi-1.2.0.0-cp38-abi3-win32.whl", hash = "sha256:23e5c912fdc6fd37143203820230374d24babd078fc054e18070a647118158f6", size = 343085, upload-time = "2025-11-21T18:17:48.887Z" },
    { url = "https://files.pythonhosted.org/packages/07/6b/6e92009df3b8b7272f85a0992b306b61c34b7ea1c4776643746e61c380ac/brotlicffi-1.2.0.0-cp38-abi3-win_amd64.whl", hash = "sha256:f139a7cdfe4ae7859513067b736eb44d19fae1186f9e99370092f6915216451b", size = 378586, upload-time = "2025-11-21T18:17:50.531Z" },
]

[[package]]
name = "cachetools"
version = "6.2.2"
source = { registry = "https://pypi.org/simple" }
sdist = { url = "https://files.pythonhosted.org/packages/fb/44/ca1675be2a83aeee1886ab745b28cda92093066590233cc501890eb8417a/cachetools-6.2.2.tar.gz", hash = "sha256:8e6d266b25e539df852251cfd6f990b4bc3a141db73b939058d809ebd2590fc6", size = 31571, upload-time = "2025-11-13T17:42:51.465Z" }
wheels = [
    { url = "https://files.pythonhosted.org/packages/e6/46/eb6eca305c77a4489affe1c5d8f4cae82f285d9addd8de4ec084a7184221/cachetools-6.2.2-py3-none-any.whl", hash = "sha256:6c09c98183bf58560c97b2abfcedcbaf6a896a490f534b031b661d3723b45ace", size = 11503, upload-time = "2025-11-13T17:42:50.232Z" },
]

[[package]]
name = "cairocffi"
version = "1.7.1"
source = { registry = "https://pypi.org/simple" }
dependencies = [
    { name = "cffi" },
]
sdist = { url = "https://files.pythonhosted.org/packages/70/c5/1a4dc131459e68a173cbdab5fad6b524f53f9c1ef7861b7698e998b837cc/cairocffi-1.7.1.tar.gz", hash = "sha256:2e48ee864884ec4a3a34bfa8c9ab9999f688286eb714a15a43ec9d068c36557b", size = 88096, upload-time = "2024-06-18T10:56:06.741Z" }
wheels = [
    { url = "https://files.pythonhosted.org/packages/93/d8/ba13451aa6b745c49536e87b6bf8f629b950e84bd0e8308f7dc6883b67e2/cairocffi-1.7.1-py3-none-any.whl", hash = "sha256:9803a0e11f6c962f3b0ae2ec8ba6ae45e957a146a004697a1ac1bbf16b073b3f", size = 75611, upload-time = "2024-06-18T10:55:59.489Z" },
]

[[package]]
name = "cairosvg"
version = "2.8.2"
source = { registry = "https://pypi.org/simple" }
dependencies = [
    { name = "cairocffi" },
    { name = "cssselect2" },
    { name = "defusedxml" },
    { name = "pillow" },
    { name = "tinycss2" },
]
sdist = { url = "https://files.pythonhosted.org/packages/ab/b9/5106168bd43d7cd8b7cc2a2ee465b385f14b63f4c092bb89eee2d48c8e67/cairosvg-2.8.2.tar.gz", hash = "sha256:07cbf4e86317b27a92318a4cac2a4bb37a5e9c1b8a27355d06874b22f85bef9f", size = 8398590, upload-time = "2025-05-15T06:56:32.653Z" }
wheels = [
    { url = "https://files.pythonhosted.org/packages/67/48/816bd4aaae93dbf9e408c58598bc32f4a8c65f4b86ab560864cb3ee60adb/cairosvg-2.8.2-py3-none-any.whl", hash = "sha256:eab46dad4674f33267a671dce39b64be245911c901c70d65d2b7b0821e852bf5", size = 45773, upload-time = "2025-05-15T06:56:28.552Z" },
]

[[package]]
name = "celery"
version = "5.6.0"
source = { registry = "https://pypi.org/simple" }
dependencies = [
    { name = "billiard" },
    { name = "click" },
    { name = "click-didyoumean" },
    { name = "click-plugins" },
    { name = "click-repl" },
    { name = "exceptiongroup" },
    { name = "kombu" },
    { name = "python-dateutil" },
    { name = "tzlocal" },
    { name = "vine" },
]
sdist = { url = "https://files.pythonhosted.org/packages/ad/5f/b681ae3c89290d2ea6562ea96b40f5af6f6fc5f7743e2cd1a19e47721548/celery-5.6.0.tar.gz", hash = "sha256:641405206042d52ae460e4e9751a2e31b06cf80ab836fcf92e0b9311d7ea8113", size = 1712522, upload-time = "2025-11-30T17:39:46.282Z" }
wheels = [
    { url = "https://files.pythonhosted.org/packages/01/4e/53a125038d6a814491a0ae3457435c13cf8821eb602292cf9db37ce35f62/celery-5.6.0-py3-none-any.whl", hash = "sha256:33cf01477b175017fc8f22c5ee8a65157591043ba8ca78a443fe703aa910f581", size = 444561, upload-time = "2025-11-30T17:39:44.314Z" },
]

[package.optional-dependencies]
redis = [
    { name = "kombu", extra = ["redis"] },
]

[[package]]
name = "certifi"
version = "2025.11.12"
source = { registry = "https://pypi.org/simple" }
sdist = { url = "https://files.pythonhosted.org/packages/a2/8c/58f469717fa48465e4a50c014a0400602d3c437d7c0c468e17ada824da3a/certifi-2025.11.12.tar.gz", hash = "sha256:d8ab5478f2ecd78af242878415affce761ca6bc54a22a27e026d7c25357c3316", size = 160538, upload-time = "2025-11-12T02:54:51.517Z" }
wheels = [
    { url = "https://files.pythonhosted.org/packages/70/7d/9bc192684cea499815ff478dfcdc13835ddf401365057044fb721ec6bddb/certifi-2025.11.12-py3-none-any.whl", hash = "sha256:97de8790030bbd5c2d96b7ec782fc2f7820ef8dba6db909ccf95449f2d062d4b", size = 159438, upload-time = "2025-11-12T02:54:49.735Z" },
]

[[package]]
name = "cffi"
version = "2.0.0"
source = { registry = "https://pypi.org/simple" }
dependencies = [
    { name = "pycparser", marker = "implementation_name != 'PyPy'" },
]
sdist = { url = "https://files.pythonhosted.org/packages/eb/56/b1ba7935a17738ae8453301356628e8147c79dbb825bcbc73dc7401f9846/cffi-2.0.0.tar.gz", hash = "sha256:44d1b5909021139fe36001ae048dbdde8214afa20200eda0f64c068cac5d5529", size = 523588, upload-time = "2025-09-08T23:24:04.541Z" }
wheels = [
    { url = "https://files.pythonhosted.org/packages/4b/8d/a0a47a0c9e413a658623d014e91e74a50cdd2c423f7ccfd44086ef767f90/cffi-2.0.0-cp313-cp313-macosx_10_13_x86_64.whl", hash = "sha256:00bdf7acc5f795150faa6957054fbbca2439db2f775ce831222b66f192f03beb", size = 185230, upload-time = "2025-09-08T23:23:00.879Z" },
    { url = "https://files.pythonhosted.org/packages/4a/d2/a6c0296814556c68ee32009d9c2ad4f85f2707cdecfd7727951ec228005d/cffi-2.0.0-cp313-cp313-macosx_11_0_arm64.whl", hash = "sha256:45d5e886156860dc35862657e1494b9bae8dfa63bf56796f2fb56e1679fc0bca", size = 181043, upload-time = "2025-09-08T23:23:02.231Z" },
    { url = "https://files.pythonhosted.org/packages/b0/1e/d22cc63332bd59b06481ceaac49d6c507598642e2230f201649058a7e704/cffi-2.0.0-cp313-cp313-manylinux1_i686.manylinux2014_i686.manylinux_2_17_i686.manylinux_2_5_i686.whl", hash = "sha256:07b271772c100085dd28b74fa0cd81c8fb1a3ba18b21e03d7c27f3436a10606b", size = 212446, upload-time = "2025-09-08T23:23:03.472Z" },
    { url = "https://files.pythonhosted.org/packages/a9/f5/a2c23eb03b61a0b8747f211eb716446c826ad66818ddc7810cc2cc19b3f2/cffi-2.0.0-cp313-cp313-manylinux2014_aarch64.manylinux_2_17_aarch64.whl", hash = "sha256:d48a880098c96020b02d5a1f7d9251308510ce8858940e6fa99ece33f610838b", size = 220101, upload-time = "2025-09-08T23:23:04.792Z" },
    { url = "https://files.pythonhosted.org/packages/f2/7f/e6647792fc5850d634695bc0e6ab4111ae88e89981d35ac269956605feba/cffi-2.0.0-cp313-cp313-manylinux2014_ppc64le.manylinux_2_17_ppc64le.whl", hash = "sha256:f93fd8e5c8c0a4aa1f424d6173f14a892044054871c771f8566e4008eaa359d2", size = 207948, upload-time = "2025-09-08T23:23:06.127Z" },
    { url = "https://files.pythonhosted.org/packages/cb/1e/a5a1bd6f1fb30f22573f76533de12a00bf274abcdc55c8edab639078abb6/cffi-2.0.0-cp313-cp313-manylinux2014_s390x.manylinux_2_17_s390x.whl", hash = "sha256:dd4f05f54a52fb558f1ba9f528228066954fee3ebe629fc1660d874d040ae5a3", size = 206422, upload-time = "2025-09-08T23:23:07.753Z" },
    { url = "https://files.pythonhosted.org/packages/98/df/0a1755e750013a2081e863e7cd37e0cdd02664372c754e5560099eb7aa44/cffi-2.0.0-cp313-cp313-manylinux2014_x86_64.manylinux_2_17_x86_64.whl", hash = "sha256:c8d3b5532fc71b7a77c09192b4a5a200ea992702734a2e9279a37f2478236f26", size = 219499, upload-time = "2025-09-08T23:23:09.648Z" },
    { url = "https://files.pythonhosted.org/packages/50/e1/a969e687fcf9ea58e6e2a928ad5e2dd88cc12f6f0ab477e9971f2309b57c/cffi-2.0.0-cp313-cp313-musllinux_1_2_aarch64.whl", hash = "sha256:d9b29c1f0ae438d5ee9acb31cadee00a58c46cc9c0b2f9038c6b0b3470877a8c", size = 222928, upload-time = "2025-09-08T23:23:10.928Z" },
    { url = "https://files.pythonhosted.org/packages/36/54/0362578dd2c9e557a28ac77698ed67323ed5b9775ca9d3fe73fe191bb5d8/cffi-2.0.0-cp313-cp313-musllinux_1_2_x86_64.whl", hash = "sha256:6d50360be4546678fc1b79ffe7a66265e28667840010348dd69a314145807a1b", size = 221302, upload-time = "2025-09-08T23:23:12.42Z" },
    { url = "https://files.pythonhosted.org/packages/eb/6d/bf9bda840d5f1dfdbf0feca87fbdb64a918a69bca42cfa0ba7b137c48cb8/cffi-2.0.0-cp313-cp313-win32.whl", hash = "sha256:74a03b9698e198d47562765773b4a8309919089150a0bb17d829ad7b44b60d27", size = 172909, upload-time = "2025-09-08T23:23:14.32Z" },
    { url = "https://files.pythonhosted.org/packages/37/18/6519e1ee6f5a1e579e04b9ddb6f1676c17368a7aba48299c3759bbc3c8b3/cffi-2.0.0-cp313-cp313-win_amd64.whl", hash = "sha256:19f705ada2530c1167abacb171925dd886168931e0a7b78f5bffcae5c6b5be75", size = 183402, upload-time = "2025-09-08T23:23:15.535Z" },
    { url = "https://files.pythonhosted.org/packages/cb/0e/02ceeec9a7d6ee63bb596121c2c8e9b3a9e150936f4fbef6ca1943e6137c/cffi-2.0.0-cp313-cp313-win_arm64.whl", hash = "sha256:256f80b80ca3853f90c21b23ee78cd008713787b1b1e93eae9f3d6a7134abd91", size = 177780, upload-time = "2025-09-08T23:23:16.761Z" },
]

[[package]]
name = "cfgv"
version = "3.5.0"
source = { registry = "https://pypi.org/simple" }
sdist = { url = "https://files.pythonhosted.org/packages/4e/b5/721b8799b04bf9afe054a3899c6cf4e880fcf8563cc71c15610242490a0c/cfgv-3.5.0.tar.gz", hash = "sha256:d5b1034354820651caa73ede66a6294d6e95c1b00acc5e9b098e917404669132", size = 7334, upload-time = "2025-11-19T20:55:51.612Z" }
wheels = [
    { url = "https://files.pythonhosted.org/packages/db/3c/33bac158f8ab7f89b2e59426d5fe2e4f63f7ed25df84c036890172b412b5/cfgv-3.5.0-py2.py3-none-any.whl", hash = "sha256:a8dc6b26ad22ff227d2634a65cb388215ce6cc96bbcc5cfde7641ae87e8dacc0", size = 7445, upload-time = "2025-11-19T20:55:50.744Z" },
]

[[package]]
name = "chardet"
version = "5.2.0"
source = { registry = "https://pypi.org/simple" }
sdist = { url = "https://files.pythonhosted.org/packages/f3/0d/f7b6ab21ec75897ed80c17d79b15951a719226b9fababf1e40ea74d69079/chardet-5.2.0.tar.gz", hash = "sha256:1b3b6ff479a8c414bc3fa2c0852995695c4a026dcd6d0633b2dd092ca39c1cf7", size = 2069618, upload-time = "2023-08-01T19:23:02.662Z" }
wheels = [
    { url = "https://files.pythonhosted.org/packages/38/6f/f5fbc992a329ee4e0f288c1fe0e2ad9485ed064cac731ed2fe47dcc38cbf/chardet-5.2.0-py3-none-any.whl", hash = "sha256:e1cf59446890a00105fe7b7912492ea04b6e6f06d4b742b2c788469e34c82970", size = 199385, upload-time = "2023-08-01T19:23:00.661Z" },
]

[[package]]
name = "charset-normalizer"
version = "3.4.4"
source = { registry = "https://pypi.org/simple" }
sdist = { url = "https://files.pythonhosted.org/packages/13/69/33ddede1939fdd074bce5434295f38fae7136463422fe4fd3e0e89b98062/charset_normalizer-3.4.4.tar.gz", hash = "sha256:94537985111c35f28720e43603b8e7b43a6ecfb2ce1d3058bbe955b73404e21a", size = 129418, upload-time = "2025-10-14T04:42:32.879Z" }
wheels = [
    { url = "https://files.pythonhosted.org/packages/97/45/4b3a1239bbacd321068ea6e7ac28875b03ab8bc0aa0966452db17cd36714/charset_normalizer-3.4.4-cp313-cp313-macosx_10_13_universal2.whl", hash = "sha256:e1f185f86a6f3403aa2420e815904c67b2f9ebc443f045edd0de921108345794", size = 208091, upload-time = "2025-10-14T04:41:13.346Z" },
    { url = "https://files.pythonhosted.org/packages/7d/62/73a6d7450829655a35bb88a88fca7d736f9882a27eacdca2c6d505b57e2e/charset_normalizer-3.4.4-cp313-cp313-manylinux2014_aarch64.manylinux_2_17_aarch64.manylinux_2_28_aarch64.whl", hash = "sha256:6b39f987ae8ccdf0d2642338faf2abb1862340facc796048b604ef14919e55ed", size = 147936, upload-time = "2025-10-14T04:41:14.461Z" },
    { url = "https://files.pythonhosted.org/packages/89/c5/adb8c8b3d6625bef6d88b251bbb0d95f8205831b987631ab0c8bb5d937c2/charset_normalizer-3.4.4-cp313-cp313-manylinux2014_armv7l.manylinux_2_17_armv7l.manylinux_2_31_armv7l.whl", hash = "sha256:3162d5d8ce1bb98dd51af660f2121c55d0fa541b46dff7bb9b9f86ea1d87de72", size = 144180, upload-time = "2025-10-14T04:41:15.588Z" },
    { url = "https://files.pythonhosted.org/packages/91/ed/9706e4070682d1cc219050b6048bfd293ccf67b3d4f5a4f39207453d4b99/charset_normalizer-3.4.4-cp313-cp313-manylinux2014_ppc64le.manylinux_2_17_ppc64le.manylinux_2_28_ppc64le.whl", hash = "sha256:81d5eb2a312700f4ecaa977a8235b634ce853200e828fbadf3a9c50bab278328", size = 161346, upload-time = "2025-10-14T04:41:16.738Z" },
    { url = "https://files.pythonhosted.org/packages/d5/0d/031f0d95e4972901a2f6f09ef055751805ff541511dc1252ba3ca1f80cf5/charset_normalizer-3.4.4-cp313-cp313-manylinux2014_s390x.manylinux_2_17_s390x.manylinux_2_28_s390x.whl", hash = "sha256:5bd2293095d766545ec1a8f612559f6b40abc0eb18bb2f5d1171872d34036ede", size = 158874, upload-time = "2025-10-14T04:41:17.923Z" },
    { url = "https://files.pythonhosted.org/packages/f5/83/6ab5883f57c9c801ce5e5677242328aa45592be8a00644310a008d04f922/charset_normalizer-3.4.4-cp313-cp313-manylinux2014_x86_64.manylinux_2_17_x86_64.manylinux_2_28_x86_64.whl", hash = "sha256:a8a8b89589086a25749f471e6a900d3f662d1d3b6e2e59dcecf787b1cc3a1894", size = 153076, upload-time = "2025-10-14T04:41:19.106Z" },
    { url = "https://files.pythonhosted.org/packages/75/1e/5ff781ddf5260e387d6419959ee89ef13878229732732ee73cdae01800f2/charset_normalizer-3.4.4-cp313-cp313-manylinux_2_31_riscv64.manylinux_2_39_riscv64.whl", hash = "sha256:bc7637e2f80d8530ee4a78e878bce464f70087ce73cf7c1caf142416923b98f1", size = 150601, upload-time = "2025-10-14T04:41:20.245Z" },
    { url = "https://files.pythonhosted.org/packages/d7/57/71be810965493d3510a6ca79b90c19e48696fb1ff964da319334b12677f0/charset_normalizer-3.4.4-cp313-cp313-musllinux_1_2_aarch64.whl", hash = "sha256:f8bf04158c6b607d747e93949aa60618b61312fe647a6369f88ce2ff16043490", size = 150376, upload-time = "2025-10-14T04:41:21.398Z" },
    { url = "https://files.pythonhosted.org/packages/e5/d5/c3d057a78c181d007014feb7e9f2e65905a6c4ef182c0ddf0de2924edd65/charset_normalizer-3.4.4-cp313-cp313-musllinux_1_2_armv7l.whl", hash = "sha256:554af85e960429cf30784dd47447d5125aaa3b99a6f0683589dbd27e2f45da44", size = 144825, upload-time = "2025-10-14T04:41:22.583Z" },
    { url = "https://files.pythonhosted.org/packages/e6/8c/d0406294828d4976f275ffbe66f00266c4b3136b7506941d87c00cab5272/charset_normalizer-3.4.4-cp313-cp313-musllinux_1_2_ppc64le.whl", hash = "sha256:74018750915ee7ad843a774364e13a3db91682f26142baddf775342c3f5b1133", size = 162583, upload-time = "2025-10-14T04:41:23.754Z" },
    { url = "https://files.pythonhosted.org/packages/d7/24/e2aa1f18c8f15c4c0e932d9287b8609dd30ad56dbe41d926bd846e22fb8d/charset_normalizer-3.4.4-cp313-cp313-musllinux_1_2_riscv64.whl", hash = "sha256:c0463276121fdee9c49b98908b3a89c39be45d86d1dbaa22957e38f6321d4ce3", size = 150366, upload-time = "2025-10-14T04:41:25.27Z" },
    { url = "https://files.pythonhosted.org/packages/e4/5b/1e6160c7739aad1e2df054300cc618b06bf784a7a164b0f238360721ab86/charset_normalizer-3.4.4-cp313-cp313-musllinux_1_2_s390x.whl", hash = "sha256:362d61fd13843997c1c446760ef36f240cf81d3ebf74ac62652aebaf7838561e", size = 160300, upload-time = "2025-10-14T04:41:26.725Z" },
    { url = "https://files.pythonhosted.org/packages/7a/10/f882167cd207fbdd743e55534d5d9620e095089d176d55cb22d5322f2afd/charset_normalizer-3.4.4-cp313-cp313-musllinux_1_2_x86_64.whl", hash = "sha256:9a26f18905b8dd5d685d6d07b0cdf98a79f3c7a918906af7cc143ea2e164c8bc", size = 154465, upload-time = "2025-10-14T04:41:28.322Z" },
    { url = "https://files.pythonhosted.org/packages/89/66/c7a9e1b7429be72123441bfdbaf2bc13faab3f90b933f664db506dea5915/charset_normalizer-3.4.4-cp313-cp313-win32.whl", hash = "sha256:9b35f4c90079ff2e2edc5b26c0c77925e5d2d255c42c74fdb70fb49b172726ac", size = 99404, upload-time = "2025-10-14T04:41:29.95Z" },
    { url = "https://files.pythonhosted.org/packages/c4/26/b9924fa27db384bdcd97ab83b4f0a8058d96ad9626ead570674d5e737d90/charset_normalizer-3.4.4-cp313-cp313-win_amd64.whl", hash = "sha256:b435cba5f4f750aa6c0a0d92c541fb79f69a387c91e61f1795227e4ed9cece14", size = 107092, upload-time = "2025-10-14T04:41:31.188Z" },
    { url = "https://files.pythonhosted.org/packages/af/8f/3ed4bfa0c0c72a7ca17f0380cd9e4dd842b09f664e780c13cff1dcf2ef1b/charset_normalizer-3.4.4-cp313-cp313-win_arm64.whl", hash = "sha256:542d2cee80be6f80247095cc36c418f7bddd14f4a6de45af91dfad36d817bba2", size = 100408, upload-time = "2025-10-14T04:41:32.624Z" },
    { url = "https://files.pythonhosted.org/packages/0a/4c/925909008ed5a988ccbb72dcc897407e5d6d3bd72410d69e051fc0c14647/charset_normalizer-3.4.4-py3-none-any.whl", hash = "sha256:7a32c560861a02ff789ad905a2fe94e3f840803362c84fecf1851cb4cf3dc37f", size = 53402, upload-time = "2025-10-14T04:42:31.76Z" },
]

[[package]]
name = "click"
version = "8.3.1"
source = { registry = "https://pypi.org/simple" }
dependencies = [
    { name = "colorama", marker = "sys_platform == 'win32'" },
]
sdist = { url = "https://files.pythonhosted.org/packages/3d/fa/656b739db8587d7b5dfa22e22ed02566950fbfbcdc20311993483657a5c0/click-8.3.1.tar.gz", hash = "sha256:12ff4785d337a1bb490bb7e9c2b1ee5da3112e94a8622f26a6c77f5d2fc6842a", size = 295065, upload-time = "2025-11-15T20:45:42.706Z" }
wheels = [
    { url = "https://files.pythonhosted.org/packages/98/78/01c019cdb5d6498122777c1a43056ebb3ebfeef2076d9d026bfe15583b2b/click-8.3.1-py3-none-any.whl", hash = "sha256:981153a64e25f12d547d3426c367a4857371575ee7ad18df2a6183ab0545b2a6", size = 108274, upload-time = "2025-11-15T20:45:41.139Z" },
]

[[package]]
name = "click-didyoumean"
version = "0.3.1"
source = { registry = "https://pypi.org/simple" }
dependencies = [
    { name = "click" },
]
sdist = { url = "https://files.pythonhosted.org/packages/30/ce/217289b77c590ea1e7c24242d9ddd6e249e52c795ff10fac2c50062c48cb/click_didyoumean-0.3.1.tar.gz", hash = "sha256:4f82fdff0dbe64ef8ab2279bd6aa3f6a99c3b28c05aa09cbfc07c9d7fbb5a463", size = 3089, upload-time = "2024-03-24T08:22:07.499Z" }
wheels = [
    { url = "https://files.pythonhosted.org/packages/1b/5b/974430b5ffdb7a4f1941d13d83c64a0395114503cc357c6b9ae4ce5047ed/click_didyoumean-0.3.1-py3-none-any.whl", hash = "sha256:5c4bb6007cfea5f2fd6583a2fb6701a22a41eb98957e63d0fac41c10e7c3117c", size = 3631, upload-time = "2024-03-24T08:22:06.356Z" },
]

[[package]]
name = "click-plugins"
version = "1.1.1.2"
source = { registry = "https://pypi.org/simple" }
dependencies = [
    { name = "click" },
]
sdist = { url = "https://files.pythonhosted.org/packages/c3/a4/34847b59150da33690a36da3681d6bbc2ec14ee9a846bc30a6746e5984e4/click_plugins-1.1.1.2.tar.gz", hash = "sha256:d7af3984a99d243c131aa1a828331e7630f4a88a9741fd05c927b204bcf92261", size = 8343, upload-time = "2025-06-25T00:47:37.555Z" }
wheels = [
    { url = "https://files.pythonhosted.org/packages/3d/9a/2abecb28ae875e39c8cad711eb1186d8d14eab564705325e77e4e6ab9ae5/click_plugins-1.1.1.2-py2.py3-none-any.whl", hash = "sha256:008d65743833ffc1f5417bf0e78e8d2c23aab04d9745ba817bd3e71b0feb6aa6", size = 11051, upload-time = "2025-06-25T00:47:36.731Z" },
]

[[package]]
name = "click-repl"
version = "0.3.0"
source = { registry = "https://pypi.org/simple" }
dependencies = [
    { name = "click" },
    { name = "prompt-toolkit" },
]
sdist = { url = "https://files.pythonhosted.org/packages/cb/a2/57f4ac79838cfae6912f997b4d1a64a858fb0c86d7fcaae6f7b58d267fca/click-repl-0.3.0.tar.gz", hash = "sha256:17849c23dba3d667247dc4defe1757fff98694e90fe37474f3feebb69ced26a9", size = 10449, upload-time = "2023-06-15T12:43:51.141Z" }
wheels = [
    { url = "https://files.pythonhosted.org/packages/52/40/9d857001228658f0d59e97ebd4c346fe73e138c6de1bce61dc568a57c7f8/click_repl-0.3.0-py3-none-any.whl", hash = "sha256:fb7e06deb8da8de86180a33a9da97ac316751c094c6899382da7feeeeb51b812", size = 10289, upload-time = "2023-06-15T12:43:48.626Z" },
]

[[package]]
name = "colorama"
version = "0.4.6"
source = { registry = "https://pypi.org/simple" }
sdist = { url = "https://files.pythonhosted.org/packages/d8/53/6f443c9a4a8358a93a6792e2acffb9d9d5cb0a5cfd8802644b7b1c9a02e4/colorama-0.4.6.tar.gz", hash = "sha256:08695f5cb7ed6e0531a20572697297273c47b8cae5a63ffc6d6ed5c201be6e44", size = 27697, upload-time = "2022-10-25T02:36:22.414Z" }
wheels = [
    { url = "https://files.pythonhosted.org/packages/d1/d6/3965ed04c63042e047cb6a3e6ed1a63a35087b6a609aa3a15ed8ac56c221/colorama-0.4.6-py2.py3-none-any.whl", hash = "sha256:4f1d9991f5acc0ca119f9d443620b77f9d6b33703e51011c16baf57afb285fc6", size = 25335, upload-time = "2022-10-25T02:36:20.889Z" },
]

[[package]]
name = "coreapi"
version = "2.3.3"
source = { registry = "https://pypi.org/simple" }
dependencies = [
    { name = "coreschema" },
    { name = "itypes" },
    { name = "requests" },
    { name = "uritemplate" },
]
sdist = { url = "https://files.pythonhosted.org/packages/ca/f2/5fc0d91a0c40b477b016c0f77d9d419ba25fc47cc11a96c825875ddce5a6/coreapi-2.3.3.tar.gz", hash = "sha256:46145fcc1f7017c076a2ef684969b641d18a2991051fddec9458ad3f78ffc1cb", size = 18788, upload-time = "2017-10-05T14:04:38.221Z" }
wheels = [
    { url = "https://files.pythonhosted.org/packages/fc/3a/9dedaad22962770edd334222f2b3c3e7ad5e1c8cab1d6a7992c30329e2e5/coreapi-2.3.3-py2.py3-none-any.whl", hash = "sha256:bf39d118d6d3e171f10df9ede5666f63ad80bba9a29a8ec17726a66cf52ee6f3", size = 25636, upload-time = "2017-10-05T14:04:40.687Z" },
]

[[package]]
name = "coreschema"
version = "0.0.4"
source = { registry = "https://pypi.org/simple" }
dependencies = [
    { name = "jinja2" },
]
sdist = { url = "https://files.pythonhosted.org/packages/93/08/1d105a70104e078718421e6c555b8b293259e7fc92f7e9a04869947f198f/coreschema-0.0.4.tar.gz", hash = "sha256:9503506007d482ab0867ba14724b93c18a33b22b6d19fb419ef2d239dd4a1607", size = 10974, upload-time = "2017-02-08T12:23:49.42Z" }

[[package]]
name = "coverage"
version = "7.12.0"
source = { registry = "https://pypi.org/simple" }
sdist = { url = "https://files.pythonhosted.org/packages/89/26/4a96807b193b011588099c3b5c89fbb05294e5b90e71018e065465f34eb6/coverage-7.12.0.tar.gz", hash = "sha256:fc11e0a4e372cb5f282f16ef90d4a585034050ccda536451901abfb19a57f40c", size = 819341, upload-time = "2025-11-18T13:34:20.766Z" }
wheels = [
    { url = "https://files.pythonhosted.org/packages/b8/14/771700b4048774e48d2c54ed0c674273702713c9ee7acdfede40c2666747/coverage-7.12.0-cp313-cp313-macosx_10_13_x86_64.whl", hash = "sha256:47324fffca8d8eae7e185b5bb20c14645f23350f870c1649003618ea91a78941", size = 217725, upload-time = "2025-11-18T13:32:49.22Z" },
    { url = "https://files.pythonhosted.org/packages/17/a7/3aa4144d3bcb719bf67b22d2d51c2d577bf801498c13cb08f64173e80497/coverage-7.12.0-cp313-cp313-macosx_11_0_arm64.whl", hash = "sha256:ccf3b2ede91decd2fb53ec73c1f949c3e034129d1e0b07798ff1d02ea0c8fa4a", size = 218098, upload-time = "2025-11-18T13:32:50.78Z" },
    { url = "https://files.pythonhosted.org/packages/fc/9c/b846bbc774ff81091a12a10203e70562c91ae71badda00c5ae5b613527b1/coverage-7.12.0-cp313-cp313-manylinux1_i686.manylinux_2_28_i686.manylinux_2_5_i686.whl", hash = "sha256:b365adc70a6936c6b0582dc38746b33b2454148c02349345412c6e743efb646d", size = 249093, upload-time = "2025-11-18T13:32:52.554Z" },
    { url = "https://files.pythonhosted.org/packages/76/b6/67d7c0e1f400b32c883e9342de4a8c2ae7c1a0b57c5de87622b7262e2309/coverage-7.12.0-cp313-cp313-manylinux1_x86_64.manylinux_2_28_x86_64.manylinux_2_5_x86_64.whl", hash = "sha256:bc13baf85cd8a4cfcf4a35c7bc9d795837ad809775f782f697bf630b7e200211", size = 251686, upload-time = "2025-11-18T13:32:54.862Z" },
    { url = "https://files.pythonhosted.org/packages/cc/75/b095bd4b39d49c3be4bffbb3135fea18a99a431c52dd7513637c0762fecb/coverage-7.12.0-cp313-cp313-manylinux2014_aarch64.manylinux_2_17_aarch64.manylinux_2_28_aarch64.whl", hash = "sha256:099d11698385d572ceafb3288a5b80fe1fc58bf665b3f9d362389de488361d3d", size = 252930, upload-time = "2025-11-18T13:32:56.417Z" },
    { url = "https://files.pythonhosted.org/packages/6e/f3/466f63015c7c80550bead3093aacabf5380c1220a2a93c35d374cae8f762/coverage-7.12.0-cp313-cp313-manylinux_2_31_riscv64.manylinux_2_39_riscv64.whl", hash = "sha256:473dc45d69694069adb7680c405fb1e81f60b2aff42c81e2f2c3feaf544d878c", size = 249296, upload-time = "2025-11-18T13:32:58.074Z" },
    { url = "https://files.pythonhosted.org/packages/27/86/eba2209bf2b7e28c68698fc13437519a295b2d228ba9e0ec91673e09fa92/coverage-7.12.0-cp313-cp313-musllinux_1_2_aarch64.whl", hash = "sha256:583f9adbefd278e9de33c33d6846aa8f5d164fa49b47144180a0e037f0688bb9", size = 251068, upload-time = "2025-11-18T13:32:59.646Z" },
    { url = "https://files.pythonhosted.org/packages/ec/55/ca8ae7dbba962a3351f18940b359b94c6bafdd7757945fdc79ec9e452dc7/coverage-7.12.0-cp313-cp313-musllinux_1_2_i686.whl", hash = "sha256:b2089cc445f2dc0af6f801f0d1355c025b76c24481935303cf1af28f636688f0", size = 249034, upload-time = "2025-11-18T13:33:01.481Z" },
    { url = "https://files.pythonhosted.org/packages/7a/d7/39136149325cad92d420b023b5fd900dabdd1c3a0d1d5f148ef4a8cedef5/coverage-7.12.0-cp313-cp313-musllinux_1_2_riscv64.whl", hash = "sha256:950411f1eb5d579999c5f66c62a40961f126fc71e5e14419f004471957b51508", size = 248853, upload-time = "2025-11-18T13:33:02.935Z" },
    { url = "https://files.pythonhosted.org/packages/fe/b6/76e1add8b87ef60e00643b0b7f8f7bb73d4bf5249a3be19ebefc5793dd25/coverage-7.12.0-cp313-cp313-musllinux_1_2_x86_64.whl", hash = "sha256:b1aab7302a87bafebfe76b12af681b56ff446dc6f32ed178ff9c092ca776e6bc", size = 250619, upload-time = "2025-11-18T13:33:04.336Z" },
    { url = "https://files.pythonhosted.org/packages/95/87/924c6dc64f9203f7a3c1832a6a0eee5a8335dbe5f1bdadcc278d6f1b4d74/coverage-7.12.0-cp313-cp313-win32.whl", hash = "sha256:d7e0d0303c13b54db495eb636bc2465b2fb8475d4c8bcec8fe4b5ca454dfbae8", size = 220261, upload-time = "2025-11-18T13:33:06.493Z" },
    { url = "https://files.pythonhosted.org/packages/91/77/dd4aff9af16ff776bf355a24d87eeb48fc6acde54c907cc1ea89b14a8804/coverage-7.12.0-cp313-cp313-win_amd64.whl", hash = "sha256:ce61969812d6a98a981d147d9ac583a36ac7db7766f2e64a9d4d059c2fe29d07", size = 221072, upload-time = "2025-11-18T13:33:07.926Z" },
    { url = "https://files.pythonhosted.org/packages/70/49/5c9dc46205fef31b1b226a6e16513193715290584317fd4df91cdaf28b22/coverage-7.12.0-cp313-cp313-win_arm64.whl", hash = "sha256:bcec6f47e4cb8a4c2dc91ce507f6eefc6a1b10f58df32cdc61dff65455031dfc", size = 219702, upload-time = "2025-11-18T13:33:09.631Z" },
    { url = "https://files.pythonhosted.org/packages/9b/62/f87922641c7198667994dd472a91e1d9b829c95d6c29529ceb52132436ad/coverage-7.12.0-cp313-cp313t-macosx_10_13_x86_64.whl", hash = "sha256:459443346509476170d553035e4a3eed7b860f4fe5242f02de1010501956ce87", size = 218420, upload-time = "2025-11-18T13:33:11.153Z" },
    { url = "https://files.pythonhosted.org/packages/85/dd/1cc13b2395ef15dbb27d7370a2509b4aee77890a464fb35d72d428f84871/coverage-7.12.0-cp313-cp313t-macosx_11_0_arm64.whl", hash = "sha256:04a79245ab2b7a61688958f7a855275997134bc84f4a03bc240cf64ff132abf6", size = 218773, upload-time = "2025-11-18T13:33:12.569Z" },
    { url = "https://files.pythonhosted.org/packages/74/40/35773cc4bb1e9d4658d4fb669eb4195b3151bef3bbd6f866aba5cd5dac82/coverage-7.12.0-cp313-cp313t-manylinux1_i686.manylinux_2_28_i686.manylinux_2_5_i686.whl", hash = "sha256:09a86acaaa8455f13d6a99221d9654df249b33937b4e212b4e5a822065f12aa7", size = 260078, upload-time = "2025-11-18T13:33:14.037Z" },
    { url = "https://files.pythonhosted.org/packages/ec/ee/231bb1a6ffc2905e396557585ebc6bdc559e7c66708376d245a1f1d330fc/coverage-7.12.0-cp313-cp313t-manylinux1_x86_64.manylinux_2_28_x86_64.manylinux_2_5_x86_64.whl", hash = "sha256:907e0df1b71ba77463687a74149c6122c3f6aac56c2510a5d906b2f368208560", size = 262144, upload-time = "2025-11-18T13:33:15.601Z" },
    { url = "https://files.pythonhosted.org/packages/28/be/32f4aa9f3bf0b56f3971001b56508352c7753915345d45fab4296a986f01/coverage-7.12.0-cp313-cp313t-manylinux2014_aarch64.manylinux_2_17_aarch64.manylinux_2_28_aarch64.whl", hash = "sha256:9b57e2d0ddd5f0582bae5437c04ee71c46cd908e7bc5d4d0391f9a41e812dd12", size = 264574, upload-time = "2025-11-18T13:33:17.354Z" },
    { url = "https://files.pythonhosted.org/packages/68/7c/00489fcbc2245d13ab12189b977e0cf06ff3351cb98bc6beba8bd68c5902/coverage-7.12.0-cp313-cp313t-manylinux_2_31_riscv64.manylinux_2_39_riscv64.whl", hash = "sha256:58c1c6aa677f3a1411fe6fb28ec3a942e4f665df036a3608816e0847fad23296", size = 259298, upload-time = "2025-11-18T13:33:18.958Z" },
    { url = "https://files.pythonhosted.org/packages/96/b4/f0760d65d56c3bea95b449e02570d4abd2549dc784bf39a2d4721a2d8ceb/coverage-7.12.0-cp313-cp313t-musllinux_1_2_aarch64.whl", hash = "sha256:4c589361263ab2953e3c4cd2a94db94c4ad4a8e572776ecfbad2389c626e4507", size = 262150, upload-time = "2025-11-18T13:33:20.644Z" },
    { url = "https://files.pythonhosted.org/packages/c5/71/9a9314df00f9326d78c1e5a910f520d599205907432d90d1c1b7a97aa4b1/coverage-7.12.0-cp313-cp313t-musllinux_1_2_i686.whl", hash = "sha256:91b810a163ccad2e43b1faa11d70d3cf4b6f3d83f9fd5f2df82a32d47b648e0d", size = 259763, upload-time = "2025-11-18T13:33:22.189Z" },
    { url = "https://files.pythonhosted.org/packages/10/34/01a0aceed13fbdf925876b9a15d50862eb8845454301fe3cdd1df08b2182/coverage-7.12.0-cp313-cp313t-musllinux_1_2_riscv64.whl", hash = "sha256:40c867af715f22592e0d0fb533a33a71ec9e0f73a6945f722a0c85c8c1cbe3a2", size = 258653, upload-time = "2025-11-18T13:33:24.239Z" },
    { url = "https://files.pythonhosted.org/packages/8d/04/81d8fd64928acf1574bbb0181f66901c6c1c6279c8ccf5f84259d2c68ae9/coverage-7.12.0-cp313-cp313t-musllinux_1_2_x86_64.whl", hash = "sha256:68b0d0a2d84f333de875666259dadf28cc67858bc8fd8b3f1eae84d3c2bec455", size = 260856, upload-time = "2025-11-18T13:33:26.365Z" },
    { url = "https://files.pythonhosted.org/packages/f2/76/fa2a37bfaeaf1f766a2d2360a25a5297d4fb567098112f6517475eee120b/coverage-7.12.0-cp313-cp313t-win32.whl", hash = "sha256:73f9e7fbd51a221818fd11b7090eaa835a353ddd59c236c57b2199486b116c6d", size = 220936, upload-time = "2025-11-18T13:33:28.165Z" },
    { url = "https://files.pythonhosted.org/packages/f9/52/60f64d932d555102611c366afb0eb434b34266b1d9266fc2fe18ab641c47/coverage-7.12.0-cp313-cp313t-win_amd64.whl", hash = "sha256:24cff9d1f5743f67db7ba46ff284018a6e9aeb649b67aa1e70c396aa1b7cb23c", size = 222001, upload-time = "2025-11-18T13:33:29.656Z" },
    { url = "https://files.pythonhosted.org/packages/77/df/c303164154a5a3aea7472bf323b7c857fed93b26618ed9fc5c2955566bb0/coverage-7.12.0-cp313-cp313t-win_arm64.whl", hash = "sha256:c87395744f5c77c866d0f5a43d97cc39e17c7f1cb0115e54a2fe67ca75c5d14d", size = 220273, upload-time = "2025-11-18T13:33:31.415Z" },
    { url = "https://files.pythonhosted.org/packages/ce/a3/43b749004e3c09452e39bb56347a008f0a0668aad37324a99b5c8ca91d9e/coverage-7.12.0-py3-none-any.whl", hash = "sha256:159d50c0b12e060b15ed3d39f87ed43d4f7f7ad40b8a534f4dd331adbb51104a", size = 209503, upload-time = "2025-11-18T13:34:18.892Z" },
]

[[package]]
name = "cron-descriptor"
version = "2.0.6"
source = { registry = "https://pypi.org/simple" }
dependencies = [
    { name = "typing-extensions" },
]
sdist = { url = "https://files.pythonhosted.org/packages/7c/31/0b21d1599656b2ffa6043e51ca01041cd1c0f6dacf5a3e2b620ed120e7d8/cron_descriptor-2.0.6.tar.gz", hash = "sha256:e39d2848e1d8913cfb6e3452e701b5eec662ee18bea8cc5aa53ee1a7bb217157", size = 49456, upload-time = "2025-09-03T16:30:22.434Z" }
wheels = [
    { url = "https://files.pythonhosted.org/packages/21/cc/361326a54ad92e2e12845ad15e335a4e14b8953665007fb514d3393dfb0f/cron_descriptor-2.0.6-py3-none-any.whl", hash = "sha256:3a1c0d837c0e5a32e415f821b36cf758eb92d510e6beff8fbfe4fa16573d93d6", size = 74446, upload-time = "2025-09-03T16:30:21.397Z" },
]

[[package]]
name = "cryptography"
version = "46.0.3"
source = { registry = "https://pypi.org/simple" }
dependencies = [
    { name = "cffi", marker = "platform_python_implementation != 'PyPy'" },
]
sdist = { url = "https://files.pythonhosted.org/packages/9f/33/c00162f49c0e2fe8064a62cb92b93e50c74a72bc370ab92f86112b33ff62/cryptography-46.0.3.tar.gz", hash = "sha256:a8b17438104fed022ce745b362294d9ce35b4c2e45c1d958ad4a4b019285f4a1", size = 749258, upload-time = "2025-10-15T23:18:31.74Z" }
wheels = [
    { url = "https://files.pythonhosted.org/packages/1d/42/9c391dd801d6cf0d561b5890549d4b27bafcc53b39c31a817e69d87c625b/cryptography-46.0.3-cp311-abi3-macosx_10_9_universal2.whl", hash = "sha256:109d4ddfadf17e8e7779c39f9b18111a09efb969a301a31e987416a0191ed93a", size = 7225004, upload-time = "2025-10-15T23:16:52.239Z" },
    { url = "https://files.pythonhosted.org/packages/1c/67/38769ca6b65f07461eb200e85fc1639b438bdc667be02cf7f2cd6a64601c/cryptography-46.0.3-cp311-abi3-manylinux2014_aarch64.manylinux_2_17_aarch64.whl", hash = "sha256:09859af8466b69bc3c27bdf4f5d84a665e0f7ab5088412e9e2ec49758eca5cbc", size = 4296667, upload-time = "2025-10-15T23:16:54.369Z" },
    { url = "https://files.pythonhosted.org/packages/5c/49/498c86566a1d80e978b42f0d702795f69887005548c041636df6ae1ca64c/cryptography-46.0.3-cp311-abi3-manylinux2014_x86_64.manylinux_2_17_x86_64.whl", hash = "sha256:01ca9ff2885f3acc98c29f1860552e37f6d7c7d013d7334ff2a9de43a449315d", size = 4450807, upload-time = "2025-10-15T23:16:56.414Z" },
    { url = "https://files.pythonhosted.org/packages/4b/0a/863a3604112174c8624a2ac3c038662d9e59970c7f926acdcfaed8d61142/cryptography-46.0.3-cp311-abi3-manylinux_2_28_aarch64.whl", hash = "sha256:6eae65d4c3d33da080cff9c4ab1f711b15c1d9760809dad6ea763f3812d254cb", size = 4299615, upload-time = "2025-10-15T23:16:58.442Z" },
    { url = "https://files.pythonhosted.org/packages/64/02/b73a533f6b64a69f3cd3872acb6ebc12aef924d8d103133bb3ea750dc703/cryptography-46.0.3-cp311-abi3-manylinux_2_28_armv7l.manylinux_2_31_armv7l.whl", hash = "sha256:e5bf0ed4490068a2e72ac03d786693adeb909981cc596425d09032d372bcc849", size = 4016800, upload-time = "2025-10-15T23:17:00.378Z" },
    { url = "https://files.pythonhosted.org/packages/25/d5/16e41afbfa450cde85a3b7ec599bebefaef16b5c6ba4ec49a3532336ed72/cryptography-46.0.3-cp311-abi3-manylinux_2_28_ppc64le.whl", hash = "sha256:5ecfccd2329e37e9b7112a888e76d9feca2347f12f37918facbb893d7bb88ee8", size = 4984707, upload-time = "2025-10-15T23:17:01.98Z" },
    { url = "https://files.pythonhosted.org/packages/c9/56/e7e69b427c3878352c2fb9b450bd0e19ed552753491d39d7d0a2f5226d41/cryptography-46.0.3-cp311-abi3-manylinux_2_28_x86_64.whl", hash = "sha256:a2c0cd47381a3229c403062f764160d57d4d175e022c1df84e168c6251a22eec", size = 4482541, upload-time = "2025-10-15T23:17:04.078Z" },
    { url = "https://files.pythonhosted.org/packages/78/f6/50736d40d97e8483172f1bb6e698895b92a223dba513b0ca6f06b2365339/cryptography-46.0.3-cp311-abi3-manylinux_2_34_aarch64.whl", hash = "sha256:549e234ff32571b1f4076ac269fcce7a808d3bf98b76c8dd560e42dbc66d7d91", size = 4299464, upload-time = "2025-10-15T23:17:05.483Z" },
    { url = "https://files.pythonhosted.org/packages/00/de/d8e26b1a855f19d9994a19c702fa2e93b0456beccbcfe437eda00e0701f2/cryptography-46.0.3-cp311-abi3-manylinux_2_34_ppc64le.whl", hash = "sha256:c0a7bb1a68a5d3471880e264621346c48665b3bf1c3759d682fc0864c540bd9e", size = 4950838, upload-time = "2025-10-15T23:17:07.425Z" },
    { url = "https://files.pythonhosted.org/packages/8f/29/798fc4ec461a1c9e9f735f2fc58741b0daae30688f41b2497dcbc9ed1355/cryptography-46.0.3-cp311-abi3-manylinux_2_34_x86_64.whl", hash = "sha256:10b01676fc208c3e6feeb25a8b83d81767e8059e1fe86e1dc62d10a3018fa926", size = 4481596, upload-time = "2025-10-15T23:17:09.343Z" },
    { url = "https://files.pythonhosted.org/packages/15/8d/03cd48b20a573adfff7652b76271078e3045b9f49387920e7f1f631d125e/cryptography-46.0.3-cp311-abi3-musllinux_1_2_aarch64.whl", hash = "sha256:0abf1ffd6e57c67e92af68330d05760b7b7efb243aab8377e583284dbab72c71", size = 4426782, upload-time = "2025-10-15T23:17:11.22Z" },
    { url = "https://files.pythonhosted.org/packages/fa/b1/ebacbfe53317d55cf33165bda24c86523497a6881f339f9aae5c2e13e57b/cryptography-46.0.3-cp311-abi3-musllinux_1_2_x86_64.whl", hash = "sha256:a04bee9ab6a4da801eb9b51f1b708a1b5b5c9eb48c03f74198464c66f0d344ac", size = 4698381, upload-time = "2025-10-15T23:17:12.829Z" },
    { url = "https://files.pythonhosted.org/packages/96/92/8a6a9525893325fc057a01f654d7efc2c64b9de90413adcf605a85744ff4/cryptography-46.0.3-cp311-abi3-win32.whl", hash = "sha256:f260d0d41e9b4da1ed1e0f1ce571f97fe370b152ab18778e9e8f67d6af432018", size = 3055988, upload-time = "2025-10-15T23:17:14.65Z" },
    { url = "https://files.pythonhosted.org/packages/7e/bf/80fbf45253ea585a1e492a6a17efcb93467701fa79e71550a430c5e60df0/cryptography-46.0.3-cp311-abi3-win_amd64.whl", hash = "sha256:a9a3008438615669153eb86b26b61e09993921ebdd75385ddd748702c5adfddb", size = 3514451, upload-time = "2025-10-15T23:17:16.142Z" },
    { url = "https://files.pythonhosted.org/packages/2e/af/9b302da4c87b0beb9db4e756386a7c6c5b8003cd0e742277888d352ae91d/cryptography-46.0.3-cp311-abi3-win_arm64.whl", hash = "sha256:5d7f93296ee28f68447397bf5198428c9aeeab45705a55d53a6343455dcb2c3c", size = 2928007, upload-time = "2025-10-15T23:17:18.04Z" },
    { url = "https://files.pythonhosted.org/packages/fd/23/45fe7f376a7df8daf6da3556603b36f53475a99ce4faacb6ba2cf3d82021/cryptography-46.0.3-cp38-abi3-macosx_10_9_universal2.whl", hash = "sha256:cb3d760a6117f621261d662bccc8ef5bc32ca673e037c83fbe565324f5c46936", size = 7218248, upload-time = "2025-10-15T23:17:46.294Z" },
    { url = "https://files.pythonhosted.org/packages/27/32/b68d27471372737054cbd34c84981f9edbc24fe67ca225d389799614e27f/cryptography-46.0.3-cp38-abi3-manylinux2014_aarch64.manylinux_2_17_aarch64.whl", hash = "sha256:4b7387121ac7d15e550f5cb4a43aef2559ed759c35df7336c402bb8275ac9683", size = 4294089, upload-time = "2025-10-15T23:17:48.269Z" },
    { url = "https://files.pythonhosted.org/packages/26/42/fa8389d4478368743e24e61eea78846a0006caffaf72ea24a15159215a14/cryptography-46.0.3-cp38-abi3-manylinux2014_x86_64.manylinux_2_17_x86_64.whl", hash = "sha256:15ab9b093e8f09daab0f2159bb7e47532596075139dd74365da52ecc9cb46c5d", size = 4440029, upload-time = "2025-10-15T23:17:49.837Z" },
    { url = "https://files.pythonhosted.org/packages/5f/eb/f483db0ec5ac040824f269e93dd2bd8a21ecd1027e77ad7bdf6914f2fd80/cryptography-46.0.3-cp38-abi3-manylinux_2_28_aarch64.whl", hash = "sha256:46acf53b40ea38f9c6c229599a4a13f0d46a6c3fa9ef19fc1a124d62e338dfa0", size = 4297222, upload-time = "2025-10-15T23:17:51.357Z" },
    { url = "https://files.pythonhosted.org/packages/fd/cf/da9502c4e1912cb1da3807ea3618a6829bee8207456fbbeebc361ec38ba3/cryptography-46.0.3-cp38-abi3-manylinux_2_28_armv7l.manylinux_2_31_armv7l.whl", hash = "sha256:10ca84c4668d066a9878890047f03546f3ae0a6b8b39b697457b7757aaf18dbc", size = 4012280, upload-time = "2025-10-15T23:17:52.964Z" },
    { url = "https://files.pythonhosted.org/packages/6b/8f/9adb86b93330e0df8b3dcf03eae67c33ba89958fc2e03862ef1ac2b42465/cryptography-46.0.3-cp38-abi3-manylinux_2_28_ppc64le.whl", hash = "sha256:36e627112085bb3b81b19fed209c05ce2a52ee8b15d161b7c643a7d5a88491f3", size = 4978958, upload-time = "2025-10-15T23:17:54.965Z" },
    { url = "https://files.pythonhosted.org/packages/d1/a0/5fa77988289c34bdb9f913f5606ecc9ada1adb5ae870bd0d1054a7021cc4/cryptography-46.0.3-cp38-abi3-manylinux_2_28_x86_64.whl", hash = "sha256:1000713389b75c449a6e979ffc7dcc8ac90b437048766cef052d4d30b8220971", size = 4473714, upload-time = "2025-10-15T23:17:56.754Z" },
    { url = "https://files.pythonhosted.org/packages/14/e5/fc82d72a58d41c393697aa18c9abe5ae1214ff6f2a5c18ac470f92777895/cryptography-46.0.3-cp38-abi3-manylinux_2_34_aarch64.whl", hash = "sha256:b02cf04496f6576afffef5ddd04a0cb7d49cf6be16a9059d793a30b035f6b6ac", size = 4296970, upload-time = "2025-10-15T23:17:58.588Z" },
    { url = "https://files.pythonhosted.org/packages/78/06/5663ed35438d0b09056973994f1aec467492b33bd31da36e468b01ec1097/cryptography-46.0.3-cp38-abi3-manylinux_2_34_ppc64le.whl", hash = "sha256:71e842ec9bc7abf543b47cf86b9a743baa95f4677d22baa4c7d5c69e49e9bc04", size = 4940236, upload-time = "2025-10-15T23:18:00.897Z" },
    { url = "https://files.pythonhosted.org/packages/fc/59/873633f3f2dcd8a053b8dd1d38f783043b5fce589c0f6988bf55ef57e43e/cryptography-46.0.3-cp38-abi3-manylinux_2_34_x86_64.whl", hash = "sha256:402b58fc32614f00980b66d6e56a5b4118e6cb362ae8f3fda141ba4689bd4506", size = 4472642, upload-time = "2025-10-15T23:18:02.749Z" },
    { url = "https://files.pythonhosted.org/packages/3d/39/8e71f3930e40f6877737d6f69248cf74d4e34b886a3967d32f919cc50d3b/cryptography-46.0.3-cp38-abi3-musllinux_1_2_aarch64.whl", hash = "sha256:ef639cb3372f69ec44915fafcd6698b6cc78fbe0c2ea41be867f6ed612811963", size = 4423126, upload-time = "2025-10-15T23:18:04.85Z" },
    { url = "https://files.pythonhosted.org/packages/cd/c7/f65027c2810e14c3e7268353b1681932b87e5a48e65505d8cc17c99e36ae/cryptography-46.0.3-cp38-abi3-musllinux_1_2_x86_64.whl", hash = "sha256:3b51b8ca4f1c6453d8829e1eb7299499ca7f313900dd4d89a24b8b87c0a780d4", size = 4686573, upload-time = "2025-10-15T23:18:06.908Z" },
    { url = "https://files.pythonhosted.org/packages/0a/6e/1c8331ddf91ca4730ab3086a0f1be19c65510a33b5a441cb334e7a2d2560/cryptography-46.0.3-cp38-abi3-win32.whl", hash = "sha256:6276eb85ef938dc035d59b87c8a7dc559a232f954962520137529d77b18ff1df", size = 3036695, upload-time = "2025-10-15T23:18:08.672Z" },
    { url = "https://files.pythonhosted.org/packages/90/45/b0d691df20633eff80955a0fc7695ff9051ffce8b69741444bd9ed7bd0db/cryptography-46.0.3-cp38-abi3-win_amd64.whl", hash = "sha256:416260257577718c05135c55958b674000baef9a1c7d9e8f306ec60d71db850f", size = 3501720, upload-time = "2025-10-15T23:18:10.632Z" },
    { url = "https://files.pythonhosted.org/packages/e8/cb/2da4cc83f5edb9c3257d09e1e7ab7b23f049c7962cae8d842bbef0a9cec9/cryptography-46.0.3-cp38-abi3-win_arm64.whl", hash = "sha256:d89c3468de4cdc4f08a57e214384d0471911a3830fcdaf7a8cc587e42a866372", size = 2918740, upload-time = "2025-10-15T23:18:12.277Z" },
]

[[package]]
name = "cssselect2"
version = "0.8.0"
source = { registry = "https://pypi.org/simple" }
dependencies = [
    { name = "tinycss2" },
    { name = "webencodings" },
]
sdist = { url = "https://files.pythonhosted.org/packages/9f/86/fd7f58fc498b3166f3a7e8e0cddb6e620fe1da35b02248b1bd59e95dbaaa/cssselect2-0.8.0.tar.gz", hash = "sha256:7674ffb954a3b46162392aee2a3a0aedb2e14ecf99fcc28644900f4e6e3e9d3a", size = 35716, upload-time = "2025-03-05T14:46:07.988Z" }
wheels = [
    { url = "https://files.pythonhosted.org/packages/0f/e7/aa315e6a749d9b96c2504a1ba0ba031ba2d0517e972ce22682e3fccecb09/cssselect2-0.8.0-py3-none-any.whl", hash = "sha256:46fc70ebc41ced7a32cd42d58b1884d72ade23d21e5a4eaaf022401c13f0e76e", size = 15454, upload-time = "2025-03-05T14:46:06.463Z" },
]

[[package]]
name = "decorator"
version = "5.2.1"
source = { registry = "https://pypi.org/simple" }
sdist = { url = "https://files.pythonhosted.org/packages/43/fa/6d96a0978d19e17b68d634497769987b16c8f4cd0a7a05048bec693caa6b/decorator-5.2.1.tar.gz", hash = "sha256:65f266143752f734b0a7cc83c46f4618af75b8c5911b00ccb61d0ac9b6da0360", size = 56711, upload-time = "2025-02-24T04:41:34.073Z" }
wheels = [
    { url = "https://files.pythonhosted.org/packages/4e/8c/f3147f5c4b73e7550fe5f9352eaa956ae838d5c51eb58e7a25b9f3e2643b/decorator-5.2.1-py3-none-any.whl", hash = "sha256:d316bb415a2d9e2d2b3abcc4084c6502fc09240e292cd76a76afc106a1c8e04a", size = 9190, upload-time = "2025-02-24T04:41:32.565Z" },
]

[[package]]
name = "defusedxml"
version = "0.7.0rc1"
source = { registry = "https://pypi.org/simple" }
sdist = { url = "https://files.pythonhosted.org/packages/0b/1f/ee6045db8376d21a70bae01567917831d56e36a1efa234ea3de68a07ff30/defusedxml-0.7.0rc1.tar.gz", hash = "sha256:aa621655d72cdd30f57073893b96cd0c3831a85b08b8e4954531bdac47e3e8c8", size = 63544, upload-time = "2020-05-04T21:51:37.018Z" }
wheels = [
    { url = "https://files.pythonhosted.org/packages/17/7f/837dffa94f8822a4c306ab3529f19d0c5f9c844ee507eee9b27f669c65e9/defusedxml-0.7.0rc1-py2.py3-none-any.whl", hash = "sha256:8ede8ba04cf5bf7999e1492fa77df545db83717f52c5eab625f97228ebd539bf", size = 25395, upload-time = "2020-05-04T21:51:34.043Z" },
]

[[package]]
name = "diff-match-patch"
version = "20241021"
source = { registry = "https://pypi.org/simple" }
sdist = { url = "https://files.pythonhosted.org/packages/0e/ad/32e1777dd57d8e85fa31e3a243af66c538245b8d64b7265bec9a61f2ca33/diff_match_patch-20241021.tar.gz", hash = "sha256:beae57a99fa48084532935ee2968b8661db861862ec82c6f21f4acdd6d835073", size = 39962, upload-time = "2024-10-21T19:41:21.094Z" }
wheels = [
    { url = "https://files.pythonhosted.org/packages/f7/bb/2aa9b46a01197398b901e458974c20ed107935c26e44e37ad5b0e5511e44/diff_match_patch-20241021-py3-none-any.whl", hash = "sha256:93cea333fb8b2bc0d181b0de5e16df50dd344ce64828226bda07728818936782", size = 43252, upload-time = "2024-10-21T19:41:19.914Z" },
]

[[package]]
name = "distlib"
version = "0.4.0"
source = { registry = "https://pypi.org/simple" }
sdist = { url = "https://files.pythonhosted.org/packages/96/8e/709914eb2b5749865801041647dc7f4e6d00b549cfe88b65ca192995f07c/distlib-0.4.0.tar.gz", hash = "sha256:feec40075be03a04501a973d81f633735b4b69f98b05450592310c0f401a4e0d", size = 614605, upload-time = "2025-07-17T16:52:00.465Z" }
wheels = [
    { url = "https://files.pythonhosted.org/packages/33/6b/e0547afaf41bf2c42e52430072fa5658766e3d65bd4b03a563d1b6336f57/distlib-0.4.0-py2.py3-none-any.whl", hash = "sha256:9659f7d87e46584a30b5780e43ac7a2143098441670ff0a49d5f9034c54a6c16", size = 469047, upload-time = "2025-07-17T16:51:58.613Z" },
]

[[package]]
name = "django"
version = "5.2.8"
source = { registry = "https://pypi.org/simple" }
dependencies = [
    { name = "asgiref" },
    { name = "sqlparse" },
    { name = "tzdata", marker = "sys_platform == 'win32'" },
]
sdist = { url = "https://files.pythonhosted.org/packages/05/a2/933dbbb3dd9990494960f6e64aca2af4c0745b63b7113f59a822df92329e/django-5.2.8.tar.gz", hash = "sha256:23254866a5bb9a2cfa6004e8b809ec6246eba4b58a7589bc2772f1bcc8456c7f", size = 10849032, upload-time = "2025-11-05T14:07:32.778Z" }
wheels = [
    { url = "https://files.pythonhosted.org/packages/5e/3d/a035a4ee9b1d4d4beee2ae6e8e12fe6dee5514b21f62504e22efcbd9fb46/django-5.2.8-py3-none-any.whl", hash = "sha256:37e687f7bd73ddf043e2b6b97cfe02fcbb11f2dbb3adccc6a2b18c6daa054d7f", size = 8289692, upload-time = "2025-11-05T14:07:28.761Z" },
]

[[package]]
name = "django-admin-cursor-paginator"
version = "0.1.7"
source = { registry = "https://pypi.org/simple" }
dependencies = [
    { name = "django" },
]
sdist = { url = "https://files.pythonhosted.org/packages/9c/b7/df95bba044d589242764eaf4eaad60e7c5cac13197e95f732faeaf72cdb8/django_admin_cursor_paginator-0.1.7.tar.gz", hash = "sha256:a35d89670635cff60ad6b601dd89973c7955f740315535ed92022f854ecb117f", size = 10200, upload-time = "2025-10-26T10:18:37.061Z" }

[[package]]
name = "django-admin-extra-buttons"
version = "1.6.0"
source = { registry = "https://pypi.org/simple" }
sdist = { url = "https://files.pythonhosted.org/packages/1e/ad/100d68b4a7410d3cb2c0b56032c19816e73790b3db70639906b6aac6ffcb/django_admin_extra_buttons-1.6.0.tar.gz", hash = "sha256:bf260aa654f82e125718aa337f8acdaef46959dc981cf46cd5cde2db577c0bd5", size = 188130, upload-time = "2024-10-10T07:42:22.405Z" }
wheels = [
    { url = "https://files.pythonhosted.org/packages/e2/0c/cd02498331a6bf9ff4472765f650296afa058c24da596ac340a639dba7be/django_admin_extra_buttons-1.6.0-py2.py3-none-any.whl", hash = "sha256:fb79cca443866679a97d769d781ff4ff921ea68cdb28873d7e00a70a9c90e24f", size = 21334, upload-time = "2024-10-10T07:42:19.244Z" },
]

[[package]]
name = "django-admin-sync"
version = "0.7.1"
source = { registry = "https://pypi.org/simple" }
dependencies = [
    { name = "django-admin-extra-buttons" },
    { name = "requests" },
]
sdist = { url = "https://files.pythonhosted.org/packages/b4/c6/bffb6bba06b5d0399d385cd0532034d462a30832ce7f7a5071c705e232d3/django-admin-sync-0.7.1.tar.gz", hash = "sha256:70c1ff70affd05c62bbf809572ff28648e869c059294656c05364e7036cebe32", size = 45516, upload-time = "2023-01-21T06:01:28.24Z" }

[[package]]
name = "django-adminactions"
version = "2.4"
source = { registry = "https://pypi.org/simple" }
dependencies = [
    { name = "django-stubs-ext" },
    { name = "pytz" },
    { name = "xlrd" },
    { name = "xlwt" },
]
sdist = { url = "https://files.pythonhosted.org/packages/79/7e/e59bc7ddb69ba4106c4c2e1b3d674d9fa8261bb5dfbfc174d1e10db40521/django_adminactions-2.4.tar.gz", hash = "sha256:2ee08fdb17c089ecac28beb6f25cf4acd0945b7dd6e1a8cf4d9ae5d0ede6213f", size = 140481, upload-time = "2025-04-03T11:13:13.615Z" }
wheels = [
    { url = "https://files.pythonhosted.org/packages/98/90/77c38a7ad4ac65a027674781325928918d529f87ab2e912099caf289770b/django_adminactions-2.4-py3-none-any.whl", hash = "sha256:425697c548c4c683c64487b2c7d7b99793e56de0bfc1b319c2a890eb26089bc3", size = 196325, upload-time = "2025-04-03T11:13:11.668Z" },
]

[[package]]
name = "django-adminfilters"
version = "2.7"
source = { registry = "https://pypi.org/simple" }
dependencies = [
    { name = "django-stubs" },
    { name = "django-stubs-ext" },
]
sdist = { url = "https://files.pythonhosted.org/packages/51/4e/d3c553833c917f5b0e022da3fb96760d05d8aa9755a70c03cfaa9c641e21/django_adminfilters-2.7.tar.gz", hash = "sha256:0a825bc7cf7e067ecc5e90ff6968be4a14382c57e4d57f59a207928c8498f4f8", size = 27115, upload-time = "2025-11-17T17:51:16.953Z" }
wheels = [
    { url = "https://files.pythonhosted.org/packages/8f/1e/a359d52ab2fcb8cf21ed1fa93cd663d66300b7948fc220c8a718beeb446c/django_adminfilters-2.7-py3-none-any.whl", hash = "sha256:c8323b6a6904ec7cf48faf40b4f61578e22210380953e050731de48211e74601", size = 54813, upload-time = "2025-11-17T17:51:15.461Z" },
]

[[package]]
name = "django-advanced-filters"
version = "2.0.0"
source = { registry = "https://pypi.org/simple" }
dependencies = [
    { name = "simplejson" },
]
sdist = { url = "https://files.pythonhosted.org/packages/eb/a5/47d761549782124270e97079c7920bec0ef6ae38e6ec47f612df3d87c7e8/django-advanced-filters-2.0.0.tar.gz", hash = "sha256:845c5e7121c9dd68ddcf850a2325e1b5f76f355c677215623bd8974a0359d783", size = 78685, upload-time = "2022-06-27T07:26:06.125Z" }
wheels = [
    { url = "https://files.pythonhosted.org/packages/b0/e2/6b90404c40837ef4875ba1807745f1d93c6bf4107647d29732f1892fe746/django_advanced_filters-2.0.0-py3-none-any.whl", hash = "sha256:60a4b224626e042a5ea657600efcdae8d214cf530fd2e6cc3e37d451d777f7a9", size = 71002, upload-time = "2022-06-27T07:25:59.47Z" },
]

[[package]]
name = "django-appconf"
version = "1.2.0"
source = { registry = "https://pypi.org/simple" }
dependencies = [
    { name = "django" },
]
sdist = { url = "https://files.pythonhosted.org/packages/d1/a2/e58bec8d7941b914af52a67c35b5709eceed2caa2848f28437f1666ed668/django_appconf-1.2.0.tar.gz", hash = "sha256:15a88d60dd942d6059f467412fe4581db632ef03018a3c183fb415d6fc9e5cec", size = 16127, upload-time = "2025-11-08T15:46:27.304Z" }
wheels = [
    { url = "https://files.pythonhosted.org/packages/e8/e6/4c34d94dfb74bbcbc489606e61f1924933de30d22c593dd1f429f35fbd7f/django_appconf-1.2.0-py3-none-any.whl", hash = "sha256:b81bce5ef0ceb9d84df48dfb623a32235d941c78cc5e45dbb6947f154ea277f4", size = 6500, upload-time = "2025-11-08T15:46:25.957Z" },
]

[[package]]
name = "django-auditlog"
version = "2.3.0"
source = { registry = "https://pypi.org/simple" }
dependencies = [
    { name = "django" },
    { name = "python-dateutil" },
]
sdist = { url = "https://files.pythonhosted.org/packages/4e/00/78807649e565ec08a29020cc9b41a8c83a4287c0142e3c478623fb0376a6/django-auditlog-2.3.0.tar.gz", hash = "sha256:b9d3acebb64f3f2785157efe3f2f802e0929aafc579d85bbfb9827db4adab532", size = 51768, upload-time = "2023-05-26T13:22:11.495Z" }
wheels = [
    { url = "https://files.pythonhosted.org/packages/23/33/867aad9699d5c3befd42d95d4549d1cea74c0be1f7e313d50d0c02f98ac9/django_auditlog-2.3.0-py3-none-any.whl", hash = "sha256:7bc2c87e4aff62dec9785d1b2359a2b27148f8c286f8a52b9114fc7876c5a9f7", size = 28183, upload-time = "2023-05-26T13:21:54.824Z" },
]

[[package]]
name = "django-author"
version = "1.2.0"
source = { registry = "https://pypi.org/simple" }
dependencies = [
    { name = "setuptools-git" },
]
sdist = { url = "https://files.pythonhosted.org/packages/a3/21/5f130f2be0de1f462bf58379d9f0c315e76c36c3d5c29fa5aed99fc0b7cd/django-author-1.2.0.tar.gz", hash = "sha256:0c45d986cfe5eb856e968e2c88b552854d3d4e0b69bbca578c6bb5aae06cbd09", size = 10749, upload-time = "2022-04-19T09:55:54.756Z" }

[[package]]
name = "django-celery-beat"
version = "2.8.1"
source = { registry = "https://pypi.org/simple" }
dependencies = [
    { name = "celery" },
    { name = "cron-descriptor" },
    { name = "django" },
    { name = "django-timezone-field" },
    { name = "python-crontab" },
    { name = "tzdata" },
]
sdist = { url = "https://files.pythonhosted.org/packages/aa/11/0c8b412869b4fda72828572068312b10aafe7ccef7b41af3633af31f9d4b/django_celery_beat-2.8.1.tar.gz", hash = "sha256:dfad0201c0ac50c91a34700ef8fa0a10ee098cc7f3375fe5debed79f2204f80a", size = 175802, upload-time = "2025-05-13T06:58:29.246Z" }
wheels = [
    { url = "https://files.pythonhosted.org/packages/61/e5/3a0167044773dee989b498e9a851fc1663bea9ab879f1179f7b8a827ac10/django_celery_beat-2.8.1-py3-none-any.whl", hash = "sha256:da2b1c6939495c05a551717509d6e3b79444e114a027f7b77bf3727c2a39d171", size = 104833, upload-time = "2025-05-13T06:58:27.309Z" },
]

[[package]]
name = "django-celery-results"
version = "2.6.0"
source = { registry = "https://pypi.org/simple" }
dependencies = [
    { name = "celery" },
    { name = "django" },
]
sdist = { url = "https://files.pythonhosted.org/packages/a6/b5/9966c28e31014c228305e09d48b19b35522a8f941fe5af5f81f40dc8fa80/django_celery_results-2.6.0.tar.gz", hash = "sha256:9abcd836ae6b61063779244d8887a88fe80bbfaba143df36d3cb07034671277c", size = 83985, upload-time = "2025-04-10T08:23:52.677Z" }
wheels = [
    { url = "https://files.pythonhosted.org/packages/2c/da/70f0f3c5364735344c4bc89e53413bcaae95b4fc1de4e98a7a3b9fb70c88/django_celery_results-2.6.0-py3-none-any.whl", hash = "sha256:b9ccdca2695b98c7cbbb8dea742311ba9a92773d71d7b4944a676e69a7df1c73", size = 38351, upload-time = "2025-04-10T08:23:49.965Z" },
]

[[package]]
name = "django-compressor"
version = "4.6.0"
source = { registry = "https://pypi.org/simple" }
dependencies = [
    { name = "django" },
    { name = "django-appconf" },
    { name = "rcssmin" },
    { name = "rjsmin" },
]
sdist = { url = "https://files.pythonhosted.org/packages/a2/e4/c6d87b1341d744ceafa85eeceb2adabb1c62b795b8207cbc580fb70df8f4/django_compressor-4.6.0.tar.gz", hash = "sha256:c7478feab98f3368780591f9ee28a433350f5277dd28811f7f710f5bc6dff3c0", size = 99735, upload-time = "2025-11-10T13:12:11.439Z" }
wheels = [
    { url = "https://files.pythonhosted.org/packages/d5/9d/9a0ba39f33574994e5b33aea55a68e8fad72b8dd923a82300e4e91774f59/django_compressor-4.6.0-py3-none-any.whl", hash = "sha256:6e7b21020a0d86272c5e37000c33accc4ebeb77394a3dd86d775a09aae7aade4", size = 96828, upload-time = "2025-11-10T13:12:10.001Z" },
]

[[package]]
name = "django-concurrency"
version = "2.7"
source = { registry = "https://pypi.org/simple" }
sdist = { url = "https://files.pythonhosted.org/packages/7d/b7/34f3f007ba189497bebb48eb543572f00cfdd40b86061baf8ca649a978d0/django_concurrency-2.7.tar.gz", hash = "sha256:90b7091039920e759a6b6feb1d481d918f3d6105bd1e2bff09ab781c2734cff3", size = 20701, upload-time = "2025-04-03T17:27:19.496Z" }
wheels = [
    { url = "https://files.pythonhosted.org/packages/4d/e9/7a332cef95a91598674994a6fda02ef88eee7d903af364444f15ddeab660/django_concurrency-2.7-py3-none-any.whl", hash = "sha256:3dfc1e7d1db436d578faf782c0027fac8296d34c175230ebcf91086c380ade88", size = 28017, upload-time = "2025-04-03T17:27:18.168Z" },
]

[[package]]
name = "django-constance"
version = "4.3.4"
source = { registry = "https://pypi.org/simple" }
sdist = { url = "https://files.pythonhosted.org/packages/88/c7/ce27c5aac4f3283e88e4d8a5d6f8743c4952bccc56c7c474e2b08ef1ad36/django_constance-4.3.4.tar.gz", hash = "sha256:30d1b325f636177c708cce63abbde7015593f5c60b2bc0b0e2eebe8c36e2ce59", size = 175428, upload-time = "2025-11-12T10:43:01.098Z" }
wheels = [
    { url = "https://files.pythonhosted.org/packages/82/f0/bd5d63ad23ca97ff3445c11c6cf2dbeb52336bbecb7c4692cc9d75a24c92/django_constance-4.3.4-py3-none-any.whl", hash = "sha256:598f8c967a675fe2c7fe3688510ac8302e1b6df2141d01b8d29577532a8241db", size = 64411, upload-time = "2025-11-12T10:42:59.198Z" },
]

[package.optional-dependencies]
redis = [
    { name = "redis" },
]

[[package]]
name = "django-cors-headers"
version = "4.9.0"
source = { registry = "https://pypi.org/simple" }
dependencies = [
    { name = "asgiref" },
    { name = "django" },
]
sdist = { url = "https://files.pythonhosted.org/packages/21/39/55822b15b7ec87410f34cd16ce04065ff390e50f9e29f31d6d116fc80456/django_cors_headers-4.9.0.tar.gz", hash = "sha256:fe5d7cb59fdc2c8c646ce84b727ac2bca8912a247e6e68e1fb507372178e59e8", size = 21458, upload-time = "2025-09-18T10:40:52.326Z" }
wheels = [
    { url = "https://files.pythonhosted.org/packages/30/d8/19ed1e47badf477d17fb177c1c19b5a21da0fd2d9f093f23be3fb86c5fab/django_cors_headers-4.9.0-py3-none-any.whl", hash = "sha256:15c7f20727f90044dcee2216a9fd7303741a864865f0c3657e28b7056f61b449", size = 12809, upload-time = "2025-09-18T10:40:50.843Z" },
]

[[package]]
name = "django-countries"
version = "8.2.0"
source = { registry = "https://pypi.org/simple" }
dependencies = [
    { name = "asgiref" },
    { name = "typing-extensions" },
]
sdist = { url = "https://files.pythonhosted.org/packages/67/2e/ed67f8f460d1de25ee64fca5d7f219680f944fc8ac5a29fbede3574dc3db/django_countries-8.2.0.tar.gz", hash = "sha256:6df3883180599052c7dfa9a8be0601792441cfb248935dc229ad1ac92e9e39e3", size = 2455542, upload-time = "2025-11-24T19:57:08.071Z" }
wheels = [
    { url = "https://files.pythonhosted.org/packages/20/3c/9ebd7ed021b7c519bac954bc88146bc870e7d3c8db2580fa67268464fd2e/django_countries-8.2.0-py3-none-any.whl", hash = "sha256:2b2617bec7c15dc735bdec38ae89f0058e38fddfffdb19a7f6b75ef1e3d5380f", size = 3776079, upload-time = "2025-11-24T19:57:05.576Z" },
]

[[package]]
name = "django-cryptography-django5"
version = "2.2"
source = { registry = "https://pypi.org/simple" }
dependencies = [
    { name = "cryptography" },
    { name = "django" },
    { name = "django-appconf" },
]
sdist = { url = "https://files.pythonhosted.org/packages/68/e4/0e412ef4fa219db4e0a5f0042aba832030261eab0d7ceb3c5c91df3b74e2/django_cryptography_django5-2.2.tar.gz", hash = "sha256:b149685032cbbaf8b88c1b3ff6d8de7a107bb1b3cff9e84e9b32d0c61ca08346", size = 33400, upload-time = "2024-06-04T17:28:12.538Z" }
wheels = [
    { url = "https://files.pythonhosted.org/packages/80/0c/874f03885f20d70ee116cbffb4ea7434fb4c3325baa4015c7bbeb3b7fa6d/django_cryptography_django5-2.2-py2.py3-none-any.whl", hash = "sha256:73b5d4597d2fd4accca0c971dad7aacfcef24cb7322512f4f94b020cd55b57ff", size = 28773, upload-time = "2024-06-04T17:28:11.366Z" },
]

[[package]]
name = "django-csp"
version = "4.0"
source = { registry = "https://pypi.org/simple" }
dependencies = [
    { name = "django" },
    { name = "packaging" },
]
sdist = { url = "https://files.pythonhosted.org/packages/52/db/23567744dff2169aadb095f726088074476b24dfff5a759ffcf6389cf401/django_csp-4.0.tar.gz", hash = "sha256:b27010bb702eb20a3dad329178df2b61a2b82d338b70fbdc13c3a3bd28712833", size = 20028, upload-time = "2025-04-02T16:41:46.721Z" }
wheels = [
    { url = "https://files.pythonhosted.org/packages/e1/a4/736ab90ee527a23e194d1ce7358c6bcced66381ced83c28268b4aea236f7/django_csp-4.0-py3-none-any.whl", hash = "sha256:d5a0a05463a6b75a4f1fc1828c58c89af8db9364d09fc6e12f122b4d7f3d00dc", size = 25689, upload-time = "2025-04-02T16:41:45.689Z" },
]

[[package]]
name = "django-debug-toolbar"
version = "6.0.0"
source = { registry = "https://pypi.org/simple" }
dependencies = [
    { name = "django" },
    { name = "sqlparse" },
]
sdist = { url = "https://files.pythonhosted.org/packages/c5/d5/5fc90234532088aeec5faa48d5b09951cc7eab6626030ed427d3bd8cd9bc/django_debug_toolbar-6.0.0.tar.gz", hash = "sha256:6eb9fa6f4a5884bf04004700ffb5a44043f1fff38784447fc52c1633448c8c14", size = 305331, upload-time = "2025-07-25T13:11:48.68Z" }
wheels = [
    { url = "https://files.pythonhosted.org/packages/05/b5/4724a8c18fcc5b09dca7b7a0e70c34208317bb110075ad12484d6588ae91/django_debug_toolbar-6.0.0-py3-none-any.whl", hash = "sha256:0cf2cac5c307b77d6e143c914e5c6592df53ffe34642d93929e5ef095ae56841", size = 266967, upload-time = "2025-07-25T13:11:47.265Z" },
]

[[package]]
name = "django-elasticsearch-dsl"
version = "8.1"
source = { registry = "https://pypi.org/simple" }
dependencies = [
    { name = "elasticsearch-dsl" },
    { name = "six" },
]
sdist = { url = "https://files.pythonhosted.org/packages/80/95/0e73390485787f6bd8dae1e53f160c4a691a90238d6ba3959e4a81e6ef87/django_elasticsearch_dsl-8.1.tar.gz", hash = "sha256:609e90e6069849919c9c427411fc697465bb820cb7710fd940d8d600faa5544e", size = 31545, upload-time = "2025-06-23T22:17:32.573Z" }
wheels = [
    { url = "https://files.pythonhosted.org/packages/f5/10/b783fd87348fd2cb7a29b989b547d4b131d0ca545ca939b1b67b3b7a745c/django_elasticsearch_dsl-8.1-py2.py3-none-any.whl", hash = "sha256:fcd2524fce8feaf1be6898dd18bbcda2d2622f90308ea14ac40a99f5891322e7", size = 20992, upload-time = "2025-06-23T22:17:30.316Z" },
]

[[package]]
name = "django-environ"
version = "0.12.0"
source = { registry = "https://pypi.org/simple" }
sdist = { url = "https://files.pythonhosted.org/packages/d6/04/65d2521842c42f4716225f20d8443a50804920606aec018188bbee30a6b0/django_environ-0.12.0.tar.gz", hash = "sha256:227dc891453dd5bde769c3449cf4a74b6f2ee8f7ab2361c93a07068f4179041a", size = 56804, upload-time = "2025-01-13T17:03:37.74Z" }
wheels = [
    { url = "https://files.pythonhosted.org/packages/83/b3/0a3bec4ecbfee960f39b1842c2f91e4754251e0a6ed443db9fe3f666ba8f/django_environ-0.12.0-py2.py3-none-any.whl", hash = "sha256:92fb346a158abda07ffe6eb23135ce92843af06ecf8753f43adf9d2366dcc0ca", size = 19957, upload-time = "2025-01-13T17:03:32.918Z" },
]

[[package]]
name = "django-extensions"
version = "4.1"
source = { registry = "https://pypi.org/simple" }
dependencies = [
    { name = "django" },
]
sdist = { url = "https://files.pythonhosted.org/packages/6d/b3/ed0f54ed706ec0b54fd251cc0364a249c6cd6c6ec97f04dc34be5e929eac/django_extensions-4.1.tar.gz", hash = "sha256:7b70a4d28e9b840f44694e3f7feb54f55d495f8b3fa6c5c0e5e12bcb2aa3cdeb", size = 283078, upload-time = "2025-04-11T01:15:39.617Z" }
wheels = [
    { url = "https://files.pythonhosted.org/packages/64/96/d967ca440d6a8e3861120f51985d8e5aec79b9a8bdda16041206adfe7adc/django_extensions-4.1-py3-none-any.whl", hash = "sha256:0699a7af28f2523bf8db309a80278519362cd4b6e1fd0a8cd4bf063e1e023336", size = 232980, upload-time = "2025-04-11T01:15:37.701Z" },
]

[[package]]
name = "django-fernet-encrypted-fields"
version = "0.3.1"
source = { registry = "https://pypi.org/simple" }
dependencies = [
    { name = "cryptography" },
    { name = "django" },
]
sdist = { url = "https://files.pythonhosted.org/packages/1a/aa/529af3888215b8a660fc3897d6d63eaf1de9aa0699c633ca0ec483d4361c/django_fernet_encrypted_fields-0.3.1.tar.gz", hash = "sha256:5ed328c7f9cc7f2d452bb2e125f3ea2bea3563a259fa943e5a1c626175889a71", size = 5265, upload-time = "2025-11-10T08:39:57.398Z" }
wheels = [
    { url = "https://files.pythonhosted.org/packages/52/7f/4e0b7ed8413fa58e7a77017342e8ab0e977d41cfc376ab9180ae75f216ec/django_fernet_encrypted_fields-0.3.1-py3-none-any.whl", hash = "sha256:3bd2abab02556dc6e15a58a61161ee6c5cdf45a50a8a52d9e035009eb54c6442", size = 5484, upload-time = "2025-11-10T08:39:55.866Z" },
]

[[package]]
name = "django-filter"
version = "25.2"
source = { registry = "https://pypi.org/simple" }
dependencies = [
    { name = "django" },
]
sdist = { url = "https://files.pythonhosted.org/packages/2c/e4/465d2699cd388c0005fb8d6ae6709f239917c6d8790ac35719676fffdcf3/django_filter-25.2.tar.gz", hash = "sha256:760e984a931f4468d096f5541787efb8998c61217b73006163bf2f9523fe8f23", size = 143818, upload-time = "2025-10-05T09:51:31.521Z" }
wheels = [
    { url = "https://files.pythonhosted.org/packages/c1/40/6a02495c5658beb1f31eb09952d8aa12ef3c2a66342331ce3a35f7132439/django_filter-25.2-py3-none-any.whl", hash = "sha256:9c0f8609057309bba611062fe1b720b4a873652541192d232dd28970383633e3", size = 94145, upload-time = "2025-10-05T09:51:29.728Z" },
]

[[package]]
name = "django-flags"
version = "5.1.0"
source = { registry = "https://pypi.org/simple" }
dependencies = [
    { name = "django" },
]
sdist = { url = "https://files.pythonhosted.org/packages/cb/36/c731dc6ac74214d1759f3504b565747bb2c9fff874c1cffd0d453ea1ac74/django_flags-5.1.0.tar.gz", hash = "sha256:47f33efba238fe83a2c1f6f5764147fe62d770039f64b3a039e0e461bbc36e79", size = 246822, upload-time = "2025-11-19T13:31:28.641Z" }
wheels = [
    { url = "https://files.pythonhosted.org/packages/23/36/0a64432b7bb56da10888400c938173313358bcd039f7cb25990b8e52fe87/django_flags-5.1.0-py3-none-any.whl", hash = "sha256:6cfb15151f94d13de1a497901fc1dd4f0510251e5ec23a6732d674824f499e72", size = 42571, upload-time = "2025-11-19T13:31:27.474Z" },
]

[[package]]
name = "django-front-door"
version = "0.10.0"
source = { registry = "https://pypi.org/simple" }
dependencies = [
    { name = "django-regex" },
]
sdist = { url = "https://files.pythonhosted.org/packages/95/0c/b8df400373338ef2ef0a795d26210186b41df73b83ce079251453e023433/django-front-door-0.10.0.tar.gz", hash = "sha256:6c169a829b86d2a8e4bb1365af8a04d54cd5ef1787b0e9c720231c0bdb51abf1", size = 8707, upload-time = "2022-12-23T10:08:49.143Z" }

[[package]]
name = "django-fsm"
version = "2.8.2"
source = { registry = "https://pypi.org/simple" }
sdist = { url = "https://files.pythonhosted.org/packages/b6/5d/4d0aa7365097af11c373761d4d29e4cff59ac3e9a63b79a479b586a8fa7b/django-fsm-2.8.2.tar.gz", hash = "sha256:fe3be8fa916470360632b2a86aefcb342d67916fa4c5749caaa7760f88c0c49c", size = 15196, upload-time = "2024-04-09T07:32:53.712Z" }
wheels = [
    { url = "https://files.pythonhosted.org/packages/44/fb/b121db1d293d5ebced04e081a685c91d94279a26e7f39147187592dcac04/django_fsm-2.8.2-py2.py3-none-any.whl", hash = "sha256:0b4d346a8de1c2c30c2206ced649e25695f567c072358030544a604fc937d235", size = 11975, upload-time = "2024-04-09T07:32:52.124Z" },
]

[[package]]
name = "django-hijack"
version = "3.7.4"
source = { registry = "https://pypi.org/simple" }
dependencies = [
    { name = "django" },
]
sdist = { url = "https://files.pythonhosted.org/packages/64/8b/4757ff84e0d5d6d709973c46ceaa350a2e15903625cb68a630cffb2693b9/django_hijack-3.7.4.tar.gz", hash = "sha256:08419f130b9ab95b605b30b1bad30a01412cf58b1ff56c67e51527b25383ea64", size = 14285, upload-time = "2025-08-06T15:56:43.275Z" }
wheels = [
    { url = "https://files.pythonhosted.org/packages/1c/22/1429fec0a1d1a707c8f9397ce167e742401f6c2fa905d988c832b75f97d4/django_hijack-3.7.4-py3-none-any.whl", hash = "sha256:73ede036db49b13e615994e28e98446345d27400bdc54100be218a20cb3130aa", size = 31450, upload-time = "2025-08-06T15:56:42.052Z" },
]

[[package]]
name = "django-import-export"
version = "4.3.14"
source = { registry = "https://pypi.org/simple" }
dependencies = [
    { name = "diff-match-patch" },
    { name = "django" },
    { name = "tablib" },
]
sdist = { url = "https://files.pythonhosted.org/packages/b3/d7/0d7b0c26b1c665c6f462a418620d853328aeabbfe8b8d2a4decbcb58a398/django_import_export-4.3.14.tar.gz", hash = "sha256:224c7d909fec607378bc58271db38b9c6065982306aa644d26a529fcde64869e", size = 2234935, upload-time = "2025-11-13T10:06:45.793Z" }
wheels = [
    { url = "https://files.pythonhosted.org/packages/fa/11/cfd39f4c920a22c1f5954323e6d31834d11f097632c28e963f17d47a8d60/django_import_export-4.3.14-py3-none-any.whl", hash = "sha256:ce6484fa082a1cdb2bf4e0b60276d3e2a7f39f74c20ae663b2f8eebb54141a58", size = 156085, upload-time = "2025-11-13T10:06:43.903Z" },
]

[[package]]
name = "django-import-export-celery"
version = "1.7.1"
source = { registry = "https://pypi.org/simple" }
dependencies = [
    { name = "django" },
    { name = "django-author" },
    { name = "django-import-export" },
    { name = "html2text" },
]
sdist = { url = "https://files.pythonhosted.org/packages/48/98/6b723cd93c75a569912a98d22ba258c7a4aae1e0244925a29a45f5516917/django_import_export_celery-1.7.1.tar.gz", hash = "sha256:a4cc086ae24384e4640bdcd262d5933a162775d272546194840d98c2af6b3500", size = 18858, upload-time = "2024-05-28T10:28:31.133Z" }
wheels = [
    { url = "https://files.pythonhosted.org/packages/9c/05/067b6de07fbfac38b25c3eada96dc2079ffc9332db631c2166183a20d99c/django_import_export_celery-1.7.1-py3-none-any.whl", hash = "sha256:4897ff63a2fc5ca85b4f2fb4e01a3937af9ad3881f2b9106411def72dad77232", size = 26999, upload-time = "2024-05-28T10:28:28.801Z" },
]

[[package]]
name = "django-js-asset"
version = "3.1.2"
source = { registry = "https://pypi.org/simple" }
dependencies = [
    { name = "django" },
]
sdist = { url = "https://files.pythonhosted.org/packages/e6/91/c63f136f553ec24fc46ccf20ac7292a8df04815b383975b6f3f7f0060217/django_js_asset-3.1.2.tar.gz", hash = "sha256:1fc7584199ed1941ed7c8e7b87ca5524bb0f2ba941561d2a104e88ee9f07bedd", size = 9471, upload-time = "2025-03-04T15:22:49.789Z" }
wheels = [
    { url = "https://files.pythonhosted.org/packages/a6/cf/b208767db5e56b5189829f753eec6a14ee75d074922dc2bd19220b22a34d/django_js_asset-3.1.2-py3-none-any.whl", hash = "sha256:b5ffe376aebbd73b7af886d675ac9f43ca63b39540190fa8409c9f8e79145f68", size = 5905, upload-time = "2025-03-04T15:22:51.152Z" },
]

[[package]]
name = "django-jsoneditor"
version = "0.2.4"
source = { registry = "https://pypi.org/simple" }
dependencies = [
    { name = "packaging" },
]
sdist = { url = "https://files.pythonhosted.org/packages/e9/1a/380d39fd4b5dadc2a899d35c1e2b1627237d131eb05a94bf6d14f9bed8a3/django-jsoneditor-0.2.4.tar.gz", hash = "sha256:1d3dfca28f047feefa6ebc6f9541179eb815fb459b006faf3fb8d0fb2197d2df", size = 367495, upload-time = "2023-02-15T09:47:58.762Z" }
wheels = [
    { url = "https://files.pythonhosted.org/packages/b5/80/3c7ac534e511f3c88d8c25b233bcf0836a4681a5b0f4f7ec5f0f16cab91b/django_jsoneditor-0.2.4-py2.py3-none-any.whl", hash = "sha256:d7a639a7251e376126b5be64ea588c925c7a40d45e0e212f66ef475d2f0f90bb", size = 372962, upload-time = "2023-02-15T09:47:55.732Z" },
]

[[package]]
name = "django-markdownify"
version = "0.9.5"
source = { registry = "https://pypi.org/simple" }
dependencies = [
    { name = "bleach", extra = ["css"] },
    { name = "django" },
    { name = "markdown" },
]
sdist = { url = "https://files.pythonhosted.org/packages/6c/33/3abb966e2b238af4c9a5d3ee38a7aa7e51b644b4b20bf8533b6fd1c1bf96/django_markdownify-0.9.5.tar.gz", hash = "sha256:34c34eba4a797282a5c5bd97b13cec84d6a4c0673ad47ce1c1d000d74dd8d4ab", size = 7939, upload-time = "2024-05-09T11:45:27.661Z" }
wheels = [
    { url = "https://files.pythonhosted.org/packages/1b/35/c7a4bd957b279a8e7c808116bed399b73874ed3da78689993ee76f30d9f6/django_markdownify-0.9.5-py3-none-any.whl", hash = "sha256:2c4ae44e386c209453caf5e9ea1b74f64535985d338ad2d5ad5e7089cc94be86", size = 10342, upload-time = "2024-05-09T11:45:25.895Z" },
]

[[package]]
name = "django-model-utils"
version = "5.0.0"
source = { registry = "https://pypi.org/simple" }
dependencies = [
    { name = "django" },
]
sdist = { url = "https://files.pythonhosted.org/packages/81/60/5e232c32a2c977cc1af8c70a38ef436598bc649ad89c2c4568454edde2c9/django_model_utils-5.0.0.tar.gz", hash = "sha256:041cdd6230d2fbf6cd943e1969318bce762272077f4ecd333ab2263924b4e5eb", size = 80559, upload-time = "2024-09-04T11:35:22.858Z" }
wheels = [
    { url = "https://files.pythonhosted.org/packages/fd/13/87a42048700c54bfce35900a34e2031245132775fb24363fc0e33664aa9c/django_model_utils-5.0.0-py3-none-any.whl", hash = "sha256:fec78e6c323d565a221f7c4edc703f4567d7bb1caeafe1acd16a80c5ff82056b", size = 42630, upload-time = "2024-09-04T11:36:23.166Z" },
]

[[package]]
name = "django-mptt"
version = "0.18.0"
source = { registry = "https://pypi.org/simple" }
dependencies = [
    { name = "django-js-asset" },
]
sdist = { url = "https://files.pythonhosted.org/packages/eb/25/04bb8e4384f3484dabbd0e2a84946f1c972b95b07512509a17aaa361be0f/django_mptt-0.18.0.tar.gz", hash = "sha256:cf5661357ff22bc64e20d3341c26e538aa54583aea0763cfe6aaec0ab8e3a8ee", size = 71407, upload-time = "2025-08-26T09:27:01.05Z" }
wheels = [
    { url = "https://files.pythonhosted.org/packages/51/9e/78aad58a90f2e4d0c898eeadd2f2b720bcae29b43676dd37c2b627c4c6c6/django_mptt-0.18.0-py3-none-any.whl", hash = "sha256:bfa3f01627e3966a1df901aeca74570a3e933e66809ebf58d9df673e63627afb", size = 120157, upload-time = "2025-08-26T09:27:02.168Z" },
]

[[package]]
name = "django-multiselectfield"
version = "1.0.1"
source = { registry = "https://pypi.org/simple" }
dependencies = [
    { name = "django" },
]
sdist = { url = "https://files.pythonhosted.org/packages/04/9a/27060e8aa491ff2d286054df2e89df481a8dfe0e5e459fa36c0f48e3c10c/django_multiselectfield-1.0.1.tar.gz", hash = "sha256:3f8b4fff3e07d4a91c8bb4b809bc35caeb22b41769b606f4c9edc53b8d72a667", size = 22025, upload-time = "2025-06-12T14:41:21.599Z" }
wheels = [
    { url = "https://files.pythonhosted.org/packages/6d/10/23c0644cf67567bbe4e3a2eeeec0e9c79b701990c0e07c5ee4a4f8897f91/django_multiselectfield-1.0.1-py3-none-any.whl", hash = "sha256:18dc14801f7eca844a48e21cba6d8ec35b9b581f2373bbb2cb75e6994518259a", size = 20481, upload-time = "2025-06-12T14:41:20.107Z" },
]

[[package]]
name = "django-phonenumber-field"
version = "8.4.0"
source = { registry = "https://pypi.org/simple" }
dependencies = [
    { name = "django" },
]
sdist = { url = "https://files.pythonhosted.org/packages/87/bf/8aa60c9834773b955dff1ddea842e361e8daaf6b0945d5bfc29fc66d53ab/django_phonenumber_field-8.4.0.tar.gz", hash = "sha256:2b83e843dac35eec6a69880a166487235b737a71a1e38c9a52e5ad67d6996083", size = 45512, upload-time = "2025-11-24T15:09:51.904Z" }
wheels = [
    { url = "https://files.pythonhosted.org/packages/8b/a3/f6b85a9246e22cf719752ad83f5e95aa9ba12419b2f9eff70f20d30e55df/django_phonenumber_field-8.4.0-py3-none-any.whl", hash = "sha256:7a1cb3a6456edb54d879f11ffa0acb227ded08c93b587035d0f28093f0e46511", size = 69528, upload-time = "2025-11-24T15:09:45.479Z" },
]

[[package]]
name = "django-querysetsequence"
version = "0.18"
source = { registry = "https://pypi.org/simple" }
dependencies = [
    { name = "django" },
]
sdist = { url = "https://files.pythonhosted.org/packages/ce/f6/22906bc0d74b17bd8203e7038b1159f8b228426a3ad24b0912388dcf980e/django_querysetsequence-0.18.tar.gz", hash = "sha256:008435bd44cf291de21238d26efda4a14f4dcb5f01adb19da8339f634f3a9338", size = 30432, upload-time = "2025-05-13T23:27:38.476Z" }
wheels = [
    { url = "https://files.pythonhosted.org/packages/ef/fc/57279c6ec7046b25cc09f4920c0322c9fc14f6aa7797623ae6a3ec807cd8/django_querysetsequence-0.18-py3-none-any.whl", hash = "sha256:8e63956ecb272430cb5d302179b4baa1361f11078eba9f1d45f37227d691676e", size = 16301, upload-time = "2025-05-13T23:27:37.427Z" },
]

[[package]]
name = "django-redis"
version = "6.0.0"
source = { registry = "https://pypi.org/simple" }
dependencies = [
    { name = "django" },
    { name = "redis" },
]
sdist = { url = "https://files.pythonhosted.org/packages/08/53/dbcfa1e528e0d6c39947092625b2c89274b5d88f14d357cee53c4d6dbbd4/django_redis-6.0.0.tar.gz", hash = "sha256:2d9cb12a20424a4c4dde082c6122f486628bae2d9c2bee4c0126a4de7fda00dd", size = 56904, upload-time = "2025-06-17T18:15:46.376Z" }
wheels = [
    { url = "https://files.pythonhosted.org/packages/7e/79/055dfcc508cfe9f439d9f453741188d633efa9eab90fc78a67b0ab50b137/django_redis-6.0.0-py3-none-any.whl", hash = "sha256:20bf0063a8abee567eb5f77f375143c32810c8700c0674ced34737f8de4e36c0", size = 33687, upload-time = "2025-06-17T18:15:34.165Z" },
]

[[package]]
name = "django-regex"
version = "0.5.0"
source = { registry = "https://pypi.org/simple" }
sdist = { url = "https://files.pythonhosted.org/packages/02/09/f510713bb0d7f539b320579e2432d9aa8c02a7561bb9e3cdd37c658427d8/django-regex-0.5.0.tar.gz", hash = "sha256:6af1add11ae5232f133a42754c9291f9113996b1294b048305d9f1a427bca27c", size = 26248, upload-time = "2022-03-30T22:46:45.859Z" }

[[package]]
name = "django-rest-extensions"
version = "1.2.1"
source = { registry = "https://pypi.org/simple" }
dependencies = [
    { name = "django" },
    { name = "djangorestframework" },
]
sdist = { url = "https://files.pythonhosted.org/packages/39/04/d72e58804bb0301d04382b0b2de049117ae0da90b26c8499aeb843ae458a/django_rest_extensions-1.2.1.tar.gz", hash = "sha256:8d9e23d804ee08f3970eb7f658139132e6daacd5a65f6df022fdb6a125948926", size = 22459, upload-time = "2024-11-17T03:29:19.968Z" }
wheels = [
    { url = "https://files.pythonhosted.org/packages/a2/63/8ce807a5334d5667deea09d7b5b3f9014979b0aacacc8565cfcee50349e3/django_rest_extensions-1.2.1-py3-none-any.whl", hash = "sha256:0975c8fc1254d58cb3ee91ddc976f5f11b6a6690e75a68b5bfb1914a9023a6fe", size = 26430, upload-time = "2024-11-17T03:29:18.125Z" },
]

[[package]]
name = "django-reversion"
version = "5.1.0"
source = { registry = "https://pypi.org/simple" }
dependencies = [
    { name = "django" },
]
sdist = { url = "https://files.pythonhosted.org/packages/d8/aa/d7e9d98b23041b24d2b35cefcbbfa51e6e557e8e58c1c1bddabdb0baf13f/django_reversion-5.1.0.tar.gz", hash = "sha256:3309821e5b6fceedcce6b6975f1a9c7fab6ae7c7d0e1276a90e345946fa0dcb8", size = 73178, upload-time = "2024-08-09T21:30:29.613Z" }
wheels = [
    { url = "https://files.pythonhosted.org/packages/5a/84/898fec51294e6764ab5fdde5db079ca89d528cef039c05447ca41d6f4c74/django_reversion-5.1.0-py3-none-any.whl", hash = "sha256:084d4f117d9e2b4e8dfdfaad83ebb34410a03eed6071c96089e6811fdea82ad3", size = 84857, upload-time = "2024-08-09T21:30:27.761Z" },
]

[[package]]
name = "django-silk"
version = "5.4.3"
source = { registry = "https://pypi.org/simple" }
dependencies = [
    { name = "django" },
    { name = "gprof2dot" },
    { name = "sqlparse" },
]
sdist = { url = "https://files.pythonhosted.org/packages/c5/13/ef9344e4ed6ab6ed0f15d7743e9509545e95f3336ac9bbef4b39aefbabeb/django_silk-5.4.3.tar.gz", hash = "sha256:bedb17c8fd9c029a7746cb947864f5c9ea943ae33d6a9581e60f67c45e4490ad", size = 4495552, upload-time = "2025-09-09T07:13:30.229Z" }
wheels = [
    { url = "https://files.pythonhosted.org/packages/ec/97/bc1f1d0f922144a3807ad15531b93ba474c7538d6f006e98bf8ab77a2f82/django_silk-5.4.3-py3-none-any.whl", hash = "sha256:f7920ae91a34716654296140b2cbf449e9798237a0c6eb7cf2cd79c2cfb39321", size = 1944434, upload-time = "2025-09-09T07:13:50.846Z" },
]

[[package]]
name = "django-smart-admin"
version = "2.6.0"
source = { registry = "https://pypi.org/simple" }
dependencies = [
    { name = "django-admin-extra-buttons" },
    { name = "django-adminactions" },
    { name = "django-adminfilters" },
    { name = "django-sysinfo" },
]
sdist = { url = "https://files.pythonhosted.org/packages/a0/8e/f43d154a9b84a10cdb635d5a1c4845cdea7b3d54e3f63b172a4d56a150f0/django-smart-admin-2.6.0.tar.gz", hash = "sha256:9ac878433c57eb285360e0c019258fc7fef9d5557805dafb55d2f965e4fe02e2", size = 40521, upload-time = "2022-11-22T12:11:29.38Z" }

[[package]]
name = "django-smart-env"
version = "1.0"
source = { registry = "https://pypi.org/simple" }
dependencies = [
    { name = "django-environ" },
]
sdist = { url = "https://files.pythonhosted.org/packages/22/ce/0f64aaddc1ec2cf3e75a52f0029db93b36229938da95bce70d6464be2fc7/django_smart_env-1.0.tar.gz", hash = "sha256:5793053f3598e43b6647b545628e63f6f7d5484d2504ccb3fe5723e1e593e93a", size = 4418, upload-time = "2025-10-08T09:11:28.838Z" }
wheels = [
    { url = "https://files.pythonhosted.org/packages/e0/f1/7e902edf281b6c52aa33e22f7a323d9e654373ad9e6cd177880ded578c4a/django_smart_env-1.0-py3-none-any.whl", hash = "sha256:c044240b5a480c4138fbf1f4eecda277880d9ad0f20ed973bf97dc3b1b50ede4", size = 5882, upload-time = "2025-10-08T09:11:27.781Z" },
]

[[package]]
name = "django-sql-explorer"
version = "5.3"
source = { registry = "https://pypi.org/simple" }
dependencies = [
    { name = "cryptography" },
    { name = "django" },
    { name = "django-cryptography-django5" },
    { name = "requests" },
    { name = "sqlparse" },
]
sdist = { url = "https://files.pythonhosted.org/packages/cf/10/9d3ddb521dc8988a510cd459649561b828586e0c70d000aad07fd632cd99/django_sql_explorer-5.3.tar.gz", hash = "sha256:ce2da0e8c67eab0b22e0fa7dfc0caf189735029bdc83e33dceef009be787a08a", size = 910011, upload-time = "2024-09-24T20:47:34.522Z" }
wheels = [
    { url = "https://files.pythonhosted.org/packages/52/c7/d5a5cbd5a2563b773832f3582ded3b823d9401d259aff3f77196c80f9f1a/django_sql_explorer-5.3-py3-none-any.whl", hash = "sha256:eb12978710f0a4ce684fb7a0439531480d6f524458a334beac506018cf6dc2f9", size = 958033, upload-time = "2024-09-24T20:47:32.549Z" },
]

[package.optional-dependencies]
xls = [
    { name = "xlsxwriter" },
]

[[package]]
name = "django-storages"
version = "1.14.6"
source = { registry = "https://pypi.org/simple" }
dependencies = [
    { name = "django" },
]
sdist = { url = "https://files.pythonhosted.org/packages/ff/d6/2e50e378fff0408d558f36c4acffc090f9a641fd6e084af9e54d45307efa/django_storages-1.14.6.tar.gz", hash = "sha256:7a25ce8f4214f69ac9c7ce87e2603887f7ae99326c316bc8d2d75375e09341c9", size = 87587, upload-time = "2025-04-02T02:34:55.103Z" }
wheels = [
    { url = "https://files.pythonhosted.org/packages/1f/21/3cedee63417bc5553eed0c204be478071c9ab208e5e259e97287590194f1/django_storages-1.14.6-py3-none-any.whl", hash = "sha256:11b7b6200e1cb5ffcd9962bd3673a39c7d6a6109e8096f0e03d46fab3d3aabd9", size = 33095, upload-time = "2025-04-02T02:34:53.291Z" },
]

[package.optional-dependencies]
azure = [
    { name = "azure-core" },
    { name = "azure-storage-blob" },
]

[[package]]
name = "django-strategy-field"
version = "3.2.1"
source = { registry = "https://pypi.org/simple" }
sdist = { url = "https://files.pythonhosted.org/packages/6b/86/98783fe60e8e016851c5f96727cb7ed4375aa9bb738b7e4cf6fbc8f3f287/django_strategy_field-3.2.1.tar.gz", hash = "sha256:d87083f4a0ed7160ba2cff1b718bde670232ae557c6ec4c0a95d06b49419bc5b", size = 9752, upload-time = "2025-04-21T05:07:52.796Z" }
wheels = [
    { url = "https://files.pythonhosted.org/packages/15/02/d0f2d8f69e619c4ab446571ad2b954b41f5f39a7ebc16cad927a3ca4f698/django_strategy_field-3.2.1-py3-none-any.whl", hash = "sha256:fabdf06052fcea9fe319fd855fb2a308ec36ce513f1902688f369fbdbd00e1c6", size = 14033, upload-time = "2025-04-21T05:07:51.189Z" },
]

[[package]]
name = "django-stubs"
version = "5.2.8"
source = { registry = "https://pypi.org/simple" }
dependencies = [
    { name = "django" },
    { name = "django-stubs-ext" },
    { name = "types-pyyaml" },
    { name = "typing-extensions" },
]
sdist = { url = "https://files.pythonhosted.org/packages/6c/75/97626224fd8f1787bb6f7f06944efcfddd5da7764bf741cf7f59d102f4a0/django_stubs-5.2.8.tar.gz", hash = "sha256:9bba597c9a8ed8c025cae4696803d5c8be1cf55bfc7648a084cbf864187e2f8b", size = 257709, upload-time = "2025-12-01T08:13:09.569Z" }
wheels = [
    { url = "https://files.pythonhosted.org/packages/7d/3f/7c9543ad5ade5ce1d33d187a3abd82164570314ebee72c6206ab5c044ebf/django_stubs-5.2.8-py3-none-any.whl", hash = "sha256:a3c63119fd7062ac63d58869698d07c9e5ec0561295c4e700317c54e8d26716c", size = 508136, upload-time = "2025-12-01T08:13:07.963Z" },
]

[[package]]
name = "django-stubs-ext"
version = "5.2.8"
source = { registry = "https://pypi.org/simple" }
dependencies = [
    { name = "django" },
    { name = "typing-extensions" },
]
sdist = { url = "https://files.pythonhosted.org/packages/14/a2/d67f4a5200ff7626b104eddceaf529761cba4ed318a73ffdb0677551be73/django_stubs_ext-5.2.8.tar.gz", hash = "sha256:b39938c46d7a547cd84e4a6378dbe51a3dd64d70300459087229e5fee27e5c6b", size = 6487, upload-time = "2025-12-01T08:12:37.486Z" }
wheels = [
    { url = "https://files.pythonhosted.org/packages/da/2d/cb0151b780c3730cf0f2c0fcb1b065a5e88f877cf7a9217483c375353af1/django_stubs_ext-5.2.8-py3-none-any.whl", hash = "sha256:1dd5470c9675591362c78a157a3cf8aec45d0e7a7f0cf32f227a1363e54e0652", size = 9949, upload-time = "2025-12-01T08:12:36.397Z" },
]

[[package]]
name = "django-sysinfo"
version = "2.7.0"
source = { registry = "https://pypi.org/simple" }
dependencies = [
    { name = "psutil" },
    { name = "python-dateutil" },
]
sdist = { url = "https://files.pythonhosted.org/packages/87/88/693de78cce813c4b769589e1a55702f53533d373410128112fb22d0d7359/django_sysinfo-2.7.0.tar.gz", hash = "sha256:d34f74bc8c76cedfe5ed8081e00ce549a965b0cd4680dfeb0755bb43d8e7648e", size = 11419, upload-time = "2025-04-22T08:04:39.89Z" }
wheels = [
    { url = "https://files.pythonhosted.org/packages/a8/45/bb7d88d85b1f84afa95721b7da46cdf1fd9c5f2582384778f28859482b8b/django_sysinfo-2.7.0-py3-none-any.whl", hash = "sha256:e45ee631c9ba73f13a0df280323fdf75d534b06eac2db50e6af3c31deed38529", size = 17433, upload-time = "2025-04-22T08:04:38.173Z" },
]

[[package]]
name = "django-timezone-field"
version = "7.1"
source = { registry = "https://pypi.org/simple" }
dependencies = [
    { name = "django" },
]
sdist = { url = "https://files.pythonhosted.org/packages/ba/5b/0dbe271fef3c2274b83dbcb1b19fa3dacf1f7e542382819294644e78ea8b/django_timezone_field-7.1.tar.gz", hash = "sha256:b3ef409d88a2718b566fabe10ea996f2838bc72b22d3a2900c0aa905c761380c", size = 13727, upload-time = "2025-01-11T17:49:54.486Z" }
wheels = [
    { url = "https://files.pythonhosted.org/packages/ec/09/7a808392a751a24ffa62bec00e3085a9c1a151d728c323a5bab229ea0e58/django_timezone_field-7.1-py3-none-any.whl", hash = "sha256:93914713ed882f5bccda080eda388f7006349f25930b6122e9b07bf8db49c4b4", size = 13177, upload-time = "2025-01-11T17:49:52.142Z" },
]

[[package]]
name = "django-webtest"
version = "1.9.14"
source = { registry = "https://pypi.org/simple" }
dependencies = [
    { name = "webtest" },
]
sdist = { url = "https://files.pythonhosted.org/packages/e4/4c/2c6f4dc32c785b4ed760878f972e0934dba3a4d4cedbfdf4fbce24225808/django_webtest-1.9.14.tar.gz", hash = "sha256:edbdc62f74b84e53ad3b49821e839669c812fafabb54ede713b45209bf732aeb", size = 29289, upload-time = "2025-10-06T21:08:10.761Z" }
wheels = [
    { url = "https://files.pythonhosted.org/packages/2f/02/b623ee3b64879ac36d1c82f779997a9d7a98265b9254e45edd3e33ccd57b/django_webtest-1.9.14-py3-none-any.whl", hash = "sha256:1385ec303b766765413e7caa87f2be14c54826c0178050b00dc8746816d9fa1b", size = 16795, upload-time = "2025-10-06T21:08:09.155Z" },
]

[[package]]
name = "djangorestframework"
version = "3.16.1"
source = { registry = "https://pypi.org/simple" }
dependencies = [
    { name = "django" },
]
sdist = { url = "https://files.pythonhosted.org/packages/8a/95/5376fe618646fde6899b3cdc85fd959716bb67542e273a76a80d9f326f27/djangorestframework-3.16.1.tar.gz", hash = "sha256:166809528b1aced0a17dc66c24492af18049f2c9420dbd0be29422029cfc3ff7", size = 1089735, upload-time = "2025-08-06T17:50:53.251Z" }
wheels = [
    { url = "https://files.pythonhosted.org/packages/b0/ce/bf8b9d3f415be4ac5588545b5fcdbbb841977db1c1d923f7568eeabe1689/djangorestframework-3.16.1-py3-none-any.whl", hash = "sha256:33a59f47fb9c85ede792cbf88bde71893bcda0667bc573f784649521f1102cec", size = 1080442, upload-time = "2025-08-06T17:50:50.667Z" },
]

[[package]]
name = "djangorestframework-stubs"
version = "3.16.5"
source = { registry = "https://pypi.org/simple" }
dependencies = [
    { name = "django-stubs" },
    { name = "requests" },
    { name = "types-pyyaml" },
    { name = "types-requests" },
    { name = "typing-extensions" },
]
sdist = { url = "https://files.pythonhosted.org/packages/4a/81/10d0139796e3df5c48e9383ef73e3a999351415e94cc427a4546f79bad07/djangorestframework_stubs-3.16.5.tar.gz", hash = "sha256:1de13fad78b7de3f7ee34dcc1864929adc658342508567263eaff96a4b32312e", size = 32238, upload-time = "2025-10-21T19:43:09.23Z" }
wheels = [
    { url = "https://files.pythonhosted.org/packages/93/33/9c8d203d9e409736665e9f4ed2b9986dfb77774c7d17dab392ed498cb201/djangorestframework_stubs-3.16.5-py3-none-any.whl", hash = "sha256:aebd45bc2cf5e52b90651c548ad25c66d5d8d2b11c48147cbaba87498eefd211", size = 56506, upload-time = "2025-10-21T19:43:08.065Z" },
]

[[package]]
name = "drf-extensions"
version = "0.8.0"
source = { registry = "https://pypi.org/simple" }
dependencies = [
    { name = "django" },
    { name = "djangorestframework" },
    { name = "packaging" },
]
sdist = { url = "https://files.pythonhosted.org/packages/77/5a/57e3cc6f2bb4e1e84ad85eed0a12ddf22d5217b6b87c39e611d10e677a63/drf_extensions-0.8.0.tar.gz", hash = "sha256:c3f27bca74a2def53e8454a5c7b327595195df51e121743120b2f51ef5a52aaa", size = 173718, upload-time = "2025-04-10T07:50:05.139Z" }
wheels = [
    { url = "https://files.pythonhosted.org/packages/aa/c1/b9721c9239b465c0ceac32b33e732c08f6ea0afd8156700e417416a47733/drf_extensions-0.8.0-py2.py3-none-any.whl", hash = "sha256:ab7bd854c9061c27ab55233b66d758001e5c2d81aaa9d117cbbe1c9ea49c77ab", size = 21589, upload-time = "2025-04-10T07:50:02.573Z" },
]

[[package]]
name = "drf-jwt"
version = "1.19.2"
source = { registry = "https://pypi.org/simple" }
dependencies = [
    { name = "django" },
    { name = "djangorestframework" },
    { name = "pyjwt", extra = ["crypto"] },
]
sdist = { url = "https://files.pythonhosted.org/packages/19/8e/3c60992bafd0ac51bcfa136ff9f5e1cff65ef45ebbcb393477672e699e82/drf-jwt-1.19.2.tar.gz", hash = "sha256:660bc66f992065cef59832adcbbdf871847e9738671c19e5121971e773768235", size = 38208, upload-time = "2022-01-09T09:23:38.903Z" }
wheels = [
    { url = "https://files.pythonhosted.org/packages/b6/48/d72115d8c0d27c5d806fdd6cd61197cef6a7e34df2b8cb63b218ffa674b8/drf_jwt-1.19.2-py2.py3-none-any.whl", hash = "sha256:63c3d4ed61a1013958cd63416e2d5c84467d8ae3e6e1be44b1fb58743dbd1582", size = 21926, upload-time = "2022-01-09T09:23:37.257Z" },
]

[[package]]
name = "drf-nested-routers"
version = "0.95.0"
source = { registry = "https://pypi.org/simple" }
dependencies = [
    { name = "django" },
    { name = "djangorestframework" },
]
sdist = { url = "https://files.pythonhosted.org/packages/ff/b2/070908ccd41bd6f025f5507d7f6e50009abe8be48393cc697d159b539f0b/drf_nested_routers-0.95.0.tar.gz", hash = "sha256:815978f802e578fd7035c74040c104909cbe97615de89a275d77e928f4029891", size = 23318, upload-time = "2025-09-09T02:01:58.201Z" }
wheels = [
    { url = "https://files.pythonhosted.org/packages/3e/61/69d951a6e8031389f5feade38531432325019e1047b23d5c6036a86c5e8f/drf_nested_routers-0.95.0-py2.py3-none-any.whl", hash = "sha256:dd489c33d667aaa81383ffaa8c74781d2b353d8f0795716ae37fc59ee297b7c4", size = 36407, upload-time = "2025-09-09T02:01:56.999Z" },
]

[[package]]
name = "drf-spectacular"
version = "0.29.0"
source = { registry = "https://pypi.org/simple" }
dependencies = [
    { name = "django" },
    { name = "djangorestframework" },
    { name = "inflection" },
    { name = "jsonschema" },
    { name = "pyyaml" },
    { name = "uritemplate" },
]
sdist = { url = "https://files.pythonhosted.org/packages/5e/0e/a4f50d83e76cbe797eda88fc0083c8ca970cfa362b5586359ef06ec6f70a/drf_spectacular-0.29.0.tar.gz", hash = "sha256:0a069339ea390ce7f14a75e8b5af4a0860a46e833fd4af027411a3e94fc1a0cc", size = 241722, upload-time = "2025-11-02T03:40:26.348Z" }
wheels = [
    { url = "https://files.pythonhosted.org/packages/32/d9/502c56fc3ca960075d00956283f1c44e8cafe433dada03f9ed2821f3073b/drf_spectacular-0.29.0-py3-none-any.whl", hash = "sha256:d1ee7c9535d89848affb4427347f7c4a22c5d22530b8842ef133d7b72e19b41a", size = 105433, upload-time = "2025-11-02T03:40:24.823Z" },
]

[package.optional-dependencies]
sidecar = [
    { name = "drf-spectacular-sidecar" },
]

[[package]]
name = "drf-spectacular-sidecar"
version = "2025.12.1"
source = { registry = "https://pypi.org/simple" }
dependencies = [
    { name = "django" },
]
sdist = { url = "https://files.pythonhosted.org/packages/5d/9a/5f1a83bd7bb1937a6347e148fbd116195abb16f7179f7c1b34b3ad2befd8/drf_spectacular_sidecar-2025.12.1.tar.gz", hash = "sha256:d25d82ea2e6176ce4583812f73ac9f177dcd56141c11a9e9bf35f1b1878d5044", size = 2460914, upload-time = "2025-12-01T11:26:59.798Z" }
wheels = [
    { url = "https://files.pythonhosted.org/packages/2f/03/0c6d70dcf24c4af0648bd0e8543fb9ad6c1952d9dcf01df729e4f4458d4c/drf_spectacular_sidecar-2025.12.1-py3-none-any.whl", hash = "sha256:dd28870327b92a0e3c9b6809147fd3e74ec449176daeae291af34eda176236c1", size = 2482183, upload-time = "2025-12-01T11:26:58.176Z" },
]

[[package]]
name = "elastic-transport"
version = "8.17.1"
source = { registry = "https://pypi.org/simple" }
dependencies = [
    { name = "certifi" },
    { name = "urllib3" },
]
sdist = { url = "https://files.pythonhosted.org/packages/6a/54/d498a766ac8fa475f931da85a154666cc81a70f8eb4a780bc8e4e934e9ac/elastic_transport-8.17.1.tar.gz", hash = "sha256:5edef32ac864dca8e2f0a613ef63491ee8d6b8cfb52881fa7313ba9290cac6d2", size = 73425, upload-time = "2025-03-13T07:28:30.776Z" }
wheels = [
    { url = "https://files.pythonhosted.org/packages/cf/cd/b71d5bc74cde7fc6fd9b2ff9389890f45d9762cbbbf81dc5e51fd7588c4a/elastic_transport-8.17.1-py3-none-any.whl", hash = "sha256:192718f498f1d10c5e9aa8b9cf32aed405e469a7f0e9d6a8923431dbb2c59fb8", size = 64969, upload-time = "2025-03-13T07:28:29.031Z" },
]

[[package]]
name = "elasticsearch"
version = "8.14.0"
source = { registry = "https://pypi.org/simple" }
dependencies = [
    { name = "elastic-transport" },
]
sdist = { url = "https://files.pythonhosted.org/packages/36/63/8dc82cbf1bfbca2a2af8eeaa4a7eccc2cf7a87bf217130f6bc66d33b4d8f/elasticsearch-8.14.0.tar.gz", hash = "sha256:aa2490029dd96f4015b333c1827aa21fd6c0a4d223b00dfb0fe933b8d09a511b", size = 382506, upload-time = "2024-06-06T13:31:10.205Z" }
wheels = [
    { url = "https://files.pythonhosted.org/packages/a2/09/c9dec8bd95bff6aaa8fe29a834257a6606608d0b2ed9932a1857683f736f/elasticsearch-8.14.0-py3-none-any.whl", hash = "sha256:cef8ef70a81af027f3da74a4f7d9296b390c636903088439087b8262a468c130", size = 480236, upload-time = "2024-06-06T13:31:00.987Z" },
]

[[package]]
name = "elasticsearch-dsl"
version = "8.14.0"
source = { registry = "https://pypi.org/simple" }
dependencies = [
    { name = "elasticsearch" },
    { name = "python-dateutil" },
    { name = "typing-extensions" },
]
sdist = { url = "https://files.pythonhosted.org/packages/f8/a8/ab8bfe07dbd8f3856e98a466fc1c1211bba227de8bce5a9b10a9c7dd6060/elasticsearch-dsl-8.14.0.tar.gz", hash = "sha256:326c6dccf32f1ff3d4c84889388590778444ba18f770adee52f24721cb97c4c7", size = 84710, upload-time = "2024-06-10T10:21:00.341Z" }
wheels = [
    { url = "https://files.pythonhosted.org/packages/f3/b4/5c5204d00fe12ed8f8d7027d27088029ed4069e1193ae207abf1c5ac44fc/elasticsearch_dsl-8.14.0-py3-none-any.whl", hash = "sha256:99c5cbda28a37eec05ac78e82fdc87e8641eb83956ea63a817bf0e9da3d688dd", size = 92298, upload-time = "2024-06-10T10:20:58.073Z" },
]

[[package]]
name = "et-xmlfile"
version = "2.0.0"
source = { registry = "https://pypi.org/simple" }
sdist = { url = "https://files.pythonhosted.org/packages/d3/38/af70d7ab1ae9d4da450eeec1fa3918940a5fafb9055e934af8d6eb0c2313/et_xmlfile-2.0.0.tar.gz", hash = "sha256:dab3f4764309081ce75662649be815c4c9081e88f0837825f90fd28317d4da54", size = 17234, upload-time = "2024-10-25T17:25:40.039Z" }
wheels = [
    { url = "https://files.pythonhosted.org/packages/c1/8b/5fe2cc11fee489817272089c4203e679c63b570a5aaeb18d852ae3cbba6a/et_xmlfile-2.0.0-py3-none-any.whl", hash = "sha256:7a91720bc756843502c3b7504c77b8fe44217c85c537d85037f0f536151b2caa", size = 18059, upload-time = "2024-10-25T17:25:39.051Z" },
]

[[package]]
name = "exceptiongroup"
version = "1.3.1"
source = { registry = "https://pypi.org/simple" }
sdist = { url = "https://files.pythonhosted.org/packages/50/79/66800aadf48771f6b62f7eb014e352e5d06856655206165d775e675a02c9/exceptiongroup-1.3.1.tar.gz", hash = "sha256:8b412432c6055b0b7d14c310000ae93352ed6754f70fa8f7c34141f91c4e3219", size = 30371, upload-time = "2025-11-21T23:01:54.787Z" }
wheels = [
    { url = "https://files.pythonhosted.org/packages/8a/0e/97c33bf5009bdbac74fd2beace167cab3f978feb69cc36f1ef79360d6c4e/exceptiongroup-1.3.1-py3-none-any.whl", hash = "sha256:a7a39a3bd276781e98394987d3a5701d0c4edffb633bb7a5144577f82c773598", size = 16740, upload-time = "2025-11-21T23:01:53.443Z" },
]

[[package]]
name = "execnet"
version = "2.1.2"
source = { registry = "https://pypi.org/simple" }
sdist = { url = "https://files.pythonhosted.org/packages/bf/89/780e11f9588d9e7128a3f87788354c7946a9cbb1401ad38a48c4db9a4f07/execnet-2.1.2.tar.gz", hash = "sha256:63d83bfdd9a23e35b9c6a3261412324f964c2ec8dcd8d3c6916ee9373e0befcd", size = 166622, upload-time = "2025-11-12T09:56:37.75Z" }
wheels = [
    { url = "https://files.pythonhosted.org/packages/ab/84/02fc1827e8cdded4aa65baef11296a9bbe595c474f0d6d758af082d849fd/execnet-2.1.2-py3-none-any.whl", hash = "sha256:67fba928dd5a544b783f6056f449e5e3931a5c378b128bc18501f7ea79e296ec", size = 40708, upload-time = "2025-11-12T09:56:36.333Z" },
]

[[package]]
name = "executing"
version = "2.2.1"
source = { registry = "https://pypi.org/simple" }
sdist = { url = "https://files.pythonhosted.org/packages/cc/28/c14e053b6762b1044f34a13aab6859bbf40456d37d23aa286ac24cfd9a5d/executing-2.2.1.tar.gz", hash = "sha256:3632cc370565f6648cc328b32435bd120a1e4ebb20c77e3fdde9a13cd1e533c4", size = 1129488, upload-time = "2025-09-01T09:48:10.866Z" }
wheels = [
    { url = "https://files.pythonhosted.org/packages/c1/ea/53f2148663b321f21b5a606bd5f191517cf40b7072c0497d3c92c4a13b1e/executing-2.2.1-py2.py3-none-any.whl", hash = "sha256:760643d3452b4d777d295bb167ccc74c64a81df23fb5e08eff250c425a4b2017", size = 28317, upload-time = "2025-09-01T09:48:08.5Z" },
]

[[package]]
name = "factory-boy"
version = "3.3.3"
source = { registry = "https://pypi.org/simple" }
dependencies = [
    { name = "faker" },
]
sdist = { url = "https://files.pythonhosted.org/packages/ba/98/75cacae9945f67cfe323829fc2ac451f64517a8a330b572a06a323997065/factory_boy-3.3.3.tar.gz", hash = "sha256:866862d226128dfac7f2b4160287e899daf54f2612778327dd03d0e2cb1e3d03", size = 164146, upload-time = "2025-02-03T09:49:04.433Z" }
wheels = [
    { url = "https://files.pythonhosted.org/packages/27/8d/2bc5f5546ff2ccb3f7de06742853483ab75bf74f36a92254702f8baecc79/factory_boy-3.3.3-py2.py3-none-any.whl", hash = "sha256:1c39e3289f7e667c4285433f305f8d506efc2fe9c73aaea4151ebd5cdea394fc", size = 37036, upload-time = "2025-02-03T09:49:01.659Z" },
]

[[package]]
name = "faker"
version = "38.2.0"
source = { registry = "https://pypi.org/simple" }
dependencies = [
    { name = "tzdata" },
]
sdist = { url = "https://files.pythonhosted.org/packages/64/27/022d4dbd4c20567b4c294f79a133cc2f05240ea61e0d515ead18c995c249/faker-38.2.0.tar.gz", hash = "sha256:20672803db9c7cb97f9b56c18c54b915b6f1d8991f63d1d673642dc43f5ce7ab", size = 1941469, upload-time = "2025-11-19T16:37:31.892Z" }
wheels = [
    { url = "https://files.pythonhosted.org/packages/17/93/00c94d45f55c336434a15f98d906387e87ce28f9918e4444829a8fda432d/faker-38.2.0-py3-none-any.whl", hash = "sha256:35fe4a0a79dee0dc4103a6083ee9224941e7d3594811a50e3969e547b0d2ee65", size = 1980505, upload-time = "2025-11-19T16:37:30.208Z" },
]

[[package]]
name = "fastdiff"
version = "0.3.0"
source = { registry = "https://pypi.org/simple" }
dependencies = [
    { name = "wasmer" },
    { name = "wasmer-compiler-cranelift" },
]
sdist = { url = "https://files.pythonhosted.org/packages/3f/0e/5cec0653411663dab4850d2cf04be21e36fd604b7669af546062076e5a07/fastdiff-0.3.0.tar.gz", hash = "sha256:4dfa09c47832a8c040acda3f1f55fc0ab4d666f0e14e6951e6da78d59acd945a", size = 44514, upload-time = "2021-05-12T07:28:11.305Z" }
wheels = [
    { url = "https://files.pythonhosted.org/packages/c2/98/72928a3911acf145d57dc02c494c025a3820665ca1df3fc083d1a82bac9e/fastdiff-0.3.0-py2.py3-none-any.whl", hash = "sha256:ca5f61f6ddf5a1564ddfd98132ad28e7abe4a88a638a8b014a2214f71e5918ec", size = 37563, upload-time = "2021-05-12T07:28:09.473Z" },
]

[[package]]
name = "filelock"
version = "3.20.0"
source = { registry = "https://pypi.org/simple" }
sdist = { url = "https://files.pythonhosted.org/packages/58/46/0028a82567109b5ef6e4d2a1f04a583fb513e6cf9527fcdd09afd817deeb/filelock-3.20.0.tar.gz", hash = "sha256:711e943b4ec6be42e1d4e6690b48dc175c822967466bb31c0c293f34334c13f4", size = 18922, upload-time = "2025-10-08T18:03:50.056Z" }
wheels = [
    { url = "https://files.pythonhosted.org/packages/76/91/7216b27286936c16f5b4d0c530087e4a54eead683e6b0b73dd0c64844af6/filelock-3.20.0-py3-none-any.whl", hash = "sha256:339b4732ffda5cd79b13f4e2711a31b0365ce445d95d243bb996273d072546a2", size = 16054, upload-time = "2025-10-08T18:03:48.35Z" },
]

[[package]]
name = "flake8"
version = "7.3.0"
source = { registry = "https://pypi.org/simple" }
dependencies = [
    { name = "mccabe" },
    { name = "pycodestyle" },
    { name = "pyflakes" },
]
sdist = { url = "https://files.pythonhosted.org/packages/9b/af/fbfe3c4b5a657d79e5c47a2827a362f9e1b763336a52f926126aa6dc7123/flake8-7.3.0.tar.gz", hash = "sha256:fe044858146b9fc69b551a4b490d69cf960fcb78ad1edcb84e7fbb1b4a8e3872", size = 48326, upload-time = "2025-06-20T19:31:35.838Z" }
wheels = [
    { url = "https://files.pythonhosted.org/packages/9f/56/13ab06b4f93ca7cac71078fbe37fcea175d3216f31f85c3168a6bbd0bb9a/flake8-7.3.0-py2.py3-none-any.whl", hash = "sha256:b9696257b9ce8beb888cdbe31cf885c90d31928fe202be0889a7cdafad32f01e", size = 57922, upload-time = "2025-06-20T19:31:34.425Z" },
]

[[package]]
name = "flake8-absolute-import"
version = "1.0.0.3"
source = { registry = "https://pypi.org/simple" }
dependencies = [
    { name = "flake8" },
]
sdist = { url = "https://files.pythonhosted.org/packages/00/b3/99967e98c60d82884886c6d0b607d80ccb4a474c69734c60f0533cf1f9d5/flake8_absolute_import-1.0.0.3.tar.gz", hash = "sha256:84b2bb2dbad98227a333ca4ba30357e073117ecd6b068b46ac5906fa9a7ed39e", size = 10900, upload-time = "2025-11-28T02:12:01.518Z" }
wheels = [
    { url = "https://files.pythonhosted.org/packages/05/97/a2f279f6c749912ad7d254af9c8ec845736352f6d162fb0fc25000d26e22/flake8_absolute_import-1.0.0.3-py3-none-any.whl", hash = "sha256:de62300044f5060f32dbe5cbfa0ad7b345231323c572077997d9c8ae6241b189", size = 5905, upload-time = "2025-11-28T02:12:08.884Z" },
]

[[package]]
name = "flake8-bugbear"
version = "25.11.29"
source = { registry = "https://pypi.org/simple" }
dependencies = [
    { name = "attrs" },
    { name = "flake8" },
]
sdist = { url = "https://files.pythonhosted.org/packages/ec/20/2a996e2fca7810bd1b031901d65fc4292630895afcb946ebd00568bdc669/flake8_bugbear-25.11.29.tar.gz", hash = "sha256:b5d06710f3d26e595541ad303ad4d5cb52578bd4bccbb2c2c0b2c72e243dafc8", size = 84896, upload-time = "2025-11-29T20:51:57.75Z" }
wheels = [
    { url = "https://files.pythonhosted.org/packages/0d/42/c18f199780d99a6f6a64c4a36f4ad28a445d9e11968a6025b21d0c8b6802/flake8_bugbear-25.11.29-py3-none-any.whl", hash = "sha256:9bf15e2970e736d2340da4c0a70493db964061c9c38f708cfe1f7b2d87392298", size = 37861, upload-time = "2025-11-29T20:51:56.439Z" },
]

[[package]]
name = "flake8-formatter-junit-xml"
version = "0.0.6"
source = { registry = "https://pypi.org/simple" }
dependencies = [
    { name = "flake8" },
    { name = "junit-xml" },
]
sdist = { url = "https://files.pythonhosted.org/packages/e6/5f/7805a65d85b7361b063ddbe6a0a2f7d2bb5b333be7695ca7e7e78b0844dc/flake8_formatter_junit_xml-0.0.6.tar.gz", hash = "sha256:1ddd9356bb30ba736c3f14c769c837cfacf4f79c3d383ab963ef9d38eea05a9c", size = 3089, upload-time = "2018-04-11T05:44:27.689Z" }
wheels = [
    { url = "https://files.pythonhosted.org/packages/81/b5/15ba83fa9214f14494a7a0cb7edce38221cd9d0db49322a9a607687d1ac3/flake8_formatter_junit_xml-0.0.6-py2.py3-none-any.whl", hash = "sha256:6358a44ecafdf0f9c8ee5314859b8d6f553dc2e55e946a24c538185e1eba7ce6", size = 6407, upload-time = "2018-04-11T05:44:26.419Z" },
]

[[package]]
name = "flaky"
version = "3.8.1"
source = { registry = "https://pypi.org/simple" }
sdist = { url = "https://files.pythonhosted.org/packages/5b/c5/ef69119a01427204ff2db5fc8f98001087bcce719bbb94749dcd7b191365/flaky-3.8.1.tar.gz", hash = "sha256:47204a81ec905f3d5acfbd61daeabcada8f9d4031616d9bcb0618461729699f5", size = 25248, upload-time = "2024-03-12T22:17:59.265Z" }
wheels = [
    { url = "https://files.pythonhosted.org/packages/7f/b8/b830fc43663246c3f3dd1ae7dca4847b96ed992537e85311e27fa41ac40e/flaky-3.8.1-py2.py3-none-any.whl", hash = "sha256:194ccf4f0d3a22b2de7130f4b62e45e977ac1b5ccad74d4d48f3005dcc38815e", size = 19139, upload-time = "2024-03-12T22:17:51.59Z" },
]

[[package]]
name = "flower"
version = "2.0.1"
source = { registry = "https://pypi.org/simple" }
dependencies = [
    { name = "celery" },
    { name = "humanize" },
    { name = "prometheus-client" },
    { name = "pytz" },
    { name = "tornado" },
]
sdist = { url = "https://files.pythonhosted.org/packages/09/a1/357f1b5d8946deafdcfdd604f51baae9de10aafa2908d0b7322597155f92/flower-2.0.1.tar.gz", hash = "sha256:5ab717b979530770c16afb48b50d2a98d23c3e9fe39851dcf6bc4d01845a02a0", size = 3220408, upload-time = "2023-08-13T14:37:46.073Z" }
wheels = [
    { url = "https://files.pythonhosted.org/packages/a6/ff/ee2f67c0ff146ec98b5df1df637b2bc2d17beeb05df9f427a67bd7a7d79c/flower-2.0.1-py2.py3-none-any.whl", hash = "sha256:9db2c621eeefbc844c8dd88be64aef61e84e2deb29b271e02ab2b5b9f01068e2", size = 383553, upload-time = "2023-08-13T14:37:41.552Z" },
]

[[package]]
name = "fonttools"
version = "4.61.0"
source = { registry = "https://pypi.org/simple" }
sdist = { url = "https://files.pythonhosted.org/packages/33/f9/0e84d593c0e12244150280a630999835a64f2852276161b62a0f98318de0/fonttools-4.61.0.tar.gz", hash = "sha256:ec520a1f0c7758d7a858a00f090c1745f6cde6a7c5e76fb70ea4044a15f712e7", size = 3561884, upload-time = "2025-11-28T17:05:49.491Z" }
wheels = [
    { url = "https://files.pythonhosted.org/packages/17/45/334f0d7f181e5473cfb757e1b60f4e60e7fc64f28d406e5d364a952718c0/fonttools-4.61.0-cp313-cp313-macosx_10_13_universal2.whl", hash = "sha256:ba774b8cbd8754f54b8eb58124e8bd45f736b2743325ab1a5229698942b9b433", size = 2841801, upload-time = "2025-11-28T17:05:01.621Z" },
    { url = "https://files.pythonhosted.org/packages/cc/63/97b9c78e1f79bc741d4efe6e51f13872d8edb2b36e1b9fb2bab0d4491bb7/fonttools-4.61.0-cp313-cp313-macosx_10_13_x86_64.whl", hash = "sha256:c84b430616ed73ce46e9cafd0bf0800e366a3e02fb7e1ad7c1e214dbe3862b1f", size = 2379024, upload-time = "2025-11-28T17:05:03.668Z" },
    { url = "https://files.pythonhosted.org/packages/4e/80/c87bc524a90dbeb2a390eea23eae448286983da59b7e02c67fa0ca96a8c5/fonttools-4.61.0-cp313-cp313-manylinux1_x86_64.manylinux2014_x86_64.manylinux_2_17_x86_64.manylinux_2_5_x86_64.whl", hash = "sha256:b2b734d8391afe3c682320840c8191de9bd24e7eb85768dd4dc06ed1b63dbb1b", size = 4923706, upload-time = "2025-11-28T17:05:05.494Z" },
    { url = "https://files.pythonhosted.org/packages/6d/f6/a3b0374811a1de8c3f9207ec88f61ad1bb96f938ed89babae26c065c2e46/fonttools-4.61.0-cp313-cp313-manylinux2014_aarch64.manylinux_2_17_aarch64.manylinux_2_28_aarch64.whl", hash = "sha256:a5c5fff72bf31b0e558ed085e4fd7ed96eb85881404ecc39ed2a779e7cf724eb", size = 4979751, upload-time = "2025-11-28T17:05:07.665Z" },
    { url = "https://files.pythonhosted.org/packages/a5/3b/30f63b4308b449091573285f9d27619563a84f399946bca3eadc9554afbe/fonttools-4.61.0-cp313-cp313-musllinux_1_2_aarch64.whl", hash = "sha256:14a290c5c93fcab76b7f451e6a4b7721b712d90b3b5ed6908f1abcf794e90d6d", size = 4921113, upload-time = "2025-11-28T17:05:09.551Z" },
    { url = "https://files.pythonhosted.org/packages/41/6c/58e6e9b7d9d8bf2d7010bd7bb493060b39b02a12d1cda64a8bfb116ce760/fonttools-4.61.0-cp313-cp313-musllinux_1_2_x86_64.whl", hash = "sha256:13e3e20a5463bfeb77b3557d04b30bd6a96a6bb5c15c7b2e7908903e69d437a0", size = 5063183, upload-time = "2025-11-28T17:05:11.677Z" },
    { url = "https://files.pythonhosted.org/packages/3f/e3/52c790ab2b07492df059947a1fd7778e105aac5848c0473029a4d20481a2/fonttools-4.61.0-cp313-cp313-win32.whl", hash = "sha256:6781e7a4bb010be1cd69a29927b0305c86b843395f2613bdabe115f7d6ea7f34", size = 2263159, upload-time = "2025-11-28T17:05:13.292Z" },
    { url = "https://files.pythonhosted.org/packages/e9/1f/116013b200fbeba871046554d5d2a45fefa69a05c40e9cdfd0d4fff53edc/fonttools-4.61.0-cp313-cp313-win_amd64.whl", hash = "sha256:c53b47834ae41e8e4829171cc44fec0fdf125545a15f6da41776b926b9645a9a", size = 2313530, upload-time = "2025-11-28T17:05:14.848Z" },
    { url = "https://files.pythonhosted.org/packages/0c/14/634f7daea5ffe6a5f7a0322ba8e1a0e23c9257b80aa91458107896d1dfc7/fonttools-4.61.0-py3-none-any.whl", hash = "sha256:276f14c560e6f98d24ef7f5f44438e55ff5a67f78fa85236b218462c9f5d0635", size = 1144485, upload-time = "2025-11-28T17:05:47.573Z" },
]

[package.optional-dependencies]
woff = [
    { name = "brotli", marker = "platform_python_implementation == 'CPython'" },
    { name = "brotlicffi", marker = "platform_python_implementation != 'CPython'" },
    { name = "zopfli" },
]

[[package]]
name = "freezegun"
version = "1.5.5"
source = { registry = "https://pypi.org/simple" }
dependencies = [
    { name = "python-dateutil" },
]
sdist = { url = "https://files.pythonhosted.org/packages/95/dd/23e2f4e357f8fd3bdff613c1fe4466d21bfb00a6177f238079b17f7b1c84/freezegun-1.5.5.tar.gz", hash = "sha256:ac7742a6cc6c25a2c35e9292dfd554b897b517d2dec26891a2e8debf205cb94a", size = 35914, upload-time = "2025-08-09T10:39:08.338Z" }
wheels = [
    { url = "https://files.pythonhosted.org/packages/5e/2e/b41d8a1a917d6581fc27a35d05561037b048e47df50f27f8ac9c7e27a710/freezegun-1.5.5-py3-none-any.whl", hash = "sha256:cd557f4a75cf074e84bc374249b9dd491eaeacd61376b9eb3c423282211619d2", size = 19266, upload-time = "2025-08-09T10:39:06.636Z" },
]

[[package]]
name = "gevent"
version = "25.9.1"
source = { registry = "https://pypi.org/simple" }
dependencies = [
    { name = "cffi", marker = "platform_python_implementation == 'CPython' and sys_platform == 'win32'" },
    { name = "greenlet", marker = "platform_python_implementation == 'CPython'" },
    { name = "zope-event" },
    { name = "zope-interface" },
]
sdist = { url = "https://files.pythonhosted.org/packages/9e/48/b3ef2673ffb940f980966694e40d6d32560f3ffa284ecaeb5ea3a90a6d3f/gevent-25.9.1.tar.gz", hash = "sha256:adf9cd552de44a4e6754c51ff2e78d9193b7fa6eab123db9578a210e657235dd", size = 5059025, upload-time = "2025-09-17T16:15:34.528Z" }
wheels = [
    { url = "https://files.pythonhosted.org/packages/5a/77/b97f086388f87f8ad3e01364f845004aef0123d4430241c7c9b1f9bde742/gevent-25.9.1-cp313-cp313-macosx_11_0_universal2.whl", hash = "sha256:4f84591d13845ee31c13f44bdf6bd6c3dbf385b5af98b2f25ec328213775f2ed", size = 2973739, upload-time = "2025-09-17T14:53:30.279Z" },
    { url = "https://files.pythonhosted.org/packages/3c/2e/9d5f204ead343e5b27bbb2fedaec7cd0009d50696b2266f590ae845d0331/gevent-25.9.1-cp313-cp313-manylinux2014_aarch64.manylinux_2_17_aarch64.whl", hash = "sha256:9cdbb24c276a2d0110ad5c978e49daf620b153719ac8a548ce1250a7eb1b9245", size = 1809165, upload-time = "2025-09-17T15:41:27.193Z" },
    { url = "https://files.pythonhosted.org/packages/10/3e/791d1bf1eb47748606d5f2c2aa66571f474d63e0176228b1f1fd7b77ab37/gevent-25.9.1-cp313-cp313-manylinux2014_ppc64le.manylinux_2_17_ppc64le.whl", hash = "sha256:88b6c07169468af631dcf0fdd3658f9246d6822cc51461d43f7c44f28b0abb82", size = 1890638, upload-time = "2025-09-17T15:49:02.45Z" },
    { url = "https://files.pythonhosted.org/packages/f2/5c/9ad0229b2b4d81249ca41e4f91dd8057deaa0da6d4fbe40bf13cdc5f7a47/gevent-25.9.1-cp313-cp313-manylinux2014_s390x.manylinux_2_17_s390x.whl", hash = "sha256:b7bb0e29a7b3e6ca9bed2394aa820244069982c36dc30b70eb1004dd67851a48", size = 1857118, upload-time = "2025-09-17T15:49:22.125Z" },
    { url = "https://files.pythonhosted.org/packages/49/2a/3010ed6c44179a3a5c5c152e6de43a30ff8bc2c8de3115ad8733533a018f/gevent-25.9.1-cp313-cp313-manylinux2014_x86_64.manylinux_2_17_x86_64.whl", hash = "sha256:2951bb070c0ee37b632ac9134e4fdaad70d2e660c931bb792983a0837fe5b7d7", size = 2111598, upload-time = "2025-09-17T15:15:15.226Z" },
    { url = "https://files.pythonhosted.org/packages/08/75/6bbe57c19a7aa4527cc0f9afcdf5a5f2aed2603b08aadbccb5bf7f607ff4/gevent-25.9.1-cp313-cp313-musllinux_1_2_aarch64.whl", hash = "sha256:e4e17c2d57e9a42e25f2a73d297b22b60b2470a74be5a515b36c984e1a246d47", size = 1829059, upload-time = "2025-09-17T15:52:42.596Z" },
    { url = "https://files.pythonhosted.org/packages/06/6e/19a9bee9092be45679cb69e4dd2e0bf5f897b7140b4b39c57cc123d24829/gevent-25.9.1-cp313-cp313-musllinux_1_2_x86_64.whl", hash = "sha256:8d94936f8f8b23d9de2251798fcb603b84f083fdf0d7f427183c1828fb64f117", size = 2173529, upload-time = "2025-09-17T15:24:13.897Z" },
    { url = "https://files.pythonhosted.org/packages/ca/4f/50de9afd879440e25737e63f5ba6ee764b75a3abe17376496ab57f432546/gevent-25.9.1-cp313-cp313-win_amd64.whl", hash = "sha256:eb51c5f9537b07da673258b4832f6635014fee31690c3f0944d34741b69f92fa", size = 1681518, upload-time = "2025-09-17T19:39:47.488Z" },
]

[[package]]
name = "ghp-import"
version = "2.1.0"
source = { registry = "https://pypi.org/simple" }
dependencies = [
    { name = "python-dateutil" },
]
sdist = { url = "https://files.pythonhosted.org/packages/d9/29/d40217cbe2f6b1359e00c6c307bb3fc876ba74068cbab3dde77f03ca0dc4/ghp-import-2.1.0.tar.gz", hash = "sha256:9c535c4c61193c2df8871222567d7fd7e5014d835f97dc7b7439069e2413d343", size = 10943, upload-time = "2022-05-02T15:47:16.11Z" }
wheels = [
    { url = "https://files.pythonhosted.org/packages/f7/ec/67fbef5d497f86283db54c22eec6f6140243aae73265799baaaa19cd17fb/ghp_import-2.1.0-py3-none-any.whl", hash = "sha256:8337dd7b50877f163d4c0289bc1f1c7f127550241988d568c1db512c4324a619", size = 11034, upload-time = "2022-05-02T15:47:14.552Z" },
]

[[package]]
name = "gitdb"
version = "4.0.12"
source = { registry = "https://pypi.org/simple" }
dependencies = [
    { name = "smmap" },
]
sdist = { url = "https://files.pythonhosted.org/packages/72/94/63b0fc47eb32792c7ba1fe1b694daec9a63620db1e313033d18140c2320a/gitdb-4.0.12.tar.gz", hash = "sha256:5ef71f855d191a3326fcfbc0d5da835f26b13fbcba60c32c21091c349ffdb571", size = 394684, upload-time = "2025-01-02T07:20:46.413Z" }
wheels = [
    { url = "https://files.pythonhosted.org/packages/a0/61/5c78b91c3143ed5c14207f463aecfc8f9dbb5092fb2869baf37c273b2705/gitdb-4.0.12-py3-none-any.whl", hash = "sha256:67073e15955400952c6565cc3e707c554a4eea2e428946f7a4c162fab9bd9bcf", size = 62794, upload-time = "2025-01-02T07:20:43.624Z" },
]

[[package]]
name = "gitpython"
version = "3.1.45"
source = { registry = "https://pypi.org/simple" }
dependencies = [
    { name = "gitdb" },
]
sdist = { url = "https://files.pythonhosted.org/packages/9a/c8/dd58967d119baab745caec2f9d853297cec1989ec1d63f677d3880632b88/gitpython-3.1.45.tar.gz", hash = "sha256:85b0ee964ceddf211c41b9f27a49086010a190fd8132a24e21f362a4b36a791c", size = 215076, upload-time = "2025-07-24T03:45:54.871Z" }
wheels = [
    { url = "https://files.pythonhosted.org/packages/01/61/d4b89fec821f72385526e1b9d9a3a0385dda4a72b206d28049e2c7cd39b8/gitpython-3.1.45-py3-none-any.whl", hash = "sha256:8908cb2e02fb3b93b7eb0f2827125cb699869470432cc885f019b8fd0fccff77", size = 208168, upload-time = "2025-07-24T03:45:52.517Z" },
]

[[package]]
name = "gprof2dot"
version = "2025.4.14"
source = { registry = "https://pypi.org/simple" }
sdist = { url = "https://files.pythonhosted.org/packages/bb/fd/cad13fa1f7a463a607176432c4affa33ea162f02f58cc36de1d40d3e6b48/gprof2dot-2025.4.14.tar.gz", hash = "sha256:35743e2d2ca027bf48fa7cba37021aaf4a27beeae1ae8e05a50b55f1f921a6ce", size = 39536, upload-time = "2025-04-14T07:21:45.76Z" }
wheels = [
    { url = "https://files.pythonhosted.org/packages/71/ed/89d760cb25279109b89eb52975a7b5479700d3114a2421ce735bfb2e7513/gprof2dot-2025.4.14-py3-none-any.whl", hash = "sha256:0742e4c0b4409a5e8777e739388a11e1ed3750be86895655312ea7c20bd0090e", size = 37555, upload-time = "2025-04-14T07:21:43.319Z" },
]

[[package]]
name = "greenlet"
version = "3.2.4"
source = { registry = "https://pypi.org/simple" }
sdist = { url = "https://files.pythonhosted.org/packages/03/b8/704d753a5a45507a7aab61f18db9509302ed3d0a27ac7e0359ec2905b1a6/greenlet-3.2.4.tar.gz", hash = "sha256:0dca0d95ff849f9a364385f36ab49f50065d76964944638be9691e1832e9f86d", size = 188260, upload-time = "2025-08-07T13:24:33.51Z" }
wheels = [
    { url = "https://files.pythonhosted.org/packages/49/e8/58c7f85958bda41dafea50497cbd59738c5c43dbbea5ee83d651234398f4/greenlet-3.2.4-cp313-cp313-macosx_11_0_universal2.whl", hash = "sha256:1a921e542453fe531144e91e1feedf12e07351b1cf6c9e8a3325ea600a715a31", size = 272814, upload-time = "2025-08-07T13:15:50.011Z" },
    { url = "https://files.pythonhosted.org/packages/62/dd/b9f59862e9e257a16e4e610480cfffd29e3fae018a68c2332090b53aac3d/greenlet-3.2.4-cp313-cp313-manylinux2014_aarch64.manylinux_2_17_aarch64.whl", hash = "sha256:cd3c8e693bff0fff6ba55f140bf390fa92c994083f838fece0f63be121334945", size = 641073, upload-time = "2025-08-07T13:42:57.23Z" },
    { url = "https://files.pythonhosted.org/packages/f7/0b/bc13f787394920b23073ca3b6c4a7a21396301ed75a655bcb47196b50e6e/greenlet-3.2.4-cp313-cp313-manylinux2014_ppc64le.manylinux_2_17_ppc64le.whl", hash = "sha256:710638eb93b1fa52823aa91bf75326f9ecdfd5e0466f00789246a5280f4ba0fc", size = 655191, upload-time = "2025-08-07T13:45:29.752Z" },
    { url = "https://files.pythonhosted.org/packages/f2/d6/6adde57d1345a8d0f14d31e4ab9c23cfe8e2cd39c3baf7674b4b0338d266/greenlet-3.2.4-cp313-cp313-manylinux2014_s390x.manylinux_2_17_s390x.whl", hash = "sha256:c5111ccdc9c88f423426df3fd1811bfc40ed66264d35aa373420a34377efc98a", size = 649516, upload-time = "2025-08-07T13:53:16.314Z" },
    { url = "https://files.pythonhosted.org/packages/7f/3b/3a3328a788d4a473889a2d403199932be55b1b0060f4ddd96ee7cdfcad10/greenlet-3.2.4-cp313-cp313-manylinux2014_x86_64.manylinux_2_17_x86_64.whl", hash = "sha256:d76383238584e9711e20ebe14db6c88ddcedc1829a9ad31a584389463b5aa504", size = 652169, upload-time = "2025-08-07T13:18:32.861Z" },
    { url = "https://files.pythonhosted.org/packages/ee/43/3cecdc0349359e1a527cbf2e3e28e5f8f06d3343aaf82ca13437a9aa290f/greenlet-3.2.4-cp313-cp313-manylinux_2_24_x86_64.manylinux_2_28_x86_64.whl", hash = "sha256:23768528f2911bcd7e475210822ffb5254ed10d71f4028387e5a99b4c6699671", size = 610497, upload-time = "2025-08-07T13:18:31.636Z" },
    { url = "https://files.pythonhosted.org/packages/b8/19/06b6cf5d604e2c382a6f31cafafd6f33d5dea706f4db7bdab184bad2b21d/greenlet-3.2.4-cp313-cp313-musllinux_1_1_aarch64.whl", hash = "sha256:00fadb3fedccc447f517ee0d3fd8fe49eae949e1cd0f6a611818f4f6fb7dc83b", size = 1121662, upload-time = "2025-08-07T13:42:41.117Z" },
    { url = "https://files.pythonhosted.org/packages/a2/15/0d5e4e1a66fab130d98168fe984c509249c833c1a3c16806b90f253ce7b9/greenlet-3.2.4-cp313-cp313-musllinux_1_1_x86_64.whl", hash = "sha256:d25c5091190f2dc0eaa3f950252122edbbadbb682aa7b1ef2f8af0f8c0afefae", size = 1149210, upload-time = "2025-08-07T13:18:24.072Z" },
    { url = "https://files.pythonhosted.org/packages/1c/53/f9c440463b3057485b8594d7a638bed53ba531165ef0ca0e6c364b5cc807/greenlet-3.2.4-cp313-cp313-musllinux_1_2_aarch64.whl", hash = "sha256:6e343822feb58ac4d0a1211bd9399de2b3a04963ddeec21530fc426cc121f19b", size = 1564759, upload-time = "2025-11-04T12:42:19.395Z" },
    { url = "https://files.pythonhosted.org/packages/47/e4/3bb4240abdd0a8d23f4f88adec746a3099f0d86bfedb623f063b2e3b4df0/greenlet-3.2.4-cp313-cp313-musllinux_1_2_x86_64.whl", hash = "sha256:ca7f6f1f2649b89ce02f6f229d7c19f680a6238af656f61e0115b24857917929", size = 1634288, upload-time = "2025-11-04T12:42:21.174Z" },
    { url = "https://files.pythonhosted.org/packages/0b/55/2321e43595e6801e105fcfdee02b34c0f996eb71e6ddffca6b10b7e1d771/greenlet-3.2.4-cp313-cp313-win_amd64.whl", hash = "sha256:554b03b6e73aaabec3745364d6239e9e012d64c68ccd0b8430c64ccc14939a8b", size = 299685, upload-time = "2025-08-07T13:24:38.824Z" },
]

[[package]]
name = "griffe"
version = "1.15.0"
source = { registry = "https://pypi.org/simple" }
dependencies = [
    { name = "colorama" },
]
sdist = { url = "https://files.pythonhosted.org/packages/0d/0c/3a471b6e31951dce2360477420d0a8d1e00dea6cf33b70f3e8c3ab6e28e1/griffe-1.15.0.tar.gz", hash = "sha256:7726e3afd6f298fbc3696e67958803e7ac843c1cfe59734b6251a40cdbfb5eea", size = 424112, upload-time = "2025-11-10T15:03:15.52Z" }
wheels = [
    { url = "https://files.pythonhosted.org/packages/9c/83/3b1d03d36f224edded98e9affd0467630fc09d766c0e56fb1498cbb04a9b/griffe-1.15.0-py3-none-any.whl", hash = "sha256:6f6762661949411031f5fcda9593f586e6ce8340f0ba88921a0f2ef7a81eb9a3", size = 150705, upload-time = "2025-11-10T15:03:13.549Z" },
]

[[package]]
name = "gunicorn"
version = "23.0.0"
source = { registry = "https://pypi.org/simple" }
dependencies = [
    { name = "packaging" },
]
sdist = { url = "https://files.pythonhosted.org/packages/34/72/9614c465dc206155d93eff0ca20d42e1e35afc533971379482de953521a4/gunicorn-23.0.0.tar.gz", hash = "sha256:f014447a0101dc57e294f6c18ca6b40227a4c90e9bdb586042628030cba004ec", size = 375031, upload-time = "2024-08-10T20:25:27.378Z" }
wheels = [
    { url = "https://files.pythonhosted.org/packages/cb/7d/6dac2a6e1eba33ee43f318edbed4ff29151a49b5d37f080aad1e6469bca4/gunicorn-23.0.0-py3-none-any.whl", hash = "sha256:ec400d38950de4dfd418cff8328b2c8faed0edb0d517d3394e457c317908ca4d", size = 85029, upload-time = "2024-08-10T20:25:24.996Z" },
]

[[package]]
name = "h11"
version = "0.16.0"
source = { registry = "https://pypi.org/simple" }
sdist = { url = "https://files.pythonhosted.org/packages/01/ee/02a2c011bdab74c6fb3c75474d40b3052059d95df7e73351460c8588d963/h11-0.16.0.tar.gz", hash = "sha256:4e35b956cf45792e4caa5885e69fba00bdbc6ffafbfa020300e549b208ee5ff1", size = 101250, upload-time = "2025-04-24T03:35:25.427Z" }
wheels = [
    { url = "https://files.pythonhosted.org/packages/04/4b/29cac41a4d98d144bf5f6d33995617b185d14b22401f75ca86f384e87ff1/h11-0.16.0-py3-none-any.whl", hash = "sha256:63cf8bbe7522de3bf65932fda1d9c2772064ffb3dae62d55932da54b31cb6c86", size = 37515, upload-time = "2025-04-24T03:35:24.344Z" },
]

[[package]]
name = "hjson"
version = "3.1.0"
source = { registry = "https://pypi.org/simple" }
sdist = { url = "https://files.pythonhosted.org/packages/82/e5/0b56d723a76ca67abadbf7fb71609fb0ea7e6926e94fcca6c65a85b36a0e/hjson-3.1.0.tar.gz", hash = "sha256:55af475a27cf83a7969c808399d7bccdec8fb836a07ddbd574587593b9cdcf75", size = 40541, upload-time = "2022-08-13T02:53:01.919Z" }
wheels = [
    { url = "https://files.pythonhosted.org/packages/1f/7f/13cd798d180af4bf4c0ceddeefba2b864a63c71645abc0308b768d67bb81/hjson-3.1.0-py3-none-any.whl", hash = "sha256:65713cdcf13214fb554eb8b4ef803419733f4f5e551047c9b711098ab7186b89", size = 54018, upload-time = "2022-08-13T02:52:59.899Z" },
]

[[package]]
name = "hope"
<<<<<<< HEAD
version = "4.3.1"
=======
version = "4.4.0"
>>>>>>> 8b798b3a
source = { editable = "." }
dependencies = [
    { name = "black" },
    { name = "celery", extra = ["redis"] },
    { name = "coreapi" },
    { name = "defusedxml" },
    { name = "django" },
    { name = "django-admin-cursor-paginator" },
    { name = "django-admin-extra-buttons" },
    { name = "django-admin-sync" },
    { name = "django-adminactions" },
    { name = "django-adminfilters" },
    { name = "django-advanced-filters" },
    { name = "django-auditlog" },
    { name = "django-celery-beat" },
    { name = "django-celery-results" },
    { name = "django-compressor" },
    { name = "django-concurrency" },
    { name = "django-constance", extra = ["redis"] },
    { name = "django-cors-headers" },
    { name = "django-countries" },
    { name = "django-csp" },
    { name = "django-debug-toolbar" },
    { name = "django-elasticsearch-dsl" },
    { name = "django-environ" },
    { name = "django-extensions" },
    { name = "django-fernet-encrypted-fields" },
    { name = "django-filter" },
    { name = "django-flags" },
    { name = "django-front-door" },
    { name = "django-fsm" },
    { name = "django-hijack" },
    { name = "django-import-export" },
    { name = "django-import-export-celery" },
    { name = "django-jsoneditor" },
    { name = "django-markdownify" },
    { name = "django-model-utils" },
    { name = "django-mptt" },
    { name = "django-multiselectfield" },
    { name = "django-phonenumber-field" },
    { name = "django-querysetsequence" },
    { name = "django-redis" },
    { name = "django-rest-extensions" },
    { name = "django-reversion" },
    { name = "django-silk" },
    { name = "django-smart-admin" },
    { name = "django-smart-env" },
    { name = "django-sql-explorer", extra = ["xls"] },
    { name = "django-storages", extra = ["azure"] },
    { name = "django-strategy-field" },
    { name = "django-sysinfo" },
    { name = "djangorestframework" },
    { name = "drf-extensions" },
    { name = "drf-jwt" },
    { name = "drf-nested-routers" },
    { name = "drf-spectacular", extra = ["sidecar"] },
    { name = "elastic-transport" },
    { name = "elasticsearch" },
    { name = "elasticsearch-dsl" },
    { name = "factory-boy" },
    { name = "flower" },
    { name = "gevent" },
    { name = "gunicorn" },
    { name = "ipython" },
    { name = "jedi" },
    { name = "jinja2" },
    { name = "jmespath" },
    { name = "markupsafe" },
    { name = "msoffcrypto-tool" },
    { name = "natural-keys" },
    { name = "nested-multipart-parser" },
    { name = "openpyxl" },
    { name = "openpyxl-image-loader" },
    { name = "paramiko" },
    { name = "phonenumbers" },
    { name = "pillow" },
    { name = "prompt-toolkit" },
    { name = "psycopg2-binary" },
    { name = "ptyprocess" },
    { name = "pycountry" },
    { name = "pydyf" },
    { name = "pygments" },
    { name = "pyjwt" },
    { name = "pytesseract" },
    { name = "pytz" },
    { name = "pyyaml" },
    { name = "pyzipper" },
    { name = "sentry-sdk" },
    { name = "setuptools" },
    { name = "single-source" },
    { name = "social-auth-app-django" },
    { name = "social-auth-core" },
    { name = "sorl-thumbnail" },
    { name = "swapper" },
    { name = "tblib" },
    { name = "tomli" },
    { name = "update" },
    { name = "urllib3" },
    { name = "weasyprint" },
    { name = "xlrd" },
]

[package.dev-dependencies]
dev = [
    { name = "aniso8601" },
    { name = "argh" },
    { name = "coverage" },
    { name = "django-stubs" },
    { name = "django-stubs-ext" },
    { name = "django-webtest" },
    { name = "djangorestframework-stubs" },
    { name = "faker" },
    { name = "flake8" },
    { name = "flake8-absolute-import" },
    { name = "flake8-bugbear" },
    { name = "flake8-formatter-junit-xml" },
    { name = "flaky" },
    { name = "freezegun" },
    { name = "ipdb" },
    { name = "openpyxl-stubs" },
    { name = "parameterized" },
    { name = "parso" },
    { name = "pre-commit" },
    { name = "pytest" },
    { name = "pytest-cov" },
    { name = "pytest-django" },
    { name = "pytest-echo" },
    { name = "pytest-html" },
    { name = "pytest-html-reporter" },
    { name = "pytest-mock" },
    { name = "pytest-randomly" },
    { name = "pytest-repeat" },
    { name = "pytest-rerunfailures" },
    { name = "pytest-vcr" },
    { name = "pytest-xdist" },
    { name = "requests-mock" },
    { name = "responses" },
    { name = "ruff" },
    { name = "selenium" },
    { name = "snapshottest" },
    { name = "tox" },
    { name = "types-freezegun" },
    { name = "types-python-dateutil" },
    { name = "types-pytz" },
    { name = "types-redis" },
    { name = "types-requests" },
    { name = "unittest-xml-reporting" },
    { name = "wasmer" },
    { name = "watchdog" },
    { name = "webdriver-manager" },
]
docs = [
    { name = "cairosvg" },
    { name = "django-environ" },
    { name = "markupsafe" },
    { name = "mdx-gh-links" },
    { name = "mike" },
    { name = "mkdocs" },
    { name = "mkdocs-alias-plugin" },
    { name = "mkdocs-autolinks-plugin" },
    { name = "mkdocs-awesome-pages-plugin" },
    { name = "mkdocs-click" },
    { name = "mkdocs-embed-external-markdown" },
    { name = "mkdocs-ezglossary-plugin" },
    { name = "mkdocs-ezlinks-plugin" },
    { name = "mkdocs-gen-files" },
    { name = "mkdocs-get-deps" },
    { name = "mkdocs-gitsnippet-plugin" },
    { name = "mkdocs-include-markdown-plugin" },
    { name = "mkdocs-link-marker" },
    { name = "mkdocs-macros-plugin" },
    { name = "mkdocs-material" },
    { name = "mkdocs-panzoom-plugin" },
    { name = "mkdocs-pdf-export-plugin" },
    { name = "mkdocs-simple-hooks" },
    { name = "mkdocstrings", extra = ["python"] },
    { name = "pillow" },
    { name = "pymdown-extensions" },
    { name = "requests" },
]

[package.metadata]
requires-dist = [
    { name = "black", specifier = ">=23,<26" },
    { name = "celery", extras = ["redis"], specifier = ">=5.2.7,<6" },
    { name = "coreapi", specifier = ">=2.3.3,<3" },
    { name = "defusedxml", specifier = "==0.7.0rc1" },
    { name = "django", specifier = ">=5.2,<5.2.9" },
    { name = "django-admin-cursor-paginator", specifier = ">=0.1.3,<1" },
    { name = "django-admin-extra-buttons", specifier = ">=1.5.4,<2" },
    { name = "django-admin-sync", specifier = ">=0.7,<1" },
    { name = "django-adminactions", specifier = ">=2.1,<3" },
    { name = "django-adminfilters", specifier = ">=2.4.2,<3" },
    { name = "django-advanced-filters", specifier = ">=2,<3" },
    { name = "django-auditlog", specifier = ">=2.1.1,<3" },
    { name = "django-celery-beat", specifier = ">=2.3,<3" },
    { name = "django-celery-results", specifier = ">=2.3.1,<3" },
    { name = "django-compressor", specifier = ">=4.5,<5" },
    { name = "django-concurrency", specifier = ">=2.4,<3" },
    { name = "django-constance", extras = ["redis"], specifier = ">=4.3.2,<5" },
    { name = "django-cors-headers", specifier = ">=3.13,<5" },
    { name = "django-countries", specifier = ">=7.3.2,<9" },
    { name = "django-csp", specifier = ">=3.7,<5" },
    { name = "django-debug-toolbar", specifier = ">=4.3,<6.1" },
    { name = "django-elasticsearch-dsl", specifier = ">=8,<9" },
    { name = "django-environ", specifier = ">=0.10,<1" },
    { name = "django-extensions", specifier = ">=3.1.5,<5" },
    { name = "django-fernet-encrypted-fields", specifier = ">=0.3,<1" },
    { name = "django-filter", specifier = ">=25.1,<26" },
    { name = "django-flags", specifier = ">=5.0.12,<6" },
    { name = "django-front-door", specifier = ">=0.10,<1" },
    { name = "django-fsm", specifier = ">=2.8,<3" },
    { name = "django-hijack", specifier = ">=3.2.1,<4" },
    { name = "django-import-export", specifier = ">=2.8,<5" },
    { name = "django-import-export-celery", specifier = ">=1.2,<2" },
    { name = "django-jsoneditor", specifier = ">=0.2.2,<1" },
    { name = "django-markdownify", specifier = ">=0.9.2,<1" },
    { name = "django-model-utils", specifier = ">=4.2,<6" },
    { name = "django-mptt", specifier = ">=0.14,<1" },
    { name = "django-multiselectfield", specifier = ">=1.0.1,<2" },
    { name = "django-phonenumber-field", specifier = ">=7,<9" },
    { name = "django-querysetsequence", specifier = ">=0.16,<1" },
    { name = "django-redis", specifier = ">=5.2,<7" },
    { name = "django-rest-extensions", specifier = ">=0.2,<2" },
    { name = "django-reversion", specifier = ">=5.0.2,<6" },
    { name = "django-silk", specifier = ">=5.0.1,<6" },
    { name = "django-smart-admin", specifier = ">=2,<3" },
    { name = "django-smart-env", specifier = "<2" },
    { name = "django-sql-explorer", extras = ["xls"], specifier = ">=3,<6" },
    { name = "django-storages", extras = ["azure"], specifier = ">=1.12.3,<2" },
    { name = "django-strategy-field", specifier = ">=3,<4" },
    { name = "django-sysinfo", specifier = ">=2.6,<3" },
    { name = "djangorestframework", specifier = ">=3.13.1,<4" },
    { name = "drf-extensions", specifier = ">=0.7.1,<1" },
    { name = "drf-jwt", specifier = ">=1.19.2,<2" },
    { name = "drf-nested-routers", specifier = ">=0.94,<1" },
    { name = "drf-spectacular", extras = ["sidecar"], specifier = ">=0.27,<1" },
    { name = "elastic-transport", specifier = ">=8.13,<9" },
    { name = "elasticsearch", specifier = "~=8.14.0" },
    { name = "elasticsearch-dsl", specifier = "~=8.14.0" },
    { name = "factory-boy", specifier = ">=3,<4" },
    { name = "flower", specifier = ">=2.0.1,<3" },
    { name = "gevent", specifier = "<26" },
    { name = "gunicorn", specifier = ">=20.1,<24" },
    { name = "ipython", specifier = ">=8.4,<10" },
    { name = "jedi", specifier = ">=0.18.1,<1" },
    { name = "jinja2", specifier = ">=3.1.3,<4" },
    { name = "jmespath", specifier = ">=1.0.1,<2" },
    { name = "markupsafe", specifier = ">=2.1.1,<4" },
    { name = "msoffcrypto-tool", specifier = ">=5.4.2,<6" },
    { name = "natural-keys", specifier = ">=2,<3" },
    { name = "nested-multipart-parser", specifier = "<2" },
    { name = "openpyxl", specifier = ">=3.1.5,<4" },
    { name = "openpyxl-image-loader", specifier = ">=1.0.5,<2" },
    { name = "paramiko", specifier = ">=4,<5" },
    { name = "phonenumbers", specifier = ">=8.12.49,<10" },
    { name = "pillow", specifier = ">=10.2,<13" },
    { name = "prompt-toolkit", specifier = ">=3.0.29,<4" },
    { name = "psycopg2-binary", specifier = ">=2.9.3,<3" },
    { name = "ptyprocess", specifier = ">=0.7,<1" },
    { name = "pycountry", specifier = ">=22.3,<25" },
    { name = "pydyf", specifier = ">=0.10,<1" },
    { name = "pygments", specifier = ">=2.12,<3" },
    { name = "pyjwt", specifier = ">=2.4,<3" },
    { name = "pytesseract", specifier = ">=0.3.9,<1" },
    { name = "pytz", specifier = ">=2022.1,<2026" },
    { name = "pyyaml", specifier = ">=6,<7" },
    { name = "pyzipper", specifier = ">=0.3.6,<1" },
    { name = "sentry-sdk", specifier = ">=2.37,<3" },
    { name = "setuptools", specifier = ">=71.1,<81" },
    { name = "single-source", specifier = ">=0.3,<1" },
    { name = "social-auth-app-django", specifier = ">=5,<6" },
    { name = "social-auth-core", specifier = ">=4.2,<5" },
    { name = "sorl-thumbnail", specifier = ">=12.11,<13" },
    { name = "swapper", specifier = ">=1.3,<2" },
    { name = "tblib", specifier = ">=1.7,<4" },
    { name = "tomli", specifier = ">=2.0.1,<3" },
    { name = "update", specifier = ">=0.0.1,<1" },
    { name = "urllib3", specifier = ">=1.26.9,<3" },
    { name = "weasyprint", specifier = ">=60,<67" },
    { name = "xlrd", specifier = ">=1.2,<2" },
]

[package.metadata.requires-dev]
dev = [
    { name = "aniso8601", specifier = ">=10.0.1" },
    { name = "argh", specifier = ">=0.28" },
    { name = "coverage", specifier = ">=7.3.2" },
    { name = "django-stubs", specifier = ">=1.12" },
    { name = "django-stubs-ext", specifier = ">=0.7" },
    { name = "django-webtest", specifier = ">=1.9.10" },
    { name = "djangorestframework-stubs", specifier = ">=1.7" },
    { name = "faker", specifier = ">=17" },
    { name = "flake8", specifier = ">=6" },
    { name = "flake8-absolute-import", specifier = ">=1.0.0.1" },
    { name = "flake8-bugbear", specifier = ">=22.9.23" },
    { name = "flake8-formatter-junit-xml", specifier = ">=0.0.6" },
    { name = "flaky", specifier = ">=3.8.1" },
    { name = "freezegun" },
    { name = "ipdb", specifier = ">=0.13.9" },
    { name = "openpyxl-stubs", specifier = ">=0.1.24" },
    { name = "parameterized", specifier = ">=0.8.1" },
    { name = "parso", specifier = ">=0.8.3" },
    { name = "pre-commit", specifier = ">=3.1.1" },
    { name = "pytest", specifier = ">=7.4.4,<8" },
    { name = "pytest-cov", specifier = ">=4.1" },
    { name = "pytest-django", specifier = ">=4.5.2" },
    { name = "pytest-echo", specifier = ">=1.7.1" },
    { name = "pytest-html", specifier = ">=4.1.1" },
    { name = "pytest-html-reporter", specifier = ">=0.2.9" },
    { name = "pytest-mock" },
    { name = "pytest-randomly", specifier = ">=3.15" },
    { name = "pytest-repeat", specifier = ">=0.9.3" },
    { name = "pytest-rerunfailures", specifier = ">=13" },
    { name = "pytest-vcr", specifier = ">=1.0.2" },
    { name = "pytest-xdist", specifier = ">=3.5" },
    { name = "requests-mock", specifier = ">=1.9.3" },
    { name = "responses", specifier = ">=0.22" },
    { name = "ruff", specifier = ">=0.11.8" },
    { name = "selenium", specifier = ">=4.29" },
    { name = "snapshottest", specifier = ">=1.0.0a0" },
    { name = "tox", specifier = ">=4.25" },
    { name = "types-freezegun", specifier = ">=1.1.10" },
    { name = "types-python-dateutil", specifier = ">=2.8.19.2" },
    { name = "types-pytz", specifier = ">=2022.4" },
    { name = "types-redis", specifier = ">=4.3.21.2" },
    { name = "types-requests", specifier = ">=2.28.11.2" },
    { name = "unittest-xml-reporting", specifier = ">=3.2" },
    { name = "wasmer", specifier = ">=1.1" },
    { name = "watchdog", specifier = ">=2.1.8" },
    { name = "webdriver-manager", specifier = ">=4.0.2" },
]
docs = [
    { name = "cairosvg", specifier = ">=2.7.1" },
    { name = "django-environ", specifier = ">=0.11.2" },
    { name = "markupsafe", specifier = ">=2.1.5" },
    { name = "mdx-gh-links", specifier = ">=0.4" },
    { name = "mike", specifier = ">=2.1.3" },
    { name = "mkdocs", specifier = ">=1.5.3" },
    { name = "mkdocs-alias-plugin", specifier = ">=0.8.1" },
    { name = "mkdocs-autolinks-plugin", specifier = ">=0.7.1" },
    { name = "mkdocs-awesome-pages-plugin", specifier = ">=2.9.3" },
    { name = "mkdocs-click", specifier = ">=0.8.1" },
    { name = "mkdocs-embed-external-markdown", specifier = ">=3.0.2" },
    { name = "mkdocs-ezglossary-plugin", specifier = ">=1.6.10" },
    { name = "mkdocs-ezlinks-plugin", specifier = ">=0.1.14" },
    { name = "mkdocs-gen-files", specifier = ">=0.5" },
    { name = "mkdocs-get-deps", specifier = ">=0.2" },
    { name = "mkdocs-gitsnippet-plugin", specifier = ">=1.2" },
    { name = "mkdocs-include-markdown-plugin", specifier = ">=6.2.2" },
    { name = "mkdocs-link-marker", specifier = ">=0.1.3" },
    { name = "mkdocs-macros-plugin", specifier = ">=1.2" },
    { name = "mkdocs-material", specifier = ">=9.5.15" },
    { name = "mkdocs-panzoom-plugin", specifier = ">=0.1.1" },
    { name = "mkdocs-pdf-export-plugin", specifier = ">=0.5.10" },
    { name = "mkdocs-simple-hooks", specifier = ">=0.1.5" },
    { name = "mkdocstrings", extras = ["python"], specifier = ">=0.24.1" },
    { name = "pillow", specifier = ">=10.4" },
    { name = "pymdown-extensions", specifier = ">=10.7.1" },
    { name = "requests", specifier = ">=2.32.3" },
]

[[package]]
name = "html-json-forms"
version = "1.1.1"
source = { registry = "https://pypi.org/simple" }
sdist = { url = "https://files.pythonhosted.org/packages/e8/80/9b76801b26cdf549d49d9daa93ed5df069de3bd0cd3938a7780aa0741197/html-json-forms-1.1.1.tar.gz", hash = "sha256:16dc413dc858fcc53602ad509c1aef735534838e1bae888bf429e210a9c48f6b", size = 9821, upload-time = "2020-01-15T00:57:49.97Z" }
wheels = [
    { url = "https://files.pythonhosted.org/packages/83/dd/58fad0d2d018a4794b7b0f97d6a55f6da63d768e4ed905f94cb0a894679a/html_json_forms-1.1.1-py3-none-any.whl", hash = "sha256:51e7e9088bc88e324027144ca25d8bcdd37da28f311a8436bfd88944138ed409", size = 7158, upload-time = "2020-01-15T00:57:48.366Z" },
]

[[package]]
name = "html2text"
version = "2025.4.15"
source = { registry = "https://pypi.org/simple" }
sdist = { url = "https://files.pythonhosted.org/packages/f8/27/e158d86ba1e82967cc2f790b0cb02030d4a8bef58e0c79a8590e9678107f/html2text-2025.4.15.tar.gz", hash = "sha256:948a645f8f0bc3abe7fd587019a2197a12436cd73d0d4908af95bfc8da337588", size = 64316, upload-time = "2025-04-15T04:02:30.045Z" }
wheels = [
    { url = "https://files.pythonhosted.org/packages/1d/84/1a0f9555fd5f2b1c924ff932d99b40a0f8a6b12f6dd625e2a47f415b00ea/html2text-2025.4.15-py3-none-any.whl", hash = "sha256:00569167ffdab3d7767a4cdf589b7f57e777a5ed28d12907d8c58769ec734acc", size = 34656, upload-time = "2025-04-15T04:02:28.44Z" },
]

[[package]]
name = "humanize"
version = "4.14.0"
source = { registry = "https://pypi.org/simple" }
sdist = { url = "https://files.pythonhosted.org/packages/b6/43/50033d25ad96a7f3845f40999b4778f753c3901a11808a584fed7c00d9f5/humanize-4.14.0.tar.gz", hash = "sha256:2fa092705ea640d605c435b1ca82b2866a1b601cdf96f076d70b79a855eba90d", size = 82939, upload-time = "2025-10-15T13:04:51.214Z" }
wheels = [
    { url = "https://files.pythonhosted.org/packages/c3/5b/9512c5fb6c8218332b530f13500c6ff5f3ce3342f35e0dd7be9ac3856fd3/humanize-4.14.0-py3-none-any.whl", hash = "sha256:d57701248d040ad456092820e6fde56c930f17749956ac47f4f655c0c547bfff", size = 132092, upload-time = "2025-10-15T13:04:49.404Z" },
]

[[package]]
name = "identify"
version = "2.6.15"
source = { registry = "https://pypi.org/simple" }
sdist = { url = "https://files.pythonhosted.org/packages/ff/e7/685de97986c916a6d93b3876139e00eef26ad5bbbd61925d670ae8013449/identify-2.6.15.tar.gz", hash = "sha256:e4f4864b96c6557ef2a1e1c951771838f4edc9df3a72ec7118b338801b11c7bf", size = 99311, upload-time = "2025-10-02T17:43:40.631Z" }
wheels = [
    { url = "https://files.pythonhosted.org/packages/0f/1c/e5fd8f973d4f375adb21565739498e2e9a1e54c858a97b9a8ccfdc81da9b/identify-2.6.15-py2.py3-none-any.whl", hash = "sha256:1181ef7608e00704db228516541eb83a88a9f94433a8c80bb9b5bd54b1d81757", size = 99183, upload-time = "2025-10-02T17:43:39.137Z" },
]

[[package]]
name = "idna"
version = "3.11"
source = { registry = "https://pypi.org/simple" }
sdist = { url = "https://files.pythonhosted.org/packages/6f/6d/0703ccc57f3a7233505399edb88de3cbd678da106337b9fcde432b65ed60/idna-3.11.tar.gz", hash = "sha256:795dafcc9c04ed0c1fb032c2aa73654d8e8c5023a7df64a53f39190ada629902", size = 194582, upload-time = "2025-10-12T14:55:20.501Z" }
wheels = [
    { url = "https://files.pythonhosted.org/packages/0e/61/66938bbb5fc52dbdf84594873d5b51fb1f7c7794e9c0f5bd885f30bc507b/idna-3.11-py3-none-any.whl", hash = "sha256:771a87f49d9defaf64091e6e6fe9c18d4833f140bd19464795bc32d966ca37ea", size = 71008, upload-time = "2025-10-12T14:55:18.883Z" },
]

[[package]]
name = "importlib-metadata"
version = "8.7.0"
source = { registry = "https://pypi.org/simple" }
dependencies = [
    { name = "zipp" },
]
sdist = { url = "https://files.pythonhosted.org/packages/76/66/650a33bd90f786193e4de4b3ad86ea60b53c89b669a5c7be931fac31cdb0/importlib_metadata-8.7.0.tar.gz", hash = "sha256:d13b81ad223b890aa16c5471f2ac3056cf76c5f10f82d6f9292f0b415f389000", size = 56641, upload-time = "2025-04-27T15:29:01.736Z" }
wheels = [
    { url = "https://files.pythonhosted.org/packages/20/b0/36bd937216ec521246249be3bf9855081de4c5e06a0c9b4219dbeda50373/importlib_metadata-8.7.0-py3-none-any.whl", hash = "sha256:e5dd1551894c77868a30651cef00984d50e1002d06942a7101d34870c5f02afd", size = 27656, upload-time = "2025-04-27T15:29:00.214Z" },
]

[[package]]
name = "importlib-resources"
version = "6.5.2"
source = { registry = "https://pypi.org/simple" }
sdist = { url = "https://files.pythonhosted.org/packages/cf/8c/f834fbf984f691b4f7ff60f50b514cc3de5cc08abfc3295564dd89c5e2e7/importlib_resources-6.5.2.tar.gz", hash = "sha256:185f87adef5bcc288449d98fb4fba07cea78bc036455dd44c5fc4a2fe78fed2c", size = 44693, upload-time = "2025-01-03T18:51:56.698Z" }
wheels = [
    { url = "https://files.pythonhosted.org/packages/a4/ed/1f1afb2e9e7f38a545d628f864d562a5ae64fe6f7a10e28ffb9b185b4e89/importlib_resources-6.5.2-py3-none-any.whl", hash = "sha256:789cfdc3ed28c78b67a06acb8126751ced69a3d5f79c095a98298cd8a760ccec", size = 37461, upload-time = "2025-01-03T18:51:54.306Z" },
]

[[package]]
name = "inflect"
version = "7.5.0"
source = { registry = "https://pypi.org/simple" }
dependencies = [
    { name = "more-itertools" },
    { name = "typeguard" },
]
sdist = { url = "https://files.pythonhosted.org/packages/78/c6/943357d44a21fd995723d07ccaddd78023eace03c1846049a2645d4324a3/inflect-7.5.0.tar.gz", hash = "sha256:faf19801c3742ed5a05a8ce388e0d8fe1a07f8d095c82201eb904f5d27ad571f", size = 73751, upload-time = "2024-12-28T17:11:18.897Z" }
wheels = [
    { url = "https://files.pythonhosted.org/packages/8a/eb/427ed2b20a38a4ee29f24dbe4ae2dafab198674fe9a85e3d6adf9e5f5f41/inflect-7.5.0-py3-none-any.whl", hash = "sha256:2aea70e5e70c35d8350b8097396ec155ffd68def678c7ff97f51aa69c1d92344", size = 35197, upload-time = "2024-12-28T17:11:15.931Z" },
]

[[package]]
name = "inflection"
version = "0.5.1"
source = { registry = "https://pypi.org/simple" }
sdist = { url = "https://files.pythonhosted.org/packages/e1/7e/691d061b7329bc8d54edbf0ec22fbfb2afe61facb681f9aaa9bff7a27d04/inflection-0.5.1.tar.gz", hash = "sha256:1a29730d366e996aaacffb2f1f1cb9593dc38e2ddd30c91250c6dde09ea9b417", size = 15091, upload-time = "2020-08-22T08:16:29.139Z" }
wheels = [
    { url = "https://files.pythonhosted.org/packages/59/91/aa6bde563e0085a02a435aa99b49ef75b0a4b062635e606dab23ce18d720/inflection-0.5.1-py2.py3-none-any.whl", hash = "sha256:f38b2b640938a4f35ade69ac3d053042959b62a0f1076a5bbaa1b9526605a8a2", size = 9454, upload-time = "2020-08-22T08:16:27.816Z" },
]

[[package]]
name = "iniconfig"
version = "2.3.0"
source = { registry = "https://pypi.org/simple" }
sdist = { url = "https://files.pythonhosted.org/packages/72/34/14ca021ce8e5dfedc35312d08ba8bf51fdd999c576889fc2c24cb97f4f10/iniconfig-2.3.0.tar.gz", hash = "sha256:c76315c77db068650d49c5b56314774a7804df16fee4402c1f19d6d15d8c4730", size = 20503, upload-time = "2025-10-18T21:55:43.219Z" }
wheels = [
    { url = "https://files.pythonhosted.org/packages/cb/b1/3846dd7f199d53cb17f49cba7e651e9ce294d8497c8c150530ed11865bb8/iniconfig-2.3.0-py3-none-any.whl", hash = "sha256:f631c04d2c48c52b84d0d0549c99ff3859c98df65b3101406327ecc7d53fbf12", size = 7484, upload-time = "2025-10-18T21:55:41.639Z" },
]

[[package]]
name = "invoke"
version = "2.2.1"
source = { registry = "https://pypi.org/simple" }
sdist = { url = "https://files.pythonhosted.org/packages/de/bd/b461d3424a24c80490313fd77feeb666ca4f6a28c7e72713e3d9095719b4/invoke-2.2.1.tar.gz", hash = "sha256:515bf49b4a48932b79b024590348da22f39c4942dff991ad1fb8b8baea1be707", size = 304762, upload-time = "2025-10-11T00:36:35.172Z" }
wheels = [
    { url = "https://files.pythonhosted.org/packages/32/4b/b99e37f88336009971405cbb7630610322ed6fbfa31e1d7ab3fbf3049a2d/invoke-2.2.1-py3-none-any.whl", hash = "sha256:2413bc441b376e5cd3f55bb5d364f973ad8bdd7bf87e53c79de3c11bf3feecc8", size = 160287, upload-time = "2025-10-11T00:36:33.703Z" },
]

[[package]]
name = "ipdb"
version = "0.13.13"
source = { registry = "https://pypi.org/simple" }
dependencies = [
    { name = "decorator" },
    { name = "ipython" },
]
sdist = { url = "https://files.pythonhosted.org/packages/3d/1b/7e07e7b752017f7693a0f4d41c13e5ca29ce8cbcfdcc1fd6c4ad8c0a27a0/ipdb-0.13.13.tar.gz", hash = "sha256:e3ac6018ef05126d442af680aad863006ec19d02290561ac88b8b1c0b0cfc726", size = 17042, upload-time = "2023-03-09T15:40:57.487Z" }
wheels = [
    { url = "https://files.pythonhosted.org/packages/0c/4c/b075da0092003d9a55cf2ecc1cae9384a1ca4f650d51b00fc59875fe76f6/ipdb-0.13.13-py3-none-any.whl", hash = "sha256:45529994741c4ab6d2388bfa5d7b725c2cf7fe9deffabdb8a6113aa5ed449ed4", size = 12130, upload-time = "2023-03-09T15:40:55.021Z" },
]

[[package]]
name = "ipython"
version = "9.8.0"
source = { registry = "https://pypi.org/simple" }
dependencies = [
    { name = "colorama", marker = "sys_platform == 'win32'" },
    { name = "decorator" },
    { name = "ipython-pygments-lexers" },
    { name = "jedi" },
    { name = "matplotlib-inline" },
    { name = "pexpect", marker = "sys_platform != 'emscripten' and sys_platform != 'win32'" },
    { name = "prompt-toolkit" },
    { name = "pygments" },
    { name = "stack-data" },
    { name = "traitlets" },
]
sdist = { url = "https://files.pythonhosted.org/packages/12/51/a703c030f4928646d390b4971af4938a1b10c9dfce694f0d99a0bb073cb2/ipython-9.8.0.tar.gz", hash = "sha256:8e4ce129a627eb9dd221c41b1d2cdaed4ef7c9da8c17c63f6f578fe231141f83", size = 4424940, upload-time = "2025-12-03T10:18:24.353Z" }
wheels = [
    { url = "https://files.pythonhosted.org/packages/f1/df/8ee1c5dd1e3308b5d5b2f2dfea323bb2f3827da8d654abb6642051199049/ipython-9.8.0-py3-none-any.whl", hash = "sha256:ebe6d1d58d7d988fbf23ff8ff6d8e1622cfdb194daf4b7b73b792c4ec3b85385", size = 621374, upload-time = "2025-12-03T10:18:22.335Z" },
]

[[package]]
name = "ipython-pygments-lexers"
version = "1.1.1"
source = { registry = "https://pypi.org/simple" }
dependencies = [
    { name = "pygments" },
]
sdist = { url = "https://files.pythonhosted.org/packages/ef/4c/5dd1d8af08107f88c7f741ead7a40854b8ac24ddf9ae850afbcf698aa552/ipython_pygments_lexers-1.1.1.tar.gz", hash = "sha256:09c0138009e56b6854f9535736f4171d855c8c08a563a0dcd8022f78355c7e81", size = 8393, upload-time = "2025-01-17T11:24:34.505Z" }
wheels = [
    { url = "https://files.pythonhosted.org/packages/d9/33/1f075bf72b0b747cb3288d011319aaf64083cf2efef8354174e3ed4540e2/ipython_pygments_lexers-1.1.1-py3-none-any.whl", hash = "sha256:a9462224a505ade19a605f71f8fa63c2048833ce50abc86768a0d81d876dc81c", size = 8074, upload-time = "2025-01-17T11:24:33.271Z" },
]

[[package]]
name = "isodate"
version = "0.7.2"
source = { registry = "https://pypi.org/simple" }
sdist = { url = "https://files.pythonhosted.org/packages/54/4d/e940025e2ce31a8ce1202635910747e5a87cc3a6a6bb2d00973375014749/isodate-0.7.2.tar.gz", hash = "sha256:4cd1aa0f43ca76f4a6c6c0292a85f40b35ec2e43e315b59f06e6d32171a953e6", size = 29705, upload-time = "2024-10-08T23:04:11.5Z" }
wheels = [
    { url = "https://files.pythonhosted.org/packages/15/aa/0aca39a37d3c7eb941ba736ede56d689e7be91cab5d9ca846bde3999eba6/isodate-0.7.2-py3-none-any.whl", hash = "sha256:28009937d8031054830160fce6d409ed342816b543597cece116d966c6d99e15", size = 22320, upload-time = "2024-10-08T23:04:09.501Z" },
]

[[package]]
name = "itypes"
version = "1.2.0"
source = { registry = "https://pypi.org/simple" }
sdist = { url = "https://files.pythonhosted.org/packages/0e/53/764524b3907d0af00523f8794daca181c08ca7cb32ceee25a0754d5e63a5/itypes-1.2.0.tar.gz", hash = "sha256:af886f129dea4a2a1e3d36595a2d139589e4dd287f5cab0b40e799ee81570ff1", size = 4355, upload-time = "2020-04-19T21:50:13.144Z" }
wheels = [
    { url = "https://files.pythonhosted.org/packages/3f/bb/3bd99c7cd34d4a123b2903e16da364f6d2078b1c3a3530a8ad105c668104/itypes-1.2.0-py2.py3-none-any.whl", hash = "sha256:03da6872ca89d29aef62773672b2d408f490f80db48b23079a4b194c86dd04c6", size = 4756, upload-time = "2020-04-19T21:50:11.704Z" },
]

[[package]]
name = "jedi"
version = "0.19.2"
source = { registry = "https://pypi.org/simple" }
dependencies = [
    { name = "parso" },
]
sdist = { url = "https://files.pythonhosted.org/packages/72/3a/79a912fbd4d8dd6fbb02bf69afd3bb72cf0c729bb3063c6f4498603db17a/jedi-0.19.2.tar.gz", hash = "sha256:4770dc3de41bde3966b02eb84fbcf557fb33cce26ad23da12c742fb50ecb11f0", size = 1231287, upload-time = "2024-11-11T01:41:42.873Z" }
wheels = [
    { url = "https://files.pythonhosted.org/packages/c0/5a/9cac0c82afec3d09ccd97c8b6502d48f165f9124db81b4bcb90b4af974ee/jedi-0.19.2-py2.py3-none-any.whl", hash = "sha256:a8ef22bde8490f57fe5c7681a3c83cb58874daf72b4784de3cce5b6ef6edb5b9", size = 1572278, upload-time = "2024-11-11T01:41:40.175Z" },
]

[[package]]
name = "jinja2"
version = "3.1.6"
source = { registry = "https://pypi.org/simple" }
dependencies = [
    { name = "markupsafe" },
]
sdist = { url = "https://files.pythonhosted.org/packages/df/bf/f7da0350254c0ed7c72f3e33cef02e048281fec7ecec5f032d4aac52226b/jinja2-3.1.6.tar.gz", hash = "sha256:0137fb05990d35f1275a587e9aee6d56da821fc83491a0fb838183be43f66d6d", size = 245115, upload-time = "2025-03-05T20:05:02.478Z" }
wheels = [
    { url = "https://files.pythonhosted.org/packages/62/a1/3d680cbfd5f4b8f15abc1d571870c5fc3e594bb582bc3b64ea099db13e56/jinja2-3.1.6-py3-none-any.whl", hash = "sha256:85ece4451f492d0c13c5dd7c13a64681a86afae63a5f347908daf103ce6d2f67", size = 134899, upload-time = "2025-03-05T20:05:00.369Z" },
]

[[package]]
name = "jmespath"
version = "1.0.1"
source = { registry = "https://pypi.org/simple" }
sdist = { url = "https://files.pythonhosted.org/packages/00/2a/e867e8531cf3e36b41201936b7fa7ba7b5702dbef42922193f05c8976cd6/jmespath-1.0.1.tar.gz", hash = "sha256:90261b206d6defd58fdd5e85f478bf633a2901798906be2ad389150c5c60edbe", size = 25843, upload-time = "2022-06-17T18:00:12.224Z" }
wheels = [
    { url = "https://files.pythonhosted.org/packages/31/b4/b9b800c45527aadd64d5b442f9b932b00648617eb5d63d2c7a6587b7cafc/jmespath-1.0.1-py3-none-any.whl", hash = "sha256:02e2e4cc71b5bcab88332eebf907519190dd9e6e82107fa7f83b1003a6252980", size = 20256, upload-time = "2022-06-17T18:00:10.251Z" },
]

[[package]]
name = "jsonschema"
version = "4.25.1"
source = { registry = "https://pypi.org/simple" }
dependencies = [
    { name = "attrs" },
    { name = "jsonschema-specifications" },
    { name = "referencing" },
    { name = "rpds-py" },
]
sdist = { url = "https://files.pythonhosted.org/packages/74/69/f7185de793a29082a9f3c7728268ffb31cb5095131a9c139a74078e27336/jsonschema-4.25.1.tar.gz", hash = "sha256:e4a9655ce0da0c0b67a085847e00a3a51449e1157f4f75e9fb5aa545e122eb85", size = 357342, upload-time = "2025-08-18T17:03:50.038Z" }
wheels = [
    { url = "https://files.pythonhosted.org/packages/bf/9c/8c95d856233c1f82500c2450b8c68576b4cf1c871db3afac5c34ff84e6fd/jsonschema-4.25.1-py3-none-any.whl", hash = "sha256:3fba0169e345c7175110351d456342c364814cfcf3b964ba4587f22915230a63", size = 90040, upload-time = "2025-08-18T17:03:48.373Z" },
]

[[package]]
name = "jsonschema-specifications"
version = "2025.9.1"
source = { registry = "https://pypi.org/simple" }
dependencies = [
    { name = "referencing" },
]
sdist = { url = "https://files.pythonhosted.org/packages/19/74/a633ee74eb36c44aa6d1095e7cc5569bebf04342ee146178e2d36600708b/jsonschema_specifications-2025.9.1.tar.gz", hash = "sha256:b540987f239e745613c7a9176f3edb72b832a4ac465cf02712288397832b5e8d", size = 32855, upload-time = "2025-09-08T01:34:59.186Z" }
wheels = [
    { url = "https://files.pythonhosted.org/packages/41/45/1a4ed80516f02155c51f51e8cedb3c1902296743db0bbc66608a0db2814f/jsonschema_specifications-2025.9.1-py3-none-any.whl", hash = "sha256:98802fee3a11ee76ecaca44429fda8a41bff98b00a0f2838151b113f210cc6fe", size = 18437, upload-time = "2025-09-08T01:34:57.871Z" },
]

[[package]]
name = "junit-xml"
version = "1.9"
source = { registry = "https://pypi.org/simple" }
dependencies = [
    { name = "six" },
]
sdist = { url = "https://files.pythonhosted.org/packages/98/af/bc988c914dd1ea2bc7540ecc6a0265c2b6faccc6d9cdb82f20e2094a8229/junit-xml-1.9.tar.gz", hash = "sha256:de16a051990d4e25a3982b2dd9e89d671067548718866416faec14d9de56db9f", size = 7349, upload-time = "2023-01-24T18:42:00.836Z" }
wheels = [
    { url = "https://files.pythonhosted.org/packages/2a/93/2d896b5fd3d79b4cadd8882c06650e66d003f465c9d12c488d92853dff78/junit_xml-1.9-py2.py3-none-any.whl", hash = "sha256:ec5ca1a55aefdd76d28fcc0b135251d156c7106fa979686a4b48d62b761b4732", size = 7130, upload-time = "2020-02-22T20:41:37.661Z" },
]

[[package]]
name = "kombu"
version = "5.6.1"
source = { registry = "https://pypi.org/simple" }
dependencies = [
    { name = "amqp" },
    { name = "packaging" },
    { name = "tzdata" },
    { name = "vine" },
]
sdist = { url = "https://files.pythonhosted.org/packages/ac/05/749ada8e51718445d915af13f1d18bc4333848e8faa0cb234028a3328ec8/kombu-5.6.1.tar.gz", hash = "sha256:90f1febb57ad4f53ca327a87598191b2520e0c793c75ea3b88d98e3b111282e4", size = 471548, upload-time = "2025-11-25T11:07:33.504Z" }
wheels = [
    { url = "https://files.pythonhosted.org/packages/14/d6/943cf84117cd9ddecf6e1707a3f712a49fc64abdb8ac31b19132871af1dd/kombu-5.6.1-py3-none-any.whl", hash = "sha256:b69e3f5527ec32fc5196028a36376501682973e9620d6175d1c3d4eaf7e95409", size = 214141, upload-time = "2025-11-25T11:07:31.54Z" },
]

[package.optional-dependencies]
redis = [
    { name = "redis" },
]

[[package]]
name = "legacy-cgi"
version = "2.6.4"
source = { registry = "https://pypi.org/simple" }
sdist = { url = "https://files.pythonhosted.org/packages/f4/9c/91c7d2c5ebbdf0a1a510bfa0ddeaa2fbb5b78677df5ac0a0aa51cf7125b0/legacy_cgi-2.6.4.tar.gz", hash = "sha256:abb9dfc7835772f7c9317977c63253fd22a7484b5c9bbcdca60a29dcce97c577", size = 24603, upload-time = "2025-10-27T05:20:05.395Z" }
wheels = [
    { url = "https://files.pythonhosted.org/packages/8c/7e/e7394eeb49a41cc514b3eb49020223666cbf40d86f5721c2f07871e6d84a/legacy_cgi-2.6.4-py3-none-any.whl", hash = "sha256:7e235ce58bf1e25d1fc9b2d299015e4e2cd37305eccafec1e6bac3fc04b878cd", size = 20035, upload-time = "2025-10-27T05:20:04.289Z" },
]

[[package]]
name = "librt"
version = "0.6.3"
source = { registry = "https://pypi.org/simple" }
sdist = { url = "https://files.pythonhosted.org/packages/37/c3/cdff3c10e2e608490dc0a310ccf11ba777b3943ad4fcead2a2ade98c21e1/librt-0.6.3.tar.gz", hash = "sha256:c724a884e642aa2bbad52bb0203ea40406ad742368a5f90da1b220e970384aae", size = 54209, upload-time = "2025-11-29T14:01:56.058Z" }
wheels = [
    { url = "https://files.pythonhosted.org/packages/dd/aa/3055dd440f8b8b3b7e8624539a0749dd8e1913e978993bcca9ce7e306231/librt-0.6.3-cp313-cp313-macosx_10_13_x86_64.whl", hash = "sha256:9e716f9012148a81f02f46a04fc4c663420c6fbfeacfac0b5e128cf43b4413d3", size = 27874, upload-time = "2025-11-29T14:01:10.615Z" },
    { url = "https://files.pythonhosted.org/packages/ef/93/226d7dd455eaa4c26712b5ccb2dfcca12831baa7f898c8ffd3a831e29fda/librt-0.6.3-cp313-cp313-macosx_11_0_arm64.whl", hash = "sha256:669ff2495728009a96339c5ad2612569c6d8be4474e68f3f3ac85d7c3261f5f5", size = 27852, upload-time = "2025-11-29T14:01:11.535Z" },
    { url = "https://files.pythonhosted.org/packages/4e/8b/db9d51191aef4e4cc06285250affe0bb0ad8b2ed815f7ca77951655e6f02/librt-0.6.3-cp313-cp313-manylinux1_i686.manylinux_2_28_i686.manylinux_2_5_i686.whl", hash = "sha256:349b6873ebccfc24c9efd244e49da9f8a5c10f60f07575e248921aae2123fc42", size = 84264, upload-time = "2025-11-29T14:01:12.461Z" },
    { url = "https://files.pythonhosted.org/packages/8d/53/297c96bda3b5a73bdaf748f1e3ae757edd29a0a41a956b9c10379f193417/librt-0.6.3-cp313-cp313-manylinux2014_aarch64.manylinux_2_17_aarch64.manylinux_2_28_aarch64.whl", hash = "sha256:0c74c26736008481c9f6d0adf1aedb5a52aff7361fea98276d1f965c0256ee70", size = 88432, upload-time = "2025-11-29T14:01:13.405Z" },
    { url = "https://files.pythonhosted.org/packages/54/3a/c005516071123278e340f22de72fa53d51e259d49215295c212da16c4dc2/librt-0.6.3-cp313-cp313-manylinux2014_x86_64.manylinux_2_17_x86_64.manylinux_2_28_x86_64.whl", hash = "sha256:408a36ddc75e91918cb15b03460bdc8a015885025d67e68c6f78f08c3a88f522", size = 89014, upload-time = "2025-11-29T14:01:14.373Z" },
    { url = "https://files.pythonhosted.org/packages/8e/9b/ea715f818d926d17b94c80a12d81a79e95c44f52848e61e8ca1ff29bb9a9/librt-0.6.3-cp313-cp313-musllinux_1_2_aarch64.whl", hash = "sha256:e61ab234624c9ffca0248a707feffe6fac2343758a36725d8eb8a6efef0f8c30", size = 90807, upload-time = "2025-11-29T14:01:15.377Z" },
    { url = "https://files.pythonhosted.org/packages/f0/fc/4e2e4c87e002fa60917a8e474fd13c4bac9a759df82be3778573bb1ab954/librt-0.6.3-cp313-cp313-musllinux_1_2_i686.whl", hash = "sha256:324462fe7e3896d592b967196512491ec60ca6e49c446fe59f40743d08c97917", size = 88890, upload-time = "2025-11-29T14:01:16.633Z" },
    { url = "https://files.pythonhosted.org/packages/70/7f/c7428734fbdfd4db3d5b9237fc3a857880b2ace66492836f6529fef25d92/librt-0.6.3-cp313-cp313-musllinux_1_2_x86_64.whl", hash = "sha256:36b2ec8c15030002c7f688b4863e7be42820d7c62d9c6eece3db54a2400f0530", size = 92300, upload-time = "2025-11-29T14:01:17.658Z" },
    { url = "https://files.pythonhosted.org/packages/f9/0c/738c4824fdfe74dc0f95d5e90ef9e759d4ecf7fd5ba964d54a7703322251/librt-0.6.3-cp313-cp313-win32.whl", hash = "sha256:25b1b60cb059471c0c0c803e07d0dfdc79e41a0a122f288b819219ed162672a3", size = 20159, upload-time = "2025-11-29T14:01:18.61Z" },
    { url = "https://files.pythonhosted.org/packages/f2/95/93d0e61bc617306ecf4c54636b5cbde4947d872563565c4abdd9d07a39d3/librt-0.6.3-cp313-cp313-win_amd64.whl", hash = "sha256:10a95ad074e2a98c9e4abc7f5b7d40e5ecbfa84c04c6ab8a70fabf59bd429b88", size = 21484, upload-time = "2025-11-29T14:01:19.506Z" },
    { url = "https://files.pythonhosted.org/packages/10/23/abd7ace79ab54d1dbee265f13529266f686a7ce2d21ab59a992f989009b6/librt-0.6.3-cp313-cp313-win_arm64.whl", hash = "sha256:17000df14f552e86877d67e4ab7966912224efc9368e998c96a6974a8d609bf9", size = 20935, upload-time = "2025-11-29T14:01:20.415Z" },
]

[[package]]
name = "lxml"
version = "6.0.2"
source = { registry = "https://pypi.org/simple" }
sdist = { url = "https://files.pythonhosted.org/packages/aa/88/262177de60548e5a2bfc46ad28232c9e9cbde697bd94132aeb80364675cb/lxml-6.0.2.tar.gz", hash = "sha256:cd79f3367bd74b317dda655dc8fcfa304d9eb6e4fb06b7168c5cf27f96e0cd62", size = 4073426, upload-time = "2025-09-22T04:04:59.287Z" }
wheels = [
    { url = "https://files.pythonhosted.org/packages/53/fd/4e8f0540608977aea078bf6d79f128e0e2c2bba8af1acf775c30baa70460/lxml-6.0.2-cp313-cp313-macosx_10_13_universal2.whl", hash = "sha256:9b33d21594afab46f37ae58dfadd06636f154923c4e8a4d754b0127554eb2e77", size = 8648494, upload-time = "2025-09-22T04:01:54.242Z" },
    { url = "https://files.pythonhosted.org/packages/5d/f4/2a94a3d3dfd6c6b433501b8d470a1960a20ecce93245cf2db1706adf6c19/lxml-6.0.2-cp313-cp313-macosx_10_13_x86_64.whl", hash = "sha256:6c8963287d7a4c5c9a432ff487c52e9c5618667179c18a204bdedb27310f022f", size = 4661146, upload-time = "2025-09-22T04:01:56.282Z" },
    { url = "https://files.pythonhosted.org/packages/25/2e/4efa677fa6b322013035d38016f6ae859d06cac67437ca7dc708a6af7028/lxml-6.0.2-cp313-cp313-manylinux2014_aarch64.manylinux_2_17_aarch64.whl", hash = "sha256:1941354d92699fb5ffe6ed7b32f9649e43c2feb4b97205f75866f7d21aa91452", size = 4946932, upload-time = "2025-09-22T04:01:58.989Z" },
    { url = "https://files.pythonhosted.org/packages/ce/0f/526e78a6d38d109fdbaa5049c62e1d32fdd70c75fb61c4eadf3045d3d124/lxml-6.0.2-cp313-cp313-manylinux2014_x86_64.manylinux_2_17_x86_64.whl", hash = "sha256:bb2f6ca0ae2d983ded09357b84af659c954722bbf04dea98030064996d156048", size = 5100060, upload-time = "2025-09-22T04:02:00.812Z" },
    { url = "https://files.pythonhosted.org/packages/81/76/99de58d81fa702cc0ea7edae4f4640416c2062813a00ff24bd70ac1d9c9b/lxml-6.0.2-cp313-cp313-manylinux_2_26_aarch64.manylinux_2_28_aarch64.whl", hash = "sha256:eb2a12d704f180a902d7fa778c6d71f36ceb7b0d317f34cdc76a5d05aa1dd1df", size = 5019000, upload-time = "2025-09-22T04:02:02.671Z" },
    { url = "https://files.pythonhosted.org/packages/b5/35/9e57d25482bc9a9882cb0037fdb9cc18f4b79d85df94fa9d2a89562f1d25/lxml-6.0.2-cp313-cp313-manylinux_2_26_i686.manylinux_2_28_i686.whl", hash = "sha256:6ec0e3f745021bfed19c456647f0298d60a24c9ff86d9d051f52b509663feeb1", size = 5348496, upload-time = "2025-09-22T04:02:04.904Z" },
    { url = "https://files.pythonhosted.org/packages/a6/8e/cb99bd0b83ccc3e8f0f528e9aa1f7a9965dfec08c617070c5db8d63a87ce/lxml-6.0.2-cp313-cp313-manylinux_2_26_ppc64le.manylinux_2_28_ppc64le.whl", hash = "sha256:846ae9a12d54e368933b9759052d6206a9e8b250291109c48e350c1f1f49d916", size = 5643779, upload-time = "2025-09-22T04:02:06.689Z" },
    { url = "https://files.pythonhosted.org/packages/d0/34/9e591954939276bb679b73773836c6684c22e56d05980e31d52a9a8deb18/lxml-6.0.2-cp313-cp313-manylinux_2_26_x86_64.manylinux_2_28_x86_64.whl", hash = "sha256:ef9266d2aa545d7374938fb5c484531ef5a2ec7f2d573e62f8ce722c735685fd", size = 5244072, upload-time = "2025-09-22T04:02:08.587Z" },
    { url = "https://files.pythonhosted.org/packages/8d/27/b29ff065f9aaca443ee377aff699714fcbffb371b4fce5ac4ca759e436d5/lxml-6.0.2-cp313-cp313-manylinux_2_31_armv7l.whl", hash = "sha256:4077b7c79f31755df33b795dc12119cb557a0106bfdab0d2c2d97bd3cf3dffa6", size = 4718675, upload-time = "2025-09-22T04:02:10.783Z" },
    { url = "https://files.pythonhosted.org/packages/2b/9f/f756f9c2cd27caa1a6ef8c32ae47aadea697f5c2c6d07b0dae133c244fbe/lxml-6.0.2-cp313-cp313-manylinux_2_38_riscv64.manylinux_2_39_riscv64.whl", hash = "sha256:a7c5d5e5f1081955358533be077166ee97ed2571d6a66bdba6ec2f609a715d1a", size = 5255171, upload-time = "2025-09-22T04:02:12.631Z" },
    { url = "https://files.pythonhosted.org/packages/61/46/bb85ea42d2cb1bd8395484fd72f38e3389611aa496ac7772da9205bbda0e/lxml-6.0.2-cp313-cp313-musllinux_1_2_aarch64.whl", hash = "sha256:8f8d0cbd0674ee89863a523e6994ac25fd5be9c8486acfc3e5ccea679bad2679", size = 5057175, upload-time = "2025-09-22T04:02:14.718Z" },
    { url = "https://files.pythonhosted.org/packages/95/0c/443fc476dcc8e41577f0af70458c50fe299a97bb6b7505bb1ae09aa7f9ac/lxml-6.0.2-cp313-cp313-musllinux_1_2_armv7l.whl", hash = "sha256:2cbcbf6d6e924c28f04a43f3b6f6e272312a090f269eff68a2982e13e5d57659", size = 4785688, upload-time = "2025-09-22T04:02:16.957Z" },
    { url = "https://files.pythonhosted.org/packages/48/78/6ef0b359d45bb9697bc5a626e1992fa5d27aa3f8004b137b2314793b50a0/lxml-6.0.2-cp313-cp313-musllinux_1_2_ppc64le.whl", hash = "sha256:dfb874cfa53340009af6bdd7e54ebc0d21012a60a4e65d927c2e477112e63484", size = 5660655, upload-time = "2025-09-22T04:02:18.815Z" },
    { url = "https://files.pythonhosted.org/packages/ff/ea/e1d33808f386bc1339d08c0dcada6e4712d4ed8e93fcad5f057070b7988a/lxml-6.0.2-cp313-cp313-musllinux_1_2_riscv64.whl", hash = "sha256:fb8dae0b6b8b7f9e96c26fdd8121522ce5de9bb5538010870bd538683d30e9a2", size = 5247695, upload-time = "2025-09-22T04:02:20.593Z" },
    { url = "https://files.pythonhosted.org/packages/4f/47/eba75dfd8183673725255247a603b4ad606f4ae657b60c6c145b381697da/lxml-6.0.2-cp313-cp313-musllinux_1_2_x86_64.whl", hash = "sha256:358d9adae670b63e95bc59747c72f4dc97c9ec58881d4627fe0120da0f90d314", size = 5269841, upload-time = "2025-09-22T04:02:22.489Z" },
    { url = "https://files.pythonhosted.org/packages/76/04/5c5e2b8577bc936e219becb2e98cdb1aca14a4921a12995b9d0c523502ae/lxml-6.0.2-cp313-cp313-win32.whl", hash = "sha256:e8cd2415f372e7e5a789d743d133ae474290a90b9023197fd78f32e2dc6873e2", size = 3610700, upload-time = "2025-09-22T04:02:24.465Z" },
    { url = "https://files.pythonhosted.org/packages/fe/0a/4643ccc6bb8b143e9f9640aa54e38255f9d3b45feb2cbe7ae2ca47e8782e/lxml-6.0.2-cp313-cp313-win_amd64.whl", hash = "sha256:b30d46379644fbfc3ab81f8f82ae4de55179414651f110a1514f0b1f8f6cb2d7", size = 4010347, upload-time = "2025-09-22T04:02:26.286Z" },
    { url = "https://files.pythonhosted.org/packages/31/ef/dcf1d29c3f530577f61e5fe2f1bd72929acf779953668a8a47a479ae6f26/lxml-6.0.2-cp313-cp313-win_arm64.whl", hash = "sha256:13dcecc9946dca97b11b7c40d29fba63b55ab4170d3c0cf8c0c164343b9bfdcf", size = 3671248, upload-time = "2025-09-22T04:02:27.918Z" },
]

[[package]]
name = "markdown"
version = "3.10"
source = { registry = "https://pypi.org/simple" }
sdist = { url = "https://files.pythonhosted.org/packages/7d/ab/7dd27d9d863b3376fcf23a5a13cb5d024aed1db46f963f1b5735ae43b3be/markdown-3.10.tar.gz", hash = "sha256:37062d4f2aa4b2b6b32aefb80faa300f82cc790cb949a35b8caede34f2b68c0e", size = 364931, upload-time = "2025-11-03T19:51:15.007Z" }
wheels = [
    { url = "https://files.pythonhosted.org/packages/70/81/54e3ce63502cd085a0c556652a4e1b919c45a446bd1e5300e10c44c8c521/markdown-3.10-py3-none-any.whl", hash = "sha256:b5b99d6951e2e4948d939255596523444c0e677c669700b1d17aa4a8a464cb7c", size = 107678, upload-time = "2025-11-03T19:51:13.887Z" },
]

[[package]]
name = "markupsafe"
version = "3.0.3"
source = { registry = "https://pypi.org/simple" }
sdist = { url = "https://files.pythonhosted.org/packages/7e/99/7690b6d4034fffd95959cbe0c02de8deb3098cc577c67bb6a24fe5d7caa7/markupsafe-3.0.3.tar.gz", hash = "sha256:722695808f4b6457b320fdc131280796bdceb04ab50fe1795cd540799ebe1698", size = 80313, upload-time = "2025-09-27T18:37:40.426Z" }
wheels = [
    { url = "https://files.pythonhosted.org/packages/38/2f/907b9c7bbba283e68f20259574b13d005c121a0fa4c175f9bed27c4597ff/markupsafe-3.0.3-cp313-cp313-macosx_10_13_x86_64.whl", hash = "sha256:e1cf1972137e83c5d4c136c43ced9ac51d0e124706ee1c8aa8532c1287fa8795", size = 11622, upload-time = "2025-09-27T18:36:41.777Z" },
    { url = "https://files.pythonhosted.org/packages/9c/d9/5f7756922cdd676869eca1c4e3c0cd0df60ed30199ffd775e319089cb3ed/markupsafe-3.0.3-cp313-cp313-macosx_11_0_arm64.whl", hash = "sha256:116bb52f642a37c115f517494ea5feb03889e04df47eeff5b130b1808ce7c219", size = 12029, upload-time = "2025-09-27T18:36:43.257Z" },
    { url = "https://files.pythonhosted.org/packages/00/07/575a68c754943058c78f30db02ee03a64b3c638586fba6a6dd56830b30a3/markupsafe-3.0.3-cp313-cp313-manylinux2014_aarch64.manylinux_2_17_aarch64.manylinux_2_28_aarch64.whl", hash = "sha256:133a43e73a802c5562be9bbcd03d090aa5a1fe899db609c29e8c8d815c5f6de6", size = 24374, upload-time = "2025-09-27T18:36:44.508Z" },
    { url = "https://files.pythonhosted.org/packages/a9/21/9b05698b46f218fc0e118e1f8168395c65c8a2c750ae2bab54fc4bd4e0e8/markupsafe-3.0.3-cp313-cp313-manylinux2014_x86_64.manylinux_2_17_x86_64.manylinux_2_28_x86_64.whl", hash = "sha256:ccfcd093f13f0f0b7fdd0f198b90053bf7b2f02a3927a30e63f3ccc9df56b676", size = 22980, upload-time = "2025-09-27T18:36:45.385Z" },
    { url = "https://files.pythonhosted.org/packages/7f/71/544260864f893f18b6827315b988c146b559391e6e7e8f7252839b1b846a/markupsafe-3.0.3-cp313-cp313-manylinux_2_31_riscv64.manylinux_2_39_riscv64.whl", hash = "sha256:509fa21c6deb7a7a273d629cf5ec029bc209d1a51178615ddf718f5918992ab9", size = 21990, upload-time = "2025-09-27T18:36:46.916Z" },
    { url = "https://files.pythonhosted.org/packages/c2/28/b50fc2f74d1ad761af2f5dcce7492648b983d00a65b8c0e0cb457c82ebbe/markupsafe-3.0.3-cp313-cp313-musllinux_1_2_aarch64.whl", hash = "sha256:a4afe79fb3de0b7097d81da19090f4df4f8d3a2b3adaa8764138aac2e44f3af1", size = 23784, upload-time = "2025-09-27T18:36:47.884Z" },
    { url = "https://files.pythonhosted.org/packages/ed/76/104b2aa106a208da8b17a2fb72e033a5a9d7073c68f7e508b94916ed47a9/markupsafe-3.0.3-cp313-cp313-musllinux_1_2_riscv64.whl", hash = "sha256:795e7751525cae078558e679d646ae45574b47ed6e7771863fcc079a6171a0fc", size = 21588, upload-time = "2025-09-27T18:36:48.82Z" },
    { url = "https://files.pythonhosted.org/packages/b5/99/16a5eb2d140087ebd97180d95249b00a03aa87e29cc224056274f2e45fd6/markupsafe-3.0.3-cp313-cp313-musllinux_1_2_x86_64.whl", hash = "sha256:8485f406a96febb5140bfeca44a73e3ce5116b2501ac54fe953e488fb1d03b12", size = 23041, upload-time = "2025-09-27T18:36:49.797Z" },
    { url = "https://files.pythonhosted.org/packages/19/bc/e7140ed90c5d61d77cea142eed9f9c303f4c4806f60a1044c13e3f1471d0/markupsafe-3.0.3-cp313-cp313-win32.whl", hash = "sha256:bdd37121970bfd8be76c5fb069c7751683bdf373db1ed6c010162b2a130248ed", size = 14543, upload-time = "2025-09-27T18:36:51.584Z" },
    { url = "https://files.pythonhosted.org/packages/05/73/c4abe620b841b6b791f2edc248f556900667a5a1cf023a6646967ae98335/markupsafe-3.0.3-cp313-cp313-win_amd64.whl", hash = "sha256:9a1abfdc021a164803f4d485104931fb8f8c1efd55bc6b748d2f5774e78b62c5", size = 15113, upload-time = "2025-09-27T18:36:52.537Z" },
    { url = "https://files.pythonhosted.org/packages/f0/3a/fa34a0f7cfef23cf9500d68cb7c32dd64ffd58a12b09225fb03dd37d5b80/markupsafe-3.0.3-cp313-cp313-win_arm64.whl", hash = "sha256:7e68f88e5b8799aa49c85cd116c932a1ac15caaa3f5db09087854d218359e485", size = 13911, upload-time = "2025-09-27T18:36:53.513Z" },
    { url = "https://files.pythonhosted.org/packages/e4/d7/e05cd7efe43a88a17a37b3ae96e79a19e846f3f456fe79c57ca61356ef01/markupsafe-3.0.3-cp313-cp313t-macosx_10_13_x86_64.whl", hash = "sha256:218551f6df4868a8d527e3062d0fb968682fe92054e89978594c28e642c43a73", size = 11658, upload-time = "2025-09-27T18:36:54.819Z" },
    { url = "https://files.pythonhosted.org/packages/99/9e/e412117548182ce2148bdeacdda3bb494260c0b0184360fe0d56389b523b/markupsafe-3.0.3-cp313-cp313t-macosx_11_0_arm64.whl", hash = "sha256:3524b778fe5cfb3452a09d31e7b5adefeea8c5be1d43c4f810ba09f2ceb29d37", size = 12066, upload-time = "2025-09-27T18:36:55.714Z" },
    { url = "https://files.pythonhosted.org/packages/bc/e6/fa0ffcda717ef64a5108eaa7b4f5ed28d56122c9a6d70ab8b72f9f715c80/markupsafe-3.0.3-cp313-cp313t-manylinux2014_aarch64.manylinux_2_17_aarch64.manylinux_2_28_aarch64.whl", hash = "sha256:4e885a3d1efa2eadc93c894a21770e4bc67899e3543680313b09f139e149ab19", size = 25639, upload-time = "2025-09-27T18:36:56.908Z" },
    { url = "https://files.pythonhosted.org/packages/96/ec/2102e881fe9d25fc16cb4b25d5f5cde50970967ffa5dddafdb771237062d/markupsafe-3.0.3-cp313-cp313t-manylinux2014_x86_64.manylinux_2_17_x86_64.manylinux_2_28_x86_64.whl", hash = "sha256:8709b08f4a89aa7586de0aadc8da56180242ee0ada3999749b183aa23df95025", size = 23569, upload-time = "2025-09-27T18:36:57.913Z" },
    { url = "https://files.pythonhosted.org/packages/4b/30/6f2fce1f1f205fc9323255b216ca8a235b15860c34b6798f810f05828e32/markupsafe-3.0.3-cp313-cp313t-manylinux_2_31_riscv64.manylinux_2_39_riscv64.whl", hash = "sha256:b8512a91625c9b3da6f127803b166b629725e68af71f8184ae7e7d54686a56d6", size = 23284, upload-time = "2025-09-27T18:36:58.833Z" },
    { url = "https://files.pythonhosted.org/packages/58/47/4a0ccea4ab9f5dcb6f79c0236d954acb382202721e704223a8aafa38b5c8/markupsafe-3.0.3-cp313-cp313t-musllinux_1_2_aarch64.whl", hash = "sha256:9b79b7a16f7fedff2495d684f2b59b0457c3b493778c9eed31111be64d58279f", size = 24801, upload-time = "2025-09-27T18:36:59.739Z" },
    { url = "https://files.pythonhosted.org/packages/6a/70/3780e9b72180b6fecb83a4814d84c3bf4b4ae4bf0b19c27196104149734c/markupsafe-3.0.3-cp313-cp313t-musllinux_1_2_riscv64.whl", hash = "sha256:12c63dfb4a98206f045aa9563db46507995f7ef6d83b2f68eda65c307c6829eb", size = 22769, upload-time = "2025-09-27T18:37:00.719Z" },
    { url = "https://files.pythonhosted.org/packages/98/c5/c03c7f4125180fc215220c035beac6b9cb684bc7a067c84fc69414d315f5/markupsafe-3.0.3-cp313-cp313t-musllinux_1_2_x86_64.whl", hash = "sha256:8f71bc33915be5186016f675cd83a1e08523649b0e33efdb898db577ef5bb009", size = 23642, upload-time = "2025-09-27T18:37:01.673Z" },
    { url = "https://files.pythonhosted.org/packages/80/d6/2d1b89f6ca4bff1036499b1e29a1d02d282259f3681540e16563f27ebc23/markupsafe-3.0.3-cp313-cp313t-win32.whl", hash = "sha256:69c0b73548bc525c8cb9a251cddf1931d1db4d2258e9599c28c07ef3580ef354", size = 14612, upload-time = "2025-09-27T18:37:02.639Z" },
    { url = "https://files.pythonhosted.org/packages/2b/98/e48a4bfba0a0ffcf9925fe2d69240bfaa19c6f7507b8cd09c70684a53c1e/markupsafe-3.0.3-cp313-cp313t-win_amd64.whl", hash = "sha256:1b4b79e8ebf6b55351f0d91fe80f893b4743f104bff22e90697db1590e47a218", size = 15200, upload-time = "2025-09-27T18:37:03.582Z" },
    { url = "https://files.pythonhosted.org/packages/0e/72/e3cc540f351f316e9ed0f092757459afbc595824ca724cbc5a5d4263713f/markupsafe-3.0.3-cp313-cp313t-win_arm64.whl", hash = "sha256:ad2cf8aa28b8c020ab2fc8287b0f823d0a7d8630784c31e9ee5edea20f406287", size = 13973, upload-time = "2025-09-27T18:37:04.929Z" },
]

[[package]]
name = "matplotlib-inline"
version = "0.2.1"
source = { registry = "https://pypi.org/simple" }
dependencies = [
    { name = "traitlets" },
]
sdist = { url = "https://files.pythonhosted.org/packages/c7/74/97e72a36efd4ae2bccb3463284300f8953f199b5ffbc04cbbb0ec78f74b1/matplotlib_inline-0.2.1.tar.gz", hash = "sha256:e1ee949c340d771fc39e241ea75683deb94762c8fa5f2927ec57c83c4dffa9fe", size = 8110, upload-time = "2025-10-23T09:00:22.126Z" }
wheels = [
    { url = "https://files.pythonhosted.org/packages/af/33/ee4519fa02ed11a94aef9559552f3b17bb863f2ecfe1a35dc7f548cde231/matplotlib_inline-0.2.1-py3-none-any.whl", hash = "sha256:d56ce5156ba6085e00a9d54fead6ed29a9c47e215cd1bba2e976ef39f5710a76", size = 9516, upload-time = "2025-10-23T09:00:20.675Z" },
]

[[package]]
name = "mccabe"
version = "0.7.0"
source = { registry = "https://pypi.org/simple" }
sdist = { url = "https://files.pythonhosted.org/packages/e7/ff/0ffefdcac38932a54d2b5eed4e0ba8a408f215002cd178ad1df0f2806ff8/mccabe-0.7.0.tar.gz", hash = "sha256:348e0240c33b60bbdf4e523192ef919f28cb2c3d7d5c7794f74009290f236325", size = 9658, upload-time = "2022-01-24T01:14:51.113Z" }
wheels = [
    { url = "https://files.pythonhosted.org/packages/27/1a/1f68f9ba0c207934b35b86a8ca3aad8395a3d6dd7921c0686e23853ff5a9/mccabe-0.7.0-py2.py3-none-any.whl", hash = "sha256:6c2d30ab6be0e4a46919781807b4f0d834ebdd6c6e3dca0bda5a15f863427b6e", size = 7350, upload-time = "2022-01-24T01:14:49.62Z" },
]

[[package]]
name = "mdx-gh-links"
version = "0.4"
source = { registry = "https://pypi.org/simple" }
dependencies = [
    { name = "markdown" },
]
sdist = { url = "https://files.pythonhosted.org/packages/2f/ea/bf1f721a8dc0ff83b426480f040ac68dbe3d7898b096c1277a5a4e3da0ec/mdx_gh_links-0.4.tar.gz", hash = "sha256:41d5aac2ab201425aa0a19373c4095b79e5e015fdacfe83c398199fe55ca3686", size = 5783, upload-time = "2023-12-22T19:54:02.136Z" }
wheels = [
    { url = "https://files.pythonhosted.org/packages/c5/c7/ccfe05ade98ba7a63f05d1b05b7508d9af743cbd1f1681aa0c9900a8cd40/mdx_gh_links-0.4-py3-none-any.whl", hash = "sha256:9057bca1fa5280bf1fcbf354381e46c9261cc32c2d5c0407801f8a910be5f099", size = 7166, upload-time = "2023-12-22T19:54:00.384Z" },
]

[[package]]
name = "mergedeep"
version = "1.3.4"
source = { registry = "https://pypi.org/simple" }
sdist = { url = "https://files.pythonhosted.org/packages/3a/41/580bb4006e3ed0361b8151a01d324fb03f420815446c7def45d02f74c270/mergedeep-1.3.4.tar.gz", hash = "sha256:0096d52e9dad9939c3d975a774666af186eda617e6ca84df4c94dec30004f2a8", size = 4661, upload-time = "2021-02-05T18:55:30.623Z" }
wheels = [
    { url = "https://files.pythonhosted.org/packages/2c/19/04f9b178c2d8a15b076c8b5140708fa6ffc5601fb6f1e975537072df5b2a/mergedeep-1.3.4-py3-none-any.whl", hash = "sha256:70775750742b25c0d8f36c55aed03d24c3384d17c951b3175d898bd778ef0307", size = 6354, upload-time = "2021-02-05T18:55:29.583Z" },
]

[[package]]
name = "mike"
version = "2.1.3"
source = { registry = "https://pypi.org/simple" }
dependencies = [
    { name = "importlib-metadata" },
    { name = "importlib-resources" },
    { name = "jinja2" },
    { name = "mkdocs" },
    { name = "pyparsing" },
    { name = "pyyaml" },
    { name = "pyyaml-env-tag" },
    { name = "verspec" },
]
sdist = { url = "https://files.pythonhosted.org/packages/ab/f7/2933f1a1fb0e0f077d5d6a92c6c7f8a54e6128241f116dff4df8b6050bbf/mike-2.1.3.tar.gz", hash = "sha256:abd79b8ea483fb0275b7972825d3082e5ae67a41820f8d8a0dc7a3f49944e810", size = 38119, upload-time = "2024-08-13T05:02:14.167Z" }
wheels = [
    { url = "https://files.pythonhosted.org/packages/fd/1a/31b7cd6e4e7a02df4e076162e9783620777592bea9e4bb036389389af99d/mike-2.1.3-py3-none-any.whl", hash = "sha256:d90c64077e84f06272437b464735130d380703a76a5738b152932884c60c062a", size = 33754, upload-time = "2024-08-13T05:02:12.515Z" },
]

[[package]]
name = "mkdocs"
version = "1.6.1"
source = { registry = "https://pypi.org/simple" }
dependencies = [
    { name = "click" },
    { name = "colorama", marker = "sys_platform == 'win32'" },
    { name = "ghp-import" },
    { name = "jinja2" },
    { name = "markdown" },
    { name = "markupsafe" },
    { name = "mergedeep" },
    { name = "mkdocs-get-deps" },
    { name = "packaging" },
    { name = "pathspec" },
    { name = "pyyaml" },
    { name = "pyyaml-env-tag" },
    { name = "watchdog" },
]
sdist = { url = "https://files.pythonhosted.org/packages/bc/c6/bbd4f061bd16b378247f12953ffcb04786a618ce5e904b8c5a01a0309061/mkdocs-1.6.1.tar.gz", hash = "sha256:7b432f01d928c084353ab39c57282f29f92136665bdd6abf7c1ec8d822ef86f2", size = 3889159, upload-time = "2024-08-30T12:24:06.899Z" }
wheels = [
    { url = "https://files.pythonhosted.org/packages/22/5b/dbc6a8cddc9cfa9c4971d59fb12bb8d42e161b7e7f8cc89e49137c5b279c/mkdocs-1.6.1-py3-none-any.whl", hash = "sha256:db91759624d1647f3f34aa0c3f327dd2601beae39a366d6e064c03468d35c20e", size = 3864451, upload-time = "2024-08-30T12:24:05.054Z" },
]

[[package]]
name = "mkdocs-alias-plugin"
version = "0.9.0"
source = { registry = "https://pypi.org/simple" }
dependencies = [
    { name = "markdown" },
    { name = "mkdocs" },
]
sdist = { url = "https://files.pythonhosted.org/packages/10/ae/b57199b2911b7e4c86ecfa65a8fea60a454374028c07657d349ab45c41d9/mkdocs_alias_plugin-0.9.0.tar.gz", hash = "sha256:b534cc3db177db4850c1b65993a48fd7073304bb33990c33cd5306f19e4f250d", size = 9434, upload-time = "2025-02-22T01:06:28.241Z" }
wheels = [
    { url = "https://files.pythonhosted.org/packages/f8/7e/c18dbfee677cb95af388c919b38e23ba68ab9336d74c363d72219e9c622e/mkdocs_alias_plugin-0.9.0-py3-none-any.whl", hash = "sha256:74660730b318439e3c0f294af884ee7a5708a00f8d01f7dcb95a0f69744d15a3", size = 9518, upload-time = "2025-02-22T01:06:26.609Z" },
]

[[package]]
name = "mkdocs-autolinks-plugin"
version = "0.7.1"
source = { registry = "https://pypi.org/simple" }
dependencies = [
    { name = "mkdocs" },
]
sdist = { url = "https://files.pythonhosted.org/packages/63/b7/efc75b7870a4fecbc9a05ba94ce622462a40b5a13670d00036c5b47bf82f/mkdocs-autolinks-plugin-0.7.1.tar.gz", hash = "sha256:445ddb9b417b7795856c30801bb430773186c1daf210bdeecf8305f55a47d151", size = 4375, upload-time = "2023-08-04T14:42:25.67Z" }
wheels = [
    { url = "https://files.pythonhosted.org/packages/d4/9c/ee3d81a799b8b0b73a89625bcbf3c58cd369c8a26a1b415413edea9bf259/mkdocs_autolinks_plugin-0.7.1-py3-none-any.whl", hash = "sha256:5c6c17f6649b68e79a9ef0b2648d59f3072e18002b90ee1586a64c505f11ab12", size = 4235, upload-time = "2023-08-04T14:42:23.955Z" },
]

[[package]]
name = "mkdocs-autorefs"
version = "1.4.3"
source = { registry = "https://pypi.org/simple" }
dependencies = [
    { name = "markdown" },
    { name = "markupsafe" },
    { name = "mkdocs" },
]
sdist = { url = "https://files.pythonhosted.org/packages/51/fa/9124cd63d822e2bcbea1450ae68cdc3faf3655c69b455f3a7ed36ce6c628/mkdocs_autorefs-1.4.3.tar.gz", hash = "sha256:beee715b254455c4aa93b6ef3c67579c399ca092259cc41b7d9342573ff1fc75", size = 55425, upload-time = "2025-08-26T14:23:17.223Z" }
wheels = [
    { url = "https://files.pythonhosted.org/packages/9f/4d/7123b6fa2278000688ebd338e2a06d16870aaf9eceae6ba047ea05f92df1/mkdocs_autorefs-1.4.3-py3-none-any.whl", hash = "sha256:469d85eb3114801d08e9cc55d102b3ba65917a869b893403b8987b601cf55dc9", size = 25034, upload-time = "2025-08-26T14:23:15.906Z" },
]

[[package]]
name = "mkdocs-awesome-pages-plugin"
version = "2.10.1"
source = { registry = "https://pypi.org/simple" }
dependencies = [
    { name = "mkdocs" },
    { name = "natsort" },
    { name = "wcmatch" },
]
sdist = { url = "https://files.pythonhosted.org/packages/92/e8/6ae9c18d8174a5d74ce4ade7a7f4c350955063968bc41ff1e5833cff4a2b/mkdocs_awesome_pages_plugin-2.10.1.tar.gz", hash = "sha256:cda2cb88c937ada81a4785225f20ef77ce532762f4500120b67a1433c1cdbb2f", size = 16303, upload-time = "2024-12-22T21:13:49.19Z" }
wheels = [
    { url = "https://files.pythonhosted.org/packages/73/61/19fc1e9c579dbfd4e8a402748f1d63cab7aabe8f8d91eb0235e45b32d040/mkdocs_awesome_pages_plugin-2.10.1-py3-none-any.whl", hash = "sha256:c6939dbea37383fc3cf8c0a4e892144ec3d2f8a585e16fdc966b34e7c97042a7", size = 15118, upload-time = "2024-12-22T21:13:46.945Z" },
]

[[package]]
name = "mkdocs-click"
version = "0.9.0"
source = { registry = "https://pypi.org/simple" }
dependencies = [
    { name = "click" },
    { name = "markdown" },
]
sdist = { url = "https://files.pythonhosted.org/packages/a1/c7/8c25f3a3b379def41e6d0bb5c4beeab7aa8a394b17e749f498504102cfa5/mkdocs_click-0.9.0.tar.gz", hash = "sha256:6050917628d4740517541422b607404d044117bc31b770c4f9e9e1939a50c908", size = 18720, upload-time = "2025-04-07T16:59:36.387Z" }
wheels = [
    { url = "https://files.pythonhosted.org/packages/e9/fc/9124ab36e2341e78d8d9c669511bd70f52ea0de8105760c31fabec1f9396/mkdocs_click-0.9.0-py3-none-any.whl", hash = "sha256:5208e828f4f68f63c847c1ef7be48edee9964090390afc8f5b3d4cbe5ea9bbed", size = 15104, upload-time = "2025-04-07T16:59:34.807Z" },
]

[[package]]
name = "mkdocs-embed-external-markdown"
version = "3.0.2"
source = { registry = "https://pypi.org/simple" }
dependencies = [
    { name = "jinja2" },
    { name = "requests" },
]
sdist = { url = "https://files.pythonhosted.org/packages/41/0d/99c54195df8a06c751bbbaaf743be771aa538eee28f39f33fe397ceb602c/mkdocs-embed-external-markdown-3.0.2.tar.gz", hash = "sha256:9a3d14a9cc6efb4201175530f277e84da472a576772db264a3b19570cf266317", size = 7123, upload-time = "2024-02-26T12:18:15.705Z" }
wheels = [
    { url = "https://files.pythonhosted.org/packages/a2/19/c8e5b85ff0bc58862b32667a2a274afdf54610febbf93a7b91f070525275/mkdocs_embed_external_markdown-3.0.2-py3-none-any.whl", hash = "sha256:82088296cfd117b36ef45b58b4342005727a1f891f0c429c21756215e89099d2", size = 7787, upload-time = "2024-02-26T12:18:14.088Z" },
]

[[package]]
name = "mkdocs-ezglossary-plugin"
version = "2.1.0"
source = { registry = "https://pypi.org/simple" }
dependencies = [
    { name = "inflect" },
    { name = "jinja2" },
    { name = "mkdocs" },
]
sdist = { url = "https://files.pythonhosted.org/packages/eb/c5/e7b2e54fc96fdaf415ded704103b3a73b0a57e19c164f2a27045024fcbed/mkdocs_ezglossary_plugin-2.1.0.tar.gz", hash = "sha256:1494041d005caea7a15189d095daf7e13e9ed3249adc3df9af50683e615002c3", size = 20372, upload-time = "2025-09-25T18:13:13.782Z" }
wheels = [
    { url = "https://files.pythonhosted.org/packages/10/2d/cca2b58941f7edb9266f3b2f8fabf0a587f980c475309d7cbbd3a8f43c9b/mkdocs_ezglossary_plugin-2.1.0-py2.py3-none-any.whl", hash = "sha256:42a5527882a168b042ce6661dadc4e009b9b74a971d4f7e881e2a4df5fe2b3f6", size = 16026, upload-time = "2025-09-25T18:13:12.705Z" },
]

[[package]]
name = "mkdocs-ezlinks-plugin"
version = "0.1.14"
source = { registry = "https://pypi.org/simple" }
dependencies = [
    { name = "mkdocs" },
    { name = "pygtrie" },
]
sdist = { url = "https://files.pythonhosted.org/packages/9a/3b/490d1b51fba7da69394e5a17f2c081eb65a10fb73565dc6793d53e4e4206/mkdocs-ezlinks-plugin-0.1.14.tar.gz", hash = "sha256:3e2085c16a850e022393e80194c17612e7b55de87fb45b3ffb618b5dfdb10811", size = 13366, upload-time = "2022-01-24T20:10:30.91Z" }

[[package]]
name = "mkdocs-gen-files"
version = "0.6.0"
source = { registry = "https://pypi.org/simple" }
dependencies = [
    { name = "mkdocs" },
]
sdist = { url = "https://files.pythonhosted.org/packages/61/35/f26349f7fa18414eb2e25d75a6fa9c7e3186c36e1d227c0b2d785a7bd5c4/mkdocs_gen_files-0.6.0.tar.gz", hash = "sha256:52022dc14dcc0451e05e54a8f5d5e7760351b6701eff816d1e9739577ec5635e", size = 8642, upload-time = "2025-11-23T12:13:22.124Z" }
wheels = [
    { url = "https://files.pythonhosted.org/packages/8d/ec/72417415563c60ae01b36f0d497f1f4c803972f447ef4fb7f7746d6e07db/mkdocs_gen_files-0.6.0-py3-none-any.whl", hash = "sha256:815af15f3e2dbfda379629c1b95c02c8e6f232edf2a901186ea3b204ab1135b2", size = 8182, upload-time = "2025-11-23T12:13:20.756Z" },
]

[[package]]
name = "mkdocs-get-deps"
version = "0.2.0"
source = { registry = "https://pypi.org/simple" }
dependencies = [
    { name = "mergedeep" },
    { name = "platformdirs" },
    { name = "pyyaml" },
]
sdist = { url = "https://files.pythonhosted.org/packages/98/f5/ed29cd50067784976f25ed0ed6fcd3c2ce9eb90650aa3b2796ddf7b6870b/mkdocs_get_deps-0.2.0.tar.gz", hash = "sha256:162b3d129c7fad9b19abfdcb9c1458a651628e4b1dea628ac68790fb3061c60c", size = 10239, upload-time = "2023-11-20T17:51:09.981Z" }
wheels = [
    { url = "https://files.pythonhosted.org/packages/9f/d4/029f984e8d3f3b6b726bd33cafc473b75e9e44c0f7e80a5b29abc466bdea/mkdocs_get_deps-0.2.0-py3-none-any.whl", hash = "sha256:2bf11d0b133e77a0dd036abeeb06dec8775e46efa526dc70667d8863eefc6134", size = 9521, upload-time = "2023-11-20T17:51:08.587Z" },
]

[[package]]
name = "mkdocs-gitsnippet-plugin"
version = "1.2.0"
source = { registry = "https://pypi.org/simple" }
dependencies = [
    { name = "gitpython" },
    { name = "mkdocs" },
]
sdist = { url = "https://files.pythonhosted.org/packages/21/c2/d4d1d5d765b8dd100dbab4b566d3063a26d63793fa31d6c4ce23ad592b36/mkdocs-gitsnippet-plugin-1.2.0.tar.gz", hash = "sha256:f1f653629407515a83ce2c2213a2342649f11c795fb468edd8c85625bdb6cd93", size = 3560, upload-time = "2020-11-15T20:10:40.807Z" }
wheels = [
    { url = "https://files.pythonhosted.org/packages/11/3f/51b966d14ab0a84c164c2cb6850160a6290e4fd434d7599e6d64b02b44e7/mkdocs_gitsnippet_plugin-1.2.0-py3-none-any.whl", hash = "sha256:3f3a0eb4d70bc7d51f6b3803be4e6b6014a84546e231223cb9cd02bfb8d2d79e", size = 4722, upload-time = "2020-11-15T20:10:39.726Z" },
]

[[package]]
name = "mkdocs-include-markdown-plugin"
version = "7.2.0"
source = { registry = "https://pypi.org/simple" }
dependencies = [
    { name = "mkdocs" },
    { name = "wcmatch" },
]
sdist = { url = "https://files.pythonhosted.org/packages/90/10/b0b75ac42f4613556a808eee2dad3efe7a7d5079349aa5b9229d863e829f/mkdocs_include_markdown_plugin-7.2.0.tar.gz", hash = "sha256:4a67a91ade680dc0e15f608e5b6343bec03372ffa112c40a4254c1bfb10f42f3", size = 25509, upload-time = "2025-09-28T21:50:50.41Z" }
wheels = [
    { url = "https://files.pythonhosted.org/packages/ba/f9/783338d1d7fd548c7635728b67a0f8f96d9e6c265aa61c51356c03597767/mkdocs_include_markdown_plugin-7.2.0-py3-none-any.whl", hash = "sha256:d56cdaeb2d113fb66ed0fe4fb7af1da889926b0b9872032be24e19bbb09c9f5b", size = 29548, upload-time = "2025-09-28T21:50:49.373Z" },
]

[[package]]
name = "mkdocs-link-marker"
version = "0.2.0"
source = { registry = "https://pypi.org/simple" }
dependencies = [
    { name = "jinja2" },
    { name = "mkdocs" },
]
sdist = { url = "https://files.pythonhosted.org/packages/98/a9/472488b460eaeac65816af9b4de221441411d225879c3109e410259b98ea/mkdocs_link_marker-0.2.0.tar.gz", hash = "sha256:8d194fd1666368ecf588f942bcc920071723776ef777961c72b7dc16da7c41a5", size = 2452, upload-time = "2025-07-20T20:59:01.752Z" }
wheels = [
    { url = "https://files.pythonhosted.org/packages/be/12/83d4a1304c70537d9ec16c752be2eaf32d2b7876c5a1b11649cce703c1ab/mkdocs_link_marker-0.2.0-py3-none-any.whl", hash = "sha256:1a6b92b3bc67349d8d49eb18278a4ad9e1a9c0037f4dcc76bbb9e4aaf969539d", size = 2936, upload-time = "2025-07-20T20:59:00.696Z" },
]

[[package]]
name = "mkdocs-macros-plugin"
version = "1.5.0"
source = { registry = "https://pypi.org/simple" }
dependencies = [
    { name = "hjson" },
    { name = "jinja2" },
    { name = "mkdocs" },
    { name = "packaging" },
    { name = "pathspec" },
    { name = "python-dateutil" },
    { name = "pyyaml" },
    { name = "requests" },
    { name = "super-collections" },
    { name = "termcolor" },
]
sdist = { url = "https://files.pythonhosted.org/packages/92/15/e6a44839841ebc9c5872fa0e6fad1c3757424e4fe026093b68e9f386d136/mkdocs_macros_plugin-1.5.0.tar.gz", hash = "sha256:12aa45ce7ecb7a445c66b9f649f3dd05e9b92e8af6bc65e4acd91d26f878c01f", size = 37730, upload-time = "2025-11-13T08:08:55.545Z" }
wheels = [
    { url = "https://files.pythonhosted.org/packages/51/62/9fffba5bb9ed3d31a932ad35038ba9483d59850256ee0fea7f1187173983/mkdocs_macros_plugin-1.5.0-py3-none-any.whl", hash = "sha256:c10fabd812bf50f9170609d0ed518e54f1f0e12c334ac29141723a83c881dd6f", size = 44626, upload-time = "2025-11-13T08:08:53.878Z" },
]

[[package]]
name = "mkdocs-material"
version = "9.7.0"
source = { registry = "https://pypi.org/simple" }
dependencies = [
    { name = "babel" },
    { name = "backrefs" },
    { name = "colorama" },
    { name = "jinja2" },
    { name = "markdown" },
    { name = "mkdocs" },
    { name = "mkdocs-material-extensions" },
    { name = "paginate" },
    { name = "pygments" },
    { name = "pymdown-extensions" },
    { name = "requests" },
]
sdist = { url = "https://files.pythonhosted.org/packages/9c/3b/111b84cd6ff28d9e955b5f799ef217a17bc1684ac346af333e6100e413cb/mkdocs_material-9.7.0.tar.gz", hash = "sha256:602b359844e906ee402b7ed9640340cf8a474420d02d8891451733b6b02314ec", size = 4094546, upload-time = "2025-11-11T08:49:09.73Z" }
wheels = [
    { url = "https://files.pythonhosted.org/packages/04/87/eefe8d5e764f4cf50ed91b943f8e8f96b5efd65489d8303b7a36e2e79834/mkdocs_material-9.7.0-py3-none-any.whl", hash = "sha256:da2866ea53601125ff5baa8aa06404c6e07af3c5ce3d5de95e3b52b80b442887", size = 9283770, upload-time = "2025-11-11T08:49:06.26Z" },
]

[[package]]
name = "mkdocs-material-extensions"
version = "1.3.1"
source = { registry = "https://pypi.org/simple" }
sdist = { url = "https://files.pythonhosted.org/packages/79/9b/9b4c96d6593b2a541e1cb8b34899a6d021d208bb357042823d4d2cabdbe7/mkdocs_material_extensions-1.3.1.tar.gz", hash = "sha256:10c9511cea88f568257f960358a467d12b970e1f7b2c0e5fb2bb48cab1928443", size = 11847, upload-time = "2023-11-22T19:09:45.208Z" }
wheels = [
    { url = "https://files.pythonhosted.org/packages/5b/54/662a4743aa81d9582ee9339d4ffa3c8fd40a4965e033d77b9da9774d3960/mkdocs_material_extensions-1.3.1-py3-none-any.whl", hash = "sha256:adff8b62700b25cb77b53358dad940f3ef973dd6db797907c49e3c2ef3ab4e31", size = 8728, upload-time = "2023-11-22T19:09:43.465Z" },
]

[[package]]
name = "mkdocs-panzoom-plugin"
version = "0.4.2"
source = { registry = "https://pypi.org/simple" }
dependencies = [
    { name = "mkdocs" },
]
sdist = { url = "https://files.pythonhosted.org/packages/c1/4c/38af1aa9dadf5c298515e66a813abc70e2b4e0c81e713f768b807b10c4e5/mkdocs_panzoom_plugin-0.4.2.tar.gz", hash = "sha256:ad43b983a56c02002db322b318d799d51b51507ef343f38fc71071e5af7e2ff4", size = 22138, upload-time = "2025-09-05T17:01:31.303Z" }
wheels = [
    { url = "https://files.pythonhosted.org/packages/63/92/211706b72821d8afbd5f1b17e7adc8db01bd0a10bab8537a14ae42683960/mkdocs_panzoom_plugin-0.4.2-py3-none-any.whl", hash = "sha256:6f3f4f29baef73ad4310535427e92ee4f71075bb3900b7a7756110c095de3dc5", size = 22522, upload-time = "2025-09-05T17:01:29.831Z" },
]

[[package]]
name = "mkdocs-pdf-export-plugin"
version = "0.5.10"
source = { registry = "https://pypi.org/simple" }
dependencies = [
    { name = "beautifulsoup4" },
    { name = "mkdocs" },
    { name = "weasyprint" },
]
sdist = { url = "https://files.pythonhosted.org/packages/ae/3c/5dd22c24873cb8ddd9e8700c82e75322ce617505dd68df54cdb4dccc5140/mkdocs-pdf-export-plugin-0.5.10.tar.gz", hash = "sha256:77ba89ebea6f565286fb04360e3d9810567e27302383c9e2b6fa386f8ecca7d9", size = 10180, upload-time = "2021-10-05T01:33:29.196Z" }
wheels = [
    { url = "https://files.pythonhosted.org/packages/37/51/1ee5dd2b18acd7c18580cb6b58190d3e7a07c8719d6fd7fd58136a236ccc/mkdocs_pdf_export_plugin-0.5.10-py3-none-any.whl", hash = "sha256:e6e58f8bdedb300423336b00ea1846516f471b529ea85cb7f254fa2a2ee577d8", size = 10810, upload-time = "2021-10-05T01:33:27.436Z" },
]

[[package]]
name = "mkdocs-simple-hooks"
version = "0.1.5"
source = { registry = "https://pypi.org/simple" }
dependencies = [
    { name = "mkdocs" },
]
sdist = { url = "https://files.pythonhosted.org/packages/f1/93/565f98d6810e3b493e61160aea1cceb8653331576e7fa7f048ac7e7cdf62/mkdocs-simple-hooks-0.1.5.tar.gz", hash = "sha256:dddbdf151a18723c9302a133e5cf79538be8eb9d274e8e07d2ac3ac34890837c", size = 4037, upload-time = "2022-01-07T09:11:18.345Z" }
wheels = [
    { url = "https://files.pythonhosted.org/packages/7a/e9/7bf0f928f5b6cdd602d4a01d52e5fc1eba8d3ba6d97619a88fc271a625f8/mkdocs_simple_hooks-0.1.5-py3-none-any.whl", hash = "sha256:efeabdbb98b0850a909adee285f3404535117159d5cb3a34f541d6eaa644d50a", size = 4596, upload-time = "2022-01-07T09:11:17.022Z" },
]

[[package]]
name = "mkdocstrings"
version = "1.0.0"
source = { registry = "https://pypi.org/simple" }
dependencies = [
    { name = "jinja2" },
    { name = "markdown" },
    { name = "markupsafe" },
    { name = "mkdocs" },
    { name = "mkdocs-autorefs" },
    { name = "pymdown-extensions" },
]
sdist = { url = "https://files.pythonhosted.org/packages/e5/13/10bbf9d56565fd91b91e6f5a8cd9b9d8a2b101c4e8ad6eeafa35a706301d/mkdocstrings-1.0.0.tar.gz", hash = "sha256:351a006dbb27aefce241ade110d3cd040c1145b7a3eb5fd5ac23f03ed67f401a", size = 101086, upload-time = "2025-11-27T15:39:40.534Z" }
wheels = [
    { url = "https://files.pythonhosted.org/packages/ec/fc/80aa31b79133634721cf7855d37b76ea49773599214896f2ff10be03de2a/mkdocstrings-1.0.0-py3-none-any.whl", hash = "sha256:4c50eb960bff6e05dfc631f6bc00dfabffbcb29c5ff25f676d64daae05ed82fa", size = 35135, upload-time = "2025-11-27T15:39:39.301Z" },
]

[package.optional-dependencies]
python = [
    { name = "mkdocstrings-python" },
]

[[package]]
name = "mkdocstrings-python"
version = "2.0.0"
source = { registry = "https://pypi.org/simple" }
dependencies = [
    { name = "griffe" },
    { name = "mkdocs-autorefs" },
    { name = "mkdocstrings" },
]
sdist = { url = "https://files.pythonhosted.org/packages/ca/0d/dab7b08ca7e5a38b033cd83565bb0f95f05e8f3df7bc273e793c2ad3576e/mkdocstrings_python-2.0.0.tar.gz", hash = "sha256:4d872290f595221740a304bebca5b3afa4beafe84cc6fd27314d52dc3fbb4676", size = 199113, upload-time = "2025-11-27T16:44:44.894Z" }
wheels = [
    { url = "https://files.pythonhosted.org/packages/79/de/063481352688c3a1468c51c10b6cfb858d5e35dfef8323d9c83c4f2faa03/mkdocstrings_python-2.0.0-py3-none-any.whl", hash = "sha256:1d552dda109d47e4fddecbb1f06f9a86699c1b073e8b166fba89eeef0a0ffec6", size = 104803, upload-time = "2025-11-27T16:44:43.441Z" },
]

[[package]]
name = "more-itertools"
version = "10.8.0"
source = { registry = "https://pypi.org/simple" }
sdist = { url = "https://files.pythonhosted.org/packages/ea/5d/38b681d3fce7a266dd9ab73c66959406d565b3e85f21d5e66e1181d93721/more_itertools-10.8.0.tar.gz", hash = "sha256:f638ddf8a1a0d134181275fb5d58b086ead7c6a72429ad725c67503f13ba30bd", size = 137431, upload-time = "2025-09-02T15:23:11.018Z" }
wheels = [
    { url = "https://files.pythonhosted.org/packages/a4/8e/469e5a4a2f5855992e425f3cb33804cc07bf18d48f2db061aec61ce50270/more_itertools-10.8.0-py3-none-any.whl", hash = "sha256:52d4362373dcf7c52546bc4af9a86ee7c4579df9a8dc268be0a2f949d376cc9b", size = 69667, upload-time = "2025-09-02T15:23:09.635Z" },
]

[[package]]
name = "msoffcrypto-tool"
version = "5.4.2"
source = { registry = "https://pypi.org/simple" }
dependencies = [
    { name = "cryptography" },
    { name = "olefile" },
]
sdist = { url = "https://files.pythonhosted.org/packages/d2/b7/0fd6573157e0ec60c0c470e732ab3322fba4d2834fd24e1088d670522a01/msoffcrypto_tool-5.4.2.tar.gz", hash = "sha256:44b545adba0407564a0cc3d6dde6ca36b7c0fdf352b85bca51618fa1d4817370", size = 41183, upload-time = "2024-08-08T15:50:28.462Z" }
wheels = [
    { url = "https://files.pythonhosted.org/packages/03/54/7f6d3d9acad083dae8c22d9ab483b657359a1bf56fee1d7af88794677707/msoffcrypto_tool-5.4.2-py3-none-any.whl", hash = "sha256:274fe2181702d1e5a107ec1b68a4c9fea997a44972ae1cc9ae0cb4f6a50fef0e", size = 48713, upload-time = "2024-08-08T15:50:27.093Z" },
]

[[package]]
name = "multidict"
version = "6.7.0"
source = { registry = "https://pypi.org/simple" }
sdist = { url = "https://files.pythonhosted.org/packages/80/1e/5492c365f222f907de1039b91f922b93fa4f764c713ee858d235495d8f50/multidict-6.7.0.tar.gz", hash = "sha256:c6e99d9a65ca282e578dfea819cfa9c0a62b2499d8677392e09feaf305e9e6f5", size = 101834, upload-time = "2025-10-06T14:52:30.657Z" }
wheels = [
    { url = "https://files.pythonhosted.org/packages/d2/86/33272a544eeb36d66e4d9a920602d1a2f57d4ebea4ef3cdfe5a912574c95/multidict-6.7.0-cp313-cp313-macosx_10_13_universal2.whl", hash = "sha256:bee7c0588aa0076ce77c0ea5d19a68d76ad81fcd9fe8501003b9a24f9d4000f6", size = 76135, upload-time = "2025-10-06T14:49:54.26Z" },
    { url = "https://files.pythonhosted.org/packages/91/1c/eb97db117a1ebe46d457a3d235a7b9d2e6dcab174f42d1b67663dd9e5371/multidict-6.7.0-cp313-cp313-macosx_10_13_x86_64.whl", hash = "sha256:7ef6b61cad77091056ce0e7ce69814ef72afacb150b7ac6a3e9470def2198159", size = 45117, upload-time = "2025-10-06T14:49:55.82Z" },
    { url = "https://files.pythonhosted.org/packages/f1/d8/6c3442322e41fb1dd4de8bd67bfd11cd72352ac131f6368315617de752f1/multidict-6.7.0-cp313-cp313-macosx_11_0_arm64.whl", hash = "sha256:9c0359b1ec12b1d6849c59f9d319610b7f20ef990a6d454ab151aa0e3b9f78ca", size = 43472, upload-time = "2025-10-06T14:49:57.048Z" },
    { url = "https://files.pythonhosted.org/packages/75/3f/e2639e80325af0b6c6febdf8e57cc07043ff15f57fa1ef808f4ccb5ac4cd/multidict-6.7.0-cp313-cp313-manylinux1_i686.manylinux_2_28_i686.manylinux_2_5_i686.whl", hash = "sha256:cd240939f71c64bd658f186330603aac1a9a81bf6273f523fca63673cb7378a8", size = 249342, upload-time = "2025-10-06T14:49:58.368Z" },
    { url = "https://files.pythonhosted.org/packages/5d/cc/84e0585f805cbeaa9cbdaa95f9a3d6aed745b9d25700623ac89a6ecff400/multidict-6.7.0-cp313-cp313-manylinux2014_aarch64.manylinux_2_17_aarch64.manylinux_2_28_aarch64.whl", hash = "sha256:a60a4d75718a5efa473ebd5ab685786ba0c67b8381f781d1be14da49f1a2dc60", size = 257082, upload-time = "2025-10-06T14:49:59.89Z" },
    { url = "https://files.pythonhosted.org/packages/b0/9c/ac851c107c92289acbbf5cfb485694084690c1b17e555f44952c26ddc5bd/multidict-6.7.0-cp313-cp313-manylinux2014_armv7l.manylinux_2_17_armv7l.manylinux_2_31_armv7l.whl", hash = "sha256:53a42d364f323275126aff81fb67c5ca1b7a04fda0546245730a55c8c5f24bc4", size = 240704, upload-time = "2025-10-06T14:50:01.485Z" },
    { url = "https://files.pythonhosted.org/packages/50/cc/5f93e99427248c09da95b62d64b25748a5f5c98c7c2ab09825a1d6af0e15/multidict-6.7.0-cp313-cp313-manylinux2014_ppc64le.manylinux_2_17_ppc64le.manylinux_2_28_ppc64le.whl", hash = "sha256:3b29b980d0ddbecb736735ee5bef69bb2ddca56eff603c86f3f29a1128299b4f", size = 266355, upload-time = "2025-10-06T14:50:02.955Z" },
    { url = "https://files.pythonhosted.org/packages/ec/0c/2ec1d883ceb79c6f7f6d7ad90c919c898f5d1c6ea96d322751420211e072/multidict-6.7.0-cp313-cp313-manylinux2014_s390x.manylinux_2_17_s390x.manylinux_2_28_s390x.whl", hash = "sha256:f8a93b1c0ed2d04b97a5e9336fd2d33371b9a6e29ab7dd6503d63407c20ffbaf", size = 267259, upload-time = "2025-10-06T14:50:04.446Z" },
    { url = "https://files.pythonhosted.org/packages/c6/2d/f0b184fa88d6630aa267680bdb8623fb69cb0d024b8c6f0d23f9a0f406d3/multidict-6.7.0-cp313-cp313-manylinux2014_x86_64.manylinux_2_17_x86_64.manylinux_2_28_x86_64.whl", hash = "sha256:9ff96e8815eecacc6645da76c413eb3b3d34cfca256c70b16b286a687d013c32", size = 254903, upload-time = "2025-10-06T14:50:05.98Z" },
    { url = "https://files.pythonhosted.org/packages/06/c9/11ea263ad0df7dfabcad404feb3c0dd40b131bc7f232d5537f2fb1356951/multidict-6.7.0-cp313-cp313-musllinux_1_2_aarch64.whl", hash = "sha256:7516c579652f6a6be0e266aec0acd0db80829ca305c3d771ed898538804c2036", size = 252365, upload-time = "2025-10-06T14:50:07.511Z" },
    { url = "https://files.pythonhosted.org/packages/41/88/d714b86ee2c17d6e09850c70c9d310abac3d808ab49dfa16b43aba9d53fd/multidict-6.7.0-cp313-cp313-musllinux_1_2_armv7l.whl", hash = "sha256:040f393368e63fb0f3330e70c26bfd336656bed925e5cbe17c9da839a6ab13ec", size = 250062, upload-time = "2025-10-06T14:50:09.074Z" },
    { url = "https://files.pythonhosted.org/packages/15/fe/ad407bb9e818c2b31383f6131ca19ea7e35ce93cf1310fce69f12e89de75/multidict-6.7.0-cp313-cp313-musllinux_1_2_i686.whl", hash = "sha256:b3bc26a951007b1057a1c543af845f1c7e3e71cc240ed1ace7bf4484aa99196e", size = 249683, upload-time = "2025-10-06T14:50:10.714Z" },
    { url = "https://files.pythonhosted.org/packages/8c/a4/a89abdb0229e533fb925e7c6e5c40201c2873efebc9abaf14046a4536ee6/multidict-6.7.0-cp313-cp313-musllinux_1_2_ppc64le.whl", hash = "sha256:7b022717c748dd1992a83e219587aabe45980d88969f01b316e78683e6285f64", size = 261254, upload-time = "2025-10-06T14:50:12.28Z" },
    { url = "https://files.pythonhosted.org/packages/8d/aa/0e2b27bd88b40a4fb8dc53dd74eecac70edaa4c1dd0707eb2164da3675b3/multidict-6.7.0-cp313-cp313-musllinux_1_2_s390x.whl", hash = "sha256:9600082733859f00d79dee64effc7aef1beb26adb297416a4ad2116fd61374bd", size = 257967, upload-time = "2025-10-06T14:50:14.16Z" },
    { url = "https://files.pythonhosted.org/packages/d0/8e/0c67b7120d5d5f6d874ed85a085f9dc770a7f9d8813e80f44a9fec820bb7/multidict-6.7.0-cp313-cp313-musllinux_1_2_x86_64.whl", hash = "sha256:94218fcec4d72bc61df51c198d098ce2b378e0ccbac41ddbed5ef44092913288", size = 250085, upload-time = "2025-10-06T14:50:15.639Z" },
    { url = "https://files.pythonhosted.org/packages/ba/55/b73e1d624ea4b8fd4dd07a3bb70f6e4c7c6c5d9d640a41c6ffe5cdbd2a55/multidict-6.7.0-cp313-cp313-win32.whl", hash = "sha256:a37bd74c3fa9d00be2d7b8eca074dc56bd8077ddd2917a839bd989612671ed17", size = 41713, upload-time = "2025-10-06T14:50:17.066Z" },
    { url = "https://files.pythonhosted.org/packages/32/31/75c59e7d3b4205075b4c183fa4ca398a2daf2303ddf616b04ae6ef55cffe/multidict-6.7.0-cp313-cp313-win_amd64.whl", hash = "sha256:30d193c6cc6d559db42b6bcec8a5d395d34d60c9877a0b71ecd7c204fcf15390", size = 45915, upload-time = "2025-10-06T14:50:18.264Z" },
    { url = "https://files.pythonhosted.org/packages/31/2a/8987831e811f1184c22bc2e45844934385363ee61c0a2dcfa8f71b87e608/multidict-6.7.0-cp313-cp313-win_arm64.whl", hash = "sha256:ea3334cabe4d41b7ccd01e4d349828678794edbc2d3ae97fc162a3312095092e", size = 43077, upload-time = "2025-10-06T14:50:19.853Z" },
    { url = "https://files.pythonhosted.org/packages/e8/68/7b3a5170a382a340147337b300b9eb25a9ddb573bcdfff19c0fa3f31ffba/multidict-6.7.0-cp313-cp313t-macosx_10_13_universal2.whl", hash = "sha256:ad9ce259f50abd98a1ca0aa6e490b58c316a0fce0617f609723e40804add2c00", size = 83114, upload-time = "2025-10-06T14:50:21.223Z" },
    { url = "https://files.pythonhosted.org/packages/55/5c/3fa2d07c84df4e302060f555bbf539310980362236ad49f50eeb0a1c1eb9/multidict-6.7.0-cp313-cp313t-macosx_10_13_x86_64.whl", hash = "sha256:07f5594ac6d084cbb5de2df218d78baf55ef150b91f0ff8a21cc7a2e3a5a58eb", size = 48442, upload-time = "2025-10-06T14:50:22.871Z" },
    { url = "https://files.pythonhosted.org/packages/fc/56/67212d33239797f9bd91962bb899d72bb0f4c35a8652dcdb8ed049bef878/multidict-6.7.0-cp313-cp313t-macosx_11_0_arm64.whl", hash = "sha256:0591b48acf279821a579282444814a2d8d0af624ae0bc600aa4d1b920b6e924b", size = 46885, upload-time = "2025-10-06T14:50:24.258Z" },
    { url = "https://files.pythonhosted.org/packages/46/d1/908f896224290350721597a61a69cd19b89ad8ee0ae1f38b3f5cd12ea2ac/multidict-6.7.0-cp313-cp313t-manylinux1_i686.manylinux_2_28_i686.manylinux_2_5_i686.whl", hash = "sha256:749a72584761531d2b9467cfbdfd29487ee21124c304c4b6cb760d8777b27f9c", size = 242588, upload-time = "2025-10-06T14:50:25.716Z" },
    { url = "https://files.pythonhosted.org/packages/ab/67/8604288bbd68680eee0ab568fdcb56171d8b23a01bcd5cb0c8fedf6e5d99/multidict-6.7.0-cp313-cp313t-manylinux2014_aarch64.manylinux_2_17_aarch64.manylinux_2_28_aarch64.whl", hash = "sha256:6b4c3d199f953acd5b446bf7c0de1fe25d94e09e79086f8dc2f48a11a129cdf1", size = 249966, upload-time = "2025-10-06T14:50:28.192Z" },
    { url = "https://files.pythonhosted.org/packages/20/33/9228d76339f1ba51e3efef7da3ebd91964d3006217aae13211653193c3ff/multidict-6.7.0-cp313-cp313t-manylinux2014_armv7l.manylinux_2_17_armv7l.manylinux_2_31_armv7l.whl", hash = "sha256:9fb0211dfc3b51efea2f349ec92c114d7754dd62c01f81c3e32b765b70c45c9b", size = 228618, upload-time = "2025-10-06T14:50:29.82Z" },
    { url = "https://files.pythonhosted.org/packages/f8/2d/25d9b566d10cab1c42b3b9e5b11ef79c9111eaf4463b8c257a3bd89e0ead/multidict-6.7.0-cp313-cp313t-manylinux2014_ppc64le.manylinux_2_17_ppc64le.manylinux_2_28_ppc64le.whl", hash = "sha256:a027ec240fe73a8d6281872690b988eed307cd7d91b23998ff35ff577ca688b5", size = 257539, upload-time = "2025-10-06T14:50:31.731Z" },
    { url = "https://files.pythonhosted.org/packages/b6/b1/8d1a965e6637fc33de3c0d8f414485c2b7e4af00f42cab3d84e7b955c222/multidict-6.7.0-cp313-cp313t-manylinux2014_s390x.manylinux_2_17_s390x.manylinux_2_28_s390x.whl", hash = "sha256:d1d964afecdf3a8288789df2f5751dc0a8261138c3768d9af117ed384e538fad", size = 256345, upload-time = "2025-10-06T14:50:33.26Z" },
    { url = "https://files.pythonhosted.org/packages/ba/0c/06b5a8adbdeedada6f4fb8d8f193d44a347223b11939b42953eeb6530b6b/multidict-6.7.0-cp313-cp313t-manylinux2014_x86_64.manylinux_2_17_x86_64.manylinux_2_28_x86_64.whl", hash = "sha256:caf53b15b1b7df9fbd0709aa01409000a2b4dd03a5f6f5cc548183c7c8f8b63c", size = 247934, upload-time = "2025-10-06T14:50:34.808Z" },
    { url = "https://files.pythonhosted.org/packages/8f/31/b2491b5fe167ca044c6eb4b8f2c9f3b8a00b24c432c365358eadac5d7625/multidict-6.7.0-cp313-cp313t-musllinux_1_2_aarch64.whl", hash = "sha256:654030da3197d927f05a536a66186070e98765aa5142794c9904555d3a9d8fb5", size = 245243, upload-time = "2025-10-06T14:50:36.436Z" },
    { url = "https://files.pythonhosted.org/packages/61/1a/982913957cb90406c8c94f53001abd9eafc271cb3e70ff6371590bec478e/multidict-6.7.0-cp313-cp313t-musllinux_1_2_armv7l.whl", hash = "sha256:2090d3718829d1e484706a2f525e50c892237b2bf9b17a79b059cb98cddc2f10", size = 235878, upload-time = "2025-10-06T14:50:37.953Z" },
    { url = "https://files.pythonhosted.org/packages/be/c0/21435d804c1a1cf7a2608593f4d19bca5bcbd7a81a70b253fdd1c12af9c0/multidict-6.7.0-cp313-cp313t-musllinux_1_2_i686.whl", hash = "sha256:2d2cfeec3f6f45651b3d408c4acec0ebf3daa9bc8a112a084206f5db5d05b754", size = 243452, upload-time = "2025-10-06T14:50:39.574Z" },
    { url = "https://files.pythonhosted.org/packages/54/0a/4349d540d4a883863191be6eb9a928846d4ec0ea007d3dcd36323bb058ac/multidict-6.7.0-cp313-cp313t-musllinux_1_2_ppc64le.whl", hash = "sha256:4ef089f985b8c194d341eb2c24ae6e7408c9a0e2e5658699c92f497437d88c3c", size = 252312, upload-time = "2025-10-06T14:50:41.612Z" },
    { url = "https://files.pythonhosted.org/packages/26/64/d5416038dbda1488daf16b676e4dbfd9674dde10a0cc8f4fc2b502d8125d/multidict-6.7.0-cp313-cp313t-musllinux_1_2_s390x.whl", hash = "sha256:e93a0617cd16998784bf4414c7e40f17a35d2350e5c6f0bd900d3a8e02bd3762", size = 246935, upload-time = "2025-10-06T14:50:43.972Z" },
    { url = "https://files.pythonhosted.org/packages/9f/8c/8290c50d14e49f35e0bd4abc25e1bc7711149ca9588ab7d04f886cdf03d9/multidict-6.7.0-cp313-cp313t-musllinux_1_2_x86_64.whl", hash = "sha256:f0feece2ef8ebc42ed9e2e8c78fc4aa3cf455733b507c09ef7406364c94376c6", size = 243385, upload-time = "2025-10-06T14:50:45.648Z" },
    { url = "https://files.pythonhosted.org/packages/ef/a0/f83ae75e42d694b3fbad3e047670e511c138be747bc713cf1b10d5096416/multidict-6.7.0-cp313-cp313t-win32.whl", hash = "sha256:19a1d55338ec1be74ef62440ca9e04a2f001a04d0cc49a4983dc320ff0f3212d", size = 47777, upload-time = "2025-10-06T14:50:47.154Z" },
    { url = "https://files.pythonhosted.org/packages/dc/80/9b174a92814a3830b7357307a792300f42c9e94664b01dee8e457551fa66/multidict-6.7.0-cp313-cp313t-win_amd64.whl", hash = "sha256:3da4fb467498df97e986af166b12d01f05d2e04f978a9c1c680ea1988e0bc4b6", size = 53104, upload-time = "2025-10-06T14:50:48.851Z" },
    { url = "https://files.pythonhosted.org/packages/cc/28/04baeaf0428d95bb7a7bea0e691ba2f31394338ba424fb0679a9ed0f4c09/multidict-6.7.0-cp313-cp313t-win_arm64.whl", hash = "sha256:b4121773c49a0776461f4a904cdf6264c88e42218aaa8407e803ca8025872792", size = 45503, upload-time = "2025-10-06T14:50:50.16Z" },
    { url = "https://files.pythonhosted.org/packages/b7/da/7d22601b625e241d4f23ef1ebff8acfc60da633c9e7e7922e24d10f592b3/multidict-6.7.0-py3-none-any.whl", hash = "sha256:394fc5c42a333c9ffc3e421a4c85e08580d990e08b99f6bf35b4132114c5dcb3", size = 12317, upload-time = "2025-10-06T14:52:29.272Z" },
]

[[package]]
name = "mypy"
version = "1.19.0"
source = { registry = "https://pypi.org/simple" }
dependencies = [
    { name = "librt" },
    { name = "mypy-extensions" },
    { name = "pathspec" },
    { name = "typing-extensions" },
]
sdist = { url = "https://files.pythonhosted.org/packages/f9/b5/b58cdc25fadd424552804bf410855d52324183112aa004f0732c5f6324cf/mypy-1.19.0.tar.gz", hash = "sha256:f6b874ca77f733222641e5c46e4711648c4037ea13646fd0cdc814c2eaec2528", size = 3579025, upload-time = "2025-11-28T15:49:01.26Z" }
wheels = [
    { url = "https://files.pythonhosted.org/packages/cb/0d/a1357e6bb49e37ce26fcf7e3cc55679ce9f4ebee0cd8b6ee3a0e301a9210/mypy-1.19.0-cp313-cp313-macosx_10_13_x86_64.whl", hash = "sha256:7686ed65dbabd24d20066f3115018d2dce030d8fa9db01aa9f0a59b6813e9f9e", size = 13191993, upload-time = "2025-11-28T15:47:22.336Z" },
    { url = "https://files.pythonhosted.org/packages/5d/75/8e5d492a879ec4490e6ba664b5154e48c46c85b5ac9785792a5ec6a4d58f/mypy-1.19.0-cp313-cp313-macosx_11_0_arm64.whl", hash = "sha256:fd4a985b2e32f23bead72e2fb4bbe5d6aceee176be471243bd831d5b2644672d", size = 12174411, upload-time = "2025-11-28T15:44:55.492Z" },
    { url = "https://files.pythonhosted.org/packages/71/31/ad5dcee9bfe226e8eaba777e9d9d251c292650130f0450a280aec3485370/mypy-1.19.0-cp313-cp313-manylinux2014_aarch64.manylinux_2_17_aarch64.manylinux_2_28_aarch64.whl", hash = "sha256:fc51a5b864f73a3a182584b1ac75c404396a17eced54341629d8bdcb644a5bba", size = 12727751, upload-time = "2025-11-28T15:44:14.169Z" },
    { url = "https://files.pythonhosted.org/packages/77/06/b6b8994ce07405f6039701f4b66e9d23f499d0b41c6dd46ec28f96d57ec3/mypy-1.19.0-cp313-cp313-manylinux2014_x86_64.manylinux_2_17_x86_64.manylinux_2_28_x86_64.whl", hash = "sha256:37af5166f9475872034b56c5efdcf65ee25394e9e1d172907b84577120714364", size = 13593323, upload-time = "2025-11-28T15:46:34.699Z" },
    { url = "https://files.pythonhosted.org/packages/68/b1/126e274484cccdf099a8e328d4fda1c7bdb98a5e888fa6010b00e1bbf330/mypy-1.19.0-cp313-cp313-musllinux_1_2_x86_64.whl", hash = "sha256:510c014b722308c9bd377993bcbf9a07d7e0692e5fa8fc70e639c1eb19fc6bee", size = 13818032, upload-time = "2025-11-28T15:46:18.286Z" },
    { url = "https://files.pythonhosted.org/packages/f8/56/53a8f70f562dfc466c766469133a8a4909f6c0012d83993143f2a9d48d2d/mypy-1.19.0-cp313-cp313-win_amd64.whl", hash = "sha256:cabbee74f29aa9cd3b444ec2f1e4fa5a9d0d746ce7567a6a609e224429781f53", size = 10120644, upload-time = "2025-11-28T15:47:43.99Z" },
    { url = "https://files.pythonhosted.org/packages/09/0e/fe228ed5aeab470c6f4eb82481837fadb642a5aa95cc8215fd2214822c10/mypy-1.19.0-py3-none-any.whl", hash = "sha256:0c01c99d626380752e527d5ce8e69ffbba2046eb8a060db0329690849cf9b6f9", size = 2469714, upload-time = "2025-11-28T15:45:33.22Z" },
]

[[package]]
name = "mypy-extensions"
version = "1.1.0"
source = { registry = "https://pypi.org/simple" }
sdist = { url = "https://files.pythonhosted.org/packages/a2/6e/371856a3fb9d31ca8dac321cda606860fa4548858c0cc45d9d1d4ca2628b/mypy_extensions-1.1.0.tar.gz", hash = "sha256:52e68efc3284861e772bbcd66823fde5ae21fd2fdb51c62a211403730b916558", size = 6343, upload-time = "2025-04-22T14:54:24.164Z" }
wheels = [
    { url = "https://files.pythonhosted.org/packages/79/7b/2c79738432f5c924bef5071f933bcc9efd0473bac3b4aa584a6f7c1c8df8/mypy_extensions-1.1.0-py3-none-any.whl", hash = "sha256:1be4cccdb0f2482337c4743e60421de3a356cd97508abadd57d47403e94f5505", size = 4963, upload-time = "2025-04-22T14:54:22.983Z" },
]

[[package]]
name = "natsort"
version = "8.4.0"
source = { registry = "https://pypi.org/simple" }
sdist = { url = "https://files.pythonhosted.org/packages/e2/a9/a0c57aee75f77794adaf35322f8b6404cbd0f89ad45c87197a937764b7d0/natsort-8.4.0.tar.gz", hash = "sha256:45312c4a0e5507593da193dedd04abb1469253b601ecaf63445ad80f0a1ea581", size = 76575, upload-time = "2023-06-20T04:17:19.925Z" }
wheels = [
    { url = "https://files.pythonhosted.org/packages/ef/82/7a9d0550484a62c6da82858ee9419f3dd1ccc9aa1c26a1e43da3ecd20b0d/natsort-8.4.0-py3-none-any.whl", hash = "sha256:4732914fb471f56b5cce04d7bae6f164a592c7712e1c85f9ef585e197299521c", size = 38268, upload-time = "2023-06-20T04:17:17.522Z" },
]

[[package]]
name = "natural-keys"
version = "2.1.1"
source = { registry = "https://pypi.org/simple" }
dependencies = [
    { name = "html-json-forms" },
]
sdist = { url = "https://files.pythonhosted.org/packages/b6/1f/ce68e3d97bf76cd3b6f8c59bf24cd575013207891722689afd4a78cce451/natural-keys-2.1.1.tar.gz", hash = "sha256:67dbfdfd975fe19256c7385aae56b6c7d65d9f595523d1c75703ef91e292da16", size = 18382, upload-time = "2024-03-27T14:50:46.934Z" }
wheels = [
    { url = "https://files.pythonhosted.org/packages/71/b3/090d9388422d633d5f945377cc0b90d512ff0bcf9a193aa64660792976fe/natural_keys-2.1.1-py3-none-any.whl", hash = "sha256:5e8aaa3512ef3ed4012cd192455a6264f1b37a7ea185935d6eb20da82f7e9d18", size = 10589, upload-time = "2024-03-27T14:50:45.17Z" },
]

[[package]]
name = "nested-multipart-parser"
version = "1.6.0"
source = { registry = "https://pypi.org/simple" }
sdist = { url = "https://files.pythonhosted.org/packages/b8/48/b91a6f924a2abd9e86b501347ca56989e2c2b4bf3eac86bff57f80b99b75/nested_multipart_parser-1.6.0.tar.gz", hash = "sha256:8c7a07952a4a3c2cb2b99ca16158961af215c6f8c9e04337bc13da016500c69c", size = 13159, upload-time = "2025-09-17T20:47:25.627Z" }

[[package]]
name = "nodeenv"
version = "1.9.1"
source = { registry = "https://pypi.org/simple" }
sdist = { url = "https://files.pythonhosted.org/packages/43/16/fc88b08840de0e0a72a2f9d8c6bae36be573e475a6326ae854bcc549fc45/nodeenv-1.9.1.tar.gz", hash = "sha256:6ec12890a2dab7946721edbfbcd91f3319c6ccc9aec47be7c7e6b7011ee6645f", size = 47437, upload-time = "2024-06-04T18:44:11.171Z" }
wheels = [
    { url = "https://files.pythonhosted.org/packages/d2/1d/1b658dbd2b9fa9c4c9f32accbfc0205d532c8c6194dc0f2a4c0428e7128a/nodeenv-1.9.1-py2.py3-none-any.whl", hash = "sha256:ba11c9782d29c27c70ffbdda2d7415098754709be8a7056d79a737cd901155c9", size = 22314, upload-time = "2024-06-04T18:44:08.352Z" },
]

[[package]]
name = "oauthlib"
version = "3.3.1"
source = { registry = "https://pypi.org/simple" }
sdist = { url = "https://files.pythonhosted.org/packages/0b/5f/19930f824ffeb0ad4372da4812c50edbd1434f678c90c2733e1188edfc63/oauthlib-3.3.1.tar.gz", hash = "sha256:0f0f8aa759826a193cf66c12ea1af1637f87b9b4622d46e866952bb022e538c9", size = 185918, upload-time = "2025-06-19T22:48:08.269Z" }
wheels = [
    { url = "https://files.pythonhosted.org/packages/be/9c/92789c596b8df838baa98fa71844d84283302f7604ed565dafe5a6b5041a/oauthlib-3.3.1-py3-none-any.whl", hash = "sha256:88119c938d2b8fb88561af5f6ee0eec8cc8d552b7bb1f712743136eb7523b7a1", size = 160065, upload-time = "2025-06-19T22:48:06.508Z" },
]

[[package]]
name = "olefile"
version = "0.47"
source = { registry = "https://pypi.org/simple" }
sdist = { url = "https://files.pythonhosted.org/packages/69/1b/077b508e3e500e1629d366249c3ccb32f95e50258b231705c09e3c7a4366/olefile-0.47.zip", hash = "sha256:599383381a0bf3dfbd932ca0ca6515acd174ed48870cbf7fee123d698c192c1c", size = 112240, upload-time = "2023-12-01T16:22:53.025Z" }
wheels = [
    { url = "https://files.pythonhosted.org/packages/17/d3/b64c356a907242d719fc668b71befd73324e47ab46c8ebbbede252c154b2/olefile-0.47-py2.py3-none-any.whl", hash = "sha256:543c7da2a7adadf21214938bb79c83ea12b473a4b6ee4ad4bf854e7715e13d1f", size = 114565, upload-time = "2023-12-01T16:22:51.518Z" },
]

[[package]]
name = "openpyxl"
version = "3.1.5"
source = { registry = "https://pypi.org/simple" }
dependencies = [
    { name = "et-xmlfile" },
]
sdist = { url = "https://files.pythonhosted.org/packages/3d/f9/88d94a75de065ea32619465d2f77b29a0469500e99012523b91cc4141cd1/openpyxl-3.1.5.tar.gz", hash = "sha256:cf0e3cf56142039133628b5acffe8ef0c12bc902d2aadd3e0fe5878dc08d1050", size = 186464, upload-time = "2024-06-28T14:03:44.161Z" }
wheels = [
    { url = "https://files.pythonhosted.org/packages/c0/da/977ded879c29cbd04de313843e76868e6e13408a94ed6b987245dc7c8506/openpyxl-3.1.5-py2.py3-none-any.whl", hash = "sha256:5282c12b107bffeef825f4617dc029afaf41d0ea60823bbb665ef3079dc79de2", size = 250910, upload-time = "2024-06-28T14:03:41.161Z" },
]

[[package]]
name = "openpyxl-image-loader"
version = "1.0.5"
source = { registry = "https://pypi.org/simple" }
dependencies = [
    { name = "pillow" },
]
sdist = { url = "https://files.pythonhosted.org/packages/ba/f5/3687f56fdcacdbb2c027aa8a4c52644a7029d87d3d0e14de5cf216a5807b/openpyxl-image-loader-1.0.5.tar.gz", hash = "sha256:6d9d7fa5c35ac0a3e620b9eaf7334420a7693ccdb2a16e940a3a92bc3ec87fe8", size = 2262, upload-time = "2020-01-23T01:27:42.729Z" }
wheels = [
    { url = "https://files.pythonhosted.org/packages/d8/61/12aa8c6eb1c51673e8548eb2824d79f17a9f2f8452fc90450a1db74b4de5/openpyxl_image_loader-1.0.5-py3-none-any.whl", hash = "sha256:103e6ad4dc433cc3bb18d1f6c413139ad4a91a5f3de0e39783534e22ff0c9c0b", size = 3493, upload-time = "2020-01-23T01:27:41.318Z" },
]

[[package]]
name = "openpyxl-stubs"
version = "0.1.25"
source = { registry = "https://pypi.org/simple" }
dependencies = [
    { name = "mypy" },
    { name = "openpyxl" },
    { name = "typing-extensions" },
]
sdist = { url = "https://files.pythonhosted.org/packages/82/c4/8dfd61c01a2fb0ac8bd37cadf0f19b87a8133eb6f690fc057a9536b4def0/openpyxl-stubs-0.1.25.tar.gz", hash = "sha256:108b112df072f7645ca356eacdd5730b1bd986c67ae33366a4a13c6879c369e7", size = 18803, upload-time = "2023-01-12T21:45:31.39Z" }
wheels = [
    { url = "https://files.pythonhosted.org/packages/b9/04/5847e2e75c39f80e65c388f8e292719b46c00cda2c987f2d5c53ed617d11/openpyxl_stubs-0.1.25-py3-none-any.whl", hash = "sha256:db29f7804993b4a46b155fc4be45314c14538cb475b00591d8096e5af486abf1", size = 26598, upload-time = "2023-01-12T21:45:29.819Z" },
]

[[package]]
name = "outcome"
version = "1.3.0.post0"
source = { registry = "https://pypi.org/simple" }
dependencies = [
    { name = "attrs" },
]
sdist = { url = "https://files.pythonhosted.org/packages/98/df/77698abfac98571e65ffeb0c1fba8ffd692ab8458d617a0eed7d9a8d38f2/outcome-1.3.0.post0.tar.gz", hash = "sha256:9dcf02e65f2971b80047b377468e72a268e15c0af3cf1238e6ff14f7f91143b8", size = 21060, upload-time = "2023-10-26T04:26:04.361Z" }
wheels = [
    { url = "https://files.pythonhosted.org/packages/55/8b/5ab7257531a5d830fc8000c476e63c935488d74609b50f9384a643ec0a62/outcome-1.3.0.post0-py2.py3-none-any.whl", hash = "sha256:e771c5ce06d1415e356078d3bdd68523f284b4ce5419828922b6871e65eda82b", size = 10692, upload-time = "2023-10-26T04:26:02.532Z" },
]

[[package]]
name = "packaging"
version = "25.0"
source = { registry = "https://pypi.org/simple" }
sdist = { url = "https://files.pythonhosted.org/packages/a1/d4/1fc4078c65507b51b96ca8f8c3ba19e6a61c8253c72794544580a7b6c24d/packaging-25.0.tar.gz", hash = "sha256:d443872c98d677bf60f6a1f2f8c1cb748e8fe762d2bf9d3148b5599295b0fc4f", size = 165727, upload-time = "2025-04-19T11:48:59.673Z" }
wheels = [
    { url = "https://files.pythonhosted.org/packages/20/12/38679034af332785aac8774540895e234f4d07f7545804097de4b666afd8/packaging-25.0-py3-none-any.whl", hash = "sha256:29572ef2b1f17581046b3a2227d5c611fb25ec70ca1ba8554b24b0e69331a484", size = 66469, upload-time = "2025-04-19T11:48:57.875Z" },
]

[[package]]
name = "paginate"
version = "0.5.7"
source = { registry = "https://pypi.org/simple" }
sdist = { url = "https://files.pythonhosted.org/packages/ec/46/68dde5b6bc00c1296ec6466ab27dddede6aec9af1b99090e1107091b3b84/paginate-0.5.7.tar.gz", hash = "sha256:22bd083ab41e1a8b4f3690544afb2c60c25e5c9a63a30fa2f483f6c60c8e5945", size = 19252, upload-time = "2024-08-25T14:17:24.139Z" }
wheels = [
    { url = "https://files.pythonhosted.org/packages/90/96/04b8e52da071d28f5e21a805b19cb9390aa17a47462ac87f5e2696b9566d/paginate-0.5.7-py2.py3-none-any.whl", hash = "sha256:b885e2af73abcf01d9559fd5216b57ef722f8c42affbb63942377668e35c7591", size = 13746, upload-time = "2024-08-25T14:17:22.55Z" },
]

[[package]]
name = "parameterized"
version = "0.9.0"
source = { registry = "https://pypi.org/simple" }
sdist = { url = "https://files.pythonhosted.org/packages/ea/49/00c0c0cc24ff4266025a53e41336b79adaa5a4ebfad214f433d623f9865e/parameterized-0.9.0.tar.gz", hash = "sha256:7fc905272cefa4f364c1a3429cbbe9c0f98b793988efb5bf90aac80f08db09b1", size = 24351, upload-time = "2023-03-27T02:01:11.592Z" }
wheels = [
    { url = "https://files.pythonhosted.org/packages/00/2f/804f58f0b856ab3bf21617cccf5b39206e6c4c94c2cd227bde125ea6105f/parameterized-0.9.0-py2.py3-none-any.whl", hash = "sha256:4e0758e3d41bea3bbd05ec14fc2c24736723f243b28d702081aef438c9372b1b", size = 20475, upload-time = "2023-03-27T02:01:09.31Z" },
]

[[package]]
name = "paramiko"
version = "4.0.0"
source = { registry = "https://pypi.org/simple" }
dependencies = [
    { name = "bcrypt" },
    { name = "cryptography" },
    { name = "invoke" },
    { name = "pynacl" },
]
sdist = { url = "https://files.pythonhosted.org/packages/1f/e7/81fdcbc7f190cdb058cffc9431587eb289833bdd633e2002455ca9bb13d4/paramiko-4.0.0.tar.gz", hash = "sha256:6a25f07b380cc9c9a88d2b920ad37167ac4667f8d9886ccebd8f90f654b5d69f", size = 1630743, upload-time = "2025-08-04T01:02:03.711Z" }
wheels = [
    { url = "https://files.pythonhosted.org/packages/a9/90/a744336f5af32c433bd09af7854599682a383b37cfd78f7de263de6ad6cb/paramiko-4.0.0-py3-none-any.whl", hash = "sha256:0e20e00ac666503bf0b4eda3b6d833465a2b7aff2e2b3d79a8bba5ef144ee3b9", size = 223932, upload-time = "2025-08-04T01:02:02.029Z" },
]

[[package]]
name = "parso"
version = "0.8.5"
source = { registry = "https://pypi.org/simple" }
sdist = { url = "https://files.pythonhosted.org/packages/d4/de/53e0bcf53d13e005bd8c92e7855142494f41171b34c2536b86187474184d/parso-0.8.5.tar.gz", hash = "sha256:034d7354a9a018bdce352f48b2a8a450f05e9d6ee85db84764e9b6bd96dafe5a", size = 401205, upload-time = "2025-08-23T15:15:28.028Z" }
wheels = [
    { url = "https://files.pythonhosted.org/packages/16/32/f8e3c85d1d5250232a5d3477a2a28cc291968ff175caeadaf3cc19ce0e4a/parso-0.8.5-py2.py3-none-any.whl", hash = "sha256:646204b5ee239c396d040b90f9e272e9a8017c630092bf59980beb62fd033887", size = 106668, upload-time = "2025-08-23T15:15:25.663Z" },
]

[[package]]
name = "pathspec"
version = "0.12.1"
source = { registry = "https://pypi.org/simple" }
sdist = { url = "https://files.pythonhosted.org/packages/ca/bc/f35b8446f4531a7cb215605d100cd88b7ac6f44ab3fc94870c120ab3adbf/pathspec-0.12.1.tar.gz", hash = "sha256:a482d51503a1ab33b1c67a6c3813a26953dbdc71c31dacaef9a838c4e29f5712", size = 51043, upload-time = "2023-12-10T22:30:45Z" }
wheels = [
    { url = "https://files.pythonhosted.org/packages/cc/20/ff623b09d963f88bfde16306a54e12ee5ea43e9b597108672ff3a408aad6/pathspec-0.12.1-py3-none-any.whl", hash = "sha256:a0d503e138a4c123b27490a4f7beda6a01c6f288df0e4a8b79c7eb0dc7b4cc08", size = 31191, upload-time = "2023-12-10T22:30:43.14Z" },
]

[[package]]
name = "pexpect"
version = "4.9.0"
source = { registry = "https://pypi.org/simple" }
dependencies = [
    { name = "ptyprocess" },
]
sdist = { url = "https://files.pythonhosted.org/packages/42/92/cc564bf6381ff43ce1f4d06852fc19a2f11d180f23dc32d9588bee2f149d/pexpect-4.9.0.tar.gz", hash = "sha256:ee7d41123f3c9911050ea2c2dac107568dc43b2d3b0c7557a33212c398ead30f", size = 166450, upload-time = "2023-11-25T09:07:26.339Z" }
wheels = [
    { url = "https://files.pythonhosted.org/packages/9e/c3/059298687310d527a58bb01f3b1965787ee3b40dce76752eda8b44e9a2c5/pexpect-4.9.0-py2.py3-none-any.whl", hash = "sha256:7236d1e080e4936be2dc3e326cec0af72acf9212a7e1d060210e70a47e253523", size = 63772, upload-time = "2023-11-25T06:56:14.81Z" },
]

[[package]]
name = "phonenumbers"
version = "9.0.19"
source = { registry = "https://pypi.org/simple" }
sdist = { url = "https://files.pythonhosted.org/packages/55/5d/ed5a4642c42c16ffbab3d275f516a1db7d14b6a55c1a181c7504c56ed4f7/phonenumbers-9.0.19.tar.gz", hash = "sha256:e0674e31554362f4d95383558f7aefde738ef2e7bf96d28a10afd3e87d63a65c", size = 2298261, upload-time = "2025-11-20T18:37:07.686Z" }
wheels = [
    { url = "https://files.pythonhosted.org/packages/e8/3e/151cc6a597d15ae45c932d21e98170e0d5d32b057e495fdb3193725c994a/phonenumbers-9.0.19-py2.py3-none-any.whl", hash = "sha256:004abdfe2010518c2383f148515664a742e8a5d5540e07c049735c139d7e8b09", size = 2584208, upload-time = "2025-11-20T18:37:05.522Z" },
]

[[package]]
name = "pillow"
version = "12.0.0"
source = { registry = "https://pypi.org/simple" }
sdist = { url = "https://files.pythonhosted.org/packages/5a/b0/cace85a1b0c9775a9f8f5d5423c8261c858760e2466c79b2dd184638b056/pillow-12.0.0.tar.gz", hash = "sha256:87d4f8125c9988bfbed67af47dd7a953e2fc7b0cc1e7800ec6d2080d490bb353", size = 47008828, upload-time = "2025-10-15T18:24:14.008Z" }
wheels = [
    { url = "https://files.pythonhosted.org/packages/62/f2/de993bb2d21b33a98d031ecf6a978e4b61da207bef02f7b43093774c480d/pillow-12.0.0-cp313-cp313-ios_13_0_arm64_iphoneos.whl", hash = "sha256:0869154a2d0546545cde61d1789a6524319fc1897d9ee31218eae7a60ccc5643", size = 4045493, upload-time = "2025-10-15T18:22:25.758Z" },
    { url = "https://files.pythonhosted.org/packages/0e/b6/bc8d0c4c9f6f111a783d045310945deb769b806d7574764234ffd50bc5ea/pillow-12.0.0-cp313-cp313-ios_13_0_arm64_iphonesimulator.whl", hash = "sha256:a7921c5a6d31b3d756ec980f2f47c0cfdbce0fc48c22a39347a895f41f4a6ea4", size = 4120461, upload-time = "2025-10-15T18:22:27.286Z" },
    { url = "https://files.pythonhosted.org/packages/5d/57/d60d343709366a353dc56adb4ee1e7d8a2cc34e3fbc22905f4167cfec119/pillow-12.0.0-cp313-cp313-ios_13_0_x86_64_iphonesimulator.whl", hash = "sha256:1ee80a59f6ce048ae13cda1abf7fbd2a34ab9ee7d401c46be3ca685d1999a399", size = 3576912, upload-time = "2025-10-15T18:22:28.751Z" },
    { url = "https://files.pythonhosted.org/packages/a4/a4/a0a31467e3f83b94d37568294b01d22b43ae3c5d85f2811769b9c66389dd/pillow-12.0.0-cp313-cp313-macosx_10_13_x86_64.whl", hash = "sha256:c50f36a62a22d350c96e49ad02d0da41dbd17ddc2e29750dbdba4323f85eb4a5", size = 5249132, upload-time = "2025-10-15T18:22:30.641Z" },
    { url = "https://files.pythonhosted.org/packages/83/06/48eab21dd561de2914242711434c0c0eb992ed08ff3f6107a5f44527f5e9/pillow-12.0.0-cp313-cp313-macosx_11_0_arm64.whl", hash = "sha256:5193fde9a5f23c331ea26d0cf171fbf67e3f247585f50c08b3e205c7aeb4589b", size = 4650099, upload-time = "2025-10-15T18:22:32.73Z" },
    { url = "https://files.pythonhosted.org/packages/fc/bd/69ed99fd46a8dba7c1887156d3572fe4484e3f031405fcc5a92e31c04035/pillow-12.0.0-cp313-cp313-manylinux2014_aarch64.manylinux_2_17_aarch64.whl", hash = "sha256:bde737cff1a975b70652b62d626f7785e0480918dece11e8fef3c0cf057351c3", size = 6230808, upload-time = "2025-10-15T18:22:34.337Z" },
    { url = "https://files.pythonhosted.org/packages/ea/94/8fad659bcdbf86ed70099cb60ae40be6acca434bbc8c4c0d4ef356d7e0de/pillow-12.0.0-cp313-cp313-manylinux2014_x86_64.manylinux_2_17_x86_64.whl", hash = "sha256:a6597ff2b61d121172f5844b53f21467f7082f5fb385a9a29c01414463f93b07", size = 8037804, upload-time = "2025-10-15T18:22:36.402Z" },
    { url = "https://files.pythonhosted.org/packages/20/39/c685d05c06deecfd4e2d1950e9a908aa2ca8bc4e6c3b12d93b9cafbd7837/pillow-12.0.0-cp313-cp313-manylinux_2_27_aarch64.manylinux_2_28_aarch64.whl", hash = "sha256:0b817e7035ea7f6b942c13aa03bb554fc44fea70838ea21f8eb31c638326584e", size = 6345553, upload-time = "2025-10-15T18:22:38.066Z" },
    { url = "https://files.pythonhosted.org/packages/38/57/755dbd06530a27a5ed74f8cb0a7a44a21722ebf318edbe67ddbd7fb28f88/pillow-12.0.0-cp313-cp313-manylinux_2_27_x86_64.manylinux_2_28_x86_64.whl", hash = "sha256:f4f1231b7dec408e8670264ce63e9c71409d9583dd21d32c163e25213ee2a344", size = 7037729, upload-time = "2025-10-15T18:22:39.769Z" },
    { url = "https://files.pythonhosted.org/packages/ca/b6/7e94f4c41d238615674d06ed677c14883103dce1c52e4af16f000338cfd7/pillow-12.0.0-cp313-cp313-musllinux_1_2_aarch64.whl", hash = "sha256:6e51b71417049ad6ab14c49608b4a24d8fb3fe605e5dfabfe523b58064dc3d27", size = 6459789, upload-time = "2025-10-15T18:22:41.437Z" },
    { url = "https://files.pythonhosted.org/packages/9c/14/4448bb0b5e0f22dd865290536d20ec8a23b64e2d04280b89139f09a36bb6/pillow-12.0.0-cp313-cp313-musllinux_1_2_x86_64.whl", hash = "sha256:d120c38a42c234dc9a8c5de7ceaaf899cf33561956acb4941653f8bdc657aa79", size = 7130917, upload-time = "2025-10-15T18:22:43.152Z" },
    { url = "https://files.pythonhosted.org/packages/dd/ca/16c6926cc1c015845745d5c16c9358e24282f1e588237a4c36d2b30f182f/pillow-12.0.0-cp313-cp313-win32.whl", hash = "sha256:4cc6b3b2efff105c6a1656cfe59da4fdde2cda9af1c5e0b58529b24525d0a098", size = 6302391, upload-time = "2025-10-15T18:22:44.753Z" },
    { url = "https://files.pythonhosted.org/packages/6d/2a/dd43dcfd6dae9b6a49ee28a8eedb98c7d5ff2de94a5d834565164667b97b/pillow-12.0.0-cp313-cp313-win_amd64.whl", hash = "sha256:4cf7fed4b4580601c4345ceb5d4cbf5a980d030fd5ad07c4d2ec589f95f09905", size = 7007477, upload-time = "2025-10-15T18:22:46.838Z" },
    { url = "https://files.pythonhosted.org/packages/77/f0/72ea067f4b5ae5ead653053212af05ce3705807906ba3f3e8f58ddf617e6/pillow-12.0.0-cp313-cp313-win_arm64.whl", hash = "sha256:9f0b04c6b8584c2c193babcccc908b38ed29524b29dd464bc8801bf10d746a3a", size = 2435918, upload-time = "2025-10-15T18:22:48.399Z" },
    { url = "https://files.pythonhosted.org/packages/f5/5e/9046b423735c21f0487ea6cb5b10f89ea8f8dfbe32576fe052b5ba9d4e5b/pillow-12.0.0-cp313-cp313t-macosx_10_13_x86_64.whl", hash = "sha256:7fa22993bac7b77b78cae22bad1e2a987ddf0d9015c63358032f84a53f23cdc3", size = 5251406, upload-time = "2025-10-15T18:22:49.905Z" },
    { url = "https://files.pythonhosted.org/packages/12/66/982ceebcdb13c97270ef7a56c3969635b4ee7cd45227fa707c94719229c5/pillow-12.0.0-cp313-cp313t-macosx_11_0_arm64.whl", hash = "sha256:f135c702ac42262573fe9714dfe99c944b4ba307af5eb507abef1667e2cbbced", size = 4653218, upload-time = "2025-10-15T18:22:51.587Z" },
    { url = "https://files.pythonhosted.org/packages/16/b3/81e625524688c31859450119bf12674619429cab3119eec0e30a7a1029cb/pillow-12.0.0-cp313-cp313t-manylinux2014_aarch64.manylinux_2_17_aarch64.whl", hash = "sha256:c85de1136429c524e55cfa4e033b4a7940ac5c8ee4d9401cc2d1bf48154bbc7b", size = 6266564, upload-time = "2025-10-15T18:22:53.215Z" },
    { url = "https://files.pythonhosted.org/packages/98/59/dfb38f2a41240d2408096e1a76c671d0a105a4a8471b1871c6902719450c/pillow-12.0.0-cp313-cp313t-manylinux2014_x86_64.manylinux_2_17_x86_64.whl", hash = "sha256:38df9b4bfd3db902c9c2bd369bcacaf9d935b2fff73709429d95cc41554f7b3d", size = 8069260, upload-time = "2025-10-15T18:22:54.933Z" },
    { url = "https://files.pythonhosted.org/packages/dc/3d/378dbea5cd1874b94c312425ca77b0f47776c78e0df2df751b820c8c1d6c/pillow-12.0.0-cp313-cp313t-manylinux_2_27_aarch64.manylinux_2_28_aarch64.whl", hash = "sha256:7d87ef5795da03d742bf49439f9ca4d027cde49c82c5371ba52464aee266699a", size = 6379248, upload-time = "2025-10-15T18:22:56.605Z" },
    { url = "https://files.pythonhosted.org/packages/84/b0/d525ef47d71590f1621510327acec75ae58c721dc071b17d8d652ca494d8/pillow-12.0.0-cp313-cp313t-manylinux_2_27_x86_64.manylinux_2_28_x86_64.whl", hash = "sha256:aff9e4d82d082ff9513bdd6acd4f5bd359f5b2c870907d2b0a9c5e10d40c88fe", size = 7066043, upload-time = "2025-10-15T18:22:58.53Z" },
    { url = "https://files.pythonhosted.org/packages/61/2c/aced60e9cf9d0cde341d54bf7932c9ffc33ddb4a1595798b3a5150c7ec4e/pillow-12.0.0-cp313-cp313t-musllinux_1_2_aarch64.whl", hash = "sha256:8d8ca2b210ada074d57fcee40c30446c9562e542fc46aedc19baf758a93532ee", size = 6490915, upload-time = "2025-10-15T18:23:00.582Z" },
    { url = "https://files.pythonhosted.org/packages/ef/26/69dcb9b91f4e59f8f34b2332a4a0a951b44f547c4ed39d3e4dcfcff48f89/pillow-12.0.0-cp313-cp313t-musllinux_1_2_x86_64.whl", hash = "sha256:99a7f72fb6249302aa62245680754862a44179b545ded638cf1fef59befb57ef", size = 7157998, upload-time = "2025-10-15T18:23:02.627Z" },
    { url = "https://files.pythonhosted.org/packages/61/2b/726235842220ca95fa441ddf55dd2382b52ab5b8d9c0596fe6b3f23dafe8/pillow-12.0.0-cp313-cp313t-win32.whl", hash = "sha256:4078242472387600b2ce8d93ade8899c12bf33fa89e55ec89fe126e9d6d5d9e9", size = 6306201, upload-time = "2025-10-15T18:23:04.709Z" },
    { url = "https://files.pythonhosted.org/packages/c0/3d/2afaf4e840b2df71344ababf2f8edd75a705ce500e5dc1e7227808312ae1/pillow-12.0.0-cp313-cp313t-win_amd64.whl", hash = "sha256:2c54c1a783d6d60595d3514f0efe9b37c8808746a66920315bfd34a938d7994b", size = 7013165, upload-time = "2025-10-15T18:23:06.46Z" },
    { url = "https://files.pythonhosted.org/packages/6f/75/3fa09aa5cf6ed04bee3fa575798ddf1ce0bace8edb47249c798077a81f7f/pillow-12.0.0-cp313-cp313t-win_arm64.whl", hash = "sha256:26d9f7d2b604cd23aba3e9faf795787456ac25634d82cd060556998e39c6fa47", size = 2437834, upload-time = "2025-10-15T18:23:08.194Z" },
]

[[package]]
name = "platformdirs"
version = "4.5.0"
source = { registry = "https://pypi.org/simple" }
sdist = { url = "https://files.pythonhosted.org/packages/61/33/9611380c2bdb1225fdef633e2a9610622310fed35ab11dac9620972ee088/platformdirs-4.5.0.tar.gz", hash = "sha256:70ddccdd7c99fc5942e9fc25636a8b34d04c24b335100223152c2803e4063312", size = 21632, upload-time = "2025-10-08T17:44:48.791Z" }
wheels = [
    { url = "https://files.pythonhosted.org/packages/73/cb/ac7874b3e5d58441674fb70742e6c374b28b0c7cb988d37d991cde47166c/platformdirs-4.5.0-py3-none-any.whl", hash = "sha256:e578a81bb873cbb89a41fcc904c7ef523cc18284b7e3b3ccf06aca1403b7ebd3", size = 18651, upload-time = "2025-10-08T17:44:47.223Z" },
]

[[package]]
name = "pluggy"
version = "1.6.0"
source = { registry = "https://pypi.org/simple" }
sdist = { url = "https://files.pythonhosted.org/packages/f9/e2/3e91f31a7d2b083fe6ef3fa267035b518369d9511ffab804f839851d2779/pluggy-1.6.0.tar.gz", hash = "sha256:7dcc130b76258d33b90f61b658791dede3486c3e6bfb003ee5c9bfb396dd22f3", size = 69412, upload-time = "2025-05-15T12:30:07.975Z" }
wheels = [
    { url = "https://files.pythonhosted.org/packages/54/20/4d324d65cc6d9205fabedc306948156824eb9f0ee1633355a8f7ec5c66bf/pluggy-1.6.0-py3-none-any.whl", hash = "sha256:e920276dd6813095e9377c0bc5566d94c932c33b27a3e3945d8389c374dd4746", size = 20538, upload-time = "2025-05-15T12:30:06.134Z" },
]

[[package]]
name = "pre-commit"
version = "4.5.0"
source = { registry = "https://pypi.org/simple" }
dependencies = [
    { name = "cfgv" },
    { name = "identify" },
    { name = "nodeenv" },
    { name = "pyyaml" },
    { name = "virtualenv" },
]
sdist = { url = "https://files.pythonhosted.org/packages/f4/9b/6a4ffb4ed980519da959e1cf3122fc6cb41211daa58dbae1c73c0e519a37/pre_commit-4.5.0.tar.gz", hash = "sha256:dc5a065e932b19fc1d4c653c6939068fe54325af8e741e74e88db4d28a4dd66b", size = 198428, upload-time = "2025-11-22T21:02:42.304Z" }
wheels = [
    { url = "https://files.pythonhosted.org/packages/5d/c4/b2d28e9d2edf4f1713eb3c29307f1a63f3d67cf09bdda29715a36a68921a/pre_commit-4.5.0-py2.py3-none-any.whl", hash = "sha256:25e2ce09595174d9c97860a95609f9f852c0614ba602de3561e267547f2335e1", size = 226429, upload-time = "2025-11-22T21:02:40.836Z" },
]

[[package]]
name = "prometheus-client"
version = "0.23.1"
source = { registry = "https://pypi.org/simple" }
sdist = { url = "https://files.pythonhosted.org/packages/23/53/3edb5d68ecf6b38fcbcc1ad28391117d2a322d9a1a3eff04bfdb184d8c3b/prometheus_client-0.23.1.tar.gz", hash = "sha256:6ae8f9081eaaaf153a2e959d2e6c4f4fb57b12ef76c8c7980202f1e57b48b2ce", size = 80481, upload-time = "2025-09-18T20:47:25.043Z" }
wheels = [
    { url = "https://files.pythonhosted.org/packages/b8/db/14bafcb4af2139e046d03fd00dea7873e48eafe18b7d2797e73d6681f210/prometheus_client-0.23.1-py3-none-any.whl", hash = "sha256:dd1913e6e76b59cfe44e7a4b83e01afc9873c1bdfd2ed8739f1e76aeca115f99", size = 61145, upload-time = "2025-09-18T20:47:23.875Z" },
]

[[package]]
name = "prompt-toolkit"
version = "3.0.52"
source = { registry = "https://pypi.org/simple" }
dependencies = [
    { name = "wcwidth" },
]
sdist = { url = "https://files.pythonhosted.org/packages/a1/96/06e01a7b38dce6fe1db213e061a4602dd6032a8a97ef6c1a862537732421/prompt_toolkit-3.0.52.tar.gz", hash = "sha256:28cde192929c8e7321de85de1ddbe736f1375148b02f2e17edd840042b1be855", size = 434198, upload-time = "2025-08-27T15:24:02.057Z" }
wheels = [
    { url = "https://files.pythonhosted.org/packages/84/03/0d3ce49e2505ae70cf43bc5bb3033955d2fc9f932163e84dc0779cc47f48/prompt_toolkit-3.0.52-py3-none-any.whl", hash = "sha256:9aac639a3bbd33284347de5ad8d68ecc044b91a762dc39b7c21095fcd6a19955", size = 391431, upload-time = "2025-08-27T15:23:59.498Z" },
]

[[package]]
name = "propcache"
version = "0.4.1"
source = { registry = "https://pypi.org/simple" }
sdist = { url = "https://files.pythonhosted.org/packages/9e/da/e9fc233cf63743258bff22b3dfa7ea5baef7b5bc324af47a0ad89b8ffc6f/propcache-0.4.1.tar.gz", hash = "sha256:f48107a8c637e80362555f37ecf49abe20370e557cc4ab374f04ec4423c97c3d", size = 46442, upload-time = "2025-10-08T19:49:02.291Z" }
wheels = [
    { url = "https://files.pythonhosted.org/packages/bf/df/6d9c1b6ac12b003837dde8a10231a7344512186e87b36e855bef32241942/propcache-0.4.1-cp313-cp313-macosx_10_13_universal2.whl", hash = "sha256:43eedf29202c08550aac1d14e0ee619b0430aaef78f85864c1a892294fbc28cf", size = 77750, upload-time = "2025-10-08T19:47:07.648Z" },
    { url = "https://files.pythonhosted.org/packages/8b/e8/677a0025e8a2acf07d3418a2e7ba529c9c33caf09d3c1f25513023c1db56/propcache-0.4.1-cp313-cp313-macosx_10_13_x86_64.whl", hash = "sha256:d62cdfcfd89ccb8de04e0eda998535c406bf5e060ffd56be6c586cbcc05b3311", size = 44780, upload-time = "2025-10-08T19:47:08.851Z" },
    { url = "https://files.pythonhosted.org/packages/89/a4/92380f7ca60f99ebae761936bc48a72a639e8a47b29050615eef757cb2a7/propcache-0.4.1-cp313-cp313-macosx_11_0_arm64.whl", hash = "sha256:cae65ad55793da34db5f54e4029b89d3b9b9490d8abe1b4c7ab5d4b8ec7ebf74", size = 46308, upload-time = "2025-10-08T19:47:09.982Z" },
    { url = "https://files.pythonhosted.org/packages/2d/48/c5ac64dee5262044348d1d78a5f85dd1a57464a60d30daee946699963eb3/propcache-0.4.1-cp313-cp313-manylinux2014_aarch64.manylinux_2_17_aarch64.manylinux_2_28_aarch64.whl", hash = "sha256:333ddb9031d2704a301ee3e506dc46b1fe5f294ec198ed6435ad5b6a085facfe", size = 208182, upload-time = "2025-10-08T19:47:11.319Z" },
    { url = "https://files.pythonhosted.org/packages/c6/0c/cd762dd011a9287389a6a3eb43aa30207bde253610cca06824aeabfe9653/propcache-0.4.1-cp313-cp313-manylinux2014_ppc64le.manylinux_2_17_ppc64le.manylinux_2_28_ppc64le.whl", hash = "sha256:fd0858c20f078a32cf55f7e81473d96dcf3b93fd2ccdb3d40fdf54b8573df3af", size = 211215, upload-time = "2025-10-08T19:47:13.146Z" },
    { url = "https://files.pythonhosted.org/packages/30/3e/49861e90233ba36890ae0ca4c660e95df565b2cd15d4a68556ab5865974e/propcache-0.4.1-cp313-cp313-manylinux2014_s390x.manylinux_2_17_s390x.manylinux_2_28_s390x.whl", hash = "sha256:678ae89ebc632c5c204c794f8dab2837c5f159aeb59e6ed0539500400577298c", size = 218112, upload-time = "2025-10-08T19:47:14.913Z" },
    { url = "https://files.pythonhosted.org/packages/f1/8b/544bc867e24e1bd48f3118cecd3b05c694e160a168478fa28770f22fd094/propcache-0.4.1-cp313-cp313-manylinux2014_x86_64.manylinux_2_17_x86_64.manylinux_2_28_x86_64.whl", hash = "sha256:d472aeb4fbf9865e0c6d622d7f4d54a4e101a89715d8904282bb5f9a2f476c3f", size = 204442, upload-time = "2025-10-08T19:47:16.277Z" },
    { url = "https://files.pythonhosted.org/packages/50/a6/4282772fd016a76d3e5c0df58380a5ea64900afd836cec2c2f662d1b9bb3/propcache-0.4.1-cp313-cp313-musllinux_1_2_aarch64.whl", hash = "sha256:4d3df5fa7e36b3225954fba85589da77a0fe6a53e3976de39caf04a0db4c36f1", size = 199398, upload-time = "2025-10-08T19:47:17.962Z" },
    { url = "https://files.pythonhosted.org/packages/3e/ec/d8a7cd406ee1ddb705db2139f8a10a8a427100347bd698e7014351c7af09/propcache-0.4.1-cp313-cp313-musllinux_1_2_armv7l.whl", hash = "sha256:ee17f18d2498f2673e432faaa71698032b0127ebf23ae5974eeaf806c279df24", size = 196920, upload-time = "2025-10-08T19:47:19.355Z" },
    { url = "https://files.pythonhosted.org/packages/f6/6c/f38ab64af3764f431e359f8baf9e0a21013e24329e8b85d2da32e8ed07ca/propcache-0.4.1-cp313-cp313-musllinux_1_2_ppc64le.whl", hash = "sha256:580e97762b950f993ae618e167e7be9256b8353c2dcd8b99ec100eb50f5286aa", size = 203748, upload-time = "2025-10-08T19:47:21.338Z" },
    { url = "https://files.pythonhosted.org/packages/d6/e3/fa846bd70f6534d647886621388f0a265254d30e3ce47e5c8e6e27dbf153/propcache-0.4.1-cp313-cp313-musllinux_1_2_s390x.whl", hash = "sha256:501d20b891688eb8e7aa903021f0b72d5a55db40ffaab27edefd1027caaafa61", size = 205877, upload-time = "2025-10-08T19:47:23.059Z" },
    { url = "https://files.pythonhosted.org/packages/e2/39/8163fc6f3133fea7b5f2827e8eba2029a0277ab2c5beee6c1db7b10fc23d/propcache-0.4.1-cp313-cp313-musllinux_1_2_x86_64.whl", hash = "sha256:9a0bd56e5b100aef69bd8562b74b46254e7c8812918d3baa700c8a8009b0af66", size = 199437, upload-time = "2025-10-08T19:47:24.445Z" },
    { url = "https://files.pythonhosted.org/packages/93/89/caa9089970ca49c7c01662bd0eeedfe85494e863e8043565aeb6472ce8fe/propcache-0.4.1-cp313-cp313-win32.whl", hash = "sha256:bcc9aaa5d80322bc2fb24bb7accb4a30f81e90ab8d6ba187aec0744bc302ad81", size = 37586, upload-time = "2025-10-08T19:47:25.736Z" },
    { url = "https://files.pythonhosted.org/packages/f5/ab/f76ec3c3627c883215b5c8080debb4394ef5a7a29be811f786415fc1e6fd/propcache-0.4.1-cp313-cp313-win_amd64.whl", hash = "sha256:381914df18634f5494334d201e98245c0596067504b9372d8cf93f4bb23e025e", size = 40790, upload-time = "2025-10-08T19:47:26.847Z" },
    { url = "https://files.pythonhosted.org/packages/59/1b/e71ae98235f8e2ba5004d8cb19765a74877abf189bc53fc0c80d799e56c3/propcache-0.4.1-cp313-cp313-win_arm64.whl", hash = "sha256:8873eb4460fd55333ea49b7d189749ecf6e55bf85080f11b1c4530ed3034cba1", size = 37158, upload-time = "2025-10-08T19:47:27.961Z" },
    { url = "https://files.pythonhosted.org/packages/83/ce/a31bbdfc24ee0dcbba458c8175ed26089cf109a55bbe7b7640ed2470cfe9/propcache-0.4.1-cp313-cp313t-macosx_10_13_universal2.whl", hash = "sha256:92d1935ee1f8d7442da9c0c4fa7ac20d07e94064184811b685f5c4fada64553b", size = 81451, upload-time = "2025-10-08T19:47:29.445Z" },
    { url = "https://files.pythonhosted.org/packages/25/9c/442a45a470a68456e710d96cacd3573ef26a1d0a60067e6a7d5e655621ed/propcache-0.4.1-cp313-cp313t-macosx_10_13_x86_64.whl", hash = "sha256:473c61b39e1460d386479b9b2f337da492042447c9b685f28be4f74d3529e566", size = 46374, upload-time = "2025-10-08T19:47:30.579Z" },
    { url = "https://files.pythonhosted.org/packages/f4/bf/b1d5e21dbc3b2e889ea4327044fb16312a736d97640fb8b6aa3f9c7b3b65/propcache-0.4.1-cp313-cp313t-macosx_11_0_arm64.whl", hash = "sha256:c0ef0aaafc66fbd87842a3fe3902fd889825646bc21149eafe47be6072725835", size = 48396, upload-time = "2025-10-08T19:47:31.79Z" },
    { url = "https://files.pythonhosted.org/packages/f4/04/5b4c54a103d480e978d3c8a76073502b18db0c4bc17ab91b3cb5092ad949/propcache-0.4.1-cp313-cp313t-manylinux2014_aarch64.manylinux_2_17_aarch64.manylinux_2_28_aarch64.whl", hash = "sha256:f95393b4d66bfae908c3ca8d169d5f79cd65636ae15b5e7a4f6e67af675adb0e", size = 275950, upload-time = "2025-10-08T19:47:33.481Z" },
    { url = "https://files.pythonhosted.org/packages/b4/c1/86f846827fb969c4b78b0af79bba1d1ea2156492e1b83dea8b8a6ae27395/propcache-0.4.1-cp313-cp313t-manylinux2014_ppc64le.manylinux_2_17_ppc64le.manylinux_2_28_ppc64le.whl", hash = "sha256:c07fda85708bc48578467e85099645167a955ba093be0a2dcba962195676e859", size = 273856, upload-time = "2025-10-08T19:47:34.906Z" },
    { url = "https://files.pythonhosted.org/packages/36/1d/fc272a63c8d3bbad6878c336c7a7dea15e8f2d23a544bda43205dfa83ada/propcache-0.4.1-cp313-cp313t-manylinux2014_s390x.manylinux_2_17_s390x.manylinux_2_28_s390x.whl", hash = "sha256:af223b406d6d000830c6f65f1e6431783fc3f713ba3e6cc8c024d5ee96170a4b", size = 280420, upload-time = "2025-10-08T19:47:36.338Z" },
    { url = "https://files.pythonhosted.org/packages/07/0c/01f2219d39f7e53d52e5173bcb09c976609ba30209912a0680adfb8c593a/propcache-0.4.1-cp313-cp313t-manylinux2014_x86_64.manylinux_2_17_x86_64.manylinux_2_28_x86_64.whl", hash = "sha256:a78372c932c90ee474559c5ddfffd718238e8673c340dc21fe45c5b8b54559a0", size = 263254, upload-time = "2025-10-08T19:47:37.692Z" },
    { url = "https://files.pythonhosted.org/packages/2d/18/cd28081658ce597898f0c4d174d4d0f3c5b6d4dc27ffafeef835c95eb359/propcache-0.4.1-cp313-cp313t-musllinux_1_2_aarch64.whl", hash = "sha256:564d9f0d4d9509e1a870c920a89b2fec951b44bf5ba7d537a9e7c1ccec2c18af", size = 261205, upload-time = "2025-10-08T19:47:39.659Z" },
    { url = "https://files.pythonhosted.org/packages/7a/71/1f9e22eb8b8316701c2a19fa1f388c8a3185082607da8e406a803c9b954e/propcache-0.4.1-cp313-cp313t-musllinux_1_2_armv7l.whl", hash = "sha256:17612831fda0138059cc5546f4d12a2aacfb9e47068c06af35c400ba58ba7393", size = 247873, upload-time = "2025-10-08T19:47:41.084Z" },
    { url = "https://files.pythonhosted.org/packages/4a/65/3d4b61f36af2b4eddba9def857959f1016a51066b4f1ce348e0cf7881f58/propcache-0.4.1-cp313-cp313t-musllinux_1_2_ppc64le.whl", hash = "sha256:41a89040cb10bd345b3c1a873b2bf36413d48da1def52f268a055f7398514874", size = 262739, upload-time = "2025-10-08T19:47:42.51Z" },
    { url = "https://files.pythonhosted.org/packages/2a/42/26746ab087faa77c1c68079b228810436ccd9a5ce9ac85e2b7307195fd06/propcache-0.4.1-cp313-cp313t-musllinux_1_2_s390x.whl", hash = "sha256:e35b88984e7fa64aacecea39236cee32dd9bd8c55f57ba8a75cf2399553f9bd7", size = 263514, upload-time = "2025-10-08T19:47:43.927Z" },
    { url = "https://files.pythonhosted.org/packages/94/13/630690fe201f5502d2403dd3cfd451ed8858fe3c738ee88d095ad2ff407b/propcache-0.4.1-cp313-cp313t-musllinux_1_2_x86_64.whl", hash = "sha256:6f8b465489f927b0df505cbe26ffbeed4d6d8a2bbc61ce90eb074ff129ef0ab1", size = 257781, upload-time = "2025-10-08T19:47:45.448Z" },
    { url = "https://files.pythonhosted.org/packages/92/f7/1d4ec5841505f423469efbfc381d64b7b467438cd5a4bbcbb063f3b73d27/propcache-0.4.1-cp313-cp313t-win32.whl", hash = "sha256:2ad890caa1d928c7c2965b48f3a3815c853180831d0e5503d35cf00c472f4717", size = 41396, upload-time = "2025-10-08T19:47:47.202Z" },
    { url = "https://files.pythonhosted.org/packages/48/f0/615c30622316496d2cbbc29f5985f7777d3ada70f23370608c1d3e081c1f/propcache-0.4.1-cp313-cp313t-win_amd64.whl", hash = "sha256:f7ee0e597f495cf415bcbd3da3caa3bd7e816b74d0d52b8145954c5e6fd3ff37", size = 44897, upload-time = "2025-10-08T19:47:48.336Z" },
    { url = "https://files.pythonhosted.org/packages/fd/ca/6002e46eccbe0e33dcd4069ef32f7f1c9e243736e07adca37ae8c4830ec3/propcache-0.4.1-cp313-cp313t-win_arm64.whl", hash = "sha256:929d7cbe1f01bb7baffb33dc14eb5691c95831450a26354cd210a8155170c93a", size = 39789, upload-time = "2025-10-08T19:47:49.876Z" },
    { url = "https://files.pythonhosted.org/packages/5b/5a/bc7b4a4ef808fa59a816c17b20c4bef6884daebbdf627ff2a161da67da19/propcache-0.4.1-py3-none-any.whl", hash = "sha256:af2a6052aeb6cf17d3e46ee169099044fd8224cbaf75c76a2ef596e8163e2237", size = 13305, upload-time = "2025-10-08T19:49:00.792Z" },
]

[[package]]
name = "psutil"
version = "7.1.3"
source = { registry = "https://pypi.org/simple" }
sdist = { url = "https://files.pythonhosted.org/packages/e1/88/bdd0a41e5857d5d703287598cbf08dad90aed56774ea52ae071bae9071b6/psutil-7.1.3.tar.gz", hash = "sha256:6c86281738d77335af7aec228328e944b30930899ea760ecf33a4dba66be5e74", size = 489059, upload-time = "2025-11-02T12:25:54.619Z" }
wheels = [
    { url = "https://files.pythonhosted.org/packages/bd/93/0c49e776b8734fef56ec9c5c57f923922f2cf0497d62e0f419465f28f3d0/psutil-7.1.3-cp313-cp313t-macosx_10_13_x86_64.whl", hash = "sha256:0005da714eee687b4b8decd3d6cc7c6db36215c9e74e5ad2264b90c3df7d92dc", size = 239751, upload-time = "2025-11-02T12:25:58.161Z" },
    { url = "https://files.pythonhosted.org/packages/6f/8d/b31e39c769e70780f007969815195a55c81a63efebdd4dbe9e7a113adb2f/psutil-7.1.3-cp313-cp313t-macosx_11_0_arm64.whl", hash = "sha256:19644c85dcb987e35eeeaefdc3915d059dac7bd1167cdcdbf27e0ce2df0c08c0", size = 240368, upload-time = "2025-11-02T12:26:00.491Z" },
    { url = "https://files.pythonhosted.org/packages/62/61/23fd4acc3c9eebbf6b6c78bcd89e5d020cfde4acf0a9233e9d4e3fa698b4/psutil-7.1.3-cp313-cp313t-manylinux2010_x86_64.manylinux_2_12_x86_64.manylinux_2_28_x86_64.whl", hash = "sha256:95ef04cf2e5ba0ab9eaafc4a11eaae91b44f4ef5541acd2ee91d9108d00d59a7", size = 287134, upload-time = "2025-11-02T12:26:02.613Z" },
    { url = "https://files.pythonhosted.org/packages/30/1c/f921a009ea9ceb51aa355cb0cc118f68d354db36eae18174bab63affb3e6/psutil-7.1.3-cp313-cp313t-manylinux2014_aarch64.manylinux_2_17_aarch64.manylinux_2_28_aarch64.whl", hash = "sha256:1068c303be3a72f8e18e412c5b2a8f6d31750fb152f9cb106b54090296c9d251", size = 289904, upload-time = "2025-11-02T12:26:05.207Z" },
    { url = "https://files.pythonhosted.org/packages/a6/82/62d68066e13e46a5116df187d319d1724b3f437ddd0f958756fc052677f4/psutil-7.1.3-cp313-cp313t-win_amd64.whl", hash = "sha256:18349c5c24b06ac5612c0428ec2a0331c26443d259e2a0144a9b24b4395b58fa", size = 249642, upload-time = "2025-11-02T12:26:07.447Z" },
    { url = "https://files.pythonhosted.org/packages/df/ad/c1cd5fe965c14a0392112f68362cfceb5230819dbb5b1888950d18a11d9f/psutil-7.1.3-cp313-cp313t-win_arm64.whl", hash = "sha256:c525ffa774fe4496282fb0b1187725793de3e7c6b29e41562733cae9ada151ee", size = 245518, upload-time = "2025-11-02T12:26:09.719Z" },
    { url = "https://files.pythonhosted.org/packages/ef/94/46b9154a800253e7ecff5aaacdf8ebf43db99de4a2dfa18575b02548654e/psutil-7.1.3-cp36-abi3-macosx_10_9_x86_64.whl", hash = "sha256:2bdbcd0e58ca14996a42adf3621a6244f1bb2e2e528886959c72cf1e326677ab", size = 238359, upload-time = "2025-11-02T12:26:25.284Z" },
    { url = "https://files.pythonhosted.org/packages/68/3a/9f93cff5c025029a36d9a92fef47220ab4692ee7f2be0fba9f92813d0cb8/psutil-7.1.3-cp36-abi3-macosx_11_0_arm64.whl", hash = "sha256:bc31fa00f1fbc3c3802141eede66f3a2d51d89716a194bf2cd6fc68310a19880", size = 239171, upload-time = "2025-11-02T12:26:27.23Z" },
    { url = "https://files.pythonhosted.org/packages/ce/b1/5f49af514f76431ba4eea935b8ad3725cdeb397e9245ab919dbc1d1dc20f/psutil-7.1.3-cp36-abi3-manylinux2010_x86_64.manylinux_2_12_x86_64.manylinux_2_28_x86_64.whl", hash = "sha256:3bb428f9f05c1225a558f53e30ccbad9930b11c3fc206836242de1091d3e7dd3", size = 263261, upload-time = "2025-11-02T12:26:29.48Z" },
    { url = "https://files.pythonhosted.org/packages/e0/95/992c8816a74016eb095e73585d747e0a8ea21a061ed3689474fabb29a395/psutil-7.1.3-cp36-abi3-manylinux2014_aarch64.manylinux_2_17_aarch64.manylinux_2_28_aarch64.whl", hash = "sha256:56d974e02ca2c8eb4812c3f76c30e28836fffc311d55d979f1465c1feeb2b68b", size = 264635, upload-time = "2025-11-02T12:26:31.74Z" },
    { url = "https://files.pythonhosted.org/packages/55/4c/c3ed1a622b6ae2fd3c945a366e64eb35247a31e4db16cf5095e269e8eb3c/psutil-7.1.3-cp37-abi3-win_amd64.whl", hash = "sha256:f39c2c19fe824b47484b96f9692932248a54c43799a84282cfe58d05a6449efd", size = 247633, upload-time = "2025-11-02T12:26:33.887Z" },
    { url = "https://files.pythonhosted.org/packages/c9/ad/33b2ccec09bf96c2b2ef3f9a6f66baac8253d7565d8839e024a6b905d45d/psutil-7.1.3-cp37-abi3-win_arm64.whl", hash = "sha256:bd0d69cee829226a761e92f28140bec9a5ee9d5b4fb4b0cc589068dbfff559b1", size = 244608, upload-time = "2025-11-02T12:26:36.136Z" },
]

[[package]]
name = "psycopg2-binary"
version = "2.9.11"
source = { registry = "https://pypi.org/simple" }
sdist = { url = "https://files.pythonhosted.org/packages/ac/6c/8767aaa597ba424643dc87348c6f1754dd9f48e80fdc1b9f7ca5c3a7c213/psycopg2-binary-2.9.11.tar.gz", hash = "sha256:b6aed9e096bf63f9e75edf2581aa9a7e7186d97ab5c177aa6c87797cd591236c", size = 379620, upload-time = "2025-10-10T11:14:48.041Z" }
wheels = [
    { url = "https://files.pythonhosted.org/packages/ff/a8/a2709681b3ac11b0b1786def10006b8995125ba268c9a54bea6f5ae8bd3e/psycopg2_binary-2.9.11-cp313-cp313-macosx_10_13_x86_64.whl", hash = "sha256:b8fb3db325435d34235b044b199e56cdf9ff41223a4b9752e8576465170bb38c", size = 3756572, upload-time = "2025-10-10T11:12:32.873Z" },
    { url = "https://files.pythonhosted.org/packages/62/e1/c2b38d256d0dafd32713e9f31982a5b028f4a3651f446be70785f484f472/psycopg2_binary-2.9.11-cp313-cp313-macosx_11_0_arm64.whl", hash = "sha256:366df99e710a2acd90efed3764bb1e28df6c675d33a7fb40df9b7281694432ee", size = 3864529, upload-time = "2025-10-10T11:12:36.791Z" },
    { url = "https://files.pythonhosted.org/packages/11/32/b2ffe8f3853c181e88f0a157c5fb4e383102238d73c52ac6d93a5c8bffe6/psycopg2_binary-2.9.11-cp313-cp313-manylinux2014_aarch64.manylinux_2_17_aarch64.whl", hash = "sha256:8c55b385daa2f92cb64b12ec4536c66954ac53654c7f15a203578da4e78105c0", size = 4411242, upload-time = "2025-10-10T11:12:42.388Z" },
    { url = "https://files.pythonhosted.org/packages/10/04/6ca7477e6160ae258dc96f67c371157776564679aefd247b66f4661501a2/psycopg2_binary-2.9.11-cp313-cp313-manylinux2014_ppc64le.manylinux_2_17_ppc64le.whl", hash = "sha256:c0377174bf1dd416993d16edc15357f6eb17ac998244cca19bc67cdc0e2e5766", size = 4468258, upload-time = "2025-10-10T11:12:48.654Z" },
    { url = "https://files.pythonhosted.org/packages/3c/7e/6a1a38f86412df101435809f225d57c1a021307dd0689f7a5e7fe83588b1/psycopg2_binary-2.9.11-cp313-cp313-manylinux2014_x86_64.manylinux_2_17_x86_64.whl", hash = "sha256:5c6ff3335ce08c75afaed19e08699e8aacf95d4a260b495a4a8545244fe2ceb3", size = 4166295, upload-time = "2025-10-10T11:12:52.525Z" },
    { url = "https://files.pythonhosted.org/packages/f2/7d/c07374c501b45f3579a9eb761cbf2604ddef3d96ad48679112c2c5aa9c25/psycopg2_binary-2.9.11-cp313-cp313-manylinux_2_38_riscv64.manylinux_2_39_riscv64.whl", hash = "sha256:84011ba3109e06ac412f95399b704d3d6950e386b7994475b231cf61eec2fc1f", size = 3983133, upload-time = "2025-10-30T02:55:24.329Z" },
    { url = "https://files.pythonhosted.org/packages/82/56/993b7104cb8345ad7d4516538ccf8f0d0ac640b1ebd8c754a7b024e76878/psycopg2_binary-2.9.11-cp313-cp313-musllinux_1_2_aarch64.whl", hash = "sha256:ba34475ceb08cccbdd98f6b46916917ae6eeb92b5ae111df10b544c3a4621dc4", size = 3652383, upload-time = "2025-10-10T11:12:56.387Z" },
    { url = "https://files.pythonhosted.org/packages/2d/ac/eaeb6029362fd8d454a27374d84c6866c82c33bfc24587b4face5a8e43ef/psycopg2_binary-2.9.11-cp313-cp313-musllinux_1_2_ppc64le.whl", hash = "sha256:b31e90fdd0f968c2de3b26ab014314fe814225b6c324f770952f7d38abf17e3c", size = 3298168, upload-time = "2025-10-10T11:13:00.403Z" },
    { url = "https://files.pythonhosted.org/packages/2b/39/50c3facc66bded9ada5cbc0de867499a703dc6bca6be03070b4e3b65da6c/psycopg2_binary-2.9.11-cp313-cp313-musllinux_1_2_riscv64.whl", hash = "sha256:d526864e0f67f74937a8fce859bd56c979f5e2ec57ca7c627f5f1071ef7fee60", size = 3044712, upload-time = "2025-10-30T02:55:27.975Z" },
    { url = "https://files.pythonhosted.org/packages/9c/8e/b7de019a1f562f72ada81081a12823d3c1590bedc48d7d2559410a2763fe/psycopg2_binary-2.9.11-cp313-cp313-musllinux_1_2_x86_64.whl", hash = "sha256:04195548662fa544626c8ea0f06561eb6203f1984ba5b4562764fbeb4c3d14b1", size = 3347549, upload-time = "2025-10-10T11:13:03.971Z" },
    { url = "https://files.pythonhosted.org/packages/80/2d/1bb683f64737bbb1f86c82b7359db1eb2be4e2c0c13b947f80efefa7d3e5/psycopg2_binary-2.9.11-cp313-cp313-win_amd64.whl", hash = "sha256:efff12b432179443f54e230fdf60de1f6cc726b6c832db8701227d089310e8aa", size = 2714215, upload-time = "2025-10-10T11:13:07.14Z" },
]

[[package]]
name = "ptyprocess"
version = "0.7.0"
source = { registry = "https://pypi.org/simple" }
sdist = { url = "https://files.pythonhosted.org/packages/20/e5/16ff212c1e452235a90aeb09066144d0c5a6a8c0834397e03f5224495c4e/ptyprocess-0.7.0.tar.gz", hash = "sha256:5c5d0a3b48ceee0b48485e0c26037c0acd7d29765ca3fbb5cb3831d347423220", size = 70762, upload-time = "2020-12-28T15:15:30.155Z" }
wheels = [
    { url = "https://files.pythonhosted.org/packages/22/a6/858897256d0deac81a172289110f31629fc4cee19b6f01283303e18c8db3/ptyprocess-0.7.0-py2.py3-none-any.whl", hash = "sha256:4b41f3967fce3af57cc7e94b888626c18bf37a083e3651ca8feeb66d492fef35", size = 13993, upload-time = "2020-12-28T15:15:28.35Z" },
]

[[package]]
name = "pure-eval"
version = "0.2.3"
source = { registry = "https://pypi.org/simple" }
sdist = { url = "https://files.pythonhosted.org/packages/cd/05/0a34433a064256a578f1783a10da6df098ceaa4a57bbeaa96a6c0352786b/pure_eval-0.2.3.tar.gz", hash = "sha256:5f4e983f40564c576c7c8635ae88db5956bb2229d7e9237d03b3c0b0190eaf42", size = 19752, upload-time = "2024-07-21T12:58:21.801Z" }
wheels = [
    { url = "https://files.pythonhosted.org/packages/8e/37/efad0257dc6e593a18957422533ff0f87ede7c9c6ea010a2177d738fb82f/pure_eval-0.2.3-py3-none-any.whl", hash = "sha256:1db8e35b67b3d218d818ae653e27f06c3aa420901fa7b081ca98cbedc874e0d0", size = 11842, upload-time = "2024-07-21T12:58:20.04Z" },
]

[[package]]
name = "pycodestyle"
version = "2.14.0"
source = { registry = "https://pypi.org/simple" }
sdist = { url = "https://files.pythonhosted.org/packages/11/e0/abfd2a0d2efe47670df87f3e3a0e2edda42f055053c85361f19c0e2c1ca8/pycodestyle-2.14.0.tar.gz", hash = "sha256:c4b5b517d278089ff9d0abdec919cd97262a3367449ea1c8b49b91529167b783", size = 39472, upload-time = "2025-06-20T18:49:48.75Z" }
wheels = [
    { url = "https://files.pythonhosted.org/packages/d7/27/a58ddaf8c588a3ef080db9d0b7e0b97215cee3a45df74f3a94dbbf5c893a/pycodestyle-2.14.0-py2.py3-none-any.whl", hash = "sha256:dd6bf7cb4ee77f8e016f9c8e74a35ddd9f67e1d5fd4184d86c3b98e07099f42d", size = 31594, upload-time = "2025-06-20T18:49:47.491Z" },
]

[[package]]
name = "pycountry"
version = "24.6.1"
source = { registry = "https://pypi.org/simple" }
sdist = { url = "https://files.pythonhosted.org/packages/76/57/c389fa68c50590881a75b7883eeb3dc15e9e73a0fdc001cdd45c13290c92/pycountry-24.6.1.tar.gz", hash = "sha256:b61b3faccea67f87d10c1f2b0fc0be714409e8fcdcc1315613174f6466c10221", size = 6043910, upload-time = "2024-06-01T04:12:15.05Z" }
wheels = [
    { url = "https://files.pythonhosted.org/packages/b1/ec/1fb891d8a2660716aadb2143235481d15ed1cbfe3ad669194690b0604492/pycountry-24.6.1-py3-none-any.whl", hash = "sha256:f1a4fb391cd7214f8eefd39556d740adcc233c778a27f8942c8dca351d6ce06f", size = 6335189, upload-time = "2024-06-01T04:11:49.711Z" },
]

[[package]]
name = "pycparser"
version = "2.23"
source = { registry = "https://pypi.org/simple" }
sdist = { url = "https://files.pythonhosted.org/packages/fe/cf/d2d3b9f5699fb1e4615c8e32ff220203e43b248e1dfcc6736ad9057731ca/pycparser-2.23.tar.gz", hash = "sha256:78816d4f24add8f10a06d6f05b4d424ad9e96cfebf68a4ddc99c65c0720d00c2", size = 173734, upload-time = "2025-09-09T13:23:47.91Z" }
wheels = [
    { url = "https://files.pythonhosted.org/packages/a0/e3/59cd50310fc9b59512193629e1984c1f95e5c8ae6e5d8c69532ccc65a7fe/pycparser-2.23-py3-none-any.whl", hash = "sha256:e5c6e8d3fbad53479cab09ac03729e0a9faf2bee3db8208a550daf5af81a5934", size = 118140, upload-time = "2025-09-09T13:23:46.651Z" },
]

[[package]]
name = "pycryptodomex"
version = "3.23.0"
source = { registry = "https://pypi.org/simple" }
sdist = { url = "https://files.pythonhosted.org/packages/c9/85/e24bf90972a30b0fcd16c73009add1d7d7cd9140c2498a68252028899e41/pycryptodomex-3.23.0.tar.gz", hash = "sha256:71909758f010c82bc99b0abf4ea12012c98962fbf0583c2164f8b84533c2e4da", size = 4922157, upload-time = "2025-05-17T17:23:41.434Z" }
wheels = [
    { url = "https://files.pythonhosted.org/packages/2e/00/10edb04777069a42490a38c137099d4b17ba6e36a4e6e28bdc7470e9e853/pycryptodomex-3.23.0-cp313-cp313t-macosx_10_13_universal2.whl", hash = "sha256:7b37e08e3871efe2187bc1fd9320cc81d87caf19816c648f24443483005ff886", size = 2498764, upload-time = "2025-05-17T17:22:21.453Z" },
    { url = "https://files.pythonhosted.org/packages/6b/3f/2872a9c2d3a27eac094f9ceaa5a8a483b774ae69018040ea3240d5b11154/pycryptodomex-3.23.0-cp313-cp313t-macosx_10_13_x86_64.whl", hash = "sha256:91979028227543010d7b2ba2471cf1d1e398b3f183cb105ac584df0c36dac28d", size = 1643012, upload-time = "2025-05-17T17:22:23.702Z" },
    { url = "https://files.pythonhosted.org/packages/70/af/774c2e2b4f6570fbf6a4972161adbb183aeeaa1863bde31e8706f123bf92/pycryptodomex-3.23.0-cp313-cp313t-manylinux_2_17_aarch64.manylinux2014_aarch64.whl", hash = "sha256:6b8962204c47464d5c1c4038abeadd4514a133b28748bcd9fa5b6d62e3cec6fa", size = 2187643, upload-time = "2025-05-17T17:22:26.37Z" },
    { url = "https://files.pythonhosted.org/packages/de/a3/71065b24cb889d537954cedc3ae5466af00a2cabcff8e29b73be047e9a19/pycryptodomex-3.23.0-cp313-cp313t-manylinux_2_17_x86_64.manylinux2014_x86_64.whl", hash = "sha256:a33986a0066860f7fcf7c7bd2bc804fa90e434183645595ae7b33d01f3c91ed8", size = 2273762, upload-time = "2025-05-17T17:22:28.313Z" },
    { url = "https://files.pythonhosted.org/packages/c9/0b/ff6f43b7fbef4d302c8b981fe58467b8871902cdc3eb28896b52421422cc/pycryptodomex-3.23.0-cp313-cp313t-manylinux_2_5_i686.manylinux1_i686.manylinux_2_17_i686.manylinux2014_i686.whl", hash = "sha256:c7947ab8d589e3178da3d7cdeabe14f841b391e17046954f2fbcd941705762b5", size = 2313012, upload-time = "2025-05-17T17:22:30.57Z" },
    { url = "https://files.pythonhosted.org/packages/02/de/9d4772c0506ab6da10b41159493657105d3f8bb5c53615d19452afc6b315/pycryptodomex-3.23.0-cp313-cp313t-musllinux_1_2_aarch64.whl", hash = "sha256:c25e30a20e1b426e1f0fa00131c516f16e474204eee1139d1603e132acffc314", size = 2186856, upload-time = "2025-05-17T17:22:32.819Z" },
    { url = "https://files.pythonhosted.org/packages/28/ad/8b30efcd6341707a234e5eba5493700a17852ca1ac7a75daa7945fcf6427/pycryptodomex-3.23.0-cp313-cp313t-musllinux_1_2_i686.whl", hash = "sha256:da4fa650cef02db88c2b98acc5434461e027dce0ae8c22dd5a69013eaf510006", size = 2347523, upload-time = "2025-05-17T17:22:35.386Z" },
    { url = "https://files.pythonhosted.org/packages/0f/02/16868e9f655b7670dbb0ac4f2844145cbc42251f916fc35c414ad2359849/pycryptodomex-3.23.0-cp313-cp313t-musllinux_1_2_x86_64.whl", hash = "sha256:58b851b9effd0d072d4ca2e4542bf2a4abcf13c82a29fd2c93ce27ee2a2e9462", size = 2272825, upload-time = "2025-05-17T17:22:37.632Z" },
    { url = "https://files.pythonhosted.org/packages/ca/18/4ca89ac737230b52ac8ffaca42f9c6f1fd07c81a6cd821e91af79db60632/pycryptodomex-3.23.0-cp313-cp313t-win32.whl", hash = "sha256:a9d446e844f08299236780f2efa9898c818fe7e02f17263866b8550c7d5fb328", size = 1772078, upload-time = "2025-05-17T17:22:40Z" },
    { url = "https://files.pythonhosted.org/packages/73/34/13e01c322db027682e00986873eca803f11c56ade9ba5bbf3225841ea2d4/pycryptodomex-3.23.0-cp313-cp313t-win_amd64.whl", hash = "sha256:bc65bdd9fc8de7a35a74cab1c898cab391a4add33a8fe740bda00f5976ca4708", size = 1803656, upload-time = "2025-05-17T17:22:42.139Z" },
    { url = "https://files.pythonhosted.org/packages/54/68/9504c8796b1805d58f4425002bcca20f12880e6fa4dc2fc9a668705c7a08/pycryptodomex-3.23.0-cp313-cp313t-win_arm64.whl", hash = "sha256:c885da45e70139464f082018ac527fdaad26f1657a99ee13eecdce0f0ca24ab4", size = 1707172, upload-time = "2025-05-17T17:22:44.704Z" },
    { url = "https://files.pythonhosted.org/packages/dd/9c/1a8f35daa39784ed8adf93a694e7e5dc15c23c741bbda06e1d45f8979e9e/pycryptodomex-3.23.0-cp37-abi3-macosx_10_9_universal2.whl", hash = "sha256:06698f957fe1ab229a99ba2defeeae1c09af185baa909a31a5d1f9d42b1aaed6", size = 2499240, upload-time = "2025-05-17T17:22:46.953Z" },
    { url = "https://files.pythonhosted.org/packages/7a/62/f5221a191a97157d240cf6643747558759126c76ee92f29a3f4aee3197a5/pycryptodomex-3.23.0-cp37-abi3-macosx_10_9_x86_64.whl", hash = "sha256:b2c2537863eccef2d41061e82a881dcabb04944c5c06c5aa7110b577cc487545", size = 1644042, upload-time = "2025-05-17T17:22:49.098Z" },
    { url = "https://files.pythonhosted.org/packages/8c/fd/5a054543c8988d4ed7b612721d7e78a4b9bf36bc3c5ad45ef45c22d0060e/pycryptodomex-3.23.0-cp37-abi3-manylinux_2_17_aarch64.manylinux2014_aarch64.whl", hash = "sha256:43c446e2ba8df8889e0e16f02211c25b4934898384c1ec1ec04d7889c0333587", size = 2186227, upload-time = "2025-05-17T17:22:51.139Z" },
    { url = "https://files.pythonhosted.org/packages/c8/a9/8862616a85cf450d2822dbd4fff1fcaba90877907a6ff5bc2672cafe42f8/pycryptodomex-3.23.0-cp37-abi3-manylinux_2_17_x86_64.manylinux2014_x86_64.whl", hash = "sha256:f489c4765093fb60e2edafdf223397bc716491b2b69fe74367b70d6999257a5c", size = 2272578, upload-time = "2025-05-17T17:22:53.676Z" },
    { url = "https://files.pythonhosted.org/packages/46/9f/bda9c49a7c1842820de674ab36c79f4fbeeee03f8ff0e4f3546c3889076b/pycryptodomex-3.23.0-cp37-abi3-manylinux_2_5_i686.manylinux1_i686.manylinux_2_17_i686.manylinux2014_i686.whl", hash = "sha256:bdc69d0d3d989a1029df0eed67cc5e8e5d968f3724f4519bd03e0ec68df7543c", size = 2312166, upload-time = "2025-05-17T17:22:56.585Z" },
    { url = "https://files.pythonhosted.org/packages/03/cc/870b9bf8ca92866ca0186534801cf8d20554ad2a76ca959538041b7a7cf4/pycryptodomex-3.23.0-cp37-abi3-musllinux_1_2_aarch64.whl", hash = "sha256:6bbcb1dd0f646484939e142462d9e532482bc74475cecf9c4903d4e1cd21f003", size = 2185467, upload-time = "2025-05-17T17:22:59.237Z" },
    { url = "https://files.pythonhosted.org/packages/96/e3/ce9348236d8e669fea5dd82a90e86be48b9c341210f44e25443162aba187/pycryptodomex-3.23.0-cp37-abi3-musllinux_1_2_i686.whl", hash = "sha256:8a4fcd42ccb04c31268d1efeecfccfd1249612b4de6374205376b8f280321744", size = 2346104, upload-time = "2025-05-17T17:23:02.112Z" },
    { url = "https://files.pythonhosted.org/packages/a5/e9/e869bcee87beb89040263c416a8a50204f7f7a83ac11897646c9e71e0daf/pycryptodomex-3.23.0-cp37-abi3-musllinux_1_2_x86_64.whl", hash = "sha256:55ccbe27f049743a4caf4f4221b166560d3438d0b1e5ab929e07ae1702a4d6fd", size = 2271038, upload-time = "2025-05-17T17:23:04.872Z" },
    { url = "https://files.pythonhosted.org/packages/8d/67/09ee8500dd22614af5fbaa51a4aee6e342b5fa8aecf0a6cb9cbf52fa6d45/pycryptodomex-3.23.0-cp37-abi3-win32.whl", hash = "sha256:189afbc87f0b9f158386bf051f720e20fa6145975f1e76369303d0f31d1a8d7c", size = 1771969, upload-time = "2025-05-17T17:23:07.115Z" },
    { url = "https://files.pythonhosted.org/packages/69/96/11f36f71a865dd6df03716d33bd07a67e9d20f6b8d39820470b766af323c/pycryptodomex-3.23.0-cp37-abi3-win_amd64.whl", hash = "sha256:52e5ca58c3a0b0bd5e100a9fbc8015059b05cffc6c66ce9d98b4b45e023443b9", size = 1803124, upload-time = "2025-05-17T17:23:09.267Z" },
    { url = "https://files.pythonhosted.org/packages/f9/93/45c1cdcbeb182ccd2e144c693eaa097763b08b38cded279f0053ed53c553/pycryptodomex-3.23.0-cp37-abi3-win_arm64.whl", hash = "sha256:02d87b80778c171445d67e23d1caef279bf4b25c3597050ccd2e13970b57fd51", size = 1707161, upload-time = "2025-05-17T17:23:11.414Z" },
]

[[package]]
name = "pydyf"
version = "0.12.1"
source = { registry = "https://pypi.org/simple" }
sdist = { url = "https://files.pythonhosted.org/packages/36/ee/fb410c5c854b6a081a49077912a9765aeffd8e07cbb0663cfda310b01fb4/pydyf-0.12.1.tar.gz", hash = "sha256:fbd7e759541ac725c29c506612003de393249b94310ea78ae44cb1d04b220095", size = 17716, upload-time = "2025-12-02T14:52:14.244Z" }
wheels = [
    { url = "https://files.pythonhosted.org/packages/22/11/47efe2f66ba848a107adfd490b508f5c0cedc82127950553dca44d29e6c4/pydyf-0.12.1-py3-none-any.whl", hash = "sha256:ea25b4e1fe7911195cb57067560daaa266639184e8335365cc3ee5214e7eaadc", size = 8028, upload-time = "2025-12-02T14:52:12.938Z" },
]

[[package]]
name = "pyflakes"
version = "3.4.0"
source = { registry = "https://pypi.org/simple" }
sdist = { url = "https://files.pythonhosted.org/packages/45/dc/fd034dc20b4b264b3d015808458391acbf9df40b1e54750ef175d39180b1/pyflakes-3.4.0.tar.gz", hash = "sha256:b24f96fafb7d2ab0ec5075b7350b3d2d2218eab42003821c06344973d3ea2f58", size = 64669, upload-time = "2025-06-20T18:45:27.834Z" }
wheels = [
    { url = "https://files.pythonhosted.org/packages/c2/2f/81d580a0fb83baeb066698975cb14a618bdbed7720678566f1b046a95fe8/pyflakes-3.4.0-py2.py3-none-any.whl", hash = "sha256:f742a7dbd0d9cb9ea41e9a24a918996e8170c799fa528688d40dd582c8265f4f", size = 63551, upload-time = "2025-06-20T18:45:26.937Z" },
]

[[package]]
name = "pygments"
version = "2.19.2"
source = { registry = "https://pypi.org/simple" }
sdist = { url = "https://files.pythonhosted.org/packages/b0/77/a5b8c569bf593b0140bde72ea885a803b82086995367bf2037de0159d924/pygments-2.19.2.tar.gz", hash = "sha256:636cb2477cec7f8952536970bc533bc43743542f70392ae026374600add5b887", size = 4968631, upload-time = "2025-06-21T13:39:12.283Z" }
wheels = [
    { url = "https://files.pythonhosted.org/packages/c7/21/705964c7812476f378728bdf590ca4b771ec72385c533964653c68e86bdc/pygments-2.19.2-py3-none-any.whl", hash = "sha256:86540386c03d588bb81d44bc3928634ff26449851e99741617ecb9037ee5ec0b", size = 1225217, upload-time = "2025-06-21T13:39:07.939Z" },
]

[[package]]
name = "pygtrie"
version = "2.5.0"
source = { registry = "https://pypi.org/simple" }
sdist = { url = "https://files.pythonhosted.org/packages/b9/13/55deec25bf09383216fa7f1dfcdbfca40a04aa00b6d15a5cbf25af8fce5f/pygtrie-2.5.0.tar.gz", hash = "sha256:203514ad826eb403dab1d2e2ddd034e0d1534bbe4dbe0213bb0593f66beba4e2", size = 39266, upload-time = "2022-07-16T14:29:47.459Z" }
wheels = [
    { url = "https://files.pythonhosted.org/packages/ec/cd/bd196b2cf014afb1009de8b0f05ecd54011d881944e62763f3c1b1e8ef37/pygtrie-2.5.0-py3-none-any.whl", hash = "sha256:8795cda8105493d5ae159a5bef313ff13156c5d4d72feddefacaad59f8c8ce16", size = 25099, upload-time = "2022-09-23T20:30:05.12Z" },
]

[[package]]
name = "pyjwt"
version = "2.10.1"
source = { registry = "https://pypi.org/simple" }
sdist = { url = "https://files.pythonhosted.org/packages/e7/46/bd74733ff231675599650d3e47f361794b22ef3e3770998dda30d3b63726/pyjwt-2.10.1.tar.gz", hash = "sha256:3cc5772eb20009233caf06e9d8a0577824723b44e6648ee0a2aedb6cf9381953", size = 87785, upload-time = "2024-11-28T03:43:29.933Z" }
wheels = [
    { url = "https://files.pythonhosted.org/packages/61/ad/689f02752eeec26aed679477e80e632ef1b682313be70793d798c1d5fc8f/PyJWT-2.10.1-py3-none-any.whl", hash = "sha256:dcdd193e30abefd5debf142f9adfcdd2b58004e644f25406ffaebd50bd98dacb", size = 22997, upload-time = "2024-11-28T03:43:27.893Z" },
]

[package.optional-dependencies]
crypto = [
    { name = "cryptography" },
]

[[package]]
name = "pymdown-extensions"
version = "10.17.2"
source = { registry = "https://pypi.org/simple" }
dependencies = [
    { name = "markdown" },
    { name = "pyyaml" },
]
sdist = { url = "https://files.pythonhosted.org/packages/25/6d/af5378dbdb379fddd9a277f8b9888c027db480cde70028669ebd009d642a/pymdown_extensions-10.17.2.tar.gz", hash = "sha256:26bb3d7688e651606260c90fb46409fbda70bf9fdc3623c7868643a1aeee4713", size = 847344, upload-time = "2025-11-26T15:43:57.004Z" }
wheels = [
    { url = "https://files.pythonhosted.org/packages/93/78/b93cb80bd673bdc9f6ede63d8eb5b4646366953df15667eb3603be57a2b1/pymdown_extensions-10.17.2-py3-none-any.whl", hash = "sha256:bffae79a2e8b9e44aef0d813583a8fea63457b7a23643a43988055b7b79b4992", size = 266556, upload-time = "2025-11-26T15:43:55.162Z" },
]

[[package]]
name = "pynacl"
version = "1.6.1"
source = { registry = "https://pypi.org/simple" }
dependencies = [
    { name = "cffi", marker = "platform_python_implementation != 'PyPy'" },
]
sdist = { url = "https://files.pythonhosted.org/packages/b2/46/aeca065d227e2265125aea590c9c47fbf5786128c9400ee0eb7c88931f06/pynacl-1.6.1.tar.gz", hash = "sha256:8d361dac0309f2b6ad33b349a56cd163c98430d409fa503b10b70b3ad66eaa1d", size = 3506616, upload-time = "2025-11-10T16:02:13.195Z" }
wheels = [
    { url = "https://files.pythonhosted.org/packages/49/41/3cfb3b4f3519f6ff62bf71bf1722547644bcfb1b05b8fdbdc300249ba113/pynacl-1.6.1-cp38-abi3-macosx_10_10_universal2.whl", hash = "sha256:a6f9fd6d6639b1e81115c7f8ff16b8dedba1e8098d2756275d63d208b0e32021", size = 387591, upload-time = "2025-11-10T16:01:49.1Z" },
    { url = "https://files.pythonhosted.org/packages/18/21/b8a6563637799f617a3960f659513eccb3fcc655d5fc2be6e9dc6416826f/pynacl-1.6.1-cp38-abi3-manylinux2014_aarch64.manylinux_2_17_aarch64.whl", hash = "sha256:e49a3f3d0da9f79c1bec2aa013261ab9fa651c7da045d376bd306cf7c1792993", size = 798866, upload-time = "2025-11-10T16:01:55.688Z" },
    { url = "https://files.pythonhosted.org/packages/e8/6c/dc38033bc3ea461e05ae8f15a81e0e67ab9a01861d352ae971c99de23e7c/pynacl-1.6.1-cp38-abi3-manylinux2014_x86_64.manylinux_2_17_x86_64.whl", hash = "sha256:7713f8977b5d25f54a811ec9efa2738ac592e846dd6e8a4d3f7578346a841078", size = 1398001, upload-time = "2025-11-10T16:01:57.101Z" },
    { url = "https://files.pythonhosted.org/packages/9f/05/3ec0796a9917100a62c5073b20c4bce7bf0fea49e99b7906d1699cc7b61b/pynacl-1.6.1-cp38-abi3-manylinux_2_26_aarch64.manylinux_2_28_aarch64.whl", hash = "sha256:5a3becafc1ee2e5ea7f9abc642f56b82dcf5be69b961e782a96ea52b55d8a9fc", size = 834024, upload-time = "2025-11-10T16:01:50.228Z" },
    { url = "https://files.pythonhosted.org/packages/f0/b7/ae9982be0f344f58d9c64a1c25d1f0125c79201634efe3c87305ac7cb3e3/pynacl-1.6.1-cp38-abi3-manylinux_2_26_x86_64.manylinux_2_28_x86_64.whl", hash = "sha256:4ce50d19f1566c391fedc8dc2f2f5be265ae214112ebe55315e41d1f36a7f0a9", size = 1436766, upload-time = "2025-11-10T16:01:51.886Z" },
    { url = "https://files.pythonhosted.org/packages/b4/51/b2ccbf89cf3025a02e044dd68a365cad593ebf70f532299f2c047d2b7714/pynacl-1.6.1-cp38-abi3-manylinux_2_34_aarch64.whl", hash = "sha256:543f869140f67d42b9b8d47f922552d7a967e6c116aad028c9bfc5f3f3b3a7b7", size = 817275, upload-time = "2025-11-10T16:01:53.351Z" },
    { url = "https://files.pythonhosted.org/packages/a8/6c/dd9ee8214edf63ac563b08a9b30f98d116942b621d39a751ac3256694536/pynacl-1.6.1-cp38-abi3-manylinux_2_34_x86_64.whl", hash = "sha256:a2bb472458c7ca959aeeff8401b8efef329b0fc44a89d3775cffe8fad3398ad8", size = 1401891, upload-time = "2025-11-10T16:01:54.587Z" },
    { url = "https://files.pythonhosted.org/packages/0f/c1/97d3e1c83772d78ee1db3053fd674bc6c524afbace2bfe8d419fd55d7ed1/pynacl-1.6.1-cp38-abi3-musllinux_1_1_aarch64.whl", hash = "sha256:3206fa98737fdc66d59b8782cecc3d37d30aeec4593d1c8c145825a345bba0f0", size = 772291, upload-time = "2025-11-10T16:01:58.111Z" },
    { url = "https://files.pythonhosted.org/packages/4d/ca/691ff2fe12f3bb3e43e8e8df4b806f6384593d427f635104d337b8e00291/pynacl-1.6.1-cp38-abi3-musllinux_1_1_x86_64.whl", hash = "sha256:53543b4f3d8acb344f75fd4d49f75e6572fce139f4bfb4815a9282296ff9f4c0", size = 1370839, upload-time = "2025-11-10T16:01:59.252Z" },
    { url = "https://files.pythonhosted.org/packages/30/27/06fe5389d30391fce006442246062cc35773c84fbcad0209fbbf5e173734/pynacl-1.6.1-cp38-abi3-musllinux_1_2_aarch64.whl", hash = "sha256:319de653ef84c4f04e045eb250e6101d23132372b0a61a7acf91bac0fda8e58c", size = 791371, upload-time = "2025-11-10T16:02:01.075Z" },
    { url = "https://files.pythonhosted.org/packages/2c/7a/e2bde8c9d39074a5aa046c7d7953401608d1f16f71e237f4bef3fb9d7e49/pynacl-1.6.1-cp38-abi3-musllinux_1_2_x86_64.whl", hash = "sha256:262a8de6bba4aee8a66f5edf62c214b06647461c9b6b641f8cd0cb1e3b3196fe", size = 1363031, upload-time = "2025-11-10T16:02:02.656Z" },
    { url = "https://files.pythonhosted.org/packages/dd/b6/63fd77264dae1087770a1bb414bc604470f58fbc21d83822fc9c76248076/pynacl-1.6.1-cp38-abi3-win32.whl", hash = "sha256:9fd1a4eb03caf8a2fe27b515a998d26923adb9ddb68db78e35ca2875a3830dde", size = 226585, upload-time = "2025-11-10T16:02:07.116Z" },
    { url = "https://files.pythonhosted.org/packages/12/c8/b419180f3fdb72ab4d45e1d88580761c267c7ca6eda9a20dcbcba254efe6/pynacl-1.6.1-cp38-abi3-win_amd64.whl", hash = "sha256:a569a4069a7855f963940040f35e87d8bc084cb2d6347428d5ad20550a0a1a21", size = 238923, upload-time = "2025-11-10T16:02:04.401Z" },
    { url = "https://files.pythonhosted.org/packages/35/76/c34426d532e4dce7ff36e4d92cb20f4cbbd94b619964b93d24e8f5b5510f/pynacl-1.6.1-cp38-abi3-win_arm64.whl", hash = "sha256:5953e8b8cfadb10889a6e7bd0f53041a745d1b3d30111386a1bb37af171e6daf", size = 183970, upload-time = "2025-11-10T16:02:05.786Z" },
]

[[package]]
name = "pyparsing"
version = "3.2.5"
source = { registry = "https://pypi.org/simple" }
sdist = { url = "https://files.pythonhosted.org/packages/f2/a5/181488fc2b9d093e3972d2a472855aae8a03f000592dbfce716a512b3359/pyparsing-3.2.5.tar.gz", hash = "sha256:2df8d5b7b2802ef88e8d016a2eb9c7aeaa923529cd251ed0fe4608275d4105b6", size = 1099274, upload-time = "2025-09-21T04:11:06.277Z" }
wheels = [
    { url = "https://files.pythonhosted.org/packages/10/5e/1aa9a93198c6b64513c9d7752de7422c06402de6600a8767da1524f9570b/pyparsing-3.2.5-py3-none-any.whl", hash = "sha256:e38a4f02064cf41fe6593d328d0512495ad1f3d8a91c4f73fc401b3079a59a5e", size = 113890, upload-time = "2025-09-21T04:11:04.117Z" },
]

[[package]]
name = "pyphen"
version = "0.17.2"
source = { registry = "https://pypi.org/simple" }
sdist = { url = "https://files.pythonhosted.org/packages/69/56/e4d7e1bd70d997713649c5ce530b2d15a5fc2245a74ca820fc2d51d89d4d/pyphen-0.17.2.tar.gz", hash = "sha256:f60647a9c9b30ec6c59910097af82bc5dd2d36576b918e44148d8b07ef3b4aa3", size = 2079470, upload-time = "2025-01-20T13:18:36.296Z" }
wheels = [
    { url = "https://files.pythonhosted.org/packages/7b/1f/c2142d2edf833a90728e5cdeb10bdbdc094dde8dbac078cee0cf33f5e11b/pyphen-0.17.2-py3-none-any.whl", hash = "sha256:3a07fb017cb2341e1d9ff31b8634efb1ae4dc4b130468c7c39dd3d32e7c3affd", size = 2079358, upload-time = "2025-01-20T13:18:29.629Z" },
]

[[package]]
name = "pyproject-api"
version = "1.10.0"
source = { registry = "https://pypi.org/simple" }
dependencies = [
    { name = "packaging" },
]
sdist = { url = "https://files.pythonhosted.org/packages/45/7b/c0e1333b61d41c69e59e5366e727b18c4992688caf0de1be10b3e5265f6b/pyproject_api-1.10.0.tar.gz", hash = "sha256:40c6f2d82eebdc4afee61c773ed208c04c19db4c4a60d97f8d7be3ebc0bbb330", size = 22785, upload-time = "2025-10-09T19:12:27.21Z" }
wheels = [
    { url = "https://files.pythonhosted.org/packages/54/cc/cecf97be298bee2b2a37dd360618c819a2a7fd95251d8e480c1f0eb88f3b/pyproject_api-1.10.0-py3-none-any.whl", hash = "sha256:8757c41a79c0f4ab71b99abed52b97ecf66bd20b04fa59da43b5840bac105a09", size = 13218, upload-time = "2025-10-09T19:12:24.428Z" },
]

[[package]]
name = "pysocks"
version = "1.7.1"
source = { registry = "https://pypi.org/simple" }
sdist = { url = "https://files.pythonhosted.org/packages/bd/11/293dd436aea955d45fc4e8a35b6ae7270f5b8e00b53cf6c024c83b657a11/PySocks-1.7.1.tar.gz", hash = "sha256:3f8804571ebe159c380ac6de37643bb4685970655d3bba243530d6558b799aa0", size = 284429, upload-time = "2019-09-20T02:07:35.714Z" }
wheels = [
    { url = "https://files.pythonhosted.org/packages/8d/59/b4572118e098ac8e46e399a1dd0f2d85403ce8bbaad9ec79373ed6badaf9/PySocks-1.7.1-py3-none-any.whl", hash = "sha256:2725bd0a9925919b9b51739eea5f9e2bae91e83288108a9ad338b2e3a4435ee5", size = 16725, upload-time = "2019-09-20T02:06:22.938Z" },
]

[[package]]
name = "pytesseract"
version = "0.3.13"
source = { registry = "https://pypi.org/simple" }
dependencies = [
    { name = "packaging" },
    { name = "pillow" },
]
sdist = { url = "https://files.pythonhosted.org/packages/9f/a6/7d679b83c285974a7cb94d739b461fa7e7a9b17a3abfd7bf6cbc5c2394b0/pytesseract-0.3.13.tar.gz", hash = "sha256:4bf5f880c99406f52a3cfc2633e42d9dc67615e69d8a509d74867d3baddb5db9", size = 17689, upload-time = "2024-08-16T02:33:56.762Z" }
wheels = [
    { url = "https://files.pythonhosted.org/packages/7a/33/8312d7ce74670c9d39a532b2c246a853861120486be9443eebf048043637/pytesseract-0.3.13-py3-none-any.whl", hash = "sha256:7a99c6c2ac598360693d83a416e36e0b33a67638bb9d77fdcac094a3589d4b34", size = 14705, upload-time = "2024-08-16T02:36:10.09Z" },
]

[[package]]
name = "pytest"
version = "7.4.4"
source = { registry = "https://pypi.org/simple" }
dependencies = [
    { name = "colorama", marker = "sys_platform == 'win32'" },
    { name = "iniconfig" },
    { name = "packaging" },
    { name = "pluggy" },
]
sdist = { url = "https://files.pythonhosted.org/packages/80/1f/9d8e98e4133ffb16c90f3b405c43e38d3abb715bb5d7a63a5a684f7e46a3/pytest-7.4.4.tar.gz", hash = "sha256:2cf0005922c6ace4a3e2ec8b4080eb0d9753fdc93107415332f50ce9e7994280", size = 1357116, upload-time = "2023-12-31T12:00:18.035Z" }
wheels = [
    { url = "https://files.pythonhosted.org/packages/51/ff/f6e8b8f39e08547faece4bd80f89d5a8de68a38b2d179cc1c4490ffa3286/pytest-7.4.4-py3-none-any.whl", hash = "sha256:b090cdf5ed60bf4c45261be03239c2c1c22df034fbffe691abe93cd80cea01d8", size = 325287, upload-time = "2023-12-31T12:00:13.963Z" },
]

[[package]]
name = "pytest-cov"
version = "7.0.0"
source = { registry = "https://pypi.org/simple" }
dependencies = [
    { name = "coverage" },
    { name = "pluggy" },
    { name = "pytest" },
]
sdist = { url = "https://files.pythonhosted.org/packages/5e/f7/c933acc76f5208b3b00089573cf6a2bc26dc80a8aece8f52bb7d6b1855ca/pytest_cov-7.0.0.tar.gz", hash = "sha256:33c97eda2e049a0c5298e91f519302a1334c26ac65c1a483d6206fd458361af1", size = 54328, upload-time = "2025-09-09T10:57:02.113Z" }
wheels = [
    { url = "https://files.pythonhosted.org/packages/ee/49/1377b49de7d0c1ce41292161ea0f721913fa8722c19fb9c1e3aa0367eecb/pytest_cov-7.0.0-py3-none-any.whl", hash = "sha256:3b8e9558b16cc1479da72058bdecf8073661c7f57f7d3c5f22a1c23507f2d861", size = 22424, upload-time = "2025-09-09T10:57:00.695Z" },
]

[[package]]
name = "pytest-django"
version = "4.11.1"
source = { registry = "https://pypi.org/simple" }
dependencies = [
    { name = "pytest" },
]
sdist = { url = "https://files.pythonhosted.org/packages/b1/fb/55d580352db26eb3d59ad50c64321ddfe228d3d8ac107db05387a2fadf3a/pytest_django-4.11.1.tar.gz", hash = "sha256:a949141a1ee103cb0e7a20f1451d355f83f5e4a5d07bdd4dcfdd1fd0ff227991", size = 86202, upload-time = "2025-04-03T18:56:09.338Z" }
wheels = [
    { url = "https://files.pythonhosted.org/packages/be/ac/bd0608d229ec808e51a21044f3f2f27b9a37e7a0ebaca7247882e67876af/pytest_django-4.11.1-py3-none-any.whl", hash = "sha256:1b63773f648aa3d8541000c26929c1ea63934be1cfa674c76436966d73fe6a10", size = 25281, upload-time = "2025-04-03T18:56:07.678Z" },
]

[[package]]
name = "pytest-echo"
version = "1.8.1"
source = { registry = "https://pypi.org/simple" }
dependencies = [
    { name = "pytest" },
]
sdist = { url = "https://files.pythonhosted.org/packages/4d/48/fc27028f166c25623ac0c1d401bce3a77662050edadb06d87bec1da2c63f/pytest_echo-1.8.1.tar.gz", hash = "sha256:7d765b4ddac93468fa1d303e70c48ad9e38479b4d122d5ae019919bb7fed0c2a", size = 14863, upload-time = "2025-02-01T00:54:12.539Z" }
wheels = [
    { url = "https://files.pythonhosted.org/packages/b0/c6/50ae25410db72d9051329ca9337ffe90e9155858a64fcd1e7ce76b9168c6/pytest_echo-1.8.1-py2.py3-none-any.whl", hash = "sha256:2bc47fa7faf30fcbd39651667d69f199603599941cf3d6c5d296586799a19bfd", size = 5798, upload-time = "2025-02-01T00:54:10.239Z" },
]

[[package]]
name = "pytest-html"
version = "4.1.1"
source = { registry = "https://pypi.org/simple" }
dependencies = [
    { name = "jinja2" },
    { name = "pytest" },
    { name = "pytest-metadata" },
]
sdist = { url = "https://files.pythonhosted.org/packages/bb/ab/4862dcb5a8a514bd87747e06b8d55483c0c9e987e1b66972336946e49b49/pytest_html-4.1.1.tar.gz", hash = "sha256:70a01e8ae5800f4a074b56a4cb1025c8f4f9b038bba5fe31e3c98eb996686f07", size = 150773, upload-time = "2023-11-07T15:44:28.975Z" }
wheels = [
    { url = "https://files.pythonhosted.org/packages/c8/c7/c160021cbecd956cc1a6f79e5fe155f7868b2e5b848f1320dad0b3e3122f/pytest_html-4.1.1-py3-none-any.whl", hash = "sha256:c8152cea03bd4e9bee6d525573b67bbc6622967b72b9628dda0ea3e2a0b5dd71", size = 23491, upload-time = "2023-11-07T15:44:27.149Z" },
]

[[package]]
name = "pytest-html-reporter"
version = "0.2.9"
source = { registry = "https://pypi.org/simple" }
dependencies = [
    { name = "pillow" },
    { name = "pytest" },
]
sdist = { url = "https://files.pythonhosted.org/packages/ed/d0/a35a17d6d5a265316252819c30e075bf39a57461e0f17418e7ecefa480fc/pytest-html-reporter-0.2.9.tar.gz", hash = "sha256:0f1c526d1533c40961ebe3b7af6127e2f0c7719f22d49d93d94e635af7bc280b", size = 24754, upload-time = "2022-02-13T18:45:42.366Z" }

[[package]]
name = "pytest-metadata"
version = "3.1.1"
source = { registry = "https://pypi.org/simple" }
dependencies = [
    { name = "pytest" },
]
sdist = { url = "https://files.pythonhosted.org/packages/a6/85/8c969f8bec4e559f8f2b958a15229a35495f5b4ce499f6b865eac54b878d/pytest_metadata-3.1.1.tar.gz", hash = "sha256:d2a29b0355fbc03f168aa96d41ff88b1a3b44a3b02acbe491801c98a048017c8", size = 9952, upload-time = "2024-02-12T19:38:44.887Z" }
wheels = [
    { url = "https://files.pythonhosted.org/packages/3e/43/7e7b2ec865caa92f67b8f0e9231a798d102724ca4c0e1f414316be1c1ef2/pytest_metadata-3.1.1-py3-none-any.whl", hash = "sha256:c8e0844db684ee1c798cfa38908d20d67d0463ecb6137c72e91f418558dd5f4b", size = 11428, upload-time = "2024-02-12T19:38:42.531Z" },
]

[[package]]
name = "pytest-mock"
version = "3.15.1"
source = { registry = "https://pypi.org/simple" }
dependencies = [
    { name = "pytest" },
]
sdist = { url = "https://files.pythonhosted.org/packages/68/14/eb014d26be205d38ad5ad20d9a80f7d201472e08167f0bb4361e251084a9/pytest_mock-3.15.1.tar.gz", hash = "sha256:1849a238f6f396da19762269de72cb1814ab44416fa73a8686deac10b0d87a0f", size = 34036, upload-time = "2025-09-16T16:37:27.081Z" }
wheels = [
    { url = "https://files.pythonhosted.org/packages/5a/cc/06253936f4a7fa2e0f48dfe6d851d9c56df896a9ab09ac019d70b760619c/pytest_mock-3.15.1-py3-none-any.whl", hash = "sha256:0a25e2eb88fe5168d535041d09a4529a188176ae608a6d249ee65abc0949630d", size = 10095, upload-time = "2025-09-16T16:37:25.734Z" },
]

[[package]]
name = "pytest-randomly"
version = "4.0.1"
source = { registry = "https://pypi.org/simple" }
dependencies = [
    { name = "pytest" },
]
sdist = { url = "https://files.pythonhosted.org/packages/c4/1d/258a4bf1109258c00c35043f40433be5c16647387b6e7cd5582d638c116b/pytest_randomly-4.0.1.tar.gz", hash = "sha256:174e57bb12ac2c26f3578188490bd333f0e80620c3f47340158a86eca0593cd8", size = 14130, upload-time = "2025-09-12T15:23:00.085Z" }
wheels = [
    { url = "https://files.pythonhosted.org/packages/33/3e/a4a9227807b56869790aad3e24472a554b585974fe7e551ea350f50897ae/pytest_randomly-4.0.1-py3-none-any.whl", hash = "sha256:e0dfad2fd4f35e07beff1e47c17fbafcf98f9bf4531fd369d9260e2f858bfcb7", size = 8304, upload-time = "2025-09-12T15:22:58.946Z" },
]

[[package]]
name = "pytest-repeat"
version = "0.9.4"
source = { registry = "https://pypi.org/simple" }
dependencies = [
    { name = "pytest" },
]
sdist = { url = "https://files.pythonhosted.org/packages/80/d4/69e9dbb9b8266df0b157c72be32083403c412990af15c7c15f7a3fd1b142/pytest_repeat-0.9.4.tar.gz", hash = "sha256:d92ac14dfaa6ffcfe6917e5d16f0c9bc82380c135b03c2a5f412d2637f224485", size = 6488, upload-time = "2025-04-07T14:59:53.077Z" }
wheels = [
    { url = "https://files.pythonhosted.org/packages/73/d4/8b706b81b07b43081bd68a2c0359fe895b74bf664b20aca8005d2bb3be71/pytest_repeat-0.9.4-py3-none-any.whl", hash = "sha256:c1738b4e412a6f3b3b9e0b8b29fcd7a423e50f87381ad9307ef6f5a8601139f3", size = 4180, upload-time = "2025-04-07T14:59:51.492Z" },
]

[[package]]
name = "pytest-rerunfailures"
version = "16.1"
source = { registry = "https://pypi.org/simple" }
dependencies = [
    { name = "packaging" },
    { name = "pytest" },
]
sdist = { url = "https://files.pythonhosted.org/packages/de/04/71e9520551fc8fe2cf5c1a1842e4e600265b0815f2016b7c27ec85688682/pytest_rerunfailures-16.1.tar.gz", hash = "sha256:c38b266db8a808953ebd71ac25c381cb1981a78ff9340a14bcb9f1b9bff1899e", size = 30889, upload-time = "2025-10-10T07:06:01.238Z" }
wheels = [
    { url = "https://files.pythonhosted.org/packages/77/54/60eabb34445e3db3d3d874dc1dfa72751bfec3265bd611cb13c8b290adea/pytest_rerunfailures-16.1-py3-none-any.whl", hash = "sha256:5d11b12c0ca9a1665b5054052fcc1084f8deadd9328962745ef6b04e26382e86", size = 14093, upload-time = "2025-10-10T07:06:00.019Z" },
]

[[package]]
name = "pytest-vcr"
version = "1.0.2"
source = { registry = "https://pypi.org/simple" }
dependencies = [
    { name = "pytest" },
    { name = "vcrpy", version = "5.1.0", source = { registry = "https://pypi.org/simple" }, marker = "platform_python_implementation == 'PyPy'" },
    { name = "vcrpy", version = "7.0.0", source = { registry = "https://pypi.org/simple" }, marker = "platform_python_implementation != 'PyPy'" },
]
sdist = { url = "https://files.pythonhosted.org/packages/1a/60/104c619483c1a42775d3f8b27293f1ecfc0728014874d065e68cb9702d49/pytest-vcr-1.0.2.tar.gz", hash = "sha256:23ee51b75abbcc43d926272773aae4f39f93aceb75ed56852d0bf618f92e1896", size = 3810, upload-time = "2019-04-26T19:04:00.806Z" }
wheels = [
    { url = "https://files.pythonhosted.org/packages/9d/d3/ff520d11e6ee400602711d1ece8168dcfc5b6d8146fb7db4244a6ad6a9c3/pytest_vcr-1.0.2-py2.py3-none-any.whl", hash = "sha256:2f316e0539399bea0296e8b8401145c62b6f85e9066af7e57b6151481b0d6d9c", size = 4137, upload-time = "2019-04-26T19:03:57.034Z" },
]

[[package]]
name = "pytest-xdist"
version = "3.8.0"
source = { registry = "https://pypi.org/simple" }
dependencies = [
    { name = "execnet" },
    { name = "pytest" },
]
sdist = { url = "https://files.pythonhosted.org/packages/78/b4/439b179d1ff526791eb921115fca8e44e596a13efeda518b9d845a619450/pytest_xdist-3.8.0.tar.gz", hash = "sha256:7e578125ec9bc6050861aa93f2d59f1d8d085595d6551c2c90b6f4fad8d3a9f1", size = 88069, upload-time = "2025-07-01T13:30:59.346Z" }
wheels = [
    { url = "https://files.pythonhosted.org/packages/ca/31/d4e37e9e550c2b92a9cbc2e4d0b7420a27224968580b5a447f420847c975/pytest_xdist-3.8.0-py3-none-any.whl", hash = "sha256:202ca578cfeb7370784a8c33d6d05bc6e13b4f25b5053c30a152269fd10f0b88", size = 46396, upload-time = "2025-07-01T13:30:56.632Z" },
]

[[package]]
name = "python-crontab"
version = "3.3.0"
source = { registry = "https://pypi.org/simple" }
sdist = { url = "https://files.pythonhosted.org/packages/99/7f/c54fb7e70b59844526aa4ae321e927a167678660ab51dda979955eafb89a/python_crontab-3.3.0.tar.gz", hash = "sha256:007c8aee68dddf3e04ec4dce0fac124b93bd68be7470fc95d2a9617a15de291b", size = 57626, upload-time = "2025-07-13T20:05:35.535Z" }
wheels = [
    { url = "https://files.pythonhosted.org/packages/47/42/bb4afa5b088f64092036221843fc989b7db9d9d302494c1f8b024ee78a46/python_crontab-3.3.0-py3-none-any.whl", hash = "sha256:739a778b1a771379b75654e53fd4df58e5c63a9279a63b5dfe44c0fcc3ee7884", size = 27533, upload-time = "2025-07-13T20:05:34.266Z" },
]

[[package]]
name = "python-dateutil"
version = "2.9.0.post0"
source = { registry = "https://pypi.org/simple" }
dependencies = [
    { name = "six" },
]
sdist = { url = "https://files.pythonhosted.org/packages/66/c0/0c8b6ad9f17a802ee498c46e004a0eb49bc148f2fd230864601a86dcf6db/python-dateutil-2.9.0.post0.tar.gz", hash = "sha256:37dd54208da7e1cd875388217d5e00ebd4179249f90fb72437e91a35459a0ad3", size = 342432, upload-time = "2024-03-01T18:36:20.211Z" }
wheels = [
    { url = "https://files.pythonhosted.org/packages/ec/57/56b9bcc3c9c6a792fcbaf139543cee77261f3651ca9da0c93f5c1221264b/python_dateutil-2.9.0.post0-py2.py3-none-any.whl", hash = "sha256:a8b2bc7bffae282281c8140a97d3aa9c14da0b136dfe83f850eea9a5f7470427", size = 229892, upload-time = "2024-03-01T18:36:18.57Z" },
]

[[package]]
name = "python-dotenv"
version = "1.2.1"
source = { registry = "https://pypi.org/simple" }
sdist = { url = "https://files.pythonhosted.org/packages/f0/26/19cadc79a718c5edbec86fd4919a6b6d3f681039a2f6d66d14be94e75fb9/python_dotenv-1.2.1.tar.gz", hash = "sha256:42667e897e16ab0d66954af0e60a9caa94f0fd4ecf3aaf6d2d260eec1aa36ad6", size = 44221, upload-time = "2025-10-26T15:12:10.434Z" }
wheels = [
    { url = "https://files.pythonhosted.org/packages/14/1b/a298b06749107c305e1fe0f814c6c74aea7b2f1e10989cb30f544a1b3253/python_dotenv-1.2.1-py3-none-any.whl", hash = "sha256:b81ee9561e9ca4004139c6cbba3a238c32b03e4894671e181b671e8cb8425d61", size = 21230, upload-time = "2025-10-26T15:12:09.109Z" },
]

[[package]]
name = "python3-openid"
version = "3.2.0"
source = { registry = "https://pypi.org/simple" }
dependencies = [
    { name = "defusedxml" },
]
sdist = { url = "https://files.pythonhosted.org/packages/5f/4a/29feb8da6c44f77007dcd29518fea73a3d5653ee02a587ae1f17f1f5ddb5/python3-openid-3.2.0.tar.gz", hash = "sha256:33fbf6928f401e0b790151ed2b5290b02545e8775f982485205a066f874aaeaf", size = 305600, upload-time = "2020-06-29T12:15:49.026Z" }
wheels = [
    { url = "https://files.pythonhosted.org/packages/e0/a5/c6ba13860bdf5525f1ab01e01cc667578d6f1efc8a1dba355700fb04c29b/python3_openid-3.2.0-py3-none-any.whl", hash = "sha256:6626f771e0417486701e0b4daff762e7212e820ca5b29fcc0d05f6f8736dfa6b", size = 133681, upload-time = "2020-06-29T12:15:47.502Z" },
]

[[package]]
name = "pytokens"
version = "0.3.0"
source = { registry = "https://pypi.org/simple" }
sdist = { url = "https://files.pythonhosted.org/packages/4e/8d/a762be14dae1c3bf280202ba3172020b2b0b4c537f94427435f19c413b72/pytokens-0.3.0.tar.gz", hash = "sha256:2f932b14ed08de5fcf0b391ace2642f858f1394c0857202959000b68ed7a458a", size = 17644, upload-time = "2025-11-05T13:36:35.34Z" }
wheels = [
    { url = "https://files.pythonhosted.org/packages/84/25/d9db8be44e205a124f6c98bc0324b2bb149b7431c53877fc6d1038dddaf5/pytokens-0.3.0-py3-none-any.whl", hash = "sha256:95b2b5eaf832e469d141a378872480ede3f251a5a5041b8ec6e581d3ac71bbf3", size = 12195, upload-time = "2025-11-05T13:36:33.183Z" },
]

[[package]]
name = "pytz"
version = "2025.2"
source = { registry = "https://pypi.org/simple" }
sdist = { url = "https://files.pythonhosted.org/packages/f8/bf/abbd3cdfb8fbc7fb3d4d38d320f2441b1e7cbe29be4f23797b4a2b5d8aac/pytz-2025.2.tar.gz", hash = "sha256:360b9e3dbb49a209c21ad61809c7fb453643e048b38924c765813546746e81c3", size = 320884, upload-time = "2025-03-25T02:25:00.538Z" }
wheels = [
    { url = "https://files.pythonhosted.org/packages/81/c4/34e93fe5f5429d7570ec1fa436f1986fb1f00c3e0f43a589fe2bbcd22c3f/pytz-2025.2-py2.py3-none-any.whl", hash = "sha256:5ddf76296dd8c44c26eb8f4b6f35488f3ccbf6fbbd7adee0b7262d43f0ec2f00", size = 509225, upload-time = "2025-03-25T02:24:58.468Z" },
]

[[package]]
name = "pyyaml"
version = "6.0.3"
source = { registry = "https://pypi.org/simple" }
sdist = { url = "https://files.pythonhosted.org/packages/05/8e/961c0007c59b8dd7729d542c61a4d537767a59645b82a0b521206e1e25c2/pyyaml-6.0.3.tar.gz", hash = "sha256:d76623373421df22fb4cf8817020cbb7ef15c725b9d5e45f17e189bfc384190f", size = 130960, upload-time = "2025-09-25T21:33:16.546Z" }
wheels = [
    { url = "https://files.pythonhosted.org/packages/d1/11/0fd08f8192109f7169db964b5707a2f1e8b745d4e239b784a5a1dd80d1db/pyyaml-6.0.3-cp313-cp313-macosx_10_13_x86_64.whl", hash = "sha256:8da9669d359f02c0b91ccc01cac4a67f16afec0dac22c2ad09f46bee0697eba8", size = 181669, upload-time = "2025-09-25T21:32:23.673Z" },
    { url = "https://files.pythonhosted.org/packages/b1/16/95309993f1d3748cd644e02e38b75d50cbc0d9561d21f390a76242ce073f/pyyaml-6.0.3-cp313-cp313-macosx_11_0_arm64.whl", hash = "sha256:2283a07e2c21a2aa78d9c4442724ec1eb15f5e42a723b99cb3d822d48f5f7ad1", size = 173252, upload-time = "2025-09-25T21:32:25.149Z" },
    { url = "https://files.pythonhosted.org/packages/50/31/b20f376d3f810b9b2371e72ef5adb33879b25edb7a6d072cb7ca0c486398/pyyaml-6.0.3-cp313-cp313-manylinux2014_aarch64.manylinux_2_17_aarch64.manylinux_2_28_aarch64.whl", hash = "sha256:ee2922902c45ae8ccada2c5b501ab86c36525b883eff4255313a253a3160861c", size = 767081, upload-time = "2025-09-25T21:32:26.575Z" },
    { url = "https://files.pythonhosted.org/packages/49/1e/a55ca81e949270d5d4432fbbd19dfea5321eda7c41a849d443dc92fd1ff7/pyyaml-6.0.3-cp313-cp313-manylinux2014_s390x.manylinux_2_17_s390x.manylinux_2_28_s390x.whl", hash = "sha256:a33284e20b78bd4a18c8c2282d549d10bc8408a2a7ff57653c0cf0b9be0afce5", size = 841159, upload-time = "2025-09-25T21:32:27.727Z" },
    { url = "https://files.pythonhosted.org/packages/74/27/e5b8f34d02d9995b80abcef563ea1f8b56d20134d8f4e5e81733b1feceb2/pyyaml-6.0.3-cp313-cp313-manylinux2014_x86_64.manylinux_2_17_x86_64.manylinux_2_28_x86_64.whl", hash = "sha256:0f29edc409a6392443abf94b9cf89ce99889a1dd5376d94316ae5145dfedd5d6", size = 801626, upload-time = "2025-09-25T21:32:28.878Z" },
    { url = "https://files.pythonhosted.org/packages/f9/11/ba845c23988798f40e52ba45f34849aa8a1f2d4af4b798588010792ebad6/pyyaml-6.0.3-cp313-cp313-musllinux_1_2_aarch64.whl", hash = "sha256:f7057c9a337546edc7973c0d3ba84ddcdf0daa14533c2065749c9075001090e6", size = 753613, upload-time = "2025-09-25T21:32:30.178Z" },
    { url = "https://files.pythonhosted.org/packages/3d/e0/7966e1a7bfc0a45bf0a7fb6b98ea03fc9b8d84fa7f2229e9659680b69ee3/pyyaml-6.0.3-cp313-cp313-musllinux_1_2_x86_64.whl", hash = "sha256:eda16858a3cab07b80edaf74336ece1f986ba330fdb8ee0d6c0d68fe82bc96be", size = 794115, upload-time = "2025-09-25T21:32:31.353Z" },
    { url = "https://files.pythonhosted.org/packages/de/94/980b50a6531b3019e45ddeada0626d45fa85cbe22300844a7983285bed3b/pyyaml-6.0.3-cp313-cp313-win32.whl", hash = "sha256:d0eae10f8159e8fdad514efdc92d74fd8d682c933a6dd088030f3834bc8e6b26", size = 137427, upload-time = "2025-09-25T21:32:32.58Z" },
    { url = "https://files.pythonhosted.org/packages/97/c9/39d5b874e8b28845e4ec2202b5da735d0199dbe5b8fb85f91398814a9a46/pyyaml-6.0.3-cp313-cp313-win_amd64.whl", hash = "sha256:79005a0d97d5ddabfeeea4cf676af11e647e41d81c9a7722a193022accdb6b7c", size = 154090, upload-time = "2025-09-25T21:32:33.659Z" },
    { url = "https://files.pythonhosted.org/packages/73/e8/2bdf3ca2090f68bb3d75b44da7bbc71843b19c9f2b9cb9b0f4ab7a5a4329/pyyaml-6.0.3-cp313-cp313-win_arm64.whl", hash = "sha256:5498cd1645aa724a7c71c8f378eb29ebe23da2fc0d7a08071d89469bf1d2defb", size = 140246, upload-time = "2025-09-25T21:32:34.663Z" },
]

[[package]]
name = "pyyaml-env-tag"
version = "1.1"
source = { registry = "https://pypi.org/simple" }
dependencies = [
    { name = "pyyaml" },
]
sdist = { url = "https://files.pythonhosted.org/packages/eb/2e/79c822141bfd05a853236b504869ebc6b70159afc570e1d5a20641782eaa/pyyaml_env_tag-1.1.tar.gz", hash = "sha256:2eb38b75a2d21ee0475d6d97ec19c63287a7e140231e4214969d0eac923cd7ff", size = 5737, upload-time = "2025-05-13T15:24:01.64Z" }
wheels = [
    { url = "https://files.pythonhosted.org/packages/04/11/432f32f8097b03e3cd5fe57e88efb685d964e2e5178a48ed61e841f7fdce/pyyaml_env_tag-1.1-py3-none-any.whl", hash = "sha256:17109e1a528561e32f026364712fee1264bc2ea6715120891174ed1b980d2e04", size = 4722, upload-time = "2025-05-13T15:23:59.629Z" },
]

[[package]]
name = "pyzipper"
version = "0.3.6"
source = { registry = "https://pypi.org/simple" }
dependencies = [
    { name = "pycryptodomex" },
]
sdist = { url = "https://files.pythonhosted.org/packages/ac/97/2f03c67b40e531b30f0e1357476b4db989097a92cd30c6d2389cfa12db49/pyzipper-0.3.6.tar.gz", hash = "sha256:0adca90a00c36a93fbe49bfa8c5add452bfe4ef85a1b8e3638739dd1c7b26bfc", size = 31377, upload-time = "2022-07-31T09:58:34.854Z" }
wheels = [
    { url = "https://files.pythonhosted.org/packages/2d/b8/9d5d7cf4d96db8efa39f232fb152e87231fdaa5072229e6517f77a18d9c7/pyzipper-0.3.6-py2.py3-none-any.whl", hash = "sha256:6d097f465bfa47796b1494e12ea65d1478107d38e13bc56f6e58eedc4f6c1a87", size = 67652, upload-time = "2022-07-31T09:58:31.945Z" },
]

[[package]]
name = "rcssmin"
version = "1.2.2"
source = { registry = "https://pypi.org/simple" }
sdist = { url = "https://files.pythonhosted.org/packages/81/af/c9654b4f9b054ec163ed7cb20d8db0e5ae05e2e9ce99a4c11d91a2180b3f/rcssmin-1.2.2.tar.gz", hash = "sha256:806986eaf7414545edc28a1d29523e9560e49e151ff4a337d9d1f0271d6e1cc4", size = 587012, upload-time = "2025-10-12T10:48:08.932Z" }
wheels = [
    { url = "https://files.pythonhosted.org/packages/8b/ae/3a7911e1c773f3deb039a42588ae6cee59d6bcec07b5081db376677b293a/rcssmin-1.2.2-cp313-cp313-manylinux1_i686.whl", hash = "sha256:e91449b612a08e5e80df3487e941c86e2c73c5088169588c31c382eb94da0521", size = 48764, upload-time = "2025-10-12T10:48:37.45Z" },
    { url = "https://files.pythonhosted.org/packages/30/a7/6d311986d76da0a538bae3f584d2b7579dd11648e74f539b177d8af51f6b/rcssmin-1.2.2-cp313-cp313-manylinux1_x86_64.whl", hash = "sha256:20a32c49d65b65c3ac80305d8a31b98f3d92b1b052dd63b57fbebc7003f9ae38", size = 49175, upload-time = "2025-10-12T10:48:39.601Z" },
    { url = "https://files.pythonhosted.org/packages/f2/9b/ceb12f3397695d075a1f3e12e295d84f021562540a6579144cb985d80ccb/rcssmin-1.2.2-cp313-cp313-manylinux2014_aarch64.whl", hash = "sha256:cd0a5ca4a0fc3b193ab0dcd251bd2463900558108cc4306a5cc4ab77c6bfffde", size = 50675, upload-time = "2025-10-12T10:48:40.664Z" },
    { url = "https://files.pythonhosted.org/packages/3b/8c/efb41baaea20567fa0c335705bff1f187e35301b684891d26282a16aff1b/rcssmin-1.2.2-cp313-cp313-musllinux_1_1_aarch64.whl", hash = "sha256:2b008aa77a92f9db2d88f7e7ab45b81f37253cb0baafda59dd5b857c2de9b09f", size = 52999, upload-time = "2025-10-12T10:48:41.749Z" },
    { url = "https://files.pythonhosted.org/packages/4d/f6/cf692cca8837375fd21bf31cd134e10684fc11283a68c04160619aa826dc/rcssmin-1.2.2-cp313-cp313-musllinux_1_1_i686.whl", hash = "sha256:b3843e0501fa45d7c911dd7b3b78fd5f51c8159dd36d780ee12060da2d526aa0", size = 52752, upload-time = "2025-10-12T10:48:42.823Z" },
    { url = "https://files.pythonhosted.org/packages/8d/fa/5b0f1df380f598a397414dfaba74b05901379918f4d6b1746462190ae011/rcssmin-1.2.2-cp313-cp313-musllinux_1_1_x86_64.whl", hash = "sha256:bb75b0e412a5419d62f39d89d0b3920a6697d2b12c8dad57f8bde1c76332c640", size = 52994, upload-time = "2025-10-12T10:48:44.023Z" },
    { url = "https://files.pythonhosted.org/packages/16/df/7157985ff9e2f3fecb15b03370ee0c8de42fd5a07c4b54e0be2c0f3f8133/rcssmin-1.2.2-cp313-cp313t-manylinux1_i686.whl", hash = "sha256:dd192a876a7af9a14628ff20818df80187294db96d86ddccf72371a6ae3e7ce7", size = 51314, upload-time = "2025-10-12T10:48:45.569Z" },
    { url = "https://files.pythonhosted.org/packages/56/d5/e6c176b8d39faf0fac3a6896022febb00d0ac5c4b99d4924572c579af210/rcssmin-1.2.2-cp313-cp313t-manylinux1_x86_64.whl", hash = "sha256:5724ed426c1444c35584f0bcda43c81ac47da769228722207aea7b8eedf31224", size = 51509, upload-time = "2025-10-12T10:48:47.03Z" },
    { url = "https://files.pythonhosted.org/packages/b7/3e/493ef8b7ce621b45f1be4505295fe604280918f67a01a28c82f9d0621a3f/rcssmin-1.2.2-cp313-cp313t-manylinux2014_aarch64.whl", hash = "sha256:228cc8d192ba4bd82305c085cbb5594d45d8dc6605d4eddc319543fb9f47b319", size = 52730, upload-time = "2025-10-12T10:48:48.13Z" },
    { url = "https://files.pythonhosted.org/packages/b2/90/77cf149fac7f247dac530a96beac7c52cea9fab928b5c3e2a45c6da86147/rcssmin-1.2.2-cp313-cp313t-musllinux_1_1_aarch64.whl", hash = "sha256:714390aac7c4cb611eecc845a5d9bb01495a3c9fccf9d8a2d6aa75a109276f7b", size = 54939, upload-time = "2025-10-12T10:48:49.423Z" },
    { url = "https://files.pythonhosted.org/packages/35/37/b8347b3a817b99eab9cc987f1090c7192d9d5f077fdc84c04d12f5186b87/rcssmin-1.2.2-cp313-cp313t-musllinux_1_1_i686.whl", hash = "sha256:64ec506fce7a3f1e993f4c4b55c7b3d9ad8259191cf20d986aa1d1a13e920fe8", size = 55108, upload-time = "2025-10-12T10:48:50.463Z" },
    { url = "https://files.pythonhosted.org/packages/5e/e1/fb555f831d5e5674a91444007434ba85b4ae98cfd97dd7bc9c2962c0f56b/rcssmin-1.2.2-cp313-cp313t-musllinux_1_1_x86_64.whl", hash = "sha256:742bb522d1efe0f1d362d81e00b5dc93ca2ddd1e435ed2d921cfa84fbb9f6887", size = 54858, upload-time = "2025-10-12T10:48:51.941Z" },
]

[[package]]
name = "redis"
version = "6.4.0"
source = { registry = "https://pypi.org/simple" }
sdist = { url = "https://files.pythonhosted.org/packages/0d/d6/e8b92798a5bd67d659d51a18170e91c16ac3b59738d91894651ee255ed49/redis-6.4.0.tar.gz", hash = "sha256:b01bc7282b8444e28ec36b261df5375183bb47a07eb9c603f284e89cbc5ef010", size = 4647399, upload-time = "2025-08-07T08:10:11.441Z" }
wheels = [
    { url = "https://files.pythonhosted.org/packages/e8/02/89e2ed7e85db6c93dfa9e8f691c5087df4e3551ab39081a4d7c6d1f90e05/redis-6.4.0-py3-none-any.whl", hash = "sha256:f0544fa9604264e9464cdf4814e7d4830f74b165d52f2a330a760a88dd248b7f", size = 279847, upload-time = "2025-08-07T08:10:09.84Z" },
]

[[package]]
name = "referencing"
version = "0.37.0"
source = { registry = "https://pypi.org/simple" }
dependencies = [
    { name = "attrs" },
    { name = "rpds-py" },
]
sdist = { url = "https://files.pythonhosted.org/packages/22/f5/df4e9027acead3ecc63e50fe1e36aca1523e1719559c499951bb4b53188f/referencing-0.37.0.tar.gz", hash = "sha256:44aefc3142c5b842538163acb373e24cce6632bd54bdb01b21ad5863489f50d8", size = 78036, upload-time = "2025-10-13T15:30:48.871Z" }
wheels = [
    { url = "https://files.pythonhosted.org/packages/2c/58/ca301544e1fa93ed4f80d724bf5b194f6e4b945841c5bfd555878eea9fcb/referencing-0.37.0-py3-none-any.whl", hash = "sha256:381329a9f99628c9069361716891d34ad94af76e461dcb0335825aecc7692231", size = 26766, upload-time = "2025-10-13T15:30:47.625Z" },
]

[[package]]
name = "requests"
version = "2.32.5"
source = { registry = "https://pypi.org/simple" }
dependencies = [
    { name = "certifi" },
    { name = "charset-normalizer" },
    { name = "idna" },
    { name = "urllib3" },
]
sdist = { url = "https://files.pythonhosted.org/packages/c9/74/b3ff8e6c8446842c3f5c837e9c3dfcfe2018ea6ecef224c710c85ef728f4/requests-2.32.5.tar.gz", hash = "sha256:dbba0bac56e100853db0ea71b82b4dfd5fe2bf6d3754a8893c3af500cec7d7cf", size = 134517, upload-time = "2025-08-18T20:46:02.573Z" }
wheels = [
    { url = "https://files.pythonhosted.org/packages/1e/db/4254e3eabe8020b458f1a747140d32277ec7a271daf1d235b70dc0b4e6e3/requests-2.32.5-py3-none-any.whl", hash = "sha256:2462f94637a34fd532264295e186976db0f5d453d1cdd31473c85a6a161affb6", size = 64738, upload-time = "2025-08-18T20:46:00.542Z" },
]

[[package]]
name = "requests-mock"
version = "1.12.1"
source = { registry = "https://pypi.org/simple" }
dependencies = [
    { name = "requests" },
]
sdist = { url = "https://files.pythonhosted.org/packages/92/32/587625f91f9a0a3d84688bf9cfc4b2480a7e8ec327cefd0ff2ac891fd2cf/requests-mock-1.12.1.tar.gz", hash = "sha256:e9e12e333b525156e82a3c852f22016b9158220d2f47454de9cae8a77d371401", size = 60901, upload-time = "2024-03-29T03:54:29.446Z" }
wheels = [
    { url = "https://files.pythonhosted.org/packages/97/ec/889fbc557727da0c34a33850950310240f2040f3b1955175fdb2b36a8910/requests_mock-1.12.1-py2.py3-none-any.whl", hash = "sha256:b1e37054004cdd5e56c84454cc7df12b25f90f382159087f4b6915aaeef39563", size = 27695, upload-time = "2024-03-29T03:54:27.64Z" },
]

[[package]]
name = "requests-oauthlib"
version = "2.0.0"
source = { registry = "https://pypi.org/simple" }
dependencies = [
    { name = "oauthlib" },
    { name = "requests" },
]
sdist = { url = "https://files.pythonhosted.org/packages/42/f2/05f29bc3913aea15eb670be136045bf5c5bbf4b99ecb839da9b422bb2c85/requests-oauthlib-2.0.0.tar.gz", hash = "sha256:b3dffaebd884d8cd778494369603a9e7b58d29111bf6b41bdc2dcd87203af4e9", size = 55650, upload-time = "2024-03-22T20:32:29.939Z" }
wheels = [
    { url = "https://files.pythonhosted.org/packages/3b/5d/63d4ae3b9daea098d5d6f5da83984853c1bbacd5dc826764b249fe119d24/requests_oauthlib-2.0.0-py2.py3-none-any.whl", hash = "sha256:7dd8a5c40426b779b0868c404bdef9768deccf22749cde15852df527e6269b36", size = 24179, upload-time = "2024-03-22T20:32:28.055Z" },
]

[[package]]
name = "responses"
version = "0.25.8"
source = { registry = "https://pypi.org/simple" }
dependencies = [
    { name = "pyyaml" },
    { name = "requests" },
    { name = "urllib3" },
]
sdist = { url = "https://files.pythonhosted.org/packages/0e/95/89c054ad70bfef6da605338b009b2e283485835351a9935c7bfbfaca7ffc/responses-0.25.8.tar.gz", hash = "sha256:9374d047a575c8f781b94454db5cab590b6029505f488d12899ddb10a4af1cf4", size = 79320, upload-time = "2025-08-08T19:01:46.709Z" }
wheels = [
    { url = "https://files.pythonhosted.org/packages/1c/4c/cc276ce57e572c102d9542d383b2cfd551276581dc60004cb94fe8774c11/responses-0.25.8-py3-none-any.whl", hash = "sha256:0c710af92def29c8352ceadff0c3fe340ace27cf5af1bbe46fb71275bcd2831c", size = 34769, upload-time = "2025-08-08T19:01:45.018Z" },
]

[[package]]
name = "rjsmin"
version = "1.2.5"
source = { registry = "https://pypi.org/simple" }
sdist = { url = "https://files.pythonhosted.org/packages/59/16/14288d309d0f42c6586440c47bf6ec1a880218f698f30293fa3782db4008/rjsmin-1.2.5.tar.gz", hash = "sha256:a3f8040b0273dec773e0e807e86a4d0a9535516c0a0a35aa1bb6de6e15bb1f09", size = 427399, upload-time = "2025-10-12T10:50:27.422Z" }
wheels = [
    { url = "https://files.pythonhosted.org/packages/14/c3/0e1c211625d44f6ccad2286547ec420d07c5ca8a82098795deb2a96467e4/rjsmin-1.2.5-cp313-cp313-manylinux1_i686.whl", hash = "sha256:2967e468df0bedaff71693b96ff42b46805cc7027146323a8e47c85c5ea53ac5", size = 31883, upload-time = "2025-10-12T10:50:56.329Z" },
    { url = "https://files.pythonhosted.org/packages/f3/49/58c90614c9df3e074be3e5f960cfadc9f9ab501659b7fca3bb8326d27b07/rjsmin-1.2.5-cp313-cp313-manylinux1_x86_64.whl", hash = "sha256:3d68251d1f68c07500f1c062d9dfa16e799f8971aed1312b9584739c03d9f44b", size = 31785, upload-time = "2025-10-12T10:50:57.689Z" },
    { url = "https://files.pythonhosted.org/packages/88/aa/bfc350c353d2eada2eb125ad13d1d1f5a0f6543a96d0fe8759cd440c1921/rjsmin-1.2.5-cp313-cp313-manylinux2014_aarch64.whl", hash = "sha256:3bce037bc2ed784143f90637230c0dad6b59d18e01d66ec41ab0fc988cb98266", size = 32104, upload-time = "2025-10-12T10:50:58.78Z" },
    { url = "https://files.pythonhosted.org/packages/94/fc/eead6c42da1c51d6d3200411debbc5f03bf3e2d5e5061b39e8953484d1b6/rjsmin-1.2.5-cp313-cp313-musllinux_1_1_aarch64.whl", hash = "sha256:d206f730a003cbfc8ba5d70e06e9d20318d5dfc2d9220f6dab4fc708b621de15", size = 35718, upload-time = "2025-10-12T10:51:00.146Z" },
    { url = "https://files.pythonhosted.org/packages/71/ec/10537f3280cdb3eb712746677a9601d40760509f876ab107f2cbdcce56c0/rjsmin-1.2.5-cp313-cp313-musllinux_1_1_i686.whl", hash = "sha256:9ec9e902dfe04e791d056eb649805e4dc8a480c170e296b2dfbffb646425acdd", size = 35980, upload-time = "2025-10-12T10:51:02.53Z" },
    { url = "https://files.pythonhosted.org/packages/8c/0e/11406ff7c711e3c7d4ec30a2f7998293bf157b9e0451a5f6ce6b8505e1b6/rjsmin-1.2.5-cp313-cp313-musllinux_1_1_x86_64.whl", hash = "sha256:7926b946de481766d4da5f669da2e3ce8491e750f32f48745d7413a92c810ead", size = 35869, upload-time = "2025-10-12T10:51:03.616Z" },
    { url = "https://files.pythonhosted.org/packages/71/8e/8102b9324a3b1a7ad5262824537ee7dad18325d457ff0b3806c9f88d7bfa/rjsmin-1.2.5-cp313-cp313t-manylinux1_i686.whl", hash = "sha256:57d0935b2675644d80ea33b611d6752a33af8e1a62baa5adff0a0b8d43981732", size = 33656, upload-time = "2025-10-12T10:51:04.656Z" },
    { url = "https://files.pythonhosted.org/packages/3d/4a/94dbe6a90b9c5ab9dfdcfe2e8ae2c106c990c96f759c6396621eabcfe503/rjsmin-1.2.5-cp313-cp313t-manylinux1_x86_64.whl", hash = "sha256:d283452b6684bd6f422eea783e5f5f16b564727652398bb71ad5adc001613765", size = 33500, upload-time = "2025-10-12T10:51:05.808Z" },
    { url = "https://files.pythonhosted.org/packages/9a/f7/8f8a6cf1b1394ce61ac0a491dbf22237734d472e80feea715ec1ca580de8/rjsmin-1.2.5-cp313-cp313t-manylinux2014_aarch64.whl", hash = "sha256:8a3c43e43c06afa7e8a36b22a1247ae58d2eebfe0aea7af5cd83f68fd7360ddc", size = 34125, upload-time = "2025-10-12T10:51:06.829Z" },
    { url = "https://files.pythonhosted.org/packages/e2/b0/7562103d5241a7b57cf93e7047ee00889b67eabb99df0af03105f2224142/rjsmin-1.2.5-cp313-cp313t-musllinux_1_1_aarch64.whl", hash = "sha256:85aa826fca5aaf6f0f0f287f986e0f79c0f8953bab5090fed17a4f35f7ada65a", size = 37468, upload-time = "2025-10-12T10:51:07.936Z" },
    { url = "https://files.pythonhosted.org/packages/44/80/0a56f415aa2d92898388df8447270c3813c13eefdace54d44d12b21aba39/rjsmin-1.2.5-cp313-cp313t-musllinux_1_1_i686.whl", hash = "sha256:d68cb778e25393adb84e1844aac6f132f72055a6cf4463bae560858300ca500c", size = 37850, upload-time = "2025-10-12T10:51:09.28Z" },
    { url = "https://files.pythonhosted.org/packages/bb/eb/9c3dc7763519ed69a50641be920f3f40c286022d7ebd5a62fa4434996806/rjsmin-1.2.5-cp313-cp313t-musllinux_1_1_x86_64.whl", hash = "sha256:a86825ff7846a5c2f21a71d669b96d1b52237fb668f0243fa4f4f40a2ad93ff7", size = 37645, upload-time = "2025-10-12T10:51:10.304Z" },
]

[[package]]
name = "rpds-py"
version = "0.30.0"
source = { registry = "https://pypi.org/simple" }
sdist = { url = "https://files.pythonhosted.org/packages/20/af/3f2f423103f1113b36230496629986e0ef7e199d2aa8392452b484b38ced/rpds_py-0.30.0.tar.gz", hash = "sha256:dd8ff7cf90014af0c0f787eea34794ebf6415242ee1d6fa91eaba725cc441e84", size = 69469, upload-time = "2025-11-30T20:24:38.837Z" }
wheels = [
    { url = "https://files.pythonhosted.org/packages/ed/dc/d61221eb88ff410de3c49143407f6f3147acf2538c86f2ab7ce65ae7d5f9/rpds_py-0.30.0-cp313-cp313-macosx_10_12_x86_64.whl", hash = "sha256:f83424d738204d9770830d35290ff3273fbb02b41f919870479fab14b9d303b2", size = 374887, upload-time = "2025-11-30T20:22:41.812Z" },
    { url = "https://files.pythonhosted.org/packages/fd/32/55fb50ae104061dbc564ef15cc43c013dc4a9f4527a1f4d99baddf56fe5f/rpds_py-0.30.0-cp313-cp313-macosx_11_0_arm64.whl", hash = "sha256:e7536cd91353c5273434b4e003cbda89034d67e7710eab8761fd918ec6c69cf8", size = 358904, upload-time = "2025-11-30T20:22:43.479Z" },
    { url = "https://files.pythonhosted.org/packages/58/70/faed8186300e3b9bdd138d0273109784eea2396c68458ed580f885dfe7ad/rpds_py-0.30.0-cp313-cp313-manylinux_2_17_aarch64.manylinux2014_aarch64.whl", hash = "sha256:2771c6c15973347f50fece41fc447c054b7ac2ae0502388ce3b6738cd366e3d4", size = 389945, upload-time = "2025-11-30T20:22:44.819Z" },
    { url = "https://files.pythonhosted.org/packages/bd/a8/073cac3ed2c6387df38f71296d002ab43496a96b92c823e76f46b8af0543/rpds_py-0.30.0-cp313-cp313-manylinux_2_17_armv7l.manylinux2014_armv7l.whl", hash = "sha256:0a59119fc6e3f460315fe9d08149f8102aa322299deaa5cab5b40092345c2136", size = 407783, upload-time = "2025-11-30T20:22:46.103Z" },
    { url = "https://files.pythonhosted.org/packages/77/57/5999eb8c58671f1c11eba084115e77a8899d6e694d2a18f69f0ba471ec8b/rpds_py-0.30.0-cp313-cp313-manylinux_2_17_ppc64le.manylinux2014_ppc64le.whl", hash = "sha256:76fec018282b4ead0364022e3c54b60bf368b9d926877957a8624b58419169b7", size = 515021, upload-time = "2025-11-30T20:22:47.458Z" },
    { url = "https://files.pythonhosted.org/packages/e0/af/5ab4833eadc36c0a8ed2bc5c0de0493c04f6c06de223170bd0798ff98ced/rpds_py-0.30.0-cp313-cp313-manylinux_2_17_s390x.manylinux2014_s390x.whl", hash = "sha256:692bef75a5525db97318e8cd061542b5a79812d711ea03dbc1f6f8dbb0c5f0d2", size = 414589, upload-time = "2025-11-30T20:22:48.872Z" },
    { url = "https://files.pythonhosted.org/packages/b7/de/f7192e12b21b9e9a68a6d0f249b4af3fdcdff8418be0767a627564afa1f1/rpds_py-0.30.0-cp313-cp313-manylinux_2_17_x86_64.manylinux2014_x86_64.whl", hash = "sha256:9027da1ce107104c50c81383cae773ef5c24d296dd11c99e2629dbd7967a20c6", size = 394025, upload-time = "2025-11-30T20:22:50.196Z" },
    { url = "https://files.pythonhosted.org/packages/91/c4/fc70cd0249496493500e7cc2de87504f5aa6509de1e88623431fec76d4b6/rpds_py-0.30.0-cp313-cp313-manylinux_2_31_riscv64.whl", hash = "sha256:9cf69cdda1f5968a30a359aba2f7f9aa648a9ce4b580d6826437f2b291cfc86e", size = 408895, upload-time = "2025-11-30T20:22:51.87Z" },
    { url = "https://files.pythonhosted.org/packages/58/95/d9275b05ab96556fefff73a385813eb66032e4c99f411d0795372d9abcea/rpds_py-0.30.0-cp313-cp313-manylinux_2_5_i686.manylinux1_i686.whl", hash = "sha256:a4796a717bf12b9da9d3ad002519a86063dcac8988b030e405704ef7d74d2d9d", size = 422799, upload-time = "2025-11-30T20:22:53.341Z" },
    { url = "https://files.pythonhosted.org/packages/06/c1/3088fc04b6624eb12a57eb814f0d4997a44b0d208d6cace713033ff1a6ba/rpds_py-0.30.0-cp313-cp313-musllinux_1_2_aarch64.whl", hash = "sha256:5d4c2aa7c50ad4728a094ebd5eb46c452e9cb7edbfdb18f9e1221f597a73e1e7", size = 572731, upload-time = "2025-11-30T20:22:54.778Z" },
    { url = "https://files.pythonhosted.org/packages/d8/42/c612a833183b39774e8ac8fecae81263a68b9583ee343db33ab571a7ce55/rpds_py-0.30.0-cp313-cp313-musllinux_1_2_i686.whl", hash = "sha256:ba81a9203d07805435eb06f536d95a266c21e5b2dfbf6517748ca40c98d19e31", size = 599027, upload-time = "2025-11-30T20:22:56.212Z" },
    { url = "https://files.pythonhosted.org/packages/5f/60/525a50f45b01d70005403ae0e25f43c0384369ad24ffe46e8d9068b50086/rpds_py-0.30.0-cp313-cp313-musllinux_1_2_x86_64.whl", hash = "sha256:945dccface01af02675628334f7cf49c2af4c1c904748efc5cf7bbdf0b579f95", size = 563020, upload-time = "2025-11-30T20:22:58.2Z" },
    { url = "https://files.pythonhosted.org/packages/0b/5d/47c4655e9bcd5ca907148535c10e7d489044243cc9941c16ed7cd53be91d/rpds_py-0.30.0-cp313-cp313-win32.whl", hash = "sha256:b40fb160a2db369a194cb27943582b38f79fc4887291417685f3ad693c5a1d5d", size = 223139, upload-time = "2025-11-30T20:23:00.209Z" },
    { url = "https://files.pythonhosted.org/packages/f2/e1/485132437d20aa4d3e1d8b3fb5a5e65aa8139f1e097080c2a8443201742c/rpds_py-0.30.0-cp313-cp313-win_amd64.whl", hash = "sha256:806f36b1b605e2d6a72716f321f20036b9489d29c51c91f4dd29a3e3afb73b15", size = 240224, upload-time = "2025-11-30T20:23:02.008Z" },
    { url = "https://files.pythonhosted.org/packages/24/95/ffd128ed1146a153d928617b0ef673960130be0009c77d8fbf0abe306713/rpds_py-0.30.0-cp313-cp313-win_arm64.whl", hash = "sha256:d96c2086587c7c30d44f31f42eae4eac89b60dabbac18c7669be3700f13c3ce1", size = 230645, upload-time = "2025-11-30T20:23:03.43Z" },
    { url = "https://files.pythonhosted.org/packages/ff/1b/b10de890a0def2a319a2626334a7f0ae388215eb60914dbac8a3bae54435/rpds_py-0.30.0-cp313-cp313t-macosx_10_12_x86_64.whl", hash = "sha256:eb0b93f2e5c2189ee831ee43f156ed34e2a89a78a66b98cadad955972548be5a", size = 364443, upload-time = "2025-11-30T20:23:04.878Z" },
    { url = "https://files.pythonhosted.org/packages/0d/bf/27e39f5971dc4f305a4fb9c672ca06f290f7c4e261c568f3dea16a410d47/rpds_py-0.30.0-cp313-cp313t-macosx_11_0_arm64.whl", hash = "sha256:922e10f31f303c7c920da8981051ff6d8c1a56207dbdf330d9047f6d30b70e5e", size = 353375, upload-time = "2025-11-30T20:23:06.342Z" },
    { url = "https://files.pythonhosted.org/packages/40/58/442ada3bba6e8e6615fc00483135c14a7538d2ffac30e2d933ccf6852232/rpds_py-0.30.0-cp313-cp313t-manylinux_2_17_aarch64.manylinux2014_aarch64.whl", hash = "sha256:cdc62c8286ba9bf7f47befdcea13ea0e26bf294bda99758fd90535cbaf408000", size = 383850, upload-time = "2025-11-30T20:23:07.825Z" },
    { url = "https://files.pythonhosted.org/packages/14/14/f59b0127409a33c6ef6f5c1ebd5ad8e32d7861c9c7adfa9a624fc3889f6c/rpds_py-0.30.0-cp313-cp313t-manylinux_2_17_armv7l.manylinux2014_armv7l.whl", hash = "sha256:47f9a91efc418b54fb8190a6b4aa7813a23fb79c51f4bb84e418f5476c38b8db", size = 392812, upload-time = "2025-11-30T20:23:09.228Z" },
    { url = "https://files.pythonhosted.org/packages/b3/66/e0be3e162ac299b3a22527e8913767d869e6cc75c46bd844aa43fb81ab62/rpds_py-0.30.0-cp313-cp313t-manylinux_2_17_ppc64le.manylinux2014_ppc64le.whl", hash = "sha256:1f3587eb9b17f3789ad50824084fa6f81921bbf9a795826570bda82cb3ed91f2", size = 517841, upload-time = "2025-11-30T20:23:11.186Z" },
    { url = "https://files.pythonhosted.org/packages/3d/55/fa3b9cf31d0c963ecf1ba777f7cf4b2a2c976795ac430d24a1f43d25a6ba/rpds_py-0.30.0-cp313-cp313t-manylinux_2_17_s390x.manylinux2014_s390x.whl", hash = "sha256:39c02563fc592411c2c61d26b6c5fe1e51eaa44a75aa2c8735ca88b0d9599daa", size = 408149, upload-time = "2025-11-30T20:23:12.864Z" },
    { url = "https://files.pythonhosted.org/packages/60/ca/780cf3b1a32b18c0f05c441958d3758f02544f1d613abf9488cd78876378/rpds_py-0.30.0-cp313-cp313t-manylinux_2_17_x86_64.manylinux2014_x86_64.whl", hash = "sha256:51a1234d8febafdfd33a42d97da7a43f5dcb120c1060e352a3fbc0c6d36e2083", size = 383843, upload-time = "2025-11-30T20:23:14.638Z" },
    { url = "https://files.pythonhosted.org/packages/82/86/d5f2e04f2aa6247c613da0c1dd87fcd08fa17107e858193566048a1e2f0a/rpds_py-0.30.0-cp313-cp313t-manylinux_2_31_riscv64.whl", hash = "sha256:eb2c4071ab598733724c08221091e8d80e89064cd472819285a9ab0f24bcedb9", size = 396507, upload-time = "2025-11-30T20:23:16.105Z" },
    { url = "https://files.pythonhosted.org/packages/4b/9a/453255d2f769fe44e07ea9785c8347edaf867f7026872e76c1ad9f7bed92/rpds_py-0.30.0-cp313-cp313t-manylinux_2_5_i686.manylinux1_i686.whl", hash = "sha256:6bdfdb946967d816e6adf9a3d8201bfad269c67efe6cefd7093ef959683c8de0", size = 414949, upload-time = "2025-11-30T20:23:17.539Z" },
    { url = "https://files.pythonhosted.org/packages/a3/31/622a86cdc0c45d6df0e9ccb6becdba5074735e7033c20e401a6d9d0e2ca0/rpds_py-0.30.0-cp313-cp313t-musllinux_1_2_aarch64.whl", hash = "sha256:c77afbd5f5250bf27bf516c7c4a016813eb2d3e116139aed0096940c5982da94", size = 565790, upload-time = "2025-11-30T20:23:19.029Z" },
    { url = "https://files.pythonhosted.org/packages/1c/5d/15bbf0fb4a3f58a3b1c67855ec1efcc4ceaef4e86644665fff03e1b66d8d/rpds_py-0.30.0-cp313-cp313t-musllinux_1_2_i686.whl", hash = "sha256:61046904275472a76c8c90c9ccee9013d70a6d0f73eecefd38c1ae7c39045a08", size = 590217, upload-time = "2025-11-30T20:23:20.885Z" },
    { url = "https://files.pythonhosted.org/packages/6d/61/21b8c41f68e60c8cc3b2e25644f0e3681926020f11d06ab0b78e3c6bbff1/rpds_py-0.30.0-cp313-cp313t-musllinux_1_2_x86_64.whl", hash = "sha256:4c5f36a861bc4b7da6516dbdf302c55313afa09b81931e8280361a4f6c9a2d27", size = 555806, upload-time = "2025-11-30T20:23:22.488Z" },
    { url = "https://files.pythonhosted.org/packages/f9/39/7e067bb06c31de48de3eb200f9fc7c58982a4d3db44b07e73963e10d3be9/rpds_py-0.30.0-cp313-cp313t-win32.whl", hash = "sha256:3d4a69de7a3e50ffc214ae16d79d8fbb0922972da0356dcf4d0fdca2878559c6", size = 211341, upload-time = "2025-11-30T20:23:24.449Z" },
    { url = "https://files.pythonhosted.org/packages/0a/4d/222ef0b46443cf4cf46764d9c630f3fe4abaa7245be9417e56e9f52b8f65/rpds_py-0.30.0-cp313-cp313t-win_amd64.whl", hash = "sha256:f14fc5df50a716f7ece6a80b6c78bb35ea2ca47c499e422aa4463455dd96d56d", size = 225768, upload-time = "2025-11-30T20:23:25.908Z" },
]

[[package]]
name = "ruff"
version = "0.14.7"
source = { registry = "https://pypi.org/simple" }
sdist = { url = "https://files.pythonhosted.org/packages/b7/5b/dd7406afa6c95e3d8fa9d652b6d6dd17dd4a6bf63cb477014e8ccd3dcd46/ruff-0.14.7.tar.gz", hash = "sha256:3417deb75d23bd14a722b57b0a1435561db65f0ad97435b4cf9f85ffcef34ae5", size = 5727324, upload-time = "2025-11-28T20:55:10.525Z" }
wheels = [
    { url = "https://files.pythonhosted.org/packages/8c/b1/7ea5647aaf90106f6d102230e5df874613da43d1089864da1553b899ba5e/ruff-0.14.7-py3-none-linux_armv6l.whl", hash = "sha256:b9d5cb5a176c7236892ad7224bc1e63902e4842c460a0b5210701b13e3de4fca", size = 13414475, upload-time = "2025-11-28T20:54:54.569Z" },
    { url = "https://files.pythonhosted.org/packages/af/19/fddb4cd532299db9cdaf0efdc20f5c573ce9952a11cb532d3b859d6d9871/ruff-0.14.7-py3-none-macosx_10_12_x86_64.whl", hash = "sha256:3f64fe375aefaf36ca7d7250292141e39b4cea8250427482ae779a2aa5d90015", size = 13634613, upload-time = "2025-11-28T20:55:17.54Z" },
    { url = "https://files.pythonhosted.org/packages/40/2b/469a66e821d4f3de0440676ed3e04b8e2a1dc7575cf6fa3ba6d55e3c8557/ruff-0.14.7-py3-none-macosx_11_0_arm64.whl", hash = "sha256:93e83bd3a9e1a3bda64cb771c0d47cda0e0d148165013ae2d3554d718632d554", size = 12765458, upload-time = "2025-11-28T20:55:26.128Z" },
    { url = "https://files.pythonhosted.org/packages/f1/05/0b001f734fe550bcfde4ce845948ac620ff908ab7241a39a1b39bb3c5f49/ruff-0.14.7-py3-none-manylinux_2_17_aarch64.manylinux2014_aarch64.whl", hash = "sha256:3838948e3facc59a6070795de2ae16e5786861850f78d5914a03f12659e88f94", size = 13236412, upload-time = "2025-11-28T20:55:28.602Z" },
    { url = "https://files.pythonhosted.org/packages/11/36/8ed15d243f011b4e5da75cd56d6131c6766f55334d14ba31cce5461f28aa/ruff-0.14.7-py3-none-manylinux_2_17_armv7l.manylinux2014_armv7l.whl", hash = "sha256:24c8487194d38b6d71cd0fd17a5b6715cda29f59baca1defe1e3a03240f851d1", size = 13182949, upload-time = "2025-11-28T20:55:33.265Z" },
    { url = "https://files.pythonhosted.org/packages/3b/cf/fcb0b5a195455729834f2a6eadfe2e4519d8ca08c74f6d2b564a4f18f553/ruff-0.14.7-py3-none-manylinux_2_17_i686.manylinux2014_i686.whl", hash = "sha256:79c73db6833f058a4be8ffe4a0913b6d4ad41f6324745179bd2aa09275b01d0b", size = 13816470, upload-time = "2025-11-28T20:55:08.203Z" },
    { url = "https://files.pythonhosted.org/packages/7f/5d/34a4748577ff7a5ed2f2471456740f02e86d1568a18c9faccfc73bd9ca3f/ruff-0.14.7-py3-none-manylinux_2_17_ppc64.manylinux2014_ppc64.whl", hash = "sha256:12eb7014fccff10fc62d15c79d8a6be4d0c2d60fe3f8e4d169a0d2def75f5dad", size = 15289621, upload-time = "2025-11-28T20:55:30.837Z" },
    { url = "https://files.pythonhosted.org/packages/53/53/0a9385f047a858ba133d96f3f8e3c9c66a31cc7c4b445368ef88ebeac209/ruff-0.14.7-py3-none-manylinux_2_17_ppc64le.manylinux2014_ppc64le.whl", hash = "sha256:6c623bbdc902de7ff715a93fa3bb377a4e42dd696937bf95669118773dbf0c50", size = 14975817, upload-time = "2025-11-28T20:55:24.107Z" },
    { url = "https://files.pythonhosted.org/packages/a8/d7/2f1c32af54c3b46e7fadbf8006d8b9bcfbea535c316b0bd8813d6fb25e5d/ruff-0.14.7-py3-none-manylinux_2_17_s390x.manylinux2014_s390x.whl", hash = "sha256:f53accc02ed2d200fa621593cdb3c1ae06aa9b2c3cae70bc96f72f0000ae97a9", size = 14284549, upload-time = "2025-11-28T20:55:06.08Z" },
    { url = "https://files.pythonhosted.org/packages/92/05/434ddd86becd64629c25fb6b4ce7637dd52a45cc4a4415a3008fe61c27b9/ruff-0.14.7-py3-none-manylinux_2_17_x86_64.manylinux2014_x86_64.whl", hash = "sha256:281f0e61a23fcdcffca210591f0f53aafaa15f9025b5b3f9706879aaa8683bc4", size = 14071389, upload-time = "2025-11-28T20:55:35.617Z" },
    { url = "https://files.pythonhosted.org/packages/ff/50/fdf89d4d80f7f9d4f420d26089a79b3bb1538fe44586b148451bc2ba8d9c/ruff-0.14.7-py3-none-manylinux_2_31_riscv64.whl", hash = "sha256:dbbaa5e14148965b91cb090236931182ee522a5fac9bc5575bafc5c07b9f9682", size = 14202679, upload-time = "2025-11-28T20:55:01.472Z" },
    { url = "https://files.pythonhosted.org/packages/77/54/87b34988984555425ce967f08a36df0ebd339bb5d9d0e92a47e41151eafc/ruff-0.14.7-py3-none-musllinux_1_2_aarch64.whl", hash = "sha256:1464b6e54880c0fe2f2d6eaefb6db15373331414eddf89d6b903767ae2458143", size = 13147677, upload-time = "2025-11-28T20:55:19.933Z" },
    { url = "https://files.pythonhosted.org/packages/67/29/f55e4d44edfe053918a16a3299e758e1c18eef216b7a7092550d7a9ec51c/ruff-0.14.7-py3-none-musllinux_1_2_armv7l.whl", hash = "sha256:f217ed871e4621ea6128460df57b19ce0580606c23aeab50f5de425d05226784", size = 13151392, upload-time = "2025-11-28T20:55:21.967Z" },
    { url = "https://files.pythonhosted.org/packages/36/69/47aae6dbd4f1d9b4f7085f4d9dcc84e04561ee7ad067bf52e0f9b02e3209/ruff-0.14.7-py3-none-musllinux_1_2_i686.whl", hash = "sha256:6be02e849440ed3602d2eb478ff7ff07d53e3758f7948a2a598829660988619e", size = 13412230, upload-time = "2025-11-28T20:55:12.749Z" },
    { url = "https://files.pythonhosted.org/packages/b7/4b/6e96cb6ba297f2ba502a231cd732ed7c3de98b1a896671b932a5eefa3804/ruff-0.14.7-py3-none-musllinux_1_2_x86_64.whl", hash = "sha256:19a0f116ee5e2b468dfe80c41c84e2bbd6b74f7b719bee86c2ecde0a34563bcc", size = 14195397, upload-time = "2025-11-28T20:54:56.896Z" },
    { url = "https://files.pythonhosted.org/packages/69/82/251d5f1aa4dcad30aed491b4657cecd9fb4274214da6960ffec144c260f7/ruff-0.14.7-py3-none-win32.whl", hash = "sha256:e33052c9199b347c8937937163b9b149ef6ab2e4bb37b042e593da2e6f6cccfa", size = 13126751, upload-time = "2025-11-28T20:55:03.47Z" },
    { url = "https://files.pythonhosted.org/packages/a8/b5/d0b7d145963136b564806f6584647af45ab98946660d399ec4da79cae036/ruff-0.14.7-py3-none-win_amd64.whl", hash = "sha256:e17a20ad0d3fad47a326d773a042b924d3ac31c6ca6deb6c72e9e6b5f661a7c6", size = 14531726, upload-time = "2025-11-28T20:54:59.121Z" },
    { url = "https://files.pythonhosted.org/packages/1d/d2/1637f4360ada6a368d3265bf39f2cf737a0aaab15ab520fc005903e883f8/ruff-0.14.7-py3-none-win_arm64.whl", hash = "sha256:be4d653d3bea1b19742fcc6502354e32f65cd61ff2fbdb365803ef2c2aec6228", size = 13609215, upload-time = "2025-11-28T20:55:15.375Z" },
]

[[package]]
name = "selenium"
version = "4.38.0"
source = { registry = "https://pypi.org/simple" }
dependencies = [
    { name = "certifi" },
    { name = "trio" },
    { name = "trio-websocket" },
    { name = "typing-extensions" },
    { name = "urllib3", extra = ["socks"] },
    { name = "websocket-client" },
]
sdist = { url = "https://files.pythonhosted.org/packages/c9/a0/60a5e7e946420786d57816f64536e21a29f0554706b36f3cba348107024c/selenium-4.38.0.tar.gz", hash = "sha256:c117af6727859d50f622d6d0785b945c5db3e28a45ec12ad85cee2e7cc84fc4c", size = 924101, upload-time = "2025-10-25T02:13:06.752Z" }
wheels = [
    { url = "https://files.pythonhosted.org/packages/8a/d3/76c8f4a8d99b9f1ebcf9a611b4dd992bf5ee082a6093cfc649af3d10f35b/selenium-4.38.0-py3-none-any.whl", hash = "sha256:ed47563f188130a6fd486b327ca7ba48c5b11fb900e07d6457befdde320e35fd", size = 9694571, upload-time = "2025-10-25T02:13:04.417Z" },
]

[[package]]
name = "sentry-sdk"
version = "2.46.0"
source = { registry = "https://pypi.org/simple" }
dependencies = [
    { name = "certifi" },
    { name = "urllib3" },
]
sdist = { url = "https://files.pythonhosted.org/packages/7c/d7/c140a5837649e2bf2ec758494fde1d9a016c76777eab64e75ef38d685bbb/sentry_sdk-2.46.0.tar.gz", hash = "sha256:91821a23460725734b7741523021601593f35731808afc0bb2ba46c27b8acd91", size = 374761, upload-time = "2025-11-24T09:34:13.932Z" }
wheels = [
    { url = "https://files.pythonhosted.org/packages/4b/b6/ce7c502a366f4835b1f9c057753f6989a92d3c70cbadb168193f5fb7499b/sentry_sdk-2.46.0-py2.py3-none-any.whl", hash = "sha256:4eeeb60198074dff8d066ea153fa6f241fef1668c10900ea53a4200abc8da9b1", size = 406266, upload-time = "2025-11-24T09:34:12.114Z" },
]

[[package]]
name = "setuptools"
version = "80.9.0"
source = { registry = "https://pypi.org/simple" }
sdist = { url = "https://files.pythonhosted.org/packages/18/5d/3bf57dcd21979b887f014ea83c24ae194cfcd12b9e0fda66b957c69d1fca/setuptools-80.9.0.tar.gz", hash = "sha256:f36b47402ecde768dbfafc46e8e4207b4360c654f1f3bb84475f0a28628fb19c", size = 1319958, upload-time = "2025-05-27T00:56:51.443Z" }
wheels = [
    { url = "https://files.pythonhosted.org/packages/a3/dc/17031897dae0efacfea57dfd3a82fdd2a2aeb58e0ff71b77b87e44edc772/setuptools-80.9.0-py3-none-any.whl", hash = "sha256:062d34222ad13e0cc312a4c02d73f059e86a4acbfbdea8f8f76b28c99f306922", size = 1201486, upload-time = "2025-05-27T00:56:49.664Z" },
]

[[package]]
name = "setuptools-git"
version = "1.2"
source = { registry = "https://pypi.org/simple" }
sdist = { url = "https://files.pythonhosted.org/packages/d9/c5/396c2c06cc89d4ce2d8ccf1d7e6cf31b33d4466a7c65a67a992adb3c6f29/setuptools-git-1.2.tar.gz", hash = "sha256:ff64136da01aabba76ae88b050e7197918d8b2139ccbf6144e14d472b9c40445", size = 10546, upload-time = "2017-02-18T00:31:00.908Z" }
wheels = [
    { url = "https://files.pythonhosted.org/packages/05/97/dd99fa9c0d9627a7b3c103a00f1566d8193aca8d473884ed258cca82b06f/setuptools_git-1.2-py2.py3-none-any.whl", hash = "sha256:e7764dccce7d97b4b5a330d7b966aac6f9ac026385743fd6cedad553f2494cfa", size = 10965, upload-time = "2017-02-18T00:31:15.411Z" },
]

[[package]]
name = "simplejson"
version = "3.20.2"
source = { registry = "https://pypi.org/simple" }
sdist = { url = "https://files.pythonhosted.org/packages/41/f4/a1ac5ed32f7ed9a088d62a59d410d4c204b3b3815722e2ccfb491fa8251b/simplejson-3.20.2.tar.gz", hash = "sha256:5fe7a6ce14d1c300d80d08695b7f7e633de6cd72c80644021874d985b3393649", size = 85784, upload-time = "2025-09-26T16:29:36.64Z" }
wheels = [
    { url = "https://files.pythonhosted.org/packages/5e/9e/f326d43f6bf47f4e7704a4426c36e044c6bedfd24e072fb8e27589a373a5/simplejson-3.20.2-cp313-cp313-macosx_10_13_universal2.whl", hash = "sha256:90d311ba8fcd733a3677e0be21804827226a57144130ba01c3c6a325e887dd86", size = 93530, upload-time = "2025-09-26T16:28:18.07Z" },
    { url = "https://files.pythonhosted.org/packages/35/28/5a4b8f3483fbfb68f3f460bc002cef3a5735ef30950e7c4adce9c8da15c7/simplejson-3.20.2-cp313-cp313-macosx_10_13_x86_64.whl", hash = "sha256:feed6806f614bdf7f5cb6d0123cb0c1c5f40407ef103aa935cffaa694e2e0c74", size = 75846, upload-time = "2025-09-26T16:28:19.12Z" },
    { url = "https://files.pythonhosted.org/packages/7a/4d/30dfef83b9ac48afae1cf1ab19c2867e27b8d22b5d9f8ca7ce5a0a157d8c/simplejson-3.20.2-cp313-cp313-macosx_11_0_arm64.whl", hash = "sha256:6b1d8d7c3e1a205c49e1aee6ba907dcb8ccea83651e6c3e2cb2062f1e52b0726", size = 75661, upload-time = "2025-09-26T16:28:20.219Z" },
    { url = "https://files.pythonhosted.org/packages/09/1d/171009bd35c7099d72ef6afd4bb13527bab469965c968a17d69a203d62a6/simplejson-3.20.2-cp313-cp313-manylinux_2_17_aarch64.manylinux2014_aarch64.whl", hash = "sha256:552f55745044a24c3cb7ec67e54234be56d5d6d0e054f2e4cf4fb3e297429be5", size = 150579, upload-time = "2025-09-26T16:28:21.337Z" },
    { url = "https://files.pythonhosted.org/packages/61/ae/229bbcf90a702adc6bfa476e9f0a37e21d8c58e1059043038797cbe75b8c/simplejson-3.20.2-cp313-cp313-manylinux_2_17_ppc64le.manylinux2014_ppc64le.whl", hash = "sha256:c2da97ac65165d66b0570c9e545786f0ac7b5de5854d3711a16cacbcaa8c472d", size = 158797, upload-time = "2025-09-26T16:28:22.53Z" },
    { url = "https://files.pythonhosted.org/packages/90/c5/fefc0ac6b86b9108e302e0af1cf57518f46da0baedd60a12170791d56959/simplejson-3.20.2-cp313-cp313-manylinux_2_5_i686.manylinux1_i686.manylinux_2_17_i686.manylinux2014_i686.whl", hash = "sha256:f59a12966daa356bf68927fca5a67bebac0033cd18b96de9c2d426cd11756cd0", size = 148851, upload-time = "2025-09-26T16:28:23.733Z" },
    { url = "https://files.pythonhosted.org/packages/43/f1/b392952200f3393bb06fbc4dd975fc63a6843261705839355560b7264eb2/simplejson-3.20.2-cp313-cp313-manylinux_2_5_x86_64.manylinux1_x86_64.manylinux_2_17_x86_64.manylinux2014_x86_64.whl", hash = "sha256:133ae2098a8e162c71da97cdab1f383afdd91373b7ff5fe65169b04167da976b", size = 152598, upload-time = "2025-09-26T16:28:24.962Z" },
    { url = "https://files.pythonhosted.org/packages/f4/b4/d6b7279e52a3e9c0fa8c032ce6164e593e8d9cf390698ee981ed0864291b/simplejson-3.20.2-cp313-cp313-musllinux_1_2_aarch64.whl", hash = "sha256:7977640af7b7d5e6a852d26622057d428706a550f7f5083e7c4dd010a84d941f", size = 150498, upload-time = "2025-09-26T16:28:26.114Z" },
    { url = "https://files.pythonhosted.org/packages/62/22/ec2490dd859224326d10c2fac1353e8ad5c84121be4837a6dd6638ba4345/simplejson-3.20.2-cp313-cp313-musllinux_1_2_i686.whl", hash = "sha256:b530ad6d55e71fa9e93e1109cf8182f427a6355848a4ffa09f69cc44e1512522", size = 152129, upload-time = "2025-09-26T16:28:27.552Z" },
    { url = "https://files.pythonhosted.org/packages/33/ce/b60214d013e93dd9e5a705dcb2b88b6c72bada442a97f79828332217f3eb/simplejson-3.20.2-cp313-cp313-musllinux_1_2_ppc64le.whl", hash = "sha256:bd96a7d981bf64f0e42345584768da4435c05b24fd3c364663f5fbc8fabf82e3", size = 159359, upload-time = "2025-09-26T16:28:28.667Z" },
    { url = "https://files.pythonhosted.org/packages/99/21/603709455827cdf5b9d83abe726343f542491ca8dc6a2528eb08de0cf034/simplejson-3.20.2-cp313-cp313-musllinux_1_2_x86_64.whl", hash = "sha256:f28ee755fadb426ba2e464d6fcf25d3f152a05eb6b38e0b4f790352f5540c769", size = 154717, upload-time = "2025-09-26T16:28:30.288Z" },
    { url = "https://files.pythonhosted.org/packages/3c/f9/dc7f7a4bac16cf7eb55a4df03ad93190e11826d2a8950052949d3dfc11e2/simplejson-3.20.2-cp313-cp313-win32.whl", hash = "sha256:472785b52e48e3eed9b78b95e26a256f59bb1ee38339be3075dad799e2e1e661", size = 74289, upload-time = "2025-09-26T16:28:31.809Z" },
    { url = "https://files.pythonhosted.org/packages/87/10/d42ad61230436735c68af1120622b28a782877146a83d714da7b6a2a1c4e/simplejson-3.20.2-cp313-cp313-win_amd64.whl", hash = "sha256:a1a85013eb33e4820286139540accbe2c98d2da894b2dcefd280209db508e608", size = 75972, upload-time = "2025-09-26T16:28:32.883Z" },
    { url = "https://files.pythonhosted.org/packages/05/5b/83e1ff87eb60ca706972f7e02e15c0b33396e7bdbd080069a5d1b53cf0d8/simplejson-3.20.2-py3-none-any.whl", hash = "sha256:3b6bb7fb96efd673eac2e4235200bfffdc2353ad12c54117e1e4e2fc485ac017", size = 57309, upload-time = "2025-09-26T16:29:35.312Z" },
]

[[package]]
name = "single-source"
version = "0.4.0"
source = { registry = "https://pypi.org/simple" }
sdist = { url = "https://files.pythonhosted.org/packages/85/c5/096cda37599fb12f9930266ebb66e72e0ef3c39eb8be1934025f44e9c7ed/single_source-0.4.0.tar.gz", hash = "sha256:7917aa113bda60072f01952e2966cd7247f0ec16fe52a1555f3c066b553e98b4", size = 4803, upload-time = "2024-06-11T10:08:33.357Z" }
wheels = [
    { url = "https://files.pythonhosted.org/packages/7f/34/c26bc3fbd88437ae3417f57f10c5eff926e095cc3d61a235478907c28b2d/single_source-0.4.0-py3-none-any.whl", hash = "sha256:38880b16e6e0ca2e012f85dc3820eb31999ace5f1d9a588395ea38f8bd0775f5", size = 5590, upload-time = "2024-06-11T10:08:31.626Z" },
]

[[package]]
name = "six"
version = "1.17.0"
source = { registry = "https://pypi.org/simple" }
sdist = { url = "https://files.pythonhosted.org/packages/94/e7/b2c673351809dca68a0e064b6af791aa332cf192da575fd474ed7d6f16a2/six-1.17.0.tar.gz", hash = "sha256:ff70335d468e7eb6ec65b95b99d3a2836546063f63acc5171de367e834932a81", size = 34031, upload-time = "2024-12-04T17:35:28.174Z" }
wheels = [
    { url = "https://files.pythonhosted.org/packages/b7/ce/149a00dd41f10bc29e5921b496af8b574d8413afcd5e30dfa0ed46c2cc5e/six-1.17.0-py2.py3-none-any.whl", hash = "sha256:4721f391ed90541fddacab5acf947aa0d3dc7d27b2e1e8eda2be8970586c3274", size = 11050, upload-time = "2024-12-04T17:35:26.475Z" },
]

[[package]]
name = "smmap"
version = "5.0.2"
source = { registry = "https://pypi.org/simple" }
sdist = { url = "https://files.pythonhosted.org/packages/44/cd/a040c4b3119bbe532e5b0732286f805445375489fceaec1f48306068ee3b/smmap-5.0.2.tar.gz", hash = "sha256:26ea65a03958fa0c8a1c7e8c7a58fdc77221b8910f6be2131affade476898ad5", size = 22329, upload-time = "2025-01-02T07:14:40.909Z" }
wheels = [
    { url = "https://files.pythonhosted.org/packages/04/be/d09147ad1ec7934636ad912901c5fd7667e1c858e19d355237db0d0cd5e4/smmap-5.0.2-py3-none-any.whl", hash = "sha256:b30115f0def7d7531d22a0fb6502488d879e75b260a9db4d0819cfb25403af5e", size = 24303, upload-time = "2025-01-02T07:14:38.724Z" },
]

[[package]]
name = "snapshottest"
version = "1.0.0a1"
source = { registry = "https://pypi.org/simple" }
dependencies = [
    { name = "fastdiff" },
    { name = "termcolor" },
]
sdist = { url = "https://files.pythonhosted.org/packages/c9/59/1310c421795b57a93fc4b690d0496b911f70be6c99def4bae4f537bc807b/snapshottest-1.0.0a1.tar.gz", hash = "sha256:6ef848ee4d6621baff79df6a36bb1da4d7eddf5013dc6b9ca9c361bc42c605b9", size = 26071, upload-time = "2024-08-01T09:38:15.396Z" }
wheels = [
    { url = "https://files.pythonhosted.org/packages/0d/a4/4b8761ed2b0420103bae46196005e714fd8694ab3bb1ba8a3a631a59f23d/snapshottest-1.0.0a1-py3-none-any.whl", hash = "sha256:fff0e1da3825c32d001018777c3b56d1eae1c850fc5b3418618da3d7f2cd152f", size = 17063, upload-time = "2024-08-01T09:38:13.499Z" },
]

[[package]]
name = "sniffio"
version = "1.3.1"
source = { registry = "https://pypi.org/simple" }
sdist = { url = "https://files.pythonhosted.org/packages/a2/87/a6771e1546d97e7e041b6ae58d80074f81b7d5121207425c964ddf5cfdbd/sniffio-1.3.1.tar.gz", hash = "sha256:f4324edc670a0f49750a81b895f35c3adb843cca46f0530f79fc1babb23789dc", size = 20372, upload-time = "2024-02-25T23:20:04.057Z" }
wheels = [
    { url = "https://files.pythonhosted.org/packages/e9/44/75a9c9421471a6c4805dbf2356f7c181a29c1879239abab1ea2cc8f38b40/sniffio-1.3.1-py3-none-any.whl", hash = "sha256:2f6da418d1f1e0fddd844478f41680e794e6051915791a034ff65e5f100525a2", size = 10235, upload-time = "2024-02-25T23:20:01.196Z" },
]

[[package]]
name = "social-auth-app-django"
version = "5.6.0"
source = { registry = "https://pypi.org/simple" }
dependencies = [
    { name = "django" },
    { name = "social-auth-core" },
]
sdist = { url = "https://files.pythonhosted.org/packages/4e/7d/cd7e0958db16e478ecdf2137621a46aa95bfd7d3991d29cf15f2bdf18b0a/social_auth_app_django-5.6.0.tar.gz", hash = "sha256:c695501fcbf6fe87f68f5a79e379abe853662f5129e7ec6cb758a75d5b28c888", size = 29195, upload-time = "2025-10-09T11:56:08.48Z" }
wheels = [
    { url = "https://files.pythonhosted.org/packages/1d/02/738d8c89d6d67a25a568fc6a7744949ddf037153705c6d5c676ce25b9812/social_auth_app_django-5.6.0-py3-none-any.whl", hash = "sha256:43ca88cc5cd9161710896165ced58b3155e8aafaaff847e859879194770f138d", size = 28708, upload-time = "2025-10-09T11:56:07.633Z" },
]

[[package]]
name = "social-auth-core"
version = "4.7.0"
source = { registry = "https://pypi.org/simple" }
dependencies = [
    { name = "cryptography" },
    { name = "defusedxml" },
    { name = "oauthlib" },
    { name = "pyjwt" },
    { name = "python3-openid" },
    { name = "requests" },
    { name = "requests-oauthlib" },
]
sdist = { url = "https://files.pythonhosted.org/packages/87/c0/466383c22767604c573f15aff3ea2c37aacf3c10281f31199c02ac0017ef/social_auth_core-4.7.0.tar.gz", hash = "sha256:2bba127c7b7166a81085ddb0c248d93751b3bc3cdab8569f62d9f70c6bc4ed40", size = 230894, upload-time = "2025-06-27T06:34:27.15Z" }
wheels = [
    { url = "https://files.pythonhosted.org/packages/e3/3e/1b1ed868b840ecf5e7b02fc8ab20718ac24e184b90057815fee2ebbc107d/social_auth_core-4.7.0-py3-none-any.whl", hash = "sha256:9eef9b49c332d1a3265b37dcc698a7ace97c3fc59df2d874b51576d11d31f6a6", size = 427867, upload-time = "2025-06-27T06:34:25.715Z" },
]

[[package]]
name = "sorl-thumbnail"
version = "12.11.0"
source = { registry = "https://pypi.org/simple" }
sdist = { url = "https://files.pythonhosted.org/packages/28/e9/38491b3556c2ec19b53d0dcc5474359fb9344ce24a26745d3ca88237b848/sorl_thumbnail-12.11.0.tar.gz", hash = "sha256:191b89c27ecb40b5c2a35549d557d17c4841c6aff439b2e17b938b91eea463b3", size = 667102, upload-time = "2024-09-21T17:12:08.585Z" }
wheels = [
    { url = "https://files.pythonhosted.org/packages/bf/b4/4ff585c7b096fe82e55ee8d1dbae74f5f7cedacbf08cb25c9a83755e4ef3/sorl_thumbnail-12.11.0-py3-none-any.whl", hash = "sha256:e3e375013ca3f14bca9f98fe9861153adac3a6ea4af5e9dc3f31cb605df765b5", size = 42789, upload-time = "2024-09-21T17:11:54.11Z" },
]

[[package]]
name = "sortedcontainers"
version = "2.4.0"
source = { registry = "https://pypi.org/simple" }
sdist = { url = "https://files.pythonhosted.org/packages/e8/c4/ba2f8066cceb6f23394729afe52f3bf7adec04bf9ed2c820b39e19299111/sortedcontainers-2.4.0.tar.gz", hash = "sha256:25caa5a06cc30b6b83d11423433f65d1f9d76c4c6a0c90e3379eaa43b9bfdb88", size = 30594, upload-time = "2021-05-16T22:03:42.897Z" }
wheels = [
    { url = "https://files.pythonhosted.org/packages/32/46/9cb0e58b2deb7f82b84065f37f3bffeb12413f947f9388e4cac22c4621ce/sortedcontainers-2.4.0-py2.py3-none-any.whl", hash = "sha256:a163dcaede0f1c021485e957a39245190e74249897e2ae4b2aa38595db237ee0", size = 29575, upload-time = "2021-05-16T22:03:41.177Z" },
]

[[package]]
name = "soupsieve"
version = "2.8"
source = { registry = "https://pypi.org/simple" }
sdist = { url = "https://files.pythonhosted.org/packages/6d/e6/21ccce3262dd4889aa3332e5a119a3491a95e8f60939870a3a035aabac0d/soupsieve-2.8.tar.gz", hash = "sha256:e2dd4a40a628cb5f28f6d4b0db8800b8f581b65bb380b97de22ba5ca8d72572f", size = 103472, upload-time = "2025-08-27T15:39:51.78Z" }
wheels = [
    { url = "https://files.pythonhosted.org/packages/14/a0/bb38d3b76b8cae341dad93a2dd83ab7462e6dbcdd84d43f54ee60a8dc167/soupsieve-2.8-py3-none-any.whl", hash = "sha256:0cc76456a30e20f5d7f2e14a98a4ae2ee4e5abdc7c5ea0aafe795f344bc7984c", size = 36679, upload-time = "2025-08-27T15:39:50.179Z" },
]

[[package]]
name = "sqlparse"
version = "0.5.4"
source = { registry = "https://pypi.org/simple" }
sdist = { url = "https://files.pythonhosted.org/packages/18/67/701f86b28d63b2086de47c942eccf8ca2208b3be69715a1119a4e384415a/sqlparse-0.5.4.tar.gz", hash = "sha256:4396a7d3cf1cd679c1be976cf3dc6e0a51d0111e87787e7a8d780e7d5a998f9e", size = 120112, upload-time = "2025-11-28T07:10:18.377Z" }
wheels = [
    { url = "https://files.pythonhosted.org/packages/25/70/001ee337f7aa888fb2e3f5fd7592a6afc5283adb1ed44ce8df5764070f22/sqlparse-0.5.4-py3-none-any.whl", hash = "sha256:99a9f0314977b76d776a0fcb8554de91b9bb8a18560631d6bc48721d07023dcb", size = 45933, upload-time = "2025-11-28T07:10:19.73Z" },
]

[[package]]
name = "stack-data"
version = "0.6.3"
source = { registry = "https://pypi.org/simple" }
dependencies = [
    { name = "asttokens" },
    { name = "executing" },
    { name = "pure-eval" },
]
sdist = { url = "https://files.pythonhosted.org/packages/28/e3/55dcc2cfbc3ca9c29519eb6884dd1415ecb53b0e934862d3559ddcb7e20b/stack_data-0.6.3.tar.gz", hash = "sha256:836a778de4fec4dcd1dcd89ed8abff8a221f58308462e1c4aa2a3cf30148f0b9", size = 44707, upload-time = "2023-09-30T13:58:05.479Z" }
wheels = [
    { url = "https://files.pythonhosted.org/packages/f1/7b/ce1eafaf1a76852e2ec9b22edecf1daa58175c090266e9f6c64afcd81d91/stack_data-0.6.3-py3-none-any.whl", hash = "sha256:d5558e0c25a4cb0853cddad3d77da9891a08cb85dd9f9f91b9f8cd66e511e695", size = 24521, upload-time = "2023-09-30T13:58:03.53Z" },
]

[[package]]
name = "style"
version = "1.1.0"
source = { registry = "https://pypi.org/simple" }
sdist = { url = "https://files.pythonhosted.org/packages/6d/43/1aea4a07f3755195e6bf4b4f1a6667eda4bd1d23c5f5d12e92d894d8a052/style-1.1.0.tar.gz", hash = "sha256:8eb365fc15039b19b728bd4e6e85fb7daf24e7aeeec6a15a666f97484c564005", size = 3766, upload-time = "2017-08-25T15:11:35.151Z" }
wheels = [
    { url = "https://files.pythonhosted.org/packages/4c/0b/6be2071e20c621e7beb01b86e8474c2ec344a9750ba5315886f24d6e7386/style-1.1.0-py2.py3-none-any.whl", hash = "sha256:6485a4bcb84629341a5fd1587fe3ac4887daa4741f0c8a1d01b9c3c8a263afe7", size = 6427, upload-time = "2017-08-25T15:11:34.439Z" },
]

[[package]]
name = "super-collections"
version = "0.6.2"
source = { registry = "https://pypi.org/simple" }
dependencies = [
    { name = "hjson" },
]
sdist = { url = "https://files.pythonhosted.org/packages/e0/de/a0c3d1244912c260638f0f925e190e493ccea37ecaea9bbad7c14413b803/super_collections-0.6.2.tar.gz", hash = "sha256:0c8d8abacd9fad2c7c1c715f036c29f5db213f8cac65f24d45ecba12b4da187a", size = 31315, upload-time = "2025-09-30T00:37:08.067Z" }
wheels = [
    { url = "https://files.pythonhosted.org/packages/17/43/47c7cf84b3bd74a8631b02d47db356656bb8dff6f2e61a4c749963814d0d/super_collections-0.6.2-py3-none-any.whl", hash = "sha256:291b74d26299e9051d69ad9d89e61b07b6646f86a57a2f5ab3063d206eee9c56", size = 16173, upload-time = "2025-09-30T00:37:07.104Z" },
]

[[package]]
name = "swapper"
version = "1.4.0"
source = { registry = "https://pypi.org/simple" }
sdist = { url = "https://files.pythonhosted.org/packages/9b/3b/98ea1cfc04dc9805d58c5a96dd006f5d88a5a32b7b05e1f5a1c00363bb9a/swapper-1.4.0.tar.gz", hash = "sha256:9e083af114ee0593241a7b877e3e0e7d3a580454f5d59016c667a5563306f8fe", size = 12668, upload-time = "2024-08-14T19:36:07.539Z" }
wheels = [
    { url = "https://files.pythonhosted.org/packages/e9/53/c59363308ef97507a680372471e25e1ebab2e706a45a7c416eea6474c928/swapper-1.4.0-py2.py3-none-any.whl", hash = "sha256:57b8378aad234242542fe32dc6e8cff0ed24b63493d20b3c88ee01f894b9345e", size = 7106, upload-time = "2024-08-14T19:36:06.247Z" },
]

[[package]]
name = "tablib"
version = "3.9.0"
source = { registry = "https://pypi.org/simple" }
sdist = { url = "https://files.pythonhosted.org/packages/11/00/416d2ba54d7d58a7f7c61bf62dfeb48fd553cf49614daf83312f2d2c156e/tablib-3.9.0.tar.gz", hash = "sha256:1b6abd8edb0f35601e04c6161d79660fdcde4abb4a54f66cc9f9054bd55d5fe2", size = 125565, upload-time = "2025-10-15T18:21:56.263Z" }
wheels = [
    { url = "https://files.pythonhosted.org/packages/66/6b/32e51d847148b299088fc42d3d896845fd09c5247190133ea69dbe71ba51/tablib-3.9.0-py3-none-any.whl", hash = "sha256:eda17cd0d4dda614efc0e710227654c60ddbeb1ca92cdcfc5c3bd1fc5f5a6e4a", size = 49580, upload-time = "2025-10-15T18:21:44.185Z" },
]

[[package]]
name = "tblib"
version = "3.2.2"
source = { registry = "https://pypi.org/simple" }
sdist = { url = "https://files.pythonhosted.org/packages/f4/8a/14c15ae154895cc131174f858c707790d416c444fc69f93918adfd8c4c0b/tblib-3.2.2.tar.gz", hash = "sha256:e9a652692d91bf4f743d4a15bc174c0b76afc750fe8c7b6d195cc1c1d6d2ccec", size = 35046, upload-time = "2025-11-12T12:21:16.572Z" }
wheels = [
    { url = "https://files.pythonhosted.org/packages/02/be/5d2d47b1fb58943194fb59dcf222f7c4e35122ec0ffe8c36e18b5d728f0b/tblib-3.2.2-py3-none-any.whl", hash = "sha256:26bdccf339bcce6a88b2b5432c988b266ebbe63a4e593f6b578b1d2e723d2b76", size = 12893, upload-time = "2025-11-12T12:21:14.407Z" },
]

[[package]]
name = "termcolor"
version = "3.2.0"
source = { registry = "https://pypi.org/simple" }
sdist = { url = "https://files.pythonhosted.org/packages/87/56/ab275c2b56a5e2342568838f0d5e3e66a32354adcc159b495e374cda43f5/termcolor-3.2.0.tar.gz", hash = "sha256:610e6456feec42c4bcd28934a8c87a06c3fa28b01561d46aa09a9881b8622c58", size = 14423, upload-time = "2025-10-25T19:11:42.586Z" }
wheels = [
    { url = "https://files.pythonhosted.org/packages/f9/d5/141f53d7c1eb2a80e6d3e9a390228c3222c27705cbe7f048d3623053f3ca/termcolor-3.2.0-py3-none-any.whl", hash = "sha256:a10343879eba4da819353c55cb8049b0933890c2ebf9ad5d3ecd2bb32ea96ea6", size = 7698, upload-time = "2025-10-25T19:11:41.536Z" },
]

[[package]]
name = "tinycss2"
version = "1.4.0"
source = { registry = "https://pypi.org/simple" }
dependencies = [
    { name = "webencodings" },
]
sdist = { url = "https://files.pythonhosted.org/packages/7a/fd/7a5ee21fd08ff70d3d33a5781c255cbe779659bd03278feb98b19ee550f4/tinycss2-1.4.0.tar.gz", hash = "sha256:10c0972f6fc0fbee87c3edb76549357415e94548c1ae10ebccdea16fb404a9b7", size = 87085, upload-time = "2024-10-24T14:58:29.895Z" }
wheels = [
    { url = "https://files.pythonhosted.org/packages/e6/34/ebdc18bae6aa14fbee1a08b63c015c72b64868ff7dae68808ab500c492e2/tinycss2-1.4.0-py3-none-any.whl", hash = "sha256:3a49cf47b7675da0b15d0c6e1df8df4ebd96e9394bb905a5775adb0d884c5289", size = 26610, upload-time = "2024-10-24T14:58:28.029Z" },
]

[[package]]
name = "tinyhtml5"
version = "2.0.0"
source = { registry = "https://pypi.org/simple" }
dependencies = [
    { name = "webencodings" },
]
sdist = { url = "https://files.pythonhosted.org/packages/fd/03/6111ed99e9bf7dfa1c30baeef0e0fb7e0bd387bd07f8e5b270776fe1de3f/tinyhtml5-2.0.0.tar.gz", hash = "sha256:086f998833da24c300c414d9fe81d9b368fd04cb9d2596a008421cbc705fcfcc", size = 179507, upload-time = "2024-10-29T15:37:14.078Z" }
wheels = [
    { url = "https://files.pythonhosted.org/packages/5c/de/27c57899297163a4a84104d5cec0af3b1ac5faf62f44667e506373c6b8ce/tinyhtml5-2.0.0-py3-none-any.whl", hash = "sha256:13683277c5b176d070f82d099d977194b7a1e26815b016114f581a74bbfbf47e", size = 39793, upload-time = "2024-10-29T15:37:11.743Z" },
]

[[package]]
name = "tomli"
version = "2.3.0"
source = { registry = "https://pypi.org/simple" }
sdist = { url = "https://files.pythonhosted.org/packages/52/ed/3f73f72945444548f33eba9a87fc7a6e969915e7b1acc8260b30e1f76a2f/tomli-2.3.0.tar.gz", hash = "sha256:64be704a875d2a59753d80ee8a533c3fe183e3f06807ff7dc2232938ccb01549", size = 17392, upload-time = "2025-10-08T22:01:47.119Z" }
wheels = [
    { url = "https://files.pythonhosted.org/packages/89/48/06ee6eabe4fdd9ecd48bf488f4ac783844fd777f547b8d1b61c11939974e/tomli-2.3.0-cp313-cp313-macosx_10_13_x86_64.whl", hash = "sha256:5192f562738228945d7b13d4930baffda67b69425a7f0da96d360b0a3888136b", size = 154819, upload-time = "2025-10-08T22:01:17.964Z" },
    { url = "https://files.pythonhosted.org/packages/f1/01/88793757d54d8937015c75dcdfb673c65471945f6be98e6a0410fba167ed/tomli-2.3.0-cp313-cp313-macosx_11_0_arm64.whl", hash = "sha256:be71c93a63d738597996be9528f4abe628d1adf5e6eb11607bc8fe1a510b5dae", size = 148766, upload-time = "2025-10-08T22:01:18.959Z" },
    { url = "https://files.pythonhosted.org/packages/42/17/5e2c956f0144b812e7e107f94f1cc54af734eb17b5191c0bbfb72de5e93e/tomli-2.3.0-cp313-cp313-manylinux2014_aarch64.manylinux_2_17_aarch64.manylinux_2_28_aarch64.whl", hash = "sha256:c4665508bcbac83a31ff8ab08f424b665200c0e1e645d2bd9ab3d3e557b6185b", size = 240771, upload-time = "2025-10-08T22:01:20.106Z" },
    { url = "https://files.pythonhosted.org/packages/d5/f4/0fbd014909748706c01d16824eadb0307115f9562a15cbb012cd9b3512c5/tomli-2.3.0-cp313-cp313-manylinux2014_x86_64.manylinux_2_17_x86_64.manylinux_2_28_x86_64.whl", hash = "sha256:4021923f97266babc6ccab9f5068642a0095faa0a51a246a6a02fccbb3514eaf", size = 248586, upload-time = "2025-10-08T22:01:21.164Z" },
    { url = "https://files.pythonhosted.org/packages/30/77/fed85e114bde5e81ecf9bc5da0cc69f2914b38f4708c80ae67d0c10180c5/tomli-2.3.0-cp313-cp313-musllinux_1_2_aarch64.whl", hash = "sha256:a4ea38c40145a357d513bffad0ed869f13c1773716cf71ccaa83b0fa0cc4e42f", size = 244792, upload-time = "2025-10-08T22:01:22.417Z" },
    { url = "https://files.pythonhosted.org/packages/55/92/afed3d497f7c186dc71e6ee6d4fcb0acfa5f7d0a1a2878f8beae379ae0cc/tomli-2.3.0-cp313-cp313-musllinux_1_2_x86_64.whl", hash = "sha256:ad805ea85eda330dbad64c7ea7a4556259665bdf9d2672f5dccc740eb9d3ca05", size = 248909, upload-time = "2025-10-08T22:01:23.859Z" },
    { url = "https://files.pythonhosted.org/packages/f8/84/ef50c51b5a9472e7265ce1ffc7f24cd4023d289e109f669bdb1553f6a7c2/tomli-2.3.0-cp313-cp313-win32.whl", hash = "sha256:97d5eec30149fd3294270e889b4234023f2c69747e555a27bd708828353ab606", size = 96946, upload-time = "2025-10-08T22:01:24.893Z" },
    { url = "https://files.pythonhosted.org/packages/b2/b7/718cd1da0884f281f95ccfa3a6cc572d30053cba64603f79d431d3c9b61b/tomli-2.3.0-cp313-cp313-win_amd64.whl", hash = "sha256:0c95ca56fbe89e065c6ead5b593ee64b84a26fca063b5d71a1122bf26e533999", size = 107705, upload-time = "2025-10-08T22:01:26.153Z" },
    { url = "https://files.pythonhosted.org/packages/77/b8/0135fadc89e73be292b473cb820b4f5a08197779206b33191e801feeae40/tomli-2.3.0-py3-none-any.whl", hash = "sha256:e95b1af3c5b07d9e643909b5abbec77cd9f1217e6d0bca72b0234736b9fb1f1b", size = 14408, upload-time = "2025-10-08T22:01:46.04Z" },
]

[[package]]
name = "tornado"
version = "6.5.2"
source = { registry = "https://pypi.org/simple" }
sdist = { url = "https://files.pythonhosted.org/packages/09/ce/1eb500eae19f4648281bb2186927bb062d2438c2e5093d1360391afd2f90/tornado-6.5.2.tar.gz", hash = "sha256:ab53c8f9a0fa351e2c0741284e06c7a45da86afb544133201c5cc8578eb076a0", size = 510821, upload-time = "2025-08-08T18:27:00.78Z" }
wheels = [
    { url = "https://files.pythonhosted.org/packages/f6/48/6a7529df2c9cc12efd2e8f5dd219516184d703b34c06786809670df5b3bd/tornado-6.5.2-cp39-abi3-macosx_10_9_universal2.whl", hash = "sha256:2436822940d37cde62771cff8774f4f00b3c8024fe482e16ca8387b8a2724db6", size = 442563, upload-time = "2025-08-08T18:26:42.945Z" },
    { url = "https://files.pythonhosted.org/packages/f2/b5/9b575a0ed3e50b00c40b08cbce82eb618229091d09f6d14bce80fc01cb0b/tornado-6.5.2-cp39-abi3-macosx_10_9_x86_64.whl", hash = "sha256:583a52c7aa94ee046854ba81d9ebb6c81ec0fd30386d96f7640c96dad45a03ef", size = 440729, upload-time = "2025-08-08T18:26:44.473Z" },
    { url = "https://files.pythonhosted.org/packages/1b/4e/619174f52b120efcf23633c817fd3fed867c30bff785e2cd5a53a70e483c/tornado-6.5.2-cp39-abi3-manylinux_2_17_aarch64.manylinux2014_aarch64.whl", hash = "sha256:b0fe179f28d597deab2842b86ed4060deec7388f1fd9c1b4a41adf8af058907e", size = 444295, upload-time = "2025-08-08T18:26:46.021Z" },
    { url = "https://files.pythonhosted.org/packages/95/fa/87b41709552bbd393c85dd18e4e3499dcd8983f66e7972926db8d96aa065/tornado-6.5.2-cp39-abi3-manylinux_2_5_i686.manylinux1_i686.manylinux_2_17_i686.manylinux2014_i686.whl", hash = "sha256:b186e85d1e3536d69583d2298423744740986018e393d0321df7340e71898882", size = 443644, upload-time = "2025-08-08T18:26:47.625Z" },
    { url = "https://files.pythonhosted.org/packages/f9/41/fb15f06e33d7430ca89420283a8762a4e6b8025b800ea51796ab5e6d9559/tornado-6.5.2-cp39-abi3-manylinux_2_5_x86_64.manylinux1_x86_64.manylinux_2_17_x86_64.manylinux2014_x86_64.whl", hash = "sha256:e792706668c87709709c18b353da1f7662317b563ff69f00bab83595940c7108", size = 443878, upload-time = "2025-08-08T18:26:50.599Z" },
    { url = "https://files.pythonhosted.org/packages/11/92/fe6d57da897776ad2e01e279170ea8ae726755b045fe5ac73b75357a5a3f/tornado-6.5.2-cp39-abi3-musllinux_1_2_aarch64.whl", hash = "sha256:06ceb1300fd70cb20e43b1ad8aaee0266e69e7ced38fa910ad2e03285009ce7c", size = 444549, upload-time = "2025-08-08T18:26:51.864Z" },
    { url = "https://files.pythonhosted.org/packages/9b/02/c8f4f6c9204526daf3d760f4aa555a7a33ad0e60843eac025ccfd6ff4a93/tornado-6.5.2-cp39-abi3-musllinux_1_2_i686.whl", hash = "sha256:74db443e0f5251be86cbf37929f84d8c20c27a355dd452a5cfa2aada0d001ec4", size = 443973, upload-time = "2025-08-08T18:26:53.625Z" },
    { url = "https://files.pythonhosted.org/packages/ae/2d/f5f5707b655ce2317190183868cd0f6822a1121b4baeae509ceb9590d0bd/tornado-6.5.2-cp39-abi3-musllinux_1_2_x86_64.whl", hash = "sha256:b5e735ab2889d7ed33b32a459cac490eda71a1ba6857b0118de476ab6c366c04", size = 443954, upload-time = "2025-08-08T18:26:55.072Z" },
    { url = "https://files.pythonhosted.org/packages/e8/59/593bd0f40f7355806bf6573b47b8c22f8e1374c9b6fd03114bd6b7a3dcfd/tornado-6.5.2-cp39-abi3-win32.whl", hash = "sha256:c6f29e94d9b37a95013bb669616352ddb82e3bfe8326fccee50583caebc8a5f0", size = 445023, upload-time = "2025-08-08T18:26:56.677Z" },
    { url = "https://files.pythonhosted.org/packages/c7/2a/f609b420c2f564a748a2d80ebfb2ee02a73ca80223af712fca591386cafb/tornado-6.5.2-cp39-abi3-win_amd64.whl", hash = "sha256:e56a5af51cc30dd2cae649429af65ca2f6571da29504a07995175df14c18f35f", size = 445427, upload-time = "2025-08-08T18:26:57.91Z" },
    { url = "https://files.pythonhosted.org/packages/5e/4f/e1f65e8f8c76d73658b33d33b81eed4322fb5085350e4328d5c956f0c8f9/tornado-6.5.2-cp39-abi3-win_arm64.whl", hash = "sha256:d6c33dc3672e3a1f3618eb63b7ef4683a7688e7b9e6e8f0d9aa5726360a004af", size = 444456, upload-time = "2025-08-08T18:26:59.207Z" },
]

[[package]]
name = "tox"
version = "4.32.0"
source = { registry = "https://pypi.org/simple" }
dependencies = [
    { name = "cachetools" },
    { name = "chardet" },
    { name = "colorama" },
    { name = "filelock" },
    { name = "packaging" },
    { name = "platformdirs" },
    { name = "pluggy" },
    { name = "pyproject-api" },
    { name = "virtualenv" },
]
sdist = { url = "https://files.pythonhosted.org/packages/59/bf/0e4dbd42724cbae25959f0e34c95d0c730df03ab03f54d52accd9abfc614/tox-4.32.0.tar.gz", hash = "sha256:1ad476b5f4d3679455b89a992849ffc3367560bbc7e9495ee8a3963542e7c8ff", size = 203330, upload-time = "2025-10-24T18:03:38.132Z" }
wheels = [
    { url = "https://files.pythonhosted.org/packages/fc/cc/e09c0d663a004945f82beecd4f147053567910479314e8d01ba71e5d5dea/tox-4.32.0-py3-none-any.whl", hash = "sha256:451e81dc02ba8d1ed20efd52ee409641ae4b5d5830e008af10fe8823ef1bd551", size = 175905, upload-time = "2025-10-24T18:03:36.337Z" },
]

[[package]]
name = "traitlets"
version = "5.14.3"
source = { registry = "https://pypi.org/simple" }
sdist = { url = "https://files.pythonhosted.org/packages/eb/79/72064e6a701c2183016abbbfedaba506d81e30e232a68c9f0d6f6fcd1574/traitlets-5.14.3.tar.gz", hash = "sha256:9ed0579d3502c94b4b3732ac120375cda96f923114522847de4b3bb98b96b6b7", size = 161621, upload-time = "2024-04-19T11:11:49.746Z" }
wheels = [
    { url = "https://files.pythonhosted.org/packages/00/c0/8f5d070730d7836adc9c9b6408dec68c6ced86b304a9b26a14df072a6e8c/traitlets-5.14.3-py3-none-any.whl", hash = "sha256:b74e89e397b1ed28cc831db7aea759ba6640cb3de13090ca145426688ff1ac4f", size = 85359, upload-time = "2024-04-19T11:11:46.763Z" },
]

[[package]]
name = "trio"
version = "0.32.0"
source = { registry = "https://pypi.org/simple" }
dependencies = [
    { name = "attrs" },
    { name = "cffi", marker = "implementation_name != 'pypy' and os_name == 'nt'" },
    { name = "idna" },
    { name = "outcome" },
    { name = "sniffio" },
    { name = "sortedcontainers" },
]
sdist = { url = "https://files.pythonhosted.org/packages/d8/ce/0041ddd9160aac0031bcf5ab786c7640d795c797e67c438e15cfedf815c8/trio-0.32.0.tar.gz", hash = "sha256:150f29ec923bcd51231e1d4c71c7006e65247d68759dd1c19af4ea815a25806b", size = 605323, upload-time = "2025-10-31T07:18:17.466Z" }
wheels = [
    { url = "https://files.pythonhosted.org/packages/41/bf/945d527ff706233636c73880b22c7c953f3faeb9d6c7e2e85bfbfd0134a0/trio-0.32.0-py3-none-any.whl", hash = "sha256:4ab65984ef8370b79a76659ec87aa3a30c5c7c83ff250b4de88c29a8ab6123c5", size = 512030, upload-time = "2025-10-31T07:18:15.885Z" },
]

[[package]]
name = "trio-websocket"
version = "0.12.2"
source = { registry = "https://pypi.org/simple" }
dependencies = [
    { name = "outcome" },
    { name = "trio" },
    { name = "wsproto" },
]
sdist = { url = "https://files.pythonhosted.org/packages/d1/3c/8b4358e81f2f2cfe71b66a267f023a91db20a817b9425dd964873796980a/trio_websocket-0.12.2.tar.gz", hash = "sha256:22c72c436f3d1e264d0910a3951934798dcc5b00ae56fc4ee079d46c7cf20fae", size = 33549, upload-time = "2025-02-25T05:16:58.947Z" }
wheels = [
    { url = "https://files.pythonhosted.org/packages/c7/19/eb640a397bba49ba49ef9dbe2e7e5c04202ba045b6ce2ec36e9cadc51e04/trio_websocket-0.12.2-py3-none-any.whl", hash = "sha256:df605665f1db533f4a386c94525870851096a223adcb97f72a07e8b4beba45b6", size = 21221, upload-time = "2025-02-25T05:16:57.545Z" },
]

[[package]]
name = "typeguard"
version = "4.4.4"
source = { registry = "https://pypi.org/simple" }
dependencies = [
    { name = "typing-extensions" },
]
sdist = { url = "https://files.pythonhosted.org/packages/c7/68/71c1a15b5f65f40e91b65da23b8224dad41349894535a97f63a52e462196/typeguard-4.4.4.tar.gz", hash = "sha256:3a7fd2dffb705d4d0efaed4306a704c89b9dee850b688f060a8b1615a79e5f74", size = 75203, upload-time = "2025-06-18T09:56:07.624Z" }
wheels = [
    { url = "https://files.pythonhosted.org/packages/1b/a9/e3aee762739c1d7528da1c3e06d518503f8b6c439c35549b53735ba52ead/typeguard-4.4.4-py3-none-any.whl", hash = "sha256:b5f562281b6bfa1f5492470464730ef001646128b180769880468bd84b68b09e", size = 34874, upload-time = "2025-06-18T09:56:05.999Z" },
]

[[package]]
name = "types-cffi"
version = "1.17.0.20250915"
source = { registry = "https://pypi.org/simple" }
dependencies = [
    { name = "types-setuptools" },
]
sdist = { url = "https://files.pythonhosted.org/packages/2a/98/ea454cea03e5f351323af6a482c65924f3c26c515efd9090dede58f2b4b6/types_cffi-1.17.0.20250915.tar.gz", hash = "sha256:4362e20368f78dabd5c56bca8004752cc890e07a71605d9e0d9e069dbaac8c06", size = 17229, upload-time = "2025-09-15T03:01:25.31Z" }
wheels = [
    { url = "https://files.pythonhosted.org/packages/aa/ec/092f2b74b49ec4855cdb53050deb9699f7105b8fda6fe034c0781b8687f3/types_cffi-1.17.0.20250915-py3-none-any.whl", hash = "sha256:cef4af1116c83359c11bb4269283c50f0688e9fc1d7f0eeb390f3661546da52c", size = 20112, upload-time = "2025-09-15T03:01:24.187Z" },
]

[[package]]
name = "types-freezegun"
version = "1.1.10"
source = { registry = "https://pypi.org/simple" }
sdist = { url = "https://files.pythonhosted.org/packages/31/0d/2a0485b7f693437570da1b005cbc06748252d24a5a24e521a0bcf4f8912e/types-freezegun-1.1.10.tar.gz", hash = "sha256:cb3a2d2eee950eacbaac0673ab50499823365ceb8c655babb1544a41446409ec", size = 2861, upload-time = "2022-06-09T09:19:19.568Z" }
wheels = [
    { url = "https://files.pythonhosted.org/packages/96/48/3380ecdafe5646f4e9e31814297073aeb6929c474212377189cbee228b50/types_freezegun-1.1.10-py3-none-any.whl", hash = "sha256:fadebe72213e0674036153366205038e1f95c8ca96deb4ef9b71ddc15413543e", size = 2904, upload-time = "2022-06-09T09:19:17.892Z" },
]

[[package]]
name = "types-pyopenssl"
version = "24.1.0.20240722"
source = { registry = "https://pypi.org/simple" }
dependencies = [
    { name = "cryptography" },
    { name = "types-cffi" },
]
sdist = { url = "https://files.pythonhosted.org/packages/93/29/47a346550fd2020dac9a7a6d033ea03fccb92fa47c726056618cc889745e/types-pyOpenSSL-24.1.0.20240722.tar.gz", hash = "sha256:47913b4678a01d879f503a12044468221ed8576263c1540dcb0484ca21b08c39", size = 8458, upload-time = "2024-07-22T02:32:22.558Z" }
wheels = [
    { url = "https://files.pythonhosted.org/packages/98/05/c868a850b6fbb79c26f5f299b768ee0adc1f9816d3461dcf4287916f655b/types_pyOpenSSL-24.1.0.20240722-py3-none-any.whl", hash = "sha256:6a7a5d2ec042537934cfb4c9d4deb0e16c4c6250b09358df1f083682fe6fda54", size = 7499, upload-time = "2024-07-22T02:32:21.232Z" },
]

[[package]]
name = "types-python-dateutil"
version = "2.9.0.20251115"
source = { registry = "https://pypi.org/simple" }
sdist = { url = "https://files.pythonhosted.org/packages/6a/36/06d01fb52c0d57e9ad0c237654990920fa41195e4b3d640830dabf9eeb2f/types_python_dateutil-2.9.0.20251115.tar.gz", hash = "sha256:8a47f2c3920f52a994056b8786309b43143faa5a64d4cbb2722d6addabdf1a58", size = 16363, upload-time = "2025-11-15T03:00:13.717Z" }
wheels = [
    { url = "https://files.pythonhosted.org/packages/43/0b/56961d3ba517ed0df9b3a27bfda6514f3d01b28d499d1bce9068cfe4edd1/types_python_dateutil-2.9.0.20251115-py3-none-any.whl", hash = "sha256:9cf9c1c582019753b8639a081deefd7e044b9fa36bd8217f565c6c4e36ee0624", size = 18251, upload-time = "2025-11-15T03:00:12.317Z" },
]

[[package]]
name = "types-pytz"
version = "2025.2.0.20251108"
source = { registry = "https://pypi.org/simple" }
sdist = { url = "https://files.pythonhosted.org/packages/40/ff/c047ddc68c803b46470a357454ef76f4acd8c1088f5cc4891cdd909bfcf6/types_pytz-2025.2.0.20251108.tar.gz", hash = "sha256:fca87917836ae843f07129567b74c1929f1870610681b4c92cb86a3df5817bdb", size = 10961, upload-time = "2025-11-08T02:55:57.001Z" }
wheels = [
    { url = "https://files.pythonhosted.org/packages/e7/c1/56ef16bf5dcd255155cc736d276efa6ae0a5c26fd685e28f0412a4013c01/types_pytz-2025.2.0.20251108-py3-none-any.whl", hash = "sha256:0f1c9792cab4eb0e46c52f8845c8f77cf1e313cb3d68bf826aa867fe4717d91c", size = 10116, upload-time = "2025-11-08T02:55:56.194Z" },
]

[[package]]
name = "types-pyyaml"
version = "6.0.12.20250915"
source = { registry = "https://pypi.org/simple" }
sdist = { url = "https://files.pythonhosted.org/packages/7e/69/3c51b36d04da19b92f9e815be12753125bd8bc247ba0470a982e6979e71c/types_pyyaml-6.0.12.20250915.tar.gz", hash = "sha256:0f8b54a528c303f0e6f7165687dd33fafa81c807fcac23f632b63aa624ced1d3", size = 17522, upload-time = "2025-09-15T03:01:00.728Z" }
wheels = [
    { url = "https://files.pythonhosted.org/packages/bd/e0/1eed384f02555dde685fff1a1ac805c1c7dcb6dd019c916fe659b1c1f9ec/types_pyyaml-6.0.12.20250915-py3-none-any.whl", hash = "sha256:e7d4d9e064e89a3b3cae120b4990cd370874d2bf12fa5f46c97018dd5d3c9ab6", size = 20338, upload-time = "2025-09-15T03:00:59.218Z" },
]

[[package]]
name = "types-redis"
version = "4.6.0.20241004"
source = { registry = "https://pypi.org/simple" }
dependencies = [
    { name = "cryptography" },
    { name = "types-pyopenssl" },
]
sdist = { url = "https://files.pythonhosted.org/packages/3a/95/c054d3ac940e8bac4ca216470c80c26688a0e79e09f520a942bb27da3386/types-redis-4.6.0.20241004.tar.gz", hash = "sha256:5f17d2b3f9091ab75384153bfa276619ffa1cf6a38da60e10d5e6749cc5b902e", size = 49679, upload-time = "2024-10-04T02:43:59.224Z" }
wheels = [
    { url = "https://files.pythonhosted.org/packages/55/82/7d25dce10aad92d2226b269bce2f85cfd843b4477cd50245d7d40ecf8f89/types_redis-4.6.0.20241004-py3-none-any.whl", hash = "sha256:ef5da68cb827e5f606c8f9c0b49eeee4c2669d6d97122f301d3a55dc6a63f6ed", size = 58737, upload-time = "2024-10-04T02:43:57.968Z" },
]

[[package]]
name = "types-requests"
version = "2.32.4.20250913"
source = { registry = "https://pypi.org/simple" }
dependencies = [
    { name = "urllib3" },
]
sdist = { url = "https://files.pythonhosted.org/packages/36/27/489922f4505975b11de2b5ad07b4fe1dca0bca9be81a703f26c5f3acfce5/types_requests-2.32.4.20250913.tar.gz", hash = "sha256:abd6d4f9ce3a9383f269775a9835a4c24e5cd6b9f647d64f88aa4613c33def5d", size = 23113, upload-time = "2025-09-13T02:40:02.309Z" }
wheels = [
    { url = "https://files.pythonhosted.org/packages/2a/20/9a227ea57c1285986c4cf78400d0a91615d25b24e257fd9e2969606bdfae/types_requests-2.32.4.20250913-py3-none-any.whl", hash = "sha256:78c9c1fffebbe0fa487a418e0fa5252017e9c60d1a2da394077f1780f655d7e1", size = 20658, upload-time = "2025-09-13T02:40:01.115Z" },
]

[[package]]
name = "types-setuptools"
version = "80.9.0.20250822"
source = { registry = "https://pypi.org/simple" }
sdist = { url = "https://files.pythonhosted.org/packages/19/bd/1e5f949b7cb740c9f0feaac430e301b8f1c5f11a81e26324299ea671a237/types_setuptools-80.9.0.20250822.tar.gz", hash = "sha256:070ea7716968ec67a84c7f7768d9952ff24d28b65b6594797a464f1b3066f965", size = 41296, upload-time = "2025-08-22T03:02:08.771Z" }
wheels = [
    { url = "https://files.pythonhosted.org/packages/b6/2d/475bf15c1cdc172e7a0d665b6e373ebfb1e9bf734d3f2f543d668b07a142/types_setuptools-80.9.0.20250822-py3-none-any.whl", hash = "sha256:53bf881cb9d7e46ed12c76ef76c0aaf28cfe6211d3fab12e0b83620b1a8642c3", size = 63179, upload-time = "2025-08-22T03:02:07.643Z" },
]

[[package]]
name = "typing-extensions"
version = "4.15.0"
source = { registry = "https://pypi.org/simple" }
sdist = { url = "https://files.pythonhosted.org/packages/72/94/1a15dd82efb362ac84269196e94cf00f187f7ed21c242792a923cdb1c61f/typing_extensions-4.15.0.tar.gz", hash = "sha256:0cea48d173cc12fa28ecabc3b837ea3cf6f38c6d1136f85cbaaf598984861466", size = 109391, upload-time = "2025-08-25T13:49:26.313Z" }
wheels = [
    { url = "https://files.pythonhosted.org/packages/18/67/36e9267722cc04a6b9f15c7f3441c2363321a3ea07da7ae0c0707beb2a9c/typing_extensions-4.15.0-py3-none-any.whl", hash = "sha256:f0fa19c6845758ab08074a0cfa8b7aecb71c999ca73d62883bc25cc018c4e548", size = 44614, upload-time = "2025-08-25T13:49:24.86Z" },
]

[[package]]
name = "tzdata"
version = "2025.2"
source = { registry = "https://pypi.org/simple" }
sdist = { url = "https://files.pythonhosted.org/packages/95/32/1a225d6164441be760d75c2c42e2780dc0873fe382da3e98a2e1e48361e5/tzdata-2025.2.tar.gz", hash = "sha256:b60a638fcc0daffadf82fe0f57e53d06bdec2f36c4df66280ae79bce6bd6f2b9", size = 196380, upload-time = "2025-03-23T13:54:43.652Z" }
wheels = [
    { url = "https://files.pythonhosted.org/packages/5c/23/c7abc0ca0a1526a0774eca151daeb8de62ec457e77262b66b359c3c7679e/tzdata-2025.2-py2.py3-none-any.whl", hash = "sha256:1a403fada01ff9221ca8044d701868fa132215d84beb92242d9acd2147f667a8", size = 347839, upload-time = "2025-03-23T13:54:41.845Z" },
]

[[package]]
name = "tzlocal"
version = "5.3.1"
source = { registry = "https://pypi.org/simple" }
dependencies = [
    { name = "tzdata", marker = "sys_platform == 'win32'" },
]
sdist = { url = "https://files.pythonhosted.org/packages/8b/2e/c14812d3d4d9cd1773c6be938f89e5735a1f11a9f184ac3639b93cef35d5/tzlocal-5.3.1.tar.gz", hash = "sha256:cceffc7edecefea1f595541dbd6e990cb1ea3d19bf01b2809f362a03dd7921fd", size = 30761, upload-time = "2025-03-05T21:17:41.549Z" }
wheels = [
    { url = "https://files.pythonhosted.org/packages/c2/14/e2a54fabd4f08cd7af1c07030603c3356b74da07f7cc056e600436edfa17/tzlocal-5.3.1-py3-none-any.whl", hash = "sha256:eb1a66c3ef5847adf7a834f1be0800581b683b5608e74f86ecbcef8ab91bb85d", size = 18026, upload-time = "2025-03-05T21:17:39.857Z" },
]

[[package]]
name = "unittest-xml-reporting"
version = "3.2.0"
source = { registry = "https://pypi.org/simple" }
dependencies = [
    { name = "lxml" },
]
sdist = { url = "https://files.pythonhosted.org/packages/ed/40/3bf1afc96e93c7322520981ac4593cbb29daa21b48d32746f05ab5563dca/unittest-xml-reporting-3.2.0.tar.gz", hash = "sha256:edd8d3170b40c3a81b8cf910f46c6a304ae2847ec01036d02e9c0f9b85762d28", size = 18002, upload-time = "2022-01-20T19:09:55.76Z" }
wheels = [
    { url = "https://files.pythonhosted.org/packages/39/88/f6e9b87428584a3c62cac768185c438ca6d561367a5d267b293259d76075/unittest_xml_reporting-3.2.0-py2.py3-none-any.whl", hash = "sha256:f3d7402e5b3ac72a5ee3149278339db1a8f932ee405f48bcb9c681372f2717d5", size = 20936, upload-time = "2022-01-20T19:09:53.824Z" },
]

[[package]]
name = "update"
version = "0.0.1"
source = { registry = "https://pypi.org/simple" }
dependencies = [
    { name = "style" },
]
wheels = [
    { url = "https://files.pythonhosted.org/packages/9f/c4/dfe8a392edd35cc635c35cd3b20df6a746aacdeb39b685d1668b56bf819b/update-0.0.1-py2.py3-none-any.whl", hash = "sha256:a25522b4bf60e3e3c1a3ff3ca3a4f5a328ac4b8ff400fdc9614483147e313323", size = 2882, upload-time = "2017-11-13T21:12:53.479Z" },
]

[[package]]
name = "uritemplate"
version = "4.2.0"
source = { registry = "https://pypi.org/simple" }
sdist = { url = "https://files.pythonhosted.org/packages/98/60/f174043244c5306c9988380d2cb10009f91563fc4b31293d27e17201af56/uritemplate-4.2.0.tar.gz", hash = "sha256:480c2ed180878955863323eea31b0ede668795de182617fef9c6ca09e6ec9d0e", size = 33267, upload-time = "2025-06-02T15:12:06.318Z" }
wheels = [
    { url = "https://files.pythonhosted.org/packages/a9/99/3ae339466c9183ea5b8ae87b34c0b897eda475d2aec2307cae60e5cd4f29/uritemplate-4.2.0-py3-none-any.whl", hash = "sha256:962201ba1c4edcab02e60f9a0d3821e82dfc5d2d6662a21abd533879bdb8a686", size = 11488, upload-time = "2025-06-02T15:12:03.405Z" },
]

[[package]]
name = "urllib3"
version = "2.5.0"
source = { registry = "https://pypi.org/simple" }
sdist = { url = "https://files.pythonhosted.org/packages/15/22/9ee70a2574a4f4599c47dd506532914ce044817c7752a79b6a51286319bc/urllib3-2.5.0.tar.gz", hash = "sha256:3fc47733c7e419d4bc3f6b3dc2b4f890bb743906a30d56ba4a5bfa4bbff92760", size = 393185, upload-time = "2025-06-18T14:07:41.644Z" }
wheels = [
    { url = "https://files.pythonhosted.org/packages/a7/c2/fe1e52489ae3122415c51f387e221dd0773709bad6c6cdaa599e8a2c5185/urllib3-2.5.0-py3-none-any.whl", hash = "sha256:e6b01673c0fa6a13e374b50871808eb3bf7046c4b125b216f6bf1cc604cff0dc", size = 129795, upload-time = "2025-06-18T14:07:40.39Z" },
]

[package.optional-dependencies]
socks = [
    { name = "pysocks" },
]

[[package]]
name = "vcrpy"
version = "5.1.0"
source = { registry = "https://pypi.org/simple" }
resolution-markers = [
    "platform_python_implementation == 'PyPy'",
]
dependencies = [
    { name = "pyyaml", marker = "platform_python_implementation == 'PyPy'" },
    { name = "wrapt", marker = "platform_python_implementation == 'PyPy'" },
    { name = "yarl", marker = "platform_python_implementation == 'PyPy'" },
]
sdist = { url = "https://files.pythonhosted.org/packages/a5/ea/a166a3cce4ac5958ba9bbd9768acdb1ba38ae17ff7986da09fa5b9dbc633/vcrpy-5.1.0.tar.gz", hash = "sha256:bbf1532f2618a04f11bce2a99af3a9647a32c880957293ff91e0a5f187b6b3d2", size = 84576, upload-time = "2023-07-31T03:19:32.231Z" }
wheels = [
    { url = "https://files.pythonhosted.org/packages/2a/5b/3f70bcb279ad30026cc4f1df0a0491a0205a24dddd88301f396c485de9e7/vcrpy-5.1.0-py2.py3-none-any.whl", hash = "sha256:605e7b7a63dcd940db1df3ab2697ca7faf0e835c0852882142bafb19649d599e", size = 41969, upload-time = "2023-07-31T03:19:30.128Z" },
]

[[package]]
name = "vcrpy"
version = "7.0.0"
source = { registry = "https://pypi.org/simple" }
resolution-markers = [
    "platform_python_implementation != 'PyPy'",
]
dependencies = [
    { name = "pyyaml", marker = "platform_python_implementation != 'PyPy'" },
    { name = "urllib3", marker = "platform_python_implementation != 'PyPy'" },
    { name = "wrapt", marker = "platform_python_implementation != 'PyPy'" },
    { name = "yarl", marker = "platform_python_implementation != 'PyPy'" },
]
sdist = { url = "https://files.pythonhosted.org/packages/25/d3/856e06184d4572aada1dd559ddec3bedc46df1f2edc5ab2c91121a2cccdb/vcrpy-7.0.0.tar.gz", hash = "sha256:176391ad0425edde1680c5b20738ea3dc7fb942520a48d2993448050986b3a50", size = 85502, upload-time = "2024-12-31T00:07:57.894Z" }
wheels = [
    { url = "https://files.pythonhosted.org/packages/13/5d/1f15b252890c968d42b348d1e9b0aa12d5bf3e776704178ec37cceccdb63/vcrpy-7.0.0-py2.py3-none-any.whl", hash = "sha256:55791e26c18daa363435054d8b35bd41a4ac441b6676167635d1b37a71dbe124", size = 42321, upload-time = "2024-12-31T00:07:55.277Z" },
]

[[package]]
name = "verspec"
version = "0.1.0"
source = { registry = "https://pypi.org/simple" }
sdist = { url = "https://files.pythonhosted.org/packages/e7/44/8126f9f0c44319b2efc65feaad589cadef4d77ece200ae3c9133d58464d0/verspec-0.1.0.tar.gz", hash = "sha256:c4504ca697b2056cdb4bfa7121461f5a0e81809255b41c03dda4ba823637c01e", size = 27123, upload-time = "2020-11-30T02:24:09.646Z" }
wheels = [
    { url = "https://files.pythonhosted.org/packages/a4/ce/3b6fee91c85626eaf769d617f1be9d2e15c1cca027bbdeb2e0d751469355/verspec-0.1.0-py3-none-any.whl", hash = "sha256:741877d5633cc9464c45a469ae2a31e801e6dbbaa85b9675d481cda100f11c31", size = 19640, upload-time = "2020-11-30T02:24:08.387Z" },
]

[[package]]
name = "vine"
version = "5.1.0"
source = { registry = "https://pypi.org/simple" }
sdist = { url = "https://files.pythonhosted.org/packages/bd/e4/d07b5f29d283596b9727dd5275ccbceb63c44a1a82aa9e4bfd20426762ac/vine-5.1.0.tar.gz", hash = "sha256:8b62e981d35c41049211cf62a0a1242d8c1ee9bd15bb196ce38aefd6799e61e0", size = 48980, upload-time = "2023-11-05T08:46:53.857Z" }
wheels = [
    { url = "https://files.pythonhosted.org/packages/03/ff/7c0c86c43b3cbb927e0ccc0255cb4057ceba4799cd44ae95174ce8e8b5b2/vine-5.1.0-py3-none-any.whl", hash = "sha256:40fdf3c48b2cfe1c38a49e9ae2da6fda88e4794c810050a728bd7413811fb1dc", size = 9636, upload-time = "2023-11-05T08:46:51.205Z" },
]

[[package]]
name = "virtualenv"
version = "20.35.4"
source = { registry = "https://pypi.org/simple" }
dependencies = [
    { name = "distlib" },
    { name = "filelock" },
    { name = "platformdirs" },
]
sdist = { url = "https://files.pythonhosted.org/packages/20/28/e6f1a6f655d620846bd9df527390ecc26b3805a0c5989048c210e22c5ca9/virtualenv-20.35.4.tar.gz", hash = "sha256:643d3914d73d3eeb0c552cbb12d7e82adf0e504dbf86a3182f8771a153a1971c", size = 6028799, upload-time = "2025-10-29T06:57:40.511Z" }
wheels = [
    { url = "https://files.pythonhosted.org/packages/79/0c/c05523fa3181fdf0c9c52a6ba91a23fbf3246cc095f26f6516f9c60e6771/virtualenv-20.35.4-py3-none-any.whl", hash = "sha256:c21c9cede36c9753eeade68ba7d523529f228a403463376cf821eaae2b650f1b", size = 6005095, upload-time = "2025-10-29T06:57:37.598Z" },
]

[[package]]
name = "waitress"
version = "3.0.2"
source = { registry = "https://pypi.org/simple" }
sdist = { url = "https://files.pythonhosted.org/packages/bf/cb/04ddb054f45faa306a230769e868c28b8065ea196891f09004ebace5b184/waitress-3.0.2.tar.gz", hash = "sha256:682aaaf2af0c44ada4abfb70ded36393f0e307f4ab9456a215ce0020baefc31f", size = 179901, upload-time = "2024-11-16T20:02:35.195Z" }
wheels = [
    { url = "https://files.pythonhosted.org/packages/8d/57/a27182528c90ef38d82b636a11f606b0cbb0e17588ed205435f8affe3368/waitress-3.0.2-py3-none-any.whl", hash = "sha256:c56d67fd6e87c2ee598b76abdd4e96cfad1f24cacdea5078d382b1f9d7b5ed2e", size = 56232, upload-time = "2024-11-16T20:02:33.858Z" },
]

[[package]]
name = "wasmer"
version = "1.1.0"
source = { registry = "https://pypi.org/simple" }
wheels = [
    { url = "https://files.pythonhosted.org/packages/39/6b/30e25924cae7add377f5601e71c778e9a1e515c7a58291f52756c1bb7e87/wasmer-1.1.0-py3-none-any.whl", hash = "sha256:2caf8c67feae9cd4246421551036917811c446da4f27ad4c989521ef42751931", size = 1617, upload-time = "2022-01-07T23:24:10.046Z" },
]

[[package]]
name = "wasmer-compiler-cranelift"
version = "1.1.0"
source = { registry = "https://pypi.org/simple" }
wheels = [
    { url = "https://files.pythonhosted.org/packages/28/fa/26489c8f25470a3d50994aac8ebeabb2ca7f88874a15e0e77272b3a912c4/wasmer_compiler_cranelift-1.1.0-py3-none-any.whl", hash = "sha256:200fea80609cfb088457327acf66d5aa61f4c4f66b5a71133ada960b534c7355", size = 1866, upload-time = "2022-01-07T23:24:26.736Z" },
]

[[package]]
name = "watchdog"
version = "6.0.0"
source = { registry = "https://pypi.org/simple" }
sdist = { url = "https://files.pythonhosted.org/packages/db/7d/7f3d619e951c88ed75c6037b246ddcf2d322812ee8ea189be89511721d54/watchdog-6.0.0.tar.gz", hash = "sha256:9ddf7c82fda3ae8e24decda1338ede66e1c99883db93711d8fb941eaa2d8c282", size = 131220, upload-time = "2024-11-01T14:07:13.037Z" }
wheels = [
    { url = "https://files.pythonhosted.org/packages/68/98/b0345cabdce2041a01293ba483333582891a3bd5769b08eceb0d406056ef/watchdog-6.0.0-cp313-cp313-macosx_10_13_universal2.whl", hash = "sha256:490ab2ef84f11129844c23fb14ecf30ef3d8a6abafd3754a6f75ca1e6654136c", size = 96480, upload-time = "2024-11-01T14:06:42.952Z" },
    { url = "https://files.pythonhosted.org/packages/85/83/cdf13902c626b28eedef7ec4f10745c52aad8a8fe7eb04ed7b1f111ca20e/watchdog-6.0.0-cp313-cp313-macosx_10_13_x86_64.whl", hash = "sha256:76aae96b00ae814b181bb25b1b98076d5fc84e8a53cd8885a318b42b6d3a5134", size = 88451, upload-time = "2024-11-01T14:06:45.084Z" },
    { url = "https://files.pythonhosted.org/packages/fe/c4/225c87bae08c8b9ec99030cd48ae9c4eca050a59bf5c2255853e18c87b50/watchdog-6.0.0-cp313-cp313-macosx_11_0_arm64.whl", hash = "sha256:a175f755fc2279e0b7312c0035d52e27211a5bc39719dd529625b1930917345b", size = 89057, upload-time = "2024-11-01T14:06:47.324Z" },
    { url = "https://files.pythonhosted.org/packages/a9/c7/ca4bf3e518cb57a686b2feb4f55a1892fd9a3dd13f470fca14e00f80ea36/watchdog-6.0.0-py3-none-manylinux2014_aarch64.whl", hash = "sha256:7607498efa04a3542ae3e05e64da8202e58159aa1fa4acddf7678d34a35d4f13", size = 79079, upload-time = "2024-11-01T14:06:59.472Z" },
    { url = "https://files.pythonhosted.org/packages/5c/51/d46dc9332f9a647593c947b4b88e2381c8dfc0942d15b8edc0310fa4abb1/watchdog-6.0.0-py3-none-manylinux2014_armv7l.whl", hash = "sha256:9041567ee8953024c83343288ccc458fd0a2d811d6a0fd68c4c22609e3490379", size = 79078, upload-time = "2024-11-01T14:07:01.431Z" },
    { url = "https://files.pythonhosted.org/packages/d4/57/04edbf5e169cd318d5f07b4766fee38e825d64b6913ca157ca32d1a42267/watchdog-6.0.0-py3-none-manylinux2014_i686.whl", hash = "sha256:82dc3e3143c7e38ec49d61af98d6558288c415eac98486a5c581726e0737c00e", size = 79076, upload-time = "2024-11-01T14:07:02.568Z" },
    { url = "https://files.pythonhosted.org/packages/ab/cc/da8422b300e13cb187d2203f20b9253e91058aaf7db65b74142013478e66/watchdog-6.0.0-py3-none-manylinux2014_ppc64.whl", hash = "sha256:212ac9b8bf1161dc91bd09c048048a95ca3a4c4f5e5d4a7d1b1a7d5752a7f96f", size = 79077, upload-time = "2024-11-01T14:07:03.893Z" },
    { url = "https://files.pythonhosted.org/packages/2c/3b/b8964e04ae1a025c44ba8e4291f86e97fac443bca31de8bd98d3263d2fcf/watchdog-6.0.0-py3-none-manylinux2014_ppc64le.whl", hash = "sha256:e3df4cbb9a450c6d49318f6d14f4bbc80d763fa587ba46ec86f99f9e6876bb26", size = 79078, upload-time = "2024-11-01T14:07:05.189Z" },
    { url = "https://files.pythonhosted.org/packages/62/ae/a696eb424bedff7407801c257d4b1afda455fe40821a2be430e173660e81/watchdog-6.0.0-py3-none-manylinux2014_s390x.whl", hash = "sha256:2cce7cfc2008eb51feb6aab51251fd79b85d9894e98ba847408f662b3395ca3c", size = 79077, upload-time = "2024-11-01T14:07:06.376Z" },
    { url = "https://files.pythonhosted.org/packages/b5/e8/dbf020b4d98251a9860752a094d09a65e1b436ad181faf929983f697048f/watchdog-6.0.0-py3-none-manylinux2014_x86_64.whl", hash = "sha256:20ffe5b202af80ab4266dcd3e91aae72bf2da48c0d33bdb15c66658e685e94e2", size = 79078, upload-time = "2024-11-01T14:07:07.547Z" },
    { url = "https://files.pythonhosted.org/packages/07/f6/d0e5b343768e8bcb4cda79f0f2f55051bf26177ecd5651f84c07567461cf/watchdog-6.0.0-py3-none-win32.whl", hash = "sha256:07df1fdd701c5d4c8e55ef6cf55b8f0120fe1aef7ef39a1c6fc6bc2e606d517a", size = 79065, upload-time = "2024-11-01T14:07:09.525Z" },
    { url = "https://files.pythonhosted.org/packages/db/d9/c495884c6e548fce18a8f40568ff120bc3a4b7b99813081c8ac0c936fa64/watchdog-6.0.0-py3-none-win_amd64.whl", hash = "sha256:cbafb470cf848d93b5d013e2ecb245d4aa1c8fd0504e863ccefa32445359d680", size = 79070, upload-time = "2024-11-01T14:07:10.686Z" },
    { url = "https://files.pythonhosted.org/packages/33/e8/e40370e6d74ddba47f002a32919d91310d6074130fe4e17dabcafc15cbf1/watchdog-6.0.0-py3-none-win_ia64.whl", hash = "sha256:a1914259fa9e1454315171103c6a30961236f508b9b623eae470268bbcc6a22f", size = 79067, upload-time = "2024-11-01T14:07:11.845Z" },
]

[[package]]
name = "wcmatch"
version = "10.1"
source = { registry = "https://pypi.org/simple" }
dependencies = [
    { name = "bracex" },
]
sdist = { url = "https://files.pythonhosted.org/packages/79/3e/c0bdc27cf06f4e47680bd5803a07cb3dfd17de84cde92dd217dcb9e05253/wcmatch-10.1.tar.gz", hash = "sha256:f11f94208c8c8484a16f4f48638a85d771d9513f4ab3f37595978801cb9465af", size = 117421, upload-time = "2025-06-22T19:14:02.49Z" }
wheels = [
    { url = "https://files.pythonhosted.org/packages/eb/d8/0d1d2e9d3fabcf5d6840362adcf05f8cf3cd06a73358140c3a97189238ae/wcmatch-10.1-py3-none-any.whl", hash = "sha256:5848ace7dbb0476e5e55ab63c6bbd529745089343427caa5537f230cc01beb8a", size = 39854, upload-time = "2025-06-22T19:14:00.978Z" },
]

[[package]]
name = "wcwidth"
version = "0.2.14"
source = { registry = "https://pypi.org/simple" }
sdist = { url = "https://files.pythonhosted.org/packages/24/30/6b0809f4510673dc723187aeaf24c7f5459922d01e2f794277a3dfb90345/wcwidth-0.2.14.tar.gz", hash = "sha256:4d478375d31bc5395a3c55c40ccdf3354688364cd61c4f6adacaa9215d0b3605", size = 102293, upload-time = "2025-09-22T16:29:53.023Z" }
wheels = [
    { url = "https://files.pythonhosted.org/packages/af/b5/123f13c975e9f27ab9c0770f514345bd406d0e8d3b7a0723af9d43f710af/wcwidth-0.2.14-py2.py3-none-any.whl", hash = "sha256:a7bb560c8aee30f9957e5f9895805edd20602f2d7f720186dfd906e82b4982e1", size = 37286, upload-time = "2025-09-22T16:29:51.641Z" },
]

[[package]]
name = "weasyprint"
version = "66.0"
source = { registry = "https://pypi.org/simple" }
dependencies = [
    { name = "cffi" },
    { name = "cssselect2" },
    { name = "fonttools", extra = ["woff"] },
    { name = "pillow" },
    { name = "pydyf" },
    { name = "pyphen" },
    { name = "tinycss2" },
    { name = "tinyhtml5" },
]
sdist = { url = "https://files.pythonhosted.org/packages/32/99/480b5430b7eb0916e7d5df1bee7d9508b28b48fee28da894d0a050e0e930/weasyprint-66.0.tar.gz", hash = "sha256:da71dc87dc129ac9cffdc65e5477e90365ab9dbae45c744014ec1d06303dde40", size = 504224, upload-time = "2025-07-24T11:44:42.771Z" }
wheels = [
    { url = "https://files.pythonhosted.org/packages/0f/d1/c5d9b341bf3d556c1e4c6566b3efdda0b1bb175510aa7b09dd3eee246923/weasyprint-66.0-py3-none-any.whl", hash = "sha256:82b0783b726fcd318e2c977dcdddca76515b30044bc7a830cc4fbe717582a6d0", size = 301965, upload-time = "2025-07-24T11:44:40.968Z" },
]

[[package]]
name = "webdriver-manager"
version = "4.0.2"
source = { registry = "https://pypi.org/simple" }
dependencies = [
    { name = "packaging" },
    { name = "python-dotenv" },
    { name = "requests" },
]
sdist = { url = "https://files.pythonhosted.org/packages/24/4f/6e44478908c5133f680378d687f14ecaa99feed2c535344fcf68d8d21500/webdriver_manager-4.0.2.tar.gz", hash = "sha256:efedf428f92fd6d5c924a0d054e6d1322dd77aab790e834ee767af392b35590f", size = 25940, upload-time = "2024-07-25T08:13:49.331Z" }
wheels = [
    { url = "https://files.pythonhosted.org/packages/b5/b5/3bd0b038d80950ec13e6a2c8d03ed8354867dc60064b172f2f4ffac8afbe/webdriver_manager-4.0.2-py2.py3-none-any.whl", hash = "sha256:75908d92ecc45ff2b9953614459c633db8f9aa1ff30181cefe8696e312908129", size = 27778, upload-time = "2024-07-25T08:13:47.917Z" },
]

[[package]]
name = "webencodings"
version = "0.5.1"
source = { registry = "https://pypi.org/simple" }
sdist = { url = "https://files.pythonhosted.org/packages/0b/02/ae6ceac1baeda530866a85075641cec12989bd8d31af6d5ab4a3e8c92f47/webencodings-0.5.1.tar.gz", hash = "sha256:b36a1c245f2d304965eb4e0a82848379241dc04b865afcc4aab16748587e1923", size = 9721, upload-time = "2017-04-05T20:21:34.189Z" }
wheels = [
    { url = "https://files.pythonhosted.org/packages/f4/24/2a3e3df732393fed8b3ebf2ec078f05546de641fe1b667ee316ec1dcf3b7/webencodings-0.5.1-py2.py3-none-any.whl", hash = "sha256:a0af1213f3c2226497a97e2b3aa01a7e4bee4f403f95be16fc9acd2947514a78", size = 11774, upload-time = "2017-04-05T20:21:32.581Z" },
]

[[package]]
name = "webob"
version = "1.8.9"
source = { registry = "https://pypi.org/simple" }
dependencies = [
    { name = "legacy-cgi" },
]
sdist = { url = "https://files.pythonhosted.org/packages/85/0b/1732085540b01f65e4e7999e15864fe14cd18b12a95731a43fd6fd11b26a/webob-1.8.9.tar.gz", hash = "sha256:ad6078e2edb6766d1334ec3dee072ac6a7f95b1e32ce10def8ff7f0f02d56589", size = 279775, upload-time = "2024-10-24T03:19:20.651Z" }
wheels = [
    { url = "https://files.pythonhosted.org/packages/50/bd/c336448be43d40be28e71f2e0f3caf7ccb28e2755c58f4c02c065bfe3e8e/WebOb-1.8.9-py2.py3-none-any.whl", hash = "sha256:45e34c58ed0c7e2ecd238ffd34432487ff13d9ad459ddfd77895e67abba7c1f9", size = 115364, upload-time = "2024-10-24T03:19:18.642Z" },
]

[[package]]
name = "websocket-client"
version = "1.9.0"
source = { registry = "https://pypi.org/simple" }
sdist = { url = "https://files.pythonhosted.org/packages/2c/41/aa4bf9664e4cda14c3b39865b12251e8e7d239f4cd0e3cc1b6c2ccde25c1/websocket_client-1.9.0.tar.gz", hash = "sha256:9e813624b6eb619999a97dc7958469217c3176312b3a16a4bd1bc7e08a46ec98", size = 70576, upload-time = "2025-10-07T21:16:36.495Z" }
wheels = [
    { url = "https://files.pythonhosted.org/packages/34/db/b10e48aa8fff7407e67470363eac595018441cf32d5e1001567a7aeba5d2/websocket_client-1.9.0-py3-none-any.whl", hash = "sha256:af248a825037ef591efbf6ed20cc5faa03d3b47b9e5a2230a529eeee1c1fc3ef", size = 82616, upload-time = "2025-10-07T21:16:34.951Z" },
]

[[package]]
name = "webtest"
version = "3.0.7"
source = { registry = "https://pypi.org/simple" }
dependencies = [
    { name = "beautifulsoup4" },
    { name = "waitress" },
    { name = "webob" },
]
sdist = { url = "https://files.pythonhosted.org/packages/20/85/73877efb10ba4ef02364d5671724b1326d482dc928eace5fe114215443b7/webtest-3.0.7.tar.gz", hash = "sha256:7aeab50f970d46c068e7a36dd162cb242591edf72a1d04efd21374772b931741", size = 80260, upload-time = "2025-10-06T20:38:59.293Z" }
wheels = [
    { url = "https://files.pythonhosted.org/packages/73/74/cb337bb1758254589b6fdc0aeeb91fa987ac1e6877a79b75edbd214fc0a9/webtest-3.0.7-py3-none-any.whl", hash = "sha256:2f51a0844f3a8beaef89bc23d225fe05ad816f7e429ffcc655a13013a799ac6c", size = 32393, upload-time = "2025-10-06T20:38:57.728Z" },
]

[[package]]
name = "wrapt"
version = "2.0.1"
source = { registry = "https://pypi.org/simple" }
sdist = { url = "https://files.pythonhosted.org/packages/49/2a/6de8a50cb435b7f42c46126cf1a54b2aab81784e74c8595c8e025e8f36d3/wrapt-2.0.1.tar.gz", hash = "sha256:9c9c635e78497cacb81e84f8b11b23e0aacac7a136e73b8e5b2109a1d9fc468f", size = 82040, upload-time = "2025-11-07T00:45:33.312Z" }
wheels = [
    { url = "https://files.pythonhosted.org/packages/ad/fe/41af4c46b5e498c90fc87981ab2972fbd9f0bccda597adb99d3d3441b94b/wrapt-2.0.1-cp313-cp313-macosx_10_13_universal2.whl", hash = "sha256:47b0f8bafe90f7736151f61482c583c86b0693d80f075a58701dd1549b0010a9", size = 78132, upload-time = "2025-11-07T00:44:04.628Z" },
    { url = "https://files.pythonhosted.org/packages/1c/92/d68895a984a5ebbbfb175512b0c0aad872354a4a2484fbd5552e9f275316/wrapt-2.0.1-cp313-cp313-macosx_10_13_x86_64.whl", hash = "sha256:cbeb0971e13b4bd81d34169ed57a6dda017328d1a22b62fda45e1d21dd06148f", size = 61211, upload-time = "2025-11-07T00:44:05.626Z" },
    { url = "https://files.pythonhosted.org/packages/e8/26/ba83dc5ae7cf5aa2b02364a3d9cf74374b86169906a1f3ade9a2d03cf21c/wrapt-2.0.1-cp313-cp313-macosx_11_0_arm64.whl", hash = "sha256:eb7cffe572ad0a141a7886a1d2efa5bef0bf7fe021deeea76b3ab334d2c38218", size = 61689, upload-time = "2025-11-07T00:44:06.719Z" },
    { url = "https://files.pythonhosted.org/packages/cf/67/d7a7c276d874e5d26738c22444d466a3a64ed541f6ef35f740dbd865bab4/wrapt-2.0.1-cp313-cp313-manylinux1_x86_64.manylinux_2_28_x86_64.manylinux_2_5_x86_64.whl", hash = "sha256:c8d60527d1ecfc131426b10d93ab5d53e08a09c5fa0175f6b21b3252080c70a9", size = 121502, upload-time = "2025-11-07T00:44:09.557Z" },
    { url = "https://files.pythonhosted.org/packages/0f/6b/806dbf6dd9579556aab22fc92908a876636e250f063f71548a8660382184/wrapt-2.0.1-cp313-cp313-manylinux2014_aarch64.manylinux_2_17_aarch64.manylinux_2_28_aarch64.whl", hash = "sha256:c654eafb01afac55246053d67a4b9a984a3567c3808bb7df2f8de1c1caba2e1c", size = 123110, upload-time = "2025-11-07T00:44:10.64Z" },
    { url = "https://files.pythonhosted.org/packages/e5/08/cdbb965fbe4c02c5233d185d070cabed2ecc1f1e47662854f95d77613f57/wrapt-2.0.1-cp313-cp313-manylinux_2_31_riscv64.manylinux_2_39_riscv64.whl", hash = "sha256:98d873ed6c8b4ee2418f7afce666751854d6d03e3c0ec2a399bb039cd2ae89db", size = 117434, upload-time = "2025-11-07T00:44:08.138Z" },
    { url = "https://files.pythonhosted.org/packages/2d/d1/6aae2ce39db4cb5216302fa2e9577ad74424dfbe315bd6669725569e048c/wrapt-2.0.1-cp313-cp313-musllinux_1_2_aarch64.whl", hash = "sha256:c9e850f5b7fc67af856ff054c71690d54fa940c3ef74209ad9f935b4f66a0233", size = 121533, upload-time = "2025-11-07T00:44:12.142Z" },
    { url = "https://files.pythonhosted.org/packages/79/35/565abf57559fbe0a9155c29879ff43ce8bd28d2ca61033a3a3dd67b70794/wrapt-2.0.1-cp313-cp313-musllinux_1_2_riscv64.whl", hash = "sha256:e505629359cb5f751e16e30cf3f91a1d3ddb4552480c205947da415d597f7ac2", size = 116324, upload-time = "2025-11-07T00:44:13.28Z" },
    { url = "https://files.pythonhosted.org/packages/e1/e0/53ff5e76587822ee33e560ad55876d858e384158272cd9947abdd4ad42ca/wrapt-2.0.1-cp313-cp313-musllinux_1_2_x86_64.whl", hash = "sha256:2879af909312d0baf35f08edeea918ee3af7ab57c37fe47cb6a373c9f2749c7b", size = 120627, upload-time = "2025-11-07T00:44:14.431Z" },
    { url = "https://files.pythonhosted.org/packages/7c/7b/38df30fd629fbd7612c407643c63e80e1c60bcc982e30ceeae163a9800e7/wrapt-2.0.1-cp313-cp313-win32.whl", hash = "sha256:d67956c676be5a24102c7407a71f4126d30de2a569a1c7871c9f3cabc94225d7", size = 58252, upload-time = "2025-11-07T00:44:17.814Z" },
    { url = "https://files.pythonhosted.org/packages/85/64/d3954e836ea67c4d3ad5285e5c8fd9d362fd0a189a2db622df457b0f4f6a/wrapt-2.0.1-cp313-cp313-win_amd64.whl", hash = "sha256:9ca66b38dd642bf90c59b6738af8070747b610115a39af2498535f62b5cdc1c3", size = 60500, upload-time = "2025-11-07T00:44:15.561Z" },
    { url = "https://files.pythonhosted.org/packages/89/4e/3c8b99ac93527cfab7f116089db120fef16aac96e5f6cdb724ddf286086d/wrapt-2.0.1-cp313-cp313-win_arm64.whl", hash = "sha256:5a4939eae35db6b6cec8e7aa0e833dcca0acad8231672c26c2a9ab7a0f8ac9c8", size = 58993, upload-time = "2025-11-07T00:44:16.65Z" },
    { url = "https://files.pythonhosted.org/packages/f9/f4/eff2b7d711cae20d220780b9300faa05558660afb93f2ff5db61fe725b9a/wrapt-2.0.1-cp313-cp313t-macosx_10_13_universal2.whl", hash = "sha256:a52f93d95c8d38fed0669da2ebdb0b0376e895d84596a976c15a9eb45e3eccb3", size = 82028, upload-time = "2025-11-07T00:44:18.944Z" },
    { url = "https://files.pythonhosted.org/packages/0c/67/cb945563f66fd0f61a999339460d950f4735c69f18f0a87ca586319b1778/wrapt-2.0.1-cp313-cp313t-macosx_10_13_x86_64.whl", hash = "sha256:4e54bbf554ee29fcceee24fa41c4d091398b911da6e7f5d7bffda963c9aed2e1", size = 62949, upload-time = "2025-11-07T00:44:20.074Z" },
    { url = "https://files.pythonhosted.org/packages/ec/ca/f63e177f0bbe1e5cf5e8d9b74a286537cd709724384ff20860f8f6065904/wrapt-2.0.1-cp313-cp313t-macosx_11_0_arm64.whl", hash = "sha256:908f8c6c71557f4deaa280f55d0728c3bca0960e8c3dd5ceeeafb3c19942719d", size = 63681, upload-time = "2025-11-07T00:44:21.345Z" },
    { url = "https://files.pythonhosted.org/packages/39/a1/1b88fcd21fd835dca48b556daef750952e917a2794fa20c025489e2e1f0f/wrapt-2.0.1-cp313-cp313t-manylinux1_x86_64.manylinux_2_28_x86_64.manylinux_2_5_x86_64.whl", hash = "sha256:e2f84e9af2060e3904a32cea9bb6db23ce3f91cfd90c6b426757cf7cc01c45c7", size = 152696, upload-time = "2025-11-07T00:44:24.318Z" },
    { url = "https://files.pythonhosted.org/packages/62/1c/d9185500c1960d9f5f77b9c0b890b7fc62282b53af7ad1b6bd779157f714/wrapt-2.0.1-cp313-cp313t-manylinux2014_aarch64.manylinux_2_17_aarch64.manylinux_2_28_aarch64.whl", hash = "sha256:e3612dc06b436968dfb9142c62e5dfa9eb5924f91120b3c8ff501ad878f90eb3", size = 158859, upload-time = "2025-11-07T00:44:25.494Z" },
    { url = "https://files.pythonhosted.org/packages/91/60/5d796ed0f481ec003220c7878a1d6894652efe089853a208ea0838c13086/wrapt-2.0.1-cp313-cp313t-manylinux_2_31_riscv64.manylinux_2_39_riscv64.whl", hash = "sha256:6d2d947d266d99a1477cd005b23cbd09465276e302515e122df56bb9511aca1b", size = 146068, upload-time = "2025-11-07T00:44:22.81Z" },
    { url = "https://files.pythonhosted.org/packages/04/f8/75282dd72f102ddbfba137e1e15ecba47b40acff32c08ae97edbf53f469e/wrapt-2.0.1-cp313-cp313t-musllinux_1_2_aarch64.whl", hash = "sha256:7d539241e87b650cbc4c3ac9f32c8d1ac8a54e510f6dca3f6ab60dcfd48c9b10", size = 155724, upload-time = "2025-11-07T00:44:26.634Z" },
    { url = "https://files.pythonhosted.org/packages/5a/27/fe39c51d1b344caebb4a6a9372157bdb8d25b194b3561b52c8ffc40ac7d1/wrapt-2.0.1-cp313-cp313t-musllinux_1_2_riscv64.whl", hash = "sha256:4811e15d88ee62dbf5c77f2c3ff3932b1e3ac92323ba3912f51fc4016ce81ecf", size = 144413, upload-time = "2025-11-07T00:44:27.939Z" },
    { url = "https://files.pythonhosted.org/packages/83/2b/9f6b643fe39d4505c7bf926d7c2595b7cb4b607c8c6b500e56c6b36ac238/wrapt-2.0.1-cp313-cp313t-musllinux_1_2_x86_64.whl", hash = "sha256:c1c91405fcf1d501fa5d55df21e58ea49e6b879ae829f1039faaf7e5e509b41e", size = 150325, upload-time = "2025-11-07T00:44:29.29Z" },
    { url = "https://files.pythonhosted.org/packages/bb/b6/20ffcf2558596a7f58a2e69c89597128781f0b88e124bf5a4cadc05b8139/wrapt-2.0.1-cp313-cp313t-win32.whl", hash = "sha256:e76e3f91f864e89db8b8d2a8311d57df93f01ad6bb1e9b9976d1f2e83e18315c", size = 59943, upload-time = "2025-11-07T00:44:33.211Z" },
    { url = "https://files.pythonhosted.org/packages/87/6a/0e56111cbb3320151eed5d3821ee1373be13e05b376ea0870711f18810c3/wrapt-2.0.1-cp313-cp313t-win_amd64.whl", hash = "sha256:83ce30937f0ba0d28818807b303a412440c4b63e39d3d8fc036a94764b728c92", size = 63240, upload-time = "2025-11-07T00:44:30.935Z" },
    { url = "https://files.pythonhosted.org/packages/1d/54/5ab4c53ea1f7f7e5c3e7c1095db92932cc32fd62359d285486d00c2884c3/wrapt-2.0.1-cp313-cp313t-win_arm64.whl", hash = "sha256:4b55cacc57e1dc2d0991dbe74c6419ffd415fb66474a02335cb10efd1aa3f84f", size = 60416, upload-time = "2025-11-07T00:44:32.002Z" },
    { url = "https://files.pythonhosted.org/packages/15/d1/b51471c11592ff9c012bd3e2f7334a6ff2f42a7aed2caffcf0bdddc9cb89/wrapt-2.0.1-py3-none-any.whl", hash = "sha256:4d2ce1bf1a48c5277d7969259232b57645aae5686dba1eaeade39442277afbca", size = 44046, upload-time = "2025-11-07T00:45:32.116Z" },
]

[[package]]
name = "wsproto"
version = "1.3.2"
source = { registry = "https://pypi.org/simple" }
dependencies = [
    { name = "h11" },
]
sdist = { url = "https://files.pythonhosted.org/packages/c7/79/12135bdf8b9c9367b8701c2c19a14c913c120b882d50b014ca0d38083c2c/wsproto-1.3.2.tar.gz", hash = "sha256:b86885dcf294e15204919950f666e06ffc6c7c114ca900b060d6e16293528294", size = 50116, upload-time = "2025-11-20T18:18:01.871Z" }
wheels = [
    { url = "https://files.pythonhosted.org/packages/a4/f5/10b68b7b1544245097b2a1b8238f66f2fc6dcaeb24ba5d917f52bd2eed4f/wsproto-1.3.2-py3-none-any.whl", hash = "sha256:61eea322cdf56e8cc904bd3ad7573359a242ba65688716b0710a5eb12beab584", size = 24405, upload-time = "2025-11-20T18:18:00.454Z" },
]

[[package]]
name = "xlrd"
version = "1.2.0"
source = { registry = "https://pypi.org/simple" }
sdist = { url = "https://files.pythonhosted.org/packages/aa/05/ec9d4fcbbb74bbf4da9f622b3b61aec541e4eccf31d3c60c5422ec027ce2/xlrd-1.2.0.tar.gz", hash = "sha256:546eb36cee8db40c3eaa46c351e67ffee6eeb5fa2650b71bc4c758a29a1b29b2", size = 554079, upload-time = "2018-12-15T17:47:48.133Z" }
wheels = [
    { url = "https://files.pythonhosted.org/packages/b0/16/63576a1a001752e34bf8ea62e367997530dc553b689356b9879339cf45a4/xlrd-1.2.0-py2.py3-none-any.whl", hash = "sha256:e551fb498759fa3a5384a94ccd4c3c02eb7c00ea424426e212ac0c57be9dfbde", size = 103251, upload-time = "2018-12-15T17:47:45.792Z" },
]

[[package]]
name = "xlsxwriter"
version = "3.2.9"
source = { registry = "https://pypi.org/simple" }
sdist = { url = "https://files.pythonhosted.org/packages/46/2c/c06ef49dc36e7954e55b802a8b231770d286a9758b3d936bd1e04ce5ba88/xlsxwriter-3.2.9.tar.gz", hash = "sha256:254b1c37a368c444eac6e2f867405cc9e461b0ed97a3233b2ac1e574efb4140c", size = 215940, upload-time = "2025-09-16T00:16:21.63Z" }
wheels = [
    { url = "https://files.pythonhosted.org/packages/3a/0c/3662f4a66880196a590b202f0db82d919dd2f89e99a27fadef91c4a33d41/xlsxwriter-3.2.9-py3-none-any.whl", hash = "sha256:9a5db42bc5dff014806c58a20b9eae7322a134abb6fce3c92c181bfb275ec5b3", size = 175315, upload-time = "2025-09-16T00:16:20.108Z" },
]

[[package]]
name = "xlwt"
version = "1.3.0"
source = { registry = "https://pypi.org/simple" }
sdist = { url = "https://files.pythonhosted.org/packages/06/97/56a6f56ce44578a69343449aa5a0d98eefe04085d69da539f3034e2cd5c1/xlwt-1.3.0.tar.gz", hash = "sha256:c59912717a9b28f1a3c2a98fd60741014b06b043936dcecbc113eaaada156c88", size = 153929, upload-time = "2017-08-22T06:47:16.498Z" }
wheels = [
    { url = "https://files.pythonhosted.org/packages/44/48/def306413b25c3d01753603b1a222a011b8621aed27cd7f89cbc27e6b0f4/xlwt-1.3.0-py2.py3-none-any.whl", hash = "sha256:a082260524678ba48a297d922cc385f58278b8aa68741596a87de01a9c628b2e", size = 99981, upload-time = "2017-08-22T06:47:15.281Z" },
]

[[package]]
name = "yarl"
version = "1.22.0"
source = { registry = "https://pypi.org/simple" }
dependencies = [
    { name = "idna" },
    { name = "multidict" },
    { name = "propcache" },
]
sdist = { url = "https://files.pythonhosted.org/packages/57/63/0c6ebca57330cd313f6102b16dd57ffaf3ec4c83403dcb45dbd15c6f3ea1/yarl-1.22.0.tar.gz", hash = "sha256:bebf8557577d4401ba8bd9ff33906f1376c877aa78d1fe216ad01b4d6745af71", size = 187169, upload-time = "2025-10-06T14:12:55.963Z" }
wheels = [
    { url = "https://files.pythonhosted.org/packages/ea/f3/d67de7260456ee105dc1d162d43a019ecad6b91e2f51809d6cddaa56690e/yarl-1.22.0-cp313-cp313-macosx_10_13_universal2.whl", hash = "sha256:8dee9c25c74997f6a750cd317b8ca63545169c098faee42c84aa5e506c819b53", size = 139980, upload-time = "2025-10-06T14:10:14.601Z" },
    { url = "https://files.pythonhosted.org/packages/01/88/04d98af0b47e0ef42597b9b28863b9060bb515524da0a65d5f4db160b2d5/yarl-1.22.0-cp313-cp313-macosx_10_13_x86_64.whl", hash = "sha256:01e73b85a5434f89fc4fe27dcda2aff08ddf35e4d47bbbea3bdcd25321af538a", size = 93424, upload-time = "2025-10-06T14:10:16.115Z" },
    { url = "https://files.pythonhosted.org/packages/18/91/3274b215fd8442a03975ce6bee5fe6aa57a8326b29b9d3d56234a1dca244/yarl-1.22.0-cp313-cp313-macosx_11_0_arm64.whl", hash = "sha256:22965c2af250d20c873cdbee8ff958fb809940aeb2e74ba5f20aaf6b7ac8c70c", size = 93821, upload-time = "2025-10-06T14:10:17.993Z" },
    { url = "https://files.pythonhosted.org/packages/61/3a/caf4e25036db0f2da4ca22a353dfeb3c9d3c95d2761ebe9b14df8fc16eb0/yarl-1.22.0-cp313-cp313-manylinux2014_aarch64.manylinux_2_17_aarch64.manylinux_2_28_aarch64.whl", hash = "sha256:b4f15793aa49793ec8d1c708ab7f9eded1aa72edc5174cae703651555ed1b601", size = 373243, upload-time = "2025-10-06T14:10:19.44Z" },
    { url = "https://files.pythonhosted.org/packages/6e/9e/51a77ac7516e8e7803b06e01f74e78649c24ee1021eca3d6a739cb6ea49c/yarl-1.22.0-cp313-cp313-manylinux2014_armv7l.manylinux_2_17_armv7l.manylinux_2_31_armv7l.whl", hash = "sha256:e5542339dcf2747135c5c85f68680353d5cb9ffd741c0f2e8d832d054d41f35a", size = 342361, upload-time = "2025-10-06T14:10:21.124Z" },
    { url = "https://files.pythonhosted.org/packages/d4/f8/33b92454789dde8407f156c00303e9a891f1f51a0330b0fad7c909f87692/yarl-1.22.0-cp313-cp313-manylinux2014_ppc64le.manylinux_2_17_ppc64le.manylinux_2_28_ppc64le.whl", hash = "sha256:5c401e05ad47a75869c3ab3e35137f8468b846770587e70d71e11de797d113df", size = 387036, upload-time = "2025-10-06T14:10:22.902Z" },
    { url = "https://files.pythonhosted.org/packages/d9/9a/c5db84ea024f76838220280f732970aa4ee154015d7f5c1bfb60a267af6f/yarl-1.22.0-cp313-cp313-manylinux2014_s390x.manylinux_2_17_s390x.manylinux_2_28_s390x.whl", hash = "sha256:243dda95d901c733f5b59214d28b0120893d91777cb8aa043e6ef059d3cddfe2", size = 397671, upload-time = "2025-10-06T14:10:24.523Z" },
    { url = "https://files.pythonhosted.org/packages/11/c9/cd8538dc2e7727095e0c1d867bad1e40c98f37763e6d995c1939f5fdc7b1/yarl-1.22.0-cp313-cp313-manylinux2014_x86_64.manylinux_2_17_x86_64.manylinux_2_28_x86_64.whl", hash = "sha256:bec03d0d388060058f5d291a813f21c011041938a441c593374da6077fe21b1b", size = 377059, upload-time = "2025-10-06T14:10:26.406Z" },
    { url = "https://files.pythonhosted.org/packages/a1/b9/ab437b261702ced75122ed78a876a6dec0a1b0f5e17a4ac7a9a2482d8abe/yarl-1.22.0-cp313-cp313-musllinux_1_2_aarch64.whl", hash = "sha256:b0748275abb8c1e1e09301ee3cf90c8a99678a4e92e4373705f2a2570d581273", size = 365356, upload-time = "2025-10-06T14:10:28.461Z" },
    { url = "https://files.pythonhosted.org/packages/b2/9d/8e1ae6d1d008a9567877b08f0ce4077a29974c04c062dabdb923ed98e6fe/yarl-1.22.0-cp313-cp313-musllinux_1_2_armv7l.whl", hash = "sha256:47fdb18187e2a4e18fda2c25c05d8251a9e4a521edaed757fef033e7d8498d9a", size = 361331, upload-time = "2025-10-06T14:10:30.541Z" },
    { url = "https://files.pythonhosted.org/packages/ca/5a/09b7be3905962f145b73beb468cdd53db8aa171cf18c80400a54c5b82846/yarl-1.22.0-cp313-cp313-musllinux_1_2_ppc64le.whl", hash = "sha256:c7044802eec4524fde550afc28edda0dd5784c4c45f0be151a2d3ba017daca7d", size = 382590, upload-time = "2025-10-06T14:10:33.352Z" },
    { url = "https://files.pythonhosted.org/packages/aa/7f/59ec509abf90eda5048b0bc3e2d7b5099dffdb3e6b127019895ab9d5ef44/yarl-1.22.0-cp313-cp313-musllinux_1_2_s390x.whl", hash = "sha256:139718f35149ff544caba20fce6e8a2f71f1e39b92c700d8438a0b1d2a631a02", size = 385316, upload-time = "2025-10-06T14:10:35.034Z" },
    { url = "https://files.pythonhosted.org/packages/e5/84/891158426bc8036bfdfd862fabd0e0fa25df4176ec793e447f4b85cf1be4/yarl-1.22.0-cp313-cp313-musllinux_1_2_x86_64.whl", hash = "sha256:e1b51bebd221006d3d2f95fbe124b22b247136647ae5dcc8c7acafba66e5ee67", size = 374431, upload-time = "2025-10-06T14:10:37.76Z" },
    { url = "https://files.pythonhosted.org/packages/bb/49/03da1580665baa8bef5e8ed34c6df2c2aca0a2f28bf397ed238cc1bbc6f2/yarl-1.22.0-cp313-cp313-win32.whl", hash = "sha256:d3e32536234a95f513bd374e93d717cf6b2231a791758de6c509e3653f234c95", size = 81555, upload-time = "2025-10-06T14:10:39.649Z" },
    { url = "https://files.pythonhosted.org/packages/9a/ee/450914ae11b419eadd067c6183ae08381cfdfcb9798b90b2b713bbebddda/yarl-1.22.0-cp313-cp313-win_amd64.whl", hash = "sha256:47743b82b76d89a1d20b83e60d5c20314cbd5ba2befc9cda8f28300c4a08ed4d", size = 86965, upload-time = "2025-10-06T14:10:41.313Z" },
    { url = "https://files.pythonhosted.org/packages/98/4d/264a01eae03b6cf629ad69bae94e3b0e5344741e929073678e84bf7a3e3b/yarl-1.22.0-cp313-cp313-win_arm64.whl", hash = "sha256:5d0fcda9608875f7d052eff120c7a5da474a6796fe4d83e152e0e4d42f6d1a9b", size = 81205, upload-time = "2025-10-06T14:10:43.167Z" },
    { url = "https://files.pythonhosted.org/packages/88/fc/6908f062a2f77b5f9f6d69cecb1747260831ff206adcbc5b510aff88df91/yarl-1.22.0-cp313-cp313t-macosx_10_13_universal2.whl", hash = "sha256:719ae08b6972befcba4310e49edb1161a88cdd331e3a694b84466bd938a6ab10", size = 146209, upload-time = "2025-10-06T14:10:44.643Z" },
    { url = "https://files.pythonhosted.org/packages/65/47/76594ae8eab26210b4867be6f49129861ad33da1f1ebdf7051e98492bf62/yarl-1.22.0-cp313-cp313t-macosx_10_13_x86_64.whl", hash = "sha256:47d8a5c446df1c4db9d21b49619ffdba90e77c89ec6e283f453856c74b50b9e3", size = 95966, upload-time = "2025-10-06T14:10:46.554Z" },
    { url = "https://files.pythonhosted.org/packages/ab/ce/05e9828a49271ba6b5b038b15b3934e996980dd78abdfeb52a04cfb9467e/yarl-1.22.0-cp313-cp313t-macosx_11_0_arm64.whl", hash = "sha256:cfebc0ac8333520d2d0423cbbe43ae43c8838862ddb898f5ca68565e395516e9", size = 97312, upload-time = "2025-10-06T14:10:48.007Z" },
    { url = "https://files.pythonhosted.org/packages/d1/c5/7dffad5e4f2265b29c9d7ec869c369e4223166e4f9206fc2243ee9eea727/yarl-1.22.0-cp313-cp313t-manylinux2014_aarch64.manylinux_2_17_aarch64.manylinux_2_28_aarch64.whl", hash = "sha256:4398557cbf484207df000309235979c79c4356518fd5c99158c7d38203c4da4f", size = 361967, upload-time = "2025-10-06T14:10:49.997Z" },
    { url = "https://files.pythonhosted.org/packages/50/b2/375b933c93a54bff7fc041e1a6ad2c0f6f733ffb0c6e642ce56ee3b39970/yarl-1.22.0-cp313-cp313t-manylinux2014_armv7l.manylinux_2_17_armv7l.manylinux_2_31_armv7l.whl", hash = "sha256:2ca6fd72a8cd803be290d42f2dec5cdcd5299eeb93c2d929bf060ad9efaf5de0", size = 323949, upload-time = "2025-10-06T14:10:52.004Z" },
    { url = "https://files.pythonhosted.org/packages/66/50/bfc2a29a1d78644c5a7220ce2f304f38248dc94124a326794e677634b6cf/yarl-1.22.0-cp313-cp313t-manylinux2014_ppc64le.manylinux_2_17_ppc64le.manylinux_2_28_ppc64le.whl", hash = "sha256:ca1f59c4e1ab6e72f0a23c13fca5430f889634166be85dbf1013683e49e3278e", size = 361818, upload-time = "2025-10-06T14:10:54.078Z" },
    { url = "https://files.pythonhosted.org/packages/46/96/f3941a46af7d5d0f0498f86d71275696800ddcdd20426298e572b19b91ff/yarl-1.22.0-cp313-cp313t-manylinux2014_s390x.manylinux_2_17_s390x.manylinux_2_28_s390x.whl", hash = "sha256:6c5010a52015e7c70f86eb967db0f37f3c8bd503a695a49f8d45700144667708", size = 372626, upload-time = "2025-10-06T14:10:55.767Z" },
    { url = "https://files.pythonhosted.org/packages/c1/42/8b27c83bb875cd89448e42cd627e0fb971fa1675c9ec546393d18826cb50/yarl-1.22.0-cp313-cp313t-manylinux2014_x86_64.manylinux_2_17_x86_64.manylinux_2_28_x86_64.whl", hash = "sha256:9d7672ecf7557476642c88497c2f8d8542f8e36596e928e9bcba0e42e1e7d71f", size = 341129, upload-time = "2025-10-06T14:10:57.985Z" },
    { url = "https://files.pythonhosted.org/packages/49/36/99ca3122201b382a3cf7cc937b95235b0ac944f7e9f2d5331d50821ed352/yarl-1.22.0-cp313-cp313t-musllinux_1_2_aarch64.whl", hash = "sha256:3b7c88eeef021579d600e50363e0b6ee4f7f6f728cd3486b9d0f3ee7b946398d", size = 346776, upload-time = "2025-10-06T14:10:59.633Z" },
    { url = "https://files.pythonhosted.org/packages/85/b4/47328bf996acd01a4c16ef9dcd2f59c969f495073616586f78cd5f2efb99/yarl-1.22.0-cp313-cp313t-musllinux_1_2_armv7l.whl", hash = "sha256:f4afb5c34f2c6fecdcc182dfcfc6af6cccf1aa923eed4d6a12e9d96904e1a0d8", size = 334879, upload-time = "2025-10-06T14:11:01.454Z" },
    { url = "https://files.pythonhosted.org/packages/c2/ad/b77d7b3f14a4283bffb8e92c6026496f6de49751c2f97d4352242bba3990/yarl-1.22.0-cp313-cp313t-musllinux_1_2_ppc64le.whl", hash = "sha256:59c189e3e99a59cf8d83cbb31d4db02d66cda5a1a4374e8a012b51255341abf5", size = 350996, upload-time = "2025-10-06T14:11:03.452Z" },
    { url = "https://files.pythonhosted.org/packages/81/c8/06e1d69295792ba54d556f06686cbd6a7ce39c22307100e3fb4a2c0b0a1d/yarl-1.22.0-cp313-cp313t-musllinux_1_2_s390x.whl", hash = "sha256:5a3bf7f62a289fa90f1990422dc8dff5a458469ea71d1624585ec3a4c8d6960f", size = 356047, upload-time = "2025-10-06T14:11:05.115Z" },
    { url = "https://files.pythonhosted.org/packages/4b/b8/4c0e9e9f597074b208d18cef227d83aac36184bfbc6eab204ea55783dbc5/yarl-1.22.0-cp313-cp313t-musllinux_1_2_x86_64.whl", hash = "sha256:de6b9a04c606978fdfe72666fa216ffcf2d1a9f6a381058d4378f8d7b1e5de62", size = 342947, upload-time = "2025-10-06T14:11:08.137Z" },
    { url = "https://files.pythonhosted.org/packages/e0/e5/11f140a58bf4c6ad7aca69a892bff0ee638c31bea4206748fc0df4ebcb3a/yarl-1.22.0-cp313-cp313t-win32.whl", hash = "sha256:1834bb90991cc2999f10f97f5f01317f99b143284766d197e43cd5b45eb18d03", size = 86943, upload-time = "2025-10-06T14:11:10.284Z" },
    { url = "https://files.pythonhosted.org/packages/31/74/8b74bae38ed7fe6793d0c15a0c8207bbb819cf287788459e5ed230996cdd/yarl-1.22.0-cp313-cp313t-win_amd64.whl", hash = "sha256:ff86011bd159a9d2dfc89c34cfd8aff12875980e3bd6a39ff097887520e60249", size = 93715, upload-time = "2025-10-06T14:11:11.739Z" },
    { url = "https://files.pythonhosted.org/packages/69/66/991858aa4b5892d57aef7ee1ba6b4d01ec3b7eb3060795d34090a3ca3278/yarl-1.22.0-cp313-cp313t-win_arm64.whl", hash = "sha256:7861058d0582b847bc4e3a4a4c46828a410bca738673f35a29ba3ca5db0b473b", size = 83857, upload-time = "2025-10-06T14:11:13.586Z" },
    { url = "https://files.pythonhosted.org/packages/73/ae/b48f95715333080afb75a4504487cbe142cae1268afc482d06692d605ae6/yarl-1.22.0-py3-none-any.whl", hash = "sha256:1380560bdba02b6b6c90de54133c81c9f2a453dee9912fe58c1dcced1edb7cff", size = 46814, upload-time = "2025-10-06T14:12:53.872Z" },
]

[[package]]
name = "zipp"
version = "3.23.0"
source = { registry = "https://pypi.org/simple" }
sdist = { url = "https://files.pythonhosted.org/packages/e3/02/0f2892c661036d50ede074e376733dca2ae7c6eb617489437771209d4180/zipp-3.23.0.tar.gz", hash = "sha256:a07157588a12518c9d4034df3fbbee09c814741a33ff63c05fa29d26a2404166", size = 25547, upload-time = "2025-06-08T17:06:39.4Z" }
wheels = [
    { url = "https://files.pythonhosted.org/packages/2e/54/647ade08bf0db230bfea292f893923872fd20be6ac6f53b2b936ba839d75/zipp-3.23.0-py3-none-any.whl", hash = "sha256:071652d6115ed432f5ce1d34c336c0adfd6a884660d1e9712a256d3d3bd4b14e", size = 10276, upload-time = "2025-06-08T17:06:38.034Z" },
]

[[package]]
name = "zope-event"
version = "6.1"
source = { registry = "https://pypi.org/simple" }
sdist = { url = "https://files.pythonhosted.org/packages/46/33/d3eeac228fc14de76615612ee208be2d8a5b5b0fada36bf9b62d6b40600c/zope_event-6.1.tar.gz", hash = "sha256:6052a3e0cb8565d3d4ef1a3a7809336ac519bc4fe38398cb8d466db09adef4f0", size = 18739, upload-time = "2025-11-07T08:05:49.934Z" }
wheels = [
    { url = "https://files.pythonhosted.org/packages/c2/b0/956902e5e1302f8c5d124e219c6bf214e2649f92ad5fce85b05c039a04c9/zope_event-6.1-py3-none-any.whl", hash = "sha256:0ca78b6391b694272b23ec1335c0294cc471065ed10f7f606858fc54566c25a0", size = 6414, upload-time = "2025-11-07T08:05:48.874Z" },
]

[[package]]
name = "zope-interface"
version = "8.1.1"
source = { registry = "https://pypi.org/simple" }
sdist = { url = "https://files.pythonhosted.org/packages/71/c9/5ec8679a04d37c797d343f650c51ad67d178f0001c363e44b6ac5f97a9da/zope_interface-8.1.1.tar.gz", hash = "sha256:51b10e6e8e238d719636a401f44f1e366146912407b58453936b781a19be19ec", size = 254748, upload-time = "2025-11-15T08:32:52.404Z" }
wheels = [
    { url = "https://files.pythonhosted.org/packages/85/81/3c3b5386ce4fba4612fd82ffb8a90d76bcfea33ca2b6399f21e94d38484f/zope_interface-8.1.1-cp313-cp313-macosx_10_9_x86_64.whl", hash = "sha256:84f9be6d959640de9da5d14ac1f6a89148b16da766e88db37ed17e936160b0b1", size = 209046, upload-time = "2025-11-15T08:37:01.473Z" },
    { url = "https://files.pythonhosted.org/packages/4a/e3/32b7cb950c4c4326b3760a8e28e5d6f70ad15f852bfd8f9364b58634f74b/zope_interface-8.1.1-cp313-cp313-macosx_11_0_arm64.whl", hash = "sha256:531fba91dcb97538f70cf4642a19d6574269460274e3f6004bba6fe684449c51", size = 209104, upload-time = "2025-11-15T08:37:02.887Z" },
    { url = "https://files.pythonhosted.org/packages/a3/3d/c4c68e1752a5f5effa2c1f5eaa4fea4399433c9b058fb7000a34bfb1c447/zope_interface-8.1.1-cp313-cp313-manylinux1_i686.manylinux2014_i686.manylinux_2_17_i686.manylinux_2_5_i686.whl", hash = "sha256:fc65f5633d5a9583ee8d88d1f5de6b46cd42c62e47757cfe86be36fb7c8c4c9b", size = 259277, upload-time = "2025-11-15T08:37:04.389Z" },
    { url = "https://files.pythonhosted.org/packages/fd/5b/cf4437b174af7591ee29bbad728f620cab5f47bd6e9c02f87d59f31a0dda/zope_interface-8.1.1-cp313-cp313-manylinux1_x86_64.manylinux2014_x86_64.manylinux_2_17_x86_64.manylinux_2_5_x86_64.whl", hash = "sha256:efef80ddec4d7d99618ef71bc93b88859248075ca2e1ae1c78636654d3d55533", size = 264742, upload-time = "2025-11-15T08:37:05.613Z" },
    { url = "https://files.pythonhosted.org/packages/0b/0e/0cf77356862852d3d3e62db9aadae5419a1a7d89bf963b219745283ab5ca/zope_interface-8.1.1-cp313-cp313-manylinux2014_aarch64.manylinux_2_17_aarch64.whl", hash = "sha256:49aad83525eca3b4747ef51117d302e891f0042b06f32aa1c7023c62642f962b", size = 264252, upload-time = "2025-11-15T08:37:07.035Z" },
    { url = "https://files.pythonhosted.org/packages/8a/10/2af54aa88b2fa172d12364116cc40d325fedbb1877c3bb031b0da6052855/zope_interface-8.1.1-cp313-cp313-win_amd64.whl", hash = "sha256:71cf329a21f98cb2bd9077340a589e316ac8a415cac900575a32544b3dffcb98", size = 212330, upload-time = "2025-11-15T08:37:08.14Z" },
]

[[package]]
name = "zopfli"
version = "0.4.0"
source = { registry = "https://pypi.org/simple" }
sdist = { url = "https://files.pythonhosted.org/packages/be/4c/efa0760686d4cc69e68a8f284d3c6c5884722c50f810af0e277fb7d61621/zopfli-0.4.0.tar.gz", hash = "sha256:a8ee992b2549e090cd3f0178bf606dd41a29e0613a04cdf5054224662c72dce6", size = 176720, upload-time = "2025-11-07T17:00:59.507Z" }
wheels = [
    { url = "https://files.pythonhosted.org/packages/98/62/ec5cb67ee379c6a4f296f1277b971ff8c26460bf8775f027f82c519a0a72/zopfli-0.4.0-cp310-abi3-macosx_10_9_universal2.whl", hash = "sha256:d1b98ad47c434ef213444a03ef2f826eeec100144d64f6a57504b9893d3931ce", size = 287433, upload-time = "2025-11-07T17:00:45.662Z" },
    { url = "https://files.pythonhosted.org/packages/5a/9e/8f81e69bd771014a488c4c64476b6e6faab91b2c913d0f81eca7e06401eb/zopfli-0.4.0-cp310-abi3-manylinux2014_x86_64.manylinux_2_17_x86_64.whl", hash = "sha256:18b5f1570f64d4988482e4466f10ef5f2a30f687c19ad62a64560f2152dc89eb", size = 847135, upload-time = "2025-11-07T17:00:47.483Z" },
    { url = "https://files.pythonhosted.org/packages/24/84/6e60eeaaa1c1eae7b4805f1c528f3e8ae62cef323ec1e52347a11031e3ba/zopfli-0.4.0-cp310-abi3-manylinux_2_24_aarch64.manylinux_2_28_aarch64.whl", hash = "sha256:b72a010d205d00b2855acc2302772067362f9ab5a012e3550662aec60d28e6b3", size = 831606, upload-time = "2025-11-07T17:00:48.576Z" },
    { url = "https://files.pythonhosted.org/packages/6d/aa/a4d5de7ed8e809953cb5e8992bddc40f38461ec5a44abfb010953875adfc/zopfli-0.4.0-cp310-abi3-musllinux_1_2_aarch64.whl", hash = "sha256:c3ba02a9a6ca90481d2b2f68bab038b310d63a1e3b5ae305e95a6599787ed941", size = 1789376, upload-time = "2025-11-07T17:00:49.63Z" },
    { url = "https://files.pythonhosted.org/packages/39/95/4d1e943fbc44157f58b623625686d0b970f2fda269e721fbf9546b93f6cc/zopfli-0.4.0-cp310-abi3-musllinux_1_2_x86_64.whl", hash = "sha256:7d66337be6d5613dec55213e9ac28f378c41e2cc04fbad4a10748e4df774ca85", size = 1879013, upload-time = "2025-11-07T17:00:50.751Z" },
    { url = "https://files.pythonhosted.org/packages/95/db/4f2eebf73c0e2df293a366a1d176cd315a74ce0b00f83826a7ba9ddd1ab3/zopfli-0.4.0-cp310-abi3-win32.whl", hash = "sha256:03181d48e719fcb6cf8340189c61e8f9883d8bbbdf76bf5212a74457f7d083c1", size = 83655, upload-time = "2025-11-07T17:00:51.797Z" },
    { url = "https://files.pythonhosted.org/packages/24/f6/bd80c5278b1185dc41155c77bc61bfe1d817254a7f2115f66aa69a270b89/zopfli-0.4.0-cp310-abi3-win_amd64.whl", hash = "sha256:f94e4dd7d76b4fe9f5d9229372be20d7f786164eea5152d1af1c34298c3d5975", size = 100824, upload-time = "2025-11-07T17:00:52.658Z" },
]<|MERGE_RESOLUTION|>--- conflicted
+++ resolved
@@ -1766,11 +1766,7 @@
 
 [[package]]
 name = "hope"
-<<<<<<< HEAD
-version = "4.3.1"
-=======
 version = "4.4.0"
->>>>>>> 8b798b3a
 source = { editable = "." }
 dependencies = [
     { name = "black" },
