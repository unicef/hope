version = 1
revision = 2
requires-python = "==3.13.*"
resolution-markers = [
    "platform_python_implementation != 'PyPy'",
    "platform_python_implementation == 'PyPy'",
]

[[package]]
name = "amqp"
version = "5.3.1"
source = { registry = "https://pypi.org/simple" }
dependencies = [
    { name = "vine" },
]
sdist = { url = "https://files.pythonhosted.org/packages/79/fc/ec94a357dfc6683d8c86f8b4cfa5416a4c36b28052ec8260c77aca96a443/amqp-5.3.1.tar.gz", hash = "sha256:cddc00c725449522023bad949f70fff7b48f0b1ade74d170a6f10ab044739432", size = 129013, upload-time = "2024-11-12T19:55:44.051Z" }
wheels = [
    { url = "https://files.pythonhosted.org/packages/26/99/fc813cd978842c26c82534010ea849eee9ab3a13ea2b74e95cb9c99e747b/amqp-5.3.1-py3-none-any.whl", hash = "sha256:43b3319e1b4e7d1251833a93d672b4af1e40f3d632d479b98661a95f117880a2", size = 50944, upload-time = "2024-11-12T19:55:41.782Z" },
]

[[package]]
name = "aniso8601"
version = "10.0.1"
source = { registry = "https://pypi.org/simple" }
sdist = { url = "https://files.pythonhosted.org/packages/8b/8d/52179c4e3f1978d3d9a285f98c706642522750ef343e9738286130423730/aniso8601-10.0.1.tar.gz", hash = "sha256:25488f8663dd1528ae1f54f94ac1ea51ae25b4d531539b8bc707fed184d16845", size = 47190, upload-time = "2025-04-18T17:29:42.995Z" }
wheels = [
    { url = "https://files.pythonhosted.org/packages/59/75/e0e10dc7ed1408c28e03a6cb2d7a407f99320eb953f229d008a7a6d05546/aniso8601-10.0.1-py2.py3-none-any.whl", hash = "sha256:eb19717fd4e0db6de1aab06f12450ab92144246b257423fe020af5748c0cb89e", size = 52848, upload-time = "2025-04-18T17:29:41.492Z" },
]

[[package]]
name = "argh"
version = "0.31.3"
source = { registry = "https://pypi.org/simple" }
sdist = { url = "https://files.pythonhosted.org/packages/4f/34/bc0b3577a818b4b70c6e318d23fe3c81fc3bb25f978ca8a3965cd8ee3af9/argh-0.31.3.tar.gz", hash = "sha256:f30023d8be14ca5ee6b1b3eeab829151d7bbda464ae07dc4dd5347919c5892f9", size = 57570, upload-time = "2024-07-13T17:54:59.729Z" }
wheels = [
    { url = "https://files.pythonhosted.org/packages/d2/52/fcd83710b6f8786df80e5d335882d1b24d1f610f397703e94a6ffb0d6f66/argh-0.31.3-py3-none-any.whl", hash = "sha256:2edac856ff50126f6e47d884751328c9f466bacbbb6cbfdac322053d94705494", size = 44844, upload-time = "2024-07-13T17:54:57.706Z" },
]

[[package]]
name = "asgiref"
version = "3.9.1"
source = { registry = "https://pypi.org/simple" }
sdist = { url = "https://files.pythonhosted.org/packages/90/61/0aa957eec22ff70b830b22ff91f825e70e1ef732c06666a805730f28b36b/asgiref-3.9.1.tar.gz", hash = "sha256:a5ab6582236218e5ef1648f242fd9f10626cfd4de8dc377db215d5d5098e3142", size = 36870, upload-time = "2025-07-08T09:07:43.344Z" }
wheels = [
    { url = "https://files.pythonhosted.org/packages/7c/3c/0464dcada90d5da0e71018c04a140ad6349558afb30b3051b4264cc5b965/asgiref-3.9.1-py3-none-any.whl", hash = "sha256:f3bba7092a48005b5f5bacd747d36ee4a5a61f4a269a6df590b43144355ebd2c", size = 23790, upload-time = "2025-07-08T09:07:41.548Z" },
]

[[package]]
name = "asttokens"
version = "3.0.0"
source = { registry = "https://pypi.org/simple" }
sdist = { url = "https://files.pythonhosted.org/packages/4a/e7/82da0a03e7ba5141f05cce0d302e6eed121ae055e0456ca228bf693984bc/asttokens-3.0.0.tar.gz", hash = "sha256:0dcd8baa8d62b0c1d118b399b2ddba3c4aff271d0d7a9e0d4c1681c79035bbc7", size = 61978, upload-time = "2024-11-30T04:30:14.439Z" }
wheels = [
    { url = "https://files.pythonhosted.org/packages/25/8a/c46dcc25341b5bce5472c718902eb3d38600a903b14fa6aeecef3f21a46f/asttokens-3.0.0-py3-none-any.whl", hash = "sha256:e3078351a059199dd5138cb1c706e6430c05eff2ff136af5eb4790f9d28932e2", size = 26918, upload-time = "2024-11-30T04:30:10.946Z" },
]

[[package]]
name = "attrs"
version = "25.3.0"
source = { registry = "https://pypi.org/simple" }
sdist = { url = "https://files.pythonhosted.org/packages/5a/b0/1367933a8532ee6ff8d63537de4f1177af4bff9f3e829baf7331f595bb24/attrs-25.3.0.tar.gz", hash = "sha256:75d7cefc7fb576747b2c81b4442d4d4a1ce0900973527c011d1030fd3bf4af1b", size = 812032, upload-time = "2025-03-13T11:10:22.779Z" }
wheels = [
    { url = "https://files.pythonhosted.org/packages/77/06/bb80f5f86020c4551da315d78b3ab75e8228f89f0162f2c3a819e407941a/attrs-25.3.0-py3-none-any.whl", hash = "sha256:427318ce031701fea540783410126f03899a97ffc6f61596ad581ac2e40e3bc3", size = 63815, upload-time = "2025-03-13T11:10:21.14Z" },
]

[[package]]
name = "autopep8"
version = "2.2.0"
source = { registry = "https://pypi.org/simple" }
dependencies = [
    { name = "pycodestyle" },
]
sdist = { url = "https://files.pythonhosted.org/packages/0e/11/7f4fe3b6ce04a073ce093413f8ddaedc253feebafaabd24e0faa1eb7739d/autopep8-2.2.0.tar.gz", hash = "sha256:d306a0581163ac29908280ad557773a95a9bede072c0fafed6f141f5311f43c1", size = 91723, upload-time = "2024-05-30T13:21:03.998Z" }
wheels = [
    { url = "https://files.pythonhosted.org/packages/21/29/d0f88a0c003f55cb2d2cfbf92599ea13125eae544b73ddd2f78af9ced72e/autopep8-2.2.0-py2.py3-none-any.whl", hash = "sha256:05418a981f038969d8bdcd5636bf15948db7555ae944b9f79b5a34b35f1370d4", size = 45506, upload-time = "2024-05-30T13:21:01.386Z" },
]

[[package]]
name = "azure-core"
version = "1.35.0"
source = { registry = "https://pypi.org/simple" }
dependencies = [
    { name = "requests" },
    { name = "six" },
    { name = "typing-extensions" },
]
sdist = { url = "https://files.pythonhosted.org/packages/ce/89/f53968635b1b2e53e4aad2dd641488929fef4ca9dfb0b97927fa7697ddf3/azure_core-1.35.0.tar.gz", hash = "sha256:c0be528489485e9ede59b6971eb63c1eaacf83ef53001bfe3904e475e972be5c", size = 339689, upload-time = "2025-07-03T00:55:23.496Z" }
wheels = [
    { url = "https://files.pythonhosted.org/packages/d4/78/bf94897361fdd650850f0f2e405b2293e2f12808239046232bdedf554301/azure_core-1.35.0-py3-none-any.whl", hash = "sha256:8db78c72868a58f3de8991eb4d22c4d368fae226dac1002998d6c50437e7dad1", size = 210708, upload-time = "2025-07-03T00:55:25.238Z" },
]

[[package]]
name = "azure-storage-blob"
version = "12.26.0"
source = { registry = "https://pypi.org/simple" }
dependencies = [
    { name = "azure-core" },
    { name = "cryptography" },
    { name = "isodate" },
    { name = "typing-extensions" },
]
sdist = { url = "https://files.pythonhosted.org/packages/96/95/3e3414491ce45025a1cde107b6ae72bf72049e6021597c201cd6a3029b9a/azure_storage_blob-12.26.0.tar.gz", hash = "sha256:5dd7d7824224f7de00bfeb032753601c982655173061e242f13be6e26d78d71f", size = 583332, upload-time = "2025-07-16T21:34:07.644Z" }
wheels = [
    { url = "https://files.pythonhosted.org/packages/5b/64/63dbfdd83b31200ac58820a7951ddfdeed1fbee9285b0f3eae12d1357155/azure_storage_blob-12.26.0-py3-none-any.whl", hash = "sha256:8c5631b8b22b4f53ec5fff2f3bededf34cfef111e2af613ad42c9e6de00a77fe", size = 412907, upload-time = "2025-07-16T21:34:09.367Z" },
]

[[package]]
name = "babel"
version = "2.17.0"
source = { registry = "https://pypi.org/simple" }
sdist = { url = "https://files.pythonhosted.org/packages/7d/6b/d52e42361e1aa00709585ecc30b3f9684b3ab62530771402248b1b1d6240/babel-2.17.0.tar.gz", hash = "sha256:0c54cffb19f690cdcc52a3b50bcbf71e07a808d1c80d549f2459b9d2cf0afb9d", size = 9951852, upload-time = "2025-02-01T15:17:41.026Z" }
wheels = [
    { url = "https://files.pythonhosted.org/packages/b7/b8/3fe70c75fe32afc4bb507f75563d39bc5642255d1d94f1f23604725780bf/babel-2.17.0-py3-none-any.whl", hash = "sha256:4d0b53093fdfb4b21c92b5213dba5a1b23885afa8383709427046b21c366e5f2", size = 10182537, upload-time = "2025-02-01T15:17:37.39Z" },
]

[[package]]
name = "backrefs"
version = "5.9"
source = { registry = "https://pypi.org/simple" }
sdist = { url = "https://files.pythonhosted.org/packages/eb/a7/312f673df6a79003279e1f55619abbe7daebbb87c17c976ddc0345c04c7b/backrefs-5.9.tar.gz", hash = "sha256:808548cb708d66b82ee231f962cb36faaf4f2baab032f2fbb783e9c2fdddaa59", size = 5765857, upload-time = "2025-06-22T19:34:13.97Z" }
wheels = [
    { url = "https://files.pythonhosted.org/packages/19/4d/798dc1f30468134906575156c089c492cf79b5a5fd373f07fe26c4d046bf/backrefs-5.9-py310-none-any.whl", hash = "sha256:db8e8ba0e9de81fcd635f440deab5ae5f2591b54ac1ebe0550a2ca063488cd9f", size = 380267, upload-time = "2025-06-22T19:34:05.252Z" },
    { url = "https://files.pythonhosted.org/packages/55/07/f0b3375bf0d06014e9787797e6b7cc02b38ac9ff9726ccfe834d94e9991e/backrefs-5.9-py311-none-any.whl", hash = "sha256:6907635edebbe9b2dc3de3a2befff44d74f30a4562adbb8b36f21252ea19c5cf", size = 392072, upload-time = "2025-06-22T19:34:06.743Z" },
    { url = "https://files.pythonhosted.org/packages/9d/12/4f345407259dd60a0997107758ba3f221cf89a9b5a0f8ed5b961aef97253/backrefs-5.9-py312-none-any.whl", hash = "sha256:7fdf9771f63e6028d7fee7e0c497c81abda597ea45d6b8f89e8ad76994f5befa", size = 397947, upload-time = "2025-06-22T19:34:08.172Z" },
    { url = "https://files.pythonhosted.org/packages/10/bf/fa31834dc27a7f05e5290eae47c82690edc3a7b37d58f7fb35a1bdbf355b/backrefs-5.9-py313-none-any.whl", hash = "sha256:cc37b19fa219e93ff825ed1fed8879e47b4d89aa7a1884860e2db64ccd7c676b", size = 399843, upload-time = "2025-06-22T19:34:09.68Z" },
    { url = "https://files.pythonhosted.org/packages/41/ff/392bff89415399a979be4a65357a41d92729ae8580a66073d8ec8d810f98/backrefs-5.9-py39-none-any.whl", hash = "sha256:f48ee18f6252b8f5777a22a00a09a85de0ca931658f1dd96d4406a34f3748c60", size = 380265, upload-time = "2025-06-22T19:34:12.405Z" },
]

[[package]]
name = "bcrypt"
version = "4.3.0"
source = { registry = "https://pypi.org/simple" }
sdist = { url = "https://files.pythonhosted.org/packages/bb/5d/6d7433e0f3cd46ce0b43cd65e1db465ea024dbb8216fb2404e919c2ad77b/bcrypt-4.3.0.tar.gz", hash = "sha256:3a3fd2204178b6d2adcf09cb4f6426ffef54762577a7c9b54c159008cb288c18", size = 25697, upload-time = "2025-02-28T01:24:09.174Z" }
wheels = [
    { url = "https://files.pythonhosted.org/packages/bf/2c/3d44e853d1fe969d229bd58d39ae6902b3d924af0e2b5a60d17d4b809ded/bcrypt-4.3.0-cp313-cp313t-macosx_10_12_universal2.whl", hash = "sha256:f01e060f14b6b57bbb72fc5b4a83ac21c443c9a2ee708e04a10e9192f90a6281", size = 483719, upload-time = "2025-02-28T01:22:34.539Z" },
    { url = "https://files.pythonhosted.org/packages/a1/e2/58ff6e2a22eca2e2cff5370ae56dba29d70b1ea6fc08ee9115c3ae367795/bcrypt-4.3.0-cp313-cp313t-manylinux_2_17_aarch64.manylinux2014_aarch64.whl", hash = "sha256:c5eeac541cefd0bb887a371ef73c62c3cd78535e4887b310626036a7c0a817bb", size = 272001, upload-time = "2025-02-28T01:22:38.078Z" },
    { url = "https://files.pythonhosted.org/packages/37/1f/c55ed8dbe994b1d088309e366749633c9eb90d139af3c0a50c102ba68a1a/bcrypt-4.3.0-cp313-cp313t-manylinux_2_17_x86_64.manylinux2014_x86_64.whl", hash = "sha256:59e1aa0e2cd871b08ca146ed08445038f42ff75968c7ae50d2fdd7860ade2180", size = 277451, upload-time = "2025-02-28T01:22:40.787Z" },
    { url = "https://files.pythonhosted.org/packages/d7/1c/794feb2ecf22fe73dcfb697ea7057f632061faceb7dcf0f155f3443b4d79/bcrypt-4.3.0-cp313-cp313t-manylinux_2_28_aarch64.whl", hash = "sha256:0042b2e342e9ae3d2ed22727c1262f76cc4f345683b5c1715f0250cf4277294f", size = 272792, upload-time = "2025-02-28T01:22:43.144Z" },
    { url = "https://files.pythonhosted.org/packages/13/b7/0b289506a3f3598c2ae2bdfa0ea66969812ed200264e3f61df77753eee6d/bcrypt-4.3.0-cp313-cp313t-manylinux_2_28_armv7l.manylinux_2_31_armv7l.whl", hash = "sha256:74a8d21a09f5e025a9a23e7c0fd2c7fe8e7503e4d356c0a2c1486ba010619f09", size = 289752, upload-time = "2025-02-28T01:22:45.56Z" },
    { url = "https://files.pythonhosted.org/packages/dc/24/d0fb023788afe9e83cc118895a9f6c57e1044e7e1672f045e46733421fe6/bcrypt-4.3.0-cp313-cp313t-manylinux_2_28_x86_64.whl", hash = "sha256:0142b2cb84a009f8452c8c5a33ace5e3dfec4159e7735f5afe9a4d50a8ea722d", size = 277762, upload-time = "2025-02-28T01:22:47.023Z" },
    { url = "https://files.pythonhosted.org/packages/e4/38/cde58089492e55ac4ef6c49fea7027600c84fd23f7520c62118c03b4625e/bcrypt-4.3.0-cp313-cp313t-manylinux_2_34_aarch64.whl", hash = "sha256:12fa6ce40cde3f0b899729dbd7d5e8811cb892d31b6f7d0334a1f37748b789fd", size = 272384, upload-time = "2025-02-28T01:22:49.221Z" },
    { url = "https://files.pythonhosted.org/packages/de/6a/d5026520843490cfc8135d03012a413e4532a400e471e6188b01b2de853f/bcrypt-4.3.0-cp313-cp313t-manylinux_2_34_x86_64.whl", hash = "sha256:5bd3cca1f2aa5dbcf39e2aa13dd094ea181f48959e1071265de49cc2b82525af", size = 277329, upload-time = "2025-02-28T01:22:51.603Z" },
    { url = "https://files.pythonhosted.org/packages/b3/a3/4fc5255e60486466c389e28c12579d2829b28a527360e9430b4041df4cf9/bcrypt-4.3.0-cp313-cp313t-musllinux_1_1_aarch64.whl", hash = "sha256:335a420cfd63fc5bc27308e929bee231c15c85cc4c496610ffb17923abf7f231", size = 305241, upload-time = "2025-02-28T01:22:53.283Z" },
    { url = "https://files.pythonhosted.org/packages/c7/15/2b37bc07d6ce27cc94e5b10fd5058900eb8fb11642300e932c8c82e25c4a/bcrypt-4.3.0-cp313-cp313t-musllinux_1_1_x86_64.whl", hash = "sha256:0e30e5e67aed0187a1764911af023043b4542e70a7461ad20e837e94d23e1d6c", size = 309617, upload-time = "2025-02-28T01:22:55.461Z" },
    { url = "https://files.pythonhosted.org/packages/5f/1f/99f65edb09e6c935232ba0430c8c13bb98cb3194b6d636e61d93fe60ac59/bcrypt-4.3.0-cp313-cp313t-musllinux_1_2_aarch64.whl", hash = "sha256:3b8d62290ebefd49ee0b3ce7500f5dbdcf13b81402c05f6dafab9a1e1b27212f", size = 335751, upload-time = "2025-02-28T01:22:57.81Z" },
    { url = "https://files.pythonhosted.org/packages/00/1b/b324030c706711c99769988fcb694b3cb23f247ad39a7823a78e361bdbb8/bcrypt-4.3.0-cp313-cp313t-musllinux_1_2_x86_64.whl", hash = "sha256:2ef6630e0ec01376f59a006dc72918b1bf436c3b571b80fa1968d775fa02fe7d", size = 355965, upload-time = "2025-02-28T01:22:59.181Z" },
    { url = "https://files.pythonhosted.org/packages/aa/dd/20372a0579dd915dfc3b1cd4943b3bca431866fcb1dfdfd7518c3caddea6/bcrypt-4.3.0-cp313-cp313t-win32.whl", hash = "sha256:7a4be4cbf241afee43f1c3969b9103a41b40bcb3a3f467ab19f891d9bc4642e4", size = 155316, upload-time = "2025-02-28T01:23:00.763Z" },
    { url = "https://files.pythonhosted.org/packages/6d/52/45d969fcff6b5577c2bf17098dc36269b4c02197d551371c023130c0f890/bcrypt-4.3.0-cp313-cp313t-win_amd64.whl", hash = "sha256:5c1949bf259a388863ced887c7861da1df681cb2388645766c89fdfd9004c669", size = 147752, upload-time = "2025-02-28T01:23:02.908Z" },
    { url = "https://files.pythonhosted.org/packages/11/22/5ada0b9af72b60cbc4c9a399fdde4af0feaa609d27eb0adc61607997a3fa/bcrypt-4.3.0-cp38-abi3-macosx_10_12_universal2.whl", hash = "sha256:f81b0ed2639568bf14749112298f9e4e2b28853dab50a8b357e31798686a036d", size = 498019, upload-time = "2025-02-28T01:23:05.838Z" },
    { url = "https://files.pythonhosted.org/packages/b8/8c/252a1edc598dc1ce57905be173328eda073083826955ee3c97c7ff5ba584/bcrypt-4.3.0-cp38-abi3-manylinux_2_17_aarch64.manylinux2014_aarch64.whl", hash = "sha256:864f8f19adbe13b7de11ba15d85d4a428c7e2f344bac110f667676a0ff84924b", size = 279174, upload-time = "2025-02-28T01:23:07.274Z" },
    { url = "https://files.pythonhosted.org/packages/29/5b/4547d5c49b85f0337c13929f2ccbe08b7283069eea3550a457914fc078aa/bcrypt-4.3.0-cp38-abi3-manylinux_2_17_x86_64.manylinux2014_x86_64.whl", hash = "sha256:3e36506d001e93bffe59754397572f21bb5dc7c83f54454c990c74a468cd589e", size = 283870, upload-time = "2025-02-28T01:23:09.151Z" },
    { url = "https://files.pythonhosted.org/packages/be/21/7dbaf3fa1745cb63f776bb046e481fbababd7d344c5324eab47f5ca92dd2/bcrypt-4.3.0-cp38-abi3-manylinux_2_28_aarch64.whl", hash = "sha256:842d08d75d9fe9fb94b18b071090220697f9f184d4547179b60734846461ed59", size = 279601, upload-time = "2025-02-28T01:23:11.461Z" },
    { url = "https://files.pythonhosted.org/packages/6d/64/e042fc8262e971347d9230d9abbe70d68b0a549acd8611c83cebd3eaec67/bcrypt-4.3.0-cp38-abi3-manylinux_2_28_armv7l.manylinux_2_31_armv7l.whl", hash = "sha256:7c03296b85cb87db865d91da79bf63d5609284fc0cab9472fdd8367bbd830753", size = 297660, upload-time = "2025-02-28T01:23:12.989Z" },
    { url = "https://files.pythonhosted.org/packages/50/b8/6294eb84a3fef3b67c69b4470fcdd5326676806bf2519cda79331ab3c3a9/bcrypt-4.3.0-cp38-abi3-manylinux_2_28_x86_64.whl", hash = "sha256:62f26585e8b219cdc909b6a0069efc5e4267e25d4a3770a364ac58024f62a761", size = 284083, upload-time = "2025-02-28T01:23:14.5Z" },
    { url = "https://files.pythonhosted.org/packages/62/e6/baff635a4f2c42e8788fe1b1633911c38551ecca9a749d1052d296329da6/bcrypt-4.3.0-cp38-abi3-manylinux_2_34_aarch64.whl", hash = "sha256:beeefe437218a65322fbd0069eb437e7c98137e08f22c4660ac2dc795c31f8bb", size = 279237, upload-time = "2025-02-28T01:23:16.686Z" },
    { url = "https://files.pythonhosted.org/packages/39/48/46f623f1b0c7dc2e5de0b8af5e6f5ac4cc26408ac33f3d424e5ad8da4a90/bcrypt-4.3.0-cp38-abi3-manylinux_2_34_x86_64.whl", hash = "sha256:97eea7408db3a5bcce4a55d13245ab3fa566e23b4c67cd227062bb49e26c585d", size = 283737, upload-time = "2025-02-28T01:23:18.897Z" },
    { url = "https://files.pythonhosted.org/packages/49/8b/70671c3ce9c0fca4a6cc3cc6ccbaa7e948875a2e62cbd146e04a4011899c/bcrypt-4.3.0-cp38-abi3-musllinux_1_1_aarch64.whl", hash = "sha256:191354ebfe305e84f344c5964c7cd5f924a3bfc5d405c75ad07f232b6dffb49f", size = 312741, upload-time = "2025-02-28T01:23:21.041Z" },
    { url = "https://files.pythonhosted.org/packages/27/fb/910d3a1caa2d249b6040a5caf9f9866c52114d51523ac2fb47578a27faee/bcrypt-4.3.0-cp38-abi3-musllinux_1_1_x86_64.whl", hash = "sha256:41261d64150858eeb5ff43c753c4b216991e0ae16614a308a15d909503617732", size = 316472, upload-time = "2025-02-28T01:23:23.183Z" },
    { url = "https://files.pythonhosted.org/packages/dc/cf/7cf3a05b66ce466cfb575dbbda39718d45a609daa78500f57fa9f36fa3c0/bcrypt-4.3.0-cp38-abi3-musllinux_1_2_aarch64.whl", hash = "sha256:33752b1ba962ee793fa2b6321404bf20011fe45b9afd2a842139de3011898fef", size = 343606, upload-time = "2025-02-28T01:23:25.361Z" },
    { url = "https://files.pythonhosted.org/packages/e3/b8/e970ecc6d7e355c0d892b7f733480f4aa8509f99b33e71550242cf0b7e63/bcrypt-4.3.0-cp38-abi3-musllinux_1_2_x86_64.whl", hash = "sha256:50e6e80a4bfd23a25f5c05b90167c19030cf9f87930f7cb2eacb99f45d1c3304", size = 362867, upload-time = "2025-02-28T01:23:26.875Z" },
    { url = "https://files.pythonhosted.org/packages/a9/97/8d3118efd8354c555a3422d544163f40d9f236be5b96c714086463f11699/bcrypt-4.3.0-cp38-abi3-win32.whl", hash = "sha256:67a561c4d9fb9465ec866177e7aebcad08fe23aaf6fbd692a6fab69088abfc51", size = 160589, upload-time = "2025-02-28T01:23:28.381Z" },
    { url = "https://files.pythonhosted.org/packages/29/07/416f0b99f7f3997c69815365babbc2e8754181a4b1899d921b3c7d5b6f12/bcrypt-4.3.0-cp38-abi3-win_amd64.whl", hash = "sha256:584027857bc2843772114717a7490a37f68da563b3620f78a849bcb54dc11e62", size = 152794, upload-time = "2025-02-28T01:23:30.187Z" },
    { url = "https://files.pythonhosted.org/packages/6e/c1/3fa0e9e4e0bfd3fd77eb8b52ec198fd6e1fd7e9402052e43f23483f956dd/bcrypt-4.3.0-cp39-abi3-macosx_10_12_universal2.whl", hash = "sha256:0d3efb1157edebfd9128e4e46e2ac1a64e0c1fe46fb023158a407c7892b0f8c3", size = 498969, upload-time = "2025-02-28T01:23:31.945Z" },
    { url = "https://files.pythonhosted.org/packages/ce/d4/755ce19b6743394787fbd7dff6bf271b27ee9b5912a97242e3caf125885b/bcrypt-4.3.0-cp39-abi3-manylinux_2_17_aarch64.manylinux2014_aarch64.whl", hash = "sha256:08bacc884fd302b611226c01014eca277d48f0a05187666bca23aac0dad6fe24", size = 279158, upload-time = "2025-02-28T01:23:34.161Z" },
    { url = "https://files.pythonhosted.org/packages/9b/5d/805ef1a749c965c46b28285dfb5cd272a7ed9fa971f970435a5133250182/bcrypt-4.3.0-cp39-abi3-manylinux_2_17_x86_64.manylinux2014_x86_64.whl", hash = "sha256:f6746e6fec103fcd509b96bacdfdaa2fbde9a553245dbada284435173a6f1aef", size = 284285, upload-time = "2025-02-28T01:23:35.765Z" },
    { url = "https://files.pythonhosted.org/packages/ab/2b/698580547a4a4988e415721b71eb45e80c879f0fb04a62da131f45987b96/bcrypt-4.3.0-cp39-abi3-manylinux_2_28_aarch64.whl", hash = "sha256:afe327968aaf13fc143a56a3360cb27d4ad0345e34da12c7290f1b00b8fe9a8b", size = 279583, upload-time = "2025-02-28T01:23:38.021Z" },
    { url = "https://files.pythonhosted.org/packages/f2/87/62e1e426418204db520f955ffd06f1efd389feca893dad7095bf35612eec/bcrypt-4.3.0-cp39-abi3-manylinux_2_28_armv7l.manylinux_2_31_armv7l.whl", hash = "sha256:d9af79d322e735b1fc33404b5765108ae0ff232d4b54666d46730f8ac1a43676", size = 297896, upload-time = "2025-02-28T01:23:39.575Z" },
    { url = "https://files.pythonhosted.org/packages/cb/c6/8fedca4c2ada1b6e889c52d2943b2f968d3427e5d65f595620ec4c06fa2f/bcrypt-4.3.0-cp39-abi3-manylinux_2_28_x86_64.whl", hash = "sha256:f1e3ffa1365e8702dc48c8b360fef8d7afeca482809c5e45e653af82ccd088c1", size = 284492, upload-time = "2025-02-28T01:23:40.901Z" },
    { url = "https://files.pythonhosted.org/packages/4d/4d/c43332dcaaddb7710a8ff5269fcccba97ed3c85987ddaa808db084267b9a/bcrypt-4.3.0-cp39-abi3-manylinux_2_34_aarch64.whl", hash = "sha256:3004df1b323d10021fda07a813fd33e0fd57bef0e9a480bb143877f6cba996fe", size = 279213, upload-time = "2025-02-28T01:23:42.653Z" },
    { url = "https://files.pythonhosted.org/packages/dc/7f/1e36379e169a7df3a14a1c160a49b7b918600a6008de43ff20d479e6f4b5/bcrypt-4.3.0-cp39-abi3-manylinux_2_34_x86_64.whl", hash = "sha256:531457e5c839d8caea9b589a1bcfe3756b0547d7814e9ce3d437f17da75c32b0", size = 284162, upload-time = "2025-02-28T01:23:43.964Z" },
    { url = "https://files.pythonhosted.org/packages/1c/0a/644b2731194b0d7646f3210dc4d80c7fee3ecb3a1f791a6e0ae6bb8684e3/bcrypt-4.3.0-cp39-abi3-musllinux_1_1_aarch64.whl", hash = "sha256:17a854d9a7a476a89dcef6c8bd119ad23e0f82557afbd2c442777a16408e614f", size = 312856, upload-time = "2025-02-28T01:23:46.011Z" },
    { url = "https://files.pythonhosted.org/packages/dc/62/2a871837c0bb6ab0c9a88bf54de0fc021a6a08832d4ea313ed92a669d437/bcrypt-4.3.0-cp39-abi3-musllinux_1_1_x86_64.whl", hash = "sha256:6fb1fd3ab08c0cbc6826a2e0447610c6f09e983a281b919ed721ad32236b8b23", size = 316726, upload-time = "2025-02-28T01:23:47.575Z" },
    { url = "https://files.pythonhosted.org/packages/0c/a1/9898ea3faac0b156d457fd73a3cb9c2855c6fd063e44b8522925cdd8ce46/bcrypt-4.3.0-cp39-abi3-musllinux_1_2_aarch64.whl", hash = "sha256:e965a9c1e9a393b8005031ff52583cedc15b7884fce7deb8b0346388837d6cfe", size = 343664, upload-time = "2025-02-28T01:23:49.059Z" },
    { url = "https://files.pythonhosted.org/packages/40/f2/71b4ed65ce38982ecdda0ff20c3ad1b15e71949c78b2c053df53629ce940/bcrypt-4.3.0-cp39-abi3-musllinux_1_2_x86_64.whl", hash = "sha256:79e70b8342a33b52b55d93b3a59223a844962bef479f6a0ea318ebbcadf71505", size = 363128, upload-time = "2025-02-28T01:23:50.399Z" },
    { url = "https://files.pythonhosted.org/packages/11/99/12f6a58eca6dea4be992d6c681b7ec9410a1d9f5cf368c61437e31daa879/bcrypt-4.3.0-cp39-abi3-win32.whl", hash = "sha256:b4d4e57f0a63fd0b358eb765063ff661328f69a04494427265950c71b992a39a", size = 160598, upload-time = "2025-02-28T01:23:51.775Z" },
    { url = "https://files.pythonhosted.org/packages/a9/cf/45fb5261ece3e6b9817d3d82b2f343a505fd58674a92577923bc500bd1aa/bcrypt-4.3.0-cp39-abi3-win_amd64.whl", hash = "sha256:e53e074b120f2877a35cc6c736b8eb161377caae8925c17688bd46ba56daaa5b", size = 152799, upload-time = "2025-02-28T01:23:53.139Z" },
]

[[package]]
name = "beautifulsoup4"
version = "4.13.4"
source = { registry = "https://pypi.org/simple" }
dependencies = [
    { name = "soupsieve" },
    { name = "typing-extensions" },
]
sdist = { url = "https://files.pythonhosted.org/packages/d8/e4/0c4c39e18fd76d6a628d4dd8da40543d136ce2d1752bd6eeeab0791f4d6b/beautifulsoup4-4.13.4.tar.gz", hash = "sha256:dbb3c4e1ceae6aefebdaf2423247260cd062430a410e38c66f2baa50a8437195", size = 621067, upload-time = "2025-04-15T17:05:13.836Z" }
wheels = [
    { url = "https://files.pythonhosted.org/packages/50/cd/30110dc0ffcf3b131156077b90e9f60ed75711223f306da4db08eff8403b/beautifulsoup4-4.13.4-py3-none-any.whl", hash = "sha256:9bbbb14bfde9d79f38b8cd5f8c7c85f4b8f2523190ebed90e950a8dea4cb1c4b", size = 187285, upload-time = "2025-04-15T17:05:12.221Z" },
]

[[package]]
name = "billiard"
version = "4.2.1"
source = { registry = "https://pypi.org/simple" }
sdist = { url = "https://files.pythonhosted.org/packages/7c/58/1546c970afcd2a2428b1bfafecf2371d8951cc34b46701bea73f4280989e/billiard-4.2.1.tar.gz", hash = "sha256:12b641b0c539073fc8d3f5b8b7be998956665c4233c7c1fcd66a7e677c4fb36f", size = 155031, upload-time = "2024-09-21T13:40:22.491Z" }
wheels = [
    { url = "https://files.pythonhosted.org/packages/30/da/43b15f28fe5f9e027b41c539abc5469052e9d48fd75f8ff094ba2a0ae767/billiard-4.2.1-py3-none-any.whl", hash = "sha256:40b59a4ac8806ba2c2369ea98d876bc6108b051c227baffd928c644d15d8f3cb", size = 86766, upload-time = "2024-09-21T13:40:20.188Z" },
]

[[package]]
name = "black"
version = "23.12.1"
source = { registry = "https://pypi.org/simple" }
dependencies = [
    { name = "click" },
    { name = "mypy-extensions" },
    { name = "packaging" },
    { name = "pathspec" },
    { name = "platformdirs" },
]
sdist = { url = "https://files.pythonhosted.org/packages/fd/f4/a57cde4b60da0e249073009f4a9087e9e0a955deae78d3c2a493208d0c5c/black-23.12.1.tar.gz", hash = "sha256:4ce3ef14ebe8d9509188014d96af1c456a910d5b5cbf434a09fef7e024b3d0d5", size = 620809, upload-time = "2023-12-22T23:06:17.382Z" }
wheels = [
    { url = "https://files.pythonhosted.org/packages/7b/14/4da7b12a9abc43a601c215cb5a3d176734578da109f0dbf0a832ed78be09/black-23.12.1-py3-none-any.whl", hash = "sha256:78baad24af0f033958cad29731e27363183e140962595def56423e626f4bee3e", size = 194363, upload-time = "2023-12-22T23:06:14.278Z" },
]

[[package]]
name = "bleach"
version = "6.2.0"
source = { registry = "https://pypi.org/simple" }
dependencies = [
    { name = "webencodings" },
]
sdist = { url = "https://files.pythonhosted.org/packages/76/9a/0e33f5054c54d349ea62c277191c020c2d6ef1d65ab2cb1993f91ec846d1/bleach-6.2.0.tar.gz", hash = "sha256:123e894118b8a599fd80d3ec1a6d4cc7ce4e5882b1317a7e1ba69b56e95f991f", size = 203083, upload-time = "2024-10-29T18:30:40.477Z" }
wheels = [
    { url = "https://files.pythonhosted.org/packages/fc/55/96142937f66150805c25c4d0f31ee4132fd33497753400734f9dfdcbdc66/bleach-6.2.0-py3-none-any.whl", hash = "sha256:117d9c6097a7c3d22fd578fcd8d35ff1e125df6736f554da4e432fdd63f31e5e", size = 163406, upload-time = "2024-10-29T18:30:38.186Z" },
]

[package.optional-dependencies]
css = [
    { name = "tinycss2" },
]

[[package]]
name = "bracex"
version = "2.6"
source = { registry = "https://pypi.org/simple" }
sdist = { url = "https://files.pythonhosted.org/packages/63/9a/fec38644694abfaaeca2798b58e276a8e61de49e2e37494ace423395febc/bracex-2.6.tar.gz", hash = "sha256:98f1347cd77e22ee8d967a30ad4e310b233f7754dbf31ff3fceb76145ba47dc7", size = 26642, upload-time = "2025-06-22T19:12:31.254Z" }
wheels = [
    { url = "https://files.pythonhosted.org/packages/9d/2a/9186535ce58db529927f6cf5990a849aa9e052eea3e2cfefe20b9e1802da/bracex-2.6-py3-none-any.whl", hash = "sha256:0b0049264e7340b3ec782b5cb99beb325f36c3782a32e36e876452fd49a09952", size = 11508, upload-time = "2025-06-22T19:12:29.781Z" },
]

[[package]]
name = "brotli"
version = "1.1.0"
source = { registry = "https://pypi.org/simple" }
sdist = { url = "https://files.pythonhosted.org/packages/2f/c2/f9e977608bdf958650638c3f1e28f85a1b075f075ebbe77db8555463787b/Brotli-1.1.0.tar.gz", hash = "sha256:81de08ac11bcb85841e440c13611c00b67d3bf82698314928d0b676362546724", size = 7372270, upload-time = "2023-09-07T14:05:41.643Z" }
wheels = [
    { url = "https://files.pythonhosted.org/packages/0a/9f/fb37bb8ffc52a8da37b1c03c459a8cd55df7a57bdccd8831d500e994a0ca/Brotli-1.1.0-cp313-cp313-macosx_10_13_universal2.whl", hash = "sha256:8bf32b98b75c13ec7cf774164172683d6e7891088f6316e54425fde1efc276d5", size = 815681, upload-time = "2024-10-18T12:32:34.942Z" },
    { url = "https://files.pythonhosted.org/packages/06/b3/dbd332a988586fefb0aa49c779f59f47cae76855c2d00f450364bb574cac/Brotli-1.1.0-cp313-cp313-macosx_10_13_x86_64.whl", hash = "sha256:7bc37c4d6b87fb1017ea28c9508b36bbcb0c3d18b4260fcdf08b200c74a6aee8", size = 422475, upload-time = "2024-10-18T12:32:36.485Z" },
    { url = "https://files.pythonhosted.org/packages/bb/80/6aaddc2f63dbcf2d93c2d204e49c11a9ec93a8c7c63261e2b4bd35198283/Brotli-1.1.0-cp313-cp313-manylinux_2_17_aarch64.manylinux2014_aarch64.whl", hash = "sha256:3c0ef38c7a7014ffac184db9e04debe495d317cc9c6fb10071f7fefd93100a4f", size = 2906173, upload-time = "2024-10-18T12:32:37.978Z" },
    { url = "https://files.pythonhosted.org/packages/ea/1d/e6ca79c96ff5b641df6097d299347507d39a9604bde8915e76bf026d6c77/Brotli-1.1.0-cp313-cp313-manylinux_2_17_ppc64le.manylinux2014_ppc64le.whl", hash = "sha256:91d7cc2a76b5567591d12c01f019dd7afce6ba8cba6571187e21e2fc418ae648", size = 2943803, upload-time = "2024-10-18T12:32:39.606Z" },
    { url = "https://files.pythonhosted.org/packages/ac/a3/d98d2472e0130b7dd3acdbb7f390d478123dbf62b7d32bda5c830a96116d/Brotli-1.1.0-cp313-cp313-manylinux_2_17_x86_64.manylinux2014_x86_64.whl", hash = "sha256:a93dde851926f4f2678e704fadeb39e16c35d8baebd5252c9fd94ce8ce68c4a0", size = 2918946, upload-time = "2024-10-18T12:32:41.679Z" },
    { url = "https://files.pythonhosted.org/packages/c4/a5/c69e6d272aee3e1423ed005d8915a7eaa0384c7de503da987f2d224d0721/Brotli-1.1.0-cp313-cp313-manylinux_2_5_i686.manylinux1_i686.manylinux_2_17_i686.manylinux2014_i686.whl", hash = "sha256:f0db75f47be8b8abc8d9e31bc7aad0547ca26f24a54e6fd10231d623f183d089", size = 2845707, upload-time = "2024-10-18T12:32:43.478Z" },
    { url = "https://files.pythonhosted.org/packages/58/9f/4149d38b52725afa39067350696c09526de0125ebfbaab5acc5af28b42ea/Brotli-1.1.0-cp313-cp313-musllinux_1_2_aarch64.whl", hash = "sha256:6967ced6730aed543b8673008b5a391c3b1076d834ca438bbd70635c73775368", size = 2936231, upload-time = "2024-10-18T12:32:45.224Z" },
    { url = "https://files.pythonhosted.org/packages/5a/5a/145de884285611838a16bebfdb060c231c52b8f84dfbe52b852a15780386/Brotli-1.1.0-cp313-cp313-musllinux_1_2_i686.whl", hash = "sha256:7eedaa5d036d9336c95915035fb57422054014ebdeb6f3b42eac809928e40d0c", size = 2848157, upload-time = "2024-10-18T12:32:46.894Z" },
    { url = "https://files.pythonhosted.org/packages/50/ae/408b6bfb8525dadebd3b3dd5b19d631da4f7d46420321db44cd99dcf2f2c/Brotli-1.1.0-cp313-cp313-musllinux_1_2_ppc64le.whl", hash = "sha256:d487f5432bf35b60ed625d7e1b448e2dc855422e87469e3f450aa5552b0eb284", size = 3035122, upload-time = "2024-10-18T12:32:48.844Z" },
    { url = "https://files.pythonhosted.org/packages/af/85/a94e5cfaa0ca449d8f91c3d6f78313ebf919a0dbd55a100c711c6e9655bc/Brotli-1.1.0-cp313-cp313-musllinux_1_2_x86_64.whl", hash = "sha256:832436e59afb93e1836081a20f324cb185836c617659b07b129141a8426973c7", size = 2930206, upload-time = "2024-10-18T12:32:51.198Z" },
    { url = "https://files.pythonhosted.org/packages/c2/f0/a61d9262cd01351df22e57ad7c34f66794709acab13f34be2675f45bf89d/Brotli-1.1.0-cp313-cp313-win32.whl", hash = "sha256:43395e90523f9c23a3d5bdf004733246fba087f2948f87ab28015f12359ca6a0", size = 333804, upload-time = "2024-10-18T12:32:52.661Z" },
    { url = "https://files.pythonhosted.org/packages/7e/c1/ec214e9c94000d1c1974ec67ced1c970c148aa6b8d8373066123fc3dbf06/Brotli-1.1.0-cp313-cp313-win_amd64.whl", hash = "sha256:9011560a466d2eb3f5a6e4929cf4a09be405c64154e12df0dd72713f6500e32b", size = 358517, upload-time = "2024-10-18T12:32:54.066Z" },
]

[[package]]
name = "brotlicffi"
version = "1.1.0.0"
source = { registry = "https://pypi.org/simple" }
dependencies = [
    { name = "cffi" },
]
sdist = { url = "https://files.pythonhosted.org/packages/95/9d/70caa61192f570fcf0352766331b735afa931b4c6bc9a348a0925cc13288/brotlicffi-1.1.0.0.tar.gz", hash = "sha256:b77827a689905143f87915310b93b273ab17888fd43ef350d4832c4a71083c13", size = 465192, upload-time = "2023-09-14T14:22:40.707Z" }
wheels = [
    { url = "https://files.pythonhosted.org/packages/a2/11/7b96009d3dcc2c931e828ce1e157f03824a69fb728d06bfd7b2fc6f93718/brotlicffi-1.1.0.0-cp37-abi3-macosx_10_9_x86_64.whl", hash = "sha256:9b7ae6bd1a3f0df532b6d67ff674099a96d22bc0948955cb338488c31bfb8851", size = 453786, upload-time = "2023-09-14T14:21:57.72Z" },
    { url = "https://files.pythonhosted.org/packages/d6/e6/a8f46f4a4ee7856fbd6ac0c6fb0dc65ed181ba46cd77875b8d9bbe494d9e/brotlicffi-1.1.0.0-cp37-abi3-manylinux_2_17_aarch64.manylinux2014_aarch64.whl", hash = "sha256:19ffc919fa4fc6ace69286e0a23b3789b4219058313cf9b45625016bf7ff996b", size = 2911165, upload-time = "2023-09-14T14:21:59.613Z" },
    { url = "https://files.pythonhosted.org/packages/be/20/201559dff14e83ba345a5ec03335607e47467b6633c210607e693aefac40/brotlicffi-1.1.0.0-cp37-abi3-manylinux_2_17_x86_64.manylinux2014_x86_64.whl", hash = "sha256:9feb210d932ffe7798ee62e6145d3a757eb6233aa9a4e7db78dd3690d7755814", size = 2927895, upload-time = "2023-09-14T14:22:01.22Z" },
    { url = "https://files.pythonhosted.org/packages/cd/15/695b1409264143be3c933f708a3f81d53c4a1e1ebbc06f46331decbf6563/brotlicffi-1.1.0.0-cp37-abi3-manylinux_2_5_i686.manylinux1_i686.manylinux_2_17_i686.manylinux2014_i686.whl", hash = "sha256:84763dbdef5dd5c24b75597a77e1b30c66604725707565188ba54bab4f114820", size = 2851834, upload-time = "2023-09-14T14:22:03.571Z" },
    { url = "https://files.pythonhosted.org/packages/b4/40/b961a702463b6005baf952794c2e9e0099bde657d0d7e007f923883b907f/brotlicffi-1.1.0.0-cp37-abi3-win32.whl", hash = "sha256:1b12b50e07c3911e1efa3a8971543e7648100713d4e0971b13631cce22c587eb", size = 341731, upload-time = "2023-09-14T14:22:05.74Z" },
    { url = "https://files.pythonhosted.org/packages/1c/fa/5408a03c041114ceab628ce21766a4ea882aa6f6f0a800e04ee3a30ec6b9/brotlicffi-1.1.0.0-cp37-abi3-win_amd64.whl", hash = "sha256:994a4f0681bb6c6c3b0925530a1926b7a189d878e6e5e38fae8efa47c5d9c613", size = 366783, upload-time = "2023-09-14T14:22:07.096Z" },
]

[[package]]
name = "cachetools"
version = "6.1.0"
source = { registry = "https://pypi.org/simple" }
sdist = { url = "https://files.pythonhosted.org/packages/8a/89/817ad5d0411f136c484d535952aef74af9b25e0d99e90cdffbe121e6d628/cachetools-6.1.0.tar.gz", hash = "sha256:b4c4f404392848db3ce7aac34950d17be4d864da4b8b66911008e430bc544587", size = 30714, upload-time = "2025-06-16T18:51:03.07Z" }
wheels = [
    { url = "https://files.pythonhosted.org/packages/00/f0/2ef431fe4141f5e334759d73e81120492b23b2824336883a91ac04ba710b/cachetools-6.1.0-py3-none-any.whl", hash = "sha256:1c7bb3cf9193deaf3508b7c5f2a79986c13ea38965c5adcff1f84519cf39163e", size = 11189, upload-time = "2025-06-16T18:51:01.514Z" },
]

[[package]]
name = "cairocffi"
version = "1.7.1"
source = { registry = "https://pypi.org/simple" }
dependencies = [
    { name = "cffi" },
]
sdist = { url = "https://files.pythonhosted.org/packages/70/c5/1a4dc131459e68a173cbdab5fad6b524f53f9c1ef7861b7698e998b837cc/cairocffi-1.7.1.tar.gz", hash = "sha256:2e48ee864884ec4a3a34bfa8c9ab9999f688286eb714a15a43ec9d068c36557b", size = 88096, upload-time = "2024-06-18T10:56:06.741Z" }
wheels = [
    { url = "https://files.pythonhosted.org/packages/93/d8/ba13451aa6b745c49536e87b6bf8f629b950e84bd0e8308f7dc6883b67e2/cairocffi-1.7.1-py3-none-any.whl", hash = "sha256:9803a0e11f6c962f3b0ae2ec8ba6ae45e957a146a004697a1ac1bbf16b073b3f", size = 75611, upload-time = "2024-06-18T10:55:59.489Z" },
]

[[package]]
name = "cairosvg"
version = "2.8.2"
source = { registry = "https://pypi.org/simple" }
dependencies = [
    { name = "cairocffi" },
    { name = "cssselect2" },
    { name = "defusedxml" },
    { name = "pillow" },
    { name = "tinycss2" },
]
sdist = { url = "https://files.pythonhosted.org/packages/ab/b9/5106168bd43d7cd8b7cc2a2ee465b385f14b63f4c092bb89eee2d48c8e67/cairosvg-2.8.2.tar.gz", hash = "sha256:07cbf4e86317b27a92318a4cac2a4bb37a5e9c1b8a27355d06874b22f85bef9f", size = 8398590, upload-time = "2025-05-15T06:56:32.653Z" }
wheels = [
    { url = "https://files.pythonhosted.org/packages/67/48/816bd4aaae93dbf9e408c58598bc32f4a8c65f4b86ab560864cb3ee60adb/cairosvg-2.8.2-py3-none-any.whl", hash = "sha256:eab46dad4674f33267a671dce39b64be245911c901c70d65d2b7b0821e852bf5", size = 45773, upload-time = "2025-05-15T06:56:28.552Z" },
]

[[package]]
name = "celery"
version = "5.5.3"
source = { registry = "https://pypi.org/simple" }
dependencies = [
    { name = "billiard" },
    { name = "click" },
    { name = "click-didyoumean" },
    { name = "click-plugins" },
    { name = "click-repl" },
    { name = "kombu" },
    { name = "python-dateutil" },
    { name = "vine" },
]
sdist = { url = "https://files.pythonhosted.org/packages/bb/7d/6c289f407d219ba36d8b384b42489ebdd0c84ce9c413875a8aae0c85f35b/celery-5.5.3.tar.gz", hash = "sha256:6c972ae7968c2b5281227f01c3a3f984037d21c5129d07bf3550cc2afc6b10a5", size = 1667144, upload-time = "2025-06-01T11:08:12.563Z" }
wheels = [
    { url = "https://files.pythonhosted.org/packages/c9/af/0dcccc7fdcdf170f9a1585e5e96b6fb0ba1749ef6be8c89a6202284759bd/celery-5.5.3-py3-none-any.whl", hash = "sha256:0b5761a07057acee94694464ca482416b959568904c9dfa41ce8413a7d65d525", size = 438775, upload-time = "2025-06-01T11:08:09.94Z" },
]

[package.optional-dependencies]
redis = [
    { name = "kombu", extra = ["redis"] },
]

[[package]]
name = "certifi"
version = "2025.7.14"
source = { registry = "https://pypi.org/simple" }
sdist = { url = "https://files.pythonhosted.org/packages/b3/76/52c535bcebe74590f296d6c77c86dabf761c41980e1347a2422e4aa2ae41/certifi-2025.7.14.tar.gz", hash = "sha256:8ea99dbdfaaf2ba2f9bac77b9249ef62ec5218e7c2b2e903378ed5fccf765995", size = 163981, upload-time = "2025-07-14T03:29:28.449Z" }
wheels = [
    { url = "https://files.pythonhosted.org/packages/4f/52/34c6cf5bb9285074dc3531c437b3919e825d976fde097a7a73f79e726d03/certifi-2025.7.14-py3-none-any.whl", hash = "sha256:6b31f564a415d79ee77df69d757bb49a5bb53bd9f756cbbe24394ffd6fc1f4b2", size = 162722, upload-time = "2025-07-14T03:29:26.863Z" },
]

[[package]]
name = "cffi"
version = "1.17.1"
source = { registry = "https://pypi.org/simple" }
dependencies = [
    { name = "pycparser" },
]
sdist = { url = "https://files.pythonhosted.org/packages/fc/97/c783634659c2920c3fc70419e3af40972dbaf758daa229a7d6ea6135c90d/cffi-1.17.1.tar.gz", hash = "sha256:1c39c6016c32bc48dd54561950ebd6836e1670f2ae46128f67cf49e789c52824", size = 516621, upload-time = "2024-09-04T20:45:21.852Z" }
wheels = [
    { url = "https://files.pythonhosted.org/packages/8d/f8/dd6c246b148639254dad4d6803eb6a54e8c85c6e11ec9df2cffa87571dbe/cffi-1.17.1-cp313-cp313-macosx_10_13_x86_64.whl", hash = "sha256:f3a2b4222ce6b60e2e8b337bb9596923045681d71e5a082783484d845390938e", size = 182989, upload-time = "2024-09-04T20:44:28.956Z" },
    { url = "https://files.pythonhosted.org/packages/8b/f1/672d303ddf17c24fc83afd712316fda78dc6fce1cd53011b839483e1ecc8/cffi-1.17.1-cp313-cp313-macosx_11_0_arm64.whl", hash = "sha256:0984a4925a435b1da406122d4d7968dd861c1385afe3b45ba82b750f229811e2", size = 178802, upload-time = "2024-09-04T20:44:30.289Z" },
    { url = "https://files.pythonhosted.org/packages/0e/2d/eab2e858a91fdff70533cab61dcff4a1f55ec60425832ddfdc9cd36bc8af/cffi-1.17.1-cp313-cp313-manylinux_2_12_i686.manylinux2010_i686.manylinux_2_17_i686.manylinux2014_i686.whl", hash = "sha256:d01b12eeeb4427d3110de311e1774046ad344f5b1a7403101878976ecd7a10f3", size = 454792, upload-time = "2024-09-04T20:44:32.01Z" },
    { url = "https://files.pythonhosted.org/packages/75/b2/fbaec7c4455c604e29388d55599b99ebcc250a60050610fadde58932b7ee/cffi-1.17.1-cp313-cp313-manylinux_2_17_aarch64.manylinux2014_aarch64.whl", hash = "sha256:706510fe141c86a69c8ddc029c7910003a17353970cff3b904ff0686a5927683", size = 478893, upload-time = "2024-09-04T20:44:33.606Z" },
    { url = "https://files.pythonhosted.org/packages/4f/b7/6e4a2162178bf1935c336d4da8a9352cccab4d3a5d7914065490f08c0690/cffi-1.17.1-cp313-cp313-manylinux_2_17_ppc64le.manylinux2014_ppc64le.whl", hash = "sha256:de55b766c7aa2e2a3092c51e0483d700341182f08e67c63630d5b6f200bb28e5", size = 485810, upload-time = "2024-09-04T20:44:35.191Z" },
    { url = "https://files.pythonhosted.org/packages/c7/8a/1d0e4a9c26e54746dc08c2c6c037889124d4f59dffd853a659fa545f1b40/cffi-1.17.1-cp313-cp313-manylinux_2_17_s390x.manylinux2014_s390x.whl", hash = "sha256:c59d6e989d07460165cc5ad3c61f9fd8f1b4796eacbd81cee78957842b834af4", size = 471200, upload-time = "2024-09-04T20:44:36.743Z" },
    { url = "https://files.pythonhosted.org/packages/26/9f/1aab65a6c0db35f43c4d1b4f580e8df53914310afc10ae0397d29d697af4/cffi-1.17.1-cp313-cp313-manylinux_2_17_x86_64.manylinux2014_x86_64.whl", hash = "sha256:dd398dbc6773384a17fe0d3e7eeb8d1a21c2200473ee6806bb5e6a8e62bb73dd", size = 479447, upload-time = "2024-09-04T20:44:38.492Z" },
    { url = "https://files.pythonhosted.org/packages/5f/e4/fb8b3dd8dc0e98edf1135ff067ae070bb32ef9d509d6cb0f538cd6f7483f/cffi-1.17.1-cp313-cp313-musllinux_1_1_aarch64.whl", hash = "sha256:3edc8d958eb099c634dace3c7e16560ae474aa3803a5df240542b305d14e14ed", size = 484358, upload-time = "2024-09-04T20:44:40.046Z" },
    { url = "https://files.pythonhosted.org/packages/f1/47/d7145bf2dc04684935d57d67dff9d6d795b2ba2796806bb109864be3a151/cffi-1.17.1-cp313-cp313-musllinux_1_1_x86_64.whl", hash = "sha256:72e72408cad3d5419375fc87d289076ee319835bdfa2caad331e377589aebba9", size = 488469, upload-time = "2024-09-04T20:44:41.616Z" },
    { url = "https://files.pythonhosted.org/packages/bf/ee/f94057fa6426481d663b88637a9a10e859e492c73d0384514a17d78ee205/cffi-1.17.1-cp313-cp313-win32.whl", hash = "sha256:e03eab0a8677fa80d646b5ddece1cbeaf556c313dcfac435ba11f107ba117b5d", size = 172475, upload-time = "2024-09-04T20:44:43.733Z" },
    { url = "https://files.pythonhosted.org/packages/7c/fc/6a8cb64e5f0324877d503c854da15d76c1e50eb722e320b15345c4d0c6de/cffi-1.17.1-cp313-cp313-win_amd64.whl", hash = "sha256:f6a16c31041f09ead72d69f583767292f750d24913dadacf5756b966aacb3f1a", size = 182009, upload-time = "2024-09-04T20:44:45.309Z" },
]

[[package]]
name = "cfgv"
version = "3.4.0"
source = { registry = "https://pypi.org/simple" }
sdist = { url = "https://files.pythonhosted.org/packages/11/74/539e56497d9bd1d484fd863dd69cbbfa653cd2aa27abfe35653494d85e94/cfgv-3.4.0.tar.gz", hash = "sha256:e52591d4c5f5dead8e0f673fb16db7949d2cfb3f7da4582893288f0ded8fe560", size = 7114, upload-time = "2023-08-12T20:38:17.776Z" }
wheels = [
    { url = "https://files.pythonhosted.org/packages/c5/55/51844dd50c4fc7a33b653bfaba4c2456f06955289ca770a5dbd5fd267374/cfgv-3.4.0-py2.py3-none-any.whl", hash = "sha256:b7265b1f29fd3316bfcd2b330d63d024f2bfd8bcb8b0272f8e19a504856c48f9", size = 7249, upload-time = "2023-08-12T20:38:16.269Z" },
]

[[package]]
name = "chardet"
version = "5.2.0"
source = { registry = "https://pypi.org/simple" }
sdist = { url = "https://files.pythonhosted.org/packages/f3/0d/f7b6ab21ec75897ed80c17d79b15951a719226b9fababf1e40ea74d69079/chardet-5.2.0.tar.gz", hash = "sha256:1b3b6ff479a8c414bc3fa2c0852995695c4a026dcd6d0633b2dd092ca39c1cf7", size = 2069618, upload-time = "2023-08-01T19:23:02.662Z" }
wheels = [
    { url = "https://files.pythonhosted.org/packages/38/6f/f5fbc992a329ee4e0f288c1fe0e2ad9485ed064cac731ed2fe47dcc38cbf/chardet-5.2.0-py3-none-any.whl", hash = "sha256:e1cf59446890a00105fe7b7912492ea04b6e6f06d4b742b2c788469e34c82970", size = 199385, upload-time = "2023-08-01T19:23:00.661Z" },
]

[[package]]
name = "charset-normalizer"
version = "3.4.2"
source = { registry = "https://pypi.org/simple" }
sdist = { url = "https://files.pythonhosted.org/packages/e4/33/89c2ced2b67d1c2a61c19c6751aa8902d46ce3dacb23600a283619f5a12d/charset_normalizer-3.4.2.tar.gz", hash = "sha256:5baececa9ecba31eff645232d59845c07aa030f0c81ee70184a90d35099a0e63", size = 126367, upload-time = "2025-05-02T08:34:42.01Z" }
wheels = [
    { url = "https://files.pythonhosted.org/packages/ea/12/a93df3366ed32db1d907d7593a94f1fe6293903e3e92967bebd6950ed12c/charset_normalizer-3.4.2-cp313-cp313-macosx_10_13_universal2.whl", hash = "sha256:926ca93accd5d36ccdabd803392ddc3e03e6d4cd1cf17deff3b989ab8e9dbcf0", size = 199622, upload-time = "2025-05-02T08:32:56.363Z" },
    { url = "https://files.pythonhosted.org/packages/04/93/bf204e6f344c39d9937d3c13c8cd5bbfc266472e51fc8c07cb7f64fcd2de/charset_normalizer-3.4.2-cp313-cp313-manylinux_2_17_aarch64.manylinux2014_aarch64.whl", hash = "sha256:eba9904b0f38a143592d9fc0e19e2df0fa2e41c3c3745554761c5f6447eedabf", size = 143435, upload-time = "2025-05-02T08:32:58.551Z" },
    { url = "https://files.pythonhosted.org/packages/22/2a/ea8a2095b0bafa6c5b5a55ffdc2f924455233ee7b91c69b7edfcc9e02284/charset_normalizer-3.4.2-cp313-cp313-manylinux_2_17_ppc64le.manylinux2014_ppc64le.whl", hash = "sha256:3fddb7e2c84ac87ac3a947cb4e66d143ca5863ef48e4a5ecb83bd48619e4634e", size = 153653, upload-time = "2025-05-02T08:33:00.342Z" },
    { url = "https://files.pythonhosted.org/packages/b6/57/1b090ff183d13cef485dfbe272e2fe57622a76694061353c59da52c9a659/charset_normalizer-3.4.2-cp313-cp313-manylinux_2_17_s390x.manylinux2014_s390x.whl", hash = "sha256:98f862da73774290f251b9df8d11161b6cf25b599a66baf087c1ffe340e9bfd1", size = 146231, upload-time = "2025-05-02T08:33:02.081Z" },
    { url = "https://files.pythonhosted.org/packages/e2/28/ffc026b26f441fc67bd21ab7f03b313ab3fe46714a14b516f931abe1a2d8/charset_normalizer-3.4.2-cp313-cp313-manylinux_2_17_x86_64.manylinux2014_x86_64.whl", hash = "sha256:6c9379d65defcab82d07b2a9dfbfc2e95bc8fe0ebb1b176a3190230a3ef0e07c", size = 148243, upload-time = "2025-05-02T08:33:04.063Z" },
    { url = "https://files.pythonhosted.org/packages/c0/0f/9abe9bd191629c33e69e47c6ef45ef99773320e9ad8e9cb08b8ab4a8d4cb/charset_normalizer-3.4.2-cp313-cp313-manylinux_2_5_i686.manylinux1_i686.manylinux_2_17_i686.manylinux2014_i686.whl", hash = "sha256:e635b87f01ebc977342e2697d05b56632f5f879a4f15955dfe8cef2448b51691", size = 150442, upload-time = "2025-05-02T08:33:06.418Z" },
    { url = "https://files.pythonhosted.org/packages/67/7c/a123bbcedca91d5916c056407f89a7f5e8fdfce12ba825d7d6b9954a1a3c/charset_normalizer-3.4.2-cp313-cp313-musllinux_1_2_aarch64.whl", hash = "sha256:1c95a1e2902a8b722868587c0e1184ad5c55631de5afc0eb96bc4b0d738092c0", size = 145147, upload-time = "2025-05-02T08:33:08.183Z" },
    { url = "https://files.pythonhosted.org/packages/ec/fe/1ac556fa4899d967b83e9893788e86b6af4d83e4726511eaaad035e36595/charset_normalizer-3.4.2-cp313-cp313-musllinux_1_2_i686.whl", hash = "sha256:ef8de666d6179b009dce7bcb2ad4c4a779f113f12caf8dc77f0162c29d20490b", size = 153057, upload-time = "2025-05-02T08:33:09.986Z" },
    { url = "https://files.pythonhosted.org/packages/2b/ff/acfc0b0a70b19e3e54febdd5301a98b72fa07635e56f24f60502e954c461/charset_normalizer-3.4.2-cp313-cp313-musllinux_1_2_ppc64le.whl", hash = "sha256:32fc0341d72e0f73f80acb0a2c94216bd704f4f0bce10aedea38f30502b271ff", size = 156454, upload-time = "2025-05-02T08:33:11.814Z" },
    { url = "https://files.pythonhosted.org/packages/92/08/95b458ce9c740d0645feb0e96cea1f5ec946ea9c580a94adfe0b617f3573/charset_normalizer-3.4.2-cp313-cp313-musllinux_1_2_s390x.whl", hash = "sha256:289200a18fa698949d2b39c671c2cc7a24d44096784e76614899a7ccf2574b7b", size = 154174, upload-time = "2025-05-02T08:33:13.707Z" },
    { url = "https://files.pythonhosted.org/packages/78/be/8392efc43487ac051eee6c36d5fbd63032d78f7728cb37aebcc98191f1ff/charset_normalizer-3.4.2-cp313-cp313-musllinux_1_2_x86_64.whl", hash = "sha256:4a476b06fbcf359ad25d34a057b7219281286ae2477cc5ff5e3f70a246971148", size = 149166, upload-time = "2025-05-02T08:33:15.458Z" },
    { url = "https://files.pythonhosted.org/packages/44/96/392abd49b094d30b91d9fbda6a69519e95802250b777841cf3bda8fe136c/charset_normalizer-3.4.2-cp313-cp313-win32.whl", hash = "sha256:aaeeb6a479c7667fbe1099af9617c83aaca22182d6cf8c53966491a0f1b7ffb7", size = 98064, upload-time = "2025-05-02T08:33:17.06Z" },
    { url = "https://files.pythonhosted.org/packages/e9/b0/0200da600134e001d91851ddc797809e2fe0ea72de90e09bec5a2fbdaccb/charset_normalizer-3.4.2-cp313-cp313-win_amd64.whl", hash = "sha256:aa6af9e7d59f9c12b33ae4e9450619cf2488e2bbe9b44030905877f0b2324980", size = 105641, upload-time = "2025-05-02T08:33:18.753Z" },
    { url = "https://files.pythonhosted.org/packages/20/94/c5790835a017658cbfabd07f3bfb549140c3ac458cfc196323996b10095a/charset_normalizer-3.4.2-py3-none-any.whl", hash = "sha256:7f56930ab0abd1c45cd15be65cc741c28b1c9a34876ce8c17a2fa107810c0af0", size = 52626, upload-time = "2025-05-02T08:34:40.053Z" },
]

[[package]]
name = "click"
version = "8.2.1"
source = { registry = "https://pypi.org/simple" }
dependencies = [
    { name = "colorama", marker = "sys_platform == 'win32'" },
]
sdist = { url = "https://files.pythonhosted.org/packages/60/6c/8ca2efa64cf75a977a0d7fac081354553ebe483345c734fb6b6515d96bbc/click-8.2.1.tar.gz", hash = "sha256:27c491cc05d968d271d5a1db13e3b5a184636d9d930f148c50b038f0d0646202", size = 286342, upload-time = "2025-05-20T23:19:49.832Z" }
wheels = [
    { url = "https://files.pythonhosted.org/packages/85/32/10bb5764d90a8eee674e9dc6f4db6a0ab47c8c4d0d83c27f7c39ac415a4d/click-8.2.1-py3-none-any.whl", hash = "sha256:61a3265b914e850b85317d0b3109c7f8cd35a670f963866005d6ef1d5175a12b", size = 102215, upload-time = "2025-05-20T23:19:47.796Z" },
]

[[package]]
name = "click-didyoumean"
version = "0.3.1"
source = { registry = "https://pypi.org/simple" }
dependencies = [
    { name = "click" },
]
sdist = { url = "https://files.pythonhosted.org/packages/30/ce/217289b77c590ea1e7c24242d9ddd6e249e52c795ff10fac2c50062c48cb/click_didyoumean-0.3.1.tar.gz", hash = "sha256:4f82fdff0dbe64ef8ab2279bd6aa3f6a99c3b28c05aa09cbfc07c9d7fbb5a463", size = 3089, upload-time = "2024-03-24T08:22:07.499Z" }
wheels = [
    { url = "https://files.pythonhosted.org/packages/1b/5b/974430b5ffdb7a4f1941d13d83c64a0395114503cc357c6b9ae4ce5047ed/click_didyoumean-0.3.1-py3-none-any.whl", hash = "sha256:5c4bb6007cfea5f2fd6583a2fb6701a22a41eb98957e63d0fac41c10e7c3117c", size = 3631, upload-time = "2024-03-24T08:22:06.356Z" },
]

[[package]]
name = "click-plugins"
version = "1.1.1.2"
source = { registry = "https://pypi.org/simple" }
dependencies = [
    { name = "click" },
]
sdist = { url = "https://files.pythonhosted.org/packages/c3/a4/34847b59150da33690a36da3681d6bbc2ec14ee9a846bc30a6746e5984e4/click_plugins-1.1.1.2.tar.gz", hash = "sha256:d7af3984a99d243c131aa1a828331e7630f4a88a9741fd05c927b204bcf92261", size = 8343, upload-time = "2025-06-25T00:47:37.555Z" }
wheels = [
    { url = "https://files.pythonhosted.org/packages/3d/9a/2abecb28ae875e39c8cad711eb1186d8d14eab564705325e77e4e6ab9ae5/click_plugins-1.1.1.2-py2.py3-none-any.whl", hash = "sha256:008d65743833ffc1f5417bf0e78e8d2c23aab04d9745ba817bd3e71b0feb6aa6", size = 11051, upload-time = "2025-06-25T00:47:36.731Z" },
]

[[package]]
name = "click-repl"
version = "0.3.0"
source = { registry = "https://pypi.org/simple" }
dependencies = [
    { name = "click" },
    { name = "prompt-toolkit" },
]
sdist = { url = "https://files.pythonhosted.org/packages/cb/a2/57f4ac79838cfae6912f997b4d1a64a858fb0c86d7fcaae6f7b58d267fca/click-repl-0.3.0.tar.gz", hash = "sha256:17849c23dba3d667247dc4defe1757fff98694e90fe37474f3feebb69ced26a9", size = 10449, upload-time = "2023-06-15T12:43:51.141Z" }
wheels = [
    { url = "https://files.pythonhosted.org/packages/52/40/9d857001228658f0d59e97ebd4c346fe73e138c6de1bce61dc568a57c7f8/click_repl-0.3.0-py3-none-any.whl", hash = "sha256:fb7e06deb8da8de86180a33a9da97ac316751c094c6899382da7feeeeb51b812", size = 10289, upload-time = "2023-06-15T12:43:48.626Z" },
]

[[package]]
name = "colorama"
version = "0.4.6"
source = { registry = "https://pypi.org/simple" }
sdist = { url = "https://files.pythonhosted.org/packages/d8/53/6f443c9a4a8358a93a6792e2acffb9d9d5cb0a5cfd8802644b7b1c9a02e4/colorama-0.4.6.tar.gz", hash = "sha256:08695f5cb7ed6e0531a20572697297273c47b8cae5a63ffc6d6ed5c201be6e44", size = 27697, upload-time = "2022-10-25T02:36:22.414Z" }
wheels = [
    { url = "https://files.pythonhosted.org/packages/d1/d6/3965ed04c63042e047cb6a3e6ed1a63a35087b6a609aa3a15ed8ac56c221/colorama-0.4.6-py2.py3-none-any.whl", hash = "sha256:4f1d9991f5acc0ca119f9d443620b77f9d6b33703e51011c16baf57afb285fc6", size = 25335, upload-time = "2022-10-25T02:36:20.889Z" },
]

[[package]]
name = "coreapi"
version = "2.3.3"
source = { registry = "https://pypi.org/simple" }
dependencies = [
    { name = "coreschema" },
    { name = "itypes" },
    { name = "requests" },
    { name = "uritemplate" },
]
sdist = { url = "https://files.pythonhosted.org/packages/ca/f2/5fc0d91a0c40b477b016c0f77d9d419ba25fc47cc11a96c825875ddce5a6/coreapi-2.3.3.tar.gz", hash = "sha256:46145fcc1f7017c076a2ef684969b641d18a2991051fddec9458ad3f78ffc1cb", size = 18788, upload-time = "2017-10-05T14:04:38.221Z" }
wheels = [
    { url = "https://files.pythonhosted.org/packages/fc/3a/9dedaad22962770edd334222f2b3c3e7ad5e1c8cab1d6a7992c30329e2e5/coreapi-2.3.3-py2.py3-none-any.whl", hash = "sha256:bf39d118d6d3e171f10df9ede5666f63ad80bba9a29a8ec17726a66cf52ee6f3", size = 25636, upload-time = "2017-10-05T14:04:40.687Z" },
]

[[package]]
name = "coreschema"
version = "0.0.4"
source = { registry = "https://pypi.org/simple" }
dependencies = [
    { name = "jinja2" },
]
sdist = { url = "https://files.pythonhosted.org/packages/93/08/1d105a70104e078718421e6c555b8b293259e7fc92f7e9a04869947f198f/coreschema-0.0.4.tar.gz", hash = "sha256:9503506007d482ab0867ba14724b93c18a33b22b6d19fb419ef2d239dd4a1607", size = 10974, upload-time = "2017-02-08T12:23:49.42Z" }

[[package]]
name = "coverage"
version = "7.10.0"
source = { registry = "https://pypi.org/simple" }
sdist = { url = "https://files.pythonhosted.org/packages/6d/8f/6ac7fbb29e35645065f7be835bfe3e0cce567f80390de2f3db65d83cb5e3/coverage-7.10.0.tar.gz", hash = "sha256:2768885aef484b5dcde56262cbdfba559b770bfc46994fe9485dc3614c7a5867", size = 819816, upload-time = "2025-07-24T16:53:00.896Z" }
wheels = [
    { url = "https://files.pythonhosted.org/packages/fc/a7/a47f64718c2229b7860a334edd4e6ff41ec8513f3d3f4246284610344392/coverage-7.10.0-cp313-cp313-macosx_10_13_x86_64.whl", hash = "sha256:d883fee92b9245c0120fa25b5d36de71ccd4cfc29735906a448271e935d8d86d", size = 215143, upload-time = "2025-07-24T16:51:14.105Z" },
    { url = "https://files.pythonhosted.org/packages/ea/86/14d76a409e9ffab10d5aece73ac159dbd102fc56627e203413bfc6d53b24/coverage-7.10.0-cp313-cp313-macosx_11_0_arm64.whl", hash = "sha256:c87e59e88268d30e33d3665ede4fbb77b513981a2df0059e7c106ca3de537586", size = 215401, upload-time = "2025-07-24T16:51:15.978Z" },
    { url = "https://files.pythonhosted.org/packages/f4/b3/fb5c28148a19035a3877fac4e40b044a4c97b24658c980bcf7dff18bfab8/coverage-7.10.0-cp313-cp313-manylinux1_i686.manylinux_2_28_i686.manylinux_2_5_i686.whl", hash = "sha256:f669d969f669a11d6ceee0b733e491d9a50573eb92a71ffab13b15f3aa2665d4", size = 245949, upload-time = "2025-07-24T16:51:17.628Z" },
    { url = "https://files.pythonhosted.org/packages/6d/95/357559ecfe73970d2023845797361e6c2e6c2c05f970073fff186fe19dd7/coverage-7.10.0-cp313-cp313-manylinux1_x86_64.manylinux_2_28_x86_64.manylinux_2_5_x86_64.whl", hash = "sha256:9582bd6c6771300a847d328c1c4204e751dbc339a9e249eecdc48cada41f72e6", size = 248295, upload-time = "2025-07-24T16:51:19.46Z" },
    { url = "https://files.pythonhosted.org/packages/7e/58/bac5bc43085712af201f76a24733895331c475e5ddda88ac36c1332a65e6/coverage-7.10.0-cp313-cp313-manylinux2014_aarch64.manylinux_2_17_aarch64.manylinux_2_28_aarch64.whl", hash = "sha256:91f97e9637dc7977842776fdb7ad142075d6fa40bc1b91cb73685265e0d31d32", size = 249733, upload-time = "2025-07-24T16:51:21.518Z" },
    { url = "https://files.pythonhosted.org/packages/b2/db/104b713b3b74752ee365346677fb104765923982ae7bd93b95ca41fe256b/coverage-7.10.0-cp313-cp313-musllinux_1_2_aarch64.whl", hash = "sha256:ae4fa92b6601a62367c6c9967ad32ad4e28a89af54b6bb37d740946b0e0534dd", size = 247943, upload-time = "2025-07-24T16:51:23.194Z" },
    { url = "https://files.pythonhosted.org/packages/32/4f/bef25c797c9496cf31ae9cfa93ce96b4414cacf13688e4a6000982772fd5/coverage-7.10.0-cp313-cp313-musllinux_1_2_i686.whl", hash = "sha256:3a5cc8b97473e7b3623dd17a42d2194a2b49de8afecf8d7d03c8987237a9552c", size = 245914, upload-time = "2025-07-24T16:51:24.766Z" },
    { url = "https://files.pythonhosted.org/packages/36/6b/b3efa0b506dbb9a37830d6dc862438fe3ad2833c5f889152bce24d9577cf/coverage-7.10.0-cp313-cp313-musllinux_1_2_x86_64.whl", hash = "sha256:dc1cbb7f623250e047c32bd7aa1bb62ebc62608d5004d74df095e1059141ac88", size = 247296, upload-time = "2025-07-24T16:51:26.361Z" },
    { url = "https://files.pythonhosted.org/packages/1f/aa/95a845266aeacab4c57b08e0f4e0e2899b07809a18fd0c1ddef2ac2c9138/coverage-7.10.0-cp313-cp313-win32.whl", hash = "sha256:1380cc5666d778e77f1587cd88cc317158111f44d54c0dd3975f0936993284e0", size = 217566, upload-time = "2025-07-24T16:51:28.961Z" },
    { url = "https://files.pythonhosted.org/packages/a0/d1/27b6e5073a8026b9e0f4224f1ac53217ce589a4cdab1bee878f23bff64f0/coverage-7.10.0-cp313-cp313-win_amd64.whl", hash = "sha256:bf03cf176af098ee578b754a03add4690b82bdfe070adfb5d192d0b1cd15cf82", size = 218337, upload-time = "2025-07-24T16:51:31.45Z" },
    { url = "https://files.pythonhosted.org/packages/c7/06/0e3ba498b11e2245fd96bd7e8dcdf90e1dd36d57f49f308aa650ff0561b8/coverage-7.10.0-cp313-cp313-win_arm64.whl", hash = "sha256:8041c78cd145088116db2329b2fb6e89dc338116c962fbe654b7e9f5d72ab957", size = 216740, upload-time = "2025-07-24T16:51:33.317Z" },
    { url = "https://files.pythonhosted.org/packages/44/8b/11529debbe3e6b39ef6e7c8912554724adc6dc10adbb617a855ecfd387eb/coverage-7.10.0-cp313-cp313t-macosx_10_13_x86_64.whl", hash = "sha256:37cc2c06052771f48651160c080a86431884db9cd62ba622cab71049b90a95b3", size = 215866, upload-time = "2025-07-24T16:51:35.339Z" },
    { url = "https://files.pythonhosted.org/packages/9c/6d/d8981310879e395f39af66536665b75135b1bc88dd21c7764e3340e9ce69/coverage-7.10.0-cp313-cp313t-macosx_11_0_arm64.whl", hash = "sha256:91f37270b16178b05fa107d85713d29bf21606e37b652d38646eef5f2dfbd458", size = 216083, upload-time = "2025-07-24T16:51:36.932Z" },
    { url = "https://files.pythonhosted.org/packages/c3/84/93295402de002de8b8c953bf6a1f19687174c4db7d44c1e85ffc153a772d/coverage-7.10.0-cp313-cp313t-manylinux1_i686.manylinux_2_28_i686.manylinux_2_5_i686.whl", hash = "sha256:f9b0b0168864d09bcb9a3837548f75121645c4cfd0efce0eb994c221955c5b10", size = 257320, upload-time = "2025-07-24T16:51:38.734Z" },
    { url = "https://files.pythonhosted.org/packages/02/5c/d0540db4869954dac0f69ad709adcd51f3a73ab11fcc9435ee76c518944a/coverage-7.10.0-cp313-cp313t-manylinux1_x86_64.manylinux_2_28_x86_64.manylinux_2_5_x86_64.whl", hash = "sha256:df0be435d3b616e7d3ee3f9ebbc0d784a213986fe5dff9c6f1042ee7cfd30157", size = 259182, upload-time = "2025-07-24T16:51:40.463Z" },
    { url = "https://files.pythonhosted.org/packages/59/b2/d7d57a41a15ca4b47290862efd6b596d0a185bfd26f15d04db9f238aa56c/coverage-7.10.0-cp313-cp313t-manylinux2014_aarch64.manylinux_2_17_aarch64.manylinux_2_28_aarch64.whl", hash = "sha256:35e9aba1c4434b837b1d567a533feba5ce205e8e91179c97974b28a14c23d3a0", size = 261322, upload-time = "2025-07-24T16:51:42.44Z" },
    { url = "https://files.pythonhosted.org/packages/16/92/fd828ae411b3da63673305617b6fbeccc09feb7dfe397d164f55a65cd880/coverage-7.10.0-cp313-cp313t-musllinux_1_2_aarch64.whl", hash = "sha256:a0b0c481e74dfad631bdc2c883e57d8b058e5c90ba8ef087600995daf7bbec18", size = 258914, upload-time = "2025-07-24T16:51:44.115Z" },
    { url = "https://files.pythonhosted.org/packages/28/49/4aa5f5464b2e1215640c0400c5b007e7f5cdade8bf39c55c33b02f3a8c7f/coverage-7.10.0-cp313-cp313t-musllinux_1_2_i686.whl", hash = "sha256:8aec1b7c8922808a433c13cd44ace6fceac0609f4587773f6c8217a06102674b", size = 257051, upload-time = "2025-07-24T16:51:45.75Z" },
    { url = "https://files.pythonhosted.org/packages/1e/5a/ded2346098c7f48ff6e135b5005b97de4cd9daec5c39adb4ecf3a60967da/coverage-7.10.0-cp313-cp313t-musllinux_1_2_x86_64.whl", hash = "sha256:04ec59ceb3a594af0927f2e0d810e1221212abd9a2e6b5b917769ff48760b460", size = 257869, upload-time = "2025-07-24T16:51:47.41Z" },
    { url = "https://files.pythonhosted.org/packages/46/66/e06cedb8fc7d1c96630b2f549b8cdc084e2623dcc70c900cb3b705a36a60/coverage-7.10.0-cp313-cp313t-win32.whl", hash = "sha256:b6871e62d29646eb9b3f5f92def59e7575daea1587db21f99e2b19561187abda", size = 218243, upload-time = "2025-07-24T16:51:49.136Z" },
    { url = "https://files.pythonhosted.org/packages/e7/1e/e84dd5ff35ed066bd6150e5c26fe0061ded2c59c209fd4f18db0650766c0/coverage-7.10.0-cp313-cp313t-win_amd64.whl", hash = "sha256:ff99cff2be44f78920b76803f782e91ffb46ccc7fa89eccccc0da3ca94285b64", size = 219334, upload-time = "2025-07-24T16:51:50.789Z" },
    { url = "https://files.pythonhosted.org/packages/b7/e0/b7b60b5dbc4e88eac0a0e9d5b4762409a59b29bf4e772b3509c8543ccaba/coverage-7.10.0-cp313-cp313t-win_arm64.whl", hash = "sha256:3246b63501348fe47299d12c47a27cfc221cfbffa1c2d857bcc8151323a4ae4f", size = 217196, upload-time = "2025-07-24T16:51:52.599Z" },
    { url = "https://files.pythonhosted.org/packages/09/df/7c34bada8ace39f688b3bd5bc411459a20a3204ccb0984c90169a80a9366/coverage-7.10.0-py3-none-any.whl", hash = "sha256:310a786330bb0463775c21d68e26e79973839b66d29e065c5787122b8dd4489f", size = 206777, upload-time = "2025-07-24T16:52:59.009Z" },
]

[[package]]
name = "cron-descriptor"
version = "1.4.5"
source = { registry = "https://pypi.org/simple" }
sdist = { url = "https://files.pythonhosted.org/packages/02/83/70bd410dc6965e33a5460b7da84cf0c5a7330a68d6d5d4c3dfdb72ca117e/cron_descriptor-1.4.5.tar.gz", hash = "sha256:f51ce4ffc1d1f2816939add8524f206c376a42c87a5fca3091ce26725b3b1bca", size = 30666, upload-time = "2024-08-24T18:16:48.654Z" }
wheels = [
    { url = "https://files.pythonhosted.org/packages/88/20/2cfe598ead23a715a00beb716477cfddd3e5948cf203c372d02221e5b0c6/cron_descriptor-1.4.5-py3-none-any.whl", hash = "sha256:736b3ae9d1a99bc3dbfc5b55b5e6e7c12031e7ba5de716625772f8b02dcd6013", size = 50370, upload-time = "2024-08-24T18:16:46.783Z" },
]

[[package]]
name = "cryptography"
version = "45.0.5"
source = { registry = "https://pypi.org/simple" }
dependencies = [
    { name = "cffi", marker = "platform_python_implementation != 'PyPy'" },
]
sdist = { url = "https://files.pythonhosted.org/packages/95/1e/49527ac611af559665f71cbb8f92b332b5ec9c6fbc4e88b0f8e92f5e85df/cryptography-45.0.5.tar.gz", hash = "sha256:72e76caa004ab63accdf26023fccd1d087f6d90ec6048ff33ad0445abf7f605a", size = 744903, upload-time = "2025-07-02T13:06:25.941Z" }
wheels = [
    { url = "https://files.pythonhosted.org/packages/f0/fb/09e28bc0c46d2c547085e60897fea96310574c70fb21cd58a730a45f3403/cryptography-45.0.5-cp311-abi3-macosx_10_9_universal2.whl", hash = "sha256:101ee65078f6dd3e5a028d4f19c07ffa4dd22cce6a20eaa160f8b5219911e7d8", size = 7043092, upload-time = "2025-07-02T13:05:01.514Z" },
    { url = "https://files.pythonhosted.org/packages/b1/05/2194432935e29b91fb649f6149c1a4f9e6d3d9fc880919f4ad1bcc22641e/cryptography-45.0.5-cp311-abi3-manylinux2014_aarch64.manylinux_2_17_aarch64.whl", hash = "sha256:3a264aae5f7fbb089dbc01e0242d3b67dffe3e6292e1f5182122bdf58e65215d", size = 4205926, upload-time = "2025-07-02T13:05:04.741Z" },
    { url = "https://files.pythonhosted.org/packages/07/8b/9ef5da82350175e32de245646b1884fc01124f53eb31164c77f95a08d682/cryptography-45.0.5-cp311-abi3-manylinux2014_x86_64.manylinux_2_17_x86_64.whl", hash = "sha256:e74d30ec9c7cb2f404af331d5b4099a9b322a8a6b25c4632755c8757345baac5", size = 4429235, upload-time = "2025-07-02T13:05:07.084Z" },
    { url = "https://files.pythonhosted.org/packages/7c/e1/c809f398adde1994ee53438912192d92a1d0fc0f2d7582659d9ef4c28b0c/cryptography-45.0.5-cp311-abi3-manylinux_2_28_aarch64.whl", hash = "sha256:3af26738f2db354aafe492fb3869e955b12b2ef2e16908c8b9cb928128d42c57", size = 4209785, upload-time = "2025-07-02T13:05:09.321Z" },
    { url = "https://files.pythonhosted.org/packages/d0/8b/07eb6bd5acff58406c5e806eff34a124936f41a4fb52909ffa4d00815f8c/cryptography-45.0.5-cp311-abi3-manylinux_2_28_armv7l.manylinux_2_31_armv7l.whl", hash = "sha256:e6c00130ed423201c5bc5544c23359141660b07999ad82e34e7bb8f882bb78e0", size = 3893050, upload-time = "2025-07-02T13:05:11.069Z" },
    { url = "https://files.pythonhosted.org/packages/ec/ef/3333295ed58d900a13c92806b67e62f27876845a9a908c939f040887cca9/cryptography-45.0.5-cp311-abi3-manylinux_2_28_x86_64.whl", hash = "sha256:dd420e577921c8c2d31289536c386aaa30140b473835e97f83bc71ea9d2baf2d", size = 4457379, upload-time = "2025-07-02T13:05:13.32Z" },
    { url = "https://files.pythonhosted.org/packages/d9/9d/44080674dee514dbb82b21d6fa5d1055368f208304e2ab1828d85c9de8f4/cryptography-45.0.5-cp311-abi3-manylinux_2_34_aarch64.whl", hash = "sha256:d05a38884db2ba215218745f0781775806bde4f32e07b135348355fe8e4991d9", size = 4209355, upload-time = "2025-07-02T13:05:15.017Z" },
    { url = "https://files.pythonhosted.org/packages/c9/d8/0749f7d39f53f8258e5c18a93131919ac465ee1f9dccaf1b3f420235e0b5/cryptography-45.0.5-cp311-abi3-manylinux_2_34_x86_64.whl", hash = "sha256:ad0caded895a00261a5b4aa9af828baede54638754b51955a0ac75576b831b27", size = 4456087, upload-time = "2025-07-02T13:05:16.945Z" },
    { url = "https://files.pythonhosted.org/packages/09/d7/92acac187387bf08902b0bf0699816f08553927bdd6ba3654da0010289b4/cryptography-45.0.5-cp311-abi3-musllinux_1_2_aarch64.whl", hash = "sha256:9024beb59aca9d31d36fcdc1604dd9bbeed0a55bface9f1908df19178e2f116e", size = 4332873, upload-time = "2025-07-02T13:05:18.743Z" },
    { url = "https://files.pythonhosted.org/packages/03/c2/840e0710da5106a7c3d4153c7215b2736151bba60bf4491bdb421df5056d/cryptography-45.0.5-cp311-abi3-musllinux_1_2_x86_64.whl", hash = "sha256:91098f02ca81579c85f66df8a588c78f331ca19089763d733e34ad359f474174", size = 4564651, upload-time = "2025-07-02T13:05:21.382Z" },
    { url = "https://files.pythonhosted.org/packages/2e/92/cc723dd6d71e9747a887b94eb3827825c6c24b9e6ce2bb33b847d31d5eaa/cryptography-45.0.5-cp311-abi3-win32.whl", hash = "sha256:926c3ea71a6043921050eaa639137e13dbe7b4ab25800932a8498364fc1abec9", size = 2929050, upload-time = "2025-07-02T13:05:23.39Z" },
    { url = "https://files.pythonhosted.org/packages/1f/10/197da38a5911a48dd5389c043de4aec4b3c94cb836299b01253940788d78/cryptography-45.0.5-cp311-abi3-win_amd64.whl", hash = "sha256:b85980d1e345fe769cfc57c57db2b59cff5464ee0c045d52c0df087e926fbe63", size = 3403224, upload-time = "2025-07-02T13:05:25.202Z" },
    { url = "https://files.pythonhosted.org/packages/fe/2b/160ce8c2765e7a481ce57d55eba1546148583e7b6f85514472b1d151711d/cryptography-45.0.5-cp37-abi3-macosx_10_9_universal2.whl", hash = "sha256:f3562c2f23c612f2e4a6964a61d942f891d29ee320edb62ff48ffb99f3de9ae8", size = 7017143, upload-time = "2025-07-02T13:05:27.229Z" },
    { url = "https://files.pythonhosted.org/packages/c2/e7/2187be2f871c0221a81f55ee3105d3cf3e273c0a0853651d7011eada0d7e/cryptography-45.0.5-cp37-abi3-manylinux2014_aarch64.manylinux_2_17_aarch64.whl", hash = "sha256:3fcfbefc4a7f332dece7272a88e410f611e79458fab97b5efe14e54fe476f4fd", size = 4197780, upload-time = "2025-07-02T13:05:29.299Z" },
    { url = "https://files.pythonhosted.org/packages/b9/cf/84210c447c06104e6be9122661159ad4ce7a8190011669afceeaea150524/cryptography-45.0.5-cp37-abi3-manylinux2014_x86_64.manylinux_2_17_x86_64.whl", hash = "sha256:460f8c39ba66af7db0545a8c6f2eabcbc5a5528fc1cf6c3fa9a1e44cec33385e", size = 4420091, upload-time = "2025-07-02T13:05:31.221Z" },
    { url = "https://files.pythonhosted.org/packages/3e/6a/cb8b5c8bb82fafffa23aeff8d3a39822593cee6e2f16c5ca5c2ecca344f7/cryptography-45.0.5-cp37-abi3-manylinux_2_28_aarch64.whl", hash = "sha256:9b4cf6318915dccfe218e69bbec417fdd7c7185aa7aab139a2c0beb7468c89f0", size = 4198711, upload-time = "2025-07-02T13:05:33.062Z" },
    { url = "https://files.pythonhosted.org/packages/04/f7/36d2d69df69c94cbb2473871926daf0f01ad8e00fe3986ac3c1e8c4ca4b3/cryptography-45.0.5-cp37-abi3-manylinux_2_28_armv7l.manylinux_2_31_armv7l.whl", hash = "sha256:2089cc8f70a6e454601525e5bf2779e665d7865af002a5dec8d14e561002e135", size = 3883299, upload-time = "2025-07-02T13:05:34.94Z" },
    { url = "https://files.pythonhosted.org/packages/82/c7/f0ea40f016de72f81288e9fe8d1f6748036cb5ba6118774317a3ffc6022d/cryptography-45.0.5-cp37-abi3-manylinux_2_28_x86_64.whl", hash = "sha256:0027d566d65a38497bc37e0dd7c2f8ceda73597d2ac9ba93810204f56f52ebc7", size = 4450558, upload-time = "2025-07-02T13:05:37.288Z" },
    { url = "https://files.pythonhosted.org/packages/06/ae/94b504dc1a3cdf642d710407c62e86296f7da9e66f27ab12a1ee6fdf005b/cryptography-45.0.5-cp37-abi3-manylinux_2_34_aarch64.whl", hash = "sha256:be97d3a19c16a9be00edf79dca949c8fa7eff621763666a145f9f9535a5d7f42", size = 4198020, upload-time = "2025-07-02T13:05:39.102Z" },
    { url = "https://files.pythonhosted.org/packages/05/2b/aaf0adb845d5dabb43480f18f7ca72e94f92c280aa983ddbd0bcd6ecd037/cryptography-45.0.5-cp37-abi3-manylinux_2_34_x86_64.whl", hash = "sha256:7760c1c2e1a7084153a0f68fab76e754083b126a47d0117c9ed15e69e2103492", size = 4449759, upload-time = "2025-07-02T13:05:41.398Z" },
    { url = "https://files.pythonhosted.org/packages/91/e4/f17e02066de63e0100a3a01b56f8f1016973a1d67551beaf585157a86b3f/cryptography-45.0.5-cp37-abi3-musllinux_1_2_aarch64.whl", hash = "sha256:6ff8728d8d890b3dda5765276d1bc6fb099252915a2cd3aff960c4c195745dd0", size = 4319991, upload-time = "2025-07-02T13:05:43.64Z" },
    { url = "https://files.pythonhosted.org/packages/f2/2e/e2dbd629481b499b14516eed933f3276eb3239f7cee2dcfa4ee6b44d4711/cryptography-45.0.5-cp37-abi3-musllinux_1_2_x86_64.whl", hash = "sha256:7259038202a47fdecee7e62e0fd0b0738b6daa335354396c6ddebdbe1206af2a", size = 4554189, upload-time = "2025-07-02T13:05:46.045Z" },
    { url = "https://files.pythonhosted.org/packages/f8/ea/a78a0c38f4c8736287b71c2ea3799d173d5ce778c7d6e3c163a95a05ad2a/cryptography-45.0.5-cp37-abi3-win32.whl", hash = "sha256:1e1da5accc0c750056c556a93c3e9cb828970206c68867712ca5805e46dc806f", size = 2911769, upload-time = "2025-07-02T13:05:48.329Z" },
    { url = "https://files.pythonhosted.org/packages/79/b3/28ac139109d9005ad3f6b6f8976ffede6706a6478e21c889ce36c840918e/cryptography-45.0.5-cp37-abi3-win_amd64.whl", hash = "sha256:90cb0a7bb35959f37e23303b7eed0a32280510030daba3f7fdfbb65defde6a97", size = 3390016, upload-time = "2025-07-02T13:05:50.811Z" },
]

[[package]]
name = "cssselect2"
version = "0.8.0"
source = { registry = "https://pypi.org/simple" }
dependencies = [
    { name = "tinycss2" },
    { name = "webencodings" },
]
sdist = { url = "https://files.pythonhosted.org/packages/9f/86/fd7f58fc498b3166f3a7e8e0cddb6e620fe1da35b02248b1bd59e95dbaaa/cssselect2-0.8.0.tar.gz", hash = "sha256:7674ffb954a3b46162392aee2a3a0aedb2e14ecf99fcc28644900f4e6e3e9d3a", size = 35716, upload-time = "2025-03-05T14:46:07.988Z" }
wheels = [
    { url = "https://files.pythonhosted.org/packages/0f/e7/aa315e6a749d9b96c2504a1ba0ba031ba2d0517e972ce22682e3fccecb09/cssselect2-0.8.0-py3-none-any.whl", hash = "sha256:46fc70ebc41ced7a32cd42d58b1884d72ade23d21e5a4eaaf022401c13f0e76e", size = 15454, upload-time = "2025-03-05T14:46:06.463Z" },
]

[[package]]
name = "decorator"
version = "5.2.1"
source = { registry = "https://pypi.org/simple" }
sdist = { url = "https://files.pythonhosted.org/packages/43/fa/6d96a0978d19e17b68d634497769987b16c8f4cd0a7a05048bec693caa6b/decorator-5.2.1.tar.gz", hash = "sha256:65f266143752f734b0a7cc83c46f4618af75b8c5911b00ccb61d0ac9b6da0360", size = 56711, upload-time = "2025-02-24T04:41:34.073Z" }
wheels = [
    { url = "https://files.pythonhosted.org/packages/4e/8c/f3147f5c4b73e7550fe5f9352eaa956ae838d5c51eb58e7a25b9f3e2643b/decorator-5.2.1-py3-none-any.whl", hash = "sha256:d316bb415a2d9e2d2b3abcc4084c6502fc09240e292cd76a76afc106a1c8e04a", size = 9190, upload-time = "2025-02-24T04:41:32.565Z" },
]

[[package]]
name = "defusedxml"
version = "0.7.0rc1"
source = { registry = "https://pypi.org/simple" }
sdist = { url = "https://files.pythonhosted.org/packages/0b/1f/ee6045db8376d21a70bae01567917831d56e36a1efa234ea3de68a07ff30/defusedxml-0.7.0rc1.tar.gz", hash = "sha256:aa621655d72cdd30f57073893b96cd0c3831a85b08b8e4954531bdac47e3e8c8", size = 63544, upload-time = "2020-05-04T21:51:37.018Z" }
wheels = [
    { url = "https://files.pythonhosted.org/packages/17/7f/837dffa94f8822a4c306ab3529f19d0c5f9c844ee507eee9b27f669c65e9/defusedxml-0.7.0rc1-py2.py3-none-any.whl", hash = "sha256:8ede8ba04cf5bf7999e1492fa77df545db83717f52c5eab625f97228ebd539bf", size = 25395, upload-time = "2020-05-04T21:51:34.043Z" },
]

[[package]]
name = "diff-match-patch"
version = "20241021"
source = { registry = "https://pypi.org/simple" }
sdist = { url = "https://files.pythonhosted.org/packages/0e/ad/32e1777dd57d8e85fa31e3a243af66c538245b8d64b7265bec9a61f2ca33/diff_match_patch-20241021.tar.gz", hash = "sha256:beae57a99fa48084532935ee2968b8661db861862ec82c6f21f4acdd6d835073", size = 39962, upload-time = "2024-10-21T19:41:21.094Z" }
wheels = [
    { url = "https://files.pythonhosted.org/packages/f7/bb/2aa9b46a01197398b901e458974c20ed107935c26e44e37ad5b0e5511e44/diff_match_patch-20241021-py3-none-any.whl", hash = "sha256:93cea333fb8b2bc0d181b0de5e16df50dd344ce64828226bda07728818936782", size = 43252, upload-time = "2024-10-21T19:41:19.914Z" },
]

[[package]]
name = "distlib"
version = "0.4.0"
source = { registry = "https://pypi.org/simple" }
sdist = { url = "https://files.pythonhosted.org/packages/96/8e/709914eb2b5749865801041647dc7f4e6d00b549cfe88b65ca192995f07c/distlib-0.4.0.tar.gz", hash = "sha256:feec40075be03a04501a973d81f633735b4b69f98b05450592310c0f401a4e0d", size = 614605, upload-time = "2025-07-17T16:52:00.465Z" }
wheels = [
    { url = "https://files.pythonhosted.org/packages/33/6b/e0547afaf41bf2c42e52430072fa5658766e3d65bd4b03a563d1b6336f57/distlib-0.4.0-py2.py3-none-any.whl", hash = "sha256:9659f7d87e46584a30b5780e43ac7a2143098441670ff0a49d5f9034c54a6c16", size = 469047, upload-time = "2025-07-17T16:51:58.613Z" },
]

[[package]]
name = "django"
version = "5.2.6"
source = { registry = "https://pypi.org/simple" }
dependencies = [
    { name = "asgiref" },
    { name = "sqlparse" },
    { name = "tzdata", marker = "sys_platform == 'win32'" },
]
sdist = { url = "https://files.pythonhosted.org/packages/4c/8c/2a21594337250a171d45dda926caa96309d5136becd1f48017247f9cdea0/django-5.2.6.tar.gz", hash = "sha256:da5e00372763193d73cecbf71084a3848458cecf4cee36b9a1e8d318d114a87b", size = 10858861, upload-time = "2025-09-03T13:04:03.23Z" }
wheels = [
    { url = "https://files.pythonhosted.org/packages/f5/af/6593f6d21404e842007b40fdeb81e73c20b6649b82d020bb0801b270174c/django-5.2.6-py3-none-any.whl", hash = "sha256:60549579b1174a304b77e24a93d8d9fafe6b6c03ac16311f3e25918ea5a20058", size = 8303111, upload-time = "2025-09-03T13:03:47.808Z" },
]

[[package]]
name = "django-admin-cursor-paginator"
version = "0.1.6"
source = { registry = "https://pypi.org/simple" }
dependencies = [
    { name = "django" },
]
sdist = { url = "https://files.pythonhosted.org/packages/79/7d/5ffc8dc775108f640111bcb3b7eae1df6c330e002a335dec982dedc5fe47/django-admin-cursor-paginator-0.1.6.tar.gz", hash = "sha256:42f81854c3f7774b1b9a327ce974586bdbdcca1c761b634a1ebf162c8a65cab9", size = 10062, upload-time = "2024-03-01T19:57:08.305Z" }

[[package]]
name = "django-admin-extra-buttons"
version = "1.6.0"
source = { registry = "https://pypi.org/simple" }
sdist = { url = "https://files.pythonhosted.org/packages/1e/ad/100d68b4a7410d3cb2c0b56032c19816e73790b3db70639906b6aac6ffcb/django_admin_extra_buttons-1.6.0.tar.gz", hash = "sha256:bf260aa654f82e125718aa337f8acdaef46959dc981cf46cd5cde2db577c0bd5", size = 188130, upload-time = "2024-10-10T07:42:22.405Z" }
wheels = [
    { url = "https://files.pythonhosted.org/packages/e2/0c/cd02498331a6bf9ff4472765f650296afa058c24da596ac340a639dba7be/django_admin_extra_buttons-1.6.0-py2.py3-none-any.whl", hash = "sha256:fb79cca443866679a97d769d781ff4ff921ea68cdb28873d7e00a70a9c90e24f", size = 21334, upload-time = "2024-10-10T07:42:19.244Z" },
]

[[package]]
name = "django-admin-sync"
version = "0.7.1"
source = { registry = "https://pypi.org/simple" }
dependencies = [
    { name = "django-admin-extra-buttons" },
    { name = "requests" },
]
sdist = { url = "https://files.pythonhosted.org/packages/b4/c6/bffb6bba06b5d0399d385cd0532034d462a30832ce7f7a5071c705e232d3/django-admin-sync-0.7.1.tar.gz", hash = "sha256:70c1ff70affd05c62bbf809572ff28648e869c059294656c05364e7036cebe32", size = 45516, upload-time = "2023-01-21T06:01:28.24Z" }

[[package]]
name = "django-adminactions"
version = "2.3.0"
source = { registry = "https://pypi.org/simple" }
dependencies = [
    { name = "pytz" },
    { name = "xlrd" },
    { name = "xlwt" },
]
sdist = { url = "https://files.pythonhosted.org/packages/a2/63/4428328cc0ca60ee056fe974ac65b60f72344b031c1c9d51e904c7856bd9/django-adminactions-2.3.0.tar.gz", hash = "sha256:461533a8a47f2c260b0669ee14eb1fdf345d066348c8ff573a65ca0e102d81c9", size = 829669, upload-time = "2023-11-21T16:57:59.71Z" }

[[package]]
name = "django-adminfilters"
version = "2.4.2"
source = { registry = "https://pypi.org/simple" }
sdist = { url = "https://files.pythonhosted.org/packages/ab/b3/c956051da6b88e365feb9ccbb4dad649ea06465465bf1654c8cf00b1a449/django-adminfilters-2.4.2.tar.gz", hash = "sha256:65ba270dc11ebde95262bee55f80db66d23c5ab2333714f3dc9b810a4642ec71", size = 56743, upload-time = "2024-03-08T18:20:59.021Z" }

[[package]]
name = "django-advanced-filters"
version = "2.0.0"
source = { registry = "https://pypi.org/simple" }
dependencies = [
    { name = "simplejson" },
]
sdist = { url = "https://files.pythonhosted.org/packages/eb/a5/47d761549782124270e97079c7920bec0ef6ae38e6ec47f612df3d87c7e8/django-advanced-filters-2.0.0.tar.gz", hash = "sha256:845c5e7121c9dd68ddcf850a2325e1b5f76f355c677215623bd8974a0359d783", size = 78685, upload-time = "2022-06-27T07:26:06.125Z" }
wheels = [
    { url = "https://files.pythonhosted.org/packages/b0/e2/6b90404c40837ef4875ba1807745f1d93c6bf4107647d29732f1892fe746/django_advanced_filters-2.0.0-py3-none-any.whl", hash = "sha256:60a4b224626e042a5ea657600efcdae8d214cf530fd2e6cc3e37d451d777f7a9", size = 71002, upload-time = "2022-06-27T07:25:59.47Z" },
]

[[package]]
name = "django-appconf"
version = "1.1.0"
source = { registry = "https://pypi.org/simple" }
dependencies = [
    { name = "django" },
]
sdist = { url = "https://files.pythonhosted.org/packages/61/a9/dcf95ff3fa0620b6818fc02276fbbb8926e7f286039b6d015e56e8b7af39/django-appconf-1.1.0.tar.gz", hash = "sha256:9fcead372f82a0f21ee189434e7ae9c007cbb29af1118c18251720f3d06243e4", size = 15986, upload-time = "2025-02-13T16:09:40.258Z" }
wheels = [
    { url = "https://files.pythonhosted.org/packages/62/9e/f3a899991e4aaae4b69c1aa187ba4a32e34742475c91eb13010ee7fbe9db/django_appconf-1.1.0-py3-none-any.whl", hash = "sha256:7abd5a163ff57557f216e84d3ce9dac36c37ffce1ab9a044d3d53b7c943dd10f", size = 6389, upload-time = "2025-02-13T16:09:39.133Z" },
]

[[package]]
name = "django-auditlog"
version = "2.3.0"
source = { registry = "https://pypi.org/simple" }
dependencies = [
    { name = "django" },
    { name = "python-dateutil" },
]
sdist = { url = "https://files.pythonhosted.org/packages/4e/00/78807649e565ec08a29020cc9b41a8c83a4287c0142e3c478623fb0376a6/django-auditlog-2.3.0.tar.gz", hash = "sha256:b9d3acebb64f3f2785157efe3f2f802e0929aafc579d85bbfb9827db4adab532", size = 51768, upload-time = "2023-05-26T13:22:11.495Z" }
wheels = [
    { url = "https://files.pythonhosted.org/packages/23/33/867aad9699d5c3befd42d95d4549d1cea74c0be1f7e313d50d0c02f98ac9/django_auditlog-2.3.0-py3-none-any.whl", hash = "sha256:7bc2c87e4aff62dec9785d1b2359a2b27148f8c286f8a52b9114fc7876c5a9f7", size = 28183, upload-time = "2023-05-26T13:21:54.824Z" },
]

[[package]]
name = "django-author"
version = "1.2.0"
source = { registry = "https://pypi.org/simple" }
dependencies = [
    { name = "setuptools-git" },
]
sdist = { url = "https://files.pythonhosted.org/packages/a3/21/5f130f2be0de1f462bf58379d9f0c315e76c36c3d5c29fa5aed99fc0b7cd/django-author-1.2.0.tar.gz", hash = "sha256:0c45d986cfe5eb856e968e2c88b552854d3d4e0b69bbca578c6bb5aae06cbd09", size = 10749, upload-time = "2022-04-19T09:55:54.756Z" }

[[package]]
name = "django-celery-beat"
version = "2.8.1"
source = { registry = "https://pypi.org/simple" }
dependencies = [
    { name = "celery" },
    { name = "cron-descriptor" },
    { name = "django" },
    { name = "django-timezone-field" },
    { name = "python-crontab" },
    { name = "tzdata" },
]
sdist = { url = "https://files.pythonhosted.org/packages/aa/11/0c8b412869b4fda72828572068312b10aafe7ccef7b41af3633af31f9d4b/django_celery_beat-2.8.1.tar.gz", hash = "sha256:dfad0201c0ac50c91a34700ef8fa0a10ee098cc7f3375fe5debed79f2204f80a", size = 175802, upload-time = "2025-05-13T06:58:29.246Z" }
wheels = [
    { url = "https://files.pythonhosted.org/packages/61/e5/3a0167044773dee989b498e9a851fc1663bea9ab879f1179f7b8a827ac10/django_celery_beat-2.8.1-py3-none-any.whl", hash = "sha256:da2b1c6939495c05a551717509d6e3b79444e114a027f7b77bf3727c2a39d171", size = 104833, upload-time = "2025-05-13T06:58:27.309Z" },
]

[[package]]
name = "django-celery-results"
version = "2.6.0"
source = { registry = "https://pypi.org/simple" }
dependencies = [
    { name = "celery" },
    { name = "django" },
]
sdist = { url = "https://files.pythonhosted.org/packages/a6/b5/9966c28e31014c228305e09d48b19b35522a8f941fe5af5f81f40dc8fa80/django_celery_results-2.6.0.tar.gz", hash = "sha256:9abcd836ae6b61063779244d8887a88fe80bbfaba143df36d3cb07034671277c", size = 83985, upload-time = "2025-04-10T08:23:52.677Z" }
wheels = [
    { url = "https://files.pythonhosted.org/packages/2c/da/70f0f3c5364735344c4bc89e53413bcaae95b4fc1de4e98a7a3b9fb70c88/django_celery_results-2.6.0-py3-none-any.whl", hash = "sha256:b9ccdca2695b98c7cbbb8dea742311ba9a92773d71d7b4944a676e69a7df1c73", size = 38351, upload-time = "2025-04-10T08:23:49.965Z" },
]

[[package]]
name = "django-compressor"
version = "4.5.1"
source = { registry = "https://pypi.org/simple" }
dependencies = [
    { name = "django" },
    { name = "django-appconf" },
    { name = "rcssmin" },
    { name = "rjsmin" },
]
sdist = { url = "https://files.pythonhosted.org/packages/15/30/a9994277ae05082ba5df22c5678a87082253a034927c8d9915c3bf3b8c36/django_compressor-4.5.1.tar.gz", hash = "sha256:c1d8a48a2ee4d8b7f23c411eb9c97e2d88db18a18ba1c9e8178d5f5b8366a822", size = 124734, upload-time = "2024-07-22T09:56:47.554Z" }
wheels = [
    { url = "https://files.pythonhosted.org/packages/00/d9/ac374a1f7a432230cdf4d2ffbe957fd0d4d5d6426bf4d5c17f382b0801c4/django_compressor-4.5.1-py2.py3-none-any.whl", hash = "sha256:87741edee4e7f24f3e0b8072d94a990cfb010cb2ca7cc443944da8e193cdea65", size = 145465, upload-time = "2024-07-22T09:56:45.822Z" },
]

[[package]]
name = "django-concurrency"
version = "2.7"
source = { registry = "https://pypi.org/simple" }
sdist = { url = "https://files.pythonhosted.org/packages/7d/b7/34f3f007ba189497bebb48eb543572f00cfdd40b86061baf8ca649a978d0/django_concurrency-2.7.tar.gz", hash = "sha256:90b7091039920e759a6b6feb1d481d918f3d6105bd1e2bff09ab781c2734cff3", size = 20701, upload-time = "2025-04-03T17:27:19.496Z" }
wheels = [
    { url = "https://files.pythonhosted.org/packages/4d/e9/7a332cef95a91598674994a6fda02ef88eee7d903af364444f15ddeab660/django_concurrency-2.7-py3-none-any.whl", hash = "sha256:3dfc1e7d1db436d578faf782c0027fac8296d34c175230ebcf91086c380ade88", size = 28017, upload-time = "2025-04-03T17:27:18.168Z" },
]

[[package]]
name = "django-constance"
version = "4.3.2"
source = { registry = "https://pypi.org/simple" }
sdist = { url = "https://files.pythonhosted.org/packages/c1/08/58100c61c15c0d187d257c0f01277e48fdfdbe96bda60e88ffe043412ecc/django_constance-4.3.2.tar.gz", hash = "sha256:d86e6b6a797157a4b49d0c679f1b7b9c70b1b540f36dfcda5346736997ae51bd", size = 174866, upload-time = "2025-02-06T10:29:34.604Z" }
wheels = [
    { url = "https://files.pythonhosted.org/packages/14/cd/37312ca0a02905fb3d44649a0bd2ec4ec21b60d967c3ccb9ff9d07db157b/django_constance-4.3.2-py3-none-any.whl", hash = "sha256:cd3e08f4cac457016db550a9244177da39cef8e39f4a56859692306cc8f11dc1", size = 64240, upload-time = "2025-02-06T10:28:53.231Z" },
]

[package.optional-dependencies]
redis = [
    { name = "redis" },
]

[[package]]
name = "django-cors-headers"
version = "3.14.0"
source = { registry = "https://pypi.org/simple" }
dependencies = [
    { name = "django" },
]
sdist = { url = "https://files.pythonhosted.org/packages/bc/f4/8b8c3d5e9a0aeea43576fbe623599052a7699abb54378ddb44adb1ef1ed3/django_cors_headers-3.14.0.tar.gz", hash = "sha256:5fbd58a6fb4119d975754b2bc090f35ec160a8373f276612c675b00e8a138739", size = 24892, upload-time = "2023-02-25T07:20:18.41Z" }
wheels = [
    { url = "https://files.pythonhosted.org/packages/45/f1/972b3a183192841b811e4b7496de0a31c09ae1d83a5391743c8ae0cbd86e/django_cors_headers-3.14.0-py3-none-any.whl", hash = "sha256:684180013cc7277bdd8702b80a3c5a4b3fcae4abb2bf134dceb9f5dfe300228e", size = 13187, upload-time = "2023-02-25T07:20:16.376Z" },
]

[[package]]
name = "django-countries"
version = "7.6.1"
source = { registry = "https://pypi.org/simple" }
dependencies = [
    { name = "asgiref" },
    { name = "typing-extensions" },
]
sdist = { url = "https://files.pythonhosted.org/packages/0b/c3/ddb94bb50455ae80ff90ddb5affcc28f7e7a48f9c9852cf8bb8fe712fec0/django-countries-7.6.1.tar.gz", hash = "sha256:c772d4e3e54afcc5f97a018544e96f246c6d9f1db51898ab0c15cd57e19437cf", size = 675623, upload-time = "2024-04-01T21:01:09.414Z" }
wheels = [
    { url = "https://files.pythonhosted.org/packages/7e/46/b6931858e5161e5d9166bfcfde3af0b7d60ba89e4f7dd8f033e591c68794/django_countries-7.6.1-py3-none-any.whl", hash = "sha256:1ed20842fe0f6194f91faca21076649513846a8787c9eb5aeec3cbe1656b8acc", size = 864507, upload-time = "2024-04-01T21:01:05.702Z" },
]

[[package]]
name = "django-csp"
version = "3.8"
source = { registry = "https://pypi.org/simple" }
dependencies = [
    { name = "django" },
]
sdist = { url = "https://files.pythonhosted.org/packages/68/16/c3c65ad59997284402e54d00797c7aca96572df911aede3e1f2cc2e029f8/django_csp-3.8.tar.gz", hash = "sha256:ef0f1a9f7d8da68ae6e169c02e9ac661c0ecf04db70e0d1d85640512a68471c0", size = 13341, upload-time = "2024-03-01T14:00:30.013Z" }
wheels = [
    { url = "https://files.pythonhosted.org/packages/14/ff/2c7a4b6706125a17bd0071802e4894c28772cfcdea20a086a2be3c5fafda/django_csp-3.8-py3-none-any.whl", hash = "sha256:19b2978b03fcd73517d7d67acbc04fbbcaec0facc3e83baa502965892d1e0719", size = 17410, upload-time = "2024-03-01T14:00:28.135Z" },
]

[[package]]
name = "django-debug-toolbar"
version = "4.3.0"
source = { registry = "https://pypi.org/simple" }
dependencies = [
    { name = "django" },
    { name = "sqlparse" },
]
sdist = { url = "https://files.pythonhosted.org/packages/61/ff/b6d3cc2c31f9a6cf68eda0f7a640ada743f5c39122a0c14db8d3eee3f412/django_debug_toolbar-4.3.0.tar.gz", hash = "sha256:0b0dddee5ea29b9cb678593bc0d7a6d76b21d7799cb68e091a2148341a80f3c4", size = 261173, upload-time = "2024-02-01T19:36:52.509Z" }
wheels = [
    { url = "https://files.pythonhosted.org/packages/ee/0e/73d81b1dfd9a84f24e3869019309758b37a5a5a9fe2bc7e54fca08191ea0/django_debug_toolbar-4.3.0-py3-none-any.whl", hash = "sha256:e09b7dcb8417b743234dfc57c95a7c1d1d87a88844abd13b4c5387f807b31bf6", size = 223656, upload-time = "2024-02-01T19:37:22.036Z" },
]

[[package]]
name = "django-elasticsearch-dsl"
version = "8.1"
source = { registry = "https://pypi.org/simple" }
dependencies = [
    { name = "elasticsearch-dsl" },
    { name = "six" },
]
sdist = { url = "https://files.pythonhosted.org/packages/80/95/0e73390485787f6bd8dae1e53f160c4a691a90238d6ba3959e4a81e6ef87/django_elasticsearch_dsl-8.1.tar.gz", hash = "sha256:609e90e6069849919c9c427411fc697465bb820cb7710fd940d8d600faa5544e", size = 31545, upload-time = "2025-06-23T22:17:32.573Z" }
wheels = [
    { url = "https://files.pythonhosted.org/packages/f5/10/b783fd87348fd2cb7a29b989b547d4b131d0ca545ca939b1b67b3b7a745c/django_elasticsearch_dsl-8.1-py2.py3-none-any.whl", hash = "sha256:fcd2524fce8feaf1be6898dd18bbcda2d2622f90308ea14ac40a99f5891322e7", size = 20992, upload-time = "2025-06-23T22:17:30.316Z" },
]

[[package]]
name = "django-environ"
version = "0.12.0"
source = { registry = "https://pypi.org/simple" }
sdist = { url = "https://files.pythonhosted.org/packages/d6/04/65d2521842c42f4716225f20d8443a50804920606aec018188bbee30a6b0/django_environ-0.12.0.tar.gz", hash = "sha256:227dc891453dd5bde769c3449cf4a74b6f2ee8f7ab2361c93a07068f4179041a", size = 56804, upload-time = "2025-01-13T17:03:37.74Z" }
wheels = [
    { url = "https://files.pythonhosted.org/packages/83/b3/0a3bec4ecbfee960f39b1842c2f91e4754251e0a6ed443db9fe3f666ba8f/django_environ-0.12.0-py2.py3-none-any.whl", hash = "sha256:92fb346a158abda07ffe6eb23135ce92843af06ecf8753f43adf9d2366dcc0ca", size = 19957, upload-time = "2025-01-13T17:03:32.918Z" },
]

[[package]]
name = "django-extensions"
version = "3.2.3"
source = { registry = "https://pypi.org/simple" }
dependencies = [
    { name = "django" },
]
sdist = { url = "https://files.pythonhosted.org/packages/8a/f1/318684c9466968bf9a9c221663128206e460c1a67f595055be4b284cde8a/django-extensions-3.2.3.tar.gz", hash = "sha256:44d27919d04e23b3f40231c4ab7af4e61ce832ef46d610cc650d53e68328410a", size = 277216, upload-time = "2023-06-05T17:09:01.447Z" }
wheels = [
    { url = "https://files.pythonhosted.org/packages/a7/7e/ba12b9660642663f5273141018d2bec0a1cae1711f4f6d1093920e157946/django_extensions-3.2.3-py3-none-any.whl", hash = "sha256:9600b7562f79a92cbf1fde6403c04fee314608fefbb595502e34383ae8203401", size = 229868, upload-time = "2023-06-05T17:08:58.197Z" },
]

[[package]]
name = "django-fernet-encrypted-fields"
version = "0.3.0"
source = { registry = "https://pypi.org/simple" }
dependencies = [
    { name = "cryptography" },
    { name = "django" },
]
sdist = { url = "https://files.pythonhosted.org/packages/70/b8/b6725f1207693ba9e76223abf87eb9e8de5114cccad8ddd1bce29a195273/django-fernet-encrypted-fields-0.3.0.tar.gz", hash = "sha256:38031bdaf1724a6e885ee137cc66a2bd7dc3726c438e189ea7e44799ec0ba9b3", size = 4021, upload-time = "2025-02-21T02:58:42.049Z" }
wheels = [
    { url = "https://files.pythonhosted.org/packages/75/8a/2c5d88cd540d83ceaa1cb3191ed35dfed0caacc6fe2ff5fe74c9ecc7776f/django_fernet_encrypted_fields-0.3.0-py3-none-any.whl", hash = "sha256:a17cca5bf3638ee44674e64f30792d5960b1d4d4b291ec478c27515fc4860612", size = 5400, upload-time = "2025-02-21T02:58:40.832Z" },
]

[[package]]
name = "django-filter"
version = "25.1"
source = { registry = "https://pypi.org/simple" }
dependencies = [
    { name = "django" },
]
sdist = { url = "https://files.pythonhosted.org/packages/b5/40/c702a6fe8cccac9bf426b55724ebdf57d10a132bae80a17691d0cf0b9bac/django_filter-25.1.tar.gz", hash = "sha256:1ec9eef48fa8da1c0ac9b411744b16c3f4c31176c867886e4c48da369c407153", size = 143021, upload-time = "2025-02-14T16:30:53.238Z" }
wheels = [
    { url = "https://files.pythonhosted.org/packages/07/a6/70dcd68537c434ba7cb9277d403c5c829caf04f35baf5eb9458be251e382/django_filter-25.1-py3-none-any.whl", hash = "sha256:4fa48677cf5857b9b1347fed23e355ea792464e0fe07244d1fdfb8a806215b80", size = 94114, upload-time = "2025-02-14T16:30:50.435Z" },
]

[[package]]
name = "django-flags"
version = "5.0.13"
source = { registry = "https://pypi.org/simple" }
dependencies = [
    { name = "django" },
]
sdist = { url = "https://files.pythonhosted.org/packages/c8/c9/b0ccc68bcdd4b618c06010bf969802ab3bdd6b4663938f945afda0852789/django-flags-5.0.13.tar.gz", hash = "sha256:ff6940cf37e07d6d0c4ac28c5420c8cfc478b62541473dba4aa02d600f7db9fc", size = 27550, upload-time = "2023-06-08T12:53:10.52Z" }
wheels = [
    { url = "https://files.pythonhosted.org/packages/2d/05/7715921dc6599eb2f40f68b85975ae6567e4325b949e29701eb380d9d37f/django_flags-5.0.13-py2.py3-none-any.whl", hash = "sha256:52df74b86d93f5cb402190ad26b68a5ba0f127e9e016189f1a6f2e8ba3c06a42", size = 42372, upload-time = "2023-06-08T12:53:08.954Z" },
]

[[package]]
name = "django-front-door"
version = "0.10.0"
source = { registry = "https://pypi.org/simple" }
dependencies = [
    { name = "django-regex" },
]
sdist = { url = "https://files.pythonhosted.org/packages/95/0c/b8df400373338ef2ef0a795d26210186b41df73b83ce079251453e023433/django-front-door-0.10.0.tar.gz", hash = "sha256:6c169a829b86d2a8e4bb1365af8a04d54cd5ef1787b0e9c720231c0bdb51abf1", size = 8707, upload-time = "2022-12-23T10:08:49.143Z" }

[[package]]
name = "django-fsm"
version = "2.8.2"
source = { registry = "https://pypi.org/simple" }
sdist = { url = "https://files.pythonhosted.org/packages/b6/5d/4d0aa7365097af11c373761d4d29e4cff59ac3e9a63b79a479b586a8fa7b/django-fsm-2.8.2.tar.gz", hash = "sha256:fe3be8fa916470360632b2a86aefcb342d67916fa4c5749caaa7760f88c0c49c", size = 15196, upload-time = "2024-04-09T07:32:53.712Z" }
wheels = [
    { url = "https://files.pythonhosted.org/packages/44/fb/b121db1d293d5ebced04e081a685c91d94279a26e7f39147187592dcac04/django_fsm-2.8.2-py2.py3-none-any.whl", hash = "sha256:0b4d346a8de1c2c30c2206ced649e25695f567c072358030544a604fc937d235", size = 11975, upload-time = "2024-04-09T07:32:52.124Z" },
]

[[package]]
name = "django-hijack"
version = "3.4.5"
source = { registry = "https://pypi.org/simple" }
dependencies = [
    { name = "django" },
]
sdist = { url = "https://files.pythonhosted.org/packages/fc/42/61d10027f80eae71079a7940c3f01fa033220463f927defbe564acb09fb5/django-hijack-3.4.5.tar.gz", hash = "sha256:7e45b1de786bdc130628e4230b359dde6d8744ecd3bcd668d2b27c5d614a071c", size = 274261, upload-time = "2023-12-13T07:02:32.447Z" }
wheels = [
    { url = "https://files.pythonhosted.org/packages/04/0e/4250a37c87dab92c65a328e38a21093fffaff583259aa4b7e5ae796aa6e1/django_hijack-3.4.5-py3-none-any.whl", hash = "sha256:129cbe75444b163135871a947d38ffb72181f4f2583544703fc9efe083c9ddad", size = 39730, upload-time = "2023-12-13T07:02:29.556Z" },
]

[[package]]
name = "django-import-export"
version = "2.9.0"
source = { registry = "https://pypi.org/simple" }
dependencies = [
    { name = "diff-match-patch" },
    { name = "django" },
    { name = "tablib", extra = ["ods", "xls", "xlsx", "yaml"] },
]
sdist = { url = "https://files.pythonhosted.org/packages/4a/04/209026136459f9005bffcf2e7b2e299ae2de68461ade315bc1fa52440779/django-import-export-2.9.0.tar.gz", hash = "sha256:02ce3a8e191992fa7aa1d660877ac6764fa9e32a5ba6394293f2fc761a5bdd19", size = 55540, upload-time = "2022-09-14T19:59:34.186Z" }
wheels = [
    { url = "https://files.pythonhosted.org/packages/6d/92/77d092e601edcc256e5a9739d712a22aa544b88d30f2a867443f537a7455/django_import_export-2.9.0-py3-none-any.whl", hash = "sha256:126d32a4410c42b6e1bf060355bf45968f6fe427c3b7ed04c96873bd45d7549a", size = 101825, upload-time = "2022-09-14T19:59:32.899Z" },
]

[[package]]
name = "django-import-export-celery"
version = "1.7.1"
source = { registry = "https://pypi.org/simple" }
dependencies = [
    { name = "django" },
    { name = "django-author" },
    { name = "django-import-export" },
    { name = "html2text" },
]
sdist = { url = "https://files.pythonhosted.org/packages/48/98/6b723cd93c75a569912a98d22ba258c7a4aae1e0244925a29a45f5516917/django_import_export_celery-1.7.1.tar.gz", hash = "sha256:a4cc086ae24384e4640bdcd262d5933a162775d272546194840d98c2af6b3500", size = 18858, upload-time = "2024-05-28T10:28:31.133Z" }
wheels = [
    { url = "https://files.pythonhosted.org/packages/9c/05/067b6de07fbfac38b25c3eada96dc2079ffc9332db631c2166183a20d99c/django_import_export_celery-1.7.1-py3-none-any.whl", hash = "sha256:4897ff63a2fc5ca85b4f2fb4e01a3937af9ad3881f2b9106411def72dad77232", size = 26999, upload-time = "2024-05-28T10:28:28.801Z" },
]

[[package]]
name = "django-js-asset"
version = "2.2.0"
source = { registry = "https://pypi.org/simple" }
dependencies = [
    { name = "django" },
]
sdist = { url = "https://files.pythonhosted.org/packages/28/bb/04accb19b0c0b6d835a393c20f04dfc379648e8cd6654c045e4d843ad527/django_js_asset-2.2.0.tar.gz", hash = "sha256:0c57a82cae2317e83951d956110ce847f58ff0cdc24e314dbc18b35033917e94", size = 7904, upload-time = "2023-12-12T18:03:53.589Z" }
wheels = [
    { url = "https://files.pythonhosted.org/packages/dc/4d/5bb8c351f2515a616576a4218c736af081edf0dd4d1eead1c7e880f74c0e/django_js_asset-2.2.0-py3-none-any.whl", hash = "sha256:7ef3e858e13d06f10799b56eea62b1e76706f42cf4e709be4e13356bc0ae30d8", size = 4704, upload-time = "2023-12-12T18:03:55.631Z" },
]

[[package]]
name = "django-jsoneditor"
version = "0.2.4"
source = { registry = "https://pypi.org/simple" }
dependencies = [
    { name = "packaging" },
]
sdist = { url = "https://files.pythonhosted.org/packages/e9/1a/380d39fd4b5dadc2a899d35c1e2b1627237d131eb05a94bf6d14f9bed8a3/django-jsoneditor-0.2.4.tar.gz", hash = "sha256:1d3dfca28f047feefa6ebc6f9541179eb815fb459b006faf3fb8d0fb2197d2df", size = 367495, upload-time = "2023-02-15T09:47:58.762Z" }
wheels = [
    { url = "https://files.pythonhosted.org/packages/b5/80/3c7ac534e511f3c88d8c25b233bcf0836a4681a5b0f4f7ec5f0f16cab91b/django_jsoneditor-0.2.4-py2.py3-none-any.whl", hash = "sha256:d7a639a7251e376126b5be64ea588c925c7a40d45e0e212f66ef475d2f0f90bb", size = 372962, upload-time = "2023-02-15T09:47:55.732Z" },
]

[[package]]
name = "django-markdownify"
version = "0.9.5"
source = { registry = "https://pypi.org/simple" }
dependencies = [
    { name = "bleach", extra = ["css"] },
    { name = "django" },
    { name = "markdown" },
]
sdist = { url = "https://files.pythonhosted.org/packages/6c/33/3abb966e2b238af4c9a5d3ee38a7aa7e51b644b4b20bf8533b6fd1c1bf96/django_markdownify-0.9.5.tar.gz", hash = "sha256:34c34eba4a797282a5c5bd97b13cec84d6a4c0673ad47ce1c1d000d74dd8d4ab", size = 7939, upload-time = "2024-05-09T11:45:27.661Z" }
wheels = [
    { url = "https://files.pythonhosted.org/packages/1b/35/c7a4bd957b279a8e7c808116bed399b73874ed3da78689993ee76f30d9f6/django_markdownify-0.9.5-py3-none-any.whl", hash = "sha256:2c4ae44e386c209453caf5e9ea1b74f64535985d338ad2d5ad5e7089cc94be86", size = 10342, upload-time = "2024-05-09T11:45:25.895Z" },
]

[[package]]
name = "django-model-utils"
version = "4.5.1"
source = { registry = "https://pypi.org/simple" }
dependencies = [
    { name = "django" },
]
sdist = { url = "https://files.pythonhosted.org/packages/c6/f3/77be195e7518b8a652c052cdc42e60135b56a9a460aa3bd8cb08d751c322/django_model_utils-4.5.1.tar.gz", hash = "sha256:1220f22d9a467d53a1e0f4cda4857df0b2f757edf9a29955c42461988caa648a", size = 75980, upload-time = "2024-05-02T22:55:58.574Z" }
wheels = [
    { url = "https://files.pythonhosted.org/packages/91/c5/5d14bf2d55cb843e556b6283a2fbd6ea531cf7d2fa7b8d4f6d3abfada672/django_model_utils-4.5.1-py3-none-any.whl", hash = "sha256:f1141fc71796242edeffed5ad53a8cc57f00d345eb5a3a63e3f69401cd562ee2", size = 39341, upload-time = "2024-05-02T22:55:38.586Z" },
]

[[package]]
name = "django-mptt"
version = "0.17.0"
source = { registry = "https://pypi.org/simple" }
dependencies = [
    { name = "django-js-asset" },
]
sdist = { url = "https://files.pythonhosted.org/packages/24/67/90f48b70f854d24a0c73db2837fa63746ebf548ba2075c4c829cb25674a9/django_mptt-0.17.0.tar.gz", hash = "sha256:e2dca00536450b91bdc80d8fc1454993b84307728394ae42c72947fc09574d3d", size = 71428, upload-time = "2025-04-04T08:30:43.697Z" }
wheels = [
    { url = "https://files.pythonhosted.org/packages/8d/81/ce5576765cea3cdb37c983400f76050194c354d55a3facf39561cf24adc2/django_mptt-0.17.0-py3-none-any.whl", hash = "sha256:e77dd4b4d0de14f50239b0900def44c1d31403664ab3682b80b27fa1319fe7f0", size = 120170, upload-time = "2025-04-04T08:30:45.352Z" },
]

[[package]]
name = "django-multiselectfield"
version = "1.0.1"
source = { registry = "https://pypi.org/simple" }
dependencies = [
    { name = "django" },
]
sdist = { url = "https://files.pythonhosted.org/packages/04/9a/27060e8aa491ff2d286054df2e89df481a8dfe0e5e459fa36c0f48e3c10c/django_multiselectfield-1.0.1.tar.gz", hash = "sha256:3f8b4fff3e07d4a91c8bb4b809bc35caeb22b41769b606f4c9edc53b8d72a667", size = 22025, upload-time = "2025-06-12T14:41:21.599Z" }
wheels = [
    { url = "https://files.pythonhosted.org/packages/6d/10/23c0644cf67567bbe4e3a2eeeec0e9c79b701990c0e07c5ee4a4f8897f91/django_multiselectfield-1.0.1-py3-none-any.whl", hash = "sha256:18dc14801f7eca844a48e21cba6d8ec35b9b581f2373bbb2cb75e6994518259a", size = 20481, upload-time = "2025-06-12T14:41:20.107Z" },
]

[[package]]
name = "django-phonenumber-field"
version = "7.3.0"
source = { registry = "https://pypi.org/simple" }
dependencies = [
    { name = "django" },
]
sdist = { url = "https://files.pythonhosted.org/packages/5e/fd/a00c79db4eab7bdcfcb419a14c4879a8f92e92951140c2d84a256c2cd835/django-phonenumber-field-7.3.0.tar.gz", hash = "sha256:f9cdb3de085f99c249328293a3b93d4e5fa440c0c8e3b99eb0d0f54748629797", size = 43005, upload-time = "2023-12-29T14:33:40.937Z" }
wheels = [
    { url = "https://files.pythonhosted.org/packages/3a/35/4f36dac859a1b9dbf9e737718d9b62e3502aca0eb74a10d659283b240992/django_phonenumber_field-7.3.0-py3-none-any.whl", hash = "sha256:bc6eaa49d1f9d870944f5280258db511e3a1ba5e2fbbed255488dceacae45d06", size = 66505, upload-time = "2023-12-29T14:33:36.859Z" },
]

[[package]]
name = "django-querysetsequence"
version = "0.17"
source = { registry = "https://pypi.org/simple" }
dependencies = [
    { name = "django" },
]
sdist = { url = "https://files.pythonhosted.org/packages/99/8b/e73e4c4745caf20779f32b0841208ad3d5011a5b5464247f5b4d87ff4dba/django-querysetsequence-0.17.tar.gz", hash = "sha256:056e62d138191c65a3d36ad773ae4ba3adbfd6a776339b62572e7f7cc70d867d", size = 30397, upload-time = "2023-06-27T17:35:22.806Z" }
wheels = [
    { url = "https://files.pythonhosted.org/packages/f9/f8/7b5a4bf21dbe4ecc5b3d31626318456d3b7c442a74175e7e489d27ba270a/django_querysetsequence-0.17-py3-none-any.whl", hash = "sha256:02f7c2025dc6fbaf659a91d84eaa333846be1e3530828b283e3f8b7912f49b75", size = 16267, upload-time = "2023-06-27T17:35:21.376Z" },
]

[[package]]
name = "django-redis"
version = "5.4.0"
source = { registry = "https://pypi.org/simple" }
dependencies = [
    { name = "django" },
    { name = "redis" },
]
sdist = { url = "https://files.pythonhosted.org/packages/83/9d/2272742fdd9d0a9f0b28cd995b0539430c9467a2192e4de2cea9ea6ad38c/django-redis-5.4.0.tar.gz", hash = "sha256:6a02abaa34b0fea8bf9b707d2c363ab6adc7409950b2db93602e6cb292818c42", size = 52567, upload-time = "2023-10-01T20:22:01.221Z" }
wheels = [
    { url = "https://files.pythonhosted.org/packages/b7/f1/63caad7c9222c26a62082f4f777de26389233b7574629996098bf6d25a4d/django_redis-5.4.0-py3-none-any.whl", hash = "sha256:ebc88df7da810732e2af9987f7f426c96204bf89319df4c6da6ca9a2942edd5b", size = 31119, upload-time = "2023-10-01T20:21:33.009Z" },
]

[[package]]
name = "django-regex"
version = "0.5.0"
source = { registry = "https://pypi.org/simple" }
sdist = { url = "https://files.pythonhosted.org/packages/02/09/f510713bb0d7f539b320579e2432d9aa8c02a7561bb9e3cdd37c658427d8/django-regex-0.5.0.tar.gz", hash = "sha256:6af1add11ae5232f133a42754c9291f9113996b1294b048305d9f1a427bca27c", size = 26248, upload-time = "2022-03-30T22:46:45.859Z" }

[[package]]
name = "django-rest-extensions"
version = "1.2.1"
source = { registry = "https://pypi.org/simple" }
dependencies = [
    { name = "django" },
    { name = "djangorestframework" },
]
sdist = { url = "https://files.pythonhosted.org/packages/39/04/d72e58804bb0301d04382b0b2de049117ae0da90b26c8499aeb843ae458a/django_rest_extensions-1.2.1.tar.gz", hash = "sha256:8d9e23d804ee08f3970eb7f658139132e6daacd5a65f6df022fdb6a125948926", size = 22459, upload-time = "2024-11-17T03:29:19.968Z" }
wheels = [
    { url = "https://files.pythonhosted.org/packages/a2/63/8ce807a5334d5667deea09d7b5b3f9014979b0aacacc8565cfcee50349e3/django_rest_extensions-1.2.1-py3-none-any.whl", hash = "sha256:0975c8fc1254d58cb3ee91ddc976f5f11b6a6690e75a68b5bfb1914a9023a6fe", size = 26430, upload-time = "2024-11-17T03:29:18.125Z" },
]

[[package]]
name = "django-reversion"
version = "5.0.12"
source = { registry = "https://pypi.org/simple" }
dependencies = [
    { name = "django" },
]
sdist = { url = "https://files.pythonhosted.org/packages/43/af/86948c11766fda6265db59994f467c5c7f2df5849b35ee40216180648fa6/django-reversion-5.0.12.tar.gz", hash = "sha256:c047cc99a9f1ba4aae6db89c3ac243478d6de98ec8a60c7073fcc875d89c5cdb", size = 73092, upload-time = "2024-01-30T20:05:54.551Z" }
wheels = [
    { url = "https://files.pythonhosted.org/packages/74/3e/b45a2d6e35e37aff95a0c79304a010c3e11eec6d59f5b092454768f336b5/django_reversion-5.0.12-py3-none-any.whl", hash = "sha256:5884e9f77f55c341b3f0a8d3b0af000f060530653776997267c8b1e5349d8fee", size = 84818, upload-time = "2024-01-30T20:05:52.376Z" },
]

[[package]]
name = "django-silk"
version = "5.2.0"
source = { registry = "https://pypi.org/simple" }
dependencies = [
    { name = "autopep8" },
    { name = "django" },
    { name = "gprof2dot" },
    { name = "sqlparse" },
]
sdist = { url = "https://files.pythonhosted.org/packages/0e/94/0ae2ec9c00e68f002d3f8a6365442d250ddf1522f7d386597dbb9076b6e7/django_silk-5.2.0.tar.gz", hash = "sha256:39ddeda80469d5495d1cbb53590a9bdd4ce30a7474dc16ac26b6cbc0d9521f50", size = 4394287, upload-time = "2024-08-20T17:37:20.762Z" }
wheels = [
    { url = "https://files.pythonhosted.org/packages/b7/5f/16010e42a8982a5977bb7395bad04e8c59874a15a9d1e2e4f9306be796aa/django_silk-5.2.0-py3-none-any.whl", hash = "sha256:b3f01ccbf46611073603a6ac2b84f578bde978ad44785f42994c3d6f81398fdc", size = 1840272, upload-time = "2024-08-20T17:37:02.189Z" },
]

[[package]]
name = "django-smart-admin"
version = "2.6.0"
source = { registry = "https://pypi.org/simple" }
dependencies = [
    { name = "django-admin-extra-buttons" },
    { name = "django-adminactions" },
    { name = "django-adminfilters" },
    { name = "django-sysinfo" },
]
sdist = { url = "https://files.pythonhosted.org/packages/a0/8e/f43d154a9b84a10cdb635d5a1c4845cdea7b3d54e3f63b172a4d56a150f0/django-smart-admin-2.6.0.tar.gz", hash = "sha256:9ac878433c57eb285360e0c019258fc7fef9d5557805dafb55d2f965e4fe02e2", size = 40521, upload-time = "2022-11-22T12:11:29.38Z" }

[[package]]
name = "django-smart-env"
version = "0.1.0"
source = { registry = "https://pypi.org/simple" }
dependencies = [
    { name = "django-environ" },
]
sdist = { url = "https://files.pythonhosted.org/packages/35/79/496ca50e15dd802bc9e89e29ddedf44d9c9eba43fb4e94f48da8af6fef15/django_smart_env-0.1.0.tar.gz", hash = "sha256:09ef06a2ae9223c68ba893dae2b6188938f41e464cb38e4714c341950fc1caf3", size = 5686, upload-time = "2024-09-24T19:14:38.703Z" }
wheels = [
    { url = "https://files.pythonhosted.org/packages/02/0f/a381cde90a031e12951f6121f857faabaf66b7996e7da353f6e809aa8ac3/django_smart_env-0.1.0-py3-none-any.whl", hash = "sha256:ffcbc03ab2b28808d1ac80b5165543549396dde4a24107e969a9635ba9321849", size = 5102, upload-time = "2024-09-24T19:14:37.168Z" },
]

[[package]]
name = "django-sql-explorer"
version = "3.2.1"
source = { registry = "https://pypi.org/simple" }
dependencies = [
    { name = "django" },
    { name = "sqlparse" },
]
sdist = { url = "https://files.pythonhosted.org/packages/ce/8b/fa2ad05a3ba9b45749ff534fe7f4c95577451ee53165b5eccea5285a39b2/django-sql-explorer-3.2.1.tar.gz", hash = "sha256:35e05f40eff91eead10c553cce2ee63033a19ac39c99b9ccdf87552c52784d63", size = 428969, upload-time = "2023-07-13T02:54:34.126Z" }
wheels = [
    { url = "https://files.pythonhosted.org/packages/61/0c/6327c8ae04ccee394f7d63dd0aa2be20b6bb9938c5a9149a1f37b073f444/django_sql_explorer-3.2.1-py3-none-any.whl", hash = "sha256:735cc39e4ae2629049571229e2f7a8c8a54af4a988fcad12a333597724adaad7", size = 457957, upload-time = "2023-07-13T02:54:32.268Z" },
]

[package.optional-dependencies]
xls = [
    { name = "xlsxwriter" },
]

[[package]]
name = "django-storages"
version = "1.14.6"
source = { registry = "https://pypi.org/simple" }
dependencies = [
    { name = "django" },
]
sdist = { url = "https://files.pythonhosted.org/packages/ff/d6/2e50e378fff0408d558f36c4acffc090f9a641fd6e084af9e54d45307efa/django_storages-1.14.6.tar.gz", hash = "sha256:7a25ce8f4214f69ac9c7ce87e2603887f7ae99326c316bc8d2d75375e09341c9", size = 87587, upload-time = "2025-04-02T02:34:55.103Z" }
wheels = [
    { url = "https://files.pythonhosted.org/packages/1f/21/3cedee63417bc5553eed0c204be478071c9ab208e5e259e97287590194f1/django_storages-1.14.6-py3-none-any.whl", hash = "sha256:11b7b6200e1cb5ffcd9962bd3673a39c7d6a6109e8096f0e03d46fab3d3aabd9", size = 33095, upload-time = "2025-04-02T02:34:53.291Z" },
]

[package.optional-dependencies]
azure = [
    { name = "azure-core" },
    { name = "azure-storage-blob" },
]

[[package]]
name = "django-strategy-field"
version = "3.2.1"
source = { registry = "https://pypi.org/simple" }
sdist = { url = "https://files.pythonhosted.org/packages/6b/86/98783fe60e8e016851c5f96727cb7ed4375aa9bb738b7e4cf6fbc8f3f287/django_strategy_field-3.2.1.tar.gz", hash = "sha256:d87083f4a0ed7160ba2cff1b718bde670232ae557c6ec4c0a95d06b49419bc5b", size = 9752, upload-time = "2025-04-21T05:07:52.796Z" }
wheels = [
    { url = "https://files.pythonhosted.org/packages/15/02/d0f2d8f69e619c4ab446571ad2b954b41f5f39a7ebc16cad927a3ca4f698/django_strategy_field-3.2.1-py3-none-any.whl", hash = "sha256:fabdf06052fcea9fe319fd855fb2a308ec36ce513f1902688f369fbdbd00e1c6", size = 14033, upload-time = "2025-04-21T05:07:51.189Z" },
]

[[package]]
name = "django-stubs"
version = "1.12.0"
source = { registry = "https://pypi.org/simple" }
dependencies = [
    { name = "django" },
    { name = "django-stubs-ext" },
    { name = "mypy" },
    { name = "tomli" },
    { name = "types-pytz" },
    { name = "types-pyyaml" },
    { name = "typing-extensions" },
]
sdist = { url = "https://files.pythonhosted.org/packages/d3/d9/4f18d932a35a4368078f97619fc4820639fa283cc5a972eaaad16465ca73/django-stubs-1.12.0.tar.gz", hash = "sha256:ea8b35d0da49f7b2ee99a79125f1943e033431dd114726d6643cc35de619230e", size = 230030, upload-time = "2022-06-17T15:16:02.508Z" }
wheels = [
    { url = "https://files.pythonhosted.org/packages/86/fe/fe15374aa553c9929be4adc8c56db69af3c29fb6b02eaa0a7a548bac8567/django_stubs-1.12.0-py3-none-any.whl", hash = "sha256:0dff8ec0ba3abe046450b3d8a29ce9e72629893d2c1ef679189cc2bfdb6d2f64", size = 428409, upload-time = "2022-06-17T15:16:01.104Z" },
]

[[package]]
name = "django-stubs-ext"
version = "0.8.0"
source = { registry = "https://pypi.org/simple" }
dependencies = [
    { name = "django" },
    { name = "typing-extensions" },
]
sdist = { url = "https://files.pythonhosted.org/packages/de/27/518a5c6326d4444a4d59d8a6ff50ec131ab67da7460c645745d13d2c168f/django-stubs-ext-0.8.0.tar.gz", hash = "sha256:9a9ba9e2808737949de96a0fce8b054f12d38e461011d77ebc074ffe8c43dfcb", size = 5949, upload-time = "2023-03-16T14:11:50.778Z" }
wheels = [
    { url = "https://files.pythonhosted.org/packages/06/1c/952f81adc763424c5f429814b289ede729dc6ee4ed0cc087b3260744d96b/django_stubs_ext-0.8.0-py3-none-any.whl", hash = "sha256:a454d349d19c26d6c50c4c6dbc1e8af4a9cda4ce1dc4104e3dd4c0330510cc56", size = 6669, upload-time = "2023-03-16T14:11:49.214Z" },
]

[[package]]
name = "django-sysinfo"
version = "2.7.0"
source = { registry = "https://pypi.org/simple" }
dependencies = [
    { name = "psutil" },
    { name = "python-dateutil" },
]
sdist = { url = "https://files.pythonhosted.org/packages/87/88/693de78cce813c4b769589e1a55702f53533d373410128112fb22d0d7359/django_sysinfo-2.7.0.tar.gz", hash = "sha256:d34f74bc8c76cedfe5ed8081e00ce549a965b0cd4680dfeb0755bb43d8e7648e", size = 11419, upload-time = "2025-04-22T08:04:39.89Z" }
wheels = [
    { url = "https://files.pythonhosted.org/packages/a8/45/bb7d88d85b1f84afa95721b7da46cdf1fd9c5f2582384778f28859482b8b/django_sysinfo-2.7.0-py3-none-any.whl", hash = "sha256:e45ee631c9ba73f13a0df280323fdf75d534b06eac2db50e6af3c31deed38529", size = 17433, upload-time = "2025-04-22T08:04:38.173Z" },
]

[[package]]
name = "django-timezone-field"
version = "7.1"
source = { registry = "https://pypi.org/simple" }
dependencies = [
    { name = "django" },
]
sdist = { url = "https://files.pythonhosted.org/packages/ba/5b/0dbe271fef3c2274b83dbcb1b19fa3dacf1f7e542382819294644e78ea8b/django_timezone_field-7.1.tar.gz", hash = "sha256:b3ef409d88a2718b566fabe10ea996f2838bc72b22d3a2900c0aa905c761380c", size = 13727, upload-time = "2025-01-11T17:49:54.486Z" }
wheels = [
    { url = "https://files.pythonhosted.org/packages/ec/09/7a808392a751a24ffa62bec00e3085a9c1a151d728c323a5bab229ea0e58/django_timezone_field-7.1-py3-none-any.whl", hash = "sha256:93914713ed882f5bccda080eda388f7006349f25930b6122e9b07bf8db49c4b4", size = 13177, upload-time = "2025-01-11T17:49:52.142Z" },
]

[[package]]
name = "django-webtest"
version = "1.9.13"
source = { registry = "https://pypi.org/simple" }
dependencies = [
    { name = "webtest" },
]
sdist = { url = "https://files.pythonhosted.org/packages/93/1f/5bbd6fc47dc82230f03f16eb1ddd6f3aa8865f38b52c4f90964a3001d2c7/django_webtest-1.9.13.tar.gz", hash = "sha256:97b2db843588128332326e4fc0a37bd825cf4d68f1ab0188c8cc00a9710e8279", size = 28901, upload-time = "2025-04-03T10:59:21.686Z" }
wheels = [
    { url = "https://files.pythonhosted.org/packages/45/57/760a41e283f356a6aedb3b71b91a3ca9991b758482f01d31be9a5129ecd1/django_webtest-1.9.13-py3-none-any.whl", hash = "sha256:1903d35f429cbff54bd89d41ddc42376529d56e3c35bfe7cb83827b17fbf962d", size = 16638, upload-time = "2025-04-03T10:59:19.969Z" },
]

[[package]]
name = "djangorestframework"
version = "3.15.1"
source = { registry = "https://pypi.org/simple" }
dependencies = [
    { name = "django" },
]
sdist = { url = "https://files.pythonhosted.org/packages/ec/60/cc2dd985400293fe7bf3fa1b9a5d61f5b44200c33f7d31952f2c9fd79e8a/djangorestframework-3.15.1.tar.gz", hash = "sha256:f88fad74183dfc7144b2756d0d2ac716ea5b4c7c9840995ac3bfd8ec034333c1", size = 1066194, upload-time = "2024-03-22T15:50:51.875Z" }
wheels = [
    { url = "https://files.pythonhosted.org/packages/c0/7e/8c45ea7f85dd5d52ceddbacc6f56ecaca21ecbfc0e8c34c95618a14d5082/djangorestframework-3.15.1-py3-none-any.whl", hash = "sha256:3ccc0475bce968608cf30d07fb17d8e52d1d7fc8bfe779c905463200750cbca6", size = 1067096, upload-time = "2024-03-22T15:50:48.759Z" },
]

[[package]]
name = "djangorestframework-stubs"
version = "1.7.0"
source = { registry = "https://pypi.org/simple" }
dependencies = [
    { name = "coreapi" },
    { name = "django-stubs" },
    { name = "mypy" },
    { name = "requests" },
    { name = "types-markdown" },
    { name = "types-pyyaml" },
    { name = "types-requests" },
    { name = "typing-extensions" },
]
sdist = { url = "https://files.pythonhosted.org/packages/ef/da/bfd57d497cc8bce8d4abc0febb3a288309a36dd78040e4cc319d1781e3a5/djangorestframework-stubs-1.7.0.tar.gz", hash = "sha256:6e8a80a0716d8af02aa387dae47f8ef97b6c0efdf159d83a5918d582f8b1ea07", size = 32399, upload-time = "2022-06-22T09:27:28.338Z" }
wheels = [
    { url = "https://files.pythonhosted.org/packages/72/cd/ef4fea45f164d1fa18cd8af5f2b73c4e82056852a084e7fc908bd724824e/djangorestframework_stubs-1.7.0-py3-none-any.whl", hash = "sha256:3ac1447fc87f68fe7d8622d4725b5cef820bcc17918f36c7da3f667363fb7a43", size = 52055, upload-time = "2022-06-22T09:27:26.384Z" },
]

[[package]]
name = "drf-extensions"
version = "0.7.1"
source = { registry = "https://pypi.org/simple" }
dependencies = [
    { name = "djangorestframework" },
]
sdist = { url = "https://files.pythonhosted.org/packages/ac/89/5ccaef1619cfba44ab4f17f7f4863e2d5683758c7e03cae137b4a20f670b/drf-extensions-0.7.1.tar.gz", hash = "sha256:90abfc11a2221e8daf4cd54457e41ed38cd71134678de9622e806193db027db1", size = 126642, upload-time = "2021-07-30T08:05:11.345Z" }
wheels = [
    { url = "https://files.pythonhosted.org/packages/58/15/ee46fa8293a51b68c60699806c0c2f55ff527613d83739e27b8f85444990/drf_extensions-0.7.1-py2.py3-none-any.whl", hash = "sha256:007910437e64aa1d5ad6fc47266a4ac4280e31761e6458eb30fcac7494ac7d4e", size = 21138, upload-time = "2021-07-30T08:05:07.801Z" },
]

[[package]]
name = "drf-jwt"
version = "1.19.2"
source = { registry = "https://pypi.org/simple" }
dependencies = [
    { name = "django" },
    { name = "djangorestframework" },
    { name = "pyjwt", extra = ["crypto"] },
]
sdist = { url = "https://files.pythonhosted.org/packages/19/8e/3c60992bafd0ac51bcfa136ff9f5e1cff65ef45ebbcb393477672e699e82/drf-jwt-1.19.2.tar.gz", hash = "sha256:660bc66f992065cef59832adcbbdf871847e9738671c19e5121971e773768235", size = 38208, upload-time = "2022-01-09T09:23:38.903Z" }
wheels = [
    { url = "https://files.pythonhosted.org/packages/b6/48/d72115d8c0d27c5d806fdd6cd61197cef6a7e34df2b8cb63b218ffa674b8/drf_jwt-1.19.2-py2.py3-none-any.whl", hash = "sha256:63c3d4ed61a1013958cd63416e2d5c84467d8ae3e6e1be44b1fb58743dbd1582", size = 21926, upload-time = "2022-01-09T09:23:37.257Z" },
]

[[package]]
name = "drf-nested-routers"
version = "0.94.0"
source = { registry = "https://pypi.org/simple" }
dependencies = [
    { name = "django" },
    { name = "djangorestframework" },
]
sdist = { url = "https://files.pythonhosted.org/packages/56/46/6b8b6a6da04032bdaf35a416e6cf60b2a58b14decf409d799d87206960c7/drf-nested-routers-0.94.0.tar.gz", hash = "sha256:c1fb8688cb327988b5d775cce26aedfd573d0c5e9a96672458b96517b410ba8a", size = 18175, upload-time = "2024-05-10T14:00:58.131Z" }
wheels = [
    { url = "https://files.pythonhosted.org/packages/29/f7/ec0c6e879c0a21d197f56b298d721105afcb83347e8ec1e25453a4ef9f60/drf_nested_routers-0.94.0-py2.py3-none-any.whl", hash = "sha256:1388d77e5f498d16b4e45f009a9033029381b8f1151f316369f2fee195b2991e", size = 36106, upload-time = "2024-05-10T14:00:55.939Z" },
]

[[package]]
name = "drf-spectacular"
version = "0.28.0"
source = { registry = "https://pypi.org/simple" }
dependencies = [
    { name = "django" },
    { name = "djangorestframework" },
    { name = "inflection" },
    { name = "jsonschema" },
    { name = "pyyaml" },
    { name = "uritemplate" },
]
sdist = { url = "https://files.pythonhosted.org/packages/da/b9/741056455aed00fa51a1df41fad5ad27c8e0d433b6bf490d4e60e2808bc6/drf_spectacular-0.28.0.tar.gz", hash = "sha256:2c778a47a40ab2f5078a7c42e82baba07397bb35b074ae4680721b2805943061", size = 237849, upload-time = "2024-11-30T08:49:02.355Z" }
wheels = [
    { url = "https://files.pythonhosted.org/packages/fb/66/c2929871393b1515c3767a670ff7d980a6882964a31a4ca2680b30d7212a/drf_spectacular-0.28.0-py3-none-any.whl", hash = "sha256:856e7edf1056e49a4245e87a61e8da4baff46c83dbc25be1da2df77f354c7cb4", size = 103928, upload-time = "2024-11-30T08:48:57.288Z" },
]

[package.optional-dependencies]
sidecar = [
    { name = "drf-spectacular-sidecar" },
]

[[package]]
name = "drf-spectacular-sidecar"
version = "2025.7.1"
source = { registry = "https://pypi.org/simple" }
dependencies = [
    { name = "django" },
]
sdist = { url = "https://files.pythonhosted.org/packages/59/50/1fc35f5322b4f73989be9d6a5b0fda4312d12035575327a69d157d39a8e7/drf_spectacular_sidecar-2025.7.1.tar.gz", hash = "sha256:03b4a9f2062115f69ce24509d855b180244d58ef45edd67ea8bcb214c7021e10", size = 2407526, upload-time = "2025-07-01T11:25:27.081Z" }
wheels = [
    { url = "https://files.pythonhosted.org/packages/a3/d4/a7e27baaea5f0dd84a500e598b3f31ca66ea28ad5d64ee679e821bbd7ac2/drf_spectacular_sidecar-2025.7.1-py3-none-any.whl", hash = "sha256:efe33ba696ba25f28c32ead75b56e3ef68f167b9ed7468f8d16322bfe8e304e7", size = 2427629, upload-time = "2025-07-01T11:25:25.45Z" },
]

[[package]]
name = "elastic-transport"
version = "8.13.0"
source = { registry = "https://pypi.org/simple" }
dependencies = [
    { name = "certifi" },
    { name = "urllib3" },
]
sdist = { url = "https://files.pythonhosted.org/packages/dc/88/6b4e93492424b1ac753f0894d78d145e83dce501cce735003753ff0cf35b/elastic-transport-8.13.0.tar.gz", hash = "sha256:2410ec1ff51221e8b3a01c0afa9f0d0498e1386a269283801f5c12f98e42dc45", size = 72708, upload-time = "2024-03-27T06:23:00.891Z" }
wheels = [
    { url = "https://files.pythonhosted.org/packages/aa/2f/7606c450a4ba07cd8ba818845ea2dca880a76fad5536f6d038289713a619/elastic_transport-8.13.0-py3-none-any.whl", hash = "sha256:aec890afdddd057762b27ff3553b0be8fa4673ec1a4fd922dfbd00325874bb3d", size = 64264, upload-time = "2024-03-27T06:22:58.738Z" },
]

[[package]]
name = "elasticsearch"
version = "8.14.0"
source = { registry = "https://pypi.org/simple" }
dependencies = [
    { name = "elastic-transport" },
]
sdist = { url = "https://files.pythonhosted.org/packages/36/63/8dc82cbf1bfbca2a2af8eeaa4a7eccc2cf7a87bf217130f6bc66d33b4d8f/elasticsearch-8.14.0.tar.gz", hash = "sha256:aa2490029dd96f4015b333c1827aa21fd6c0a4d223b00dfb0fe933b8d09a511b", size = 382506, upload-time = "2024-06-06T13:31:10.205Z" }
wheels = [
    { url = "https://files.pythonhosted.org/packages/a2/09/c9dec8bd95bff6aaa8fe29a834257a6606608d0b2ed9932a1857683f736f/elasticsearch-8.14.0-py3-none-any.whl", hash = "sha256:cef8ef70a81af027f3da74a4f7d9296b390c636903088439087b8262a468c130", size = 480236, upload-time = "2024-06-06T13:31:00.987Z" },
]

[[package]]
name = "elasticsearch-dsl"
version = "8.14.0"
source = { registry = "https://pypi.org/simple" }
dependencies = [
    { name = "elasticsearch" },
    { name = "python-dateutil" },
    { name = "typing-extensions" },
]
sdist = { url = "https://files.pythonhosted.org/packages/f8/a8/ab8bfe07dbd8f3856e98a466fc1c1211bba227de8bce5a9b10a9c7dd6060/elasticsearch-dsl-8.14.0.tar.gz", hash = "sha256:326c6dccf32f1ff3d4c84889388590778444ba18f770adee52f24721cb97c4c7", size = 84710, upload-time = "2024-06-10T10:21:00.341Z" }
wheels = [
    { url = "https://files.pythonhosted.org/packages/f3/b4/5c5204d00fe12ed8f8d7027d27088029ed4069e1193ae207abf1c5ac44fc/elasticsearch_dsl-8.14.0-py3-none-any.whl", hash = "sha256:99c5cbda28a37eec05ac78e82fdc87e8641eb83956ea63a817bf0e9da3d688dd", size = 92298, upload-time = "2024-06-10T10:20:58.073Z" },
]

[[package]]
name = "et-xmlfile"
version = "2.0.0"
source = { registry = "https://pypi.org/simple" }
sdist = { url = "https://files.pythonhosted.org/packages/d3/38/af70d7ab1ae9d4da450eeec1fa3918940a5fafb9055e934af8d6eb0c2313/et_xmlfile-2.0.0.tar.gz", hash = "sha256:dab3f4764309081ce75662649be815c4c9081e88f0837825f90fd28317d4da54", size = 17234, upload-time = "2024-10-25T17:25:40.039Z" }
wheels = [
    { url = "https://files.pythonhosted.org/packages/c1/8b/5fe2cc11fee489817272089c4203e679c63b570a5aaeb18d852ae3cbba6a/et_xmlfile-2.0.0-py3-none-any.whl", hash = "sha256:7a91720bc756843502c3b7504c77b8fe44217c85c537d85037f0f536151b2caa", size = 18059, upload-time = "2024-10-25T17:25:39.051Z" },
]

[[package]]
name = "execnet"
version = "2.1.1"
source = { registry = "https://pypi.org/simple" }
sdist = { url = "https://files.pythonhosted.org/packages/bb/ff/b4c0dc78fbe20c3e59c0c7334de0c27eb4001a2b2017999af398bf730817/execnet-2.1.1.tar.gz", hash = "sha256:5189b52c6121c24feae288166ab41b32549c7e2348652736540b9e6e7d4e72e3", size = 166524, upload-time = "2024-04-08T09:04:19.245Z" }
wheels = [
    { url = "https://files.pythonhosted.org/packages/43/09/2aea36ff60d16dd8879bdb2f5b3ee0ba8d08cbbdcdfe870e695ce3784385/execnet-2.1.1-py3-none-any.whl", hash = "sha256:26dee51f1b80cebd6d0ca8e74dd8745419761d3bef34163928cbebbdc4749fdc", size = 40612, upload-time = "2024-04-08T09:04:17.414Z" },
]

[[package]]
name = "executing"
version = "2.2.0"
source = { registry = "https://pypi.org/simple" }
sdist = { url = "https://files.pythonhosted.org/packages/91/50/a9d80c47ff289c611ff12e63f7c5d13942c65d68125160cefd768c73e6e4/executing-2.2.0.tar.gz", hash = "sha256:5d108c028108fe2551d1a7b2e8b713341e2cb4fc0aa7dcf966fa4327a5226755", size = 978693, upload-time = "2025-01-22T15:41:29.403Z" }
wheels = [
    { url = "https://files.pythonhosted.org/packages/7b/8f/c4d9bafc34ad7ad5d8dc16dd1347ee0e507a52c3adb6bfa8887e1c6a26ba/executing-2.2.0-py2.py3-none-any.whl", hash = "sha256:11387150cad388d62750327a53d3339fad4888b39a6fe233c3afbb54ecffd3aa", size = 26702, upload-time = "2025-01-22T15:41:25.929Z" },
]

[[package]]
name = "factory-boy"
version = "3.3.3"
source = { registry = "https://pypi.org/simple" }
dependencies = [
    { name = "faker" },
]
sdist = { url = "https://files.pythonhosted.org/packages/ba/98/75cacae9945f67cfe323829fc2ac451f64517a8a330b572a06a323997065/factory_boy-3.3.3.tar.gz", hash = "sha256:866862d226128dfac7f2b4160287e899daf54f2612778327dd03d0e2cb1e3d03", size = 164146, upload-time = "2025-02-03T09:49:04.433Z" }
wheels = [
    { url = "https://files.pythonhosted.org/packages/27/8d/2bc5f5546ff2ccb3f7de06742853483ab75bf74f36a92254702f8baecc79/factory_boy-3.3.3-py2.py3-none-any.whl", hash = "sha256:1c39e3289f7e667c4285433f305f8d506efc2fe9c73aaea4151ebd5cdea394fc", size = 37036, upload-time = "2025-02-03T09:49:01.659Z" },
]

[[package]]
name = "faker"
version = "17.6.0"
source = { registry = "https://pypi.org/simple" }
dependencies = [
    { name = "python-dateutil" },
]
sdist = { url = "https://files.pythonhosted.org/packages/78/04/e48df5f6c2cef982e98050ca70672af18544ae0cf23978ec6139729a789d/Faker-17.6.0.tar.gz", hash = "sha256:51f37ff9df710159d6d736d0ba1c75e063430a8c806b91334d7794305b5a6114", size = 1654373, upload-time = "2023-03-03T16:59:17.307Z" }
wheels = [
    { url = "https://files.pythonhosted.org/packages/f0/8a/7e22279c61f3caee0f99776d8b2dfd412480d0998dad6e31552837e9550b/Faker-17.6.0-py3-none-any.whl", hash = "sha256:5aaa16fa9cfde7d117eef70b6b293a705021e57158f3fa6b44ed1b70202d2065", size = 1698455, upload-time = "2023-03-03T16:59:14.857Z" },
]

[[package]]
name = "fastdiff"
version = "0.3.0"
source = { registry = "https://pypi.org/simple" }
dependencies = [
    { name = "wasmer" },
    { name = "wasmer-compiler-cranelift" },
]
sdist = { url = "https://files.pythonhosted.org/packages/3f/0e/5cec0653411663dab4850d2cf04be21e36fd604b7669af546062076e5a07/fastdiff-0.3.0.tar.gz", hash = "sha256:4dfa09c47832a8c040acda3f1f55fc0ab4d666f0e14e6951e6da78d59acd945a", size = 44514, upload-time = "2021-05-12T07:28:11.305Z" }
wheels = [
    { url = "https://files.pythonhosted.org/packages/c2/98/72928a3911acf145d57dc02c494c025a3820665ca1df3fc083d1a82bac9e/fastdiff-0.3.0-py2.py3-none-any.whl", hash = "sha256:ca5f61f6ddf5a1564ddfd98132ad28e7abe4a88a638a8b014a2214f71e5918ec", size = 37563, upload-time = "2021-05-12T07:28:09.473Z" },
]

[[package]]
name = "filelock"
version = "3.18.0"
source = { registry = "https://pypi.org/simple" }
sdist = { url = "https://files.pythonhosted.org/packages/0a/10/c23352565a6544bdc5353e0b15fc1c563352101f30e24bf500207a54df9a/filelock-3.18.0.tar.gz", hash = "sha256:adbc88eabb99d2fec8c9c1b229b171f18afa655400173ddc653d5d01501fb9f2", size = 18075, upload-time = "2025-03-14T07:11:40.47Z" }
wheels = [
    { url = "https://files.pythonhosted.org/packages/4d/36/2a115987e2d8c300a974597416d9de88f2444426de9571f4b59b2cca3acc/filelock-3.18.0-py3-none-any.whl", hash = "sha256:c401f4f8377c4464e6db25fff06205fd89bdd83b65eb0488ed1b160f780e21de", size = 16215, upload-time = "2025-03-14T07:11:39.145Z" },
]

[[package]]
name = "flake8"
version = "6.1.0"
source = { registry = "https://pypi.org/simple" }
dependencies = [
    { name = "mccabe" },
    { name = "pycodestyle" },
    { name = "pyflakes" },
]
sdist = { url = "https://files.pythonhosted.org/packages/cf/f8/bbe24f43695c0c480181e39ce910c2650c794831886ec46ddd7c40520e6a/flake8-6.1.0.tar.gz", hash = "sha256:d5b3857f07c030bdb5bf41c7f53799571d75c4491748a3adcd47de929e34cd23", size = 48767, upload-time = "2023-07-29T19:05:05.665Z" }
wheels = [
    { url = "https://files.pythonhosted.org/packages/b0/24/bbf7175ffc47cb3d3e1eb523ddb23272968359dfcf2e1294707a2bf12fc4/flake8-6.1.0-py2.py3-none-any.whl", hash = "sha256:ffdfce58ea94c6580c77888a86506937f9a1a227dfcd15f245d694ae20a6b6e5", size = 58260, upload-time = "2023-07-29T19:05:02.783Z" },
]

[[package]]
name = "flake8-absolute-import"
version = "1.0.0.2"
source = { registry = "https://pypi.org/simple" }
dependencies = [
    { name = "flake8" },
]
sdist = { url = "https://files.pythonhosted.org/packages/a0/74/09a11a10123d646bdcddb2002383a3c06e02a2e424e4c928bb8988ab7ccd/flake8-absolute-import-1.0.0.2.tar.gz", hash = "sha256:fcb734ac5a9639fa4ffbc6242ae9d6e9d8063f9cd078d6d218597ee883a99d48", size = 8585, upload-time = "2023-10-09T02:52:59.714Z" }
wheels = [
    { url = "https://files.pythonhosted.org/packages/ce/54/328f839ed7f805d7298560ca194908e96c512c427eefee4ee9494af2ef3f/flake8_absolute_import-1.0.0.2-py3-none-any.whl", hash = "sha256:b72142db999ec5e0ac4f4ac57fb8776a2959d07346c4d3742c446f206d45fcef", size = 5535, upload-time = "2023-10-09T02:52:52.689Z" },
]

[[package]]
name = "flake8-bugbear"
version = "22.12.6"
source = { registry = "https://pypi.org/simple" }
dependencies = [
    { name = "attrs" },
    { name = "flake8" },
]
sdist = { url = "https://files.pythonhosted.org/packages/da/b5/83a89114a82a2764ddfe27451df6b69c46513f88a3f66206514265b6f447/flake8-bugbear-22.12.6.tar.gz", hash = "sha256:4cdb2c06e229971104443ae293e75e64c6107798229202fbe4f4091427a30ac0", size = 44094, upload-time = "2022-12-06T19:07:02.569Z" }
wheels = [
    { url = "https://files.pythonhosted.org/packages/23/a1/ed74a6995d908bb89f9ffbe197e5f729c1546dba70d1995e7db70dfaafb5/flake8_bugbear-22.12.6-py3-none-any.whl", hash = "sha256:b69a510634f8a9c298dfda2b18a8036455e6b19ecac4fe582e4d7a0abfa50a30", size = 23693, upload-time = "2022-12-06T19:07:00.822Z" },
]

[[package]]
name = "flake8-formatter-junit-xml"
version = "0.0.6"
source = { registry = "https://pypi.org/simple" }
dependencies = [
    { name = "flake8" },
    { name = "junit-xml" },
]
sdist = { url = "https://files.pythonhosted.org/packages/e6/5f/7805a65d85b7361b063ddbe6a0a2f7d2bb5b333be7695ca7e7e78b0844dc/flake8_formatter_junit_xml-0.0.6.tar.gz", hash = "sha256:1ddd9356bb30ba736c3f14c769c837cfacf4f79c3d383ab963ef9d38eea05a9c", size = 3089, upload-time = "2018-04-11T05:44:27.689Z" }
wheels = [
    { url = "https://files.pythonhosted.org/packages/81/b5/15ba83fa9214f14494a7a0cb7edce38221cd9d0db49322a9a607687d1ac3/flake8_formatter_junit_xml-0.0.6-py2.py3-none-any.whl", hash = "sha256:6358a44ecafdf0f9c8ee5314859b8d6f553dc2e55e946a24c538185e1eba7ce6", size = 6407, upload-time = "2018-04-11T05:44:26.419Z" },
]

[[package]]
name = "flaky"
version = "3.8.1"
source = { registry = "https://pypi.org/simple" }
sdist = { url = "https://files.pythonhosted.org/packages/5b/c5/ef69119a01427204ff2db5fc8f98001087bcce719bbb94749dcd7b191365/flaky-3.8.1.tar.gz", hash = "sha256:47204a81ec905f3d5acfbd61daeabcada8f9d4031616d9bcb0618461729699f5", size = 25248, upload-time = "2024-03-12T22:17:59.265Z" }
wheels = [
    { url = "https://files.pythonhosted.org/packages/7f/b8/b830fc43663246c3f3dd1ae7dca4847b96ed992537e85311e27fa41ac40e/flaky-3.8.1-py2.py3-none-any.whl", hash = "sha256:194ccf4f0d3a22b2de7130f4b62e45e977ac1b5ccad74d4d48f3005dcc38815e", size = 19139, upload-time = "2024-03-12T22:17:51.59Z" },
]

[[package]]
name = "flower"
version = "2.0.1"
source = { registry = "https://pypi.org/simple" }
dependencies = [
    { name = "celery" },
    { name = "humanize" },
    { name = "prometheus-client" },
    { name = "pytz" },
    { name = "tornado" },
]
sdist = { url = "https://files.pythonhosted.org/packages/09/a1/357f1b5d8946deafdcfdd604f51baae9de10aafa2908d0b7322597155f92/flower-2.0.1.tar.gz", hash = "sha256:5ab717b979530770c16afb48b50d2a98d23c3e9fe39851dcf6bc4d01845a02a0", size = 3220408, upload-time = "2023-08-13T14:37:46.073Z" }
wheels = [
    { url = "https://files.pythonhosted.org/packages/a6/ff/ee2f67c0ff146ec98b5df1df637b2bc2d17beeb05df9f427a67bd7a7d79c/flower-2.0.1-py2.py3-none-any.whl", hash = "sha256:9db2c621eeefbc844c8dd88be64aef61e84e2deb29b271e02ab2b5b9f01068e2", size = 383553, upload-time = "2023-08-13T14:37:41.552Z" },
]

[[package]]
name = "fonttools"
version = "4.59.0"
source = { registry = "https://pypi.org/simple" }
sdist = { url = "https://files.pythonhosted.org/packages/8a/27/ec3c723bfdf86f34c5c82bf6305df3e0f0d8ea798d2d3a7cb0c0a866d286/fonttools-4.59.0.tar.gz", hash = "sha256:be392ec3529e2f57faa28709d60723a763904f71a2b63aabe14fee6648fe3b14", size = 3532521, upload-time = "2025-07-16T12:04:54.613Z" }
wheels = [
    { url = "https://files.pythonhosted.org/packages/f3/bb/390990e7c457d377b00890d9f96a3ca13ae2517efafb6609c1756e213ba4/fonttools-4.59.0-cp313-cp313-macosx_10_13_universal2.whl", hash = "sha256:78813b49d749e1bb4db1c57f2d4d7e6db22c253cb0a86ad819f5dc197710d4b2", size = 2758704, upload-time = "2025-07-16T12:04:22.217Z" },
    { url = "https://files.pythonhosted.org/packages/df/6f/d730d9fcc9b410a11597092bd2eb9ca53e5438c6cb90e4b3047ce1b723e9/fonttools-4.59.0-cp313-cp313-macosx_10_13_x86_64.whl", hash = "sha256:401b1941ce37e78b8fd119b419b617277c65ae9417742a63282257434fd68ea2", size = 2330764, upload-time = "2025-07-16T12:04:23.985Z" },
    { url = "https://files.pythonhosted.org/packages/75/b4/b96bb66f6f8cc4669de44a158099b249c8159231d254ab6b092909388be5/fonttools-4.59.0-cp313-cp313-manylinux1_x86_64.manylinux2014_x86_64.manylinux_2_17_x86_64.manylinux_2_5_x86_64.whl", hash = "sha256:efd7e6660674e234e29937bc1481dceb7e0336bfae75b856b4fb272b5093c5d4", size = 4890699, upload-time = "2025-07-16T12:04:25.664Z" },
    { url = "https://files.pythonhosted.org/packages/b5/57/7969af50b26408be12baa317c6147588db5b38af2759e6df94554dbc5fdb/fonttools-4.59.0-cp313-cp313-manylinux2014_aarch64.manylinux_2_17_aarch64.manylinux_2_28_aarch64.whl", hash = "sha256:51ab1ff33c19e336c02dee1e9fd1abd974a4ca3d8f7eef2a104d0816a241ce97", size = 4952934, upload-time = "2025-07-16T12:04:27.733Z" },
    { url = "https://files.pythonhosted.org/packages/d6/e2/dd968053b6cf1f46c904f5bd409b22341477c017d8201619a265e50762d3/fonttools-4.59.0-cp313-cp313-musllinux_1_2_aarch64.whl", hash = "sha256:a9bf8adc9e1f3012edc8f09b08336272aec0c55bc677422273e21280db748f7c", size = 4892319, upload-time = "2025-07-16T12:04:30.074Z" },
    { url = "https://files.pythonhosted.org/packages/6b/95/a59810d8eda09129f83467a4e58f84205dc6994ebaeb9815406363e07250/fonttools-4.59.0-cp313-cp313-musllinux_1_2_x86_64.whl", hash = "sha256:37e01c6ec0c98599778c2e688350d624fa4770fbd6144551bd5e032f1199171c", size = 5034753, upload-time = "2025-07-16T12:04:32.292Z" },
    { url = "https://files.pythonhosted.org/packages/a5/84/51a69ee89ff8d1fea0c6997e946657e25a3f08513de8435fe124929f3eef/fonttools-4.59.0-cp313-cp313-win32.whl", hash = "sha256:70d6b3ceaa9cc5a6ac52884f3b3d9544e8e231e95b23f138bdb78e6d4dc0eae3", size = 2199688, upload-time = "2025-07-16T12:04:34.444Z" },
    { url = "https://files.pythonhosted.org/packages/a0/ee/f626cd372932d828508137a79b85167fdcf3adab2e3bed433f295c596c6a/fonttools-4.59.0-cp313-cp313-win_amd64.whl", hash = "sha256:26731739daa23b872643f0e4072d5939960237d540c35c14e6a06d47d71ca8fe", size = 2248560, upload-time = "2025-07-16T12:04:36.034Z" },
    { url = "https://files.pythonhosted.org/packages/d0/9c/df0ef2c51845a13043e5088f7bb988ca6cd5bb82d5d4203d6a158aa58cf2/fonttools-4.59.0-py3-none-any.whl", hash = "sha256:241313683afd3baacb32a6bd124d0bce7404bc5280e12e291bae1b9bba28711d", size = 1128050, upload-time = "2025-07-16T12:04:52.687Z" },
]

[package.optional-dependencies]
woff = [
    { name = "brotli", marker = "platform_python_implementation == 'CPython'" },
    { name = "brotlicffi", marker = "platform_python_implementation != 'CPython'" },
    { name = "zopfli" },
]

[[package]]
name = "freezegun"
version = "1.5.3"
source = { registry = "https://pypi.org/simple" }
dependencies = [
    { name = "python-dateutil" },
]
sdist = { url = "https://files.pythonhosted.org/packages/e0/1a/99a52c2df5d1b9b20ca1b253beb1ea412cb263d9cc670edd5a52595b7083/freezegun-1.5.3.tar.gz", hash = "sha256:d7c6204e33a50affd7c7aa284f4f92e04e96f72d63313b89ceaaf60d9c64bc5e", size = 35484, upload-time = "2025-07-12T18:39:40.592Z" }
wheels = [
    { url = "https://files.pythonhosted.org/packages/ab/fe/fda2d2dccda9b5eac3a7d00dea11efcbb776b00c4f1b471e0c3a26c9c751/freezegun-1.5.3-py3-none-any.whl", hash = "sha256:1ce20ee4be61349ba52c3af64f5eaba8d08ff51acfcf1b3ea671f03e54c818f1", size = 19062, upload-time = "2025-07-12T18:39:39.333Z" },
]

[[package]]
name = "gevent"
version = "25.5.1"
source = { registry = "https://pypi.org/simple" }
dependencies = [
    { name = "cffi", marker = "platform_python_implementation == 'CPython' and sys_platform == 'win32'" },
    { name = "greenlet", marker = "platform_python_implementation == 'CPython'" },
    { name = "zope-event" },
    { name = "zope-interface" },
]
sdist = { url = "https://files.pythonhosted.org/packages/f1/58/267e8160aea00ab00acd2de97197eecfe307064a376fb5c892870a8a6159/gevent-25.5.1.tar.gz", hash = "sha256:582c948fa9a23188b890d0bc130734a506d039a2e5ad87dae276a456cc683e61", size = 6388207, upload-time = "2025-05-12T12:57:59.833Z" }
wheels = [
    { url = "https://files.pythonhosted.org/packages/10/25/2162b38d7b48e08865db6772d632bd1648136ce2bb50e340565e45607cad/gevent-25.5.1-cp313-cp313-macosx_11_0_universal2.whl", hash = "sha256:a022a9de9275ce0b390b7315595454258c525dc8287a03f1a6cacc5878ab7cbc", size = 2928044, upload-time = "2025-05-12T11:11:36.33Z" },
    { url = "https://files.pythonhosted.org/packages/1b/e0/dbd597a964ed00176da122ea759bf2a6c1504f1e9f08e185379f92dc355f/gevent-25.5.1-cp313-cp313-manylinux_2_17_aarch64.manylinux2014_aarch64.whl", hash = "sha256:3fae8533f9d0ef3348a1f503edcfb531ef7a0236b57da1e24339aceb0ce52922", size = 1788751, upload-time = "2025-05-12T11:52:32.643Z" },
    { url = "https://files.pythonhosted.org/packages/f1/74/960cc4cf4c9c90eafbe0efc238cdf588862e8e278d0b8c0d15a0da4ed480/gevent-25.5.1-cp313-cp313-manylinux_2_17_ppc64le.manylinux2014_ppc64le.whl", hash = "sha256:c7b32d9c3b5294b39ea9060e20c582e49e1ec81edbfeae6cf05f8ad0829cb13d", size = 1869766, upload-time = "2025-05-12T11:54:23.903Z" },
    { url = "https://files.pythonhosted.org/packages/56/78/fa84b1c7db79b156929685db09a7c18c3127361dca18a09e998e98118506/gevent-25.5.1-cp313-cp313-manylinux_2_17_s390x.manylinux2014_s390x.whl", hash = "sha256:7b95815fe44f318ebbfd733b6428b4cb18cc5e68f1c40e8501dd69cc1f42a83d", size = 1835358, upload-time = "2025-05-12T12:00:06.794Z" },
    { url = "https://files.pythonhosted.org/packages/00/5c/bfefe3822bbca5b83bfad256c82251b3f5be13d52d14e17a786847b9b625/gevent-25.5.1-cp313-cp313-manylinux_2_17_x86_64.manylinux2014_x86_64.whl", hash = "sha256:2d316529b70d325b183b2f3f5cde958911ff7be12eb2b532b5c301f915dbbf1e", size = 2073071, upload-time = "2025-05-12T11:33:04.2Z" },
    { url = "https://files.pythonhosted.org/packages/20/e4/08a77a3839a37db96393dea952e992d5846a881b887986dde62ead6b48a1/gevent-25.5.1-cp313-cp313-musllinux_1_2_aarch64.whl", hash = "sha256:f6ba33c13db91ffdbb489a4f3d177a261ea1843923e1d68a5636c53fe98fa5ce", size = 1809805, upload-time = "2025-05-12T12:00:00.537Z" },
    { url = "https://files.pythonhosted.org/packages/2b/ac/28848348f790c1283df74b0fc0a554271d0606676470f848eccf84eae42a/gevent-25.5.1-cp313-cp313-musllinux_1_2_x86_64.whl", hash = "sha256:37ee34b77c7553777c0b8379915f75934c3f9c8cd32f7cd098ea43c9323c2276", size = 2138305, upload-time = "2025-05-12T11:40:56.566Z" },
    { url = "https://files.pythonhosted.org/packages/52/9e/0e9e40facd2d714bfb00f71fc6dacaacc82c24c1c2e097bf6461e00dec9f/gevent-25.5.1-cp313-cp313-win_amd64.whl", hash = "sha256:9fa6aa0da224ed807d3b76cdb4ee8b54d4d4d5e018aed2478098e685baae7896", size = 1637444, upload-time = "2025-05-12T12:17:45.995Z" },
]

[[package]]
name = "ghp-import"
version = "2.1.0"
source = { registry = "https://pypi.org/simple" }
dependencies = [
    { name = "python-dateutil" },
]
sdist = { url = "https://files.pythonhosted.org/packages/d9/29/d40217cbe2f6b1359e00c6c307bb3fc876ba74068cbab3dde77f03ca0dc4/ghp-import-2.1.0.tar.gz", hash = "sha256:9c535c4c61193c2df8871222567d7fd7e5014d835f97dc7b7439069e2413d343", size = 10943, upload-time = "2022-05-02T15:47:16.11Z" }
wheels = [
    { url = "https://files.pythonhosted.org/packages/f7/ec/67fbef5d497f86283db54c22eec6f6140243aae73265799baaaa19cd17fb/ghp_import-2.1.0-py3-none-any.whl", hash = "sha256:8337dd7b50877f163d4c0289bc1f1c7f127550241988d568c1db512c4324a619", size = 11034, upload-time = "2022-05-02T15:47:14.552Z" },
]

[[package]]
name = "gitdb"
version = "4.0.12"
source = { registry = "https://pypi.org/simple" }
dependencies = [
    { name = "smmap" },
]
sdist = { url = "https://files.pythonhosted.org/packages/72/94/63b0fc47eb32792c7ba1fe1b694daec9a63620db1e313033d18140c2320a/gitdb-4.0.12.tar.gz", hash = "sha256:5ef71f855d191a3326fcfbc0d5da835f26b13fbcba60c32c21091c349ffdb571", size = 394684, upload-time = "2025-01-02T07:20:46.413Z" }
wheels = [
    { url = "https://files.pythonhosted.org/packages/a0/61/5c78b91c3143ed5c14207f463aecfc8f9dbb5092fb2869baf37c273b2705/gitdb-4.0.12-py3-none-any.whl", hash = "sha256:67073e15955400952c6565cc3e707c554a4eea2e428946f7a4c162fab9bd9bcf", size = 62794, upload-time = "2025-01-02T07:20:43.624Z" },
]

[[package]]
name = "gitpython"
version = "3.1.45"
source = { registry = "https://pypi.org/simple" }
dependencies = [
    { name = "gitdb" },
]
sdist = { url = "https://files.pythonhosted.org/packages/9a/c8/dd58967d119baab745caec2f9d853297cec1989ec1d63f677d3880632b88/gitpython-3.1.45.tar.gz", hash = "sha256:85b0ee964ceddf211c41b9f27a49086010a190fd8132a24e21f362a4b36a791c", size = 215076, upload-time = "2025-07-24T03:45:54.871Z" }
wheels = [
    { url = "https://files.pythonhosted.org/packages/01/61/d4b89fec821f72385526e1b9d9a3a0385dda4a72b206d28049e2c7cd39b8/gitpython-3.1.45-py3-none-any.whl", hash = "sha256:8908cb2e02fb3b93b7eb0f2827125cb699869470432cc885f019b8fd0fccff77", size = 208168, upload-time = "2025-07-24T03:45:52.517Z" },
]

[[package]]
name = "gprof2dot"
version = "2025.4.14"
source = { registry = "https://pypi.org/simple" }
sdist = { url = "https://files.pythonhosted.org/packages/bb/fd/cad13fa1f7a463a607176432c4affa33ea162f02f58cc36de1d40d3e6b48/gprof2dot-2025.4.14.tar.gz", hash = "sha256:35743e2d2ca027bf48fa7cba37021aaf4a27beeae1ae8e05a50b55f1f921a6ce", size = 39536, upload-time = "2025-04-14T07:21:45.76Z" }
wheels = [
    { url = "https://files.pythonhosted.org/packages/71/ed/89d760cb25279109b89eb52975a7b5479700d3114a2421ce735bfb2e7513/gprof2dot-2025.4.14-py3-none-any.whl", hash = "sha256:0742e4c0b4409a5e8777e739388a11e1ed3750be86895655312ea7c20bd0090e", size = 37555, upload-time = "2025-04-14T07:21:43.319Z" },
]

[[package]]
name = "greenlet"
version = "3.2.3"
source = { registry = "https://pypi.org/simple" }
sdist = { url = "https://files.pythonhosted.org/packages/c9/92/bb85bd6e80148a4d2e0c59f7c0c2891029f8fd510183afc7d8d2feeed9b6/greenlet-3.2.3.tar.gz", hash = "sha256:8b0dd8ae4c0d6f5e54ee55ba935eeb3d735a9b58a8a1e5b5cbab64e01a39f365", size = 185752, upload-time = "2025-06-05T16:16:09.955Z" }
wheels = [
    { url = "https://files.pythonhosted.org/packages/b1/cf/f5c0b23309070ae93de75c90d29300751a5aacefc0a3ed1b1d8edb28f08b/greenlet-3.2.3-cp313-cp313-macosx_11_0_universal2.whl", hash = "sha256:500b8689aa9dd1ab26872a34084503aeddefcb438e2e7317b89b11eaea1901ad", size = 270732, upload-time = "2025-06-05T16:10:08.26Z" },
    { url = "https://files.pythonhosted.org/packages/48/ae/91a957ba60482d3fecf9be49bc3948f341d706b52ddb9d83a70d42abd498/greenlet-3.2.3-cp313-cp313-manylinux2014_aarch64.manylinux_2_17_aarch64.whl", hash = "sha256:a07d3472c2a93117af3b0136f246b2833fdc0b542d4a9799ae5f41c28323faef", size = 639033, upload-time = "2025-06-05T16:38:53.983Z" },
    { url = "https://files.pythonhosted.org/packages/6f/df/20ffa66dd5a7a7beffa6451bdb7400d66251374ab40b99981478c69a67a8/greenlet-3.2.3-cp313-cp313-manylinux2014_ppc64le.manylinux_2_17_ppc64le.whl", hash = "sha256:8704b3768d2f51150626962f4b9a9e4a17d2e37c8a8d9867bbd9fa4eb938d3b3", size = 652999, upload-time = "2025-06-05T16:41:37.89Z" },
    { url = "https://files.pythonhosted.org/packages/51/b4/ebb2c8cb41e521f1d72bf0465f2f9a2fd803f674a88db228887e6847077e/greenlet-3.2.3-cp313-cp313-manylinux2014_s390x.manylinux_2_17_s390x.whl", hash = "sha256:5035d77a27b7c62db6cf41cf786cfe2242644a7a337a0e155c80960598baab95", size = 647368, upload-time = "2025-06-05T16:48:21.467Z" },
    { url = "https://files.pythonhosted.org/packages/8e/6a/1e1b5aa10dced4ae876a322155705257748108b7fd2e4fae3f2a091fe81a/greenlet-3.2.3-cp313-cp313-manylinux2014_x86_64.manylinux_2_17_x86_64.whl", hash = "sha256:2d8aa5423cd4a396792f6d4580f88bdc6efcb9205891c9d40d20f6e670992efb", size = 650037, upload-time = "2025-06-05T16:13:06.402Z" },
    { url = "https://files.pythonhosted.org/packages/26/f2/ad51331a157c7015c675702e2d5230c243695c788f8f75feba1af32b3617/greenlet-3.2.3-cp313-cp313-manylinux_2_24_x86_64.manylinux_2_28_x86_64.whl", hash = "sha256:2c724620a101f8170065d7dded3f962a2aea7a7dae133a009cada42847e04a7b", size = 608402, upload-time = "2025-06-05T16:12:51.91Z" },
    { url = "https://files.pythonhosted.org/packages/26/bc/862bd2083e6b3aff23300900a956f4ea9a4059de337f5c8734346b9b34fc/greenlet-3.2.3-cp313-cp313-musllinux_1_1_aarch64.whl", hash = "sha256:873abe55f134c48e1f2a6f53f7d1419192a3d1a4e873bace00499a4e45ea6af0", size = 1119577, upload-time = "2025-06-05T16:36:49.787Z" },
    { url = "https://files.pythonhosted.org/packages/86/94/1fc0cc068cfde885170e01de40a619b00eaa8f2916bf3541744730ffb4c3/greenlet-3.2.3-cp313-cp313-musllinux_1_1_x86_64.whl", hash = "sha256:024571bbce5f2c1cfff08bf3fbaa43bbc7444f580ae13b0099e95d0e6e67ed36", size = 1147121, upload-time = "2025-06-05T16:12:42.527Z" },
    { url = "https://files.pythonhosted.org/packages/27/1a/199f9587e8cb08a0658f9c30f3799244307614148ffe8b1e3aa22f324dea/greenlet-3.2.3-cp313-cp313-win_amd64.whl", hash = "sha256:5195fb1e75e592dd04ce79881c8a22becdfa3e6f500e7feb059b1e6fdd54d3e3", size = 297603, upload-time = "2025-06-05T16:20:12.651Z" },
]

[[package]]
name = "griffe"
version = "1.8.0"
source = { registry = "https://pypi.org/simple" }
dependencies = [
    { name = "colorama" },
]
sdist = { url = "https://files.pythonhosted.org/packages/dd/72/10c5799440ce6f3001b7913988b50a99d7b156da71fe19be06178d5a2dd5/griffe-1.8.0.tar.gz", hash = "sha256:0b4658443858465c13b2de07ff5e15a1032bc889cfafad738a476b8b97bb28d7", size = 401098, upload-time = "2025-07-22T23:45:54.629Z" }
wheels = [
    { url = "https://files.pythonhosted.org/packages/bf/c4/a839fcc28bebfa72925d9121c4d39398f77f95bcba0cf26c972a0cfb1de7/griffe-1.8.0-py3-none-any.whl", hash = "sha256:110faa744b2c5c84dd432f4fa9aa3b14805dd9519777dd55e8db214320593b02", size = 132487, upload-time = "2025-07-22T23:45:52.778Z" },
]

[[package]]
name = "gunicorn"
version = "20.1.0"
source = { registry = "https://pypi.org/simple" }
dependencies = [
    { name = "setuptools" },
]
sdist = { url = "https://files.pythonhosted.org/packages/28/5b/0d1f0296485a6af03366604142ea8f19f0833894db3512a40ed07b2a56dd/gunicorn-20.1.0.tar.gz", hash = "sha256:e0a968b5ba15f8a328fdfd7ab1fcb5af4470c28aaf7e55df02a99bc13138e6e8", size = 370601, upload-time = "2021-03-27T01:54:37.202Z" }
wheels = [
    { url = "https://files.pythonhosted.org/packages/e4/dd/5b190393e6066286773a67dfcc2f9492058e9b57c4867a95f1ba5caf0a83/gunicorn-20.1.0-py3-none-any.whl", hash = "sha256:9dcc4547dbb1cb284accfb15ab5667a0e5d1881cc443e0677b4882a4067a807e", size = 79531, upload-time = "2021-04-27T12:16:23.375Z" },
]

[[package]]
name = "h11"
version = "0.16.0"
source = { registry = "https://pypi.org/simple" }
sdist = { url = "https://files.pythonhosted.org/packages/01/ee/02a2c011bdab74c6fb3c75474d40b3052059d95df7e73351460c8588d963/h11-0.16.0.tar.gz", hash = "sha256:4e35b956cf45792e4caa5885e69fba00bdbc6ffafbfa020300e549b208ee5ff1", size = 101250, upload-time = "2025-04-24T03:35:25.427Z" }
wheels = [
    { url = "https://files.pythonhosted.org/packages/04/4b/29cac41a4d98d144bf5f6d33995617b185d14b22401f75ca86f384e87ff1/h11-0.16.0-py3-none-any.whl", hash = "sha256:63cf8bbe7522de3bf65932fda1d9c2772064ffb3dae62d55932da54b31cb6c86", size = 37515, upload-time = "2025-04-24T03:35:24.344Z" },
]

[[package]]
name = "hjson"
version = "3.1.0"
source = { registry = "https://pypi.org/simple" }
sdist = { url = "https://files.pythonhosted.org/packages/82/e5/0b56d723a76ca67abadbf7fb71609fb0ea7e6926e94fcca6c65a85b36a0e/hjson-3.1.0.tar.gz", hash = "sha256:55af475a27cf83a7969c808399d7bccdec8fb836a07ddbd574587593b9cdcf75", size = 40541, upload-time = "2022-08-13T02:53:01.919Z" }
wheels = [
    { url = "https://files.pythonhosted.org/packages/1f/7f/13cd798d180af4bf4c0ceddeefba2b864a63c71645abc0308b768d67bb81/hjson-3.1.0-py3-none-any.whl", hash = "sha256:65713cdcf13214fb554eb8b4ef803419733f4f5e551047c9b711098ab7186b89", size = 54018, upload-time = "2022-08-13T02:52:59.899Z" },
]

[[package]]
name = "hope"
<<<<<<< HEAD
version = "4.1.0"
=======
version = "4.1.1"
>>>>>>> 15917b82
source = { editable = "." }
dependencies = [
    { name = "black" },
    { name = "celery", extra = ["redis"] },
    { name = "coreapi" },
    { name = "defusedxml" },
    { name = "django" },
    { name = "django-admin-cursor-paginator" },
    { name = "django-admin-extra-buttons" },
    { name = "django-admin-sync" },
    { name = "django-adminactions" },
    { name = "django-adminfilters" },
    { name = "django-advanced-filters" },
    { name = "django-auditlog" },
    { name = "django-celery-beat" },
    { name = "django-celery-results" },
    { name = "django-compressor" },
    { name = "django-concurrency" },
    { name = "django-constance", extra = ["redis"] },
    { name = "django-cors-headers" },
    { name = "django-countries" },
    { name = "django-csp" },
    { name = "django-debug-toolbar" },
    { name = "django-elasticsearch-dsl" },
    { name = "django-environ" },
    { name = "django-extensions" },
    { name = "django-fernet-encrypted-fields" },
    { name = "django-filter" },
    { name = "django-flags" },
    { name = "django-front-door" },
    { name = "django-fsm" },
    { name = "django-hijack" },
    { name = "django-import-export" },
    { name = "django-import-export-celery" },
    { name = "django-jsoneditor" },
    { name = "django-markdownify" },
    { name = "django-model-utils" },
    { name = "django-mptt" },
    { name = "django-multiselectfield" },
    { name = "django-phonenumber-field" },
    { name = "django-querysetsequence" },
    { name = "django-redis" },
    { name = "django-rest-extensions" },
    { name = "django-reversion" },
    { name = "django-silk" },
    { name = "django-smart-admin" },
    { name = "django-smart-env" },
    { name = "django-sql-explorer", extra = ["xls"] },
    { name = "django-storages", extra = ["azure"] },
    { name = "django-strategy-field" },
    { name = "django-sysinfo" },
    { name = "djangorestframework" },
    { name = "drf-extensions" },
    { name = "drf-jwt" },
    { name = "drf-nested-routers" },
    { name = "drf-spectacular", extra = ["sidecar"] },
    { name = "elastic-transport" },
    { name = "elasticsearch" },
    { name = "elasticsearch-dsl" },
    { name = "factory-boy" },
    { name = "flower" },
    { name = "gevent" },
    { name = "gunicorn" },
    { name = "ipython" },
    { name = "jedi" },
    { name = "jinja2" },
    { name = "jmespath" },
    { name = "markupsafe" },
    { name = "msoffcrypto-tool" },
    { name = "natural-keys" },
    { name = "nested-multipart-parser" },
    { name = "openpyxl" },
    { name = "openpyxl-image-loader" },
    { name = "paramiko" },
    { name = "phonenumbers" },
    { name = "pillow" },
    { name = "prompt-toolkit" },
    { name = "psycopg2-binary" },
    { name = "ptyprocess" },
    { name = "pycountry" },
    { name = "pydyf" },
    { name = "pygments" },
    { name = "pyjwt" },
    { name = "pytesseract" },
    { name = "pytz" },
    { name = "pyyaml" },
    { name = "pyzipper" },
    { name = "sentry-sdk" },
    { name = "setuptools" },
    { name = "single-source" },
    { name = "social-auth-app-django" },
    { name = "social-auth-core" },
    { name = "sorl-thumbnail" },
    { name = "swapper" },
    { name = "tblib" },
    { name = "tomli" },
    { name = "update" },
    { name = "urllib3" },
    { name = "weasyprint" },
    { name = "xlrd" },
]

[package.dev-dependencies]
dev = [
    { name = "aniso8601" },
    { name = "argh" },
    { name = "coverage" },
    { name = "django-stubs" },
    { name = "django-stubs-ext" },
    { name = "django-webtest" },
    { name = "djangorestframework-stubs" },
    { name = "faker" },
    { name = "flake8" },
    { name = "flake8-absolute-import" },
    { name = "flake8-bugbear" },
    { name = "flake8-formatter-junit-xml" },
    { name = "flaky" },
    { name = "freezegun" },
    { name = "ipdb" },
    { name = "openpyxl-stubs" },
    { name = "parameterized" },
    { name = "parso" },
    { name = "pre-commit" },
    { name = "pytest" },
    { name = "pytest-cov" },
    { name = "pytest-django" },
    { name = "pytest-echo" },
    { name = "pytest-html" },
    { name = "pytest-html-reporter" },
    { name = "pytest-mock" },
    { name = "pytest-randomly" },
    { name = "pytest-repeat" },
    { name = "pytest-rerunfailures" },
    { name = "pytest-vcr" },
    { name = "pytest-xdist" },
    { name = "requests-mock" },
    { name = "responses" },
    { name = "ruff" },
    { name = "selenium" },
    { name = "snapshottest" },
    { name = "tox" },
    { name = "types-freezegun" },
    { name = "types-python-dateutil" },
    { name = "types-pytz" },
    { name = "types-redis" },
    { name = "types-requests" },
    { name = "unittest-xml-reporting" },
    { name = "wasmer" },
    { name = "watchdog" },
    { name = "webdriver-manager" },
]
docs = [
    { name = "cairosvg" },
    { name = "django-environ" },
    { name = "markupsafe" },
    { name = "mdx-gh-links" },
    { name = "mike" },
    { name = "mkdocs" },
    { name = "mkdocs-alias-plugin" },
    { name = "mkdocs-autolinks-plugin" },
    { name = "mkdocs-awesome-pages-plugin" },
    { name = "mkdocs-click" },
    { name = "mkdocs-embed-external-markdown" },
    { name = "mkdocs-ezglossary-plugin" },
    { name = "mkdocs-ezlinks-plugin" },
    { name = "mkdocs-gen-files" },
    { name = "mkdocs-get-deps" },
    { name = "mkdocs-gitsnippet-plugin" },
    { name = "mkdocs-include-markdown-plugin" },
    { name = "mkdocs-link-marker" },
    { name = "mkdocs-macros-plugin" },
    { name = "mkdocs-material" },
    { name = "mkdocs-panzoom-plugin" },
    { name = "mkdocs-pdf-export-plugin" },
    { name = "mkdocs-simple-hooks" },
    { name = "mkdocstrings", extra = ["python"] },
    { name = "pillow" },
    { name = "pymdown-extensions" },
    { name = "requests" },
]

[package.metadata]
requires-dist = [
    { name = "black", specifier = ">=23,<24" },
    { name = "celery", extras = ["redis"], specifier = ">=5.2.7,<6" },
    { name = "coreapi", specifier = ">=2.3.3,<3" },
    { name = "defusedxml", specifier = "==0.7.0rc1" },
    { name = "django", specifier = "~=5.2" },
    { name = "django-admin-cursor-paginator", specifier = ">=0.1.3,<1" },
    { name = "django-admin-extra-buttons", specifier = ">=1.5.4,<2" },
    { name = "django-admin-sync", specifier = ">=0.7,<1" },
    { name = "django-adminactions", specifier = ">=2.1,<3" },
    { name = "django-adminfilters", specifier = "==2.4.2" },
    { name = "django-advanced-filters", specifier = ">=2,<3" },
    { name = "django-auditlog", specifier = ">=2.1.1,<3" },
    { name = "django-celery-beat", specifier = ">=2.3,<3" },
    { name = "django-celery-results", specifier = ">=2.3.1,<3" },
    { name = "django-compressor", specifier = ">=4.5" },
    { name = "django-concurrency", specifier = ">=2.4,<3" },
    { name = "django-constance", extras = ["redis"], specifier = ">=4.3.2" },
    { name = "django-cors-headers", specifier = ">=3.13,<4" },
    { name = "django-countries", specifier = ">=7.3.2,<8" },
    { name = "django-csp", specifier = ">=3.7,<4" },
    { name = "django-debug-toolbar", specifier = ">=4.3,<5" },
    { name = "django-elasticsearch-dsl", specifier = ">=8,<9" },
    { name = "django-environ", specifier = ">=0.10,<1" },
    { name = "django-extensions", specifier = ">=3.1.5,<4" },
    { name = "django-fernet-encrypted-fields", specifier = ">=0.3" },
    { name = "django-filter", specifier = ">=25.1" },
    { name = "django-flags", specifier = ">=5.0.12,<6" },
    { name = "django-front-door", specifier = ">=0.10,<1" },
    { name = "django-fsm", specifier = ">=2.8,<3" },
    { name = "django-hijack", specifier = ">=3.2.1,<4" },
    { name = "django-import-export", specifier = ">=2.8,<3" },
    { name = "django-import-export-celery", specifier = ">=1.2,<2" },
    { name = "django-jsoneditor", specifier = ">=0.2.2,<1" },
    { name = "django-markdownify", specifier = ">=0.9.2,<1" },
    { name = "django-model-utils", specifier = ">=4.2,<5" },
    { name = "django-mptt", specifier = ">=0.14,<1" },
    { name = "django-multiselectfield", specifier = ">=1.0.1" },
    { name = "django-phonenumber-field", specifier = ">=7,<8" },
    { name = "django-querysetsequence", specifier = ">=0.16,<1" },
    { name = "django-redis", specifier = ">=5.2,<6" },
    { name = "django-rest-extensions", specifier = ">=0.2" },
    { name = "django-reversion", specifier = ">=5.0.2,<6" },
    { name = "django-silk", specifier = ">=5.0.1,<6" },
    { name = "django-smart-admin", specifier = ">=2,<3" },
    { name = "django-smart-env" },
    { name = "django-sql-explorer", extras = ["xls"], specifier = ">=3,<4" },
    { name = "django-storages", extras = ["azure"], specifier = ">=1.12.3,<2" },
    { name = "django-strategy-field", specifier = ">=3,<4" },
    { name = "django-sysinfo", specifier = ">=2.6,<3" },
    { name = "djangorestframework", specifier = ">=3.13.1,<4" },
    { name = "drf-extensions", specifier = "==0.7.1" },
    { name = "drf-jwt", specifier = ">=1.19.2,<2" },
    { name = "drf-nested-routers", specifier = "~=0.94.0" },
    { name = "drf-spectacular", extras = ["sidecar"], specifier = ">=0.27,<1" },
    { name = "elastic-transport", specifier = "==8.13" },
    { name = "elasticsearch", specifier = "~=8.14.0" },
    { name = "elasticsearch-dsl", specifier = "~=8.14.0" },
    { name = "factory-boy", specifier = ">=3,<4" },
    { name = "flower", specifier = ">=2.0.1" },
    { name = "gevent" },
    { name = "gunicorn", specifier = ">=20.1,<21" },
    { name = "ipython", specifier = ">=8.4,<9" },
    { name = "jedi", specifier = ">=0.18.1,<1" },
    { name = "jinja2", specifier = ">=3.1.3,<4" },
    { name = "jmespath", specifier = ">=1.0.1,<2" },
    { name = "markupsafe", specifier = ">=2.1.1,<3" },
    { name = "msoffcrypto-tool", specifier = ">=5.4.2" },
    { name = "natural-keys", specifier = ">=2,<3" },
    { name = "nested-multipart-parser" },
    { name = "openpyxl", specifier = "==3.1.5" },
    { name = "openpyxl-image-loader", specifier = ">=1.0.5,<2" },
    { name = "paramiko", specifier = ">=4" },
    { name = "phonenumbers", specifier = ">=8.12.49,<9" },
    { name = "pillow", specifier = ">=10.2,<11" },
    { name = "prompt-toolkit", specifier = ">=3.0.29,<4" },
    { name = "psycopg2-binary", specifier = ">=2.9.3" },
    { name = "ptyprocess", specifier = ">=0.7,<1" },
    { name = "pycountry", specifier = ">=22.3,<23" },
    { name = "pydyf", specifier = "==0.10" },
    { name = "pygments", specifier = ">=2.12,<3" },
    { name = "pyjwt", specifier = ">=2.4,<3" },
    { name = "pytesseract", specifier = ">=0.3.9,<1" },
    { name = "pytz", specifier = ">=2022.1,<2023" },
    { name = "pyyaml", specifier = ">=6,<7" },
    { name = "pyzipper", specifier = ">=0.3.6" },
    { name = "sentry-sdk", specifier = "==2.37" },
    { name = "setuptools", specifier = "==71.1" },
    { name = "single-source", specifier = ">=0.3,<1" },
    { name = "social-auth-app-django", specifier = ">=5,<6" },
    { name = "social-auth-core", specifier = ">=4.2,<5" },
    { name = "sorl-thumbnail", specifier = ">=12.11" },
    { name = "swapper", specifier = ">=1.3,<2" },
    { name = "tblib", specifier = ">=1.7,<2" },
    { name = "tomli", specifier = ">=2.0.1,<3" },
    { name = "update", specifier = ">=0.0.1,<1" },
    { name = "urllib3", specifier = ">=1.26.9,<2" },
    { name = "weasyprint", specifier = ">=59,<60" },
    { name = "xlrd", specifier = ">=1.2,<2" },
]

[package.metadata.requires-dev]
dev = [
    { name = "aniso8601", specifier = ">=10.0.1" },
    { name = "argh", specifier = ">=0.28,<1" },
    { name = "coverage", specifier = ">=7.3.2,<8" },
    { name = "django-stubs", specifier = "~=1.12.0" },
    { name = "django-stubs-ext", specifier = ">=0.7,<1" },
    { name = "django-webtest", specifier = ">=1.9.10,<2" },
    { name = "djangorestframework-stubs", specifier = "~=1.7.0" },
    { name = "faker", specifier = ">=17,<18" },
    { name = "flake8", specifier = ">=6,<7" },
    { name = "flake8-absolute-import", specifier = ">=1.0.0.1,<2" },
    { name = "flake8-bugbear", specifier = ">=22.9.23,<23" },
    { name = "flake8-formatter-junit-xml", specifier = ">=0.0.6,<1" },
    { name = "flaky", specifier = ">=3.8.1,<4" },
    { name = "freezegun" },
    { name = "ipdb", specifier = ">=0.13.9,<1" },
    { name = "openpyxl-stubs", specifier = ">=0.1.24,<1" },
    { name = "parameterized", specifier = ">=0.8.1,<1" },
    { name = "parso", specifier = ">=0.8.3,<1" },
    { name = "pre-commit", specifier = ">=3.1.1,<4" },
    { name = "pytest", specifier = ">=7.4.4,<8" },
    { name = "pytest-cov", specifier = ">=4.1,<5" },
    { name = "pytest-django", specifier = ">=4.5.2,<5" },
    { name = "pytest-echo", specifier = ">=1.7.1,<2" },
    { name = "pytest-html", specifier = ">=4.1.1" },
    { name = "pytest-html-reporter", specifier = ">=0.2.9" },
    { name = "pytest-mock" },
    { name = "pytest-randomly", specifier = ">=3.15,<4" },
    { name = "pytest-repeat", specifier = ">=0.9.3,<1" },
    { name = "pytest-rerunfailures", specifier = ">=13,<14" },
    { name = "pytest-vcr", specifier = ">=1.0.2" },
    { name = "pytest-xdist", specifier = ">=3.5,<4" },
    { name = "requests-mock", specifier = ">=1.9.3,<2" },
    { name = "responses", specifier = ">=0.22,<1" },
    { name = "ruff", specifier = ">=0.11.8" },
    { name = "selenium", specifier = "==4.29" },
    { name = "snapshottest", specifier = ">=1.0.0a0,<2" },
    { name = "tox", specifier = ">=4.25" },
    { name = "types-freezegun", specifier = ">=1.1.10,<2" },
    { name = "types-python-dateutil", specifier = ">=2.8.19.2,<3" },
    { name = "types-pytz", specifier = ">=2022.4,<2023" },
    { name = "types-redis", specifier = ">=4.3.21.2,<5" },
    { name = "types-requests", specifier = ">=2.28.11.2,<3" },
    { name = "unittest-xml-reporting", specifier = ">=3.2,<4" },
    { name = "wasmer", specifier = ">=1.1,<2" },
    { name = "watchdog", specifier = ">=2.1.8,<3" },
    { name = "webdriver-manager", specifier = "==4.0.2" },
]
docs = [
    { name = "cairosvg", specifier = ">=2.7.1" },
    { name = "django-environ", specifier = ">=0.11.2" },
    { name = "markupsafe", specifier = ">=2.1.5" },
    { name = "mdx-gh-links", specifier = ">=0.4" },
    { name = "mike", specifier = ">=2.1.3" },
    { name = "mkdocs", specifier = ">=1.5.3" },
    { name = "mkdocs-alias-plugin", specifier = ">=0.8.1" },
    { name = "mkdocs-autolinks-plugin", specifier = ">=0.7.1" },
    { name = "mkdocs-awesome-pages-plugin", specifier = ">=2.9.3" },
    { name = "mkdocs-click", specifier = ">=0.8.1" },
    { name = "mkdocs-embed-external-markdown", specifier = ">=3.0.2" },
    { name = "mkdocs-ezglossary-plugin", specifier = ">=1.6.10" },
    { name = "mkdocs-ezlinks-plugin", specifier = ">=0.1.14" },
    { name = "mkdocs-gen-files", specifier = ">=0.5" },
    { name = "mkdocs-get-deps", specifier = ">=0.2" },
    { name = "mkdocs-gitsnippet-plugin", specifier = ">=1.2" },
    { name = "mkdocs-include-markdown-plugin", specifier = ">=6.2.2" },
    { name = "mkdocs-link-marker", specifier = ">=0.1.3" },
    { name = "mkdocs-macros-plugin", specifier = ">=1.2" },
    { name = "mkdocs-material", specifier = ">=9.5.15" },
    { name = "mkdocs-panzoom-plugin", specifier = ">=0.1.1" },
    { name = "mkdocs-pdf-export-plugin", specifier = ">=0.5.10" },
    { name = "mkdocs-simple-hooks", specifier = ">=0.1.5" },
    { name = "mkdocstrings", extras = ["python"], specifier = ">=0.24.1" },
    { name = "pillow", specifier = ">=10.4" },
    { name = "pymdown-extensions", specifier = ">=10.7.1" },
    { name = "requests", specifier = ">=2.32.3" },
]

[[package]]
name = "html-json-forms"
version = "1.1.1"
source = { registry = "https://pypi.org/simple" }
sdist = { url = "https://files.pythonhosted.org/packages/e8/80/9b76801b26cdf549d49d9daa93ed5df069de3bd0cd3938a7780aa0741197/html-json-forms-1.1.1.tar.gz", hash = "sha256:16dc413dc858fcc53602ad509c1aef735534838e1bae888bf429e210a9c48f6b", size = 9821, upload-time = "2020-01-15T00:57:49.97Z" }
wheels = [
    { url = "https://files.pythonhosted.org/packages/83/dd/58fad0d2d018a4794b7b0f97d6a55f6da63d768e4ed905f94cb0a894679a/html_json_forms-1.1.1-py3-none-any.whl", hash = "sha256:51e7e9088bc88e324027144ca25d8bcdd37da28f311a8436bfd88944138ed409", size = 7158, upload-time = "2020-01-15T00:57:48.366Z" },
]

[[package]]
name = "html2text"
version = "2025.4.15"
source = { registry = "https://pypi.org/simple" }
sdist = { url = "https://files.pythonhosted.org/packages/f8/27/e158d86ba1e82967cc2f790b0cb02030d4a8bef58e0c79a8590e9678107f/html2text-2025.4.15.tar.gz", hash = "sha256:948a645f8f0bc3abe7fd587019a2197a12436cd73d0d4908af95bfc8da337588", size = 64316, upload-time = "2025-04-15T04:02:30.045Z" }
wheels = [
    { url = "https://files.pythonhosted.org/packages/1d/84/1a0f9555fd5f2b1c924ff932d99b40a0f8a6b12f6dd625e2a47f415b00ea/html2text-2025.4.15-py3-none-any.whl", hash = "sha256:00569167ffdab3d7767a4cdf589b7f57e777a5ed28d12907d8c58769ec734acc", size = 34656, upload-time = "2025-04-15T04:02:28.44Z" },
]

[[package]]
name = "html5lib"
version = "1.1"
source = { registry = "https://pypi.org/simple" }
dependencies = [
    { name = "six" },
    { name = "webencodings" },
]
sdist = { url = "https://files.pythonhosted.org/packages/ac/b6/b55c3f49042f1df3dcd422b7f224f939892ee94f22abcf503a9b7339eaf2/html5lib-1.1.tar.gz", hash = "sha256:b2e5b40261e20f354d198eae92afc10d750afb487ed5e50f9c4eaf07c184146f", size = 272215, upload-time = "2020-06-22T23:32:38.834Z" }
wheels = [
    { url = "https://files.pythonhosted.org/packages/6c/dd/a834df6482147d48e225a49515aabc28974ad5a4ca3215c18a882565b028/html5lib-1.1-py2.py3-none-any.whl", hash = "sha256:0d78f8fde1c230e99fe37986a60526d7049ed4bf8a9fadbad5f00e22e58e041d", size = 112173, upload-time = "2020-06-22T23:32:36.781Z" },
]

[[package]]
name = "humanize"
version = "4.12.3"
source = { registry = "https://pypi.org/simple" }
sdist = { url = "https://files.pythonhosted.org/packages/22/d1/bbc4d251187a43f69844f7fd8941426549bbe4723e8ff0a7441796b0789f/humanize-4.12.3.tar.gz", hash = "sha256:8430be3a615106fdfceb0b2c1b41c4c98c6b0fc5cc59663a5539b111dd325fb0", size = 80514, upload-time = "2025-04-30T11:51:07.98Z" }
wheels = [
    { url = "https://files.pythonhosted.org/packages/a0/1e/62a2ec3104394a2975a2629eec89276ede9dbe717092f6966fcf963e1bf0/humanize-4.12.3-py3-none-any.whl", hash = "sha256:2cbf6370af06568fa6d2da77c86edb7886f3160ecd19ee1ffef07979efc597f6", size = 128487, upload-time = "2025-04-30T11:51:06.468Z" },
]

[[package]]
name = "identify"
version = "2.6.12"
source = { registry = "https://pypi.org/simple" }
sdist = { url = "https://files.pythonhosted.org/packages/a2/88/d193a27416618628a5eea64e3223acd800b40749a96ffb322a9b55a49ed1/identify-2.6.12.tar.gz", hash = "sha256:d8de45749f1efb108badef65ee8386f0f7bb19a7f26185f74de6367bffbaf0e6", size = 99254, upload-time = "2025-05-23T20:37:53.3Z" }
wheels = [
    { url = "https://files.pythonhosted.org/packages/7a/cd/18f8da995b658420625f7ef13f037be53ae04ec5ad33f9b718240dcfd48c/identify-2.6.12-py2.py3-none-any.whl", hash = "sha256:ad9672d5a72e0d2ff7c5c8809b62dfa60458626352fb0eb7b55e69bdc45334a2", size = 99145, upload-time = "2025-05-23T20:37:51.495Z" },
]

[[package]]
name = "idna"
version = "3.10"
source = { registry = "https://pypi.org/simple" }
sdist = { url = "https://files.pythonhosted.org/packages/f1/70/7703c29685631f5a7590aa73f1f1d3fa9a380e654b86af429e0934a32f7d/idna-3.10.tar.gz", hash = "sha256:12f65c9b470abda6dc35cf8e63cc574b1c52b11df2c86030af0ac09b01b13ea9", size = 190490, upload-time = "2024-09-15T18:07:39.745Z" }
wheels = [
    { url = "https://files.pythonhosted.org/packages/76/c6/c88e154df9c4e1a2a66ccf0005a88dfb2650c1dffb6f5ce603dfbd452ce3/idna-3.10-py3-none-any.whl", hash = "sha256:946d195a0d259cbba61165e88e65941f16e9b36ea6ddb97f00452bae8b1287d3", size = 70442, upload-time = "2024-09-15T18:07:37.964Z" },
]

[[package]]
name = "importlib-metadata"
version = "8.7.0"
source = { registry = "https://pypi.org/simple" }
dependencies = [
    { name = "zipp" },
]
sdist = { url = "https://files.pythonhosted.org/packages/76/66/650a33bd90f786193e4de4b3ad86ea60b53c89b669a5c7be931fac31cdb0/importlib_metadata-8.7.0.tar.gz", hash = "sha256:d13b81ad223b890aa16c5471f2ac3056cf76c5f10f82d6f9292f0b415f389000", size = 56641, upload-time = "2025-04-27T15:29:01.736Z" }
wheels = [
    { url = "https://files.pythonhosted.org/packages/20/b0/36bd937216ec521246249be3bf9855081de4c5e06a0c9b4219dbeda50373/importlib_metadata-8.7.0-py3-none-any.whl", hash = "sha256:e5dd1551894c77868a30651cef00984d50e1002d06942a7101d34870c5f02afd", size = 27656, upload-time = "2025-04-27T15:29:00.214Z" },
]

[[package]]
name = "importlib-resources"
version = "6.5.2"
source = { registry = "https://pypi.org/simple" }
sdist = { url = "https://files.pythonhosted.org/packages/cf/8c/f834fbf984f691b4f7ff60f50b514cc3de5cc08abfc3295564dd89c5e2e7/importlib_resources-6.5.2.tar.gz", hash = "sha256:185f87adef5bcc288449d98fb4fba07cea78bc036455dd44c5fc4a2fe78fed2c", size = 44693, upload-time = "2025-01-03T18:51:56.698Z" }
wheels = [
    { url = "https://files.pythonhosted.org/packages/a4/ed/1f1afb2e9e7f38a545d628f864d562a5ae64fe6f7a10e28ffb9b185b4e89/importlib_resources-6.5.2-py3-none-any.whl", hash = "sha256:789cfdc3ed28c78b67a06acb8126751ced69a3d5f79c095a98298cd8a760ccec", size = 37461, upload-time = "2025-01-03T18:51:54.306Z" },
]

[[package]]
name = "inflect"
version = "7.5.0"
source = { registry = "https://pypi.org/simple" }
dependencies = [
    { name = "more-itertools" },
    { name = "typeguard" },
]
sdist = { url = "https://files.pythonhosted.org/packages/78/c6/943357d44a21fd995723d07ccaddd78023eace03c1846049a2645d4324a3/inflect-7.5.0.tar.gz", hash = "sha256:faf19801c3742ed5a05a8ce388e0d8fe1a07f8d095c82201eb904f5d27ad571f", size = 73751, upload-time = "2024-12-28T17:11:18.897Z" }
wheels = [
    { url = "https://files.pythonhosted.org/packages/8a/eb/427ed2b20a38a4ee29f24dbe4ae2dafab198674fe9a85e3d6adf9e5f5f41/inflect-7.5.0-py3-none-any.whl", hash = "sha256:2aea70e5e70c35d8350b8097396ec155ffd68def678c7ff97f51aa69c1d92344", size = 35197, upload-time = "2024-12-28T17:11:15.931Z" },
]

[[package]]
name = "inflection"
version = "0.5.1"
source = { registry = "https://pypi.org/simple" }
sdist = { url = "https://files.pythonhosted.org/packages/e1/7e/691d061b7329bc8d54edbf0ec22fbfb2afe61facb681f9aaa9bff7a27d04/inflection-0.5.1.tar.gz", hash = "sha256:1a29730d366e996aaacffb2f1f1cb9593dc38e2ddd30c91250c6dde09ea9b417", size = 15091, upload-time = "2020-08-22T08:16:29.139Z" }
wheels = [
    { url = "https://files.pythonhosted.org/packages/59/91/aa6bde563e0085a02a435aa99b49ef75b0a4b062635e606dab23ce18d720/inflection-0.5.1-py2.py3-none-any.whl", hash = "sha256:f38b2b640938a4f35ade69ac3d053042959b62a0f1076a5bbaa1b9526605a8a2", size = 9454, upload-time = "2020-08-22T08:16:27.816Z" },
]

[[package]]
name = "iniconfig"
version = "2.1.0"
source = { registry = "https://pypi.org/simple" }
sdist = { url = "https://files.pythonhosted.org/packages/f2/97/ebf4da567aa6827c909642694d71c9fcf53e5b504f2d96afea02718862f3/iniconfig-2.1.0.tar.gz", hash = "sha256:3abbd2e30b36733fee78f9c7f7308f2d0050e88f0087fd25c2645f63c773e1c7", size = 4793, upload-time = "2025-03-19T20:09:59.721Z" }
wheels = [
    { url = "https://files.pythonhosted.org/packages/2c/e1/e6716421ea10d38022b952c159d5161ca1193197fb744506875fbb87ea7b/iniconfig-2.1.0-py3-none-any.whl", hash = "sha256:9deba5723312380e77435581c6bf4935c94cbfab9b1ed33ef8d238ea168eb760", size = 6050, upload-time = "2025-03-19T20:10:01.071Z" },
]

[[package]]
name = "invoke"
version = "2.2.0"
source = { registry = "https://pypi.org/simple" }
sdist = { url = "https://files.pythonhosted.org/packages/f9/42/127e6d792884ab860defc3f4d80a8f9812e48ace584ffc5a346de58cdc6c/invoke-2.2.0.tar.gz", hash = "sha256:ee6cbb101af1a859c7fe84f2a264c059020b0cb7fe3535f9424300ab568f6bd5", size = 299835, upload-time = "2023-07-12T18:05:17.998Z" }
wheels = [
    { url = "https://files.pythonhosted.org/packages/0a/66/7f8c48009c72d73bc6bbe6eb87ac838d6a526146f7dab14af671121eb379/invoke-2.2.0-py3-none-any.whl", hash = "sha256:6ea924cc53d4f78e3d98bc436b08069a03077e6f85ad1ddaa8a116d7dad15820", size = 160274, upload-time = "2023-07-12T18:05:16.294Z" },
]

[[package]]
name = "ipdb"
version = "0.13.13"
source = { registry = "https://pypi.org/simple" }
dependencies = [
    { name = "decorator" },
    { name = "ipython" },
]
sdist = { url = "https://files.pythonhosted.org/packages/3d/1b/7e07e7b752017f7693a0f4d41c13e5ca29ce8cbcfdcc1fd6c4ad8c0a27a0/ipdb-0.13.13.tar.gz", hash = "sha256:e3ac6018ef05126d442af680aad863006ec19d02290561ac88b8b1c0b0cfc726", size = 17042, upload-time = "2023-03-09T15:40:57.487Z" }
wheels = [
    { url = "https://files.pythonhosted.org/packages/0c/4c/b075da0092003d9a55cf2ecc1cae9384a1ca4f650d51b00fc59875fe76f6/ipdb-0.13.13-py3-none-any.whl", hash = "sha256:45529994741c4ab6d2388bfa5d7b725c2cf7fe9deffabdb8a6113aa5ed449ed4", size = 12130, upload-time = "2023-03-09T15:40:55.021Z" },
]

[[package]]
name = "ipython"
version = "8.37.0"
source = { registry = "https://pypi.org/simple" }
dependencies = [
    { name = "colorama", marker = "sys_platform == 'win32'" },
    { name = "decorator" },
    { name = "jedi" },
    { name = "matplotlib-inline" },
    { name = "pexpect", marker = "sys_platform != 'emscripten' and sys_platform != 'win32'" },
    { name = "prompt-toolkit" },
    { name = "pygments" },
    { name = "stack-data" },
    { name = "traitlets" },
]
sdist = { url = "https://files.pythonhosted.org/packages/85/31/10ac88f3357fc276dc8a64e8880c82e80e7459326ae1d0a211b40abf6665/ipython-8.37.0.tar.gz", hash = "sha256:ca815841e1a41a1e6b73a0b08f3038af9b2252564d01fc405356d34033012216", size = 5606088, upload-time = "2025-05-31T16:39:09.613Z" }
wheels = [
    { url = "https://files.pythonhosted.org/packages/91/d0/274fbf7b0b12643cbbc001ce13e6a5b1607ac4929d1b11c72460152c9fc3/ipython-8.37.0-py3-none-any.whl", hash = "sha256:ed87326596b878932dbcb171e3e698845434d8c61b8d8cd474bf663041a9dcf2", size = 831864, upload-time = "2025-05-31T16:39:06.38Z" },
]

[[package]]
name = "isodate"
version = "0.7.2"
source = { registry = "https://pypi.org/simple" }
sdist = { url = "https://files.pythonhosted.org/packages/54/4d/e940025e2ce31a8ce1202635910747e5a87cc3a6a6bb2d00973375014749/isodate-0.7.2.tar.gz", hash = "sha256:4cd1aa0f43ca76f4a6c6c0292a85f40b35ec2e43e315b59f06e6d32171a953e6", size = 29705, upload-time = "2024-10-08T23:04:11.5Z" }
wheels = [
    { url = "https://files.pythonhosted.org/packages/15/aa/0aca39a37d3c7eb941ba736ede56d689e7be91cab5d9ca846bde3999eba6/isodate-0.7.2-py3-none-any.whl", hash = "sha256:28009937d8031054830160fce6d409ed342816b543597cece116d966c6d99e15", size = 22320, upload-time = "2024-10-08T23:04:09.501Z" },
]

[[package]]
name = "itypes"
version = "1.2.0"
source = { registry = "https://pypi.org/simple" }
sdist = { url = "https://files.pythonhosted.org/packages/0e/53/764524b3907d0af00523f8794daca181c08ca7cb32ceee25a0754d5e63a5/itypes-1.2.0.tar.gz", hash = "sha256:af886f129dea4a2a1e3d36595a2d139589e4dd287f5cab0b40e799ee81570ff1", size = 4355, upload-time = "2020-04-19T21:50:13.144Z" }
wheels = [
    { url = "https://files.pythonhosted.org/packages/3f/bb/3bd99c7cd34d4a123b2903e16da364f6d2078b1c3a3530a8ad105c668104/itypes-1.2.0-py2.py3-none-any.whl", hash = "sha256:03da6872ca89d29aef62773672b2d408f490f80db48b23079a4b194c86dd04c6", size = 4756, upload-time = "2020-04-19T21:50:11.704Z" },
]

[[package]]
name = "jedi"
version = "0.19.2"
source = { registry = "https://pypi.org/simple" }
dependencies = [
    { name = "parso" },
]
sdist = { url = "https://files.pythonhosted.org/packages/72/3a/79a912fbd4d8dd6fbb02bf69afd3bb72cf0c729bb3063c6f4498603db17a/jedi-0.19.2.tar.gz", hash = "sha256:4770dc3de41bde3966b02eb84fbcf557fb33cce26ad23da12c742fb50ecb11f0", size = 1231287, upload-time = "2024-11-11T01:41:42.873Z" }
wheels = [
    { url = "https://files.pythonhosted.org/packages/c0/5a/9cac0c82afec3d09ccd97c8b6502d48f165f9124db81b4bcb90b4af974ee/jedi-0.19.2-py2.py3-none-any.whl", hash = "sha256:a8ef22bde8490f57fe5c7681a3c83cb58874daf72b4784de3cce5b6ef6edb5b9", size = 1572278, upload-time = "2024-11-11T01:41:40.175Z" },
]

[[package]]
name = "jinja2"
version = "3.1.6"
source = { registry = "https://pypi.org/simple" }
dependencies = [
    { name = "markupsafe" },
]
sdist = { url = "https://files.pythonhosted.org/packages/df/bf/f7da0350254c0ed7c72f3e33cef02e048281fec7ecec5f032d4aac52226b/jinja2-3.1.6.tar.gz", hash = "sha256:0137fb05990d35f1275a587e9aee6d56da821fc83491a0fb838183be43f66d6d", size = 245115, upload-time = "2025-03-05T20:05:02.478Z" }
wheels = [
    { url = "https://files.pythonhosted.org/packages/62/a1/3d680cbfd5f4b8f15abc1d571870c5fc3e594bb582bc3b64ea099db13e56/jinja2-3.1.6-py3-none-any.whl", hash = "sha256:85ece4451f492d0c13c5dd7c13a64681a86afae63a5f347908daf103ce6d2f67", size = 134899, upload-time = "2025-03-05T20:05:00.369Z" },
]

[[package]]
name = "jmespath"
version = "1.0.1"
source = { registry = "https://pypi.org/simple" }
sdist = { url = "https://files.pythonhosted.org/packages/00/2a/e867e8531cf3e36b41201936b7fa7ba7b5702dbef42922193f05c8976cd6/jmespath-1.0.1.tar.gz", hash = "sha256:90261b206d6defd58fdd5e85f478bf633a2901798906be2ad389150c5c60edbe", size = 25843, upload-time = "2022-06-17T18:00:12.224Z" }
wheels = [
    { url = "https://files.pythonhosted.org/packages/31/b4/b9b800c45527aadd64d5b442f9b932b00648617eb5d63d2c7a6587b7cafc/jmespath-1.0.1-py3-none-any.whl", hash = "sha256:02e2e4cc71b5bcab88332eebf907519190dd9e6e82107fa7f83b1003a6252980", size = 20256, upload-time = "2022-06-17T18:00:10.251Z" },
]

[[package]]
name = "jsonschema"
version = "4.25.0"
source = { registry = "https://pypi.org/simple" }
dependencies = [
    { name = "attrs" },
    { name = "jsonschema-specifications" },
    { name = "referencing" },
    { name = "rpds-py" },
]
sdist = { url = "https://files.pythonhosted.org/packages/d5/00/a297a868e9d0784450faa7365c2172a7d6110c763e30ba861867c32ae6a9/jsonschema-4.25.0.tar.gz", hash = "sha256:e63acf5c11762c0e6672ffb61482bdf57f0876684d8d249c0fe2d730d48bc55f", size = 356830, upload-time = "2025-07-18T15:39:45.11Z" }
wheels = [
    { url = "https://files.pythonhosted.org/packages/fe/54/c86cd8e011fe98803d7e382fd67c0df5ceab8d2b7ad8c5a81524f791551c/jsonschema-4.25.0-py3-none-any.whl", hash = "sha256:24c2e8da302de79c8b9382fee3e76b355e44d2a4364bb207159ce10b517bd716", size = 89184, upload-time = "2025-07-18T15:39:42.956Z" },
]

[[package]]
name = "jsonschema-specifications"
version = "2025.4.1"
source = { registry = "https://pypi.org/simple" }
dependencies = [
    { name = "referencing" },
]
sdist = { url = "https://files.pythonhosted.org/packages/bf/ce/46fbd9c8119cfc3581ee5643ea49464d168028cfb5caff5fc0596d0cf914/jsonschema_specifications-2025.4.1.tar.gz", hash = "sha256:630159c9f4dbea161a6a2205c3011cc4f18ff381b189fff48bb39b9bf26ae608", size = 15513, upload-time = "2025-04-23T12:34:07.418Z" }
wheels = [
    { url = "https://files.pythonhosted.org/packages/01/0e/b27cdbaccf30b890c40ed1da9fd4a3593a5cf94dae54fb34f8a4b74fcd3f/jsonschema_specifications-2025.4.1-py3-none-any.whl", hash = "sha256:4653bffbd6584f7de83a67e0d620ef16900b390ddc7939d56684d6c81e33f1af", size = 18437, upload-time = "2025-04-23T12:34:05.422Z" },
]

[[package]]
name = "junit-xml"
version = "1.9"
source = { registry = "https://pypi.org/simple" }
dependencies = [
    { name = "six" },
]
sdist = { url = "https://files.pythonhosted.org/packages/98/af/bc988c914dd1ea2bc7540ecc6a0265c2b6faccc6d9cdb82f20e2094a8229/junit-xml-1.9.tar.gz", hash = "sha256:de16a051990d4e25a3982b2dd9e89d671067548718866416faec14d9de56db9f", size = 7349, upload-time = "2023-01-24T18:42:00.836Z" }
wheels = [
    { url = "https://files.pythonhosted.org/packages/2a/93/2d896b5fd3d79b4cadd8882c06650e66d003f465c9d12c488d92853dff78/junit_xml-1.9-py2.py3-none-any.whl", hash = "sha256:ec5ca1a55aefdd76d28fcc0b135251d156c7106fa979686a4b48d62b761b4732", size = 7130, upload-time = "2020-02-22T20:41:37.661Z" },
]

[[package]]
name = "kombu"
version = "5.5.4"
source = { registry = "https://pypi.org/simple" }
dependencies = [
    { name = "amqp" },
    { name = "packaging" },
    { name = "tzdata" },
    { name = "vine" },
]
sdist = { url = "https://files.pythonhosted.org/packages/0f/d3/5ff936d8319ac86b9c409f1501b07c426e6ad41966fedace9ef1b966e23f/kombu-5.5.4.tar.gz", hash = "sha256:886600168275ebeada93b888e831352fe578168342f0d1d5833d88ba0d847363", size = 461992, upload-time = "2025-06-01T10:19:22.281Z" }
wheels = [
    { url = "https://files.pythonhosted.org/packages/ef/70/a07dcf4f62598c8ad579df241af55ced65bed76e42e45d3c368a6d82dbc1/kombu-5.5.4-py3-none-any.whl", hash = "sha256:a12ed0557c238897d8e518f1d1fdf84bd1516c5e305af2dacd85c2015115feb8", size = 210034, upload-time = "2025-06-01T10:19:20.436Z" },
]

[package.optional-dependencies]
redis = [
    { name = "redis" },
]

[[package]]
name = "legacy-cgi"
version = "2.6.3"
source = { registry = "https://pypi.org/simple" }
sdist = { url = "https://files.pythonhosted.org/packages/a6/ed/300cabc9693209d5a03e2ebc5eb5c4171b51607c08ed84a2b71c9015e0f3/legacy_cgi-2.6.3.tar.gz", hash = "sha256:4c119d6cb8e9d8b6ad7cc0ddad880552c62df4029622835d06dfd18f438a8154", size = 24401, upload-time = "2025-03-27T00:48:56.957Z" }
wheels = [
    { url = "https://files.pythonhosted.org/packages/5a/33/68c6c38193684537757e0d50a7ccb4f4656e5c2f7cd2be737a9d4a1bff71/legacy_cgi-2.6.3-py3-none-any.whl", hash = "sha256:6df2ea5ae14c71ef6f097f8b6372b44f6685283dc018535a75c924564183cdab", size = 19851, upload-time = "2025-03-27T00:48:55.366Z" },
]

[[package]]
name = "lxml"
version = "6.0.0"
source = { registry = "https://pypi.org/simple" }
sdist = { url = "https://files.pythonhosted.org/packages/c5/ed/60eb6fa2923602fba988d9ca7c5cdbd7cf25faa795162ed538b527a35411/lxml-6.0.0.tar.gz", hash = "sha256:032e65120339d44cdc3efc326c9f660f5f7205f3a535c1fdbf898b29ea01fb72", size = 4096938, upload-time = "2025-06-26T16:28:19.373Z" }
wheels = [
    { url = "https://files.pythonhosted.org/packages/79/21/6e7c060822a3c954ff085e5e1b94b4a25757c06529eac91e550f3f5cd8b8/lxml-6.0.0-cp313-cp313-macosx_10_13_universal2.whl", hash = "sha256:6da7cd4f405fd7db56e51e96bff0865b9853ae70df0e6720624049da76bde2da", size = 8414372, upload-time = "2025-06-26T16:26:39.079Z" },
    { url = "https://files.pythonhosted.org/packages/a4/f6/051b1607a459db670fc3a244fa4f06f101a8adf86cda263d1a56b3a4f9d5/lxml-6.0.0-cp313-cp313-macosx_10_13_x86_64.whl", hash = "sha256:b34339898bb556a2351a1830f88f751679f343eabf9cf05841c95b165152c9e7", size = 4593940, upload-time = "2025-06-26T16:26:41.891Z" },
    { url = "https://files.pythonhosted.org/packages/8e/74/dd595d92a40bda3c687d70d4487b2c7eff93fd63b568acd64fedd2ba00fe/lxml-6.0.0-cp313-cp313-manylinux2010_i686.manylinux2014_i686.manylinux_2_12_i686.manylinux_2_17_i686.whl", hash = "sha256:51a5e4c61a4541bd1cd3ba74766d0c9b6c12d6a1a4964ef60026832aac8e79b3", size = 5214329, upload-time = "2025-06-26T16:26:44.669Z" },
    { url = "https://files.pythonhosted.org/packages/52/46/3572761efc1bd45fcafb44a63b3b0feeb5b3f0066886821e94b0254f9253/lxml-6.0.0-cp313-cp313-manylinux2014_aarch64.manylinux_2_17_aarch64.whl", hash = "sha256:d18a25b19ca7307045581b18b3ec9ead2b1db5ccd8719c291f0cd0a5cec6cb81", size = 4947559, upload-time = "2025-06-28T18:47:31.091Z" },
    { url = "https://files.pythonhosted.org/packages/94/8a/5e40de920e67c4f2eef9151097deb9b52d86c95762d8ee238134aff2125d/lxml-6.0.0-cp313-cp313-manylinux2014_x86_64.manylinux_2_17_x86_64.whl", hash = "sha256:d4f0c66df4386b75d2ab1e20a489f30dc7fd9a06a896d64980541506086be1f1", size = 5102143, upload-time = "2025-06-28T18:47:33.612Z" },
    { url = "https://files.pythonhosted.org/packages/7c/4b/20555bdd75d57945bdabfbc45fdb1a36a1a0ff9eae4653e951b2b79c9209/lxml-6.0.0-cp313-cp313-manylinux_2_27_aarch64.manylinux_2_28_aarch64.whl", hash = "sha256:9f4b481b6cc3a897adb4279216695150bbe7a44c03daba3c894f49d2037e0a24", size = 5021931, upload-time = "2025-06-26T16:26:47.503Z" },
    { url = "https://files.pythonhosted.org/packages/b6/6e/cf03b412f3763d4ca23b25e70c96a74cfece64cec3addf1c4ec639586b13/lxml-6.0.0-cp313-cp313-manylinux_2_27_ppc64le.manylinux_2_28_ppc64le.whl", hash = "sha256:8a78d6c9168f5bcb20971bf3329c2b83078611fbe1f807baadc64afc70523b3a", size = 5645469, upload-time = "2025-07-03T19:19:13.32Z" },
    { url = "https://files.pythonhosted.org/packages/d4/dd/39c8507c16db6031f8c1ddf70ed95dbb0a6d466a40002a3522c128aba472/lxml-6.0.0-cp313-cp313-manylinux_2_27_x86_64.manylinux_2_28_x86_64.whl", hash = "sha256:2ae06fbab4f1bb7db4f7c8ca9897dc8db4447d1a2b9bee78474ad403437bcc29", size = 5247467, upload-time = "2025-06-26T16:26:49.998Z" },
    { url = "https://files.pythonhosted.org/packages/4d/56/732d49def0631ad633844cfb2664563c830173a98d5efd9b172e89a4800d/lxml-6.0.0-cp313-cp313-manylinux_2_31_armv7l.whl", hash = "sha256:1fa377b827ca2023244a06554c6e7dc6828a10aaf74ca41965c5d8a4925aebb4", size = 4720601, upload-time = "2025-06-26T16:26:52.564Z" },
    { url = "https://files.pythonhosted.org/packages/8f/7f/6b956fab95fa73462bca25d1ea7fc8274ddf68fb8e60b78d56c03b65278e/lxml-6.0.0-cp313-cp313-musllinux_1_2_aarch64.whl", hash = "sha256:1676b56d48048a62ef77a250428d1f31f610763636e0784ba67a9740823988ca", size = 5060227, upload-time = "2025-06-26T16:26:55.054Z" },
    { url = "https://files.pythonhosted.org/packages/97/06/e851ac2924447e8b15a294855caf3d543424364a143c001014d22c8ca94c/lxml-6.0.0-cp313-cp313-musllinux_1_2_armv7l.whl", hash = "sha256:0e32698462aacc5c1cf6bdfebc9c781821b7e74c79f13e5ffc8bfe27c42b1abf", size = 4790637, upload-time = "2025-06-26T16:26:57.384Z" },
    { url = "https://files.pythonhosted.org/packages/06/d4/fd216f3cd6625022c25b336c7570d11f4a43adbaf0a56106d3d496f727a7/lxml-6.0.0-cp313-cp313-musllinux_1_2_ppc64le.whl", hash = "sha256:4d6036c3a296707357efb375cfc24bb64cd955b9ec731abf11ebb1e40063949f", size = 5662049, upload-time = "2025-07-03T19:19:16.409Z" },
    { url = "https://files.pythonhosted.org/packages/52/03/0e764ce00b95e008d76b99d432f1807f3574fb2945b496a17807a1645dbd/lxml-6.0.0-cp313-cp313-musllinux_1_2_x86_64.whl", hash = "sha256:7488a43033c958637b1a08cddc9188eb06d3ad36582cebc7d4815980b47e27ef", size = 5272430, upload-time = "2025-06-26T16:27:00.031Z" },
    { url = "https://files.pythonhosted.org/packages/5f/01/d48cc141bc47bc1644d20fe97bbd5e8afb30415ec94f146f2f76d0d9d098/lxml-6.0.0-cp313-cp313-win32.whl", hash = "sha256:5fcd7d3b1d8ecb91445bd71b9c88bdbeae528fefee4f379895becfc72298d181", size = 3612896, upload-time = "2025-06-26T16:27:04.251Z" },
    { url = "https://files.pythonhosted.org/packages/f4/87/6456b9541d186ee7d4cb53bf1b9a0d7f3b1068532676940fdd594ac90865/lxml-6.0.0-cp313-cp313-win_amd64.whl", hash = "sha256:2f34687222b78fff795feeb799a7d44eca2477c3d9d3a46ce17d51a4f383e32e", size = 4013132, upload-time = "2025-06-26T16:27:06.415Z" },
    { url = "https://files.pythonhosted.org/packages/b7/42/85b3aa8f06ca0d24962f8100f001828e1f1f1a38c954c16e71154ed7d53a/lxml-6.0.0-cp313-cp313-win_arm64.whl", hash = "sha256:21db1ec5525780fd07251636eb5f7acb84003e9382c72c18c542a87c416ade03", size = 3672642, upload-time = "2025-06-26T16:27:09.888Z" },
]

[[package]]
name = "markdown"
version = "3.8.2"
source = { registry = "https://pypi.org/simple" }
sdist = { url = "https://files.pythonhosted.org/packages/d7/c2/4ab49206c17f75cb08d6311171f2d65798988db4360c4d1485bd0eedd67c/markdown-3.8.2.tar.gz", hash = "sha256:247b9a70dd12e27f67431ce62523e675b866d254f900c4fe75ce3dda62237c45", size = 362071, upload-time = "2025-06-19T17:12:44.483Z" }
wheels = [
    { url = "https://files.pythonhosted.org/packages/96/2b/34cc11786bc00d0f04d0f5fdc3a2b1ae0b6239eef72d3d345805f9ad92a1/markdown-3.8.2-py3-none-any.whl", hash = "sha256:5c83764dbd4e00bdd94d85a19b8d55ccca20fe35b2e678a1422b380324dd5f24", size = 106827, upload-time = "2025-06-19T17:12:42.994Z" },
]

[[package]]
name = "markupsafe"
version = "2.1.5"
source = { registry = "https://pypi.org/simple" }
sdist = { url = "https://files.pythonhosted.org/packages/87/5b/aae44c6655f3801e81aa3eef09dbbf012431987ba564d7231722f68df02d/MarkupSafe-2.1.5.tar.gz", hash = "sha256:d283d37a890ba4c1ae73ffadf8046435c76e7bc2247bbb63c00bd1a709c6544b", size = 19384, upload-time = "2024-02-02T16:31:22.863Z" }

[[package]]
name = "matplotlib-inline"
version = "0.1.7"
source = { registry = "https://pypi.org/simple" }
dependencies = [
    { name = "traitlets" },
]
sdist = { url = "https://files.pythonhosted.org/packages/99/5b/a36a337438a14116b16480db471ad061c36c3694df7c2084a0da7ba538b7/matplotlib_inline-0.1.7.tar.gz", hash = "sha256:8423b23ec666be3d16e16b60bdd8ac4e86e840ebd1dd11a30b9f117f2fa0ab90", size = 8159, upload-time = "2024-04-15T13:44:44.803Z" }
wheels = [
    { url = "https://files.pythonhosted.org/packages/8f/8e/9ad090d3553c280a8060fbf6e24dc1c0c29704ee7d1c372f0c174aa59285/matplotlib_inline-0.1.7-py3-none-any.whl", hash = "sha256:df192d39a4ff8f21b1895d72e6a13f5fcc5099f00fa84384e0ea28c2cc0653ca", size = 9899, upload-time = "2024-04-15T13:44:43.265Z" },
]

[[package]]
name = "mccabe"
version = "0.7.0"
source = { registry = "https://pypi.org/simple" }
sdist = { url = "https://files.pythonhosted.org/packages/e7/ff/0ffefdcac38932a54d2b5eed4e0ba8a408f215002cd178ad1df0f2806ff8/mccabe-0.7.0.tar.gz", hash = "sha256:348e0240c33b60bbdf4e523192ef919f28cb2c3d7d5c7794f74009290f236325", size = 9658, upload-time = "2022-01-24T01:14:51.113Z" }
wheels = [
    { url = "https://files.pythonhosted.org/packages/27/1a/1f68f9ba0c207934b35b86a8ca3aad8395a3d6dd7921c0686e23853ff5a9/mccabe-0.7.0-py2.py3-none-any.whl", hash = "sha256:6c2d30ab6be0e4a46919781807b4f0d834ebdd6c6e3dca0bda5a15f863427b6e", size = 7350, upload-time = "2022-01-24T01:14:49.62Z" },
]

[[package]]
name = "mdx-gh-links"
version = "0.4"
source = { registry = "https://pypi.org/simple" }
dependencies = [
    { name = "markdown" },
]
sdist = { url = "https://files.pythonhosted.org/packages/2f/ea/bf1f721a8dc0ff83b426480f040ac68dbe3d7898b096c1277a5a4e3da0ec/mdx_gh_links-0.4.tar.gz", hash = "sha256:41d5aac2ab201425aa0a19373c4095b79e5e015fdacfe83c398199fe55ca3686", size = 5783, upload-time = "2023-12-22T19:54:02.136Z" }
wheels = [
    { url = "https://files.pythonhosted.org/packages/c5/c7/ccfe05ade98ba7a63f05d1b05b7508d9af743cbd1f1681aa0c9900a8cd40/mdx_gh_links-0.4-py3-none-any.whl", hash = "sha256:9057bca1fa5280bf1fcbf354381e46c9261cc32c2d5c0407801f8a910be5f099", size = 7166, upload-time = "2023-12-22T19:54:00.384Z" },
]

[[package]]
name = "mergedeep"
version = "1.3.4"
source = { registry = "https://pypi.org/simple" }
sdist = { url = "https://files.pythonhosted.org/packages/3a/41/580bb4006e3ed0361b8151a01d324fb03f420815446c7def45d02f74c270/mergedeep-1.3.4.tar.gz", hash = "sha256:0096d52e9dad9939c3d975a774666af186eda617e6ca84df4c94dec30004f2a8", size = 4661, upload-time = "2021-02-05T18:55:30.623Z" }
wheels = [
    { url = "https://files.pythonhosted.org/packages/2c/19/04f9b178c2d8a15b076c8b5140708fa6ffc5601fb6f1e975537072df5b2a/mergedeep-1.3.4-py3-none-any.whl", hash = "sha256:70775750742b25c0d8f36c55aed03d24c3384d17c951b3175d898bd778ef0307", size = 6354, upload-time = "2021-02-05T18:55:29.583Z" },
]

[[package]]
name = "mike"
version = "2.1.3"
source = { registry = "https://pypi.org/simple" }
dependencies = [
    { name = "importlib-metadata" },
    { name = "importlib-resources" },
    { name = "jinja2" },
    { name = "mkdocs" },
    { name = "pyparsing" },
    { name = "pyyaml" },
    { name = "pyyaml-env-tag" },
    { name = "verspec" },
]
sdist = { url = "https://files.pythonhosted.org/packages/ab/f7/2933f1a1fb0e0f077d5d6a92c6c7f8a54e6128241f116dff4df8b6050bbf/mike-2.1.3.tar.gz", hash = "sha256:abd79b8ea483fb0275b7972825d3082e5ae67a41820f8d8a0dc7a3f49944e810", size = 38119, upload-time = "2024-08-13T05:02:14.167Z" }
wheels = [
    { url = "https://files.pythonhosted.org/packages/fd/1a/31b7cd6e4e7a02df4e076162e9783620777592bea9e4bb036389389af99d/mike-2.1.3-py3-none-any.whl", hash = "sha256:d90c64077e84f06272437b464735130d380703a76a5738b152932884c60c062a", size = 33754, upload-time = "2024-08-13T05:02:12.515Z" },
]

[[package]]
name = "mkdocs"
version = "1.6.1"
source = { registry = "https://pypi.org/simple" }
dependencies = [
    { name = "click" },
    { name = "colorama", marker = "sys_platform == 'win32'" },
    { name = "ghp-import" },
    { name = "jinja2" },
    { name = "markdown" },
    { name = "markupsafe" },
    { name = "mergedeep" },
    { name = "mkdocs-get-deps" },
    { name = "packaging" },
    { name = "pathspec" },
    { name = "pyyaml" },
    { name = "pyyaml-env-tag" },
    { name = "watchdog" },
]
sdist = { url = "https://files.pythonhosted.org/packages/bc/c6/bbd4f061bd16b378247f12953ffcb04786a618ce5e904b8c5a01a0309061/mkdocs-1.6.1.tar.gz", hash = "sha256:7b432f01d928c084353ab39c57282f29f92136665bdd6abf7c1ec8d822ef86f2", size = 3889159, upload-time = "2024-08-30T12:24:06.899Z" }
wheels = [
    { url = "https://files.pythonhosted.org/packages/22/5b/dbc6a8cddc9cfa9c4971d59fb12bb8d42e161b7e7f8cc89e49137c5b279c/mkdocs-1.6.1-py3-none-any.whl", hash = "sha256:db91759624d1647f3f34aa0c3f327dd2601beae39a366d6e064c03468d35c20e", size = 3864451, upload-time = "2024-08-30T12:24:05.054Z" },
]

[[package]]
name = "mkdocs-alias-plugin"
version = "0.9.0"
source = { registry = "https://pypi.org/simple" }
dependencies = [
    { name = "markdown" },
    { name = "mkdocs" },
]
sdist = { url = "https://files.pythonhosted.org/packages/10/ae/b57199b2911b7e4c86ecfa65a8fea60a454374028c07657d349ab45c41d9/mkdocs_alias_plugin-0.9.0.tar.gz", hash = "sha256:b534cc3db177db4850c1b65993a48fd7073304bb33990c33cd5306f19e4f250d", size = 9434, upload-time = "2025-02-22T01:06:28.241Z" }
wheels = [
    { url = "https://files.pythonhosted.org/packages/f8/7e/c18dbfee677cb95af388c919b38e23ba68ab9336d74c363d72219e9c622e/mkdocs_alias_plugin-0.9.0-py3-none-any.whl", hash = "sha256:74660730b318439e3c0f294af884ee7a5708a00f8d01f7dcb95a0f69744d15a3", size = 9518, upload-time = "2025-02-22T01:06:26.609Z" },
]

[[package]]
name = "mkdocs-autolinks-plugin"
version = "0.7.1"
source = { registry = "https://pypi.org/simple" }
dependencies = [
    { name = "mkdocs" },
]
sdist = { url = "https://files.pythonhosted.org/packages/63/b7/efc75b7870a4fecbc9a05ba94ce622462a40b5a13670d00036c5b47bf82f/mkdocs-autolinks-plugin-0.7.1.tar.gz", hash = "sha256:445ddb9b417b7795856c30801bb430773186c1daf210bdeecf8305f55a47d151", size = 4375, upload-time = "2023-08-04T14:42:25.67Z" }
wheels = [
    { url = "https://files.pythonhosted.org/packages/d4/9c/ee3d81a799b8b0b73a89625bcbf3c58cd369c8a26a1b415413edea9bf259/mkdocs_autolinks_plugin-0.7.1-py3-none-any.whl", hash = "sha256:5c6c17f6649b68e79a9ef0b2648d59f3072e18002b90ee1586a64c505f11ab12", size = 4235, upload-time = "2023-08-04T14:42:23.955Z" },
]

[[package]]
name = "mkdocs-autorefs"
version = "1.4.2"
source = { registry = "https://pypi.org/simple" }
dependencies = [
    { name = "markdown" },
    { name = "markupsafe" },
    { name = "mkdocs" },
]
sdist = { url = "https://files.pythonhosted.org/packages/47/0c/c9826f35b99c67fa3a7cddfa094c1a6c43fafde558c309c6e4403e5b37dc/mkdocs_autorefs-1.4.2.tar.gz", hash = "sha256:e2ebe1abd2b67d597ed19378c0fff84d73d1dbce411fce7a7cc6f161888b6749", size = 54961, upload-time = "2025-05-20T13:09:09.886Z" }
wheels = [
    { url = "https://files.pythonhosted.org/packages/87/dc/fc063b78f4b769d1956319351704e23ebeba1e9e1d6a41b4b602325fd7e4/mkdocs_autorefs-1.4.2-py3-none-any.whl", hash = "sha256:83d6d777b66ec3c372a1aad4ae0cf77c243ba5bcda5bf0c6b8a2c5e7a3d89f13", size = 24969, upload-time = "2025-05-20T13:09:08.237Z" },
]

[[package]]
name = "mkdocs-awesome-pages-plugin"
version = "2.10.1"
source = { registry = "https://pypi.org/simple" }
dependencies = [
    { name = "mkdocs" },
    { name = "natsort" },
    { name = "wcmatch" },
]
sdist = { url = "https://files.pythonhosted.org/packages/92/e8/6ae9c18d8174a5d74ce4ade7a7f4c350955063968bc41ff1e5833cff4a2b/mkdocs_awesome_pages_plugin-2.10.1.tar.gz", hash = "sha256:cda2cb88c937ada81a4785225f20ef77ce532762f4500120b67a1433c1cdbb2f", size = 16303, upload-time = "2024-12-22T21:13:49.19Z" }
wheels = [
    { url = "https://files.pythonhosted.org/packages/73/61/19fc1e9c579dbfd4e8a402748f1d63cab7aabe8f8d91eb0235e45b32d040/mkdocs_awesome_pages_plugin-2.10.1-py3-none-any.whl", hash = "sha256:c6939dbea37383fc3cf8c0a4e892144ec3d2f8a585e16fdc966b34e7c97042a7", size = 15118, upload-time = "2024-12-22T21:13:46.945Z" },
]

[[package]]
name = "mkdocs-click"
version = "0.9.0"
source = { registry = "https://pypi.org/simple" }
dependencies = [
    { name = "click" },
    { name = "markdown" },
]
sdist = { url = "https://files.pythonhosted.org/packages/a1/c7/8c25f3a3b379def41e6d0bb5c4beeab7aa8a394b17e749f498504102cfa5/mkdocs_click-0.9.0.tar.gz", hash = "sha256:6050917628d4740517541422b607404d044117bc31b770c4f9e9e1939a50c908", size = 18720, upload-time = "2025-04-07T16:59:36.387Z" }
wheels = [
    { url = "https://files.pythonhosted.org/packages/e9/fc/9124ab36e2341e78d8d9c669511bd70f52ea0de8105760c31fabec1f9396/mkdocs_click-0.9.0-py3-none-any.whl", hash = "sha256:5208e828f4f68f63c847c1ef7be48edee9964090390afc8f5b3d4cbe5ea9bbed", size = 15104, upload-time = "2025-04-07T16:59:34.807Z" },
]

[[package]]
name = "mkdocs-embed-external-markdown"
version = "3.0.2"
source = { registry = "https://pypi.org/simple" }
dependencies = [
    { name = "jinja2" },
    { name = "requests" },
]
sdist = { url = "https://files.pythonhosted.org/packages/41/0d/99c54195df8a06c751bbbaaf743be771aa538eee28f39f33fe397ceb602c/mkdocs-embed-external-markdown-3.0.2.tar.gz", hash = "sha256:9a3d14a9cc6efb4201175530f277e84da472a576772db264a3b19570cf266317", size = 7123, upload-time = "2024-02-26T12:18:15.705Z" }
wheels = [
    { url = "https://files.pythonhosted.org/packages/a2/19/c8e5b85ff0bc58862b32667a2a274afdf54610febbf93a7b91f070525275/mkdocs_embed_external_markdown-3.0.2-py3-none-any.whl", hash = "sha256:82088296cfd117b36ef45b58b4342005727a1f891f0c429c21756215e89099d2", size = 7787, upload-time = "2024-02-26T12:18:14.088Z" },
]

[[package]]
name = "mkdocs-ezglossary-plugin"
version = "2.0.0"
source = { registry = "https://pypi.org/simple" }
dependencies = [
    { name = "inflect" },
    { name = "jinja2" },
    { name = "mkdocs" },
]
sdist = { url = "https://files.pythonhosted.org/packages/63/7b/07b2c6064afba20d1d3b4a84428c0de156c5f140d5454ea02324e046a2b4/mkdocs_ezglossary_plugin-2.0.0.tar.gz", hash = "sha256:bfd3f16ca5142436889d553bdd674201fc77aa4b94cba7819fb8f106720d9194", size = 17818, upload-time = "2025-02-10T20:58:08.71Z" }
wheels = [
    { url = "https://files.pythonhosted.org/packages/49/07/69db1299e822eb8d564460be254593f293ed9e88f5977721eb3893170361/mkdocs_ezglossary_plugin-2.0.0-py2.py3-none-any.whl", hash = "sha256:9539b249f7ac7051525dab2d56ba27b3c2e776e7c6afba898b1eaed2eae9beb7", size = 14444, upload-time = "2025-02-10T20:58:06.488Z" },
]

[[package]]
name = "mkdocs-ezlinks-plugin"
version = "0.1.14"
source = { registry = "https://pypi.org/simple" }
dependencies = [
    { name = "mkdocs" },
    { name = "pygtrie" },
]
sdist = { url = "https://files.pythonhosted.org/packages/9a/3b/490d1b51fba7da69394e5a17f2c081eb65a10fb73565dc6793d53e4e4206/mkdocs-ezlinks-plugin-0.1.14.tar.gz", hash = "sha256:3e2085c16a850e022393e80194c17612e7b55de87fb45b3ffb618b5dfdb10811", size = 13366, upload-time = "2022-01-24T20:10:30.91Z" }

[[package]]
name = "mkdocs-gen-files"
version = "0.5.0"
source = { registry = "https://pypi.org/simple" }
dependencies = [
    { name = "mkdocs" },
]
sdist = { url = "https://files.pythonhosted.org/packages/48/85/2d634462fd59136197d3126ca431ffb666f412e3db38fd5ce3a60566303e/mkdocs_gen_files-0.5.0.tar.gz", hash = "sha256:4c7cf256b5d67062a788f6b1d035e157fc1a9498c2399be9af5257d4ff4d19bc", size = 7539, upload-time = "2023-04-27T19:48:04.894Z" }
wheels = [
    { url = "https://files.pythonhosted.org/packages/e7/0f/1e55b3fd490ad2cecb6e7b31892d27cb9fc4218ec1dab780440ba8579e74/mkdocs_gen_files-0.5.0-py3-none-any.whl", hash = "sha256:7ac060096f3f40bd19039e7277dd3050be9a453c8ac578645844d4d91d7978ea", size = 8380, upload-time = "2023-04-27T19:48:07.059Z" },
]

[[package]]
name = "mkdocs-get-deps"
version = "0.2.0"
source = { registry = "https://pypi.org/simple" }
dependencies = [
    { name = "mergedeep" },
    { name = "platformdirs" },
    { name = "pyyaml" },
]
sdist = { url = "https://files.pythonhosted.org/packages/98/f5/ed29cd50067784976f25ed0ed6fcd3c2ce9eb90650aa3b2796ddf7b6870b/mkdocs_get_deps-0.2.0.tar.gz", hash = "sha256:162b3d129c7fad9b19abfdcb9c1458a651628e4b1dea628ac68790fb3061c60c", size = 10239, upload-time = "2023-11-20T17:51:09.981Z" }
wheels = [
    { url = "https://files.pythonhosted.org/packages/9f/d4/029f984e8d3f3b6b726bd33cafc473b75e9e44c0f7e80a5b29abc466bdea/mkdocs_get_deps-0.2.0-py3-none-any.whl", hash = "sha256:2bf11d0b133e77a0dd036abeeb06dec8775e46efa526dc70667d8863eefc6134", size = 9521, upload-time = "2023-11-20T17:51:08.587Z" },
]

[[package]]
name = "mkdocs-gitsnippet-plugin"
version = "1.2.0"
source = { registry = "https://pypi.org/simple" }
dependencies = [
    { name = "gitpython" },
    { name = "mkdocs" },
]
sdist = { url = "https://files.pythonhosted.org/packages/21/c2/d4d1d5d765b8dd100dbab4b566d3063a26d63793fa31d6c4ce23ad592b36/mkdocs-gitsnippet-plugin-1.2.0.tar.gz", hash = "sha256:f1f653629407515a83ce2c2213a2342649f11c795fb468edd8c85625bdb6cd93", size = 3560, upload-time = "2020-11-15T20:10:40.807Z" }
wheels = [
    { url = "https://files.pythonhosted.org/packages/11/3f/51b966d14ab0a84c164c2cb6850160a6290e4fd434d7599e6d64b02b44e7/mkdocs_gitsnippet_plugin-1.2.0-py3-none-any.whl", hash = "sha256:3f3a0eb4d70bc7d51f6b3803be4e6b6014a84546e231223cb9cd02bfb8d2d79e", size = 4722, upload-time = "2020-11-15T20:10:39.726Z" },
]

[[package]]
name = "mkdocs-include-markdown-plugin"
version = "7.1.6"
source = { registry = "https://pypi.org/simple" }
dependencies = [
    { name = "mkdocs" },
    { name = "wcmatch" },
]
sdist = { url = "https://files.pythonhosted.org/packages/2c/17/988d97ac6849b196f54d45ca9c60ca894880c160a512785f03834704b3d9/mkdocs_include_markdown_plugin-7.1.6.tar.gz", hash = "sha256:a0753cb82704c10a287f1e789fc9848f82b6beb8749814b24b03dd9f67816677", size = 23391, upload-time = "2025-06-13T18:25:51.193Z" }
wheels = [
    { url = "https://files.pythonhosted.org/packages/e2/a1/6cf1667a05e5f468e1263fcf848772bca8cc9e358cd57ae19a01f92c9f6f/mkdocs_include_markdown_plugin-7.1.6-py3-none-any.whl", hash = "sha256:7975a593514887c18ecb68e11e35c074c5499cfa3e51b18cd16323862e1f7345", size = 27161, upload-time = "2025-06-13T18:25:49.847Z" },
]

[[package]]
name = "mkdocs-link-marker"
version = "0.2.0"
source = { registry = "https://pypi.org/simple" }
dependencies = [
    { name = "jinja2" },
    { name = "mkdocs" },
]
sdist = { url = "https://files.pythonhosted.org/packages/98/a9/472488b460eaeac65816af9b4de221441411d225879c3109e410259b98ea/mkdocs_link_marker-0.2.0.tar.gz", hash = "sha256:8d194fd1666368ecf588f942bcc920071723776ef777961c72b7dc16da7c41a5", size = 2452, upload-time = "2025-07-20T20:59:01.752Z" }
wheels = [
    { url = "https://files.pythonhosted.org/packages/be/12/83d4a1304c70537d9ec16c752be2eaf32d2b7876c5a1b11649cce703c1ab/mkdocs_link_marker-0.2.0-py3-none-any.whl", hash = "sha256:1a6b92b3bc67349d8d49eb18278a4ad9e1a9c0037f4dcc76bbb9e4aaf969539d", size = 2936, upload-time = "2025-07-20T20:59:00.696Z" },
]

[[package]]
name = "mkdocs-macros-plugin"
version = "1.3.7"
source = { registry = "https://pypi.org/simple" }
dependencies = [
    { name = "hjson" },
    { name = "jinja2" },
    { name = "mkdocs" },
    { name = "packaging" },
    { name = "pathspec" },
    { name = "python-dateutil" },
    { name = "pyyaml" },
    { name = "super-collections" },
    { name = "termcolor" },
]
sdist = { url = "https://files.pythonhosted.org/packages/43/65/61a746c56788867221aebf07fe4b6b4c08ac99cf341fd51d728c89d1456e/mkdocs_macros_plugin-1.3.7.tar.gz", hash = "sha256:17c7fd1a49b94defcdb502fd453d17a1e730f8836523379d21292eb2be4cb523", size = 33466, upload-time = "2024-10-26T15:15:54.925Z" }
wheels = [
    { url = "https://files.pythonhosted.org/packages/55/cf/f03331298ee50a4da6fb72ccec79078041158c1f8b5fc24835c1be42232e/mkdocs_macros_plugin-1.3.7-py3-none-any.whl", hash = "sha256:02432033a5b77fb247d6ec7924e72fc4ceec264165b1644ab8d0dc159c22ce59", size = 37799, upload-time = "2024-10-26T15:15:53.31Z" },
]

[[package]]
name = "mkdocs-material"
version = "9.6.15"
source = { registry = "https://pypi.org/simple" }
dependencies = [
    { name = "babel" },
    { name = "backrefs" },
    { name = "colorama" },
    { name = "jinja2" },
    { name = "markdown" },
    { name = "mkdocs" },
    { name = "mkdocs-material-extensions" },
    { name = "paginate" },
    { name = "pygments" },
    { name = "pymdown-extensions" },
    { name = "requests" },
]
sdist = { url = "https://files.pythonhosted.org/packages/95/c1/f804ba2db2ddc2183e900befe7dad64339a34fa935034e1ab405289d0a97/mkdocs_material-9.6.15.tar.gz", hash = "sha256:64adf8fa8dba1a17905b6aee1894a5aafd966d4aeb44a11088519b0f5ca4f1b5", size = 3951836, upload-time = "2025-07-01T10:14:15.671Z" }
wheels = [
    { url = "https://files.pythonhosted.org/packages/1d/30/dda19f0495a9096b64b6b3c07c4bfcff1c76ee0fc521086d53593f18b4c0/mkdocs_material-9.6.15-py3-none-any.whl", hash = "sha256:ac969c94d4fe5eb7c924b6d2f43d7db41159ea91553d18a9afc4780c34f2717a", size = 8716840, upload-time = "2025-07-01T10:14:13.18Z" },
]

[[package]]
name = "mkdocs-material-extensions"
version = "1.3.1"
source = { registry = "https://pypi.org/simple" }
sdist = { url = "https://files.pythonhosted.org/packages/79/9b/9b4c96d6593b2a541e1cb8b34899a6d021d208bb357042823d4d2cabdbe7/mkdocs_material_extensions-1.3.1.tar.gz", hash = "sha256:10c9511cea88f568257f960358a467d12b970e1f7b2c0e5fb2bb48cab1928443", size = 11847, upload-time = "2023-11-22T19:09:45.208Z" }
wheels = [
    { url = "https://files.pythonhosted.org/packages/5b/54/662a4743aa81d9582ee9339d4ffa3c8fd40a4965e033d77b9da9774d3960/mkdocs_material_extensions-1.3.1-py3-none-any.whl", hash = "sha256:adff8b62700b25cb77b53358dad940f3ef973dd6db797907c49e3c2ef3ab4e31", size = 8728, upload-time = "2023-11-22T19:09:43.465Z" },
]

[[package]]
name = "mkdocs-panzoom-plugin"
version = "0.2.2"
source = { registry = "https://pypi.org/simple" }
dependencies = [
    { name = "beautifulsoup4" },
    { name = "mkdocs" },
]
sdist = { url = "https://files.pythonhosted.org/packages/6d/05/d9d43218a5ec13e5238a7052112f7086fcb9caea3526056eebc3fead4939/mkdocs_panzoom_plugin-0.2.2.tar.gz", hash = "sha256:c0375537b3b051971ff201960660700dfa05923304ba0feca796bb6c77eea47c", size = 20064, upload-time = "2025-05-16T17:19:20.804Z" }
wheels = [
    { url = "https://files.pythonhosted.org/packages/93/f2/45f097bff83f69e8e2c72d5962e5905ee2f66e720a999d203557569c271a/mkdocs_panzoom_plugin-0.2.2-py3-none-any.whl", hash = "sha256:eeee46aa091b32e89fe44657a8ffb5e128e539aedd6309d9cf7f428d05fed5c5", size = 20625, upload-time = "2025-05-16T17:19:19.505Z" },
]

[[package]]
name = "mkdocs-pdf-export-plugin"
version = "0.5.10"
source = { registry = "https://pypi.org/simple" }
dependencies = [
    { name = "beautifulsoup4" },
    { name = "mkdocs" },
    { name = "weasyprint" },
]
sdist = { url = "https://files.pythonhosted.org/packages/ae/3c/5dd22c24873cb8ddd9e8700c82e75322ce617505dd68df54cdb4dccc5140/mkdocs-pdf-export-plugin-0.5.10.tar.gz", hash = "sha256:77ba89ebea6f565286fb04360e3d9810567e27302383c9e2b6fa386f8ecca7d9", size = 10180, upload-time = "2021-10-05T01:33:29.196Z" }
wheels = [
    { url = "https://files.pythonhosted.org/packages/37/51/1ee5dd2b18acd7c18580cb6b58190d3e7a07c8719d6fd7fd58136a236ccc/mkdocs_pdf_export_plugin-0.5.10-py3-none-any.whl", hash = "sha256:e6e58f8bdedb300423336b00ea1846516f471b529ea85cb7f254fa2a2ee577d8", size = 10810, upload-time = "2021-10-05T01:33:27.436Z" },
]

[[package]]
name = "mkdocs-simple-hooks"
version = "0.1.5"
source = { registry = "https://pypi.org/simple" }
dependencies = [
    { name = "mkdocs" },
]
sdist = { url = "https://files.pythonhosted.org/packages/f1/93/565f98d6810e3b493e61160aea1cceb8653331576e7fa7f048ac7e7cdf62/mkdocs-simple-hooks-0.1.5.tar.gz", hash = "sha256:dddbdf151a18723c9302a133e5cf79538be8eb9d274e8e07d2ac3ac34890837c", size = 4037, upload-time = "2022-01-07T09:11:18.345Z" }
wheels = [
    { url = "https://files.pythonhosted.org/packages/7a/e9/7bf0f928f5b6cdd602d4a01d52e5fc1eba8d3ba6d97619a88fc271a625f8/mkdocs_simple_hooks-0.1.5-py3-none-any.whl", hash = "sha256:efeabdbb98b0850a909adee285f3404535117159d5cb3a34f541d6eaa644d50a", size = 4596, upload-time = "2022-01-07T09:11:17.022Z" },
]

[[package]]
name = "mkdocstrings"
version = "0.30.0"
source = { registry = "https://pypi.org/simple" }
dependencies = [
    { name = "jinja2" },
    { name = "markdown" },
    { name = "markupsafe" },
    { name = "mkdocs" },
    { name = "mkdocs-autorefs" },
    { name = "pymdown-extensions" },
]
sdist = { url = "https://files.pythonhosted.org/packages/e2/0a/7e4776217d4802009c8238c75c5345e23014a4706a8414a62c0498858183/mkdocstrings-0.30.0.tar.gz", hash = "sha256:5d8019b9c31ddacd780b6784ffcdd6f21c408f34c0bd1103b5351d609d5b4444", size = 106597, upload-time = "2025-07-22T23:48:45.998Z" }
wheels = [
    { url = "https://files.pythonhosted.org/packages/de/b4/3c5eac68f31e124a55d255d318c7445840fa1be55e013f507556d6481913/mkdocstrings-0.30.0-py3-none-any.whl", hash = "sha256:ae9e4a0d8c1789697ac776f2e034e2ddd71054ae1cf2c2bb1433ccfd07c226f2", size = 36579, upload-time = "2025-07-22T23:48:44.152Z" },
]

[package.optional-dependencies]
python = [
    { name = "mkdocstrings-python" },
]

[[package]]
name = "mkdocstrings-python"
version = "1.16.12"
source = { registry = "https://pypi.org/simple" }
dependencies = [
    { name = "griffe" },
    { name = "mkdocs-autorefs" },
    { name = "mkdocstrings" },
]
sdist = { url = "https://files.pythonhosted.org/packages/bf/ed/b886f8c714fd7cccc39b79646b627dbea84cd95c46be43459ef46852caf0/mkdocstrings_python-1.16.12.tar.gz", hash = "sha256:9b9eaa066e0024342d433e332a41095c4e429937024945fea511afe58f63175d", size = 206065, upload-time = "2025-06-03T12:52:49.276Z" }
wheels = [
    { url = "https://files.pythonhosted.org/packages/3b/dd/a24ee3de56954bfafb6ede7cd63c2413bb842cc48eb45e41c43a05a33074/mkdocstrings_python-1.16.12-py3-none-any.whl", hash = "sha256:22ded3a63b3d823d57457a70ff9860d5a4de9e8b1e482876fc9baabaf6f5f374", size = 124287, upload-time = "2025-06-03T12:52:47.819Z" },
]

[[package]]
name = "more-itertools"
version = "10.7.0"
source = { registry = "https://pypi.org/simple" }
sdist = { url = "https://files.pythonhosted.org/packages/ce/a0/834b0cebabbfc7e311f30b46c8188790a37f89fc8d756660346fe5abfd09/more_itertools-10.7.0.tar.gz", hash = "sha256:9fddd5403be01a94b204faadcff459ec3568cf110265d3c54323e1e866ad29d3", size = 127671, upload-time = "2025-04-22T14:17:41.838Z" }
wheels = [
    { url = "https://files.pythonhosted.org/packages/2b/9f/7ba6f94fc1e9ac3d2b853fdff3035fb2fa5afbed898c4a72b8a020610594/more_itertools-10.7.0-py3-none-any.whl", hash = "sha256:d43980384673cb07d2f7d2d918c616b30c659c089ee23953f601d6609c67510e", size = 65278, upload-time = "2025-04-22T14:17:40.49Z" },
]

[[package]]
name = "msoffcrypto-tool"
version = "5.4.2"
source = { registry = "https://pypi.org/simple" }
dependencies = [
    { name = "cryptography" },
    { name = "olefile" },
]
sdist = { url = "https://files.pythonhosted.org/packages/d2/b7/0fd6573157e0ec60c0c470e732ab3322fba4d2834fd24e1088d670522a01/msoffcrypto_tool-5.4.2.tar.gz", hash = "sha256:44b545adba0407564a0cc3d6dde6ca36b7c0fdf352b85bca51618fa1d4817370", size = 41183, upload-time = "2024-08-08T15:50:28.462Z" }
wheels = [
    { url = "https://files.pythonhosted.org/packages/03/54/7f6d3d9acad083dae8c22d9ab483b657359a1bf56fee1d7af88794677707/msoffcrypto_tool-5.4.2-py3-none-any.whl", hash = "sha256:274fe2181702d1e5a107ec1b68a4c9fea997a44972ae1cc9ae0cb4f6a50fef0e", size = 48713, upload-time = "2024-08-08T15:50:27.093Z" },
]

[[package]]
name = "multidict"
version = "6.6.3"
source = { registry = "https://pypi.org/simple" }
sdist = { url = "https://files.pythonhosted.org/packages/3d/2c/5dad12e82fbdf7470f29bff2171484bf07cb3b16ada60a6589af8f376440/multidict-6.6.3.tar.gz", hash = "sha256:798a9eb12dab0a6c2e29c1de6f3468af5cb2da6053a20dfa3344907eed0937cc", size = 101006, upload-time = "2025-06-30T15:53:46.929Z" }
wheels = [
    { url = "https://files.pythonhosted.org/packages/52/1d/0bebcbbb4f000751fbd09957257903d6e002943fc668d841a4cf2fb7f872/multidict-6.6.3-cp313-cp313-macosx_10_13_universal2.whl", hash = "sha256:540d3c06d48507357a7d57721e5094b4f7093399a0106c211f33540fdc374d55", size = 75843, upload-time = "2025-06-30T15:52:16.155Z" },
    { url = "https://files.pythonhosted.org/packages/07/8f/cbe241b0434cfe257f65c2b1bcf9e8d5fb52bc708c5061fb29b0fed22bdf/multidict-6.6.3-cp313-cp313-macosx_10_13_x86_64.whl", hash = "sha256:9c19cea2a690f04247d43f366d03e4eb110a0dc4cd1bbeee4d445435428ed35b", size = 45053, upload-time = "2025-06-30T15:52:17.429Z" },
    { url = "https://files.pythonhosted.org/packages/32/d2/0b3b23f9dbad5b270b22a3ac3ea73ed0a50ef2d9a390447061178ed6bdb8/multidict-6.6.3-cp313-cp313-macosx_11_0_arm64.whl", hash = "sha256:7af039820cfd00effec86bda5d8debef711a3e86a1d3772e85bea0f243a4bd65", size = 43273, upload-time = "2025-06-30T15:52:19.346Z" },
    { url = "https://files.pythonhosted.org/packages/fd/fe/6eb68927e823999e3683bc49678eb20374ba9615097d085298fd5b386564/multidict-6.6.3-cp313-cp313-manylinux1_i686.manylinux2014_i686.manylinux_2_17_i686.manylinux_2_5_i686.whl", hash = "sha256:500b84f51654fdc3944e936f2922114349bf8fdcac77c3092b03449f0e5bc2b3", size = 237124, upload-time = "2025-06-30T15:52:20.773Z" },
    { url = "https://files.pythonhosted.org/packages/e7/ab/320d8507e7726c460cb77117848b3834ea0d59e769f36fdae495f7669929/multidict-6.6.3-cp313-cp313-manylinux2014_aarch64.manylinux_2_17_aarch64.manylinux_2_28_aarch64.whl", hash = "sha256:f3fc723ab8a5c5ed6c50418e9bfcd8e6dceba6c271cee6728a10a4ed8561520c", size = 256892, upload-time = "2025-06-30T15:52:22.242Z" },
    { url = "https://files.pythonhosted.org/packages/76/60/38ee422db515ac69834e60142a1a69111ac96026e76e8e9aa347fd2e4591/multidict-6.6.3-cp313-cp313-manylinux2014_armv7l.manylinux_2_17_armv7l.manylinux_2_31_armv7l.whl", hash = "sha256:94c47ea3ade005b5976789baaed66d4de4480d0a0bf31cef6edaa41c1e7b56a6", size = 240547, upload-time = "2025-06-30T15:52:23.736Z" },
    { url = "https://files.pythonhosted.org/packages/27/fb/905224fde2dff042b030c27ad95a7ae744325cf54b890b443d30a789b80e/multidict-6.6.3-cp313-cp313-manylinux2014_ppc64le.manylinux_2_17_ppc64le.manylinux_2_28_ppc64le.whl", hash = "sha256:dbc7cf464cc6d67e83e136c9f55726da3a30176f020a36ead246eceed87f1cd8", size = 266223, upload-time = "2025-06-30T15:52:25.185Z" },
    { url = "https://files.pythonhosted.org/packages/76/35/dc38ab361051beae08d1a53965e3e1a418752fc5be4d3fb983c5582d8784/multidict-6.6.3-cp313-cp313-manylinux2014_s390x.manylinux_2_17_s390x.manylinux_2_28_s390x.whl", hash = "sha256:900eb9f9da25ada070f8ee4a23f884e0ee66fe4e1a38c3af644256a508ad81ca", size = 267262, upload-time = "2025-06-30T15:52:26.969Z" },
    { url = "https://files.pythonhosted.org/packages/1f/a3/0a485b7f36e422421b17e2bbb5a81c1af10eac1d4476f2ff92927c730479/multidict-6.6.3-cp313-cp313-manylinux2014_x86_64.manylinux_2_17_x86_64.manylinux_2_28_x86_64.whl", hash = "sha256:7c6df517cf177da5d47ab15407143a89cd1a23f8b335f3a28d57e8b0a3dbb884", size = 254345, upload-time = "2025-06-30T15:52:28.467Z" },
    { url = "https://files.pythonhosted.org/packages/b4/59/bcdd52c1dab7c0e0d75ff19cac751fbd5f850d1fc39172ce809a74aa9ea4/multidict-6.6.3-cp313-cp313-musllinux_1_2_aarch64.whl", hash = "sha256:4ef421045f13879e21c994b36e728d8e7d126c91a64b9185810ab51d474f27e7", size = 252248, upload-time = "2025-06-30T15:52:29.938Z" },
    { url = "https://files.pythonhosted.org/packages/bb/a4/2d96aaa6eae8067ce108d4acee6f45ced5728beda55c0f02ae1072c730d1/multidict-6.6.3-cp313-cp313-musllinux_1_2_armv7l.whl", hash = "sha256:6c1e61bb4f80895c081790b6b09fa49e13566df8fbff817da3f85b3a8192e36b", size = 250115, upload-time = "2025-06-30T15:52:31.416Z" },
    { url = "https://files.pythonhosted.org/packages/25/d2/ed9f847fa5c7d0677d4f02ea2c163d5e48573de3f57bacf5670e43a5ffaa/multidict-6.6.3-cp313-cp313-musllinux_1_2_i686.whl", hash = "sha256:e5e8523bb12d7623cd8300dbd91b9e439a46a028cd078ca695eb66ba31adee3c", size = 249649, upload-time = "2025-06-30T15:52:32.996Z" },
    { url = "https://files.pythonhosted.org/packages/1f/af/9155850372563fc550803d3f25373308aa70f59b52cff25854086ecb4a79/multidict-6.6.3-cp313-cp313-musllinux_1_2_ppc64le.whl", hash = "sha256:ef58340cc896219e4e653dade08fea5c55c6df41bcc68122e3be3e9d873d9a7b", size = 261203, upload-time = "2025-06-30T15:52:34.521Z" },
    { url = "https://files.pythonhosted.org/packages/36/2f/c6a728f699896252cf309769089568a33c6439626648843f78743660709d/multidict-6.6.3-cp313-cp313-musllinux_1_2_s390x.whl", hash = "sha256:fc9dc435ec8699e7b602b94fe0cd4703e69273a01cbc34409af29e7820f777f1", size = 258051, upload-time = "2025-06-30T15:52:35.999Z" },
    { url = "https://files.pythonhosted.org/packages/d0/60/689880776d6b18fa2b70f6cc74ff87dd6c6b9b47bd9cf74c16fecfaa6ad9/multidict-6.6.3-cp313-cp313-musllinux_1_2_x86_64.whl", hash = "sha256:9e864486ef4ab07db5e9cb997bad2b681514158d6954dd1958dfb163b83d53e6", size = 249601, upload-time = "2025-06-30T15:52:37.473Z" },
    { url = "https://files.pythonhosted.org/packages/75/5e/325b11f2222a549019cf2ef879c1f81f94a0d40ace3ef55cf529915ba6cc/multidict-6.6.3-cp313-cp313-win32.whl", hash = "sha256:5633a82fba8e841bc5c5c06b16e21529573cd654f67fd833650a215520a6210e", size = 41683, upload-time = "2025-06-30T15:52:38.927Z" },
    { url = "https://files.pythonhosted.org/packages/b1/ad/cf46e73f5d6e3c775cabd2a05976547f3f18b39bee06260369a42501f053/multidict-6.6.3-cp313-cp313-win_amd64.whl", hash = "sha256:e93089c1570a4ad54c3714a12c2cef549dc9d58e97bcded193d928649cab78e9", size = 45811, upload-time = "2025-06-30T15:52:40.207Z" },
    { url = "https://files.pythonhosted.org/packages/c5/c9/2e3fe950db28fb7c62e1a5f46e1e38759b072e2089209bc033c2798bb5ec/multidict-6.6.3-cp313-cp313-win_arm64.whl", hash = "sha256:c60b401f192e79caec61f166da9c924e9f8bc65548d4246842df91651e83d600", size = 43056, upload-time = "2025-06-30T15:52:41.575Z" },
    { url = "https://files.pythonhosted.org/packages/3a/58/aaf8114cf34966e084a8cc9517771288adb53465188843d5a19862cb6dc3/multidict-6.6.3-cp313-cp313t-macosx_10_13_universal2.whl", hash = "sha256:02fd8f32d403a6ff13864b0851f1f523d4c988051eea0471d4f1fd8010f11134", size = 82811, upload-time = "2025-06-30T15:52:43.281Z" },
    { url = "https://files.pythonhosted.org/packages/71/af/5402e7b58a1f5b987a07ad98f2501fdba2a4f4b4c30cf114e3ce8db64c87/multidict-6.6.3-cp313-cp313t-macosx_10_13_x86_64.whl", hash = "sha256:f3aa090106b1543f3f87b2041eef3c156c8da2aed90c63a2fbed62d875c49c37", size = 48304, upload-time = "2025-06-30T15:52:45.026Z" },
    { url = "https://files.pythonhosted.org/packages/39/65/ab3c8cafe21adb45b24a50266fd747147dec7847425bc2a0f6934b3ae9ce/multidict-6.6.3-cp313-cp313t-macosx_11_0_arm64.whl", hash = "sha256:e924fb978615a5e33ff644cc42e6aa241effcf4f3322c09d4f8cebde95aff5f8", size = 46775, upload-time = "2025-06-30T15:52:46.459Z" },
    { url = "https://files.pythonhosted.org/packages/49/ba/9fcc1b332f67cc0c0c8079e263bfab6660f87fe4e28a35921771ff3eea0d/multidict-6.6.3-cp313-cp313t-manylinux1_i686.manylinux2014_i686.manylinux_2_17_i686.manylinux_2_5_i686.whl", hash = "sha256:b9fe5a0e57c6dbd0e2ce81ca66272282c32cd11d31658ee9553849d91289e1c1", size = 229773, upload-time = "2025-06-30T15:52:47.88Z" },
    { url = "https://files.pythonhosted.org/packages/a4/14/0145a251f555f7c754ce2dcbcd012939bbd1f34f066fa5d28a50e722a054/multidict-6.6.3-cp313-cp313t-manylinux2014_aarch64.manylinux_2_17_aarch64.manylinux_2_28_aarch64.whl", hash = "sha256:b24576f208793ebae00280c59927c3b7c2a3b1655e443a25f753c4611bc1c373", size = 250083, upload-time = "2025-06-30T15:52:49.366Z" },
    { url = "https://files.pythonhosted.org/packages/9e/d4/d5c0bd2bbb173b586c249a151a26d2fb3ec7d53c96e42091c9fef4e1f10c/multidict-6.6.3-cp313-cp313t-manylinux2014_armv7l.manylinux_2_17_armv7l.manylinux_2_31_armv7l.whl", hash = "sha256:135631cb6c58eac37d7ac0df380294fecdc026b28837fa07c02e459c7fb9c54e", size = 228980, upload-time = "2025-06-30T15:52:50.903Z" },
    { url = "https://files.pythonhosted.org/packages/21/32/c9a2d8444a50ec48c4733ccc67254100c10e1c8ae8e40c7a2d2183b59b97/multidict-6.6.3-cp313-cp313t-manylinux2014_ppc64le.manylinux_2_17_ppc64le.manylinux_2_28_ppc64le.whl", hash = "sha256:274d416b0df887aef98f19f21578653982cfb8a05b4e187d4a17103322eeaf8f", size = 257776, upload-time = "2025-06-30T15:52:52.764Z" },
    { url = "https://files.pythonhosted.org/packages/68/d0/14fa1699f4ef629eae08ad6201c6b476098f5efb051b296f4c26be7a9fdf/multidict-6.6.3-cp313-cp313t-manylinux2014_s390x.manylinux_2_17_s390x.manylinux_2_28_s390x.whl", hash = "sha256:e252017a817fad7ce05cafbe5711ed40faeb580e63b16755a3a24e66fa1d87c0", size = 256882, upload-time = "2025-06-30T15:52:54.596Z" },
    { url = "https://files.pythonhosted.org/packages/da/88/84a27570fbe303c65607d517a5f147cd2fc046c2d1da02b84b17b9bdc2aa/multidict-6.6.3-cp313-cp313t-manylinux2014_x86_64.manylinux_2_17_x86_64.manylinux_2_28_x86_64.whl", hash = "sha256:2e4cc8d848cd4fe1cdee28c13ea79ab0ed37fc2e89dd77bac86a2e7959a8c3bc", size = 247816, upload-time = "2025-06-30T15:52:56.175Z" },
    { url = "https://files.pythonhosted.org/packages/1c/60/dca352a0c999ce96a5d8b8ee0b2b9f729dcad2e0b0c195f8286269a2074c/multidict-6.6.3-cp313-cp313t-musllinux_1_2_aarch64.whl", hash = "sha256:9e236a7094b9c4c1b7585f6b9cca34b9d833cf079f7e4c49e6a4a6ec9bfdc68f", size = 245341, upload-time = "2025-06-30T15:52:57.752Z" },
    { url = "https://files.pythonhosted.org/packages/50/ef/433fa3ed06028f03946f3993223dada70fb700f763f70c00079533c34578/multidict-6.6.3-cp313-cp313t-musllinux_1_2_armv7l.whl", hash = "sha256:e0cb0ab69915c55627c933f0b555a943d98ba71b4d1c57bc0d0a66e2567c7471", size = 235854, upload-time = "2025-06-30T15:52:59.74Z" },
    { url = "https://files.pythonhosted.org/packages/1b/1f/487612ab56fbe35715320905215a57fede20de7db40a261759690dc80471/multidict-6.6.3-cp313-cp313t-musllinux_1_2_i686.whl", hash = "sha256:81ef2f64593aba09c5212a3d0f8c906a0d38d710a011f2f42759704d4557d3f2", size = 243432, upload-time = "2025-06-30T15:53:01.602Z" },
    { url = "https://files.pythonhosted.org/packages/da/6f/ce8b79de16cd885c6f9052c96a3671373d00c59b3ee635ea93e6e81b8ccf/multidict-6.6.3-cp313-cp313t-musllinux_1_2_ppc64le.whl", hash = "sha256:b9cbc60010de3562545fa198bfc6d3825df430ea96d2cc509c39bd71e2e7d648", size = 252731, upload-time = "2025-06-30T15:53:03.517Z" },
    { url = "https://files.pythonhosted.org/packages/bb/fe/a2514a6aba78e5abefa1624ca85ae18f542d95ac5cde2e3815a9fbf369aa/multidict-6.6.3-cp313-cp313t-musllinux_1_2_s390x.whl", hash = "sha256:70d974eaaa37211390cd02ef93b7e938de564bbffa866f0b08d07e5e65da783d", size = 247086, upload-time = "2025-06-30T15:53:05.48Z" },
    { url = "https://files.pythonhosted.org/packages/8c/22/b788718d63bb3cce752d107a57c85fcd1a212c6c778628567c9713f9345a/multidict-6.6.3-cp313-cp313t-musllinux_1_2_x86_64.whl", hash = "sha256:3713303e4a6663c6d01d648a68f2848701001f3390a030edaaf3fc949c90bf7c", size = 243338, upload-time = "2025-06-30T15:53:07.522Z" },
    { url = "https://files.pythonhosted.org/packages/22/d6/fdb3d0670819f2228f3f7d9af613d5e652c15d170c83e5f1c94fbc55a25b/multidict-6.6.3-cp313-cp313t-win32.whl", hash = "sha256:639ecc9fe7cd73f2495f62c213e964843826f44505a3e5d82805aa85cac6f89e", size = 47812, upload-time = "2025-06-30T15:53:09.263Z" },
    { url = "https://files.pythonhosted.org/packages/b6/d6/a9d2c808f2c489ad199723197419207ecbfbc1776f6e155e1ecea9c883aa/multidict-6.6.3-cp313-cp313t-win_amd64.whl", hash = "sha256:9f97e181f344a0ef3881b573d31de8542cc0dbc559ec68c8f8b5ce2c2e91646d", size = 53011, upload-time = "2025-06-30T15:53:11.038Z" },
    { url = "https://files.pythonhosted.org/packages/f2/40/b68001cba8188dd267590a111f9661b6256debc327137667e832bf5d66e8/multidict-6.6.3-cp313-cp313t-win_arm64.whl", hash = "sha256:ce8b7693da41a3c4fde5871c738a81490cea5496c671d74374c8ab889e1834fb", size = 45254, upload-time = "2025-06-30T15:53:12.421Z" },
    { url = "https://files.pythonhosted.org/packages/d8/30/9aec301e9772b098c1f5c0ca0279237c9766d94b97802e9888010c64b0ed/multidict-6.6.3-py3-none-any.whl", hash = "sha256:8db10f29c7541fc5da4defd8cd697e1ca429db743fa716325f236079b96f775a", size = 12313, upload-time = "2025-06-30T15:53:45.437Z" },
]

[[package]]
name = "mypy"
version = "1.17.0"
source = { registry = "https://pypi.org/simple" }
dependencies = [
    { name = "mypy-extensions" },
    { name = "pathspec" },
    { name = "typing-extensions" },
]
sdist = { url = "https://files.pythonhosted.org/packages/1e/e3/034322d5a779685218ed69286c32faa505247f1f096251ef66c8fd203b08/mypy-1.17.0.tar.gz", hash = "sha256:e5d7ccc08ba089c06e2f5629c660388ef1fee708444f1dee0b9203fa031dee03", size = 3352114, upload-time = "2025-07-14T20:34:30.181Z" }
wheels = [
    { url = "https://files.pythonhosted.org/packages/be/7b/5f8ab461369b9e62157072156935cec9d272196556bdc7c2ff5f4c7c0f9b/mypy-1.17.0-cp313-cp313-macosx_10_13_x86_64.whl", hash = "sha256:2c41aa59211e49d717d92b3bb1238c06d387c9325d3122085113c79118bebb06", size = 11070019, upload-time = "2025-07-14T20:32:07.99Z" },
    { url = "https://files.pythonhosted.org/packages/9c/f8/c49c9e5a2ac0badcc54beb24e774d2499748302c9568f7f09e8730e953fa/mypy-1.17.0-cp313-cp313-macosx_11_0_arm64.whl", hash = "sha256:0e69db1fb65b3114f98c753e3930a00514f5b68794ba80590eb02090d54a5d4a", size = 10114457, upload-time = "2025-07-14T20:33:47.285Z" },
    { url = "https://files.pythonhosted.org/packages/89/0c/fb3f9c939ad9beed3e328008b3fb90b20fda2cddc0f7e4c20dbefefc3b33/mypy-1.17.0-cp313-cp313-manylinux2014_aarch64.manylinux_2_17_aarch64.manylinux_2_28_aarch64.whl", hash = "sha256:03ba330b76710f83d6ac500053f7727270b6b8553b0423348ffb3af6f2f7b889", size = 11857838, upload-time = "2025-07-14T20:33:14.462Z" },
    { url = "https://files.pythonhosted.org/packages/4c/66/85607ab5137d65e4f54d9797b77d5a038ef34f714929cf8ad30b03f628df/mypy-1.17.0-cp313-cp313-manylinux2014_x86_64.manylinux_2_17_x86_64.manylinux_2_28_x86_64.whl", hash = "sha256:037bc0f0b124ce46bfde955c647f3e395c6174476a968c0f22c95a8d2f589bba", size = 12731358, upload-time = "2025-07-14T20:32:25.579Z" },
    { url = "https://files.pythonhosted.org/packages/73/d0/341dbbfb35ce53d01f8f2969facbb66486cee9804048bf6c01b048127501/mypy-1.17.0-cp313-cp313-musllinux_1_2_x86_64.whl", hash = "sha256:c38876106cb6132259683632b287238858bd58de267d80defb6f418e9ee50658", size = 12917480, upload-time = "2025-07-14T20:34:21.868Z" },
    { url = "https://files.pythonhosted.org/packages/64/63/70c8b7dbfc520089ac48d01367a97e8acd734f65bd07813081f508a8c94c/mypy-1.17.0-cp313-cp313-win_amd64.whl", hash = "sha256:d30ba01c0f151998f367506fab31c2ac4527e6a7b2690107c7a7f9e3cb419a9c", size = 9589666, upload-time = "2025-07-14T20:34:16.841Z" },
    { url = "https://files.pythonhosted.org/packages/e3/fc/ee058cc4316f219078464555873e99d170bde1d9569abd833300dbeb484a/mypy-1.17.0-py3-none-any.whl", hash = "sha256:15d9d0018237ab058e5de3d8fce61b6fa72cc59cc78fd91f1b474bce12abf496", size = 2283195, upload-time = "2025-07-14T20:31:54.753Z" },
]

[[package]]
name = "mypy-extensions"
version = "1.1.0"
source = { registry = "https://pypi.org/simple" }
sdist = { url = "https://files.pythonhosted.org/packages/a2/6e/371856a3fb9d31ca8dac321cda606860fa4548858c0cc45d9d1d4ca2628b/mypy_extensions-1.1.0.tar.gz", hash = "sha256:52e68efc3284861e772bbcd66823fde5ae21fd2fdb51c62a211403730b916558", size = 6343, upload-time = "2025-04-22T14:54:24.164Z" }
wheels = [
    { url = "https://files.pythonhosted.org/packages/79/7b/2c79738432f5c924bef5071f933bcc9efd0473bac3b4aa584a6f7c1c8df8/mypy_extensions-1.1.0-py3-none-any.whl", hash = "sha256:1be4cccdb0f2482337c4743e60421de3a356cd97508abadd57d47403e94f5505", size = 4963, upload-time = "2025-04-22T14:54:22.983Z" },
]

[[package]]
name = "natsort"
version = "8.4.0"
source = { registry = "https://pypi.org/simple" }
sdist = { url = "https://files.pythonhosted.org/packages/e2/a9/a0c57aee75f77794adaf35322f8b6404cbd0f89ad45c87197a937764b7d0/natsort-8.4.0.tar.gz", hash = "sha256:45312c4a0e5507593da193dedd04abb1469253b601ecaf63445ad80f0a1ea581", size = 76575, upload-time = "2023-06-20T04:17:19.925Z" }
wheels = [
    { url = "https://files.pythonhosted.org/packages/ef/82/7a9d0550484a62c6da82858ee9419f3dd1ccc9aa1c26a1e43da3ecd20b0d/natsort-8.4.0-py3-none-any.whl", hash = "sha256:4732914fb471f56b5cce04d7bae6f164a592c7712e1c85f9ef585e197299521c", size = 38268, upload-time = "2023-06-20T04:17:17.522Z" },
]

[[package]]
name = "natural-keys"
version = "2.1.1"
source = { registry = "https://pypi.org/simple" }
dependencies = [
    { name = "html-json-forms" },
]
sdist = { url = "https://files.pythonhosted.org/packages/b6/1f/ce68e3d97bf76cd3b6f8c59bf24cd575013207891722689afd4a78cce451/natural-keys-2.1.1.tar.gz", hash = "sha256:67dbfdfd975fe19256c7385aae56b6c7d65d9f595523d1c75703ef91e292da16", size = 18382, upload-time = "2024-03-27T14:50:46.934Z" }
wheels = [
    { url = "https://files.pythonhosted.org/packages/71/b3/090d9388422d633d5f945377cc0b90d512ff0bcf9a193aa64660792976fe/natural_keys-2.1.1-py3-none-any.whl", hash = "sha256:5e8aaa3512ef3ed4012cd192455a6264f1b37a7ea185935d6eb20da82f7e9d18", size = 10589, upload-time = "2024-03-27T14:50:45.17Z" },
]

[[package]]
name = "nested-multipart-parser"
version = "1.5.0"
source = { registry = "https://pypi.org/simple" }
sdist = { url = "https://files.pythonhosted.org/packages/7e/37/f7bdf0fc439fb2ed11a0ac9f303f94abab36e48e6d90c109fb4c51b39092/nested-multipart-parser-1.5.0.tar.gz", hash = "sha256:28039b6c8acd3d3aa17791f50773f23b7e28604503eec628e8e08932768f73a9", size = 7562, upload-time = "2023-02-07T16:22:39.706Z" }

[[package]]
name = "nodeenv"
version = "1.9.1"
source = { registry = "https://pypi.org/simple" }
sdist = { url = "https://files.pythonhosted.org/packages/43/16/fc88b08840de0e0a72a2f9d8c6bae36be573e475a6326ae854bcc549fc45/nodeenv-1.9.1.tar.gz", hash = "sha256:6ec12890a2dab7946721edbfbcd91f3319c6ccc9aec47be7c7e6b7011ee6645f", size = 47437, upload-time = "2024-06-04T18:44:11.171Z" }
wheels = [
    { url = "https://files.pythonhosted.org/packages/d2/1d/1b658dbd2b9fa9c4c9f32accbfc0205d532c8c6194dc0f2a4c0428e7128a/nodeenv-1.9.1-py2.py3-none-any.whl", hash = "sha256:ba11c9782d29c27c70ffbdda2d7415098754709be8a7056d79a737cd901155c9", size = 22314, upload-time = "2024-06-04T18:44:08.352Z" },
]

[[package]]
name = "oauthlib"
version = "3.3.1"
source = { registry = "https://pypi.org/simple" }
sdist = { url = "https://files.pythonhosted.org/packages/0b/5f/19930f824ffeb0ad4372da4812c50edbd1434f678c90c2733e1188edfc63/oauthlib-3.3.1.tar.gz", hash = "sha256:0f0f8aa759826a193cf66c12ea1af1637f87b9b4622d46e866952bb022e538c9", size = 185918, upload-time = "2025-06-19T22:48:08.269Z" }
wheels = [
    { url = "https://files.pythonhosted.org/packages/be/9c/92789c596b8df838baa98fa71844d84283302f7604ed565dafe5a6b5041a/oauthlib-3.3.1-py3-none-any.whl", hash = "sha256:88119c938d2b8fb88561af5f6ee0eec8cc8d552b7bb1f712743136eb7523b7a1", size = 160065, upload-time = "2025-06-19T22:48:06.508Z" },
]

[[package]]
name = "odfpy"
version = "1.4.1"
source = { registry = "https://pypi.org/simple" }
dependencies = [
    { name = "defusedxml" },
]
sdist = { url = "https://files.pythonhosted.org/packages/97/73/8ade73f6749177003f7ce3304f524774adda96e6aaab30ea79fd8fda7934/odfpy-1.4.1.tar.gz", hash = "sha256:db766a6e59c5103212f3cc92ec8dd50a0f3a02790233ed0b52148b70d3c438ec", size = 717045, upload-time = "2020-01-18T16:55:48.852Z" }

[[package]]
name = "olefile"
version = "0.47"
source = { registry = "https://pypi.org/simple" }
sdist = { url = "https://files.pythonhosted.org/packages/69/1b/077b508e3e500e1629d366249c3ccb32f95e50258b231705c09e3c7a4366/olefile-0.47.zip", hash = "sha256:599383381a0bf3dfbd932ca0ca6515acd174ed48870cbf7fee123d698c192c1c", size = 112240, upload-time = "2023-12-01T16:22:53.025Z" }
wheels = [
    { url = "https://files.pythonhosted.org/packages/17/d3/b64c356a907242d719fc668b71befd73324e47ab46c8ebbbede252c154b2/olefile-0.47-py2.py3-none-any.whl", hash = "sha256:543c7da2a7adadf21214938bb79c83ea12b473a4b6ee4ad4bf854e7715e13d1f", size = 114565, upload-time = "2023-12-01T16:22:51.518Z" },
]

[[package]]
name = "openpyxl"
version = "3.1.5"
source = { registry = "https://pypi.org/simple" }
dependencies = [
    { name = "et-xmlfile" },
]
sdist = { url = "https://files.pythonhosted.org/packages/3d/f9/88d94a75de065ea32619465d2f77b29a0469500e99012523b91cc4141cd1/openpyxl-3.1.5.tar.gz", hash = "sha256:cf0e3cf56142039133628b5acffe8ef0c12bc902d2aadd3e0fe5878dc08d1050", size = 186464, upload-time = "2024-06-28T14:03:44.161Z" }
wheels = [
    { url = "https://files.pythonhosted.org/packages/c0/da/977ded879c29cbd04de313843e76868e6e13408a94ed6b987245dc7c8506/openpyxl-3.1.5-py2.py3-none-any.whl", hash = "sha256:5282c12b107bffeef825f4617dc029afaf41d0ea60823bbb665ef3079dc79de2", size = 250910, upload-time = "2024-06-28T14:03:41.161Z" },
]

[[package]]
name = "openpyxl-image-loader"
version = "1.0.5"
source = { registry = "https://pypi.org/simple" }
dependencies = [
    { name = "pillow" },
]
sdist = { url = "https://files.pythonhosted.org/packages/ba/f5/3687f56fdcacdbb2c027aa8a4c52644a7029d87d3d0e14de5cf216a5807b/openpyxl-image-loader-1.0.5.tar.gz", hash = "sha256:6d9d7fa5c35ac0a3e620b9eaf7334420a7693ccdb2a16e940a3a92bc3ec87fe8", size = 2262, upload-time = "2020-01-23T01:27:42.729Z" }
wheels = [
    { url = "https://files.pythonhosted.org/packages/d8/61/12aa8c6eb1c51673e8548eb2824d79f17a9f2f8452fc90450a1db74b4de5/openpyxl_image_loader-1.0.5-py3-none-any.whl", hash = "sha256:103e6ad4dc433cc3bb18d1f6c413139ad4a91a5f3de0e39783534e22ff0c9c0b", size = 3493, upload-time = "2020-01-23T01:27:41.318Z" },
]

[[package]]
name = "openpyxl-stubs"
version = "0.1.25"
source = { registry = "https://pypi.org/simple" }
dependencies = [
    { name = "mypy" },
    { name = "openpyxl" },
    { name = "typing-extensions" },
]
sdist = { url = "https://files.pythonhosted.org/packages/82/c4/8dfd61c01a2fb0ac8bd37cadf0f19b87a8133eb6f690fc057a9536b4def0/openpyxl-stubs-0.1.25.tar.gz", hash = "sha256:108b112df072f7645ca356eacdd5730b1bd986c67ae33366a4a13c6879c369e7", size = 18803, upload-time = "2023-01-12T21:45:31.39Z" }
wheels = [
    { url = "https://files.pythonhosted.org/packages/b9/04/5847e2e75c39f80e65c388f8e292719b46c00cda2c987f2d5c53ed617d11/openpyxl_stubs-0.1.25-py3-none-any.whl", hash = "sha256:db29f7804993b4a46b155fc4be45314c14538cb475b00591d8096e5af486abf1", size = 26598, upload-time = "2023-01-12T21:45:29.819Z" },
]

[[package]]
name = "outcome"
version = "1.3.0.post0"
source = { registry = "https://pypi.org/simple" }
dependencies = [
    { name = "attrs" },
]
sdist = { url = "https://files.pythonhosted.org/packages/98/df/77698abfac98571e65ffeb0c1fba8ffd692ab8458d617a0eed7d9a8d38f2/outcome-1.3.0.post0.tar.gz", hash = "sha256:9dcf02e65f2971b80047b377468e72a268e15c0af3cf1238e6ff14f7f91143b8", size = 21060, upload-time = "2023-10-26T04:26:04.361Z" }
wheels = [
    { url = "https://files.pythonhosted.org/packages/55/8b/5ab7257531a5d830fc8000c476e63c935488d74609b50f9384a643ec0a62/outcome-1.3.0.post0-py2.py3-none-any.whl", hash = "sha256:e771c5ce06d1415e356078d3bdd68523f284b4ce5419828922b6871e65eda82b", size = 10692, upload-time = "2023-10-26T04:26:02.532Z" },
]

[[package]]
name = "packaging"
version = "25.0"
source = { registry = "https://pypi.org/simple" }
sdist = { url = "https://files.pythonhosted.org/packages/a1/d4/1fc4078c65507b51b96ca8f8c3ba19e6a61c8253c72794544580a7b6c24d/packaging-25.0.tar.gz", hash = "sha256:d443872c98d677bf60f6a1f2f8c1cb748e8fe762d2bf9d3148b5599295b0fc4f", size = 165727, upload-time = "2025-04-19T11:48:59.673Z" }
wheels = [
    { url = "https://files.pythonhosted.org/packages/20/12/38679034af332785aac8774540895e234f4d07f7545804097de4b666afd8/packaging-25.0-py3-none-any.whl", hash = "sha256:29572ef2b1f17581046b3a2227d5c611fb25ec70ca1ba8554b24b0e69331a484", size = 66469, upload-time = "2025-04-19T11:48:57.875Z" },
]

[[package]]
name = "paginate"
version = "0.5.7"
source = { registry = "https://pypi.org/simple" }
sdist = { url = "https://files.pythonhosted.org/packages/ec/46/68dde5b6bc00c1296ec6466ab27dddede6aec9af1b99090e1107091b3b84/paginate-0.5.7.tar.gz", hash = "sha256:22bd083ab41e1a8b4f3690544afb2c60c25e5c9a63a30fa2f483f6c60c8e5945", size = 19252, upload-time = "2024-08-25T14:17:24.139Z" }
wheels = [
    { url = "https://files.pythonhosted.org/packages/90/96/04b8e52da071d28f5e21a805b19cb9390aa17a47462ac87f5e2696b9566d/paginate-0.5.7-py2.py3-none-any.whl", hash = "sha256:b885e2af73abcf01d9559fd5216b57ef722f8c42affbb63942377668e35c7591", size = 13746, upload-time = "2024-08-25T14:17:22.55Z" },
]

[[package]]
name = "parameterized"
version = "0.9.0"
source = { registry = "https://pypi.org/simple" }
sdist = { url = "https://files.pythonhosted.org/packages/ea/49/00c0c0cc24ff4266025a53e41336b79adaa5a4ebfad214f433d623f9865e/parameterized-0.9.0.tar.gz", hash = "sha256:7fc905272cefa4f364c1a3429cbbe9c0f98b793988efb5bf90aac80f08db09b1", size = 24351, upload-time = "2023-03-27T02:01:11.592Z" }
wheels = [
    { url = "https://files.pythonhosted.org/packages/00/2f/804f58f0b856ab3bf21617cccf5b39206e6c4c94c2cd227bde125ea6105f/parameterized-0.9.0-py2.py3-none-any.whl", hash = "sha256:4e0758e3d41bea3bbd05ec14fc2c24736723f243b28d702081aef438c9372b1b", size = 20475, upload-time = "2023-03-27T02:01:09.31Z" },
]

[[package]]
name = "paramiko"
version = "4.0.0"
source = { registry = "https://pypi.org/simple" }
dependencies = [
    { name = "bcrypt" },
    { name = "cryptography" },
    { name = "invoke" },
    { name = "pynacl" },
]
sdist = { url = "https://files.pythonhosted.org/packages/1f/e7/81fdcbc7f190cdb058cffc9431587eb289833bdd633e2002455ca9bb13d4/paramiko-4.0.0.tar.gz", hash = "sha256:6a25f07b380cc9c9a88d2b920ad37167ac4667f8d9886ccebd8f90f654b5d69f", size = 1630743, upload-time = "2025-08-04T01:02:03.711Z" }
wheels = [
    { url = "https://files.pythonhosted.org/packages/a9/90/a744336f5af32c433bd09af7854599682a383b37cfd78f7de263de6ad6cb/paramiko-4.0.0-py3-none-any.whl", hash = "sha256:0e20e00ac666503bf0b4eda3b6d833465a2b7aff2e2b3d79a8bba5ef144ee3b9", size = 223932, upload-time = "2025-08-04T01:02:02.029Z" },
]

[[package]]
name = "parso"
version = "0.8.4"
source = { registry = "https://pypi.org/simple" }
sdist = { url = "https://files.pythonhosted.org/packages/66/94/68e2e17afaa9169cf6412ab0f28623903be73d1b32e208d9e8e541bb086d/parso-0.8.4.tar.gz", hash = "sha256:eb3a7b58240fb99099a345571deecc0f9540ea5f4dd2fe14c2a99d6b281ab92d", size = 400609, upload-time = "2024-04-05T09:43:55.897Z" }
wheels = [
    { url = "https://files.pythonhosted.org/packages/c6/ac/dac4a63f978e4dcb3c6d3a78c4d8e0192a113d288502a1216950c41b1027/parso-0.8.4-py2.py3-none-any.whl", hash = "sha256:a418670a20291dacd2dddc80c377c5c3791378ee1e8d12bffc35420643d43f18", size = 103650, upload-time = "2024-04-05T09:43:53.299Z" },
]

[[package]]
name = "pathspec"
version = "0.12.1"
source = { registry = "https://pypi.org/simple" }
sdist = { url = "https://files.pythonhosted.org/packages/ca/bc/f35b8446f4531a7cb215605d100cd88b7ac6f44ab3fc94870c120ab3adbf/pathspec-0.12.1.tar.gz", hash = "sha256:a482d51503a1ab33b1c67a6c3813a26953dbdc71c31dacaef9a838c4e29f5712", size = 51043, upload-time = "2023-12-10T22:30:45Z" }
wheels = [
    { url = "https://files.pythonhosted.org/packages/cc/20/ff623b09d963f88bfde16306a54e12ee5ea43e9b597108672ff3a408aad6/pathspec-0.12.1-py3-none-any.whl", hash = "sha256:a0d503e138a4c123b27490a4f7beda6a01c6f288df0e4a8b79c7eb0dc7b4cc08", size = 31191, upload-time = "2023-12-10T22:30:43.14Z" },
]

[[package]]
name = "pexpect"
version = "4.9.0"
source = { registry = "https://pypi.org/simple" }
dependencies = [
    { name = "ptyprocess" },
]
sdist = { url = "https://files.pythonhosted.org/packages/42/92/cc564bf6381ff43ce1f4d06852fc19a2f11d180f23dc32d9588bee2f149d/pexpect-4.9.0.tar.gz", hash = "sha256:ee7d41123f3c9911050ea2c2dac107568dc43b2d3b0c7557a33212c398ead30f", size = 166450, upload-time = "2023-11-25T09:07:26.339Z" }
wheels = [
    { url = "https://files.pythonhosted.org/packages/9e/c3/059298687310d527a58bb01f3b1965787ee3b40dce76752eda8b44e9a2c5/pexpect-4.9.0-py2.py3-none-any.whl", hash = "sha256:7236d1e080e4936be2dc3e326cec0af72acf9212a7e1d060210e70a47e253523", size = 63772, upload-time = "2023-11-25T06:56:14.81Z" },
]

[[package]]
name = "phonenumbers"
version = "8.13.55"
source = { registry = "https://pypi.org/simple" }
sdist = { url = "https://files.pythonhosted.org/packages/6e/23/b4c886487ca212ca87768433a43e2b3099c1c2fa5d9e21d2fbce187cc3c2/phonenumbers-8.13.55.tar.gz", hash = "sha256:57c989dda3eabab1b5a9e3d24438a39ebd032fa0172bf68bfd90ab70b3d5e08b", size = 2296624, upload-time = "2025-02-15T08:06:03.465Z" }
wheels = [
    { url = "https://files.pythonhosted.org/packages/50/dc/a7f0a9d5ad8b98bc5406deb00207b268d6d2edd215c21642e8f2ecc6f0ce/phonenumbers-8.13.55-py2.py3-none-any.whl", hash = "sha256:25feaf46135f0fb1e61b69513dc97c477285ba98a69204bf5a8cf241a844a718", size = 2582306, upload-time = "2025-02-15T08:05:56.746Z" },
]

[[package]]
name = "pillow"
version = "10.4.0"
source = { registry = "https://pypi.org/simple" }
sdist = { url = "https://files.pythonhosted.org/packages/cd/74/ad3d526f3bf7b6d3f408b73fde271ec69dfac8b81341a318ce825f2b3812/pillow-10.4.0.tar.gz", hash = "sha256:166c1cd4d24309b30d61f79f4a9114b7b2313d7450912277855ff5dfd7cd4a06", size = 46555059, upload-time = "2024-07-01T09:48:43.583Z" }
wheels = [
    { url = "https://files.pythonhosted.org/packages/c3/00/706cebe7c2c12a6318aabe5d354836f54adff7156fd9e1bd6c89f4ba0e98/pillow-10.4.0-cp313-cp313-macosx_10_13_x86_64.whl", hash = "sha256:8bc1a764ed8c957a2e9cacf97c8b2b053b70307cf2996aafd70e91a082e70df3", size = 3525685, upload-time = "2024-07-01T09:46:45.194Z" },
    { url = "https://files.pythonhosted.org/packages/cf/76/f658cbfa49405e5ecbfb9ba42d07074ad9792031267e782d409fd8fe7c69/pillow-10.4.0-cp313-cp313-macosx_11_0_arm64.whl", hash = "sha256:6209bb41dc692ddfee4942517c19ee81b86c864b626dbfca272ec0f7cff5d9fb", size = 3374883, upload-time = "2024-07-01T09:46:47.331Z" },
    { url = "https://files.pythonhosted.org/packages/46/2b/99c28c4379a85e65378211971c0b430d9c7234b1ec4d59b2668f6299e011/pillow-10.4.0-cp313-cp313-manylinux_2_17_aarch64.manylinux2014_aarch64.whl", hash = "sha256:bee197b30783295d2eb680b311af15a20a8b24024a19c3a26431ff83eb8d1f70", size = 4339837, upload-time = "2024-07-01T09:46:49.647Z" },
    { url = "https://files.pythonhosted.org/packages/f1/74/b1ec314f624c0c43711fdf0d8076f82d9d802afd58f1d62c2a86878e8615/pillow-10.4.0-cp313-cp313-manylinux_2_17_x86_64.manylinux2014_x86_64.whl", hash = "sha256:1ef61f5dd14c300786318482456481463b9d6b91ebe5ef12f405afbba77ed0be", size = 4455562, upload-time = "2024-07-01T09:46:51.811Z" },
    { url = "https://files.pythonhosted.org/packages/4a/2a/4b04157cb7b9c74372fa867096a1607e6fedad93a44deeff553ccd307868/pillow-10.4.0-cp313-cp313-manylinux_2_28_aarch64.whl", hash = "sha256:297e388da6e248c98bc4a02e018966af0c5f92dfacf5a5ca22fa01cb3179bca0", size = 4366761, upload-time = "2024-07-01T09:46:53.961Z" },
    { url = "https://files.pythonhosted.org/packages/ac/7b/8f1d815c1a6a268fe90481232c98dd0e5fa8c75e341a75f060037bd5ceae/pillow-10.4.0-cp313-cp313-manylinux_2_28_x86_64.whl", hash = "sha256:e4db64794ccdf6cb83a59d73405f63adbe2a1887012e308828596100a0b2f6cc", size = 4536767, upload-time = "2024-07-01T09:46:56.664Z" },
    { url = "https://files.pythonhosted.org/packages/e5/77/05fa64d1f45d12c22c314e7b97398ffb28ef2813a485465017b7978b3ce7/pillow-10.4.0-cp313-cp313-musllinux_1_2_aarch64.whl", hash = "sha256:bd2880a07482090a3bcb01f4265f1936a903d70bc740bfcb1fd4e8a2ffe5cf5a", size = 4477989, upload-time = "2024-07-01T09:46:58.977Z" },
    { url = "https://files.pythonhosted.org/packages/12/63/b0397cfc2caae05c3fb2f4ed1b4fc4fc878f0243510a7a6034ca59726494/pillow-10.4.0-cp313-cp313-musllinux_1_2_x86_64.whl", hash = "sha256:4b35b21b819ac1dbd1233317adeecd63495f6babf21b7b2512d244ff6c6ce309", size = 4610255, upload-time = "2024-07-01T09:47:01.189Z" },
    { url = "https://files.pythonhosted.org/packages/7b/f9/cfaa5082ca9bc4a6de66ffe1c12c2d90bf09c309a5f52b27759a596900e7/pillow-10.4.0-cp313-cp313-win32.whl", hash = "sha256:551d3fd6e9dc15e4c1eb6fc4ba2b39c0c7933fa113b220057a34f4bb3268a060", size = 2235603, upload-time = "2024-07-01T09:47:03.918Z" },
    { url = "https://files.pythonhosted.org/packages/01/6a/30ff0eef6e0c0e71e55ded56a38d4859bf9d3634a94a88743897b5f96936/pillow-10.4.0-cp313-cp313-win_amd64.whl", hash = "sha256:030abdbe43ee02e0de642aee345efa443740aa4d828bfe8e2eb11922ea6a21ea", size = 2554972, upload-time = "2024-07-01T09:47:06.152Z" },
    { url = "https://files.pythonhosted.org/packages/48/2c/2e0a52890f269435eee38b21c8218e102c621fe8d8df8b9dd06fabf879ba/pillow-10.4.0-cp313-cp313-win_arm64.whl", hash = "sha256:5b001114dd152cfd6b23befeb28d7aee43553e2402c9f159807bf55f33af8a8d", size = 2243375, upload-time = "2024-07-01T09:47:09.065Z" },
]

[[package]]
name = "platformdirs"
version = "4.3.8"
source = { registry = "https://pypi.org/simple" }
sdist = { url = "https://files.pythonhosted.org/packages/fe/8b/3c73abc9c759ecd3f1f7ceff6685840859e8070c4d947c93fae71f6a0bf2/platformdirs-4.3.8.tar.gz", hash = "sha256:3d512d96e16bcb959a814c9f348431070822a6496326a4be0911c40b5a74c2bc", size = 21362, upload-time = "2025-05-07T22:47:42.121Z" }
wheels = [
    { url = "https://files.pythonhosted.org/packages/fe/39/979e8e21520d4e47a0bbe349e2713c0aac6f3d853d0e5b34d76206c439aa/platformdirs-4.3.8-py3-none-any.whl", hash = "sha256:ff7059bb7eb1179e2685604f4aaf157cfd9535242bd23742eadc3c13542139b4", size = 18567, upload-time = "2025-05-07T22:47:40.376Z" },
]

[[package]]
name = "pluggy"
version = "1.6.0"
source = { registry = "https://pypi.org/simple" }
sdist = { url = "https://files.pythonhosted.org/packages/f9/e2/3e91f31a7d2b083fe6ef3fa267035b518369d9511ffab804f839851d2779/pluggy-1.6.0.tar.gz", hash = "sha256:7dcc130b76258d33b90f61b658791dede3486c3e6bfb003ee5c9bfb396dd22f3", size = 69412, upload-time = "2025-05-15T12:30:07.975Z" }
wheels = [
    { url = "https://files.pythonhosted.org/packages/54/20/4d324d65cc6d9205fabedc306948156824eb9f0ee1633355a8f7ec5c66bf/pluggy-1.6.0-py3-none-any.whl", hash = "sha256:e920276dd6813095e9377c0bc5566d94c932c33b27a3e3945d8389c374dd4746", size = 20538, upload-time = "2025-05-15T12:30:06.134Z" },
]

[[package]]
name = "pre-commit"
version = "3.8.0"
source = { registry = "https://pypi.org/simple" }
dependencies = [
    { name = "cfgv" },
    { name = "identify" },
    { name = "nodeenv" },
    { name = "pyyaml" },
    { name = "virtualenv" },
]
sdist = { url = "https://files.pythonhosted.org/packages/64/10/97ee2fa54dff1e9da9badbc5e35d0bbaef0776271ea5907eccf64140f72f/pre_commit-3.8.0.tar.gz", hash = "sha256:8bb6494d4a20423842e198980c9ecf9f96607a07ea29549e180eef9ae80fe7af", size = 177815, upload-time = "2024-07-28T19:59:01.538Z" }
wheels = [
    { url = "https://files.pythonhosted.org/packages/07/92/caae8c86e94681b42c246f0bca35c059a2f0529e5b92619f6aba4cf7e7b6/pre_commit-3.8.0-py2.py3-none-any.whl", hash = "sha256:9a90a53bf82fdd8778d58085faf8d83df56e40dfe18f45b19446e26bf1b3a63f", size = 204643, upload-time = "2024-07-28T19:58:59.335Z" },
]

[[package]]
name = "prometheus-client"
version = "0.22.1"
source = { registry = "https://pypi.org/simple" }
sdist = { url = "https://files.pythonhosted.org/packages/5e/cf/40dde0a2be27cc1eb41e333d1a674a74ce8b8b0457269cc640fd42b07cf7/prometheus_client-0.22.1.tar.gz", hash = "sha256:190f1331e783cf21eb60bca559354e0a4d4378facecf78f5428c39b675d20d28", size = 69746, upload-time = "2025-06-02T14:29:01.152Z" }
wheels = [
    { url = "https://files.pythonhosted.org/packages/32/ae/ec06af4fe3ee72d16973474f122541746196aaa16cea6f66d18b963c6177/prometheus_client-0.22.1-py3-none-any.whl", hash = "sha256:cca895342e308174341b2cbf99a56bef291fbc0ef7b9e5412a0f26d653ba7094", size = 58694, upload-time = "2025-06-02T14:29:00.068Z" },
]

[[package]]
name = "prompt-toolkit"
version = "3.0.51"
source = { registry = "https://pypi.org/simple" }
dependencies = [
    { name = "wcwidth" },
]
sdist = { url = "https://files.pythonhosted.org/packages/bb/6e/9d084c929dfe9e3bfe0c6a47e31f78a25c54627d64a66e884a8bf5474f1c/prompt_toolkit-3.0.51.tar.gz", hash = "sha256:931a162e3b27fc90c86f1b48bb1fb2c528c2761475e57c9c06de13311c7b54ed", size = 428940, upload-time = "2025-04-15T09:18:47.731Z" }
wheels = [
    { url = "https://files.pythonhosted.org/packages/ce/4f/5249960887b1fbe561d9ff265496d170b55a735b76724f10ef19f9e40716/prompt_toolkit-3.0.51-py3-none-any.whl", hash = "sha256:52742911fde84e2d423e2f9a4cf1de7d7ac4e51958f648d9540e0fb8db077b07", size = 387810, upload-time = "2025-04-15T09:18:44.753Z" },
]

[[package]]
name = "propcache"
version = "0.3.2"
source = { registry = "https://pypi.org/simple" }
sdist = { url = "https://files.pythonhosted.org/packages/a6/16/43264e4a779dd8588c21a70f0709665ee8f611211bdd2c87d952cfa7c776/propcache-0.3.2.tar.gz", hash = "sha256:20d7d62e4e7ef05f221e0db2856b979540686342e7dd9973b815599c7057e168", size = 44139, upload-time = "2025-06-09T22:56:06.081Z" }
wheels = [
    { url = "https://files.pythonhosted.org/packages/dc/d1/8c747fafa558c603c4ca19d8e20b288aa0c7cda74e9402f50f31eb65267e/propcache-0.3.2-cp313-cp313-macosx_10_13_universal2.whl", hash = "sha256:ca592ed634a73ca002967458187109265e980422116c0a107cf93d81f95af945", size = 71286, upload-time = "2025-06-09T22:54:54.369Z" },
    { url = "https://files.pythonhosted.org/packages/61/99/d606cb7986b60d89c36de8a85d58764323b3a5ff07770a99d8e993b3fa73/propcache-0.3.2-cp313-cp313-macosx_10_13_x86_64.whl", hash = "sha256:9ecb0aad4020e275652ba3975740f241bd12a61f1a784df044cf7477a02bc252", size = 42425, upload-time = "2025-06-09T22:54:55.642Z" },
    { url = "https://files.pythonhosted.org/packages/8c/96/ef98f91bbb42b79e9bb82bdd348b255eb9d65f14dbbe3b1594644c4073f7/propcache-0.3.2-cp313-cp313-macosx_11_0_arm64.whl", hash = "sha256:7f08f1cc28bd2eade7a8a3d2954ccc673bb02062e3e7da09bc75d843386b342f", size = 41846, upload-time = "2025-06-09T22:54:57.246Z" },
    { url = "https://files.pythonhosted.org/packages/5b/ad/3f0f9a705fb630d175146cd7b1d2bf5555c9beaed54e94132b21aac098a6/propcache-0.3.2-cp313-cp313-manylinux_2_17_aarch64.manylinux2014_aarch64.whl", hash = "sha256:d1a342c834734edb4be5ecb1e9fb48cb64b1e2320fccbd8c54bf8da8f2a84c33", size = 208871, upload-time = "2025-06-09T22:54:58.975Z" },
    { url = "https://files.pythonhosted.org/packages/3a/38/2085cda93d2c8b6ec3e92af2c89489a36a5886b712a34ab25de9fbca7992/propcache-0.3.2-cp313-cp313-manylinux_2_17_ppc64le.manylinux2014_ppc64le.whl", hash = "sha256:8a544caaae1ac73f1fecfae70ded3e93728831affebd017d53449e3ac052ac1e", size = 215720, upload-time = "2025-06-09T22:55:00.471Z" },
    { url = "https://files.pythonhosted.org/packages/61/c1/d72ea2dc83ac7f2c8e182786ab0fc2c7bd123a1ff9b7975bee671866fe5f/propcache-0.3.2-cp313-cp313-manylinux_2_17_s390x.manylinux2014_s390x.whl", hash = "sha256:310d11aa44635298397db47a3ebce7db99a4cc4b9bbdfcf6c98a60c8d5261cf1", size = 215203, upload-time = "2025-06-09T22:55:01.834Z" },
    { url = "https://files.pythonhosted.org/packages/af/81/b324c44ae60c56ef12007105f1460d5c304b0626ab0cc6b07c8f2a9aa0b8/propcache-0.3.2-cp313-cp313-manylinux_2_17_x86_64.manylinux2014_x86_64.whl", hash = "sha256:4c1396592321ac83157ac03a2023aa6cc4a3cc3cfdecb71090054c09e5a7cce3", size = 206365, upload-time = "2025-06-09T22:55:03.199Z" },
    { url = "https://files.pythonhosted.org/packages/09/73/88549128bb89e66d2aff242488f62869014ae092db63ccea53c1cc75a81d/propcache-0.3.2-cp313-cp313-manylinux_2_5_i686.manylinux1_i686.manylinux_2_17_i686.manylinux2014_i686.whl", hash = "sha256:8cabf5b5902272565e78197edb682017d21cf3b550ba0460ee473753f28d23c1", size = 196016, upload-time = "2025-06-09T22:55:04.518Z" },
    { url = "https://files.pythonhosted.org/packages/b9/3f/3bdd14e737d145114a5eb83cb172903afba7242f67c5877f9909a20d948d/propcache-0.3.2-cp313-cp313-musllinux_1_2_aarch64.whl", hash = "sha256:0a2f2235ac46a7aa25bdeb03a9e7060f6ecbd213b1f9101c43b3090ffb971ef6", size = 205596, upload-time = "2025-06-09T22:55:05.942Z" },
    { url = "https://files.pythonhosted.org/packages/0f/ca/2f4aa819c357d3107c3763d7ef42c03980f9ed5c48c82e01e25945d437c1/propcache-0.3.2-cp313-cp313-musllinux_1_2_armv7l.whl", hash = "sha256:92b69e12e34869a6970fd2f3da91669899994b47c98f5d430b781c26f1d9f387", size = 200977, upload-time = "2025-06-09T22:55:07.792Z" },
    { url = "https://files.pythonhosted.org/packages/cd/4a/e65276c7477533c59085251ae88505caf6831c0e85ff8b2e31ebcbb949b1/propcache-0.3.2-cp313-cp313-musllinux_1_2_i686.whl", hash = "sha256:54e02207c79968ebbdffc169591009f4474dde3b4679e16634d34c9363ff56b4", size = 197220, upload-time = "2025-06-09T22:55:09.173Z" },
    { url = "https://files.pythonhosted.org/packages/7c/54/fc7152e517cf5578278b242396ce4d4b36795423988ef39bb8cd5bf274c8/propcache-0.3.2-cp313-cp313-musllinux_1_2_ppc64le.whl", hash = "sha256:4adfb44cb588001f68c5466579d3f1157ca07f7504fc91ec87862e2b8e556b88", size = 210642, upload-time = "2025-06-09T22:55:10.62Z" },
    { url = "https://files.pythonhosted.org/packages/b9/80/abeb4a896d2767bf5f1ea7b92eb7be6a5330645bd7fb844049c0e4045d9d/propcache-0.3.2-cp313-cp313-musllinux_1_2_s390x.whl", hash = "sha256:fd3e6019dc1261cd0291ee8919dd91fbab7b169bb76aeef6c716833a3f65d206", size = 212789, upload-time = "2025-06-09T22:55:12.029Z" },
    { url = "https://files.pythonhosted.org/packages/b3/db/ea12a49aa7b2b6d68a5da8293dcf50068d48d088100ac016ad92a6a780e6/propcache-0.3.2-cp313-cp313-musllinux_1_2_x86_64.whl", hash = "sha256:4c181cad81158d71c41a2bce88edce078458e2dd5ffee7eddd6b05da85079f43", size = 205880, upload-time = "2025-06-09T22:55:13.45Z" },
    { url = "https://files.pythonhosted.org/packages/d1/e5/9076a0bbbfb65d1198007059c65639dfd56266cf8e477a9707e4b1999ff4/propcache-0.3.2-cp313-cp313-win32.whl", hash = "sha256:8a08154613f2249519e549de2330cf8e2071c2887309a7b07fb56098f5170a02", size = 37220, upload-time = "2025-06-09T22:55:15.284Z" },
    { url = "https://files.pythonhosted.org/packages/d3/f5/b369e026b09a26cd77aa88d8fffd69141d2ae00a2abaaf5380d2603f4b7f/propcache-0.3.2-cp313-cp313-win_amd64.whl", hash = "sha256:e41671f1594fc4ab0a6dec1351864713cb3a279910ae8b58f884a88a0a632c05", size = 40678, upload-time = "2025-06-09T22:55:16.445Z" },
    { url = "https://files.pythonhosted.org/packages/a4/3a/6ece377b55544941a08d03581c7bc400a3c8cd3c2865900a68d5de79e21f/propcache-0.3.2-cp313-cp313t-macosx_10_13_universal2.whl", hash = "sha256:9a3cf035bbaf035f109987d9d55dc90e4b0e36e04bbbb95af3055ef17194057b", size = 76560, upload-time = "2025-06-09T22:55:17.598Z" },
    { url = "https://files.pythonhosted.org/packages/0c/da/64a2bb16418740fa634b0e9c3d29edff1db07f56d3546ca2d86ddf0305e1/propcache-0.3.2-cp313-cp313t-macosx_10_13_x86_64.whl", hash = "sha256:156c03d07dc1323d8dacaa221fbe028c5c70d16709cdd63502778e6c3ccca1b0", size = 44676, upload-time = "2025-06-09T22:55:18.922Z" },
    { url = "https://files.pythonhosted.org/packages/36/7b/f025e06ea51cb72c52fb87e9b395cced02786610b60a3ed51da8af017170/propcache-0.3.2-cp313-cp313t-macosx_11_0_arm64.whl", hash = "sha256:74413c0ba02ba86f55cf60d18daab219f7e531620c15f1e23d95563f505efe7e", size = 44701, upload-time = "2025-06-09T22:55:20.106Z" },
    { url = "https://files.pythonhosted.org/packages/a4/00/faa1b1b7c3b74fc277f8642f32a4c72ba1d7b2de36d7cdfb676db7f4303e/propcache-0.3.2-cp313-cp313t-manylinux_2_17_aarch64.manylinux2014_aarch64.whl", hash = "sha256:f066b437bb3fa39c58ff97ab2ca351db465157d68ed0440abecb21715eb24b28", size = 276934, upload-time = "2025-06-09T22:55:21.5Z" },
    { url = "https://files.pythonhosted.org/packages/74/ab/935beb6f1756e0476a4d5938ff44bf0d13a055fed880caf93859b4f1baf4/propcache-0.3.2-cp313-cp313t-manylinux_2_17_ppc64le.manylinux2014_ppc64le.whl", hash = "sha256:f1304b085c83067914721e7e9d9917d41ad87696bf70f0bc7dee450e9c71ad0a", size = 278316, upload-time = "2025-06-09T22:55:22.918Z" },
    { url = "https://files.pythonhosted.org/packages/f8/9d/994a5c1ce4389610838d1caec74bdf0e98b306c70314d46dbe4fcf21a3e2/propcache-0.3.2-cp313-cp313t-manylinux_2_17_s390x.manylinux2014_s390x.whl", hash = "sha256:ab50cef01b372763a13333b4e54021bdcb291fc9a8e2ccb9c2df98be51bcde6c", size = 282619, upload-time = "2025-06-09T22:55:24.651Z" },
    { url = "https://files.pythonhosted.org/packages/2b/00/a10afce3d1ed0287cef2e09506d3be9822513f2c1e96457ee369adb9a6cd/propcache-0.3.2-cp313-cp313t-manylinux_2_17_x86_64.manylinux2014_x86_64.whl", hash = "sha256:fad3b2a085ec259ad2c2842666b2a0a49dea8463579c606426128925af1ed725", size = 265896, upload-time = "2025-06-09T22:55:26.049Z" },
    { url = "https://files.pythonhosted.org/packages/2e/a8/2aa6716ffa566ca57c749edb909ad27884680887d68517e4be41b02299f3/propcache-0.3.2-cp313-cp313t-manylinux_2_5_i686.manylinux1_i686.manylinux_2_17_i686.manylinux2014_i686.whl", hash = "sha256:261fa020c1c14deafd54c76b014956e2f86991af198c51139faf41c4d5e83892", size = 252111, upload-time = "2025-06-09T22:55:27.381Z" },
    { url = "https://files.pythonhosted.org/packages/36/4f/345ca9183b85ac29c8694b0941f7484bf419c7f0fea2d1e386b4f7893eed/propcache-0.3.2-cp313-cp313t-musllinux_1_2_aarch64.whl", hash = "sha256:46d7f8aa79c927e5f987ee3a80205c987717d3659f035c85cf0c3680526bdb44", size = 268334, upload-time = "2025-06-09T22:55:28.747Z" },
    { url = "https://files.pythonhosted.org/packages/3e/ca/fcd54f78b59e3f97b3b9715501e3147f5340167733d27db423aa321e7148/propcache-0.3.2-cp313-cp313t-musllinux_1_2_armv7l.whl", hash = "sha256:6d8f3f0eebf73e3c0ff0e7853f68be638b4043c65a70517bb575eff54edd8dbe", size = 255026, upload-time = "2025-06-09T22:55:30.184Z" },
    { url = "https://files.pythonhosted.org/packages/8b/95/8e6a6bbbd78ac89c30c225210a5c687790e532ba4088afb8c0445b77ef37/propcache-0.3.2-cp313-cp313t-musllinux_1_2_i686.whl", hash = "sha256:03c89c1b14a5452cf15403e291c0ccd7751d5b9736ecb2c5bab977ad6c5bcd81", size = 250724, upload-time = "2025-06-09T22:55:31.646Z" },
    { url = "https://files.pythonhosted.org/packages/ee/b0/0dd03616142baba28e8b2d14ce5df6631b4673850a3d4f9c0f9dd714a404/propcache-0.3.2-cp313-cp313t-musllinux_1_2_ppc64le.whl", hash = "sha256:0cc17efde71e12bbaad086d679ce575268d70bc123a5a71ea7ad76f70ba30bba", size = 268868, upload-time = "2025-06-09T22:55:33.209Z" },
    { url = "https://files.pythonhosted.org/packages/c5/98/2c12407a7e4fbacd94ddd32f3b1e3d5231e77c30ef7162b12a60e2dd5ce3/propcache-0.3.2-cp313-cp313t-musllinux_1_2_s390x.whl", hash = "sha256:acdf05d00696bc0447e278bb53cb04ca72354e562cf88ea6f9107df8e7fd9770", size = 271322, upload-time = "2025-06-09T22:55:35.065Z" },
    { url = "https://files.pythonhosted.org/packages/35/91/9cb56efbb428b006bb85db28591e40b7736847b8331d43fe335acf95f6c8/propcache-0.3.2-cp313-cp313t-musllinux_1_2_x86_64.whl", hash = "sha256:4445542398bd0b5d32df908031cb1b30d43ac848e20470a878b770ec2dcc6330", size = 265778, upload-time = "2025-06-09T22:55:36.45Z" },
    { url = "https://files.pythonhosted.org/packages/9a/4c/b0fe775a2bdd01e176b14b574be679d84fc83958335790f7c9a686c1f468/propcache-0.3.2-cp313-cp313t-win32.whl", hash = "sha256:f86e5d7cd03afb3a1db8e9f9f6eff15794e79e791350ac48a8c924e6f439f394", size = 41175, upload-time = "2025-06-09T22:55:38.436Z" },
    { url = "https://files.pythonhosted.org/packages/a4/ff/47f08595e3d9b5e149c150f88d9714574f1a7cbd89fe2817158a952674bf/propcache-0.3.2-cp313-cp313t-win_amd64.whl", hash = "sha256:9704bedf6e7cbe3c65eca4379a9b53ee6a83749f047808cbb5044d40d7d72198", size = 44857, upload-time = "2025-06-09T22:55:39.687Z" },
    { url = "https://files.pythonhosted.org/packages/cc/35/cc0aaecf278bb4575b8555f2b137de5ab821595ddae9da9d3cd1da4072c7/propcache-0.3.2-py3-none-any.whl", hash = "sha256:98f1ec44fb675f5052cccc8e609c46ed23a35a1cfd18545ad4e29002d858a43f", size = 12663, upload-time = "2025-06-09T22:56:04.484Z" },
]

[[package]]
name = "psutil"
version = "7.0.0"
source = { registry = "https://pypi.org/simple" }
sdist = { url = "https://files.pythonhosted.org/packages/2a/80/336820c1ad9286a4ded7e845b2eccfcb27851ab8ac6abece774a6ff4d3de/psutil-7.0.0.tar.gz", hash = "sha256:7be9c3eba38beccb6495ea33afd982a44074b78f28c434a1f51cc07fd315c456", size = 497003, upload-time = "2025-02-13T21:54:07.946Z" }
wheels = [
    { url = "https://files.pythonhosted.org/packages/ed/e6/2d26234410f8b8abdbf891c9da62bee396583f713fb9f3325a4760875d22/psutil-7.0.0-cp36-abi3-macosx_10_9_x86_64.whl", hash = "sha256:101d71dc322e3cffd7cea0650b09b3d08b8e7c4109dd6809fe452dfd00e58b25", size = 238051, upload-time = "2025-02-13T21:54:12.36Z" },
    { url = "https://files.pythonhosted.org/packages/04/8b/30f930733afe425e3cbfc0e1468a30a18942350c1a8816acfade80c005c4/psutil-7.0.0-cp36-abi3-macosx_11_0_arm64.whl", hash = "sha256:39db632f6bb862eeccf56660871433e111b6ea58f2caea825571951d4b6aa3da", size = 239535, upload-time = "2025-02-13T21:54:16.07Z" },
    { url = "https://files.pythonhosted.org/packages/2a/ed/d362e84620dd22876b55389248e522338ed1bf134a5edd3b8231d7207f6d/psutil-7.0.0-cp36-abi3-manylinux_2_12_i686.manylinux2010_i686.manylinux_2_17_i686.manylinux2014_i686.whl", hash = "sha256:1fcee592b4c6f146991ca55919ea3d1f8926497a713ed7faaf8225e174581e91", size = 275004, upload-time = "2025-02-13T21:54:18.662Z" },
    { url = "https://files.pythonhosted.org/packages/bf/b9/b0eb3f3cbcb734d930fdf839431606844a825b23eaf9a6ab371edac8162c/psutil-7.0.0-cp36-abi3-manylinux_2_12_x86_64.manylinux2010_x86_64.manylinux_2_17_x86_64.manylinux2014_x86_64.whl", hash = "sha256:4b1388a4f6875d7e2aff5c4ca1cc16c545ed41dd8bb596cefea80111db353a34", size = 277986, upload-time = "2025-02-13T21:54:21.811Z" },
    { url = "https://files.pythonhosted.org/packages/eb/a2/709e0fe2f093556c17fbafda93ac032257242cabcc7ff3369e2cb76a97aa/psutil-7.0.0-cp36-abi3-manylinux_2_17_aarch64.manylinux2014_aarch64.whl", hash = "sha256:a5f098451abc2828f7dc6b58d44b532b22f2088f4999a937557b603ce72b1993", size = 279544, upload-time = "2025-02-13T21:54:24.68Z" },
    { url = "https://files.pythonhosted.org/packages/50/e6/eecf58810b9d12e6427369784efe814a1eec0f492084ce8eb8f4d89d6d61/psutil-7.0.0-cp37-abi3-win32.whl", hash = "sha256:ba3fcef7523064a6c9da440fc4d6bd07da93ac726b5733c29027d7dc95b39d99", size = 241053, upload-time = "2025-02-13T21:54:34.31Z" },
    { url = "https://files.pythonhosted.org/packages/50/1b/6921afe68c74868b4c9fa424dad3be35b095e16687989ebbb50ce4fceb7c/psutil-7.0.0-cp37-abi3-win_amd64.whl", hash = "sha256:4cf3d4eb1aa9b348dec30105c55cd9b7d4629285735a102beb4441e38db90553", size = 244885, upload-time = "2025-02-13T21:54:37.486Z" },
]

[[package]]
name = "psycopg2-binary"
version = "2.9.10"
source = { registry = "https://pypi.org/simple" }
sdist = { url = "https://files.pythonhosted.org/packages/cb/0e/bdc8274dc0585090b4e3432267d7be4dfbfd8971c0fa59167c711105a6bf/psycopg2-binary-2.9.10.tar.gz", hash = "sha256:4b3df0e6990aa98acda57d983942eff13d824135fe2250e6522edaa782a06de2", size = 385764, upload-time = "2024-10-16T11:24:58.126Z" }
wheels = [
    { url = "https://files.pythonhosted.org/packages/3e/30/d41d3ba765609c0763505d565c4d12d8f3c79793f0d0f044ff5a28bf395b/psycopg2_binary-2.9.10-cp313-cp313-macosx_12_0_x86_64.whl", hash = "sha256:26540d4a9a4e2b096f1ff9cce51253d0504dca5a85872c7f7be23be5a53eb18d", size = 3044699, upload-time = "2024-10-16T11:21:42.841Z" },
    { url = "https://files.pythonhosted.org/packages/35/44/257ddadec7ef04536ba71af6bc6a75ec05c5343004a7ec93006bee66c0bc/psycopg2_binary-2.9.10-cp313-cp313-macosx_14_0_arm64.whl", hash = "sha256:e217ce4d37667df0bc1c397fdcd8de5e81018ef305aed9415c3b093faaeb10fb", size = 3275245, upload-time = "2024-10-16T11:21:51.989Z" },
    { url = "https://files.pythonhosted.org/packages/1b/11/48ea1cd11de67f9efd7262085588790a95d9dfcd9b8a687d46caf7305c1a/psycopg2_binary-2.9.10-cp313-cp313-manylinux_2_17_aarch64.manylinux2014_aarch64.whl", hash = "sha256:245159e7ab20a71d989da00f280ca57da7641fa2cdcf71749c193cea540a74f7", size = 2851631, upload-time = "2024-10-16T11:21:57.584Z" },
    { url = "https://files.pythonhosted.org/packages/62/e0/62ce5ee650e6c86719d621a761fe4bc846ab9eff8c1f12b1ed5741bf1c9b/psycopg2_binary-2.9.10-cp313-cp313-manylinux_2_17_i686.manylinux2014_i686.whl", hash = "sha256:3c4ded1a24b20021ebe677b7b08ad10bf09aac197d6943bfe6fec70ac4e4690d", size = 3082140, upload-time = "2024-10-16T11:22:02.005Z" },
    { url = "https://files.pythonhosted.org/packages/27/ce/63f946c098611f7be234c0dd7cb1ad68b0b5744d34f68062bb3c5aa510c8/psycopg2_binary-2.9.10-cp313-cp313-manylinux_2_17_ppc64le.manylinux2014_ppc64le.whl", hash = "sha256:3abb691ff9e57d4a93355f60d4f4c1dd2d68326c968e7db17ea96df3c023ef73", size = 3264762, upload-time = "2024-10-16T11:22:06.412Z" },
    { url = "https://files.pythonhosted.org/packages/43/25/c603cd81402e69edf7daa59b1602bd41eb9859e2824b8c0855d748366ac9/psycopg2_binary-2.9.10-cp313-cp313-manylinux_2_17_x86_64.manylinux2014_x86_64.whl", hash = "sha256:8608c078134f0b3cbd9f89b34bd60a943b23fd33cc5f065e8d5f840061bd0673", size = 3020967, upload-time = "2024-10-16T11:22:11.583Z" },
    { url = "https://files.pythonhosted.org/packages/5f/d6/8708d8c6fca531057fa170cdde8df870e8b6a9b136e82b361c65e42b841e/psycopg2_binary-2.9.10-cp313-cp313-musllinux_1_2_aarch64.whl", hash = "sha256:230eeae2d71594103cd5b93fd29d1ace6420d0b86f4778739cb1a5a32f607d1f", size = 2872326, upload-time = "2024-10-16T11:22:16.406Z" },
    { url = "https://files.pythonhosted.org/packages/ce/ac/5b1ea50fc08a9df82de7e1771537557f07c2632231bbab652c7e22597908/psycopg2_binary-2.9.10-cp313-cp313-musllinux_1_2_i686.whl", hash = "sha256:bb89f0a835bcfc1d42ccd5f41f04870c1b936d8507c6df12b7737febc40f0909", size = 2822712, upload-time = "2024-10-16T11:22:21.366Z" },
    { url = "https://files.pythonhosted.org/packages/c4/fc/504d4503b2abc4570fac3ca56eb8fed5e437bf9c9ef13f36b6621db8ef00/psycopg2_binary-2.9.10-cp313-cp313-musllinux_1_2_ppc64le.whl", hash = "sha256:f0c2d907a1e102526dd2986df638343388b94c33860ff3bbe1384130828714b1", size = 2920155, upload-time = "2024-10-16T11:22:25.684Z" },
    { url = "https://files.pythonhosted.org/packages/b2/d1/323581e9273ad2c0dbd1902f3fb50c441da86e894b6e25a73c3fda32c57e/psycopg2_binary-2.9.10-cp313-cp313-musllinux_1_2_x86_64.whl", hash = "sha256:f8157bed2f51db683f31306aa497311b560f2265998122abe1dce6428bd86567", size = 2959356, upload-time = "2024-10-16T11:22:30.562Z" },
    { url = "https://files.pythonhosted.org/packages/08/50/d13ea0a054189ae1bc21af1d85b6f8bb9bbc5572991055d70ad9006fe2d6/psycopg2_binary-2.9.10-cp313-cp313-win_amd64.whl", hash = "sha256:27422aa5f11fbcd9b18da48373eb67081243662f9b46e6fd07c3eb46e4535142", size = 2569224, upload-time = "2025-01-04T20:09:19.234Z" },
]

[[package]]
name = "ptyprocess"
version = "0.7.0"
source = { registry = "https://pypi.org/simple" }
sdist = { url = "https://files.pythonhosted.org/packages/20/e5/16ff212c1e452235a90aeb09066144d0c5a6a8c0834397e03f5224495c4e/ptyprocess-0.7.0.tar.gz", hash = "sha256:5c5d0a3b48ceee0b48485e0c26037c0acd7d29765ca3fbb5cb3831d347423220", size = 70762, upload-time = "2020-12-28T15:15:30.155Z" }
wheels = [
    { url = "https://files.pythonhosted.org/packages/22/a6/858897256d0deac81a172289110f31629fc4cee19b6f01283303e18c8db3/ptyprocess-0.7.0-py2.py3-none-any.whl", hash = "sha256:4b41f3967fce3af57cc7e94b888626c18bf37a083e3651ca8feeb66d492fef35", size = 13993, upload-time = "2020-12-28T15:15:28.35Z" },
]

[[package]]
name = "pure-eval"
version = "0.2.3"
source = { registry = "https://pypi.org/simple" }
sdist = { url = "https://files.pythonhosted.org/packages/cd/05/0a34433a064256a578f1783a10da6df098ceaa4a57bbeaa96a6c0352786b/pure_eval-0.2.3.tar.gz", hash = "sha256:5f4e983f40564c576c7c8635ae88db5956bb2229d7e9237d03b3c0b0190eaf42", size = 19752, upload-time = "2024-07-21T12:58:21.801Z" }
wheels = [
    { url = "https://files.pythonhosted.org/packages/8e/37/efad0257dc6e593a18957422533ff0f87ede7c9c6ea010a2177d738fb82f/pure_eval-0.2.3-py3-none-any.whl", hash = "sha256:1db8e35b67b3d218d818ae653e27f06c3aa420901fa7b081ca98cbedc874e0d0", size = 11842, upload-time = "2024-07-21T12:58:20.04Z" },
]

[[package]]
name = "pycodestyle"
version = "2.11.1"
source = { registry = "https://pypi.org/simple" }
sdist = { url = "https://files.pythonhosted.org/packages/34/8f/fa09ae2acc737b9507b5734a9aec9a2b35fa73409982f57db1b42f8c3c65/pycodestyle-2.11.1.tar.gz", hash = "sha256:41ba0e7afc9752dfb53ced5489e89f8186be00e599e712660695b7a75ff2663f", size = 38974, upload-time = "2023-10-12T23:39:39.762Z" }
wheels = [
    { url = "https://files.pythonhosted.org/packages/b1/90/a998c550d0ddd07e38605bb5c455d00fcc177a800ff9cc3dafdcb3dd7b56/pycodestyle-2.11.1-py2.py3-none-any.whl", hash = "sha256:44fe31000b2d866f2e41841b18528a505fbd7fef9017b04eff4e2648a0fadc67", size = 31132, upload-time = "2023-10-12T23:39:38.242Z" },
]

[[package]]
name = "pycountry"
version = "22.3.5"
source = { registry = "https://pypi.org/simple" }
dependencies = [
    { name = "setuptools" },
]
sdist = { url = "https://files.pythonhosted.org/packages/33/24/033604d30f6cf82d661c0f9dfc2c71d52cafc2de516616f80d3b0600cb7c/pycountry-22.3.5.tar.gz", hash = "sha256:b2163a246c585894d808f18783e19137cb70a0c18fb36748dc01fc6f109c1646", size = 10141551, upload-time = "2022-03-05T10:27:01.153Z" }

[[package]]
name = "pycparser"
version = "2.22"
source = { registry = "https://pypi.org/simple" }
sdist = { url = "https://files.pythonhosted.org/packages/1d/b2/31537cf4b1ca988837256c910a668b553fceb8f069bedc4b1c826024b52c/pycparser-2.22.tar.gz", hash = "sha256:491c8be9c040f5390f5bf44a5b07752bd07f56edf992381b05c701439eec10f6", size = 172736, upload-time = "2024-03-30T13:22:22.564Z" }
wheels = [
    { url = "https://files.pythonhosted.org/packages/13/a3/a812df4e2dd5696d1f351d58b8fe16a405b234ad2886a0dab9183fb78109/pycparser-2.22-py3-none-any.whl", hash = "sha256:c3702b6d3dd8c7abc1afa565d7e63d53a1d0bd86cdc24edd75470f4de499cfcc", size = 117552, upload-time = "2024-03-30T13:22:20.476Z" },
]

[[package]]
name = "pycryptodomex"
version = "3.23.0"
source = { registry = "https://pypi.org/simple" }
sdist = { url = "https://files.pythonhosted.org/packages/c9/85/e24bf90972a30b0fcd16c73009add1d7d7cd9140c2498a68252028899e41/pycryptodomex-3.23.0.tar.gz", hash = "sha256:71909758f010c82bc99b0abf4ea12012c98962fbf0583c2164f8b84533c2e4da", size = 4922157, upload-time = "2025-05-17T17:23:41.434Z" }
wheels = [
    { url = "https://files.pythonhosted.org/packages/2e/00/10edb04777069a42490a38c137099d4b17ba6e36a4e6e28bdc7470e9e853/pycryptodomex-3.23.0-cp313-cp313t-macosx_10_13_universal2.whl", hash = "sha256:7b37e08e3871efe2187bc1fd9320cc81d87caf19816c648f24443483005ff886", size = 2498764, upload-time = "2025-05-17T17:22:21.453Z" },
    { url = "https://files.pythonhosted.org/packages/6b/3f/2872a9c2d3a27eac094f9ceaa5a8a483b774ae69018040ea3240d5b11154/pycryptodomex-3.23.0-cp313-cp313t-macosx_10_13_x86_64.whl", hash = "sha256:91979028227543010d7b2ba2471cf1d1e398b3f183cb105ac584df0c36dac28d", size = 1643012, upload-time = "2025-05-17T17:22:23.702Z" },
    { url = "https://files.pythonhosted.org/packages/70/af/774c2e2b4f6570fbf6a4972161adbb183aeeaa1863bde31e8706f123bf92/pycryptodomex-3.23.0-cp313-cp313t-manylinux_2_17_aarch64.manylinux2014_aarch64.whl", hash = "sha256:6b8962204c47464d5c1c4038abeadd4514a133b28748bcd9fa5b6d62e3cec6fa", size = 2187643, upload-time = "2025-05-17T17:22:26.37Z" },
    { url = "https://files.pythonhosted.org/packages/de/a3/71065b24cb889d537954cedc3ae5466af00a2cabcff8e29b73be047e9a19/pycryptodomex-3.23.0-cp313-cp313t-manylinux_2_17_x86_64.manylinux2014_x86_64.whl", hash = "sha256:a33986a0066860f7fcf7c7bd2bc804fa90e434183645595ae7b33d01f3c91ed8", size = 2273762, upload-time = "2025-05-17T17:22:28.313Z" },
    { url = "https://files.pythonhosted.org/packages/c9/0b/ff6f43b7fbef4d302c8b981fe58467b8871902cdc3eb28896b52421422cc/pycryptodomex-3.23.0-cp313-cp313t-manylinux_2_5_i686.manylinux1_i686.manylinux_2_17_i686.manylinux2014_i686.whl", hash = "sha256:c7947ab8d589e3178da3d7cdeabe14f841b391e17046954f2fbcd941705762b5", size = 2313012, upload-time = "2025-05-17T17:22:30.57Z" },
    { url = "https://files.pythonhosted.org/packages/02/de/9d4772c0506ab6da10b41159493657105d3f8bb5c53615d19452afc6b315/pycryptodomex-3.23.0-cp313-cp313t-musllinux_1_2_aarch64.whl", hash = "sha256:c25e30a20e1b426e1f0fa00131c516f16e474204eee1139d1603e132acffc314", size = 2186856, upload-time = "2025-05-17T17:22:32.819Z" },
    { url = "https://files.pythonhosted.org/packages/28/ad/8b30efcd6341707a234e5eba5493700a17852ca1ac7a75daa7945fcf6427/pycryptodomex-3.23.0-cp313-cp313t-musllinux_1_2_i686.whl", hash = "sha256:da4fa650cef02db88c2b98acc5434461e027dce0ae8c22dd5a69013eaf510006", size = 2347523, upload-time = "2025-05-17T17:22:35.386Z" },
    { url = "https://files.pythonhosted.org/packages/0f/02/16868e9f655b7670dbb0ac4f2844145cbc42251f916fc35c414ad2359849/pycryptodomex-3.23.0-cp313-cp313t-musllinux_1_2_x86_64.whl", hash = "sha256:58b851b9effd0d072d4ca2e4542bf2a4abcf13c82a29fd2c93ce27ee2a2e9462", size = 2272825, upload-time = "2025-05-17T17:22:37.632Z" },
    { url = "https://files.pythonhosted.org/packages/ca/18/4ca89ac737230b52ac8ffaca42f9c6f1fd07c81a6cd821e91af79db60632/pycryptodomex-3.23.0-cp313-cp313t-win32.whl", hash = "sha256:a9d446e844f08299236780f2efa9898c818fe7e02f17263866b8550c7d5fb328", size = 1772078, upload-time = "2025-05-17T17:22:40Z" },
    { url = "https://files.pythonhosted.org/packages/73/34/13e01c322db027682e00986873eca803f11c56ade9ba5bbf3225841ea2d4/pycryptodomex-3.23.0-cp313-cp313t-win_amd64.whl", hash = "sha256:bc65bdd9fc8de7a35a74cab1c898cab391a4add33a8fe740bda00f5976ca4708", size = 1803656, upload-time = "2025-05-17T17:22:42.139Z" },
    { url = "https://files.pythonhosted.org/packages/54/68/9504c8796b1805d58f4425002bcca20f12880e6fa4dc2fc9a668705c7a08/pycryptodomex-3.23.0-cp313-cp313t-win_arm64.whl", hash = "sha256:c885da45e70139464f082018ac527fdaad26f1657a99ee13eecdce0f0ca24ab4", size = 1707172, upload-time = "2025-05-17T17:22:44.704Z" },
    { url = "https://files.pythonhosted.org/packages/dd/9c/1a8f35daa39784ed8adf93a694e7e5dc15c23c741bbda06e1d45f8979e9e/pycryptodomex-3.23.0-cp37-abi3-macosx_10_9_universal2.whl", hash = "sha256:06698f957fe1ab229a99ba2defeeae1c09af185baa909a31a5d1f9d42b1aaed6", size = 2499240, upload-time = "2025-05-17T17:22:46.953Z" },
    { url = "https://files.pythonhosted.org/packages/7a/62/f5221a191a97157d240cf6643747558759126c76ee92f29a3f4aee3197a5/pycryptodomex-3.23.0-cp37-abi3-macosx_10_9_x86_64.whl", hash = "sha256:b2c2537863eccef2d41061e82a881dcabb04944c5c06c5aa7110b577cc487545", size = 1644042, upload-time = "2025-05-17T17:22:49.098Z" },
    { url = "https://files.pythonhosted.org/packages/8c/fd/5a054543c8988d4ed7b612721d7e78a4b9bf36bc3c5ad45ef45c22d0060e/pycryptodomex-3.23.0-cp37-abi3-manylinux_2_17_aarch64.manylinux2014_aarch64.whl", hash = "sha256:43c446e2ba8df8889e0e16f02211c25b4934898384c1ec1ec04d7889c0333587", size = 2186227, upload-time = "2025-05-17T17:22:51.139Z" },
    { url = "https://files.pythonhosted.org/packages/c8/a9/8862616a85cf450d2822dbd4fff1fcaba90877907a6ff5bc2672cafe42f8/pycryptodomex-3.23.0-cp37-abi3-manylinux_2_17_x86_64.manylinux2014_x86_64.whl", hash = "sha256:f489c4765093fb60e2edafdf223397bc716491b2b69fe74367b70d6999257a5c", size = 2272578, upload-time = "2025-05-17T17:22:53.676Z" },
    { url = "https://files.pythonhosted.org/packages/46/9f/bda9c49a7c1842820de674ab36c79f4fbeeee03f8ff0e4f3546c3889076b/pycryptodomex-3.23.0-cp37-abi3-manylinux_2_5_i686.manylinux1_i686.manylinux_2_17_i686.manylinux2014_i686.whl", hash = "sha256:bdc69d0d3d989a1029df0eed67cc5e8e5d968f3724f4519bd03e0ec68df7543c", size = 2312166, upload-time = "2025-05-17T17:22:56.585Z" },
    { url = "https://files.pythonhosted.org/packages/03/cc/870b9bf8ca92866ca0186534801cf8d20554ad2a76ca959538041b7a7cf4/pycryptodomex-3.23.0-cp37-abi3-musllinux_1_2_aarch64.whl", hash = "sha256:6bbcb1dd0f646484939e142462d9e532482bc74475cecf9c4903d4e1cd21f003", size = 2185467, upload-time = "2025-05-17T17:22:59.237Z" },
    { url = "https://files.pythonhosted.org/packages/96/e3/ce9348236d8e669fea5dd82a90e86be48b9c341210f44e25443162aba187/pycryptodomex-3.23.0-cp37-abi3-musllinux_1_2_i686.whl", hash = "sha256:8a4fcd42ccb04c31268d1efeecfccfd1249612b4de6374205376b8f280321744", size = 2346104, upload-time = "2025-05-17T17:23:02.112Z" },
    { url = "https://files.pythonhosted.org/packages/a5/e9/e869bcee87beb89040263c416a8a50204f7f7a83ac11897646c9e71e0daf/pycryptodomex-3.23.0-cp37-abi3-musllinux_1_2_x86_64.whl", hash = "sha256:55ccbe27f049743a4caf4f4221b166560d3438d0b1e5ab929e07ae1702a4d6fd", size = 2271038, upload-time = "2025-05-17T17:23:04.872Z" },
    { url = "https://files.pythonhosted.org/packages/8d/67/09ee8500dd22614af5fbaa51a4aee6e342b5fa8aecf0a6cb9cbf52fa6d45/pycryptodomex-3.23.0-cp37-abi3-win32.whl", hash = "sha256:189afbc87f0b9f158386bf051f720e20fa6145975f1e76369303d0f31d1a8d7c", size = 1771969, upload-time = "2025-05-17T17:23:07.115Z" },
    { url = "https://files.pythonhosted.org/packages/69/96/11f36f71a865dd6df03716d33bd07a67e9d20f6b8d39820470b766af323c/pycryptodomex-3.23.0-cp37-abi3-win_amd64.whl", hash = "sha256:52e5ca58c3a0b0bd5e100a9fbc8015059b05cffc6c66ce9d98b4b45e023443b9", size = 1803124, upload-time = "2025-05-17T17:23:09.267Z" },
    { url = "https://files.pythonhosted.org/packages/f9/93/45c1cdcbeb182ccd2e144c693eaa097763b08b38cded279f0053ed53c553/pycryptodomex-3.23.0-cp37-abi3-win_arm64.whl", hash = "sha256:02d87b80778c171445d67e23d1caef279bf4b25c3597050ccd2e13970b57fd51", size = 1707161, upload-time = "2025-05-17T17:23:11.414Z" },
]

[[package]]
name = "pydyf"
version = "0.10.0"
source = { registry = "https://pypi.org/simple" }
sdist = { url = "https://files.pythonhosted.org/packages/59/0b/389051bbc9decfa057a617c0a676883a674c2ecc2c0cef875e5502e35b77/pydyf-0.10.0.tar.gz", hash = "sha256:357194593efaf61d7b48ab97c3d59722114934967c3df3d7878ca6dd25b04c30", size = 17615, upload-time = "2024-04-29T09:55:55.26Z" }
wheels = [
    { url = "https://files.pythonhosted.org/packages/f1/b3/4b87b0edaa7f2f94c131d01697f936748fc7f74c1ca9622ada372f7256e8/pydyf-0.10.0-py3-none-any.whl", hash = "sha256:ef76b6c0976a091a9e15827fb5800e5e37e7cd1a3ca4d4bd19d10a14ea8c0ae3", size = 8115, upload-time = "2024-04-29T09:55:53.036Z" },
]

[[package]]
name = "pyflakes"
version = "3.1.0"
source = { registry = "https://pypi.org/simple" }
sdist = { url = "https://files.pythonhosted.org/packages/8b/fb/7251eaec19a055ec6aafb3d1395db7622348130d1b9b763f78567b2aab32/pyflakes-3.1.0.tar.gz", hash = "sha256:a0aae034c444db0071aa077972ba4768d40c830d9539fd45bf4cd3f8f6992efc", size = 63636, upload-time = "2023-07-29T17:00:41.482Z" }
wheels = [
    { url = "https://files.pythonhosted.org/packages/00/e9/1e1fd7fae559bfd07704991e9a59dd1349b72423c904256c073ce88a9940/pyflakes-3.1.0-py2.py3-none-any.whl", hash = "sha256:4132f6d49cb4dae6819e5379898f2b8cce3c5f23994194c24b77d5da2e36f774", size = 62616, upload-time = "2023-07-29T17:00:40.344Z" },
]

[[package]]
name = "pygments"
version = "2.19.2"
source = { registry = "https://pypi.org/simple" }
sdist = { url = "https://files.pythonhosted.org/packages/b0/77/a5b8c569bf593b0140bde72ea885a803b82086995367bf2037de0159d924/pygments-2.19.2.tar.gz", hash = "sha256:636cb2477cec7f8952536970bc533bc43743542f70392ae026374600add5b887", size = 4968631, upload-time = "2025-06-21T13:39:12.283Z" }
wheels = [
    { url = "https://files.pythonhosted.org/packages/c7/21/705964c7812476f378728bdf590ca4b771ec72385c533964653c68e86bdc/pygments-2.19.2-py3-none-any.whl", hash = "sha256:86540386c03d588bb81d44bc3928634ff26449851e99741617ecb9037ee5ec0b", size = 1225217, upload-time = "2025-06-21T13:39:07.939Z" },
]

[[package]]
name = "pygtrie"
version = "2.5.0"
source = { registry = "https://pypi.org/simple" }
sdist = { url = "https://files.pythonhosted.org/packages/b9/13/55deec25bf09383216fa7f1dfcdbfca40a04aa00b6d15a5cbf25af8fce5f/pygtrie-2.5.0.tar.gz", hash = "sha256:203514ad826eb403dab1d2e2ddd034e0d1534bbe4dbe0213bb0593f66beba4e2", size = 39266, upload-time = "2022-07-16T14:29:47.459Z" }
wheels = [
    { url = "https://files.pythonhosted.org/packages/ec/cd/bd196b2cf014afb1009de8b0f05ecd54011d881944e62763f3c1b1e8ef37/pygtrie-2.5.0-py3-none-any.whl", hash = "sha256:8795cda8105493d5ae159a5bef313ff13156c5d4d72feddefacaad59f8c8ce16", size = 25099, upload-time = "2022-09-23T20:30:05.12Z" },
]

[[package]]
name = "pyjwt"
version = "2.10.1"
source = { registry = "https://pypi.org/simple" }
sdist = { url = "https://files.pythonhosted.org/packages/e7/46/bd74733ff231675599650d3e47f361794b22ef3e3770998dda30d3b63726/pyjwt-2.10.1.tar.gz", hash = "sha256:3cc5772eb20009233caf06e9d8a0577824723b44e6648ee0a2aedb6cf9381953", size = 87785, upload-time = "2024-11-28T03:43:29.933Z" }
wheels = [
    { url = "https://files.pythonhosted.org/packages/61/ad/689f02752eeec26aed679477e80e632ef1b682313be70793d798c1d5fc8f/PyJWT-2.10.1-py3-none-any.whl", hash = "sha256:dcdd193e30abefd5debf142f9adfcdd2b58004e644f25406ffaebd50bd98dacb", size = 22997, upload-time = "2024-11-28T03:43:27.893Z" },
]

[package.optional-dependencies]
crypto = [
    { name = "cryptography" },
]

[[package]]
name = "pymdown-extensions"
version = "10.16"
source = { registry = "https://pypi.org/simple" }
dependencies = [
    { name = "markdown" },
    { name = "pyyaml" },
]
sdist = { url = "https://files.pythonhosted.org/packages/1a/0a/c06b542ac108bfc73200677309cd9188a3a01b127a63f20cadc18d873d88/pymdown_extensions-10.16.tar.gz", hash = "sha256:71dac4fca63fabeffd3eb9038b756161a33ec6e8d230853d3cecf562155ab3de", size = 853197, upload-time = "2025-06-21T17:56:36.974Z" }
wheels = [
    { url = "https://files.pythonhosted.org/packages/98/d4/10bb14004d3c792811e05e21b5e5dcae805aacb739bd12a0540967b99592/pymdown_extensions-10.16-py3-none-any.whl", hash = "sha256:f5dd064a4db588cb2d95229fc4ee63a1b16cc8b4d0e6145c0899ed8723da1df2", size = 266143, upload-time = "2025-06-21T17:56:35.356Z" },
]

[[package]]
name = "pynacl"
version = "1.5.0"
source = { registry = "https://pypi.org/simple" }
dependencies = [
    { name = "cffi" },
]
sdist = { url = "https://files.pythonhosted.org/packages/a7/22/27582568be639dfe22ddb3902225f91f2f17ceff88ce80e4db396c8986da/PyNaCl-1.5.0.tar.gz", hash = "sha256:8ac7448f09ab85811607bdd21ec2464495ac8b7c66d146bf545b0f08fb9220ba", size = 3392854, upload-time = "2022-01-07T22:05:41.134Z" }
wheels = [
    { url = "https://files.pythonhosted.org/packages/ce/75/0b8ede18506041c0bf23ac4d8e2971b4161cd6ce630b177d0a08eb0d8857/PyNaCl-1.5.0-cp36-abi3-macosx_10_10_universal2.whl", hash = "sha256:401002a4aaa07c9414132aaed7f6836ff98f59277a234704ff66878c2ee4a0d1", size = 349920, upload-time = "2022-01-07T22:05:49.156Z" },
    { url = "https://files.pythonhosted.org/packages/59/bb/fddf10acd09637327a97ef89d2a9d621328850a72f1fdc8c08bdf72e385f/PyNaCl-1.5.0-cp36-abi3-manylinux_2_17_aarch64.manylinux2014_aarch64.manylinux_2_24_aarch64.whl", hash = "sha256:52cb72a79269189d4e0dc537556f4740f7f0a9ec41c1322598799b0bdad4ef92", size = 601722, upload-time = "2022-01-07T22:05:50.989Z" },
    { url = "https://files.pythonhosted.org/packages/5d/70/87a065c37cca41a75f2ce113a5a2c2aa7533be648b184ade58971b5f7ccc/PyNaCl-1.5.0-cp36-abi3-manylinux_2_17_aarch64.manylinux2014_aarch64.whl", hash = "sha256:a36d4a9dda1f19ce6e03c9a784a2921a4b726b02e1c736600ca9c22029474394", size = 680087, upload-time = "2022-01-07T22:05:52.539Z" },
    { url = "https://files.pythonhosted.org/packages/ee/87/f1bb6a595f14a327e8285b9eb54d41fef76c585a0edef0a45f6fc95de125/PyNaCl-1.5.0-cp36-abi3-manylinux_2_17_x86_64.manylinux2014_x86_64.manylinux_2_24_x86_64.whl", hash = "sha256:0c84947a22519e013607c9be43706dd42513f9e6ae5d39d3613ca1e142fba44d", size = 856678, upload-time = "2022-01-07T22:05:54.251Z" },
    { url = "https://files.pythonhosted.org/packages/66/28/ca86676b69bf9f90e710571b67450508484388bfce09acf8a46f0b8c785f/PyNaCl-1.5.0-cp36-abi3-manylinux_2_17_x86_64.manylinux2014_x86_64.whl", hash = "sha256:06b8f6fa7f5de8d5d2f7573fe8c863c051225a27b61e6860fd047b1775807858", size = 1133660, upload-time = "2022-01-07T22:05:56.056Z" },
    { url = "https://files.pythonhosted.org/packages/3d/85/c262db650e86812585e2bc59e497a8f59948a005325a11bbbc9ecd3fe26b/PyNaCl-1.5.0-cp36-abi3-musllinux_1_1_aarch64.whl", hash = "sha256:a422368fc821589c228f4c49438a368831cb5bbc0eab5ebe1d7fac9dded6567b", size = 663824, upload-time = "2022-01-07T22:05:57.434Z" },
    { url = "https://files.pythonhosted.org/packages/fd/1a/cc308a884bd299b651f1633acb978e8596c71c33ca85e9dc9fa33a5399b9/PyNaCl-1.5.0-cp36-abi3-musllinux_1_1_x86_64.whl", hash = "sha256:61f642bf2378713e2c2e1de73444a3778e5f0a38be6fee0fe532fe30060282ff", size = 1117912, upload-time = "2022-01-07T22:05:58.665Z" },
    { url = "https://files.pythonhosted.org/packages/25/2d/b7df6ddb0c2a33afdb358f8af6ea3b8c4d1196ca45497dd37a56f0c122be/PyNaCl-1.5.0-cp36-abi3-win32.whl", hash = "sha256:e46dae94e34b085175f8abb3b0aaa7da40767865ac82c928eeb9e57e1ea8a543", size = 204624, upload-time = "2022-01-07T22:06:00.085Z" },
    { url = "https://files.pythonhosted.org/packages/5e/22/d3db169895faaf3e2eda892f005f433a62db2decbcfbc2f61e6517adfa87/PyNaCl-1.5.0-cp36-abi3-win_amd64.whl", hash = "sha256:20f42270d27e1b6a29f54032090b972d97f0a1b0948cc52392041ef7831fee93", size = 212141, upload-time = "2022-01-07T22:06:01.861Z" },
]

[[package]]
name = "pyparsing"
version = "3.2.3"
source = { registry = "https://pypi.org/simple" }
sdist = { url = "https://files.pythonhosted.org/packages/bb/22/f1129e69d94ffff626bdb5c835506b3a5b4f3d070f17ea295e12c2c6f60f/pyparsing-3.2.3.tar.gz", hash = "sha256:b9c13f1ab8b3b542f72e28f634bad4de758ab3ce4546e4301970ad6fa77c38be", size = 1088608, upload-time = "2025-03-25T05:01:28.114Z" }
wheels = [
    { url = "https://files.pythonhosted.org/packages/05/e7/df2285f3d08fee213f2d041540fa4fc9ca6c2d44cf36d3a035bf2a8d2bcc/pyparsing-3.2.3-py3-none-any.whl", hash = "sha256:a749938e02d6fd0b59b356ca504a24982314bb090c383e3cf201c95ef7e2bfcf", size = 111120, upload-time = "2025-03-25T05:01:24.908Z" },
]

[[package]]
name = "pyphen"
version = "0.17.2"
source = { registry = "https://pypi.org/simple" }
sdist = { url = "https://files.pythonhosted.org/packages/69/56/e4d7e1bd70d997713649c5ce530b2d15a5fc2245a74ca820fc2d51d89d4d/pyphen-0.17.2.tar.gz", hash = "sha256:f60647a9c9b30ec6c59910097af82bc5dd2d36576b918e44148d8b07ef3b4aa3", size = 2079470, upload-time = "2025-01-20T13:18:36.296Z" }
wheels = [
    { url = "https://files.pythonhosted.org/packages/7b/1f/c2142d2edf833a90728e5cdeb10bdbdc094dde8dbac078cee0cf33f5e11b/pyphen-0.17.2-py3-none-any.whl", hash = "sha256:3a07fb017cb2341e1d9ff31b8634efb1ae4dc4b130468c7c39dd3d32e7c3affd", size = 2079358, upload-time = "2025-01-20T13:18:29.629Z" },
]

[[package]]
name = "pyproject-api"
version = "1.9.1"
source = { registry = "https://pypi.org/simple" }
dependencies = [
    { name = "packaging" },
]
sdist = { url = "https://files.pythonhosted.org/packages/19/fd/437901c891f58a7b9096511750247535e891d2d5a5a6eefbc9386a2b41d5/pyproject_api-1.9.1.tar.gz", hash = "sha256:43c9918f49daab37e302038fc1aed54a8c7a91a9fa935d00b9a485f37e0f5335", size = 22710, upload-time = "2025-05-12T14:41:58.025Z" }
wheels = [
    { url = "https://files.pythonhosted.org/packages/ef/e6/c293c06695d4a3ab0260ef124a74ebadba5f4c511ce3a4259e976902c00b/pyproject_api-1.9.1-py3-none-any.whl", hash = "sha256:7d6238d92f8962773dd75b5f0c4a6a27cce092a14b623b811dba656f3b628948", size = 13158, upload-time = "2025-05-12T14:41:56.217Z" },
]

[[package]]
name = "pysocks"
version = "1.7.1"
source = { registry = "https://pypi.org/simple" }
sdist = { url = "https://files.pythonhosted.org/packages/bd/11/293dd436aea955d45fc4e8a35b6ae7270f5b8e00b53cf6c024c83b657a11/PySocks-1.7.1.tar.gz", hash = "sha256:3f8804571ebe159c380ac6de37643bb4685970655d3bba243530d6558b799aa0", size = 284429, upload-time = "2019-09-20T02:07:35.714Z" }
wheels = [
    { url = "https://files.pythonhosted.org/packages/8d/59/b4572118e098ac8e46e399a1dd0f2d85403ce8bbaad9ec79373ed6badaf9/PySocks-1.7.1-py3-none-any.whl", hash = "sha256:2725bd0a9925919b9b51739eea5f9e2bae91e83288108a9ad338b2e3a4435ee5", size = 16725, upload-time = "2019-09-20T02:06:22.938Z" },
]

[[package]]
name = "pytesseract"
version = "0.3.13"
source = { registry = "https://pypi.org/simple" }
dependencies = [
    { name = "packaging" },
    { name = "pillow" },
]
sdist = { url = "https://files.pythonhosted.org/packages/9f/a6/7d679b83c285974a7cb94d739b461fa7e7a9b17a3abfd7bf6cbc5c2394b0/pytesseract-0.3.13.tar.gz", hash = "sha256:4bf5f880c99406f52a3cfc2633e42d9dc67615e69d8a509d74867d3baddb5db9", size = 17689, upload-time = "2024-08-16T02:33:56.762Z" }
wheels = [
    { url = "https://files.pythonhosted.org/packages/7a/33/8312d7ce74670c9d39a532b2c246a853861120486be9443eebf048043637/pytesseract-0.3.13-py3-none-any.whl", hash = "sha256:7a99c6c2ac598360693d83a416e36e0b33a67638bb9d77fdcac094a3589d4b34", size = 14705, upload-time = "2024-08-16T02:36:10.09Z" },
]

[[package]]
name = "pytest"
version = "7.4.4"
source = { registry = "https://pypi.org/simple" }
dependencies = [
    { name = "colorama", marker = "sys_platform == 'win32'" },
    { name = "iniconfig" },
    { name = "packaging" },
    { name = "pluggy" },
]
sdist = { url = "https://files.pythonhosted.org/packages/80/1f/9d8e98e4133ffb16c90f3b405c43e38d3abb715bb5d7a63a5a684f7e46a3/pytest-7.4.4.tar.gz", hash = "sha256:2cf0005922c6ace4a3e2ec8b4080eb0d9753fdc93107415332f50ce9e7994280", size = 1357116, upload-time = "2023-12-31T12:00:18.035Z" }
wheels = [
    { url = "https://files.pythonhosted.org/packages/51/ff/f6e8b8f39e08547faece4bd80f89d5a8de68a38b2d179cc1c4490ffa3286/pytest-7.4.4-py3-none-any.whl", hash = "sha256:b090cdf5ed60bf4c45261be03239c2c1c22df034fbffe691abe93cd80cea01d8", size = 325287, upload-time = "2023-12-31T12:00:13.963Z" },
]

[[package]]
name = "pytest-cov"
version = "4.1.0"
source = { registry = "https://pypi.org/simple" }
dependencies = [
    { name = "coverage" },
    { name = "pytest" },
]
sdist = { url = "https://files.pythonhosted.org/packages/7a/15/da3df99fd551507694a9b01f512a2f6cf1254f33601605843c3775f39460/pytest-cov-4.1.0.tar.gz", hash = "sha256:3904b13dfbfec47f003b8e77fd5b589cd11904a21ddf1ab38a64f204d6a10ef6", size = 63245, upload-time = "2023-05-24T18:44:56.845Z" }
wheels = [
    { url = "https://files.pythonhosted.org/packages/a7/4b/8b78d126e275efa2379b1c2e09dc52cf70df16fc3b90613ef82531499d73/pytest_cov-4.1.0-py3-none-any.whl", hash = "sha256:6ba70b9e97e69fcc3fb45bfeab2d0a138fb65c4d0d6a41ef33983ad114be8c3a", size = 21949, upload-time = "2023-05-24T18:44:54.079Z" },
]

[[package]]
name = "pytest-django"
version = "4.11.1"
source = { registry = "https://pypi.org/simple" }
dependencies = [
    { name = "pytest" },
]
sdist = { url = "https://files.pythonhosted.org/packages/b1/fb/55d580352db26eb3d59ad50c64321ddfe228d3d8ac107db05387a2fadf3a/pytest_django-4.11.1.tar.gz", hash = "sha256:a949141a1ee103cb0e7a20f1451d355f83f5e4a5d07bdd4dcfdd1fd0ff227991", size = 86202, upload-time = "2025-04-03T18:56:09.338Z" }
wheels = [
    { url = "https://files.pythonhosted.org/packages/be/ac/bd0608d229ec808e51a21044f3f2f27b9a37e7a0ebaca7247882e67876af/pytest_django-4.11.1-py3-none-any.whl", hash = "sha256:1b63773f648aa3d8541000c26929c1ea63934be1cfa674c76436966d73fe6a10", size = 25281, upload-time = "2025-04-03T18:56:07.678Z" },
]

[[package]]
name = "pytest-echo"
version = "1.8.1"
source = { registry = "https://pypi.org/simple" }
dependencies = [
    { name = "pytest" },
]
sdist = { url = "https://files.pythonhosted.org/packages/4d/48/fc27028f166c25623ac0c1d401bce3a77662050edadb06d87bec1da2c63f/pytest_echo-1.8.1.tar.gz", hash = "sha256:7d765b4ddac93468fa1d303e70c48ad9e38479b4d122d5ae019919bb7fed0c2a", size = 14863, upload-time = "2025-02-01T00:54:12.539Z" }
wheels = [
    { url = "https://files.pythonhosted.org/packages/b0/c6/50ae25410db72d9051329ca9337ffe90e9155858a64fcd1e7ce76b9168c6/pytest_echo-1.8.1-py2.py3-none-any.whl", hash = "sha256:2bc47fa7faf30fcbd39651667d69f199603599941cf3d6c5d296586799a19bfd", size = 5798, upload-time = "2025-02-01T00:54:10.239Z" },
]

[[package]]
name = "pytest-html"
version = "4.1.1"
source = { registry = "https://pypi.org/simple" }
dependencies = [
    { name = "jinja2" },
    { name = "pytest" },
    { name = "pytest-metadata" },
]
sdist = { url = "https://files.pythonhosted.org/packages/bb/ab/4862dcb5a8a514bd87747e06b8d55483c0c9e987e1b66972336946e49b49/pytest_html-4.1.1.tar.gz", hash = "sha256:70a01e8ae5800f4a074b56a4cb1025c8f4f9b038bba5fe31e3c98eb996686f07", size = 150773, upload-time = "2023-11-07T15:44:28.975Z" }
wheels = [
    { url = "https://files.pythonhosted.org/packages/c8/c7/c160021cbecd956cc1a6f79e5fe155f7868b2e5b848f1320dad0b3e3122f/pytest_html-4.1.1-py3-none-any.whl", hash = "sha256:c8152cea03bd4e9bee6d525573b67bbc6622967b72b9628dda0ea3e2a0b5dd71", size = 23491, upload-time = "2023-11-07T15:44:27.149Z" },
]

[[package]]
name = "pytest-html-reporter"
version = "0.2.9"
source = { registry = "https://pypi.org/simple" }
dependencies = [
    { name = "pillow" },
    { name = "pytest" },
]
sdist = { url = "https://files.pythonhosted.org/packages/ed/d0/a35a17d6d5a265316252819c30e075bf39a57461e0f17418e7ecefa480fc/pytest-html-reporter-0.2.9.tar.gz", hash = "sha256:0f1c526d1533c40961ebe3b7af6127e2f0c7719f22d49d93d94e635af7bc280b", size = 24754, upload-time = "2022-02-13T18:45:42.366Z" }

[[package]]
name = "pytest-metadata"
version = "3.1.1"
source = { registry = "https://pypi.org/simple" }
dependencies = [
    { name = "pytest" },
]
sdist = { url = "https://files.pythonhosted.org/packages/a6/85/8c969f8bec4e559f8f2b958a15229a35495f5b4ce499f6b865eac54b878d/pytest_metadata-3.1.1.tar.gz", hash = "sha256:d2a29b0355fbc03f168aa96d41ff88b1a3b44a3b02acbe491801c98a048017c8", size = 9952, upload-time = "2024-02-12T19:38:44.887Z" }
wheels = [
    { url = "https://files.pythonhosted.org/packages/3e/43/7e7b2ec865caa92f67b8f0e9231a798d102724ca4c0e1f414316be1c1ef2/pytest_metadata-3.1.1-py3-none-any.whl", hash = "sha256:c8e0844db684ee1c798cfa38908d20d67d0463ecb6137c72e91f418558dd5f4b", size = 11428, upload-time = "2024-02-12T19:38:42.531Z" },
]

[[package]]
name = "pytest-mock"
version = "3.14.1"
source = { registry = "https://pypi.org/simple" }
dependencies = [
    { name = "pytest" },
]
sdist = { url = "https://files.pythonhosted.org/packages/71/28/67172c96ba684058a4d24ffe144d64783d2a270d0af0d9e792737bddc75c/pytest_mock-3.14.1.tar.gz", hash = "sha256:159e9edac4c451ce77a5cdb9fc5d1100708d2dd4ba3c3df572f14097351af80e", size = 33241, upload-time = "2025-05-26T13:58:45.167Z" }
wheels = [
    { url = "https://files.pythonhosted.org/packages/b2/05/77b60e520511c53d1c1ca75f1930c7dd8e971d0c4379b7f4b3f9644685ba/pytest_mock-3.14.1-py3-none-any.whl", hash = "sha256:178aefcd11307d874b4cd3100344e7e2d888d9791a6a1d9bfe90fbc1b74fd1d0", size = 9923, upload-time = "2025-05-26T13:58:43.487Z" },
]

[[package]]
name = "pytest-randomly"
version = "3.16.0"
source = { registry = "https://pypi.org/simple" }
dependencies = [
    { name = "pytest" },
]
sdist = { url = "https://files.pythonhosted.org/packages/c0/68/d221ed7f4a2a49a664da721b8e87b52af6dd317af2a6cb51549cf17ac4b8/pytest_randomly-3.16.0.tar.gz", hash = "sha256:11bf4d23a26484de7860d82f726c0629837cf4064b79157bd18ec9d41d7feb26", size = 13367, upload-time = "2024-10-25T15:45:34.274Z" }
wheels = [
    { url = "https://files.pythonhosted.org/packages/22/70/b31577d7c46d8e2f9baccfed5067dd8475262a2331ffb0bfdf19361c9bde/pytest_randomly-3.16.0-py3-none-any.whl", hash = "sha256:8633d332635a1a0983d3bba19342196807f6afb17c3eef78e02c2f85dade45d6", size = 8396, upload-time = "2024-10-25T15:45:32.78Z" },
]

[[package]]
name = "pytest-repeat"
version = "0.9.4"
source = { registry = "https://pypi.org/simple" }
dependencies = [
    { name = "pytest" },
]
sdist = { url = "https://files.pythonhosted.org/packages/80/d4/69e9dbb9b8266df0b157c72be32083403c412990af15c7c15f7a3fd1b142/pytest_repeat-0.9.4.tar.gz", hash = "sha256:d92ac14dfaa6ffcfe6917e5d16f0c9bc82380c135b03c2a5f412d2637f224485", size = 6488, upload-time = "2025-04-07T14:59:53.077Z" }
wheels = [
    { url = "https://files.pythonhosted.org/packages/73/d4/8b706b81b07b43081bd68a2c0359fe895b74bf664b20aca8005d2bb3be71/pytest_repeat-0.9.4-py3-none-any.whl", hash = "sha256:c1738b4e412a6f3b3b9e0b8b29fcd7a423e50f87381ad9307ef6f5a8601139f3", size = 4180, upload-time = "2025-04-07T14:59:51.492Z" },
]

[[package]]
name = "pytest-rerunfailures"
version = "13.0"
source = { registry = "https://pypi.org/simple" }
dependencies = [
    { name = "packaging" },
    { name = "pytest" },
]
sdist = { url = "https://files.pythonhosted.org/packages/41/40/26684be329d127f0402144b731dea116e8bce27d0b04cd91e8e0bea4df4a/pytest-rerunfailures-13.0.tar.gz", hash = "sha256:e132dbe420bc476f544b96e7036edd0a69707574209b6677263c950d19b09199", size = 20846, upload-time = "2023-11-22T12:07:14.778Z" }
wheels = [
    { url = "https://files.pythonhosted.org/packages/f6/79/fe715fc9d6d9df4538c2115c0e8d49c95ddd34a16decb0cc54394ab4c9ba/pytest_rerunfailures-13.0-py3-none-any.whl", hash = "sha256:34919cb3fcb1f8e5d4b940aa75ccdea9661bade925091873b7c6fa5548333069", size = 12481, upload-time = "2023-11-22T12:07:12.612Z" },
]

[[package]]
name = "pytest-vcr"
version = "1.0.2"
source = { registry = "https://pypi.org/simple" }
dependencies = [
    { name = "pytest" },
    { name = "vcrpy" },
]
sdist = { url = "https://files.pythonhosted.org/packages/1a/60/104c619483c1a42775d3f8b27293f1ecfc0728014874d065e68cb9702d49/pytest-vcr-1.0.2.tar.gz", hash = "sha256:23ee51b75abbcc43d926272773aae4f39f93aceb75ed56852d0bf618f92e1896", size = 3810, upload-time = "2019-04-26T19:04:00.806Z" }
wheels = [
    { url = "https://files.pythonhosted.org/packages/9d/d3/ff520d11e6ee400602711d1ece8168dcfc5b6d8146fb7db4244a6ad6a9c3/pytest_vcr-1.0.2-py2.py3-none-any.whl", hash = "sha256:2f316e0539399bea0296e8b8401145c62b6f85e9066af7e57b6151481b0d6d9c", size = 4137, upload-time = "2019-04-26T19:03:57.034Z" },
]

[[package]]
name = "pytest-xdist"
version = "3.8.0"
source = { registry = "https://pypi.org/simple" }
dependencies = [
    { name = "execnet" },
    { name = "pytest" },
]
sdist = { url = "https://files.pythonhosted.org/packages/78/b4/439b179d1ff526791eb921115fca8e44e596a13efeda518b9d845a619450/pytest_xdist-3.8.0.tar.gz", hash = "sha256:7e578125ec9bc6050861aa93f2d59f1d8d085595d6551c2c90b6f4fad8d3a9f1", size = 88069, upload-time = "2025-07-01T13:30:59.346Z" }
wheels = [
    { url = "https://files.pythonhosted.org/packages/ca/31/d4e37e9e550c2b92a9cbc2e4d0b7420a27224968580b5a447f420847c975/pytest_xdist-3.8.0-py3-none-any.whl", hash = "sha256:202ca578cfeb7370784a8c33d6d05bc6e13b4f25b5053c30a152269fd10f0b88", size = 46396, upload-time = "2025-07-01T13:30:56.632Z" },
]

[[package]]
name = "python-crontab"
version = "3.3.0"
source = { registry = "https://pypi.org/simple" }
sdist = { url = "https://files.pythonhosted.org/packages/99/7f/c54fb7e70b59844526aa4ae321e927a167678660ab51dda979955eafb89a/python_crontab-3.3.0.tar.gz", hash = "sha256:007c8aee68dddf3e04ec4dce0fac124b93bd68be7470fc95d2a9617a15de291b", size = 57626, upload-time = "2025-07-13T20:05:35.535Z" }
wheels = [
    { url = "https://files.pythonhosted.org/packages/47/42/bb4afa5b088f64092036221843fc989b7db9d9d302494c1f8b024ee78a46/python_crontab-3.3.0-py3-none-any.whl", hash = "sha256:739a778b1a771379b75654e53fd4df58e5c63a9279a63b5dfe44c0fcc3ee7884", size = 27533, upload-time = "2025-07-13T20:05:34.266Z" },
]

[[package]]
name = "python-dateutil"
version = "2.9.0.post0"
source = { registry = "https://pypi.org/simple" }
dependencies = [
    { name = "six" },
]
sdist = { url = "https://files.pythonhosted.org/packages/66/c0/0c8b6ad9f17a802ee498c46e004a0eb49bc148f2fd230864601a86dcf6db/python-dateutil-2.9.0.post0.tar.gz", hash = "sha256:37dd54208da7e1cd875388217d5e00ebd4179249f90fb72437e91a35459a0ad3", size = 342432, upload-time = "2024-03-01T18:36:20.211Z" }
wheels = [
    { url = "https://files.pythonhosted.org/packages/ec/57/56b9bcc3c9c6a792fcbaf139543cee77261f3651ca9da0c93f5c1221264b/python_dateutil-2.9.0.post0-py2.py3-none-any.whl", hash = "sha256:a8b2bc7bffae282281c8140a97d3aa9c14da0b136dfe83f850eea9a5f7470427", size = 229892, upload-time = "2024-03-01T18:36:18.57Z" },
]

[[package]]
name = "python-dotenv"
version = "1.1.1"
source = { registry = "https://pypi.org/simple" }
sdist = { url = "https://files.pythonhosted.org/packages/f6/b0/4bc07ccd3572a2f9df7e6782f52b0c6c90dcbb803ac4a167702d7d0dfe1e/python_dotenv-1.1.1.tar.gz", hash = "sha256:a8a6399716257f45be6a007360200409fce5cda2661e3dec71d23dc15f6189ab", size = 41978, upload-time = "2025-06-24T04:21:07.341Z" }
wheels = [
    { url = "https://files.pythonhosted.org/packages/5f/ed/539768cf28c661b5b068d66d96a2f155c4971a5d55684a514c1a0e0dec2f/python_dotenv-1.1.1-py3-none-any.whl", hash = "sha256:31f23644fe2602f88ff55e1f5c79ba497e01224ee7737937930c448e4d0e24dc", size = 20556, upload-time = "2025-06-24T04:21:06.073Z" },
]

[[package]]
name = "python3-openid"
version = "3.2.0"
source = { registry = "https://pypi.org/simple" }
dependencies = [
    { name = "defusedxml" },
]
sdist = { url = "https://files.pythonhosted.org/packages/5f/4a/29feb8da6c44f77007dcd29518fea73a3d5653ee02a587ae1f17f1f5ddb5/python3-openid-3.2.0.tar.gz", hash = "sha256:33fbf6928f401e0b790151ed2b5290b02545e8775f982485205a066f874aaeaf", size = 305600, upload-time = "2020-06-29T12:15:49.026Z" }
wheels = [
    { url = "https://files.pythonhosted.org/packages/e0/a5/c6ba13860bdf5525f1ab01e01cc667578d6f1efc8a1dba355700fb04c29b/python3_openid-3.2.0-py3-none-any.whl", hash = "sha256:6626f771e0417486701e0b4daff762e7212e820ca5b29fcc0d05f6f8736dfa6b", size = 133681, upload-time = "2020-06-29T12:15:47.502Z" },
]

[[package]]
name = "pytz"
version = "2022.7.1"
source = { registry = "https://pypi.org/simple" }
sdist = { url = "https://files.pythonhosted.org/packages/03/3e/dc5c793b62c60d0ca0b7e58f1fdd84d5aaa9f8df23e7589b39cc9ce20a03/pytz-2022.7.1.tar.gz", hash = "sha256:01a0681c4b9684a28304615eba55d1ab31ae00bf68ec157ec3708a8182dbbcd0", size = 313522, upload-time = "2023-01-14T12:25:05.384Z" }
wheels = [
    { url = "https://files.pythonhosted.org/packages/2e/09/fbd3c46dce130958ee8e0090f910f1fe39e502cc5ba0aadca1e8a2b932e5/pytz-2022.7.1-py2.py3-none-any.whl", hash = "sha256:78f4f37d8198e0627c5f1143240bb0206b8691d8d7ac6d78fee88b78733f8c4a", size = 499377, upload-time = "2023-01-14T12:25:02.823Z" },
]

[[package]]
name = "pyyaml"
version = "6.0.2"
source = { registry = "https://pypi.org/simple" }
sdist = { url = "https://files.pythonhosted.org/packages/54/ed/79a089b6be93607fa5cdaedf301d7dfb23af5f25c398d5ead2525b063e17/pyyaml-6.0.2.tar.gz", hash = "sha256:d584d9ec91ad65861cc08d42e834324ef890a082e591037abe114850ff7bbc3e", size = 130631, upload-time = "2024-08-06T20:33:50.674Z" }
wheels = [
    { url = "https://files.pythonhosted.org/packages/ef/e3/3af305b830494fa85d95f6d95ef7fa73f2ee1cc8ef5b495c7c3269fb835f/PyYAML-6.0.2-cp313-cp313-macosx_10_13_x86_64.whl", hash = "sha256:efdca5630322a10774e8e98e1af481aad470dd62c3170801852d752aa7a783ba", size = 181309, upload-time = "2024-08-06T20:32:43.4Z" },
    { url = "https://files.pythonhosted.org/packages/45/9f/3b1c20a0b7a3200524eb0076cc027a970d320bd3a6592873c85c92a08731/PyYAML-6.0.2-cp313-cp313-macosx_11_0_arm64.whl", hash = "sha256:50187695423ffe49e2deacb8cd10510bc361faac997de9efef88badc3bb9e2d1", size = 171679, upload-time = "2024-08-06T20:32:44.801Z" },
    { url = "https://files.pythonhosted.org/packages/7c/9a/337322f27005c33bcb656c655fa78325b730324c78620e8328ae28b64d0c/PyYAML-6.0.2-cp313-cp313-manylinux_2_17_aarch64.manylinux2014_aarch64.whl", hash = "sha256:0ffe8360bab4910ef1b9e87fb812d8bc0a308b0d0eef8c8f44e0254ab3b07133", size = 733428, upload-time = "2024-08-06T20:32:46.432Z" },
    { url = "https://files.pythonhosted.org/packages/a3/69/864fbe19e6c18ea3cc196cbe5d392175b4cf3d5d0ac1403ec3f2d237ebb5/PyYAML-6.0.2-cp313-cp313-manylinux_2_17_s390x.manylinux2014_s390x.whl", hash = "sha256:17e311b6c678207928d649faa7cb0d7b4c26a0ba73d41e99c4fff6b6c3276484", size = 763361, upload-time = "2024-08-06T20:32:51.188Z" },
    { url = "https://files.pythonhosted.org/packages/04/24/b7721e4845c2f162d26f50521b825fb061bc0a5afcf9a386840f23ea19fa/PyYAML-6.0.2-cp313-cp313-manylinux_2_17_x86_64.manylinux2014_x86_64.whl", hash = "sha256:70b189594dbe54f75ab3a1acec5f1e3faa7e8cf2f1e08d9b561cb41b845f69d5", size = 759523, upload-time = "2024-08-06T20:32:53.019Z" },
    { url = "https://files.pythonhosted.org/packages/2b/b2/e3234f59ba06559c6ff63c4e10baea10e5e7df868092bf9ab40e5b9c56b6/PyYAML-6.0.2-cp313-cp313-musllinux_1_1_aarch64.whl", hash = "sha256:41e4e3953a79407c794916fa277a82531dd93aad34e29c2a514c2c0c5fe971cc", size = 726660, upload-time = "2024-08-06T20:32:54.708Z" },
    { url = "https://files.pythonhosted.org/packages/fe/0f/25911a9f080464c59fab9027482f822b86bf0608957a5fcc6eaac85aa515/PyYAML-6.0.2-cp313-cp313-musllinux_1_1_x86_64.whl", hash = "sha256:68ccc6023a3400877818152ad9a1033e3db8625d899c72eacb5a668902e4d652", size = 751597, upload-time = "2024-08-06T20:32:56.985Z" },
    { url = "https://files.pythonhosted.org/packages/14/0d/e2c3b43bbce3cf6bd97c840b46088a3031085179e596d4929729d8d68270/PyYAML-6.0.2-cp313-cp313-win32.whl", hash = "sha256:bc2fa7c6b47d6bc618dd7fb02ef6fdedb1090ec036abab80d4681424b84c1183", size = 140527, upload-time = "2024-08-06T20:33:03.001Z" },
    { url = "https://files.pythonhosted.org/packages/fa/de/02b54f42487e3d3c6efb3f89428677074ca7bf43aae402517bc7cca949f3/PyYAML-6.0.2-cp313-cp313-win_amd64.whl", hash = "sha256:8388ee1976c416731879ac16da0aff3f63b286ffdd57cdeb95f3f2e085687563", size = 156446, upload-time = "2024-08-06T20:33:04.33Z" },
]

[[package]]
name = "pyyaml-env-tag"
version = "1.1"
source = { registry = "https://pypi.org/simple" }
dependencies = [
    { name = "pyyaml" },
]
sdist = { url = "https://files.pythonhosted.org/packages/eb/2e/79c822141bfd05a853236b504869ebc6b70159afc570e1d5a20641782eaa/pyyaml_env_tag-1.1.tar.gz", hash = "sha256:2eb38b75a2d21ee0475d6d97ec19c63287a7e140231e4214969d0eac923cd7ff", size = 5737, upload-time = "2025-05-13T15:24:01.64Z" }
wheels = [
    { url = "https://files.pythonhosted.org/packages/04/11/432f32f8097b03e3cd5fe57e88efb685d964e2e5178a48ed61e841f7fdce/pyyaml_env_tag-1.1-py3-none-any.whl", hash = "sha256:17109e1a528561e32f026364712fee1264bc2ea6715120891174ed1b980d2e04", size = 4722, upload-time = "2025-05-13T15:23:59.629Z" },
]

[[package]]
name = "pyzipper"
version = "0.3.6"
source = { registry = "https://pypi.org/simple" }
dependencies = [
    { name = "pycryptodomex" },
]
sdist = { url = "https://files.pythonhosted.org/packages/ac/97/2f03c67b40e531b30f0e1357476b4db989097a92cd30c6d2389cfa12db49/pyzipper-0.3.6.tar.gz", hash = "sha256:0adca90a00c36a93fbe49bfa8c5add452bfe4ef85a1b8e3638739dd1c7b26bfc", size = 31377, upload-time = "2022-07-31T09:58:34.854Z" }
wheels = [
    { url = "https://files.pythonhosted.org/packages/2d/b8/9d5d7cf4d96db8efa39f232fb152e87231fdaa5072229e6517f77a18d9c7/pyzipper-0.3.6-py2.py3-none-any.whl", hash = "sha256:6d097f465bfa47796b1494e12ea65d1478107d38e13bc56f6e58eedc4f6c1a87", size = 67652, upload-time = "2022-07-31T09:58:31.945Z" },
]

[[package]]
name = "rcssmin"
version = "1.1.2"
source = { registry = "https://pypi.org/simple" }
sdist = { url = "https://files.pythonhosted.org/packages/ef/26/f38d49c21d933e3e4320ed31c6025c381dbd973e9936edd0af52ce521534/rcssmin-1.1.2.tar.gz", hash = "sha256:bc75eb75bd6d345c0c51fd80fc487ddd6f9fd409dd7861b3fe98dee85018e1e9", size = 582213, upload-time = "2023-10-03T19:57:48.536Z" }

[[package]]
name = "redis"
version = "5.2.1"
source = { registry = "https://pypi.org/simple" }
sdist = { url = "https://files.pythonhosted.org/packages/47/da/d283a37303a995cd36f8b92db85135153dc4f7a8e4441aa827721b442cfb/redis-5.2.1.tar.gz", hash = "sha256:16f2e22dff21d5125e8481515e386711a34cbec50f0e44413dd7d9c060a54e0f", size = 4608355, upload-time = "2024-12-06T09:50:41.956Z" }
wheels = [
    { url = "https://files.pythonhosted.org/packages/3c/5f/fa26b9b2672cbe30e07d9a5bdf39cf16e3b80b42916757c5f92bca88e4ba/redis-5.2.1-py3-none-any.whl", hash = "sha256:ee7e1056b9aea0f04c6c2ed59452947f34c4940ee025f5dd83e6a6418b6989e4", size = 261502, upload-time = "2024-12-06T09:50:39.656Z" },
]

[[package]]
name = "referencing"
version = "0.36.2"
source = { registry = "https://pypi.org/simple" }
dependencies = [
    { name = "attrs" },
    { name = "rpds-py" },
]
sdist = { url = "https://files.pythonhosted.org/packages/2f/db/98b5c277be99dd18bfd91dd04e1b759cad18d1a338188c936e92f921c7e2/referencing-0.36.2.tar.gz", hash = "sha256:df2e89862cd09deabbdba16944cc3f10feb6b3e6f18e902f7cc25609a34775aa", size = 74744, upload-time = "2025-01-25T08:48:16.138Z" }
wheels = [
    { url = "https://files.pythonhosted.org/packages/c1/b1/3baf80dc6d2b7bc27a95a67752d0208e410351e3feb4eb78de5f77454d8d/referencing-0.36.2-py3-none-any.whl", hash = "sha256:e8699adbbf8b5c7de96d8ffa0eb5c158b3beafce084968e2ea8bb08c6794dcd0", size = 26775, upload-time = "2025-01-25T08:48:14.241Z" },
]

[[package]]
name = "requests"
version = "2.32.4"
source = { registry = "https://pypi.org/simple" }
dependencies = [
    { name = "certifi" },
    { name = "charset-normalizer" },
    { name = "idna" },
    { name = "urllib3" },
]
sdist = { url = "https://files.pythonhosted.org/packages/e1/0a/929373653770d8a0d7ea76c37de6e41f11eb07559b103b1c02cafb3f7cf8/requests-2.32.4.tar.gz", hash = "sha256:27d0316682c8a29834d3264820024b62a36942083d52caf2f14c0591336d3422", size = 135258, upload-time = "2025-06-09T16:43:07.34Z" }
wheels = [
    { url = "https://files.pythonhosted.org/packages/7c/e4/56027c4a6b4ae70ca9de302488c5ca95ad4a39e190093d6c1a8ace08341b/requests-2.32.4-py3-none-any.whl", hash = "sha256:27babd3cda2a6d50b30443204ee89830707d396671944c998b5975b031ac2b2c", size = 64847, upload-time = "2025-06-09T16:43:05.728Z" },
]

[[package]]
name = "requests-mock"
version = "1.12.1"
source = { registry = "https://pypi.org/simple" }
dependencies = [
    { name = "requests" },
]
sdist = { url = "https://files.pythonhosted.org/packages/92/32/587625f91f9a0a3d84688bf9cfc4b2480a7e8ec327cefd0ff2ac891fd2cf/requests-mock-1.12.1.tar.gz", hash = "sha256:e9e12e333b525156e82a3c852f22016b9158220d2f47454de9cae8a77d371401", size = 60901, upload-time = "2024-03-29T03:54:29.446Z" }
wheels = [
    { url = "https://files.pythonhosted.org/packages/97/ec/889fbc557727da0c34a33850950310240f2040f3b1955175fdb2b36a8910/requests_mock-1.12.1-py2.py3-none-any.whl", hash = "sha256:b1e37054004cdd5e56c84454cc7df12b25f90f382159087f4b6915aaeef39563", size = 27695, upload-time = "2024-03-29T03:54:27.64Z" },
]

[[package]]
name = "requests-oauthlib"
version = "2.0.0"
source = { registry = "https://pypi.org/simple" }
dependencies = [
    { name = "oauthlib" },
    { name = "requests" },
]
sdist = { url = "https://files.pythonhosted.org/packages/42/f2/05f29bc3913aea15eb670be136045bf5c5bbf4b99ecb839da9b422bb2c85/requests-oauthlib-2.0.0.tar.gz", hash = "sha256:b3dffaebd884d8cd778494369603a9e7b58d29111bf6b41bdc2dcd87203af4e9", size = 55650, upload-time = "2024-03-22T20:32:29.939Z" }
wheels = [
    { url = "https://files.pythonhosted.org/packages/3b/5d/63d4ae3b9daea098d5d6f5da83984853c1bbacd5dc826764b249fe119d24/requests_oauthlib-2.0.0-py2.py3-none-any.whl", hash = "sha256:7dd8a5c40426b779b0868c404bdef9768deccf22749cde15852df527e6269b36", size = 24179, upload-time = "2024-03-22T20:32:28.055Z" },
]

[[package]]
name = "responses"
version = "0.25.7"
source = { registry = "https://pypi.org/simple" }
dependencies = [
    { name = "pyyaml" },
    { name = "requests" },
    { name = "urllib3" },
]
sdist = { url = "https://files.pythonhosted.org/packages/81/7e/2345ac3299bd62bd7163216702bbc88976c099cfceba5b889f2a457727a1/responses-0.25.7.tar.gz", hash = "sha256:8ebae11405d7a5df79ab6fd54277f6f2bc29b2d002d0dd2d5c632594d1ddcedb", size = 79203, upload-time = "2025-03-11T15:36:16.624Z" }
wheels = [
    { url = "https://files.pythonhosted.org/packages/e4/fc/1d20b64fa90e81e4fa0a34c9b0240a6cfb1326b7e06d18a5432a9917c316/responses-0.25.7-py3-none-any.whl", hash = "sha256:92ca17416c90fe6b35921f52179bff29332076bb32694c0df02dcac2c6bc043c", size = 34732, upload-time = "2025-03-11T15:36:14.589Z" },
]

[[package]]
name = "rjsmin"
version = "1.2.2"
source = { registry = "https://pypi.org/simple" }
sdist = { url = "https://files.pythonhosted.org/packages/f0/1c/c0355e8b8b8aca9c0d43519d2a7c473940deae0297ff8544eff359d7f715/rjsmin-1.2.2.tar.gz", hash = "sha256:8c1bcd821143fecf23242012b55e13610840a839cd467b358f16359010d62dae", size = 420634, upload-time = "2023-10-05T07:19:30.857Z" }

[[package]]
name = "rpds-py"
version = "0.26.0"
source = { registry = "https://pypi.org/simple" }
sdist = { url = "https://files.pythonhosted.org/packages/a5/aa/4456d84bbb54adc6a916fb10c9b374f78ac840337644e4a5eda229c81275/rpds_py-0.26.0.tar.gz", hash = "sha256:20dae58a859b0906f0685642e591056f1e787f3a8b39c8e8749a45dc7d26bdb0", size = 27385, upload-time = "2025-07-01T15:57:13.958Z" }
wheels = [
    { url = "https://files.pythonhosted.org/packages/6a/67/bb62d0109493b12b1c6ab00de7a5566aa84c0e44217c2d94bee1bd370da9/rpds_py-0.26.0-cp313-cp313-macosx_10_12_x86_64.whl", hash = "sha256:696764a5be111b036256c0b18cd29783fab22154690fc698062fc1b0084b511d", size = 363917, upload-time = "2025-07-01T15:54:34.755Z" },
    { url = "https://files.pythonhosted.org/packages/4b/f3/34e6ae1925a5706c0f002a8d2d7f172373b855768149796af87bd65dcdb9/rpds_py-0.26.0-cp313-cp313-macosx_11_0_arm64.whl", hash = "sha256:1e6c15d2080a63aaed876e228efe4f814bc7889c63b1e112ad46fdc8b368b9e1", size = 350073, upload-time = "2025-07-01T15:54:36.292Z" },
    { url = "https://files.pythonhosted.org/packages/75/83/1953a9d4f4e4de7fd0533733e041c28135f3c21485faaef56a8aadbd96b5/rpds_py-0.26.0-cp313-cp313-manylinux_2_17_aarch64.manylinux2014_aarch64.whl", hash = "sha256:390e3170babf42462739a93321e657444f0862c6d722a291accc46f9d21ed04e", size = 384214, upload-time = "2025-07-01T15:54:37.469Z" },
    { url = "https://files.pythonhosted.org/packages/48/0e/983ed1b792b3322ea1d065e67f4b230f3b96025f5ce3878cc40af09b7533/rpds_py-0.26.0-cp313-cp313-manylinux_2_17_armv7l.manylinux2014_armv7l.whl", hash = "sha256:7da84c2c74c0f5bc97d853d9e17bb83e2dcafcff0dc48286916001cc114379a1", size = 400113, upload-time = "2025-07-01T15:54:38.954Z" },
    { url = "https://files.pythonhosted.org/packages/69/7f/36c0925fff6f660a80be259c5b4f5e53a16851f946eb080351d057698528/rpds_py-0.26.0-cp313-cp313-manylinux_2_17_ppc64le.manylinux2014_ppc64le.whl", hash = "sha256:4c5fe114a6dd480a510b6d3661d09d67d1622c4bf20660a474507aaee7eeeee9", size = 515189, upload-time = "2025-07-01T15:54:40.57Z" },
    { url = "https://files.pythonhosted.org/packages/13/45/cbf07fc03ba7a9b54662c9badb58294ecfb24f828b9732970bd1a431ed5c/rpds_py-0.26.0-cp313-cp313-manylinux_2_17_s390x.manylinux2014_s390x.whl", hash = "sha256:3100b3090269f3a7ea727b06a6080d4eb7439dca4c0e91a07c5d133bb1727ea7", size = 406998, upload-time = "2025-07-01T15:54:43.025Z" },
    { url = "https://files.pythonhosted.org/packages/6c/b0/8fa5e36e58657997873fd6a1cf621285ca822ca75b4b3434ead047daa307/rpds_py-0.26.0-cp313-cp313-manylinux_2_17_x86_64.manylinux2014_x86_64.whl", hash = "sha256:2c03c9b0c64afd0320ae57de4c982801271c0c211aa2d37f3003ff5feb75bb04", size = 385903, upload-time = "2025-07-01T15:54:44.752Z" },
    { url = "https://files.pythonhosted.org/packages/4b/f7/b25437772f9f57d7a9fbd73ed86d0dcd76b4c7c6998348c070d90f23e315/rpds_py-0.26.0-cp313-cp313-manylinux_2_5_i686.manylinux1_i686.whl", hash = "sha256:5963b72ccd199ade6ee493723d18a3f21ba7d5b957017607f815788cef50eaf1", size = 419785, upload-time = "2025-07-01T15:54:46.043Z" },
    { url = "https://files.pythonhosted.org/packages/a7/6b/63ffa55743dfcb4baf2e9e77a0b11f7f97ed96a54558fcb5717a4b2cd732/rpds_py-0.26.0-cp313-cp313-musllinux_1_2_aarch64.whl", hash = "sha256:9da4e873860ad5bab3291438525cae80169daecbfafe5657f7f5fb4d6b3f96b9", size = 561329, upload-time = "2025-07-01T15:54:47.64Z" },
    { url = "https://files.pythonhosted.org/packages/2f/07/1f4f5e2886c480a2346b1e6759c00278b8a69e697ae952d82ae2e6ee5db0/rpds_py-0.26.0-cp313-cp313-musllinux_1_2_i686.whl", hash = "sha256:5afaddaa8e8c7f1f7b4c5c725c0070b6eed0228f705b90a1732a48e84350f4e9", size = 590875, upload-time = "2025-07-01T15:54:48.9Z" },
    { url = "https://files.pythonhosted.org/packages/cc/bc/e6639f1b91c3a55f8c41b47d73e6307051b6e246254a827ede730624c0f8/rpds_py-0.26.0-cp313-cp313-musllinux_1_2_x86_64.whl", hash = "sha256:4916dc96489616a6f9667e7526af8fa693c0fdb4f3acb0e5d9f4400eb06a47ba", size = 556636, upload-time = "2025-07-01T15:54:50.619Z" },
    { url = "https://files.pythonhosted.org/packages/05/4c/b3917c45566f9f9a209d38d9b54a1833f2bb1032a3e04c66f75726f28876/rpds_py-0.26.0-cp313-cp313-win32.whl", hash = "sha256:2a343f91b17097c546b93f7999976fd6c9d5900617aa848c81d794e062ab302b", size = 222663, upload-time = "2025-07-01T15:54:52.023Z" },
    { url = "https://files.pythonhosted.org/packages/e0/0b/0851bdd6025775aaa2365bb8de0697ee2558184c800bfef8d7aef5ccde58/rpds_py-0.26.0-cp313-cp313-win_amd64.whl", hash = "sha256:0a0b60701f2300c81b2ac88a5fb893ccfa408e1c4a555a77f908a2596eb875a5", size = 234428, upload-time = "2025-07-01T15:54:53.692Z" },
    { url = "https://files.pythonhosted.org/packages/ed/e8/a47c64ed53149c75fb581e14a237b7b7cd18217e969c30d474d335105622/rpds_py-0.26.0-cp313-cp313-win_arm64.whl", hash = "sha256:257d011919f133a4746958257f2c75238e3ff54255acd5e3e11f3ff41fd14256", size = 222571, upload-time = "2025-07-01T15:54:54.822Z" },
    { url = "https://files.pythonhosted.org/packages/89/bf/3d970ba2e2bcd17d2912cb42874107390f72873e38e79267224110de5e61/rpds_py-0.26.0-cp313-cp313t-macosx_10_12_x86_64.whl", hash = "sha256:529c8156d7506fba5740e05da8795688f87119cce330c244519cf706a4a3d618", size = 360475, upload-time = "2025-07-01T15:54:56.228Z" },
    { url = "https://files.pythonhosted.org/packages/82/9f/283e7e2979fc4ec2d8ecee506d5a3675fce5ed9b4b7cb387ea5d37c2f18d/rpds_py-0.26.0-cp313-cp313t-macosx_11_0_arm64.whl", hash = "sha256:f53ec51f9d24e9638a40cabb95078ade8c99251945dad8d57bf4aabe86ecee35", size = 346692, upload-time = "2025-07-01T15:54:58.561Z" },
    { url = "https://files.pythonhosted.org/packages/e3/03/7e50423c04d78daf391da3cc4330bdb97042fc192a58b186f2d5deb7befd/rpds_py-0.26.0-cp313-cp313t-manylinux_2_17_aarch64.manylinux2014_aarch64.whl", hash = "sha256:7ab504c4d654e4a29558eaa5bb8cea5fdc1703ea60a8099ffd9c758472cf913f", size = 379415, upload-time = "2025-07-01T15:54:59.751Z" },
    { url = "https://files.pythonhosted.org/packages/57/00/d11ee60d4d3b16808432417951c63df803afb0e0fc672b5e8d07e9edaaae/rpds_py-0.26.0-cp313-cp313t-manylinux_2_17_armv7l.manylinux2014_armv7l.whl", hash = "sha256:fd0641abca296bc1a00183fe44f7fced8807ed49d501f188faa642d0e4975b83", size = 391783, upload-time = "2025-07-01T15:55:00.898Z" },
    { url = "https://files.pythonhosted.org/packages/08/b3/1069c394d9c0d6d23c5b522e1f6546b65793a22950f6e0210adcc6f97c3e/rpds_py-0.26.0-cp313-cp313t-manylinux_2_17_ppc64le.manylinux2014_ppc64le.whl", hash = "sha256:69b312fecc1d017b5327afa81d4da1480f51c68810963a7336d92203dbb3d4f1", size = 512844, upload-time = "2025-07-01T15:55:02.201Z" },
    { url = "https://files.pythonhosted.org/packages/08/3b/c4fbf0926800ed70b2c245ceca99c49f066456755f5d6eb8863c2c51e6d0/rpds_py-0.26.0-cp313-cp313t-manylinux_2_17_s390x.manylinux2014_s390x.whl", hash = "sha256:c741107203954f6fc34d3066d213d0a0c40f7bb5aafd698fb39888af277c70d8", size = 402105, upload-time = "2025-07-01T15:55:03.698Z" },
    { url = "https://files.pythonhosted.org/packages/1c/b0/db69b52ca07413e568dae9dc674627a22297abb144c4d6022c6d78f1e5cc/rpds_py-0.26.0-cp313-cp313t-manylinux_2_17_x86_64.manylinux2014_x86_64.whl", hash = "sha256:fc3e55a7db08dc9a6ed5fb7103019d2c1a38a349ac41901f9f66d7f95750942f", size = 383440, upload-time = "2025-07-01T15:55:05.398Z" },
    { url = "https://files.pythonhosted.org/packages/4c/e1/c65255ad5b63903e56b3bb3ff9dcc3f4f5c3badde5d08c741ee03903e951/rpds_py-0.26.0-cp313-cp313t-manylinux_2_5_i686.manylinux1_i686.whl", hash = "sha256:9e851920caab2dbcae311fd28f4313c6953993893eb5c1bb367ec69d9a39e7ed", size = 412759, upload-time = "2025-07-01T15:55:08.316Z" },
    { url = "https://files.pythonhosted.org/packages/e4/22/bb731077872377a93c6e93b8a9487d0406c70208985831034ccdeed39c8e/rpds_py-0.26.0-cp313-cp313t-musllinux_1_2_aarch64.whl", hash = "sha256:dfbf280da5f876d0b00c81f26bedce274e72a678c28845453885a9b3c22ae632", size = 556032, upload-time = "2025-07-01T15:55:09.52Z" },
    { url = "https://files.pythonhosted.org/packages/e0/8b/393322ce7bac5c4530fb96fc79cc9ea2f83e968ff5f6e873f905c493e1c4/rpds_py-0.26.0-cp313-cp313t-musllinux_1_2_i686.whl", hash = "sha256:1cc81d14ddfa53d7f3906694d35d54d9d3f850ef8e4e99ee68bc0d1e5fed9a9c", size = 585416, upload-time = "2025-07-01T15:55:11.216Z" },
    { url = "https://files.pythonhosted.org/packages/49/ae/769dc372211835bf759319a7aae70525c6eb523e3371842c65b7ef41c9c6/rpds_py-0.26.0-cp313-cp313t-musllinux_1_2_x86_64.whl", hash = "sha256:dca83c498b4650a91efcf7b88d669b170256bf8017a5db6f3e06c2bf031f57e0", size = 554049, upload-time = "2025-07-01T15:55:13.004Z" },
    { url = "https://files.pythonhosted.org/packages/6b/f9/4c43f9cc203d6ba44ce3146246cdc38619d92c7bd7bad4946a3491bd5b70/rpds_py-0.26.0-cp313-cp313t-win32.whl", hash = "sha256:4d11382bcaf12f80b51d790dee295c56a159633a8e81e6323b16e55d81ae37e9", size = 218428, upload-time = "2025-07-01T15:55:14.486Z" },
    { url = "https://files.pythonhosted.org/packages/7e/8b/9286b7e822036a4a977f2f1e851c7345c20528dbd56b687bb67ed68a8ede/rpds_py-0.26.0-cp313-cp313t-win_amd64.whl", hash = "sha256:ff110acded3c22c033e637dd8896e411c7d3a11289b2edf041f86663dbc791e9", size = 231524, upload-time = "2025-07-01T15:55:15.745Z" },
]

[[package]]
name = "ruff"
version = "0.12.5"
source = { registry = "https://pypi.org/simple" }
sdist = { url = "https://files.pythonhosted.org/packages/30/cd/01015eb5034605fd98d829c5839ec2c6b4582b479707f7c1c2af861e8258/ruff-0.12.5.tar.gz", hash = "sha256:b209db6102b66f13625940b7f8c7d0f18e20039bb7f6101fbdac935c9612057e", size = 5170722, upload-time = "2025-07-24T13:26:37.456Z" }
wheels = [
    { url = "https://files.pythonhosted.org/packages/d4/de/ad2f68f0798ff15dd8c0bcc2889558970d9a685b3249565a937cd820ad34/ruff-0.12.5-py3-none-linux_armv6l.whl", hash = "sha256:1de2c887e9dec6cb31fcb9948299de5b2db38144e66403b9660c9548a67abd92", size = 11819133, upload-time = "2025-07-24T13:25:56.369Z" },
    { url = "https://files.pythonhosted.org/packages/f8/fc/c6b65cd0e7fbe60f17e7ad619dca796aa49fbca34bb9bea5f8faf1ec2643/ruff-0.12.5-py3-none-macosx_10_12_x86_64.whl", hash = "sha256:d1ab65e7d8152f519e7dea4de892317c9da7a108da1c56b6a3c1d5e7cf4c5e9a", size = 12501114, upload-time = "2025-07-24T13:25:59.471Z" },
    { url = "https://files.pythonhosted.org/packages/c5/de/c6bec1dce5ead9f9e6a946ea15e8d698c35f19edc508289d70a577921b30/ruff-0.12.5-py3-none-macosx_11_0_arm64.whl", hash = "sha256:962775ed5b27c7aa3fdc0d8f4d4433deae7659ef99ea20f783d666e77338b8cf", size = 11716873, upload-time = "2025-07-24T13:26:01.496Z" },
    { url = "https://files.pythonhosted.org/packages/a1/16/cf372d2ebe91e4eb5b82a2275c3acfa879e0566a7ac94d331ea37b765ac8/ruff-0.12.5-py3-none-manylinux_2_17_aarch64.manylinux2014_aarch64.whl", hash = "sha256:73b4cae449597e7195a49eb1cdca89fd9fbb16140c7579899e87f4c85bf82f73", size = 11958829, upload-time = "2025-07-24T13:26:03.721Z" },
    { url = "https://files.pythonhosted.org/packages/25/bf/cd07e8f6a3a6ec746c62556b4c4b79eeb9b0328b362bb8431b7b8afd3856/ruff-0.12.5-py3-none-manylinux_2_17_armv7l.manylinux2014_armv7l.whl", hash = "sha256:8b13489c3dc50de5e2d40110c0cce371e00186b880842e245186ca862bf9a1ac", size = 11626619, upload-time = "2025-07-24T13:26:06.118Z" },
    { url = "https://files.pythonhosted.org/packages/d8/c9/c2ccb3b8cbb5661ffda6925f81a13edbb786e623876141b04919d1128370/ruff-0.12.5-py3-none-manylinux_2_17_i686.manylinux2014_i686.whl", hash = "sha256:f1504fea81461cf4841778b3ef0a078757602a3b3ea4b008feb1308cb3f23e08", size = 13221894, upload-time = "2025-07-24T13:26:08.292Z" },
    { url = "https://files.pythonhosted.org/packages/6b/58/68a5be2c8e5590ecdad922b2bcd5583af19ba648f7648f95c51c3c1eca81/ruff-0.12.5-py3-none-manylinux_2_17_ppc64.manylinux2014_ppc64.whl", hash = "sha256:c7da4129016ae26c32dfcbd5b671fe652b5ab7fc40095d80dcff78175e7eddd4", size = 14163909, upload-time = "2025-07-24T13:26:10.474Z" },
    { url = "https://files.pythonhosted.org/packages/bd/d1/ef6b19622009ba8386fdb792c0743f709cf917b0b2f1400589cbe4739a33/ruff-0.12.5-py3-none-manylinux_2_17_ppc64le.manylinux2014_ppc64le.whl", hash = "sha256:ca972c80f7ebcfd8af75a0f18b17c42d9f1ef203d163669150453f50ca98ab7b", size = 13583652, upload-time = "2025-07-24T13:26:13.381Z" },
    { url = "https://files.pythonhosted.org/packages/62/e3/1c98c566fe6809a0c83751d825a03727f242cdbe0d142c9e292725585521/ruff-0.12.5-py3-none-manylinux_2_17_s390x.manylinux2014_s390x.whl", hash = "sha256:8dbbf9f25dfb501f4237ae7501d6364b76a01341c6f1b2cd6764fe449124bb2a", size = 12700451, upload-time = "2025-07-24T13:26:15.488Z" },
    { url = "https://files.pythonhosted.org/packages/24/ff/96058f6506aac0fbc0d0fc0d60b0d0bd746240a0594657a2d94ad28033ba/ruff-0.12.5-py3-none-manylinux_2_17_x86_64.manylinux2014_x86_64.whl", hash = "sha256:2c47dea6ae39421851685141ba9734767f960113d51e83fd7bb9958d5be8763a", size = 12937465, upload-time = "2025-07-24T13:26:17.808Z" },
    { url = "https://files.pythonhosted.org/packages/eb/d3/68bc5e7ab96c94b3589d1789f2dd6dd4b27b263310019529ac9be1e8f31b/ruff-0.12.5-py3-none-musllinux_1_2_aarch64.whl", hash = "sha256:c5076aa0e61e30f848846f0265c873c249d4b558105b221be1828f9f79903dc5", size = 11771136, upload-time = "2025-07-24T13:26:20.422Z" },
    { url = "https://files.pythonhosted.org/packages/52/75/7356af30a14584981cabfefcf6106dea98cec9a7af4acb5daaf4b114845f/ruff-0.12.5-py3-none-musllinux_1_2_armv7l.whl", hash = "sha256:a5a4c7830dadd3d8c39b1cc85386e2c1e62344f20766be6f173c22fb5f72f293", size = 11601644, upload-time = "2025-07-24T13:26:22.928Z" },
    { url = "https://files.pythonhosted.org/packages/c2/67/91c71d27205871737cae11025ee2b098f512104e26ffd8656fd93d0ada0a/ruff-0.12.5-py3-none-musllinux_1_2_i686.whl", hash = "sha256:46699f73c2b5b137b9dc0fc1a190b43e35b008b398c6066ea1350cce6326adcb", size = 12478068, upload-time = "2025-07-24T13:26:26.134Z" },
    { url = "https://files.pythonhosted.org/packages/34/04/b6b00383cf2f48e8e78e14eb258942fdf2a9bf0287fbf5cdd398b749193a/ruff-0.12.5-py3-none-musllinux_1_2_x86_64.whl", hash = "sha256:5a655a0a0d396f0f072faafc18ebd59adde8ca85fb848dc1b0d9f024b9c4d3bb", size = 12991537, upload-time = "2025-07-24T13:26:28.533Z" },
    { url = "https://files.pythonhosted.org/packages/3e/b9/053d6445dc7544fb6594785056d8ece61daae7214859ada4a152ad56b6e0/ruff-0.12.5-py3-none-win32.whl", hash = "sha256:dfeb2627c459b0b78ca2bbdc38dd11cc9a0a88bf91db982058b26ce41714ffa9", size = 11751575, upload-time = "2025-07-24T13:26:30.835Z" },
    { url = "https://files.pythonhosted.org/packages/bc/0f/ab16e8259493137598b9149734fec2e06fdeda9837e6f634f5c4e35916da/ruff-0.12.5-py3-none-win_amd64.whl", hash = "sha256:ae0d90cf5f49466c954991b9d8b953bd093c32c27608e409ae3564c63c5306a5", size = 12882273, upload-time = "2025-07-24T13:26:32.929Z" },
    { url = "https://files.pythonhosted.org/packages/00/db/c376b0661c24cf770cb8815268190668ec1330eba8374a126ceef8c72d55/ruff-0.12.5-py3-none-win_arm64.whl", hash = "sha256:48cdbfc633de2c5c37d9f090ba3b352d1576b0015bfc3bc98eaf230275b7e805", size = 11951564, upload-time = "2025-07-24T13:26:34.994Z" },
]

[[package]]
name = "selenium"
version = "4.29.0"
source = { registry = "https://pypi.org/simple" }
dependencies = [
    { name = "certifi" },
    { name = "trio" },
    { name = "trio-websocket" },
    { name = "typing-extensions" },
    { name = "urllib3", extra = ["socks"] },
    { name = "websocket-client" },
]
sdist = { url = "https://files.pythonhosted.org/packages/1c/ab/09de87ef66a10a7d40417d4e93449eb892154d2dc6385187aa9298a2c09d/selenium-4.29.0.tar.gz", hash = "sha256:3a62f7ec33e669364a6c0562a701deb69745b569c50d55f1a912bf8eb33358ba", size = 985717, upload-time = "2025-02-20T11:22:29.237Z" }
wheels = [
    { url = "https://files.pythonhosted.org/packages/2f/a6/fc66ea71ec0769f72abdf15cb9ec9269517abe68a160839383ddff7478f1/selenium-4.29.0-py3-none-any.whl", hash = "sha256:ce5d26f1ddc1111641113653af33694c13947dd36c2df09cdd33f554351d372e", size = 9536642, upload-time = "2025-02-20T11:22:22.85Z" },
]

[[package]]
name = "sentry-sdk"
version = "2.37.0"
source = { registry = "https://pypi.org/simple" }
dependencies = [
    { name = "certifi" },
    { name = "urllib3" },
]
sdist = { url = "https://files.pythonhosted.org/packages/af/9a/0b2eafc31d5c7551b6bef54ca10d29adea471e0bd16bfe985a9dc4b6633e/sentry_sdk-2.37.0.tar.gz", hash = "sha256:2c661a482dd5accf3df58464f31733545745bb4d5cf8f5e46e0e1c4eed88479f", size = 346203, upload-time = "2025-09-05T11:41:43.848Z" }
wheels = [
    { url = "https://files.pythonhosted.org/packages/07/d5/f9f4a2bf5db2ca8f692c46f3821fee1f302f1b76a0e2914aee5390fca565/sentry_sdk-2.37.0-py2.py3-none-any.whl", hash = "sha256:89c1ed205d5c25926558b64a9bed8a5b4fb295b007cecc32c0ec4bf7694da2e1", size = 368304, upload-time = "2025-09-05T11:41:41.286Z" },
]

[[package]]
name = "setuptools"
version = "71.1.0"
source = { registry = "https://pypi.org/simple" }
sdist = { url = "https://files.pythonhosted.org/packages/32/c0/5b8013b5a812701c72e3b1e2b378edaa6514d06bee6704a5ab0d7fa52931/setuptools-71.1.0.tar.gz", hash = "sha256:032d42ee9fb536e33087fb66cac5f840eb9391ed05637b3f2a76a7c8fb477936", size = 2422233, upload-time = "2024-07-21T16:20:59.704Z" }
wheels = [
    { url = "https://files.pythonhosted.org/packages/51/a0/ee460cc54e68afcf33190d198299c9579a5eafeadef0016ae8563237ccb6/setuptools-71.1.0-py3-none-any.whl", hash = "sha256:33874fdc59b3188304b2e7c80d9029097ea31627180896fb549c578ceb8a0855", size = 2341722, upload-time = "2024-07-21T16:20:54.897Z" },
]

[[package]]
name = "setuptools-git"
version = "1.2"
source = { registry = "https://pypi.org/simple" }
sdist = { url = "https://files.pythonhosted.org/packages/d9/c5/396c2c06cc89d4ce2d8ccf1d7e6cf31b33d4466a7c65a67a992adb3c6f29/setuptools-git-1.2.tar.gz", hash = "sha256:ff64136da01aabba76ae88b050e7197918d8b2139ccbf6144e14d472b9c40445", size = 10546, upload-time = "2017-02-18T00:31:00.908Z" }
wheels = [
    { url = "https://files.pythonhosted.org/packages/05/97/dd99fa9c0d9627a7b3c103a00f1566d8193aca8d473884ed258cca82b06f/setuptools_git-1.2-py2.py3-none-any.whl", hash = "sha256:e7764dccce7d97b4b5a330d7b966aac6f9ac026385743fd6cedad553f2494cfa", size = 10965, upload-time = "2017-02-18T00:31:15.411Z" },
]

[[package]]
name = "simplejson"
version = "3.20.1"
source = { registry = "https://pypi.org/simple" }
sdist = { url = "https://files.pythonhosted.org/packages/af/92/51b417685abd96b31308b61b9acce7ec50d8e1de8fbc39a7fd4962c60689/simplejson-3.20.1.tar.gz", hash = "sha256:e64139b4ec4f1f24c142ff7dcafe55a22b811a74d86d66560c8815687143037d", size = 85591, upload-time = "2025-02-15T05:18:53.15Z" }
wheels = [
    { url = "https://files.pythonhosted.org/packages/c4/03/0f453a27877cb5a5fff16a975925f4119102cc8552f52536b9a98ef0431e/simplejson-3.20.1-cp313-cp313-macosx_10_13_universal2.whl", hash = "sha256:71e849e7ceb2178344998cbe5ade101f1b329460243c79c27fbfc51c0447a7c3", size = 93109, upload-time = "2025-02-15T05:17:00.377Z" },
    { url = "https://files.pythonhosted.org/packages/74/1f/a729f4026850cabeaff23e134646c3f455e86925d2533463420635ae54de/simplejson-3.20.1-cp313-cp313-macosx_10_13_x86_64.whl", hash = "sha256:b63fdbab29dc3868d6f009a59797cefaba315fd43cd32ddd998ee1da28e50e29", size = 75475, upload-time = "2025-02-15T05:17:02.544Z" },
    { url = "https://files.pythonhosted.org/packages/e2/14/50a2713fee8ff1f8d655b1a14f4a0f1c0c7246768a1b3b3d12964a4ed5aa/simplejson-3.20.1-cp313-cp313-macosx_11_0_arm64.whl", hash = "sha256:1190f9a3ce644fd50ec277ac4a98c0517f532cfebdcc4bd975c0979a9f05e1fb", size = 75112, upload-time = "2025-02-15T05:17:03.875Z" },
    { url = "https://files.pythonhosted.org/packages/45/86/ea9835abb646755140e2d482edc9bc1e91997ed19a59fd77ae4c6a0facea/simplejson-3.20.1-cp313-cp313-manylinux_2_17_aarch64.manylinux2014_aarch64.whl", hash = "sha256:c1336ba7bcb722ad487cd265701ff0583c0bb6de638364ca947bb84ecc0015d1", size = 150245, upload-time = "2025-02-15T05:17:06.899Z" },
    { url = "https://files.pythonhosted.org/packages/12/b4/53084809faede45da829fe571c65fbda8479d2a5b9c633f46b74124d56f5/simplejson-3.20.1-cp313-cp313-manylinux_2_17_ppc64le.manylinux2014_ppc64le.whl", hash = "sha256:e975aac6a5acd8b510eba58d5591e10a03e3d16c1cf8a8624ca177491f7230f0", size = 158465, upload-time = "2025-02-15T05:17:08.707Z" },
    { url = "https://files.pythonhosted.org/packages/a9/7d/d56579468d1660b3841e1f21c14490d103e33cf911886b22652d6e9683ec/simplejson-3.20.1-cp313-cp313-manylinux_2_5_i686.manylinux1_i686.manylinux_2_17_i686.manylinux2014_i686.whl", hash = "sha256:6a6dd11ee282937ad749da6f3b8d87952ad585b26e5edfa10da3ae2536c73078", size = 148514, upload-time = "2025-02-15T05:17:11.323Z" },
    { url = "https://files.pythonhosted.org/packages/19/e3/874b1cca3d3897b486d3afdccc475eb3a09815bf1015b01cf7fcb52a55f0/simplejson-3.20.1-cp313-cp313-manylinux_2_5_x86_64.manylinux1_x86_64.manylinux_2_17_x86_64.manylinux2014_x86_64.whl", hash = "sha256:ab980fcc446ab87ea0879edad41a5c28f2d86020014eb035cf5161e8de4474c6", size = 152262, upload-time = "2025-02-15T05:17:13.543Z" },
    { url = "https://files.pythonhosted.org/packages/32/84/f0fdb3625292d945c2bd13a814584603aebdb38cfbe5fe9be6b46fe598c4/simplejson-3.20.1-cp313-cp313-musllinux_1_2_aarch64.whl", hash = "sha256:f5aee2a4cb6b146bd17333ac623610f069f34e8f31d2f4f0c1a2186e50c594f0", size = 150164, upload-time = "2025-02-15T05:17:15.021Z" },
    { url = "https://files.pythonhosted.org/packages/95/51/6d625247224f01eaaeabace9aec75ac5603a42f8ebcce02c486fbda8b428/simplejson-3.20.1-cp313-cp313-musllinux_1_2_i686.whl", hash = "sha256:652d8eecbb9a3b6461b21ec7cf11fd0acbab144e45e600c817ecf18e4580b99e", size = 151795, upload-time = "2025-02-15T05:17:16.542Z" },
    { url = "https://files.pythonhosted.org/packages/7f/d9/bb921df6b35be8412f519e58e86d1060fddf3ad401b783e4862e0a74c4c1/simplejson-3.20.1-cp313-cp313-musllinux_1_2_ppc64le.whl", hash = "sha256:8c09948f1a486a89251ee3a67c9f8c969b379f6ffff1a6064b41fea3bce0a112", size = 159027, upload-time = "2025-02-15T05:17:18.083Z" },
    { url = "https://files.pythonhosted.org/packages/03/c5/5950605e4ad023a6621cf4c931b29fd3d2a9c1f36be937230bfc83d7271d/simplejson-3.20.1-cp313-cp313-musllinux_1_2_x86_64.whl", hash = "sha256:cbbd7b215ad4fc6f058b5dd4c26ee5c59f72e031dfda3ac183d7968a99e4ca3a", size = 154380, upload-time = "2025-02-15T05:17:20.334Z" },
    { url = "https://files.pythonhosted.org/packages/66/ad/b74149557c5ec1e4e4d55758bda426f5d2ec0123cd01a53ae63b8de51fa3/simplejson-3.20.1-cp313-cp313-win32.whl", hash = "sha256:ae81e482476eaa088ef9d0120ae5345de924f23962c0c1e20abbdff597631f87", size = 74102, upload-time = "2025-02-15T05:17:22.475Z" },
    { url = "https://files.pythonhosted.org/packages/db/a9/25282fdd24493e1022f30b7f5cdf804255c007218b2bfaa655bd7ad34b2d/simplejson-3.20.1-cp313-cp313-win_amd64.whl", hash = "sha256:1b9fd15853b90aec3b1739f4471efbf1ac05066a2c7041bf8db821bb73cd2ddc", size = 75736, upload-time = "2025-02-15T05:17:24.122Z" },
    { url = "https://files.pythonhosted.org/packages/4b/30/00f02a0a921556dd5a6db1ef2926a1bc7a8bbbfb1c49cfed68a275b8ab2b/simplejson-3.20.1-py3-none-any.whl", hash = "sha256:8a6c1bbac39fa4a79f83cbf1df6ccd8ff7069582a9fd8db1e52cea073bc2c697", size = 57121, upload-time = "2025-02-15T05:18:51.243Z" },
]

[[package]]
name = "single-source"
version = "0.4.0"
source = { registry = "https://pypi.org/simple" }
sdist = { url = "https://files.pythonhosted.org/packages/85/c5/096cda37599fb12f9930266ebb66e72e0ef3c39eb8be1934025f44e9c7ed/single_source-0.4.0.tar.gz", hash = "sha256:7917aa113bda60072f01952e2966cd7247f0ec16fe52a1555f3c066b553e98b4", size = 4803, upload-time = "2024-06-11T10:08:33.357Z" }
wheels = [
    { url = "https://files.pythonhosted.org/packages/7f/34/c26bc3fbd88437ae3417f57f10c5eff926e095cc3d61a235478907c28b2d/single_source-0.4.0-py3-none-any.whl", hash = "sha256:38880b16e6e0ca2e012f85dc3820eb31999ace5f1d9a588395ea38f8bd0775f5", size = 5590, upload-time = "2024-06-11T10:08:31.626Z" },
]

[[package]]
name = "six"
version = "1.17.0"
source = { registry = "https://pypi.org/simple" }
sdist = { url = "https://files.pythonhosted.org/packages/94/e7/b2c673351809dca68a0e064b6af791aa332cf192da575fd474ed7d6f16a2/six-1.17.0.tar.gz", hash = "sha256:ff70335d468e7eb6ec65b95b99d3a2836546063f63acc5171de367e834932a81", size = 34031, upload-time = "2024-12-04T17:35:28.174Z" }
wheels = [
    { url = "https://files.pythonhosted.org/packages/b7/ce/149a00dd41f10bc29e5921b496af8b574d8413afcd5e30dfa0ed46c2cc5e/six-1.17.0-py2.py3-none-any.whl", hash = "sha256:4721f391ed90541fddacab5acf947aa0d3dc7d27b2e1e8eda2be8970586c3274", size = 11050, upload-time = "2024-12-04T17:35:26.475Z" },
]

[[package]]
name = "smmap"
version = "5.0.2"
source = { registry = "https://pypi.org/simple" }
sdist = { url = "https://files.pythonhosted.org/packages/44/cd/a040c4b3119bbe532e5b0732286f805445375489fceaec1f48306068ee3b/smmap-5.0.2.tar.gz", hash = "sha256:26ea65a03958fa0c8a1c7e8c7a58fdc77221b8910f6be2131affade476898ad5", size = 22329, upload-time = "2025-01-02T07:14:40.909Z" }
wheels = [
    { url = "https://files.pythonhosted.org/packages/04/be/d09147ad1ec7934636ad912901c5fd7667e1c858e19d355237db0d0cd5e4/smmap-5.0.2-py3-none-any.whl", hash = "sha256:b30115f0def7d7531d22a0fb6502488d879e75b260a9db4d0819cfb25403af5e", size = 24303, upload-time = "2025-01-02T07:14:38.724Z" },
]

[[package]]
name = "snapshottest"
version = "1.0.0a1"
source = { registry = "https://pypi.org/simple" }
dependencies = [
    { name = "fastdiff" },
    { name = "termcolor" },
]
sdist = { url = "https://files.pythonhosted.org/packages/c9/59/1310c421795b57a93fc4b690d0496b911f70be6c99def4bae4f537bc807b/snapshottest-1.0.0a1.tar.gz", hash = "sha256:6ef848ee4d6621baff79df6a36bb1da4d7eddf5013dc6b9ca9c361bc42c605b9", size = 26071, upload-time = "2024-08-01T09:38:15.396Z" }
wheels = [
    { url = "https://files.pythonhosted.org/packages/0d/a4/4b8761ed2b0420103bae46196005e714fd8694ab3bb1ba8a3a631a59f23d/snapshottest-1.0.0a1-py3-none-any.whl", hash = "sha256:fff0e1da3825c32d001018777c3b56d1eae1c850fc5b3418618da3d7f2cd152f", size = 17063, upload-time = "2024-08-01T09:38:13.499Z" },
]

[[package]]
name = "sniffio"
version = "1.3.1"
source = { registry = "https://pypi.org/simple" }
sdist = { url = "https://files.pythonhosted.org/packages/a2/87/a6771e1546d97e7e041b6ae58d80074f81b7d5121207425c964ddf5cfdbd/sniffio-1.3.1.tar.gz", hash = "sha256:f4324edc670a0f49750a81b895f35c3adb843cca46f0530f79fc1babb23789dc", size = 20372, upload-time = "2024-02-25T23:20:04.057Z" }
wheels = [
    { url = "https://files.pythonhosted.org/packages/e9/44/75a9c9421471a6c4805dbf2356f7c181a29c1879239abab1ea2cc8f38b40/sniffio-1.3.1-py3-none-any.whl", hash = "sha256:2f6da418d1f1e0fddd844478f41680e794e6051915791a034ff65e5f100525a2", size = 10235, upload-time = "2024-02-25T23:20:01.196Z" },
]

[[package]]
name = "social-auth-app-django"
version = "5.4.3"
source = { registry = "https://pypi.org/simple" }
dependencies = [
    { name = "django" },
    { name = "social-auth-core" },
]
sdist = { url = "https://files.pythonhosted.org/packages/2a/07/bb2465e4116d4761b028bd07b99087009caa81c1511c886d74c4ccece3a2/social_auth_app_django-5.4.3.tar.gz", hash = "sha256:d1f4286d5ca1e512c9b2f686e7ecb2a0128148f1a33d853b69dc07b58508362e", size = 24860, upload-time = "2025-02-13T13:07:34.557Z" }
wheels = [
    { url = "https://files.pythonhosted.org/packages/e0/cd/43a25dabdf7689109b01ac866848c984594769ec3cbc5ce4c261b4895237/social_auth_app_django-5.4.3-py3-none-any.whl", hash = "sha256:db70b972faeb10ee1ec83d0dc7dbd0558d5f5830417bba317b712b10ff58d031", size = 26241, upload-time = "2025-02-13T13:07:32.787Z" },
]

[[package]]
name = "social-auth-core"
version = "4.7.0"
source = { registry = "https://pypi.org/simple" }
dependencies = [
    { name = "cryptography" },
    { name = "defusedxml" },
    { name = "oauthlib" },
    { name = "pyjwt" },
    { name = "python3-openid" },
    { name = "requests" },
    { name = "requests-oauthlib" },
]
sdist = { url = "https://files.pythonhosted.org/packages/87/c0/466383c22767604c573f15aff3ea2c37aacf3c10281f31199c02ac0017ef/social_auth_core-4.7.0.tar.gz", hash = "sha256:2bba127c7b7166a81085ddb0c248d93751b3bc3cdab8569f62d9f70c6bc4ed40", size = 230894, upload-time = "2025-06-27T06:34:27.15Z" }
wheels = [
    { url = "https://files.pythonhosted.org/packages/e3/3e/1b1ed868b840ecf5e7b02fc8ab20718ac24e184b90057815fee2ebbc107d/social_auth_core-4.7.0-py3-none-any.whl", hash = "sha256:9eef9b49c332d1a3265b37dcc698a7ace97c3fc59df2d874b51576d11d31f6a6", size = 427867, upload-time = "2025-06-27T06:34:25.715Z" },
]

[[package]]
name = "sorl-thumbnail"
version = "12.11.0"
source = { registry = "https://pypi.org/simple" }
sdist = { url = "https://files.pythonhosted.org/packages/28/e9/38491b3556c2ec19b53d0dcc5474359fb9344ce24a26745d3ca88237b848/sorl_thumbnail-12.11.0.tar.gz", hash = "sha256:191b89c27ecb40b5c2a35549d557d17c4841c6aff439b2e17b938b91eea463b3", size = 667102, upload-time = "2024-09-21T17:12:08.585Z" }
wheels = [
    { url = "https://files.pythonhosted.org/packages/bf/b4/4ff585c7b096fe82e55ee8d1dbae74f5f7cedacbf08cb25c9a83755e4ef3/sorl_thumbnail-12.11.0-py3-none-any.whl", hash = "sha256:e3e375013ca3f14bca9f98fe9861153adac3a6ea4af5e9dc3f31cb605df765b5", size = 42789, upload-time = "2024-09-21T17:11:54.11Z" },
]

[[package]]
name = "sortedcontainers"
version = "2.4.0"
source = { registry = "https://pypi.org/simple" }
sdist = { url = "https://files.pythonhosted.org/packages/e8/c4/ba2f8066cceb6f23394729afe52f3bf7adec04bf9ed2c820b39e19299111/sortedcontainers-2.4.0.tar.gz", hash = "sha256:25caa5a06cc30b6b83d11423433f65d1f9d76c4c6a0c90e3379eaa43b9bfdb88", size = 30594, upload-time = "2021-05-16T22:03:42.897Z" }
wheels = [
    { url = "https://files.pythonhosted.org/packages/32/46/9cb0e58b2deb7f82b84065f37f3bffeb12413f947f9388e4cac22c4621ce/sortedcontainers-2.4.0-py2.py3-none-any.whl", hash = "sha256:a163dcaede0f1c021485e957a39245190e74249897e2ae4b2aa38595db237ee0", size = 29575, upload-time = "2021-05-16T22:03:41.177Z" },
]

[[package]]
name = "soupsieve"
version = "2.7"
source = { registry = "https://pypi.org/simple" }
sdist = { url = "https://files.pythonhosted.org/packages/3f/f4/4a80cd6ef364b2e8b65b15816a843c0980f7a5a2b4dc701fc574952aa19f/soupsieve-2.7.tar.gz", hash = "sha256:ad282f9b6926286d2ead4750552c8a6142bc4c783fd66b0293547c8fe6ae126a", size = 103418, upload-time = "2025-04-20T18:50:08.518Z" }
wheels = [
    { url = "https://files.pythonhosted.org/packages/e7/9c/0e6afc12c269578be5c0c1c9f4b49a8d32770a080260c333ac04cc1c832d/soupsieve-2.7-py3-none-any.whl", hash = "sha256:6e60cc5c1ffaf1cebcc12e8188320b72071e922c2e897f737cadce79ad5d30c4", size = 36677, upload-time = "2025-04-20T18:50:07.196Z" },
]

[[package]]
name = "sqlparse"
version = "0.5.3"
source = { registry = "https://pypi.org/simple" }
sdist = { url = "https://files.pythonhosted.org/packages/e5/40/edede8dd6977b0d3da179a342c198ed100dd2aba4be081861ee5911e4da4/sqlparse-0.5.3.tar.gz", hash = "sha256:09f67787f56a0b16ecdbde1bfc7f5d9c3371ca683cfeaa8e6ff60b4807ec9272", size = 84999, upload-time = "2024-12-10T12:05:30.728Z" }
wheels = [
    { url = "https://files.pythonhosted.org/packages/a9/5c/bfd6bd0bf979426d405cc6e71eceb8701b148b16c21d2dc3c261efc61c7b/sqlparse-0.5.3-py3-none-any.whl", hash = "sha256:cf2196ed3418f3ba5de6af7e82c694a9fbdbfecccdfc72e281548517081f16ca", size = 44415, upload-time = "2024-12-10T12:05:27.824Z" },
]

[[package]]
name = "stack-data"
version = "0.6.3"
source = { registry = "https://pypi.org/simple" }
dependencies = [
    { name = "asttokens" },
    { name = "executing" },
    { name = "pure-eval" },
]
sdist = { url = "https://files.pythonhosted.org/packages/28/e3/55dcc2cfbc3ca9c29519eb6884dd1415ecb53b0e934862d3559ddcb7e20b/stack_data-0.6.3.tar.gz", hash = "sha256:836a778de4fec4dcd1dcd89ed8abff8a221f58308462e1c4aa2a3cf30148f0b9", size = 44707, upload-time = "2023-09-30T13:58:05.479Z" }
wheels = [
    { url = "https://files.pythonhosted.org/packages/f1/7b/ce1eafaf1a76852e2ec9b22edecf1daa58175c090266e9f6c64afcd81d91/stack_data-0.6.3-py3-none-any.whl", hash = "sha256:d5558e0c25a4cb0853cddad3d77da9891a08cb85dd9f9f91b9f8cd66e511e695", size = 24521, upload-time = "2023-09-30T13:58:03.53Z" },
]

[[package]]
name = "style"
version = "1.1.0"
source = { registry = "https://pypi.org/simple" }
sdist = { url = "https://files.pythonhosted.org/packages/6d/43/1aea4a07f3755195e6bf4b4f1a6667eda4bd1d23c5f5d12e92d894d8a052/style-1.1.0.tar.gz", hash = "sha256:8eb365fc15039b19b728bd4e6e85fb7daf24e7aeeec6a15a666f97484c564005", size = 3766, upload-time = "2017-08-25T15:11:35.151Z" }
wheels = [
    { url = "https://files.pythonhosted.org/packages/4c/0b/6be2071e20c621e7beb01b86e8474c2ec344a9750ba5315886f24d6e7386/style-1.1.0-py2.py3-none-any.whl", hash = "sha256:6485a4bcb84629341a5fd1587fe3ac4887daa4741f0c8a1d01b9c3c8a263afe7", size = 6427, upload-time = "2017-08-25T15:11:34.439Z" },
]

[[package]]
name = "super-collections"
version = "0.5.3"
source = { registry = "https://pypi.org/simple" }
dependencies = [
    { name = "hjson" },
]
sdist = { url = "https://files.pythonhosted.org/packages/b8/05/d1b50919a0d206d77255217d96dea9ab34bd1eb965a21559380c48f9517e/super_collections-0.5.3.tar.gz", hash = "sha256:94c1ec96c0a0d5e8e7d389ed8cde6882ac246940507c5e6b86e91945c2968d46", size = 10178, upload-time = "2024-10-12T05:11:19.888Z" }
wheels = [
    { url = "https://files.pythonhosted.org/packages/07/6d/58de58c521e7fb79bceb4da90d55250070bb4adfa3c870b82519a561c79d/super_collections-0.5.3-py3-none-any.whl", hash = "sha256:907d35b25dc4070910e8254bf2f5c928348af1cf8a1f1e8259e06c666e902cff", size = 8436, upload-time = "2024-10-12T05:11:18.626Z" },
]

[[package]]
name = "swapper"
version = "1.4.0"
source = { registry = "https://pypi.org/simple" }
sdist = { url = "https://files.pythonhosted.org/packages/9b/3b/98ea1cfc04dc9805d58c5a96dd006f5d88a5a32b7b05e1f5a1c00363bb9a/swapper-1.4.0.tar.gz", hash = "sha256:9e083af114ee0593241a7b877e3e0e7d3a580454f5d59016c667a5563306f8fe", size = 12668, upload-time = "2024-08-14T19:36:07.539Z" }
wheels = [
    { url = "https://files.pythonhosted.org/packages/e9/53/c59363308ef97507a680372471e25e1ebab2e706a45a7c416eea6474c928/swapper-1.4.0-py2.py3-none-any.whl", hash = "sha256:57b8378aad234242542fe32dc6e8cff0ed24b63493d20b3c88ee01f894b9345e", size = 7106, upload-time = "2024-08-14T19:36:06.247Z" },
]

[[package]]
name = "tablib"
version = "3.8.0"
source = { registry = "https://pypi.org/simple" }
sdist = { url = "https://files.pythonhosted.org/packages/09/cc/fe19d9c2ac1088794a51fc72f49b7226f88a0361f924fb3d17a9ec80e657/tablib-3.8.0.tar.gz", hash = "sha256:94d8bcdc65a715a0024a6d5b701a5f31e45bd159269e62c73731de79f048db2b", size = 122247, upload-time = "2025-01-22T15:29:27.276Z" }
wheels = [
    { url = "https://files.pythonhosted.org/packages/5c/95/6542f54ebd90539b12ed6189cb54a6550a28407b1c503c2e55190c29a4c9/tablib-3.8.0-py3-none-any.whl", hash = "sha256:35bdb9d4ec7052232f8803908f9c7a9c3c65807188b70618fa7a7d8ccd560b4d", size = 47935, upload-time = "2025-01-22T15:28:44.499Z" },
]

[package.optional-dependencies]
ods = [
    { name = "odfpy" },
]
xls = [
    { name = "xlrd" },
    { name = "xlwt" },
]
xlsx = [
    { name = "openpyxl" },
]
yaml = [
    { name = "pyyaml" },
]

[[package]]
name = "tblib"
version = "1.7.0"
source = { registry = "https://pypi.org/simple" }
sdist = { url = "https://files.pythonhosted.org/packages/d3/41/901ef2e81d7b1e834b9870d416cb09479e175a2be1c4aa1a9dcd0a555293/tblib-1.7.0.tar.gz", hash = "sha256:059bd77306ea7b419d4f76016aef6d7027cc8a0785579b5aad198803435f882c", size = 33074, upload-time = "2020-07-23T23:17:44.703Z" }
wheels = [
    { url = "https://files.pythonhosted.org/packages/f8/cd/2fad4add11c8837e72f50a30e2bda30e67a10d70462f826b291443a55c7d/tblib-1.7.0-py2.py3-none-any.whl", hash = "sha256:289fa7359e580950e7d9743eab36b0691f0310fce64dee7d9c31065b8f723e23", size = 12806, upload-time = "2020-07-23T23:17:43.191Z" },
]

[[package]]
name = "termcolor"
version = "3.1.0"
source = { registry = "https://pypi.org/simple" }
sdist = { url = "https://files.pythonhosted.org/packages/ca/6c/3d75c196ac07ac8749600b60b03f4f6094d54e132c4d94ebac6ee0e0add0/termcolor-3.1.0.tar.gz", hash = "sha256:6a6dd7fbee581909eeec6a756cff1d7f7c376063b14e4a298dc4980309e55970", size = 14324, upload-time = "2025-04-30T11:37:53.791Z" }
wheels = [
    { url = "https://files.pythonhosted.org/packages/4f/bd/de8d508070629b6d84a30d01d57e4a65c69aa7f5abe7560b8fad3b50ea59/termcolor-3.1.0-py3-none-any.whl", hash = "sha256:591dd26b5c2ce03b9e43f391264626557873ce1d379019786f99b0c2bee140aa", size = 7684, upload-time = "2025-04-30T11:37:52.382Z" },
]

[[package]]
name = "tinycss2"
version = "1.4.0"
source = { registry = "https://pypi.org/simple" }
dependencies = [
    { name = "webencodings" },
]
sdist = { url = "https://files.pythonhosted.org/packages/7a/fd/7a5ee21fd08ff70d3d33a5781c255cbe779659bd03278feb98b19ee550f4/tinycss2-1.4.0.tar.gz", hash = "sha256:10c0972f6fc0fbee87c3edb76549357415e94548c1ae10ebccdea16fb404a9b7", size = 87085, upload-time = "2024-10-24T14:58:29.895Z" }
wheels = [
    { url = "https://files.pythonhosted.org/packages/e6/34/ebdc18bae6aa14fbee1a08b63c015c72b64868ff7dae68808ab500c492e2/tinycss2-1.4.0-py3-none-any.whl", hash = "sha256:3a49cf47b7675da0b15d0c6e1df8df4ebd96e9394bb905a5775adb0d884c5289", size = 26610, upload-time = "2024-10-24T14:58:28.029Z" },
]

[[package]]
name = "tomli"
version = "2.2.1"
source = { registry = "https://pypi.org/simple" }
sdist = { url = "https://files.pythonhosted.org/packages/18/87/302344fed471e44a87289cf4967697d07e532f2421fdaf868a303cbae4ff/tomli-2.2.1.tar.gz", hash = "sha256:cd45e1dc79c835ce60f7404ec8119f2eb06d38b1deba146f07ced3bbc44505ff", size = 17175, upload-time = "2024-11-27T22:38:36.873Z" }
wheels = [
    { url = "https://files.pythonhosted.org/packages/04/90/2ee5f2e0362cb8a0b6499dc44f4d7d48f8fff06d28ba46e6f1eaa61a1388/tomli-2.2.1-cp313-cp313-macosx_10_13_x86_64.whl", hash = "sha256:f4039b9cbc3048b2416cc57ab3bda989a6fcf9b36cf8937f01a6e731b64f80d7", size = 132708, upload-time = "2024-11-27T22:38:21.659Z" },
    { url = "https://files.pythonhosted.org/packages/c0/ec/46b4108816de6b385141f082ba99e315501ccd0a2ea23db4a100dd3990ea/tomli-2.2.1-cp313-cp313-macosx_11_0_arm64.whl", hash = "sha256:286f0ca2ffeeb5b9bd4fcc8d6c330534323ec51b2f52da063b11c502da16f30c", size = 123582, upload-time = "2024-11-27T22:38:22.693Z" },
    { url = "https://files.pythonhosted.org/packages/a0/bd/b470466d0137b37b68d24556c38a0cc819e8febe392d5b199dcd7f578365/tomli-2.2.1-cp313-cp313-manylinux_2_17_aarch64.manylinux2014_aarch64.whl", hash = "sha256:a92ef1a44547e894e2a17d24e7557a5e85a9e1d0048b0b5e7541f76c5032cb13", size = 232543, upload-time = "2024-11-27T22:38:24.367Z" },
    { url = "https://files.pythonhosted.org/packages/d9/e5/82e80ff3b751373f7cead2815bcbe2d51c895b3c990686741a8e56ec42ab/tomli-2.2.1-cp313-cp313-manylinux_2_17_x86_64.manylinux2014_x86_64.whl", hash = "sha256:9316dc65bed1684c9a98ee68759ceaed29d229e985297003e494aa825ebb0281", size = 241691, upload-time = "2024-11-27T22:38:26.081Z" },
    { url = "https://files.pythonhosted.org/packages/05/7e/2a110bc2713557d6a1bfb06af23dd01e7dde52b6ee7dadc589868f9abfac/tomli-2.2.1-cp313-cp313-manylinux_2_5_i686.manylinux1_i686.manylinux_2_17_i686.manylinux2014_i686.whl", hash = "sha256:e85e99945e688e32d5a35c1ff38ed0b3f41f43fad8df0bdf79f72b2ba7bc5272", size = 251170, upload-time = "2024-11-27T22:38:27.921Z" },
    { url = "https://files.pythonhosted.org/packages/64/7b/22d713946efe00e0adbcdfd6d1aa119ae03fd0b60ebed51ebb3fa9f5a2e5/tomli-2.2.1-cp313-cp313-musllinux_1_2_aarch64.whl", hash = "sha256:ac065718db92ca818f8d6141b5f66369833d4a80a9d74435a268c52bdfa73140", size = 236530, upload-time = "2024-11-27T22:38:29.591Z" },
    { url = "https://files.pythonhosted.org/packages/38/31/3a76f67da4b0cf37b742ca76beaf819dca0ebef26d78fc794a576e08accf/tomli-2.2.1-cp313-cp313-musllinux_1_2_i686.whl", hash = "sha256:d920f33822747519673ee656a4b6ac33e382eca9d331c87770faa3eef562aeb2", size = 258666, upload-time = "2024-11-27T22:38:30.639Z" },
    { url = "https://files.pythonhosted.org/packages/07/10/5af1293da642aded87e8a988753945d0cf7e00a9452d3911dd3bb354c9e2/tomli-2.2.1-cp313-cp313-musllinux_1_2_x86_64.whl", hash = "sha256:a198f10c4d1b1375d7687bc25294306e551bf1abfa4eace6650070a5c1ae2744", size = 243954, upload-time = "2024-11-27T22:38:31.702Z" },
    { url = "https://files.pythonhosted.org/packages/5b/b9/1ed31d167be802da0fc95020d04cd27b7d7065cc6fbefdd2f9186f60d7bd/tomli-2.2.1-cp313-cp313-win32.whl", hash = "sha256:d3f5614314d758649ab2ab3a62d4f2004c825922f9e370b29416484086b264ec", size = 98724, upload-time = "2024-11-27T22:38:32.837Z" },
    { url = "https://files.pythonhosted.org/packages/c7/32/b0963458706accd9afcfeb867c0f9175a741bf7b19cd424230714d722198/tomli-2.2.1-cp313-cp313-win_amd64.whl", hash = "sha256:a38aa0308e754b0e3c67e344754dff64999ff9b513e691d0e786265c93583c69", size = 109383, upload-time = "2024-11-27T22:38:34.455Z" },
    { url = "https://files.pythonhosted.org/packages/6e/c2/61d3e0f47e2b74ef40a68b9e6ad5984f6241a942f7cd3bbfbdbd03861ea9/tomli-2.2.1-py3-none-any.whl", hash = "sha256:cb55c73c5f4408779d0cf3eef9f762b9c9f147a77de7b258bef0a5628adc85cc", size = 14257, upload-time = "2024-11-27T22:38:35.385Z" },
]

[[package]]
name = "tornado"
version = "6.5.1"
source = { registry = "https://pypi.org/simple" }
sdist = { url = "https://files.pythonhosted.org/packages/51/89/c72771c81d25d53fe33e3dca61c233b665b2780f21820ba6fd2c6793c12b/tornado-6.5.1.tar.gz", hash = "sha256:84ceece391e8eb9b2b95578db65e920d2a61070260594819589609ba9bc6308c", size = 509934, upload-time = "2025-05-22T18:15:38.788Z" }
wheels = [
    { url = "https://files.pythonhosted.org/packages/77/89/f4532dee6843c9e0ebc4e28d4be04c67f54f60813e4bf73d595fe7567452/tornado-6.5.1-cp39-abi3-macosx_10_9_universal2.whl", hash = "sha256:d50065ba7fd11d3bd41bcad0825227cc9a95154bad83239357094c36708001f7", size = 441948, upload-time = "2025-05-22T18:15:20.862Z" },
    { url = "https://files.pythonhosted.org/packages/15/9a/557406b62cffa395d18772e0cdcf03bed2fff03b374677348eef9f6a3792/tornado-6.5.1-cp39-abi3-macosx_10_9_x86_64.whl", hash = "sha256:9e9ca370f717997cb85606d074b0e5b247282cf5e2e1611568b8821afe0342d6", size = 440112, upload-time = "2025-05-22T18:15:22.591Z" },
    { url = "https://files.pythonhosted.org/packages/55/82/7721b7319013a3cf881f4dffa4f60ceff07b31b394e459984e7a36dc99ec/tornado-6.5.1-cp39-abi3-manylinux_2_17_aarch64.manylinux2014_aarch64.whl", hash = "sha256:b77e9dfa7ed69754a54c89d82ef746398be82f749df69c4d3abe75c4d1ff4888", size = 443672, upload-time = "2025-05-22T18:15:24.027Z" },
    { url = "https://files.pythonhosted.org/packages/7d/42/d11c4376e7d101171b94e03cef0cbce43e823ed6567ceda571f54cf6e3ce/tornado-6.5.1-cp39-abi3-manylinux_2_5_i686.manylinux1_i686.manylinux_2_17_i686.manylinux2014_i686.whl", hash = "sha256:253b76040ee3bab8bcf7ba9feb136436a3787208717a1fb9f2c16b744fba7331", size = 443019, upload-time = "2025-05-22T18:15:25.735Z" },
    { url = "https://files.pythonhosted.org/packages/7d/f7/0c48ba992d875521ac761e6e04b0a1750f8150ae42ea26df1852d6a98942/tornado-6.5.1-cp39-abi3-manylinux_2_5_x86_64.manylinux1_x86_64.manylinux_2_17_x86_64.manylinux2014_x86_64.whl", hash = "sha256:308473f4cc5a76227157cdf904de33ac268af770b2c5f05ca6c1161d82fdd95e", size = 443252, upload-time = "2025-05-22T18:15:27.499Z" },
    { url = "https://files.pythonhosted.org/packages/89/46/d8d7413d11987e316df4ad42e16023cd62666a3c0dfa1518ffa30b8df06c/tornado-6.5.1-cp39-abi3-musllinux_1_2_aarch64.whl", hash = "sha256:caec6314ce8a81cf69bd89909f4b633b9f523834dc1a352021775d45e51d9401", size = 443930, upload-time = "2025-05-22T18:15:29.299Z" },
    { url = "https://files.pythonhosted.org/packages/78/b2/f8049221c96a06df89bed68260e8ca94beca5ea532ffc63b1175ad31f9cc/tornado-6.5.1-cp39-abi3-musllinux_1_2_i686.whl", hash = "sha256:13ce6e3396c24e2808774741331638ee6c2f50b114b97a55c5b442df65fd9692", size = 443351, upload-time = "2025-05-22T18:15:31.038Z" },
    { url = "https://files.pythonhosted.org/packages/76/ff/6a0079e65b326cc222a54720a748e04a4db246870c4da54ece4577bfa702/tornado-6.5.1-cp39-abi3-musllinux_1_2_x86_64.whl", hash = "sha256:5cae6145f4cdf5ab24744526cc0f55a17d76f02c98f4cff9daa08ae9a217448a", size = 443328, upload-time = "2025-05-22T18:15:32.426Z" },
    { url = "https://files.pythonhosted.org/packages/49/18/e3f902a1d21f14035b5bc6246a8c0f51e0eef562ace3a2cea403c1fb7021/tornado-6.5.1-cp39-abi3-win32.whl", hash = "sha256:e0a36e1bc684dca10b1aa75a31df8bdfed656831489bc1e6a6ebed05dc1ec365", size = 444396, upload-time = "2025-05-22T18:15:34.205Z" },
    { url = "https://files.pythonhosted.org/packages/7b/09/6526e32bf1049ee7de3bebba81572673b19a2a8541f795d887e92af1a8bc/tornado-6.5.1-cp39-abi3-win_amd64.whl", hash = "sha256:908e7d64567cecd4c2b458075589a775063453aeb1d2a1853eedb806922f568b", size = 444840, upload-time = "2025-05-22T18:15:36.1Z" },
    { url = "https://files.pythonhosted.org/packages/55/a7/535c44c7bea4578e48281d83c615219f3ab19e6abc67625ef637c73987be/tornado-6.5.1-cp39-abi3-win_arm64.whl", hash = "sha256:02420a0eb7bf617257b9935e2b754d1b63897525d8a289c9d65690d580b4dcf7", size = 443596, upload-time = "2025-05-22T18:15:37.433Z" },
]

[[package]]
name = "tox"
version = "4.28.1"
source = { registry = "https://pypi.org/simple" }
dependencies = [
    { name = "cachetools" },
    { name = "chardet" },
    { name = "colorama" },
    { name = "filelock" },
    { name = "packaging" },
    { name = "platformdirs" },
    { name = "pluggy" },
    { name = "pyproject-api" },
    { name = "virtualenv" },
]
sdist = { url = "https://files.pythonhosted.org/packages/2c/a3/6fdc3f17aad7f2971739c6efc537a692d619c54acb224d90e62733346a60/tox-4.28.1.tar.gz", hash = "sha256:227ce1fdfea7763107aed3a8ac87d74b1bd1240ad7dd9c37fc2cb2b318006520", size = 199598, upload-time = "2025-07-23T06:16:39.555Z" }
wheels = [
    { url = "https://files.pythonhosted.org/packages/b9/60/0ba9aa30a0a3d0faaebeadd9c847812a929416a4acda50d92c7079a9ec00/tox-4.28.1-py3-none-any.whl", hash = "sha256:d5c84de6efc5d7e8acadb09528943e87ee501a35e064cf852082bc600485c13d", size = 173973, upload-time = "2025-07-23T06:16:37.54Z" },
]

[[package]]
name = "traitlets"
version = "5.14.3"
source = { registry = "https://pypi.org/simple" }
sdist = { url = "https://files.pythonhosted.org/packages/eb/79/72064e6a701c2183016abbbfedaba506d81e30e232a68c9f0d6f6fcd1574/traitlets-5.14.3.tar.gz", hash = "sha256:9ed0579d3502c94b4b3732ac120375cda96f923114522847de4b3bb98b96b6b7", size = 161621, upload-time = "2024-04-19T11:11:49.746Z" }
wheels = [
    { url = "https://files.pythonhosted.org/packages/00/c0/8f5d070730d7836adc9c9b6408dec68c6ced86b304a9b26a14df072a6e8c/traitlets-5.14.3-py3-none-any.whl", hash = "sha256:b74e89e397b1ed28cc831db7aea759ba6640cb3de13090ca145426688ff1ac4f", size = 85359, upload-time = "2024-04-19T11:11:46.763Z" },
]

[[package]]
name = "trio"
version = "0.30.0"
source = { registry = "https://pypi.org/simple" }
dependencies = [
    { name = "attrs" },
    { name = "cffi", marker = "implementation_name != 'pypy' and os_name == 'nt'" },
    { name = "idna" },
    { name = "outcome" },
    { name = "sniffio" },
    { name = "sortedcontainers" },
]
sdist = { url = "https://files.pythonhosted.org/packages/01/c1/68d582b4d3a1c1f8118e18042464bb12a7c1b75d64d75111b297687041e3/trio-0.30.0.tar.gz", hash = "sha256:0781c857c0c81f8f51e0089929a26b5bb63d57f927728a5586f7e36171f064df", size = 593776, upload-time = "2025-04-21T00:48:19.507Z" }
wheels = [
    { url = "https://files.pythonhosted.org/packages/69/8e/3f6dfda475ecd940e786defe6df6c500734e686c9cd0a0f8ef6821e9b2f2/trio-0.30.0-py3-none-any.whl", hash = "sha256:3bf4f06b8decf8d3cf00af85f40a89824669e2d033bb32469d34840edcfc22a5", size = 499194, upload-time = "2025-04-21T00:48:17.167Z" },
]

[[package]]
name = "trio-websocket"
version = "0.12.2"
source = { registry = "https://pypi.org/simple" }
dependencies = [
    { name = "outcome" },
    { name = "trio" },
    { name = "wsproto" },
]
sdist = { url = "https://files.pythonhosted.org/packages/d1/3c/8b4358e81f2f2cfe71b66a267f023a91db20a817b9425dd964873796980a/trio_websocket-0.12.2.tar.gz", hash = "sha256:22c72c436f3d1e264d0910a3951934798dcc5b00ae56fc4ee079d46c7cf20fae", size = 33549, upload-time = "2025-02-25T05:16:58.947Z" }
wheels = [
    { url = "https://files.pythonhosted.org/packages/c7/19/eb640a397bba49ba49ef9dbe2e7e5c04202ba045b6ce2ec36e9cadc51e04/trio_websocket-0.12.2-py3-none-any.whl", hash = "sha256:df605665f1db533f4a386c94525870851096a223adcb97f72a07e8b4beba45b6", size = 21221, upload-time = "2025-02-25T05:16:57.545Z" },
]

[[package]]
name = "typeguard"
version = "4.4.4"
source = { registry = "https://pypi.org/simple" }
dependencies = [
    { name = "typing-extensions" },
]
sdist = { url = "https://files.pythonhosted.org/packages/c7/68/71c1a15b5f65f40e91b65da23b8224dad41349894535a97f63a52e462196/typeguard-4.4.4.tar.gz", hash = "sha256:3a7fd2dffb705d4d0efaed4306a704c89b9dee850b688f060a8b1615a79e5f74", size = 75203, upload-time = "2025-06-18T09:56:07.624Z" }
wheels = [
    { url = "https://files.pythonhosted.org/packages/1b/a9/e3aee762739c1d7528da1c3e06d518503f8b6c439c35549b53735ba52ead/typeguard-4.4.4-py3-none-any.whl", hash = "sha256:b5f562281b6bfa1f5492470464730ef001646128b180769880468bd84b68b09e", size = 34874, upload-time = "2025-06-18T09:56:05.999Z" },
]

[[package]]
name = "types-cffi"
version = "1.17.0.20250523"
source = { registry = "https://pypi.org/simple" }
dependencies = [
    { name = "types-setuptools" },
]
sdist = { url = "https://files.pythonhosted.org/packages/f7/5f/ac80a2f55757019e5d4809d17544569c47a623565258ca1a836ba951d53f/types_cffi-1.17.0.20250523.tar.gz", hash = "sha256:e7110f314c65590533adae1b30763be08ca71ad856a1ae3fe9b9d8664d49ec22", size = 16858, upload-time = "2025-05-23T03:05:40.983Z" }
wheels = [
    { url = "https://files.pythonhosted.org/packages/f1/86/e26e6ae4dfcbf6031b8422c22cf3a9eb2b6d127770406e7645b6248d8091/types_cffi-1.17.0.20250523-py3-none-any.whl", hash = "sha256:e98c549d8e191f6220e440f9f14315d6775a21a0e588c32c20476be885b2fad9", size = 20010, upload-time = "2025-05-23T03:05:39.136Z" },
]

[[package]]
name = "types-freezegun"
version = "1.1.10"
source = { registry = "https://pypi.org/simple" }
sdist = { url = "https://files.pythonhosted.org/packages/31/0d/2a0485b7f693437570da1b005cbc06748252d24a5a24e521a0bcf4f8912e/types-freezegun-1.1.10.tar.gz", hash = "sha256:cb3a2d2eee950eacbaac0673ab50499823365ceb8c655babb1544a41446409ec", size = 2861, upload-time = "2022-06-09T09:19:19.568Z" }
wheels = [
    { url = "https://files.pythonhosted.org/packages/96/48/3380ecdafe5646f4e9e31814297073aeb6929c474212377189cbee228b50/types_freezegun-1.1.10-py3-none-any.whl", hash = "sha256:fadebe72213e0674036153366205038e1f95c8ca96deb4ef9b71ddc15413543e", size = 2904, upload-time = "2022-06-09T09:19:17.892Z" },
]

[[package]]
name = "types-markdown"
version = "3.8.0.20250708"
source = { registry = "https://pypi.org/simple" }
sdist = { url = "https://files.pythonhosted.org/packages/95/01/0bab46f013e8ff6f2c54f9cb35252e4f6ccf1b7b863ba53f56e5e1ae1429/types_markdown-3.8.0.20250708.tar.gz", hash = "sha256:28690251fe90757f5a99cd671c79502bc2de07aef2d35fe54117c3b1c799804a", size = 19337, upload-time = "2025-07-08T03:14:09.898Z" }
wheels = [
    { url = "https://files.pythonhosted.org/packages/29/08/3e160e70de991f234ea8bcfe135a61779761ffc76c13164b97c068989ffc/types_markdown-3.8.0.20250708-py3-none-any.whl", hash = "sha256:d1f634931b463adf7603c012724b7e9e5eff976eb517dc700ebece2d6189b1ce", size = 25785, upload-time = "2025-07-08T03:14:08.846Z" },
]

[[package]]
name = "types-pyopenssl"
version = "24.1.0.20240722"
source = { registry = "https://pypi.org/simple" }
dependencies = [
    { name = "cryptography" },
    { name = "types-cffi" },
]
sdist = { url = "https://files.pythonhosted.org/packages/93/29/47a346550fd2020dac9a7a6d033ea03fccb92fa47c726056618cc889745e/types-pyOpenSSL-24.1.0.20240722.tar.gz", hash = "sha256:47913b4678a01d879f503a12044468221ed8576263c1540dcb0484ca21b08c39", size = 8458, upload-time = "2024-07-22T02:32:22.558Z" }
wheels = [
    { url = "https://files.pythonhosted.org/packages/98/05/c868a850b6fbb79c26f5f299b768ee0adc1f9816d3461dcf4287916f655b/types_pyOpenSSL-24.1.0.20240722-py3-none-any.whl", hash = "sha256:6a7a5d2ec042537934cfb4c9d4deb0e16c4c6250b09358df1f083682fe6fda54", size = 7499, upload-time = "2024-07-22T02:32:21.232Z" },
]

[[package]]
name = "types-python-dateutil"
version = "2.9.0.20250708"
source = { registry = "https://pypi.org/simple" }
sdist = { url = "https://files.pythonhosted.org/packages/c9/95/6bdde7607da2e1e99ec1c1672a759d42f26644bbacf939916e086db34870/types_python_dateutil-2.9.0.20250708.tar.gz", hash = "sha256:ccdbd75dab2d6c9696c350579f34cffe2c281e4c5f27a585b2a2438dd1d5c8ab", size = 15834, upload-time = "2025-07-08T03:14:03.382Z" }
wheels = [
    { url = "https://files.pythonhosted.org/packages/72/52/43e70a8e57fefb172c22a21000b03ebcc15e47e97f5cb8495b9c2832efb4/types_python_dateutil-2.9.0.20250708-py3-none-any.whl", hash = "sha256:4d6d0cc1cc4d24a2dc3816024e502564094497b713f7befda4d5bc7a8e3fd21f", size = 17724, upload-time = "2025-07-08T03:14:02.593Z" },
]

[[package]]
name = "types-pytz"
version = "2022.7.1.2"
source = { registry = "https://pypi.org/simple" }
sdist = { url = "https://files.pythonhosted.org/packages/dc/97/0cbaa80c82b370561b2bf8fa594663225f9d4acb9467020e16bb6786d17c/types-pytz-2022.7.1.2.tar.gz", hash = "sha256:487d3e8e9f4071eec8081746d53fa982bbc05812e719dcbf2ebf3d55a1a4cd28", size = 4709, upload-time = "2023-02-22T09:17:49.325Z" }
wheels = [
    { url = "https://files.pythonhosted.org/packages/87/e8/1c3ee95bd1444e36ab868ef92b77c679ea5b8a80cb346ed6f369952c0858/types_pytz-2022.7.1.2-py3-none-any.whl", hash = "sha256:40ca448a928d566f7d44ddfde0066e384f7ffbd4da2778e42a4570eaca572446", size = 4727, upload-time = "2023-02-22T09:17:47.881Z" },
]

[[package]]
name = "types-pyyaml"
version = "6.0.12.20250516"
source = { registry = "https://pypi.org/simple" }
sdist = { url = "https://files.pythonhosted.org/packages/4e/22/59e2aeb48ceeee1f7cd4537db9568df80d62bdb44a7f9e743502ea8aab9c/types_pyyaml-6.0.12.20250516.tar.gz", hash = "sha256:9f21a70216fc0fa1b216a8176db5f9e0af6eb35d2f2932acb87689d03a5bf6ba", size = 17378, upload-time = "2025-05-16T03:08:04.897Z" }
wheels = [
    { url = "https://files.pythonhosted.org/packages/99/5f/e0af6f7f6a260d9af67e1db4f54d732abad514252a7a378a6c4d17dd1036/types_pyyaml-6.0.12.20250516-py3-none-any.whl", hash = "sha256:8478208feaeb53a34cb5d970c56a7cd76b72659442e733e268a94dc72b2d0530", size = 20312, upload-time = "2025-05-16T03:08:04.019Z" },
]

[[package]]
name = "types-redis"
version = "4.6.0.20241004"
source = { registry = "https://pypi.org/simple" }
dependencies = [
    { name = "cryptography" },
    { name = "types-pyopenssl" },
]
sdist = { url = "https://files.pythonhosted.org/packages/3a/95/c054d3ac940e8bac4ca216470c80c26688a0e79e09f520a942bb27da3386/types-redis-4.6.0.20241004.tar.gz", hash = "sha256:5f17d2b3f9091ab75384153bfa276619ffa1cf6a38da60e10d5e6749cc5b902e", size = 49679, upload-time = "2024-10-04T02:43:59.224Z" }
wheels = [
    { url = "https://files.pythonhosted.org/packages/55/82/7d25dce10aad92d2226b269bce2f85cfd843b4477cd50245d7d40ecf8f89/types_redis-4.6.0.20241004-py3-none-any.whl", hash = "sha256:ef5da68cb827e5f606c8f9c0b49eeee4c2669d6d97122f301d3a55dc6a63f6ed", size = 58737, upload-time = "2024-10-04T02:43:57.968Z" },
]

[[package]]
name = "types-requests"
version = "2.31.0.6"
source = { registry = "https://pypi.org/simple" }
dependencies = [
    { name = "types-urllib3" },
]
sdist = { url = "https://files.pythonhosted.org/packages/f9/b8/c1e8d39996b4929b918aba10dba5de07a8b3f4c8487bb61bb79882544e69/types-requests-2.31.0.6.tar.gz", hash = "sha256:cd74ce3b53c461f1228a9b783929ac73a666658f223e28ed29753771477b3bd0", size = 15535, upload-time = "2023-09-27T06:19:38.443Z" }
wheels = [
    { url = "https://files.pythonhosted.org/packages/5c/a1/6f8dc74d9069e790d604ddae70cb46dcbac668f1bb08136e7b0f2f5cd3bf/types_requests-2.31.0.6-py3-none-any.whl", hash = "sha256:a2db9cb228a81da8348b49ad6db3f5519452dd20a9c1e1a868c83c5fe88fd1a9", size = 14516, upload-time = "2023-09-27T06:19:36.373Z" },
]

[[package]]
name = "types-setuptools"
version = "80.9.0.20250529"
source = { registry = "https://pypi.org/simple" }
sdist = { url = "https://files.pythonhosted.org/packages/79/66/1b276526aad4696a9519919e637801f2c103419d2c248a6feb2729e034d1/types_setuptools-80.9.0.20250529.tar.gz", hash = "sha256:79e088ba0cba2186c8d6499cbd3e143abb142d28a44b042c28d3148b1e353c91", size = 41337, upload-time = "2025-05-29T03:07:34.487Z" }
wheels = [
    { url = "https://files.pythonhosted.org/packages/1b/d8/83790d67ec771bf029a45ff1bd1aedbb738d8aa58c09dd0cc3033eea0e69/types_setuptools-80.9.0.20250529-py3-none-any.whl", hash = "sha256:00dfcedd73e333a430e10db096e4d46af93faf9314f832f13b6bbe3d6757e95f", size = 63263, upload-time = "2025-05-29T03:07:33.064Z" },
]

[[package]]
name = "types-urllib3"
version = "1.26.25.14"
source = { registry = "https://pypi.org/simple" }
sdist = { url = "https://files.pythonhosted.org/packages/73/de/b9d7a68ad39092368fb21dd6194b362b98a1daeea5dcfef5e1adb5031c7e/types-urllib3-1.26.25.14.tar.gz", hash = "sha256:229b7f577c951b8c1b92c1bc2b2fdb0b49847bd2af6d1cc2a2e3dd340f3bda8f", size = 11239, upload-time = "2023-07-20T15:19:31.307Z" }
wheels = [
    { url = "https://files.pythonhosted.org/packages/11/7b/3fc711b2efea5e85a7a0bbfe269ea944aa767bbba5ec52f9ee45d362ccf3/types_urllib3-1.26.25.14-py3-none-any.whl", hash = "sha256:9683bbb7fb72e32bfe9d2be6e04875fbe1b3eeec3cbb4ea231435aa7fd6b4f0e", size = 15377, upload-time = "2023-07-20T15:19:30.379Z" },
]

[[package]]
name = "typing-extensions"
version = "4.14.1"
source = { registry = "https://pypi.org/simple" }
sdist = { url = "https://files.pythonhosted.org/packages/98/5a/da40306b885cc8c09109dc2e1abd358d5684b1425678151cdaed4731c822/typing_extensions-4.14.1.tar.gz", hash = "sha256:38b39f4aeeab64884ce9f74c94263ef78f3c22467c8724005483154c26648d36", size = 107673, upload-time = "2025-07-04T13:28:34.16Z" }
wheels = [
    { url = "https://files.pythonhosted.org/packages/b5/00/d631e67a838026495268c2f6884f3711a15a9a2a96cd244fdaea53b823fb/typing_extensions-4.14.1-py3-none-any.whl", hash = "sha256:d1e1e3b58374dc93031d6eda2420a48ea44a36c2b4766a4fdeb3710755731d76", size = 43906, upload-time = "2025-07-04T13:28:32.743Z" },
]

[[package]]
name = "tzdata"
version = "2025.2"
source = { registry = "https://pypi.org/simple" }
sdist = { url = "https://files.pythonhosted.org/packages/95/32/1a225d6164441be760d75c2c42e2780dc0873fe382da3e98a2e1e48361e5/tzdata-2025.2.tar.gz", hash = "sha256:b60a638fcc0daffadf82fe0f57e53d06bdec2f36c4df66280ae79bce6bd6f2b9", size = 196380, upload-time = "2025-03-23T13:54:43.652Z" }
wheels = [
    { url = "https://files.pythonhosted.org/packages/5c/23/c7abc0ca0a1526a0774eca151daeb8de62ec457e77262b66b359c3c7679e/tzdata-2025.2-py2.py3-none-any.whl", hash = "sha256:1a403fada01ff9221ca8044d701868fa132215d84beb92242d9acd2147f667a8", size = 347839, upload-time = "2025-03-23T13:54:41.845Z" },
]

[[package]]
name = "unittest-xml-reporting"
version = "3.2.0"
source = { registry = "https://pypi.org/simple" }
dependencies = [
    { name = "lxml" },
]
sdist = { url = "https://files.pythonhosted.org/packages/ed/40/3bf1afc96e93c7322520981ac4593cbb29daa21b48d32746f05ab5563dca/unittest-xml-reporting-3.2.0.tar.gz", hash = "sha256:edd8d3170b40c3a81b8cf910f46c6a304ae2847ec01036d02e9c0f9b85762d28", size = 18002, upload-time = "2022-01-20T19:09:55.76Z" }
wheels = [
    { url = "https://files.pythonhosted.org/packages/39/88/f6e9b87428584a3c62cac768185c438ca6d561367a5d267b293259d76075/unittest_xml_reporting-3.2.0-py2.py3-none-any.whl", hash = "sha256:f3d7402e5b3ac72a5ee3149278339db1a8f932ee405f48bcb9c681372f2717d5", size = 20936, upload-time = "2022-01-20T19:09:53.824Z" },
]

[[package]]
name = "update"
version = "0.0.1"
source = { registry = "https://pypi.org/simple" }
dependencies = [
    { name = "style" },
]
wheels = [
    { url = "https://files.pythonhosted.org/packages/9f/c4/dfe8a392edd35cc635c35cd3b20df6a746aacdeb39b685d1668b56bf819b/update-0.0.1-py2.py3-none-any.whl", hash = "sha256:a25522b4bf60e3e3c1a3ff3ca3a4f5a328ac4b8ff400fdc9614483147e313323", size = 2882, upload-time = "2017-11-13T21:12:53.479Z" },
]

[[package]]
name = "uritemplate"
version = "4.2.0"
source = { registry = "https://pypi.org/simple" }
sdist = { url = "https://files.pythonhosted.org/packages/98/60/f174043244c5306c9988380d2cb10009f91563fc4b31293d27e17201af56/uritemplate-4.2.0.tar.gz", hash = "sha256:480c2ed180878955863323eea31b0ede668795de182617fef9c6ca09e6ec9d0e", size = 33267, upload-time = "2025-06-02T15:12:06.318Z" }
wheels = [
    { url = "https://files.pythonhosted.org/packages/a9/99/3ae339466c9183ea5b8ae87b34c0b897eda475d2aec2307cae60e5cd4f29/uritemplate-4.2.0-py3-none-any.whl", hash = "sha256:962201ba1c4edcab02e60f9a0d3821e82dfc5d2d6662a21abd533879bdb8a686", size = 11488, upload-time = "2025-06-02T15:12:03.405Z" },
]

[[package]]
name = "urllib3"
version = "1.26.20"
source = { registry = "https://pypi.org/simple" }
sdist = { url = "https://files.pythonhosted.org/packages/e4/e8/6ff5e6bc22095cfc59b6ea711b687e2b7ed4bdb373f7eeec370a97d7392f/urllib3-1.26.20.tar.gz", hash = "sha256:40c2dc0c681e47eb8f90e7e27bf6ff7df2e677421fd46756da1161c39ca70d32", size = 307380, upload-time = "2024-08-29T15:43:11.37Z" }
wheels = [
    { url = "https://files.pythonhosted.org/packages/33/cf/8435d5a7159e2a9c83a95896ed596f68cf798005fe107cc655b5c5c14704/urllib3-1.26.20-py2.py3-none-any.whl", hash = "sha256:0ed14ccfbf1c30a9072c7ca157e4319b70d65f623e91e7b32fadb2853431016e", size = 144225, upload-time = "2024-08-29T15:43:08.921Z" },
]

[package.optional-dependencies]
socks = [
    { name = "pysocks" },
]

[[package]]
name = "vcrpy"
version = "7.0.0"
source = { registry = "https://pypi.org/simple" }
dependencies = [
    { name = "pyyaml" },
    { name = "urllib3" },
    { name = "wrapt" },
    { name = "yarl" },
]
sdist = { url = "https://files.pythonhosted.org/packages/25/d3/856e06184d4572aada1dd559ddec3bedc46df1f2edc5ab2c91121a2cccdb/vcrpy-7.0.0.tar.gz", hash = "sha256:176391ad0425edde1680c5b20738ea3dc7fb942520a48d2993448050986b3a50", size = 85502, upload-time = "2024-12-31T00:07:57.894Z" }
wheels = [
    { url = "https://files.pythonhosted.org/packages/13/5d/1f15b252890c968d42b348d1e9b0aa12d5bf3e776704178ec37cceccdb63/vcrpy-7.0.0-py2.py3-none-any.whl", hash = "sha256:55791e26c18daa363435054d8b35bd41a4ac441b6676167635d1b37a71dbe124", size = 42321, upload-time = "2024-12-31T00:07:55.277Z" },
]

[[package]]
name = "verspec"
version = "0.1.0"
source = { registry = "https://pypi.org/simple" }
sdist = { url = "https://files.pythonhosted.org/packages/e7/44/8126f9f0c44319b2efc65feaad589cadef4d77ece200ae3c9133d58464d0/verspec-0.1.0.tar.gz", hash = "sha256:c4504ca697b2056cdb4bfa7121461f5a0e81809255b41c03dda4ba823637c01e", size = 27123, upload-time = "2020-11-30T02:24:09.646Z" }
wheels = [
    { url = "https://files.pythonhosted.org/packages/a4/ce/3b6fee91c85626eaf769d617f1be9d2e15c1cca027bbdeb2e0d751469355/verspec-0.1.0-py3-none-any.whl", hash = "sha256:741877d5633cc9464c45a469ae2a31e801e6dbbaa85b9675d481cda100f11c31", size = 19640, upload-time = "2020-11-30T02:24:08.387Z" },
]

[[package]]
name = "vine"
version = "5.1.0"
source = { registry = "https://pypi.org/simple" }
sdist = { url = "https://files.pythonhosted.org/packages/bd/e4/d07b5f29d283596b9727dd5275ccbceb63c44a1a82aa9e4bfd20426762ac/vine-5.1.0.tar.gz", hash = "sha256:8b62e981d35c41049211cf62a0a1242d8c1ee9bd15bb196ce38aefd6799e61e0", size = 48980, upload-time = "2023-11-05T08:46:53.857Z" }
wheels = [
    { url = "https://files.pythonhosted.org/packages/03/ff/7c0c86c43b3cbb927e0ccc0255cb4057ceba4799cd44ae95174ce8e8b5b2/vine-5.1.0-py3-none-any.whl", hash = "sha256:40fdf3c48b2cfe1c38a49e9ae2da6fda88e4794c810050a728bd7413811fb1dc", size = 9636, upload-time = "2023-11-05T08:46:51.205Z" },
]

[[package]]
name = "virtualenv"
version = "20.32.0"
source = { registry = "https://pypi.org/simple" }
dependencies = [
    { name = "distlib" },
    { name = "filelock" },
    { name = "platformdirs" },
]
sdist = { url = "https://files.pythonhosted.org/packages/a9/96/0834f30fa08dca3738614e6a9d42752b6420ee94e58971d702118f7cfd30/virtualenv-20.32.0.tar.gz", hash = "sha256:886bf75cadfdc964674e6e33eb74d787dff31ca314ceace03ca5810620f4ecf0", size = 6076970, upload-time = "2025-07-21T04:09:50.985Z" }
wheels = [
    { url = "https://files.pythonhosted.org/packages/5c/c6/f8f28009920a736d0df434b52e9feebfb4d702ba942f15338cb4a83eafc1/virtualenv-20.32.0-py3-none-any.whl", hash = "sha256:2c310aecb62e5aa1b06103ed7c2977b81e042695de2697d01017ff0f1034af56", size = 6057761, upload-time = "2025-07-21T04:09:48.059Z" },
]

[[package]]
name = "waitress"
version = "3.0.2"
source = { registry = "https://pypi.org/simple" }
sdist = { url = "https://files.pythonhosted.org/packages/bf/cb/04ddb054f45faa306a230769e868c28b8065ea196891f09004ebace5b184/waitress-3.0.2.tar.gz", hash = "sha256:682aaaf2af0c44ada4abfb70ded36393f0e307f4ab9456a215ce0020baefc31f", size = 179901, upload-time = "2024-11-16T20:02:35.195Z" }
wheels = [
    { url = "https://files.pythonhosted.org/packages/8d/57/a27182528c90ef38d82b636a11f606b0cbb0e17588ed205435f8affe3368/waitress-3.0.2-py3-none-any.whl", hash = "sha256:c56d67fd6e87c2ee598b76abdd4e96cfad1f24cacdea5078d382b1f9d7b5ed2e", size = 56232, upload-time = "2024-11-16T20:02:33.858Z" },
]

[[package]]
name = "wasmer"
version = "1.1.0"
source = { registry = "https://pypi.org/simple" }
wheels = [
    { url = "https://files.pythonhosted.org/packages/39/6b/30e25924cae7add377f5601e71c778e9a1e515c7a58291f52756c1bb7e87/wasmer-1.1.0-py3-none-any.whl", hash = "sha256:2caf8c67feae9cd4246421551036917811c446da4f27ad4c989521ef42751931", size = 1617, upload-time = "2022-01-07T23:24:10.046Z" },
]

[[package]]
name = "wasmer-compiler-cranelift"
version = "1.1.0"
source = { registry = "https://pypi.org/simple" }
wheels = [
    { url = "https://files.pythonhosted.org/packages/28/fa/26489c8f25470a3d50994aac8ebeabb2ca7f88874a15e0e77272b3a912c4/wasmer_compiler_cranelift-1.1.0-py3-none-any.whl", hash = "sha256:200fea80609cfb088457327acf66d5aa61f4c4f66b5a71133ada960b534c7355", size = 1866, upload-time = "2022-01-07T23:24:26.736Z" },
]

[[package]]
name = "watchdog"
version = "2.3.1"
source = { registry = "https://pypi.org/simple" }
sdist = { url = "https://files.pythonhosted.org/packages/a5/17/a31fc6b90ff861a27debd0650bfbca17e074fdc3e037f392872fad76c726/watchdog-2.3.1.tar.gz", hash = "sha256:d9f9ed26ed22a9d331820a8432c3680707ea8b54121ddcc9dc7d9f2ceeb36906", size = 123140, upload-time = "2023-02-28T08:40:06.488Z" }
wheels = [
    { url = "https://files.pythonhosted.org/packages/c4/08/ede6b9c674c429f80c79e00ceb457bc3d01f18f4f71e7e7e986604b39c16/watchdog-2.3.1-py3-none-manylinux2014_aarch64.whl", hash = "sha256:7a596f9415a378d0339681efc08d2249e48975daae391d58f2e22a3673b977cf", size = 80639, upload-time = "2023-02-28T08:39:48.239Z" },
    { url = "https://files.pythonhosted.org/packages/be/fc/fb45f9d64ec043bd92b2c3e36754d68a09991e670d53ad39060a0be0ae03/watchdog-2.3.1-py3-none-manylinux2014_armv7l.whl", hash = "sha256:0e1dd6d449267cc7d6935d7fe27ee0426af6ee16578eed93bacb1be9ff824d2d", size = 80638, upload-time = "2023-02-28T08:39:50.222Z" },
    { url = "https://files.pythonhosted.org/packages/1e/68/1efdedc26132a6f65712654c56f09b3c2f98e1b6e9178b94c2ffeed04271/watchdog-2.3.1-py3-none-manylinux2014_i686.whl", hash = "sha256:7a1876f660e32027a1a46f8a0fa5747ad4fcf86cb451860eae61a26e102c8c79", size = 80638, upload-time = "2023-02-28T08:39:51.771Z" },
    { url = "https://files.pythonhosted.org/packages/4d/9b/25e1250d65295124d3b0600e578fe5b901d1c626bbcbb33539aee873f95d/watchdog-2.3.1-py3-none-manylinux2014_ppc64.whl", hash = "sha256:2caf77ae137935c1466f8cefd4a3aec7017b6969f425d086e6a528241cba7256", size = 80638, upload-time = "2023-02-28T08:39:53.696Z" },
    { url = "https://files.pythonhosted.org/packages/74/6e/ba47e5856aaf8df80d689519d1f3097f310976708515a67aa2eccf8ce615/watchdog-2.3.1-py3-none-manylinux2014_ppc64le.whl", hash = "sha256:53f3e95081280898d9e4fc51c5c69017715929e4eea1ab45801d5e903dd518ad", size = 80640, upload-time = "2023-02-28T08:39:55.291Z" },
    { url = "https://files.pythonhosted.org/packages/f4/2d/ad35f33b7bfeac899bc31aaf12f4ee7fa53cc2710ad1274654c1dd63a6f1/watchdog-2.3.1-py3-none-manylinux2014_s390x.whl", hash = "sha256:9da7acb9af7e4a272089bd2af0171d23e0d6271385c51d4d9bde91fe918c53ed", size = 80638, upload-time = "2023-02-28T08:39:57.315Z" },
    { url = "https://files.pythonhosted.org/packages/79/21/ffd41427b724a6468c6c5c7f083f8e59948eabe2538538e3a15ff15c33cb/watchdog-2.3.1-py3-none-manylinux2014_x86_64.whl", hash = "sha256:8a4d484e846dcd75e96b96d80d80445302621be40e293bfdf34a631cab3b33dc", size = 80639, upload-time = "2023-02-28T08:39:58.76Z" },
    { url = "https://files.pythonhosted.org/packages/92/2a/cfa6e32f200b304f647374eff1779cd66f7f714d152d3e84f2f813d2ddd9/watchdog-2.3.1-py3-none-win32.whl", hash = "sha256:a74155398434937ac2780fd257c045954de5b11b5c52fc844e2199ce3eecf4cf", size = 80625, upload-time = "2023-02-28T08:40:00.934Z" },
    { url = "https://files.pythonhosted.org/packages/c6/b4/5b4a76b566d1e55a1b90b183775e8b502fe0aefb076128778843f223e392/watchdog-2.3.1-py3-none-win_amd64.whl", hash = "sha256:5defe4f0918a2a1a4afbe4dbb967f743ac3a93d546ea4674567806375b024adb", size = 80630, upload-time = "2023-02-28T08:40:02.737Z" },
    { url = "https://files.pythonhosted.org/packages/4c/0c/9952176a2d8a775be3a2f360bf1be97e9ebc6c82b05592600dff1e53e607/watchdog-2.3.1-py3-none-win_ia64.whl", hash = "sha256:4109cccf214b7e3462e8403ab1e5b17b302ecce6c103eb2fc3afa534a7f27b96", size = 80627, upload-time = "2023-02-28T08:40:04.953Z" },
]

[[package]]
name = "wcmatch"
version = "10.1"
source = { registry = "https://pypi.org/simple" }
dependencies = [
    { name = "bracex" },
]
sdist = { url = "https://files.pythonhosted.org/packages/79/3e/c0bdc27cf06f4e47680bd5803a07cb3dfd17de84cde92dd217dcb9e05253/wcmatch-10.1.tar.gz", hash = "sha256:f11f94208c8c8484a16f4f48638a85d771d9513f4ab3f37595978801cb9465af", size = 117421, upload-time = "2025-06-22T19:14:02.49Z" }
wheels = [
    { url = "https://files.pythonhosted.org/packages/eb/d8/0d1d2e9d3fabcf5d6840362adcf05f8cf3cd06a73358140c3a97189238ae/wcmatch-10.1-py3-none-any.whl", hash = "sha256:5848ace7dbb0476e5e55ab63c6bbd529745089343427caa5537f230cc01beb8a", size = 39854, upload-time = "2025-06-22T19:14:00.978Z" },
]

[[package]]
name = "wcwidth"
version = "0.2.13"
source = { registry = "https://pypi.org/simple" }
sdist = { url = "https://files.pythonhosted.org/packages/6c/63/53559446a878410fc5a5974feb13d31d78d752eb18aeba59c7fef1af7598/wcwidth-0.2.13.tar.gz", hash = "sha256:72ea0c06399eb286d978fdedb6923a9eb47e1c486ce63e9b4e64fc18303972b5", size = 101301, upload-time = "2024-01-06T02:10:57.829Z" }
wheels = [
    { url = "https://files.pythonhosted.org/packages/fd/84/fd2ba7aafacbad3c4201d395674fc6348826569da3c0937e75505ead3528/wcwidth-0.2.13-py2.py3-none-any.whl", hash = "sha256:3da69048e4540d84af32131829ff948f1e022c1c6bdb8d6102117aac784f6859", size = 34166, upload-time = "2024-01-06T02:10:55.763Z" },
]

[[package]]
name = "weasyprint"
version = "59.0"
source = { registry = "https://pypi.org/simple" }
dependencies = [
    { name = "cffi" },
    { name = "cssselect2" },
    { name = "fonttools", extra = ["woff"] },
    { name = "html5lib" },
    { name = "pillow" },
    { name = "pydyf" },
    { name = "pyphen" },
    { name = "tinycss2" },
]
sdist = { url = "https://files.pythonhosted.org/packages/1d/69/11343bbb46d4f2a311677058e19cc2f7bc55a769b64c547a64ea1e2b6045/weasyprint-59.0.tar.gz", hash = "sha256:223a76636b3744eaa4ab8a2885f50cf46cf8ebb1acb99b5276d02feccf507492", size = 438338, upload-time = "2023-05-11T09:28:44.767Z" }
wheels = [
    { url = "https://files.pythonhosted.org/packages/92/c4/0f55fd0908d41daefed0d8bb50e1ecf13b63d6cd02bc946340b6a68aacf0/weasyprint-59.0-py3-none-any.whl", hash = "sha256:a308d67c5e99f536b15527baaad4e91be0cf307317e0f66e8d934a0bc99bfb38", size = 267583, upload-time = "2023-05-11T09:28:41.537Z" },
]

[[package]]
name = "webdriver-manager"
version = "4.0.2"
source = { registry = "https://pypi.org/simple" }
dependencies = [
    { name = "packaging" },
    { name = "python-dotenv" },
    { name = "requests" },
]
sdist = { url = "https://files.pythonhosted.org/packages/24/4f/6e44478908c5133f680378d687f14ecaa99feed2c535344fcf68d8d21500/webdriver_manager-4.0.2.tar.gz", hash = "sha256:efedf428f92fd6d5c924a0d054e6d1322dd77aab790e834ee767af392b35590f", size = 25940, upload-time = "2024-07-25T08:13:49.331Z" }
wheels = [
    { url = "https://files.pythonhosted.org/packages/b5/b5/3bd0b038d80950ec13e6a2c8d03ed8354867dc60064b172f2f4ffac8afbe/webdriver_manager-4.0.2-py2.py3-none-any.whl", hash = "sha256:75908d92ecc45ff2b9953614459c633db8f9aa1ff30181cefe8696e312908129", size = 27778, upload-time = "2024-07-25T08:13:47.917Z" },
]

[[package]]
name = "webencodings"
version = "0.5.1"
source = { registry = "https://pypi.org/simple" }
sdist = { url = "https://files.pythonhosted.org/packages/0b/02/ae6ceac1baeda530866a85075641cec12989bd8d31af6d5ab4a3e8c92f47/webencodings-0.5.1.tar.gz", hash = "sha256:b36a1c245f2d304965eb4e0a82848379241dc04b865afcc4aab16748587e1923", size = 9721, upload-time = "2017-04-05T20:21:34.189Z" }
wheels = [
    { url = "https://files.pythonhosted.org/packages/f4/24/2a3e3df732393fed8b3ebf2ec078f05546de641fe1b667ee316ec1dcf3b7/webencodings-0.5.1-py2.py3-none-any.whl", hash = "sha256:a0af1213f3c2226497a97e2b3aa01a7e4bee4f403f95be16fc9acd2947514a78", size = 11774, upload-time = "2017-04-05T20:21:32.581Z" },
]

[[package]]
name = "webob"
version = "1.8.9"
source = { registry = "https://pypi.org/simple" }
dependencies = [
    { name = "legacy-cgi" },
]
sdist = { url = "https://files.pythonhosted.org/packages/85/0b/1732085540b01f65e4e7999e15864fe14cd18b12a95731a43fd6fd11b26a/webob-1.8.9.tar.gz", hash = "sha256:ad6078e2edb6766d1334ec3dee072ac6a7f95b1e32ce10def8ff7f0f02d56589", size = 279775, upload-time = "2024-10-24T03:19:20.651Z" }
wheels = [
    { url = "https://files.pythonhosted.org/packages/50/bd/c336448be43d40be28e71f2e0f3caf7ccb28e2755c58f4c02c065bfe3e8e/WebOb-1.8.9-py2.py3-none-any.whl", hash = "sha256:45e34c58ed0c7e2ecd238ffd34432487ff13d9ad459ddfd77895e67abba7c1f9", size = 115364, upload-time = "2024-10-24T03:19:18.642Z" },
]

[[package]]
name = "websocket-client"
version = "1.8.0"
source = { registry = "https://pypi.org/simple" }
sdist = { url = "https://files.pythonhosted.org/packages/e6/30/fba0d96b4b5fbf5948ed3f4681f7da2f9f64512e1d303f94b4cc174c24a5/websocket_client-1.8.0.tar.gz", hash = "sha256:3239df9f44da632f96012472805d40a23281a991027ce11d2f45a6f24ac4c3da", size = 54648, upload-time = "2024-04-23T22:16:16.976Z" }
wheels = [
    { url = "https://files.pythonhosted.org/packages/5a/84/44687a29792a70e111c5c477230a72c4b957d88d16141199bf9acb7537a3/websocket_client-1.8.0-py3-none-any.whl", hash = "sha256:17b44cc997f5c498e809b22cdf2d9c7a9e71c02c8cc2b6c56e7c2d1239bfa526", size = 58826, upload-time = "2024-04-23T22:16:14.422Z" },
]

[[package]]
name = "webtest"
version = "3.0.6"
source = { registry = "https://pypi.org/simple" }
dependencies = [
    { name = "beautifulsoup4" },
    { name = "waitress" },
    { name = "webob" },
]
sdist = { url = "https://files.pythonhosted.org/packages/d4/3d/1bead94691f496ea85de7cf0d317e20318fa8813010a346cc1034f6d8fbd/webtest-3.0.6.tar.gz", hash = "sha256:4256fd5242448f56c575bcb9afe275e305a6f0723c4b01438dbdd4dd5344944b", size = 80151, upload-time = "2025-06-04T19:59:01.084Z" }
wheels = [
    { url = "https://files.pythonhosted.org/packages/b8/72/22f292e65be0d68f19bb5cc439119453ba60ea1e7fec2a38217fa3d0de28/webtest-3.0.6-py3-none-any.whl", hash = "sha256:0c4a5a3dcf745a78c7905b803d6a520a2cf241c1f00ccdf4351f52916d555543", size = 32368, upload-time = "2025-06-04T19:58:59.232Z" },
]

[[package]]
name = "wrapt"
version = "1.17.2"
source = { registry = "https://pypi.org/simple" }
sdist = { url = "https://files.pythonhosted.org/packages/c3/fc/e91cc220803d7bc4db93fb02facd8461c37364151b8494762cc88b0fbcef/wrapt-1.17.2.tar.gz", hash = "sha256:41388e9d4d1522446fe79d3213196bd9e3b301a336965b9e27ca2788ebd122f3", size = 55531, upload-time = "2025-01-14T10:35:45.465Z" }
wheels = [
    { url = "https://files.pythonhosted.org/packages/ce/b9/0ffd557a92f3b11d4c5d5e0c5e4ad057bd9eb8586615cdaf901409920b14/wrapt-1.17.2-cp313-cp313-macosx_10_13_universal2.whl", hash = "sha256:6ed6ffac43aecfe6d86ec5b74b06a5be33d5bb9243d055141e8cabb12aa08125", size = 53800, upload-time = "2025-01-14T10:34:21.571Z" },
    { url = "https://files.pythonhosted.org/packages/c0/ef/8be90a0b7e73c32e550c73cfb2fa09db62234227ece47b0e80a05073b375/wrapt-1.17.2-cp313-cp313-macosx_10_13_x86_64.whl", hash = "sha256:35621ae4c00e056adb0009f8e86e28eb4a41a4bfa8f9bfa9fca7d343fe94f998", size = 38824, upload-time = "2025-01-14T10:34:22.999Z" },
    { url = "https://files.pythonhosted.org/packages/36/89/0aae34c10fe524cce30fe5fc433210376bce94cf74d05b0d68344c8ba46e/wrapt-1.17.2-cp313-cp313-macosx_11_0_arm64.whl", hash = "sha256:a604bf7a053f8362d27eb9fefd2097f82600b856d5abe996d623babd067b1ab5", size = 38920, upload-time = "2025-01-14T10:34:25.386Z" },
    { url = "https://files.pythonhosted.org/packages/3b/24/11c4510de906d77e0cfb5197f1b1445d4fec42c9a39ea853d482698ac681/wrapt-1.17.2-cp313-cp313-manylinux_2_17_aarch64.manylinux2014_aarch64.whl", hash = "sha256:5cbabee4f083b6b4cd282f5b817a867cf0b1028c54d445b7ec7cfe6505057cf8", size = 88690, upload-time = "2025-01-14T10:34:28.058Z" },
    { url = "https://files.pythonhosted.org/packages/71/d7/cfcf842291267bf455b3e266c0c29dcb675b5540ee8b50ba1699abf3af45/wrapt-1.17.2-cp313-cp313-manylinux_2_5_i686.manylinux1_i686.manylinux_2_17_i686.manylinux2014_i686.whl", hash = "sha256:49703ce2ddc220df165bd2962f8e03b84c89fee2d65e1c24a7defff6f988f4d6", size = 80861, upload-time = "2025-01-14T10:34:29.167Z" },
    { url = "https://files.pythonhosted.org/packages/d5/66/5d973e9f3e7370fd686fb47a9af3319418ed925c27d72ce16b791231576d/wrapt-1.17.2-cp313-cp313-manylinux_2_5_x86_64.manylinux1_x86_64.manylinux_2_17_x86_64.manylinux2014_x86_64.whl", hash = "sha256:8112e52c5822fc4253f3901b676c55ddf288614dc7011634e2719718eaa187dc", size = 89174, upload-time = "2025-01-14T10:34:31.702Z" },
    { url = "https://files.pythonhosted.org/packages/a7/d3/8e17bb70f6ae25dabc1aaf990f86824e4fd98ee9cadf197054e068500d27/wrapt-1.17.2-cp313-cp313-musllinux_1_2_aarch64.whl", hash = "sha256:9fee687dce376205d9a494e9c121e27183b2a3df18037f89d69bd7b35bcf59e2", size = 86721, upload-time = "2025-01-14T10:34:32.91Z" },
    { url = "https://files.pythonhosted.org/packages/6f/54/f170dfb278fe1c30d0ff864513cff526d624ab8de3254b20abb9cffedc24/wrapt-1.17.2-cp313-cp313-musllinux_1_2_i686.whl", hash = "sha256:18983c537e04d11cf027fbb60a1e8dfd5190e2b60cc27bc0808e653e7b218d1b", size = 79763, upload-time = "2025-01-14T10:34:34.903Z" },
    { url = "https://files.pythonhosted.org/packages/4a/98/de07243751f1c4a9b15c76019250210dd3486ce098c3d80d5f729cba029c/wrapt-1.17.2-cp313-cp313-musllinux_1_2_x86_64.whl", hash = "sha256:703919b1633412ab54bcf920ab388735832fdcb9f9a00ae49387f0fe67dad504", size = 87585, upload-time = "2025-01-14T10:34:36.13Z" },
    { url = "https://files.pythonhosted.org/packages/f9/f0/13925f4bd6548013038cdeb11ee2cbd4e37c30f8bfd5db9e5a2a370d6e20/wrapt-1.17.2-cp313-cp313-win32.whl", hash = "sha256:abbb9e76177c35d4e8568e58650aa6926040d6a9f6f03435b7a522bf1c487f9a", size = 36676, upload-time = "2025-01-14T10:34:37.962Z" },
    { url = "https://files.pythonhosted.org/packages/bf/ae/743f16ef8c2e3628df3ddfd652b7d4c555d12c84b53f3d8218498f4ade9b/wrapt-1.17.2-cp313-cp313-win_amd64.whl", hash = "sha256:69606d7bb691b50a4240ce6b22ebb319c1cfb164e5f6569835058196e0f3a845", size = 38871, upload-time = "2025-01-14T10:34:39.13Z" },
    { url = "https://files.pythonhosted.org/packages/3d/bc/30f903f891a82d402ffb5fda27ec1d621cc97cb74c16fea0b6141f1d4e87/wrapt-1.17.2-cp313-cp313t-macosx_10_13_universal2.whl", hash = "sha256:4a721d3c943dae44f8e243b380cb645a709ba5bd35d3ad27bc2ed947e9c68192", size = 56312, upload-time = "2025-01-14T10:34:40.604Z" },
    { url = "https://files.pythonhosted.org/packages/8a/04/c97273eb491b5f1c918857cd26f314b74fc9b29224521f5b83f872253725/wrapt-1.17.2-cp313-cp313t-macosx_10_13_x86_64.whl", hash = "sha256:766d8bbefcb9e00c3ac3b000d9acc51f1b399513f44d77dfe0eb026ad7c9a19b", size = 40062, upload-time = "2025-01-14T10:34:45.011Z" },
    { url = "https://files.pythonhosted.org/packages/4e/ca/3b7afa1eae3a9e7fefe499db9b96813f41828b9fdb016ee836c4c379dadb/wrapt-1.17.2-cp313-cp313t-macosx_11_0_arm64.whl", hash = "sha256:e496a8ce2c256da1eb98bd15803a79bee00fc351f5dfb9ea82594a3f058309e0", size = 40155, upload-time = "2025-01-14T10:34:47.25Z" },
    { url = "https://files.pythonhosted.org/packages/89/be/7c1baed43290775cb9030c774bc53c860db140397047cc49aedaf0a15477/wrapt-1.17.2-cp313-cp313t-manylinux_2_17_aarch64.manylinux2014_aarch64.whl", hash = "sha256:40d615e4fe22f4ad3528448c193b218e077656ca9ccb22ce2cb20db730f8d306", size = 113471, upload-time = "2025-01-14T10:34:50.934Z" },
    { url = "https://files.pythonhosted.org/packages/32/98/4ed894cf012b6d6aae5f5cc974006bdeb92f0241775addad3f8cd6ab71c8/wrapt-1.17.2-cp313-cp313t-manylinux_2_5_i686.manylinux1_i686.manylinux_2_17_i686.manylinux2014_i686.whl", hash = "sha256:a5aaeff38654462bc4b09023918b7f21790efb807f54c000a39d41d69cf552cb", size = 101208, upload-time = "2025-01-14T10:34:52.297Z" },
    { url = "https://files.pythonhosted.org/packages/ea/fd/0c30f2301ca94e655e5e057012e83284ce8c545df7661a78d8bfca2fac7a/wrapt-1.17.2-cp313-cp313t-manylinux_2_5_x86_64.manylinux1_x86_64.manylinux_2_17_x86_64.manylinux2014_x86_64.whl", hash = "sha256:9a7d15bbd2bc99e92e39f49a04653062ee6085c0e18b3b7512a4f2fe91f2d681", size = 109339, upload-time = "2025-01-14T10:34:53.489Z" },
    { url = "https://files.pythonhosted.org/packages/75/56/05d000de894c4cfcb84bcd6b1df6214297b8089a7bd324c21a4765e49b14/wrapt-1.17.2-cp313-cp313t-musllinux_1_2_aarch64.whl", hash = "sha256:e3890b508a23299083e065f435a492b5435eba6e304a7114d2f919d400888cc6", size = 110232, upload-time = "2025-01-14T10:34:55.327Z" },
    { url = "https://files.pythonhosted.org/packages/53/f8/c3f6b2cf9b9277fb0813418e1503e68414cd036b3b099c823379c9575e6d/wrapt-1.17.2-cp313-cp313t-musllinux_1_2_i686.whl", hash = "sha256:8c8b293cd65ad716d13d8dd3624e42e5a19cc2a2f1acc74b30c2c13f15cb61a6", size = 100476, upload-time = "2025-01-14T10:34:58.055Z" },
    { url = "https://files.pythonhosted.org/packages/a7/b1/0bb11e29aa5139d90b770ebbfa167267b1fc548d2302c30c8f7572851738/wrapt-1.17.2-cp313-cp313t-musllinux_1_2_x86_64.whl", hash = "sha256:4c82b8785d98cdd9fed4cac84d765d234ed3251bd6afe34cb7ac523cb93e8b4f", size = 106377, upload-time = "2025-01-14T10:34:59.3Z" },
    { url = "https://files.pythonhosted.org/packages/6a/e1/0122853035b40b3f333bbb25f1939fc1045e21dd518f7f0922b60c156f7c/wrapt-1.17.2-cp313-cp313t-win32.whl", hash = "sha256:13e6afb7fe71fe7485a4550a8844cc9ffbe263c0f1a1eea569bc7091d4898555", size = 37986, upload-time = "2025-01-14T10:35:00.498Z" },
    { url = "https://files.pythonhosted.org/packages/09/5e/1655cf481e079c1f22d0cabdd4e51733679932718dc23bf2db175f329b76/wrapt-1.17.2-cp313-cp313t-win_amd64.whl", hash = "sha256:eaf675418ed6b3b31c7a989fd007fa7c3be66ce14e5c3b27336383604c9da85c", size = 40750, upload-time = "2025-01-14T10:35:03.378Z" },
    { url = "https://files.pythonhosted.org/packages/2d/82/f56956041adef78f849db6b289b282e72b55ab8045a75abad81898c28d19/wrapt-1.17.2-py3-none-any.whl", hash = "sha256:b18f2d1533a71f069c7f82d524a52599053d4c7166e9dd374ae2136b7f40f7c8", size = 23594, upload-time = "2025-01-14T10:35:44.018Z" },
]

[[package]]
name = "wsproto"
version = "1.2.0"
source = { registry = "https://pypi.org/simple" }
dependencies = [
    { name = "h11" },
]
sdist = { url = "https://files.pythonhosted.org/packages/c9/4a/44d3c295350d776427904d73c189e10aeae66d7f555bb2feee16d1e4ba5a/wsproto-1.2.0.tar.gz", hash = "sha256:ad565f26ecb92588a3e43bc3d96164de84cd9902482b130d0ddbaa9664a85065", size = 53425, upload-time = "2022-08-23T19:58:21.447Z" }
wheels = [
    { url = "https://files.pythonhosted.org/packages/78/58/e860788190eba3bcce367f74d29c4675466ce8dddfba85f7827588416f01/wsproto-1.2.0-py3-none-any.whl", hash = "sha256:b9acddd652b585d75b20477888c56642fdade28bdfd3579aa24a4d2c037dd736", size = 24226, upload-time = "2022-08-23T19:58:19.96Z" },
]

[[package]]
name = "xlrd"
version = "1.2.0"
source = { registry = "https://pypi.org/simple" }
sdist = { url = "https://files.pythonhosted.org/packages/aa/05/ec9d4fcbbb74bbf4da9f622b3b61aec541e4eccf31d3c60c5422ec027ce2/xlrd-1.2.0.tar.gz", hash = "sha256:546eb36cee8db40c3eaa46c351e67ffee6eeb5fa2650b71bc4c758a29a1b29b2", size = 554079, upload-time = "2018-12-15T17:47:48.133Z" }
wheels = [
    { url = "https://files.pythonhosted.org/packages/b0/16/63576a1a001752e34bf8ea62e367997530dc553b689356b9879339cf45a4/xlrd-1.2.0-py2.py3-none-any.whl", hash = "sha256:e551fb498759fa3a5384a94ccd4c3c02eb7c00ea424426e212ac0c57be9dfbde", size = 103251, upload-time = "2018-12-15T17:47:45.792Z" },
]

[[package]]
name = "xlsxwriter"
version = "3.2.5"
source = { registry = "https://pypi.org/simple" }
sdist = { url = "https://files.pythonhosted.org/packages/a7/47/7704bac42ac6fe1710ae099b70e6a1e68ed173ef14792b647808c357da43/xlsxwriter-3.2.5.tar.gz", hash = "sha256:7e88469d607cdc920151c0ab3ce9cf1a83992d4b7bc730c5ffdd1a12115a7dbe", size = 213306, upload-time = "2025-06-17T08:59:14.619Z" }
wheels = [
    { url = "https://files.pythonhosted.org/packages/fa/34/a22e6664211f0c8879521328000bdcae9bf6dbafa94a923e531f6d5b3f73/xlsxwriter-3.2.5-py3-none-any.whl", hash = "sha256:4f4824234e1eaf9d95df9a8fe974585ff91d0f5e3d3f12ace5b71e443c1c6abd", size = 172347, upload-time = "2025-06-17T08:59:13.453Z" },
]

[[package]]
name = "xlwt"
version = "1.3.0"
source = { registry = "https://pypi.org/simple" }
sdist = { url = "https://files.pythonhosted.org/packages/06/97/56a6f56ce44578a69343449aa5a0d98eefe04085d69da539f3034e2cd5c1/xlwt-1.3.0.tar.gz", hash = "sha256:c59912717a9b28f1a3c2a98fd60741014b06b043936dcecbc113eaaada156c88", size = 153929, upload-time = "2017-08-22T06:47:16.498Z" }
wheels = [
    { url = "https://files.pythonhosted.org/packages/44/48/def306413b25c3d01753603b1a222a011b8621aed27cd7f89cbc27e6b0f4/xlwt-1.3.0-py2.py3-none-any.whl", hash = "sha256:a082260524678ba48a297d922cc385f58278b8aa68741596a87de01a9c628b2e", size = 99981, upload-time = "2017-08-22T06:47:15.281Z" },
]

[[package]]
name = "yarl"
version = "1.20.1"
source = { registry = "https://pypi.org/simple" }
dependencies = [
    { name = "idna" },
    { name = "multidict" },
    { name = "propcache" },
]
sdist = { url = "https://files.pythonhosted.org/packages/3c/fb/efaa23fa4e45537b827620f04cf8f3cd658b76642205162e072703a5b963/yarl-1.20.1.tar.gz", hash = "sha256:d017a4997ee50c91fd5466cef416231bb82177b93b029906cefc542ce14c35ac", size = 186428, upload-time = "2025-06-10T00:46:09.923Z" }
wheels = [
    { url = "https://files.pythonhosted.org/packages/8a/e1/2411b6d7f769a07687acee88a062af5833cf1966b7266f3d8dfb3d3dc7d3/yarl-1.20.1-cp313-cp313-macosx_10_13_universal2.whl", hash = "sha256:0b5ff0fbb7c9f1b1b5ab53330acbfc5247893069e7716840c8e7d5bb7355038a", size = 131811, upload-time = "2025-06-10T00:44:18.933Z" },
    { url = "https://files.pythonhosted.org/packages/b2/27/584394e1cb76fb771371770eccad35de400e7b434ce3142c2dd27392c968/yarl-1.20.1-cp313-cp313-macosx_10_13_x86_64.whl", hash = "sha256:14f326acd845c2b2e2eb38fb1346c94f7f3b01a4f5c788f8144f9b630bfff9a3", size = 90078, upload-time = "2025-06-10T00:44:20.635Z" },
    { url = "https://files.pythonhosted.org/packages/bf/9a/3246ae92d4049099f52d9b0fe3486e3b500e29b7ea872d0f152966fc209d/yarl-1.20.1-cp313-cp313-macosx_11_0_arm64.whl", hash = "sha256:f60e4ad5db23f0b96e49c018596707c3ae89f5d0bd97f0ad3684bcbad899f1e7", size = 88748, upload-time = "2025-06-10T00:44:22.34Z" },
    { url = "https://files.pythonhosted.org/packages/a3/25/35afe384e31115a1a801fbcf84012d7a066d89035befae7c5d4284df1e03/yarl-1.20.1-cp313-cp313-manylinux_2_17_aarch64.manylinux2014_aarch64.whl", hash = "sha256:49bdd1b8e00ce57e68ba51916e4bb04461746e794e7c4d4bbc42ba2f18297691", size = 349595, upload-time = "2025-06-10T00:44:24.314Z" },
    { url = "https://files.pythonhosted.org/packages/28/2d/8aca6cb2cabc8f12efcb82749b9cefecbccfc7b0384e56cd71058ccee433/yarl-1.20.1-cp313-cp313-manylinux_2_17_armv7l.manylinux2014_armv7l.manylinux_2_31_armv7l.whl", hash = "sha256:66252d780b45189975abfed839616e8fd2dbacbdc262105ad7742c6ae58f3e31", size = 342616, upload-time = "2025-06-10T00:44:26.167Z" },
    { url = "https://files.pythonhosted.org/packages/0b/e9/1312633d16b31acf0098d30440ca855e3492d66623dafb8e25b03d00c3da/yarl-1.20.1-cp313-cp313-manylinux_2_17_ppc64le.manylinux2014_ppc64le.whl", hash = "sha256:59174e7332f5d153d8f7452a102b103e2e74035ad085f404df2e40e663a22b28", size = 361324, upload-time = "2025-06-10T00:44:27.915Z" },
    { url = "https://files.pythonhosted.org/packages/bc/a0/688cc99463f12f7669eec7c8acc71ef56a1521b99eab7cd3abb75af887b0/yarl-1.20.1-cp313-cp313-manylinux_2_17_s390x.manylinux2014_s390x.whl", hash = "sha256:e3968ec7d92a0c0f9ac34d5ecfd03869ec0cab0697c91a45db3fbbd95fe1b653", size = 359676, upload-time = "2025-06-10T00:44:30.041Z" },
    { url = "https://files.pythonhosted.org/packages/af/44/46407d7f7a56e9a85a4c207724c9f2c545c060380718eea9088f222ba697/yarl-1.20.1-cp313-cp313-manylinux_2_17_x86_64.manylinux2014_x86_64.whl", hash = "sha256:d1a4fbb50e14396ba3d375f68bfe02215d8e7bc3ec49da8341fe3157f59d2ff5", size = 352614, upload-time = "2025-06-10T00:44:32.171Z" },
    { url = "https://files.pythonhosted.org/packages/b1/91/31163295e82b8d5485d31d9cf7754d973d41915cadce070491778d9c9825/yarl-1.20.1-cp313-cp313-manylinux_2_5_i686.manylinux1_i686.manylinux_2_17_i686.manylinux2014_i686.whl", hash = "sha256:11a62c839c3a8eac2410e951301309426f368388ff2f33799052787035793b02", size = 336766, upload-time = "2025-06-10T00:44:34.494Z" },
    { url = "https://files.pythonhosted.org/packages/b4/8e/c41a5bc482121f51c083c4c2bcd16b9e01e1cf8729e380273a952513a21f/yarl-1.20.1-cp313-cp313-musllinux_1_2_aarch64.whl", hash = "sha256:041eaa14f73ff5a8986b4388ac6bb43a77f2ea09bf1913df7a35d4646db69e53", size = 364615, upload-time = "2025-06-10T00:44:36.856Z" },
    { url = "https://files.pythonhosted.org/packages/e3/5b/61a3b054238d33d70ea06ebba7e58597891b71c699e247df35cc984ab393/yarl-1.20.1-cp313-cp313-musllinux_1_2_armv7l.whl", hash = "sha256:377fae2fef158e8fd9d60b4c8751387b8d1fb121d3d0b8e9b0be07d1b41e83dc", size = 360982, upload-time = "2025-06-10T00:44:39.141Z" },
    { url = "https://files.pythonhosted.org/packages/df/a3/6a72fb83f8d478cb201d14927bc8040af901811a88e0ff2da7842dd0ed19/yarl-1.20.1-cp313-cp313-musllinux_1_2_i686.whl", hash = "sha256:1c92f4390e407513f619d49319023664643d3339bd5e5a56a3bebe01bc67ec04", size = 369792, upload-time = "2025-06-10T00:44:40.934Z" },
    { url = "https://files.pythonhosted.org/packages/7c/af/4cc3c36dfc7c077f8dedb561eb21f69e1e9f2456b91b593882b0b18c19dc/yarl-1.20.1-cp313-cp313-musllinux_1_2_ppc64le.whl", hash = "sha256:d25ddcf954df1754ab0f86bb696af765c5bfaba39b74095f27eececa049ef9a4", size = 382049, upload-time = "2025-06-10T00:44:42.854Z" },
    { url = "https://files.pythonhosted.org/packages/19/3a/e54e2c4752160115183a66dc9ee75a153f81f3ab2ba4bf79c3c53b33de34/yarl-1.20.1-cp313-cp313-musllinux_1_2_s390x.whl", hash = "sha256:909313577e9619dcff8c31a0ea2aa0a2a828341d92673015456b3ae492e7317b", size = 384774, upload-time = "2025-06-10T00:44:45.275Z" },
    { url = "https://files.pythonhosted.org/packages/9c/20/200ae86dabfca89060ec6447649f219b4cbd94531e425e50d57e5f5ac330/yarl-1.20.1-cp313-cp313-musllinux_1_2_x86_64.whl", hash = "sha256:793fd0580cb9664548c6b83c63b43c477212c0260891ddf86809e1c06c8b08f1", size = 374252, upload-time = "2025-06-10T00:44:47.31Z" },
    { url = "https://files.pythonhosted.org/packages/83/75/11ee332f2f516b3d094e89448da73d557687f7d137d5a0f48c40ff211487/yarl-1.20.1-cp313-cp313-win32.whl", hash = "sha256:468f6e40285de5a5b3c44981ca3a319a4b208ccc07d526b20b12aeedcfa654b7", size = 81198, upload-time = "2025-06-10T00:44:49.164Z" },
    { url = "https://files.pythonhosted.org/packages/ba/ba/39b1ecbf51620b40ab402b0fc817f0ff750f6d92712b44689c2c215be89d/yarl-1.20.1-cp313-cp313-win_amd64.whl", hash = "sha256:495b4ef2fea40596bfc0affe3837411d6aa3371abcf31aac0ccc4bdd64d4ef5c", size = 86346, upload-time = "2025-06-10T00:44:51.182Z" },
    { url = "https://files.pythonhosted.org/packages/43/c7/669c52519dca4c95153c8ad96dd123c79f354a376346b198f438e56ffeb4/yarl-1.20.1-cp313-cp313t-macosx_10_13_universal2.whl", hash = "sha256:f60233b98423aab21d249a30eb27c389c14929f47be8430efa7dbd91493a729d", size = 138826, upload-time = "2025-06-10T00:44:52.883Z" },
    { url = "https://files.pythonhosted.org/packages/6a/42/fc0053719b44f6ad04a75d7f05e0e9674d45ef62f2d9ad2c1163e5c05827/yarl-1.20.1-cp313-cp313t-macosx_10_13_x86_64.whl", hash = "sha256:6f3eff4cc3f03d650d8755c6eefc844edde99d641d0dcf4da3ab27141a5f8ddf", size = 93217, upload-time = "2025-06-10T00:44:54.658Z" },
    { url = "https://files.pythonhosted.org/packages/4f/7f/fa59c4c27e2a076bba0d959386e26eba77eb52ea4a0aac48e3515c186b4c/yarl-1.20.1-cp313-cp313t-macosx_11_0_arm64.whl", hash = "sha256:69ff8439d8ba832d6bed88af2c2b3445977eba9a4588b787b32945871c2444e3", size = 92700, upload-time = "2025-06-10T00:44:56.784Z" },
    { url = "https://files.pythonhosted.org/packages/2f/d4/062b2f48e7c93481e88eff97a6312dca15ea200e959f23e96d8ab898c5b8/yarl-1.20.1-cp313-cp313t-manylinux_2_17_aarch64.manylinux2014_aarch64.whl", hash = "sha256:3cf34efa60eb81dd2645a2e13e00bb98b76c35ab5061a3989c7a70f78c85006d", size = 347644, upload-time = "2025-06-10T00:44:59.071Z" },
    { url = "https://files.pythonhosted.org/packages/89/47/78b7f40d13c8f62b499cc702fdf69e090455518ae544c00a3bf4afc9fc77/yarl-1.20.1-cp313-cp313t-manylinux_2_17_armv7l.manylinux2014_armv7l.manylinux_2_31_armv7l.whl", hash = "sha256:8e0fe9364ad0fddab2688ce72cb7a8e61ea42eff3c7caeeb83874a5d479c896c", size = 323452, upload-time = "2025-06-10T00:45:01.605Z" },
    { url = "https://files.pythonhosted.org/packages/eb/2b/490d3b2dc66f52987d4ee0d3090a147ea67732ce6b4d61e362c1846d0d32/yarl-1.20.1-cp313-cp313t-manylinux_2_17_ppc64le.manylinux2014_ppc64le.whl", hash = "sha256:8f64fbf81878ba914562c672024089e3401974a39767747691c65080a67b18c1", size = 346378, upload-time = "2025-06-10T00:45:03.946Z" },
    { url = "https://files.pythonhosted.org/packages/66/ad/775da9c8a94ce925d1537f939a4f17d782efef1f973039d821cbe4bcc211/yarl-1.20.1-cp313-cp313t-manylinux_2_17_s390x.manylinux2014_s390x.whl", hash = "sha256:f6342d643bf9a1de97e512e45e4b9560a043347e779a173250824f8b254bd5ce", size = 353261, upload-time = "2025-06-10T00:45:05.992Z" },
    { url = "https://files.pythonhosted.org/packages/4b/23/0ed0922b47a4f5c6eb9065d5ff1e459747226ddce5c6a4c111e728c9f701/yarl-1.20.1-cp313-cp313t-manylinux_2_17_x86_64.manylinux2014_x86_64.whl", hash = "sha256:56dac5f452ed25eef0f6e3c6a066c6ab68971d96a9fb441791cad0efba6140d3", size = 335987, upload-time = "2025-06-10T00:45:08.227Z" },
    { url = "https://files.pythonhosted.org/packages/3e/49/bc728a7fe7d0e9336e2b78f0958a2d6b288ba89f25a1762407a222bf53c3/yarl-1.20.1-cp313-cp313t-manylinux_2_5_i686.manylinux1_i686.manylinux_2_17_i686.manylinux2014_i686.whl", hash = "sha256:c7d7f497126d65e2cad8dc5f97d34c27b19199b6414a40cb36b52f41b79014be", size = 329361, upload-time = "2025-06-10T00:45:10.11Z" },
    { url = "https://files.pythonhosted.org/packages/93/8f/b811b9d1f617c83c907e7082a76e2b92b655400e61730cd61a1f67178393/yarl-1.20.1-cp313-cp313t-musllinux_1_2_aarch64.whl", hash = "sha256:67e708dfb8e78d8a19169818eeb5c7a80717562de9051bf2413aca8e3696bf16", size = 346460, upload-time = "2025-06-10T00:45:12.055Z" },
    { url = "https://files.pythonhosted.org/packages/70/fd/af94f04f275f95da2c3b8b5e1d49e3e79f1ed8b6ceb0f1664cbd902773ff/yarl-1.20.1-cp313-cp313t-musllinux_1_2_armv7l.whl", hash = "sha256:595c07bc79af2494365cc96ddeb772f76272364ef7c80fb892ef9d0649586513", size = 334486, upload-time = "2025-06-10T00:45:13.995Z" },
    { url = "https://files.pythonhosted.org/packages/84/65/04c62e82704e7dd0a9b3f61dbaa8447f8507655fd16c51da0637b39b2910/yarl-1.20.1-cp313-cp313t-musllinux_1_2_i686.whl", hash = "sha256:7bdd2f80f4a7df852ab9ab49484a4dee8030023aa536df41f2d922fd57bf023f", size = 342219, upload-time = "2025-06-10T00:45:16.479Z" },
    { url = "https://files.pythonhosted.org/packages/91/95/459ca62eb958381b342d94ab9a4b6aec1ddec1f7057c487e926f03c06d30/yarl-1.20.1-cp313-cp313t-musllinux_1_2_ppc64le.whl", hash = "sha256:c03bfebc4ae8d862f853a9757199677ab74ec25424d0ebd68a0027e9c639a390", size = 350693, upload-time = "2025-06-10T00:45:18.399Z" },
    { url = "https://files.pythonhosted.org/packages/a6/00/d393e82dd955ad20617abc546a8f1aee40534d599ff555ea053d0ec9bf03/yarl-1.20.1-cp313-cp313t-musllinux_1_2_s390x.whl", hash = "sha256:344d1103e9c1523f32a5ed704d576172d2cabed3122ea90b1d4e11fe17c66458", size = 355803, upload-time = "2025-06-10T00:45:20.677Z" },
    { url = "https://files.pythonhosted.org/packages/9e/ed/c5fb04869b99b717985e244fd93029c7a8e8febdfcffa06093e32d7d44e7/yarl-1.20.1-cp313-cp313t-musllinux_1_2_x86_64.whl", hash = "sha256:88cab98aa4e13e1ade8c141daeedd300a4603b7132819c484841bb7af3edce9e", size = 341709, upload-time = "2025-06-10T00:45:23.221Z" },
    { url = "https://files.pythonhosted.org/packages/24/fd/725b8e73ac2a50e78a4534ac43c6addf5c1c2d65380dd48a9169cc6739a9/yarl-1.20.1-cp313-cp313t-win32.whl", hash = "sha256:b121ff6a7cbd4abc28985b6028235491941b9fe8fe226e6fdc539c977ea1739d", size = 86591, upload-time = "2025-06-10T00:45:25.793Z" },
    { url = "https://files.pythonhosted.org/packages/94/c3/b2e9f38bc3e11191981d57ea08cab2166e74ea770024a646617c9cddd9f6/yarl-1.20.1-cp313-cp313t-win_amd64.whl", hash = "sha256:541d050a355bbbc27e55d906bc91cb6fe42f96c01413dd0f4ed5a5240513874f", size = 93003, upload-time = "2025-06-10T00:45:27.752Z" },
    { url = "https://files.pythonhosted.org/packages/b4/2d/2345fce04cfd4bee161bf1e7d9cdc702e3e16109021035dbb24db654a622/yarl-1.20.1-py3-none-any.whl", hash = "sha256:83b8eb083fe4683c6115795d9fc1cfaf2cbbefb19b3a1cb68f6527460f483a77", size = 46542, upload-time = "2025-06-10T00:46:07.521Z" },
]

[[package]]
name = "zipp"
version = "3.23.0"
source = { registry = "https://pypi.org/simple" }
sdist = { url = "https://files.pythonhosted.org/packages/e3/02/0f2892c661036d50ede074e376733dca2ae7c6eb617489437771209d4180/zipp-3.23.0.tar.gz", hash = "sha256:a07157588a12518c9d4034df3fbbee09c814741a33ff63c05fa29d26a2404166", size = 25547, upload-time = "2025-06-08T17:06:39.4Z" }
wheels = [
    { url = "https://files.pythonhosted.org/packages/2e/54/647ade08bf0db230bfea292f893923872fd20be6ac6f53b2b936ba839d75/zipp-3.23.0-py3-none-any.whl", hash = "sha256:071652d6115ed432f5ce1d34c336c0adfd6a884660d1e9712a256d3d3bd4b14e", size = 10276, upload-time = "2025-06-08T17:06:38.034Z" },
]

[[package]]
name = "zope-event"
version = "5.1"
source = { registry = "https://pypi.org/simple" }
dependencies = [
    { name = "setuptools" },
]
sdist = { url = "https://files.pythonhosted.org/packages/8b/c7/31e6f40282a2c548602c177826df281177caf79efaa101dd14314fb4ee73/zope_event-5.1.tar.gz", hash = "sha256:a153660e0c228124655748e990396b9d8295d6e4f546fa1b34f3319e1c666e7f", size = 18632, upload-time = "2025-06-26T07:14:22.72Z" }
wheels = [
    { url = "https://files.pythonhosted.org/packages/00/ed/d8c3f56c1edb0ee9b51461dd08580382e9589850f769b69f0dedccff5215/zope_event-5.1-py3-none-any.whl", hash = "sha256:53de8f0e9f61dc0598141ac591f49b042b6d74784dab49971b9cc91d0f73a7df", size = 6905, upload-time = "2025-06-26T07:14:21.779Z" },
]

[[package]]
name = "zope-interface"
version = "7.2"
source = { registry = "https://pypi.org/simple" }
dependencies = [
    { name = "setuptools" },
]
sdist = { url = "https://files.pythonhosted.org/packages/30/93/9210e7606be57a2dfc6277ac97dcc864fd8d39f142ca194fdc186d596fda/zope.interface-7.2.tar.gz", hash = "sha256:8b49f1a3d1ee4cdaf5b32d2e738362c7f5e40ac8b46dd7d1a65e82a4872728fe", size = 252960, upload-time = "2024-11-28T08:45:39.224Z" }
wheels = [
    { url = "https://files.pythonhosted.org/packages/c6/3b/e309d731712c1a1866d61b5356a069dd44e5b01e394b6cb49848fa2efbff/zope.interface-7.2-cp313-cp313-macosx_10_9_x86_64.whl", hash = "sha256:3e0350b51e88658d5ad126c6a57502b19d5f559f6cb0a628e3dc90442b53dd98", size = 208961, upload-time = "2024-11-28T08:48:29.865Z" },
    { url = "https://files.pythonhosted.org/packages/49/65/78e7cebca6be07c8fc4032bfbb123e500d60efdf7b86727bb8a071992108/zope.interface-7.2-cp313-cp313-macosx_11_0_arm64.whl", hash = "sha256:15398c000c094b8855d7d74f4fdc9e73aa02d4d0d5c775acdef98cdb1119768d", size = 209356, upload-time = "2024-11-28T08:48:33.297Z" },
    { url = "https://files.pythonhosted.org/packages/11/b1/627384b745310d082d29e3695db5f5a9188186676912c14b61a78bbc6afe/zope.interface-7.2-cp313-cp313-manylinux_2_17_aarch64.manylinux2014_aarch64.whl", hash = "sha256:802176a9f99bd8cc276dcd3b8512808716492f6f557c11196d42e26c01a69a4c", size = 264196, upload-time = "2024-11-28T09:18:17.584Z" },
    { url = "https://files.pythonhosted.org/packages/b8/f6/54548df6dc73e30ac6c8a7ff1da73ac9007ba38f866397091d5a82237bd3/zope.interface-7.2-cp313-cp313-manylinux_2_5_i686.manylinux1_i686.manylinux_2_17_i686.manylinux2014_i686.whl", hash = "sha256:eb23f58a446a7f09db85eda09521a498e109f137b85fb278edb2e34841055398", size = 259237, upload-time = "2024-11-28T08:48:31.71Z" },
    { url = "https://files.pythonhosted.org/packages/b6/66/ac05b741c2129fdf668b85631d2268421c5cd1a9ff99be1674371139d665/zope.interface-7.2-cp313-cp313-manylinux_2_5_x86_64.manylinux1_x86_64.manylinux_2_17_x86_64.manylinux2014_x86_64.whl", hash = "sha256:a71a5b541078d0ebe373a81a3b7e71432c61d12e660f1d67896ca62d9628045b", size = 264696, upload-time = "2024-11-28T08:48:41.161Z" },
    { url = "https://files.pythonhosted.org/packages/0a/2f/1bccc6f4cc882662162a1158cda1a7f616add2ffe322b28c99cb031b4ffc/zope.interface-7.2-cp313-cp313-win_amd64.whl", hash = "sha256:4893395d5dd2ba655c38ceb13014fd65667740f09fa5bb01caa1e6284e48c0cd", size = 212472, upload-time = "2024-11-28T08:49:56.587Z" },
]

[[package]]
name = "zopfli"
version = "0.2.3.post1"
source = { registry = "https://pypi.org/simple" }
sdist = { url = "https://files.pythonhosted.org/packages/5e/7c/a8f6696e694709e2abcbccd27d05ef761e9b6efae217e11d977471555b62/zopfli-0.2.3.post1.tar.gz", hash = "sha256:96484dc0f48be1c5d7ae9f38ed1ce41e3675fd506b27c11a6607f14b49101e99", size = 175629, upload-time = "2024-10-18T15:42:05.946Z" }
wheels = [
    { url = "https://files.pythonhosted.org/packages/2b/24/0e552e2efce9a20625b56e9609d1e33c2966be33fc008681121ec267daec/zopfli-0.2.3.post1-cp313-cp313-macosx_10_13_universal2.whl", hash = "sha256:ecb7572df5372abce8073df078207d9d1749f20b8b136089916a4a0868d56051", size = 295485, upload-time = "2024-10-18T15:41:12.57Z" },
    { url = "https://files.pythonhosted.org/packages/08/83/b2564369fb98797a617fe2796097b1d719a4937234375757ad2a3febc04b/zopfli-0.2.3.post1-cp313-cp313-macosx_10_13_x86_64.whl", hash = "sha256:a1cf720896d2ce998bc8e051d4b4ce0d8bec007aab6243102e8e1d22a0b2fb3f", size = 163000, upload-time = "2024-10-18T15:41:13.743Z" },
    { url = "https://files.pythonhosted.org/packages/3c/55/81d419739c2aab35e19b58bce5498dcb58e6446e5eb69f2d3c748b1c9151/zopfli-0.2.3.post1-cp313-cp313-manylinux_2_12_i686.manylinux2010_i686.manylinux_2_17_i686.manylinux2014_i686.whl", hash = "sha256:5aad740b4d4fcbaaae4887823925166ffd062db3b248b3f432198fc287381d1a", size = 823699, upload-time = "2024-10-18T15:41:14.874Z" },
    { url = "https://files.pythonhosted.org/packages/9e/91/89f07c8ea3c9bc64099b3461627b07a8384302235ee0f357eaa86f98f509/zopfli-0.2.3.post1-cp313-cp313-manylinux_2_17_aarch64.manylinux2014_aarch64.whl", hash = "sha256:6617fb10f9e4393b331941861d73afb119cd847e88e4974bdbe8068ceef3f73f", size = 826612, upload-time = "2024-10-18T15:41:16.069Z" },
    { url = "https://files.pythonhosted.org/packages/41/31/46670fc0c7805d42bc89702440fa9b73491d68abbc39e28d687180755178/zopfli-0.2.3.post1-cp313-cp313-manylinux_2_17_x86_64.manylinux2014_x86_64.whl", hash = "sha256:a53b18797cdef27e019db595d66c4b077325afe2fd62145953275f53d84ce40c", size = 851148, upload-time = "2024-10-18T15:41:17.403Z" },
    { url = "https://files.pythonhosted.org/packages/22/00/71ad39277bbb88f9fd20fb786bd3ff2ea4025c53b31652a0da796fb546cd/zopfli-0.2.3.post1-cp313-cp313-musllinux_1_2_aarch64.whl", hash = "sha256:b78008a69300d929ca2efeffec951b64a312e9a811e265ea4a907ab546d79fa6", size = 1754215, upload-time = "2024-10-18T15:41:18.661Z" },
    { url = "https://files.pythonhosted.org/packages/d0/4e/e542c508d20c3dfbef1b90fcf726f824f505e725747f777b0b7b7d1deb95/zopfli-0.2.3.post1-cp313-cp313-musllinux_1_2_i686.whl", hash = "sha256:0aa5f90d6298bda02a95bc8dc8c3c19004d5a4e44bda00b67ca7431d857b4b54", size = 1905988, upload-time = "2024-10-18T15:41:19.933Z" },
    { url = "https://files.pythonhosted.org/packages/ba/a5/817ac1ecc888723e91dc172e8c6eeab9f48a1e52285803b965084e11bbd5/zopfli-0.2.3.post1-cp313-cp313-musllinux_1_2_x86_64.whl", hash = "sha256:2768c877f76c8a0e7519b1c86c93757f3c01492ddde55751e9988afb7eff64e1", size = 1835907, upload-time = "2024-10-18T15:41:21.582Z" },
    { url = "https://files.pythonhosted.org/packages/cd/35/2525f90c972d8aafc39784a8c00244eeee8e8221b26cbc576748ee9dc1cd/zopfli-0.2.3.post1-cp313-cp313-win32.whl", hash = "sha256:71390dbd3fbf6ebea9a5d85ffed8c26ee1453ee09248e9b88486e30e0397b775", size = 82742, upload-time = "2024-10-18T15:41:23.362Z" },
    { url = "https://files.pythonhosted.org/packages/2f/c6/49b27570923956d52d37363e8f5df3a31a61bd7719bb8718527a9df3ae5f/zopfli-0.2.3.post1-cp313-cp313-win_amd64.whl", hash = "sha256:a86eb88e06bd87e1fff31dac878965c26b0c26db59ddcf78bb0379a954b120de", size = 99408, upload-time = "2024-10-18T15:41:24.377Z" },
]<|MERGE_RESOLUTION|>--- conflicted
+++ resolved
@@ -1719,11 +1719,7 @@
 
 [[package]]
 name = "hope"
-<<<<<<< HEAD
-version = "4.1.0"
-=======
 version = "4.1.1"
->>>>>>> 15917b82
 source = { editable = "." }
 dependencies = [
     { name = "black" },
