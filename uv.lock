version = 1
revision = 3
requires-python = "==3.13.*"
resolution-markers = [
    "platform_python_implementation != 'PyPy'",
    "platform_python_implementation == 'PyPy'",
]

[[package]]
name = "amqp"
version = "5.3.1"
source = { registry = "https://pypi.org/simple" }
dependencies = [
    { name = "vine" },
]
sdist = { url = "https://files.pythonhosted.org/packages/79/fc/ec94a357dfc6683d8c86f8b4cfa5416a4c36b28052ec8260c77aca96a443/amqp-5.3.1.tar.gz", hash = "sha256:cddc00c725449522023bad949f70fff7b48f0b1ade74d170a6f10ab044739432", size = 129013, upload-time = "2024-11-12T19:55:44.051Z" }
wheels = [
    { url = "https://files.pythonhosted.org/packages/26/99/fc813cd978842c26c82534010ea849eee9ab3a13ea2b74e95cb9c99e747b/amqp-5.3.1-py3-none-any.whl", hash = "sha256:43b3319e1b4e7d1251833a93d672b4af1e40f3d632d479b98661a95f117880a2", size = 50944, upload-time = "2024-11-12T19:55:41.782Z" },
]

[[package]]
name = "aniso8601"
version = "10.0.1"
source = { registry = "https://pypi.org/simple" }
sdist = { url = "https://files.pythonhosted.org/packages/8b/8d/52179c4e3f1978d3d9a285f98c706642522750ef343e9738286130423730/aniso8601-10.0.1.tar.gz", hash = "sha256:25488f8663dd1528ae1f54f94ac1ea51ae25b4d531539b8bc707fed184d16845", size = 47190, upload-time = "2025-04-18T17:29:42.995Z" }
wheels = [
    { url = "https://files.pythonhosted.org/packages/59/75/e0e10dc7ed1408c28e03a6cb2d7a407f99320eb953f229d008a7a6d05546/aniso8601-10.0.1-py2.py3-none-any.whl", hash = "sha256:eb19717fd4e0db6de1aab06f12450ab92144246b257423fe020af5748c0cb89e", size = 52848, upload-time = "2025-04-18T17:29:41.492Z" },
]

[[package]]
name = "argh"
version = "0.31.3"
source = { registry = "https://pypi.org/simple" }
sdist = { url = "https://files.pythonhosted.org/packages/4f/34/bc0b3577a818b4b70c6e318d23fe3c81fc3bb25f978ca8a3965cd8ee3af9/argh-0.31.3.tar.gz", hash = "sha256:f30023d8be14ca5ee6b1b3eeab829151d7bbda464ae07dc4dd5347919c5892f9", size = 57570, upload-time = "2024-07-13T17:54:59.729Z" }
wheels = [
    { url = "https://files.pythonhosted.org/packages/d2/52/fcd83710b6f8786df80e5d335882d1b24d1f610f397703e94a6ffb0d6f66/argh-0.31.3-py3-none-any.whl", hash = "sha256:2edac856ff50126f6e47d884751328c9f466bacbbb6cbfdac322053d94705494", size = 44844, upload-time = "2024-07-13T17:54:57.706Z" },
]

[[package]]
name = "asgiref"
version = "3.11.0"
source = { registry = "https://pypi.org/simple" }
sdist = { url = "https://files.pythonhosted.org/packages/76/b9/4db2509eabd14b4a8c71d1b24c8d5734c52b8560a7b1e1a8b56c8d25568b/asgiref-3.11.0.tar.gz", hash = "sha256:13acff32519542a1736223fb79a715acdebe24286d98e8b164a73085f40da2c4", size = 37969, upload-time = "2025-11-19T15:32:20.106Z" }
wheels = [
    { url = "https://files.pythonhosted.org/packages/91/be/317c2c55b8bbec407257d45f5c8d1b6867abc76d12043f2d3d58c538a4ea/asgiref-3.11.0-py3-none-any.whl", hash = "sha256:1db9021efadb0d9512ce8ffaf72fcef601c7b73a8807a1bb2ef143dc6b14846d", size = 24096, upload-time = "2025-11-19T15:32:19.004Z" },
]

[[package]]
name = "asttokens"
version = "3.0.1"
source = { registry = "https://pypi.org/simple" }
sdist = { url = "https://files.pythonhosted.org/packages/be/a5/8e3f9b6771b0b408517c82d97aed8f2036509bc247d46114925e32fe33f0/asttokens-3.0.1.tar.gz", hash = "sha256:71a4ee5de0bde6a31d64f6b13f2293ac190344478f081c3d1bccfcf5eacb0cb7", size = 62308, upload-time = "2025-11-15T16:43:48.578Z" }
wheels = [
    { url = "https://files.pythonhosted.org/packages/d2/39/e7eaf1799466a4aef85b6a4fe7bd175ad2b1c6345066aa33f1f58d4b18d0/asttokens-3.0.1-py3-none-any.whl", hash = "sha256:15a3ebc0f43c2d0a50eeafea25e19046c68398e487b9f1f5b517f7c0f40f976a", size = 27047, upload-time = "2025-11-15T16:43:16.109Z" },
]

[[package]]
name = "attrs"
version = "25.4.0"
source = { registry = "https://pypi.org/simple" }
sdist = { url = "https://files.pythonhosted.org/packages/6b/5c/685e6633917e101e5dcb62b9dd76946cbb57c26e133bae9e0cd36033c0a9/attrs-25.4.0.tar.gz", hash = "sha256:16d5969b87f0859ef33a48b35d55ac1be6e42ae49d5e853b597db70c35c57e11", size = 934251, upload-time = "2025-10-06T13:54:44.725Z" }
wheels = [
    { url = "https://files.pythonhosted.org/packages/3a/2a/7cc015f5b9f5db42b7d48157e23356022889fc354a2813c15934b7cb5c0e/attrs-25.4.0-py3-none-any.whl", hash = "sha256:adcf7e2a1fb3b36ac48d97835bb6d8ade15b8dcce26aba8bf1d14847b57a3373", size = 67615, upload-time = "2025-10-06T13:54:43.17Z" },
]

[[package]]
name = "azure-core"
version = "1.36.0"
source = { registry = "https://pypi.org/simple" }
dependencies = [
    { name = "requests" },
    { name = "typing-extensions" },
]
sdist = { url = "https://files.pythonhosted.org/packages/0a/c4/d4ff3bc3ddf155156460bff340bbe9533f99fac54ddea165f35a8619f162/azure_core-1.36.0.tar.gz", hash = "sha256:22e5605e6d0bf1d229726af56d9e92bc37b6e726b141a18be0b4d424131741b7", size = 351139, upload-time = "2025-10-15T00:33:49.083Z" }
wheels = [
    { url = "https://files.pythonhosted.org/packages/b1/3c/b90d5afc2e47c4a45f4bba00f9c3193b0417fad5ad3bb07869f9d12832aa/azure_core-1.36.0-py3-none-any.whl", hash = "sha256:fee9923a3a753e94a259563429f3644aaf05c486d45b1215d098115102d91d3b", size = 213302, upload-time = "2025-10-15T00:33:51.058Z" },
]

[[package]]
name = "azure-storage-blob"
version = "12.27.1"
source = { registry = "https://pypi.org/simple" }
dependencies = [
    { name = "azure-core" },
    { name = "cryptography" },
    { name = "isodate" },
    { name = "typing-extensions" },
]
sdist = { url = "https://files.pythonhosted.org/packages/36/7c/2fd872e11a88163f208b9c92de273bf64bb22d0eef9048cc6284d128a77a/azure_storage_blob-12.27.1.tar.gz", hash = "sha256:a1596cc4daf5dac9be115fcb5db67245eae894cf40e4248243754261f7b674a6", size = 597579, upload-time = "2025-10-29T12:27:16.185Z" }
wheels = [
    { url = "https://files.pythonhosted.org/packages/3d/9e/1c90a122ea6180e8c72eb7294adc92531b0e08eb3d2324c2ba70d37f4802/azure_storage_blob-12.27.1-py3-none-any.whl", hash = "sha256:65d1e25a4628b7b6acd20ff7902d8da5b4fde8e46e19c8f6d213a3abc3ece272", size = 428954, upload-time = "2025-10-29T12:27:18.072Z" },
]

[[package]]
name = "babel"
version = "2.17.0"
source = { registry = "https://pypi.org/simple" }
sdist = { url = "https://files.pythonhosted.org/packages/7d/6b/d52e42361e1aa00709585ecc30b3f9684b3ab62530771402248b1b1d6240/babel-2.17.0.tar.gz", hash = "sha256:0c54cffb19f690cdcc52a3b50bcbf71e07a808d1c80d549f2459b9d2cf0afb9d", size = 9951852, upload-time = "2025-02-01T15:17:41.026Z" }
wheels = [
    { url = "https://files.pythonhosted.org/packages/b7/b8/3fe70c75fe32afc4bb507f75563d39bc5642255d1d94f1f23604725780bf/babel-2.17.0-py3-none-any.whl", hash = "sha256:4d0b53093fdfb4b21c92b5213dba5a1b23885afa8383709427046b21c366e5f2", size = 10182537, upload-time = "2025-02-01T15:17:37.39Z" },
]

[[package]]
name = "backrefs"
version = "6.1"
source = { registry = "https://pypi.org/simple" }
sdist = { url = "https://files.pythonhosted.org/packages/86/e3/bb3a439d5cb255c4774724810ad8073830fac9c9dee123555820c1bcc806/backrefs-6.1.tar.gz", hash = "sha256:3bba1749aafe1db9b915f00e0dd166cba613b6f788ffd63060ac3485dc9be231", size = 7011962, upload-time = "2025-11-15T14:52:08.323Z" }
wheels = [
    { url = "https://files.pythonhosted.org/packages/3b/ee/c216d52f58ea75b5e1841022bbae24438b19834a29b163cb32aa3a2a7c6e/backrefs-6.1-py310-none-any.whl", hash = "sha256:2a2ccb96302337ce61ee4717ceacfbf26ba4efb1d55af86564b8bbaeda39cac1", size = 381059, upload-time = "2025-11-15T14:51:59.758Z" },
    { url = "https://files.pythonhosted.org/packages/e6/9a/8da246d988ded941da96c7ed945d63e94a445637eaad985a0ed88787cb89/backrefs-6.1-py311-none-any.whl", hash = "sha256:e82bba3875ee4430f4de4b6db19429a27275d95a5f3773c57e9e18abc23fd2b7", size = 392854, upload-time = "2025-11-15T14:52:01.194Z" },
    { url = "https://files.pythonhosted.org/packages/37/c9/fd117a6f9300c62bbc33bc337fd2b3c6bfe28b6e9701de336b52d7a797ad/backrefs-6.1-py312-none-any.whl", hash = "sha256:c64698c8d2269343d88947c0735cb4b78745bd3ba590e10313fbf3f78c34da5a", size = 398770, upload-time = "2025-11-15T14:52:02.584Z" },
    { url = "https://files.pythonhosted.org/packages/eb/95/7118e935b0b0bd3f94dfec2d852fd4e4f4f9757bdb49850519acd245cd3a/backrefs-6.1-py313-none-any.whl", hash = "sha256:4c9d3dc1e2e558965202c012304f33d4e0e477e1c103663fd2c3cc9bb18b0d05", size = 400726, upload-time = "2025-11-15T14:52:04.093Z" },
    { url = "https://files.pythonhosted.org/packages/02/e3/a4fa1946722c4c7b063cc25043a12d9ce9b4323777f89643be74cef2993c/backrefs-6.1-py39-none-any.whl", hash = "sha256:a9e99b8a4867852cad177a6430e31b0f6e495d65f8c6c134b68c14c3c95bf4b0", size = 381058, upload-time = "2025-11-15T14:52:06.698Z" },
]

[[package]]
name = "bcrypt"
version = "5.0.0"
source = { registry = "https://pypi.org/simple" }
sdist = { url = "https://files.pythonhosted.org/packages/d4/36/3329e2518d70ad8e2e5817d5a4cac6bba05a47767ec416c7d020a965f408/bcrypt-5.0.0.tar.gz", hash = "sha256:f748f7c2d6fd375cc93d3fba7ef4a9e3a092421b8dbf34d8d4dc06be9492dfdd", size = 25386, upload-time = "2025-09-25T19:50:47.829Z" }
wheels = [
    { url = "https://files.pythonhosted.org/packages/13/85/3e65e01985fddf25b64ca67275bb5bdb4040bd1a53b66d355c6c37c8a680/bcrypt-5.0.0-cp313-cp313t-macosx_10_12_universal2.whl", hash = "sha256:f3c08197f3039bec79cee59a606d62b96b16669cff3949f21e74796b6e3cd2be", size = 481806, upload-time = "2025-09-25T19:49:05.102Z" },
    { url = "https://files.pythonhosted.org/packages/44/dc/01eb79f12b177017a726cbf78330eb0eb442fae0e7b3dfd84ea2849552f3/bcrypt-5.0.0-cp313-cp313t-manylinux2014_aarch64.manylinux_2_17_aarch64.whl", hash = "sha256:200af71bc25f22006f4069060c88ed36f8aa4ff7f53e67ff04d2ab3f1e79a5b2", size = 268626, upload-time = "2025-09-25T19:49:06.723Z" },
    { url = "https://files.pythonhosted.org/packages/8c/cf/e82388ad5959c40d6afd94fb4743cc077129d45b952d46bdc3180310e2df/bcrypt-5.0.0-cp313-cp313t-manylinux2014_x86_64.manylinux_2_17_x86_64.whl", hash = "sha256:baade0a5657654c2984468efb7d6c110db87ea63ef5a4b54732e7e337253e44f", size = 271853, upload-time = "2025-09-25T19:49:08.028Z" },
    { url = "https://files.pythonhosted.org/packages/ec/86/7134b9dae7cf0efa85671651341f6afa695857fae172615e960fb6a466fa/bcrypt-5.0.0-cp313-cp313t-manylinux_2_28_aarch64.whl", hash = "sha256:c58b56cdfb03202b3bcc9fd8daee8e8e9b6d7e3163aa97c631dfcfcc24d36c86", size = 269793, upload-time = "2025-09-25T19:49:09.727Z" },
    { url = "https://files.pythonhosted.org/packages/cc/82/6296688ac1b9e503d034e7d0614d56e80c5d1a08402ff856a4549cb59207/bcrypt-5.0.0-cp313-cp313t-manylinux_2_28_armv7l.manylinux_2_31_armv7l.whl", hash = "sha256:4bfd2a34de661f34d0bda43c3e4e79df586e4716ef401fe31ea39d69d581ef23", size = 289930, upload-time = "2025-09-25T19:49:11.204Z" },
    { url = "https://files.pythonhosted.org/packages/d1/18/884a44aa47f2a3b88dd09bc05a1e40b57878ecd111d17e5bba6f09f8bb77/bcrypt-5.0.0-cp313-cp313t-manylinux_2_28_x86_64.whl", hash = "sha256:ed2e1365e31fc73f1825fa830f1c8f8917ca1b3ca6185773b349c20fd606cec2", size = 272194, upload-time = "2025-09-25T19:49:12.524Z" },
    { url = "https://files.pythonhosted.org/packages/0e/8f/371a3ab33c6982070b674f1788e05b656cfbf5685894acbfef0c65483a59/bcrypt-5.0.0-cp313-cp313t-manylinux_2_34_aarch64.whl", hash = "sha256:83e787d7a84dbbfba6f250dd7a5efd689e935f03dd83b0f919d39349e1f23f83", size = 269381, upload-time = "2025-09-25T19:49:14.308Z" },
    { url = "https://files.pythonhosted.org/packages/b1/34/7e4e6abb7a8778db6422e88b1f06eb07c47682313997ee8a8f9352e5a6f1/bcrypt-5.0.0-cp313-cp313t-manylinux_2_34_x86_64.whl", hash = "sha256:137c5156524328a24b9fac1cb5db0ba618bc97d11970b39184c1d87dc4bf1746", size = 271750, upload-time = "2025-09-25T19:49:15.584Z" },
    { url = "https://files.pythonhosted.org/packages/c0/1b/54f416be2499bd72123c70d98d36c6cd61a4e33d9b89562c22481c81bb30/bcrypt-5.0.0-cp313-cp313t-musllinux_1_1_aarch64.whl", hash = "sha256:38cac74101777a6a7d3b3e3cfefa57089b5ada650dce2baf0cbdd9d65db22a9e", size = 303757, upload-time = "2025-09-25T19:49:17.244Z" },
    { url = "https://files.pythonhosted.org/packages/13/62/062c24c7bcf9d2826a1a843d0d605c65a755bc98002923d01fd61270705a/bcrypt-5.0.0-cp313-cp313t-musllinux_1_1_x86_64.whl", hash = "sha256:d8d65b564ec849643d9f7ea05c6d9f0cd7ca23bdd4ac0c2dbef1104ab504543d", size = 306740, upload-time = "2025-09-25T19:49:18.693Z" },
    { url = "https://files.pythonhosted.org/packages/d5/c8/1fdbfc8c0f20875b6b4020f3c7dc447b8de60aa0be5faaf009d24242aec9/bcrypt-5.0.0-cp313-cp313t-musllinux_1_2_aarch64.whl", hash = "sha256:741449132f64b3524e95cd30e5cd3343006ce146088f074f31ab26b94e6c75ba", size = 334197, upload-time = "2025-09-25T19:49:20.523Z" },
    { url = "https://files.pythonhosted.org/packages/a6/c1/8b84545382d75bef226fbc6588af0f7b7d095f7cd6a670b42a86243183cd/bcrypt-5.0.0-cp313-cp313t-musllinux_1_2_x86_64.whl", hash = "sha256:212139484ab3207b1f0c00633d3be92fef3c5f0af17cad155679d03ff2ee1e41", size = 352974, upload-time = "2025-09-25T19:49:22.254Z" },
    { url = "https://files.pythonhosted.org/packages/10/a6/ffb49d4254ed085e62e3e5dd05982b4393e32fe1e49bb1130186617c29cd/bcrypt-5.0.0-cp313-cp313t-win32.whl", hash = "sha256:9d52ed507c2488eddd6a95bccee4e808d3234fa78dd370e24bac65a21212b861", size = 148498, upload-time = "2025-09-25T19:49:24.134Z" },
    { url = "https://files.pythonhosted.org/packages/48/a9/259559edc85258b6d5fc5471a62a3299a6aa37a6611a169756bf4689323c/bcrypt-5.0.0-cp313-cp313t-win_amd64.whl", hash = "sha256:f6984a24db30548fd39a44360532898c33528b74aedf81c26cf29c51ee47057e", size = 145853, upload-time = "2025-09-25T19:49:25.702Z" },
    { url = "https://files.pythonhosted.org/packages/2d/df/9714173403c7e8b245acf8e4be8876aac64a209d1b392af457c79e60492e/bcrypt-5.0.0-cp313-cp313t-win_arm64.whl", hash = "sha256:9fffdb387abe6aa775af36ef16f55e318dcda4194ddbf82007a6f21da29de8f5", size = 139626, upload-time = "2025-09-25T19:49:26.928Z" },
    { url = "https://files.pythonhosted.org/packages/84/29/6237f151fbfe295fe3e074ecc6d44228faa1e842a81f6d34a02937ee1736/bcrypt-5.0.0-cp38-abi3-macosx_10_12_universal2.whl", hash = "sha256:fc746432b951e92b58317af8e0ca746efe93e66555f1b40888865ef5bf56446b", size = 494553, upload-time = "2025-09-25T19:49:49.006Z" },
    { url = "https://files.pythonhosted.org/packages/45/b6/4c1205dde5e464ea3bd88e8742e19f899c16fa8916fb8510a851fae985b5/bcrypt-5.0.0-cp38-abi3-manylinux2014_aarch64.manylinux_2_17_aarch64.whl", hash = "sha256:c2388ca94ffee269b6038d48747f4ce8df0ffbea43f31abfa18ac72f0218effb", size = 275009, upload-time = "2025-09-25T19:49:50.581Z" },
    { url = "https://files.pythonhosted.org/packages/3b/71/427945e6ead72ccffe77894b2655b695ccf14ae1866cd977e185d606dd2f/bcrypt-5.0.0-cp38-abi3-manylinux2014_x86_64.manylinux_2_17_x86_64.whl", hash = "sha256:560ddb6ec730386e7b3b26b8b4c88197aaed924430e7b74666a586ac997249ef", size = 278029, upload-time = "2025-09-25T19:49:52.533Z" },
    { url = "https://files.pythonhosted.org/packages/17/72/c344825e3b83c5389a369c8a8e58ffe1480b8a699f46c127c34580c4666b/bcrypt-5.0.0-cp38-abi3-manylinux_2_28_aarch64.whl", hash = "sha256:d79e5c65dcc9af213594d6f7f1fa2c98ad3fc10431e7aa53c176b441943efbdd", size = 275907, upload-time = "2025-09-25T19:49:54.709Z" },
    { url = "https://files.pythonhosted.org/packages/0b/7e/d4e47d2df1641a36d1212e5c0514f5291e1a956a7749f1e595c07a972038/bcrypt-5.0.0-cp38-abi3-manylinux_2_28_armv7l.manylinux_2_31_armv7l.whl", hash = "sha256:2b732e7d388fa22d48920baa267ba5d97cca38070b69c0e2d37087b381c681fd", size = 296500, upload-time = "2025-09-25T19:49:56.013Z" },
    { url = "https://files.pythonhosted.org/packages/0f/c3/0ae57a68be2039287ec28bc463b82e4b8dc23f9d12c0be331f4782e19108/bcrypt-5.0.0-cp38-abi3-manylinux_2_28_x86_64.whl", hash = "sha256:0c8e093ea2532601a6f686edbc2c6b2ec24131ff5c52f7610dd64fa4553b5464", size = 278412, upload-time = "2025-09-25T19:49:57.356Z" },
    { url = "https://files.pythonhosted.org/packages/45/2b/77424511adb11e6a99e3a00dcc7745034bee89036ad7d7e255a7e47be7d8/bcrypt-5.0.0-cp38-abi3-manylinux_2_34_aarch64.whl", hash = "sha256:5b1589f4839a0899c146e8892efe320c0fa096568abd9b95593efac50a87cb75", size = 275486, upload-time = "2025-09-25T19:49:59.116Z" },
    { url = "https://files.pythonhosted.org/packages/43/0a/405c753f6158e0f3f14b00b462d8bca31296f7ecfc8fc8bc7919c0c7d73a/bcrypt-5.0.0-cp38-abi3-manylinux_2_34_x86_64.whl", hash = "sha256:89042e61b5e808b67daf24a434d89bab164d4de1746b37a8d173b6b14f3db9ff", size = 277940, upload-time = "2025-09-25T19:50:00.869Z" },
    { url = "https://files.pythonhosted.org/packages/62/83/b3efc285d4aadc1fa83db385ec64dcfa1707e890eb42f03b127d66ac1b7b/bcrypt-5.0.0-cp38-abi3-musllinux_1_1_aarch64.whl", hash = "sha256:e3cf5b2560c7b5a142286f69bde914494b6d8f901aaa71e453078388a50881c4", size = 310776, upload-time = "2025-09-25T19:50:02.393Z" },
    { url = "https://files.pythonhosted.org/packages/95/7d/47ee337dacecde6d234890fe929936cb03ebc4c3a7460854bbd9c97780b8/bcrypt-5.0.0-cp38-abi3-musllinux_1_1_x86_64.whl", hash = "sha256:f632fd56fc4e61564f78b46a2269153122db34988e78b6be8b32d28507b7eaeb", size = 312922, upload-time = "2025-09-25T19:50:04.232Z" },
    { url = "https://files.pythonhosted.org/packages/d6/3a/43d494dfb728f55f4e1cf8fd435d50c16a2d75493225b54c8d06122523c6/bcrypt-5.0.0-cp38-abi3-musllinux_1_2_aarch64.whl", hash = "sha256:801cad5ccb6b87d1b430f183269b94c24f248dddbbc5c1f78b6ed231743e001c", size = 341367, upload-time = "2025-09-25T19:50:05.559Z" },
    { url = "https://files.pythonhosted.org/packages/55/ab/a0727a4547e383e2e22a630e0f908113db37904f58719dc48d4622139b5c/bcrypt-5.0.0-cp38-abi3-musllinux_1_2_x86_64.whl", hash = "sha256:3cf67a804fc66fc217e6914a5635000259fbbbb12e78a99488e4d5ba445a71eb", size = 359187, upload-time = "2025-09-25T19:50:06.916Z" },
    { url = "https://files.pythonhosted.org/packages/1b/bb/461f352fdca663524b4643d8b09e8435b4990f17fbf4fea6bc2a90aa0cc7/bcrypt-5.0.0-cp38-abi3-win32.whl", hash = "sha256:3abeb543874b2c0524ff40c57a4e14e5d3a66ff33fb423529c88f180fd756538", size = 153752, upload-time = "2025-09-25T19:50:08.515Z" },
    { url = "https://files.pythonhosted.org/packages/41/aa/4190e60921927b7056820291f56fc57d00d04757c8b316b2d3c0d1d6da2c/bcrypt-5.0.0-cp38-abi3-win_amd64.whl", hash = "sha256:35a77ec55b541e5e583eb3436ffbbf53b0ffa1fa16ca6782279daf95d146dcd9", size = 150881, upload-time = "2025-09-25T19:50:09.742Z" },
    { url = "https://files.pythonhosted.org/packages/54/12/cd77221719d0b39ac0b55dbd39358db1cd1246e0282e104366ebbfb8266a/bcrypt-5.0.0-cp38-abi3-win_arm64.whl", hash = "sha256:cde08734f12c6a4e28dc6755cd11d3bdfea608d93d958fffbe95a7026ebe4980", size = 144931, upload-time = "2025-09-25T19:50:11.016Z" },
    { url = "https://files.pythonhosted.org/packages/5d/ba/2af136406e1c3839aea9ecadc2f6be2bcd1eff255bd451dd39bcf302c47a/bcrypt-5.0.0-cp39-abi3-macosx_10_12_universal2.whl", hash = "sha256:0c418ca99fd47e9c59a301744d63328f17798b5947b0f791e9af3c1c499c2d0a", size = 495313, upload-time = "2025-09-25T19:50:12.309Z" },
    { url = "https://files.pythonhosted.org/packages/ac/ee/2f4985dbad090ace5ad1f7dd8ff94477fe089b5fab2040bd784a3d5f187b/bcrypt-5.0.0-cp39-abi3-manylinux2014_aarch64.manylinux_2_17_aarch64.whl", hash = "sha256:ddb4e1500f6efdd402218ffe34d040a1196c072e07929b9820f363a1fd1f4191", size = 275290, upload-time = "2025-09-25T19:50:13.673Z" },
    { url = "https://files.pythonhosted.org/packages/e4/6e/b77ade812672d15cf50842e167eead80ac3514f3beacac8902915417f8b7/bcrypt-5.0.0-cp39-abi3-manylinux2014_x86_64.manylinux_2_17_x86_64.whl", hash = "sha256:7aeef54b60ceddb6f30ee3db090351ecf0d40ec6e2abf41430997407a46d2254", size = 278253, upload-time = "2025-09-25T19:50:15.089Z" },
    { url = "https://files.pythonhosted.org/packages/36/c4/ed00ed32f1040f7990dac7115f82273e3c03da1e1a1587a778d8cea496d8/bcrypt-5.0.0-cp39-abi3-manylinux_2_28_aarch64.whl", hash = "sha256:f0ce778135f60799d89c9693b9b398819d15f1921ba15fe719acb3178215a7db", size = 276084, upload-time = "2025-09-25T19:50:16.699Z" },
    { url = "https://files.pythonhosted.org/packages/e7/c4/fa6e16145e145e87f1fa351bbd54b429354fd72145cd3d4e0c5157cf4c70/bcrypt-5.0.0-cp39-abi3-manylinux_2_28_armv7l.manylinux_2_31_armv7l.whl", hash = "sha256:a71f70ee269671460b37a449f5ff26982a6f2ba493b3eabdd687b4bf35f875ac", size = 297185, upload-time = "2025-09-25T19:50:18.525Z" },
    { url = "https://files.pythonhosted.org/packages/24/b4/11f8a31d8b67cca3371e046db49baa7c0594d71eb40ac8121e2fc0888db0/bcrypt-5.0.0-cp39-abi3-manylinux_2_28_x86_64.whl", hash = "sha256:f8429e1c410b4073944f03bd778a9e066e7fad723564a52ff91841d278dfc822", size = 278656, upload-time = "2025-09-25T19:50:19.809Z" },
    { url = "https://files.pythonhosted.org/packages/ac/31/79f11865f8078e192847d2cb526e3fa27c200933c982c5b2869720fa5fce/bcrypt-5.0.0-cp39-abi3-manylinux_2_34_aarch64.whl", hash = "sha256:edfcdcedd0d0f05850c52ba3127b1fce70b9f89e0fe5ff16517df7e81fa3cbb8", size = 275662, upload-time = "2025-09-25T19:50:21.567Z" },
    { url = "https://files.pythonhosted.org/packages/d4/8d/5e43d9584b3b3591a6f9b68f755a4da879a59712981ef5ad2a0ac1379f7a/bcrypt-5.0.0-cp39-abi3-manylinux_2_34_x86_64.whl", hash = "sha256:611f0a17aa4a25a69362dcc299fda5c8a3d4f160e2abb3831041feb77393a14a", size = 278240, upload-time = "2025-09-25T19:50:23.305Z" },
    { url = "https://files.pythonhosted.org/packages/89/48/44590e3fc158620f680a978aafe8f87a4c4320da81ed11552f0323aa9a57/bcrypt-5.0.0-cp39-abi3-musllinux_1_1_aarch64.whl", hash = "sha256:db99dca3b1fdc3db87d7c57eac0c82281242d1eabf19dcb8a6b10eb29a2e72d1", size = 311152, upload-time = "2025-09-25T19:50:24.597Z" },
    { url = "https://files.pythonhosted.org/packages/5f/85/e4fbfc46f14f47b0d20493669a625da5827d07e8a88ee460af6cd9768b44/bcrypt-5.0.0-cp39-abi3-musllinux_1_1_x86_64.whl", hash = "sha256:5feebf85a9cefda32966d8171f5db7e3ba964b77fdfe31919622256f80f9cf42", size = 313284, upload-time = "2025-09-25T19:50:26.268Z" },
    { url = "https://files.pythonhosted.org/packages/25/ae/479f81d3f4594456a01ea2f05b132a519eff9ab5768a70430fa1132384b1/bcrypt-5.0.0-cp39-abi3-musllinux_1_2_aarch64.whl", hash = "sha256:3ca8a166b1140436e058298a34d88032ab62f15aae1c598580333dc21d27ef10", size = 341643, upload-time = "2025-09-25T19:50:28.02Z" },
    { url = "https://files.pythonhosted.org/packages/df/d2/36a086dee1473b14276cd6ea7f61aef3b2648710b5d7f1c9e032c29b859f/bcrypt-5.0.0-cp39-abi3-musllinux_1_2_x86_64.whl", hash = "sha256:61afc381250c3182d9078551e3ac3a41da14154fbff647ddf52a769f588c4172", size = 359698, upload-time = "2025-09-25T19:50:31.347Z" },
    { url = "https://files.pythonhosted.org/packages/c0/f6/688d2cd64bfd0b14d805ddb8a565e11ca1fb0fd6817175d58b10052b6d88/bcrypt-5.0.0-cp39-abi3-win32.whl", hash = "sha256:64d7ce196203e468c457c37ec22390f1a61c85c6f0b8160fd752940ccfb3a683", size = 153725, upload-time = "2025-09-25T19:50:34.384Z" },
    { url = "https://files.pythonhosted.org/packages/9f/b9/9d9a641194a730bda138b3dfe53f584d61c58cd5230e37566e83ec2ffa0d/bcrypt-5.0.0-cp39-abi3-win_amd64.whl", hash = "sha256:64ee8434b0da054d830fa8e89e1c8bf30061d539044a39524ff7dec90481e5c2", size = 150912, upload-time = "2025-09-25T19:50:35.69Z" },
    { url = "https://files.pythonhosted.org/packages/27/44/d2ef5e87509158ad2187f4dd0852df80695bb1ee0cfe0a684727b01a69e0/bcrypt-5.0.0-cp39-abi3-win_arm64.whl", hash = "sha256:f2347d3534e76bf50bca5500989d6c1d05ed64b440408057a37673282c654927", size = 144953, upload-time = "2025-09-25T19:50:37.32Z" },
]

[[package]]
name = "beautifulsoup4"
version = "4.14.3"
source = { registry = "https://pypi.org/simple" }
dependencies = [
    { name = "soupsieve" },
    { name = "typing-extensions" },
]
sdist = { url = "https://files.pythonhosted.org/packages/c3/b0/1c6a16426d389813b48d95e26898aff79abbde42ad353958ad95cc8c9b21/beautifulsoup4-4.14.3.tar.gz", hash = "sha256:6292b1c5186d356bba669ef9f7f051757099565ad9ada5dd630bd9de5fa7fb86", size = 627737, upload-time = "2025-11-30T15:08:26.084Z" }
wheels = [
    { url = "https://files.pythonhosted.org/packages/1a/39/47f9197bdd44df24d67ac8893641e16f386c984a0619ef2ee4c51fbbc019/beautifulsoup4-4.14.3-py3-none-any.whl", hash = "sha256:0918bfe44902e6ad8d57732ba310582e98da931428d231a5ecb9e7c703a735bb", size = 107721, upload-time = "2025-11-30T15:08:24.087Z" },
]

[[package]]
name = "billiard"
version = "4.2.4"
source = { registry = "https://pypi.org/simple" }
sdist = { url = "https://files.pythonhosted.org/packages/58/23/b12ac0bcdfb7360d664f40a00b1bda139cbbbced012c34e375506dbd0143/billiard-4.2.4.tar.gz", hash = "sha256:55f542c371209e03cd5862299b74e52e4fbcba8250ba611ad94276b369b6a85f", size = 156537, upload-time = "2025-11-30T13:28:48.52Z" }
wheels = [
    { url = "https://files.pythonhosted.org/packages/cb/87/8bab77b323f16d67be364031220069f79159117dd5e43eeb4be2fef1ac9b/billiard-4.2.4-py3-none-any.whl", hash = "sha256:525b42bdec68d2b983347ac312f892db930858495db601b5836ac24e6477cde5", size = 87070, upload-time = "2025-11-30T13:28:47.016Z" },
]

[[package]]
name = "black"
version = "25.11.0"
source = { registry = "https://pypi.org/simple" }
dependencies = [
    { name = "click" },
    { name = "mypy-extensions" },
    { name = "packaging" },
    { name = "pathspec" },
    { name = "platformdirs" },
    { name = "pytokens" },
]
sdist = { url = "https://files.pythonhosted.org/packages/8c/ad/33adf4708633d047950ff2dfdea2e215d84ac50ef95aff14a614e4b6e9b2/black-25.11.0.tar.gz", hash = "sha256:9a323ac32f5dc75ce7470501b887250be5005a01602e931a15e45593f70f6e08", size = 655669, upload-time = "2025-11-10T01:53:50.558Z" }
wheels = [
    { url = "https://files.pythonhosted.org/packages/ad/47/3378d6a2ddefe18553d1115e36aea98f4a90de53b6a3017ed861ba1bd3bc/black-25.11.0-cp313-cp313-macosx_10_13_x86_64.whl", hash = "sha256:0a1d40348b6621cc20d3d7530a5b8d67e9714906dfd7346338249ad9c6cedf2b", size = 1772446, upload-time = "2025-11-10T02:02:16.181Z" },
    { url = "https://files.pythonhosted.org/packages/ba/4b/0f00bfb3d1f7e05e25bfc7c363f54dc523bb6ba502f98f4ad3acf01ab2e4/black-25.11.0-cp313-cp313-macosx_11_0_arm64.whl", hash = "sha256:51c65d7d60bb25429ea2bf0731c32b2a2442eb4bd3b2afcb47830f0b13e58bfd", size = 1607983, upload-time = "2025-11-10T02:02:52.502Z" },
    { url = "https://files.pythonhosted.org/packages/99/fe/49b0768f8c9ae57eb74cc10a1f87b4c70453551d8ad498959721cc345cb7/black-25.11.0-cp313-cp313-manylinux2014_x86_64.manylinux_2_17_x86_64.manylinux_2_28_x86_64.whl", hash = "sha256:936c4dd07669269f40b497440159a221ee435e3fddcf668e0c05244a9be71993", size = 1682481, upload-time = "2025-11-10T01:57:12.35Z" },
    { url = "https://files.pythonhosted.org/packages/55/17/7e10ff1267bfa950cc16f0a411d457cdff79678fbb77a6c73b73a5317904/black-25.11.0-cp313-cp313-win_amd64.whl", hash = "sha256:f42c0ea7f59994490f4dccd64e6b2dd49ac57c7c84f38b8faab50f8759db245c", size = 1363869, upload-time = "2025-11-10T01:58:24.608Z" },
    { url = "https://files.pythonhosted.org/packages/00/5d/aed32636ed30a6e7f9efd6ad14e2a0b0d687ae7c8c7ec4e4a557174b895c/black-25.11.0-py3-none-any.whl", hash = "sha256:e3f562da087791e96cefcd9dda058380a442ab322a02e222add53736451f604b", size = 204918, upload-time = "2025-11-10T01:53:48.917Z" },
]

[[package]]
name = "bleach"
version = "6.3.0"
source = { registry = "https://pypi.org/simple" }
dependencies = [
    { name = "webencodings" },
]
sdist = { url = "https://files.pythonhosted.org/packages/07/18/3c8523962314be6bf4c8989c79ad9531c825210dd13a8669f6b84336e8bd/bleach-6.3.0.tar.gz", hash = "sha256:6f3b91b1c0a02bb9a78b5a454c92506aa0fdf197e1d5e114d2e00c6f64306d22", size = 203533, upload-time = "2025-10-27T17:57:39.211Z" }
wheels = [
    { url = "https://files.pythonhosted.org/packages/cd/3a/577b549de0cc09d95f11087ee63c739bba856cd3952697eec4c4bb91350a/bleach-6.3.0-py3-none-any.whl", hash = "sha256:fe10ec77c93ddf3d13a73b035abaac7a9f5e436513864ccdad516693213c65d6", size = 164437, upload-time = "2025-10-27T17:57:37.538Z" },
]

[package.optional-dependencies]
css = [
    { name = "tinycss2" },
]

[[package]]
name = "bracex"
version = "2.6"
source = { registry = "https://pypi.org/simple" }
sdist = { url = "https://files.pythonhosted.org/packages/63/9a/fec38644694abfaaeca2798b58e276a8e61de49e2e37494ace423395febc/bracex-2.6.tar.gz", hash = "sha256:98f1347cd77e22ee8d967a30ad4e310b233f7754dbf31ff3fceb76145ba47dc7", size = 26642, upload-time = "2025-06-22T19:12:31.254Z" }
wheels = [
    { url = "https://files.pythonhosted.org/packages/9d/2a/9186535ce58db529927f6cf5990a849aa9e052eea3e2cfefe20b9e1802da/bracex-2.6-py3-none-any.whl", hash = "sha256:0b0049264e7340b3ec782b5cb99beb325f36c3782a32e36e876452fd49a09952", size = 11508, upload-time = "2025-06-22T19:12:29.781Z" },
]

[[package]]
name = "brotli"
version = "1.2.0"
source = { registry = "https://pypi.org/simple" }
sdist = { url = "https://files.pythonhosted.org/packages/f7/16/c92ca344d646e71a43b8bb353f0a6490d7f6e06210f8554c8f874e454285/brotli-1.2.0.tar.gz", hash = "sha256:e310f77e41941c13340a95976fe66a8a95b01e783d430eeaf7a2f87e0a57dd0a", size = 7388632, upload-time = "2025-11-05T18:39:42.86Z" }
wheels = [
    { url = "https://files.pythonhosted.org/packages/6c/d4/4ad5432ac98c73096159d9ce7ffeb82d151c2ac84adcc6168e476bb54674/brotli-1.2.0-cp313-cp313-macosx_10_13_universal2.whl", hash = "sha256:9e5825ba2c9998375530504578fd4d5d1059d09621a02065d1b6bfc41a8e05ab", size = 861523, upload-time = "2025-11-05T18:38:34.67Z" },
    { url = "https://files.pythonhosted.org/packages/91/9f/9cc5bd03ee68a85dc4bc89114f7067c056a3c14b3d95f171918c088bf88d/brotli-1.2.0-cp313-cp313-macosx_10_13_x86_64.whl", hash = "sha256:0cf8c3b8ba93d496b2fae778039e2f5ecc7cff99df84df337ca31d8f2252896c", size = 444289, upload-time = "2025-11-05T18:38:35.6Z" },
    { url = "https://files.pythonhosted.org/packages/2e/b6/fe84227c56a865d16a6614e2c4722864b380cb14b13f3e6bef441e73a85a/brotli-1.2.0-cp313-cp313-manylinux2014_aarch64.manylinux_2_17_aarch64.manylinux_2_28_aarch64.whl", hash = "sha256:c8565e3cdc1808b1a34714b553b262c5de5fbda202285782173ec137fd13709f", size = 1528076, upload-time = "2025-11-05T18:38:36.639Z" },
    { url = "https://files.pythonhosted.org/packages/55/de/de4ae0aaca06c790371cf6e7ee93a024f6b4bb0568727da8c3de112e726c/brotli-1.2.0-cp313-cp313-manylinux2014_ppc64le.manylinux_2_17_ppc64le.manylinux_2_28_ppc64le.whl", hash = "sha256:26e8d3ecb0ee458a9804f47f21b74845cc823fd1bb19f02272be70774f56e2a6", size = 1626880, upload-time = "2025-11-05T18:38:37.623Z" },
    { url = "https://files.pythonhosted.org/packages/5f/16/a1b22cbea436642e071adcaf8d4b350a2ad02f5e0ad0da879a1be16188a0/brotli-1.2.0-cp313-cp313-manylinux2014_x86_64.manylinux_2_17_x86_64.whl", hash = "sha256:67a91c5187e1eec76a61625c77a6c8c785650f5b576ca732bd33ef58b0dff49c", size = 1419737, upload-time = "2025-11-05T18:38:38.729Z" },
    { url = "https://files.pythonhosted.org/packages/46/63/c968a97cbb3bdbf7f974ef5a6ab467a2879b82afbc5ffb65b8acbb744f95/brotli-1.2.0-cp313-cp313-musllinux_1_2_aarch64.whl", hash = "sha256:4ecdb3b6dc36e6d6e14d3a1bdc6c1057c8cbf80db04031d566eb6080ce283a48", size = 1484440, upload-time = "2025-11-05T18:38:39.916Z" },
    { url = "https://files.pythonhosted.org/packages/06/9d/102c67ea5c9fc171f423e8399e585dabea29b5bc79b05572891e70013cdd/brotli-1.2.0-cp313-cp313-musllinux_1_2_ppc64le.whl", hash = "sha256:3e1b35d56856f3ed326b140d3c6d9db91740f22e14b06e840fe4bb1923439a18", size = 1593313, upload-time = "2025-11-05T18:38:41.24Z" },
    { url = "https://files.pythonhosted.org/packages/9e/4a/9526d14fa6b87bc827ba1755a8440e214ff90de03095cacd78a64abe2b7d/brotli-1.2.0-cp313-cp313-musllinux_1_2_x86_64.whl", hash = "sha256:54a50a9dad16b32136b2241ddea9e4df159b41247b2ce6aac0b3276a66a8f1e5", size = 1487945, upload-time = "2025-11-05T18:38:42.277Z" },
    { url = "https://files.pythonhosted.org/packages/5b/e8/3fe1ffed70cbef83c5236166acaed7bb9c766509b157854c80e2f766b38c/brotli-1.2.0-cp313-cp313-win32.whl", hash = "sha256:1b1d6a4efedd53671c793be6dd760fcf2107da3a52331ad9ea429edf0902f27a", size = 334368, upload-time = "2025-11-05T18:38:43.345Z" },
    { url = "https://files.pythonhosted.org/packages/ff/91/e739587be970a113b37b821eae8097aac5a48e5f0eca438c22e4c7dd8648/brotli-1.2.0-cp313-cp313-win_amd64.whl", hash = "sha256:b63daa43d82f0cdabf98dee215b375b4058cce72871fd07934f179885aad16e8", size = 369116, upload-time = "2025-11-05T18:38:44.609Z" },
]

[[package]]
name = "brotlicffi"
version = "1.2.0.0"
source = { registry = "https://pypi.org/simple" }
dependencies = [
    { name = "cffi" },
]
sdist = { url = "https://files.pythonhosted.org/packages/84/85/57c314a6b35336efbbdc13e5fc9ae13f6b60a0647cfa7c1221178ac6d8ae/brotlicffi-1.2.0.0.tar.gz", hash = "sha256:34345d8d1f9d534fcac2249e57a4c3c8801a33c9942ff9f8574f67a175e17adb", size = 476682, upload-time = "2025-11-21T18:17:57.334Z" }
wheels = [
    { url = "https://files.pythonhosted.org/packages/e4/df/a72b284d8c7bef0ed5756b41c2eb7d0219a1dd6ac6762f1c7bdbc31ef3af/brotlicffi-1.2.0.0-cp38-abi3-macosx_11_0_arm64.whl", hash = "sha256:9458d08a7ccde8e3c0afedbf2c70a8263227a68dea5ab13590593f4c0a4fd5f4", size = 432340, upload-time = "2025-11-21T18:17:42.277Z" },
    { url = "https://files.pythonhosted.org/packages/74/2b/cc55a2d1d6fb4f5d458fba44a3d3f91fb4320aa14145799fd3a996af0686/brotlicffi-1.2.0.0-cp38-abi3-manylinux2014_aarch64.manylinux_2_17_aarch64.manylinux_2_28_aarch64.whl", hash = "sha256:84e3d0020cf1bd8b8131f4a07819edee9f283721566fe044a20ec792ca8fd8b7", size = 1534002, upload-time = "2025-11-21T18:17:43.746Z" },
    { url = "https://files.pythonhosted.org/packages/e4/9c/d51486bf366fc7d6735f0e46b5b96ca58dc005b250263525a1eea3cd5d21/brotlicffi-1.2.0.0-cp38-abi3-manylinux2014_x86_64.manylinux_2_17_x86_64.manylinux_2_28_x86_64.whl", hash = "sha256:33cfb408d0cff64cd50bef268c0fed397c46fbb53944aa37264148614a62e990", size = 1536547, upload-time = "2025-11-21T18:17:45.729Z" },
    { url = "https://files.pythonhosted.org/packages/1b/37/293a9a0a7caf17e6e657668bebb92dfe730305999fe8c0e2703b8888789c/brotlicffi-1.2.0.0-cp38-abi3-win32.whl", hash = "sha256:23e5c912fdc6fd37143203820230374d24babd078fc054e18070a647118158f6", size = 343085, upload-time = "2025-11-21T18:17:48.887Z" },
    { url = "https://files.pythonhosted.org/packages/07/6b/6e92009df3b8b7272f85a0992b306b61c34b7ea1c4776643746e61c380ac/brotlicffi-1.2.0.0-cp38-abi3-win_amd64.whl", hash = "sha256:f139a7cdfe4ae7859513067b736eb44d19fae1186f9e99370092f6915216451b", size = 378586, upload-time = "2025-11-21T18:17:50.531Z" },
]

[[package]]
name = "cachetools"
version = "6.2.2"
source = { registry = "https://pypi.org/simple" }
sdist = { url = "https://files.pythonhosted.org/packages/fb/44/ca1675be2a83aeee1886ab745b28cda92093066590233cc501890eb8417a/cachetools-6.2.2.tar.gz", hash = "sha256:8e6d266b25e539df852251cfd6f990b4bc3a141db73b939058d809ebd2590fc6", size = 31571, upload-time = "2025-11-13T17:42:51.465Z" }
wheels = [
    { url = "https://files.pythonhosted.org/packages/e6/46/eb6eca305c77a4489affe1c5d8f4cae82f285d9addd8de4ec084a7184221/cachetools-6.2.2-py3-none-any.whl", hash = "sha256:6c09c98183bf58560c97b2abfcedcbaf6a896a490f534b031b661d3723b45ace", size = 11503, upload-time = "2025-11-13T17:42:50.232Z" },
]

[[package]]
name = "cairocffi"
version = "1.7.1"
source = { registry = "https://pypi.org/simple" }
dependencies = [
    { name = "cffi" },
]
sdist = { url = "https://files.pythonhosted.org/packages/70/c5/1a4dc131459e68a173cbdab5fad6b524f53f9c1ef7861b7698e998b837cc/cairocffi-1.7.1.tar.gz", hash = "sha256:2e48ee864884ec4a3a34bfa8c9ab9999f688286eb714a15a43ec9d068c36557b", size = 88096, upload-time = "2024-06-18T10:56:06.741Z" }
wheels = [
    { url = "https://files.pythonhosted.org/packages/93/d8/ba13451aa6b745c49536e87b6bf8f629b950e84bd0e8308f7dc6883b67e2/cairocffi-1.7.1-py3-none-any.whl", hash = "sha256:9803a0e11f6c962f3b0ae2ec8ba6ae45e957a146a004697a1ac1bbf16b073b3f", size = 75611, upload-time = "2024-06-18T10:55:59.489Z" },
]

[[package]]
name = "cairosvg"
version = "2.8.2"
source = { registry = "https://pypi.org/simple" }
dependencies = [
    { name = "cairocffi" },
    { name = "cssselect2" },
    { name = "defusedxml" },
    { name = "pillow" },
    { name = "tinycss2" },
]
sdist = { url = "https://files.pythonhosted.org/packages/ab/b9/5106168bd43d7cd8b7cc2a2ee465b385f14b63f4c092bb89eee2d48c8e67/cairosvg-2.8.2.tar.gz", hash = "sha256:07cbf4e86317b27a92318a4cac2a4bb37a5e9c1b8a27355d06874b22f85bef9f", size = 8398590, upload-time = "2025-05-15T06:56:32.653Z" }
wheels = [
    { url = "https://files.pythonhosted.org/packages/67/48/816bd4aaae93dbf9e408c58598bc32f4a8c65f4b86ab560864cb3ee60adb/cairosvg-2.8.2-py3-none-any.whl", hash = "sha256:eab46dad4674f33267a671dce39b64be245911c901c70d65d2b7b0821e852bf5", size = 45773, upload-time = "2025-05-15T06:56:28.552Z" },
]

[[package]]
name = "celery"
version = "5.6.0"
source = { registry = "https://pypi.org/simple" }
dependencies = [
    { name = "billiard" },
    { name = "click" },
    { name = "click-didyoumean" },
    { name = "click-plugins" },
    { name = "click-repl" },
    { name = "exceptiongroup" },
    { name = "kombu" },
    { name = "python-dateutil" },
    { name = "tzlocal" },
    { name = "vine" },
]
sdist = { url = "https://files.pythonhosted.org/packages/ad/5f/b681ae3c89290d2ea6562ea96b40f5af6f6fc5f7743e2cd1a19e47721548/celery-5.6.0.tar.gz", hash = "sha256:641405206042d52ae460e4e9751a2e31b06cf80ab836fcf92e0b9311d7ea8113", size = 1712522, upload-time = "2025-11-30T17:39:46.282Z" }
wheels = [
    { url = "https://files.pythonhosted.org/packages/01/4e/53a125038d6a814491a0ae3457435c13cf8821eb602292cf9db37ce35f62/celery-5.6.0-py3-none-any.whl", hash = "sha256:33cf01477b175017fc8f22c5ee8a65157591043ba8ca78a443fe703aa910f581", size = 444561, upload-time = "2025-11-30T17:39:44.314Z" },
]

[package.optional-dependencies]
redis = [
    { name = "kombu", extra = ["redis"] },
]

[[package]]
name = "certifi"
version = "2025.11.12"
source = { registry = "https://pypi.org/simple" }
sdist = { url = "https://files.pythonhosted.org/packages/a2/8c/58f469717fa48465e4a50c014a0400602d3c437d7c0c468e17ada824da3a/certifi-2025.11.12.tar.gz", hash = "sha256:d8ab5478f2ecd78af242878415affce761ca6bc54a22a27e026d7c25357c3316", size = 160538, upload-time = "2025-11-12T02:54:51.517Z" }
wheels = [
    { url = "https://files.pythonhosted.org/packages/70/7d/9bc192684cea499815ff478dfcdc13835ddf401365057044fb721ec6bddb/certifi-2025.11.12-py3-none-any.whl", hash = "sha256:97de8790030bbd5c2d96b7ec782fc2f7820ef8dba6db909ccf95449f2d062d4b", size = 159438, upload-time = "2025-11-12T02:54:49.735Z" },
]

[[package]]
name = "cffi"
version = "2.0.0"
source = { registry = "https://pypi.org/simple" }
dependencies = [
    { name = "pycparser", marker = "implementation_name != 'PyPy'" },
]
sdist = { url = "https://files.pythonhosted.org/packages/eb/56/b1ba7935a17738ae8453301356628e8147c79dbb825bcbc73dc7401f9846/cffi-2.0.0.tar.gz", hash = "sha256:44d1b5909021139fe36001ae048dbdde8214afa20200eda0f64c068cac5d5529", size = 523588, upload-time = "2025-09-08T23:24:04.541Z" }
wheels = [
    { url = "https://files.pythonhosted.org/packages/4b/8d/a0a47a0c9e413a658623d014e91e74a50cdd2c423f7ccfd44086ef767f90/cffi-2.0.0-cp313-cp313-macosx_10_13_x86_64.whl", hash = "sha256:00bdf7acc5f795150faa6957054fbbca2439db2f775ce831222b66f192f03beb", size = 185230, upload-time = "2025-09-08T23:23:00.879Z" },
    { url = "https://files.pythonhosted.org/packages/4a/d2/a6c0296814556c68ee32009d9c2ad4f85f2707cdecfd7727951ec228005d/cffi-2.0.0-cp313-cp313-macosx_11_0_arm64.whl", hash = "sha256:45d5e886156860dc35862657e1494b9bae8dfa63bf56796f2fb56e1679fc0bca", size = 181043, upload-time = "2025-09-08T23:23:02.231Z" },
    { url = "https://files.pythonhosted.org/packages/b0/1e/d22cc63332bd59b06481ceaac49d6c507598642e2230f201649058a7e704/cffi-2.0.0-cp313-cp313-manylinux1_i686.manylinux2014_i686.manylinux_2_17_i686.manylinux_2_5_i686.whl", hash = "sha256:07b271772c100085dd28b74fa0cd81c8fb1a3ba18b21e03d7c27f3436a10606b", size = 212446, upload-time = "2025-09-08T23:23:03.472Z" },
    { url = "https://files.pythonhosted.org/packages/a9/f5/a2c23eb03b61a0b8747f211eb716446c826ad66818ddc7810cc2cc19b3f2/cffi-2.0.0-cp313-cp313-manylinux2014_aarch64.manylinux_2_17_aarch64.whl", hash = "sha256:d48a880098c96020b02d5a1f7d9251308510ce8858940e6fa99ece33f610838b", size = 220101, upload-time = "2025-09-08T23:23:04.792Z" },
    { url = "https://files.pythonhosted.org/packages/f2/7f/e6647792fc5850d634695bc0e6ab4111ae88e89981d35ac269956605feba/cffi-2.0.0-cp313-cp313-manylinux2014_ppc64le.manylinux_2_17_ppc64le.whl", hash = "sha256:f93fd8e5c8c0a4aa1f424d6173f14a892044054871c771f8566e4008eaa359d2", size = 207948, upload-time = "2025-09-08T23:23:06.127Z" },
    { url = "https://files.pythonhosted.org/packages/cb/1e/a5a1bd6f1fb30f22573f76533de12a00bf274abcdc55c8edab639078abb6/cffi-2.0.0-cp313-cp313-manylinux2014_s390x.manylinux_2_17_s390x.whl", hash = "sha256:dd4f05f54a52fb558f1ba9f528228066954fee3ebe629fc1660d874d040ae5a3", size = 206422, upload-time = "2025-09-08T23:23:07.753Z" },
    { url = "https://files.pythonhosted.org/packages/98/df/0a1755e750013a2081e863e7cd37e0cdd02664372c754e5560099eb7aa44/cffi-2.0.0-cp313-cp313-manylinux2014_x86_64.manylinux_2_17_x86_64.whl", hash = "sha256:c8d3b5532fc71b7a77c09192b4a5a200ea992702734a2e9279a37f2478236f26", size = 219499, upload-time = "2025-09-08T23:23:09.648Z" },
    { url = "https://files.pythonhosted.org/packages/50/e1/a969e687fcf9ea58e6e2a928ad5e2dd88cc12f6f0ab477e9971f2309b57c/cffi-2.0.0-cp313-cp313-musllinux_1_2_aarch64.whl", hash = "sha256:d9b29c1f0ae438d5ee9acb31cadee00a58c46cc9c0b2f9038c6b0b3470877a8c", size = 222928, upload-time = "2025-09-08T23:23:10.928Z" },
    { url = "https://files.pythonhosted.org/packages/36/54/0362578dd2c9e557a28ac77698ed67323ed5b9775ca9d3fe73fe191bb5d8/cffi-2.0.0-cp313-cp313-musllinux_1_2_x86_64.whl", hash = "sha256:6d50360be4546678fc1b79ffe7a66265e28667840010348dd69a314145807a1b", size = 221302, upload-time = "2025-09-08T23:23:12.42Z" },
    { url = "https://files.pythonhosted.org/packages/eb/6d/bf9bda840d5f1dfdbf0feca87fbdb64a918a69bca42cfa0ba7b137c48cb8/cffi-2.0.0-cp313-cp313-win32.whl", hash = "sha256:74a03b9698e198d47562765773b4a8309919089150a0bb17d829ad7b44b60d27", size = 172909, upload-time = "2025-09-08T23:23:14.32Z" },
    { url = "https://files.pythonhosted.org/packages/37/18/6519e1ee6f5a1e579e04b9ddb6f1676c17368a7aba48299c3759bbc3c8b3/cffi-2.0.0-cp313-cp313-win_amd64.whl", hash = "sha256:19f705ada2530c1167abacb171925dd886168931e0a7b78f5bffcae5c6b5be75", size = 183402, upload-time = "2025-09-08T23:23:15.535Z" },
    { url = "https://files.pythonhosted.org/packages/cb/0e/02ceeec9a7d6ee63bb596121c2c8e9b3a9e150936f4fbef6ca1943e6137c/cffi-2.0.0-cp313-cp313-win_arm64.whl", hash = "sha256:256f80b80ca3853f90c21b23ee78cd008713787b1b1e93eae9f3d6a7134abd91", size = 177780, upload-time = "2025-09-08T23:23:16.761Z" },
]

[[package]]
name = "cfgv"
version = "3.5.0"
source = { registry = "https://pypi.org/simple" }
sdist = { url = "https://files.pythonhosted.org/packages/4e/b5/721b8799b04bf9afe054a3899c6cf4e880fcf8563cc71c15610242490a0c/cfgv-3.5.0.tar.gz", hash = "sha256:d5b1034354820651caa73ede66a6294d6e95c1b00acc5e9b098e917404669132", size = 7334, upload-time = "2025-11-19T20:55:51.612Z" }
wheels = [
    { url = "https://files.pythonhosted.org/packages/db/3c/33bac158f8ab7f89b2e59426d5fe2e4f63f7ed25df84c036890172b412b5/cfgv-3.5.0-py2.py3-none-any.whl", hash = "sha256:a8dc6b26ad22ff227d2634a65cb388215ce6cc96bbcc5cfde7641ae87e8dacc0", size = 7445, upload-time = "2025-11-19T20:55:50.744Z" },
]

[[package]]
name = "chardet"
version = "5.2.0"
source = { registry = "https://pypi.org/simple" }
sdist = { url = "https://files.pythonhosted.org/packages/f3/0d/f7b6ab21ec75897ed80c17d79b15951a719226b9fababf1e40ea74d69079/chardet-5.2.0.tar.gz", hash = "sha256:1b3b6ff479a8c414bc3fa2c0852995695c4a026dcd6d0633b2dd092ca39c1cf7", size = 2069618, upload-time = "2023-08-01T19:23:02.662Z" }
wheels = [
    { url = "https://files.pythonhosted.org/packages/38/6f/f5fbc992a329ee4e0f288c1fe0e2ad9485ed064cac731ed2fe47dcc38cbf/chardet-5.2.0-py3-none-any.whl", hash = "sha256:e1cf59446890a00105fe7b7912492ea04b6e6f06d4b742b2c788469e34c82970", size = 199385, upload-time = "2023-08-01T19:23:00.661Z" },
]

[[package]]
name = "charset-normalizer"
version = "3.4.4"
source = { registry = "https://pypi.org/simple" }
sdist = { url = "https://files.pythonhosted.org/packages/13/69/33ddede1939fdd074bce5434295f38fae7136463422fe4fd3e0e89b98062/charset_normalizer-3.4.4.tar.gz", hash = "sha256:94537985111c35f28720e43603b8e7b43a6ecfb2ce1d3058bbe955b73404e21a", size = 129418, upload-time = "2025-10-14T04:42:32.879Z" }
wheels = [
    { url = "https://files.pythonhosted.org/packages/97/45/4b3a1239bbacd321068ea6e7ac28875b03ab8bc0aa0966452db17cd36714/charset_normalizer-3.4.4-cp313-cp313-macosx_10_13_universal2.whl", hash = "sha256:e1f185f86a6f3403aa2420e815904c67b2f9ebc443f045edd0de921108345794", size = 208091, upload-time = "2025-10-14T04:41:13.346Z" },
    { url = "https://files.pythonhosted.org/packages/7d/62/73a6d7450829655a35bb88a88fca7d736f9882a27eacdca2c6d505b57e2e/charset_normalizer-3.4.4-cp313-cp313-manylinux2014_aarch64.manylinux_2_17_aarch64.manylinux_2_28_aarch64.whl", hash = "sha256:6b39f987ae8ccdf0d2642338faf2abb1862340facc796048b604ef14919e55ed", size = 147936, upload-time = "2025-10-14T04:41:14.461Z" },
    { url = "https://files.pythonhosted.org/packages/89/c5/adb8c8b3d6625bef6d88b251bbb0d95f8205831b987631ab0c8bb5d937c2/charset_normalizer-3.4.4-cp313-cp313-manylinux2014_armv7l.manylinux_2_17_armv7l.manylinux_2_31_armv7l.whl", hash = "sha256:3162d5d8ce1bb98dd51af660f2121c55d0fa541b46dff7bb9b9f86ea1d87de72", size = 144180, upload-time = "2025-10-14T04:41:15.588Z" },
    { url = "https://files.pythonhosted.org/packages/91/ed/9706e4070682d1cc219050b6048bfd293ccf67b3d4f5a4f39207453d4b99/charset_normalizer-3.4.4-cp313-cp313-manylinux2014_ppc64le.manylinux_2_17_ppc64le.manylinux_2_28_ppc64le.whl", hash = "sha256:81d5eb2a312700f4ecaa977a8235b634ce853200e828fbadf3a9c50bab278328", size = 161346, upload-time = "2025-10-14T04:41:16.738Z" },
    { url = "https://files.pythonhosted.org/packages/d5/0d/031f0d95e4972901a2f6f09ef055751805ff541511dc1252ba3ca1f80cf5/charset_normalizer-3.4.4-cp313-cp313-manylinux2014_s390x.manylinux_2_17_s390x.manylinux_2_28_s390x.whl", hash = "sha256:5bd2293095d766545ec1a8f612559f6b40abc0eb18bb2f5d1171872d34036ede", size = 158874, upload-time = "2025-10-14T04:41:17.923Z" },
    { url = "https://files.pythonhosted.org/packages/f5/83/6ab5883f57c9c801ce5e5677242328aa45592be8a00644310a008d04f922/charset_normalizer-3.4.4-cp313-cp313-manylinux2014_x86_64.manylinux_2_17_x86_64.manylinux_2_28_x86_64.whl", hash = "sha256:a8a8b89589086a25749f471e6a900d3f662d1d3b6e2e59dcecf787b1cc3a1894", size = 153076, upload-time = "2025-10-14T04:41:19.106Z" },
    { url = "https://files.pythonhosted.org/packages/75/1e/5ff781ddf5260e387d6419959ee89ef13878229732732ee73cdae01800f2/charset_normalizer-3.4.4-cp313-cp313-manylinux_2_31_riscv64.manylinux_2_39_riscv64.whl", hash = "sha256:bc7637e2f80d8530ee4a78e878bce464f70087ce73cf7c1caf142416923b98f1", size = 150601, upload-time = "2025-10-14T04:41:20.245Z" },
    { url = "https://files.pythonhosted.org/packages/d7/57/71be810965493d3510a6ca79b90c19e48696fb1ff964da319334b12677f0/charset_normalizer-3.4.4-cp313-cp313-musllinux_1_2_aarch64.whl", hash = "sha256:f8bf04158c6b607d747e93949aa60618b61312fe647a6369f88ce2ff16043490", size = 150376, upload-time = "2025-10-14T04:41:21.398Z" },
    { url = "https://files.pythonhosted.org/packages/e5/d5/c3d057a78c181d007014feb7e9f2e65905a6c4ef182c0ddf0de2924edd65/charset_normalizer-3.4.4-cp313-cp313-musllinux_1_2_armv7l.whl", hash = "sha256:554af85e960429cf30784dd47447d5125aaa3b99a6f0683589dbd27e2f45da44", size = 144825, upload-time = "2025-10-14T04:41:22.583Z" },
    { url = "https://files.pythonhosted.org/packages/e6/8c/d0406294828d4976f275ffbe66f00266c4b3136b7506941d87c00cab5272/charset_normalizer-3.4.4-cp313-cp313-musllinux_1_2_ppc64le.whl", hash = "sha256:74018750915ee7ad843a774364e13a3db91682f26142baddf775342c3f5b1133", size = 162583, upload-time = "2025-10-14T04:41:23.754Z" },
    { url = "https://files.pythonhosted.org/packages/d7/24/e2aa1f18c8f15c4c0e932d9287b8609dd30ad56dbe41d926bd846e22fb8d/charset_normalizer-3.4.4-cp313-cp313-musllinux_1_2_riscv64.whl", hash = "sha256:c0463276121fdee9c49b98908b3a89c39be45d86d1dbaa22957e38f6321d4ce3", size = 150366, upload-time = "2025-10-14T04:41:25.27Z" },
    { url = "https://files.pythonhosted.org/packages/e4/5b/1e6160c7739aad1e2df054300cc618b06bf784a7a164b0f238360721ab86/charset_normalizer-3.4.4-cp313-cp313-musllinux_1_2_s390x.whl", hash = "sha256:362d61fd13843997c1c446760ef36f240cf81d3ebf74ac62652aebaf7838561e", size = 160300, upload-time = "2025-10-14T04:41:26.725Z" },
    { url = "https://files.pythonhosted.org/packages/7a/10/f882167cd207fbdd743e55534d5d9620e095089d176d55cb22d5322f2afd/charset_normalizer-3.4.4-cp313-cp313-musllinux_1_2_x86_64.whl", hash = "sha256:9a26f18905b8dd5d685d6d07b0cdf98a79f3c7a918906af7cc143ea2e164c8bc", size = 154465, upload-time = "2025-10-14T04:41:28.322Z" },
    { url = "https://files.pythonhosted.org/packages/89/66/c7a9e1b7429be72123441bfdbaf2bc13faab3f90b933f664db506dea5915/charset_normalizer-3.4.4-cp313-cp313-win32.whl", hash = "sha256:9b35f4c90079ff2e2edc5b26c0c77925e5d2d255c42c74fdb70fb49b172726ac", size = 99404, upload-time = "2025-10-14T04:41:29.95Z" },
    { url = "https://files.pythonhosted.org/packages/c4/26/b9924fa27db384bdcd97ab83b4f0a8058d96ad9626ead570674d5e737d90/charset_normalizer-3.4.4-cp313-cp313-win_amd64.whl", hash = "sha256:b435cba5f4f750aa6c0a0d92c541fb79f69a387c91e61f1795227e4ed9cece14", size = 107092, upload-time = "2025-10-14T04:41:31.188Z" },
    { url = "https://files.pythonhosted.org/packages/af/8f/3ed4bfa0c0c72a7ca17f0380cd9e4dd842b09f664e780c13cff1dcf2ef1b/charset_normalizer-3.4.4-cp313-cp313-win_arm64.whl", hash = "sha256:542d2cee80be6f80247095cc36c418f7bddd14f4a6de45af91dfad36d817bba2", size = 100408, upload-time = "2025-10-14T04:41:32.624Z" },
    { url = "https://files.pythonhosted.org/packages/0a/4c/925909008ed5a988ccbb72dcc897407e5d6d3bd72410d69e051fc0c14647/charset_normalizer-3.4.4-py3-none-any.whl", hash = "sha256:7a32c560861a02ff789ad905a2fe94e3f840803362c84fecf1851cb4cf3dc37f", size = 53402, upload-time = "2025-10-14T04:42:31.76Z" },
]

[[package]]
name = "click"
version = "8.3.1"
source = { registry = "https://pypi.org/simple" }
dependencies = [
    { name = "colorama", marker = "sys_platform == 'win32'" },
]
sdist = { url = "https://files.pythonhosted.org/packages/3d/fa/656b739db8587d7b5dfa22e22ed02566950fbfbcdc20311993483657a5c0/click-8.3.1.tar.gz", hash = "sha256:12ff4785d337a1bb490bb7e9c2b1ee5da3112e94a8622f26a6c77f5d2fc6842a", size = 295065, upload-time = "2025-11-15T20:45:42.706Z" }
wheels = [
    { url = "https://files.pythonhosted.org/packages/98/78/01c019cdb5d6498122777c1a43056ebb3ebfeef2076d9d026bfe15583b2b/click-8.3.1-py3-none-any.whl", hash = "sha256:981153a64e25f12d547d3426c367a4857371575ee7ad18df2a6183ab0545b2a6", size = 108274, upload-time = "2025-11-15T20:45:41.139Z" },
]

[[package]]
name = "click-didyoumean"
version = "0.3.1"
source = { registry = "https://pypi.org/simple" }
dependencies = [
    { name = "click" },
]
sdist = { url = "https://files.pythonhosted.org/packages/30/ce/217289b77c590ea1e7c24242d9ddd6e249e52c795ff10fac2c50062c48cb/click_didyoumean-0.3.1.tar.gz", hash = "sha256:4f82fdff0dbe64ef8ab2279bd6aa3f6a99c3b28c05aa09cbfc07c9d7fbb5a463", size = 3089, upload-time = "2024-03-24T08:22:07.499Z" }
wheels = [
    { url = "https://files.pythonhosted.org/packages/1b/5b/974430b5ffdb7a4f1941d13d83c64a0395114503cc357c6b9ae4ce5047ed/click_didyoumean-0.3.1-py3-none-any.whl", hash = "sha256:5c4bb6007cfea5f2fd6583a2fb6701a22a41eb98957e63d0fac41c10e7c3117c", size = 3631, upload-time = "2024-03-24T08:22:06.356Z" },
]

[[package]]
name = "click-plugins"
version = "1.1.1.2"
source = { registry = "https://pypi.org/simple" }
dependencies = [
    { name = "click" },
]
sdist = { url = "https://files.pythonhosted.org/packages/c3/a4/34847b59150da33690a36da3681d6bbc2ec14ee9a846bc30a6746e5984e4/click_plugins-1.1.1.2.tar.gz", hash = "sha256:d7af3984a99d243c131aa1a828331e7630f4a88a9741fd05c927b204bcf92261", size = 8343, upload-time = "2025-06-25T00:47:37.555Z" }
wheels = [
    { url = "https://files.pythonhosted.org/packages/3d/9a/2abecb28ae875e39c8cad711eb1186d8d14eab564705325e77e4e6ab9ae5/click_plugins-1.1.1.2-py2.py3-none-any.whl", hash = "sha256:008d65743833ffc1f5417bf0e78e8d2c23aab04d9745ba817bd3e71b0feb6aa6", size = 11051, upload-time = "2025-06-25T00:47:36.731Z" },
]

[[package]]
name = "click-repl"
version = "0.3.0"
source = { registry = "https://pypi.org/simple" }
dependencies = [
    { name = "click" },
    { name = "prompt-toolkit" },
]
sdist = { url = "https://files.pythonhosted.org/packages/cb/a2/57f4ac79838cfae6912f997b4d1a64a858fb0c86d7fcaae6f7b58d267fca/click-repl-0.3.0.tar.gz", hash = "sha256:17849c23dba3d667247dc4defe1757fff98694e90fe37474f3feebb69ced26a9", size = 10449, upload-time = "2023-06-15T12:43:51.141Z" }
wheels = [
    { url = "https://files.pythonhosted.org/packages/52/40/9d857001228658f0d59e97ebd4c346fe73e138c6de1bce61dc568a57c7f8/click_repl-0.3.0-py3-none-any.whl", hash = "sha256:fb7e06deb8da8de86180a33a9da97ac316751c094c6899382da7feeeeb51b812", size = 10289, upload-time = "2023-06-15T12:43:48.626Z" },
]

[[package]]
name = "colorama"
version = "0.4.6"
source = { registry = "https://pypi.org/simple" }
sdist = { url = "https://files.pythonhosted.org/packages/d8/53/6f443c9a4a8358a93a6792e2acffb9d9d5cb0a5cfd8802644b7b1c9a02e4/colorama-0.4.6.tar.gz", hash = "sha256:08695f5cb7ed6e0531a20572697297273c47b8cae5a63ffc6d6ed5c201be6e44", size = 27697, upload-time = "2022-10-25T02:36:22.414Z" }
wheels = [
    { url = "https://files.pythonhosted.org/packages/d1/d6/3965ed04c63042e047cb6a3e6ed1a63a35087b6a609aa3a15ed8ac56c221/colorama-0.4.6-py2.py3-none-any.whl", hash = "sha256:4f1d9991f5acc0ca119f9d443620b77f9d6b33703e51011c16baf57afb285fc6", size = 25335, upload-time = "2022-10-25T02:36:20.889Z" },
]

[[package]]
name = "coreapi"
version = "2.3.3"
source = { registry = "https://pypi.org/simple" }
dependencies = [
    { name = "coreschema" },
    { name = "itypes" },
    { name = "requests" },
    { name = "uritemplate" },
]
sdist = { url = "https://files.pythonhosted.org/packages/ca/f2/5fc0d91a0c40b477b016c0f77d9d419ba25fc47cc11a96c825875ddce5a6/coreapi-2.3.3.tar.gz", hash = "sha256:46145fcc1f7017c076a2ef684969b641d18a2991051fddec9458ad3f78ffc1cb", size = 18788, upload-time = "2017-10-05T14:04:38.221Z" }
wheels = [
    { url = "https://files.pythonhosted.org/packages/fc/3a/9dedaad22962770edd334222f2b3c3e7ad5e1c8cab1d6a7992c30329e2e5/coreapi-2.3.3-py2.py3-none-any.whl", hash = "sha256:bf39d118d6d3e171f10df9ede5666f63ad80bba9a29a8ec17726a66cf52ee6f3", size = 25636, upload-time = "2017-10-05T14:04:40.687Z" },
]

[[package]]
name = "coreschema"
version = "0.0.4"
source = { registry = "https://pypi.org/simple" }
dependencies = [
    { name = "jinja2" },
]
sdist = { url = "https://files.pythonhosted.org/packages/93/08/1d105a70104e078718421e6c555b8b293259e7fc92f7e9a04869947f198f/coreschema-0.0.4.tar.gz", hash = "sha256:9503506007d482ab0867ba14724b93c18a33b22b6d19fb419ef2d239dd4a1607", size = 10974, upload-time = "2017-02-08T12:23:49.42Z" }

[[package]]
name = "coverage"
version = "7.12.0"
source = { registry = "https://pypi.org/simple" }
sdist = { url = "https://files.pythonhosted.org/packages/89/26/4a96807b193b011588099c3b5c89fbb05294e5b90e71018e065465f34eb6/coverage-7.12.0.tar.gz", hash = "sha256:fc11e0a4e372cb5f282f16ef90d4a585034050ccda536451901abfb19a57f40c", size = 819341, upload-time = "2025-11-18T13:34:20.766Z" }
wheels = [
    { url = "https://files.pythonhosted.org/packages/b8/14/771700b4048774e48d2c54ed0c674273702713c9ee7acdfede40c2666747/coverage-7.12.0-cp313-cp313-macosx_10_13_x86_64.whl", hash = "sha256:47324fffca8d8eae7e185b5bb20c14645f23350f870c1649003618ea91a78941", size = 217725, upload-time = "2025-11-18T13:32:49.22Z" },
    { url = "https://files.pythonhosted.org/packages/17/a7/3aa4144d3bcb719bf67b22d2d51c2d577bf801498c13cb08f64173e80497/coverage-7.12.0-cp313-cp313-macosx_11_0_arm64.whl", hash = "sha256:ccf3b2ede91decd2fb53ec73c1f949c3e034129d1e0b07798ff1d02ea0c8fa4a", size = 218098, upload-time = "2025-11-18T13:32:50.78Z" },
    { url = "https://files.pythonhosted.org/packages/fc/9c/b846bbc774ff81091a12a10203e70562c91ae71badda00c5ae5b613527b1/coverage-7.12.0-cp313-cp313-manylinux1_i686.manylinux_2_28_i686.manylinux_2_5_i686.whl", hash = "sha256:b365adc70a6936c6b0582dc38746b33b2454148c02349345412c6e743efb646d", size = 249093, upload-time = "2025-11-18T13:32:52.554Z" },
    { url = "https://files.pythonhosted.org/packages/76/b6/67d7c0e1f400b32c883e9342de4a8c2ae7c1a0b57c5de87622b7262e2309/coverage-7.12.0-cp313-cp313-manylinux1_x86_64.manylinux_2_28_x86_64.manylinux_2_5_x86_64.whl", hash = "sha256:bc13baf85cd8a4cfcf4a35c7bc9d795837ad809775f782f697bf630b7e200211", size = 251686, upload-time = "2025-11-18T13:32:54.862Z" },
    { url = "https://files.pythonhosted.org/packages/cc/75/b095bd4b39d49c3be4bffbb3135fea18a99a431c52dd7513637c0762fecb/coverage-7.12.0-cp313-cp313-manylinux2014_aarch64.manylinux_2_17_aarch64.manylinux_2_28_aarch64.whl", hash = "sha256:099d11698385d572ceafb3288a5b80fe1fc58bf665b3f9d362389de488361d3d", size = 252930, upload-time = "2025-11-18T13:32:56.417Z" },
    { url = "https://files.pythonhosted.org/packages/6e/f3/466f63015c7c80550bead3093aacabf5380c1220a2a93c35d374cae8f762/coverage-7.12.0-cp313-cp313-manylinux_2_31_riscv64.manylinux_2_39_riscv64.whl", hash = "sha256:473dc45d69694069adb7680c405fb1e81f60b2aff42c81e2f2c3feaf544d878c", size = 249296, upload-time = "2025-11-18T13:32:58.074Z" },
    { url = "https://files.pythonhosted.org/packages/27/86/eba2209bf2b7e28c68698fc13437519a295b2d228ba9e0ec91673e09fa92/coverage-7.12.0-cp313-cp313-musllinux_1_2_aarch64.whl", hash = "sha256:583f9adbefd278e9de33c33d6846aa8f5d164fa49b47144180a0e037f0688bb9", size = 251068, upload-time = "2025-11-18T13:32:59.646Z" },
    { url = "https://files.pythonhosted.org/packages/ec/55/ca8ae7dbba962a3351f18940b359b94c6bafdd7757945fdc79ec9e452dc7/coverage-7.12.0-cp313-cp313-musllinux_1_2_i686.whl", hash = "sha256:b2089cc445f2dc0af6f801f0d1355c025b76c24481935303cf1af28f636688f0", size = 249034, upload-time = "2025-11-18T13:33:01.481Z" },
    { url = "https://files.pythonhosted.org/packages/7a/d7/39136149325cad92d420b023b5fd900dabdd1c3a0d1d5f148ef4a8cedef5/coverage-7.12.0-cp313-cp313-musllinux_1_2_riscv64.whl", hash = "sha256:950411f1eb5d579999c5f66c62a40961f126fc71e5e14419f004471957b51508", size = 248853, upload-time = "2025-11-18T13:33:02.935Z" },
    { url = "https://files.pythonhosted.org/packages/fe/b6/76e1add8b87ef60e00643b0b7f8f7bb73d4bf5249a3be19ebefc5793dd25/coverage-7.12.0-cp313-cp313-musllinux_1_2_x86_64.whl", hash = "sha256:b1aab7302a87bafebfe76b12af681b56ff446dc6f32ed178ff9c092ca776e6bc", size = 250619, upload-time = "2025-11-18T13:33:04.336Z" },
    { url = "https://files.pythonhosted.org/packages/95/87/924c6dc64f9203f7a3c1832a6a0eee5a8335dbe5f1bdadcc278d6f1b4d74/coverage-7.12.0-cp313-cp313-win32.whl", hash = "sha256:d7e0d0303c13b54db495eb636bc2465b2fb8475d4c8bcec8fe4b5ca454dfbae8", size = 220261, upload-time = "2025-11-18T13:33:06.493Z" },
    { url = "https://files.pythonhosted.org/packages/91/77/dd4aff9af16ff776bf355a24d87eeb48fc6acde54c907cc1ea89b14a8804/coverage-7.12.0-cp313-cp313-win_amd64.whl", hash = "sha256:ce61969812d6a98a981d147d9ac583a36ac7db7766f2e64a9d4d059c2fe29d07", size = 221072, upload-time = "2025-11-18T13:33:07.926Z" },
    { url = "https://files.pythonhosted.org/packages/70/49/5c9dc46205fef31b1b226a6e16513193715290584317fd4df91cdaf28b22/coverage-7.12.0-cp313-cp313-win_arm64.whl", hash = "sha256:bcec6f47e4cb8a4c2dc91ce507f6eefc6a1b10f58df32cdc61dff65455031dfc", size = 219702, upload-time = "2025-11-18T13:33:09.631Z" },
    { url = "https://files.pythonhosted.org/packages/9b/62/f87922641c7198667994dd472a91e1d9b829c95d6c29529ceb52132436ad/coverage-7.12.0-cp313-cp313t-macosx_10_13_x86_64.whl", hash = "sha256:459443346509476170d553035e4a3eed7b860f4fe5242f02de1010501956ce87", size = 218420, upload-time = "2025-11-18T13:33:11.153Z" },
    { url = "https://files.pythonhosted.org/packages/85/dd/1cc13b2395ef15dbb27d7370a2509b4aee77890a464fb35d72d428f84871/coverage-7.12.0-cp313-cp313t-macosx_11_0_arm64.whl", hash = "sha256:04a79245ab2b7a61688958f7a855275997134bc84f4a03bc240cf64ff132abf6", size = 218773, upload-time = "2025-11-18T13:33:12.569Z" },
    { url = "https://files.pythonhosted.org/packages/74/40/35773cc4bb1e9d4658d4fb669eb4195b3151bef3bbd6f866aba5cd5dac82/coverage-7.12.0-cp313-cp313t-manylinux1_i686.manylinux_2_28_i686.manylinux_2_5_i686.whl", hash = "sha256:09a86acaaa8455f13d6a99221d9654df249b33937b4e212b4e5a822065f12aa7", size = 260078, upload-time = "2025-11-18T13:33:14.037Z" },
    { url = "https://files.pythonhosted.org/packages/ec/ee/231bb1a6ffc2905e396557585ebc6bdc559e7c66708376d245a1f1d330fc/coverage-7.12.0-cp313-cp313t-manylinux1_x86_64.manylinux_2_28_x86_64.manylinux_2_5_x86_64.whl", hash = "sha256:907e0df1b71ba77463687a74149c6122c3f6aac56c2510a5d906b2f368208560", size = 262144, upload-time = "2025-11-18T13:33:15.601Z" },
    { url = "https://files.pythonhosted.org/packages/28/be/32f4aa9f3bf0b56f3971001b56508352c7753915345d45fab4296a986f01/coverage-7.12.0-cp313-cp313t-manylinux2014_aarch64.manylinux_2_17_aarch64.manylinux_2_28_aarch64.whl", hash = "sha256:9b57e2d0ddd5f0582bae5437c04ee71c46cd908e7bc5d4d0391f9a41e812dd12", size = 264574, upload-time = "2025-11-18T13:33:17.354Z" },
    { url = "https://files.pythonhosted.org/packages/68/7c/00489fcbc2245d13ab12189b977e0cf06ff3351cb98bc6beba8bd68c5902/coverage-7.12.0-cp313-cp313t-manylinux_2_31_riscv64.manylinux_2_39_riscv64.whl", hash = "sha256:58c1c6aa677f3a1411fe6fb28ec3a942e4f665df036a3608816e0847fad23296", size = 259298, upload-time = "2025-11-18T13:33:18.958Z" },
    { url = "https://files.pythonhosted.org/packages/96/b4/f0760d65d56c3bea95b449e02570d4abd2549dc784bf39a2d4721a2d8ceb/coverage-7.12.0-cp313-cp313t-musllinux_1_2_aarch64.whl", hash = "sha256:4c589361263ab2953e3c4cd2a94db94c4ad4a8e572776ecfbad2389c626e4507", size = 262150, upload-time = "2025-11-18T13:33:20.644Z" },
    { url = "https://files.pythonhosted.org/packages/c5/71/9a9314df00f9326d78c1e5a910f520d599205907432d90d1c1b7a97aa4b1/coverage-7.12.0-cp313-cp313t-musllinux_1_2_i686.whl", hash = "sha256:91b810a163ccad2e43b1faa11d70d3cf4b6f3d83f9fd5f2df82a32d47b648e0d", size = 259763, upload-time = "2025-11-18T13:33:22.189Z" },
    { url = "https://files.pythonhosted.org/packages/10/34/01a0aceed13fbdf925876b9a15d50862eb8845454301fe3cdd1df08b2182/coverage-7.12.0-cp313-cp313t-musllinux_1_2_riscv64.whl", hash = "sha256:40c867af715f22592e0d0fb533a33a71ec9e0f73a6945f722a0c85c8c1cbe3a2", size = 258653, upload-time = "2025-11-18T13:33:24.239Z" },
    { url = "https://files.pythonhosted.org/packages/8d/04/81d8fd64928acf1574bbb0181f66901c6c1c6279c8ccf5f84259d2c68ae9/coverage-7.12.0-cp313-cp313t-musllinux_1_2_x86_64.whl", hash = "sha256:68b0d0a2d84f333de875666259dadf28cc67858bc8fd8b3f1eae84d3c2bec455", size = 260856, upload-time = "2025-11-18T13:33:26.365Z" },
    { url = "https://files.pythonhosted.org/packages/f2/76/fa2a37bfaeaf1f766a2d2360a25a5297d4fb567098112f6517475eee120b/coverage-7.12.0-cp313-cp313t-win32.whl", hash = "sha256:73f9e7fbd51a221818fd11b7090eaa835a353ddd59c236c57b2199486b116c6d", size = 220936, upload-time = "2025-11-18T13:33:28.165Z" },
    { url = "https://files.pythonhosted.org/packages/f9/52/60f64d932d555102611c366afb0eb434b34266b1d9266fc2fe18ab641c47/coverage-7.12.0-cp313-cp313t-win_amd64.whl", hash = "sha256:24cff9d1f5743f67db7ba46ff284018a6e9aeb649b67aa1e70c396aa1b7cb23c", size = 222001, upload-time = "2025-11-18T13:33:29.656Z" },
    { url = "https://files.pythonhosted.org/packages/77/df/c303164154a5a3aea7472bf323b7c857fed93b26618ed9fc5c2955566bb0/coverage-7.12.0-cp313-cp313t-win_arm64.whl", hash = "sha256:c87395744f5c77c866d0f5a43d97cc39e17c7f1cb0115e54a2fe67ca75c5d14d", size = 220273, upload-time = "2025-11-18T13:33:31.415Z" },
    { url = "https://files.pythonhosted.org/packages/ce/a3/43b749004e3c09452e39bb56347a008f0a0668aad37324a99b5c8ca91d9e/coverage-7.12.0-py3-none-any.whl", hash = "sha256:159d50c0b12e060b15ed3d39f87ed43d4f7f7ad40b8a534f4dd331adbb51104a", size = 209503, upload-time = "2025-11-18T13:34:18.892Z" },
]

[[package]]
name = "cron-descriptor"
version = "2.0.6"
source = { registry = "https://pypi.org/simple" }
dependencies = [
    { name = "typing-extensions" },
]
sdist = { url = "https://files.pythonhosted.org/packages/7c/31/0b21d1599656b2ffa6043e51ca01041cd1c0f6dacf5a3e2b620ed120e7d8/cron_descriptor-2.0.6.tar.gz", hash = "sha256:e39d2848e1d8913cfb6e3452e701b5eec662ee18bea8cc5aa53ee1a7bb217157", size = 49456, upload-time = "2025-09-03T16:30:22.434Z" }
wheels = [
    { url = "https://files.pythonhosted.org/packages/21/cc/361326a54ad92e2e12845ad15e335a4e14b8953665007fb514d3393dfb0f/cron_descriptor-2.0.6-py3-none-any.whl", hash = "sha256:3a1c0d837c0e5a32e415f821b36cf758eb92d510e6beff8fbfe4fa16573d93d6", size = 74446, upload-time = "2025-09-03T16:30:21.397Z" },
]

[[package]]
name = "cryptography"
version = "46.0.3"
source = { registry = "https://pypi.org/simple" }
dependencies = [
    { name = "cffi", marker = "platform_python_implementation != 'PyPy'" },
]
sdist = { url = "https://files.pythonhosted.org/packages/9f/33/c00162f49c0e2fe8064a62cb92b93e50c74a72bc370ab92f86112b33ff62/cryptography-46.0.3.tar.gz", hash = "sha256:a8b17438104fed022ce745b362294d9ce35b4c2e45c1d958ad4a4b019285f4a1", size = 749258, upload-time = "2025-10-15T23:18:31.74Z" }
wheels = [
    { url = "https://files.pythonhosted.org/packages/1d/42/9c391dd801d6cf0d561b5890549d4b27bafcc53b39c31a817e69d87c625b/cryptography-46.0.3-cp311-abi3-macosx_10_9_universal2.whl", hash = "sha256:109d4ddfadf17e8e7779c39f9b18111a09efb969a301a31e987416a0191ed93a", size = 7225004, upload-time = "2025-10-15T23:16:52.239Z" },
    { url = "https://files.pythonhosted.org/packages/1c/67/38769ca6b65f07461eb200e85fc1639b438bdc667be02cf7f2cd6a64601c/cryptography-46.0.3-cp311-abi3-manylinux2014_aarch64.manylinux_2_17_aarch64.whl", hash = "sha256:09859af8466b69bc3c27bdf4f5d84a665e0f7ab5088412e9e2ec49758eca5cbc", size = 4296667, upload-time = "2025-10-15T23:16:54.369Z" },
    { url = "https://files.pythonhosted.org/packages/5c/49/498c86566a1d80e978b42f0d702795f69887005548c041636df6ae1ca64c/cryptography-46.0.3-cp311-abi3-manylinux2014_x86_64.manylinux_2_17_x86_64.whl", hash = "sha256:01ca9ff2885f3acc98c29f1860552e37f6d7c7d013d7334ff2a9de43a449315d", size = 4450807, upload-time = "2025-10-15T23:16:56.414Z" },
    { url = "https://files.pythonhosted.org/packages/4b/0a/863a3604112174c8624a2ac3c038662d9e59970c7f926acdcfaed8d61142/cryptography-46.0.3-cp311-abi3-manylinux_2_28_aarch64.whl", hash = "sha256:6eae65d4c3d33da080cff9c4ab1f711b15c1d9760809dad6ea763f3812d254cb", size = 4299615, upload-time = "2025-10-15T23:16:58.442Z" },
    { url = "https://files.pythonhosted.org/packages/64/02/b73a533f6b64a69f3cd3872acb6ebc12aef924d8d103133bb3ea750dc703/cryptography-46.0.3-cp311-abi3-manylinux_2_28_armv7l.manylinux_2_31_armv7l.whl", hash = "sha256:e5bf0ed4490068a2e72ac03d786693adeb909981cc596425d09032d372bcc849", size = 4016800, upload-time = "2025-10-15T23:17:00.378Z" },
    { url = "https://files.pythonhosted.org/packages/25/d5/16e41afbfa450cde85a3b7ec599bebefaef16b5c6ba4ec49a3532336ed72/cryptography-46.0.3-cp311-abi3-manylinux_2_28_ppc64le.whl", hash = "sha256:5ecfccd2329e37e9b7112a888e76d9feca2347f12f37918facbb893d7bb88ee8", size = 4984707, upload-time = "2025-10-15T23:17:01.98Z" },
    { url = "https://files.pythonhosted.org/packages/c9/56/e7e69b427c3878352c2fb9b450bd0e19ed552753491d39d7d0a2f5226d41/cryptography-46.0.3-cp311-abi3-manylinux_2_28_x86_64.whl", hash = "sha256:a2c0cd47381a3229c403062f764160d57d4d175e022c1df84e168c6251a22eec", size = 4482541, upload-time = "2025-10-15T23:17:04.078Z" },
    { url = "https://files.pythonhosted.org/packages/78/f6/50736d40d97e8483172f1bb6e698895b92a223dba513b0ca6f06b2365339/cryptography-46.0.3-cp311-abi3-manylinux_2_34_aarch64.whl", hash = "sha256:549e234ff32571b1f4076ac269fcce7a808d3bf98b76c8dd560e42dbc66d7d91", size = 4299464, upload-time = "2025-10-15T23:17:05.483Z" },
    { url = "https://files.pythonhosted.org/packages/00/de/d8e26b1a855f19d9994a19c702fa2e93b0456beccbcfe437eda00e0701f2/cryptography-46.0.3-cp311-abi3-manylinux_2_34_ppc64le.whl", hash = "sha256:c0a7bb1a68a5d3471880e264621346c48665b3bf1c3759d682fc0864c540bd9e", size = 4950838, upload-time = "2025-10-15T23:17:07.425Z" },
    { url = "https://files.pythonhosted.org/packages/8f/29/798fc4ec461a1c9e9f735f2fc58741b0daae30688f41b2497dcbc9ed1355/cryptography-46.0.3-cp311-abi3-manylinux_2_34_x86_64.whl", hash = "sha256:10b01676fc208c3e6feeb25a8b83d81767e8059e1fe86e1dc62d10a3018fa926", size = 4481596, upload-time = "2025-10-15T23:17:09.343Z" },
    { url = "https://files.pythonhosted.org/packages/15/8d/03cd48b20a573adfff7652b76271078e3045b9f49387920e7f1f631d125e/cryptography-46.0.3-cp311-abi3-musllinux_1_2_aarch64.whl", hash = "sha256:0abf1ffd6e57c67e92af68330d05760b7b7efb243aab8377e583284dbab72c71", size = 4426782, upload-time = "2025-10-15T23:17:11.22Z" },
    { url = "https://files.pythonhosted.org/packages/fa/b1/ebacbfe53317d55cf33165bda24c86523497a6881f339f9aae5c2e13e57b/cryptography-46.0.3-cp311-abi3-musllinux_1_2_x86_64.whl", hash = "sha256:a04bee9ab6a4da801eb9b51f1b708a1b5b5c9eb48c03f74198464c66f0d344ac", size = 4698381, upload-time = "2025-10-15T23:17:12.829Z" },
    { url = "https://files.pythonhosted.org/packages/96/92/8a6a9525893325fc057a01f654d7efc2c64b9de90413adcf605a85744ff4/cryptography-46.0.3-cp311-abi3-win32.whl", hash = "sha256:f260d0d41e9b4da1ed1e0f1ce571f97fe370b152ab18778e9e8f67d6af432018", size = 3055988, upload-time = "2025-10-15T23:17:14.65Z" },
    { url = "https://files.pythonhosted.org/packages/7e/bf/80fbf45253ea585a1e492a6a17efcb93467701fa79e71550a430c5e60df0/cryptography-46.0.3-cp311-abi3-win_amd64.whl", hash = "sha256:a9a3008438615669153eb86b26b61e09993921ebdd75385ddd748702c5adfddb", size = 3514451, upload-time = "2025-10-15T23:17:16.142Z" },
    { url = "https://files.pythonhosted.org/packages/2e/af/9b302da4c87b0beb9db4e756386a7c6c5b8003cd0e742277888d352ae91d/cryptography-46.0.3-cp311-abi3-win_arm64.whl", hash = "sha256:5d7f93296ee28f68447397bf5198428c9aeeab45705a55d53a6343455dcb2c3c", size = 2928007, upload-time = "2025-10-15T23:17:18.04Z" },
    { url = "https://files.pythonhosted.org/packages/fd/23/45fe7f376a7df8daf6da3556603b36f53475a99ce4faacb6ba2cf3d82021/cryptography-46.0.3-cp38-abi3-macosx_10_9_universal2.whl", hash = "sha256:cb3d760a6117f621261d662bccc8ef5bc32ca673e037c83fbe565324f5c46936", size = 7218248, upload-time = "2025-10-15T23:17:46.294Z" },
    { url = "https://files.pythonhosted.org/packages/27/32/b68d27471372737054cbd34c84981f9edbc24fe67ca225d389799614e27f/cryptography-46.0.3-cp38-abi3-manylinux2014_aarch64.manylinux_2_17_aarch64.whl", hash = "sha256:4b7387121ac7d15e550f5cb4a43aef2559ed759c35df7336c402bb8275ac9683", size = 4294089, upload-time = "2025-10-15T23:17:48.269Z" },
    { url = "https://files.pythonhosted.org/packages/26/42/fa8389d4478368743e24e61eea78846a0006caffaf72ea24a15159215a14/cryptography-46.0.3-cp38-abi3-manylinux2014_x86_64.manylinux_2_17_x86_64.whl", hash = "sha256:15ab9b093e8f09daab0f2159bb7e47532596075139dd74365da52ecc9cb46c5d", size = 4440029, upload-time = "2025-10-15T23:17:49.837Z" },
    { url = "https://files.pythonhosted.org/packages/5f/eb/f483db0ec5ac040824f269e93dd2bd8a21ecd1027e77ad7bdf6914f2fd80/cryptography-46.0.3-cp38-abi3-manylinux_2_28_aarch64.whl", hash = "sha256:46acf53b40ea38f9c6c229599a4a13f0d46a6c3fa9ef19fc1a124d62e338dfa0", size = 4297222, upload-time = "2025-10-15T23:17:51.357Z" },
    { url = "https://files.pythonhosted.org/packages/fd/cf/da9502c4e1912cb1da3807ea3618a6829bee8207456fbbeebc361ec38ba3/cryptography-46.0.3-cp38-abi3-manylinux_2_28_armv7l.manylinux_2_31_armv7l.whl", hash = "sha256:10ca84c4668d066a9878890047f03546f3ae0a6b8b39b697457b7757aaf18dbc", size = 4012280, upload-time = "2025-10-15T23:17:52.964Z" },
    { url = "https://files.pythonhosted.org/packages/6b/8f/9adb86b93330e0df8b3dcf03eae67c33ba89958fc2e03862ef1ac2b42465/cryptography-46.0.3-cp38-abi3-manylinux_2_28_ppc64le.whl", hash = "sha256:36e627112085bb3b81b19fed209c05ce2a52ee8b15d161b7c643a7d5a88491f3", size = 4978958, upload-time = "2025-10-15T23:17:54.965Z" },
    { url = "https://files.pythonhosted.org/packages/d1/a0/5fa77988289c34bdb9f913f5606ecc9ada1adb5ae870bd0d1054a7021cc4/cryptography-46.0.3-cp38-abi3-manylinux_2_28_x86_64.whl", hash = "sha256:1000713389b75c449a6e979ffc7dcc8ac90b437048766cef052d4d30b8220971", size = 4473714, upload-time = "2025-10-15T23:17:56.754Z" },
    { url = "https://files.pythonhosted.org/packages/14/e5/fc82d72a58d41c393697aa18c9abe5ae1214ff6f2a5c18ac470f92777895/cryptography-46.0.3-cp38-abi3-manylinux_2_34_aarch64.whl", hash = "sha256:b02cf04496f6576afffef5ddd04a0cb7d49cf6be16a9059d793a30b035f6b6ac", size = 4296970, upload-time = "2025-10-15T23:17:58.588Z" },
    { url = "https://files.pythonhosted.org/packages/78/06/5663ed35438d0b09056973994f1aec467492b33bd31da36e468b01ec1097/cryptography-46.0.3-cp38-abi3-manylinux_2_34_ppc64le.whl", hash = "sha256:71e842ec9bc7abf543b47cf86b9a743baa95f4677d22baa4c7d5c69e49e9bc04", size = 4940236, upload-time = "2025-10-15T23:18:00.897Z" },
    { url = "https://files.pythonhosted.org/packages/fc/59/873633f3f2dcd8a053b8dd1d38f783043b5fce589c0f6988bf55ef57e43e/cryptography-46.0.3-cp38-abi3-manylinux_2_34_x86_64.whl", hash = "sha256:402b58fc32614f00980b66d6e56a5b4118e6cb362ae8f3fda141ba4689bd4506", size = 4472642, upload-time = "2025-10-15T23:18:02.749Z" },
    { url = "https://files.pythonhosted.org/packages/3d/39/8e71f3930e40f6877737d6f69248cf74d4e34b886a3967d32f919cc50d3b/cryptography-46.0.3-cp38-abi3-musllinux_1_2_aarch64.whl", hash = "sha256:ef639cb3372f69ec44915fafcd6698b6cc78fbe0c2ea41be867f6ed612811963", size = 4423126, upload-time = "2025-10-15T23:18:04.85Z" },
    { url = "https://files.pythonhosted.org/packages/cd/c7/f65027c2810e14c3e7268353b1681932b87e5a48e65505d8cc17c99e36ae/cryptography-46.0.3-cp38-abi3-musllinux_1_2_x86_64.whl", hash = "sha256:3b51b8ca4f1c6453d8829e1eb7299499ca7f313900dd4d89a24b8b87c0a780d4", size = 4686573, upload-time = "2025-10-15T23:18:06.908Z" },
    { url = "https://files.pythonhosted.org/packages/0a/6e/1c8331ddf91ca4730ab3086a0f1be19c65510a33b5a441cb334e7a2d2560/cryptography-46.0.3-cp38-abi3-win32.whl", hash = "sha256:6276eb85ef938dc035d59b87c8a7dc559a232f954962520137529d77b18ff1df", size = 3036695, upload-time = "2025-10-15T23:18:08.672Z" },
    { url = "https://files.pythonhosted.org/packages/90/45/b0d691df20633eff80955a0fc7695ff9051ffce8b69741444bd9ed7bd0db/cryptography-46.0.3-cp38-abi3-win_amd64.whl", hash = "sha256:416260257577718c05135c55958b674000baef9a1c7d9e8f306ec60d71db850f", size = 3501720, upload-time = "2025-10-15T23:18:10.632Z" },
    { url = "https://files.pythonhosted.org/packages/e8/cb/2da4cc83f5edb9c3257d09e1e7ab7b23f049c7962cae8d842bbef0a9cec9/cryptography-46.0.3-cp38-abi3-win_arm64.whl", hash = "sha256:d89c3468de4cdc4f08a57e214384d0471911a3830fcdaf7a8cc587e42a866372", size = 2918740, upload-time = "2025-10-15T23:18:12.277Z" },
]

[[package]]
name = "cssselect2"
version = "0.8.0"
source = { registry = "https://pypi.org/simple" }
dependencies = [
    { name = "tinycss2" },
    { name = "webencodings" },
]
sdist = { url = "https://files.pythonhosted.org/packages/9f/86/fd7f58fc498b3166f3a7e8e0cddb6e620fe1da35b02248b1bd59e95dbaaa/cssselect2-0.8.0.tar.gz", hash = "sha256:7674ffb954a3b46162392aee2a3a0aedb2e14ecf99fcc28644900f4e6e3e9d3a", size = 35716, upload-time = "2025-03-05T14:46:07.988Z" }
wheels = [
    { url = "https://files.pythonhosted.org/packages/0f/e7/aa315e6a749d9b96c2504a1ba0ba031ba2d0517e972ce22682e3fccecb09/cssselect2-0.8.0-py3-none-any.whl", hash = "sha256:46fc70ebc41ced7a32cd42d58b1884d72ade23d21e5a4eaaf022401c13f0e76e", size = 15454, upload-time = "2025-03-05T14:46:06.463Z" },
]

[[package]]
name = "decorator"
version = "5.2.1"
source = { registry = "https://pypi.org/simple" }
sdist = { url = "https://files.pythonhosted.org/packages/43/fa/6d96a0978d19e17b68d634497769987b16c8f4cd0a7a05048bec693caa6b/decorator-5.2.1.tar.gz", hash = "sha256:65f266143752f734b0a7cc83c46f4618af75b8c5911b00ccb61d0ac9b6da0360", size = 56711, upload-time = "2025-02-24T04:41:34.073Z" }
wheels = [
    { url = "https://files.pythonhosted.org/packages/4e/8c/f3147f5c4b73e7550fe5f9352eaa956ae838d5c51eb58e7a25b9f3e2643b/decorator-5.2.1-py3-none-any.whl", hash = "sha256:d316bb415a2d9e2d2b3abcc4084c6502fc09240e292cd76a76afc106a1c8e04a", size = 9190, upload-time = "2025-02-24T04:41:32.565Z" },
]

[[package]]
name = "defusedxml"
version = "0.7.0rc1"
source = { registry = "https://pypi.org/simple" }
sdist = { url = "https://files.pythonhosted.org/packages/0b/1f/ee6045db8376d21a70bae01567917831d56e36a1efa234ea3de68a07ff30/defusedxml-0.7.0rc1.tar.gz", hash = "sha256:aa621655d72cdd30f57073893b96cd0c3831a85b08b8e4954531bdac47e3e8c8", size = 63544, upload-time = "2020-05-04T21:51:37.018Z" }
wheels = [
    { url = "https://files.pythonhosted.org/packages/17/7f/837dffa94f8822a4c306ab3529f19d0c5f9c844ee507eee9b27f669c65e9/defusedxml-0.7.0rc1-py2.py3-none-any.whl", hash = "sha256:8ede8ba04cf5bf7999e1492fa77df545db83717f52c5eab625f97228ebd539bf", size = 25395, upload-time = "2020-05-04T21:51:34.043Z" },
]

[[package]]
name = "diff-match-patch"
version = "20241021"
source = { registry = "https://pypi.org/simple" }
sdist = { url = "https://files.pythonhosted.org/packages/0e/ad/32e1777dd57d8e85fa31e3a243af66c538245b8d64b7265bec9a61f2ca33/diff_match_patch-20241021.tar.gz", hash = "sha256:beae57a99fa48084532935ee2968b8661db861862ec82c6f21f4acdd6d835073", size = 39962, upload-time = "2024-10-21T19:41:21.094Z" }
wheels = [
    { url = "https://files.pythonhosted.org/packages/f7/bb/2aa9b46a01197398b901e458974c20ed107935c26e44e37ad5b0e5511e44/diff_match_patch-20241021-py3-none-any.whl", hash = "sha256:93cea333fb8b2bc0d181b0de5e16df50dd344ce64828226bda07728818936782", size = 43252, upload-time = "2024-10-21T19:41:19.914Z" },
]

[[package]]
name = "distlib"
version = "0.4.0"
source = { registry = "https://pypi.org/simple" }
sdist = { url = "https://files.pythonhosted.org/packages/96/8e/709914eb2b5749865801041647dc7f4e6d00b549cfe88b65ca192995f07c/distlib-0.4.0.tar.gz", hash = "sha256:feec40075be03a04501a973d81f633735b4b69f98b05450592310c0f401a4e0d", size = 614605, upload-time = "2025-07-17T16:52:00.465Z" }
wheels = [
    { url = "https://files.pythonhosted.org/packages/33/6b/e0547afaf41bf2c42e52430072fa5658766e3d65bd4b03a563d1b6336f57/distlib-0.4.0-py2.py3-none-any.whl", hash = "sha256:9659f7d87e46584a30b5780e43ac7a2143098441670ff0a49d5f9034c54a6c16", size = 469047, upload-time = "2025-07-17T16:51:58.613Z" },
]

[[package]]
name = "django"
version = "5.2.8"
source = { registry = "https://pypi.org/simple" }
dependencies = [
    { name = "asgiref" },
    { name = "sqlparse" },
    { name = "tzdata", marker = "sys_platform == 'win32'" },
]
sdist = { url = "https://files.pythonhosted.org/packages/05/a2/933dbbb3dd9990494960f6e64aca2af4c0745b63b7113f59a822df92329e/django-5.2.8.tar.gz", hash = "sha256:23254866a5bb9a2cfa6004e8b809ec6246eba4b58a7589bc2772f1bcc8456c7f", size = 10849032, upload-time = "2025-11-05T14:07:32.778Z" }
wheels = [
    { url = "https://files.pythonhosted.org/packages/5e/3d/a035a4ee9b1d4d4beee2ae6e8e12fe6dee5514b21f62504e22efcbd9fb46/django-5.2.8-py3-none-any.whl", hash = "sha256:37e687f7bd73ddf043e2b6b97cfe02fcbb11f2dbb3adccc6a2b18c6daa054d7f", size = 8289692, upload-time = "2025-11-05T14:07:28.761Z" },
]

[[package]]
name = "django-admin-cursor-paginator"
version = "0.1.7"
source = { registry = "https://pypi.org/simple" }
dependencies = [
    { name = "django" },
]
sdist = { url = "https://files.pythonhosted.org/packages/9c/b7/df95bba044d589242764eaf4eaad60e7c5cac13197e95f732faeaf72cdb8/django_admin_cursor_paginator-0.1.7.tar.gz", hash = "sha256:a35d89670635cff60ad6b601dd89973c7955f740315535ed92022f854ecb117f", size = 10200, upload-time = "2025-10-26T10:18:37.061Z" }

[[package]]
name = "django-admin-extra-buttons"
version = "1.6.0"
source = { registry = "https://pypi.org/simple" }
sdist = { url = "https://files.pythonhosted.org/packages/1e/ad/100d68b4a7410d3cb2c0b56032c19816e73790b3db70639906b6aac6ffcb/django_admin_extra_buttons-1.6.0.tar.gz", hash = "sha256:bf260aa654f82e125718aa337f8acdaef46959dc981cf46cd5cde2db577c0bd5", size = 188130, upload-time = "2024-10-10T07:42:22.405Z" }
wheels = [
    { url = "https://files.pythonhosted.org/packages/e2/0c/cd02498331a6bf9ff4472765f650296afa058c24da596ac340a639dba7be/django_admin_extra_buttons-1.6.0-py2.py3-none-any.whl", hash = "sha256:fb79cca443866679a97d769d781ff4ff921ea68cdb28873d7e00a70a9c90e24f", size = 21334, upload-time = "2024-10-10T07:42:19.244Z" },
]

[[package]]
name = "django-admin-sync"
version = "0.7.1"
source = { registry = "https://pypi.org/simple" }
dependencies = [
    { name = "django-admin-extra-buttons" },
    { name = "requests" },
]
sdist = { url = "https://files.pythonhosted.org/packages/b4/c6/bffb6bba06b5d0399d385cd0532034d462a30832ce7f7a5071c705e232d3/django-admin-sync-0.7.1.tar.gz", hash = "sha256:70c1ff70affd05c62bbf809572ff28648e869c059294656c05364e7036cebe32", size = 45516, upload-time = "2023-01-21T06:01:28.24Z" }

[[package]]
name = "django-adminactions"
version = "2.4"
source = { registry = "https://pypi.org/simple" }
dependencies = [
    { name = "django-stubs-ext" },
    { name = "pytz" },
    { name = "xlrd" },
    { name = "xlwt" },
]
sdist = { url = "https://files.pythonhosted.org/packages/79/7e/e59bc7ddb69ba4106c4c2e1b3d674d9fa8261bb5dfbfc174d1e10db40521/django_adminactions-2.4.tar.gz", hash = "sha256:2ee08fdb17c089ecac28beb6f25cf4acd0945b7dd6e1a8cf4d9ae5d0ede6213f", size = 140481, upload-time = "2025-04-03T11:13:13.615Z" }
wheels = [
    { url = "https://files.pythonhosted.org/packages/98/90/77c38a7ad4ac65a027674781325928918d529f87ab2e912099caf289770b/django_adminactions-2.4-py3-none-any.whl", hash = "sha256:425697c548c4c683c64487b2c7d7b99793e56de0bfc1b319c2a890eb26089bc3", size = 196325, upload-time = "2025-04-03T11:13:11.668Z" },
]

[[package]]
name = "django-adminfilters"
version = "2.7"
source = { registry = "https://pypi.org/simple" }
dependencies = [
    { name = "django-stubs" },
    { name = "django-stubs-ext" },
]
sdist = { url = "https://files.pythonhosted.org/packages/51/4e/d3c553833c917f5b0e022da3fb96760d05d8aa9755a70c03cfaa9c641e21/django_adminfilters-2.7.tar.gz", hash = "sha256:0a825bc7cf7e067ecc5e90ff6968be4a14382c57e4d57f59a207928c8498f4f8", size = 27115, upload-time = "2025-11-17T17:51:16.953Z" }
wheels = [
    { url = "https://files.pythonhosted.org/packages/8f/1e/a359d52ab2fcb8cf21ed1fa93cd663d66300b7948fc220c8a718beeb446c/django_adminfilters-2.7-py3-none-any.whl", hash = "sha256:c8323b6a6904ec7cf48faf40b4f61578e22210380953e050731de48211e74601", size = 54813, upload-time = "2025-11-17T17:51:15.461Z" },
]

[[package]]
name = "django-advanced-filters"
version = "2.0.0"
source = { registry = "https://pypi.org/simple" }
dependencies = [
    { name = "simplejson" },
]
sdist = { url = "https://files.pythonhosted.org/packages/eb/a5/47d761549782124270e97079c7920bec0ef6ae38e6ec47f612df3d87c7e8/django-advanced-filters-2.0.0.tar.gz", hash = "sha256:845c5e7121c9dd68ddcf850a2325e1b5f76f355c677215623bd8974a0359d783", size = 78685, upload-time = "2022-06-27T07:26:06.125Z" }
wheels = [
    { url = "https://files.pythonhosted.org/packages/b0/e2/6b90404c40837ef4875ba1807745f1d93c6bf4107647d29732f1892fe746/django_advanced_filters-2.0.0-py3-none-any.whl", hash = "sha256:60a4b224626e042a5ea657600efcdae8d214cf530fd2e6cc3e37d451d777f7a9", size = 71002, upload-time = "2022-06-27T07:25:59.47Z" },
]

[[package]]
name = "django-appconf"
version = "1.2.0"
source = { registry = "https://pypi.org/simple" }
dependencies = [
    { name = "django" },
]
sdist = { url = "https://files.pythonhosted.org/packages/d1/a2/e58bec8d7941b914af52a67c35b5709eceed2caa2848f28437f1666ed668/django_appconf-1.2.0.tar.gz", hash = "sha256:15a88d60dd942d6059f467412fe4581db632ef03018a3c183fb415d6fc9e5cec", size = 16127, upload-time = "2025-11-08T15:46:27.304Z" }
wheels = [
    { url = "https://files.pythonhosted.org/packages/e8/e6/4c34d94dfb74bbcbc489606e61f1924933de30d22c593dd1f429f35fbd7f/django_appconf-1.2.0-py3-none-any.whl", hash = "sha256:b81bce5ef0ceb9d84df48dfb623a32235d941c78cc5e45dbb6947f154ea277f4", size = 6500, upload-time = "2025-11-08T15:46:25.957Z" },
]

[[package]]
name = "django-auditlog"
version = "2.3.0"
source = { registry = "https://pypi.org/simple" }
dependencies = [
    { name = "django" },
    { name = "python-dateutil" },
]
sdist = { url = "https://files.pythonhosted.org/packages/4e/00/78807649e565ec08a29020cc9b41a8c83a4287c0142e3c478623fb0376a6/django-auditlog-2.3.0.tar.gz", hash = "sha256:b9d3acebb64f3f2785157efe3f2f802e0929aafc579d85bbfb9827db4adab532", size = 51768, upload-time = "2023-05-26T13:22:11.495Z" }
wheels = [
    { url = "https://files.pythonhosted.org/packages/23/33/867aad9699d5c3befd42d95d4549d1cea74c0be1f7e313d50d0c02f98ac9/django_auditlog-2.3.0-py3-none-any.whl", hash = "sha256:7bc2c87e4aff62dec9785d1b2359a2b27148f8c286f8a52b9114fc7876c5a9f7", size = 28183, upload-time = "2023-05-26T13:21:54.824Z" },
]

[[package]]
name = "django-author"
version = "1.2.0"
source = { registry = "https://pypi.org/simple" }
dependencies = [
    { name = "setuptools-git" },
]
sdist = { url = "https://files.pythonhosted.org/packages/a3/21/5f130f2be0de1f462bf58379d9f0c315e76c36c3d5c29fa5aed99fc0b7cd/django-author-1.2.0.tar.gz", hash = "sha256:0c45d986cfe5eb856e968e2c88b552854d3d4e0b69bbca578c6bb5aae06cbd09", size = 10749, upload-time = "2022-04-19T09:55:54.756Z" }

[[package]]
name = "django-celery-beat"
version = "2.8.1"
source = { registry = "https://pypi.org/simple" }
dependencies = [
    { name = "celery" },
    { name = "cron-descriptor" },
    { name = "django" },
    { name = "django-timezone-field" },
    { name = "python-crontab" },
    { name = "tzdata" },
]
sdist = { url = "https://files.pythonhosted.org/packages/aa/11/0c8b412869b4fda72828572068312b10aafe7ccef7b41af3633af31f9d4b/django_celery_beat-2.8.1.tar.gz", hash = "sha256:dfad0201c0ac50c91a34700ef8fa0a10ee098cc7f3375fe5debed79f2204f80a", size = 175802, upload-time = "2025-05-13T06:58:29.246Z" }
wheels = [
    { url = "https://files.pythonhosted.org/packages/61/e5/3a0167044773dee989b498e9a851fc1663bea9ab879f1179f7b8a827ac10/django_celery_beat-2.8.1-py3-none-any.whl", hash = "sha256:da2b1c6939495c05a551717509d6e3b79444e114a027f7b77bf3727c2a39d171", size = 104833, upload-time = "2025-05-13T06:58:27.309Z" },
]

[[package]]
name = "django-celery-results"
version = "2.6.0"
source = { registry = "https://pypi.org/simple" }
dependencies = [
    { name = "celery" },
    { name = "django" },
]
sdist = { url = "https://files.pythonhosted.org/packages/a6/b5/9966c28e31014c228305e09d48b19b35522a8f941fe5af5f81f40dc8fa80/django_celery_results-2.6.0.tar.gz", hash = "sha256:9abcd836ae6b61063779244d8887a88fe80bbfaba143df36d3cb07034671277c", size = 83985, upload-time = "2025-04-10T08:23:52.677Z" }
wheels = [
    { url = "https://files.pythonhosted.org/packages/2c/da/70f0f3c5364735344c4bc89e53413bcaae95b4fc1de4e98a7a3b9fb70c88/django_celery_results-2.6.0-py3-none-any.whl", hash = "sha256:b9ccdca2695b98c7cbbb8dea742311ba9a92773d71d7b4944a676e69a7df1c73", size = 38351, upload-time = "2025-04-10T08:23:49.965Z" },
]

[[package]]
name = "django-compressor"
version = "4.6.0"
source = { registry = "https://pypi.org/simple" }
dependencies = [
    { name = "django" },
    { name = "django-appconf" },
    { name = "rcssmin" },
    { name = "rjsmin" },
]
sdist = { url = "https://files.pythonhosted.org/packages/a2/e4/c6d87b1341d744ceafa85eeceb2adabb1c62b795b8207cbc580fb70df8f4/django_compressor-4.6.0.tar.gz", hash = "sha256:c7478feab98f3368780591f9ee28a433350f5277dd28811f7f710f5bc6dff3c0", size = 99735, upload-time = "2025-11-10T13:12:11.439Z" }
wheels = [
    { url = "https://files.pythonhosted.org/packages/d5/9d/9a0ba39f33574994e5b33aea55a68e8fad72b8dd923a82300e4e91774f59/django_compressor-4.6.0-py3-none-any.whl", hash = "sha256:6e7b21020a0d86272c5e37000c33accc4ebeb77394a3dd86d775a09aae7aade4", size = 96828, upload-time = "2025-11-10T13:12:10.001Z" },
]

[[package]]
name = "django-concurrency"
version = "2.7"
source = { registry = "https://pypi.org/simple" }
sdist = { url = "https://files.pythonhosted.org/packages/7d/b7/34f3f007ba189497bebb48eb543572f00cfdd40b86061baf8ca649a978d0/django_concurrency-2.7.tar.gz", hash = "sha256:90b7091039920e759a6b6feb1d481d918f3d6105bd1e2bff09ab781c2734cff3", size = 20701, upload-time = "2025-04-03T17:27:19.496Z" }
wheels = [
    { url = "https://files.pythonhosted.org/packages/4d/e9/7a332cef95a91598674994a6fda02ef88eee7d903af364444f15ddeab660/django_concurrency-2.7-py3-none-any.whl", hash = "sha256:3dfc1e7d1db436d578faf782c0027fac8296d34c175230ebcf91086c380ade88", size = 28017, upload-time = "2025-04-03T17:27:18.168Z" },
]

[[package]]
name = "django-constance"
version = "4.3.4"
source = { registry = "https://pypi.org/simple" }
sdist = { url = "https://files.pythonhosted.org/packages/88/c7/ce27c5aac4f3283e88e4d8a5d6f8743c4952bccc56c7c474e2b08ef1ad36/django_constance-4.3.4.tar.gz", hash = "sha256:30d1b325f636177c708cce63abbde7015593f5c60b2bc0b0e2eebe8c36e2ce59", size = 175428, upload-time = "2025-11-12T10:43:01.098Z" }
wheels = [
    { url = "https://files.pythonhosted.org/packages/82/f0/bd5d63ad23ca97ff3445c11c6cf2dbeb52336bbecb7c4692cc9d75a24c92/django_constance-4.3.4-py3-none-any.whl", hash = "sha256:598f8c967a675fe2c7fe3688510ac8302e1b6df2141d01b8d29577532a8241db", size = 64411, upload-time = "2025-11-12T10:42:59.198Z" },
]

[package.optional-dependencies]
redis = [
    { name = "redis" },
]

[[package]]
name = "django-cors-headers"
version = "4.9.0"
source = { registry = "https://pypi.org/simple" }
dependencies = [
    { name = "asgiref" },
    { name = "django" },
]
sdist = { url = "https://files.pythonhosted.org/packages/21/39/55822b15b7ec87410f34cd16ce04065ff390e50f9e29f31d6d116fc80456/django_cors_headers-4.9.0.tar.gz", hash = "sha256:fe5d7cb59fdc2c8c646ce84b727ac2bca8912a247e6e68e1fb507372178e59e8", size = 21458, upload-time = "2025-09-18T10:40:52.326Z" }
wheels = [
    { url = "https://files.pythonhosted.org/packages/30/d8/19ed1e47badf477d17fb177c1c19b5a21da0fd2d9f093f23be3fb86c5fab/django_cors_headers-4.9.0-py3-none-any.whl", hash = "sha256:15c7f20727f90044dcee2216a9fd7303741a864865f0c3657e28b7056f61b449", size = 12809, upload-time = "2025-09-18T10:40:50.843Z" },
]

[[package]]
name = "django-countries"
version = "8.2.0"
source = { registry = "https://pypi.org/simple" }
dependencies = [
    { name = "asgiref" },
    { name = "typing-extensions" },
]
sdist = { url = "https://files.pythonhosted.org/packages/67/2e/ed67f8f460d1de25ee64fca5d7f219680f944fc8ac5a29fbede3574dc3db/django_countries-8.2.0.tar.gz", hash = "sha256:6df3883180599052c7dfa9a8be0601792441cfb248935dc229ad1ac92e9e39e3", size = 2455542, upload-time = "2025-11-24T19:57:08.071Z" }
wheels = [
    { url = "https://files.pythonhosted.org/packages/20/3c/9ebd7ed021b7c519bac954bc88146bc870e7d3c8db2580fa67268464fd2e/django_countries-8.2.0-py3-none-any.whl", hash = "sha256:2b2617bec7c15dc735bdec38ae89f0058e38fddfffdb19a7f6b75ef1e3d5380f", size = 3776079, upload-time = "2025-11-24T19:57:05.576Z" },
]

[[package]]
name = "django-cryptography-django5"
version = "2.2"
source = { registry = "https://pypi.org/simple" }
dependencies = [
    { name = "cryptography" },
    { name = "django" },
    { name = "django-appconf" },
]
sdist = { url = "https://files.pythonhosted.org/packages/68/e4/0e412ef4fa219db4e0a5f0042aba832030261eab0d7ceb3c5c91df3b74e2/django_cryptography_django5-2.2.tar.gz", hash = "sha256:b149685032cbbaf8b88c1b3ff6d8de7a107bb1b3cff9e84e9b32d0c61ca08346", size = 33400, upload-time = "2024-06-04T17:28:12.538Z" }
wheels = [
    { url = "https://files.pythonhosted.org/packages/80/0c/874f03885f20d70ee116cbffb4ea7434fb4c3325baa4015c7bbeb3b7fa6d/django_cryptography_django5-2.2-py2.py3-none-any.whl", hash = "sha256:73b5d4597d2fd4accca0c971dad7aacfcef24cb7322512f4f94b020cd55b57ff", size = 28773, upload-time = "2024-06-04T17:28:11.366Z" },
]

[[package]]
name = "django-csp"
version = "4.0"
source = { registry = "https://pypi.org/simple" }
dependencies = [
    { name = "django" },
    { name = "packaging" },
]
sdist = { url = "https://files.pythonhosted.org/packages/52/db/23567744dff2169aadb095f726088074476b24dfff5a759ffcf6389cf401/django_csp-4.0.tar.gz", hash = "sha256:b27010bb702eb20a3dad329178df2b61a2b82d338b70fbdc13c3a3bd28712833", size = 20028, upload-time = "2025-04-02T16:41:46.721Z" }
wheels = [
    { url = "https://files.pythonhosted.org/packages/e1/a4/736ab90ee527a23e194d1ce7358c6bcced66381ced83c28268b4aea236f7/django_csp-4.0-py3-none-any.whl", hash = "sha256:d5a0a05463a6b75a4f1fc1828c58c89af8db9364d09fc6e12f122b4d7f3d00dc", size = 25689, upload-time = "2025-04-02T16:41:45.689Z" },
]

[[package]]
name = "django-debug-toolbar"
version = "6.0.0"
source = { registry = "https://pypi.org/simple" }
dependencies = [
    { name = "django" },
    { name = "sqlparse" },
]
sdist = { url = "https://files.pythonhosted.org/packages/c5/d5/5fc90234532088aeec5faa48d5b09951cc7eab6626030ed427d3bd8cd9bc/django_debug_toolbar-6.0.0.tar.gz", hash = "sha256:6eb9fa6f4a5884bf04004700ffb5a44043f1fff38784447fc52c1633448c8c14", size = 305331, upload-time = "2025-07-25T13:11:48.68Z" }
wheels = [
    { url = "https://files.pythonhosted.org/packages/05/b5/4724a8c18fcc5b09dca7b7a0e70c34208317bb110075ad12484d6588ae91/django_debug_toolbar-6.0.0-py3-none-any.whl", hash = "sha256:0cf2cac5c307b77d6e143c914e5c6592df53ffe34642d93929e5ef095ae56841", size = 266967, upload-time = "2025-07-25T13:11:47.265Z" },
]

[[package]]
name = "django-elasticsearch-dsl"
version = "8.1"
source = { registry = "https://pypi.org/simple" }
dependencies = [
    { name = "elasticsearch-dsl" },
    { name = "six" },
]
sdist = { url = "https://files.pythonhosted.org/packages/80/95/0e73390485787f6bd8dae1e53f160c4a691a90238d6ba3959e4a81e6ef87/django_elasticsearch_dsl-8.1.tar.gz", hash = "sha256:609e90e6069849919c9c427411fc697465bb820cb7710fd940d8d600faa5544e", size = 31545, upload-time = "2025-06-23T22:17:32.573Z" }
wheels = [
    { url = "https://files.pythonhosted.org/packages/f5/10/b783fd87348fd2cb7a29b989b547d4b131d0ca545ca939b1b67b3b7a745c/django_elasticsearch_dsl-8.1-py2.py3-none-any.whl", hash = "sha256:fcd2524fce8feaf1be6898dd18bbcda2d2622f90308ea14ac40a99f5891322e7", size = 20992, upload-time = "2025-06-23T22:17:30.316Z" },
]

[[package]]
name = "django-environ"
version = "0.12.0"
source = { registry = "https://pypi.org/simple" }
sdist = { url = "https://files.pythonhosted.org/packages/d6/04/65d2521842c42f4716225f20d8443a50804920606aec018188bbee30a6b0/django_environ-0.12.0.tar.gz", hash = "sha256:227dc891453dd5bde769c3449cf4a74b6f2ee8f7ab2361c93a07068f4179041a", size = 56804, upload-time = "2025-01-13T17:03:37.74Z" }
wheels = [
    { url = "https://files.pythonhosted.org/packages/83/b3/0a3bec4ecbfee960f39b1842c2f91e4754251e0a6ed443db9fe3f666ba8f/django_environ-0.12.0-py2.py3-none-any.whl", hash = "sha256:92fb346a158abda07ffe6eb23135ce92843af06ecf8753f43adf9d2366dcc0ca", size = 19957, upload-time = "2025-01-13T17:03:32.918Z" },
]

[[package]]
name = "django-extensions"
version = "4.1"
source = { registry = "https://pypi.org/simple" }
dependencies = [
    { name = "django" },
]
sdist = { url = "https://files.pythonhosted.org/packages/6d/b3/ed0f54ed706ec0b54fd251cc0364a249c6cd6c6ec97f04dc34be5e929eac/django_extensions-4.1.tar.gz", hash = "sha256:7b70a4d28e9b840f44694e3f7feb54f55d495f8b3fa6c5c0e5e12bcb2aa3cdeb", size = 283078, upload-time = "2025-04-11T01:15:39.617Z" }
wheels = [
    { url = "https://files.pythonhosted.org/packages/64/96/d967ca440d6a8e3861120f51985d8e5aec79b9a8bdda16041206adfe7adc/django_extensions-4.1-py3-none-any.whl", hash = "sha256:0699a7af28f2523bf8db309a80278519362cd4b6e1fd0a8cd4bf063e1e023336", size = 232980, upload-time = "2025-04-11T01:15:37.701Z" },
]

[[package]]
name = "django-fernet-encrypted-fields"
version = "0.3.1"
source = { registry = "https://pypi.org/simple" }
dependencies = [
    { name = "cryptography" },
    { name = "django" },
]
sdist = { url = "https://files.pythonhosted.org/packages/1a/aa/529af3888215b8a660fc3897d6d63eaf1de9aa0699c633ca0ec483d4361c/django_fernet_encrypted_fields-0.3.1.tar.gz", hash = "sha256:5ed328c7f9cc7f2d452bb2e125f3ea2bea3563a259fa943e5a1c626175889a71", size = 5265, upload-time = "2025-11-10T08:39:57.398Z" }
wheels = [
    { url = "https://files.pythonhosted.org/packages/52/7f/4e0b7ed8413fa58e7a77017342e8ab0e977d41cfc376ab9180ae75f216ec/django_fernet_encrypted_fields-0.3.1-py3-none-any.whl", hash = "sha256:3bd2abab02556dc6e15a58a61161ee6c5cdf45a50a8a52d9e035009eb54c6442", size = 5484, upload-time = "2025-11-10T08:39:55.866Z" },
]

[[package]]
name = "django-filter"
version = "25.2"
source = { registry = "https://pypi.org/simple" }
dependencies = [
    { name = "django" },
]
sdist = { url = "https://files.pythonhosted.org/packages/2c/e4/465d2699cd388c0005fb8d6ae6709f239917c6d8790ac35719676fffdcf3/django_filter-25.2.tar.gz", hash = "sha256:760e984a931f4468d096f5541787efb8998c61217b73006163bf2f9523fe8f23", size = 143818, upload-time = "2025-10-05T09:51:31.521Z" }
wheels = [
    { url = "https://files.pythonhosted.org/packages/c1/40/6a02495c5658beb1f31eb09952d8aa12ef3c2a66342331ce3a35f7132439/django_filter-25.2-py3-none-any.whl", hash = "sha256:9c0f8609057309bba611062fe1b720b4a873652541192d232dd28970383633e3", size = 94145, upload-time = "2025-10-05T09:51:29.728Z" },
]

[[package]]
name = "django-flags"
version = "5.1.0"
source = { registry = "https://pypi.org/simple" }
dependencies = [
    { name = "django" },
]
sdist = { url = "https://files.pythonhosted.org/packages/cb/36/c731dc6ac74214d1759f3504b565747bb2c9fff874c1cffd0d453ea1ac74/django_flags-5.1.0.tar.gz", hash = "sha256:47f33efba238fe83a2c1f6f5764147fe62d770039f64b3a039e0e461bbc36e79", size = 246822, upload-time = "2025-11-19T13:31:28.641Z" }
wheels = [
    { url = "https://files.pythonhosted.org/packages/23/36/0a64432b7bb56da10888400c938173313358bcd039f7cb25990b8e52fe87/django_flags-5.1.0-py3-none-any.whl", hash = "sha256:6cfb15151f94d13de1a497901fc1dd4f0510251e5ec23a6732d674824f499e72", size = 42571, upload-time = "2025-11-19T13:31:27.474Z" },
]

[[package]]
name = "django-front-door"
version = "0.10.0"
source = { registry = "https://pypi.org/simple" }
dependencies = [
    { name = "django-regex" },
]
sdist = { url = "https://files.pythonhosted.org/packages/95/0c/b8df400373338ef2ef0a795d26210186b41df73b83ce079251453e023433/django-front-door-0.10.0.tar.gz", hash = "sha256:6c169a829b86d2a8e4bb1365af8a04d54cd5ef1787b0e9c720231c0bdb51abf1", size = 8707, upload-time = "2022-12-23T10:08:49.143Z" }

[[package]]
name = "django-fsm"
version = "2.8.2"
source = { registry = "https://pypi.org/simple" }
sdist = { url = "https://files.pythonhosted.org/packages/b6/5d/4d0aa7365097af11c373761d4d29e4cff59ac3e9a63b79a479b586a8fa7b/django-fsm-2.8.2.tar.gz", hash = "sha256:fe3be8fa916470360632b2a86aefcb342d67916fa4c5749caaa7760f88c0c49c", size = 15196, upload-time = "2024-04-09T07:32:53.712Z" }
wheels = [
    { url = "https://files.pythonhosted.org/packages/44/fb/b121db1d293d5ebced04e081a685c91d94279a26e7f39147187592dcac04/django_fsm-2.8.2-py2.py3-none-any.whl", hash = "sha256:0b4d346a8de1c2c30c2206ced649e25695f567c072358030544a604fc937d235", size = 11975, upload-time = "2024-04-09T07:32:52.124Z" },
]

[[package]]
name = "django-hijack"
version = "3.7.4"
source = { registry = "https://pypi.org/simple" }
dependencies = [
    { name = "django" },
]
sdist = { url = "https://files.pythonhosted.org/packages/64/8b/4757ff84e0d5d6d709973c46ceaa350a2e15903625cb68a630cffb2693b9/django_hijack-3.7.4.tar.gz", hash = "sha256:08419f130b9ab95b605b30b1bad30a01412cf58b1ff56c67e51527b25383ea64", size = 14285, upload-time = "2025-08-06T15:56:43.275Z" }
wheels = [
    { url = "https://files.pythonhosted.org/packages/1c/22/1429fec0a1d1a707c8f9397ce167e742401f6c2fa905d988c832b75f97d4/django_hijack-3.7.4-py3-none-any.whl", hash = "sha256:73ede036db49b13e615994e28e98446345d27400bdc54100be218a20cb3130aa", size = 31450, upload-time = "2025-08-06T15:56:42.052Z" },
]

[[package]]
name = "django-import-export"
version = "4.3.14"
source = { registry = "https://pypi.org/simple" }
dependencies = [
    { name = "diff-match-patch" },
    { name = "django" },
    { name = "tablib" },
]
sdist = { url = "https://files.pythonhosted.org/packages/b3/d7/0d7b0c26b1c665c6f462a418620d853328aeabbfe8b8d2a4decbcb58a398/django_import_export-4.3.14.tar.gz", hash = "sha256:224c7d909fec607378bc58271db38b9c6065982306aa644d26a529fcde64869e", size = 2234935, upload-time = "2025-11-13T10:06:45.793Z" }
wheels = [
    { url = "https://files.pythonhosted.org/packages/fa/11/cfd39f4c920a22c1f5954323e6d31834d11f097632c28e963f17d47a8d60/django_import_export-4.3.14-py3-none-any.whl", hash = "sha256:ce6484fa082a1cdb2bf4e0b60276d3e2a7f39f74c20ae663b2f8eebb54141a58", size = 156085, upload-time = "2025-11-13T10:06:43.903Z" },
]

[[package]]
name = "django-import-export-celery"
version = "1.7.1"
source = { registry = "https://pypi.org/simple" }
dependencies = [
    { name = "django" },
    { name = "django-author" },
    { name = "django-import-export" },
    { name = "html2text" },
]
sdist = { url = "https://files.pythonhosted.org/packages/48/98/6b723cd93c75a569912a98d22ba258c7a4aae1e0244925a29a45f5516917/django_import_export_celery-1.7.1.tar.gz", hash = "sha256:a4cc086ae24384e4640bdcd262d5933a162775d272546194840d98c2af6b3500", size = 18858, upload-time = "2024-05-28T10:28:31.133Z" }
wheels = [
    { url = "https://files.pythonhosted.org/packages/9c/05/067b6de07fbfac38b25c3eada96dc2079ffc9332db631c2166183a20d99c/django_import_export_celery-1.7.1-py3-none-any.whl", hash = "sha256:4897ff63a2fc5ca85b4f2fb4e01a3937af9ad3881f2b9106411def72dad77232", size = 26999, upload-time = "2024-05-28T10:28:28.801Z" },
]

[[package]]
name = "django-js-asset"
version = "3.1.2"
source = { registry = "https://pypi.org/simple" }
dependencies = [
    { name = "django" },
]
sdist = { url = "https://files.pythonhosted.org/packages/e6/91/c63f136f553ec24fc46ccf20ac7292a8df04815b383975b6f3f7f0060217/django_js_asset-3.1.2.tar.gz", hash = "sha256:1fc7584199ed1941ed7c8e7b87ca5524bb0f2ba941561d2a104e88ee9f07bedd", size = 9471, upload-time = "2025-03-04T15:22:49.789Z" }
wheels = [
    { url = "https://files.pythonhosted.org/packages/a6/cf/b208767db5e56b5189829f753eec6a14ee75d074922dc2bd19220b22a34d/django_js_asset-3.1.2-py3-none-any.whl", hash = "sha256:b5ffe376aebbd73b7af886d675ac9f43ca63b39540190fa8409c9f8e79145f68", size = 5905, upload-time = "2025-03-04T15:22:51.152Z" },
]

[[package]]
name = "django-jsoneditor"
version = "0.2.4"
source = { registry = "https://pypi.org/simple" }
dependencies = [
    { name = "packaging" },
]
sdist = { url = "https://files.pythonhosted.org/packages/e9/1a/380d39fd4b5dadc2a899d35c1e2b1627237d131eb05a94bf6d14f9bed8a3/django-jsoneditor-0.2.4.tar.gz", hash = "sha256:1d3dfca28f047feefa6ebc6f9541179eb815fb459b006faf3fb8d0fb2197d2df", size = 367495, upload-time = "2023-02-15T09:47:58.762Z" }
wheels = [
    { url = "https://files.pythonhosted.org/packages/b5/80/3c7ac534e511f3c88d8c25b233bcf0836a4681a5b0f4f7ec5f0f16cab91b/django_jsoneditor-0.2.4-py2.py3-none-any.whl", hash = "sha256:d7a639a7251e376126b5be64ea588c925c7a40d45e0e212f66ef475d2f0f90bb", size = 372962, upload-time = "2023-02-15T09:47:55.732Z" },
]

[[package]]
name = "django-markdownify"
version = "0.9.5"
source = { registry = "https://pypi.org/simple" }
dependencies = [
    { name = "bleach", extra = ["css"] },
    { name = "django" },
    { name = "markdown" },
]
sdist = { url = "https://files.pythonhosted.org/packages/6c/33/3abb966e2b238af4c9a5d3ee38a7aa7e51b644b4b20bf8533b6fd1c1bf96/django_markdownify-0.9.5.tar.gz", hash = "sha256:34c34eba4a797282a5c5bd97b13cec84d6a4c0673ad47ce1c1d000d74dd8d4ab", size = 7939, upload-time = "2024-05-09T11:45:27.661Z" }
wheels = [
    { url = "https://files.pythonhosted.org/packages/1b/35/c7a4bd957b279a8e7c808116bed399b73874ed3da78689993ee76f30d9f6/django_markdownify-0.9.5-py3-none-any.whl", hash = "sha256:2c4ae44e386c209453caf5e9ea1b74f64535985d338ad2d5ad5e7089cc94be86", size = 10342, upload-time = "2024-05-09T11:45:25.895Z" },
]

[[package]]
name = "django-model-utils"
version = "5.0.0"
source = { registry = "https://pypi.org/simple" }
dependencies = [
    { name = "django" },
]
sdist = { url = "https://files.pythonhosted.org/packages/81/60/5e232c32a2c977cc1af8c70a38ef436598bc649ad89c2c4568454edde2c9/django_model_utils-5.0.0.tar.gz", hash = "sha256:041cdd6230d2fbf6cd943e1969318bce762272077f4ecd333ab2263924b4e5eb", size = 80559, upload-time = "2024-09-04T11:35:22.858Z" }
wheels = [
    { url = "https://files.pythonhosted.org/packages/fd/13/87a42048700c54bfce35900a34e2031245132775fb24363fc0e33664aa9c/django_model_utils-5.0.0-py3-none-any.whl", hash = "sha256:fec78e6c323d565a221f7c4edc703f4567d7bb1caeafe1acd16a80c5ff82056b", size = 42630, upload-time = "2024-09-04T11:36:23.166Z" },
]

[[package]]
name = "django-mptt"
version = "0.18.0"
source = { registry = "https://pypi.org/simple" }
dependencies = [
    { name = "django-js-asset" },
]
sdist = { url = "https://files.pythonhosted.org/packages/eb/25/04bb8e4384f3484dabbd0e2a84946f1c972b95b07512509a17aaa361be0f/django_mptt-0.18.0.tar.gz", hash = "sha256:cf5661357ff22bc64e20d3341c26e538aa54583aea0763cfe6aaec0ab8e3a8ee", size = 71407, upload-time = "2025-08-26T09:27:01.05Z" }
wheels = [
    { url = "https://files.pythonhosted.org/packages/51/9e/78aad58a90f2e4d0c898eeadd2f2b720bcae29b43676dd37c2b627c4c6c6/django_mptt-0.18.0-py3-none-any.whl", hash = "sha256:bfa3f01627e3966a1df901aeca74570a3e933e66809ebf58d9df673e63627afb", size = 120157, upload-time = "2025-08-26T09:27:02.168Z" },
]

[[package]]
name = "django-multiselectfield"
version = "1.0.1"
source = { registry = "https://pypi.org/simple" }
dependencies = [
    { name = "django" },
]
sdist = { url = "https://files.pythonhosted.org/packages/04/9a/27060e8aa491ff2d286054df2e89df481a8dfe0e5e459fa36c0f48e3c10c/django_multiselectfield-1.0.1.tar.gz", hash = "sha256:3f8b4fff3e07d4a91c8bb4b809bc35caeb22b41769b606f4c9edc53b8d72a667", size = 22025, upload-time = "2025-06-12T14:41:21.599Z" }
wheels = [
    { url = "https://files.pythonhosted.org/packages/6d/10/23c0644cf67567bbe4e3a2eeeec0e9c79b701990c0e07c5ee4a4f8897f91/django_multiselectfield-1.0.1-py3-none-any.whl", hash = "sha256:18dc14801f7eca844a48e21cba6d8ec35b9b581f2373bbb2cb75e6994518259a", size = 20481, upload-time = "2025-06-12T14:41:20.107Z" },
]

[[package]]
name = "django-phonenumber-field"
version = "8.4.0"
source = { registry = "https://pypi.org/simple" }
dependencies = [
    { name = "django" },
]
sdist = { url = "https://files.pythonhosted.org/packages/87/bf/8aa60c9834773b955dff1ddea842e361e8daaf6b0945d5bfc29fc66d53ab/django_phonenumber_field-8.4.0.tar.gz", hash = "sha256:2b83e843dac35eec6a69880a166487235b737a71a1e38c9a52e5ad67d6996083", size = 45512, upload-time = "2025-11-24T15:09:51.904Z" }
wheels = [
    { url = "https://files.pythonhosted.org/packages/8b/a3/f6b85a9246e22cf719752ad83f5e95aa9ba12419b2f9eff70f20d30e55df/django_phonenumber_field-8.4.0-py3-none-any.whl", hash = "sha256:7a1cb3a6456edb54d879f11ffa0acb227ded08c93b587035d0f28093f0e46511", size = 69528, upload-time = "2025-11-24T15:09:45.479Z" },
]

[[package]]
name = "django-querysetsequence"
version = "0.18"
source = { registry = "https://pypi.org/simple" }
dependencies = [
    { name = "django" },
]
sdist = { url = "https://files.pythonhosted.org/packages/ce/f6/22906bc0d74b17bd8203e7038b1159f8b228426a3ad24b0912388dcf980e/django_querysetsequence-0.18.tar.gz", hash = "sha256:008435bd44cf291de21238d26efda4a14f4dcb5f01adb19da8339f634f3a9338", size = 30432, upload-time = "2025-05-13T23:27:38.476Z" }
wheels = [
    { url = "https://files.pythonhosted.org/packages/ef/fc/57279c6ec7046b25cc09f4920c0322c9fc14f6aa7797623ae6a3ec807cd8/django_querysetsequence-0.18-py3-none-any.whl", hash = "sha256:8e63956ecb272430cb5d302179b4baa1361f11078eba9f1d45f37227d691676e", size = 16301, upload-time = "2025-05-13T23:27:37.427Z" },
]

[[package]]
name = "django-redis"
version = "6.0.0"
source = { registry = "https://pypi.org/simple" }
dependencies = [
    { name = "django" },
    { name = "redis" },
]
sdist = { url = "https://files.pythonhosted.org/packages/08/53/dbcfa1e528e0d6c39947092625b2c89274b5d88f14d357cee53c4d6dbbd4/django_redis-6.0.0.tar.gz", hash = "sha256:2d9cb12a20424a4c4dde082c6122f486628bae2d9c2bee4c0126a4de7fda00dd", size = 56904, upload-time = "2025-06-17T18:15:46.376Z" }
wheels = [
    { url = "https://files.pythonhosted.org/packages/7e/79/055dfcc508cfe9f439d9f453741188d633efa9eab90fc78a67b0ab50b137/django_redis-6.0.0-py3-none-any.whl", hash = "sha256:20bf0063a8abee567eb5f77f375143c32810c8700c0674ced34737f8de4e36c0", size = 33687, upload-time = "2025-06-17T18:15:34.165Z" },
]

[[package]]
name = "django-regex"
version = "0.5.0"
source = { registry = "https://pypi.org/simple" }
sdist = { url = "https://files.pythonhosted.org/packages/02/09/f510713bb0d7f539b320579e2432d9aa8c02a7561bb9e3cdd37c658427d8/django-regex-0.5.0.tar.gz", hash = "sha256:6af1add11ae5232f133a42754c9291f9113996b1294b048305d9f1a427bca27c", size = 26248, upload-time = "2022-03-30T22:46:45.859Z" }

[[package]]
name = "django-rest-extensions"
version = "1.2.1"
source = { registry = "https://pypi.org/simple" }
dependencies = [
    { name = "django" },
    { name = "djangorestframework" },
]
sdist = { url = "https://files.pythonhosted.org/packages/39/04/d72e58804bb0301d04382b0b2de049117ae0da90b26c8499aeb843ae458a/django_rest_extensions-1.2.1.tar.gz", hash = "sha256:8d9e23d804ee08f3970eb7f658139132e6daacd5a65f6df022fdb6a125948926", size = 22459, upload-time = "2024-11-17T03:29:19.968Z" }
wheels = [
    { url = "https://files.pythonhosted.org/packages/a2/63/8ce807a5334d5667deea09d7b5b3f9014979b0aacacc8565cfcee50349e3/django_rest_extensions-1.2.1-py3-none-any.whl", hash = "sha256:0975c8fc1254d58cb3ee91ddc976f5f11b6a6690e75a68b5bfb1914a9023a6fe", size = 26430, upload-time = "2024-11-17T03:29:18.125Z" },
]

[[package]]
name = "django-reversion"
version = "5.1.0"
source = { registry = "https://pypi.org/simple" }
dependencies = [
    { name = "django" },
]
sdist = { url = "https://files.pythonhosted.org/packages/d8/aa/d7e9d98b23041b24d2b35cefcbbfa51e6e557e8e58c1c1bddabdb0baf13f/django_reversion-5.1.0.tar.gz", hash = "sha256:3309821e5b6fceedcce6b6975f1a9c7fab6ae7c7d0e1276a90e345946fa0dcb8", size = 73178, upload-time = "2024-08-09T21:30:29.613Z" }
wheels = [
    { url = "https://files.pythonhosted.org/packages/5a/84/898fec51294e6764ab5fdde5db079ca89d528cef039c05447ca41d6f4c74/django_reversion-5.1.0-py3-none-any.whl", hash = "sha256:084d4f117d9e2b4e8dfdfaad83ebb34410a03eed6071c96089e6811fdea82ad3", size = 84857, upload-time = "2024-08-09T21:30:27.761Z" },
]

[[package]]
name = "django-silk"
version = "5.4.3"
source = { registry = "https://pypi.org/simple" }
dependencies = [
    { name = "django" },
    { name = "gprof2dot" },
    { name = "sqlparse" },
]
sdist = { url = "https://files.pythonhosted.org/packages/c5/13/ef9344e4ed6ab6ed0f15d7743e9509545e95f3336ac9bbef4b39aefbabeb/django_silk-5.4.3.tar.gz", hash = "sha256:bedb17c8fd9c029a7746cb947864f5c9ea943ae33d6a9581e60f67c45e4490ad", size = 4495552, upload-time = "2025-09-09T07:13:30.229Z" }
wheels = [
    { url = "https://files.pythonhosted.org/packages/ec/97/bc1f1d0f922144a3807ad15531b93ba474c7538d6f006e98bf8ab77a2f82/django_silk-5.4.3-py3-none-any.whl", hash = "sha256:f7920ae91a34716654296140b2cbf449e9798237a0c6eb7cf2cd79c2cfb39321", size = 1944434, upload-time = "2025-09-09T07:13:50.846Z" },
]

[[package]]
name = "django-smart-admin"
version = "2.6.0"
source = { registry = "https://pypi.org/simple" }
dependencies = [
    { name = "django-admin-extra-buttons" },
    { name = "django-adminactions" },
    { name = "django-adminfilters" },
    { name = "django-sysinfo" },
]
sdist = { url = "https://files.pythonhosted.org/packages/a0/8e/f43d154a9b84a10cdb635d5a1c4845cdea7b3d54e3f63b172a4d56a150f0/django-smart-admin-2.6.0.tar.gz", hash = "sha256:9ac878433c57eb285360e0c019258fc7fef9d5557805dafb55d2f965e4fe02e2", size = 40521, upload-time = "2022-11-22T12:11:29.38Z" }

[[package]]
name = "django-smart-env"
version = "1.0"
source = { registry = "https://pypi.org/simple" }
dependencies = [
    { name = "django-environ" },
]
sdist = { url = "https://files.pythonhosted.org/packages/22/ce/0f64aaddc1ec2cf3e75a52f0029db93b36229938da95bce70d6464be2fc7/django_smart_env-1.0.tar.gz", hash = "sha256:5793053f3598e43b6647b545628e63f6f7d5484d2504ccb3fe5723e1e593e93a", size = 4418, upload-time = "2025-10-08T09:11:28.838Z" }
wheels = [
    { url = "https://files.pythonhosted.org/packages/e0/f1/7e902edf281b6c52aa33e22f7a323d9e654373ad9e6cd177880ded578c4a/django_smart_env-1.0-py3-none-any.whl", hash = "sha256:c044240b5a480c4138fbf1f4eecda277880d9ad0f20ed973bf97dc3b1b50ede4", size = 5882, upload-time = "2025-10-08T09:11:27.781Z" },
]

[[package]]
name = "django-sql-explorer"
version = "5.3"
source = { registry = "https://pypi.org/simple" }
dependencies = [
    { name = "cryptography" },
    { name = "django" },
    { name = "django-cryptography-django5" },
    { name = "requests" },
    { name = "sqlparse" },
]
sdist = { url = "https://files.pythonhosted.org/packages/cf/10/9d3ddb521dc8988a510cd459649561b828586e0c70d000aad07fd632cd99/django_sql_explorer-5.3.tar.gz", hash = "sha256:ce2da0e8c67eab0b22e0fa7dfc0caf189735029bdc83e33dceef009be787a08a", size = 910011, upload-time = "2024-09-24T20:47:34.522Z" }
wheels = [
    { url = "https://files.pythonhosted.org/packages/52/c7/d5a5cbd5a2563b773832f3582ded3b823d9401d259aff3f77196c80f9f1a/django_sql_explorer-5.3-py3-none-any.whl", hash = "sha256:eb12978710f0a4ce684fb7a0439531480d6f524458a334beac506018cf6dc2f9", size = 958033, upload-time = "2024-09-24T20:47:32.549Z" },
]

[package.optional-dependencies]
xls = [
    { name = "xlsxwriter" },
]

[[package]]
name = "django-storages"
version = "1.14.6"
source = { registry = "https://pypi.org/simple" }
dependencies = [
    { name = "django" },
]
sdist = { url = "https://files.pythonhosted.org/packages/ff/d6/2e50e378fff0408d558f36c4acffc090f9a641fd6e084af9e54d45307efa/django_storages-1.14.6.tar.gz", hash = "sha256:7a25ce8f4214f69ac9c7ce87e2603887f7ae99326c316bc8d2d75375e09341c9", size = 87587, upload-time = "2025-04-02T02:34:55.103Z" }
wheels = [
    { url = "https://files.pythonhosted.org/packages/1f/21/3cedee63417bc5553eed0c204be478071c9ab208e5e259e97287590194f1/django_storages-1.14.6-py3-none-any.whl", hash = "sha256:11b7b6200e1cb5ffcd9962bd3673a39c7d6a6109e8096f0e03d46fab3d3aabd9", size = 33095, upload-time = "2025-04-02T02:34:53.291Z" },
]

[package.optional-dependencies]
azure = [
    { name = "azure-core" },
    { name = "azure-storage-blob" },
]

[[package]]
name = "django-strategy-field"
version = "3.2.1"
source = { registry = "https://pypi.org/simple" }
sdist = { url = "https://files.pythonhosted.org/packages/6b/86/98783fe60e8e016851c5f96727cb7ed4375aa9bb738b7e4cf6fbc8f3f287/django_strategy_field-3.2.1.tar.gz", hash = "sha256:d87083f4a0ed7160ba2cff1b718bde670232ae557c6ec4c0a95d06b49419bc5b", size = 9752, upload-time = "2025-04-21T05:07:52.796Z" }
wheels = [
    { url = "https://files.pythonhosted.org/packages/15/02/d0f2d8f69e619c4ab446571ad2b954b41f5f39a7ebc16cad927a3ca4f698/django_strategy_field-3.2.1-py3-none-any.whl", hash = "sha256:fabdf06052fcea9fe319fd855fb2a308ec36ce513f1902688f369fbdbd00e1c6", size = 14033, upload-time = "2025-04-21T05:07:51.189Z" },
]

[[package]]
name = "django-stubs"
version = "5.2.8"
source = { registry = "https://pypi.org/simple" }
dependencies = [
    { name = "django" },
    { name = "django-stubs-ext" },
    { name = "types-pyyaml" },
    { name = "typing-extensions" },
]
sdist = { url = "https://files.pythonhosted.org/packages/6c/75/97626224fd8f1787bb6f7f06944efcfddd5da7764bf741cf7f59d102f4a0/django_stubs-5.2.8.tar.gz", hash = "sha256:9bba597c9a8ed8c025cae4696803d5c8be1cf55bfc7648a084cbf864187e2f8b", size = 257709, upload-time = "2025-12-01T08:13:09.569Z" }
wheels = [
    { url = "https://files.pythonhosted.org/packages/7d/3f/7c9543ad5ade5ce1d33d187a3abd82164570314ebee72c6206ab5c044ebf/django_stubs-5.2.8-py3-none-any.whl", hash = "sha256:a3c63119fd7062ac63d58869698d07c9e5ec0561295c4e700317c54e8d26716c", size = 508136, upload-time = "2025-12-01T08:13:07.963Z" },
]

[[package]]
name = "django-stubs-ext"
version = "5.2.8"
source = { registry = "https://pypi.org/simple" }
dependencies = [
    { name = "django" },
    { name = "typing-extensions" },
]
sdist = { url = "https://files.pythonhosted.org/packages/14/a2/d67f4a5200ff7626b104eddceaf529761cba4ed318a73ffdb0677551be73/django_stubs_ext-5.2.8.tar.gz", hash = "sha256:b39938c46d7a547cd84e4a6378dbe51a3dd64d70300459087229e5fee27e5c6b", size = 6487, upload-time = "2025-12-01T08:12:37.486Z" }
wheels = [
    { url = "https://files.pythonhosted.org/packages/da/2d/cb0151b780c3730cf0f2c0fcb1b065a5e88f877cf7a9217483c375353af1/django_stubs_ext-5.2.8-py3-none-any.whl", hash = "sha256:1dd5470c9675591362c78a157a3cf8aec45d0e7a7f0cf32f227a1363e54e0652", size = 9949, upload-time = "2025-12-01T08:12:36.397Z" },
]

[[package]]
name = "django-sysinfo"
version = "2.7.0"
source = { registry = "https://pypi.org/simple" }
dependencies = [
    { name = "psutil" },
    { name = "python-dateutil" },
]
sdist = { url = "https://files.pythonhosted.org/packages/87/88/693de78cce813c4b769589e1a55702f53533d373410128112fb22d0d7359/django_sysinfo-2.7.0.tar.gz", hash = "sha256:d34f74bc8c76cedfe5ed8081e00ce549a965b0cd4680dfeb0755bb43d8e7648e", size = 11419, upload-time = "2025-04-22T08:04:39.89Z" }
wheels = [
    { url = "https://files.pythonhosted.org/packages/a8/45/bb7d88d85b1f84afa95721b7da46cdf1fd9c5f2582384778f28859482b8b/django_sysinfo-2.7.0-py3-none-any.whl", hash = "sha256:e45ee631c9ba73f13a0df280323fdf75d534b06eac2db50e6af3c31deed38529", size = 17433, upload-time = "2025-04-22T08:04:38.173Z" },
]

[[package]]
name = "django-timezone-field"
version = "7.1"
source = { registry = "https://pypi.org/simple" }
dependencies = [
    { name = "django" },
]
sdist = { url = "https://files.pythonhosted.org/packages/ba/5b/0dbe271fef3c2274b83dbcb1b19fa3dacf1f7e542382819294644e78ea8b/django_timezone_field-7.1.tar.gz", hash = "sha256:b3ef409d88a2718b566fabe10ea996f2838bc72b22d3a2900c0aa905c761380c", size = 13727, upload-time = "2025-01-11T17:49:54.486Z" }
wheels = [
    { url = "https://files.pythonhosted.org/packages/ec/09/7a808392a751a24ffa62bec00e3085a9c1a151d728c323a5bab229ea0e58/django_timezone_field-7.1-py3-none-any.whl", hash = "sha256:93914713ed882f5bccda080eda388f7006349f25930b6122e9b07bf8db49c4b4", size = 13177, upload-time = "2025-01-11T17:49:52.142Z" },
]

[[package]]
name = "django-webtest"
version = "1.9.14"
source = { registry = "https://pypi.org/simple" }
dependencies = [
    { name = "webtest" },
]
sdist = { url = "https://files.pythonhosted.org/packages/e4/4c/2c6f4dc32c785b4ed760878f972e0934dba3a4d4cedbfdf4fbce24225808/django_webtest-1.9.14.tar.gz", hash = "sha256:edbdc62f74b84e53ad3b49821e839669c812fafabb54ede713b45209bf732aeb", size = 29289, upload-time = "2025-10-06T21:08:10.761Z" }
wheels = [
    { url = "https://files.pythonhosted.org/packages/2f/02/b623ee3b64879ac36d1c82f779997a9d7a98265b9254e45edd3e33ccd57b/django_webtest-1.9.14-py3-none-any.whl", hash = "sha256:1385ec303b766765413e7caa87f2be14c54826c0178050b00dc8746816d9fa1b", size = 16795, upload-time = "2025-10-06T21:08:09.155Z" },
]

[[package]]
name = "djangorestframework"
version = "3.16.1"
source = { registry = "https://pypi.org/simple" }
dependencies = [
    { name = "django" },
]
sdist = { url = "https://files.pythonhosted.org/packages/8a/95/5376fe618646fde6899b3cdc85fd959716bb67542e273a76a80d9f326f27/djangorestframework-3.16.1.tar.gz", hash = "sha256:166809528b1aced0a17dc66c24492af18049f2c9420dbd0be29422029cfc3ff7", size = 1089735, upload-time = "2025-08-06T17:50:53.251Z" }
wheels = [
    { url = "https://files.pythonhosted.org/packages/b0/ce/bf8b9d3f415be4ac5588545b5fcdbbb841977db1c1d923f7568eeabe1689/djangorestframework-3.16.1-py3-none-any.whl", hash = "sha256:33a59f47fb9c85ede792cbf88bde71893bcda0667bc573f784649521f1102cec", size = 1080442, upload-time = "2025-08-06T17:50:50.667Z" },
]

[[package]]
name = "djangorestframework-stubs"
version = "3.16.5"
source = { registry = "https://pypi.org/simple" }
dependencies = [
    { name = "django-stubs" },
    { name = "requests" },
    { name = "types-pyyaml" },
    { name = "types-requests" },
    { name = "typing-extensions" },
]
sdist = { url = "https://files.pythonhosted.org/packages/4a/81/10d0139796e3df5c48e9383ef73e3a999351415e94cc427a4546f79bad07/djangorestframework_stubs-3.16.5.tar.gz", hash = "sha256:1de13fad78b7de3f7ee34dcc1864929adc658342508567263eaff96a4b32312e", size = 32238, upload-time = "2025-10-21T19:43:09.23Z" }
wheels = [
    { url = "https://files.pythonhosted.org/packages/93/33/9c8d203d9e409736665e9f4ed2b9986dfb77774c7d17dab392ed498cb201/djangorestframework_stubs-3.16.5-py3-none-any.whl", hash = "sha256:aebd45bc2cf5e52b90651c548ad25c66d5d8d2b11c48147cbaba87498eefd211", size = 56506, upload-time = "2025-10-21T19:43:08.065Z" },
]

[[package]]
name = "drf-extensions"
version = "0.8.0"
source = { registry = "https://pypi.org/simple" }
dependencies = [
    { name = "django" },
    { name = "djangorestframework" },
    { name = "packaging" },
]
sdist = { url = "https://files.pythonhosted.org/packages/77/5a/57e3cc6f2bb4e1e84ad85eed0a12ddf22d5217b6b87c39e611d10e677a63/drf_extensions-0.8.0.tar.gz", hash = "sha256:c3f27bca74a2def53e8454a5c7b327595195df51e121743120b2f51ef5a52aaa", size = 173718, upload-time = "2025-04-10T07:50:05.139Z" }
wheels = [
    { url = "https://files.pythonhosted.org/packages/aa/c1/b9721c9239b465c0ceac32b33e732c08f6ea0afd8156700e417416a47733/drf_extensions-0.8.0-py2.py3-none-any.whl", hash = "sha256:ab7bd854c9061c27ab55233b66d758001e5c2d81aaa9d117cbbe1c9ea49c77ab", size = 21589, upload-time = "2025-04-10T07:50:02.573Z" },
]

[[package]]
name = "drf-jwt"
version = "1.19.2"
source = { registry = "https://pypi.org/simple" }
dependencies = [
    { name = "django" },
    { name = "djangorestframework" },
    { name = "pyjwt", extra = ["crypto"] },
]
sdist = { url = "https://files.pythonhosted.org/packages/19/8e/3c60992bafd0ac51bcfa136ff9f5e1cff65ef45ebbcb393477672e699e82/drf-jwt-1.19.2.tar.gz", hash = "sha256:660bc66f992065cef59832adcbbdf871847e9738671c19e5121971e773768235", size = 38208, upload-time = "2022-01-09T09:23:38.903Z" }
wheels = [
    { url = "https://files.pythonhosted.org/packages/b6/48/d72115d8c0d27c5d806fdd6cd61197cef6a7e34df2b8cb63b218ffa674b8/drf_jwt-1.19.2-py2.py3-none-any.whl", hash = "sha256:63c3d4ed61a1013958cd63416e2d5c84467d8ae3e6e1be44b1fb58743dbd1582", size = 21926, upload-time = "2022-01-09T09:23:37.257Z" },
]

[[package]]
name = "drf-nested-routers"
version = "0.95.0"
source = { registry = "https://pypi.org/simple" }
dependencies = [
    { name = "django" },
    { name = "djangorestframework" },
]
sdist = { url = "https://files.pythonhosted.org/packages/ff/b2/070908ccd41bd6f025f5507d7f6e50009abe8be48393cc697d159b539f0b/drf_nested_routers-0.95.0.tar.gz", hash = "sha256:815978f802e578fd7035c74040c104909cbe97615de89a275d77e928f4029891", size = 23318, upload-time = "2025-09-09T02:01:58.201Z" }
wheels = [
    { url = "https://files.pythonhosted.org/packages/3e/61/69d951a6e8031389f5feade38531432325019e1047b23d5c6036a86c5e8f/drf_nested_routers-0.95.0-py2.py3-none-any.whl", hash = "sha256:dd489c33d667aaa81383ffaa8c74781d2b353d8f0795716ae37fc59ee297b7c4", size = 36407, upload-time = "2025-09-09T02:01:56.999Z" },
]

[[package]]
name = "drf-spectacular"
version = "0.29.0"
source = { registry = "https://pypi.org/simple" }
dependencies = [
    { name = "django" },
    { name = "djangorestframework" },
    { name = "inflection" },
    { name = "jsonschema" },
    { name = "pyyaml" },
    { name = "uritemplate" },
]
sdist = { url = "https://files.pythonhosted.org/packages/5e/0e/a4f50d83e76cbe797eda88fc0083c8ca970cfa362b5586359ef06ec6f70a/drf_spectacular-0.29.0.tar.gz", hash = "sha256:0a069339ea390ce7f14a75e8b5af4a0860a46e833fd4af027411a3e94fc1a0cc", size = 241722, upload-time = "2025-11-02T03:40:26.348Z" }
wheels = [
    { url = "https://files.pythonhosted.org/packages/32/d9/502c56fc3ca960075d00956283f1c44e8cafe433dada03f9ed2821f3073b/drf_spectacular-0.29.0-py3-none-any.whl", hash = "sha256:d1ee7c9535d89848affb4427347f7c4a22c5d22530b8842ef133d7b72e19b41a", size = 105433, upload-time = "2025-11-02T03:40:24.823Z" },
]

[package.optional-dependencies]
sidecar = [
    { name = "drf-spectacular-sidecar" },
]

[[package]]
name = "drf-spectacular-sidecar"
version = "2025.12.1"
source = { registry = "https://pypi.org/simple" }
dependencies = [
    { name = "django" },
]
sdist = { url = "https://files.pythonhosted.org/packages/5d/9a/5f1a83bd7bb1937a6347e148fbd116195abb16f7179f7c1b34b3ad2befd8/drf_spectacular_sidecar-2025.12.1.tar.gz", hash = "sha256:d25d82ea2e6176ce4583812f73ac9f177dcd56141c11a9e9bf35f1b1878d5044", size = 2460914, upload-time = "2025-12-01T11:26:59.798Z" }
wheels = [
    { url = "https://files.pythonhosted.org/packages/2f/03/0c6d70dcf24c4af0648bd0e8543fb9ad6c1952d9dcf01df729e4f4458d4c/drf_spectacular_sidecar-2025.12.1-py3-none-any.whl", hash = "sha256:dd28870327b92a0e3c9b6809147fd3e74ec449176daeae291af34eda176236c1", size = 2482183, upload-time = "2025-12-01T11:26:58.176Z" },
]

[[package]]
name = "elastic-transport"
version = "8.17.1"
source = { registry = "https://pypi.org/simple" }
dependencies = [
    { name = "certifi" },
    { name = "urllib3" },
]
sdist = { url = "https://files.pythonhosted.org/packages/6a/54/d498a766ac8fa475f931da85a154666cc81a70f8eb4a780bc8e4e934e9ac/elastic_transport-8.17.1.tar.gz", hash = "sha256:5edef32ac864dca8e2f0a613ef63491ee8d6b8cfb52881fa7313ba9290cac6d2", size = 73425, upload-time = "2025-03-13T07:28:30.776Z" }
wheels = [
    { url = "https://files.pythonhosted.org/packages/cf/cd/b71d5bc74cde7fc6fd9b2ff9389890f45d9762cbbbf81dc5e51fd7588c4a/elastic_transport-8.17.1-py3-none-any.whl", hash = "sha256:192718f498f1d10c5e9aa8b9cf32aed405e469a7f0e9d6a8923431dbb2c59fb8", size = 64969, upload-time = "2025-03-13T07:28:29.031Z" },
]

[[package]]
name = "elasticsearch"
version = "8.14.0"
source = { registry = "https://pypi.org/simple" }
dependencies = [
    { name = "elastic-transport" },
]
sdist = { url = "https://files.pythonhosted.org/packages/36/63/8dc82cbf1bfbca2a2af8eeaa4a7eccc2cf7a87bf217130f6bc66d33b4d8f/elasticsearch-8.14.0.tar.gz", hash = "sha256:aa2490029dd96f4015b333c1827aa21fd6c0a4d223b00dfb0fe933b8d09a511b", size = 382506, upload-time = "2024-06-06T13:31:10.205Z" }
wheels = [
    { url = "https://files.pythonhosted.org/packages/a2/09/c9dec8bd95bff6aaa8fe29a834257a6606608d0b2ed9932a1857683f736f/elasticsearch-8.14.0-py3-none-any.whl", hash = "sha256:cef8ef70a81af027f3da74a4f7d9296b390c636903088439087b8262a468c130", size = 480236, upload-time = "2024-06-06T13:31:00.987Z" },
]

[[package]]
name = "elasticsearch-dsl"
version = "8.14.0"
source = { registry = "https://pypi.org/simple" }
dependencies = [
    { name = "elasticsearch" },
    { name = "python-dateutil" },
    { name = "typing-extensions" },
]
sdist = { url = "https://files.pythonhosted.org/packages/f8/a8/ab8bfe07dbd8f3856e98a466fc1c1211bba227de8bce5a9b10a9c7dd6060/elasticsearch-dsl-8.14.0.tar.gz", hash = "sha256:326c6dccf32f1ff3d4c84889388590778444ba18f770adee52f24721cb97c4c7", size = 84710, upload-time = "2024-06-10T10:21:00.341Z" }
wheels = [
    { url = "https://files.pythonhosted.org/packages/f3/b4/5c5204d00fe12ed8f8d7027d27088029ed4069e1193ae207abf1c5ac44fc/elasticsearch_dsl-8.14.0-py3-none-any.whl", hash = "sha256:99c5cbda28a37eec05ac78e82fdc87e8641eb83956ea63a817bf0e9da3d688dd", size = 92298, upload-time = "2024-06-10T10:20:58.073Z" },
]

[[package]]
name = "et-xmlfile"
version = "2.0.0"
source = { registry = "https://pypi.org/simple" }
sdist = { url = "https://files.pythonhosted.org/packages/d3/38/af70d7ab1ae9d4da450eeec1fa3918940a5fafb9055e934af8d6eb0c2313/et_xmlfile-2.0.0.tar.gz", hash = "sha256:dab3f4764309081ce75662649be815c4c9081e88f0837825f90fd28317d4da54", size = 17234, upload-time = "2024-10-25T17:25:40.039Z" }
wheels = [
    { url = "https://files.pythonhosted.org/packages/c1/8b/5fe2cc11fee489817272089c4203e679c63b570a5aaeb18d852ae3cbba6a/et_xmlfile-2.0.0-py3-none-any.whl", hash = "sha256:7a91720bc756843502c3b7504c77b8fe44217c85c537d85037f0f536151b2caa", size = 18059, upload-time = "2024-10-25T17:25:39.051Z" },
]

[[package]]
name = "exceptiongroup"
version = "1.3.1"
source = { registry = "https://pypi.org/simple" }
sdist = { url = "https://files.pythonhosted.org/packages/50/79/66800aadf48771f6b62f7eb014e352e5d06856655206165d775e675a02c9/exceptiongroup-1.3.1.tar.gz", hash = "sha256:8b412432c6055b0b7d14c310000ae93352ed6754f70fa8f7c34141f91c4e3219", size = 30371, upload-time = "2025-11-21T23:01:54.787Z" }
wheels = [
    { url = "https://files.pythonhosted.org/packages/8a/0e/97c33bf5009bdbac74fd2beace167cab3f978feb69cc36f1ef79360d6c4e/exceptiongroup-1.3.1-py3-none-any.whl", hash = "sha256:a7a39a3bd276781e98394987d3a5701d0c4edffb633bb7a5144577f82c773598", size = 16740, upload-time = "2025-11-21T23:01:53.443Z" },
]

[[package]]
name = "execnet"
version = "2.1.2"
source = { registry = "https://pypi.org/simple" }
sdist = { url = "https://files.pythonhosted.org/packages/bf/89/780e11f9588d9e7128a3f87788354c7946a9cbb1401ad38a48c4db9a4f07/execnet-2.1.2.tar.gz", hash = "sha256:63d83bfdd9a23e35b9c6a3261412324f964c2ec8dcd8d3c6916ee9373e0befcd", size = 166622, upload-time = "2025-11-12T09:56:37.75Z" }
wheels = [
    { url = "https://files.pythonhosted.org/packages/ab/84/02fc1827e8cdded4aa65baef11296a9bbe595c474f0d6d758af082d849fd/execnet-2.1.2-py3-none-any.whl", hash = "sha256:67fba928dd5a544b783f6056f449e5e3931a5c378b128bc18501f7ea79e296ec", size = 40708, upload-time = "2025-11-12T09:56:36.333Z" },
]

[[package]]
name = "executing"
version = "2.2.1"
source = { registry = "https://pypi.org/simple" }
sdist = { url = "https://files.pythonhosted.org/packages/cc/28/c14e053b6762b1044f34a13aab6859bbf40456d37d23aa286ac24cfd9a5d/executing-2.2.1.tar.gz", hash = "sha256:3632cc370565f6648cc328b32435bd120a1e4ebb20c77e3fdde9a13cd1e533c4", size = 1129488, upload-time = "2025-09-01T09:48:10.866Z" }
wheels = [
    { url = "https://files.pythonhosted.org/packages/c1/ea/53f2148663b321f21b5a606bd5f191517cf40b7072c0497d3c92c4a13b1e/executing-2.2.1-py2.py3-none-any.whl", hash = "sha256:760643d3452b4d777d295bb167ccc74c64a81df23fb5e08eff250c425a4b2017", size = 28317, upload-time = "2025-09-01T09:48:08.5Z" },
]

[[package]]
name = "factory-boy"
version = "3.3.3"
source = { registry = "https://pypi.org/simple" }
dependencies = [
    { name = "faker" },
]
sdist = { url = "https://files.pythonhosted.org/packages/ba/98/75cacae9945f67cfe323829fc2ac451f64517a8a330b572a06a323997065/factory_boy-3.3.3.tar.gz", hash = "sha256:866862d226128dfac7f2b4160287e899daf54f2612778327dd03d0e2cb1e3d03", size = 164146, upload-time = "2025-02-03T09:49:04.433Z" }
wheels = [
    { url = "https://files.pythonhosted.org/packages/27/8d/2bc5f5546ff2ccb3f7de06742853483ab75bf74f36a92254702f8baecc79/factory_boy-3.3.3-py2.py3-none-any.whl", hash = "sha256:1c39e3289f7e667c4285433f305f8d506efc2fe9c73aaea4151ebd5cdea394fc", size = 37036, upload-time = "2025-02-03T09:49:01.659Z" },
]

[[package]]
name = "faker"
version = "38.2.0"
source = { registry = "https://pypi.org/simple" }
dependencies = [
    { name = "tzdata" },
]
sdist = { url = "https://files.pythonhosted.org/packages/64/27/022d4dbd4c20567b4c294f79a133cc2f05240ea61e0d515ead18c995c249/faker-38.2.0.tar.gz", hash = "sha256:20672803db9c7cb97f9b56c18c54b915b6f1d8991f63d1d673642dc43f5ce7ab", size = 1941469, upload-time = "2025-11-19T16:37:31.892Z" }
wheels = [
    { url = "https://files.pythonhosted.org/packages/17/93/00c94d45f55c336434a15f98d906387e87ce28f9918e4444829a8fda432d/faker-38.2.0-py3-none-any.whl", hash = "sha256:35fe4a0a79dee0dc4103a6083ee9224941e7d3594811a50e3969e547b0d2ee65", size = 1980505, upload-time = "2025-11-19T16:37:30.208Z" },
]

[[package]]
name = "fastdiff"
version = "0.3.0"
source = { registry = "https://pypi.org/simple" }
dependencies = [
    { name = "wasmer" },
    { name = "wasmer-compiler-cranelift" },
]
sdist = { url = "https://files.pythonhosted.org/packages/3f/0e/5cec0653411663dab4850d2cf04be21e36fd604b7669af546062076e5a07/fastdiff-0.3.0.tar.gz", hash = "sha256:4dfa09c47832a8c040acda3f1f55fc0ab4d666f0e14e6951e6da78d59acd945a", size = 44514, upload-time = "2021-05-12T07:28:11.305Z" }
wheels = [
    { url = "https://files.pythonhosted.org/packages/c2/98/72928a3911acf145d57dc02c494c025a3820665ca1df3fc083d1a82bac9e/fastdiff-0.3.0-py2.py3-none-any.whl", hash = "sha256:ca5f61f6ddf5a1564ddfd98132ad28e7abe4a88a638a8b014a2214f71e5918ec", size = 37563, upload-time = "2021-05-12T07:28:09.473Z" },
]

[[package]]
name = "filelock"
version = "3.20.0"
source = { registry = "https://pypi.org/simple" }
sdist = { url = "https://files.pythonhosted.org/packages/58/46/0028a82567109b5ef6e4d2a1f04a583fb513e6cf9527fcdd09afd817deeb/filelock-3.20.0.tar.gz", hash = "sha256:711e943b4ec6be42e1d4e6690b48dc175c822967466bb31c0c293f34334c13f4", size = 18922, upload-time = "2025-10-08T18:03:50.056Z" }
wheels = [
    { url = "https://files.pythonhosted.org/packages/76/91/7216b27286936c16f5b4d0c530087e4a54eead683e6b0b73dd0c64844af6/filelock-3.20.0-py3-none-any.whl", hash = "sha256:339b4732ffda5cd79b13f4e2711a31b0365ce445d95d243bb996273d072546a2", size = 16054, upload-time = "2025-10-08T18:03:48.35Z" },
]

[[package]]
name = "flake8"
version = "7.3.0"
source = { registry = "https://pypi.org/simple" }
dependencies = [
    { name = "mccabe" },
    { name = "pycodestyle" },
    { name = "pyflakes" },
]
sdist = { url = "https://files.pythonhosted.org/packages/9b/af/fbfe3c4b5a657d79e5c47a2827a362f9e1b763336a52f926126aa6dc7123/flake8-7.3.0.tar.gz", hash = "sha256:fe044858146b9fc69b551a4b490d69cf960fcb78ad1edcb84e7fbb1b4a8e3872", size = 48326, upload-time = "2025-06-20T19:31:35.838Z" }
wheels = [
    { url = "https://files.pythonhosted.org/packages/9f/56/13ab06b4f93ca7cac71078fbe37fcea175d3216f31f85c3168a6bbd0bb9a/flake8-7.3.0-py2.py3-none-any.whl", hash = "sha256:b9696257b9ce8beb888cdbe31cf885c90d31928fe202be0889a7cdafad32f01e", size = 57922, upload-time = "2025-06-20T19:31:34.425Z" },
]

[[package]]
name = "flake8-absolute-import"
version = "1.0.0.3"
source = { registry = "https://pypi.org/simple" }
dependencies = [
    { name = "flake8" },
]
sdist = { url = "https://files.pythonhosted.org/packages/00/b3/99967e98c60d82884886c6d0b607d80ccb4a474c69734c60f0533cf1f9d5/flake8_absolute_import-1.0.0.3.tar.gz", hash = "sha256:84b2bb2dbad98227a333ca4ba30357e073117ecd6b068b46ac5906fa9a7ed39e", size = 10900, upload-time = "2025-11-28T02:12:01.518Z" }
wheels = [
    { url = "https://files.pythonhosted.org/packages/05/97/a2f279f6c749912ad7d254af9c8ec845736352f6d162fb0fc25000d26e22/flake8_absolute_import-1.0.0.3-py3-none-any.whl", hash = "sha256:de62300044f5060f32dbe5cbfa0ad7b345231323c572077997d9c8ae6241b189", size = 5905, upload-time = "2025-11-28T02:12:08.884Z" },
]

[[package]]
name = "flake8-bugbear"
version = "25.11.29"
source = { registry = "https://pypi.org/simple" }
dependencies = [
    { name = "attrs" },
    { name = "flake8" },
]
sdist = { url = "https://files.pythonhosted.org/packages/ec/20/2a996e2fca7810bd1b031901d65fc4292630895afcb946ebd00568bdc669/flake8_bugbear-25.11.29.tar.gz", hash = "sha256:b5d06710f3d26e595541ad303ad4d5cb52578bd4bccbb2c2c0b2c72e243dafc8", size = 84896, upload-time = "2025-11-29T20:51:57.75Z" }
wheels = [
    { url = "https://files.pythonhosted.org/packages/0d/42/c18f199780d99a6f6a64c4a36f4ad28a445d9e11968a6025b21d0c8b6802/flake8_bugbear-25.11.29-py3-none-any.whl", hash = "sha256:9bf15e2970e736d2340da4c0a70493db964061c9c38f708cfe1f7b2d87392298", size = 37861, upload-time = "2025-11-29T20:51:56.439Z" },
]

[[package]]
name = "flake8-formatter-junit-xml"
version = "0.0.6"
source = { registry = "https://pypi.org/simple" }
dependencies = [
    { name = "flake8" },
    { name = "junit-xml" },
]
sdist = { url = "https://files.pythonhosted.org/packages/e6/5f/7805a65d85b7361b063ddbe6a0a2f7d2bb5b333be7695ca7e7e78b0844dc/flake8_formatter_junit_xml-0.0.6.tar.gz", hash = "sha256:1ddd9356bb30ba736c3f14c769c837cfacf4f79c3d383ab963ef9d38eea05a9c", size = 3089, upload-time = "2018-04-11T05:44:27.689Z" }
wheels = [
    { url = "https://files.pythonhosted.org/packages/81/b5/15ba83fa9214f14494a7a0cb7edce38221cd9d0db49322a9a607687d1ac3/flake8_formatter_junit_xml-0.0.6-py2.py3-none-any.whl", hash = "sha256:6358a44ecafdf0f9c8ee5314859b8d6f553dc2e55e946a24c538185e1eba7ce6", size = 6407, upload-time = "2018-04-11T05:44:26.419Z" },
]

[[package]]
name = "flaky"
version = "3.8.1"
source = { registry = "https://pypi.org/simple" }
sdist = { url = "https://files.pythonhosted.org/packages/5b/c5/ef69119a01427204ff2db5fc8f98001087bcce719bbb94749dcd7b191365/flaky-3.8.1.tar.gz", hash = "sha256:47204a81ec905f3d5acfbd61daeabcada8f9d4031616d9bcb0618461729699f5", size = 25248, upload-time = "2024-03-12T22:17:59.265Z" }
wheels = [
    { url = "https://files.pythonhosted.org/packages/7f/b8/b830fc43663246c3f3dd1ae7dca4847b96ed992537e85311e27fa41ac40e/flaky-3.8.1-py2.py3-none-any.whl", hash = "sha256:194ccf4f0d3a22b2de7130f4b62e45e977ac1b5ccad74d4d48f3005dcc38815e", size = 19139, upload-time = "2024-03-12T22:17:51.59Z" },
]

[[package]]
name = "flower"
version = "2.0.1"
source = { registry = "https://pypi.org/simple" }
dependencies = [
    { name = "celery" },
    { name = "humanize" },
    { name = "prometheus-client" },
    { name = "pytz" },
    { name = "tornado" },
]
sdist = { url = "https://files.pythonhosted.org/packages/09/a1/357f1b5d8946deafdcfdd604f51baae9de10aafa2908d0b7322597155f92/flower-2.0.1.tar.gz", hash = "sha256:5ab717b979530770c16afb48b50d2a98d23c3e9fe39851dcf6bc4d01845a02a0", size = 3220408, upload-time = "2023-08-13T14:37:46.073Z" }
wheels = [
    { url = "https://files.pythonhosted.org/packages/a6/ff/ee2f67c0ff146ec98b5df1df637b2bc2d17beeb05df9f427a67bd7a7d79c/flower-2.0.1-py2.py3-none-any.whl", hash = "sha256:9db2c621eeefbc844c8dd88be64aef61e84e2deb29b271e02ab2b5b9f01068e2", size = 383553, upload-time = "2023-08-13T14:37:41.552Z" },
]

[[package]]
name = "fonttools"
version = "4.61.0"
source = { registry = "https://pypi.org/simple" }
sdist = { url = "https://files.pythonhosted.org/packages/33/f9/0e84d593c0e12244150280a630999835a64f2852276161b62a0f98318de0/fonttools-4.61.0.tar.gz", hash = "sha256:ec520a1f0c7758d7a858a00f090c1745f6cde6a7c5e76fb70ea4044a15f712e7", size = 3561884, upload-time = "2025-11-28T17:05:49.491Z" }
wheels = [
    { url = "https://files.pythonhosted.org/packages/17/45/334f0d7f181e5473cfb757e1b60f4e60e7fc64f28d406e5d364a952718c0/fonttools-4.61.0-cp313-cp313-macosx_10_13_universal2.whl", hash = "sha256:ba774b8cbd8754f54b8eb58124e8bd45f736b2743325ab1a5229698942b9b433", size = 2841801, upload-time = "2025-11-28T17:05:01.621Z" },
    { url = "https://files.pythonhosted.org/packages/cc/63/97b9c78e1f79bc741d4efe6e51f13872d8edb2b36e1b9fb2bab0d4491bb7/fonttools-4.61.0-cp313-cp313-macosx_10_13_x86_64.whl", hash = "sha256:c84b430616ed73ce46e9cafd0bf0800e366a3e02fb7e1ad7c1e214dbe3862b1f", size = 2379024, upload-time = "2025-11-28T17:05:03.668Z" },
    { url = "https://files.pythonhosted.org/packages/4e/80/c87bc524a90dbeb2a390eea23eae448286983da59b7e02c67fa0ca96a8c5/fonttools-4.61.0-cp313-cp313-manylinux1_x86_64.manylinux2014_x86_64.manylinux_2_17_x86_64.manylinux_2_5_x86_64.whl", hash = "sha256:b2b734d8391afe3c682320840c8191de9bd24e7eb85768dd4dc06ed1b63dbb1b", size = 4923706, upload-time = "2025-11-28T17:05:05.494Z" },
    { url = "https://files.pythonhosted.org/packages/6d/f6/a3b0374811a1de8c3f9207ec88f61ad1bb96f938ed89babae26c065c2e46/fonttools-4.61.0-cp313-cp313-manylinux2014_aarch64.manylinux_2_17_aarch64.manylinux_2_28_aarch64.whl", hash = "sha256:a5c5fff72bf31b0e558ed085e4fd7ed96eb85881404ecc39ed2a779e7cf724eb", size = 4979751, upload-time = "2025-11-28T17:05:07.665Z" },
    { url = "https://files.pythonhosted.org/packages/a5/3b/30f63b4308b449091573285f9d27619563a84f399946bca3eadc9554afbe/fonttools-4.61.0-cp313-cp313-musllinux_1_2_aarch64.whl", hash = "sha256:14a290c5c93fcab76b7f451e6a4b7721b712d90b3b5ed6908f1abcf794e90d6d", size = 4921113, upload-time = "2025-11-28T17:05:09.551Z" },
    { url = "https://files.pythonhosted.org/packages/41/6c/58e6e9b7d9d8bf2d7010bd7bb493060b39b02a12d1cda64a8bfb116ce760/fonttools-4.61.0-cp313-cp313-musllinux_1_2_x86_64.whl", hash = "sha256:13e3e20a5463bfeb77b3557d04b30bd6a96a6bb5c15c7b2e7908903e69d437a0", size = 5063183, upload-time = "2025-11-28T17:05:11.677Z" },
    { url = "https://files.pythonhosted.org/packages/3f/e3/52c790ab2b07492df059947a1fd7778e105aac5848c0473029a4d20481a2/fonttools-4.61.0-cp313-cp313-win32.whl", hash = "sha256:6781e7a4bb010be1cd69a29927b0305c86b843395f2613bdabe115f7d6ea7f34", size = 2263159, upload-time = "2025-11-28T17:05:13.292Z" },
    { url = "https://files.pythonhosted.org/packages/e9/1f/116013b200fbeba871046554d5d2a45fefa69a05c40e9cdfd0d4fff53edc/fonttools-4.61.0-cp313-cp313-win_amd64.whl", hash = "sha256:c53b47834ae41e8e4829171cc44fec0fdf125545a15f6da41776b926b9645a9a", size = 2313530, upload-time = "2025-11-28T17:05:14.848Z" },
    { url = "https://files.pythonhosted.org/packages/0c/14/634f7daea5ffe6a5f7a0322ba8e1a0e23c9257b80aa91458107896d1dfc7/fonttools-4.61.0-py3-none-any.whl", hash = "sha256:276f14c560e6f98d24ef7f5f44438e55ff5a67f78fa85236b218462c9f5d0635", size = 1144485, upload-time = "2025-11-28T17:05:47.573Z" },
]

[package.optional-dependencies]
woff = [
    { name = "brotli", marker = "platform_python_implementation == 'CPython'" },
    { name = "brotlicffi", marker = "platform_python_implementation != 'CPython'" },
    { name = "zopfli" },
]

[[package]]
name = "freezegun"
version = "1.5.5"
source = { registry = "https://pypi.org/simple" }
dependencies = [
    { name = "python-dateutil" },
]
sdist = { url = "https://files.pythonhosted.org/packages/95/dd/23e2f4e357f8fd3bdff613c1fe4466d21bfb00a6177f238079b17f7b1c84/freezegun-1.5.5.tar.gz", hash = "sha256:ac7742a6cc6c25a2c35e9292dfd554b897b517d2dec26891a2e8debf205cb94a", size = 35914, upload-time = "2025-08-09T10:39:08.338Z" }
wheels = [
    { url = "https://files.pythonhosted.org/packages/5e/2e/b41d8a1a917d6581fc27a35d05561037b048e47df50f27f8ac9c7e27a710/freezegun-1.5.5-py3-none-any.whl", hash = "sha256:cd557f4a75cf074e84bc374249b9dd491eaeacd61376b9eb3c423282211619d2", size = 19266, upload-time = "2025-08-09T10:39:06.636Z" },
]

[[package]]
name = "gevent"
version = "25.9.1"
source = { registry = "https://pypi.org/simple" }
dependencies = [
    { name = "cffi", marker = "platform_python_implementation == 'CPython' and sys_platform == 'win32'" },
    { name = "greenlet", marker = "platform_python_implementation == 'CPython'" },
    { name = "zope-event" },
    { name = "zope-interface" },
]
sdist = { url = "https://files.pythonhosted.org/packages/9e/48/b3ef2673ffb940f980966694e40d6d32560f3ffa284ecaeb5ea3a90a6d3f/gevent-25.9.1.tar.gz", hash = "sha256:adf9cd552de44a4e6754c51ff2e78d9193b7fa6eab123db9578a210e657235dd", size = 5059025, upload-time = "2025-09-17T16:15:34.528Z" }
wheels = [
    { url = "https://files.pythonhosted.org/packages/5a/77/b97f086388f87f8ad3e01364f845004aef0123d4430241c7c9b1f9bde742/gevent-25.9.1-cp313-cp313-macosx_11_0_universal2.whl", hash = "sha256:4f84591d13845ee31c13f44bdf6bd6c3dbf385b5af98b2f25ec328213775f2ed", size = 2973739, upload-time = "2025-09-17T14:53:30.279Z" },
    { url = "https://files.pythonhosted.org/packages/3c/2e/9d5f204ead343e5b27bbb2fedaec7cd0009d50696b2266f590ae845d0331/gevent-25.9.1-cp313-cp313-manylinux2014_aarch64.manylinux_2_17_aarch64.whl", hash = "sha256:9cdbb24c276a2d0110ad5c978e49daf620b153719ac8a548ce1250a7eb1b9245", size = 1809165, upload-time = "2025-09-17T15:41:27.193Z" },
    { url = "https://files.pythonhosted.org/packages/10/3e/791d1bf1eb47748606d5f2c2aa66571f474d63e0176228b1f1fd7b77ab37/gevent-25.9.1-cp313-cp313-manylinux2014_ppc64le.manylinux_2_17_ppc64le.whl", hash = "sha256:88b6c07169468af631dcf0fdd3658f9246d6822cc51461d43f7c44f28b0abb82", size = 1890638, upload-time = "2025-09-17T15:49:02.45Z" },
    { url = "https://files.pythonhosted.org/packages/f2/5c/9ad0229b2b4d81249ca41e4f91dd8057deaa0da6d4fbe40bf13cdc5f7a47/gevent-25.9.1-cp313-cp313-manylinux2014_s390x.manylinux_2_17_s390x.whl", hash = "sha256:b7bb0e29a7b3e6ca9bed2394aa820244069982c36dc30b70eb1004dd67851a48", size = 1857118, upload-time = "2025-09-17T15:49:22.125Z" },
    { url = "https://files.pythonhosted.org/packages/49/2a/3010ed6c44179a3a5c5c152e6de43a30ff8bc2c8de3115ad8733533a018f/gevent-25.9.1-cp313-cp313-manylinux2014_x86_64.manylinux_2_17_x86_64.whl", hash = "sha256:2951bb070c0ee37b632ac9134e4fdaad70d2e660c931bb792983a0837fe5b7d7", size = 2111598, upload-time = "2025-09-17T15:15:15.226Z" },
    { url = "https://files.pythonhosted.org/packages/08/75/6bbe57c19a7aa4527cc0f9afcdf5a5f2aed2603b08aadbccb5bf7f607ff4/gevent-25.9.1-cp313-cp313-musllinux_1_2_aarch64.whl", hash = "sha256:e4e17c2d57e9a42e25f2a73d297b22b60b2470a74be5a515b36c984e1a246d47", size = 1829059, upload-time = "2025-09-17T15:52:42.596Z" },
    { url = "https://files.pythonhosted.org/packages/06/6e/19a9bee9092be45679cb69e4dd2e0bf5f897b7140b4b39c57cc123d24829/gevent-25.9.1-cp313-cp313-musllinux_1_2_x86_64.whl", hash = "sha256:8d94936f8f8b23d9de2251798fcb603b84f083fdf0d7f427183c1828fb64f117", size = 2173529, upload-time = "2025-09-17T15:24:13.897Z" },
    { url = "https://files.pythonhosted.org/packages/ca/4f/50de9afd879440e25737e63f5ba6ee764b75a3abe17376496ab57f432546/gevent-25.9.1-cp313-cp313-win_amd64.whl", hash = "sha256:eb51c5f9537b07da673258b4832f6635014fee31690c3f0944d34741b69f92fa", size = 1681518, upload-time = "2025-09-17T19:39:47.488Z" },
]

[[package]]
name = "ghp-import"
version = "2.1.0"
source = { registry = "https://pypi.org/simple" }
dependencies = [
    { name = "python-dateutil" },
]
sdist = { url = "https://files.pythonhosted.org/packages/d9/29/d40217cbe2f6b1359e00c6c307bb3fc876ba74068cbab3dde77f03ca0dc4/ghp-import-2.1.0.tar.gz", hash = "sha256:9c535c4c61193c2df8871222567d7fd7e5014d835f97dc7b7439069e2413d343", size = 10943, upload-time = "2022-05-02T15:47:16.11Z" }
wheels = [
    { url = "https://files.pythonhosted.org/packages/f7/ec/67fbef5d497f86283db54c22eec6f6140243aae73265799baaaa19cd17fb/ghp_import-2.1.0-py3-none-any.whl", hash = "sha256:8337dd7b50877f163d4c0289bc1f1c7f127550241988d568c1db512c4324a619", size = 11034, upload-time = "2022-05-02T15:47:14.552Z" },
]

[[package]]
name = "gitdb"
version = "4.0.12"
source = { registry = "https://pypi.org/simple" }
dependencies = [
    { name = "smmap" },
]
sdist = { url = "https://files.pythonhosted.org/packages/72/94/63b0fc47eb32792c7ba1fe1b694daec9a63620db1e313033d18140c2320a/gitdb-4.0.12.tar.gz", hash = "sha256:5ef71f855d191a3326fcfbc0d5da835f26b13fbcba60c32c21091c349ffdb571", size = 394684, upload-time = "2025-01-02T07:20:46.413Z" }
wheels = [
    { url = "https://files.pythonhosted.org/packages/a0/61/5c78b91c3143ed5c14207f463aecfc8f9dbb5092fb2869baf37c273b2705/gitdb-4.0.12-py3-none-any.whl", hash = "sha256:67073e15955400952c6565cc3e707c554a4eea2e428946f7a4c162fab9bd9bcf", size = 62794, upload-time = "2025-01-02T07:20:43.624Z" },
]

[[package]]
name = "gitpython"
version = "3.1.45"
source = { registry = "https://pypi.org/simple" }
dependencies = [
    { name = "gitdb" },
]
sdist = { url = "https://files.pythonhosted.org/packages/9a/c8/dd58967d119baab745caec2f9d853297cec1989ec1d63f677d3880632b88/gitpython-3.1.45.tar.gz", hash = "sha256:85b0ee964ceddf211c41b9f27a49086010a190fd8132a24e21f362a4b36a791c", size = 215076, upload-time = "2025-07-24T03:45:54.871Z" }
wheels = [
    { url = "https://files.pythonhosted.org/packages/01/61/d4b89fec821f72385526e1b9d9a3a0385dda4a72b206d28049e2c7cd39b8/gitpython-3.1.45-py3-none-any.whl", hash = "sha256:8908cb2e02fb3b93b7eb0f2827125cb699869470432cc885f019b8fd0fccff77", size = 208168, upload-time = "2025-07-24T03:45:52.517Z" },
]

[[package]]
name = "gprof2dot"
version = "2025.4.14"
source = { registry = "https://pypi.org/simple" }
sdist = { url = "https://files.pythonhosted.org/packages/bb/fd/cad13fa1f7a463a607176432c4affa33ea162f02f58cc36de1d40d3e6b48/gprof2dot-2025.4.14.tar.gz", hash = "sha256:35743e2d2ca027bf48fa7cba37021aaf4a27beeae1ae8e05a50b55f1f921a6ce", size = 39536, upload-time = "2025-04-14T07:21:45.76Z" }
wheels = [
    { url = "https://files.pythonhosted.org/packages/71/ed/89d760cb25279109b89eb52975a7b5479700d3114a2421ce735bfb2e7513/gprof2dot-2025.4.14-py3-none-any.whl", hash = "sha256:0742e4c0b4409a5e8777e739388a11e1ed3750be86895655312ea7c20bd0090e", size = 37555, upload-time = "2025-04-14T07:21:43.319Z" },
]

[[package]]
name = "greenlet"
version = "3.2.4"
source = { registry = "https://pypi.org/simple" }
sdist = { url = "https://files.pythonhosted.org/packages/03/b8/704d753a5a45507a7aab61f18db9509302ed3d0a27ac7e0359ec2905b1a6/greenlet-3.2.4.tar.gz", hash = "sha256:0dca0d95ff849f9a364385f36ab49f50065d76964944638be9691e1832e9f86d", size = 188260, upload-time = "2025-08-07T13:24:33.51Z" }
wheels = [
    { url = "https://files.pythonhosted.org/packages/49/e8/58c7f85958bda41dafea50497cbd59738c5c43dbbea5ee83d651234398f4/greenlet-3.2.4-cp313-cp313-macosx_11_0_universal2.whl", hash = "sha256:1a921e542453fe531144e91e1feedf12e07351b1cf6c9e8a3325ea600a715a31", size = 272814, upload-time = "2025-08-07T13:15:50.011Z" },
    { url = "https://files.pythonhosted.org/packages/62/dd/b9f59862e9e257a16e4e610480cfffd29e3fae018a68c2332090b53aac3d/greenlet-3.2.4-cp313-cp313-manylinux2014_aarch64.manylinux_2_17_aarch64.whl", hash = "sha256:cd3c8e693bff0fff6ba55f140bf390fa92c994083f838fece0f63be121334945", size = 641073, upload-time = "2025-08-07T13:42:57.23Z" },
    { url = "https://files.pythonhosted.org/packages/f7/0b/bc13f787394920b23073ca3b6c4a7a21396301ed75a655bcb47196b50e6e/greenlet-3.2.4-cp313-cp313-manylinux2014_ppc64le.manylinux_2_17_ppc64le.whl", hash = "sha256:710638eb93b1fa52823aa91bf75326f9ecdfd5e0466f00789246a5280f4ba0fc", size = 655191, upload-time = "2025-08-07T13:45:29.752Z" },
    { url = "https://files.pythonhosted.org/packages/f2/d6/6adde57d1345a8d0f14d31e4ab9c23cfe8e2cd39c3baf7674b4b0338d266/greenlet-3.2.4-cp313-cp313-manylinux2014_s390x.manylinux_2_17_s390x.whl", hash = "sha256:c5111ccdc9c88f423426df3fd1811bfc40ed66264d35aa373420a34377efc98a", size = 649516, upload-time = "2025-08-07T13:53:16.314Z" },
    { url = "https://files.pythonhosted.org/packages/7f/3b/3a3328a788d4a473889a2d403199932be55b1b0060f4ddd96ee7cdfcad10/greenlet-3.2.4-cp313-cp313-manylinux2014_x86_64.manylinux_2_17_x86_64.whl", hash = "sha256:d76383238584e9711e20ebe14db6c88ddcedc1829a9ad31a584389463b5aa504", size = 652169, upload-time = "2025-08-07T13:18:32.861Z" },
    { url = "https://files.pythonhosted.org/packages/ee/43/3cecdc0349359e1a527cbf2e3e28e5f8f06d3343aaf82ca13437a9aa290f/greenlet-3.2.4-cp313-cp313-manylinux_2_24_x86_64.manylinux_2_28_x86_64.whl", hash = "sha256:23768528f2911bcd7e475210822ffb5254ed10d71f4028387e5a99b4c6699671", size = 610497, upload-time = "2025-08-07T13:18:31.636Z" },
    { url = "https://files.pythonhosted.org/packages/b8/19/06b6cf5d604e2c382a6f31cafafd6f33d5dea706f4db7bdab184bad2b21d/greenlet-3.2.4-cp313-cp313-musllinux_1_1_aarch64.whl", hash = "sha256:00fadb3fedccc447f517ee0d3fd8fe49eae949e1cd0f6a611818f4f6fb7dc83b", size = 1121662, upload-time = "2025-08-07T13:42:41.117Z" },
    { url = "https://files.pythonhosted.org/packages/a2/15/0d5e4e1a66fab130d98168fe984c509249c833c1a3c16806b90f253ce7b9/greenlet-3.2.4-cp313-cp313-musllinux_1_1_x86_64.whl", hash = "sha256:d25c5091190f2dc0eaa3f950252122edbbadbb682aa7b1ef2f8af0f8c0afefae", size = 1149210, upload-time = "2025-08-07T13:18:24.072Z" },
    { url = "https://files.pythonhosted.org/packages/1c/53/f9c440463b3057485b8594d7a638bed53ba531165ef0ca0e6c364b5cc807/greenlet-3.2.4-cp313-cp313-musllinux_1_2_aarch64.whl", hash = "sha256:6e343822feb58ac4d0a1211bd9399de2b3a04963ddeec21530fc426cc121f19b", size = 1564759, upload-time = "2025-11-04T12:42:19.395Z" },
    { url = "https://files.pythonhosted.org/packages/47/e4/3bb4240abdd0a8d23f4f88adec746a3099f0d86bfedb623f063b2e3b4df0/greenlet-3.2.4-cp313-cp313-musllinux_1_2_x86_64.whl", hash = "sha256:ca7f6f1f2649b89ce02f6f229d7c19f680a6238af656f61e0115b24857917929", size = 1634288, upload-time = "2025-11-04T12:42:21.174Z" },
    { url = "https://files.pythonhosted.org/packages/0b/55/2321e43595e6801e105fcfdee02b34c0f996eb71e6ddffca6b10b7e1d771/greenlet-3.2.4-cp313-cp313-win_amd64.whl", hash = "sha256:554b03b6e73aaabec3745364d6239e9e012d64c68ccd0b8430c64ccc14939a8b", size = 299685, upload-time = "2025-08-07T13:24:38.824Z" },
]

[[package]]
name = "griffe"
version = "1.15.0"
source = { registry = "https://pypi.org/simple" }
dependencies = [
    { name = "colorama" },
]
sdist = { url = "https://files.pythonhosted.org/packages/0d/0c/3a471b6e31951dce2360477420d0a8d1e00dea6cf33b70f3e8c3ab6e28e1/griffe-1.15.0.tar.gz", hash = "sha256:7726e3afd6f298fbc3696e67958803e7ac843c1cfe59734b6251a40cdbfb5eea", size = 424112, upload-time = "2025-11-10T15:03:15.52Z" }
wheels = [
    { url = "https://files.pythonhosted.org/packages/9c/83/3b1d03d36f224edded98e9affd0467630fc09d766c0e56fb1498cbb04a9b/griffe-1.15.0-py3-none-any.whl", hash = "sha256:6f6762661949411031f5fcda9593f586e6ce8340f0ba88921a0f2ef7a81eb9a3", size = 150705, upload-time = "2025-11-10T15:03:13.549Z" },
]

[[package]]
name = "gunicorn"
version = "23.0.0"
source = { registry = "https://pypi.org/simple" }
dependencies = [
    { name = "packaging" },
]
sdist = { url = "https://files.pythonhosted.org/packages/34/72/9614c465dc206155d93eff0ca20d42e1e35afc533971379482de953521a4/gunicorn-23.0.0.tar.gz", hash = "sha256:f014447a0101dc57e294f6c18ca6b40227a4c90e9bdb586042628030cba004ec", size = 375031, upload-time = "2024-08-10T20:25:27.378Z" }
wheels = [
    { url = "https://files.pythonhosted.org/packages/cb/7d/6dac2a6e1eba33ee43f318edbed4ff29151a49b5d37f080aad1e6469bca4/gunicorn-23.0.0-py3-none-any.whl", hash = "sha256:ec400d38950de4dfd418cff8328b2c8faed0edb0d517d3394e457c317908ca4d", size = 85029, upload-time = "2024-08-10T20:25:24.996Z" },
]

[[package]]
name = "h11"
version = "0.16.0"
source = { registry = "https://pypi.org/simple" }
sdist = { url = "https://files.pythonhosted.org/packages/01/ee/02a2c011bdab74c6fb3c75474d40b3052059d95df7e73351460c8588d963/h11-0.16.0.tar.gz", hash = "sha256:4e35b956cf45792e4caa5885e69fba00bdbc6ffafbfa020300e549b208ee5ff1", size = 101250, upload-time = "2025-04-24T03:35:25.427Z" }
wheels = [
    { url = "https://files.pythonhosted.org/packages/04/4b/29cac41a4d98d144bf5f6d33995617b185d14b22401f75ca86f384e87ff1/h11-0.16.0-py3-none-any.whl", hash = "sha256:63cf8bbe7522de3bf65932fda1d9c2772064ffb3dae62d55932da54b31cb6c86", size = 37515, upload-time = "2025-04-24T03:35:24.344Z" },
]

[[package]]
name = "hjson"
version = "3.1.0"
source = { registry = "https://pypi.org/simple" }
sdist = { url = "https://files.pythonhosted.org/packages/82/e5/0b56d723a76ca67abadbf7fb71609fb0ea7e6926e94fcca6c65a85b36a0e/hjson-3.1.0.tar.gz", hash = "sha256:55af475a27cf83a7969c808399d7bccdec8fb836a07ddbd574587593b9cdcf75", size = 40541, upload-time = "2022-08-13T02:53:01.919Z" }
wheels = [
    { url = "https://files.pythonhosted.org/packages/1f/7f/13cd798d180af4bf4c0ceddeefba2b864a63c71645abc0308b768d67bb81/hjson-3.1.0-py3-none-any.whl", hash = "sha256:65713cdcf13214fb554eb8b4ef803419733f4f5e551047c9b711098ab7186b89", size = 54018, upload-time = "2022-08-13T02:52:59.899Z" },
]

[[package]]
name = "hope"
<<<<<<< HEAD
version = "4.3.0"
=======
version = "4.4.0"
>>>>>>> b673b0bd
source = { editable = "." }
dependencies = [
    { name = "black" },
    { name = "celery", extra = ["redis"] },
    { name = "coreapi" },
    { name = "defusedxml" },
    { name = "django" },
    { name = "django-admin-cursor-paginator" },
    { name = "django-admin-extra-buttons" },
    { name = "django-admin-sync" },
    { name = "django-adminactions" },
    { name = "django-adminfilters" },
    { name = "django-advanced-filters" },
    { name = "django-auditlog" },
    { name = "django-celery-beat" },
    { name = "django-celery-results" },
    { name = "django-compressor" },
    { name = "django-concurrency" },
    { name = "django-constance", extra = ["redis"] },
    { name = "django-cors-headers" },
    { name = "django-countries" },
    { name = "django-csp" },
    { name = "django-debug-toolbar" },
    { name = "django-elasticsearch-dsl" },
    { name = "django-environ" },
    { name = "django-extensions" },
    { name = "django-fernet-encrypted-fields" },
    { name = "django-filter" },
    { name = "django-flags" },
    { name = "django-front-door" },
    { name = "django-fsm" },
    { name = "django-hijack" },
    { name = "django-import-export" },
    { name = "django-import-export-celery" },
    { name = "django-jsoneditor" },
    { name = "django-markdownify" },
    { name = "django-model-utils" },
    { name = "django-mptt" },
    { name = "django-multiselectfield" },
    { name = "django-phonenumber-field" },
    { name = "django-querysetsequence" },
    { name = "django-redis" },
    { name = "django-rest-extensions" },
    { name = "django-reversion" },
    { name = "django-silk" },
    { name = "django-smart-admin" },
    { name = "django-smart-env" },
    { name = "django-sql-explorer", extra = ["xls"] },
    { name = "django-storages", extra = ["azure"] },
    { name = "django-strategy-field" },
    { name = "django-sysinfo" },
    { name = "djangorestframework" },
    { name = "drf-extensions" },
    { name = "drf-jwt" },
    { name = "drf-nested-routers" },
    { name = "drf-spectacular", extra = ["sidecar"] },
    { name = "elastic-transport" },
    { name = "elasticsearch" },
    { name = "elasticsearch-dsl" },
    { name = "factory-boy" },
    { name = "flower" },
    { name = "gevent" },
    { name = "gunicorn" },
    { name = "ipython" },
    { name = "jedi" },
    { name = "jinja2" },
    { name = "jmespath" },
    { name = "markupsafe" },
    { name = "msoffcrypto-tool" },
    { name = "natural-keys" },
    { name = "nested-multipart-parser" },
    { name = "openpyxl" },
    { name = "openpyxl-image-loader" },
    { name = "paramiko" },
    { name = "phonenumbers" },
    { name = "pillow" },
    { name = "prompt-toolkit" },
    { name = "psycopg2-binary" },
    { name = "ptyprocess" },
    { name = "pycountry" },
    { name = "pydyf" },
    { name = "pygments" },
    { name = "pyjwt" },
    { name = "pytesseract" },
    { name = "pytz" },
    { name = "pyyaml" },
    { name = "pyzipper" },
    { name = "sentry-sdk" },
    { name = "setuptools" },
    { name = "single-source" },
    { name = "social-auth-app-django" },
    { name = "social-auth-core" },
    { name = "sorl-thumbnail" },
    { name = "swapper" },
    { name = "tblib" },
    { name = "tomli" },
    { name = "update" },
    { name = "urllib3" },
    { name = "weasyprint" },
    { name = "xlrd" },
]

[package.dev-dependencies]
dev = [
    { name = "aniso8601" },
    { name = "argh" },
    { name = "coverage" },
    { name = "django-stubs" },
    { name = "django-stubs-ext" },
    { name = "django-webtest" },
    { name = "djangorestframework-stubs" },
    { name = "faker" },
    { name = "flake8" },
    { name = "flake8-absolute-import" },
    { name = "flake8-bugbear" },
    { name = "flake8-formatter-junit-xml" },
    { name = "flaky" },
    { name = "freezegun" },
    { name = "ipdb" },
    { name = "openpyxl-stubs" },
    { name = "parameterized" },
    { name = "parso" },
    { name = "pre-commit" },
    { name = "pytest" },
    { name = "pytest-cov" },
    { name = "pytest-django" },
    { name = "pytest-echo" },
    { name = "pytest-html" },
    { name = "pytest-html-reporter" },
    { name = "pytest-mock" },
    { name = "pytest-randomly" },
    { name = "pytest-repeat" },
    { name = "pytest-rerunfailures" },
    { name = "pytest-vcr" },
    { name = "pytest-xdist" },
    { name = "requests-mock" },
    { name = "responses" },
    { name = "ruff" },
    { name = "selenium" },
    { name = "snapshottest" },
    { name = "tox" },
    { name = "types-freezegun" },
    { name = "types-python-dateutil" },
    { name = "types-pytz" },
    { name = "types-redis" },
    { name = "types-requests" },
    { name = "unittest-xml-reporting" },
    { name = "wasmer" },
    { name = "watchdog" },
    { name = "webdriver-manager" },
]
docs = [
    { name = "cairosvg" },
    { name = "django-environ" },
    { name = "markupsafe" },
    { name = "mdx-gh-links" },
    { name = "mike" },
    { name = "mkdocs" },
    { name = "mkdocs-alias-plugin" },
    { name = "mkdocs-autolinks-plugin" },
    { name = "mkdocs-awesome-pages-plugin" },
    { name = "mkdocs-click" },
    { name = "mkdocs-embed-external-markdown" },
    { name = "mkdocs-ezglossary-plugin" },
    { name = "mkdocs-ezlinks-plugin" },
    { name = "mkdocs-gen-files" },
    { name = "mkdocs-get-deps" },
    { name = "mkdocs-gitsnippet-plugin" },
    { name = "mkdocs-include-markdown-plugin" },
    { name = "mkdocs-link-marker" },
    { name = "mkdocs-macros-plugin" },
    { name = "mkdocs-material" },
    { name = "mkdocs-panzoom-plugin" },
    { name = "mkdocs-pdf-export-plugin" },
    { name = "mkdocs-simple-hooks" },
    { name = "mkdocstrings", extra = ["python"] },
    { name = "pillow" },
    { name = "pymdown-extensions" },
    { name = "requests" },
]

[package.metadata]
requires-dist = [
    { name = "black", specifier = ">=23,<26" },
    { name = "celery", extras = ["redis"], specifier = ">=5.2.7,<6" },
    { name = "coreapi", specifier = ">=2.3.3,<3" },
    { name = "defusedxml", specifier = "==0.7.0rc1" },
    { name = "django", specifier = ">=5.2,<5.2.9" },
    { name = "django-admin-cursor-paginator", specifier = ">=0.1.3,<1" },
    { name = "django-admin-extra-buttons", specifier = ">=1.5.4,<2" },
    { name = "django-admin-sync", specifier = ">=0.7,<1" },
    { name = "django-adminactions", specifier = ">=2.1,<3" },
    { name = "django-adminfilters", specifier = ">=2.4.2,<3" },
    { name = "django-advanced-filters", specifier = ">=2,<3" },
    { name = "django-auditlog", specifier = ">=2.1.1,<3" },
    { name = "django-celery-beat", specifier = ">=2.3,<3" },
    { name = "django-celery-results", specifier = ">=2.3.1,<3" },
    { name = "django-compressor", specifier = ">=4.5,<5" },
    { name = "django-concurrency", specifier = ">=2.4,<3" },
    { name = "django-constance", extras = ["redis"], specifier = ">=4.3.2,<5" },
    { name = "django-cors-headers", specifier = ">=3.13,<5" },
    { name = "django-countries", specifier = ">=7.3.2,<9" },
    { name = "django-csp", specifier = ">=3.7,<5" },
    { name = "django-debug-toolbar", specifier = ">=4.3,<6.1" },
    { name = "django-elasticsearch-dsl", specifier = ">=8,<9" },
    { name = "django-environ", specifier = ">=0.10,<1" },
    { name = "django-extensions", specifier = ">=3.1.5,<5" },
    { name = "django-fernet-encrypted-fields", specifier = ">=0.3,<1" },
    { name = "django-filter", specifier = ">=25.1,<26" },
    { name = "django-flags", specifier = ">=5.0.12,<6" },
    { name = "django-front-door", specifier = ">=0.10,<1" },
    { name = "django-fsm", specifier = ">=2.8,<3" },
    { name = "django-hijack", specifier = ">=3.2.1,<4" },
    { name = "django-import-export", specifier = ">=2.8,<5" },
    { name = "django-import-export-celery", specifier = ">=1.2,<2" },
    { name = "django-jsoneditor", specifier = ">=0.2.2,<1" },
    { name = "django-markdownify", specifier = ">=0.9.2,<1" },
    { name = "django-model-utils", specifier = ">=4.2,<6" },
    { name = "django-mptt", specifier = ">=0.14,<1" },
    { name = "django-multiselectfield", specifier = ">=1.0.1,<2" },
    { name = "django-phonenumber-field", specifier = ">=7,<9" },
    { name = "django-querysetsequence", specifier = ">=0.16,<1" },
    { name = "django-redis", specifier = ">=5.2,<7" },
    { name = "django-rest-extensions", specifier = ">=0.2,<2" },
    { name = "django-reversion", specifier = ">=5.0.2,<6" },
    { name = "django-silk", specifier = ">=5.0.1,<6" },
    { name = "django-smart-admin", specifier = ">=2,<3" },
    { name = "django-smart-env", specifier = "<2" },
    { name = "django-sql-explorer", extras = ["xls"], specifier = ">=3,<6" },
    { name = "django-storages", extras = ["azure"], specifier = ">=1.12.3,<2" },
    { name = "django-strategy-field", specifier = ">=3,<4" },
    { name = "django-sysinfo", specifier = ">=2.6,<3" },
    { name = "djangorestframework", specifier = ">=3.13.1,<4" },
    { name = "drf-extensions", specifier = ">=0.7.1,<1" },
    { name = "drf-jwt", specifier = ">=1.19.2,<2" },
    { name = "drf-nested-routers", specifier = ">=0.94,<1" },
    { name = "drf-spectacular", extras = ["sidecar"], specifier = ">=0.27,<1" },
    { name = "elastic-transport", specifier = ">=8.13,<9" },
    { name = "elasticsearch", specifier = "~=8.14.0" },
    { name = "elasticsearch-dsl", specifier = "~=8.14.0" },
    { name = "factory-boy", specifier = ">=3,<4" },
    { name = "flower", specifier = ">=2.0.1,<3" },
    { name = "gevent", specifier = "<26" },
    { name = "gunicorn", specifier = ">=20.1,<24" },
    { name = "ipython", specifier = ">=8.4,<10" },
    { name = "jedi", specifier = ">=0.18.1,<1" },
    { name = "jinja2", specifier = ">=3.1.3,<4" },
    { name = "jmespath", specifier = ">=1.0.1,<2" },
    { name = "markupsafe", specifier = ">=2.1.1,<4" },
    { name = "msoffcrypto-tool", specifier = ">=5.4.2,<6" },
    { name = "natural-keys", specifier = ">=2,<3" },
    { name = "nested-multipart-parser", specifier = "<2" },
    { name = "openpyxl", specifier = ">=3.1.5,<4" },
    { name = "openpyxl-image-loader", specifier = ">=1.0.5,<2" },
    { name = "paramiko", specifier = ">=4,<5" },
    { name = "phonenumbers", specifier = ">=8.12.49,<10" },
    { name = "pillow", specifier = ">=10.2,<13" },
    { name = "prompt-toolkit", specifier = ">=3.0.29,<4" },
    { name = "psycopg2-binary", specifier = ">=2.9.3,<3" },
    { name = "ptyprocess", specifier = ">=0.7,<1" },
    { name = "pycountry", specifier = ">=22.3,<25" },
    { name = "pydyf", specifier = ">=0.10,<1" },
    { name = "pygments", specifier = ">=2.12,<3" },
    { name = "pyjwt", specifier = ">=2.4,<3" },
    { name = "pytesseract", specifier = ">=0.3.9,<1" },
    { name = "pytz", specifier = ">=2022.1,<2026" },
    { name = "pyyaml", specifier = ">=6,<7" },
    { name = "pyzipper", specifier = ">=0.3.6,<1" },
    { name = "sentry-sdk", specifier = ">=2.37,<3" },
    { name = "setuptools", specifier = ">=71.1,<81" },
    { name = "single-source", specifier = ">=0.3,<1" },
    { name = "social-auth-app-django", specifier = ">=5,<6" },
    { name = "social-auth-core", specifier = ">=4.2,<5" },
    { name = "sorl-thumbnail", specifier = ">=12.11,<13" },
    { name = "swapper", specifier = ">=1.3,<2" },
    { name = "tblib", specifier = ">=1.7,<4" },
    { name = "tomli", specifier = ">=2.0.1,<3" },
    { name = "update", specifier = ">=0.0.1,<1" },
    { name = "urllib3", specifier = ">=1.26.9,<3" },
    { name = "weasyprint", specifier = ">=60,<67" },
    { name = "xlrd", specifier = ">=1.2,<2" },
]

[package.metadata.requires-dev]
dev = [
    { name = "aniso8601", specifier = ">=10.0.1" },
    { name = "argh", specifier = ">=0.28" },
    { name = "coverage", specifier = ">=7.3.2" },
    { name = "django-stubs", specifier = ">=1.12" },
    { name = "django-stubs-ext", specifier = ">=0.7" },
    { name = "django-webtest", specifier = ">=1.9.10" },
    { name = "djangorestframework-stubs", specifier = ">=1.7" },
    { name = "faker", specifier = ">=17" },
    { name = "flake8", specifier = ">=6" },
    { name = "flake8-absolute-import", specifier = ">=1.0.0.1" },
    { name = "flake8-bugbear", specifier = ">=22.9.23" },
    { name = "flake8-formatter-junit-xml", specifier = ">=0.0.6" },
    { name = "flaky", specifier = ">=3.8.1" },
    { name = "freezegun" },
    { name = "ipdb", specifier = ">=0.13.9" },
    { name = "openpyxl-stubs", specifier = ">=0.1.24" },
    { name = "parameterized", specifier = ">=0.8.1" },
    { name = "parso", specifier = ">=0.8.3" },
    { name = "pre-commit", specifier = ">=3.1.1" },
    { name = "pytest", specifier = ">=7.4.4,<8" },
    { name = "pytest-cov", specifier = ">=4.1" },
    { name = "pytest-django", specifier = ">=4.5.2" },
    { name = "pytest-echo", specifier = ">=1.7.1" },
    { name = "pytest-html", specifier = ">=4.1.1" },
    { name = "pytest-html-reporter", specifier = ">=0.2.9" },
    { name = "pytest-mock" },
    { name = "pytest-randomly", specifier = ">=3.15" },
    { name = "pytest-repeat", specifier = ">=0.9.3" },
    { name = "pytest-rerunfailures", specifier = ">=13" },
    { name = "pytest-vcr", specifier = ">=1.0.2" },
    { name = "pytest-xdist", specifier = ">=3.5" },
    { name = "requests-mock", specifier = ">=1.9.3" },
    { name = "responses", specifier = ">=0.22" },
    { name = "ruff", specifier = ">=0.11.8" },
    { name = "selenium", specifier = ">=4.29" },
    { name = "snapshottest", specifier = ">=1.0.0a0" },
    { name = "tox", specifier = ">=4.25" },
    { name = "types-freezegun", specifier = ">=1.1.10" },
    { name = "types-python-dateutil", specifier = ">=2.8.19.2" },
    { name = "types-pytz", specifier = ">=2022.4" },
    { name = "types-redis", specifier = ">=4.3.21.2" },
    { name = "types-requests", specifier = ">=2.28.11.2" },
    { name = "unittest-xml-reporting", specifier = ">=3.2" },
    { name = "wasmer", specifier = ">=1.1" },
    { name = "watchdog", specifier = ">=2.1.8" },
    { name = "webdriver-manager", specifier = ">=4.0.2" },
]
docs = [
    { name = "cairosvg", specifier = ">=2.7.1" },
    { name = "django-environ", specifier = ">=0.11.2" },
    { name = "markupsafe", specifier = ">=2.1.5" },
    { name = "mdx-gh-links", specifier = ">=0.4" },
    { name = "mike", specifier = ">=2.1.3" },
    { name = "mkdocs", specifier = ">=1.5.3" },
    { name = "mkdocs-alias-plugin", specifier = ">=0.8.1" },
    { name = "mkdocs-autolinks-plugin", specifier = ">=0.7.1" },
    { name = "mkdocs-awesome-pages-plugin", specifier = ">=2.9.3" },
    { name = "mkdocs-click", specifier = ">=0.8.1" },
    { name = "mkdocs-embed-external-markdown", specifier = ">=3.0.2" },
    { name = "mkdocs-ezglossary-plugin", specifier = ">=1.6.10" },
    { name = "mkdocs-ezlinks-plugin", specifier = ">=0.1.14" },
    { name = "mkdocs-gen-files", specifier = ">=0.5" },
    { name = "mkdocs-get-deps", specifier = ">=0.2" },
    { name = "mkdocs-gitsnippet-plugin", specifier = ">=1.2" },
    { name = "mkdocs-include-markdown-plugin", specifier = ">=6.2.2" },
    { name = "mkdocs-link-marker", specifier = ">=0.1.3" },
    { name = "mkdocs-macros-plugin", specifier = ">=1.2" },
    { name = "mkdocs-material", specifier = ">=9.5.15" },
    { name = "mkdocs-panzoom-plugin", specifier = ">=0.1.1" },
    { name = "mkdocs-pdf-export-plugin", specifier = ">=0.5.10" },
    { name = "mkdocs-simple-hooks", specifier = ">=0.1.5" },
    { name = "mkdocstrings", extras = ["python"], specifier = ">=0.24.1" },
    { name = "pillow", specifier = ">=10.4" },
    { name = "pymdown-extensions", specifier = ">=10.7.1" },
    { name = "requests", specifier = ">=2.32.3" },
]

[[package]]
name = "html-json-forms"
version = "1.1.1"
source = { registry = "https://pypi.org/simple" }
sdist = { url = "https://files.pythonhosted.org/packages/e8/80/9b76801b26cdf549d49d9daa93ed5df069de3bd0cd3938a7780aa0741197/html-json-forms-1.1.1.tar.gz", hash = "sha256:16dc413dc858fcc53602ad509c1aef735534838e1bae888bf429e210a9c48f6b", size = 9821, upload-time = "2020-01-15T00:57:49.97Z" }
wheels = [
    { url = "https://files.pythonhosted.org/packages/83/dd/58fad0d2d018a4794b7b0f97d6a55f6da63d768e4ed905f94cb0a894679a/html_json_forms-1.1.1-py3-none-any.whl", hash = "sha256:51e7e9088bc88e324027144ca25d8bcdd37da28f311a8436bfd88944138ed409", size = 7158, upload-time = "2020-01-15T00:57:48.366Z" },
]

[[package]]
name = "html2text"
version = "2025.4.15"
source = { registry = "https://pypi.org/simple" }
sdist = { url = "https://files.pythonhosted.org/packages/f8/27/e158d86ba1e82967cc2f790b0cb02030d4a8bef58e0c79a8590e9678107f/html2text-2025.4.15.tar.gz", hash = "sha256:948a645f8f0bc3abe7fd587019a2197a12436cd73d0d4908af95bfc8da337588", size = 64316, upload-time = "2025-04-15T04:02:30.045Z" }
wheels = [
    { url = "https://files.pythonhosted.org/packages/1d/84/1a0f9555fd5f2b1c924ff932d99b40a0f8a6b12f6dd625e2a47f415b00ea/html2text-2025.4.15-py3-none-any.whl", hash = "sha256:00569167ffdab3d7767a4cdf589b7f57e777a5ed28d12907d8c58769ec734acc", size = 34656, upload-time = "2025-04-15T04:02:28.44Z" },
]

[[package]]
name = "humanize"
version = "4.14.0"
source = { registry = "https://pypi.org/simple" }
sdist = { url = "https://files.pythonhosted.org/packages/b6/43/50033d25ad96a7f3845f40999b4778f753c3901a11808a584fed7c00d9f5/humanize-4.14.0.tar.gz", hash = "sha256:2fa092705ea640d605c435b1ca82b2866a1b601cdf96f076d70b79a855eba90d", size = 82939, upload-time = "2025-10-15T13:04:51.214Z" }
wheels = [
    { url = "https://files.pythonhosted.org/packages/c3/5b/9512c5fb6c8218332b530f13500c6ff5f3ce3342f35e0dd7be9ac3856fd3/humanize-4.14.0-py3-none-any.whl", hash = "sha256:d57701248d040ad456092820e6fde56c930f17749956ac47f4f655c0c547bfff", size = 132092, upload-time = "2025-10-15T13:04:49.404Z" },
]

[[package]]
name = "identify"
version = "2.6.15"
source = { registry = "https://pypi.org/simple" }
sdist = { url = "https://files.pythonhosted.org/packages/ff/e7/685de97986c916a6d93b3876139e00eef26ad5bbbd61925d670ae8013449/identify-2.6.15.tar.gz", hash = "sha256:e4f4864b96c6557ef2a1e1c951771838f4edc9df3a72ec7118b338801b11c7bf", size = 99311, upload-time = "2025-10-02T17:43:40.631Z" }
wheels = [
    { url = "https://files.pythonhosted.org/packages/0f/1c/e5fd8f973d4f375adb21565739498e2e9a1e54c858a97b9a8ccfdc81da9b/identify-2.6.15-py2.py3-none-any.whl", hash = "sha256:1181ef7608e00704db228516541eb83a88a9f94433a8c80bb9b5bd54b1d81757", size = 99183, upload-time = "2025-10-02T17:43:39.137Z" },
]

[[package]]
name = "idna"
version = "3.11"
source = { registry = "https://pypi.org/simple" }
sdist = { url = "https://files.pythonhosted.org/packages/6f/6d/0703ccc57f3a7233505399edb88de3cbd678da106337b9fcde432b65ed60/idna-3.11.tar.gz", hash = "sha256:795dafcc9c04ed0c1fb032c2aa73654d8e8c5023a7df64a53f39190ada629902", size = 194582, upload-time = "2025-10-12T14:55:20.501Z" }
wheels = [
    { url = "https://files.pythonhosted.org/packages/0e/61/66938bbb5fc52dbdf84594873d5b51fb1f7c7794e9c0f5bd885f30bc507b/idna-3.11-py3-none-any.whl", hash = "sha256:771a87f49d9defaf64091e6e6fe9c18d4833f140bd19464795bc32d966ca37ea", size = 71008, upload-time = "2025-10-12T14:55:18.883Z" },
]

[[package]]
name = "importlib-metadata"
version = "8.7.0"
source = { registry = "https://pypi.org/simple" }
dependencies = [
    { name = "zipp" },
]
sdist = { url = "https://files.pythonhosted.org/packages/76/66/650a33bd90f786193e4de4b3ad86ea60b53c89b669a5c7be931fac31cdb0/importlib_metadata-8.7.0.tar.gz", hash = "sha256:d13b81ad223b890aa16c5471f2ac3056cf76c5f10f82d6f9292f0b415f389000", size = 56641, upload-time = "2025-04-27T15:29:01.736Z" }
wheels = [
    { url = "https://files.pythonhosted.org/packages/20/b0/36bd937216ec521246249be3bf9855081de4c5e06a0c9b4219dbeda50373/importlib_metadata-8.7.0-py3-none-any.whl", hash = "sha256:e5dd1551894c77868a30651cef00984d50e1002d06942a7101d34870c5f02afd", size = 27656, upload-time = "2025-04-27T15:29:00.214Z" },
]

[[package]]
name = "importlib-resources"
version = "6.5.2"
source = { registry = "https://pypi.org/simple" }
sdist = { url = "https://files.pythonhosted.org/packages/cf/8c/f834fbf984f691b4f7ff60f50b514cc3de5cc08abfc3295564dd89c5e2e7/importlib_resources-6.5.2.tar.gz", hash = "sha256:185f87adef5bcc288449d98fb4fba07cea78bc036455dd44c5fc4a2fe78fed2c", size = 44693, upload-time = "2025-01-03T18:51:56.698Z" }
wheels = [
    { url = "https://files.pythonhosted.org/packages/a4/ed/1f1afb2e9e7f38a545d628f864d562a5ae64fe6f7a10e28ffb9b185b4e89/importlib_resources-6.5.2-py3-none-any.whl", hash = "sha256:789cfdc3ed28c78b67a06acb8126751ced69a3d5f79c095a98298cd8a760ccec", size = 37461, upload-time = "2025-01-03T18:51:54.306Z" },
]

[[package]]
name = "inflect"
version = "7.5.0"
source = { registry = "https://pypi.org/simple" }
dependencies = [
    { name = "more-itertools" },
    { name = "typeguard" },
]
sdist = { url = "https://files.pythonhosted.org/packages/78/c6/943357d44a21fd995723d07ccaddd78023eace03c1846049a2645d4324a3/inflect-7.5.0.tar.gz", hash = "sha256:faf19801c3742ed5a05a8ce388e0d8fe1a07f8d095c82201eb904f5d27ad571f", size = 73751, upload-time = "2024-12-28T17:11:18.897Z" }
wheels = [
    { url = "https://files.pythonhosted.org/packages/8a/eb/427ed2b20a38a4ee29f24dbe4ae2dafab198674fe9a85e3d6adf9e5f5f41/inflect-7.5.0-py3-none-any.whl", hash = "sha256:2aea70e5e70c35d8350b8097396ec155ffd68def678c7ff97f51aa69c1d92344", size = 35197, upload-time = "2024-12-28T17:11:15.931Z" },
]

[[package]]
name = "inflection"
version = "0.5.1"
source = { registry = "https://pypi.org/simple" }
sdist = { url = "https://files.pythonhosted.org/packages/e1/7e/691d061b7329bc8d54edbf0ec22fbfb2afe61facb681f9aaa9bff7a27d04/inflection-0.5.1.tar.gz", hash = "sha256:1a29730d366e996aaacffb2f1f1cb9593dc38e2ddd30c91250c6dde09ea9b417", size = 15091, upload-time = "2020-08-22T08:16:29.139Z" }
wheels = [
    { url = "https://files.pythonhosted.org/packages/59/91/aa6bde563e0085a02a435aa99b49ef75b0a4b062635e606dab23ce18d720/inflection-0.5.1-py2.py3-none-any.whl", hash = "sha256:f38b2b640938a4f35ade69ac3d053042959b62a0f1076a5bbaa1b9526605a8a2", size = 9454, upload-time = "2020-08-22T08:16:27.816Z" },
]

[[package]]
name = "iniconfig"
version = "2.3.0"
source = { registry = "https://pypi.org/simple" }
sdist = { url = "https://files.pythonhosted.org/packages/72/34/14ca021ce8e5dfedc35312d08ba8bf51fdd999c576889fc2c24cb97f4f10/iniconfig-2.3.0.tar.gz", hash = "sha256:c76315c77db068650d49c5b56314774a7804df16fee4402c1f19d6d15d8c4730", size = 20503, upload-time = "2025-10-18T21:55:43.219Z" }
wheels = [
    { url = "https://files.pythonhosted.org/packages/cb/b1/3846dd7f199d53cb17f49cba7e651e9ce294d8497c8c150530ed11865bb8/iniconfig-2.3.0-py3-none-any.whl", hash = "sha256:f631c04d2c48c52b84d0d0549c99ff3859c98df65b3101406327ecc7d53fbf12", size = 7484, upload-time = "2025-10-18T21:55:41.639Z" },
]

[[package]]
name = "invoke"
version = "2.2.1"
source = { registry = "https://pypi.org/simple" }
sdist = { url = "https://files.pythonhosted.org/packages/de/bd/b461d3424a24c80490313fd77feeb666ca4f6a28c7e72713e3d9095719b4/invoke-2.2.1.tar.gz", hash = "sha256:515bf49b4a48932b79b024590348da22f39c4942dff991ad1fb8b8baea1be707", size = 304762, upload-time = "2025-10-11T00:36:35.172Z" }
wheels = [
    { url = "https://files.pythonhosted.org/packages/32/4b/b99e37f88336009971405cbb7630610322ed6fbfa31e1d7ab3fbf3049a2d/invoke-2.2.1-py3-none-any.whl", hash = "sha256:2413bc441b376e5cd3f55bb5d364f973ad8bdd7bf87e53c79de3c11bf3feecc8", size = 160287, upload-time = "2025-10-11T00:36:33.703Z" },
]

[[package]]
name = "ipdb"
version = "0.13.13"
source = { registry = "https://pypi.org/simple" }
dependencies = [
    { name = "decorator" },
    { name = "ipython" },
]
sdist = { url = "https://files.pythonhosted.org/packages/3d/1b/7e07e7b752017f7693a0f4d41c13e5ca29ce8cbcfdcc1fd6c4ad8c0a27a0/ipdb-0.13.13.tar.gz", hash = "sha256:e3ac6018ef05126d442af680aad863006ec19d02290561ac88b8b1c0b0cfc726", size = 17042, upload-time = "2023-03-09T15:40:57.487Z" }
wheels = [
    { url = "https://files.pythonhosted.org/packages/0c/4c/b075da0092003d9a55cf2ecc1cae9384a1ca4f650d51b00fc59875fe76f6/ipdb-0.13.13-py3-none-any.whl", hash = "sha256:45529994741c4ab6d2388bfa5d7b725c2cf7fe9deffabdb8a6113aa5ed449ed4", size = 12130, upload-time = "2023-03-09T15:40:55.021Z" },
]

[[package]]
name = "ipython"
version = "9.8.0"
source = { registry = "https://pypi.org/simple" }
dependencies = [
    { name = "colorama", marker = "sys_platform == 'win32'" },
    { name = "decorator" },
    { name = "ipython-pygments-lexers" },
    { name = "jedi" },
    { name = "matplotlib-inline" },
    { name = "pexpect", marker = "sys_platform != 'emscripten' and sys_platform != 'win32'" },
    { name = "prompt-toolkit" },
    { name = "pygments" },
    { name = "stack-data" },
    { name = "traitlets" },
]
sdist = { url = "https://files.pythonhosted.org/packages/12/51/a703c030f4928646d390b4971af4938a1b10c9dfce694f0d99a0bb073cb2/ipython-9.8.0.tar.gz", hash = "sha256:8e4ce129a627eb9dd221c41b1d2cdaed4ef7c9da8c17c63f6f578fe231141f83", size = 4424940, upload-time = "2025-12-03T10:18:24.353Z" }
wheels = [
    { url = "https://files.pythonhosted.org/packages/f1/df/8ee1c5dd1e3308b5d5b2f2dfea323bb2f3827da8d654abb6642051199049/ipython-9.8.0-py3-none-any.whl", hash = "sha256:ebe6d1d58d7d988fbf23ff8ff6d8e1622cfdb194daf4b7b73b792c4ec3b85385", size = 621374, upload-time = "2025-12-03T10:18:22.335Z" },
]

[[package]]
name = "ipython-pygments-lexers"
version = "1.1.1"
source = { registry = "https://pypi.org/simple" }
dependencies = [
    { name = "pygments" },
]
sdist = { url = "https://files.pythonhosted.org/packages/ef/4c/5dd1d8af08107f88c7f741ead7a40854b8ac24ddf9ae850afbcf698aa552/ipython_pygments_lexers-1.1.1.tar.gz", hash = "sha256:09c0138009e56b6854f9535736f4171d855c8c08a563a0dcd8022f78355c7e81", size = 8393, upload-time = "2025-01-17T11:24:34.505Z" }
wheels = [
    { url = "https://files.pythonhosted.org/packages/d9/33/1f075bf72b0b747cb3288d011319aaf64083cf2efef8354174e3ed4540e2/ipython_pygments_lexers-1.1.1-py3-none-any.whl", hash = "sha256:a9462224a505ade19a605f71f8fa63c2048833ce50abc86768a0d81d876dc81c", size = 8074, upload-time = "2025-01-17T11:24:33.271Z" },
]

[[package]]
name = "isodate"
version = "0.7.2"
source = { registry = "https://pypi.org/simple" }
sdist = { url = "https://files.pythonhosted.org/packages/54/4d/e940025e2ce31a8ce1202635910747e5a87cc3a6a6bb2d00973375014749/isodate-0.7.2.tar.gz", hash = "sha256:4cd1aa0f43ca76f4a6c6c0292a85f40b35ec2e43e315b59f06e6d32171a953e6", size = 29705, upload-time = "2024-10-08T23:04:11.5Z" }
wheels = [
    { url = "https://files.pythonhosted.org/packages/15/aa/0aca39a37d3c7eb941ba736ede56d689e7be91cab5d9ca846bde3999eba6/isodate-0.7.2-py3-none-any.whl", hash = "sha256:28009937d8031054830160fce6d409ed342816b543597cece116d966c6d99e15", size = 22320, upload-time = "2024-10-08T23:04:09.501Z" },
]

[[package]]
name = "itypes"
version = "1.2.0"
source = { registry = "https://pypi.org/simple" }
sdist = { url = "https://files.pythonhosted.org/packages/0e/53/764524b3907d0af00523f8794daca181c08ca7cb32ceee25a0754d5e63a5/itypes-1.2.0.tar.gz", hash = "sha256:af886f129dea4a2a1e3d36595a2d139589e4dd287f5cab0b40e799ee81570ff1", size = 4355, upload-time = "2020-04-19T21:50:13.144Z" }
wheels = [
    { url = "https://files.pythonhosted.org/packages/3f/bb/3bd99c7cd34d4a123b2903e16da364f6d2078b1c3a3530a8ad105c668104/itypes-1.2.0-py2.py3-none-any.whl", hash = "sha256:03da6872ca89d29aef62773672b2d408f490f80db48b23079a4b194c86dd04c6", size = 4756, upload-time = "2020-04-19T21:50:11.704Z" },
]

[[package]]
name = "jedi"
version = "0.19.2"
source = { registry = "https://pypi.org/simple" }
dependencies = [
    { name = "parso" },
]
sdist = { url = "https://files.pythonhosted.org/packages/72/3a/79a912fbd4d8dd6fbb02bf69afd3bb72cf0c729bb3063c6f4498603db17a/jedi-0.19.2.tar.gz", hash = "sha256:4770dc3de41bde3966b02eb84fbcf557fb33cce26ad23da12c742fb50ecb11f0", size = 1231287, upload-time = "2024-11-11T01:41:42.873Z" }
wheels = [
    { url = "https://files.pythonhosted.org/packages/c0/5a/9cac0c82afec3d09ccd97c8b6502d48f165f9124db81b4bcb90b4af974ee/jedi-0.19.2-py2.py3-none-any.whl", hash = "sha256:a8ef22bde8490f57fe5c7681a3c83cb58874daf72b4784de3cce5b6ef6edb5b9", size = 1572278, upload-time = "2024-11-11T01:41:40.175Z" },
]

[[package]]
name = "jinja2"
version = "3.1.6"
source = { registry = "https://pypi.org/simple" }
dependencies = [
    { name = "markupsafe" },
]
sdist = { url = "https://files.pythonhosted.org/packages/df/bf/f7da0350254c0ed7c72f3e33cef02e048281fec7ecec5f032d4aac52226b/jinja2-3.1.6.tar.gz", hash = "sha256:0137fb05990d35f1275a587e9aee6d56da821fc83491a0fb838183be43f66d6d", size = 245115, upload-time = "2025-03-05T20:05:02.478Z" }
wheels = [
    { url = "https://files.pythonhosted.org/packages/62/a1/3d680cbfd5f4b8f15abc1d571870c5fc3e594bb582bc3b64ea099db13e56/jinja2-3.1.6-py3-none-any.whl", hash = "sha256:85ece4451f492d0c13c5dd7c13a64681a86afae63a5f347908daf103ce6d2f67", size = 134899, upload-time = "2025-03-05T20:05:00.369Z" },
]

[[package]]
name = "jmespath"
version = "1.0.1"
source = { registry = "https://pypi.org/simple" }
sdist = { url = "https://files.pythonhosted.org/packages/00/2a/e867e8531cf3e36b41201936b7fa7ba7b5702dbef42922193f05c8976cd6/jmespath-1.0.1.tar.gz", hash = "sha256:90261b206d6defd58fdd5e85f478bf633a2901798906be2ad389150c5c60edbe", size = 25843, upload-time = "2022-06-17T18:00:12.224Z" }
wheels = [
    { url = "https://files.pythonhosted.org/packages/31/b4/b9b800c45527aadd64d5b442f9b932b00648617eb5d63d2c7a6587b7cafc/jmespath-1.0.1-py3-none-any.whl", hash = "sha256:02e2e4cc71b5bcab88332eebf907519190dd9e6e82107fa7f83b1003a6252980", size = 20256, upload-time = "2022-06-17T18:00:10.251Z" },
]

[[package]]
name = "jsonschema"
version = "4.25.1"
source = { registry = "https://pypi.org/simple" }
dependencies = [
    { name = "attrs" },
    { name = "jsonschema-specifications" },
    { name = "referencing" },
    { name = "rpds-py" },
]
sdist = { url = "https://files.pythonhosted.org/packages/74/69/f7185de793a29082a9f3c7728268ffb31cb5095131a9c139a74078e27336/jsonschema-4.25.1.tar.gz", hash = "sha256:e4a9655ce0da0c0b67a085847e00a3a51449e1157f4f75e9fb5aa545e122eb85", size = 357342, upload-time = "2025-08-18T17:03:50.038Z" }
wheels = [
    { url = "https://files.pythonhosted.org/packages/bf/9c/8c95d856233c1f82500c2450b8c68576b4cf1c871db3afac5c34ff84e6fd/jsonschema-4.25.1-py3-none-any.whl", hash = "sha256:3fba0169e345c7175110351d456342c364814cfcf3b964ba4587f22915230a63", size = 90040, upload-time = "2025-08-18T17:03:48.373Z" },
]

[[package]]
name = "jsonschema-specifications"
version = "2025.9.1"
source = { registry = "https://pypi.org/simple" }
dependencies = [
    { name = "referencing" },
]
sdist = { url = "https://files.pythonhosted.org/packages/19/74/a633ee74eb36c44aa6d1095e7cc5569bebf04342ee146178e2d36600708b/jsonschema_specifications-2025.9.1.tar.gz", hash = "sha256:b540987f239e745613c7a9176f3edb72b832a4ac465cf02712288397832b5e8d", size = 32855, upload-time = "2025-09-08T01:34:59.186Z" }
wheels = [
    { url = "https://files.pythonhosted.org/packages/41/45/1a4ed80516f02155c51f51e8cedb3c1902296743db0bbc66608a0db2814f/jsonschema_specifications-2025.9.1-py3-none-any.whl", hash = "sha256:98802fee3a11ee76ecaca44429fda8a41bff98b00a0f2838151b113f210cc6fe", size = 18437, upload-time = "2025-09-08T01:34:57.871Z" },
]

[[package]]
name = "junit-xml"
version = "1.9"
source = { registry = "https://pypi.org/simple" }
dependencies = [
    { name = "six" },
]
sdist = { url = "https://files.pythonhosted.org/packages/98/af/bc988c914dd1ea2bc7540ecc6a0265c2b6faccc6d9cdb82f20e2094a8229/junit-xml-1.9.tar.gz", hash = "sha256:de16a051990d4e25a3982b2dd9e89d671067548718866416faec14d9de56db9f", size = 7349, upload-time = "2023-01-24T18:42:00.836Z" }
wheels = [
    { url = "https://files.pythonhosted.org/packages/2a/93/2d896b5fd3d79b4cadd8882c06650e66d003f465c9d12c488d92853dff78/junit_xml-1.9-py2.py3-none-any.whl", hash = "sha256:ec5ca1a55aefdd76d28fcc0b135251d156c7106fa979686a4b48d62b761b4732", size = 7130, upload-time = "2020-02-22T20:41:37.661Z" },
]

[[package]]
name = "kombu"
version = "5.6.1"
source = { registry = "https://pypi.org/simple" }
dependencies = [
    { name = "amqp" },
    { name = "packaging" },
    { name = "tzdata" },
    { name = "vine" },
]
sdist = { url = "https://files.pythonhosted.org/packages/ac/05/749ada8e51718445d915af13f1d18bc4333848e8faa0cb234028a3328ec8/kombu-5.6.1.tar.gz", hash = "sha256:90f1febb57ad4f53ca327a87598191b2520e0c793c75ea3b88d98e3b111282e4", size = 471548, upload-time = "2025-11-25T11:07:33.504Z" }
wheels = [
    { url = "https://files.pythonhosted.org/packages/14/d6/943cf84117cd9ddecf6e1707a3f712a49fc64abdb8ac31b19132871af1dd/kombu-5.6.1-py3-none-any.whl", hash = "sha256:b69e3f5527ec32fc5196028a36376501682973e9620d6175d1c3d4eaf7e95409", size = 214141, upload-time = "2025-11-25T11:07:31.54Z" },
]

[package.optional-dependencies]
redis = [
    { name = "redis" },
]

[[package]]
name = "legacy-cgi"
version = "2.6.4"
source = { registry = "https://pypi.org/simple" }
sdist = { url = "https://files.pythonhosted.org/packages/f4/9c/91c7d2c5ebbdf0a1a510bfa0ddeaa2fbb5b78677df5ac0a0aa51cf7125b0/legacy_cgi-2.6.4.tar.gz", hash = "sha256:abb9dfc7835772f7c9317977c63253fd22a7484b5c9bbcdca60a29dcce97c577", size = 24603, upload-time = "2025-10-27T05:20:05.395Z" }
wheels = [
    { url = "https://files.pythonhosted.org/packages/8c/7e/e7394eeb49a41cc514b3eb49020223666cbf40d86f5721c2f07871e6d84a/legacy_cgi-2.6.4-py3-none-any.whl", hash = "sha256:7e235ce58bf1e25d1fc9b2d299015e4e2cd37305eccafec1e6bac3fc04b878cd", size = 20035, upload-time = "2025-10-27T05:20:04.289Z" },
]

[[package]]
name = "librt"
version = "0.6.3"
source = { registry = "https://pypi.org/simple" }
sdist = { url = "https://files.pythonhosted.org/packages/37/c3/cdff3c10e2e608490dc0a310ccf11ba777b3943ad4fcead2a2ade98c21e1/librt-0.6.3.tar.gz", hash = "sha256:c724a884e642aa2bbad52bb0203ea40406ad742368a5f90da1b220e970384aae", size = 54209, upload-time = "2025-11-29T14:01:56.058Z" }
wheels = [
    { url = "https://files.pythonhosted.org/packages/dd/aa/3055dd440f8b8b3b7e8624539a0749dd8e1913e978993bcca9ce7e306231/librt-0.6.3-cp313-cp313-macosx_10_13_x86_64.whl", hash = "sha256:9e716f9012148a81f02f46a04fc4c663420c6fbfeacfac0b5e128cf43b4413d3", size = 27874, upload-time = "2025-11-29T14:01:10.615Z" },
    { url = "https://files.pythonhosted.org/packages/ef/93/226d7dd455eaa4c26712b5ccb2dfcca12831baa7f898c8ffd3a831e29fda/librt-0.6.3-cp313-cp313-macosx_11_0_arm64.whl", hash = "sha256:669ff2495728009a96339c5ad2612569c6d8be4474e68f3f3ac85d7c3261f5f5", size = 27852, upload-time = "2025-11-29T14:01:11.535Z" },
    { url = "https://files.pythonhosted.org/packages/4e/8b/db9d51191aef4e4cc06285250affe0bb0ad8b2ed815f7ca77951655e6f02/librt-0.6.3-cp313-cp313-manylinux1_i686.manylinux_2_28_i686.manylinux_2_5_i686.whl", hash = "sha256:349b6873ebccfc24c9efd244e49da9f8a5c10f60f07575e248921aae2123fc42", size = 84264, upload-time = "2025-11-29T14:01:12.461Z" },
    { url = "https://files.pythonhosted.org/packages/8d/53/297c96bda3b5a73bdaf748f1e3ae757edd29a0a41a956b9c10379f193417/librt-0.6.3-cp313-cp313-manylinux2014_aarch64.manylinux_2_17_aarch64.manylinux_2_28_aarch64.whl", hash = "sha256:0c74c26736008481c9f6d0adf1aedb5a52aff7361fea98276d1f965c0256ee70", size = 88432, upload-time = "2025-11-29T14:01:13.405Z" },
    { url = "https://files.pythonhosted.org/packages/54/3a/c005516071123278e340f22de72fa53d51e259d49215295c212da16c4dc2/librt-0.6.3-cp313-cp313-manylinux2014_x86_64.manylinux_2_17_x86_64.manylinux_2_28_x86_64.whl", hash = "sha256:408a36ddc75e91918cb15b03460bdc8a015885025d67e68c6f78f08c3a88f522", size = 89014, upload-time = "2025-11-29T14:01:14.373Z" },
    { url = "https://files.pythonhosted.org/packages/8e/9b/ea715f818d926d17b94c80a12d81a79e95c44f52848e61e8ca1ff29bb9a9/librt-0.6.3-cp313-cp313-musllinux_1_2_aarch64.whl", hash = "sha256:e61ab234624c9ffca0248a707feffe6fac2343758a36725d8eb8a6efef0f8c30", size = 90807, upload-time = "2025-11-29T14:01:15.377Z" },
    { url = "https://files.pythonhosted.org/packages/f0/fc/4e2e4c87e002fa60917a8e474fd13c4bac9a759df82be3778573bb1ab954/librt-0.6.3-cp313-cp313-musllinux_1_2_i686.whl", hash = "sha256:324462fe7e3896d592b967196512491ec60ca6e49c446fe59f40743d08c97917", size = 88890, upload-time = "2025-11-29T14:01:16.633Z" },
    { url = "https://files.pythonhosted.org/packages/70/7f/c7428734fbdfd4db3d5b9237fc3a857880b2ace66492836f6529fef25d92/librt-0.6.3-cp313-cp313-musllinux_1_2_x86_64.whl", hash = "sha256:36b2ec8c15030002c7f688b4863e7be42820d7c62d9c6eece3db54a2400f0530", size = 92300, upload-time = "2025-11-29T14:01:17.658Z" },
    { url = "https://files.pythonhosted.org/packages/f9/0c/738c4824fdfe74dc0f95d5e90ef9e759d4ecf7fd5ba964d54a7703322251/librt-0.6.3-cp313-cp313-win32.whl", hash = "sha256:25b1b60cb059471c0c0c803e07d0dfdc79e41a0a122f288b819219ed162672a3", size = 20159, upload-time = "2025-11-29T14:01:18.61Z" },
    { url = "https://files.pythonhosted.org/packages/f2/95/93d0e61bc617306ecf4c54636b5cbde4947d872563565c4abdd9d07a39d3/librt-0.6.3-cp313-cp313-win_amd64.whl", hash = "sha256:10a95ad074e2a98c9e4abc7f5b7d40e5ecbfa84c04c6ab8a70fabf59bd429b88", size = 21484, upload-time = "2025-11-29T14:01:19.506Z" },
    { url = "https://files.pythonhosted.org/packages/10/23/abd7ace79ab54d1dbee265f13529266f686a7ce2d21ab59a992f989009b6/librt-0.6.3-cp313-cp313-win_arm64.whl", hash = "sha256:17000df14f552e86877d67e4ab7966912224efc9368e998c96a6974a8d609bf9", size = 20935, upload-time = "2025-11-29T14:01:20.415Z" },
]

[[package]]
name = "lxml"
version = "6.0.2"
source = { registry = "https://pypi.org/simple" }
sdist = { url = "https://files.pythonhosted.org/packages/aa/88/262177de60548e5a2bfc46ad28232c9e9cbde697bd94132aeb80364675cb/lxml-6.0.2.tar.gz", hash = "sha256:cd79f3367bd74b317dda655dc8fcfa304d9eb6e4fb06b7168c5cf27f96e0cd62", size = 4073426, upload-time = "2025-09-22T04:04:59.287Z" }
wheels = [
    { url = "https://files.pythonhosted.org/packages/53/fd/4e8f0540608977aea078bf6d79f128e0e2c2bba8af1acf775c30baa70460/lxml-6.0.2-cp313-cp313-macosx_10_13_universal2.whl", hash = "sha256:9b33d21594afab46f37ae58dfadd06636f154923c4e8a4d754b0127554eb2e77", size = 8648494, upload-time = "2025-09-22T04:01:54.242Z" },
    { url = "https://files.pythonhosted.org/packages/5d/f4/2a94a3d3dfd6c6b433501b8d470a1960a20ecce93245cf2db1706adf6c19/lxml-6.0.2-cp313-cp313-macosx_10_13_x86_64.whl", hash = "sha256:6c8963287d7a4c5c9a432ff487c52e9c5618667179c18a204bdedb27310f022f", size = 4661146, upload-time = "2025-09-22T04:01:56.282Z" },
    { url = "https://files.pythonhosted.org/packages/25/2e/4efa677fa6b322013035d38016f6ae859d06cac67437ca7dc708a6af7028/lxml-6.0.2-cp313-cp313-manylinux2014_aarch64.manylinux_2_17_aarch64.whl", hash = "sha256:1941354d92699fb5ffe6ed7b32f9649e43c2feb4b97205f75866f7d21aa91452", size = 4946932, upload-time = "2025-09-22T04:01:58.989Z" },
    { url = "https://files.pythonhosted.org/packages/ce/0f/526e78a6d38d109fdbaa5049c62e1d32fdd70c75fb61c4eadf3045d3d124/lxml-6.0.2-cp313-cp313-manylinux2014_x86_64.manylinux_2_17_x86_64.whl", hash = "sha256:bb2f6ca0ae2d983ded09357b84af659c954722bbf04dea98030064996d156048", size = 5100060, upload-time = "2025-09-22T04:02:00.812Z" },
    { url = "https://files.pythonhosted.org/packages/81/76/99de58d81fa702cc0ea7edae4f4640416c2062813a00ff24bd70ac1d9c9b/lxml-6.0.2-cp313-cp313-manylinux_2_26_aarch64.manylinux_2_28_aarch64.whl", hash = "sha256:eb2a12d704f180a902d7fa778c6d71f36ceb7b0d317f34cdc76a5d05aa1dd1df", size = 5019000, upload-time = "2025-09-22T04:02:02.671Z" },
    { url = "https://files.pythonhosted.org/packages/b5/35/9e57d25482bc9a9882cb0037fdb9cc18f4b79d85df94fa9d2a89562f1d25/lxml-6.0.2-cp313-cp313-manylinux_2_26_i686.manylinux_2_28_i686.whl", hash = "sha256:6ec0e3f745021bfed19c456647f0298d60a24c9ff86d9d051f52b509663feeb1", size = 5348496, upload-time = "2025-09-22T04:02:04.904Z" },
    { url = "https://files.pythonhosted.org/packages/a6/8e/cb99bd0b83ccc3e8f0f528e9aa1f7a9965dfec08c617070c5db8d63a87ce/lxml-6.0.2-cp313-cp313-manylinux_2_26_ppc64le.manylinux_2_28_ppc64le.whl", hash = "sha256:846ae9a12d54e368933b9759052d6206a9e8b250291109c48e350c1f1f49d916", size = 5643779, upload-time = "2025-09-22T04:02:06.689Z" },
    { url = "https://files.pythonhosted.org/packages/d0/34/9e591954939276bb679b73773836c6684c22e56d05980e31d52a9a8deb18/lxml-6.0.2-cp313-cp313-manylinux_2_26_x86_64.manylinux_2_28_x86_64.whl", hash = "sha256:ef9266d2aa545d7374938fb5c484531ef5a2ec7f2d573e62f8ce722c735685fd", size = 5244072, upload-time = "2025-09-22T04:02:08.587Z" },
    { url = "https://files.pythonhosted.org/packages/8d/27/b29ff065f9aaca443ee377aff699714fcbffb371b4fce5ac4ca759e436d5/lxml-6.0.2-cp313-cp313-manylinux_2_31_armv7l.whl", hash = "sha256:4077b7c79f31755df33b795dc12119cb557a0106bfdab0d2c2d97bd3cf3dffa6", size = 4718675, upload-time = "2025-09-22T04:02:10.783Z" },
    { url = "https://files.pythonhosted.org/packages/2b/9f/f756f9c2cd27caa1a6ef8c32ae47aadea697f5c2c6d07b0dae133c244fbe/lxml-6.0.2-cp313-cp313-manylinux_2_38_riscv64.manylinux_2_39_riscv64.whl", hash = "sha256:a7c5d5e5f1081955358533be077166ee97ed2571d6a66bdba6ec2f609a715d1a", size = 5255171, upload-time = "2025-09-22T04:02:12.631Z" },
    { url = "https://files.pythonhosted.org/packages/61/46/bb85ea42d2cb1bd8395484fd72f38e3389611aa496ac7772da9205bbda0e/lxml-6.0.2-cp313-cp313-musllinux_1_2_aarch64.whl", hash = "sha256:8f8d0cbd0674ee89863a523e6994ac25fd5be9c8486acfc3e5ccea679bad2679", size = 5057175, upload-time = "2025-09-22T04:02:14.718Z" },
    { url = "https://files.pythonhosted.org/packages/95/0c/443fc476dcc8e41577f0af70458c50fe299a97bb6b7505bb1ae09aa7f9ac/lxml-6.0.2-cp313-cp313-musllinux_1_2_armv7l.whl", hash = "sha256:2cbcbf6d6e924c28f04a43f3b6f6e272312a090f269eff68a2982e13e5d57659", size = 4785688, upload-time = "2025-09-22T04:02:16.957Z" },
    { url = "https://files.pythonhosted.org/packages/48/78/6ef0b359d45bb9697bc5a626e1992fa5d27aa3f8004b137b2314793b50a0/lxml-6.0.2-cp313-cp313-musllinux_1_2_ppc64le.whl", hash = "sha256:dfb874cfa53340009af6bdd7e54ebc0d21012a60a4e65d927c2e477112e63484", size = 5660655, upload-time = "2025-09-22T04:02:18.815Z" },
    { url = "https://files.pythonhosted.org/packages/ff/ea/e1d33808f386bc1339d08c0dcada6e4712d4ed8e93fcad5f057070b7988a/lxml-6.0.2-cp313-cp313-musllinux_1_2_riscv64.whl", hash = "sha256:fb8dae0b6b8b7f9e96c26fdd8121522ce5de9bb5538010870bd538683d30e9a2", size = 5247695, upload-time = "2025-09-22T04:02:20.593Z" },
    { url = "https://files.pythonhosted.org/packages/4f/47/eba75dfd8183673725255247a603b4ad606f4ae657b60c6c145b381697da/lxml-6.0.2-cp313-cp313-musllinux_1_2_x86_64.whl", hash = "sha256:358d9adae670b63e95bc59747c72f4dc97c9ec58881d4627fe0120da0f90d314", size = 5269841, upload-time = "2025-09-22T04:02:22.489Z" },
    { url = "https://files.pythonhosted.org/packages/76/04/5c5e2b8577bc936e219becb2e98cdb1aca14a4921a12995b9d0c523502ae/lxml-6.0.2-cp313-cp313-win32.whl", hash = "sha256:e8cd2415f372e7e5a789d743d133ae474290a90b9023197fd78f32e2dc6873e2", size = 3610700, upload-time = "2025-09-22T04:02:24.465Z" },
    { url = "https://files.pythonhosted.org/packages/fe/0a/4643ccc6bb8b143e9f9640aa54e38255f9d3b45feb2cbe7ae2ca47e8782e/lxml-6.0.2-cp313-cp313-win_amd64.whl", hash = "sha256:b30d46379644fbfc3ab81f8f82ae4de55179414651f110a1514f0b1f8f6cb2d7", size = 4010347, upload-time = "2025-09-22T04:02:26.286Z" },
    { url = "https://files.pythonhosted.org/packages/31/ef/dcf1d29c3f530577f61e5fe2f1bd72929acf779953668a8a47a479ae6f26/lxml-6.0.2-cp313-cp313-win_arm64.whl", hash = "sha256:13dcecc9946dca97b11b7c40d29fba63b55ab4170d3c0cf8c0c164343b9bfdcf", size = 3671248, upload-time = "2025-09-22T04:02:27.918Z" },
]

[[package]]
name = "markdown"
version = "3.10"
source = { registry = "https://pypi.org/simple" }
sdist = { url = "https://files.pythonhosted.org/packages/7d/ab/7dd27d9d863b3376fcf23a5a13cb5d024aed1db46f963f1b5735ae43b3be/markdown-3.10.tar.gz", hash = "sha256:37062d4f2aa4b2b6b32aefb80faa300f82cc790cb949a35b8caede34f2b68c0e", size = 364931, upload-time = "2025-11-03T19:51:15.007Z" }
wheels = [
    { url = "https://files.pythonhosted.org/packages/70/81/54e3ce63502cd085a0c556652a4e1b919c45a446bd1e5300e10c44c8c521/markdown-3.10-py3-none-any.whl", hash = "sha256:b5b99d6951e2e4948d939255596523444c0e677c669700b1d17aa4a8a464cb7c", size = 107678, upload-time = "2025-11-03T19:51:13.887Z" },
]

[[package]]
name = "markupsafe"
version = "3.0.3"
source = { registry = "https://pypi.org/simple" }
sdist = { url = "https://files.pythonhosted.org/packages/7e/99/7690b6d4034fffd95959cbe0c02de8deb3098cc577c67bb6a24fe5d7caa7/markupsafe-3.0.3.tar.gz", hash = "sha256:722695808f4b6457b320fdc131280796bdceb04ab50fe1795cd540799ebe1698", size = 80313, upload-time = "2025-09-27T18:37:40.426Z" }
wheels = [
    { url = "https://files.pythonhosted.org/packages/38/2f/907b9c7bbba283e68f20259574b13d005c121a0fa4c175f9bed27c4597ff/markupsafe-3.0.3-cp313-cp313-macosx_10_13_x86_64.whl", hash = "sha256:e1cf1972137e83c5d4c136c43ced9ac51d0e124706ee1c8aa8532c1287fa8795", size = 11622, upload-time = "2025-09-27T18:36:41.777Z" },
    { url = "https://files.pythonhosted.org/packages/9c/d9/5f7756922cdd676869eca1c4e3c0cd0df60ed30199ffd775e319089cb3ed/markupsafe-3.0.3-cp313-cp313-macosx_11_0_arm64.whl", hash = "sha256:116bb52f642a37c115f517494ea5feb03889e04df47eeff5b130b1808ce7c219", size = 12029, upload-time = "2025-09-27T18:36:43.257Z" },
    { url = "https://files.pythonhosted.org/packages/00/07/575a68c754943058c78f30db02ee03a64b3c638586fba6a6dd56830b30a3/markupsafe-3.0.3-cp313-cp313-manylinux2014_aarch64.manylinux_2_17_aarch64.manylinux_2_28_aarch64.whl", hash = "sha256:133a43e73a802c5562be9bbcd03d090aa5a1fe899db609c29e8c8d815c5f6de6", size = 24374, upload-time = "2025-09-27T18:36:44.508Z" },
    { url = "https://files.pythonhosted.org/packages/a9/21/9b05698b46f218fc0e118e1f8168395c65c8a2c750ae2bab54fc4bd4e0e8/markupsafe-3.0.3-cp313-cp313-manylinux2014_x86_64.manylinux_2_17_x86_64.manylinux_2_28_x86_64.whl", hash = "sha256:ccfcd093f13f0f0b7fdd0f198b90053bf7b2f02a3927a30e63f3ccc9df56b676", size = 22980, upload-time = "2025-09-27T18:36:45.385Z" },
    { url = "https://files.pythonhosted.org/packages/7f/71/544260864f893f18b6827315b988c146b559391e6e7e8f7252839b1b846a/markupsafe-3.0.3-cp313-cp313-manylinux_2_31_riscv64.manylinux_2_39_riscv64.whl", hash = "sha256:509fa21c6deb7a7a273d629cf5ec029bc209d1a51178615ddf718f5918992ab9", size = 21990, upload-time = "2025-09-27T18:36:46.916Z" },
    { url = "https://files.pythonhosted.org/packages/c2/28/b50fc2f74d1ad761af2f5dcce7492648b983d00a65b8c0e0cb457c82ebbe/markupsafe-3.0.3-cp313-cp313-musllinux_1_2_aarch64.whl", hash = "sha256:a4afe79fb3de0b7097d81da19090f4df4f8d3a2b3adaa8764138aac2e44f3af1", size = 23784, upload-time = "2025-09-27T18:36:47.884Z" },
    { url = "https://files.pythonhosted.org/packages/ed/76/104b2aa106a208da8b17a2fb72e033a5a9d7073c68f7e508b94916ed47a9/markupsafe-3.0.3-cp313-cp313-musllinux_1_2_riscv64.whl", hash = "sha256:795e7751525cae078558e679d646ae45574b47ed6e7771863fcc079a6171a0fc", size = 21588, upload-time = "2025-09-27T18:36:48.82Z" },
    { url = "https://files.pythonhosted.org/packages/b5/99/16a5eb2d140087ebd97180d95249b00a03aa87e29cc224056274f2e45fd6/markupsafe-3.0.3-cp313-cp313-musllinux_1_2_x86_64.whl", hash = "sha256:8485f406a96febb5140bfeca44a73e3ce5116b2501ac54fe953e488fb1d03b12", size = 23041, upload-time = "2025-09-27T18:36:49.797Z" },
    { url = "https://files.pythonhosted.org/packages/19/bc/e7140ed90c5d61d77cea142eed9f9c303f4c4806f60a1044c13e3f1471d0/markupsafe-3.0.3-cp313-cp313-win32.whl", hash = "sha256:bdd37121970bfd8be76c5fb069c7751683bdf373db1ed6c010162b2a130248ed", size = 14543, upload-time = "2025-09-27T18:36:51.584Z" },
    { url = "https://files.pythonhosted.org/packages/05/73/c4abe620b841b6b791f2edc248f556900667a5a1cf023a6646967ae98335/markupsafe-3.0.3-cp313-cp313-win_amd64.whl", hash = "sha256:9a1abfdc021a164803f4d485104931fb8f8c1efd55bc6b748d2f5774e78b62c5", size = 15113, upload-time = "2025-09-27T18:36:52.537Z" },
    { url = "https://files.pythonhosted.org/packages/f0/3a/fa34a0f7cfef23cf9500d68cb7c32dd64ffd58a12b09225fb03dd37d5b80/markupsafe-3.0.3-cp313-cp313-win_arm64.whl", hash = "sha256:7e68f88e5b8799aa49c85cd116c932a1ac15caaa3f5db09087854d218359e485", size = 13911, upload-time = "2025-09-27T18:36:53.513Z" },
    { url = "https://files.pythonhosted.org/packages/e4/d7/e05cd7efe43a88a17a37b3ae96e79a19e846f3f456fe79c57ca61356ef01/markupsafe-3.0.3-cp313-cp313t-macosx_10_13_x86_64.whl", hash = "sha256:218551f6df4868a8d527e3062d0fb968682fe92054e89978594c28e642c43a73", size = 11658, upload-time = "2025-09-27T18:36:54.819Z" },
    { url = "https://files.pythonhosted.org/packages/99/9e/e412117548182ce2148bdeacdda3bb494260c0b0184360fe0d56389b523b/markupsafe-3.0.3-cp313-cp313t-macosx_11_0_arm64.whl", hash = "sha256:3524b778fe5cfb3452a09d31e7b5adefeea8c5be1d43c4f810ba09f2ceb29d37", size = 12066, upload-time = "2025-09-27T18:36:55.714Z" },
    { url = "https://files.pythonhosted.org/packages/bc/e6/fa0ffcda717ef64a5108eaa7b4f5ed28d56122c9a6d70ab8b72f9f715c80/markupsafe-3.0.3-cp313-cp313t-manylinux2014_aarch64.manylinux_2_17_aarch64.manylinux_2_28_aarch64.whl", hash = "sha256:4e885a3d1efa2eadc93c894a21770e4bc67899e3543680313b09f139e149ab19", size = 25639, upload-time = "2025-09-27T18:36:56.908Z" },
    { url = "https://files.pythonhosted.org/packages/96/ec/2102e881fe9d25fc16cb4b25d5f5cde50970967ffa5dddafdb771237062d/markupsafe-3.0.3-cp313-cp313t-manylinux2014_x86_64.manylinux_2_17_x86_64.manylinux_2_28_x86_64.whl", hash = "sha256:8709b08f4a89aa7586de0aadc8da56180242ee0ada3999749b183aa23df95025", size = 23569, upload-time = "2025-09-27T18:36:57.913Z" },
    { url = "https://files.pythonhosted.org/packages/4b/30/6f2fce1f1f205fc9323255b216ca8a235b15860c34b6798f810f05828e32/markupsafe-3.0.3-cp313-cp313t-manylinux_2_31_riscv64.manylinux_2_39_riscv64.whl", hash = "sha256:b8512a91625c9b3da6f127803b166b629725e68af71f8184ae7e7d54686a56d6", size = 23284, upload-time = "2025-09-27T18:36:58.833Z" },
    { url = "https://files.pythonhosted.org/packages/58/47/4a0ccea4ab9f5dcb6f79c0236d954acb382202721e704223a8aafa38b5c8/markupsafe-3.0.3-cp313-cp313t-musllinux_1_2_aarch64.whl", hash = "sha256:9b79b7a16f7fedff2495d684f2b59b0457c3b493778c9eed31111be64d58279f", size = 24801, upload-time = "2025-09-27T18:36:59.739Z" },
    { url = "https://files.pythonhosted.org/packages/6a/70/3780e9b72180b6fecb83a4814d84c3bf4b4ae4bf0b19c27196104149734c/markupsafe-3.0.3-cp313-cp313t-musllinux_1_2_riscv64.whl", hash = "sha256:12c63dfb4a98206f045aa9563db46507995f7ef6d83b2f68eda65c307c6829eb", size = 22769, upload-time = "2025-09-27T18:37:00.719Z" },
    { url = "https://files.pythonhosted.org/packages/98/c5/c03c7f4125180fc215220c035beac6b9cb684bc7a067c84fc69414d315f5/markupsafe-3.0.3-cp313-cp313t-musllinux_1_2_x86_64.whl", hash = "sha256:8f71bc33915be5186016f675cd83a1e08523649b0e33efdb898db577ef5bb009", size = 23642, upload-time = "2025-09-27T18:37:01.673Z" },
    { url = "https://files.pythonhosted.org/packages/80/d6/2d1b89f6ca4bff1036499b1e29a1d02d282259f3681540e16563f27ebc23/markupsafe-3.0.3-cp313-cp313t-win32.whl", hash = "sha256:69c0b73548bc525c8cb9a251cddf1931d1db4d2258e9599c28c07ef3580ef354", size = 14612, upload-time = "2025-09-27T18:37:02.639Z" },
    { url = "https://files.pythonhosted.org/packages/2b/98/e48a4bfba0a0ffcf9925fe2d69240bfaa19c6f7507b8cd09c70684a53c1e/markupsafe-3.0.3-cp313-cp313t-win_amd64.whl", hash = "sha256:1b4b79e8ebf6b55351f0d91fe80f893b4743f104bff22e90697db1590e47a218", size = 15200, upload-time = "2025-09-27T18:37:03.582Z" },
    { url = "https://files.pythonhosted.org/packages/0e/72/e3cc540f351f316e9ed0f092757459afbc595824ca724cbc5a5d4263713f/markupsafe-3.0.3-cp313-cp313t-win_arm64.whl", hash = "sha256:ad2cf8aa28b8c020ab2fc8287b0f823d0a7d8630784c31e9ee5edea20f406287", size = 13973, upload-time = "2025-09-27T18:37:04.929Z" },
]

[[package]]
name = "matplotlib-inline"
version = "0.2.1"
source = { registry = "https://pypi.org/simple" }
dependencies = [
    { name = "traitlets" },
]
sdist = { url = "https://files.pythonhosted.org/packages/c7/74/97e72a36efd4ae2bccb3463284300f8953f199b5ffbc04cbbb0ec78f74b1/matplotlib_inline-0.2.1.tar.gz", hash = "sha256:e1ee949c340d771fc39e241ea75683deb94762c8fa5f2927ec57c83c4dffa9fe", size = 8110, upload-time = "2025-10-23T09:00:22.126Z" }
wheels = [
    { url = "https://files.pythonhosted.org/packages/af/33/ee4519fa02ed11a94aef9559552f3b17bb863f2ecfe1a35dc7f548cde231/matplotlib_inline-0.2.1-py3-none-any.whl", hash = "sha256:d56ce5156ba6085e00a9d54fead6ed29a9c47e215cd1bba2e976ef39f5710a76", size = 9516, upload-time = "2025-10-23T09:00:20.675Z" },
]

[[package]]
name = "mccabe"
version = "0.7.0"
source = { registry = "https://pypi.org/simple" }
sdist = { url = "https://files.pythonhosted.org/packages/e7/ff/0ffefdcac38932a54d2b5eed4e0ba8a408f215002cd178ad1df0f2806ff8/mccabe-0.7.0.tar.gz", hash = "sha256:348e0240c33b60bbdf4e523192ef919f28cb2c3d7d5c7794f74009290f236325", size = 9658, upload-time = "2022-01-24T01:14:51.113Z" }
wheels = [
    { url = "https://files.pythonhosted.org/packages/27/1a/1f68f9ba0c207934b35b86a8ca3aad8395a3d6dd7921c0686e23853ff5a9/mccabe-0.7.0-py2.py3-none-any.whl", hash = "sha256:6c2d30ab6be0e4a46919781807b4f0d834ebdd6c6e3dca0bda5a15f863427b6e", size = 7350, upload-time = "2022-01-24T01:14:49.62Z" },
]

[[package]]
name = "mdx-gh-links"
version = "0.4"
source = { registry = "https://pypi.org/simple" }
dependencies = [
    { name = "markdown" },
]
sdist = { url = "https://files.pythonhosted.org/packages/2f/ea/bf1f721a8dc0ff83b426480f040ac68dbe3d7898b096c1277a5a4e3da0ec/mdx_gh_links-0.4.tar.gz", hash = "sha256:41d5aac2ab201425aa0a19373c4095b79e5e015fdacfe83c398199fe55ca3686", size = 5783, upload-time = "2023-12-22T19:54:02.136Z" }
wheels = [
    { url = "https://files.pythonhosted.org/packages/c5/c7/ccfe05ade98ba7a63f05d1b05b7508d9af743cbd1f1681aa0c9900a8cd40/mdx_gh_links-0.4-py3-none-any.whl", hash = "sha256:9057bca1fa5280bf1fcbf354381e46c9261cc32c2d5c0407801f8a910be5f099", size = 7166, upload-time = "2023-12-22T19:54:00.384Z" },
]

[[package]]
name = "mergedeep"
version = "1.3.4"
source = { registry = "https://pypi.org/simple" }
sdist = { url = "https://files.pythonhosted.org/packages/3a/41/580bb4006e3ed0361b8151a01d324fb03f420815446c7def45d02f74c270/mergedeep-1.3.4.tar.gz", hash = "sha256:0096d52e9dad9939c3d975a774666af186eda617e6ca84df4c94dec30004f2a8", size = 4661, upload-time = "2021-02-05T18:55:30.623Z" }
wheels = [
    { url = "https://files.pythonhosted.org/packages/2c/19/04f9b178c2d8a15b076c8b5140708fa6ffc5601fb6f1e975537072df5b2a/mergedeep-1.3.4-py3-none-any.whl", hash = "sha256:70775750742b25c0d8f36c55aed03d24c3384d17c951b3175d898bd778ef0307", size = 6354, upload-time = "2021-02-05T18:55:29.583Z" },
]

[[package]]
name = "mike"
version = "2.1.3"
source = { registry = "https://pypi.org/simple" }
dependencies = [
    { name = "importlib-metadata" },
    { name = "importlib-resources" },
    { name = "jinja2" },
    { name = "mkdocs" },
    { name = "pyparsing" },
    { name = "pyyaml" },
    { name = "pyyaml-env-tag" },
    { name = "verspec" },
]
sdist = { url = "https://files.pythonhosted.org/packages/ab/f7/2933f1a1fb0e0f077d5d6a92c6c7f8a54e6128241f116dff4df8b6050bbf/mike-2.1.3.tar.gz", hash = "sha256:abd79b8ea483fb0275b7972825d3082e5ae67a41820f8d8a0dc7a3f49944e810", size = 38119, upload-time = "2024-08-13T05:02:14.167Z" }
wheels = [
    { url = "https://files.pythonhosted.org/packages/fd/1a/31b7cd6e4e7a02df4e076162e9783620777592bea9e4bb036389389af99d/mike-2.1.3-py3-none-any.whl", hash = "sha256:d90c64077e84f06272437b464735130d380703a76a5738b152932884c60c062a", size = 33754, upload-time = "2024-08-13T05:02:12.515Z" },
]

[[package]]
name = "mkdocs"
version = "1.6.1"
source = { registry = "https://pypi.org/simple" }
dependencies = [
    { name = "click" },
    { name = "colorama", marker = "sys_platform == 'win32'" },
    { name = "ghp-import" },
    { name = "jinja2" },
    { name = "markdown" },
    { name = "markupsafe" },
    { name = "mergedeep" },
    { name = "mkdocs-get-deps" },
    { name = "packaging" },
    { name = "pathspec" },
    { name = "pyyaml" },
    { name = "pyyaml-env-tag" },
    { name = "watchdog" },
]
sdist = { url = "https://files.pythonhosted.org/packages/bc/c6/bbd4f061bd16b378247f12953ffcb04786a618ce5e904b8c5a01a0309061/mkdocs-1.6.1.tar.gz", hash = "sha256:7b432f01d928c084353ab39c57282f29f92136665bdd6abf7c1ec8d822ef86f2", size = 3889159, upload-time = "2024-08-30T12:24:06.899Z" }
wheels = [
    { url = "https://files.pythonhosted.org/packages/22/5b/dbc6a8cddc9cfa9c4971d59fb12bb8d42e161b7e7f8cc89e49137c5b279c/mkdocs-1.6.1-py3-none-any.whl", hash = "sha256:db91759624d1647f3f34aa0c3f327dd2601beae39a366d6e064c03468d35c20e", size = 3864451, upload-time = "2024-08-30T12:24:05.054Z" },
]

[[package]]
name = "mkdocs-alias-plugin"
version = "0.9.0"
source = { registry = "https://pypi.org/simple" }
dependencies = [
    { name = "markdown" },
    { name = "mkdocs" },
]
sdist = { url = "https://files.pythonhosted.org/packages/10/ae/b57199b2911b7e4c86ecfa65a8fea60a454374028c07657d349ab45c41d9/mkdocs_alias_plugin-0.9.0.tar.gz", hash = "sha256:b534cc3db177db4850c1b65993a48fd7073304bb33990c33cd5306f19e4f250d", size = 9434, upload-time = "2025-02-22T01:06:28.241Z" }
wheels = [
    { url = "https://files.pythonhosted.org/packages/f8/7e/c18dbfee677cb95af388c919b38e23ba68ab9336d74c363d72219e9c622e/mkdocs_alias_plugin-0.9.0-py3-none-any.whl", hash = "sha256:74660730b318439e3c0f294af884ee7a5708a00f8d01f7dcb95a0f69744d15a3", size = 9518, upload-time = "2025-02-22T01:06:26.609Z" },
]

[[package]]
name = "mkdocs-autolinks-plugin"
version = "0.7.1"
source = { registry = "https://pypi.org/simple" }
dependencies = [
    { name = "mkdocs" },
]
sdist = { url = "https://files.pythonhosted.org/packages/63/b7/efc75b7870a4fecbc9a05ba94ce622462a40b5a13670d00036c5b47bf82f/mkdocs-autolinks-plugin-0.7.1.tar.gz", hash = "sha256:445ddb9b417b7795856c30801bb430773186c1daf210bdeecf8305f55a47d151", size = 4375, upload-time = "2023-08-04T14:42:25.67Z" }
wheels = [
    { url = "https://files.pythonhosted.org/packages/d4/9c/ee3d81a799b8b0b73a89625bcbf3c58cd369c8a26a1b415413edea9bf259/mkdocs_autolinks_plugin-0.7.1-py3-none-any.whl", hash = "sha256:5c6c17f6649b68e79a9ef0b2648d59f3072e18002b90ee1586a64c505f11ab12", size = 4235, upload-time = "2023-08-04T14:42:23.955Z" },
]

[[package]]
name = "mkdocs-autorefs"
version = "1.4.3"
source = { registry = "https://pypi.org/simple" }
dependencies = [
    { name = "markdown" },
    { name = "markupsafe" },
    { name = "mkdocs" },
]
sdist = { url = "https://files.pythonhosted.org/packages/51/fa/9124cd63d822e2bcbea1450ae68cdc3faf3655c69b455f3a7ed36ce6c628/mkdocs_autorefs-1.4.3.tar.gz", hash = "sha256:beee715b254455c4aa93b6ef3c67579c399ca092259cc41b7d9342573ff1fc75", size = 55425, upload-time = "2025-08-26T14:23:17.223Z" }
wheels = [
    { url = "https://files.pythonhosted.org/packages/9f/4d/7123b6fa2278000688ebd338e2a06d16870aaf9eceae6ba047ea05f92df1/mkdocs_autorefs-1.4.3-py3-none-any.whl", hash = "sha256:469d85eb3114801d08e9cc55d102b3ba65917a869b893403b8987b601cf55dc9", size = 25034, upload-time = "2025-08-26T14:23:15.906Z" },
]

[[package]]
name = "mkdocs-awesome-pages-plugin"
version = "2.10.1"
source = { registry = "https://pypi.org/simple" }
dependencies = [
    { name = "mkdocs" },
    { name = "natsort" },
    { name = "wcmatch" },
]
sdist = { url = "https://files.pythonhosted.org/packages/92/e8/6ae9c18d8174a5d74ce4ade7a7f4c350955063968bc41ff1e5833cff4a2b/mkdocs_awesome_pages_plugin-2.10.1.tar.gz", hash = "sha256:cda2cb88c937ada81a4785225f20ef77ce532762f4500120b67a1433c1cdbb2f", size = 16303, upload-time = "2024-12-22T21:13:49.19Z" }
wheels = [
    { url = "https://files.pythonhosted.org/packages/73/61/19fc1e9c579dbfd4e8a402748f1d63cab7aabe8f8d91eb0235e45b32d040/mkdocs_awesome_pages_plugin-2.10.1-py3-none-any.whl", hash = "sha256:c6939dbea37383fc3cf8c0a4e892144ec3d2f8a585e16fdc966b34e7c97042a7", size = 15118, upload-time = "2024-12-22T21:13:46.945Z" },
]

[[package]]
name = "mkdocs-click"
version = "0.9.0"
source = { registry = "https://pypi.org/simple" }
dependencies = [
    { name = "click" },
    { name = "markdown" },
]
sdist = { url = "https://files.pythonhosted.org/packages/a1/c7/8c25f3a3b379def41e6d0bb5c4beeab7aa8a394b17e749f498504102cfa5/mkdocs_click-0.9.0.tar.gz", hash = "sha256:6050917628d4740517541422b607404d044117bc31b770c4f9e9e1939a50c908", size = 18720, upload-time = "2025-04-07T16:59:36.387Z" }
wheels = [
    { url = "https://files.pythonhosted.org/packages/e9/fc/9124ab36e2341e78d8d9c669511bd70f52ea0de8105760c31fabec1f9396/mkdocs_click-0.9.0-py3-none-any.whl", hash = "sha256:5208e828f4f68f63c847c1ef7be48edee9964090390afc8f5b3d4cbe5ea9bbed", size = 15104, upload-time = "2025-04-07T16:59:34.807Z" },
]

[[package]]
name = "mkdocs-embed-external-markdown"
version = "3.0.2"
source = { registry = "https://pypi.org/simple" }
dependencies = [
    { name = "jinja2" },
    { name = "requests" },
]
sdist = { url = "https://files.pythonhosted.org/packages/41/0d/99c54195df8a06c751bbbaaf743be771aa538eee28f39f33fe397ceb602c/mkdocs-embed-external-markdown-3.0.2.tar.gz", hash = "sha256:9a3d14a9cc6efb4201175530f277e84da472a576772db264a3b19570cf266317", size = 7123, upload-time = "2024-02-26T12:18:15.705Z" }
wheels = [
    { url = "https://files.pythonhosted.org/packages/a2/19/c8e5b85ff0bc58862b32667a2a274afdf54610febbf93a7b91f070525275/mkdocs_embed_external_markdown-3.0.2-py3-none-any.whl", hash = "sha256:82088296cfd117b36ef45b58b4342005727a1f891f0c429c21756215e89099d2", size = 7787, upload-time = "2024-02-26T12:18:14.088Z" },
]

[[package]]
name = "mkdocs-ezglossary-plugin"
version = "2.1.0"
source = { registry = "https://pypi.org/simple" }
dependencies = [
    { name = "inflect" },
    { name = "jinja2" },
    { name = "mkdocs" },
]
sdist = { url = "https://files.pythonhosted.org/packages/eb/c5/e7b2e54fc96fdaf415ded704103b3a73b0a57e19c164f2a27045024fcbed/mkdocs_ezglossary_plugin-2.1.0.tar.gz", hash = "sha256:1494041d005caea7a15189d095daf7e13e9ed3249adc3df9af50683e615002c3", size = 20372, upload-time = "2025-09-25T18:13:13.782Z" }
wheels = [
    { url = "https://files.pythonhosted.org/packages/10/2d/cca2b58941f7edb9266f3b2f8fabf0a587f980c475309d7cbbd3a8f43c9b/mkdocs_ezglossary_plugin-2.1.0-py2.py3-none-any.whl", hash = "sha256:42a5527882a168b042ce6661dadc4e009b9b74a971d4f7e881e2a4df5fe2b3f6", size = 16026, upload-time = "2025-09-25T18:13:12.705Z" },
]

[[package]]
name = "mkdocs-ezlinks-plugin"
version = "0.1.14"
source = { registry = "https://pypi.org/simple" }
dependencies = [
    { name = "mkdocs" },
    { name = "pygtrie" },
]
sdist = { url = "https://files.pythonhosted.org/packages/9a/3b/490d1b51fba7da69394e5a17f2c081eb65a10fb73565dc6793d53e4e4206/mkdocs-ezlinks-plugin-0.1.14.tar.gz", hash = "sha256:3e2085c16a850e022393e80194c17612e7b55de87fb45b3ffb618b5dfdb10811", size = 13366, upload-time = "2022-01-24T20:10:30.91Z" }

[[package]]
name = "mkdocs-gen-files"
version = "0.6.0"
source = { registry = "https://pypi.org/simple" }
dependencies = [
    { name = "mkdocs" },
]
sdist = { url = "https://files.pythonhosted.org/packages/61/35/f26349f7fa18414eb2e25d75a6fa9c7e3186c36e1d227c0b2d785a7bd5c4/mkdocs_gen_files-0.6.0.tar.gz", hash = "sha256:52022dc14dcc0451e05e54a8f5d5e7760351b6701eff816d1e9739577ec5635e", size = 8642, upload-time = "2025-11-23T12:13:22.124Z" }
wheels = [
    { url = "https://files.pythonhosted.org/packages/8d/ec/72417415563c60ae01b36f0d497f1f4c803972f447ef4fb7f7746d6e07db/mkdocs_gen_files-0.6.0-py3-none-any.whl", hash = "sha256:815af15f3e2dbfda379629c1b95c02c8e6f232edf2a901186ea3b204ab1135b2", size = 8182, upload-time = "2025-11-23T12:13:20.756Z" },
]

[[package]]
name = "mkdocs-get-deps"
version = "0.2.0"
source = { registry = "https://pypi.org/simple" }
dependencies = [
    { name = "mergedeep" },
    { name = "platformdirs" },
    { name = "pyyaml" },
]
sdist = { url = "https://files.pythonhosted.org/packages/98/f5/ed29cd50067784976f25ed0ed6fcd3c2ce9eb90650aa3b2796ddf7b6870b/mkdocs_get_deps-0.2.0.tar.gz", hash = "sha256:162b3d129c7fad9b19abfdcb9c1458a651628e4b1dea628ac68790fb3061c60c", size = 10239, upload-time = "2023-11-20T17:51:09.981Z" }
wheels = [
    { url = "https://files.pythonhosted.org/packages/9f/d4/029f984e8d3f3b6b726bd33cafc473b75e9e44c0f7e80a5b29abc466bdea/mkdocs_get_deps-0.2.0-py3-none-any.whl", hash = "sha256:2bf11d0b133e77a0dd036abeeb06dec8775e46efa526dc70667d8863eefc6134", size = 9521, upload-time = "2023-11-20T17:51:08.587Z" },
]

[[package]]
name = "mkdocs-gitsnippet-plugin"
version = "1.2.0"
source = { registry = "https://pypi.org/simple" }
dependencies = [
    { name = "gitpython" },
    { name = "mkdocs" },
]
sdist = { url = "https://files.pythonhosted.org/packages/21/c2/d4d1d5d765b8dd100dbab4b566d3063a26d63793fa31d6c4ce23ad592b36/mkdocs-gitsnippet-plugin-1.2.0.tar.gz", hash = "sha256:f1f653629407515a83ce2c2213a2342649f11c795fb468edd8c85625bdb6cd93", size = 3560, upload-time = "2020-11-15T20:10:40.807Z" }
wheels = [
    { url = "https://files.pythonhosted.org/packages/11/3f/51b966d14ab0a84c164c2cb6850160a6290e4fd434d7599e6d64b02b44e7/mkdocs_gitsnippet_plugin-1.2.0-py3-none-any.whl", hash = "sha256:3f3a0eb4d70bc7d51f6b3803be4e6b6014a84546e231223cb9cd02bfb8d2d79e", size = 4722, upload-time = "2020-11-15T20:10:39.726Z" },
]

[[package]]
name = "mkdocs-include-markdown-plugin"
version = "7.2.0"
source = { registry = "https://pypi.org/simple" }
dependencies = [
    { name = "mkdocs" },
    { name = "wcmatch" },
]
sdist = { url = "https://files.pythonhosted.org/packages/90/10/b0b75ac42f4613556a808eee2dad3efe7a7d5079349aa5b9229d863e829f/mkdocs_include_markdown_plugin-7.2.0.tar.gz", hash = "sha256:4a67a91ade680dc0e15f608e5b6343bec03372ffa112c40a4254c1bfb10f42f3", size = 25509, upload-time = "2025-09-28T21:50:50.41Z" }
wheels = [
    { url = "https://files.pythonhosted.org/packages/ba/f9/783338d1d7fd548c7635728b67a0f8f96d9e6c265aa61c51356c03597767/mkdocs_include_markdown_plugin-7.2.0-py3-none-any.whl", hash = "sha256:d56cdaeb2d113fb66ed0fe4fb7af1da889926b0b9872032be24e19bbb09c9f5b", size = 29548, upload-time = "2025-09-28T21:50:49.373Z" },
]

[[package]]
name = "mkdocs-link-marker"
version = "0.2.0"
source = { registry = "https://pypi.org/simple" }
dependencies = [
    { name = "jinja2" },
    { name = "mkdocs" },
]
sdist = { url = "https://files.pythonhosted.org/packages/98/a9/472488b460eaeac65816af9b4de221441411d225879c3109e410259b98ea/mkdocs_link_marker-0.2.0.tar.gz", hash = "sha256:8d194fd1666368ecf588f942bcc920071723776ef777961c72b7dc16da7c41a5", size = 2452, upload-time = "2025-07-20T20:59:01.752Z" }
wheels = [
    { url = "https://files.pythonhosted.org/packages/be/12/83d4a1304c70537d9ec16c752be2eaf32d2b7876c5a1b11649cce703c1ab/mkdocs_link_marker-0.2.0-py3-none-any.whl", hash = "sha256:1a6b92b3bc67349d8d49eb18278a4ad9e1a9c0037f4dcc76bbb9e4aaf969539d", size = 2936, upload-time = "2025-07-20T20:59:00.696Z" },
]

[[package]]
name = "mkdocs-macros-plugin"
version = "1.5.0"
source = { registry = "https://pypi.org/simple" }
dependencies = [
    { name = "hjson" },
    { name = "jinja2" },
    { name = "mkdocs" },
    { name = "packaging" },
    { name = "pathspec" },
    { name = "python-dateutil" },
    { name = "pyyaml" },
    { name = "requests" },
    { name = "super-collections" },
    { name = "termcolor" },
]
sdist = { url = "https://files.pythonhosted.org/packages/92/15/e6a44839841ebc9c5872fa0e6fad1c3757424e4fe026093b68e9f386d136/mkdocs_macros_plugin-1.5.0.tar.gz", hash = "sha256:12aa45ce7ecb7a445c66b9f649f3dd05e9b92e8af6bc65e4acd91d26f878c01f", size = 37730, upload-time = "2025-11-13T08:08:55.545Z" }
wheels = [
    { url = "https://files.pythonhosted.org/packages/51/62/9fffba5bb9ed3d31a932ad35038ba9483d59850256ee0fea7f1187173983/mkdocs_macros_plugin-1.5.0-py3-none-any.whl", hash = "sha256:c10fabd812bf50f9170609d0ed518e54f1f0e12c334ac29141723a83c881dd6f", size = 44626, upload-time = "2025-11-13T08:08:53.878Z" },
]

[[package]]
name = "mkdocs-material"
version = "9.7.0"
source = { registry = "https://pypi.org/simple" }
dependencies = [
    { name = "babel" },
    { name = "backrefs" },
    { name = "colorama" },
    { name = "jinja2" },
    { name = "markdown" },
    { name = "mkdocs" },
    { name = "mkdocs-material-extensions" },
    { name = "paginate" },
    { name = "pygments" },
    { name = "pymdown-extensions" },
    { name = "requests" },
]
sdist = { url = "https://files.pythonhosted.org/packages/9c/3b/111b84cd6ff28d9e955b5f799ef217a17bc1684ac346af333e6100e413cb/mkdocs_material-9.7.0.tar.gz", hash = "sha256:602b359844e906ee402b7ed9640340cf8a474420d02d8891451733b6b02314ec", size = 4094546, upload-time = "2025-11-11T08:49:09.73Z" }
wheels = [
    { url = "https://files.pythonhosted.org/packages/04/87/eefe8d5e764f4cf50ed91b943f8e8f96b5efd65489d8303b7a36e2e79834/mkdocs_material-9.7.0-py3-none-any.whl", hash = "sha256:da2866ea53601125ff5baa8aa06404c6e07af3c5ce3d5de95e3b52b80b442887", size = 9283770, upload-time = "2025-11-11T08:49:06.26Z" },
]

[[package]]
name = "mkdocs-material-extensions"
version = "1.3.1"
source = { registry = "https://pypi.org/simple" }
sdist = { url = "https://files.pythonhosted.org/packages/79/9b/9b4c96d6593b2a541e1cb8b34899a6d021d208bb357042823d4d2cabdbe7/mkdocs_material_extensions-1.3.1.tar.gz", hash = "sha256:10c9511cea88f568257f960358a467d12b970e1f7b2c0e5fb2bb48cab1928443", size = 11847, upload-time = "2023-11-22T19:09:45.208Z" }
wheels = [
    { url = "https://files.pythonhosted.org/packages/5b/54/662a4743aa81d9582ee9339d4ffa3c8fd40a4965e033d77b9da9774d3960/mkdocs_material_extensions-1.3.1-py3-none-any.whl", hash = "sha256:adff8b62700b25cb77b53358dad940f3ef973dd6db797907c49e3c2ef3ab4e31", size = 8728, upload-time = "2023-11-22T19:09:43.465Z" },
]

[[package]]
name = "mkdocs-panzoom-plugin"
version = "0.4.2"
source = { registry = "https://pypi.org/simple" }
dependencies = [
    { name = "mkdocs" },
]
sdist = { url = "https://files.pythonhosted.org/packages/c1/4c/38af1aa9dadf5c298515e66a813abc70e2b4e0c81e713f768b807b10c4e5/mkdocs_panzoom_plugin-0.4.2.tar.gz", hash = "sha256:ad43b983a56c02002db322b318d799d51b51507ef343f38fc71071e5af7e2ff4", size = 22138, upload-time = "2025-09-05T17:01:31.303Z" }
wheels = [
    { url = "https://files.pythonhosted.org/packages/63/92/211706b72821d8afbd5f1b17e7adc8db01bd0a10bab8537a14ae42683960/mkdocs_panzoom_plugin-0.4.2-py3-none-any.whl", hash = "sha256:6f3f4f29baef73ad4310535427e92ee4f71075bb3900b7a7756110c095de3dc5", size = 22522, upload-time = "2025-09-05T17:01:29.831Z" },
]

[[package]]
name = "mkdocs-pdf-export-plugin"
version = "0.5.10"
source = { registry = "https://pypi.org/simple" }
dependencies = [
    { name = "beautifulsoup4" },
    { name = "mkdocs" },
    { name = "weasyprint" },
]
sdist = { url = "https://files.pythonhosted.org/packages/ae/3c/5dd22c24873cb8ddd9e8700c82e75322ce617505dd68df54cdb4dccc5140/mkdocs-pdf-export-plugin-0.5.10.tar.gz", hash = "sha256:77ba89ebea6f565286fb04360e3d9810567e27302383c9e2b6fa386f8ecca7d9", size = 10180, upload-time = "2021-10-05T01:33:29.196Z" }
wheels = [
    { url = "https://files.pythonhosted.org/packages/37/51/1ee5dd2b18acd7c18580cb6b58190d3e7a07c8719d6fd7fd58136a236ccc/mkdocs_pdf_export_plugin-0.5.10-py3-none-any.whl", hash = "sha256:e6e58f8bdedb300423336b00ea1846516f471b529ea85cb7f254fa2a2ee577d8", size = 10810, upload-time = "2021-10-05T01:33:27.436Z" },
]

[[package]]
name = "mkdocs-simple-hooks"
version = "0.1.5"
source = { registry = "https://pypi.org/simple" }
dependencies = [
    { name = "mkdocs" },
]
sdist = { url = "https://files.pythonhosted.org/packages/f1/93/565f98d6810e3b493e61160aea1cceb8653331576e7fa7f048ac7e7cdf62/mkdocs-simple-hooks-0.1.5.tar.gz", hash = "sha256:dddbdf151a18723c9302a133e5cf79538be8eb9d274e8e07d2ac3ac34890837c", size = 4037, upload-time = "2022-01-07T09:11:18.345Z" }
wheels = [
    { url = "https://files.pythonhosted.org/packages/7a/e9/7bf0f928f5b6cdd602d4a01d52e5fc1eba8d3ba6d97619a88fc271a625f8/mkdocs_simple_hooks-0.1.5-py3-none-any.whl", hash = "sha256:efeabdbb98b0850a909adee285f3404535117159d5cb3a34f541d6eaa644d50a", size = 4596, upload-time = "2022-01-07T09:11:17.022Z" },
]

[[package]]
name = "mkdocstrings"
version = "1.0.0"
source = { registry = "https://pypi.org/simple" }
dependencies = [
    { name = "jinja2" },
    { name = "markdown" },
    { name = "markupsafe" },
    { name = "mkdocs" },
    { name = "mkdocs-autorefs" },
    { name = "pymdown-extensions" },
]
sdist = { url = "https://files.pythonhosted.org/packages/e5/13/10bbf9d56565fd91b91e6f5a8cd9b9d8a2b101c4e8ad6eeafa35a706301d/mkdocstrings-1.0.0.tar.gz", hash = "sha256:351a006dbb27aefce241ade110d3cd040c1145b7a3eb5fd5ac23f03ed67f401a", size = 101086, upload-time = "2025-11-27T15:39:40.534Z" }
wheels = [
    { url = "https://files.pythonhosted.org/packages/ec/fc/80aa31b79133634721cf7855d37b76ea49773599214896f2ff10be03de2a/mkdocstrings-1.0.0-py3-none-any.whl", hash = "sha256:4c50eb960bff6e05dfc631f6bc00dfabffbcb29c5ff25f676d64daae05ed82fa", size = 35135, upload-time = "2025-11-27T15:39:39.301Z" },
]

[package.optional-dependencies]
python = [
    { name = "mkdocstrings-python" },
]

[[package]]
name = "mkdocstrings-python"
version = "2.0.0"
source = { registry = "https://pypi.org/simple" }
dependencies = [
    { name = "griffe" },
    { name = "mkdocs-autorefs" },
    { name = "mkdocstrings" },
]
sdist = { url = "https://files.pythonhosted.org/packages/ca/0d/dab7b08ca7e5a38b033cd83565bb0f95f05e8f3df7bc273e793c2ad3576e/mkdocstrings_python-2.0.0.tar.gz", hash = "sha256:4d872290f595221740a304bebca5b3afa4beafe84cc6fd27314d52dc3fbb4676", size = 199113, upload-time = "2025-11-27T16:44:44.894Z" }
wheels = [
    { url = "https://files.pythonhosted.org/packages/79/de/063481352688c3a1468c51c10b6cfb858d5e35dfef8323d9c83c4f2faa03/mkdocstrings_python-2.0.0-py3-none-any.whl", hash = "sha256:1d552dda109d47e4fddecbb1f06f9a86699c1b073e8b166fba89eeef0a0ffec6", size = 104803, upload-time = "2025-11-27T16:44:43.441Z" },
]

[[package]]
name = "more-itertools"
version = "10.8.0"
source = { registry = "https://pypi.org/simple" }
sdist = { url = "https://files.pythonhosted.org/packages/ea/5d/38b681d3fce7a266dd9ab73c66959406d565b3e85f21d5e66e1181d93721/more_itertools-10.8.0.tar.gz", hash = "sha256:f638ddf8a1a0d134181275fb5d58b086ead7c6a72429ad725c67503f13ba30bd", size = 137431, upload-time = "2025-09-02T15:23:11.018Z" }
wheels = [
    { url = "https://files.pythonhosted.org/packages/a4/8e/469e5a4a2f5855992e425f3cb33804cc07bf18d48f2db061aec61ce50270/more_itertools-10.8.0-py3-none-any.whl", hash = "sha256:52d4362373dcf7c52546bc4af9a86ee7c4579df9a8dc268be0a2f949d376cc9b", size = 69667, upload-time = "2025-09-02T15:23:09.635Z" },
]

[[package]]
name = "msoffcrypto-tool"
version = "5.4.2"
source = { registry = "https://pypi.org/simple" }
dependencies = [
    { name = "cryptography" },
    { name = "olefile" },
]
sdist = { url = "https://files.pythonhosted.org/packages/d2/b7/0fd6573157e0ec60c0c470e732ab3322fba4d2834fd24e1088d670522a01/msoffcrypto_tool-5.4.2.tar.gz", hash = "sha256:44b545adba0407564a0cc3d6dde6ca36b7c0fdf352b85bca51618fa1d4817370", size = 41183, upload-time = "2024-08-08T15:50:28.462Z" }
wheels = [
    { url = "https://files.pythonhosted.org/packages/03/54/7f6d3d9acad083dae8c22d9ab483b657359a1bf56fee1d7af88794677707/msoffcrypto_tool-5.4.2-py3-none-any.whl", hash = "sha256:274fe2181702d1e5a107ec1b68a4c9fea997a44972ae1cc9ae0cb4f6a50fef0e", size = 48713, upload-time = "2024-08-08T15:50:27.093Z" },
]

[[package]]
name = "multidict"
version = "6.7.0"
source = { registry = "https://pypi.org/simple" }
sdist = { url = "https://files.pythonhosted.org/packages/80/1e/5492c365f222f907de1039b91f922b93fa4f764c713ee858d235495d8f50/multidict-6.7.0.tar.gz", hash = "sha256:c6e99d9a65ca282e578dfea819cfa9c0a62b2499d8677392e09feaf305e9e6f5", size = 101834, upload-time = "2025-10-06T14:52:30.657Z" }
wheels = [
    { url = "https://files.pythonhosted.org/packages/d2/86/33272a544eeb36d66e4d9a920602d1a2f57d4ebea4ef3cdfe5a912574c95/multidict-6.7.0-cp313-cp313-macosx_10_13_universal2.whl", hash = "sha256:bee7c0588aa0076ce77c0ea5d19a68d76ad81fcd9fe8501003b9a24f9d4000f6", size = 76135, upload-time = "2025-10-06T14:49:54.26Z" },
    { url = "https://files.pythonhosted.org/packages/91/1c/eb97db117a1ebe46d457a3d235a7b9d2e6dcab174f42d1b67663dd9e5371/multidict-6.7.0-cp313-cp313-macosx_10_13_x86_64.whl", hash = "sha256:7ef6b61cad77091056ce0e7ce69814ef72afacb150b7ac6a3e9470def2198159", size = 45117, upload-time = "2025-10-06T14:49:55.82Z" },
    { url = "https://files.pythonhosted.org/packages/f1/d8/6c3442322e41fb1dd4de8bd67bfd11cd72352ac131f6368315617de752f1/multidict-6.7.0-cp313-cp313-macosx_11_0_arm64.whl", hash = "sha256:9c0359b1ec12b1d6849c59f9d319610b7f20ef990a6d454ab151aa0e3b9f78ca", size = 43472, upload-time = "2025-10-06T14:49:57.048Z" },
    { url = "https://files.pythonhosted.org/packages/75/3f/e2639e80325af0b6c6febdf8e57cc07043ff15f57fa1ef808f4ccb5ac4cd/multidict-6.7.0-cp313-cp313-manylinux1_i686.manylinux_2_28_i686.manylinux_2_5_i686.whl", hash = "sha256:cd240939f71c64bd658f186330603aac1a9a81bf6273f523fca63673cb7378a8", size = 249342, upload-time = "2025-10-06T14:49:58.368Z" },
    { url = "https://files.pythonhosted.org/packages/5d/cc/84e0585f805cbeaa9cbdaa95f9a3d6aed745b9d25700623ac89a6ecff400/multidict-6.7.0-cp313-cp313-manylinux2014_aarch64.manylinux_2_17_aarch64.manylinux_2_28_aarch64.whl", hash = "sha256:a60a4d75718a5efa473ebd5ab685786ba0c67b8381f781d1be14da49f1a2dc60", size = 257082, upload-time = "2025-10-06T14:49:59.89Z" },
    { url = "https://files.pythonhosted.org/packages/b0/9c/ac851c107c92289acbbf5cfb485694084690c1b17e555f44952c26ddc5bd/multidict-6.7.0-cp313-cp313-manylinux2014_armv7l.manylinux_2_17_armv7l.manylinux_2_31_armv7l.whl", hash = "sha256:53a42d364f323275126aff81fb67c5ca1b7a04fda0546245730a55c8c5f24bc4", size = 240704, upload-time = "2025-10-06T14:50:01.485Z" },
    { url = "https://files.pythonhosted.org/packages/50/cc/5f93e99427248c09da95b62d64b25748a5f5c98c7c2ab09825a1d6af0e15/multidict-6.7.0-cp313-cp313-manylinux2014_ppc64le.manylinux_2_17_ppc64le.manylinux_2_28_ppc64le.whl", hash = "sha256:3b29b980d0ddbecb736735ee5bef69bb2ddca56eff603c86f3f29a1128299b4f", size = 266355, upload-time = "2025-10-06T14:50:02.955Z" },
    { url = "https://files.pythonhosted.org/packages/ec/0c/2ec1d883ceb79c6f7f6d7ad90c919c898f5d1c6ea96d322751420211e072/multidict-6.7.0-cp313-cp313-manylinux2014_s390x.manylinux_2_17_s390x.manylinux_2_28_s390x.whl", hash = "sha256:f8a93b1c0ed2d04b97a5e9336fd2d33371b9a6e29ab7dd6503d63407c20ffbaf", size = 267259, upload-time = "2025-10-06T14:50:04.446Z" },
    { url = "https://files.pythonhosted.org/packages/c6/2d/f0b184fa88d6630aa267680bdb8623fb69cb0d024b8c6f0d23f9a0f406d3/multidict-6.7.0-cp313-cp313-manylinux2014_x86_64.manylinux_2_17_x86_64.manylinux_2_28_x86_64.whl", hash = "sha256:9ff96e8815eecacc6645da76c413eb3b3d34cfca256c70b16b286a687d013c32", size = 254903, upload-time = "2025-10-06T14:50:05.98Z" },
    { url = "https://files.pythonhosted.org/packages/06/c9/11ea263ad0df7dfabcad404feb3c0dd40b131bc7f232d5537f2fb1356951/multidict-6.7.0-cp313-cp313-musllinux_1_2_aarch64.whl", hash = "sha256:7516c579652f6a6be0e266aec0acd0db80829ca305c3d771ed898538804c2036", size = 252365, upload-time = "2025-10-06T14:50:07.511Z" },
    { url = "https://files.pythonhosted.org/packages/41/88/d714b86ee2c17d6e09850c70c9d310abac3d808ab49dfa16b43aba9d53fd/multidict-6.7.0-cp313-cp313-musllinux_1_2_armv7l.whl", hash = "sha256:040f393368e63fb0f3330e70c26bfd336656bed925e5cbe17c9da839a6ab13ec", size = 250062, upload-time = "2025-10-06T14:50:09.074Z" },
    { url = "https://files.pythonhosted.org/packages/15/fe/ad407bb9e818c2b31383f6131ca19ea7e35ce93cf1310fce69f12e89de75/multidict-6.7.0-cp313-cp313-musllinux_1_2_i686.whl", hash = "sha256:b3bc26a951007b1057a1c543af845f1c7e3e71cc240ed1ace7bf4484aa99196e", size = 249683, upload-time = "2025-10-06T14:50:10.714Z" },
    { url = "https://files.pythonhosted.org/packages/8c/a4/a89abdb0229e533fb925e7c6e5c40201c2873efebc9abaf14046a4536ee6/multidict-6.7.0-cp313-cp313-musllinux_1_2_ppc64le.whl", hash = "sha256:7b022717c748dd1992a83e219587aabe45980d88969f01b316e78683e6285f64", size = 261254, upload-time = "2025-10-06T14:50:12.28Z" },
    { url = "https://files.pythonhosted.org/packages/8d/aa/0e2b27bd88b40a4fb8dc53dd74eecac70edaa4c1dd0707eb2164da3675b3/multidict-6.7.0-cp313-cp313-musllinux_1_2_s390x.whl", hash = "sha256:9600082733859f00d79dee64effc7aef1beb26adb297416a4ad2116fd61374bd", size = 257967, upload-time = "2025-10-06T14:50:14.16Z" },
    { url = "https://files.pythonhosted.org/packages/d0/8e/0c67b7120d5d5f6d874ed85a085f9dc770a7f9d8813e80f44a9fec820bb7/multidict-6.7.0-cp313-cp313-musllinux_1_2_x86_64.whl", hash = "sha256:94218fcec4d72bc61df51c198d098ce2b378e0ccbac41ddbed5ef44092913288", size = 250085, upload-time = "2025-10-06T14:50:15.639Z" },
    { url = "https://files.pythonhosted.org/packages/ba/55/b73e1d624ea4b8fd4dd07a3bb70f6e4c7c6c5d9d640a41c6ffe5cdbd2a55/multidict-6.7.0-cp313-cp313-win32.whl", hash = "sha256:a37bd74c3fa9d00be2d7b8eca074dc56bd8077ddd2917a839bd989612671ed17", size = 41713, upload-time = "2025-10-06T14:50:17.066Z" },
    { url = "https://files.pythonhosted.org/packages/32/31/75c59e7d3b4205075b4c183fa4ca398a2daf2303ddf616b04ae6ef55cffe/multidict-6.7.0-cp313-cp313-win_amd64.whl", hash = "sha256:30d193c6cc6d559db42b6bcec8a5d395d34d60c9877a0b71ecd7c204fcf15390", size = 45915, upload-time = "2025-10-06T14:50:18.264Z" },
    { url = "https://files.pythonhosted.org/packages/31/2a/8987831e811f1184c22bc2e45844934385363ee61c0a2dcfa8f71b87e608/multidict-6.7.0-cp313-cp313-win_arm64.whl", hash = "sha256:ea3334cabe4d41b7ccd01e4d349828678794edbc2d3ae97fc162a3312095092e", size = 43077, upload-time = "2025-10-06T14:50:19.853Z" },
    { url = "https://files.pythonhosted.org/packages/e8/68/7b3a5170a382a340147337b300b9eb25a9ddb573bcdfff19c0fa3f31ffba/multidict-6.7.0-cp313-cp313t-macosx_10_13_universal2.whl", hash = "sha256:ad9ce259f50abd98a1ca0aa6e490b58c316a0fce0617f609723e40804add2c00", size = 83114, upload-time = "2025-10-06T14:50:21.223Z" },
    { url = "https://files.pythonhosted.org/packages/55/5c/3fa2d07c84df4e302060f555bbf539310980362236ad49f50eeb0a1c1eb9/multidict-6.7.0-cp313-cp313t-macosx_10_13_x86_64.whl", hash = "sha256:07f5594ac6d084cbb5de2df218d78baf55ef150b91f0ff8a21cc7a2e3a5a58eb", size = 48442, upload-time = "2025-10-06T14:50:22.871Z" },
    { url = "https://files.pythonhosted.org/packages/fc/56/67212d33239797f9bd91962bb899d72bb0f4c35a8652dcdb8ed049bef878/multidict-6.7.0-cp313-cp313t-macosx_11_0_arm64.whl", hash = "sha256:0591b48acf279821a579282444814a2d8d0af624ae0bc600aa4d1b920b6e924b", size = 46885, upload-time = "2025-10-06T14:50:24.258Z" },
    { url = "https://files.pythonhosted.org/packages/46/d1/908f896224290350721597a61a69cd19b89ad8ee0ae1f38b3f5cd12ea2ac/multidict-6.7.0-cp313-cp313t-manylinux1_i686.manylinux_2_28_i686.manylinux_2_5_i686.whl", hash = "sha256:749a72584761531d2b9467cfbdfd29487ee21124c304c4b6cb760d8777b27f9c", size = 242588, upload-time = "2025-10-06T14:50:25.716Z" },
    { url = "https://files.pythonhosted.org/packages/ab/67/8604288bbd68680eee0ab568fdcb56171d8b23a01bcd5cb0c8fedf6e5d99/multidict-6.7.0-cp313-cp313t-manylinux2014_aarch64.manylinux_2_17_aarch64.manylinux_2_28_aarch64.whl", hash = "sha256:6b4c3d199f953acd5b446bf7c0de1fe25d94e09e79086f8dc2f48a11a129cdf1", size = 249966, upload-time = "2025-10-06T14:50:28.192Z" },
    { url = "https://files.pythonhosted.org/packages/20/33/9228d76339f1ba51e3efef7da3ebd91964d3006217aae13211653193c3ff/multidict-6.7.0-cp313-cp313t-manylinux2014_armv7l.manylinux_2_17_armv7l.manylinux_2_31_armv7l.whl", hash = "sha256:9fb0211dfc3b51efea2f349ec92c114d7754dd62c01f81c3e32b765b70c45c9b", size = 228618, upload-time = "2025-10-06T14:50:29.82Z" },
    { url = "https://files.pythonhosted.org/packages/f8/2d/25d9b566d10cab1c42b3b9e5b11ef79c9111eaf4463b8c257a3bd89e0ead/multidict-6.7.0-cp313-cp313t-manylinux2014_ppc64le.manylinux_2_17_ppc64le.manylinux_2_28_ppc64le.whl", hash = "sha256:a027ec240fe73a8d6281872690b988eed307cd7d91b23998ff35ff577ca688b5", size = 257539, upload-time = "2025-10-06T14:50:31.731Z" },
    { url = "https://files.pythonhosted.org/packages/b6/b1/8d1a965e6637fc33de3c0d8f414485c2b7e4af00f42cab3d84e7b955c222/multidict-6.7.0-cp313-cp313t-manylinux2014_s390x.manylinux_2_17_s390x.manylinux_2_28_s390x.whl", hash = "sha256:d1d964afecdf3a8288789df2f5751dc0a8261138c3768d9af117ed384e538fad", size = 256345, upload-time = "2025-10-06T14:50:33.26Z" },
    { url = "https://files.pythonhosted.org/packages/ba/0c/06b5a8adbdeedada6f4fb8d8f193d44a347223b11939b42953eeb6530b6b/multidict-6.7.0-cp313-cp313t-manylinux2014_x86_64.manylinux_2_17_x86_64.manylinux_2_28_x86_64.whl", hash = "sha256:caf53b15b1b7df9fbd0709aa01409000a2b4dd03a5f6f5cc548183c7c8f8b63c", size = 247934, upload-time = "2025-10-06T14:50:34.808Z" },
    { url = "https://files.pythonhosted.org/packages/8f/31/b2491b5fe167ca044c6eb4b8f2c9f3b8a00b24c432c365358eadac5d7625/multidict-6.7.0-cp313-cp313t-musllinux_1_2_aarch64.whl", hash = "sha256:654030da3197d927f05a536a66186070e98765aa5142794c9904555d3a9d8fb5", size = 245243, upload-time = "2025-10-06T14:50:36.436Z" },
    { url = "https://files.pythonhosted.org/packages/61/1a/982913957cb90406c8c94f53001abd9eafc271cb3e70ff6371590bec478e/multidict-6.7.0-cp313-cp313t-musllinux_1_2_armv7l.whl", hash = "sha256:2090d3718829d1e484706a2f525e50c892237b2bf9b17a79b059cb98cddc2f10", size = 235878, upload-time = "2025-10-06T14:50:37.953Z" },
    { url = "https://files.pythonhosted.org/packages/be/c0/21435d804c1a1cf7a2608593f4d19bca5bcbd7a81a70b253fdd1c12af9c0/multidict-6.7.0-cp313-cp313t-musllinux_1_2_i686.whl", hash = "sha256:2d2cfeec3f6f45651b3d408c4acec0ebf3daa9bc8a112a084206f5db5d05b754", size = 243452, upload-time = "2025-10-06T14:50:39.574Z" },
    { url = "https://files.pythonhosted.org/packages/54/0a/4349d540d4a883863191be6eb9a928846d4ec0ea007d3dcd36323bb058ac/multidict-6.7.0-cp313-cp313t-musllinux_1_2_ppc64le.whl", hash = "sha256:4ef089f985b8c194d341eb2c24ae6e7408c9a0e2e5658699c92f497437d88c3c", size = 252312, upload-time = "2025-10-06T14:50:41.612Z" },
    { url = "https://files.pythonhosted.org/packages/26/64/d5416038dbda1488daf16b676e4dbfd9674dde10a0cc8f4fc2b502d8125d/multidict-6.7.0-cp313-cp313t-musllinux_1_2_s390x.whl", hash = "sha256:e93a0617cd16998784bf4414c7e40f17a35d2350e5c6f0bd900d3a8e02bd3762", size = 246935, upload-time = "2025-10-06T14:50:43.972Z" },
    { url = "https://files.pythonhosted.org/packages/9f/8c/8290c50d14e49f35e0bd4abc25e1bc7711149ca9588ab7d04f886cdf03d9/multidict-6.7.0-cp313-cp313t-musllinux_1_2_x86_64.whl", hash = "sha256:f0feece2ef8ebc42ed9e2e8c78fc4aa3cf455733b507c09ef7406364c94376c6", size = 243385, upload-time = "2025-10-06T14:50:45.648Z" },
    { url = "https://files.pythonhosted.org/packages/ef/a0/f83ae75e42d694b3fbad3e047670e511c138be747bc713cf1b10d5096416/multidict-6.7.0-cp313-cp313t-win32.whl", hash = "sha256:19a1d55338ec1be74ef62440ca9e04a2f001a04d0cc49a4983dc320ff0f3212d", size = 47777, upload-time = "2025-10-06T14:50:47.154Z" },
    { url = "https://files.pythonhosted.org/packages/dc/80/9b174a92814a3830b7357307a792300f42c9e94664b01dee8e457551fa66/multidict-6.7.0-cp313-cp313t-win_amd64.whl", hash = "sha256:3da4fb467498df97e986af166b12d01f05d2e04f978a9c1c680ea1988e0bc4b6", size = 53104, upload-time = "2025-10-06T14:50:48.851Z" },
    { url = "https://files.pythonhosted.org/packages/cc/28/04baeaf0428d95bb7a7bea0e691ba2f31394338ba424fb0679a9ed0f4c09/multidict-6.7.0-cp313-cp313t-win_arm64.whl", hash = "sha256:b4121773c49a0776461f4a904cdf6264c88e42218aaa8407e803ca8025872792", size = 45503, upload-time = "2025-10-06T14:50:50.16Z" },
    { url = "https://files.pythonhosted.org/packages/b7/da/7d22601b625e241d4f23ef1ebff8acfc60da633c9e7e7922e24d10f592b3/multidict-6.7.0-py3-none-any.whl", hash = "sha256:394fc5c42a333c9ffc3e421a4c85e08580d990e08b99f6bf35b4132114c5dcb3", size = 12317, upload-time = "2025-10-06T14:52:29.272Z" },
]

[[package]]
name = "mypy"
version = "1.19.0"
source = { registry = "https://pypi.org/simple" }
dependencies = [
    { name = "librt" },
    { name = "mypy-extensions" },
    { name = "pathspec" },
    { name = "typing-extensions" },
]
sdist = { url = "https://files.pythonhosted.org/packages/f9/b5/b58cdc25fadd424552804bf410855d52324183112aa004f0732c5f6324cf/mypy-1.19.0.tar.gz", hash = "sha256:f6b874ca77f733222641e5c46e4711648c4037ea13646fd0cdc814c2eaec2528", size = 3579025, upload-time = "2025-11-28T15:49:01.26Z" }
wheels = [
    { url = "https://files.pythonhosted.org/packages/cb/0d/a1357e6bb49e37ce26fcf7e3cc55679ce9f4ebee0cd8b6ee3a0e301a9210/mypy-1.19.0-cp313-cp313-macosx_10_13_x86_64.whl", hash = "sha256:7686ed65dbabd24d20066f3115018d2dce030d8fa9db01aa9f0a59b6813e9f9e", size = 13191993, upload-time = "2025-11-28T15:47:22.336Z" },
    { url = "https://files.pythonhosted.org/packages/5d/75/8e5d492a879ec4490e6ba664b5154e48c46c85b5ac9785792a5ec6a4d58f/mypy-1.19.0-cp313-cp313-macosx_11_0_arm64.whl", hash = "sha256:fd4a985b2e32f23bead72e2fb4bbe5d6aceee176be471243bd831d5b2644672d", size = 12174411, upload-time = "2025-11-28T15:44:55.492Z" },
    { url = "https://files.pythonhosted.org/packages/71/31/ad5dcee9bfe226e8eaba777e9d9d251c292650130f0450a280aec3485370/mypy-1.19.0-cp313-cp313-manylinux2014_aarch64.manylinux_2_17_aarch64.manylinux_2_28_aarch64.whl", hash = "sha256:fc51a5b864f73a3a182584b1ac75c404396a17eced54341629d8bdcb644a5bba", size = 12727751, upload-time = "2025-11-28T15:44:14.169Z" },
    { url = "https://files.pythonhosted.org/packages/77/06/b6b8994ce07405f6039701f4b66e9d23f499d0b41c6dd46ec28f96d57ec3/mypy-1.19.0-cp313-cp313-manylinux2014_x86_64.manylinux_2_17_x86_64.manylinux_2_28_x86_64.whl", hash = "sha256:37af5166f9475872034b56c5efdcf65ee25394e9e1d172907b84577120714364", size = 13593323, upload-time = "2025-11-28T15:46:34.699Z" },
    { url = "https://files.pythonhosted.org/packages/68/b1/126e274484cccdf099a8e328d4fda1c7bdb98a5e888fa6010b00e1bbf330/mypy-1.19.0-cp313-cp313-musllinux_1_2_x86_64.whl", hash = "sha256:510c014b722308c9bd377993bcbf9a07d7e0692e5fa8fc70e639c1eb19fc6bee", size = 13818032, upload-time = "2025-11-28T15:46:18.286Z" },
    { url = "https://files.pythonhosted.org/packages/f8/56/53a8f70f562dfc466c766469133a8a4909f6c0012d83993143f2a9d48d2d/mypy-1.19.0-cp313-cp313-win_amd64.whl", hash = "sha256:cabbee74f29aa9cd3b444ec2f1e4fa5a9d0d746ce7567a6a609e224429781f53", size = 10120644, upload-time = "2025-11-28T15:47:43.99Z" },
    { url = "https://files.pythonhosted.org/packages/09/0e/fe228ed5aeab470c6f4eb82481837fadb642a5aa95cc8215fd2214822c10/mypy-1.19.0-py3-none-any.whl", hash = "sha256:0c01c99d626380752e527d5ce8e69ffbba2046eb8a060db0329690849cf9b6f9", size = 2469714, upload-time = "2025-11-28T15:45:33.22Z" },
]

[[package]]
name = "mypy-extensions"
version = "1.1.0"
source = { registry = "https://pypi.org/simple" }
sdist = { url = "https://files.pythonhosted.org/packages/a2/6e/371856a3fb9d31ca8dac321cda606860fa4548858c0cc45d9d1d4ca2628b/mypy_extensions-1.1.0.tar.gz", hash = "sha256:52e68efc3284861e772bbcd66823fde5ae21fd2fdb51c62a211403730b916558", size = 6343, upload-time = "2025-04-22T14:54:24.164Z" }
wheels = [
    { url = "https://files.pythonhosted.org/packages/79/7b/2c79738432f5c924bef5071f933bcc9efd0473bac3b4aa584a6f7c1c8df8/mypy_extensions-1.1.0-py3-none-any.whl", hash = "sha256:1be4cccdb0f2482337c4743e60421de3a356cd97508abadd57d47403e94f5505", size = 4963, upload-time = "2025-04-22T14:54:22.983Z" },
]

[[package]]
name = "natsort"
version = "8.4.0"
source = { registry = "https://pypi.org/simple" }
sdist = { url = "https://files.pythonhosted.org/packages/e2/a9/a0c57aee75f77794adaf35322f8b6404cbd0f89ad45c87197a937764b7d0/natsort-8.4.0.tar.gz", hash = "sha256:45312c4a0e5507593da193dedd04abb1469253b601ecaf63445ad80f0a1ea581", size = 76575, upload-time = "2023-06-20T04:17:19.925Z" }
wheels = [
    { url = "https://files.pythonhosted.org/packages/ef/82/7a9d0550484a62c6da82858ee9419f3dd1ccc9aa1c26a1e43da3ecd20b0d/natsort-8.4.0-py3-none-any.whl", hash = "sha256:4732914fb471f56b5cce04d7bae6f164a592c7712e1c85f9ef585e197299521c", size = 38268, upload-time = "2023-06-20T04:17:17.522Z" },
]

[[package]]
name = "natural-keys"
version = "2.1.1"
source = { registry = "https://pypi.org/simple" }
dependencies = [
    { name = "html-json-forms" },
]
sdist = { url = "https://files.pythonhosted.org/packages/b6/1f/ce68e3d97bf76cd3b6f8c59bf24cd575013207891722689afd4a78cce451/natural-keys-2.1.1.tar.gz", hash = "sha256:67dbfdfd975fe19256c7385aae56b6c7d65d9f595523d1c75703ef91e292da16", size = 18382, upload-time = "2024-03-27T14:50:46.934Z" }
wheels = [
    { url = "https://files.pythonhosted.org/packages/71/b3/090d9388422d633d5f945377cc0b90d512ff0bcf9a193aa64660792976fe/natural_keys-2.1.1-py3-none-any.whl", hash = "sha256:5e8aaa3512ef3ed4012cd192455a6264f1b37a7ea185935d6eb20da82f7e9d18", size = 10589, upload-time = "2024-03-27T14:50:45.17Z" },
]

[[package]]
name = "nested-multipart-parser"
version = "1.6.0"
source = { registry = "https://pypi.org/simple" }
sdist = { url = "https://files.pythonhosted.org/packages/b8/48/b91a6f924a2abd9e86b501347ca56989e2c2b4bf3eac86bff57f80b99b75/nested_multipart_parser-1.6.0.tar.gz", hash = "sha256:8c7a07952a4a3c2cb2b99ca16158961af215c6f8c9e04337bc13da016500c69c", size = 13159, upload-time = "2025-09-17T20:47:25.627Z" }

[[package]]
name = "nodeenv"
version = "1.9.1"
source = { registry = "https://pypi.org/simple" }
sdist = { url = "https://files.pythonhosted.org/packages/43/16/fc88b08840de0e0a72a2f9d8c6bae36be573e475a6326ae854bcc549fc45/nodeenv-1.9.1.tar.gz", hash = "sha256:6ec12890a2dab7946721edbfbcd91f3319c6ccc9aec47be7c7e6b7011ee6645f", size = 47437, upload-time = "2024-06-04T18:44:11.171Z" }
wheels = [
    { url = "https://files.pythonhosted.org/packages/d2/1d/1b658dbd2b9fa9c4c9f32accbfc0205d532c8c6194dc0f2a4c0428e7128a/nodeenv-1.9.1-py2.py3-none-any.whl", hash = "sha256:ba11c9782d29c27c70ffbdda2d7415098754709be8a7056d79a737cd901155c9", size = 22314, upload-time = "2024-06-04T18:44:08.352Z" },
]

[[package]]
name = "oauthlib"
version = "3.3.1"
source = { registry = "https://pypi.org/simple" }
sdist = { url = "https://files.pythonhosted.org/packages/0b/5f/19930f824ffeb0ad4372da4812c50edbd1434f678c90c2733e1188edfc63/oauthlib-3.3.1.tar.gz", hash = "sha256:0f0f8aa759826a193cf66c12ea1af1637f87b9b4622d46e866952bb022e538c9", size = 185918, upload-time = "2025-06-19T22:48:08.269Z" }
wheels = [
    { url = "https://files.pythonhosted.org/packages/be/9c/92789c596b8df838baa98fa71844d84283302f7604ed565dafe5a6b5041a/oauthlib-3.3.1-py3-none-any.whl", hash = "sha256:88119c938d2b8fb88561af5f6ee0eec8cc8d552b7bb1f712743136eb7523b7a1", size = 160065, upload-time = "2025-06-19T22:48:06.508Z" },
]

[[package]]
name = "olefile"
version = "0.47"
source = { registry = "https://pypi.org/simple" }
sdist = { url = "https://files.pythonhosted.org/packages/69/1b/077b508e3e500e1629d366249c3ccb32f95e50258b231705c09e3c7a4366/olefile-0.47.zip", hash = "sha256:599383381a0bf3dfbd932ca0ca6515acd174ed48870cbf7fee123d698c192c1c", size = 112240, upload-time = "2023-12-01T16:22:53.025Z" }
wheels = [
    { url = "https://files.pythonhosted.org/packages/17/d3/b64c356a907242d719fc668b71befd73324e47ab46c8ebbbede252c154b2/olefile-0.47-py2.py3-none-any.whl", hash = "sha256:543c7da2a7adadf21214938bb79c83ea12b473a4b6ee4ad4bf854e7715e13d1f", size = 114565, upload-time = "2023-12-01T16:22:51.518Z" },
]

[[package]]
name = "openpyxl"
version = "3.1.5"
source = { registry = "https://pypi.org/simple" }
dependencies = [
    { name = "et-xmlfile" },
]
sdist = { url = "https://files.pythonhosted.org/packages/3d/f9/88d94a75de065ea32619465d2f77b29a0469500e99012523b91cc4141cd1/openpyxl-3.1.5.tar.gz", hash = "sha256:cf0e3cf56142039133628b5acffe8ef0c12bc902d2aadd3e0fe5878dc08d1050", size = 186464, upload-time = "2024-06-28T14:03:44.161Z" }
wheels = [
    { url = "https://files.pythonhosted.org/packages/c0/da/977ded879c29cbd04de313843e76868e6e13408a94ed6b987245dc7c8506/openpyxl-3.1.5-py2.py3-none-any.whl", hash = "sha256:5282c12b107bffeef825f4617dc029afaf41d0ea60823bbb665ef3079dc79de2", size = 250910, upload-time = "2024-06-28T14:03:41.161Z" },
]

[[package]]
name = "openpyxl-image-loader"
version = "1.0.5"
source = { registry = "https://pypi.org/simple" }
dependencies = [
    { name = "pillow" },
]
sdist = { url = "https://files.pythonhosted.org/packages/ba/f5/3687f56fdcacdbb2c027aa8a4c52644a7029d87d3d0e14de5cf216a5807b/openpyxl-image-loader-1.0.5.tar.gz", hash = "sha256:6d9d7fa5c35ac0a3e620b9eaf7334420a7693ccdb2a16e940a3a92bc3ec87fe8", size = 2262, upload-time = "2020-01-23T01:27:42.729Z" }
wheels = [
    { url = "https://files.pythonhosted.org/packages/d8/61/12aa8c6eb1c51673e8548eb2824d79f17a9f2f8452fc90450a1db74b4de5/openpyxl_image_loader-1.0.5-py3-none-any.whl", hash = "sha256:103e6ad4dc433cc3bb18d1f6c413139ad4a91a5f3de0e39783534e22ff0c9c0b", size = 3493, upload-time = "2020-01-23T01:27:41.318Z" },
]

[[package]]
name = "openpyxl-stubs"
version = "0.1.25"
source = { registry = "https://pypi.org/simple" }
dependencies = [
    { name = "mypy" },
    { name = "openpyxl" },
    { name = "typing-extensions" },
]
sdist = { url = "https://files.pythonhosted.org/packages/82/c4/8dfd61c01a2fb0ac8bd37cadf0f19b87a8133eb6f690fc057a9536b4def0/openpyxl-stubs-0.1.25.tar.gz", hash = "sha256:108b112df072f7645ca356eacdd5730b1bd986c67ae33366a4a13c6879c369e7", size = 18803, upload-time = "2023-01-12T21:45:31.39Z" }
wheels = [
    { url = "https://files.pythonhosted.org/packages/b9/04/5847e2e75c39f80e65c388f8e292719b46c00cda2c987f2d5c53ed617d11/openpyxl_stubs-0.1.25-py3-none-any.whl", hash = "sha256:db29f7804993b4a46b155fc4be45314c14538cb475b00591d8096e5af486abf1", size = 26598, upload-time = "2023-01-12T21:45:29.819Z" },
]

[[package]]
name = "outcome"
version = "1.3.0.post0"
source = { registry = "https://pypi.org/simple" }
dependencies = [
    { name = "attrs" },
]
sdist = { url = "https://files.pythonhosted.org/packages/98/df/77698abfac98571e65ffeb0c1fba8ffd692ab8458d617a0eed7d9a8d38f2/outcome-1.3.0.post0.tar.gz", hash = "sha256:9dcf02e65f2971b80047b377468e72a268e15c0af3cf1238e6ff14f7f91143b8", size = 21060, upload-time = "2023-10-26T04:26:04.361Z" }
wheels = [
    { url = "https://files.pythonhosted.org/packages/55/8b/5ab7257531a5d830fc8000c476e63c935488d74609b50f9384a643ec0a62/outcome-1.3.0.post0-py2.py3-none-any.whl", hash = "sha256:e771c5ce06d1415e356078d3bdd68523f284b4ce5419828922b6871e65eda82b", size = 10692, upload-time = "2023-10-26T04:26:02.532Z" },
]

[[package]]
name = "packaging"
version = "25.0"
source = { registry = "https://pypi.org/simple" }
sdist = { url = "https://files.pythonhosted.org/packages/a1/d4/1fc4078c65507b51b96ca8f8c3ba19e6a61c8253c72794544580a7b6c24d/packaging-25.0.tar.gz", hash = "sha256:d443872c98d677bf60f6a1f2f8c1cb748e8fe762d2bf9d3148b5599295b0fc4f", size = 165727, upload-time = "2025-04-19T11:48:59.673Z" }
wheels = [
    { url = "https://files.pythonhosted.org/packages/20/12/38679034af332785aac8774540895e234f4d07f7545804097de4b666afd8/packaging-25.0-py3-none-any.whl", hash = "sha256:29572ef2b1f17581046b3a2227d5c611fb25ec70ca1ba8554b24b0e69331a484", size = 66469, upload-time = "2025-04-19T11:48:57.875Z" },
]

[[package]]
name = "paginate"
version = "0.5.7"
source = { registry = "https://pypi.org/simple" }
sdist = { url = "https://files.pythonhosted.org/packages/ec/46/68dde5b6bc00c1296ec6466ab27dddede6aec9af1b99090e1107091b3b84/paginate-0.5.7.tar.gz", hash = "sha256:22bd083ab41e1a8b4f3690544afb2c60c25e5c9a63a30fa2f483f6c60c8e5945", size = 19252, upload-time = "2024-08-25T14:17:24.139Z" }
wheels = [
    { url = "https://files.pythonhosted.org/packages/90/96/04b8e52da071d28f5e21a805b19cb9390aa17a47462ac87f5e2696b9566d/paginate-0.5.7-py2.py3-none-any.whl", hash = "sha256:b885e2af73abcf01d9559fd5216b57ef722f8c42affbb63942377668e35c7591", size = 13746, upload-time = "2024-08-25T14:17:22.55Z" },
]

[[package]]
name = "parameterized"
version = "0.9.0"
source = { registry = "https://pypi.org/simple" }
sdist = { url = "https://files.pythonhosted.org/packages/ea/49/00c0c0cc24ff4266025a53e41336b79adaa5a4ebfad214f433d623f9865e/parameterized-0.9.0.tar.gz", hash = "sha256:7fc905272cefa4f364c1a3429cbbe9c0f98b793988efb5bf90aac80f08db09b1", size = 24351, upload-time = "2023-03-27T02:01:11.592Z" }
wheels = [
    { url = "https://files.pythonhosted.org/packages/00/2f/804f58f0b856ab3bf21617cccf5b39206e6c4c94c2cd227bde125ea6105f/parameterized-0.9.0-py2.py3-none-any.whl", hash = "sha256:4e0758e3d41bea3bbd05ec14fc2c24736723f243b28d702081aef438c9372b1b", size = 20475, upload-time = "2023-03-27T02:01:09.31Z" },
]

[[package]]
name = "paramiko"
version = "4.0.0"
source = { registry = "https://pypi.org/simple" }
dependencies = [
    { name = "bcrypt" },
    { name = "cryptography" },
    { name = "invoke" },
    { name = "pynacl" },
]
sdist = { url = "https://files.pythonhosted.org/packages/1f/e7/81fdcbc7f190cdb058cffc9431587eb289833bdd633e2002455ca9bb13d4/paramiko-4.0.0.tar.gz", hash = "sha256:6a25f07b380cc9c9a88d2b920ad37167ac4667f8d9886ccebd8f90f654b5d69f", size = 1630743, upload-time = "2025-08-04T01:02:03.711Z" }
wheels = [
    { url = "https://files.pythonhosted.org/packages/a9/90/a744336f5af32c433bd09af7854599682a383b37cfd78f7de263de6ad6cb/paramiko-4.0.0-py3-none-any.whl", hash = "sha256:0e20e00ac666503bf0b4eda3b6d833465a2b7aff2e2b3d79a8bba5ef144ee3b9", size = 223932, upload-time = "2025-08-04T01:02:02.029Z" },
]

[[package]]
name = "parso"
version = "0.8.5"
source = { registry = "https://pypi.org/simple" }
sdist = { url = "https://files.pythonhosted.org/packages/d4/de/53e0bcf53d13e005bd8c92e7855142494f41171b34c2536b86187474184d/parso-0.8.5.tar.gz", hash = "sha256:034d7354a9a018bdce352f48b2a8a450f05e9d6ee85db84764e9b6bd96dafe5a", size = 401205, upload-time = "2025-08-23T15:15:28.028Z" }
wheels = [
    { url = "https://files.pythonhosted.org/packages/16/32/f8e3c85d1d5250232a5d3477a2a28cc291968ff175caeadaf3cc19ce0e4a/parso-0.8.5-py2.py3-none-any.whl", hash = "sha256:646204b5ee239c396d040b90f9e272e9a8017c630092bf59980beb62fd033887", size = 106668, upload-time = "2025-08-23T15:15:25.663Z" },
]

[[package]]
name = "pathspec"
version = "0.12.1"
source = { registry = "https://pypi.org/simple" }
sdist = { url = "https://files.pythonhosted.org/packages/ca/bc/f35b8446f4531a7cb215605d100cd88b7ac6f44ab3fc94870c120ab3adbf/pathspec-0.12.1.tar.gz", hash = "sha256:a482d51503a1ab33b1c67a6c3813a26953dbdc71c31dacaef9a838c4e29f5712", size = 51043, upload-time = "2023-12-10T22:30:45Z" }
wheels = [
    { url = "https://files.pythonhosted.org/packages/cc/20/ff623b09d963f88bfde16306a54e12ee5ea43e9b597108672ff3a408aad6/pathspec-0.12.1-py3-none-any.whl", hash = "sha256:a0d503e138a4c123b27490a4f7beda6a01c6f288df0e4a8b79c7eb0dc7b4cc08", size = 31191, upload-time = "2023-12-10T22:30:43.14Z" },
]

[[package]]
name = "pexpect"
version = "4.9.0"
source = { registry = "https://pypi.org/simple" }
dependencies = [
    { name = "ptyprocess" },
]
sdist = { url = "https://files.pythonhosted.org/packages/42/92/cc564bf6381ff43ce1f4d06852fc19a2f11d180f23dc32d9588bee2f149d/pexpect-4.9.0.tar.gz", hash = "sha256:ee7d41123f3c9911050ea2c2dac107568dc43b2d3b0c7557a33212c398ead30f", size = 166450, upload-time = "2023-11-25T09:07:26.339Z" }
wheels = [
    { url = "https://files.pythonhosted.org/packages/9e/c3/059298687310d527a58bb01f3b1965787ee3b40dce76752eda8b44e9a2c5/pexpect-4.9.0-py2.py3-none-any.whl", hash = "sha256:7236d1e080e4936be2dc3e326cec0af72acf9212a7e1d060210e70a47e253523", size = 63772, upload-time = "2023-11-25T06:56:14.81Z" },
]

[[package]]
name = "phonenumbers"
version = "9.0.19"
source = { registry = "https://pypi.org/simple" }
sdist = { url = "https://files.pythonhosted.org/packages/55/5d/ed5a4642c42c16ffbab3d275f516a1db7d14b6a55c1a181c7504c56ed4f7/phonenumbers-9.0.19.tar.gz", hash = "sha256:e0674e31554362f4d95383558f7aefde738ef2e7bf96d28a10afd3e87d63a65c", size = 2298261, upload-time = "2025-11-20T18:37:07.686Z" }
wheels = [
    { url = "https://files.pythonhosted.org/packages/e8/3e/151cc6a597d15ae45c932d21e98170e0d5d32b057e495fdb3193725c994a/phonenumbers-9.0.19-py2.py3-none-any.whl", hash = "sha256:004abdfe2010518c2383f148515664a742e8a5d5540e07c049735c139d7e8b09", size = 2584208, upload-time = "2025-11-20T18:37:05.522Z" },
]

[[package]]
name = "pillow"
version = "12.0.0"
source = { registry = "https://pypi.org/simple" }
sdist = { url = "https://files.pythonhosted.org/packages/5a/b0/cace85a1b0c9775a9f8f5d5423c8261c858760e2466c79b2dd184638b056/pillow-12.0.0.tar.gz", hash = "sha256:87d4f8125c9988bfbed67af47dd7a953e2fc7b0cc1e7800ec6d2080d490bb353", size = 47008828, upload-time = "2025-10-15T18:24:14.008Z" }
wheels = [
    { url = "https://files.pythonhosted.org/packages/62/f2/de993bb2d21b33a98d031ecf6a978e4b61da207bef02f7b43093774c480d/pillow-12.0.0-cp313-cp313-ios_13_0_arm64_iphoneos.whl", hash = "sha256:0869154a2d0546545cde61d1789a6524319fc1897d9ee31218eae7a60ccc5643", size = 4045493, upload-time = "2025-10-15T18:22:25.758Z" },
    { url = "https://files.pythonhosted.org/packages/0e/b6/bc8d0c4c9f6f111a783d045310945deb769b806d7574764234ffd50bc5ea/pillow-12.0.0-cp313-cp313-ios_13_0_arm64_iphonesimulator.whl", hash = "sha256:a7921c5a6d31b3d756ec980f2f47c0cfdbce0fc48c22a39347a895f41f4a6ea4", size = 4120461, upload-time = "2025-10-15T18:22:27.286Z" },
    { url = "https://files.pythonhosted.org/packages/5d/57/d60d343709366a353dc56adb4ee1e7d8a2cc34e3fbc22905f4167cfec119/pillow-12.0.0-cp313-cp313-ios_13_0_x86_64_iphonesimulator.whl", hash = "sha256:1ee80a59f6ce048ae13cda1abf7fbd2a34ab9ee7d401c46be3ca685d1999a399", size = 3576912, upload-time = "2025-10-15T18:22:28.751Z" },
    { url = "https://files.pythonhosted.org/packages/a4/a4/a0a31467e3f83b94d37568294b01d22b43ae3c5d85f2811769b9c66389dd/pillow-12.0.0-cp313-cp313-macosx_10_13_x86_64.whl", hash = "sha256:c50f36a62a22d350c96e49ad02d0da41dbd17ddc2e29750dbdba4323f85eb4a5", size = 5249132, upload-time = "2025-10-15T18:22:30.641Z" },
    { url = "https://files.pythonhosted.org/packages/83/06/48eab21dd561de2914242711434c0c0eb992ed08ff3f6107a5f44527f5e9/pillow-12.0.0-cp313-cp313-macosx_11_0_arm64.whl", hash = "sha256:5193fde9a5f23c331ea26d0cf171fbf67e3f247585f50c08b3e205c7aeb4589b", size = 4650099, upload-time = "2025-10-15T18:22:32.73Z" },
    { url = "https://files.pythonhosted.org/packages/fc/bd/69ed99fd46a8dba7c1887156d3572fe4484e3f031405fcc5a92e31c04035/pillow-12.0.0-cp313-cp313-manylinux2014_aarch64.manylinux_2_17_aarch64.whl", hash = "sha256:bde737cff1a975b70652b62d626f7785e0480918dece11e8fef3c0cf057351c3", size = 6230808, upload-time = "2025-10-15T18:22:34.337Z" },
    { url = "https://files.pythonhosted.org/packages/ea/94/8fad659bcdbf86ed70099cb60ae40be6acca434bbc8c4c0d4ef356d7e0de/pillow-12.0.0-cp313-cp313-manylinux2014_x86_64.manylinux_2_17_x86_64.whl", hash = "sha256:a6597ff2b61d121172f5844b53f21467f7082f5fb385a9a29c01414463f93b07", size = 8037804, upload-time = "2025-10-15T18:22:36.402Z" },
    { url = "https://files.pythonhosted.org/packages/20/39/c685d05c06deecfd4e2d1950e9a908aa2ca8bc4e6c3b12d93b9cafbd7837/pillow-12.0.0-cp313-cp313-manylinux_2_27_aarch64.manylinux_2_28_aarch64.whl", hash = "sha256:0b817e7035ea7f6b942c13aa03bb554fc44fea70838ea21f8eb31c638326584e", size = 6345553, upload-time = "2025-10-15T18:22:38.066Z" },
    { url = "https://files.pythonhosted.org/packages/38/57/755dbd06530a27a5ed74f8cb0a7a44a21722ebf318edbe67ddbd7fb28f88/pillow-12.0.0-cp313-cp313-manylinux_2_27_x86_64.manylinux_2_28_x86_64.whl", hash = "sha256:f4f1231b7dec408e8670264ce63e9c71409d9583dd21d32c163e25213ee2a344", size = 7037729, upload-time = "2025-10-15T18:22:39.769Z" },
    { url = "https://files.pythonhosted.org/packages/ca/b6/7e94f4c41d238615674d06ed677c14883103dce1c52e4af16f000338cfd7/pillow-12.0.0-cp313-cp313-musllinux_1_2_aarch64.whl", hash = "sha256:6e51b71417049ad6ab14c49608b4a24d8fb3fe605e5dfabfe523b58064dc3d27", size = 6459789, upload-time = "2025-10-15T18:22:41.437Z" },
    { url = "https://files.pythonhosted.org/packages/9c/14/4448bb0b5e0f22dd865290536d20ec8a23b64e2d04280b89139f09a36bb6/pillow-12.0.0-cp313-cp313-musllinux_1_2_x86_64.whl", hash = "sha256:d120c38a42c234dc9a8c5de7ceaaf899cf33561956acb4941653f8bdc657aa79", size = 7130917, upload-time = "2025-10-15T18:22:43.152Z" },
    { url = "https://files.pythonhosted.org/packages/dd/ca/16c6926cc1c015845745d5c16c9358e24282f1e588237a4c36d2b30f182f/pillow-12.0.0-cp313-cp313-win32.whl", hash = "sha256:4cc6b3b2efff105c6a1656cfe59da4fdde2cda9af1c5e0b58529b24525d0a098", size = 6302391, upload-time = "2025-10-15T18:22:44.753Z" },
    { url = "https://files.pythonhosted.org/packages/6d/2a/dd43dcfd6dae9b6a49ee28a8eedb98c7d5ff2de94a5d834565164667b97b/pillow-12.0.0-cp313-cp313-win_amd64.whl", hash = "sha256:4cf7fed4b4580601c4345ceb5d4cbf5a980d030fd5ad07c4d2ec589f95f09905", size = 7007477, upload-time = "2025-10-15T18:22:46.838Z" },
    { url = "https://files.pythonhosted.org/packages/77/f0/72ea067f4b5ae5ead653053212af05ce3705807906ba3f3e8f58ddf617e6/pillow-12.0.0-cp313-cp313-win_arm64.whl", hash = "sha256:9f0b04c6b8584c2c193babcccc908b38ed29524b29dd464bc8801bf10d746a3a", size = 2435918, upload-time = "2025-10-15T18:22:48.399Z" },
    { url = "https://files.pythonhosted.org/packages/f5/5e/9046b423735c21f0487ea6cb5b10f89ea8f8dfbe32576fe052b5ba9d4e5b/pillow-12.0.0-cp313-cp313t-macosx_10_13_x86_64.whl", hash = "sha256:7fa22993bac7b77b78cae22bad1e2a987ddf0d9015c63358032f84a53f23cdc3", size = 5251406, upload-time = "2025-10-15T18:22:49.905Z" },
    { url = "https://files.pythonhosted.org/packages/12/66/982ceebcdb13c97270ef7a56c3969635b4ee7cd45227fa707c94719229c5/pillow-12.0.0-cp313-cp313t-macosx_11_0_arm64.whl", hash = "sha256:f135c702ac42262573fe9714dfe99c944b4ba307af5eb507abef1667e2cbbced", size = 4653218, upload-time = "2025-10-15T18:22:51.587Z" },
    { url = "https://files.pythonhosted.org/packages/16/b3/81e625524688c31859450119bf12674619429cab3119eec0e30a7a1029cb/pillow-12.0.0-cp313-cp313t-manylinux2014_aarch64.manylinux_2_17_aarch64.whl", hash = "sha256:c85de1136429c524e55cfa4e033b4a7940ac5c8ee4d9401cc2d1bf48154bbc7b", size = 6266564, upload-time = "2025-10-15T18:22:53.215Z" },
    { url = "https://files.pythonhosted.org/packages/98/59/dfb38f2a41240d2408096e1a76c671d0a105a4a8471b1871c6902719450c/pillow-12.0.0-cp313-cp313t-manylinux2014_x86_64.manylinux_2_17_x86_64.whl", hash = "sha256:38df9b4bfd3db902c9c2bd369bcacaf9d935b2fff73709429d95cc41554f7b3d", size = 8069260, upload-time = "2025-10-15T18:22:54.933Z" },
    { url = "https://files.pythonhosted.org/packages/dc/3d/378dbea5cd1874b94c312425ca77b0f47776c78e0df2df751b820c8c1d6c/pillow-12.0.0-cp313-cp313t-manylinux_2_27_aarch64.manylinux_2_28_aarch64.whl", hash = "sha256:7d87ef5795da03d742bf49439f9ca4d027cde49c82c5371ba52464aee266699a", size = 6379248, upload-time = "2025-10-15T18:22:56.605Z" },
    { url = "https://files.pythonhosted.org/packages/84/b0/d525ef47d71590f1621510327acec75ae58c721dc071b17d8d652ca494d8/pillow-12.0.0-cp313-cp313t-manylinux_2_27_x86_64.manylinux_2_28_x86_64.whl", hash = "sha256:aff9e4d82d082ff9513bdd6acd4f5bd359f5b2c870907d2b0a9c5e10d40c88fe", size = 7066043, upload-time = "2025-10-15T18:22:58.53Z" },
    { url = "https://files.pythonhosted.org/packages/61/2c/aced60e9cf9d0cde341d54bf7932c9ffc33ddb4a1595798b3a5150c7ec4e/pillow-12.0.0-cp313-cp313t-musllinux_1_2_aarch64.whl", hash = "sha256:8d8ca2b210ada074d57fcee40c30446c9562e542fc46aedc19baf758a93532ee", size = 6490915, upload-time = "2025-10-15T18:23:00.582Z" },
    { url = "https://files.pythonhosted.org/packages/ef/26/69dcb9b91f4e59f8f34b2332a4a0a951b44f547c4ed39d3e4dcfcff48f89/pillow-12.0.0-cp313-cp313t-musllinux_1_2_x86_64.whl", hash = "sha256:99a7f72fb6249302aa62245680754862a44179b545ded638cf1fef59befb57ef", size = 7157998, upload-time = "2025-10-15T18:23:02.627Z" },
    { url = "https://files.pythonhosted.org/packages/61/2b/726235842220ca95fa441ddf55dd2382b52ab5b8d9c0596fe6b3f23dafe8/pillow-12.0.0-cp313-cp313t-win32.whl", hash = "sha256:4078242472387600b2ce8d93ade8899c12bf33fa89e55ec89fe126e9d6d5d9e9", size = 6306201, upload-time = "2025-10-15T18:23:04.709Z" },
    { url = "https://files.pythonhosted.org/packages/c0/3d/2afaf4e840b2df71344ababf2f8edd75a705ce500e5dc1e7227808312ae1/pillow-12.0.0-cp313-cp313t-win_amd64.whl", hash = "sha256:2c54c1a783d6d60595d3514f0efe9b37c8808746a66920315bfd34a938d7994b", size = 7013165, upload-time = "2025-10-15T18:23:06.46Z" },
    { url = "https://files.pythonhosted.org/packages/6f/75/3fa09aa5cf6ed04bee3fa575798ddf1ce0bace8edb47249c798077a81f7f/pillow-12.0.0-cp313-cp313t-win_arm64.whl", hash = "sha256:26d9f7d2b604cd23aba3e9faf795787456ac25634d82cd060556998e39c6fa47", size = 2437834, upload-time = "2025-10-15T18:23:08.194Z" },
]

[[package]]
name = "platformdirs"
version = "4.5.0"
source = { registry = "https://pypi.org/simple" }
sdist = { url = "https://files.pythonhosted.org/packages/61/33/9611380c2bdb1225fdef633e2a9610622310fed35ab11dac9620972ee088/platformdirs-4.5.0.tar.gz", hash = "sha256:70ddccdd7c99fc5942e9fc25636a8b34d04c24b335100223152c2803e4063312", size = 21632, upload-time = "2025-10-08T17:44:48.791Z" }
wheels = [
    { url = "https://files.pythonhosted.org/packages/73/cb/ac7874b3e5d58441674fb70742e6c374b28b0c7cb988d37d991cde47166c/platformdirs-4.5.0-py3-none-any.whl", hash = "sha256:e578a81bb873cbb89a41fcc904c7ef523cc18284b7e3b3ccf06aca1403b7ebd3", size = 18651, upload-time = "2025-10-08T17:44:47.223Z" },
]

[[package]]
name = "pluggy"
version = "1.6.0"
source = { registry = "https://pypi.org/simple" }
sdist = { url = "https://files.pythonhosted.org/packages/f9/e2/3e91f31a7d2b083fe6ef3fa267035b518369d9511ffab804f839851d2779/pluggy-1.6.0.tar.gz", hash = "sha256:7dcc130b76258d33b90f61b658791dede3486c3e6bfb003ee5c9bfb396dd22f3", size = 69412, upload-time = "2025-05-15T12:30:07.975Z" }
wheels = [
    { url = "https://files.pythonhosted.org/packages/54/20/4d324d65cc6d9205fabedc306948156824eb9f0ee1633355a8f7ec5c66bf/pluggy-1.6.0-py3-none-any.whl", hash = "sha256:e920276dd6813095e9377c0bc5566d94c932c33b27a3e3945d8389c374dd4746", size = 20538, upload-time = "2025-05-15T12:30:06.134Z" },
]

[[package]]
name = "pre-commit"
version = "4.5.0"
source = { registry = "https://pypi.org/simple" }
dependencies = [
    { name = "cfgv" },
    { name = "identify" },
    { name = "nodeenv" },
    { name = "pyyaml" },
    { name = "virtualenv" },
]
sdist = { url = "https://files.pythonhosted.org/packages/f4/9b/6a4ffb4ed980519da959e1cf3122fc6cb41211daa58dbae1c73c0e519a37/pre_commit-4.5.0.tar.gz", hash = "sha256:dc5a065e932b19fc1d4c653c6939068fe54325af8e741e74e88db4d28a4dd66b", size = 198428, upload-time = "2025-11-22T21:02:42.304Z" }
wheels = [
    { url = "https://files.pythonhosted.org/packages/5d/c4/b2d28e9d2edf4f1713eb3c29307f1a63f3d67cf09bdda29715a36a68921a/pre_commit-4.5.0-py2.py3-none-any.whl", hash = "sha256:25e2ce09595174d9c97860a95609f9f852c0614ba602de3561e267547f2335e1", size = 226429, upload-time = "2025-11-22T21:02:40.836Z" },
]

[[package]]
name = "prometheus-client"
version = "0.23.1"
source = { registry = "https://pypi.org/simple" }
sdist = { url = "https://files.pythonhosted.org/packages/23/53/3edb5d68ecf6b38fcbcc1ad28391117d2a322d9a1a3eff04bfdb184d8c3b/prometheus_client-0.23.1.tar.gz", hash = "sha256:6ae8f9081eaaaf153a2e959d2e6c4f4fb57b12ef76c8c7980202f1e57b48b2ce", size = 80481, upload-time = "2025-09-18T20:47:25.043Z" }
wheels = [
    { url = "https://files.pythonhosted.org/packages/b8/db/14bafcb4af2139e046d03fd00dea7873e48eafe18b7d2797e73d6681f210/prometheus_client-0.23.1-py3-none-any.whl", hash = "sha256:dd1913e6e76b59cfe44e7a4b83e01afc9873c1bdfd2ed8739f1e76aeca115f99", size = 61145, upload-time = "2025-09-18T20:47:23.875Z" },
]

[[package]]
name = "prompt-toolkit"
version = "3.0.52"
source = { registry = "https://pypi.org/simple" }
dependencies = [
    { name = "wcwidth" },
]
sdist = { url = "https://files.pythonhosted.org/packages/a1/96/06e01a7b38dce6fe1db213e061a4602dd6032a8a97ef6c1a862537732421/prompt_toolkit-3.0.52.tar.gz", hash = "sha256:28cde192929c8e7321de85de1ddbe736f1375148b02f2e17edd840042b1be855", size = 434198, upload-time = "2025-08-27T15:24:02.057Z" }
wheels = [
    { url = "https://files.pythonhosted.org/packages/84/03/0d3ce49e2505ae70cf43bc5bb3033955d2fc9f932163e84dc0779cc47f48/prompt_toolkit-3.0.52-py3-none-any.whl", hash = "sha256:9aac639a3bbd33284347de5ad8d68ecc044b91a762dc39b7c21095fcd6a19955", size = 391431, upload-time = "2025-08-27T15:23:59.498Z" },
]

[[package]]
name = "propcache"
version = "0.4.1"
source = { registry = "https://pypi.org/simple" }
sdist = { url = "https://files.pythonhosted.org/packages/9e/da/e9fc233cf63743258bff22b3dfa7ea5baef7b5bc324af47a0ad89b8ffc6f/propcache-0.4.1.tar.gz", hash = "sha256:f48107a8c637e80362555f37ecf49abe20370e557cc4ab374f04ec4423c97c3d", size = 46442, upload-time = "2025-10-08T19:49:02.291Z" }
wheels = [
    { url = "https://files.pythonhosted.org/packages/bf/df/6d9c1b6ac12b003837dde8a10231a7344512186e87b36e855bef32241942/propcache-0.4.1-cp313-cp313-macosx_10_13_universal2.whl", hash = "sha256:43eedf29202c08550aac1d14e0ee619b0430aaef78f85864c1a892294fbc28cf", size = 77750, upload-time = "2025-10-08T19:47:07.648Z" },
    { url = "https://files.pythonhosted.org/packages/8b/e8/677a0025e8a2acf07d3418a2e7ba529c9c33caf09d3c1f25513023c1db56/propcache-0.4.1-cp313-cp313-macosx_10_13_x86_64.whl", hash = "sha256:d62cdfcfd89ccb8de04e0eda998535c406bf5e060ffd56be6c586cbcc05b3311", size = 44780, upload-time = "2025-10-08T19:47:08.851Z" },
    { url = "https://files.pythonhosted.org/packages/89/a4/92380f7ca60f99ebae761936bc48a72a639e8a47b29050615eef757cb2a7/propcache-0.4.1-cp313-cp313-macosx_11_0_arm64.whl", hash = "sha256:cae65ad55793da34db5f54e4029b89d3b9b9490d8abe1b4c7ab5d4b8ec7ebf74", size = 46308, upload-time = "2025-10-08T19:47:09.982Z" },
    { url = "https://files.pythonhosted.org/packages/2d/48/c5ac64dee5262044348d1d78a5f85dd1a57464a60d30daee946699963eb3/propcache-0.4.1-cp313-cp313-manylinux2014_aarch64.manylinux_2_17_aarch64.manylinux_2_28_aarch64.whl", hash = "sha256:333ddb9031d2704a301ee3e506dc46b1fe5f294ec198ed6435ad5b6a085facfe", size = 208182, upload-time = "2025-10-08T19:47:11.319Z" },
    { url = "https://files.pythonhosted.org/packages/c6/0c/cd762dd011a9287389a6a3eb43aa30207bde253610cca06824aeabfe9653/propcache-0.4.1-cp313-cp313-manylinux2014_ppc64le.manylinux_2_17_ppc64le.manylinux_2_28_ppc64le.whl", hash = "sha256:fd0858c20f078a32cf55f7e81473d96dcf3b93fd2ccdb3d40fdf54b8573df3af", size = 211215, upload-time = "2025-10-08T19:47:13.146Z" },
    { url = "https://files.pythonhosted.org/packages/30/3e/49861e90233ba36890ae0ca4c660e95df565b2cd15d4a68556ab5865974e/propcache-0.4.1-cp313-cp313-manylinux2014_s390x.manylinux_2_17_s390x.manylinux_2_28_s390x.whl", hash = "sha256:678ae89ebc632c5c204c794f8dab2837c5f159aeb59e6ed0539500400577298c", size = 218112, upload-time = "2025-10-08T19:47:14.913Z" },
    { url = "https://files.pythonhosted.org/packages/f1/8b/544bc867e24e1bd48f3118cecd3b05c694e160a168478fa28770f22fd094/propcache-0.4.1-cp313-cp313-manylinux2014_x86_64.manylinux_2_17_x86_64.manylinux_2_28_x86_64.whl", hash = "sha256:d472aeb4fbf9865e0c6d622d7f4d54a4e101a89715d8904282bb5f9a2f476c3f", size = 204442, upload-time = "2025-10-08T19:47:16.277Z" },
    { url = "https://files.pythonhosted.org/packages/50/a6/4282772fd016a76d3e5c0df58380a5ea64900afd836cec2c2f662d1b9bb3/propcache-0.4.1-cp313-cp313-musllinux_1_2_aarch64.whl", hash = "sha256:4d3df5fa7e36b3225954fba85589da77a0fe6a53e3976de39caf04a0db4c36f1", size = 199398, upload-time = "2025-10-08T19:47:17.962Z" },
    { url = "https://files.pythonhosted.org/packages/3e/ec/d8a7cd406ee1ddb705db2139f8a10a8a427100347bd698e7014351c7af09/propcache-0.4.1-cp313-cp313-musllinux_1_2_armv7l.whl", hash = "sha256:ee17f18d2498f2673e432faaa71698032b0127ebf23ae5974eeaf806c279df24", size = 196920, upload-time = "2025-10-08T19:47:19.355Z" },
    { url = "https://files.pythonhosted.org/packages/f6/6c/f38ab64af3764f431e359f8baf9e0a21013e24329e8b85d2da32e8ed07ca/propcache-0.4.1-cp313-cp313-musllinux_1_2_ppc64le.whl", hash = "sha256:580e97762b950f993ae618e167e7be9256b8353c2dcd8b99ec100eb50f5286aa", size = 203748, upload-time = "2025-10-08T19:47:21.338Z" },
    { url = "https://files.pythonhosted.org/packages/d6/e3/fa846bd70f6534d647886621388f0a265254d30e3ce47e5c8e6e27dbf153/propcache-0.4.1-cp313-cp313-musllinux_1_2_s390x.whl", hash = "sha256:501d20b891688eb8e7aa903021f0b72d5a55db40ffaab27edefd1027caaafa61", size = 205877, upload-time = "2025-10-08T19:47:23.059Z" },
    { url = "https://files.pythonhosted.org/packages/e2/39/8163fc6f3133fea7b5f2827e8eba2029a0277ab2c5beee6c1db7b10fc23d/propcache-0.4.1-cp313-cp313-musllinux_1_2_x86_64.whl", hash = "sha256:9a0bd56e5b100aef69bd8562b74b46254e7c8812918d3baa700c8a8009b0af66", size = 199437, upload-time = "2025-10-08T19:47:24.445Z" },
    { url = "https://files.pythonhosted.org/packages/93/89/caa9089970ca49c7c01662bd0eeedfe85494e863e8043565aeb6472ce8fe/propcache-0.4.1-cp313-cp313-win32.whl", hash = "sha256:bcc9aaa5d80322bc2fb24bb7accb4a30f81e90ab8d6ba187aec0744bc302ad81", size = 37586, upload-time = "2025-10-08T19:47:25.736Z" },
    { url = "https://files.pythonhosted.org/packages/f5/ab/f76ec3c3627c883215b5c8080debb4394ef5a7a29be811f786415fc1e6fd/propcache-0.4.1-cp313-cp313-win_amd64.whl", hash = "sha256:381914df18634f5494334d201e98245c0596067504b9372d8cf93f4bb23e025e", size = 40790, upload-time = "2025-10-08T19:47:26.847Z" },
    { url = "https://files.pythonhosted.org/packages/59/1b/e71ae98235f8e2ba5004d8cb19765a74877abf189bc53fc0c80d799e56c3/propcache-0.4.1-cp313-cp313-win_arm64.whl", hash = "sha256:8873eb4460fd55333ea49b7d189749ecf6e55bf85080f11b1c4530ed3034cba1", size = 37158, upload-time = "2025-10-08T19:47:27.961Z" },
    { url = "https://files.pythonhosted.org/packages/83/ce/a31bbdfc24ee0dcbba458c8175ed26089cf109a55bbe7b7640ed2470cfe9/propcache-0.4.1-cp313-cp313t-macosx_10_13_universal2.whl", hash = "sha256:92d1935ee1f8d7442da9c0c4fa7ac20d07e94064184811b685f5c4fada64553b", size = 81451, upload-time = "2025-10-08T19:47:29.445Z" },
    { url = "https://files.pythonhosted.org/packages/25/9c/442a45a470a68456e710d96cacd3573ef26a1d0a60067e6a7d5e655621ed/propcache-0.4.1-cp313-cp313t-macosx_10_13_x86_64.whl", hash = "sha256:473c61b39e1460d386479b9b2f337da492042447c9b685f28be4f74d3529e566", size = 46374, upload-time = "2025-10-08T19:47:30.579Z" },
    { url = "https://files.pythonhosted.org/packages/f4/bf/b1d5e21dbc3b2e889ea4327044fb16312a736d97640fb8b6aa3f9c7b3b65/propcache-0.4.1-cp313-cp313t-macosx_11_0_arm64.whl", hash = "sha256:c0ef0aaafc66fbd87842a3fe3902fd889825646bc21149eafe47be6072725835", size = 48396, upload-time = "2025-10-08T19:47:31.79Z" },
    { url = "https://files.pythonhosted.org/packages/f4/04/5b4c54a103d480e978d3c8a76073502b18db0c4bc17ab91b3cb5092ad949/propcache-0.4.1-cp313-cp313t-manylinux2014_aarch64.manylinux_2_17_aarch64.manylinux_2_28_aarch64.whl", hash = "sha256:f95393b4d66bfae908c3ca8d169d5f79cd65636ae15b5e7a4f6e67af675adb0e", size = 275950, upload-time = "2025-10-08T19:47:33.481Z" },
    { url = "https://files.pythonhosted.org/packages/b4/c1/86f846827fb969c4b78b0af79bba1d1ea2156492e1b83dea8b8a6ae27395/propcache-0.4.1-cp313-cp313t-manylinux2014_ppc64le.manylinux_2_17_ppc64le.manylinux_2_28_ppc64le.whl", hash = "sha256:c07fda85708bc48578467e85099645167a955ba093be0a2dcba962195676e859", size = 273856, upload-time = "2025-10-08T19:47:34.906Z" },
    { url = "https://files.pythonhosted.org/packages/36/1d/fc272a63c8d3bbad6878c336c7a7dea15e8f2d23a544bda43205dfa83ada/propcache-0.4.1-cp313-cp313t-manylinux2014_s390x.manylinux_2_17_s390x.manylinux_2_28_s390x.whl", hash = "sha256:af223b406d6d000830c6f65f1e6431783fc3f713ba3e6cc8c024d5ee96170a4b", size = 280420, upload-time = "2025-10-08T19:47:36.338Z" },
    { url = "https://files.pythonhosted.org/packages/07/0c/01f2219d39f7e53d52e5173bcb09c976609ba30209912a0680adfb8c593a/propcache-0.4.1-cp313-cp313t-manylinux2014_x86_64.manylinux_2_17_x86_64.manylinux_2_28_x86_64.whl", hash = "sha256:a78372c932c90ee474559c5ddfffd718238e8673c340dc21fe45c5b8b54559a0", size = 263254, upload-time = "2025-10-08T19:47:37.692Z" },
    { url = "https://files.pythonhosted.org/packages/2d/18/cd28081658ce597898f0c4d174d4d0f3c5b6d4dc27ffafeef835c95eb359/propcache-0.4.1-cp313-cp313t-musllinux_1_2_aarch64.whl", hash = "sha256:564d9f0d4d9509e1a870c920a89b2fec951b44bf5ba7d537a9e7c1ccec2c18af", size = 261205, upload-time = "2025-10-08T19:47:39.659Z" },
    { url = "https://files.pythonhosted.org/packages/7a/71/1f9e22eb8b8316701c2a19fa1f388c8a3185082607da8e406a803c9b954e/propcache-0.4.1-cp313-cp313t-musllinux_1_2_armv7l.whl", hash = "sha256:17612831fda0138059cc5546f4d12a2aacfb9e47068c06af35c400ba58ba7393", size = 247873, upload-time = "2025-10-08T19:47:41.084Z" },
    { url = "https://files.pythonhosted.org/packages/4a/65/3d4b61f36af2b4eddba9def857959f1016a51066b4f1ce348e0cf7881f58/propcache-0.4.1-cp313-cp313t-musllinux_1_2_ppc64le.whl", hash = "sha256:41a89040cb10bd345b3c1a873b2bf36413d48da1def52f268a055f7398514874", size = 262739, upload-time = "2025-10-08T19:47:42.51Z" },
    { url = "https://files.pythonhosted.org/packages/2a/42/26746ab087faa77c1c68079b228810436ccd9a5ce9ac85e2b7307195fd06/propcache-0.4.1-cp313-cp313t-musllinux_1_2_s390x.whl", hash = "sha256:e35b88984e7fa64aacecea39236cee32dd9bd8c55f57ba8a75cf2399553f9bd7", size = 263514, upload-time = "2025-10-08T19:47:43.927Z" },
    { url = "https://files.pythonhosted.org/packages/94/13/630690fe201f5502d2403dd3cfd451ed8858fe3c738ee88d095ad2ff407b/propcache-0.4.1-cp313-cp313t-musllinux_1_2_x86_64.whl", hash = "sha256:6f8b465489f927b0df505cbe26ffbeed4d6d8a2bbc61ce90eb074ff129ef0ab1", size = 257781, upload-time = "2025-10-08T19:47:45.448Z" },
    { url = "https://files.pythonhosted.org/packages/92/f7/1d4ec5841505f423469efbfc381d64b7b467438cd5a4bbcbb063f3b73d27/propcache-0.4.1-cp313-cp313t-win32.whl", hash = "sha256:2ad890caa1d928c7c2965b48f3a3815c853180831d0e5503d35cf00c472f4717", size = 41396, upload-time = "2025-10-08T19:47:47.202Z" },
    { url = "https://files.pythonhosted.org/packages/48/f0/615c30622316496d2cbbc29f5985f7777d3ada70f23370608c1d3e081c1f/propcache-0.4.1-cp313-cp313t-win_amd64.whl", hash = "sha256:f7ee0e597f495cf415bcbd3da3caa3bd7e816b74d0d52b8145954c5e6fd3ff37", size = 44897, upload-time = "2025-10-08T19:47:48.336Z" },
    { url = "https://files.pythonhosted.org/packages/fd/ca/6002e46eccbe0e33dcd4069ef32f7f1c9e243736e07adca37ae8c4830ec3/propcache-0.4.1-cp313-cp313t-win_arm64.whl", hash = "sha256:929d7cbe1f01bb7baffb33dc14eb5691c95831450a26354cd210a8155170c93a", size = 39789, upload-time = "2025-10-08T19:47:49.876Z" },
    { url = "https://files.pythonhosted.org/packages/5b/5a/bc7b4a4ef808fa59a816c17b20c4bef6884daebbdf627ff2a161da67da19/propcache-0.4.1-py3-none-any.whl", hash = "sha256:af2a6052aeb6cf17d3e46ee169099044fd8224cbaf75c76a2ef596e8163e2237", size = 13305, upload-time = "2025-10-08T19:49:00.792Z" },
]

[[package]]
name = "psutil"
version = "7.1.3"
source = { registry = "https://pypi.org/simple" }
sdist = { url = "https://files.pythonhosted.org/packages/e1/88/bdd0a41e5857d5d703287598cbf08dad90aed56774ea52ae071bae9071b6/psutil-7.1.3.tar.gz", hash = "sha256:6c86281738d77335af7aec228328e944b30930899ea760ecf33a4dba66be5e74", size = 489059, upload-time = "2025-11-02T12:25:54.619Z" }
wheels = [
    { url = "https://files.pythonhosted.org/packages/bd/93/0c49e776b8734fef56ec9c5c57f923922f2cf0497d62e0f419465f28f3d0/psutil-7.1.3-cp313-cp313t-macosx_10_13_x86_64.whl", hash = "sha256:0005da714eee687b4b8decd3d6cc7c6db36215c9e74e5ad2264b90c3df7d92dc", size = 239751, upload-time = "2025-11-02T12:25:58.161Z" },
    { url = "https://files.pythonhosted.org/packages/6f/8d/b31e39c769e70780f007969815195a55c81a63efebdd4dbe9e7a113adb2f/psutil-7.1.3-cp313-cp313t-macosx_11_0_arm64.whl", hash = "sha256:19644c85dcb987e35eeeaefdc3915d059dac7bd1167cdcdbf27e0ce2df0c08c0", size = 240368, upload-time = "2025-11-02T12:26:00.491Z" },
    { url = "https://files.pythonhosted.org/packages/62/61/23fd4acc3c9eebbf6b6c78bcd89e5d020cfde4acf0a9233e9d4e3fa698b4/psutil-7.1.3-cp313-cp313t-manylinux2010_x86_64.manylinux_2_12_x86_64.manylinux_2_28_x86_64.whl", hash = "sha256:95ef04cf2e5ba0ab9eaafc4a11eaae91b44f4ef5541acd2ee91d9108d00d59a7", size = 287134, upload-time = "2025-11-02T12:26:02.613Z" },
    { url = "https://files.pythonhosted.org/packages/30/1c/f921a009ea9ceb51aa355cb0cc118f68d354db36eae18174bab63affb3e6/psutil-7.1.3-cp313-cp313t-manylinux2014_aarch64.manylinux_2_17_aarch64.manylinux_2_28_aarch64.whl", hash = "sha256:1068c303be3a72f8e18e412c5b2a8f6d31750fb152f9cb106b54090296c9d251", size = 289904, upload-time = "2025-11-02T12:26:05.207Z" },
    { url = "https://files.pythonhosted.org/packages/a6/82/62d68066e13e46a5116df187d319d1724b3f437ddd0f958756fc052677f4/psutil-7.1.3-cp313-cp313t-win_amd64.whl", hash = "sha256:18349c5c24b06ac5612c0428ec2a0331c26443d259e2a0144a9b24b4395b58fa", size = 249642, upload-time = "2025-11-02T12:26:07.447Z" },
    { url = "https://files.pythonhosted.org/packages/df/ad/c1cd5fe965c14a0392112f68362cfceb5230819dbb5b1888950d18a11d9f/psutil-7.1.3-cp313-cp313t-win_arm64.whl", hash = "sha256:c525ffa774fe4496282fb0b1187725793de3e7c6b29e41562733cae9ada151ee", size = 245518, upload-time = "2025-11-02T12:26:09.719Z" },
    { url = "https://files.pythonhosted.org/packages/ef/94/46b9154a800253e7ecff5aaacdf8ebf43db99de4a2dfa18575b02548654e/psutil-7.1.3-cp36-abi3-macosx_10_9_x86_64.whl", hash = "sha256:2bdbcd0e58ca14996a42adf3621a6244f1bb2e2e528886959c72cf1e326677ab", size = 238359, upload-time = "2025-11-02T12:26:25.284Z" },
    { url = "https://files.pythonhosted.org/packages/68/3a/9f93cff5c025029a36d9a92fef47220ab4692ee7f2be0fba9f92813d0cb8/psutil-7.1.3-cp36-abi3-macosx_11_0_arm64.whl", hash = "sha256:bc31fa00f1fbc3c3802141eede66f3a2d51d89716a194bf2cd6fc68310a19880", size = 239171, upload-time = "2025-11-02T12:26:27.23Z" },
    { url = "https://files.pythonhosted.org/packages/ce/b1/5f49af514f76431ba4eea935b8ad3725cdeb397e9245ab919dbc1d1dc20f/psutil-7.1.3-cp36-abi3-manylinux2010_x86_64.manylinux_2_12_x86_64.manylinux_2_28_x86_64.whl", hash = "sha256:3bb428f9f05c1225a558f53e30ccbad9930b11c3fc206836242de1091d3e7dd3", size = 263261, upload-time = "2025-11-02T12:26:29.48Z" },
    { url = "https://files.pythonhosted.org/packages/e0/95/992c8816a74016eb095e73585d747e0a8ea21a061ed3689474fabb29a395/psutil-7.1.3-cp36-abi3-manylinux2014_aarch64.manylinux_2_17_aarch64.manylinux_2_28_aarch64.whl", hash = "sha256:56d974e02ca2c8eb4812c3f76c30e28836fffc311d55d979f1465c1feeb2b68b", size = 264635, upload-time = "2025-11-02T12:26:31.74Z" },
    { url = "https://files.pythonhosted.org/packages/55/4c/c3ed1a622b6ae2fd3c945a366e64eb35247a31e4db16cf5095e269e8eb3c/psutil-7.1.3-cp37-abi3-win_amd64.whl", hash = "sha256:f39c2c19fe824b47484b96f9692932248a54c43799a84282cfe58d05a6449efd", size = 247633, upload-time = "2025-11-02T12:26:33.887Z" },
    { url = "https://files.pythonhosted.org/packages/c9/ad/33b2ccec09bf96c2b2ef3f9a6f66baac8253d7565d8839e024a6b905d45d/psutil-7.1.3-cp37-abi3-win_arm64.whl", hash = "sha256:bd0d69cee829226a761e92f28140bec9a5ee9d5b4fb4b0cc589068dbfff559b1", size = 244608, upload-time = "2025-11-02T12:26:36.136Z" },
]

[[package]]
name = "psycopg2-binary"
version = "2.9.11"
source = { registry = "https://pypi.org/simple" }
sdist = { url = "https://files.pythonhosted.org/packages/ac/6c/8767aaa597ba424643dc87348c6f1754dd9f48e80fdc1b9f7ca5c3a7c213/psycopg2-binary-2.9.11.tar.gz", hash = "sha256:b6aed9e096bf63f9e75edf2581aa9a7e7186d97ab5c177aa6c87797cd591236c", size = 379620, upload-time = "2025-10-10T11:14:48.041Z" }
wheels = [
    { url = "https://files.pythonhosted.org/packages/ff/a8/a2709681b3ac11b0b1786def10006b8995125ba268c9a54bea6f5ae8bd3e/psycopg2_binary-2.9.11-cp313-cp313-macosx_10_13_x86_64.whl", hash = "sha256:b8fb3db325435d34235b044b199e56cdf9ff41223a4b9752e8576465170bb38c", size = 3756572, upload-time = "2025-10-10T11:12:32.873Z" },
    { url = "https://files.pythonhosted.org/packages/62/e1/c2b38d256d0dafd32713e9f31982a5b028f4a3651f446be70785f484f472/psycopg2_binary-2.9.11-cp313-cp313-macosx_11_0_arm64.whl", hash = "sha256:366df99e710a2acd90efed3764bb1e28df6c675d33a7fb40df9b7281694432ee", size = 3864529, upload-time = "2025-10-10T11:12:36.791Z" },
    { url = "https://files.pythonhosted.org/packages/11/32/b2ffe8f3853c181e88f0a157c5fb4e383102238d73c52ac6d93a5c8bffe6/psycopg2_binary-2.9.11-cp313-cp313-manylinux2014_aarch64.manylinux_2_17_aarch64.whl", hash = "sha256:8c55b385daa2f92cb64b12ec4536c66954ac53654c7f15a203578da4e78105c0", size = 4411242, upload-time = "2025-10-10T11:12:42.388Z" },
    { url = "https://files.pythonhosted.org/packages/10/04/6ca7477e6160ae258dc96f67c371157776564679aefd247b66f4661501a2/psycopg2_binary-2.9.11-cp313-cp313-manylinux2014_ppc64le.manylinux_2_17_ppc64le.whl", hash = "sha256:c0377174bf1dd416993d16edc15357f6eb17ac998244cca19bc67cdc0e2e5766", size = 4468258, upload-time = "2025-10-10T11:12:48.654Z" },
    { url = "https://files.pythonhosted.org/packages/3c/7e/6a1a38f86412df101435809f225d57c1a021307dd0689f7a5e7fe83588b1/psycopg2_binary-2.9.11-cp313-cp313-manylinux2014_x86_64.manylinux_2_17_x86_64.whl", hash = "sha256:5c6ff3335ce08c75afaed19e08699e8aacf95d4a260b495a4a8545244fe2ceb3", size = 4166295, upload-time = "2025-10-10T11:12:52.525Z" },
    { url = "https://files.pythonhosted.org/packages/f2/7d/c07374c501b45f3579a9eb761cbf2604ddef3d96ad48679112c2c5aa9c25/psycopg2_binary-2.9.11-cp313-cp313-manylinux_2_38_riscv64.manylinux_2_39_riscv64.whl", hash = "sha256:84011ba3109e06ac412f95399b704d3d6950e386b7994475b231cf61eec2fc1f", size = 3983133, upload-time = "2025-10-30T02:55:24.329Z" },
    { url = "https://files.pythonhosted.org/packages/82/56/993b7104cb8345ad7d4516538ccf8f0d0ac640b1ebd8c754a7b024e76878/psycopg2_binary-2.9.11-cp313-cp313-musllinux_1_2_aarch64.whl", hash = "sha256:ba34475ceb08cccbdd98f6b46916917ae6eeb92b5ae111df10b544c3a4621dc4", size = 3652383, upload-time = "2025-10-10T11:12:56.387Z" },
    { url = "https://files.pythonhosted.org/packages/2d/ac/eaeb6029362fd8d454a27374d84c6866c82c33bfc24587b4face5a8e43ef/psycopg2_binary-2.9.11-cp313-cp313-musllinux_1_2_ppc64le.whl", hash = "sha256:b31e90fdd0f968c2de3b26ab014314fe814225b6c324f770952f7d38abf17e3c", size = 3298168, upload-time = "2025-10-10T11:13:00.403Z" },
    { url = "https://files.pythonhosted.org/packages/2b/39/50c3facc66bded9ada5cbc0de867499a703dc6bca6be03070b4e3b65da6c/psycopg2_binary-2.9.11-cp313-cp313-musllinux_1_2_riscv64.whl", hash = "sha256:d526864e0f67f74937a8fce859bd56c979f5e2ec57ca7c627f5f1071ef7fee60", size = 3044712, upload-time = "2025-10-30T02:55:27.975Z" },
    { url = "https://files.pythonhosted.org/packages/9c/8e/b7de019a1f562f72ada81081a12823d3c1590bedc48d7d2559410a2763fe/psycopg2_binary-2.9.11-cp313-cp313-musllinux_1_2_x86_64.whl", hash = "sha256:04195548662fa544626c8ea0f06561eb6203f1984ba5b4562764fbeb4c3d14b1", size = 3347549, upload-time = "2025-10-10T11:13:03.971Z" },
    { url = "https://files.pythonhosted.org/packages/80/2d/1bb683f64737bbb1f86c82b7359db1eb2be4e2c0c13b947f80efefa7d3e5/psycopg2_binary-2.9.11-cp313-cp313-win_amd64.whl", hash = "sha256:efff12b432179443f54e230fdf60de1f6cc726b6c832db8701227d089310e8aa", size = 2714215, upload-time = "2025-10-10T11:13:07.14Z" },
]

[[package]]
name = "ptyprocess"
version = "0.7.0"
source = { registry = "https://pypi.org/simple" }
sdist = { url = "https://files.pythonhosted.org/packages/20/e5/16ff212c1e452235a90aeb09066144d0c5a6a8c0834397e03f5224495c4e/ptyprocess-0.7.0.tar.gz", hash = "sha256:5c5d0a3b48ceee0b48485e0c26037c0acd7d29765ca3fbb5cb3831d347423220", size = 70762, upload-time = "2020-12-28T15:15:30.155Z" }
wheels = [
    { url = "https://files.pythonhosted.org/packages/22/a6/858897256d0deac81a172289110f31629fc4cee19b6f01283303e18c8db3/ptyprocess-0.7.0-py2.py3-none-any.whl", hash = "sha256:4b41f3967fce3af57cc7e94b888626c18bf37a083e3651ca8feeb66d492fef35", size = 13993, upload-time = "2020-12-28T15:15:28.35Z" },
]

[[package]]
name = "pure-eval"
version = "0.2.3"
source = { registry = "https://pypi.org/simple" }
sdist = { url = "https://files.pythonhosted.org/packages/cd/05/0a34433a064256a578f1783a10da6df098ceaa4a57bbeaa96a6c0352786b/pure_eval-0.2.3.tar.gz", hash = "sha256:5f4e983f40564c576c7c8635ae88db5956bb2229d7e9237d03b3c0b0190eaf42", size = 19752, upload-time = "2024-07-21T12:58:21.801Z" }
wheels = [
    { url = "https://files.pythonhosted.org/packages/8e/37/efad0257dc6e593a18957422533ff0f87ede7c9c6ea010a2177d738fb82f/pure_eval-0.2.3-py3-none-any.whl", hash = "sha256:1db8e35b67b3d218d818ae653e27f06c3aa420901fa7b081ca98cbedc874e0d0", size = 11842, upload-time = "2024-07-21T12:58:20.04Z" },
]

[[package]]
name = "pycodestyle"
version = "2.14.0"
source = { registry = "https://pypi.org/simple" }
sdist = { url = "https://files.pythonhosted.org/packages/11/e0/abfd2a0d2efe47670df87f3e3a0e2edda42f055053c85361f19c0e2c1ca8/pycodestyle-2.14.0.tar.gz", hash = "sha256:c4b5b517d278089ff9d0abdec919cd97262a3367449ea1c8b49b91529167b783", size = 39472, upload-time = "2025-06-20T18:49:48.75Z" }
wheels = [
    { url = "https://files.pythonhosted.org/packages/d7/27/a58ddaf8c588a3ef080db9d0b7e0b97215cee3a45df74f3a94dbbf5c893a/pycodestyle-2.14.0-py2.py3-none-any.whl", hash = "sha256:dd6bf7cb4ee77f8e016f9c8e74a35ddd9f67e1d5fd4184d86c3b98e07099f42d", size = 31594, upload-time = "2025-06-20T18:49:47.491Z" },
]

[[package]]
name = "pycountry"
version = "24.6.1"
source = { registry = "https://pypi.org/simple" }
sdist = { url = "https://files.pythonhosted.org/packages/76/57/c389fa68c50590881a75b7883eeb3dc15e9e73a0fdc001cdd45c13290c92/pycountry-24.6.1.tar.gz", hash = "sha256:b61b3faccea67f87d10c1f2b0fc0be714409e8fcdcc1315613174f6466c10221", size = 6043910, upload-time = "2024-06-01T04:12:15.05Z" }
wheels = [
    { url = "https://files.pythonhosted.org/packages/b1/ec/1fb891d8a2660716aadb2143235481d15ed1cbfe3ad669194690b0604492/pycountry-24.6.1-py3-none-any.whl", hash = "sha256:f1a4fb391cd7214f8eefd39556d740adcc233c778a27f8942c8dca351d6ce06f", size = 6335189, upload-time = "2024-06-01T04:11:49.711Z" },
]

[[package]]
name = "pycparser"
version = "2.23"
source = { registry = "https://pypi.org/simple" }
sdist = { url = "https://files.pythonhosted.org/packages/fe/cf/d2d3b9f5699fb1e4615c8e32ff220203e43b248e1dfcc6736ad9057731ca/pycparser-2.23.tar.gz", hash = "sha256:78816d4f24add8f10a06d6f05b4d424ad9e96cfebf68a4ddc99c65c0720d00c2", size = 173734, upload-time = "2025-09-09T13:23:47.91Z" }
wheels = [
    { url = "https://files.pythonhosted.org/packages/a0/e3/59cd50310fc9b59512193629e1984c1f95e5c8ae6e5d8c69532ccc65a7fe/pycparser-2.23-py3-none-any.whl", hash = "sha256:e5c6e8d3fbad53479cab09ac03729e0a9faf2bee3db8208a550daf5af81a5934", size = 118140, upload-time = "2025-09-09T13:23:46.651Z" },
]

[[package]]
name = "pycryptodomex"
version = "3.23.0"
source = { registry = "https://pypi.org/simple" }
sdist = { url = "https://files.pythonhosted.org/packages/c9/85/e24bf90972a30b0fcd16c73009add1d7d7cd9140c2498a68252028899e41/pycryptodomex-3.23.0.tar.gz", hash = "sha256:71909758f010c82bc99b0abf4ea12012c98962fbf0583c2164f8b84533c2e4da", size = 4922157, upload-time = "2025-05-17T17:23:41.434Z" }
wheels = [
    { url = "https://files.pythonhosted.org/packages/2e/00/10edb04777069a42490a38c137099d4b17ba6e36a4e6e28bdc7470e9e853/pycryptodomex-3.23.0-cp313-cp313t-macosx_10_13_universal2.whl", hash = "sha256:7b37e08e3871efe2187bc1fd9320cc81d87caf19816c648f24443483005ff886", size = 2498764, upload-time = "2025-05-17T17:22:21.453Z" },
    { url = "https://files.pythonhosted.org/packages/6b/3f/2872a9c2d3a27eac094f9ceaa5a8a483b774ae69018040ea3240d5b11154/pycryptodomex-3.23.0-cp313-cp313t-macosx_10_13_x86_64.whl", hash = "sha256:91979028227543010d7b2ba2471cf1d1e398b3f183cb105ac584df0c36dac28d", size = 1643012, upload-time = "2025-05-17T17:22:23.702Z" },
    { url = "https://files.pythonhosted.org/packages/70/af/774c2e2b4f6570fbf6a4972161adbb183aeeaa1863bde31e8706f123bf92/pycryptodomex-3.23.0-cp313-cp313t-manylinux_2_17_aarch64.manylinux2014_aarch64.whl", hash = "sha256:6b8962204c47464d5c1c4038abeadd4514a133b28748bcd9fa5b6d62e3cec6fa", size = 2187643, upload-time = "2025-05-17T17:22:26.37Z" },
    { url = "https://files.pythonhosted.org/packages/de/a3/71065b24cb889d537954cedc3ae5466af00a2cabcff8e29b73be047e9a19/pycryptodomex-3.23.0-cp313-cp313t-manylinux_2_17_x86_64.manylinux2014_x86_64.whl", hash = "sha256:a33986a0066860f7fcf7c7bd2bc804fa90e434183645595ae7b33d01f3c91ed8", size = 2273762, upload-time = "2025-05-17T17:22:28.313Z" },
    { url = "https://files.pythonhosted.org/packages/c9/0b/ff6f43b7fbef4d302c8b981fe58467b8871902cdc3eb28896b52421422cc/pycryptodomex-3.23.0-cp313-cp313t-manylinux_2_5_i686.manylinux1_i686.manylinux_2_17_i686.manylinux2014_i686.whl", hash = "sha256:c7947ab8d589e3178da3d7cdeabe14f841b391e17046954f2fbcd941705762b5", size = 2313012, upload-time = "2025-05-17T17:22:30.57Z" },
    { url = "https://files.pythonhosted.org/packages/02/de/9d4772c0506ab6da10b41159493657105d3f8bb5c53615d19452afc6b315/pycryptodomex-3.23.0-cp313-cp313t-musllinux_1_2_aarch64.whl", hash = "sha256:c25e30a20e1b426e1f0fa00131c516f16e474204eee1139d1603e132acffc314", size = 2186856, upload-time = "2025-05-17T17:22:32.819Z" },
    { url = "https://files.pythonhosted.org/packages/28/ad/8b30efcd6341707a234e5eba5493700a17852ca1ac7a75daa7945fcf6427/pycryptodomex-3.23.0-cp313-cp313t-musllinux_1_2_i686.whl", hash = "sha256:da4fa650cef02db88c2b98acc5434461e027dce0ae8c22dd5a69013eaf510006", size = 2347523, upload-time = "2025-05-17T17:22:35.386Z" },
    { url = "https://files.pythonhosted.org/packages/0f/02/16868e9f655b7670dbb0ac4f2844145cbc42251f916fc35c414ad2359849/pycryptodomex-3.23.0-cp313-cp313t-musllinux_1_2_x86_64.whl", hash = "sha256:58b851b9effd0d072d4ca2e4542bf2a4abcf13c82a29fd2c93ce27ee2a2e9462", size = 2272825, upload-time = "2025-05-17T17:22:37.632Z" },
    { url = "https://files.pythonhosted.org/packages/ca/18/4ca89ac737230b52ac8ffaca42f9c6f1fd07c81a6cd821e91af79db60632/pycryptodomex-3.23.0-cp313-cp313t-win32.whl", hash = "sha256:a9d446e844f08299236780f2efa9898c818fe7e02f17263866b8550c7d5fb328", size = 1772078, upload-time = "2025-05-17T17:22:40Z" },
    { url = "https://files.pythonhosted.org/packages/73/34/13e01c322db027682e00986873eca803f11c56ade9ba5bbf3225841ea2d4/pycryptodomex-3.23.0-cp313-cp313t-win_amd64.whl", hash = "sha256:bc65bdd9fc8de7a35a74cab1c898cab391a4add33a8fe740bda00f5976ca4708", size = 1803656, upload-time = "2025-05-17T17:22:42.139Z" },
    { url = "https://files.pythonhosted.org/packages/54/68/9504c8796b1805d58f4425002bcca20f12880e6fa4dc2fc9a668705c7a08/pycryptodomex-3.23.0-cp313-cp313t-win_arm64.whl", hash = "sha256:c885da45e70139464f082018ac527fdaad26f1657a99ee13eecdce0f0ca24ab4", size = 1707172, upload-time = "2025-05-17T17:22:44.704Z" },
    { url = "https://files.pythonhosted.org/packages/dd/9c/1a8f35daa39784ed8adf93a694e7e5dc15c23c741bbda06e1d45f8979e9e/pycryptodomex-3.23.0-cp37-abi3-macosx_10_9_universal2.whl", hash = "sha256:06698f957fe1ab229a99ba2defeeae1c09af185baa909a31a5d1f9d42b1aaed6", size = 2499240, upload-time = "2025-05-17T17:22:46.953Z" },
    { url = "https://files.pythonhosted.org/packages/7a/62/f5221a191a97157d240cf6643747558759126c76ee92f29a3f4aee3197a5/pycryptodomex-3.23.0-cp37-abi3-macosx_10_9_x86_64.whl", hash = "sha256:b2c2537863eccef2d41061e82a881dcabb04944c5c06c5aa7110b577cc487545", size = 1644042, upload-time = "2025-05-17T17:22:49.098Z" },
    { url = "https://files.pythonhosted.org/packages/8c/fd/5a054543c8988d4ed7b612721d7e78a4b9bf36bc3c5ad45ef45c22d0060e/pycryptodomex-3.23.0-cp37-abi3-manylinux_2_17_aarch64.manylinux2014_aarch64.whl", hash = "sha256:43c446e2ba8df8889e0e16f02211c25b4934898384c1ec1ec04d7889c0333587", size = 2186227, upload-time = "2025-05-17T17:22:51.139Z" },
    { url = "https://files.pythonhosted.org/packages/c8/a9/8862616a85cf450d2822dbd4fff1fcaba90877907a6ff5bc2672cafe42f8/pycryptodomex-3.23.0-cp37-abi3-manylinux_2_17_x86_64.manylinux2014_x86_64.whl", hash = "sha256:f489c4765093fb60e2edafdf223397bc716491b2b69fe74367b70d6999257a5c", size = 2272578, upload-time = "2025-05-17T17:22:53.676Z" },
    { url = "https://files.pythonhosted.org/packages/46/9f/bda9c49a7c1842820de674ab36c79f4fbeeee03f8ff0e4f3546c3889076b/pycryptodomex-3.23.0-cp37-abi3-manylinux_2_5_i686.manylinux1_i686.manylinux_2_17_i686.manylinux2014_i686.whl", hash = "sha256:bdc69d0d3d989a1029df0eed67cc5e8e5d968f3724f4519bd03e0ec68df7543c", size = 2312166, upload-time = "2025-05-17T17:22:56.585Z" },
    { url = "https://files.pythonhosted.org/packages/03/cc/870b9bf8ca92866ca0186534801cf8d20554ad2a76ca959538041b7a7cf4/pycryptodomex-3.23.0-cp37-abi3-musllinux_1_2_aarch64.whl", hash = "sha256:6bbcb1dd0f646484939e142462d9e532482bc74475cecf9c4903d4e1cd21f003", size = 2185467, upload-time = "2025-05-17T17:22:59.237Z" },
    { url = "https://files.pythonhosted.org/packages/96/e3/ce9348236d8e669fea5dd82a90e86be48b9c341210f44e25443162aba187/pycryptodomex-3.23.0-cp37-abi3-musllinux_1_2_i686.whl", hash = "sha256:8a4fcd42ccb04c31268d1efeecfccfd1249612b4de6374205376b8f280321744", size = 2346104, upload-time = "2025-05-17T17:23:02.112Z" },
    { url = "https://files.pythonhosted.org/packages/a5/e9/e869bcee87beb89040263c416a8a50204f7f7a83ac11897646c9e71e0daf/pycryptodomex-3.23.0-cp37-abi3-musllinux_1_2_x86_64.whl", hash = "sha256:55ccbe27f049743a4caf4f4221b166560d3438d0b1e5ab929e07ae1702a4d6fd", size = 2271038, upload-time = "2025-05-17T17:23:04.872Z" },
    { url = "https://files.pythonhosted.org/packages/8d/67/09ee8500dd22614af5fbaa51a4aee6e342b5fa8aecf0a6cb9cbf52fa6d45/pycryptodomex-3.23.0-cp37-abi3-win32.whl", hash = "sha256:189afbc87f0b9f158386bf051f720e20fa6145975f1e76369303d0f31d1a8d7c", size = 1771969, upload-time = "2025-05-17T17:23:07.115Z" },
    { url = "https://files.pythonhosted.org/packages/69/96/11f36f71a865dd6df03716d33bd07a67e9d20f6b8d39820470b766af323c/pycryptodomex-3.23.0-cp37-abi3-win_amd64.whl", hash = "sha256:52e5ca58c3a0b0bd5e100a9fbc8015059b05cffc6c66ce9d98b4b45e023443b9", size = 1803124, upload-time = "2025-05-17T17:23:09.267Z" },
    { url = "https://files.pythonhosted.org/packages/f9/93/45c1cdcbeb182ccd2e144c693eaa097763b08b38cded279f0053ed53c553/pycryptodomex-3.23.0-cp37-abi3-win_arm64.whl", hash = "sha256:02d87b80778c171445d67e23d1caef279bf4b25c3597050ccd2e13970b57fd51", size = 1707161, upload-time = "2025-05-17T17:23:11.414Z" },
]

[[package]]
name = "pydyf"
version = "0.12.1"
source = { registry = "https://pypi.org/simple" }
sdist = { url = "https://files.pythonhosted.org/packages/36/ee/fb410c5c854b6a081a49077912a9765aeffd8e07cbb0663cfda310b01fb4/pydyf-0.12.1.tar.gz", hash = "sha256:fbd7e759541ac725c29c506612003de393249b94310ea78ae44cb1d04b220095", size = 17716, upload-time = "2025-12-02T14:52:14.244Z" }
wheels = [
    { url = "https://files.pythonhosted.org/packages/22/11/47efe2f66ba848a107adfd490b508f5c0cedc82127950553dca44d29e6c4/pydyf-0.12.1-py3-none-any.whl", hash = "sha256:ea25b4e1fe7911195cb57067560daaa266639184e8335365cc3ee5214e7eaadc", size = 8028, upload-time = "2025-12-02T14:52:12.938Z" },
]

[[package]]
name = "pyflakes"
version = "3.4.0"
source = { registry = "https://pypi.org/simple" }
sdist = { url = "https://files.pythonhosted.org/packages/45/dc/fd034dc20b4b264b3d015808458391acbf9df40b1e54750ef175d39180b1/pyflakes-3.4.0.tar.gz", hash = "sha256:b24f96fafb7d2ab0ec5075b7350b3d2d2218eab42003821c06344973d3ea2f58", size = 64669, upload-time = "2025-06-20T18:45:27.834Z" }
wheels = [
    { url = "https://files.pythonhosted.org/packages/c2/2f/81d580a0fb83baeb066698975cb14a618bdbed7720678566f1b046a95fe8/pyflakes-3.4.0-py2.py3-none-any.whl", hash = "sha256:f742a7dbd0d9cb9ea41e9a24a918996e8170c799fa528688d40dd582c8265f4f", size = 63551, upload-time = "2025-06-20T18:45:26.937Z" },
]

[[package]]
name = "pygments"
version = "2.19.2"
source = { registry = "https://pypi.org/simple" }
sdist = { url = "https://files.pythonhosted.org/packages/b0/77/a5b8c569bf593b0140bde72ea885a803b82086995367bf2037de0159d924/pygments-2.19.2.tar.gz", hash = "sha256:636cb2477cec7f8952536970bc533bc43743542f70392ae026374600add5b887", size = 4968631, upload-time = "2025-06-21T13:39:12.283Z" }
wheels = [
    { url = "https://files.pythonhosted.org/packages/c7/21/705964c7812476f378728bdf590ca4b771ec72385c533964653c68e86bdc/pygments-2.19.2-py3-none-any.whl", hash = "sha256:86540386c03d588bb81d44bc3928634ff26449851e99741617ecb9037ee5ec0b", size = 1225217, upload-time = "2025-06-21T13:39:07.939Z" },
]

[[package]]
name = "pygtrie"
version = "2.5.0"
source = { registry = "https://pypi.org/simple" }
sdist = { url = "https://files.pythonhosted.org/packages/b9/13/55deec25bf09383216fa7f1dfcdbfca40a04aa00b6d15a5cbf25af8fce5f/pygtrie-2.5.0.tar.gz", hash = "sha256:203514ad826eb403dab1d2e2ddd034e0d1534bbe4dbe0213bb0593f66beba4e2", size = 39266, upload-time = "2022-07-16T14:29:47.459Z" }
wheels = [
    { url = "https://files.pythonhosted.org/packages/ec/cd/bd196b2cf014afb1009de8b0f05ecd54011d881944e62763f3c1b1e8ef37/pygtrie-2.5.0-py3-none-any.whl", hash = "sha256:8795cda8105493d5ae159a5bef313ff13156c5d4d72feddefacaad59f8c8ce16", size = 25099, upload-time = "2022-09-23T20:30:05.12Z" },
]

[[package]]
name = "pyjwt"
version = "2.10.1"
source = { registry = "https://pypi.org/simple" }
sdist = { url = "https://files.pythonhosted.org/packages/e7/46/bd74733ff231675599650d3e47f361794b22ef3e3770998dda30d3b63726/pyjwt-2.10.1.tar.gz", hash = "sha256:3cc5772eb20009233caf06e9d8a0577824723b44e6648ee0a2aedb6cf9381953", size = 87785, upload-time = "2024-11-28T03:43:29.933Z" }
wheels = [
    { url = "https://files.pythonhosted.org/packages/61/ad/689f02752eeec26aed679477e80e632ef1b682313be70793d798c1d5fc8f/PyJWT-2.10.1-py3-none-any.whl", hash = "sha256:dcdd193e30abefd5debf142f9adfcdd2b58004e644f25406ffaebd50bd98dacb", size = 22997, upload-time = "2024-11-28T03:43:27.893Z" },
]

[package.optional-dependencies]
crypto = [
    { name = "cryptography" },
]

[[package]]
name = "pymdown-extensions"
version = "10.17.2"
source = { registry = "https://pypi.org/simple" }
dependencies = [
    { name = "markdown" },
    { name = "pyyaml" },
]
sdist = { url = "https://files.pythonhosted.org/packages/25/6d/af5378dbdb379fddd9a277f8b9888c027db480cde70028669ebd009d642a/pymdown_extensions-10.17.2.tar.gz", hash = "sha256:26bb3d7688e651606260c90fb46409fbda70bf9fdc3623c7868643a1aeee4713", size = 847344, upload-time = "2025-11-26T15:43:57.004Z" }
wheels = [
    { url = "https://files.pythonhosted.org/packages/93/78/b93cb80bd673bdc9f6ede63d8eb5b4646366953df15667eb3603be57a2b1/pymdown_extensions-10.17.2-py3-none-any.whl", hash = "sha256:bffae79a2e8b9e44aef0d813583a8fea63457b7a23643a43988055b7b79b4992", size = 266556, upload-time = "2025-11-26T15:43:55.162Z" },
]

[[package]]
name = "pynacl"
version = "1.6.1"
source = { registry = "https://pypi.org/simple" }
dependencies = [
    { name = "cffi", marker = "platform_python_implementation != 'PyPy'" },
]
sdist = { url = "https://files.pythonhosted.org/packages/b2/46/aeca065d227e2265125aea590c9c47fbf5786128c9400ee0eb7c88931f06/pynacl-1.6.1.tar.gz", hash = "sha256:8d361dac0309f2b6ad33b349a56cd163c98430d409fa503b10b70b3ad66eaa1d", size = 3506616, upload-time = "2025-11-10T16:02:13.195Z" }
wheels = [
    { url = "https://files.pythonhosted.org/packages/49/41/3cfb3b4f3519f6ff62bf71bf1722547644bcfb1b05b8fdbdc300249ba113/pynacl-1.6.1-cp38-abi3-macosx_10_10_universal2.whl", hash = "sha256:a6f9fd6d6639b1e81115c7f8ff16b8dedba1e8098d2756275d63d208b0e32021", size = 387591, upload-time = "2025-11-10T16:01:49.1Z" },
    { url = "https://files.pythonhosted.org/packages/18/21/b8a6563637799f617a3960f659513eccb3fcc655d5fc2be6e9dc6416826f/pynacl-1.6.1-cp38-abi3-manylinux2014_aarch64.manylinux_2_17_aarch64.whl", hash = "sha256:e49a3f3d0da9f79c1bec2aa013261ab9fa651c7da045d376bd306cf7c1792993", size = 798866, upload-time = "2025-11-10T16:01:55.688Z" },
    { url = "https://files.pythonhosted.org/packages/e8/6c/dc38033bc3ea461e05ae8f15a81e0e67ab9a01861d352ae971c99de23e7c/pynacl-1.6.1-cp38-abi3-manylinux2014_x86_64.manylinux_2_17_x86_64.whl", hash = "sha256:7713f8977b5d25f54a811ec9efa2738ac592e846dd6e8a4d3f7578346a841078", size = 1398001, upload-time = "2025-11-10T16:01:57.101Z" },
    { url = "https://files.pythonhosted.org/packages/9f/05/3ec0796a9917100a62c5073b20c4bce7bf0fea49e99b7906d1699cc7b61b/pynacl-1.6.1-cp38-abi3-manylinux_2_26_aarch64.manylinux_2_28_aarch64.whl", hash = "sha256:5a3becafc1ee2e5ea7f9abc642f56b82dcf5be69b961e782a96ea52b55d8a9fc", size = 834024, upload-time = "2025-11-10T16:01:50.228Z" },
    { url = "https://files.pythonhosted.org/packages/f0/b7/ae9982be0f344f58d9c64a1c25d1f0125c79201634efe3c87305ac7cb3e3/pynacl-1.6.1-cp38-abi3-manylinux_2_26_x86_64.manylinux_2_28_x86_64.whl", hash = "sha256:4ce50d19f1566c391fedc8dc2f2f5be265ae214112ebe55315e41d1f36a7f0a9", size = 1436766, upload-time = "2025-11-10T16:01:51.886Z" },
    { url = "https://files.pythonhosted.org/packages/b4/51/b2ccbf89cf3025a02e044dd68a365cad593ebf70f532299f2c047d2b7714/pynacl-1.6.1-cp38-abi3-manylinux_2_34_aarch64.whl", hash = "sha256:543f869140f67d42b9b8d47f922552d7a967e6c116aad028c9bfc5f3f3b3a7b7", size = 817275, upload-time = "2025-11-10T16:01:53.351Z" },
    { url = "https://files.pythonhosted.org/packages/a8/6c/dd9ee8214edf63ac563b08a9b30f98d116942b621d39a751ac3256694536/pynacl-1.6.1-cp38-abi3-manylinux_2_34_x86_64.whl", hash = "sha256:a2bb472458c7ca959aeeff8401b8efef329b0fc44a89d3775cffe8fad3398ad8", size = 1401891, upload-time = "2025-11-10T16:01:54.587Z" },
    { url = "https://files.pythonhosted.org/packages/0f/c1/97d3e1c83772d78ee1db3053fd674bc6c524afbace2bfe8d419fd55d7ed1/pynacl-1.6.1-cp38-abi3-musllinux_1_1_aarch64.whl", hash = "sha256:3206fa98737fdc66d59b8782cecc3d37d30aeec4593d1c8c145825a345bba0f0", size = 772291, upload-time = "2025-11-10T16:01:58.111Z" },
    { url = "https://files.pythonhosted.org/packages/4d/ca/691ff2fe12f3bb3e43e8e8df4b806f6384593d427f635104d337b8e00291/pynacl-1.6.1-cp38-abi3-musllinux_1_1_x86_64.whl", hash = "sha256:53543b4f3d8acb344f75fd4d49f75e6572fce139f4bfb4815a9282296ff9f4c0", size = 1370839, upload-time = "2025-11-10T16:01:59.252Z" },
    { url = "https://files.pythonhosted.org/packages/30/27/06fe5389d30391fce006442246062cc35773c84fbcad0209fbbf5e173734/pynacl-1.6.1-cp38-abi3-musllinux_1_2_aarch64.whl", hash = "sha256:319de653ef84c4f04e045eb250e6101d23132372b0a61a7acf91bac0fda8e58c", size = 791371, upload-time = "2025-11-10T16:02:01.075Z" },
    { url = "https://files.pythonhosted.org/packages/2c/7a/e2bde8c9d39074a5aa046c7d7953401608d1f16f71e237f4bef3fb9d7e49/pynacl-1.6.1-cp38-abi3-musllinux_1_2_x86_64.whl", hash = "sha256:262a8de6bba4aee8a66f5edf62c214b06647461c9b6b641f8cd0cb1e3b3196fe", size = 1363031, upload-time = "2025-11-10T16:02:02.656Z" },
    { url = "https://files.pythonhosted.org/packages/dd/b6/63fd77264dae1087770a1bb414bc604470f58fbc21d83822fc9c76248076/pynacl-1.6.1-cp38-abi3-win32.whl", hash = "sha256:9fd1a4eb03caf8a2fe27b515a998d26923adb9ddb68db78e35ca2875a3830dde", size = 226585, upload-time = "2025-11-10T16:02:07.116Z" },
    { url = "https://files.pythonhosted.org/packages/12/c8/b419180f3fdb72ab4d45e1d88580761c267c7ca6eda9a20dcbcba254efe6/pynacl-1.6.1-cp38-abi3-win_amd64.whl", hash = "sha256:a569a4069a7855f963940040f35e87d8bc084cb2d6347428d5ad20550a0a1a21", size = 238923, upload-time = "2025-11-10T16:02:04.401Z" },
    { url = "https://files.pythonhosted.org/packages/35/76/c34426d532e4dce7ff36e4d92cb20f4cbbd94b619964b93d24e8f5b5510f/pynacl-1.6.1-cp38-abi3-win_arm64.whl", hash = "sha256:5953e8b8cfadb10889a6e7bd0f53041a745d1b3d30111386a1bb37af171e6daf", size = 183970, upload-time = "2025-11-10T16:02:05.786Z" },
]

[[package]]
name = "pyparsing"
version = "3.2.5"
source = { registry = "https://pypi.org/simple" }
sdist = { url = "https://files.pythonhosted.org/packages/f2/a5/181488fc2b9d093e3972d2a472855aae8a03f000592dbfce716a512b3359/pyparsing-3.2.5.tar.gz", hash = "sha256:2df8d5b7b2802ef88e8d016a2eb9c7aeaa923529cd251ed0fe4608275d4105b6", size = 1099274, upload-time = "2025-09-21T04:11:06.277Z" }
wheels = [
    { url = "https://files.pythonhosted.org/packages/10/5e/1aa9a93198c6b64513c9d7752de7422c06402de6600a8767da1524f9570b/pyparsing-3.2.5-py3-none-any.whl", hash = "sha256:e38a4f02064cf41fe6593d328d0512495ad1f3d8a91c4f73fc401b3079a59a5e", size = 113890, upload-time = "2025-09-21T04:11:04.117Z" },
]

[[package]]
name = "pyphen"
version = "0.17.2"
source = { registry = "https://pypi.org/simple" }
sdist = { url = "https://files.pythonhosted.org/packages/69/56/e4d7e1bd70d997713649c5ce530b2d15a5fc2245a74ca820fc2d51d89d4d/pyphen-0.17.2.tar.gz", hash = "sha256:f60647a9c9b30ec6c59910097af82bc5dd2d36576b918e44148d8b07ef3b4aa3", size = 2079470, upload-time = "2025-01-20T13:18:36.296Z" }
wheels = [
    { url = "https://files.pythonhosted.org/packages/7b/1f/c2142d2edf833a90728e5cdeb10bdbdc094dde8dbac078cee0cf33f5e11b/pyphen-0.17.2-py3-none-any.whl", hash = "sha256:3a07fb017cb2341e1d9ff31b8634efb1ae4dc4b130468c7c39dd3d32e7c3affd", size = 2079358, upload-time = "2025-01-20T13:18:29.629Z" },
]

[[package]]
name = "pyproject-api"
version = "1.10.0"
source = { registry = "https://pypi.org/simple" }
dependencies = [
    { name = "packaging" },
]
sdist = { url = "https://files.pythonhosted.org/packages/45/7b/c0e1333b61d41c69e59e5366e727b18c4992688caf0de1be10b3e5265f6b/pyproject_api-1.10.0.tar.gz", hash = "sha256:40c6f2d82eebdc4afee61c773ed208c04c19db4c4a60d97f8d7be3ebc0bbb330", size = 22785, upload-time = "2025-10-09T19:12:27.21Z" }
wheels = [
    { url = "https://files.pythonhosted.org/packages/54/cc/cecf97be298bee2b2a37dd360618c819a2a7fd95251d8e480c1f0eb88f3b/pyproject_api-1.10.0-py3-none-any.whl", hash = "sha256:8757c41a79c0f4ab71b99abed52b97ecf66bd20b04fa59da43b5840bac105a09", size = 13218, upload-time = "2025-10-09T19:12:24.428Z" },
]

[[package]]
name = "pysocks"
version = "1.7.1"
source = { registry = "https://pypi.org/simple" }
sdist = { url = "https://files.pythonhosted.org/packages/bd/11/293dd436aea955d45fc4e8a35b6ae7270f5b8e00b53cf6c024c83b657a11/PySocks-1.7.1.tar.gz", hash = "sha256:3f8804571ebe159c380ac6de37643bb4685970655d3bba243530d6558b799aa0", size = 284429, upload-time = "2019-09-20T02:07:35.714Z" }
wheels = [
    { url = "https://files.pythonhosted.org/packages/8d/59/b4572118e098ac8e46e399a1dd0f2d85403ce8bbaad9ec79373ed6badaf9/PySocks-1.7.1-py3-none-any.whl", hash = "sha256:2725bd0a9925919b9b51739eea5f9e2bae91e83288108a9ad338b2e3a4435ee5", size = 16725, upload-time = "2019-09-20T02:06:22.938Z" },
]

[[package]]
name = "pytesseract"
version = "0.3.13"
source = { registry = "https://pypi.org/simple" }
dependencies = [
    { name = "packaging" },
    { name = "pillow" },
]
sdist = { url = "https://files.pythonhosted.org/packages/9f/a6/7d679b83c285974a7cb94d739b461fa7e7a9b17a3abfd7bf6cbc5c2394b0/pytesseract-0.3.13.tar.gz", hash = "sha256:4bf5f880c99406f52a3cfc2633e42d9dc67615e69d8a509d74867d3baddb5db9", size = 17689, upload-time = "2024-08-16T02:33:56.762Z" }
wheels = [
    { url = "https://files.pythonhosted.org/packages/7a/33/8312d7ce74670c9d39a532b2c246a853861120486be9443eebf048043637/pytesseract-0.3.13-py3-none-any.whl", hash = "sha256:7a99c6c2ac598360693d83a416e36e0b33a67638bb9d77fdcac094a3589d4b34", size = 14705, upload-time = "2024-08-16T02:36:10.09Z" },
]

[[package]]
name = "pytest"
version = "7.4.4"
source = { registry = "https://pypi.org/simple" }
dependencies = [
    { name = "colorama", marker = "sys_platform == 'win32'" },
    { name = "iniconfig" },
    { name = "packaging" },
    { name = "pluggy" },
]
sdist = { url = "https://files.pythonhosted.org/packages/80/1f/9d8e98e4133ffb16c90f3b405c43e38d3abb715bb5d7a63a5a684f7e46a3/pytest-7.4.4.tar.gz", hash = "sha256:2cf0005922c6ace4a3e2ec8b4080eb0d9753fdc93107415332f50ce9e7994280", size = 1357116, upload-time = "2023-12-31T12:00:18.035Z" }
wheels = [
    { url = "https://files.pythonhosted.org/packages/51/ff/f6e8b8f39e08547faece4bd80f89d5a8de68a38b2d179cc1c4490ffa3286/pytest-7.4.4-py3-none-any.whl", hash = "sha256:b090cdf5ed60bf4c45261be03239c2c1c22df034fbffe691abe93cd80cea01d8", size = 325287, upload-time = "2023-12-31T12:00:13.963Z" },
]

[[package]]
name = "pytest-cov"
version = "7.0.0"
source = { registry = "https://pypi.org/simple" }
dependencies = [
    { name = "coverage" },
    { name = "pluggy" },
    { name = "pytest" },
]
sdist = { url = "https://files.pythonhosted.org/packages/5e/f7/c933acc76f5208b3b00089573cf6a2bc26dc80a8aece8f52bb7d6b1855ca/pytest_cov-7.0.0.tar.gz", hash = "sha256:33c97eda2e049a0c5298e91f519302a1334c26ac65c1a483d6206fd458361af1", size = 54328, upload-time = "2025-09-09T10:57:02.113Z" }
wheels = [
    { url = "https://files.pythonhosted.org/packages/ee/49/1377b49de7d0c1ce41292161ea0f721913fa8722c19fb9c1e3aa0367eecb/pytest_cov-7.0.0-py3-none-any.whl", hash = "sha256:3b8e9558b16cc1479da72058bdecf8073661c7f57f7d3c5f22a1c23507f2d861", size = 22424, upload-time = "2025-09-09T10:57:00.695Z" },
]

[[package]]
name = "pytest-django"
version = "4.11.1"
source = { registry = "https://pypi.org/simple" }
dependencies = [
    { name = "pytest" },
]
sdist = { url = "https://files.pythonhosted.org/packages/b1/fb/55d580352db26eb3d59ad50c64321ddfe228d3d8ac107db05387a2fadf3a/pytest_django-4.11.1.tar.gz", hash = "sha256:a949141a1ee103cb0e7a20f1451d355f83f5e4a5d07bdd4dcfdd1fd0ff227991", size = 86202, upload-time = "2025-04-03T18:56:09.338Z" }
wheels = [
    { url = "https://files.pythonhosted.org/packages/be/ac/bd0608d229ec808e51a21044f3f2f27b9a37e7a0ebaca7247882e67876af/pytest_django-4.11.1-py3-none-any.whl", hash = "sha256:1b63773f648aa3d8541000c26929c1ea63934be1cfa674c76436966d73fe6a10", size = 25281, upload-time = "2025-04-03T18:56:07.678Z" },
]

[[package]]
name = "pytest-echo"
version = "1.8.1"
source = { registry = "https://pypi.org/simple" }
dependencies = [
    { name = "pytest" },
]
sdist = { url = "https://files.pythonhosted.org/packages/4d/48/fc27028f166c25623ac0c1d401bce3a77662050edadb06d87bec1da2c63f/pytest_echo-1.8.1.tar.gz", hash = "sha256:7d765b4ddac93468fa1d303e70c48ad9e38479b4d122d5ae019919bb7fed0c2a", size = 14863, upload-time = "2025-02-01T00:54:12.539Z" }
wheels = [
    { url = "https://files.pythonhosted.org/packages/b0/c6/50ae25410db72d9051329ca9337ffe90e9155858a64fcd1e7ce76b9168c6/pytest_echo-1.8.1-py2.py3-none-any.whl", hash = "sha256:2bc47fa7faf30fcbd39651667d69f199603599941cf3d6c5d296586799a19bfd", size = 5798, upload-time = "2025-02-01T00:54:10.239Z" },
]

[[package]]
name = "pytest-html"
version = "4.1.1"
source = { registry = "https://pypi.org/simple" }
dependencies = [
    { name = "jinja2" },
    { name = "pytest" },
    { name = "pytest-metadata" },
]
sdist = { url = "https://files.pythonhosted.org/packages/bb/ab/4862dcb5a8a514bd87747e06b8d55483c0c9e987e1b66972336946e49b49/pytest_html-4.1.1.tar.gz", hash = "sha256:70a01e8ae5800f4a074b56a4cb1025c8f4f9b038bba5fe31e3c98eb996686f07", size = 150773, upload-time = "2023-11-07T15:44:28.975Z" }
wheels = [
    { url = "https://files.pythonhosted.org/packages/c8/c7/c160021cbecd956cc1a6f79e5fe155f7868b2e5b848f1320dad0b3e3122f/pytest_html-4.1.1-py3-none-any.whl", hash = "sha256:c8152cea03bd4e9bee6d525573b67bbc6622967b72b9628dda0ea3e2a0b5dd71", size = 23491, upload-time = "2023-11-07T15:44:27.149Z" },
]

[[package]]
name = "pytest-html-reporter"
version = "0.2.9"
source = { registry = "https://pypi.org/simple" }
dependencies = [
    { name = "pillow" },
    { name = "pytest" },
]
sdist = { url = "https://files.pythonhosted.org/packages/ed/d0/a35a17d6d5a265316252819c30e075bf39a57461e0f17418e7ecefa480fc/pytest-html-reporter-0.2.9.tar.gz", hash = "sha256:0f1c526d1533c40961ebe3b7af6127e2f0c7719f22d49d93d94e635af7bc280b", size = 24754, upload-time = "2022-02-13T18:45:42.366Z" }

[[package]]
name = "pytest-metadata"
version = "3.1.1"
source = { registry = "https://pypi.org/simple" }
dependencies = [
    { name = "pytest" },
]
sdist = { url = "https://files.pythonhosted.org/packages/a6/85/8c969f8bec4e559f8f2b958a15229a35495f5b4ce499f6b865eac54b878d/pytest_metadata-3.1.1.tar.gz", hash = "sha256:d2a29b0355fbc03f168aa96d41ff88b1a3b44a3b02acbe491801c98a048017c8", size = 9952, upload-time = "2024-02-12T19:38:44.887Z" }
wheels = [
    { url = "https://files.pythonhosted.org/packages/3e/43/7e7b2ec865caa92f67b8f0e9231a798d102724ca4c0e1f414316be1c1ef2/pytest_metadata-3.1.1-py3-none-any.whl", hash = "sha256:c8e0844db684ee1c798cfa38908d20d67d0463ecb6137c72e91f418558dd5f4b", size = 11428, upload-time = "2024-02-12T19:38:42.531Z" },
]

[[package]]
name = "pytest-mock"
version = "3.15.1"
source = { registry = "https://pypi.org/simple" }
dependencies = [
    { name = "pytest" },
]
sdist = { url = "https://files.pythonhosted.org/packages/68/14/eb014d26be205d38ad5ad20d9a80f7d201472e08167f0bb4361e251084a9/pytest_mock-3.15.1.tar.gz", hash = "sha256:1849a238f6f396da19762269de72cb1814ab44416fa73a8686deac10b0d87a0f", size = 34036, upload-time = "2025-09-16T16:37:27.081Z" }
wheels = [
    { url = "https://files.pythonhosted.org/packages/5a/cc/06253936f4a7fa2e0f48dfe6d851d9c56df896a9ab09ac019d70b760619c/pytest_mock-3.15.1-py3-none-any.whl", hash = "sha256:0a25e2eb88fe5168d535041d09a4529a188176ae608a6d249ee65abc0949630d", size = 10095, upload-time = "2025-09-16T16:37:25.734Z" },
]

[[package]]
name = "pytest-randomly"
version = "4.0.1"
source = { registry = "https://pypi.org/simple" }
dependencies = [
    { name = "pytest" },
]
sdist = { url = "https://files.pythonhosted.org/packages/c4/1d/258a4bf1109258c00c35043f40433be5c16647387b6e7cd5582d638c116b/pytest_randomly-4.0.1.tar.gz", hash = "sha256:174e57bb12ac2c26f3578188490bd333f0e80620c3f47340158a86eca0593cd8", size = 14130, upload-time = "2025-09-12T15:23:00.085Z" }
wheels = [
    { url = "https://files.pythonhosted.org/packages/33/3e/a4a9227807b56869790aad3e24472a554b585974fe7e551ea350f50897ae/pytest_randomly-4.0.1-py3-none-any.whl", hash = "sha256:e0dfad2fd4f35e07beff1e47c17fbafcf98f9bf4531fd369d9260e2f858bfcb7", size = 8304, upload-time = "2025-09-12T15:22:58.946Z" },
]

[[package]]
name = "pytest-repeat"
version = "0.9.4"
source = { registry = "https://pypi.org/simple" }
dependencies = [
    { name = "pytest" },
]
sdist = { url = "https://files.pythonhosted.org/packages/80/d4/69e9dbb9b8266df0b157c72be32083403c412990af15c7c15f7a3fd1b142/pytest_repeat-0.9.4.tar.gz", hash = "sha256:d92ac14dfaa6ffcfe6917e5d16f0c9bc82380c135b03c2a5f412d2637f224485", size = 6488, upload-time = "2025-04-07T14:59:53.077Z" }
wheels = [
    { url = "https://files.pythonhosted.org/packages/73/d4/8b706b81b07b43081bd68a2c0359fe895b74bf664b20aca8005d2bb3be71/pytest_repeat-0.9.4-py3-none-any.whl", hash = "sha256:c1738b4e412a6f3b3b9e0b8b29fcd7a423e50f87381ad9307ef6f5a8601139f3", size = 4180, upload-time = "2025-04-07T14:59:51.492Z" },
]

[[package]]
name = "pytest-rerunfailures"
version = "16.1"
source = { registry = "https://pypi.org/simple" }
dependencies = [
    { name = "packaging" },
    { name = "pytest" },
]
sdist = { url = "https://files.pythonhosted.org/packages/de/04/71e9520551fc8fe2cf5c1a1842e4e600265b0815f2016b7c27ec85688682/pytest_rerunfailures-16.1.tar.gz", hash = "sha256:c38b266db8a808953ebd71ac25c381cb1981a78ff9340a14bcb9f1b9bff1899e", size = 30889, upload-time = "2025-10-10T07:06:01.238Z" }
wheels = [
    { url = "https://files.pythonhosted.org/packages/77/54/60eabb34445e3db3d3d874dc1dfa72751bfec3265bd611cb13c8b290adea/pytest_rerunfailures-16.1-py3-none-any.whl", hash = "sha256:5d11b12c0ca9a1665b5054052fcc1084f8deadd9328962745ef6b04e26382e86", size = 14093, upload-time = "2025-10-10T07:06:00.019Z" },
]

[[package]]
name = "pytest-vcr"
version = "1.0.2"
source = { registry = "https://pypi.org/simple" }
dependencies = [
    { name = "pytest" },
    { name = "vcrpy", version = "5.1.0", source = { registry = "https://pypi.org/simple" }, marker = "platform_python_implementation == 'PyPy'" },
    { name = "vcrpy", version = "7.0.0", source = { registry = "https://pypi.org/simple" }, marker = "platform_python_implementation != 'PyPy'" },
]
sdist = { url = "https://files.pythonhosted.org/packages/1a/60/104c619483c1a42775d3f8b27293f1ecfc0728014874d065e68cb9702d49/pytest-vcr-1.0.2.tar.gz", hash = "sha256:23ee51b75abbcc43d926272773aae4f39f93aceb75ed56852d0bf618f92e1896", size = 3810, upload-time = "2019-04-26T19:04:00.806Z" }
wheels = [
    { url = "https://files.pythonhosted.org/packages/9d/d3/ff520d11e6ee400602711d1ece8168dcfc5b6d8146fb7db4244a6ad6a9c3/pytest_vcr-1.0.2-py2.py3-none-any.whl", hash = "sha256:2f316e0539399bea0296e8b8401145c62b6f85e9066af7e57b6151481b0d6d9c", size = 4137, upload-time = "2019-04-26T19:03:57.034Z" },
]

[[package]]
name = "pytest-xdist"
version = "3.8.0"
source = { registry = "https://pypi.org/simple" }
dependencies = [
    { name = "execnet" },
    { name = "pytest" },
]
sdist = { url = "https://files.pythonhosted.org/packages/78/b4/439b179d1ff526791eb921115fca8e44e596a13efeda518b9d845a619450/pytest_xdist-3.8.0.tar.gz", hash = "sha256:7e578125ec9bc6050861aa93f2d59f1d8d085595d6551c2c90b6f4fad8d3a9f1", size = 88069, upload-time = "2025-07-01T13:30:59.346Z" }
wheels = [
    { url = "https://files.pythonhosted.org/packages/ca/31/d4e37e9e550c2b92a9cbc2e4d0b7420a27224968580b5a447f420847c975/pytest_xdist-3.8.0-py3-none-any.whl", hash = "sha256:202ca578cfeb7370784a8c33d6d05bc6e13b4f25b5053c30a152269fd10f0b88", size = 46396, upload-time = "2025-07-01T13:30:56.632Z" },
]

[[package]]
name = "python-crontab"
version = "3.3.0"
source = { registry = "https://pypi.org/simple" }
sdist = { url = "https://files.pythonhosted.org/packages/99/7f/c54fb7e70b59844526aa4ae321e927a167678660ab51dda979955eafb89a/python_crontab-3.3.0.tar.gz", hash = "sha256:007c8aee68dddf3e04ec4dce0fac124b93bd68be7470fc95d2a9617a15de291b", size = 57626, upload-time = "2025-07-13T20:05:35.535Z" }
wheels = [
    { url = "https://files.pythonhosted.org/packages/47/42/bb4afa5b088f64092036221843fc989b7db9d9d302494c1f8b024ee78a46/python_crontab-3.3.0-py3-none-any.whl", hash = "sha256:739a778b1a771379b75654e53fd4df58e5c63a9279a63b5dfe44c0fcc3ee7884", size = 27533, upload-time = "2025-07-13T20:05:34.266Z" },
]

[[package]]
name = "python-dateutil"
version = "2.9.0.post0"
source = { registry = "https://pypi.org/simple" }
dependencies = [
    { name = "six" },
]
sdist = { url = "https://files.pythonhosted.org/packages/66/c0/0c8b6ad9f17a802ee498c46e004a0eb49bc148f2fd230864601a86dcf6db/python-dateutil-2.9.0.post0.tar.gz", hash = "sha256:37dd54208da7e1cd875388217d5e00ebd4179249f90fb72437e91a35459a0ad3", size = 342432, upload-time = "2024-03-01T18:36:20.211Z" }
wheels = [
    { url = "https://files.pythonhosted.org/packages/ec/57/56b9bcc3c9c6a792fcbaf139543cee77261f3651ca9da0c93f5c1221264b/python_dateutil-2.9.0.post0-py2.py3-none-any.whl", hash = "sha256:a8b2bc7bffae282281c8140a97d3aa9c14da0b136dfe83f850eea9a5f7470427", size = 229892, upload-time = "2024-03-01T18:36:18.57Z" },
]

[[package]]
name = "python-dotenv"
version = "1.2.1"
source = { registry = "https://pypi.org/simple" }
sdist = { url = "https://files.pythonhosted.org/packages/f0/26/19cadc79a718c5edbec86fd4919a6b6d3f681039a2f6d66d14be94e75fb9/python_dotenv-1.2.1.tar.gz", hash = "sha256:42667e897e16ab0d66954af0e60a9caa94f0fd4ecf3aaf6d2d260eec1aa36ad6", size = 44221, upload-time = "2025-10-26T15:12:10.434Z" }
wheels = [
    { url = "https://files.pythonhosted.org/packages/14/1b/a298b06749107c305e1fe0f814c6c74aea7b2f1e10989cb30f544a1b3253/python_dotenv-1.2.1-py3-none-any.whl", hash = "sha256:b81ee9561e9ca4004139c6cbba3a238c32b03e4894671e181b671e8cb8425d61", size = 21230, upload-time = "2025-10-26T15:12:09.109Z" },
]

[[package]]
name = "python3-openid"
version = "3.2.0"
source = { registry = "https://pypi.org/simple" }
dependencies = [
    { name = "defusedxml" },
]
sdist = { url = "https://files.pythonhosted.org/packages/5f/4a/29feb8da6c44f77007dcd29518fea73a3d5653ee02a587ae1f17f1f5ddb5/python3-openid-3.2.0.tar.gz", hash = "sha256:33fbf6928f401e0b790151ed2b5290b02545e8775f982485205a066f874aaeaf", size = 305600, upload-time = "2020-06-29T12:15:49.026Z" }
wheels = [
    { url = "https://files.pythonhosted.org/packages/e0/a5/c6ba13860bdf5525f1ab01e01cc667578d6f1efc8a1dba355700fb04c29b/python3_openid-3.2.0-py3-none-any.whl", hash = "sha256:6626f771e0417486701e0b4daff762e7212e820ca5b29fcc0d05f6f8736dfa6b", size = 133681, upload-time = "2020-06-29T12:15:47.502Z" },
]

[[package]]
name = "pytokens"
version = "0.3.0"
source = { registry = "https://pypi.org/simple" }
sdist = { url = "https://files.pythonhosted.org/packages/4e/8d/a762be14dae1c3bf280202ba3172020b2b0b4c537f94427435f19c413b72/pytokens-0.3.0.tar.gz", hash = "sha256:2f932b14ed08de5fcf0b391ace2642f858f1394c0857202959000b68ed7a458a", size = 17644, upload-time = "2025-11-05T13:36:35.34Z" }
wheels = [
    { url = "https://files.pythonhosted.org/packages/84/25/d9db8be44e205a124f6c98bc0324b2bb149b7431c53877fc6d1038dddaf5/pytokens-0.3.0-py3-none-any.whl", hash = "sha256:95b2b5eaf832e469d141a378872480ede3f251a5a5041b8ec6e581d3ac71bbf3", size = 12195, upload-time = "2025-11-05T13:36:33.183Z" },
]

[[package]]
name = "pytz"
version = "2025.2"
source = { registry = "https://pypi.org/simple" }
sdist = { url = "https://files.pythonhosted.org/packages/f8/bf/abbd3cdfb8fbc7fb3d4d38d320f2441b1e7cbe29be4f23797b4a2b5d8aac/pytz-2025.2.tar.gz", hash = "sha256:360b9e3dbb49a209c21ad61809c7fb453643e048b38924c765813546746e81c3", size = 320884, upload-time = "2025-03-25T02:25:00.538Z" }
wheels = [
    { url = "https://files.pythonhosted.org/packages/81/c4/34e93fe5f5429d7570ec1fa436f1986fb1f00c3e0f43a589fe2bbcd22c3f/pytz-2025.2-py2.py3-none-any.whl", hash = "sha256:5ddf76296dd8c44c26eb8f4b6f35488f3ccbf6fbbd7adee0b7262d43f0ec2f00", size = 509225, upload-time = "2025-03-25T02:24:58.468Z" },
]

[[package]]
name = "pyyaml"
version = "6.0.3"
source = { registry = "https://pypi.org/simple" }
sdist = { url = "https://files.pythonhosted.org/packages/05/8e/961c0007c59b8dd7729d542c61a4d537767a59645b82a0b521206e1e25c2/pyyaml-6.0.3.tar.gz", hash = "sha256:d76623373421df22fb4cf8817020cbb7ef15c725b9d5e45f17e189bfc384190f", size = 130960, upload-time = "2025-09-25T21:33:16.546Z" }
wheels = [
    { url = "https://files.pythonhosted.org/packages/d1/11/0fd08f8192109f7169db964b5707a2f1e8b745d4e239b784a5a1dd80d1db/pyyaml-6.0.3-cp313-cp313-macosx_10_13_x86_64.whl", hash = "sha256:8da9669d359f02c0b91ccc01cac4a67f16afec0dac22c2ad09f46bee0697eba8", size = 181669, upload-time = "2025-09-25T21:32:23.673Z" },
    { url = "https://files.pythonhosted.org/packages/b1/16/95309993f1d3748cd644e02e38b75d50cbc0d9561d21f390a76242ce073f/pyyaml-6.0.3-cp313-cp313-macosx_11_0_arm64.whl", hash = "sha256:2283a07e2c21a2aa78d9c4442724ec1eb15f5e42a723b99cb3d822d48f5f7ad1", size = 173252, upload-time = "2025-09-25T21:32:25.149Z" },
    { url = "https://files.pythonhosted.org/packages/50/31/b20f376d3f810b9b2371e72ef5adb33879b25edb7a6d072cb7ca0c486398/pyyaml-6.0.3-cp313-cp313-manylinux2014_aarch64.manylinux_2_17_aarch64.manylinux_2_28_aarch64.whl", hash = "sha256:ee2922902c45ae8ccada2c5b501ab86c36525b883eff4255313a253a3160861c", size = 767081, upload-time = "2025-09-25T21:32:26.575Z" },
    { url = "https://files.pythonhosted.org/packages/49/1e/a55ca81e949270d5d4432fbbd19dfea5321eda7c41a849d443dc92fd1ff7/pyyaml-6.0.3-cp313-cp313-manylinux2014_s390x.manylinux_2_17_s390x.manylinux_2_28_s390x.whl", hash = "sha256:a33284e20b78bd4a18c8c2282d549d10bc8408a2a7ff57653c0cf0b9be0afce5", size = 841159, upload-time = "2025-09-25T21:32:27.727Z" },
    { url = "https://files.pythonhosted.org/packages/74/27/e5b8f34d02d9995b80abcef563ea1f8b56d20134d8f4e5e81733b1feceb2/pyyaml-6.0.3-cp313-cp313-manylinux2014_x86_64.manylinux_2_17_x86_64.manylinux_2_28_x86_64.whl", hash = "sha256:0f29edc409a6392443abf94b9cf89ce99889a1dd5376d94316ae5145dfedd5d6", size = 801626, upload-time = "2025-09-25T21:32:28.878Z" },
    { url = "https://files.pythonhosted.org/packages/f9/11/ba845c23988798f40e52ba45f34849aa8a1f2d4af4b798588010792ebad6/pyyaml-6.0.3-cp313-cp313-musllinux_1_2_aarch64.whl", hash = "sha256:f7057c9a337546edc7973c0d3ba84ddcdf0daa14533c2065749c9075001090e6", size = 753613, upload-time = "2025-09-25T21:32:30.178Z" },
    { url = "https://files.pythonhosted.org/packages/3d/e0/7966e1a7bfc0a45bf0a7fb6b98ea03fc9b8d84fa7f2229e9659680b69ee3/pyyaml-6.0.3-cp313-cp313-musllinux_1_2_x86_64.whl", hash = "sha256:eda16858a3cab07b80edaf74336ece1f986ba330fdb8ee0d6c0d68fe82bc96be", size = 794115, upload-time = "2025-09-25T21:32:31.353Z" },
    { url = "https://files.pythonhosted.org/packages/de/94/980b50a6531b3019e45ddeada0626d45fa85cbe22300844a7983285bed3b/pyyaml-6.0.3-cp313-cp313-win32.whl", hash = "sha256:d0eae10f8159e8fdad514efdc92d74fd8d682c933a6dd088030f3834bc8e6b26", size = 137427, upload-time = "2025-09-25T21:32:32.58Z" },
    { url = "https://files.pythonhosted.org/packages/97/c9/39d5b874e8b28845e4ec2202b5da735d0199dbe5b8fb85f91398814a9a46/pyyaml-6.0.3-cp313-cp313-win_amd64.whl", hash = "sha256:79005a0d97d5ddabfeeea4cf676af11e647e41d81c9a7722a193022accdb6b7c", size = 154090, upload-time = "2025-09-25T21:32:33.659Z" },
    { url = "https://files.pythonhosted.org/packages/73/e8/2bdf3ca2090f68bb3d75b44da7bbc71843b19c9f2b9cb9b0f4ab7a5a4329/pyyaml-6.0.3-cp313-cp313-win_arm64.whl", hash = "sha256:5498cd1645aa724a7c71c8f378eb29ebe23da2fc0d7a08071d89469bf1d2defb", size = 140246, upload-time = "2025-09-25T21:32:34.663Z" },
]

[[package]]
name = "pyyaml-env-tag"
version = "1.1"
source = { registry = "https://pypi.org/simple" }
dependencies = [
    { name = "pyyaml" },
]
sdist = { url = "https://files.pythonhosted.org/packages/eb/2e/79c822141bfd05a853236b504869ebc6b70159afc570e1d5a20641782eaa/pyyaml_env_tag-1.1.tar.gz", hash = "sha256:2eb38b75a2d21ee0475d6d97ec19c63287a7e140231e4214969d0eac923cd7ff", size = 5737, upload-time = "2025-05-13T15:24:01.64Z" }
wheels = [
    { url = "https://files.pythonhosted.org/packages/04/11/432f32f8097b03e3cd5fe57e88efb685d964e2e5178a48ed61e841f7fdce/pyyaml_env_tag-1.1-py3-none-any.whl", hash = "sha256:17109e1a528561e32f026364712fee1264bc2ea6715120891174ed1b980d2e04", size = 4722, upload-time = "2025-05-13T15:23:59.629Z" },
]

[[package]]
name = "pyzipper"
version = "0.3.6"
source = { registry = "https://pypi.org/simple" }
dependencies = [
    { name = "pycryptodomex" },
]
sdist = { url = "https://files.pythonhosted.org/packages/ac/97/2f03c67b40e531b30f0e1357476b4db989097a92cd30c6d2389cfa12db49/pyzipper-0.3.6.tar.gz", hash = "sha256:0adca90a00c36a93fbe49bfa8c5add452bfe4ef85a1b8e3638739dd1c7b26bfc", size = 31377, upload-time = "2022-07-31T09:58:34.854Z" }
wheels = [
    { url = "https://files.pythonhosted.org/packages/2d/b8/9d5d7cf4d96db8efa39f232fb152e87231fdaa5072229e6517f77a18d9c7/pyzipper-0.3.6-py2.py3-none-any.whl", hash = "sha256:6d097f465bfa47796b1494e12ea65d1478107d38e13bc56f6e58eedc4f6c1a87", size = 67652, upload-time = "2022-07-31T09:58:31.945Z" },
]

[[package]]
name = "rcssmin"
version = "1.2.2"
source = { registry = "https://pypi.org/simple" }
sdist = { url = "https://files.pythonhosted.org/packages/81/af/c9654b4f9b054ec163ed7cb20d8db0e5ae05e2e9ce99a4c11d91a2180b3f/rcssmin-1.2.2.tar.gz", hash = "sha256:806986eaf7414545edc28a1d29523e9560e49e151ff4a337d9d1f0271d6e1cc4", size = 587012, upload-time = "2025-10-12T10:48:08.932Z" }
wheels = [
    { url = "https://files.pythonhosted.org/packages/8b/ae/3a7911e1c773f3deb039a42588ae6cee59d6bcec07b5081db376677b293a/rcssmin-1.2.2-cp313-cp313-manylinux1_i686.whl", hash = "sha256:e91449b612a08e5e80df3487e941c86e2c73c5088169588c31c382eb94da0521", size = 48764, upload-time = "2025-10-12T10:48:37.45Z" },
    { url = "https://files.pythonhosted.org/packages/30/a7/6d311986d76da0a538bae3f584d2b7579dd11648e74f539b177d8af51f6b/rcssmin-1.2.2-cp313-cp313-manylinux1_x86_64.whl", hash = "sha256:20a32c49d65b65c3ac80305d8a31b98f3d92b1b052dd63b57fbebc7003f9ae38", size = 49175, upload-time = "2025-10-12T10:48:39.601Z" },
    { url = "https://files.pythonhosted.org/packages/f2/9b/ceb12f3397695d075a1f3e12e295d84f021562540a6579144cb985d80ccb/rcssmin-1.2.2-cp313-cp313-manylinux2014_aarch64.whl", hash = "sha256:cd0a5ca4a0fc3b193ab0dcd251bd2463900558108cc4306a5cc4ab77c6bfffde", size = 50675, upload-time = "2025-10-12T10:48:40.664Z" },
    { url = "https://files.pythonhosted.org/packages/3b/8c/efb41baaea20567fa0c335705bff1f187e35301b684891d26282a16aff1b/rcssmin-1.2.2-cp313-cp313-musllinux_1_1_aarch64.whl", hash = "sha256:2b008aa77a92f9db2d88f7e7ab45b81f37253cb0baafda59dd5b857c2de9b09f", size = 52999, upload-time = "2025-10-12T10:48:41.749Z" },
    { url = "https://files.pythonhosted.org/packages/4d/f6/cf692cca8837375fd21bf31cd134e10684fc11283a68c04160619aa826dc/rcssmin-1.2.2-cp313-cp313-musllinux_1_1_i686.whl", hash = "sha256:b3843e0501fa45d7c911dd7b3b78fd5f51c8159dd36d780ee12060da2d526aa0", size = 52752, upload-time = "2025-10-12T10:48:42.823Z" },
    { url = "https://files.pythonhosted.org/packages/8d/fa/5b0f1df380f598a397414dfaba74b05901379918f4d6b1746462190ae011/rcssmin-1.2.2-cp313-cp313-musllinux_1_1_x86_64.whl", hash = "sha256:bb75b0e412a5419d62f39d89d0b3920a6697d2b12c8dad57f8bde1c76332c640", size = 52994, upload-time = "2025-10-12T10:48:44.023Z" },
    { url = "https://files.pythonhosted.org/packages/16/df/7157985ff9e2f3fecb15b03370ee0c8de42fd5a07c4b54e0be2c0f3f8133/rcssmin-1.2.2-cp313-cp313t-manylinux1_i686.whl", hash = "sha256:dd192a876a7af9a14628ff20818df80187294db96d86ddccf72371a6ae3e7ce7", size = 51314, upload-time = "2025-10-12T10:48:45.569Z" },
    { url = "https://files.pythonhosted.org/packages/56/d5/e6c176b8d39faf0fac3a6896022febb00d0ac5c4b99d4924572c579af210/rcssmin-1.2.2-cp313-cp313t-manylinux1_x86_64.whl", hash = "sha256:5724ed426c1444c35584f0bcda43c81ac47da769228722207aea7b8eedf31224", size = 51509, upload-time = "2025-10-12T10:48:47.03Z" },
    { url = "https://files.pythonhosted.org/packages/b7/3e/493ef8b7ce621b45f1be4505295fe604280918f67a01a28c82f9d0621a3f/rcssmin-1.2.2-cp313-cp313t-manylinux2014_aarch64.whl", hash = "sha256:228cc8d192ba4bd82305c085cbb5594d45d8dc6605d4eddc319543fb9f47b319", size = 52730, upload-time = "2025-10-12T10:48:48.13Z" },
    { url = "https://files.pythonhosted.org/packages/b2/90/77cf149fac7f247dac530a96beac7c52cea9fab928b5c3e2a45c6da86147/rcssmin-1.2.2-cp313-cp313t-musllinux_1_1_aarch64.whl", hash = "sha256:714390aac7c4cb611eecc845a5d9bb01495a3c9fccf9d8a2d6aa75a109276f7b", size = 54939, upload-time = "2025-10-12T10:48:49.423Z" },
    { url = "https://files.pythonhosted.org/packages/35/37/b8347b3a817b99eab9cc987f1090c7192d9d5f077fdc84c04d12f5186b87/rcssmin-1.2.2-cp313-cp313t-musllinux_1_1_i686.whl", hash = "sha256:64ec506fce7a3f1e993f4c4b55c7b3d9ad8259191cf20d986aa1d1a13e920fe8", size = 55108, upload-time = "2025-10-12T10:48:50.463Z" },
    { url = "https://files.pythonhosted.org/packages/5e/e1/fb555f831d5e5674a91444007434ba85b4ae98cfd97dd7bc9c2962c0f56b/rcssmin-1.2.2-cp313-cp313t-musllinux_1_1_x86_64.whl", hash = "sha256:742bb522d1efe0f1d362d81e00b5dc93ca2ddd1e435ed2d921cfa84fbb9f6887", size = 54858, upload-time = "2025-10-12T10:48:51.941Z" },
]

[[package]]
name = "redis"
version = "6.4.0"
source = { registry = "https://pypi.org/simple" }
sdist = { url = "https://files.pythonhosted.org/packages/0d/d6/e8b92798a5bd67d659d51a18170e91c16ac3b59738d91894651ee255ed49/redis-6.4.0.tar.gz", hash = "sha256:b01bc7282b8444e28ec36b261df5375183bb47a07eb9c603f284e89cbc5ef010", size = 4647399, upload-time = "2025-08-07T08:10:11.441Z" }
wheels = [
    { url = "https://files.pythonhosted.org/packages/e8/02/89e2ed7e85db6c93dfa9e8f691c5087df4e3551ab39081a4d7c6d1f90e05/redis-6.4.0-py3-none-any.whl", hash = "sha256:f0544fa9604264e9464cdf4814e7d4830f74b165d52f2a330a760a88dd248b7f", size = 279847, upload-time = "2025-08-07T08:10:09.84Z" },
]

[[package]]
name = "referencing"
version = "0.37.0"
source = { registry = "https://pypi.org/simple" }
dependencies = [
    { name = "attrs" },
    { name = "rpds-py" },
]
sdist = { url = "https://files.pythonhosted.org/packages/22/f5/df4e9027acead3ecc63e50fe1e36aca1523e1719559c499951bb4b53188f/referencing-0.37.0.tar.gz", hash = "sha256:44aefc3142c5b842538163acb373e24cce6632bd54bdb01b21ad5863489f50d8", size = 78036, upload-time = "2025-10-13T15:30:48.871Z" }
wheels = [
    { url = "https://files.pythonhosted.org/packages/2c/58/ca301544e1fa93ed4f80d724bf5b194f6e4b945841c5bfd555878eea9fcb/referencing-0.37.0-py3-none-any.whl", hash = "sha256:381329a9f99628c9069361716891d34ad94af76e461dcb0335825aecc7692231", size = 26766, upload-time = "2025-10-13T15:30:47.625Z" },
]

[[package]]
name = "requests"
version = "2.32.5"
source = { registry = "https://pypi.org/simple" }
dependencies = [
    { name = "certifi" },
    { name = "charset-normalizer" },
    { name = "idna" },
    { name = "urllib3" },
]
sdist = { url = "https://files.pythonhosted.org/packages/c9/74/b3ff8e6c8446842c3f5c837e9c3dfcfe2018ea6ecef224c710c85ef728f4/requests-2.32.5.tar.gz", hash = "sha256:dbba0bac56e100853db0ea71b82b4dfd5fe2bf6d3754a8893c3af500cec7d7cf", size = 134517, upload-time = "2025-08-18T20:46:02.573Z" }
wheels = [
    { url = "https://files.pythonhosted.org/packages/1e/db/4254e3eabe8020b458f1a747140d32277ec7a271daf1d235b70dc0b4e6e3/requests-2.32.5-py3-none-any.whl", hash = "sha256:2462f94637a34fd532264295e186976db0f5d453d1cdd31473c85a6a161affb6", size = 64738, upload-time = "2025-08-18T20:46:00.542Z" },
]

[[package]]
name = "requests-mock"
version = "1.12.1"
source = { registry = "https://pypi.org/simple" }
dependencies = [
    { name = "requests" },
]
sdist = { url = "https://files.pythonhosted.org/packages/92/32/587625f91f9a0a3d84688bf9cfc4b2480a7e8ec327cefd0ff2ac891fd2cf/requests-mock-1.12.1.tar.gz", hash = "sha256:e9e12e333b525156e82a3c852f22016b9158220d2f47454de9cae8a77d371401", size = 60901, upload-time = "2024-03-29T03:54:29.446Z" }
wheels = [
    { url = "https://files.pythonhosted.org/packages/97/ec/889fbc557727da0c34a33850950310240f2040f3b1955175fdb2b36a8910/requests_mock-1.12.1-py2.py3-none-any.whl", hash = "sha256:b1e37054004cdd5e56c84454cc7df12b25f90f382159087f4b6915aaeef39563", size = 27695, upload-time = "2024-03-29T03:54:27.64Z" },
]

[[package]]
name = "requests-oauthlib"
version = "2.0.0"
source = { registry = "https://pypi.org/simple" }
dependencies = [
    { name = "oauthlib" },
    { name = "requests" },
]
sdist = { url = "https://files.pythonhosted.org/packages/42/f2/05f29bc3913aea15eb670be136045bf5c5bbf4b99ecb839da9b422bb2c85/requests-oauthlib-2.0.0.tar.gz", hash = "sha256:b3dffaebd884d8cd778494369603a9e7b58d29111bf6b41bdc2dcd87203af4e9", size = 55650, upload-time = "2024-03-22T20:32:29.939Z" }
wheels = [
    { url = "https://files.pythonhosted.org/packages/3b/5d/63d4ae3b9daea098d5d6f5da83984853c1bbacd5dc826764b249fe119d24/requests_oauthlib-2.0.0-py2.py3-none-any.whl", hash = "sha256:7dd8a5c40426b779b0868c404bdef9768deccf22749cde15852df527e6269b36", size = 24179, upload-time = "2024-03-22T20:32:28.055Z" },
]

[[package]]
name = "responses"
version = "0.25.8"
source = { registry = "https://pypi.org/simple" }
dependencies = [
    { name = "pyyaml" },
    { name = "requests" },
    { name = "urllib3" },
]
sdist = { url = "https://files.pythonhosted.org/packages/0e/95/89c054ad70bfef6da605338b009b2e283485835351a9935c7bfbfaca7ffc/responses-0.25.8.tar.gz", hash = "sha256:9374d047a575c8f781b94454db5cab590b6029505f488d12899ddb10a4af1cf4", size = 79320, upload-time = "2025-08-08T19:01:46.709Z" }
wheels = [
    { url = "https://files.pythonhosted.org/packages/1c/4c/cc276ce57e572c102d9542d383b2cfd551276581dc60004cb94fe8774c11/responses-0.25.8-py3-none-any.whl", hash = "sha256:0c710af92def29c8352ceadff0c3fe340ace27cf5af1bbe46fb71275bcd2831c", size = 34769, upload-time = "2025-08-08T19:01:45.018Z" },
]

[[package]]
name = "rjsmin"
version = "1.2.5"
source = { registry = "https://pypi.org/simple" }
sdist = { url = "https://files.pythonhosted.org/packages/59/16/14288d309d0f42c6586440c47bf6ec1a880218f698f30293fa3782db4008/rjsmin-1.2.5.tar.gz", hash = "sha256:a3f8040b0273dec773e0e807e86a4d0a9535516c0a0a35aa1bb6de6e15bb1f09", size = 427399, upload-time = "2025-10-12T10:50:27.422Z" }
wheels = [
    { url = "https://files.pythonhosted.org/packages/14/c3/0e1c211625d44f6ccad2286547ec420d07c5ca8a82098795deb2a96467e4/rjsmin-1.2.5-cp313-cp313-manylinux1_i686.whl", hash = "sha256:2967e468df0bedaff71693b96ff42b46805cc7027146323a8e47c85c5ea53ac5", size = 31883, upload-time = "2025-10-12T10:50:56.329Z" },
    { url = "https://files.pythonhosted.org/packages/f3/49/58c90614c9df3e074be3e5f960cfadc9f9ab501659b7fca3bb8326d27b07/rjsmin-1.2.5-cp313-cp313-manylinux1_x86_64.whl", hash = "sha256:3d68251d1f68c07500f1c062d9dfa16e799f8971aed1312b9584739c03d9f44b", size = 31785, upload-time = "2025-10-12T10:50:57.689Z" },
    { url = "https://files.pythonhosted.org/packages/88/aa/bfc350c353d2eada2eb125ad13d1d1f5a0f6543a96d0fe8759cd440c1921/rjsmin-1.2.5-cp313-cp313-manylinux2014_aarch64.whl", hash = "sha256:3bce037bc2ed784143f90637230c0dad6b59d18e01d66ec41ab0fc988cb98266", size = 32104, upload-time = "2025-10-12T10:50:58.78Z" },
    { url = "https://files.pythonhosted.org/packages/94/fc/eead6c42da1c51d6d3200411debbc5f03bf3e2d5e5061b39e8953484d1b6/rjsmin-1.2.5-cp313-cp313-musllinux_1_1_aarch64.whl", hash = "sha256:d206f730a003cbfc8ba5d70e06e9d20318d5dfc2d9220f6dab4fc708b621de15", size = 35718, upload-time = "2025-10-12T10:51:00.146Z" },
    { url = "https://files.pythonhosted.org/packages/71/ec/10537f3280cdb3eb712746677a9601d40760509f876ab107f2cbdcce56c0/rjsmin-1.2.5-cp313-cp313-musllinux_1_1_i686.whl", hash = "sha256:9ec9e902dfe04e791d056eb649805e4dc8a480c170e296b2dfbffb646425acdd", size = 35980, upload-time = "2025-10-12T10:51:02.53Z" },
    { url = "https://files.pythonhosted.org/packages/8c/0e/11406ff7c711e3c7d4ec30a2f7998293bf157b9e0451a5f6ce6b8505e1b6/rjsmin-1.2.5-cp313-cp313-musllinux_1_1_x86_64.whl", hash = "sha256:7926b946de481766d4da5f669da2e3ce8491e750f32f48745d7413a92c810ead", size = 35869, upload-time = "2025-10-12T10:51:03.616Z" },
    { url = "https://files.pythonhosted.org/packages/71/8e/8102b9324a3b1a7ad5262824537ee7dad18325d457ff0b3806c9f88d7bfa/rjsmin-1.2.5-cp313-cp313t-manylinux1_i686.whl", hash = "sha256:57d0935b2675644d80ea33b611d6752a33af8e1a62baa5adff0a0b8d43981732", size = 33656, upload-time = "2025-10-12T10:51:04.656Z" },
    { url = "https://files.pythonhosted.org/packages/3d/4a/94dbe6a90b9c5ab9dfdcfe2e8ae2c106c990c96f759c6396621eabcfe503/rjsmin-1.2.5-cp313-cp313t-manylinux1_x86_64.whl", hash = "sha256:d283452b6684bd6f422eea783e5f5f16b564727652398bb71ad5adc001613765", size = 33500, upload-time = "2025-10-12T10:51:05.808Z" },
    { url = "https://files.pythonhosted.org/packages/9a/f7/8f8a6cf1b1394ce61ac0a491dbf22237734d472e80feea715ec1ca580de8/rjsmin-1.2.5-cp313-cp313t-manylinux2014_aarch64.whl", hash = "sha256:8a3c43e43c06afa7e8a36b22a1247ae58d2eebfe0aea7af5cd83f68fd7360ddc", size = 34125, upload-time = "2025-10-12T10:51:06.829Z" },
    { url = "https://files.pythonhosted.org/packages/e2/b0/7562103d5241a7b57cf93e7047ee00889b67eabb99df0af03105f2224142/rjsmin-1.2.5-cp313-cp313t-musllinux_1_1_aarch64.whl", hash = "sha256:85aa826fca5aaf6f0f0f287f986e0f79c0f8953bab5090fed17a4f35f7ada65a", size = 37468, upload-time = "2025-10-12T10:51:07.936Z" },
    { url = "https://files.pythonhosted.org/packages/44/80/0a56f415aa2d92898388df8447270c3813c13eefdace54d44d12b21aba39/rjsmin-1.2.5-cp313-cp313t-musllinux_1_1_i686.whl", hash = "sha256:d68cb778e25393adb84e1844aac6f132f72055a6cf4463bae560858300ca500c", size = 37850, upload-time = "2025-10-12T10:51:09.28Z" },
    { url = "https://files.pythonhosted.org/packages/bb/eb/9c3dc7763519ed69a50641be920f3f40c286022d7ebd5a62fa4434996806/rjsmin-1.2.5-cp313-cp313t-musllinux_1_1_x86_64.whl", hash = "sha256:a86825ff7846a5c2f21a71d669b96d1b52237fb668f0243fa4f4f40a2ad93ff7", size = 37645, upload-time = "2025-10-12T10:51:10.304Z" },
]

[[package]]
name = "rpds-py"
version = "0.30.0"
source = { registry = "https://pypi.org/simple" }
sdist = { url = "https://files.pythonhosted.org/packages/20/af/3f2f423103f1113b36230496629986e0ef7e199d2aa8392452b484b38ced/rpds_py-0.30.0.tar.gz", hash = "sha256:dd8ff7cf90014af0c0f787eea34794ebf6415242ee1d6fa91eaba725cc441e84", size = 69469, upload-time = "2025-11-30T20:24:38.837Z" }
wheels = [
    { url = "https://files.pythonhosted.org/packages/ed/dc/d61221eb88ff410de3c49143407f6f3147acf2538c86f2ab7ce65ae7d5f9/rpds_py-0.30.0-cp313-cp313-macosx_10_12_x86_64.whl", hash = "sha256:f83424d738204d9770830d35290ff3273fbb02b41f919870479fab14b9d303b2", size = 374887, upload-time = "2025-11-30T20:22:41.812Z" },
    { url = "https://files.pythonhosted.org/packages/fd/32/55fb50ae104061dbc564ef15cc43c013dc4a9f4527a1f4d99baddf56fe5f/rpds_py-0.30.0-cp313-cp313-macosx_11_0_arm64.whl", hash = "sha256:e7536cd91353c5273434b4e003cbda89034d67e7710eab8761fd918ec6c69cf8", size = 358904, upload-time = "2025-11-30T20:22:43.479Z" },
    { url = "https://files.pythonhosted.org/packages/58/70/faed8186300e3b9bdd138d0273109784eea2396c68458ed580f885dfe7ad/rpds_py-0.30.0-cp313-cp313-manylinux_2_17_aarch64.manylinux2014_aarch64.whl", hash = "sha256:2771c6c15973347f50fece41fc447c054b7ac2ae0502388ce3b6738cd366e3d4", size = 389945, upload-time = "2025-11-30T20:22:44.819Z" },
    { url = "https://files.pythonhosted.org/packages/bd/a8/073cac3ed2c6387df38f71296d002ab43496a96b92c823e76f46b8af0543/rpds_py-0.30.0-cp313-cp313-manylinux_2_17_armv7l.manylinux2014_armv7l.whl", hash = "sha256:0a59119fc6e3f460315fe9d08149f8102aa322299deaa5cab5b40092345c2136", size = 407783, upload-time = "2025-11-30T20:22:46.103Z" },
    { url = "https://files.pythonhosted.org/packages/77/57/5999eb8c58671f1c11eba084115e77a8899d6e694d2a18f69f0ba471ec8b/rpds_py-0.30.0-cp313-cp313-manylinux_2_17_ppc64le.manylinux2014_ppc64le.whl", hash = "sha256:76fec018282b4ead0364022e3c54b60bf368b9d926877957a8624b58419169b7", size = 515021, upload-time = "2025-11-30T20:22:47.458Z" },
    { url = "https://files.pythonhosted.org/packages/e0/af/5ab4833eadc36c0a8ed2bc5c0de0493c04f6c06de223170bd0798ff98ced/rpds_py-0.30.0-cp313-cp313-manylinux_2_17_s390x.manylinux2014_s390x.whl", hash = "sha256:692bef75a5525db97318e8cd061542b5a79812d711ea03dbc1f6f8dbb0c5f0d2", size = 414589, upload-time = "2025-11-30T20:22:48.872Z" },
    { url = "https://files.pythonhosted.org/packages/b7/de/f7192e12b21b9e9a68a6d0f249b4af3fdcdff8418be0767a627564afa1f1/rpds_py-0.30.0-cp313-cp313-manylinux_2_17_x86_64.manylinux2014_x86_64.whl", hash = "sha256:9027da1ce107104c50c81383cae773ef5c24d296dd11c99e2629dbd7967a20c6", size = 394025, upload-time = "2025-11-30T20:22:50.196Z" },
    { url = "https://files.pythonhosted.org/packages/91/c4/fc70cd0249496493500e7cc2de87504f5aa6509de1e88623431fec76d4b6/rpds_py-0.30.0-cp313-cp313-manylinux_2_31_riscv64.whl", hash = "sha256:9cf69cdda1f5968a30a359aba2f7f9aa648a9ce4b580d6826437f2b291cfc86e", size = 408895, upload-time = "2025-11-30T20:22:51.87Z" },
    { url = "https://files.pythonhosted.org/packages/58/95/d9275b05ab96556fefff73a385813eb66032e4c99f411d0795372d9abcea/rpds_py-0.30.0-cp313-cp313-manylinux_2_5_i686.manylinux1_i686.whl", hash = "sha256:a4796a717bf12b9da9d3ad002519a86063dcac8988b030e405704ef7d74d2d9d", size = 422799, upload-time = "2025-11-30T20:22:53.341Z" },
    { url = "https://files.pythonhosted.org/packages/06/c1/3088fc04b6624eb12a57eb814f0d4997a44b0d208d6cace713033ff1a6ba/rpds_py-0.30.0-cp313-cp313-musllinux_1_2_aarch64.whl", hash = "sha256:5d4c2aa7c50ad4728a094ebd5eb46c452e9cb7edbfdb18f9e1221f597a73e1e7", size = 572731, upload-time = "2025-11-30T20:22:54.778Z" },
    { url = "https://files.pythonhosted.org/packages/d8/42/c612a833183b39774e8ac8fecae81263a68b9583ee343db33ab571a7ce55/rpds_py-0.30.0-cp313-cp313-musllinux_1_2_i686.whl", hash = "sha256:ba81a9203d07805435eb06f536d95a266c21e5b2dfbf6517748ca40c98d19e31", size = 599027, upload-time = "2025-11-30T20:22:56.212Z" },
    { url = "https://files.pythonhosted.org/packages/5f/60/525a50f45b01d70005403ae0e25f43c0384369ad24ffe46e8d9068b50086/rpds_py-0.30.0-cp313-cp313-musllinux_1_2_x86_64.whl", hash = "sha256:945dccface01af02675628334f7cf49c2af4c1c904748efc5cf7bbdf0b579f95", size = 563020, upload-time = "2025-11-30T20:22:58.2Z" },
    { url = "https://files.pythonhosted.org/packages/0b/5d/47c4655e9bcd5ca907148535c10e7d489044243cc9941c16ed7cd53be91d/rpds_py-0.30.0-cp313-cp313-win32.whl", hash = "sha256:b40fb160a2db369a194cb27943582b38f79fc4887291417685f3ad693c5a1d5d", size = 223139, upload-time = "2025-11-30T20:23:00.209Z" },
    { url = "https://files.pythonhosted.org/packages/f2/e1/485132437d20aa4d3e1d8b3fb5a5e65aa8139f1e097080c2a8443201742c/rpds_py-0.30.0-cp313-cp313-win_amd64.whl", hash = "sha256:806f36b1b605e2d6a72716f321f20036b9489d29c51c91f4dd29a3e3afb73b15", size = 240224, upload-time = "2025-11-30T20:23:02.008Z" },
    { url = "https://files.pythonhosted.org/packages/24/95/ffd128ed1146a153d928617b0ef673960130be0009c77d8fbf0abe306713/rpds_py-0.30.0-cp313-cp313-win_arm64.whl", hash = "sha256:d96c2086587c7c30d44f31f42eae4eac89b60dabbac18c7669be3700f13c3ce1", size = 230645, upload-time = "2025-11-30T20:23:03.43Z" },
    { url = "https://files.pythonhosted.org/packages/ff/1b/b10de890a0def2a319a2626334a7f0ae388215eb60914dbac8a3bae54435/rpds_py-0.30.0-cp313-cp313t-macosx_10_12_x86_64.whl", hash = "sha256:eb0b93f2e5c2189ee831ee43f156ed34e2a89a78a66b98cadad955972548be5a", size = 364443, upload-time = "2025-11-30T20:23:04.878Z" },
    { url = "https://files.pythonhosted.org/packages/0d/bf/27e39f5971dc4f305a4fb9c672ca06f290f7c4e261c568f3dea16a410d47/rpds_py-0.30.0-cp313-cp313t-macosx_11_0_arm64.whl", hash = "sha256:922e10f31f303c7c920da8981051ff6d8c1a56207dbdf330d9047f6d30b70e5e", size = 353375, upload-time = "2025-11-30T20:23:06.342Z" },
    { url = "https://files.pythonhosted.org/packages/40/58/442ada3bba6e8e6615fc00483135c14a7538d2ffac30e2d933ccf6852232/rpds_py-0.30.0-cp313-cp313t-manylinux_2_17_aarch64.manylinux2014_aarch64.whl", hash = "sha256:cdc62c8286ba9bf7f47befdcea13ea0e26bf294bda99758fd90535cbaf408000", size = 383850, upload-time = "2025-11-30T20:23:07.825Z" },
    { url = "https://files.pythonhosted.org/packages/14/14/f59b0127409a33c6ef6f5c1ebd5ad8e32d7861c9c7adfa9a624fc3889f6c/rpds_py-0.30.0-cp313-cp313t-manylinux_2_17_armv7l.manylinux2014_armv7l.whl", hash = "sha256:47f9a91efc418b54fb8190a6b4aa7813a23fb79c51f4bb84e418f5476c38b8db", size = 392812, upload-time = "2025-11-30T20:23:09.228Z" },
    { url = "https://files.pythonhosted.org/packages/b3/66/e0be3e162ac299b3a22527e8913767d869e6cc75c46bd844aa43fb81ab62/rpds_py-0.30.0-cp313-cp313t-manylinux_2_17_ppc64le.manylinux2014_ppc64le.whl", hash = "sha256:1f3587eb9b17f3789ad50824084fa6f81921bbf9a795826570bda82cb3ed91f2", size = 517841, upload-time = "2025-11-30T20:23:11.186Z" },
    { url = "https://files.pythonhosted.org/packages/3d/55/fa3b9cf31d0c963ecf1ba777f7cf4b2a2c976795ac430d24a1f43d25a6ba/rpds_py-0.30.0-cp313-cp313t-manylinux_2_17_s390x.manylinux2014_s390x.whl", hash = "sha256:39c02563fc592411c2c61d26b6c5fe1e51eaa44a75aa2c8735ca88b0d9599daa", size = 408149, upload-time = "2025-11-30T20:23:12.864Z" },
    { url = "https://files.pythonhosted.org/packages/60/ca/780cf3b1a32b18c0f05c441958d3758f02544f1d613abf9488cd78876378/rpds_py-0.30.0-cp313-cp313t-manylinux_2_17_x86_64.manylinux2014_x86_64.whl", hash = "sha256:51a1234d8febafdfd33a42d97da7a43f5dcb120c1060e352a3fbc0c6d36e2083", size = 383843, upload-time = "2025-11-30T20:23:14.638Z" },
    { url = "https://files.pythonhosted.org/packages/82/86/d5f2e04f2aa6247c613da0c1dd87fcd08fa17107e858193566048a1e2f0a/rpds_py-0.30.0-cp313-cp313t-manylinux_2_31_riscv64.whl", hash = "sha256:eb2c4071ab598733724c08221091e8d80e89064cd472819285a9ab0f24bcedb9", size = 396507, upload-time = "2025-11-30T20:23:16.105Z" },
    { url = "https://files.pythonhosted.org/packages/4b/9a/453255d2f769fe44e07ea9785c8347edaf867f7026872e76c1ad9f7bed92/rpds_py-0.30.0-cp313-cp313t-manylinux_2_5_i686.manylinux1_i686.whl", hash = "sha256:6bdfdb946967d816e6adf9a3d8201bfad269c67efe6cefd7093ef959683c8de0", size = 414949, upload-time = "2025-11-30T20:23:17.539Z" },
    { url = "https://files.pythonhosted.org/packages/a3/31/622a86cdc0c45d6df0e9ccb6becdba5074735e7033c20e401a6d9d0e2ca0/rpds_py-0.30.0-cp313-cp313t-musllinux_1_2_aarch64.whl", hash = "sha256:c77afbd5f5250bf27bf516c7c4a016813eb2d3e116139aed0096940c5982da94", size = 565790, upload-time = "2025-11-30T20:23:19.029Z" },
    { url = "https://files.pythonhosted.org/packages/1c/5d/15bbf0fb4a3f58a3b1c67855ec1efcc4ceaef4e86644665fff03e1b66d8d/rpds_py-0.30.0-cp313-cp313t-musllinux_1_2_i686.whl", hash = "sha256:61046904275472a76c8c90c9ccee9013d70a6d0f73eecefd38c1ae7c39045a08", size = 590217, upload-time = "2025-11-30T20:23:20.885Z" },
    { url = "https://files.pythonhosted.org/packages/6d/61/21b8c41f68e60c8cc3b2e25644f0e3681926020f11d06ab0b78e3c6bbff1/rpds_py-0.30.0-cp313-cp313t-musllinux_1_2_x86_64.whl", hash = "sha256:4c5f36a861bc4b7da6516dbdf302c55313afa09b81931e8280361a4f6c9a2d27", size = 555806, upload-time = "2025-11-30T20:23:22.488Z" },
    { url = "https://files.pythonhosted.org/packages/f9/39/7e067bb06c31de48de3eb200f9fc7c58982a4d3db44b07e73963e10d3be9/rpds_py-0.30.0-cp313-cp313t-win32.whl", hash = "sha256:3d4a69de7a3e50ffc214ae16d79d8fbb0922972da0356dcf4d0fdca2878559c6", size = 211341, upload-time = "2025-11-30T20:23:24.449Z" },
    { url = "https://files.pythonhosted.org/packages/0a/4d/222ef0b46443cf4cf46764d9c630f3fe4abaa7245be9417e56e9f52b8f65/rpds_py-0.30.0-cp313-cp313t-win_amd64.whl", hash = "sha256:f14fc5df50a716f7ece6a80b6c78bb35ea2ca47c499e422aa4463455dd96d56d", size = 225768, upload-time = "2025-11-30T20:23:25.908Z" },
]

[[package]]
name = "ruff"
version = "0.14.7"
source = { registry = "https://pypi.org/simple" }
sdist = { url = "https://files.pythonhosted.org/packages/b7/5b/dd7406afa6c95e3d8fa9d652b6d6dd17dd4a6bf63cb477014e8ccd3dcd46/ruff-0.14.7.tar.gz", hash = "sha256:3417deb75d23bd14a722b57b0a1435561db65f0ad97435b4cf9f85ffcef34ae5", size = 5727324, upload-time = "2025-11-28T20:55:10.525Z" }
wheels = [
    { url = "https://files.pythonhosted.org/packages/8c/b1/7ea5647aaf90106f6d102230e5df874613da43d1089864da1553b899ba5e/ruff-0.14.7-py3-none-linux_armv6l.whl", hash = "sha256:b9d5cb5a176c7236892ad7224bc1e63902e4842c460a0b5210701b13e3de4fca", size = 13414475, upload-time = "2025-11-28T20:54:54.569Z" },
    { url = "https://files.pythonhosted.org/packages/af/19/fddb4cd532299db9cdaf0efdc20f5c573ce9952a11cb532d3b859d6d9871/ruff-0.14.7-py3-none-macosx_10_12_x86_64.whl", hash = "sha256:3f64fe375aefaf36ca7d7250292141e39b4cea8250427482ae779a2aa5d90015", size = 13634613, upload-time = "2025-11-28T20:55:17.54Z" },
    { url = "https://files.pythonhosted.org/packages/40/2b/469a66e821d4f3de0440676ed3e04b8e2a1dc7575cf6fa3ba6d55e3c8557/ruff-0.14.7-py3-none-macosx_11_0_arm64.whl", hash = "sha256:93e83bd3a9e1a3bda64cb771c0d47cda0e0d148165013ae2d3554d718632d554", size = 12765458, upload-time = "2025-11-28T20:55:26.128Z" },
    { url = "https://files.pythonhosted.org/packages/f1/05/0b001f734fe550bcfde4ce845948ac620ff908ab7241a39a1b39bb3c5f49/ruff-0.14.7-py3-none-manylinux_2_17_aarch64.manylinux2014_aarch64.whl", hash = "sha256:3838948e3facc59a6070795de2ae16e5786861850f78d5914a03f12659e88f94", size = 13236412, upload-time = "2025-11-28T20:55:28.602Z" },
    { url = "https://files.pythonhosted.org/packages/11/36/8ed15d243f011b4e5da75cd56d6131c6766f55334d14ba31cce5461f28aa/ruff-0.14.7-py3-none-manylinux_2_17_armv7l.manylinux2014_armv7l.whl", hash = "sha256:24c8487194d38b6d71cd0fd17a5b6715cda29f59baca1defe1e3a03240f851d1", size = 13182949, upload-time = "2025-11-28T20:55:33.265Z" },
    { url = "https://files.pythonhosted.org/packages/3b/cf/fcb0b5a195455729834f2a6eadfe2e4519d8ca08c74f6d2b564a4f18f553/ruff-0.14.7-py3-none-manylinux_2_17_i686.manylinux2014_i686.whl", hash = "sha256:79c73db6833f058a4be8ffe4a0913b6d4ad41f6324745179bd2aa09275b01d0b", size = 13816470, upload-time = "2025-11-28T20:55:08.203Z" },
    { url = "https://files.pythonhosted.org/packages/7f/5d/34a4748577ff7a5ed2f2471456740f02e86d1568a18c9faccfc73bd9ca3f/ruff-0.14.7-py3-none-manylinux_2_17_ppc64.manylinux2014_ppc64.whl", hash = "sha256:12eb7014fccff10fc62d15c79d8a6be4d0c2d60fe3f8e4d169a0d2def75f5dad", size = 15289621, upload-time = "2025-11-28T20:55:30.837Z" },
    { url = "https://files.pythonhosted.org/packages/53/53/0a9385f047a858ba133d96f3f8e3c9c66a31cc7c4b445368ef88ebeac209/ruff-0.14.7-py3-none-manylinux_2_17_ppc64le.manylinux2014_ppc64le.whl", hash = "sha256:6c623bbdc902de7ff715a93fa3bb377a4e42dd696937bf95669118773dbf0c50", size = 14975817, upload-time = "2025-11-28T20:55:24.107Z" },
    { url = "https://files.pythonhosted.org/packages/a8/d7/2f1c32af54c3b46e7fadbf8006d8b9bcfbea535c316b0bd8813d6fb25e5d/ruff-0.14.7-py3-none-manylinux_2_17_s390x.manylinux2014_s390x.whl", hash = "sha256:f53accc02ed2d200fa621593cdb3c1ae06aa9b2c3cae70bc96f72f0000ae97a9", size = 14284549, upload-time = "2025-11-28T20:55:06.08Z" },
    { url = "https://files.pythonhosted.org/packages/92/05/434ddd86becd64629c25fb6b4ce7637dd52a45cc4a4415a3008fe61c27b9/ruff-0.14.7-py3-none-manylinux_2_17_x86_64.manylinux2014_x86_64.whl", hash = "sha256:281f0e61a23fcdcffca210591f0f53aafaa15f9025b5b3f9706879aaa8683bc4", size = 14071389, upload-time = "2025-11-28T20:55:35.617Z" },
    { url = "https://files.pythonhosted.org/packages/ff/50/fdf89d4d80f7f9d4f420d26089a79b3bb1538fe44586b148451bc2ba8d9c/ruff-0.14.7-py3-none-manylinux_2_31_riscv64.whl", hash = "sha256:dbbaa5e14148965b91cb090236931182ee522a5fac9bc5575bafc5c07b9f9682", size = 14202679, upload-time = "2025-11-28T20:55:01.472Z" },
    { url = "https://files.pythonhosted.org/packages/77/54/87b34988984555425ce967f08a36df0ebd339bb5d9d0e92a47e41151eafc/ruff-0.14.7-py3-none-musllinux_1_2_aarch64.whl", hash = "sha256:1464b6e54880c0fe2f2d6eaefb6db15373331414eddf89d6b903767ae2458143", size = 13147677, upload-time = "2025-11-28T20:55:19.933Z" },
    { url = "https://files.pythonhosted.org/packages/67/29/f55e4d44edfe053918a16a3299e758e1c18eef216b7a7092550d7a9ec51c/ruff-0.14.7-py3-none-musllinux_1_2_armv7l.whl", hash = "sha256:f217ed871e4621ea6128460df57b19ce0580606c23aeab50f5de425d05226784", size = 13151392, upload-time = "2025-11-28T20:55:21.967Z" },
    { url = "https://files.pythonhosted.org/packages/36/69/47aae6dbd4f1d9b4f7085f4d9dcc84e04561ee7ad067bf52e0f9b02e3209/ruff-0.14.7-py3-none-musllinux_1_2_i686.whl", hash = "sha256:6be02e849440ed3602d2eb478ff7ff07d53e3758f7948a2a598829660988619e", size = 13412230, upload-time = "2025-11-28T20:55:12.749Z" },
    { url = "https://files.pythonhosted.org/packages/b7/4b/6e96cb6ba297f2ba502a231cd732ed7c3de98b1a896671b932a5eefa3804/ruff-0.14.7-py3-none-musllinux_1_2_x86_64.whl", hash = "sha256:19a0f116ee5e2b468dfe80c41c84e2bbd6b74f7b719bee86c2ecde0a34563bcc", size = 14195397, upload-time = "2025-11-28T20:54:56.896Z" },
    { url = "https://files.pythonhosted.org/packages/69/82/251d5f1aa4dcad30aed491b4657cecd9fb4274214da6960ffec144c260f7/ruff-0.14.7-py3-none-win32.whl", hash = "sha256:e33052c9199b347c8937937163b9b149ef6ab2e4bb37b042e593da2e6f6cccfa", size = 13126751, upload-time = "2025-11-28T20:55:03.47Z" },
    { url = "https://files.pythonhosted.org/packages/a8/b5/d0b7d145963136b564806f6584647af45ab98946660d399ec4da79cae036/ruff-0.14.7-py3-none-win_amd64.whl", hash = "sha256:e17a20ad0d3fad47a326d773a042b924d3ac31c6ca6deb6c72e9e6b5f661a7c6", size = 14531726, upload-time = "2025-11-28T20:54:59.121Z" },
    { url = "https://files.pythonhosted.org/packages/1d/d2/1637f4360ada6a368d3265bf39f2cf737a0aaab15ab520fc005903e883f8/ruff-0.14.7-py3-none-win_arm64.whl", hash = "sha256:be4d653d3bea1b19742fcc6502354e32f65cd61ff2fbdb365803ef2c2aec6228", size = 13609215, upload-time = "2025-11-28T20:55:15.375Z" },
]

[[package]]
name = "selenium"
version = "4.38.0"
source = { registry = "https://pypi.org/simple" }
dependencies = [
    { name = "certifi" },
    { name = "trio" },
    { name = "trio-websocket" },
    { name = "typing-extensions" },
    { name = "urllib3", extra = ["socks"] },
    { name = "websocket-client" },
]
sdist = { url = "https://files.pythonhosted.org/packages/c9/a0/60a5e7e946420786d57816f64536e21a29f0554706b36f3cba348107024c/selenium-4.38.0.tar.gz", hash = "sha256:c117af6727859d50f622d6d0785b945c5db3e28a45ec12ad85cee2e7cc84fc4c", size = 924101, upload-time = "2025-10-25T02:13:06.752Z" }
wheels = [
    { url = "https://files.pythonhosted.org/packages/8a/d3/76c8f4a8d99b9f1ebcf9a611b4dd992bf5ee082a6093cfc649af3d10f35b/selenium-4.38.0-py3-none-any.whl", hash = "sha256:ed47563f188130a6fd486b327ca7ba48c5b11fb900e07d6457befdde320e35fd", size = 9694571, upload-time = "2025-10-25T02:13:04.417Z" },
]

[[package]]
name = "sentry-sdk"
version = "2.46.0"
source = { registry = "https://pypi.org/simple" }
dependencies = [
    { name = "certifi" },
    { name = "urllib3" },
]
sdist = { url = "https://files.pythonhosted.org/packages/7c/d7/c140a5837649e2bf2ec758494fde1d9a016c76777eab64e75ef38d685bbb/sentry_sdk-2.46.0.tar.gz", hash = "sha256:91821a23460725734b7741523021601593f35731808afc0bb2ba46c27b8acd91", size = 374761, upload-time = "2025-11-24T09:34:13.932Z" }
wheels = [
    { url = "https://files.pythonhosted.org/packages/4b/b6/ce7c502a366f4835b1f9c057753f6989a92d3c70cbadb168193f5fb7499b/sentry_sdk-2.46.0-py2.py3-none-any.whl", hash = "sha256:4eeeb60198074dff8d066ea153fa6f241fef1668c10900ea53a4200abc8da9b1", size = 406266, upload-time = "2025-11-24T09:34:12.114Z" },
]

[[package]]
name = "setuptools"
version = "80.9.0"
source = { registry = "https://pypi.org/simple" }
sdist = { url = "https://files.pythonhosted.org/packages/18/5d/3bf57dcd21979b887f014ea83c24ae194cfcd12b9e0fda66b957c69d1fca/setuptools-80.9.0.tar.gz", hash = "sha256:f36b47402ecde768dbfafc46e8e4207b4360c654f1f3bb84475f0a28628fb19c", size = 1319958, upload-time = "2025-05-27T00:56:51.443Z" }
wheels = [
    { url = "https://files.pythonhosted.org/packages/a3/dc/17031897dae0efacfea57dfd3a82fdd2a2aeb58e0ff71b77b87e44edc772/setuptools-80.9.0-py3-none-any.whl", hash = "sha256:062d34222ad13e0cc312a4c02d73f059e86a4acbfbdea8f8f76b28c99f306922", size = 1201486, upload-time = "2025-05-27T00:56:49.664Z" },
]

[[package]]
name = "setuptools-git"
version = "1.2"
source = { registry = "https://pypi.org/simple" }
sdist = { url = "https://files.pythonhosted.org/packages/d9/c5/396c2c06cc89d4ce2d8ccf1d7e6cf31b33d4466a7c65a67a992adb3c6f29/setuptools-git-1.2.tar.gz", hash = "sha256:ff64136da01aabba76ae88b050e7197918d8b2139ccbf6144e14d472b9c40445", size = 10546, upload-time = "2017-02-18T00:31:00.908Z" }
wheels = [
    { url = "https://files.pythonhosted.org/packages/05/97/dd99fa9c0d9627a7b3c103a00f1566d8193aca8d473884ed258cca82b06f/setuptools_git-1.2-py2.py3-none-any.whl", hash = "sha256:e7764dccce7d97b4b5a330d7b966aac6f9ac026385743fd6cedad553f2494cfa", size = 10965, upload-time = "2017-02-18T00:31:15.411Z" },
]

[[package]]
name = "simplejson"
version = "3.20.2"
source = { registry = "https://pypi.org/simple" }
sdist = { url = "https://files.pythonhosted.org/packages/41/f4/a1ac5ed32f7ed9a088d62a59d410d4c204b3b3815722e2ccfb491fa8251b/simplejson-3.20.2.tar.gz", hash = "sha256:5fe7a6ce14d1c300d80d08695b7f7e633de6cd72c80644021874d985b3393649", size = 85784, upload-time = "2025-09-26T16:29:36.64Z" }
wheels = [
    { url = "https://files.pythonhosted.org/packages/5e/9e/f326d43f6bf47f4e7704a4426c36e044c6bedfd24e072fb8e27589a373a5/simplejson-3.20.2-cp313-cp313-macosx_10_13_universal2.whl", hash = "sha256:90d311ba8fcd733a3677e0be21804827226a57144130ba01c3c6a325e887dd86", size = 93530, upload-time = "2025-09-26T16:28:18.07Z" },
    { url = "https://files.pythonhosted.org/packages/35/28/5a4b8f3483fbfb68f3f460bc002cef3a5735ef30950e7c4adce9c8da15c7/simplejson-3.20.2-cp313-cp313-macosx_10_13_x86_64.whl", hash = "sha256:feed6806f614bdf7f5cb6d0123cb0c1c5f40407ef103aa935cffaa694e2e0c74", size = 75846, upload-time = "2025-09-26T16:28:19.12Z" },
    { url = "https://files.pythonhosted.org/packages/7a/4d/30dfef83b9ac48afae1cf1ab19c2867e27b8d22b5d9f8ca7ce5a0a157d8c/simplejson-3.20.2-cp313-cp313-macosx_11_0_arm64.whl", hash = "sha256:6b1d8d7c3e1a205c49e1aee6ba907dcb8ccea83651e6c3e2cb2062f1e52b0726", size = 75661, upload-time = "2025-09-26T16:28:20.219Z" },
    { url = "https://files.pythonhosted.org/packages/09/1d/171009bd35c7099d72ef6afd4bb13527bab469965c968a17d69a203d62a6/simplejson-3.20.2-cp313-cp313-manylinux_2_17_aarch64.manylinux2014_aarch64.whl", hash = "sha256:552f55745044a24c3cb7ec67e54234be56d5d6d0e054f2e4cf4fb3e297429be5", size = 150579, upload-time = "2025-09-26T16:28:21.337Z" },
    { url = "https://files.pythonhosted.org/packages/61/ae/229bbcf90a702adc6bfa476e9f0a37e21d8c58e1059043038797cbe75b8c/simplejson-3.20.2-cp313-cp313-manylinux_2_17_ppc64le.manylinux2014_ppc64le.whl", hash = "sha256:c2da97ac65165d66b0570c9e545786f0ac7b5de5854d3711a16cacbcaa8c472d", size = 158797, upload-time = "2025-09-26T16:28:22.53Z" },
    { url = "https://files.pythonhosted.org/packages/90/c5/fefc0ac6b86b9108e302e0af1cf57518f46da0baedd60a12170791d56959/simplejson-3.20.2-cp313-cp313-manylinux_2_5_i686.manylinux1_i686.manylinux_2_17_i686.manylinux2014_i686.whl", hash = "sha256:f59a12966daa356bf68927fca5a67bebac0033cd18b96de9c2d426cd11756cd0", size = 148851, upload-time = "2025-09-26T16:28:23.733Z" },
    { url = "https://files.pythonhosted.org/packages/43/f1/b392952200f3393bb06fbc4dd975fc63a6843261705839355560b7264eb2/simplejson-3.20.2-cp313-cp313-manylinux_2_5_x86_64.manylinux1_x86_64.manylinux_2_17_x86_64.manylinux2014_x86_64.whl", hash = "sha256:133ae2098a8e162c71da97cdab1f383afdd91373b7ff5fe65169b04167da976b", size = 152598, upload-time = "2025-09-26T16:28:24.962Z" },
    { url = "https://files.pythonhosted.org/packages/f4/b4/d6b7279e52a3e9c0fa8c032ce6164e593e8d9cf390698ee981ed0864291b/simplejson-3.20.2-cp313-cp313-musllinux_1_2_aarch64.whl", hash = "sha256:7977640af7b7d5e6a852d26622057d428706a550f7f5083e7c4dd010a84d941f", size = 150498, upload-time = "2025-09-26T16:28:26.114Z" },
    { url = "https://files.pythonhosted.org/packages/62/22/ec2490dd859224326d10c2fac1353e8ad5c84121be4837a6dd6638ba4345/simplejson-3.20.2-cp313-cp313-musllinux_1_2_i686.whl", hash = "sha256:b530ad6d55e71fa9e93e1109cf8182f427a6355848a4ffa09f69cc44e1512522", size = 152129, upload-time = "2025-09-26T16:28:27.552Z" },
    { url = "https://files.pythonhosted.org/packages/33/ce/b60214d013e93dd9e5a705dcb2b88b6c72bada442a97f79828332217f3eb/simplejson-3.20.2-cp313-cp313-musllinux_1_2_ppc64le.whl", hash = "sha256:bd96a7d981bf64f0e42345584768da4435c05b24fd3c364663f5fbc8fabf82e3", size = 159359, upload-time = "2025-09-26T16:28:28.667Z" },
    { url = "https://files.pythonhosted.org/packages/99/21/603709455827cdf5b9d83abe726343f542491ca8dc6a2528eb08de0cf034/simplejson-3.20.2-cp313-cp313-musllinux_1_2_x86_64.whl", hash = "sha256:f28ee755fadb426ba2e464d6fcf25d3f152a05eb6b38e0b4f790352f5540c769", size = 154717, upload-time = "2025-09-26T16:28:30.288Z" },
    { url = "https://files.pythonhosted.org/packages/3c/f9/dc7f7a4bac16cf7eb55a4df03ad93190e11826d2a8950052949d3dfc11e2/simplejson-3.20.2-cp313-cp313-win32.whl", hash = "sha256:472785b52e48e3eed9b78b95e26a256f59bb1ee38339be3075dad799e2e1e661", size = 74289, upload-time = "2025-09-26T16:28:31.809Z" },
    { url = "https://files.pythonhosted.org/packages/87/10/d42ad61230436735c68af1120622b28a782877146a83d714da7b6a2a1c4e/simplejson-3.20.2-cp313-cp313-win_amd64.whl", hash = "sha256:a1a85013eb33e4820286139540accbe2c98d2da894b2dcefd280209db508e608", size = 75972, upload-time = "2025-09-26T16:28:32.883Z" },
    { url = "https://files.pythonhosted.org/packages/05/5b/83e1ff87eb60ca706972f7e02e15c0b33396e7bdbd080069a5d1b53cf0d8/simplejson-3.20.2-py3-none-any.whl", hash = "sha256:3b6bb7fb96efd673eac2e4235200bfffdc2353ad12c54117e1e4e2fc485ac017", size = 57309, upload-time = "2025-09-26T16:29:35.312Z" },
]

[[package]]
name = "single-source"
version = "0.4.0"
source = { registry = "https://pypi.org/simple" }
sdist = { url = "https://files.pythonhosted.org/packages/85/c5/096cda37599fb12f9930266ebb66e72e0ef3c39eb8be1934025f44e9c7ed/single_source-0.4.0.tar.gz", hash = "sha256:7917aa113bda60072f01952e2966cd7247f0ec16fe52a1555f3c066b553e98b4", size = 4803, upload-time = "2024-06-11T10:08:33.357Z" }
wheels = [
    { url = "https://files.pythonhosted.org/packages/7f/34/c26bc3fbd88437ae3417f57f10c5eff926e095cc3d61a235478907c28b2d/single_source-0.4.0-py3-none-any.whl", hash = "sha256:38880b16e6e0ca2e012f85dc3820eb31999ace5f1d9a588395ea38f8bd0775f5", size = 5590, upload-time = "2024-06-11T10:08:31.626Z" },
]

[[package]]
name = "six"
version = "1.17.0"
source = { registry = "https://pypi.org/simple" }
sdist = { url = "https://files.pythonhosted.org/packages/94/e7/b2c673351809dca68a0e064b6af791aa332cf192da575fd474ed7d6f16a2/six-1.17.0.tar.gz", hash = "sha256:ff70335d468e7eb6ec65b95b99d3a2836546063f63acc5171de367e834932a81", size = 34031, upload-time = "2024-12-04T17:35:28.174Z" }
wheels = [
    { url = "https://files.pythonhosted.org/packages/b7/ce/149a00dd41f10bc29e5921b496af8b574d8413afcd5e30dfa0ed46c2cc5e/six-1.17.0-py2.py3-none-any.whl", hash = "sha256:4721f391ed90541fddacab5acf947aa0d3dc7d27b2e1e8eda2be8970586c3274", size = 11050, upload-time = "2024-12-04T17:35:26.475Z" },
]

[[package]]
name = "smmap"
version = "5.0.2"
source = { registry = "https://pypi.org/simple" }
sdist = { url = "https://files.pythonhosted.org/packages/44/cd/a040c4b3119bbe532e5b0732286f805445375489fceaec1f48306068ee3b/smmap-5.0.2.tar.gz", hash = "sha256:26ea65a03958fa0c8a1c7e8c7a58fdc77221b8910f6be2131affade476898ad5", size = 22329, upload-time = "2025-01-02T07:14:40.909Z" }
wheels = [
    { url = "https://files.pythonhosted.org/packages/04/be/d09147ad1ec7934636ad912901c5fd7667e1c858e19d355237db0d0cd5e4/smmap-5.0.2-py3-none-any.whl", hash = "sha256:b30115f0def7d7531d22a0fb6502488d879e75b260a9db4d0819cfb25403af5e", size = 24303, upload-time = "2025-01-02T07:14:38.724Z" },
]

[[package]]
name = "snapshottest"
version = "1.0.0a1"
source = { registry = "https://pypi.org/simple" }
dependencies = [
    { name = "fastdiff" },
    { name = "termcolor" },
]
sdist = { url = "https://files.pythonhosted.org/packages/c9/59/1310c421795b57a93fc4b690d0496b911f70be6c99def4bae4f537bc807b/snapshottest-1.0.0a1.tar.gz", hash = "sha256:6ef848ee4d6621baff79df6a36bb1da4d7eddf5013dc6b9ca9c361bc42c605b9", size = 26071, upload-time = "2024-08-01T09:38:15.396Z" }
wheels = [
    { url = "https://files.pythonhosted.org/packages/0d/a4/4b8761ed2b0420103bae46196005e714fd8694ab3bb1ba8a3a631a59f23d/snapshottest-1.0.0a1-py3-none-any.whl", hash = "sha256:fff0e1da3825c32d001018777c3b56d1eae1c850fc5b3418618da3d7f2cd152f", size = 17063, upload-time = "2024-08-01T09:38:13.499Z" },
]

[[package]]
name = "sniffio"
version = "1.3.1"
source = { registry = "https://pypi.org/simple" }
sdist = { url = "https://files.pythonhosted.org/packages/a2/87/a6771e1546d97e7e041b6ae58d80074f81b7d5121207425c964ddf5cfdbd/sniffio-1.3.1.tar.gz", hash = "sha256:f4324edc670a0f49750a81b895f35c3adb843cca46f0530f79fc1babb23789dc", size = 20372, upload-time = "2024-02-25T23:20:04.057Z" }
wheels = [
    { url = "https://files.pythonhosted.org/packages/e9/44/75a9c9421471a6c4805dbf2356f7c181a29c1879239abab1ea2cc8f38b40/sniffio-1.3.1-py3-none-any.whl", hash = "sha256:2f6da418d1f1e0fddd844478f41680e794e6051915791a034ff65e5f100525a2", size = 10235, upload-time = "2024-02-25T23:20:01.196Z" },
]

[[package]]
name = "social-auth-app-django"
version = "5.6.0"
source = { registry = "https://pypi.org/simple" }
dependencies = [
    { name = "django" },
    { name = "social-auth-core" },
]
sdist = { url = "https://files.pythonhosted.org/packages/4e/7d/cd7e0958db16e478ecdf2137621a46aa95bfd7d3991d29cf15f2bdf18b0a/social_auth_app_django-5.6.0.tar.gz", hash = "sha256:c695501fcbf6fe87f68f5a79e379abe853662f5129e7ec6cb758a75d5b28c888", size = 29195, upload-time = "2025-10-09T11:56:08.48Z" }
wheels = [
    { url = "https://files.pythonhosted.org/packages/1d/02/738d8c89d6d67a25a568fc6a7744949ddf037153705c6d5c676ce25b9812/social_auth_app_django-5.6.0-py3-none-any.whl", hash = "sha256:43ca88cc5cd9161710896165ced58b3155e8aafaaff847e859879194770f138d", size = 28708, upload-time = "2025-10-09T11:56:07.633Z" },
]

[[package]]
name = "social-auth-core"
version = "4.7.0"
source = { registry = "https://pypi.org/simple" }
dependencies = [
    { name = "cryptography" },
    { name = "defusedxml" },
    { name = "oauthlib" },
    { name = "pyjwt" },
    { name = "python3-openid" },
    { name = "requests" },
    { name = "requests-oauthlib" },
]
sdist = { url = "https://files.pythonhosted.org/packages/87/c0/466383c22767604c573f15aff3ea2c37aacf3c10281f31199c02ac0017ef/social_auth_core-4.7.0.tar.gz", hash = "sha256:2bba127c7b7166a81085ddb0c248d93751b3bc3cdab8569f62d9f70c6bc4ed40", size = 230894, upload-time = "2025-06-27T06:34:27.15Z" }
wheels = [
    { url = "https://files.pythonhosted.org/packages/e3/3e/1b1ed868b840ecf5e7b02fc8ab20718ac24e184b90057815fee2ebbc107d/social_auth_core-4.7.0-py3-none-any.whl", hash = "sha256:9eef9b49c332d1a3265b37dcc698a7ace97c3fc59df2d874b51576d11d31f6a6", size = 427867, upload-time = "2025-06-27T06:34:25.715Z" },
]

[[package]]
name = "sorl-thumbnail"
version = "12.11.0"
source = { registry = "https://pypi.org/simple" }
sdist = { url = "https://files.pythonhosted.org/packages/28/e9/38491b3556c2ec19b53d0dcc5474359fb9344ce24a26745d3ca88237b848/sorl_thumbnail-12.11.0.tar.gz", hash = "sha256:191b89c27ecb40b5c2a35549d557d17c4841c6aff439b2e17b938b91eea463b3", size = 667102, upload-time = "2024-09-21T17:12:08.585Z" }
wheels = [
    { url = "https://files.pythonhosted.org/packages/bf/b4/4ff585c7b096fe82e55ee8d1dbae74f5f7cedacbf08cb25c9a83755e4ef3/sorl_thumbnail-12.11.0-py3-none-any.whl", hash = "sha256:e3e375013ca3f14bca9f98fe9861153adac3a6ea4af5e9dc3f31cb605df765b5", size = 42789, upload-time = "2024-09-21T17:11:54.11Z" },
]

[[package]]
name = "sortedcontainers"
version = "2.4.0"
source = { registry = "https://pypi.org/simple" }
sdist = { url = "https://files.pythonhosted.org/packages/e8/c4/ba2f8066cceb6f23394729afe52f3bf7adec04bf9ed2c820b39e19299111/sortedcontainers-2.4.0.tar.gz", hash = "sha256:25caa5a06cc30b6b83d11423433f65d1f9d76c4c6a0c90e3379eaa43b9bfdb88", size = 30594, upload-time = "2021-05-16T22:03:42.897Z" }
wheels = [
    { url = "https://files.pythonhosted.org/packages/32/46/9cb0e58b2deb7f82b84065f37f3bffeb12413f947f9388e4cac22c4621ce/sortedcontainers-2.4.0-py2.py3-none-any.whl", hash = "sha256:a163dcaede0f1c021485e957a39245190e74249897e2ae4b2aa38595db237ee0", size = 29575, upload-time = "2021-05-16T22:03:41.177Z" },
]

[[package]]
name = "soupsieve"
version = "2.8"
source = { registry = "https://pypi.org/simple" }
sdist = { url = "https://files.pythonhosted.org/packages/6d/e6/21ccce3262dd4889aa3332e5a119a3491a95e8f60939870a3a035aabac0d/soupsieve-2.8.tar.gz", hash = "sha256:e2dd4a40a628cb5f28f6d4b0db8800b8f581b65bb380b97de22ba5ca8d72572f", size = 103472, upload-time = "2025-08-27T15:39:51.78Z" }
wheels = [
    { url = "https://files.pythonhosted.org/packages/14/a0/bb38d3b76b8cae341dad93a2dd83ab7462e6dbcdd84d43f54ee60a8dc167/soupsieve-2.8-py3-none-any.whl", hash = "sha256:0cc76456a30e20f5d7f2e14a98a4ae2ee4e5abdc7c5ea0aafe795f344bc7984c", size = 36679, upload-time = "2025-08-27T15:39:50.179Z" },
]

[[package]]
name = "sqlparse"
version = "0.5.4"
source = { registry = "https://pypi.org/simple" }
sdist = { url = "https://files.pythonhosted.org/packages/18/67/701f86b28d63b2086de47c942eccf8ca2208b3be69715a1119a4e384415a/sqlparse-0.5.4.tar.gz", hash = "sha256:4396a7d3cf1cd679c1be976cf3dc6e0a51d0111e87787e7a8d780e7d5a998f9e", size = 120112, upload-time = "2025-11-28T07:10:18.377Z" }
wheels = [
    { url = "https://files.pythonhosted.org/packages/25/70/001ee337f7aa888fb2e3f5fd7592a6afc5283adb1ed44ce8df5764070f22/sqlparse-0.5.4-py3-none-any.whl", hash = "sha256:99a9f0314977b76d776a0fcb8554de91b9bb8a18560631d6bc48721d07023dcb", size = 45933, upload-time = "2025-11-28T07:10:19.73Z" },
]

[[package]]
name = "stack-data"
version = "0.6.3"
source = { registry = "https://pypi.org/simple" }
dependencies = [
    { name = "asttokens" },
    { name = "executing" },
    { name = "pure-eval" },
]
sdist = { url = "https://files.pythonhosted.org/packages/28/e3/55dcc2cfbc3ca9c29519eb6884dd1415ecb53b0e934862d3559ddcb7e20b/stack_data-0.6.3.tar.gz", hash = "sha256:836a778de4fec4dcd1dcd89ed8abff8a221f58308462e1c4aa2a3cf30148f0b9", size = 44707, upload-time = "2023-09-30T13:58:05.479Z" }
wheels = [
    { url = "https://files.pythonhosted.org/packages/f1/7b/ce1eafaf1a76852e2ec9b22edecf1daa58175c090266e9f6c64afcd81d91/stack_data-0.6.3-py3-none-any.whl", hash = "sha256:d5558e0c25a4cb0853cddad3d77da9891a08cb85dd9f9f91b9f8cd66e511e695", size = 24521, upload-time = "2023-09-30T13:58:03.53Z" },
]

[[package]]
name = "style"
version = "1.1.0"
source = { registry = "https://pypi.org/simple" }
sdist = { url = "https://files.pythonhosted.org/packages/6d/43/1aea4a07f3755195e6bf4b4f1a6667eda4bd1d23c5f5d12e92d894d8a052/style-1.1.0.tar.gz", hash = "sha256:8eb365fc15039b19b728bd4e6e85fb7daf24e7aeeec6a15a666f97484c564005", size = 3766, upload-time = "2017-08-25T15:11:35.151Z" }
wheels = [
    { url = "https://files.pythonhosted.org/packages/4c/0b/6be2071e20c621e7beb01b86e8474c2ec344a9750ba5315886f24d6e7386/style-1.1.0-py2.py3-none-any.whl", hash = "sha256:6485a4bcb84629341a5fd1587fe3ac4887daa4741f0c8a1d01b9c3c8a263afe7", size = 6427, upload-time = "2017-08-25T15:11:34.439Z" },
]

[[package]]
name = "super-collections"
version = "0.6.2"
source = { registry = "https://pypi.org/simple" }
dependencies = [
    { name = "hjson" },
]
sdist = { url = "https://files.pythonhosted.org/packages/e0/de/a0c3d1244912c260638f0f925e190e493ccea37ecaea9bbad7c14413b803/super_collections-0.6.2.tar.gz", hash = "sha256:0c8d8abacd9fad2c7c1c715f036c29f5db213f8cac65f24d45ecba12b4da187a", size = 31315, upload-time = "2025-09-30T00:37:08.067Z" }
wheels = [
    { url = "https://files.pythonhosted.org/packages/17/43/47c7cf84b3bd74a8631b02d47db356656bb8dff6f2e61a4c749963814d0d/super_collections-0.6.2-py3-none-any.whl", hash = "sha256:291b74d26299e9051d69ad9d89e61b07b6646f86a57a2f5ab3063d206eee9c56", size = 16173, upload-time = "2025-09-30T00:37:07.104Z" },
]

[[package]]
name = "swapper"
version = "1.4.0"
source = { registry = "https://pypi.org/simple" }
sdist = { url = "https://files.pythonhosted.org/packages/9b/3b/98ea1cfc04dc9805d58c5a96dd006f5d88a5a32b7b05e1f5a1c00363bb9a/swapper-1.4.0.tar.gz", hash = "sha256:9e083af114ee0593241a7b877e3e0e7d3a580454f5d59016c667a5563306f8fe", size = 12668, upload-time = "2024-08-14T19:36:07.539Z" }
wheels = [
    { url = "https://files.pythonhosted.org/packages/e9/53/c59363308ef97507a680372471e25e1ebab2e706a45a7c416eea6474c928/swapper-1.4.0-py2.py3-none-any.whl", hash = "sha256:57b8378aad234242542fe32dc6e8cff0ed24b63493d20b3c88ee01f894b9345e", size = 7106, upload-time = "2024-08-14T19:36:06.247Z" },
]

[[package]]
name = "tablib"
version = "3.9.0"
source = { registry = "https://pypi.org/simple" }
sdist = { url = "https://files.pythonhosted.org/packages/11/00/416d2ba54d7d58a7f7c61bf62dfeb48fd553cf49614daf83312f2d2c156e/tablib-3.9.0.tar.gz", hash = "sha256:1b6abd8edb0f35601e04c6161d79660fdcde4abb4a54f66cc9f9054bd55d5fe2", size = 125565, upload-time = "2025-10-15T18:21:56.263Z" }
wheels = [
    { url = "https://files.pythonhosted.org/packages/66/6b/32e51d847148b299088fc42d3d896845fd09c5247190133ea69dbe71ba51/tablib-3.9.0-py3-none-any.whl", hash = "sha256:eda17cd0d4dda614efc0e710227654c60ddbeb1ca92cdcfc5c3bd1fc5f5a6e4a", size = 49580, upload-time = "2025-10-15T18:21:44.185Z" },
]

[[package]]
name = "tblib"
version = "3.2.2"
source = { registry = "https://pypi.org/simple" }
sdist = { url = "https://files.pythonhosted.org/packages/f4/8a/14c15ae154895cc131174f858c707790d416c444fc69f93918adfd8c4c0b/tblib-3.2.2.tar.gz", hash = "sha256:e9a652692d91bf4f743d4a15bc174c0b76afc750fe8c7b6d195cc1c1d6d2ccec", size = 35046, upload-time = "2025-11-12T12:21:16.572Z" }
wheels = [
    { url = "https://files.pythonhosted.org/packages/02/be/5d2d47b1fb58943194fb59dcf222f7c4e35122ec0ffe8c36e18b5d728f0b/tblib-3.2.2-py3-none-any.whl", hash = "sha256:26bdccf339bcce6a88b2b5432c988b266ebbe63a4e593f6b578b1d2e723d2b76", size = 12893, upload-time = "2025-11-12T12:21:14.407Z" },
]

[[package]]
name = "termcolor"
version = "3.2.0"
source = { registry = "https://pypi.org/simple" }
sdist = { url = "https://files.pythonhosted.org/packages/87/56/ab275c2b56a5e2342568838f0d5e3e66a32354adcc159b495e374cda43f5/termcolor-3.2.0.tar.gz", hash = "sha256:610e6456feec42c4bcd28934a8c87a06c3fa28b01561d46aa09a9881b8622c58", size = 14423, upload-time = "2025-10-25T19:11:42.586Z" }
wheels = [
    { url = "https://files.pythonhosted.org/packages/f9/d5/141f53d7c1eb2a80e6d3e9a390228c3222c27705cbe7f048d3623053f3ca/termcolor-3.2.0-py3-none-any.whl", hash = "sha256:a10343879eba4da819353c55cb8049b0933890c2ebf9ad5d3ecd2bb32ea96ea6", size = 7698, upload-time = "2025-10-25T19:11:41.536Z" },
]

[[package]]
name = "tinycss2"
version = "1.4.0"
source = { registry = "https://pypi.org/simple" }
dependencies = [
    { name = "webencodings" },
]
sdist = { url = "https://files.pythonhosted.org/packages/7a/fd/7a5ee21fd08ff70d3d33a5781c255cbe779659bd03278feb98b19ee550f4/tinycss2-1.4.0.tar.gz", hash = "sha256:10c0972f6fc0fbee87c3edb76549357415e94548c1ae10ebccdea16fb404a9b7", size = 87085, upload-time = "2024-10-24T14:58:29.895Z" }
wheels = [
    { url = "https://files.pythonhosted.org/packages/e6/34/ebdc18bae6aa14fbee1a08b63c015c72b64868ff7dae68808ab500c492e2/tinycss2-1.4.0-py3-none-any.whl", hash = "sha256:3a49cf47b7675da0b15d0c6e1df8df4ebd96e9394bb905a5775adb0d884c5289", size = 26610, upload-time = "2024-10-24T14:58:28.029Z" },
]

[[package]]
name = "tinyhtml5"
version = "2.0.0"
source = { registry = "https://pypi.org/simple" }
dependencies = [
    { name = "webencodings" },
]
sdist = { url = "https://files.pythonhosted.org/packages/fd/03/6111ed99e9bf7dfa1c30baeef0e0fb7e0bd387bd07f8e5b270776fe1de3f/tinyhtml5-2.0.0.tar.gz", hash = "sha256:086f998833da24c300c414d9fe81d9b368fd04cb9d2596a008421cbc705fcfcc", size = 179507, upload-time = "2024-10-29T15:37:14.078Z" }
wheels = [
    { url = "https://files.pythonhosted.org/packages/5c/de/27c57899297163a4a84104d5cec0af3b1ac5faf62f44667e506373c6b8ce/tinyhtml5-2.0.0-py3-none-any.whl", hash = "sha256:13683277c5b176d070f82d099d977194b7a1e26815b016114f581a74bbfbf47e", size = 39793, upload-time = "2024-10-29T15:37:11.743Z" },
]

[[package]]
name = "tomli"
version = "2.3.0"
source = { registry = "https://pypi.org/simple" }
sdist = { url = "https://files.pythonhosted.org/packages/52/ed/3f73f72945444548f33eba9a87fc7a6e969915e7b1acc8260b30e1f76a2f/tomli-2.3.0.tar.gz", hash = "sha256:64be704a875d2a59753d80ee8a533c3fe183e3f06807ff7dc2232938ccb01549", size = 17392, upload-time = "2025-10-08T22:01:47.119Z" }
wheels = [
    { url = "https://files.pythonhosted.org/packages/89/48/06ee6eabe4fdd9ecd48bf488f4ac783844fd777f547b8d1b61c11939974e/tomli-2.3.0-cp313-cp313-macosx_10_13_x86_64.whl", hash = "sha256:5192f562738228945d7b13d4930baffda67b69425a7f0da96d360b0a3888136b", size = 154819, upload-time = "2025-10-08T22:01:17.964Z" },
    { url = "https://files.pythonhosted.org/packages/f1/01/88793757d54d8937015c75dcdfb673c65471945f6be98e6a0410fba167ed/tomli-2.3.0-cp313-cp313-macosx_11_0_arm64.whl", hash = "sha256:be71c93a63d738597996be9528f4abe628d1adf5e6eb11607bc8fe1a510b5dae", size = 148766, upload-time = "2025-10-08T22:01:18.959Z" },
    { url = "https://files.pythonhosted.org/packages/42/17/5e2c956f0144b812e7e107f94f1cc54af734eb17b5191c0bbfb72de5e93e/tomli-2.3.0-cp313-cp313-manylinux2014_aarch64.manylinux_2_17_aarch64.manylinux_2_28_aarch64.whl", hash = "sha256:c4665508bcbac83a31ff8ab08f424b665200c0e1e645d2bd9ab3d3e557b6185b", size = 240771, upload-time = "2025-10-08T22:01:20.106Z" },
    { url = "https://files.pythonhosted.org/packages/d5/f4/0fbd014909748706c01d16824eadb0307115f9562a15cbb012cd9b3512c5/tomli-2.3.0-cp313-cp313-manylinux2014_x86_64.manylinux_2_17_x86_64.manylinux_2_28_x86_64.whl", hash = "sha256:4021923f97266babc6ccab9f5068642a0095faa0a51a246a6a02fccbb3514eaf", size = 248586, upload-time = "2025-10-08T22:01:21.164Z" },
    { url = "https://files.pythonhosted.org/packages/30/77/fed85e114bde5e81ecf9bc5da0cc69f2914b38f4708c80ae67d0c10180c5/tomli-2.3.0-cp313-cp313-musllinux_1_2_aarch64.whl", hash = "sha256:a4ea38c40145a357d513bffad0ed869f13c1773716cf71ccaa83b0fa0cc4e42f", size = 244792, upload-time = "2025-10-08T22:01:22.417Z" },
    { url = "https://files.pythonhosted.org/packages/55/92/afed3d497f7c186dc71e6ee6d4fcb0acfa5f7d0a1a2878f8beae379ae0cc/tomli-2.3.0-cp313-cp313-musllinux_1_2_x86_64.whl", hash = "sha256:ad805ea85eda330dbad64c7ea7a4556259665bdf9d2672f5dccc740eb9d3ca05", size = 248909, upload-time = "2025-10-08T22:01:23.859Z" },
    { url = "https://files.pythonhosted.org/packages/f8/84/ef50c51b5a9472e7265ce1ffc7f24cd4023d289e109f669bdb1553f6a7c2/tomli-2.3.0-cp313-cp313-win32.whl", hash = "sha256:97d5eec30149fd3294270e889b4234023f2c69747e555a27bd708828353ab606", size = 96946, upload-time = "2025-10-08T22:01:24.893Z" },
    { url = "https://files.pythonhosted.org/packages/b2/b7/718cd1da0884f281f95ccfa3a6cc572d30053cba64603f79d431d3c9b61b/tomli-2.3.0-cp313-cp313-win_amd64.whl", hash = "sha256:0c95ca56fbe89e065c6ead5b593ee64b84a26fca063b5d71a1122bf26e533999", size = 107705, upload-time = "2025-10-08T22:01:26.153Z" },
    { url = "https://files.pythonhosted.org/packages/77/b8/0135fadc89e73be292b473cb820b4f5a08197779206b33191e801feeae40/tomli-2.3.0-py3-none-any.whl", hash = "sha256:e95b1af3c5b07d9e643909b5abbec77cd9f1217e6d0bca72b0234736b9fb1f1b", size = 14408, upload-time = "2025-10-08T22:01:46.04Z" },
]

[[package]]
name = "tornado"
version = "6.5.2"
source = { registry = "https://pypi.org/simple" }
sdist = { url = "https://files.pythonhosted.org/packages/09/ce/1eb500eae19f4648281bb2186927bb062d2438c2e5093d1360391afd2f90/tornado-6.5.2.tar.gz", hash = "sha256:ab53c8f9a0fa351e2c0741284e06c7a45da86afb544133201c5cc8578eb076a0", size = 510821, upload-time = "2025-08-08T18:27:00.78Z" }
wheels = [
    { url = "https://files.pythonhosted.org/packages/f6/48/6a7529df2c9cc12efd2e8f5dd219516184d703b34c06786809670df5b3bd/tornado-6.5.2-cp39-abi3-macosx_10_9_universal2.whl", hash = "sha256:2436822940d37cde62771cff8774f4f00b3c8024fe482e16ca8387b8a2724db6", size = 442563, upload-time = "2025-08-08T18:26:42.945Z" },
    { url = "https://files.pythonhosted.org/packages/f2/b5/9b575a0ed3e50b00c40b08cbce82eb618229091d09f6d14bce80fc01cb0b/tornado-6.5.2-cp39-abi3-macosx_10_9_x86_64.whl", hash = "sha256:583a52c7aa94ee046854ba81d9ebb6c81ec0fd30386d96f7640c96dad45a03ef", size = 440729, upload-time = "2025-08-08T18:26:44.473Z" },
    { url = "https://files.pythonhosted.org/packages/1b/4e/619174f52b120efcf23633c817fd3fed867c30bff785e2cd5a53a70e483c/tornado-6.5.2-cp39-abi3-manylinux_2_17_aarch64.manylinux2014_aarch64.whl", hash = "sha256:b0fe179f28d597deab2842b86ed4060deec7388f1fd9c1b4a41adf8af058907e", size = 444295, upload-time = "2025-08-08T18:26:46.021Z" },
    { url = "https://files.pythonhosted.org/packages/95/fa/87b41709552bbd393c85dd18e4e3499dcd8983f66e7972926db8d96aa065/tornado-6.5.2-cp39-abi3-manylinux_2_5_i686.manylinux1_i686.manylinux_2_17_i686.manylinux2014_i686.whl", hash = "sha256:b186e85d1e3536d69583d2298423744740986018e393d0321df7340e71898882", size = 443644, upload-time = "2025-08-08T18:26:47.625Z" },
    { url = "https://files.pythonhosted.org/packages/f9/41/fb15f06e33d7430ca89420283a8762a4e6b8025b800ea51796ab5e6d9559/tornado-6.5.2-cp39-abi3-manylinux_2_5_x86_64.manylinux1_x86_64.manylinux_2_17_x86_64.manylinux2014_x86_64.whl", hash = "sha256:e792706668c87709709c18b353da1f7662317b563ff69f00bab83595940c7108", size = 443878, upload-time = "2025-08-08T18:26:50.599Z" },
    { url = "https://files.pythonhosted.org/packages/11/92/fe6d57da897776ad2e01e279170ea8ae726755b045fe5ac73b75357a5a3f/tornado-6.5.2-cp39-abi3-musllinux_1_2_aarch64.whl", hash = "sha256:06ceb1300fd70cb20e43b1ad8aaee0266e69e7ced38fa910ad2e03285009ce7c", size = 444549, upload-time = "2025-08-08T18:26:51.864Z" },
    { url = "https://files.pythonhosted.org/packages/9b/02/c8f4f6c9204526daf3d760f4aa555a7a33ad0e60843eac025ccfd6ff4a93/tornado-6.5.2-cp39-abi3-musllinux_1_2_i686.whl", hash = "sha256:74db443e0f5251be86cbf37929f84d8c20c27a355dd452a5cfa2aada0d001ec4", size = 443973, upload-time = "2025-08-08T18:26:53.625Z" },
    { url = "https://files.pythonhosted.org/packages/ae/2d/f5f5707b655ce2317190183868cd0f6822a1121b4baeae509ceb9590d0bd/tornado-6.5.2-cp39-abi3-musllinux_1_2_x86_64.whl", hash = "sha256:b5e735ab2889d7ed33b32a459cac490eda71a1ba6857b0118de476ab6c366c04", size = 443954, upload-time = "2025-08-08T18:26:55.072Z" },
    { url = "https://files.pythonhosted.org/packages/e8/59/593bd0f40f7355806bf6573b47b8c22f8e1374c9b6fd03114bd6b7a3dcfd/tornado-6.5.2-cp39-abi3-win32.whl", hash = "sha256:c6f29e94d9b37a95013bb669616352ddb82e3bfe8326fccee50583caebc8a5f0", size = 445023, upload-time = "2025-08-08T18:26:56.677Z" },
    { url = "https://files.pythonhosted.org/packages/c7/2a/f609b420c2f564a748a2d80ebfb2ee02a73ca80223af712fca591386cafb/tornado-6.5.2-cp39-abi3-win_amd64.whl", hash = "sha256:e56a5af51cc30dd2cae649429af65ca2f6571da29504a07995175df14c18f35f", size = 445427, upload-time = "2025-08-08T18:26:57.91Z" },
    { url = "https://files.pythonhosted.org/packages/5e/4f/e1f65e8f8c76d73658b33d33b81eed4322fb5085350e4328d5c956f0c8f9/tornado-6.5.2-cp39-abi3-win_arm64.whl", hash = "sha256:d6c33dc3672e3a1f3618eb63b7ef4683a7688e7b9e6e8f0d9aa5726360a004af", size = 444456, upload-time = "2025-08-08T18:26:59.207Z" },
]

[[package]]
name = "tox"
version = "4.32.0"
source = { registry = "https://pypi.org/simple" }
dependencies = [
    { name = "cachetools" },
    { name = "chardet" },
    { name = "colorama" },
    { name = "filelock" },
    { name = "packaging" },
    { name = "platformdirs" },
    { name = "pluggy" },
    { name = "pyproject-api" },
    { name = "virtualenv" },
]
sdist = { url = "https://files.pythonhosted.org/packages/59/bf/0e4dbd42724cbae25959f0e34c95d0c730df03ab03f54d52accd9abfc614/tox-4.32.0.tar.gz", hash = "sha256:1ad476b5f4d3679455b89a992849ffc3367560bbc7e9495ee8a3963542e7c8ff", size = 203330, upload-time = "2025-10-24T18:03:38.132Z" }
wheels = [
    { url = "https://files.pythonhosted.org/packages/fc/cc/e09c0d663a004945f82beecd4f147053567910479314e8d01ba71e5d5dea/tox-4.32.0-py3-none-any.whl", hash = "sha256:451e81dc02ba8d1ed20efd52ee409641ae4b5d5830e008af10fe8823ef1bd551", size = 175905, upload-time = "2025-10-24T18:03:36.337Z" },
]

[[package]]
name = "traitlets"
version = "5.14.3"
source = { registry = "https://pypi.org/simple" }
sdist = { url = "https://files.pythonhosted.org/packages/eb/79/72064e6a701c2183016abbbfedaba506d81e30e232a68c9f0d6f6fcd1574/traitlets-5.14.3.tar.gz", hash = "sha256:9ed0579d3502c94b4b3732ac120375cda96f923114522847de4b3bb98b96b6b7", size = 161621, upload-time = "2024-04-19T11:11:49.746Z" }
wheels = [
    { url = "https://files.pythonhosted.org/packages/00/c0/8f5d070730d7836adc9c9b6408dec68c6ced86b304a9b26a14df072a6e8c/traitlets-5.14.3-py3-none-any.whl", hash = "sha256:b74e89e397b1ed28cc831db7aea759ba6640cb3de13090ca145426688ff1ac4f", size = 85359, upload-time = "2024-04-19T11:11:46.763Z" },
]

[[package]]
name = "trio"
version = "0.32.0"
source = { registry = "https://pypi.org/simple" }
dependencies = [
    { name = "attrs" },
    { name = "cffi", marker = "implementation_name != 'pypy' and os_name == 'nt'" },
    { name = "idna" },
    { name = "outcome" },
    { name = "sniffio" },
    { name = "sortedcontainers" },
]
sdist = { url = "https://files.pythonhosted.org/packages/d8/ce/0041ddd9160aac0031bcf5ab786c7640d795c797e67c438e15cfedf815c8/trio-0.32.0.tar.gz", hash = "sha256:150f29ec923bcd51231e1d4c71c7006e65247d68759dd1c19af4ea815a25806b", size = 605323, upload-time = "2025-10-31T07:18:17.466Z" }
wheels = [
    { url = "https://files.pythonhosted.org/packages/41/bf/945d527ff706233636c73880b22c7c953f3faeb9d6c7e2e85bfbfd0134a0/trio-0.32.0-py3-none-any.whl", hash = "sha256:4ab65984ef8370b79a76659ec87aa3a30c5c7c83ff250b4de88c29a8ab6123c5", size = 512030, upload-time = "2025-10-31T07:18:15.885Z" },
]

[[package]]
name = "trio-websocket"
version = "0.12.2"
source = { registry = "https://pypi.org/simple" }
dependencies = [
    { name = "outcome" },
    { name = "trio" },
    { name = "wsproto" },
]
sdist = { url = "https://files.pythonhosted.org/packages/d1/3c/8b4358e81f2f2cfe71b66a267f023a91db20a817b9425dd964873796980a/trio_websocket-0.12.2.tar.gz", hash = "sha256:22c72c436f3d1e264d0910a3951934798dcc5b00ae56fc4ee079d46c7cf20fae", size = 33549, upload-time = "2025-02-25T05:16:58.947Z" }
wheels = [
    { url = "https://files.pythonhosted.org/packages/c7/19/eb640a397bba49ba49ef9dbe2e7e5c04202ba045b6ce2ec36e9cadc51e04/trio_websocket-0.12.2-py3-none-any.whl", hash = "sha256:df605665f1db533f4a386c94525870851096a223adcb97f72a07e8b4beba45b6", size = 21221, upload-time = "2025-02-25T05:16:57.545Z" },
]

[[package]]
name = "typeguard"
version = "4.4.4"
source = { registry = "https://pypi.org/simple" }
dependencies = [
    { name = "typing-extensions" },
]
sdist = { url = "https://files.pythonhosted.org/packages/c7/68/71c1a15b5f65f40e91b65da23b8224dad41349894535a97f63a52e462196/typeguard-4.4.4.tar.gz", hash = "sha256:3a7fd2dffb705d4d0efaed4306a704c89b9dee850b688f060a8b1615a79e5f74", size = 75203, upload-time = "2025-06-18T09:56:07.624Z" }
wheels = [
    { url = "https://files.pythonhosted.org/packages/1b/a9/e3aee762739c1d7528da1c3e06d518503f8b6c439c35549b53735ba52ead/typeguard-4.4.4-py3-none-any.whl", hash = "sha256:b5f562281b6bfa1f5492470464730ef001646128b180769880468bd84b68b09e", size = 34874, upload-time = "2025-06-18T09:56:05.999Z" },
]

[[package]]
name = "types-cffi"
version = "1.17.0.20250915"
source = { registry = "https://pypi.org/simple" }
dependencies = [
    { name = "types-setuptools" },
]
sdist = { url = "https://files.pythonhosted.org/packages/2a/98/ea454cea03e5f351323af6a482c65924f3c26c515efd9090dede58f2b4b6/types_cffi-1.17.0.20250915.tar.gz", hash = "sha256:4362e20368f78dabd5c56bca8004752cc890e07a71605d9e0d9e069dbaac8c06", size = 17229, upload-time = "2025-09-15T03:01:25.31Z" }
wheels = [
    { url = "https://files.pythonhosted.org/packages/aa/ec/092f2b74b49ec4855cdb53050deb9699f7105b8fda6fe034c0781b8687f3/types_cffi-1.17.0.20250915-py3-none-any.whl", hash = "sha256:cef4af1116c83359c11bb4269283c50f0688e9fc1d7f0eeb390f3661546da52c", size = 20112, upload-time = "2025-09-15T03:01:24.187Z" },
]

[[package]]
name = "types-freezegun"
version = "1.1.10"
source = { registry = "https://pypi.org/simple" }
sdist = { url = "https://files.pythonhosted.org/packages/31/0d/2a0485b7f693437570da1b005cbc06748252d24a5a24e521a0bcf4f8912e/types-freezegun-1.1.10.tar.gz", hash = "sha256:cb3a2d2eee950eacbaac0673ab50499823365ceb8c655babb1544a41446409ec", size = 2861, upload-time = "2022-06-09T09:19:19.568Z" }
wheels = [
    { url = "https://files.pythonhosted.org/packages/96/48/3380ecdafe5646f4e9e31814297073aeb6929c474212377189cbee228b50/types_freezegun-1.1.10-py3-none-any.whl", hash = "sha256:fadebe72213e0674036153366205038e1f95c8ca96deb4ef9b71ddc15413543e", size = 2904, upload-time = "2022-06-09T09:19:17.892Z" },
]

[[package]]
name = "types-pyopenssl"
version = "24.1.0.20240722"
source = { registry = "https://pypi.org/simple" }
dependencies = [
    { name = "cryptography" },
    { name = "types-cffi" },
]
sdist = { url = "https://files.pythonhosted.org/packages/93/29/47a346550fd2020dac9a7a6d033ea03fccb92fa47c726056618cc889745e/types-pyOpenSSL-24.1.0.20240722.tar.gz", hash = "sha256:47913b4678a01d879f503a12044468221ed8576263c1540dcb0484ca21b08c39", size = 8458, upload-time = "2024-07-22T02:32:22.558Z" }
wheels = [
    { url = "https://files.pythonhosted.org/packages/98/05/c868a850b6fbb79c26f5f299b768ee0adc1f9816d3461dcf4287916f655b/types_pyOpenSSL-24.1.0.20240722-py3-none-any.whl", hash = "sha256:6a7a5d2ec042537934cfb4c9d4deb0e16c4c6250b09358df1f083682fe6fda54", size = 7499, upload-time = "2024-07-22T02:32:21.232Z" },
]

[[package]]
name = "types-python-dateutil"
version = "2.9.0.20251115"
source = { registry = "https://pypi.org/simple" }
sdist = { url = "https://files.pythonhosted.org/packages/6a/36/06d01fb52c0d57e9ad0c237654990920fa41195e4b3d640830dabf9eeb2f/types_python_dateutil-2.9.0.20251115.tar.gz", hash = "sha256:8a47f2c3920f52a994056b8786309b43143faa5a64d4cbb2722d6addabdf1a58", size = 16363, upload-time = "2025-11-15T03:00:13.717Z" }
wheels = [
    { url = "https://files.pythonhosted.org/packages/43/0b/56961d3ba517ed0df9b3a27bfda6514f3d01b28d499d1bce9068cfe4edd1/types_python_dateutil-2.9.0.20251115-py3-none-any.whl", hash = "sha256:9cf9c1c582019753b8639a081deefd7e044b9fa36bd8217f565c6c4e36ee0624", size = 18251, upload-time = "2025-11-15T03:00:12.317Z" },
]

[[package]]
name = "types-pytz"
version = "2025.2.0.20251108"
source = { registry = "https://pypi.org/simple" }
sdist = { url = "https://files.pythonhosted.org/packages/40/ff/c047ddc68c803b46470a357454ef76f4acd8c1088f5cc4891cdd909bfcf6/types_pytz-2025.2.0.20251108.tar.gz", hash = "sha256:fca87917836ae843f07129567b74c1929f1870610681b4c92cb86a3df5817bdb", size = 10961, upload-time = "2025-11-08T02:55:57.001Z" }
wheels = [
    { url = "https://files.pythonhosted.org/packages/e7/c1/56ef16bf5dcd255155cc736d276efa6ae0a5c26fd685e28f0412a4013c01/types_pytz-2025.2.0.20251108-py3-none-any.whl", hash = "sha256:0f1c9792cab4eb0e46c52f8845c8f77cf1e313cb3d68bf826aa867fe4717d91c", size = 10116, upload-time = "2025-11-08T02:55:56.194Z" },
]

[[package]]
name = "types-pyyaml"
version = "6.0.12.20250915"
source = { registry = "https://pypi.org/simple" }
sdist = { url = "https://files.pythonhosted.org/packages/7e/69/3c51b36d04da19b92f9e815be12753125bd8bc247ba0470a982e6979e71c/types_pyyaml-6.0.12.20250915.tar.gz", hash = "sha256:0f8b54a528c303f0e6f7165687dd33fafa81c807fcac23f632b63aa624ced1d3", size = 17522, upload-time = "2025-09-15T03:01:00.728Z" }
wheels = [
    { url = "https://files.pythonhosted.org/packages/bd/e0/1eed384f02555dde685fff1a1ac805c1c7dcb6dd019c916fe659b1c1f9ec/types_pyyaml-6.0.12.20250915-py3-none-any.whl", hash = "sha256:e7d4d9e064e89a3b3cae120b4990cd370874d2bf12fa5f46c97018dd5d3c9ab6", size = 20338, upload-time = "2025-09-15T03:00:59.218Z" },
]

[[package]]
name = "types-redis"
version = "4.6.0.20241004"
source = { registry = "https://pypi.org/simple" }
dependencies = [
    { name = "cryptography" },
    { name = "types-pyopenssl" },
]
sdist = { url = "https://files.pythonhosted.org/packages/3a/95/c054d3ac940e8bac4ca216470c80c26688a0e79e09f520a942bb27da3386/types-redis-4.6.0.20241004.tar.gz", hash = "sha256:5f17d2b3f9091ab75384153bfa276619ffa1cf6a38da60e10d5e6749cc5b902e", size = 49679, upload-time = "2024-10-04T02:43:59.224Z" }
wheels = [
    { url = "https://files.pythonhosted.org/packages/55/82/7d25dce10aad92d2226b269bce2f85cfd843b4477cd50245d7d40ecf8f89/types_redis-4.6.0.20241004-py3-none-any.whl", hash = "sha256:ef5da68cb827e5f606c8f9c0b49eeee4c2669d6d97122f301d3a55dc6a63f6ed", size = 58737, upload-time = "2024-10-04T02:43:57.968Z" },
]

[[package]]
name = "types-requests"
version = "2.32.4.20250913"
source = { registry = "https://pypi.org/simple" }
dependencies = [
    { name = "urllib3" },
]
sdist = { url = "https://files.pythonhosted.org/packages/36/27/489922f4505975b11de2b5ad07b4fe1dca0bca9be81a703f26c5f3acfce5/types_requests-2.32.4.20250913.tar.gz", hash = "sha256:abd6d4f9ce3a9383f269775a9835a4c24e5cd6b9f647d64f88aa4613c33def5d", size = 23113, upload-time = "2025-09-13T02:40:02.309Z" }
wheels = [
    { url = "https://files.pythonhosted.org/packages/2a/20/9a227ea57c1285986c4cf78400d0a91615d25b24e257fd9e2969606bdfae/types_requests-2.32.4.20250913-py3-none-any.whl", hash = "sha256:78c9c1fffebbe0fa487a418e0fa5252017e9c60d1a2da394077f1780f655d7e1", size = 20658, upload-time = "2025-09-13T02:40:01.115Z" },
]

[[package]]
name = "types-setuptools"
version = "80.9.0.20250822"
source = { registry = "https://pypi.org/simple" }
sdist = { url = "https://files.pythonhosted.org/packages/19/bd/1e5f949b7cb740c9f0feaac430e301b8f1c5f11a81e26324299ea671a237/types_setuptools-80.9.0.20250822.tar.gz", hash = "sha256:070ea7716968ec67a84c7f7768d9952ff24d28b65b6594797a464f1b3066f965", size = 41296, upload-time = "2025-08-22T03:02:08.771Z" }
wheels = [
    { url = "https://files.pythonhosted.org/packages/b6/2d/475bf15c1cdc172e7a0d665b6e373ebfb1e9bf734d3f2f543d668b07a142/types_setuptools-80.9.0.20250822-py3-none-any.whl", hash = "sha256:53bf881cb9d7e46ed12c76ef76c0aaf28cfe6211d3fab12e0b83620b1a8642c3", size = 63179, upload-time = "2025-08-22T03:02:07.643Z" },
]

[[package]]
name = "typing-extensions"
version = "4.15.0"
source = { registry = "https://pypi.org/simple" }
sdist = { url = "https://files.pythonhosted.org/packages/72/94/1a15dd82efb362ac84269196e94cf00f187f7ed21c242792a923cdb1c61f/typing_extensions-4.15.0.tar.gz", hash = "sha256:0cea48d173cc12fa28ecabc3b837ea3cf6f38c6d1136f85cbaaf598984861466", size = 109391, upload-time = "2025-08-25T13:49:26.313Z" }
wheels = [
    { url = "https://files.pythonhosted.org/packages/18/67/36e9267722cc04a6b9f15c7f3441c2363321a3ea07da7ae0c0707beb2a9c/typing_extensions-4.15.0-py3-none-any.whl", hash = "sha256:f0fa19c6845758ab08074a0cfa8b7aecb71c999ca73d62883bc25cc018c4e548", size = 44614, upload-time = "2025-08-25T13:49:24.86Z" },
]

[[package]]
name = "tzdata"
version = "2025.2"
source = { registry = "https://pypi.org/simple" }
sdist = { url = "https://files.pythonhosted.org/packages/95/32/1a225d6164441be760d75c2c42e2780dc0873fe382da3e98a2e1e48361e5/tzdata-2025.2.tar.gz", hash = "sha256:b60a638fcc0daffadf82fe0f57e53d06bdec2f36c4df66280ae79bce6bd6f2b9", size = 196380, upload-time = "2025-03-23T13:54:43.652Z" }
wheels = [
    { url = "https://files.pythonhosted.org/packages/5c/23/c7abc0ca0a1526a0774eca151daeb8de62ec457e77262b66b359c3c7679e/tzdata-2025.2-py2.py3-none-any.whl", hash = "sha256:1a403fada01ff9221ca8044d701868fa132215d84beb92242d9acd2147f667a8", size = 347839, upload-time = "2025-03-23T13:54:41.845Z" },
]

[[package]]
name = "tzlocal"
version = "5.3.1"
source = { registry = "https://pypi.org/simple" }
dependencies = [
    { name = "tzdata", marker = "sys_platform == 'win32'" },
]
sdist = { url = "https://files.pythonhosted.org/packages/8b/2e/c14812d3d4d9cd1773c6be938f89e5735a1f11a9f184ac3639b93cef35d5/tzlocal-5.3.1.tar.gz", hash = "sha256:cceffc7edecefea1f595541dbd6e990cb1ea3d19bf01b2809f362a03dd7921fd", size = 30761, upload-time = "2025-03-05T21:17:41.549Z" }
wheels = [
    { url = "https://files.pythonhosted.org/packages/c2/14/e2a54fabd4f08cd7af1c07030603c3356b74da07f7cc056e600436edfa17/tzlocal-5.3.1-py3-none-any.whl", hash = "sha256:eb1a66c3ef5847adf7a834f1be0800581b683b5608e74f86ecbcef8ab91bb85d", size = 18026, upload-time = "2025-03-05T21:17:39.857Z" },
]

[[package]]
name = "unittest-xml-reporting"
version = "3.2.0"
source = { registry = "https://pypi.org/simple" }
dependencies = [
    { name = "lxml" },
]
sdist = { url = "https://files.pythonhosted.org/packages/ed/40/3bf1afc96e93c7322520981ac4593cbb29daa21b48d32746f05ab5563dca/unittest-xml-reporting-3.2.0.tar.gz", hash = "sha256:edd8d3170b40c3a81b8cf910f46c6a304ae2847ec01036d02e9c0f9b85762d28", size = 18002, upload-time = "2022-01-20T19:09:55.76Z" }
wheels = [
    { url = "https://files.pythonhosted.org/packages/39/88/f6e9b87428584a3c62cac768185c438ca6d561367a5d267b293259d76075/unittest_xml_reporting-3.2.0-py2.py3-none-any.whl", hash = "sha256:f3d7402e5b3ac72a5ee3149278339db1a8f932ee405f48bcb9c681372f2717d5", size = 20936, upload-time = "2022-01-20T19:09:53.824Z" },
]

[[package]]
name = "update"
version = "0.0.1"
source = { registry = "https://pypi.org/simple" }
dependencies = [
    { name = "style" },
]
wheels = [
    { url = "https://files.pythonhosted.org/packages/9f/c4/dfe8a392edd35cc635c35cd3b20df6a746aacdeb39b685d1668b56bf819b/update-0.0.1-py2.py3-none-any.whl", hash = "sha256:a25522b4bf60e3e3c1a3ff3ca3a4f5a328ac4b8ff400fdc9614483147e313323", size = 2882, upload-time = "2017-11-13T21:12:53.479Z" },
]

[[package]]
name = "uritemplate"
version = "4.2.0"
source = { registry = "https://pypi.org/simple" }
sdist = { url = "https://files.pythonhosted.org/packages/98/60/f174043244c5306c9988380d2cb10009f91563fc4b31293d27e17201af56/uritemplate-4.2.0.tar.gz", hash = "sha256:480c2ed180878955863323eea31b0ede668795de182617fef9c6ca09e6ec9d0e", size = 33267, upload-time = "2025-06-02T15:12:06.318Z" }
wheels = [
    { url = "https://files.pythonhosted.org/packages/a9/99/3ae339466c9183ea5b8ae87b34c0b897eda475d2aec2307cae60e5cd4f29/uritemplate-4.2.0-py3-none-any.whl", hash = "sha256:962201ba1c4edcab02e60f9a0d3821e82dfc5d2d6662a21abd533879bdb8a686", size = 11488, upload-time = "2025-06-02T15:12:03.405Z" },
]

[[package]]
name = "urllib3"
version = "2.5.0"
source = { registry = "https://pypi.org/simple" }
sdist = { url = "https://files.pythonhosted.org/packages/15/22/9ee70a2574a4f4599c47dd506532914ce044817c7752a79b6a51286319bc/urllib3-2.5.0.tar.gz", hash = "sha256:3fc47733c7e419d4bc3f6b3dc2b4f890bb743906a30d56ba4a5bfa4bbff92760", size = 393185, upload-time = "2025-06-18T14:07:41.644Z" }
wheels = [
    { url = "https://files.pythonhosted.org/packages/a7/c2/fe1e52489ae3122415c51f387e221dd0773709bad6c6cdaa599e8a2c5185/urllib3-2.5.0-py3-none-any.whl", hash = "sha256:e6b01673c0fa6a13e374b50871808eb3bf7046c4b125b216f6bf1cc604cff0dc", size = 129795, upload-time = "2025-06-18T14:07:40.39Z" },
]

[package.optional-dependencies]
socks = [
    { name = "pysocks" },
]

[[package]]
name = "vcrpy"
version = "5.1.0"
source = { registry = "https://pypi.org/simple" }
resolution-markers = [
    "platform_python_implementation == 'PyPy'",
]
dependencies = [
    { name = "pyyaml", marker = "platform_python_implementation == 'PyPy'" },
    { name = "wrapt", marker = "platform_python_implementation == 'PyPy'" },
    { name = "yarl", marker = "platform_python_implementation == 'PyPy'" },
]
sdist = { url = "https://files.pythonhosted.org/packages/a5/ea/a166a3cce4ac5958ba9bbd9768acdb1ba38ae17ff7986da09fa5b9dbc633/vcrpy-5.1.0.tar.gz", hash = "sha256:bbf1532f2618a04f11bce2a99af3a9647a32c880957293ff91e0a5f187b6b3d2", size = 84576, upload-time = "2023-07-31T03:19:32.231Z" }
wheels = [
    { url = "https://files.pythonhosted.org/packages/2a/5b/3f70bcb279ad30026cc4f1df0a0491a0205a24dddd88301f396c485de9e7/vcrpy-5.1.0-py2.py3-none-any.whl", hash = "sha256:605e7b7a63dcd940db1df3ab2697ca7faf0e835c0852882142bafb19649d599e", size = 41969, upload-time = "2023-07-31T03:19:30.128Z" },
]

[[package]]
name = "vcrpy"
version = "7.0.0"
source = { registry = "https://pypi.org/simple" }
resolution-markers = [
    "platform_python_implementation != 'PyPy'",
]
dependencies = [
    { name = "pyyaml", marker = "platform_python_implementation != 'PyPy'" },
    { name = "urllib3", marker = "platform_python_implementation != 'PyPy'" },
    { name = "wrapt", marker = "platform_python_implementation != 'PyPy'" },
    { name = "yarl", marker = "platform_python_implementation != 'PyPy'" },
]
sdist = { url = "https://files.pythonhosted.org/packages/25/d3/856e06184d4572aada1dd559ddec3bedc46df1f2edc5ab2c91121a2cccdb/vcrpy-7.0.0.tar.gz", hash = "sha256:176391ad0425edde1680c5b20738ea3dc7fb942520a48d2993448050986b3a50", size = 85502, upload-time = "2024-12-31T00:07:57.894Z" }
wheels = [
    { url = "https://files.pythonhosted.org/packages/13/5d/1f15b252890c968d42b348d1e9b0aa12d5bf3e776704178ec37cceccdb63/vcrpy-7.0.0-py2.py3-none-any.whl", hash = "sha256:55791e26c18daa363435054d8b35bd41a4ac441b6676167635d1b37a71dbe124", size = 42321, upload-time = "2024-12-31T00:07:55.277Z" },
]

[[package]]
name = "verspec"
version = "0.1.0"
source = { registry = "https://pypi.org/simple" }
sdist = { url = "https://files.pythonhosted.org/packages/e7/44/8126f9f0c44319b2efc65feaad589cadef4d77ece200ae3c9133d58464d0/verspec-0.1.0.tar.gz", hash = "sha256:c4504ca697b2056cdb4bfa7121461f5a0e81809255b41c03dda4ba823637c01e", size = 27123, upload-time = "2020-11-30T02:24:09.646Z" }
wheels = [
    { url = "https://files.pythonhosted.org/packages/a4/ce/3b6fee91c85626eaf769d617f1be9d2e15c1cca027bbdeb2e0d751469355/verspec-0.1.0-py3-none-any.whl", hash = "sha256:741877d5633cc9464c45a469ae2a31e801e6dbbaa85b9675d481cda100f11c31", size = 19640, upload-time = "2020-11-30T02:24:08.387Z" },
]

[[package]]
name = "vine"
version = "5.1.0"
source = { registry = "https://pypi.org/simple" }
sdist = { url = "https://files.pythonhosted.org/packages/bd/e4/d07b5f29d283596b9727dd5275ccbceb63c44a1a82aa9e4bfd20426762ac/vine-5.1.0.tar.gz", hash = "sha256:8b62e981d35c41049211cf62a0a1242d8c1ee9bd15bb196ce38aefd6799e61e0", size = 48980, upload-time = "2023-11-05T08:46:53.857Z" }
wheels = [
    { url = "https://files.pythonhosted.org/packages/03/ff/7c0c86c43b3cbb927e0ccc0255cb4057ceba4799cd44ae95174ce8e8b5b2/vine-5.1.0-py3-none-any.whl", hash = "sha256:40fdf3c48b2cfe1c38a49e9ae2da6fda88e4794c810050a728bd7413811fb1dc", size = 9636, upload-time = "2023-11-05T08:46:51.205Z" },
]

[[package]]
name = "virtualenv"
version = "20.35.4"
source = { registry = "https://pypi.org/simple" }
dependencies = [
    { name = "distlib" },
    { name = "filelock" },
    { name = "platformdirs" },
]
sdist = { url = "https://files.pythonhosted.org/packages/20/28/e6f1a6f655d620846bd9df527390ecc26b3805a0c5989048c210e22c5ca9/virtualenv-20.35.4.tar.gz", hash = "sha256:643d3914d73d3eeb0c552cbb12d7e82adf0e504dbf86a3182f8771a153a1971c", size = 6028799, upload-time = "2025-10-29T06:57:40.511Z" }
wheels = [
    { url = "https://files.pythonhosted.org/packages/79/0c/c05523fa3181fdf0c9c52a6ba91a23fbf3246cc095f26f6516f9c60e6771/virtualenv-20.35.4-py3-none-any.whl", hash = "sha256:c21c9cede36c9753eeade68ba7d523529f228a403463376cf821eaae2b650f1b", size = 6005095, upload-time = "2025-10-29T06:57:37.598Z" },
]

[[package]]
name = "waitress"
version = "3.0.2"
source = { registry = "https://pypi.org/simple" }
sdist = { url = "https://files.pythonhosted.org/packages/bf/cb/04ddb054f45faa306a230769e868c28b8065ea196891f09004ebace5b184/waitress-3.0.2.tar.gz", hash = "sha256:682aaaf2af0c44ada4abfb70ded36393f0e307f4ab9456a215ce0020baefc31f", size = 179901, upload-time = "2024-11-16T20:02:35.195Z" }
wheels = [
    { url = "https://files.pythonhosted.org/packages/8d/57/a27182528c90ef38d82b636a11f606b0cbb0e17588ed205435f8affe3368/waitress-3.0.2-py3-none-any.whl", hash = "sha256:c56d67fd6e87c2ee598b76abdd4e96cfad1f24cacdea5078d382b1f9d7b5ed2e", size = 56232, upload-time = "2024-11-16T20:02:33.858Z" },
]

[[package]]
name = "wasmer"
version = "1.1.0"
source = { registry = "https://pypi.org/simple" }
wheels = [
    { url = "https://files.pythonhosted.org/packages/39/6b/30e25924cae7add377f5601e71c778e9a1e515c7a58291f52756c1bb7e87/wasmer-1.1.0-py3-none-any.whl", hash = "sha256:2caf8c67feae9cd4246421551036917811c446da4f27ad4c989521ef42751931", size = 1617, upload-time = "2022-01-07T23:24:10.046Z" },
]

[[package]]
name = "wasmer-compiler-cranelift"
version = "1.1.0"
source = { registry = "https://pypi.org/simple" }
wheels = [
    { url = "https://files.pythonhosted.org/packages/28/fa/26489c8f25470a3d50994aac8ebeabb2ca7f88874a15e0e77272b3a912c4/wasmer_compiler_cranelift-1.1.0-py3-none-any.whl", hash = "sha256:200fea80609cfb088457327acf66d5aa61f4c4f66b5a71133ada960b534c7355", size = 1866, upload-time = "2022-01-07T23:24:26.736Z" },
]

[[package]]
name = "watchdog"
version = "6.0.0"
source = { registry = "https://pypi.org/simple" }
sdist = { url = "https://files.pythonhosted.org/packages/db/7d/7f3d619e951c88ed75c6037b246ddcf2d322812ee8ea189be89511721d54/watchdog-6.0.0.tar.gz", hash = "sha256:9ddf7c82fda3ae8e24decda1338ede66e1c99883db93711d8fb941eaa2d8c282", size = 131220, upload-time = "2024-11-01T14:07:13.037Z" }
wheels = [
    { url = "https://files.pythonhosted.org/packages/68/98/b0345cabdce2041a01293ba483333582891a3bd5769b08eceb0d406056ef/watchdog-6.0.0-cp313-cp313-macosx_10_13_universal2.whl", hash = "sha256:490ab2ef84f11129844c23fb14ecf30ef3d8a6abafd3754a6f75ca1e6654136c", size = 96480, upload-time = "2024-11-01T14:06:42.952Z" },
    { url = "https://files.pythonhosted.org/packages/85/83/cdf13902c626b28eedef7ec4f10745c52aad8a8fe7eb04ed7b1f111ca20e/watchdog-6.0.0-cp313-cp313-macosx_10_13_x86_64.whl", hash = "sha256:76aae96b00ae814b181bb25b1b98076d5fc84e8a53cd8885a318b42b6d3a5134", size = 88451, upload-time = "2024-11-01T14:06:45.084Z" },
    { url = "https://files.pythonhosted.org/packages/fe/c4/225c87bae08c8b9ec99030cd48ae9c4eca050a59bf5c2255853e18c87b50/watchdog-6.0.0-cp313-cp313-macosx_11_0_arm64.whl", hash = "sha256:a175f755fc2279e0b7312c0035d52e27211a5bc39719dd529625b1930917345b", size = 89057, upload-time = "2024-11-01T14:06:47.324Z" },
    { url = "https://files.pythonhosted.org/packages/a9/c7/ca4bf3e518cb57a686b2feb4f55a1892fd9a3dd13f470fca14e00f80ea36/watchdog-6.0.0-py3-none-manylinux2014_aarch64.whl", hash = "sha256:7607498efa04a3542ae3e05e64da8202e58159aa1fa4acddf7678d34a35d4f13", size = 79079, upload-time = "2024-11-01T14:06:59.472Z" },
    { url = "https://files.pythonhosted.org/packages/5c/51/d46dc9332f9a647593c947b4b88e2381c8dfc0942d15b8edc0310fa4abb1/watchdog-6.0.0-py3-none-manylinux2014_armv7l.whl", hash = "sha256:9041567ee8953024c83343288ccc458fd0a2d811d6a0fd68c4c22609e3490379", size = 79078, upload-time = "2024-11-01T14:07:01.431Z" },
    { url = "https://files.pythonhosted.org/packages/d4/57/04edbf5e169cd318d5f07b4766fee38e825d64b6913ca157ca32d1a42267/watchdog-6.0.0-py3-none-manylinux2014_i686.whl", hash = "sha256:82dc3e3143c7e38ec49d61af98d6558288c415eac98486a5c581726e0737c00e", size = 79076, upload-time = "2024-11-01T14:07:02.568Z" },
    { url = "https://files.pythonhosted.org/packages/ab/cc/da8422b300e13cb187d2203f20b9253e91058aaf7db65b74142013478e66/watchdog-6.0.0-py3-none-manylinux2014_ppc64.whl", hash = "sha256:212ac9b8bf1161dc91bd09c048048a95ca3a4c4f5e5d4a7d1b1a7d5752a7f96f", size = 79077, upload-time = "2024-11-01T14:07:03.893Z" },
    { url = "https://files.pythonhosted.org/packages/2c/3b/b8964e04ae1a025c44ba8e4291f86e97fac443bca31de8bd98d3263d2fcf/watchdog-6.0.0-py3-none-manylinux2014_ppc64le.whl", hash = "sha256:e3df4cbb9a450c6d49318f6d14f4bbc80d763fa587ba46ec86f99f9e6876bb26", size = 79078, upload-time = "2024-11-01T14:07:05.189Z" },
    { url = "https://files.pythonhosted.org/packages/62/ae/a696eb424bedff7407801c257d4b1afda455fe40821a2be430e173660e81/watchdog-6.0.0-py3-none-manylinux2014_s390x.whl", hash = "sha256:2cce7cfc2008eb51feb6aab51251fd79b85d9894e98ba847408f662b3395ca3c", size = 79077, upload-time = "2024-11-01T14:07:06.376Z" },
    { url = "https://files.pythonhosted.org/packages/b5/e8/dbf020b4d98251a9860752a094d09a65e1b436ad181faf929983f697048f/watchdog-6.0.0-py3-none-manylinux2014_x86_64.whl", hash = "sha256:20ffe5b202af80ab4266dcd3e91aae72bf2da48c0d33bdb15c66658e685e94e2", size = 79078, upload-time = "2024-11-01T14:07:07.547Z" },
    { url = "https://files.pythonhosted.org/packages/07/f6/d0e5b343768e8bcb4cda79f0f2f55051bf26177ecd5651f84c07567461cf/watchdog-6.0.0-py3-none-win32.whl", hash = "sha256:07df1fdd701c5d4c8e55ef6cf55b8f0120fe1aef7ef39a1c6fc6bc2e606d517a", size = 79065, upload-time = "2024-11-01T14:07:09.525Z" },
    { url = "https://files.pythonhosted.org/packages/db/d9/c495884c6e548fce18a8f40568ff120bc3a4b7b99813081c8ac0c936fa64/watchdog-6.0.0-py3-none-win_amd64.whl", hash = "sha256:cbafb470cf848d93b5d013e2ecb245d4aa1c8fd0504e863ccefa32445359d680", size = 79070, upload-time = "2024-11-01T14:07:10.686Z" },
    { url = "https://files.pythonhosted.org/packages/33/e8/e40370e6d74ddba47f002a32919d91310d6074130fe4e17dabcafc15cbf1/watchdog-6.0.0-py3-none-win_ia64.whl", hash = "sha256:a1914259fa9e1454315171103c6a30961236f508b9b623eae470268bbcc6a22f", size = 79067, upload-time = "2024-11-01T14:07:11.845Z" },
]

[[package]]
name = "wcmatch"
version = "10.1"
source = { registry = "https://pypi.org/simple" }
dependencies = [
    { name = "bracex" },
]
sdist = { url = "https://files.pythonhosted.org/packages/79/3e/c0bdc27cf06f4e47680bd5803a07cb3dfd17de84cde92dd217dcb9e05253/wcmatch-10.1.tar.gz", hash = "sha256:f11f94208c8c8484a16f4f48638a85d771d9513f4ab3f37595978801cb9465af", size = 117421, upload-time = "2025-06-22T19:14:02.49Z" }
wheels = [
    { url = "https://files.pythonhosted.org/packages/eb/d8/0d1d2e9d3fabcf5d6840362adcf05f8cf3cd06a73358140c3a97189238ae/wcmatch-10.1-py3-none-any.whl", hash = "sha256:5848ace7dbb0476e5e55ab63c6bbd529745089343427caa5537f230cc01beb8a", size = 39854, upload-time = "2025-06-22T19:14:00.978Z" },
]

[[package]]
name = "wcwidth"
version = "0.2.14"
source = { registry = "https://pypi.org/simple" }
sdist = { url = "https://files.pythonhosted.org/packages/24/30/6b0809f4510673dc723187aeaf24c7f5459922d01e2f794277a3dfb90345/wcwidth-0.2.14.tar.gz", hash = "sha256:4d478375d31bc5395a3c55c40ccdf3354688364cd61c4f6adacaa9215d0b3605", size = 102293, upload-time = "2025-09-22T16:29:53.023Z" }
wheels = [
    { url = "https://files.pythonhosted.org/packages/af/b5/123f13c975e9f27ab9c0770f514345bd406d0e8d3b7a0723af9d43f710af/wcwidth-0.2.14-py2.py3-none-any.whl", hash = "sha256:a7bb560c8aee30f9957e5f9895805edd20602f2d7f720186dfd906e82b4982e1", size = 37286, upload-time = "2025-09-22T16:29:51.641Z" },
]

[[package]]
name = "weasyprint"
version = "66.0"
source = { registry = "https://pypi.org/simple" }
dependencies = [
    { name = "cffi" },
    { name = "cssselect2" },
    { name = "fonttools", extra = ["woff"] },
    { name = "pillow" },
    { name = "pydyf" },
    { name = "pyphen" },
    { name = "tinycss2" },
    { name = "tinyhtml5" },
]
sdist = { url = "https://files.pythonhosted.org/packages/32/99/480b5430b7eb0916e7d5df1bee7d9508b28b48fee28da894d0a050e0e930/weasyprint-66.0.tar.gz", hash = "sha256:da71dc87dc129ac9cffdc65e5477e90365ab9dbae45c744014ec1d06303dde40", size = 504224, upload-time = "2025-07-24T11:44:42.771Z" }
wheels = [
    { url = "https://files.pythonhosted.org/packages/0f/d1/c5d9b341bf3d556c1e4c6566b3efdda0b1bb175510aa7b09dd3eee246923/weasyprint-66.0-py3-none-any.whl", hash = "sha256:82b0783b726fcd318e2c977dcdddca76515b30044bc7a830cc4fbe717582a6d0", size = 301965, upload-time = "2025-07-24T11:44:40.968Z" },
]

[[package]]
name = "webdriver-manager"
version = "4.0.2"
source = { registry = "https://pypi.org/simple" }
dependencies = [
    { name = "packaging" },
    { name = "python-dotenv" },
    { name = "requests" },
]
sdist = { url = "https://files.pythonhosted.org/packages/24/4f/6e44478908c5133f680378d687f14ecaa99feed2c535344fcf68d8d21500/webdriver_manager-4.0.2.tar.gz", hash = "sha256:efedf428f92fd6d5c924a0d054e6d1322dd77aab790e834ee767af392b35590f", size = 25940, upload-time = "2024-07-25T08:13:49.331Z" }
wheels = [
    { url = "https://files.pythonhosted.org/packages/b5/b5/3bd0b038d80950ec13e6a2c8d03ed8354867dc60064b172f2f4ffac8afbe/webdriver_manager-4.0.2-py2.py3-none-any.whl", hash = "sha256:75908d92ecc45ff2b9953614459c633db8f9aa1ff30181cefe8696e312908129", size = 27778, upload-time = "2024-07-25T08:13:47.917Z" },
]

[[package]]
name = "webencodings"
version = "0.5.1"
source = { registry = "https://pypi.org/simple" }
sdist = { url = "https://files.pythonhosted.org/packages/0b/02/ae6ceac1baeda530866a85075641cec12989bd8d31af6d5ab4a3e8c92f47/webencodings-0.5.1.tar.gz", hash = "sha256:b36a1c245f2d304965eb4e0a82848379241dc04b865afcc4aab16748587e1923", size = 9721, upload-time = "2017-04-05T20:21:34.189Z" }
wheels = [
    { url = "https://files.pythonhosted.org/packages/f4/24/2a3e3df732393fed8b3ebf2ec078f05546de641fe1b667ee316ec1dcf3b7/webencodings-0.5.1-py2.py3-none-any.whl", hash = "sha256:a0af1213f3c2226497a97e2b3aa01a7e4bee4f403f95be16fc9acd2947514a78", size = 11774, upload-time = "2017-04-05T20:21:32.581Z" },
]

[[package]]
name = "webob"
version = "1.8.9"
source = { registry = "https://pypi.org/simple" }
dependencies = [
    { name = "legacy-cgi" },
]
sdist = { url = "https://files.pythonhosted.org/packages/85/0b/1732085540b01f65e4e7999e15864fe14cd18b12a95731a43fd6fd11b26a/webob-1.8.9.tar.gz", hash = "sha256:ad6078e2edb6766d1334ec3dee072ac6a7f95b1e32ce10def8ff7f0f02d56589", size = 279775, upload-time = "2024-10-24T03:19:20.651Z" }
wheels = [
    { url = "https://files.pythonhosted.org/packages/50/bd/c336448be43d40be28e71f2e0f3caf7ccb28e2755c58f4c02c065bfe3e8e/WebOb-1.8.9-py2.py3-none-any.whl", hash = "sha256:45e34c58ed0c7e2ecd238ffd34432487ff13d9ad459ddfd77895e67abba7c1f9", size = 115364, upload-time = "2024-10-24T03:19:18.642Z" },
]

[[package]]
name = "websocket-client"
version = "1.9.0"
source = { registry = "https://pypi.org/simple" }
sdist = { url = "https://files.pythonhosted.org/packages/2c/41/aa4bf9664e4cda14c3b39865b12251e8e7d239f4cd0e3cc1b6c2ccde25c1/websocket_client-1.9.0.tar.gz", hash = "sha256:9e813624b6eb619999a97dc7958469217c3176312b3a16a4bd1bc7e08a46ec98", size = 70576, upload-time = "2025-10-07T21:16:36.495Z" }
wheels = [
    { url = "https://files.pythonhosted.org/packages/34/db/b10e48aa8fff7407e67470363eac595018441cf32d5e1001567a7aeba5d2/websocket_client-1.9.0-py3-none-any.whl", hash = "sha256:af248a825037ef591efbf6ed20cc5faa03d3b47b9e5a2230a529eeee1c1fc3ef", size = 82616, upload-time = "2025-10-07T21:16:34.951Z" },
]

[[package]]
name = "webtest"
version = "3.0.7"
source = { registry = "https://pypi.org/simple" }
dependencies = [
    { name = "beautifulsoup4" },
    { name = "waitress" },
    { name = "webob" },
]
sdist = { url = "https://files.pythonhosted.org/packages/20/85/73877efb10ba4ef02364d5671724b1326d482dc928eace5fe114215443b7/webtest-3.0.7.tar.gz", hash = "sha256:7aeab50f970d46c068e7a36dd162cb242591edf72a1d04efd21374772b931741", size = 80260, upload-time = "2025-10-06T20:38:59.293Z" }
wheels = [
    { url = "https://files.pythonhosted.org/packages/73/74/cb337bb1758254589b6fdc0aeeb91fa987ac1e6877a79b75edbd214fc0a9/webtest-3.0.7-py3-none-any.whl", hash = "sha256:2f51a0844f3a8beaef89bc23d225fe05ad816f7e429ffcc655a13013a799ac6c", size = 32393, upload-time = "2025-10-06T20:38:57.728Z" },
]

[[package]]
name = "wrapt"
version = "2.0.1"
source = { registry = "https://pypi.org/simple" }
sdist = { url = "https://files.pythonhosted.org/packages/49/2a/6de8a50cb435b7f42c46126cf1a54b2aab81784e74c8595c8e025e8f36d3/wrapt-2.0.1.tar.gz", hash = "sha256:9c9c635e78497cacb81e84f8b11b23e0aacac7a136e73b8e5b2109a1d9fc468f", size = 82040, upload-time = "2025-11-07T00:45:33.312Z" }
wheels = [
    { url = "https://files.pythonhosted.org/packages/ad/fe/41af4c46b5e498c90fc87981ab2972fbd9f0bccda597adb99d3d3441b94b/wrapt-2.0.1-cp313-cp313-macosx_10_13_universal2.whl", hash = "sha256:47b0f8bafe90f7736151f61482c583c86b0693d80f075a58701dd1549b0010a9", size = 78132, upload-time = "2025-11-07T00:44:04.628Z" },
    { url = "https://files.pythonhosted.org/packages/1c/92/d68895a984a5ebbbfb175512b0c0aad872354a4a2484fbd5552e9f275316/wrapt-2.0.1-cp313-cp313-macosx_10_13_x86_64.whl", hash = "sha256:cbeb0971e13b4bd81d34169ed57a6dda017328d1a22b62fda45e1d21dd06148f", size = 61211, upload-time = "2025-11-07T00:44:05.626Z" },
    { url = "https://files.pythonhosted.org/packages/e8/26/ba83dc5ae7cf5aa2b02364a3d9cf74374b86169906a1f3ade9a2d03cf21c/wrapt-2.0.1-cp313-cp313-macosx_11_0_arm64.whl", hash = "sha256:eb7cffe572ad0a141a7886a1d2efa5bef0bf7fe021deeea76b3ab334d2c38218", size = 61689, upload-time = "2025-11-07T00:44:06.719Z" },
    { url = "https://files.pythonhosted.org/packages/cf/67/d7a7c276d874e5d26738c22444d466a3a64ed541f6ef35f740dbd865bab4/wrapt-2.0.1-cp313-cp313-manylinux1_x86_64.manylinux_2_28_x86_64.manylinux_2_5_x86_64.whl", hash = "sha256:c8d60527d1ecfc131426b10d93ab5d53e08a09c5fa0175f6b21b3252080c70a9", size = 121502, upload-time = "2025-11-07T00:44:09.557Z" },
    { url = "https://files.pythonhosted.org/packages/0f/6b/806dbf6dd9579556aab22fc92908a876636e250f063f71548a8660382184/wrapt-2.0.1-cp313-cp313-manylinux2014_aarch64.manylinux_2_17_aarch64.manylinux_2_28_aarch64.whl", hash = "sha256:c654eafb01afac55246053d67a4b9a984a3567c3808bb7df2f8de1c1caba2e1c", size = 123110, upload-time = "2025-11-07T00:44:10.64Z" },
    { url = "https://files.pythonhosted.org/packages/e5/08/cdbb965fbe4c02c5233d185d070cabed2ecc1f1e47662854f95d77613f57/wrapt-2.0.1-cp313-cp313-manylinux_2_31_riscv64.manylinux_2_39_riscv64.whl", hash = "sha256:98d873ed6c8b4ee2418f7afce666751854d6d03e3c0ec2a399bb039cd2ae89db", size = 117434, upload-time = "2025-11-07T00:44:08.138Z" },
    { url = "https://files.pythonhosted.org/packages/2d/d1/6aae2ce39db4cb5216302fa2e9577ad74424dfbe315bd6669725569e048c/wrapt-2.0.1-cp313-cp313-musllinux_1_2_aarch64.whl", hash = "sha256:c9e850f5b7fc67af856ff054c71690d54fa940c3ef74209ad9f935b4f66a0233", size = 121533, upload-time = "2025-11-07T00:44:12.142Z" },
    { url = "https://files.pythonhosted.org/packages/79/35/565abf57559fbe0a9155c29879ff43ce8bd28d2ca61033a3a3dd67b70794/wrapt-2.0.1-cp313-cp313-musllinux_1_2_riscv64.whl", hash = "sha256:e505629359cb5f751e16e30cf3f91a1d3ddb4552480c205947da415d597f7ac2", size = 116324, upload-time = "2025-11-07T00:44:13.28Z" },
    { url = "https://files.pythonhosted.org/packages/e1/e0/53ff5e76587822ee33e560ad55876d858e384158272cd9947abdd4ad42ca/wrapt-2.0.1-cp313-cp313-musllinux_1_2_x86_64.whl", hash = "sha256:2879af909312d0baf35f08edeea918ee3af7ab57c37fe47cb6a373c9f2749c7b", size = 120627, upload-time = "2025-11-07T00:44:14.431Z" },
    { url = "https://files.pythonhosted.org/packages/7c/7b/38df30fd629fbd7612c407643c63e80e1c60bcc982e30ceeae163a9800e7/wrapt-2.0.1-cp313-cp313-win32.whl", hash = "sha256:d67956c676be5a24102c7407a71f4126d30de2a569a1c7871c9f3cabc94225d7", size = 58252, upload-time = "2025-11-07T00:44:17.814Z" },
    { url = "https://files.pythonhosted.org/packages/85/64/d3954e836ea67c4d3ad5285e5c8fd9d362fd0a189a2db622df457b0f4f6a/wrapt-2.0.1-cp313-cp313-win_amd64.whl", hash = "sha256:9ca66b38dd642bf90c59b6738af8070747b610115a39af2498535f62b5cdc1c3", size = 60500, upload-time = "2025-11-07T00:44:15.561Z" },
    { url = "https://files.pythonhosted.org/packages/89/4e/3c8b99ac93527cfab7f116089db120fef16aac96e5f6cdb724ddf286086d/wrapt-2.0.1-cp313-cp313-win_arm64.whl", hash = "sha256:5a4939eae35db6b6cec8e7aa0e833dcca0acad8231672c26c2a9ab7a0f8ac9c8", size = 58993, upload-time = "2025-11-07T00:44:16.65Z" },
    { url = "https://files.pythonhosted.org/packages/f9/f4/eff2b7d711cae20d220780b9300faa05558660afb93f2ff5db61fe725b9a/wrapt-2.0.1-cp313-cp313t-macosx_10_13_universal2.whl", hash = "sha256:a52f93d95c8d38fed0669da2ebdb0b0376e895d84596a976c15a9eb45e3eccb3", size = 82028, upload-time = "2025-11-07T00:44:18.944Z" },
    { url = "https://files.pythonhosted.org/packages/0c/67/cb945563f66fd0f61a999339460d950f4735c69f18f0a87ca586319b1778/wrapt-2.0.1-cp313-cp313t-macosx_10_13_x86_64.whl", hash = "sha256:4e54bbf554ee29fcceee24fa41c4d091398b911da6e7f5d7bffda963c9aed2e1", size = 62949, upload-time = "2025-11-07T00:44:20.074Z" },
    { url = "https://files.pythonhosted.org/packages/ec/ca/f63e177f0bbe1e5cf5e8d9b74a286537cd709724384ff20860f8f6065904/wrapt-2.0.1-cp313-cp313t-macosx_11_0_arm64.whl", hash = "sha256:908f8c6c71557f4deaa280f55d0728c3bca0960e8c3dd5ceeeafb3c19942719d", size = 63681, upload-time = "2025-11-07T00:44:21.345Z" },
    { url = "https://files.pythonhosted.org/packages/39/a1/1b88fcd21fd835dca48b556daef750952e917a2794fa20c025489e2e1f0f/wrapt-2.0.1-cp313-cp313t-manylinux1_x86_64.manylinux_2_28_x86_64.manylinux_2_5_x86_64.whl", hash = "sha256:e2f84e9af2060e3904a32cea9bb6db23ce3f91cfd90c6b426757cf7cc01c45c7", size = 152696, upload-time = "2025-11-07T00:44:24.318Z" },
    { url = "https://files.pythonhosted.org/packages/62/1c/d9185500c1960d9f5f77b9c0b890b7fc62282b53af7ad1b6bd779157f714/wrapt-2.0.1-cp313-cp313t-manylinux2014_aarch64.manylinux_2_17_aarch64.manylinux_2_28_aarch64.whl", hash = "sha256:e3612dc06b436968dfb9142c62e5dfa9eb5924f91120b3c8ff501ad878f90eb3", size = 158859, upload-time = "2025-11-07T00:44:25.494Z" },
    { url = "https://files.pythonhosted.org/packages/91/60/5d796ed0f481ec003220c7878a1d6894652efe089853a208ea0838c13086/wrapt-2.0.1-cp313-cp313t-manylinux_2_31_riscv64.manylinux_2_39_riscv64.whl", hash = "sha256:6d2d947d266d99a1477cd005b23cbd09465276e302515e122df56bb9511aca1b", size = 146068, upload-time = "2025-11-07T00:44:22.81Z" },
    { url = "https://files.pythonhosted.org/packages/04/f8/75282dd72f102ddbfba137e1e15ecba47b40acff32c08ae97edbf53f469e/wrapt-2.0.1-cp313-cp313t-musllinux_1_2_aarch64.whl", hash = "sha256:7d539241e87b650cbc4c3ac9f32c8d1ac8a54e510f6dca3f6ab60dcfd48c9b10", size = 155724, upload-time = "2025-11-07T00:44:26.634Z" },
    { url = "https://files.pythonhosted.org/packages/5a/27/fe39c51d1b344caebb4a6a9372157bdb8d25b194b3561b52c8ffc40ac7d1/wrapt-2.0.1-cp313-cp313t-musllinux_1_2_riscv64.whl", hash = "sha256:4811e15d88ee62dbf5c77f2c3ff3932b1e3ac92323ba3912f51fc4016ce81ecf", size = 144413, upload-time = "2025-11-07T00:44:27.939Z" },
    { url = "https://files.pythonhosted.org/packages/83/2b/9f6b643fe39d4505c7bf926d7c2595b7cb4b607c8c6b500e56c6b36ac238/wrapt-2.0.1-cp313-cp313t-musllinux_1_2_x86_64.whl", hash = "sha256:c1c91405fcf1d501fa5d55df21e58ea49e6b879ae829f1039faaf7e5e509b41e", size = 150325, upload-time = "2025-11-07T00:44:29.29Z" },
    { url = "https://files.pythonhosted.org/packages/bb/b6/20ffcf2558596a7f58a2e69c89597128781f0b88e124bf5a4cadc05b8139/wrapt-2.0.1-cp313-cp313t-win32.whl", hash = "sha256:e76e3f91f864e89db8b8d2a8311d57df93f01ad6bb1e9b9976d1f2e83e18315c", size = 59943, upload-time = "2025-11-07T00:44:33.211Z" },
    { url = "https://files.pythonhosted.org/packages/87/6a/0e56111cbb3320151eed5d3821ee1373be13e05b376ea0870711f18810c3/wrapt-2.0.1-cp313-cp313t-win_amd64.whl", hash = "sha256:83ce30937f0ba0d28818807b303a412440c4b63e39d3d8fc036a94764b728c92", size = 63240, upload-time = "2025-11-07T00:44:30.935Z" },
    { url = "https://files.pythonhosted.org/packages/1d/54/5ab4c53ea1f7f7e5c3e7c1095db92932cc32fd62359d285486d00c2884c3/wrapt-2.0.1-cp313-cp313t-win_arm64.whl", hash = "sha256:4b55cacc57e1dc2d0991dbe74c6419ffd415fb66474a02335cb10efd1aa3f84f", size = 60416, upload-time = "2025-11-07T00:44:32.002Z" },
    { url = "https://files.pythonhosted.org/packages/15/d1/b51471c11592ff9c012bd3e2f7334a6ff2f42a7aed2caffcf0bdddc9cb89/wrapt-2.0.1-py3-none-any.whl", hash = "sha256:4d2ce1bf1a48c5277d7969259232b57645aae5686dba1eaeade39442277afbca", size = 44046, upload-time = "2025-11-07T00:45:32.116Z" },
]

[[package]]
name = "wsproto"
version = "1.3.2"
source = { registry = "https://pypi.org/simple" }
dependencies = [
    { name = "h11" },
]
sdist = { url = "https://files.pythonhosted.org/packages/c7/79/12135bdf8b9c9367b8701c2c19a14c913c120b882d50b014ca0d38083c2c/wsproto-1.3.2.tar.gz", hash = "sha256:b86885dcf294e15204919950f666e06ffc6c7c114ca900b060d6e16293528294", size = 50116, upload-time = "2025-11-20T18:18:01.871Z" }
wheels = [
    { url = "https://files.pythonhosted.org/packages/a4/f5/10b68b7b1544245097b2a1b8238f66f2fc6dcaeb24ba5d917f52bd2eed4f/wsproto-1.3.2-py3-none-any.whl", hash = "sha256:61eea322cdf56e8cc904bd3ad7573359a242ba65688716b0710a5eb12beab584", size = 24405, upload-time = "2025-11-20T18:18:00.454Z" },
]

[[package]]
name = "xlrd"
version = "1.2.0"
source = { registry = "https://pypi.org/simple" }
sdist = { url = "https://files.pythonhosted.org/packages/aa/05/ec9d4fcbbb74bbf4da9f622b3b61aec541e4eccf31d3c60c5422ec027ce2/xlrd-1.2.0.tar.gz", hash = "sha256:546eb36cee8db40c3eaa46c351e67ffee6eeb5fa2650b71bc4c758a29a1b29b2", size = 554079, upload-time = "2018-12-15T17:47:48.133Z" }
wheels = [
    { url = "https://files.pythonhosted.org/packages/b0/16/63576a1a001752e34bf8ea62e367997530dc553b689356b9879339cf45a4/xlrd-1.2.0-py2.py3-none-any.whl", hash = "sha256:e551fb498759fa3a5384a94ccd4c3c02eb7c00ea424426e212ac0c57be9dfbde", size = 103251, upload-time = "2018-12-15T17:47:45.792Z" },
]

[[package]]
name = "xlsxwriter"
version = "3.2.9"
source = { registry = "https://pypi.org/simple" }
sdist = { url = "https://files.pythonhosted.org/packages/46/2c/c06ef49dc36e7954e55b802a8b231770d286a9758b3d936bd1e04ce5ba88/xlsxwriter-3.2.9.tar.gz", hash = "sha256:254b1c37a368c444eac6e2f867405cc9e461b0ed97a3233b2ac1e574efb4140c", size = 215940, upload-time = "2025-09-16T00:16:21.63Z" }
wheels = [
    { url = "https://files.pythonhosted.org/packages/3a/0c/3662f4a66880196a590b202f0db82d919dd2f89e99a27fadef91c4a33d41/xlsxwriter-3.2.9-py3-none-any.whl", hash = "sha256:9a5db42bc5dff014806c58a20b9eae7322a134abb6fce3c92c181bfb275ec5b3", size = 175315, upload-time = "2025-09-16T00:16:20.108Z" },
]

[[package]]
name = "xlwt"
version = "1.3.0"
source = { registry = "https://pypi.org/simple" }
sdist = { url = "https://files.pythonhosted.org/packages/06/97/56a6f56ce44578a69343449aa5a0d98eefe04085d69da539f3034e2cd5c1/xlwt-1.3.0.tar.gz", hash = "sha256:c59912717a9b28f1a3c2a98fd60741014b06b043936dcecbc113eaaada156c88", size = 153929, upload-time = "2017-08-22T06:47:16.498Z" }
wheels = [
    { url = "https://files.pythonhosted.org/packages/44/48/def306413b25c3d01753603b1a222a011b8621aed27cd7f89cbc27e6b0f4/xlwt-1.3.0-py2.py3-none-any.whl", hash = "sha256:a082260524678ba48a297d922cc385f58278b8aa68741596a87de01a9c628b2e", size = 99981, upload-time = "2017-08-22T06:47:15.281Z" },
]

[[package]]
name = "yarl"
version = "1.22.0"
source = { registry = "https://pypi.org/simple" }
dependencies = [
    { name = "idna" },
    { name = "multidict" },
    { name = "propcache" },
]
sdist = { url = "https://files.pythonhosted.org/packages/57/63/0c6ebca57330cd313f6102b16dd57ffaf3ec4c83403dcb45dbd15c6f3ea1/yarl-1.22.0.tar.gz", hash = "sha256:bebf8557577d4401ba8bd9ff33906f1376c877aa78d1fe216ad01b4d6745af71", size = 187169, upload-time = "2025-10-06T14:12:55.963Z" }
wheels = [
    { url = "https://files.pythonhosted.org/packages/ea/f3/d67de7260456ee105dc1d162d43a019ecad6b91e2f51809d6cddaa56690e/yarl-1.22.0-cp313-cp313-macosx_10_13_universal2.whl", hash = "sha256:8dee9c25c74997f6a750cd317b8ca63545169c098faee42c84aa5e506c819b53", size = 139980, upload-time = "2025-10-06T14:10:14.601Z" },
    { url = "https://files.pythonhosted.org/packages/01/88/04d98af0b47e0ef42597b9b28863b9060bb515524da0a65d5f4db160b2d5/yarl-1.22.0-cp313-cp313-macosx_10_13_x86_64.whl", hash = "sha256:01e73b85a5434f89fc4fe27dcda2aff08ddf35e4d47bbbea3bdcd25321af538a", size = 93424, upload-time = "2025-10-06T14:10:16.115Z" },
    { url = "https://files.pythonhosted.org/packages/18/91/3274b215fd8442a03975ce6bee5fe6aa57a8326b29b9d3d56234a1dca244/yarl-1.22.0-cp313-cp313-macosx_11_0_arm64.whl", hash = "sha256:22965c2af250d20c873cdbee8ff958fb809940aeb2e74ba5f20aaf6b7ac8c70c", size = 93821, upload-time = "2025-10-06T14:10:17.993Z" },
    { url = "https://files.pythonhosted.org/packages/61/3a/caf4e25036db0f2da4ca22a353dfeb3c9d3c95d2761ebe9b14df8fc16eb0/yarl-1.22.0-cp313-cp313-manylinux2014_aarch64.manylinux_2_17_aarch64.manylinux_2_28_aarch64.whl", hash = "sha256:b4f15793aa49793ec8d1c708ab7f9eded1aa72edc5174cae703651555ed1b601", size = 373243, upload-time = "2025-10-06T14:10:19.44Z" },
    { url = "https://files.pythonhosted.org/packages/6e/9e/51a77ac7516e8e7803b06e01f74e78649c24ee1021eca3d6a739cb6ea49c/yarl-1.22.0-cp313-cp313-manylinux2014_armv7l.manylinux_2_17_armv7l.manylinux_2_31_armv7l.whl", hash = "sha256:e5542339dcf2747135c5c85f68680353d5cb9ffd741c0f2e8d832d054d41f35a", size = 342361, upload-time = "2025-10-06T14:10:21.124Z" },
    { url = "https://files.pythonhosted.org/packages/d4/f8/33b92454789dde8407f156c00303e9a891f1f51a0330b0fad7c909f87692/yarl-1.22.0-cp313-cp313-manylinux2014_ppc64le.manylinux_2_17_ppc64le.manylinux_2_28_ppc64le.whl", hash = "sha256:5c401e05ad47a75869c3ab3e35137f8468b846770587e70d71e11de797d113df", size = 387036, upload-time = "2025-10-06T14:10:22.902Z" },
    { url = "https://files.pythonhosted.org/packages/d9/9a/c5db84ea024f76838220280f732970aa4ee154015d7f5c1bfb60a267af6f/yarl-1.22.0-cp313-cp313-manylinux2014_s390x.manylinux_2_17_s390x.manylinux_2_28_s390x.whl", hash = "sha256:243dda95d901c733f5b59214d28b0120893d91777cb8aa043e6ef059d3cddfe2", size = 397671, upload-time = "2025-10-06T14:10:24.523Z" },
    { url = "https://files.pythonhosted.org/packages/11/c9/cd8538dc2e7727095e0c1d867bad1e40c98f37763e6d995c1939f5fdc7b1/yarl-1.22.0-cp313-cp313-manylinux2014_x86_64.manylinux_2_17_x86_64.manylinux_2_28_x86_64.whl", hash = "sha256:bec03d0d388060058f5d291a813f21c011041938a441c593374da6077fe21b1b", size = 377059, upload-time = "2025-10-06T14:10:26.406Z" },
    { url = "https://files.pythonhosted.org/packages/a1/b9/ab437b261702ced75122ed78a876a6dec0a1b0f5e17a4ac7a9a2482d8abe/yarl-1.22.0-cp313-cp313-musllinux_1_2_aarch64.whl", hash = "sha256:b0748275abb8c1e1e09301ee3cf90c8a99678a4e92e4373705f2a2570d581273", size = 365356, upload-time = "2025-10-06T14:10:28.461Z" },
    { url = "https://files.pythonhosted.org/packages/b2/9d/8e1ae6d1d008a9567877b08f0ce4077a29974c04c062dabdb923ed98e6fe/yarl-1.22.0-cp313-cp313-musllinux_1_2_armv7l.whl", hash = "sha256:47fdb18187e2a4e18fda2c25c05d8251a9e4a521edaed757fef033e7d8498d9a", size = 361331, upload-time = "2025-10-06T14:10:30.541Z" },
    { url = "https://files.pythonhosted.org/packages/ca/5a/09b7be3905962f145b73beb468cdd53db8aa171cf18c80400a54c5b82846/yarl-1.22.0-cp313-cp313-musllinux_1_2_ppc64le.whl", hash = "sha256:c7044802eec4524fde550afc28edda0dd5784c4c45f0be151a2d3ba017daca7d", size = 382590, upload-time = "2025-10-06T14:10:33.352Z" },
    { url = "https://files.pythonhosted.org/packages/aa/7f/59ec509abf90eda5048b0bc3e2d7b5099dffdb3e6b127019895ab9d5ef44/yarl-1.22.0-cp313-cp313-musllinux_1_2_s390x.whl", hash = "sha256:139718f35149ff544caba20fce6e8a2f71f1e39b92c700d8438a0b1d2a631a02", size = 385316, upload-time = "2025-10-06T14:10:35.034Z" },
    { url = "https://files.pythonhosted.org/packages/e5/84/891158426bc8036bfdfd862fabd0e0fa25df4176ec793e447f4b85cf1be4/yarl-1.22.0-cp313-cp313-musllinux_1_2_x86_64.whl", hash = "sha256:e1b51bebd221006d3d2f95fbe124b22b247136647ae5dcc8c7acafba66e5ee67", size = 374431, upload-time = "2025-10-06T14:10:37.76Z" },
    { url = "https://files.pythonhosted.org/packages/bb/49/03da1580665baa8bef5e8ed34c6df2c2aca0a2f28bf397ed238cc1bbc6f2/yarl-1.22.0-cp313-cp313-win32.whl", hash = "sha256:d3e32536234a95f513bd374e93d717cf6b2231a791758de6c509e3653f234c95", size = 81555, upload-time = "2025-10-06T14:10:39.649Z" },
    { url = "https://files.pythonhosted.org/packages/9a/ee/450914ae11b419eadd067c6183ae08381cfdfcb9798b90b2b713bbebddda/yarl-1.22.0-cp313-cp313-win_amd64.whl", hash = "sha256:47743b82b76d89a1d20b83e60d5c20314cbd5ba2befc9cda8f28300c4a08ed4d", size = 86965, upload-time = "2025-10-06T14:10:41.313Z" },
    { url = "https://files.pythonhosted.org/packages/98/4d/264a01eae03b6cf629ad69bae94e3b0e5344741e929073678e84bf7a3e3b/yarl-1.22.0-cp313-cp313-win_arm64.whl", hash = "sha256:5d0fcda9608875f7d052eff120c7a5da474a6796fe4d83e152e0e4d42f6d1a9b", size = 81205, upload-time = "2025-10-06T14:10:43.167Z" },
    { url = "https://files.pythonhosted.org/packages/88/fc/6908f062a2f77b5f9f6d69cecb1747260831ff206adcbc5b510aff88df91/yarl-1.22.0-cp313-cp313t-macosx_10_13_universal2.whl", hash = "sha256:719ae08b6972befcba4310e49edb1161a88cdd331e3a694b84466bd938a6ab10", size = 146209, upload-time = "2025-10-06T14:10:44.643Z" },
    { url = "https://files.pythonhosted.org/packages/65/47/76594ae8eab26210b4867be6f49129861ad33da1f1ebdf7051e98492bf62/yarl-1.22.0-cp313-cp313t-macosx_10_13_x86_64.whl", hash = "sha256:47d8a5c446df1c4db9d21b49619ffdba90e77c89ec6e283f453856c74b50b9e3", size = 95966, upload-time = "2025-10-06T14:10:46.554Z" },
    { url = "https://files.pythonhosted.org/packages/ab/ce/05e9828a49271ba6b5b038b15b3934e996980dd78abdfeb52a04cfb9467e/yarl-1.22.0-cp313-cp313t-macosx_11_0_arm64.whl", hash = "sha256:cfebc0ac8333520d2d0423cbbe43ae43c8838862ddb898f5ca68565e395516e9", size = 97312, upload-time = "2025-10-06T14:10:48.007Z" },
    { url = "https://files.pythonhosted.org/packages/d1/c5/7dffad5e4f2265b29c9d7ec869c369e4223166e4f9206fc2243ee9eea727/yarl-1.22.0-cp313-cp313t-manylinux2014_aarch64.manylinux_2_17_aarch64.manylinux_2_28_aarch64.whl", hash = "sha256:4398557cbf484207df000309235979c79c4356518fd5c99158c7d38203c4da4f", size = 361967, upload-time = "2025-10-06T14:10:49.997Z" },
    { url = "https://files.pythonhosted.org/packages/50/b2/375b933c93a54bff7fc041e1a6ad2c0f6f733ffb0c6e642ce56ee3b39970/yarl-1.22.0-cp313-cp313t-manylinux2014_armv7l.manylinux_2_17_armv7l.manylinux_2_31_armv7l.whl", hash = "sha256:2ca6fd72a8cd803be290d42f2dec5cdcd5299eeb93c2d929bf060ad9efaf5de0", size = 323949, upload-time = "2025-10-06T14:10:52.004Z" },
    { url = "https://files.pythonhosted.org/packages/66/50/bfc2a29a1d78644c5a7220ce2f304f38248dc94124a326794e677634b6cf/yarl-1.22.0-cp313-cp313t-manylinux2014_ppc64le.manylinux_2_17_ppc64le.manylinux_2_28_ppc64le.whl", hash = "sha256:ca1f59c4e1ab6e72f0a23c13fca5430f889634166be85dbf1013683e49e3278e", size = 361818, upload-time = "2025-10-06T14:10:54.078Z" },
    { url = "https://files.pythonhosted.org/packages/46/96/f3941a46af7d5d0f0498f86d71275696800ddcdd20426298e572b19b91ff/yarl-1.22.0-cp313-cp313t-manylinux2014_s390x.manylinux_2_17_s390x.manylinux_2_28_s390x.whl", hash = "sha256:6c5010a52015e7c70f86eb967db0f37f3c8bd503a695a49f8d45700144667708", size = 372626, upload-time = "2025-10-06T14:10:55.767Z" },
    { url = "https://files.pythonhosted.org/packages/c1/42/8b27c83bb875cd89448e42cd627e0fb971fa1675c9ec546393d18826cb50/yarl-1.22.0-cp313-cp313t-manylinux2014_x86_64.manylinux_2_17_x86_64.manylinux_2_28_x86_64.whl", hash = "sha256:9d7672ecf7557476642c88497c2f8d8542f8e36596e928e9bcba0e42e1e7d71f", size = 341129, upload-time = "2025-10-06T14:10:57.985Z" },
    { url = "https://files.pythonhosted.org/packages/49/36/99ca3122201b382a3cf7cc937b95235b0ac944f7e9f2d5331d50821ed352/yarl-1.22.0-cp313-cp313t-musllinux_1_2_aarch64.whl", hash = "sha256:3b7c88eeef021579d600e50363e0b6ee4f7f6f728cd3486b9d0f3ee7b946398d", size = 346776, upload-time = "2025-10-06T14:10:59.633Z" },
    { url = "https://files.pythonhosted.org/packages/85/b4/47328bf996acd01a4c16ef9dcd2f59c969f495073616586f78cd5f2efb99/yarl-1.22.0-cp313-cp313t-musllinux_1_2_armv7l.whl", hash = "sha256:f4afb5c34f2c6fecdcc182dfcfc6af6cccf1aa923eed4d6a12e9d96904e1a0d8", size = 334879, upload-time = "2025-10-06T14:11:01.454Z" },
    { url = "https://files.pythonhosted.org/packages/c2/ad/b77d7b3f14a4283bffb8e92c6026496f6de49751c2f97d4352242bba3990/yarl-1.22.0-cp313-cp313t-musllinux_1_2_ppc64le.whl", hash = "sha256:59c189e3e99a59cf8d83cbb31d4db02d66cda5a1a4374e8a012b51255341abf5", size = 350996, upload-time = "2025-10-06T14:11:03.452Z" },
    { url = "https://files.pythonhosted.org/packages/81/c8/06e1d69295792ba54d556f06686cbd6a7ce39c22307100e3fb4a2c0b0a1d/yarl-1.22.0-cp313-cp313t-musllinux_1_2_s390x.whl", hash = "sha256:5a3bf7f62a289fa90f1990422dc8dff5a458469ea71d1624585ec3a4c8d6960f", size = 356047, upload-time = "2025-10-06T14:11:05.115Z" },
    { url = "https://files.pythonhosted.org/packages/4b/b8/4c0e9e9f597074b208d18cef227d83aac36184bfbc6eab204ea55783dbc5/yarl-1.22.0-cp313-cp313t-musllinux_1_2_x86_64.whl", hash = "sha256:de6b9a04c606978fdfe72666fa216ffcf2d1a9f6a381058d4378f8d7b1e5de62", size = 342947, upload-time = "2025-10-06T14:11:08.137Z" },
    { url = "https://files.pythonhosted.org/packages/e0/e5/11f140a58bf4c6ad7aca69a892bff0ee638c31bea4206748fc0df4ebcb3a/yarl-1.22.0-cp313-cp313t-win32.whl", hash = "sha256:1834bb90991cc2999f10f97f5f01317f99b143284766d197e43cd5b45eb18d03", size = 86943, upload-time = "2025-10-06T14:11:10.284Z" },
    { url = "https://files.pythonhosted.org/packages/31/74/8b74bae38ed7fe6793d0c15a0c8207bbb819cf287788459e5ed230996cdd/yarl-1.22.0-cp313-cp313t-win_amd64.whl", hash = "sha256:ff86011bd159a9d2dfc89c34cfd8aff12875980e3bd6a39ff097887520e60249", size = 93715, upload-time = "2025-10-06T14:11:11.739Z" },
    { url = "https://files.pythonhosted.org/packages/69/66/991858aa4b5892d57aef7ee1ba6b4d01ec3b7eb3060795d34090a3ca3278/yarl-1.22.0-cp313-cp313t-win_arm64.whl", hash = "sha256:7861058d0582b847bc4e3a4a4c46828a410bca738673f35a29ba3ca5db0b473b", size = 83857, upload-time = "2025-10-06T14:11:13.586Z" },
    { url = "https://files.pythonhosted.org/packages/73/ae/b48f95715333080afb75a4504487cbe142cae1268afc482d06692d605ae6/yarl-1.22.0-py3-none-any.whl", hash = "sha256:1380560bdba02b6b6c90de54133c81c9f2a453dee9912fe58c1dcced1edb7cff", size = 46814, upload-time = "2025-10-06T14:12:53.872Z" },
]

[[package]]
name = "zipp"
version = "3.23.0"
source = { registry = "https://pypi.org/simple" }
sdist = { url = "https://files.pythonhosted.org/packages/e3/02/0f2892c661036d50ede074e376733dca2ae7c6eb617489437771209d4180/zipp-3.23.0.tar.gz", hash = "sha256:a07157588a12518c9d4034df3fbbee09c814741a33ff63c05fa29d26a2404166", size = 25547, upload-time = "2025-06-08T17:06:39.4Z" }
wheels = [
    { url = "https://files.pythonhosted.org/packages/2e/54/647ade08bf0db230bfea292f893923872fd20be6ac6f53b2b936ba839d75/zipp-3.23.0-py3-none-any.whl", hash = "sha256:071652d6115ed432f5ce1d34c336c0adfd6a884660d1e9712a256d3d3bd4b14e", size = 10276, upload-time = "2025-06-08T17:06:38.034Z" },
]

[[package]]
name = "zope-event"
version = "6.1"
source = { registry = "https://pypi.org/simple" }
sdist = { url = "https://files.pythonhosted.org/packages/46/33/d3eeac228fc14de76615612ee208be2d8a5b5b0fada36bf9b62d6b40600c/zope_event-6.1.tar.gz", hash = "sha256:6052a3e0cb8565d3d4ef1a3a7809336ac519bc4fe38398cb8d466db09adef4f0", size = 18739, upload-time = "2025-11-07T08:05:49.934Z" }
wheels = [
    { url = "https://files.pythonhosted.org/packages/c2/b0/956902e5e1302f8c5d124e219c6bf214e2649f92ad5fce85b05c039a04c9/zope_event-6.1-py3-none-any.whl", hash = "sha256:0ca78b6391b694272b23ec1335c0294cc471065ed10f7f606858fc54566c25a0", size = 6414, upload-time = "2025-11-07T08:05:48.874Z" },
]

[[package]]
name = "zope-interface"
version = "8.1.1"
source = { registry = "https://pypi.org/simple" }
sdist = { url = "https://files.pythonhosted.org/packages/71/c9/5ec8679a04d37c797d343f650c51ad67d178f0001c363e44b6ac5f97a9da/zope_interface-8.1.1.tar.gz", hash = "sha256:51b10e6e8e238d719636a401f44f1e366146912407b58453936b781a19be19ec", size = 254748, upload-time = "2025-11-15T08:32:52.404Z" }
wheels = [
    { url = "https://files.pythonhosted.org/packages/85/81/3c3b5386ce4fba4612fd82ffb8a90d76bcfea33ca2b6399f21e94d38484f/zope_interface-8.1.1-cp313-cp313-macosx_10_9_x86_64.whl", hash = "sha256:84f9be6d959640de9da5d14ac1f6a89148b16da766e88db37ed17e936160b0b1", size = 209046, upload-time = "2025-11-15T08:37:01.473Z" },
    { url = "https://files.pythonhosted.org/packages/4a/e3/32b7cb950c4c4326b3760a8e28e5d6f70ad15f852bfd8f9364b58634f74b/zope_interface-8.1.1-cp313-cp313-macosx_11_0_arm64.whl", hash = "sha256:531fba91dcb97538f70cf4642a19d6574269460274e3f6004bba6fe684449c51", size = 209104, upload-time = "2025-11-15T08:37:02.887Z" },
    { url = "https://files.pythonhosted.org/packages/a3/3d/c4c68e1752a5f5effa2c1f5eaa4fea4399433c9b058fb7000a34bfb1c447/zope_interface-8.1.1-cp313-cp313-manylinux1_i686.manylinux2014_i686.manylinux_2_17_i686.manylinux_2_5_i686.whl", hash = "sha256:fc65f5633d5a9583ee8d88d1f5de6b46cd42c62e47757cfe86be36fb7c8c4c9b", size = 259277, upload-time = "2025-11-15T08:37:04.389Z" },
    { url = "https://files.pythonhosted.org/packages/fd/5b/cf4437b174af7591ee29bbad728f620cab5f47bd6e9c02f87d59f31a0dda/zope_interface-8.1.1-cp313-cp313-manylinux1_x86_64.manylinux2014_x86_64.manylinux_2_17_x86_64.manylinux_2_5_x86_64.whl", hash = "sha256:efef80ddec4d7d99618ef71bc93b88859248075ca2e1ae1c78636654d3d55533", size = 264742, upload-time = "2025-11-15T08:37:05.613Z" },
    { url = "https://files.pythonhosted.org/packages/0b/0e/0cf77356862852d3d3e62db9aadae5419a1a7d89bf963b219745283ab5ca/zope_interface-8.1.1-cp313-cp313-manylinux2014_aarch64.manylinux_2_17_aarch64.whl", hash = "sha256:49aad83525eca3b4747ef51117d302e891f0042b06f32aa1c7023c62642f962b", size = 264252, upload-time = "2025-11-15T08:37:07.035Z" },
    { url = "https://files.pythonhosted.org/packages/8a/10/2af54aa88b2fa172d12364116cc40d325fedbb1877c3bb031b0da6052855/zope_interface-8.1.1-cp313-cp313-win_amd64.whl", hash = "sha256:71cf329a21f98cb2bd9077340a589e316ac8a415cac900575a32544b3dffcb98", size = 212330, upload-time = "2025-11-15T08:37:08.14Z" },
]

[[package]]
name = "zopfli"
version = "0.4.0"
source = { registry = "https://pypi.org/simple" }
sdist = { url = "https://files.pythonhosted.org/packages/be/4c/efa0760686d4cc69e68a8f284d3c6c5884722c50f810af0e277fb7d61621/zopfli-0.4.0.tar.gz", hash = "sha256:a8ee992b2549e090cd3f0178bf606dd41a29e0613a04cdf5054224662c72dce6", size = 176720, upload-time = "2025-11-07T17:00:59.507Z" }
wheels = [
    { url = "https://files.pythonhosted.org/packages/98/62/ec5cb67ee379c6a4f296f1277b971ff8c26460bf8775f027f82c519a0a72/zopfli-0.4.0-cp310-abi3-macosx_10_9_universal2.whl", hash = "sha256:d1b98ad47c434ef213444a03ef2f826eeec100144d64f6a57504b9893d3931ce", size = 287433, upload-time = "2025-11-07T17:00:45.662Z" },
    { url = "https://files.pythonhosted.org/packages/5a/9e/8f81e69bd771014a488c4c64476b6e6faab91b2c913d0f81eca7e06401eb/zopfli-0.4.0-cp310-abi3-manylinux2014_x86_64.manylinux_2_17_x86_64.whl", hash = "sha256:18b5f1570f64d4988482e4466f10ef5f2a30f687c19ad62a64560f2152dc89eb", size = 847135, upload-time = "2025-11-07T17:00:47.483Z" },
    { url = "https://files.pythonhosted.org/packages/24/84/6e60eeaaa1c1eae7b4805f1c528f3e8ae62cef323ec1e52347a11031e3ba/zopfli-0.4.0-cp310-abi3-manylinux_2_24_aarch64.manylinux_2_28_aarch64.whl", hash = "sha256:b72a010d205d00b2855acc2302772067362f9ab5a012e3550662aec60d28e6b3", size = 831606, upload-time = "2025-11-07T17:00:48.576Z" },
    { url = "https://files.pythonhosted.org/packages/6d/aa/a4d5de7ed8e809953cb5e8992bddc40f38461ec5a44abfb010953875adfc/zopfli-0.4.0-cp310-abi3-musllinux_1_2_aarch64.whl", hash = "sha256:c3ba02a9a6ca90481d2b2f68bab038b310d63a1e3b5ae305e95a6599787ed941", size = 1789376, upload-time = "2025-11-07T17:00:49.63Z" },
    { url = "https://files.pythonhosted.org/packages/39/95/4d1e943fbc44157f58b623625686d0b970f2fda269e721fbf9546b93f6cc/zopfli-0.4.0-cp310-abi3-musllinux_1_2_x86_64.whl", hash = "sha256:7d66337be6d5613dec55213e9ac28f378c41e2cc04fbad4a10748e4df774ca85", size = 1879013, upload-time = "2025-11-07T17:00:50.751Z" },
    { url = "https://files.pythonhosted.org/packages/95/db/4f2eebf73c0e2df293a366a1d176cd315a74ce0b00f83826a7ba9ddd1ab3/zopfli-0.4.0-cp310-abi3-win32.whl", hash = "sha256:03181d48e719fcb6cf8340189c61e8f9883d8bbbdf76bf5212a74457f7d083c1", size = 83655, upload-time = "2025-11-07T17:00:51.797Z" },
    { url = "https://files.pythonhosted.org/packages/24/f6/bd80c5278b1185dc41155c77bc61bfe1d817254a7f2115f66aa69a270b89/zopfli-0.4.0-cp310-abi3-win_amd64.whl", hash = "sha256:f94e4dd7d76b4fe9f5d9229372be20d7f786164eea5152d1af1c34298c3d5975", size = 100824, upload-time = "2025-11-07T17:00:52.658Z" },
]<|MERGE_RESOLUTION|>--- conflicted
+++ resolved
@@ -1766,11 +1766,7 @@
 
 [[package]]
 name = "hope"
-<<<<<<< HEAD
-version = "4.3.0"
-=======
 version = "4.4.0"
->>>>>>> b673b0bd
 source = { editable = "." }
 dependencies = [
     { name = "black" },
