--- conflicted
+++ resolved
@@ -4,111 +4,6 @@
 
 
 services:
-<<<<<<< HEAD
-
-  backend:
-    image: unicef/hct-mis-backend
-    profiles:
-      - default
-    entrypoint: entrypoint.sh
-    stdin_open: true
-    env_file:
-      - .env
-    environment:
-      - PYTHONUNBUFFERED=1
-    build:
-      context: ..
-      dockerfile: ./docker/Dockerfile
-      target: dev
-    ports:
-      - "8080:8000"
-    volumes:
-      - ../src:/app/src
-      - ../tests:/app/tests
-      - ../htmlcov:/app/htmlcov
-      - backend-data:/data
-      - ../pyproject.toml:/app/pyproject.toml
-      - ../uv.lock:/packages/uv.lock
-      - ipython_data_local:/root/.ipython
-    command: "dev"
-    depends_on:
-      db:
-        condition: service_healthy
-      redis:
-        condition: service_healthy
-      elasticsearch:
-        condition: service_healthy
-    healthcheck:
-      test: [
-        "CMD",
-        "python3",
-        "-c",
-        "import http.client; \
-        conn = http.client.HTTPConnection('localhost', 8000); \
-        conn.request('GET', '/_health'); \
-        response = conn.getresponse(); \
-        exit(0) if response.status == 200 else exit(1);"
-      ]
-      interval: 10s
-      timeout: 10s
-      retries: 10
-
-  celery-worker:
-    profiles:
-      - default
-    stdin_open: true
-    tty: true
-    image: unicef/hct-mis-backend
-    env_file:
-      - .env
-    volumes:
-      - ../src:/app/src
-      - backend-data:/data
-    command: "celery-worker"
-    depends_on:
-      backend:
-        condition: service_started
-      db:
-        condition: service_healthy
-      redis:
-        condition: service_healthy
-      elasticsearch:
-        condition: service_healthy
-    healthcheck:
-      test: [ "CMD", "celery", "status" ]
-      interval: 10s
-      timeout: 10s
-      retries: 5
-
-  celery-beat:
-    profiles:
-      - default
-    stdin_open: true
-    tty: true
-    image: unicef/hct-mis-backend
-    env_file:
-      - .env
-    volumes:
-      - ../src:/app/src/
-      - backend-data:/data
-    command: "celery-beat"
-    depends_on:
-      backend:
-        condition: service_started
-      db:
-        condition: service_healthy
-      redis:
-        condition: service_healthy
-      elasticsearch:
-        condition: service_healthy
-    healthcheck:
-      test: [ "CMD", "celery", "status" ]
-      interval: 10s
-      timeout: 10s
-      retries: 5
-
-=======
->>>>>>> 9e6ae8de
   db:
     image: kartoza/postgis:14-3
     command: -c 'max_connections=200'
@@ -143,14 +38,6 @@
   elasticsearch:
     image: bitnami/elasticsearch:8.14.0
     environment:
-<<<<<<< HEAD
-      - node.name=es01
-      - cluster.name=es-docker-cluster
-      - cluster.initial_master_nodes=es01
-      - bootstrap.memory_lock=true
-      - "ES_JAVA_OPTS=-Xms1g -Xmx1g"
-      - xpack.security.enabled=false
-=======
 #      - node.name=es01
 #      - cluster.name=es-docker-cluster
 #      - cluster.initial_master_nodes=es01
@@ -158,7 +45,6 @@
       - "ES_JAVA_OPTS=-Xms2g -Xmx2g"
 #      - xpack.security.enabled=false
       - ELASTICSEARCH_PLUGINS=analysis-phonetic
->>>>>>> 9e6ae8de
     ulimits:
       memlock:
         soft: -1
