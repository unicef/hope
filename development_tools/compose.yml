--- conflicted
+++ resolved
@@ -4,110 +4,6 @@
 
 
 services:
-<<<<<<< HEAD
-=======
-
-  backend:
-    image: unicef/hct-mis-backend
-    profiles:
-      - default
-    entrypoint: entrypoint.sh
-    stdin_open: true
-    env_file:
-      - .env
-    environment:
-      - PYTHONUNBUFFERED=1
-    build:
-      context: ..
-      dockerfile: ./docker/Dockerfile
-      target: dev
-    ports:
-      - "8080:8000"
-    volumes:
-      - ../src:/app/src
-      - ../tests:/app/tests
-      - backend-data:/data
-      - ../pyproject.toml:/app/pyproject.toml
-      - ../uv.lock:/packages/uv.lock
-      - ipython_data_local:/root/.ipython
-    command: "dev"
-    depends_on:
-      db:
-        condition: service_healthy
-      redis:
-        condition: service_healthy
-      elasticsearch:
-        condition: service_healthy
-    healthcheck:
-      test: [
-        "CMD",
-        "python3",
-        "-c",
-        "import http.client; \
-        conn = http.client.HTTPConnection('localhost', 8000); \
-        conn.request('GET', '/_health'); \
-        response = conn.getresponse(); \
-        exit(0) if response.status == 200 else exit(1);"
-      ]
-      interval: 10s
-      timeout: 10s
-      retries: 10
-
-  celery-worker:
-    profiles:
-      - default
-    stdin_open: true
-    tty: true
-    image: unicef/hct-mis-backend
-    env_file:
-      - .env
-    volumes:
-      - ../src:/app/src
-      - backend-data:/data
-    command: "celery-worker"
-    depends_on:
-      backend:
-        condition: service_started
-      db:
-        condition: service_healthy
-      redis:
-        condition: service_healthy
-      elasticsearch:
-        condition: service_healthy
-    healthcheck:
-      test: [ "CMD", "celery", "status" ]
-      interval: 10s
-      timeout: 10s
-      retries: 5
-
-  celery-beat:
-    profiles:
-      - default
-    stdin_open: true
-    tty: true
-    image: unicef/hct-mis-backend
-    env_file:
-      - .env
-    volumes:
-      - ../src:/app/src/
-      - backend-data:/data
-    command: "celery-beat"
-    depends_on:
-      backend:
-        condition: service_started
-      db:
-        condition: service_healthy
-      redis:
-        condition: service_healthy
-      elasticsearch:
-        condition: service_healthy
-    healthcheck:
-      test: [ "CMD", "celery", "status" ]
-      interval: 10s
-      timeout: 10s
-      retries: 5
-
->>>>>>> 4cacbf35
   db:
     image: kartoza/postgis:14-3
     command: -c 'max_connections=200'
@@ -129,16 +25,8 @@
       timeout: 10s
       retries: 5
 
-<<<<<<< HEAD
-  valkey:
-    image: valkey/valkey:8.0.2-alpine
-=======
   redis:
     image: redis:4.0.11-alpine3.8
-    profiles:
-      - default
-      - services
->>>>>>> 4cacbf35
     ports:
       - "6379:6379"
     healthcheck:
@@ -172,25 +60,3 @@
       interval: 10s
       timeout: 10s
       retries: 3
-<<<<<<< HEAD
-=======
-
-  celery-flower:
-    profiles:
-      - default
-    stdin_open: true
-    image: unicef/hct-mis-backend
-    env_file:
-      - .env
-    command: "celery-flower"
-    volumes:
-      - ../src:/app/src
-      - backend-data:/data
-    ports:
-      - "5555:5555"
-    environment:
-      - PYTHONUNBUFFERED=1
-    depends_on:
-      - celery-worker
-      - redis
->>>>>>> 4cacbf35
