--- conflicted
+++ resolved
@@ -3,16 +3,16 @@
 on:
   push:
     branches:
-    - develop
-    - staging
-    - master
-    - ephemeral-*
+      - develop
+      - staging
+      - master
+      - ephemeral-*
   pull_request:
     branches:
-    - develop
-    - staging
-    - master
-    - ephemeral-*
+      - develop
+      - staging
+      - master
+      - ephemeral-*
 
 jobs:
   frontend_tests:
@@ -23,7 +23,7 @@
       - name: Use Node.js
         uses: actions/setup-node@v2
         with:
-          node-version: '18'
+          node-version: "18"
       - name: Cache dependencies
         uses: actions/cache@v2
         with:
@@ -171,13 +171,13 @@
             -f ./docker/Dockerfile \
             --target dist \
             --push ./"
-          
+
           if [ "${{ github.ref }}" = "refs/heads/master" ]; then
             version=$(python3 -c "import sys; version=None; [version:=line.split('=')[1].strip().strip('\"') for line in open('backend/pyproject.toml', 'r') if line.strip().startswith('version =')]; print(version if version else sys.exit(1))")
             tagged_image=${{ vars.DOCKERHUB_ORGANIZATION }}/hope:core-$version
             build_command="$build_command -t $tagged_image"
           fi
-          
+
           eval $build_command
 
   unit_tests:
@@ -231,16 +231,12 @@
           verbose: true
       - name: Upload Artifact
         uses: actions/upload-artifact@v4
-<<<<<<< HEAD
-=======
         continue-on-error: true
->>>>>>> 305d4ee6
         with:
           name: report
           path: ./backend/report/
           retention-days: 5
 
-
   trivy:
     runs-on: ubuntu-latest
     needs: [build_and_push_dist]
@@ -255,12 +251,12 @@
       - name: Run Trivy vulnerability scanner
         uses: aquasecurity/trivy-action@master
         with:
-          image-ref: '${{ vars.DOCKERHUB_ORGANIZATION }}/hope-support-images:core-${{ github.sha }}'
-          format: 'table'
-          exit-code: '0'
+          image-ref: "${{ vars.DOCKERHUB_ORGANIZATION }}/hope-support-images:core-${{ github.sha }}"
+          format: "table"
+          exit-code: "0"
           ignore-unfixed: true
-          vuln-type: 'os,library'
-          severity: 'CRITICAL,HIGH'
+          vuln-type: "os,library"
+          severity: "CRITICAL,HIGH"
   deploy:
     runs-on: ubuntu-latest
     needs: [e2e_tests, unit_tests, isort, black, flake8, mypy, frontend_tests]
