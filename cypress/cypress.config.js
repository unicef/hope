const { defineConfig } = require("cypress");
<<<<<<< HEAD
=======
const { verifyDownloadTasks } = require('cy-verify-downloads');
>>>>>>> 4048f1a4
module.exports = defineConfig({
  e2e: {
    setupNodeEvents(on, config) {
      on('task', verifyDownloadTasks);
    },
    projectId: "cypress",
    failOnNonZeroExit: false,
    baseUrl: "http://localhost:8082",
    env: {
      username: 'cypress-username',
      password: 'cypress-password'
    },
    reporter: "junit",
    reporterOptions: {
      mochaFile: "cypress/results/results-[hash].xml",
      toConsole: true,
    },
  },
});<|MERGE_RESOLUTION|>--- conflicted
+++ resolved
@@ -1,8 +1,5 @@
 const { defineConfig } = require("cypress");
-<<<<<<< HEAD
-=======
 const { verifyDownloadTasks } = require('cy-verify-downloads');
->>>>>>> 4048f1a4
 module.exports = defineConfig({
   e2e: {
     setupNodeEvents(on, config) {
