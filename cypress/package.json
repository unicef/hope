{
  "name": "cypress",
  "version": "1.0.0",
  "main": "index.js",
  "license": "MIT",
  "devDependencies": {
    "copy": "^0.3.2",
    "cypress": "^12.4.1",
    "cypress-file-upload": "^5.0.8",
<<<<<<< HEAD
=======
    "cypress-repeat": "^2.3.3",
>>>>>>> 005dc735
    "eslint": "^8.34.0",
    "eslint-plugin-cypress": "^2.12.1",
    "eslint-plugin-mocha": "^10.1.0",
    "node-xlsx": "^0.21.0"
  },
  "scripts": {
<<<<<<< HEAD
    "generate-xlsx-files": "./generate_xlsx_files.js",
    "init-scenario": "./init_scenario.js",
    "lint": "eslint ."
=======
    "generate-xlsx-files": "./cypress/scripts/generateXlsxFiles.js",
    "init-scenario": "./cypress/scripts/initScenario.js",
    "lint": "eslint .",
    "clean": "rm -rf cypress/downloads/* cypress/screenshots/* cypress/videos/*"
>>>>>>> 005dc735
  }
}<|MERGE_RESOLUTION|>--- conflicted
+++ resolved
@@ -7,25 +7,16 @@
     "copy": "^0.3.2",
     "cypress": "^12.4.1",
     "cypress-file-upload": "^5.0.8",
-<<<<<<< HEAD
-=======
     "cypress-repeat": "^2.3.3",
->>>>>>> 005dc735
     "eslint": "^8.34.0",
     "eslint-plugin-cypress": "^2.12.1",
     "eslint-plugin-mocha": "^10.1.0",
     "node-xlsx": "^0.21.0"
   },
   "scripts": {
-<<<<<<< HEAD
-    "generate-xlsx-files": "./generate_xlsx_files.js",
-    "init-scenario": "./init_scenario.js",
-    "lint": "eslint ."
-=======
     "generate-xlsx-files": "./cypress/scripts/generateXlsxFiles.js",
     "init-scenario": "./cypress/scripts/initScenario.js",
     "lint": "eslint .",
     "clean": "rm -rf cypress/downloads/* cypress/screenshots/* cypress/videos/*"
->>>>>>> 005dc735
   }
 }