import BaseComponent from "../../base.component";

export default class Targeting extends BaseComponent {
  // Locators
  titlePage = 'h5[data-cy="page-header-title"]';
  searchFilter = 'div[data-cy="filters-search"]';
  statusFilter = 'div[data-cy="filters-status"]';
  minNumberOfHouseholds = 'div[data-cy="filters-num-individuals-min"]';
  maxNumberOfHouseholds = 'div[data-cy="filters-num-individuals-max"]';
  buttonCreateNew = 'a[data-cy="button-target-population-create-new"]';
  tabTitle = 'h6[data-cy="table-title"]';
  tabColumnLabel = 'span[data-cy="table-label"]';
  statusOptions = 'li[role="option"]';
  rows = 'tr[role="checkbox"]';

  // Texts

  textTitlePage = "Targeting";
  textCreateNew = "Create new";
  textTabTitle = "Target Populations";
  textTabName = "Name";
  textTabStatus = "Status";
<<<<<<< HEAD
  textTabNOHouseholds = "Num. of households";
=======
  textTabProgramme = "Programme";
  textTabNOHouseholds = "Num. of Households";
>>>>>>> 80f0f651
  textTabDateCreated = "Date Created";
  textTabLastEdited = "Last Edited";
  textTabCreatedBy = "Created by";
  buttonApply = 'button[data-cy="button-filters-apply"]';

  // Elements

  getTitlePage = () => cy.get(this.titlePage);
  getSearchFilter = () => cy.get(this.searchFilter);
  getStatusFilter = () => cy.get(this.statusFilter);
  getMinNumberOfHouseholdsFilter = () => cy.get(this.minNumberOfHouseholds);
  getMaxNumberOfHouseholdsFilter = () => cy.get(this.maxNumberOfHouseholds);
  getButtonCreateNew = () => cy.get(this.buttonCreateNew);
  getTabTitle = () => cy.get(this.tabTitle);
  getTabColumnName = () => cy.get(this.tabColumnLabel).eq(0);
  getTabColumnStatus = () => cy.get(this.tabColumnLabel).eq(1);
  getTabColumnNOHouseholds = () => cy.get(this.tabColumnLabel).eq(2);
  getTabColumnDateCreated = () => cy.get(this.tabColumnLabel).eq(3);
  getTabColumnLastEdited = () => cy.get(this.tabColumnLabel).eq(4);
  getTabColumnCreatedBy = () => cy.get(this.tabColumnLabel).eq(5);
  getStatusOption = () => cy.get(this.statusOptions);
  getApply = () => cy.get(this.buttonApply);
  getTargetPopulationsRows = () => cy.get(this.rows);

  checkElementsOnPage() {
    this.getTitlePage().should("be.visible").contains(this.textTitlePage);
    this.getSearchFilter().should("be.visible");
    this.getStatusFilter().should("be.visible");
    this.getMinNumberOfHouseholdsFilter().should("be.visible");
    this.getMaxNumberOfHouseholdsFilter().should("be.visible");
    this.getButtonCreateNew().should("be.visible").contains(this.textCreateNew);
    this.getTabTitle().should("be.visible").contains(this.textTabTitle);
    this.getTabColumnName().should("be.visible").contains(this.textTabName);
    this.getTabColumnStatus().should("be.visible").contains(this.textTabStatus);
    this.getTabColumnNOHouseholds()
      .should("be.visible")
      .contains(this.textTabNOHouseholds);
    this.getTabColumnDateCreated()
      .scrollIntoView()
      .should("be.visible")
      .contains(this.textTabDateCreated);
    this.getTabColumnLastEdited()
      .scrollIntoView()
      .should("be.visible")
      .contains(this.textTabLastEdited);
    this.getTabColumnCreatedBy()
      .scrollIntoView()
      .should("be.visible")
      .contains(this.textTabCreatedBy);
  }

  selectStatus(status) {
    this.getStatusFilter().click();
    this.getStatusOption().contains(status).click();
    this.pressEscapeFromElement(this.getStatusOption().contains(status));
    this.getApply().click();
  }

  chooseTargetPopulationRow(row) {
    return this.getTargetPopulationsRows().eq(row);
  }
}<|MERGE_RESOLUTION|>--- conflicted
+++ resolved
@@ -20,12 +20,8 @@
   textTabTitle = "Target Populations";
   textTabName = "Name";
   textTabStatus = "Status";
-<<<<<<< HEAD
-  textTabNOHouseholds = "Num. of households";
-=======
   textTabProgramme = "Programme";
   textTabNOHouseholds = "Num. of Households";
->>>>>>> 80f0f651
   textTabDateCreated = "Date Created";
   textTabLastEdited = "Last Edited";
   textTabCreatedBy = "Created by";
