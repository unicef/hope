--- conflicted
+++ resolved
@@ -32,11 +32,7 @@
 Cypress.Commands.add("adminLogin", { retries: 3 }, () => {
   Cypress.session.clearCurrentSessionData();
   Cypress.session.clearAllSavedSessions();
-<<<<<<< HEAD
   cy.navigateToHomePage();
-=======
-  cy.visit("/");
->>>>>>> c7e39636
   const expected_url =
     Cypress.config().baseUrl + "/api/unicorn/login/?next=/api/unicorn/";
   function resolveAThing(n) {
@@ -105,7 +101,7 @@
       { test },
       {
         title: "Scenario",
-        value: outputText,
+        value: outputText
       }
     );
   });
@@ -117,7 +113,7 @@
       { test },
       {
         title: "Error",
-        value: error.stack,
+        value: error.stack
       }
     );
   });
