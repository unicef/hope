// ***********************************************************
// This example support/e2e.js is processed and
// loaded automatically before your test files.
//
// This is a great place to put global configuration and
// behavior that modifies Cypress.
//
// You can change the location of this file or turn off
// automatically serving support files with the
// 'supportFile' configuration option.
//
// You can read more here:
// https://on.cypress.io/configuration
// ***********************************************************

// Import commands.js using ES2015 syntax:
import "cypress-file-upload";
import "./commands";
require('cy-verify-downloads').addCustomCommand();
const uniqueSeed = Date.now();
Cypress.Commands.add("uniqueSeed", () => uniqueSeed);
Cypress.Commands.add("createExcel", () => {
cy.uniqueSeed().then((seed) => {
  cy.exec(
    `yarn run generate-xlsx-files ${Cypress.config().baseUrl} 1 ${seed}`,{failOnNonZeroExit: false}
  );
});
})
Cypress.Commands.add("adminLogin", () => {
<<<<<<< HEAD
=======
  cy.uniqueSeed().then((seed) => {
    cy.exec(
      `yarn run generate-xlsx-files ${Cypress.config().baseUrl} 1 ${seed}`,{failOnNonZeroExit: false}
    );
  });
>>>>>>> 4048f1a4
  cy.visit("/api/unicorn/");
  cy.get('input[name="username"]').type(Cypress.env("username"));
  cy.get('input[name="password"]').type(Cypress.env("password"));
  cy.get("input").contains("Log in").click();
})

Cypress.Commands.add("initScenario", (scenario) => {
  cy.uniqueSeed().then((seed) => {
    cy.exec(
      `yarn init-scenario ${Cypress.config().baseUrl} ${scenario} ${seed}`
    );
  });
})<|MERGE_RESOLUTION|>--- conflicted
+++ resolved
@@ -27,14 +27,6 @@
 });
 })
 Cypress.Commands.add("adminLogin", () => {
-<<<<<<< HEAD
-=======
-  cy.uniqueSeed().then((seed) => {
-    cy.exec(
-      `yarn run generate-xlsx-files ${Cypress.config().baseUrl} 1 ${seed}`,{failOnNonZeroExit: false}
-    );
-  });
->>>>>>> 4048f1a4
   cy.visit("/api/unicorn/");
   cy.get('input[name="username"]').type(Cypress.env("username"));
   cy.get('input[name="password"]').type(Cypress.env("password"));
