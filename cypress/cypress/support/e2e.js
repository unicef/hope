// ***********************************************************
// This example support/e2e.js is processed and
// loaded automatically before your test files.
//
// This is a great place to put global configuration and
// behavior that modifies Cypress.
//
// You can change the location of this file or turn off
// automatically serving support files with the
// 'supportFile' configuration option.
//
// You can read more here:
// https://on.cypress.io/configuration
// ***********************************************************

// Import commands.js using ES2015 syntax:
import "cypress-file-upload";
import "./commands";

const uniqueSeed = Date.now();
Cypress.Commands.add("uniqueSeed", () => uniqueSeed);

Cypress.Commands.add("adminLogin", () => {
  cy.uniqueSeed().then((seed) => {
    cy.exec(
      `yarn run generate-xlsx-files ${Cypress.config().baseUrl} 1 ${seed}`
    );
  });
  cy.visit("/api/unicorn/");
  cy.get('input[name="username"]').type(Cypress.env("username"));
  cy.get('input[name="password"]').type(Cypress.env("password"));
  cy.get("input").contains("Log in").click();
<<<<<<< HEAD
=======
})

Cypress.Commands.add("initScenario", (scenario) => {
  cy.uniqueSeed().then((seed) => {
    cy.exec(
      `yarn init-scenario ${Cypress.config().baseUrl} ${scenario} ${seed}`
    );
  });
>>>>>>> 005dc735
})<|MERGE_RESOLUTION|>--- conflicted
+++ resolved
@@ -30,8 +30,6 @@
   cy.get('input[name="username"]').type(Cypress.env("username"));
   cy.get('input[name="password"]').type(Cypress.env("password"));
   cy.get("input").contains("Log in").click();
-<<<<<<< HEAD
-=======
 })
 
 Cypress.Commands.add("initScenario", (scenario) => {
@@ -40,5 +38,4 @@
       `yarn init-scenario ${Cypress.config().baseUrl} ${scenario} ${seed}`
     );
   });
->>>>>>> 005dc735
 })