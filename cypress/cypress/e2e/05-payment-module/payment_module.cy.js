--- conflicted
+++ resolved
@@ -166,9 +166,7 @@
     const currentRunFileName = fileName(paymentPlanUnicefId);
     cy.exec(
       `find ${downloadsFolder} | grep ${currentRunFileName} | grep FSP | sed 's@.*/@@'`
-<<<<<<< HEAD
-    )
-      .then((result) => {
+    ).then((result) => {
         let fspXlsxFilenames = result.stdout.split("\n");
         cy.log(fspXlsxFilenames);
         expect(fspXlsxFilenames.length).to.eq(count);
@@ -204,33 +202,6 @@
           cy.wrap($el).should("contain", "AFN");
           cy.wrap($el).should("contain", "100");
         });
-=======
-    ).then((result) => {
-      fspXlsxFilenames = result.stdout.split("\n");
-      cy.log(fspXlsxFilenames);
-      expect(fspXlsxFilenames.length).to.eq(count);
-    });
-
-    //Reconciliation Info
-    const fspFilename1 = fspXlsxFilenames[0];
-    cy.log(downloadsFolder);
-    const downloadedFilePath = `${downloadsFolder}/${fspFilename1}`;
-    cy.log(downloadedFilePath);
-    cy.exec(
-      `node cypress/scripts/fillXlsxReconciliation.js "${downloadedFilePath}"`
-    );
-    const fspFilename2 = fspXlsxFilenames[0];
-    const filledFilePath = `out_${fspFilename2}`;
-    cy.log(filledFilePath);
-    cy.get('[data-cy="button-import"]').click({ force: true });
-    cy.fixture(filledFilePath, "base64").then((fileContent) => {
-      cy.get('[data-cy="file-input"]').upload({
-        fileContent,
-        fileName: fspFilename,
-        mimeType:
-          "application/vnd.openxmlformats-officedocument.spreadsheetml.sheet",
-        encoding: "base64",
->>>>>>> 59fefb7e
       });
   });
 });