import Login from "../../page-objects/pages/login/login.po";

let l = new Login();

context("Availibility", () => {
  it("Main page is available and shows the AD login view", () => {
<<<<<<< HEAD
=======
    cy.scenario(["Go to Home page without login", "Check Login page"]);
>>>>>>> 79507926
    cy.visit("/");
    cy.get("p").should("contain", "Login via Active Directory");
  });
  it("Admin panel is available", () => {
    cy.scenario(["Go to admin panel without login", "Check admin panel page"]);
    l.navigateToLoginPage();
    cy.get("a").should("contain", "HOPE Administration");
  });
});<|MERGE_RESOLUTION|>--- conflicted
+++ resolved
@@ -4,10 +4,7 @@
 
 context("Availibility", () => {
   it("Main page is available and shows the AD login view", () => {
-<<<<<<< HEAD
-=======
     cy.scenario(["Go to Home page without login", "Check Login page"]);
->>>>>>> 79507926
     cy.visit("/");
     cy.get("p").should("contain", "Login via Active Directory");
   });
