--- conflicted
+++ resolved
@@ -88,22 +88,10 @@
       });
     });
     context("Targeting Filters", () => {
-<<<<<<< HEAD
-      it.skip("Targeting Search filter", () => {
-        // ToDo
-      });
-      it.skip("Targeting Status filter", () => {
-        // ToDo
-      });
-      it.skip("Targeting Number of Households filter", () => {
-        // ToDo
-      });
-=======
       it.skip("Targeting Search filter", () => {});
       it.skip("Targeting Status filter", () => {});
       it.skip("Targeting Programme filter", () => {});
       it.skip("Targeting Number of Households filter", () => {});
->>>>>>> 6f96b6a1
     });
     context("Edit targeting", () => {
       it.skip("Edit", () => {});
