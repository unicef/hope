import Targeting from "../../page-objects/pages/targeting/targeting.po";
import TDetailsPage from "../../page-objects/pages/targeting/details_page.po";
import CreateNew from "../../page-objects/pages/targeting/create_new.po";
<<<<<<< HEAD
import ErrorPage from "../../page-objects/404.po";
=======
import ProgramDetails from "../../page-objects/pages/program_details/program_details.po";
>>>>>>> cd4ed5cc

let error404Page = new ErrorPage();
let targetingPage = new Targeting();
let targetingDetailsPage = new TDetailsPage();
let targetingCreateNewPage = new CreateNew();
let programDetails = new ProgramDetails();

let programName = "TargetingProgram";

describe("Targeting", () => {
  beforeEach(() => {
    cy.initScenario("targeting");
    cy.navigateToHomePage();
    targetingPage.clickMenuButtonTargeting();
  });

  describe("Smoke tests Targeting", () => {
    it("Check Targeting page", () => {
      cy.scenario([
        "Go to Targeting page",
        "Check if all elements on page exist",
      ]);
      targetingPage.checkElementsOnPage();
    });
    it("Check Targeting Details page", () => {
      cy.scenario([
        "Go to Targeting Details page",
        "Check if all elements on page exist",
      ]);
      targetingPage.selectStatus("Open");
      targetingPage.getTargetPopulationsRows().should("have.length", 1);
      targetingPage.chooseTargetPopulationRow(0).click();
      targetingDetailsPage.checkElementsOnPage("OPEN");
    });
    it("Check Targeting New Ticket page", () => {
      cy.scenario([
        "Go to Targeting New Ticket page",
        "Check if all elements on page exist",
      ]);
      targetingPage.getButtonCreateNew().click();
      targetingCreateNewPage.checkElementsOnPage();
    });
  });

  describe("Component tests Targeting", () => {
    context("Create new target population", () => {
      // TODO: Refactor in second milestone
      it("Can visit the targeting page and create a target population", () => {
        cy.scenario([
          "Go to Targeting New Ticket page",
          "Press Create New button",
          "Fill name field",
          "Press button household rule",
          "Check if all elements on page exist",
        ]);
        cy.navigateToHomePage();
        cy.get("span").contains("Targeting").click();
        cy.get("h5").contains("Targeting");
        cy.get('[data-cy="button-target-population-create-new"]').click({
          force: true,
        });
        cy.uniqueSeed().then((seed) => {
          const targetPopulationName = `test TP ${seed}`;
          cy.get('[data-cy="input-name"]')
            .eq(1)
            .type(targetPopulationName, { force: true });
          cy.get('[data-cy="button-target-population-add-criteria"]').click();

          cy.get('[data-cy="button-household-rule"]', {
            timeout: 10000,
          }).click();
          cy.get('[data-cy="autocomplete-target-criteria"]')
            .click()
            .type("address");

          // TODO: Refactor in second milestone
          // cy.contains("Address").click();
          // cy.get('[data-cy="input-filters[0].value"]')
          //   .click()
          //   .type(`TargetingVille-${seed}`);
          // cy.get('[data-cy="button-target-population-add-criteria"]').eq(1).click();
          // cy.get("h6").contains("Households");
          // cy.get(
          //   "[data-cy=button-target-population-create] > .MuiButton-label"
          // ).click();
          // cy.get("h6").contains("Targeting Criteria");
          // cy.get('[data-cy="status-container"]').contains("OPEN");
          // cy.get('[data-cy="button-target-population-lock"]').click({
          //   force: true
          // });
          // cy.get('[data-cy="button-target-population-modal-lock"]').click({
          //   force: true
          // });
          // cy.get("h6").contains("Targeting Criteria");
          // cy.get('[data-cy="status-container"]').contains("LOCKED");
          // cy.get('[data-cy="button-target-population-send-to-hope"]').click({
          //   force: true
          // });
          // cy.get('[data-cy="button-target-population-modal-send-to-hope"]').click();
          // cy.get("h6").contains("Targeting Criteria");
          // cy.get('[data-cy="status-container"]').contains("READY");
        });
      });
    });
    context("Targeting Filters", () => {
      it.skip("Targeting Search filter", () => {});
      it.skip("Targeting Status filter", () => {});
      it.skip("Targeting Programme filter", () => {});
      it.skip("Targeting Number of Households filter", () => {});
    });
    context("Edit targeting", () => {
      it.skip("Edit", () => {});
    });
    context("Rebuild targeting", () => {
      it.skip("Rebuild", () => {});
    });
    context("Lock targeting", () => {
      it.skip("Lock", () => {});
    });
    context("Unlock targeting", () => {
      it.skip("Unlock", () => {});
    });
    context("Mark ready targeting", () => {
      it.skip("Mark ready", () => {});
    });
  });
  describe("E2E tests Targeting", () => {
    it("GPF: Disabled button CREATE NEW when program has draft status", () => {
      targetingPage.navigateToProgrammePage("Draft Program");
      targetingPage.clickMenuButtonTargeting();
      targetingPage.getButtonCreateNew().should("be.visible");
      targetingPage
        .getButtonCreateNew()
        .should("have.attr", "aria-disabled")
        .and("equal", "true");
    });
    it("GPF: Disabled button CREATE NEW when program has finished status", () => {
      targetingPage.navigateToProgrammePage("Draft Program");
      programDetails.getButtonActivateProgram().click();
      programDetails.getButtonActivateProgramModal().click();
      programDetails.getStatusContainer().should("contain", "ACTIVE");
      programDetails.getButtonFinishProgram().click();
      programDetails.getButtonFinishProgram().eq(1).click();
      programDetails.getStatusContainer().should("contain", "FINISHED");
      targetingPage.clickMenuButtonTargeting();
      targetingPage.getButtonCreateNew().should("be.visible");
      targetingPage
        .getButtonCreateNew()
        .should("have.attr", "aria-disabled")
        .and("equal", "true");
    });
<<<<<<< HEAD
    it.skip("404 Error page", () => {
      cy.scenario([
        "Go to Targeting page",
        "Click first row",
        "Delete part of URL",
        "Check if 404 occurred",
      ]);
      targetingPage.getTargetPopulationsRows().first().click();
      targetingDetailsPage.checkElementsOnPage("OPEN");
      cy.url().then((url) => {
        let newUrl = url.slice(0, -10);
        cy.visit(newUrl);
        error404Page.getPageNoFound().should("be.visible");
      });
    });
=======
>>>>>>> cd4ed5cc
  });

  describe("Regression tests Targeting", () => {
    it("173542: GPF: Error occurs after apply empty Number of Households field", () => {
      cy.scenario([
        "Go to Targeting",
        "Fill Number of Households field",
        "Press button Apply",
        "Delete value from Number of Households",
        "Press button Apply",
      ]);
      targetingPage.getMaxNumberOfHouseholdsFilter().type("123");
      targetingPage.getMinNumberOfHouseholdsFilter().type("456");
      targetingPage.getApply().click();
      targetingPage
        .getMaxNumberOfHouseholdsFilter()
        .find("input")
        .should("have.value", "123");
      targetingPage
        .getMinNumberOfHouseholdsFilter()
        .find("input")
        .should("have.value", "456");
      targetingPage.getMaxNumberOfHouseholdsFilter().clear();
      targetingPage.getMinNumberOfHouseholdsFilter().clear();
      targetingPage.getApply().click();
      targetingPage
        .getMaxNumberOfHouseholdsFilter()
        .find("input")
        .should("have.value", "");
      targetingPage
        .getMinNumberOfHouseholdsFilter()
        .find("input")
        .should("have.value", "");
      targetingPage.getTargetPopulationsRows().should("have.length", 2);
    });
    it('173541: GPF: Clear button does not work for field "Number of Households" in page Targeting', () => {
      cy.scenario([
        "Go to Targeting",
        "Fill Number of Households field",
        "Press button Clear",
        "Fill Number of Households field",
        "Press button Apply",
        "Press button Clear",
      ]);
      targetingPage.getMaxNumberOfHouseholdsFilter().type("123");
      targetingPage.getMinNumberOfHouseholdsFilter().type("456");
      targetingPage.getClear().click();
      targetingPage
        .getMaxNumberOfHouseholdsFilter()
        .find("input")
        .should("have.value", "");
      targetingPage
        .getMinNumberOfHouseholdsFilter()
        .find("input")
        .should("have.value", "");
      targetingPage.getMaxNumberOfHouseholdsFilter().type("123");
      targetingPage.getMinNumberOfHouseholdsFilter().type("456");
      targetingPage.getApply().click();
      targetingPage.getClear().click();
      targetingPage
        .getMaxNumberOfHouseholdsFilter()
        .find("input")
        .should("have.value", "");
      targetingPage
        .getMinNumberOfHouseholdsFilter()
        .find("input")
        .should("have.value", "");
    });
<<<<<<< HEAD
=======
  });
  describe("Regression tests Targeting", () => {
>>>>>>> cd4ed5cc
    it("174517: Check clear cache", () => {
      cy.scenario([
        "Go to Targeting page",
        "Press Menu User Profile button",
        "Press Clear Cache button",
        "Check if page was opened properly",
      ]);
      targetingPage.clearCache();
      targetingPage.checkElementsOnPage();
    });
  });
});<|MERGE_RESOLUTION|>--- conflicted
+++ resolved
@@ -1,11 +1,8 @@
 import Targeting from "../../page-objects/pages/targeting/targeting.po";
 import TDetailsPage from "../../page-objects/pages/targeting/details_page.po";
 import CreateNew from "../../page-objects/pages/targeting/create_new.po";
-<<<<<<< HEAD
 import ErrorPage from "../../page-objects/404.po";
-=======
 import ProgramDetails from "../../page-objects/pages/program_details/program_details.po";
->>>>>>> cd4ed5cc
 
 let error404Page = new ErrorPage();
 let targetingPage = new Targeting();
@@ -157,7 +154,6 @@
         .should("have.attr", "aria-disabled")
         .and("equal", "true");
     });
-<<<<<<< HEAD
     it.skip("404 Error page", () => {
       cy.scenario([
         "Go to Targeting page",
@@ -173,8 +169,6 @@
         error404Page.getPageNoFound().should("be.visible");
       });
     });
-=======
->>>>>>> cd4ed5cc
   });
 
   describe("Regression tests Targeting", () => {
@@ -243,11 +237,6 @@
         .find("input")
         .should("have.value", "");
     });
-<<<<<<< HEAD
-=======
-  });
-  describe("Regression tests Targeting", () => {
->>>>>>> cd4ed5cc
     it("174517: Check clear cache", () => {
       cy.scenario([
         "Go to Targeting page",
