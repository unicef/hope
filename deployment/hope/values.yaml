--- conflicted
+++ resolved
@@ -36,17 +36,10 @@
   resources:
     limits:
       cpu: "2"
-<<<<<<< HEAD
-      memory: "6Gi"
-    requests:
-      cpu: "2"
-      memory: "6Gi"
-=======
       memory: "4Gi"
     requests:
       cpu: "1"
       memory: "4Gi"
->>>>>>> eb8daeb0
 
     # We usually recommend not to specify default resources and to leave this as a conscious
     # choice for the user. This also increases chances charts run on environments with little
