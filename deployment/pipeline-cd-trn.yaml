--- conflicted
+++ resolved
@@ -43,11 +43,7 @@
               namespace: $(Kubernetes.namespace)
               command: 'upgrade'
               chartType: 'FilePath'
-<<<<<<< HEAD
               chartPath: 'hct-mis-helm/pkg/hope-$(Chart.version).tgz'
-=======
-              chartPath: 'hct-mis-helm/pkg/hope-$(CHART_VERSION).tgz'
->>>>>>> cb9d53db
               releaseName: 'hope'
               install: true
               waitForExecution: false
