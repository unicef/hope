trigger:
  batch: true
  branches:
    include:
    - develop
    - staging
    - ops/*
  paths:
    exclude:
    -  docs/*
pr: none
resources:
  - repo: self

variables:
  # ========================================================================
  #                          Mandatory variables 
  # ========================================================================
  Docker.backend.filePath: "**/backend/Dockerfile"
  Docker.frontend.filePath: "**/frontend/Dockerfile"
  Docker.backend.repository: "hope-backend"
  Docker.frontend.repository: "hope-frontend"
  Docker.registry: "ICTD-HOPE-DEV-ACR"
  Docker.repository: "uniappsk8shopedev" 
  ${{ if ne(variables['Build.SourceBranchName'], 'staging') }}:
<<<<<<< HEAD
    Sentry.frontend.dsn: : $(DEV_SENTRY_FRONTEND_DSN)
  ${{ if eq(variables['Build.SourceBranchName'], 'staging') }}:
    Sentry.frontend.dsn: : $(STG_SENTRY_FRONTEND_DSN)
=======
    Sentry.frontend.dsn: $(DEV_SENTRY_FRONTEND_DSN)
  ${{ if eq(variables['Build.SourceBranchName'], 'staging') }}:
    Sentry.frontend.dsn: $(STG_SENTRY_FRONTEND_DSN)
>>>>>>> f314a746

stages:
  - stage: build_and_push
    displayName: BUILD and PUSH
    jobs:
      - job: build_push_backend
        displayName: "[BACKEND]"
        steps:
          - task: Docker@2
            displayName: Build&Push
            inputs:
              command: buildAndPush
              dockerfile: $(Docker.backend.filePath)
              repository: $(Docker.backend.repository)
              containerRegistry: $(Docker.registry)
              tags: |
                $(Build.BuildId)
                $(Build.SourceVersion)
                dev-latest

      - job: build_push_frontend
        displayName: "[FRONTEND]"
        steps:
          - task: Docker@2
            displayName: Build
            inputs:
              command: build
              dockerfile: $(Docker.frontend.filePath)
              repository: $(Docker.frontend.repository)
              arguments: --build-arg SENTRY_FRONTEND_DSN=$(Sentry.frontend.dsn)
              containerRegistry: $(Docker.registry)
              tags: |
                $(Build.BuildId)
                $(Build.SourceVersion)
                dev-latest
          - task: Docker@2
            displayName: Push
            inputs:
              command: push
              dockerfile: $(Docker.frontend.filePath)
              repository: $(Docker.frontend.repository)
              containerRegistry: $(Docker.registry)
              tags: |
                $(Build.BuildId)
                $(Build.SourceVersion)
                dev-latest
  - stage: test
    displayName: TEST
    jobs:
      - job: django_tests
        displayName: "[DJANGO TEST]"
        variables:
          backend_image: uniappsakshopedev.azurecr.io/$(Docker.backend.repository):$(Build.SourceVersion)
        steps:
          - task: Docker@2
            displayName: "[ACR] Login"
            inputs:
              command: login
              containerRegistry: $(Docker.registry)
          - task: DownloadSecureFile@1
            inputs:
              secureFile: '.env-django-test'
          - task: CmdLine@2
            displayName: "Setup .env and docker-compose.tst.yml"
            inputs:
              script: |
               mv deployment/docker-compose.tst.yml docker-compose.tst.yml
               mv $(Agent.TempDirectory)/.env-django-test .env
          - task: DockerCompose@0
            displayName: "Run tests"
            inputs:
              containerregistrytype: 'Azure Container Registry'
              azureContainerRegistry: $(Docker.registry)
              dockerComposeFile: '**/docker-compose.tst.yml'
              action: 'Run a Docker Compose command'
              dockerComposeCommand: 'run backend ./docker-test-entrypoint.sh'
              dockerComposeFileArgs: |
                backend_image=uniappsakshopedev.azurecr.io/$(Docker.backend.repository):$(Build.SourceVersion)

          - task: PublishTestResults@2
            displayName: "Publish Test Result"
            condition: always()
            inputs:
              testResultsFormat: 'JUnit'
              testResultsFiles: '*.xml'
              searchFolder: 'backend/test-results/'
              mergeTestResults: true
              failTaskOnFailedTests: true
              testRunTitle: 'TEST Results'<|MERGE_RESOLUTION|>--- conflicted
+++ resolved
@@ -23,15 +23,9 @@
   Docker.registry: "ICTD-HOPE-DEV-ACR"
   Docker.repository: "uniappsk8shopedev" 
   ${{ if ne(variables['Build.SourceBranchName'], 'staging') }}:
-<<<<<<< HEAD
-    Sentry.frontend.dsn: : $(DEV_SENTRY_FRONTEND_DSN)
-  ${{ if eq(variables['Build.SourceBranchName'], 'staging') }}:
-    Sentry.frontend.dsn: : $(STG_SENTRY_FRONTEND_DSN)
-=======
     Sentry.frontend.dsn: $(DEV_SENTRY_FRONTEND_DSN)
   ${{ if eq(variables['Build.SourceBranchName'], 'staging') }}:
     Sentry.frontend.dsn: $(STG_SENTRY_FRONTEND_DSN)
->>>>>>> f314a746
 
 stages:
   - stage: build_and_push
