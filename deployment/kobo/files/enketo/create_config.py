import base64
import json
import os

CURRENT_DIR_PATH = os.path.abspath(os.path.dirname(__file__))
PROJECT_ROOT_PATH = os.path.abspath(os.path.join(CURRENT_DIR_PATH, "../.."))


def get_or_create_encryption_key():
    """Automate the inconvenient task of generating and maintaining a consistent
    encryption key."""
    # Attempt to get the key from an environment variable.
    encryption_key = os.environ.get("ENKETO_ENCRYPTION_KEY")

    # If the key wasn't in the environment, attempt to get it from disk.
    secrets_dir_path = os.path.join(CURRENT_DIR_PATH, "secrets/")
    encryption_key_file_path = os.path.join(
        secrets_dir_path, "enketo_encryption_key.txt"
    )
    if not encryption_key and os.path.isfile(encryption_key_file_path):
<<<<<<< HEAD
        with open(encryption_key_file_path) as encryption_key_file:
=======
        with open(encryption_key_file_path, "r") as encryption_key_file:
>>>>>>> c74dd2d7
            encryption_key = encryption_key_file.read().strip()
    # If the key couldn't be retrieved from disk, generate and store a new one.
    elif not encryption_key:
        encryption_key = base64.b64encode(os.urandom(256))
        if not os.path.isdir(secrets_dir_path):
            os.mkdir(secrets_dir_path)
        with open(encryption_key_file_path, "w") as encryption_key_file:
            encryption_key_file.write(encryption_key)

    return encryption_key


def create_config():

    CONFIG_FILE_PATH = os.path.join(PROJECT_ROOT_PATH, "config/config.json")
    if not os.path.isfile(CONFIG_FILE_PATH):
<<<<<<< HEAD
        raise OSError(f"No Enketo Express configuration found at `{CONFIG_FILE_PATH}`.")
    else:
        try:
            with open(CONFIG_FILE_PATH) as config_file:
=======
        raise EnvironmentError(
            "No Enketo Express configuration found at `{}`.".format(CONFIG_FILE_PATH)
        )
    else:
        try:
            with open(CONFIG_FILE_PATH, "r") as config_file:
>>>>>>> c74dd2d7
                config = json.loads(config_file.read())
        except:
            raise ValueError("Could not parse JSON content from `{}`.").format(
                CONFIG_FILE_PATH
            )

    # Ensure an API key was set, retrieving it from the environment as a fallback.
    config.setdefault("linked form and data server", dict()).setdefault(
        "api key", os.environ.get("ENKETO_API_KEY")
    )
    if not config["linked form and data server"]["api key"]:
<<<<<<< HEAD
        raise OSError("An API key for Enketo Express is required.")
=======
        raise EnvironmentError("An API key for Enketo Express is required.")
>>>>>>> c74dd2d7

    # Retrieve/generate the encryption key if not present.
    config["linked form and data server"].setdefault(
        "encryption key", get_or_create_encryption_key()
    )

    # Set the Docker Redis settings.
    config.setdefault("redis", dict()).setdefault("main", dict()).setdefault(
        "host", "redis_main"
    )
    config["redis"].setdefault("cache", dict()).setdefault("host", "redis_cache")
    config["redis"]["cache"].setdefault("port", "6379")

    config["redis"]["cache"]["password"] = os.environ.get(
        "ENKETO_REDIS_CACHE_PASSWORD", ""
    )
    config["redis"]["main"]["password"] = os.environ.get(
        "ENKETO_REDIS_MAIN_PASSWORD", ""
    )

    # Write the potentially-updated config file to disk.
    with open(CONFIG_FILE_PATH, "w") as config_file:
        config_file.write(
            # Sort keys so that the file remains consistent between runs.
            # Indent for readability. Specify separators to avoid trailing
            # whitespace (https://bugs.python.org/issue16333)
            json.dumps(config, indent=4, separators=(",", ": "), sort_keys=True)
        )


if __name__ == "__main__":
    create_config()<|MERGE_RESOLUTION|>--- conflicted
+++ resolved
@@ -1,6 +1,7 @@
 import base64
 import json
 import os
+
 
 CURRENT_DIR_PATH = os.path.abspath(os.path.dirname(__file__))
 PROJECT_ROOT_PATH = os.path.abspath(os.path.join(CURRENT_DIR_PATH, "../.."))
@@ -18,11 +19,7 @@
         secrets_dir_path, "enketo_encryption_key.txt"
     )
     if not encryption_key and os.path.isfile(encryption_key_file_path):
-<<<<<<< HEAD
-        with open(encryption_key_file_path) as encryption_key_file:
-=======
         with open(encryption_key_file_path, "r") as encryption_key_file:
->>>>>>> c74dd2d7
             encryption_key = encryption_key_file.read().strip()
     # If the key couldn't be retrieved from disk, generate and store a new one.
     elif not encryption_key:
@@ -39,19 +36,12 @@
 
     CONFIG_FILE_PATH = os.path.join(PROJECT_ROOT_PATH, "config/config.json")
     if not os.path.isfile(CONFIG_FILE_PATH):
-<<<<<<< HEAD
-        raise OSError(f"No Enketo Express configuration found at `{CONFIG_FILE_PATH}`.")
-    else:
-        try:
-            with open(CONFIG_FILE_PATH) as config_file:
-=======
         raise EnvironmentError(
             "No Enketo Express configuration found at `{}`.".format(CONFIG_FILE_PATH)
         )
     else:
         try:
             with open(CONFIG_FILE_PATH, "r") as config_file:
->>>>>>> c74dd2d7
                 config = json.loads(config_file.read())
         except:
             raise ValueError("Could not parse JSON content from `{}`.").format(
@@ -63,11 +53,7 @@
         "api key", os.environ.get("ENKETO_API_KEY")
     )
     if not config["linked form and data server"]["api key"]:
-<<<<<<< HEAD
-        raise OSError("An API key for Enketo Express is required.")
-=======
         raise EnvironmentError("An API key for Enketo Express is required.")
->>>>>>> c74dd2d7
 
     # Retrieve/generate the encryption key if not present.
     config["linked form and data server"].setdefault(
