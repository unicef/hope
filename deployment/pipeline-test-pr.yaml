--- conflicted
+++ resolved
@@ -1,14 +1,5 @@
 trigger: none
-<<<<<<< HEAD
 pr: none
-=======
-pr:
-  - master
-  - develop
-  - staging
-  - global-program-filter
-  - feature/*
->>>>>>> fc60ca01
 resources:
   - repo: self
 
