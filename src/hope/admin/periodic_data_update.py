from adminfilters.autocomplete import AutoCompleteFilter, LinkedAutoCompleteFilter
from adminfilters.combo import ChoicesFieldComboFilter
from django.contrib import admin
from django.db.models.query import QuerySet
from django.http import HttpRequest

from hope.admin.utils import HOPEModelAdminBase
from hope.apps.periodic_data_update.models import (
    PDUXlsxTemplate,
    PDUXlsxUpload,
    PDUOnlineEdit,
)


class PDUXlsxUploadInline(admin.TabularInline):
    model = PDUXlsxUpload
    extra = 0
    show_change_link = True
    can_add = False
    fields = ("id", "status", "created_by", "created_at")
    readonly_fields = fields

    def has_add_permission(self, request: HttpRequest, obj: PDUXlsxUpload | None = None) -> bool:
        return False


<<<<<<< HEAD
@admin.register(PDUXlsxTemplate)
class PDUXlsxTemplateAdmin(HOPEModelAdminBase):
    list_display = ("id", "status", "business_area", "program", "created_by", "created_at")
=======
@admin.register(PeriodicDataUpdateTemplate)
class PeriodicDataUpdateTemplateAdmin(HOPEModelAdminBase):
    list_display = (
        "id",
        "status",
        "business_area",
        "program",
        "created_by",
        "created_at",
    )
>>>>>>> fcd2cb63
    list_filter = (
        ("business_area", LinkedAutoCompleteFilter.factory(parent=None)),
        ("program", LinkedAutoCompleteFilter.factory(parent="business_area")),
        ("status", ChoicesFieldComboFilter),
        ("created_by", AutoCompleteFilter),
    )
    readonly_fields = (
        "task_status",
        "celery_task_result_id",
    )
    exclude = ("celery_tasks_results_ids",)
    raw_id_fields = ("file", "program", "business_area", "created_by")
    inlines = [PDUXlsxUploadInline]

    def get_queryset(self, request: HttpRequest) -> QuerySet:
        return super().get_queryset(request).select_related("created_by", "program", "business_area")

    def task_status(self, obj: PDUXlsxTemplate) -> str:
        return obj.celery_statuses.get("export")

    def celery_task_result_id(self, obj: PDUXlsxTemplate) -> str:
        return obj.celery_tasks_results_ids.get("export")


@admin.register(PDUXlsxUpload)
class PDUXlsxUploadAdmin(HOPEModelAdminBase):
    list_display = ("id", "status", "template", "created_by", "created_at")
    list_filter = (
        ("status", ChoicesFieldComboFilter),
        ("created_by", AutoCompleteFilter),
    )
    readonly_fields = (
        "task_status",
        "celery_task_result_id",
    )
    exclude = ("celery_tasks_results_ids",)

    def get_queryset(self, request: HttpRequest) -> QuerySet:
        return (
            super()
            .get_queryset(request)
            .select_related(
                "created_by",
                "template",
            )
        )

    def task_status(self, obj: PDUXlsxTemplate) -> str:
        return obj.celery_statuses.get("import")

    def celery_task_result_id(self, obj: PDUXlsxTemplate) -> str:
        return obj.celery_tasks_results_ids.get("import")


@admin.register(PDUOnlineEdit)
class PDUOnlineEditAdmin(HOPEModelAdminBase):
    list_display = ("id", "status", "business_area", "program", "created_by", "created_at")
    filter_horizontal = ("authorized_users",)
    list_filter = (
        ("business_area", LinkedAutoCompleteFilter.factory(parent=None)),
        ("program", LinkedAutoCompleteFilter.factory(parent="business_area")),
        ("status", ChoicesFieldComboFilter),
        ("created_by", AutoCompleteFilter),
    )
    readonly_fields = (
        "task_statuses",
        "celery_tasks_results_ids",
    )
    raw_id_fields = ("program", "business_area", "created_by")

    def get_queryset(self, request: HttpRequest) -> QuerySet:
        return super().get_queryset(request).select_related("created_by", "program", "business_area")

    def task_statuses(self, obj: PDUOnlineEdit) -> dict:
        return obj.celery_statuses<|MERGE_RESOLUTION|>--- conflicted
+++ resolved
@@ -24,13 +24,8 @@
         return False
 
 
-<<<<<<< HEAD
 @admin.register(PDUXlsxTemplate)
 class PDUXlsxTemplateAdmin(HOPEModelAdminBase):
-    list_display = ("id", "status", "business_area", "program", "created_by", "created_at")
-=======
-@admin.register(PeriodicDataUpdateTemplate)
-class PeriodicDataUpdateTemplateAdmin(HOPEModelAdminBase):
     list_display = (
         "id",
         "status",
@@ -39,7 +34,6 @@
         "created_by",
         "created_at",
     )
->>>>>>> fcd2cb63
     list_filter = (
         ("business_area", LinkedAutoCompleteFilter.factory(parent=None)),
         ("program", LinkedAutoCompleteFilter.factory(parent="business_area")),
