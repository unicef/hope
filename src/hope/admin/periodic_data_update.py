--- conflicted
+++ resolved
@@ -11,16 +11,8 @@
 from django.urls import reverse
 
 from hope.admin.utils import HOPEModelAdminBase
-<<<<<<< HEAD
+from hope.apps.periodic_data_update.celery_tasks import export_periodic_data_update_export_template_service
 from hope.models import PDUOnlineEdit, PDUXlsxTemplate, PDUXlsxUpload
-=======
-from hope.apps.periodic_data_update.celery_tasks import export_periodic_data_update_export_template_service
-from hope.apps.periodic_data_update.models import (
-    PDUOnlineEdit,
-    PDUXlsxTemplate,
-    PDUXlsxUpload,
-)
->>>>>>> 01b26ae9
 
 if TYPE_CHECKING:  # pragma: no cover
     from uuid import UUID
