--- conflicted
+++ resolved
@@ -41,13 +41,8 @@
     collector_class = UnrelatedForeignKeysCollector
 
 
-<<<<<<< HEAD
 @admin.register(Role)
-class RoleAdmin(ImportExportModelAdmin, SyncMixin, HOPEModelAdminBase):
-=======
-@admin.register(account_models.Role)
 class RoleAdmin(ImportExportModelAdmin, BaseSyncMixin, HOPEModelAdminBase):
->>>>>>> 041c5437
     list_display = ("name", "subsystem")
     search_fields = ("name",)
     form = RoleAdminForm
