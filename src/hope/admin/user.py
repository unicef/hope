--- conflicted
+++ resolved
@@ -1,12 +1,7 @@
 from collections import defaultdict, namedtuple
 import csv
 import logging
-<<<<<<< HEAD
-from collections import defaultdict, namedtuple
 from typing import Any, Sequence, Union
-=======
-from typing import TYPE_CHECKING, Any, Sequence, Union
->>>>>>> e398a216
 
 from admin_extra_buttons.decorators import button
 from adminfilters.autocomplete import AutoCompleteFilter
