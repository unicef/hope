import logging
from typing import Any

from adminfilters.autocomplete import AutoCompleteFilter
from adminfilters.combo import AllValuesComboFilter
from django.contrib import admin
from django.db.models import QuerySet
from django.http import HttpRequest

from hope.admin.account_forms import (
    RoleAssignmentAdminForm,
    RoleAssignmentInlineFormSet,
)
from hope.admin.utils import HOPEModelAdminBase
from hope.models import BusinessArea, Partner, Role, RoleAssignment

logger = logging.getLogger(__name__)


class RoleAssignmentInline(admin.TabularInline):
    model = RoleAssignment
    fields = ["business_area", "program", "role", "expiry_date"]
    extra = 0
    formset = RoleAssignmentInlineFormSet
    ordering = ["business_area__name"]

    def formfield_for_foreignkey(self, db_field: Any, request: Any = None, **kwargs: Any) -> Any:
        partner_id = request.resolver_match.kwargs.get("object_id")

        if db_field.name == "business_area":
            if partner_id and partner_id.isdigit():
                partner = Partner.objects.get(id=partner_id)
                kwargs["queryset"] = BusinessArea.objects.filter(
                    id__in=partner.allowed_business_areas.all().values("id"),
                    is_split=False,
                )
            else:
                kwargs["queryset"] = BusinessArea.objects.filter(is_split=False)

        elif db_field.name == "role":
            if partner_id and partner_id.isdigit():
                kwargs["queryset"] = Role.objects.filter(
                    is_available_for_partner=True,
                )
            else:
                kwargs["queryset"] = Role.objects.all()

        return super().formfield_for_foreignkey(db_field, request, **kwargs)

    def has_add_permission(self, request: HttpRequest, obj: Any | None = None) -> bool:
        if isinstance(obj, Partner):
            if obj.is_parent:
                return False
            return request.user.can_add_business_area_to_partner()
        return True

    def has_change_permission(self, request: HttpRequest, obj: Any | None = None) -> bool:
        if isinstance(obj, Partner):
            return request.user.can_add_business_area_to_partner()
        return True

    def has_delete_permission(self, request: HttpRequest, obj: Any | None = None) -> bool:
        if isinstance(obj, Partner):
            return request.user.can_add_business_area_to_partner()
        return True


<<<<<<< HEAD
class BaseRoleAssignmentAdmin(HOPEModelAdminBase):
=======
@admin.register(RoleAssignment)
class RoleAssignmentAdmin(HOPEModelAdminBase):
    list_display = ("user", "partner", "role", "business_area", "program")
>>>>>>> e6034017
    form = RoleAssignmentAdminForm

    def get_queryset(self, request: HttpRequest) -> QuerySet:
        return (
            super()
            .get_queryset(request)
            .select_related(
                "business_area",
                "program",
                "user",
                "partner",
                "role",
            )
        )

    def formfield_for_foreignkey(self, db_field: Any, request: Any = None, **kwargs: Any) -> Any:
        if db_field.name == "role":
            kwargs["queryset"] = Role.objects.order_by("name")
        elif db_field.name == "business_area":
            kwargs["queryset"] = BusinessArea.objects.filter(is_split=False)
        return super().formfield_for_foreignkey(db_field, request, **kwargs)

    def get_actions(self, request: HttpRequest) -> dict:
        return admin.ModelAdmin.get_actions(self, request)  # unoverride

    def check_sync_permission(self, request: HttpRequest, obj: Any | None = None) -> bool:
        return request.user.is_staff

    def check_publish_permission(self, request: HttpRequest, obj: Any | None = None) -> bool:
        return False


@admin.register(account_models.UserRoleAssignment)
class UserRoleAssignmentAdmin(BaseRoleAssignmentAdmin):
    list_display = ("user", "role", "business_area", "program")
    autocomplete_fields = ("user", "business_area", "role", "program", "group")
    search_fields = (
        "user__username",
        "user__first_name",
        "user__last_name",
        "user__email",
    )
    list_filter = (
        ("user", AutoCompleteFilter),
        ("business_area", AutoCompleteFilter),
        ("program", AutoCompleteFilter),
        ("role", AutoCompleteFilter),
        ("role__subsystem", AllValuesComboFilter),
    )

    def get_queryset(self, request: HttpRequest) -> QuerySet:
        qs = super().get_queryset(request)
        return qs.filter(user__isnull=False)

    def has_module_permission(self, request: HttpRequest) -> bool:
        return request.user.has_perm("account.can_edit_user_roles")

    def has_view_permission(self, request: HttpRequest, obj: Any | None = None) -> bool:
        return request.user.has_perm("account.can_edit_user_roles")

    def has_add_permission(self, request: HttpRequest) -> bool:
        return request.user.has_perm("account.can_edit_user_roles")

    def has_change_permission(self, request: HttpRequest, obj: Any | None = None) -> bool:
        return request.user.has_perm("account.can_edit_user_roles")

    def has_delete_permission(self, request: HttpRequest, obj: Any | None = None) -> bool:
        return request.user.has_perm("account.can_edit_user_roles")

    def get_fields(self, request: HttpRequest, obj: Any | None = None) -> list:
        return ["user", "business_area", "program", "role", "expiry_date", "group"]


@admin.register(account_models.PartnerRoleAssignment)
class PartnerRoleAssignmentAdmin(BaseRoleAssignmentAdmin):
    list_display = ("partner", "role", "business_area", "program")
    autocomplete_fields = ("partner", "business_area", "role", "program", "group")
    search_fields = ("partner__name",)
    list_filter = (
        ("partner", AutoCompleteFilter),
        ("business_area", AutoCompleteFilter),
        ("program", AutoCompleteFilter),
        ("role", AutoCompleteFilter),
        ("role__subsystem", AllValuesComboFilter),
    )

    def get_queryset(self, request: HttpRequest) -> QuerySet:
        qs = super().get_queryset(request)
        return qs.filter(partner__isnull=False)

    def get_fields(self, request: HttpRequest, obj: Any | None = None) -> list:
        return ["partner", "business_area", "program", "role", "expiry_date", "group"]

    def formfield_for_foreignkey(self, db_field: Any, request: Any = None, **kwargs: Any) -> Any:
        field = super().formfield_for_foreignkey(db_field, request, **kwargs)
        if db_field.name == "role":
            field.queryset = Role.objects.filter(is_available_for_partner=True).order_by("name")
        return field<|MERGE_RESOLUTION|>--- conflicted
+++ resolved
@@ -12,7 +12,7 @@
     RoleAssignmentInlineFormSet,
 )
 from hope.admin.utils import HOPEModelAdminBase
-from hope.models import BusinessArea, Partner, Role, RoleAssignment
+from hope.models import BusinessArea, Partner, PartnerRoleAssignment, Role, RoleAssignment, UserRoleAssignment
 
 logger = logging.getLogger(__name__)
 
@@ -65,13 +65,7 @@
         return True
 
 
-<<<<<<< HEAD
 class BaseRoleAssignmentAdmin(HOPEModelAdminBase):
-=======
-@admin.register(RoleAssignment)
-class RoleAssignmentAdmin(HOPEModelAdminBase):
-    list_display = ("user", "partner", "role", "business_area", "program")
->>>>>>> e6034017
     form = RoleAssignmentAdminForm
 
     def get_queryset(self, request: HttpRequest) -> QuerySet:
@@ -104,7 +98,7 @@
         return False
 
 
-@admin.register(account_models.UserRoleAssignment)
+@admin.register(UserRoleAssignment)
 class UserRoleAssignmentAdmin(BaseRoleAssignmentAdmin):
     list_display = ("user", "role", "business_area", "program")
     autocomplete_fields = ("user", "business_area", "role", "program", "group")
@@ -145,7 +139,7 @@
         return ["user", "business_area", "program", "role", "expiry_date", "group"]
 
 
-@admin.register(account_models.PartnerRoleAssignment)
+@admin.register(PartnerRoleAssignment)
 class PartnerRoleAssignmentAdmin(BaseRoleAssignmentAdmin):
     list_display = ("partner", "role", "business_area", "program")
     autocomplete_fields = ("partner", "business_area", "role", "program", "group")
