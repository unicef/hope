from dataclasses import asdict
from datetime import date, datetime
import logging
from typing import TYPE_CHECKING, Any

from django.db.transaction import atomic
from django.urls import reverse
from django.utils import timezone
from django_countries import Countries
from drf_spectacular.utils import extend_schema
from rest_framework import serializers, status
from rest_framework.exceptions import ValidationError
from rest_framework.response import Response

from hope.api.endpoints.base import HOPEAPIBusinessAreaView
from hope.api.endpoints.rdi.mixin import HouseholdUploadMixin
from hope.api.utils import humanize_errors
from hope.apps.core.utils import IDENTIFICATION_TYPE_TO_KEY_MAPPING
from hope.models.account import PendingAccount
from hope.models.account_type import AccountType
from hope.models.area import Area
from hope.models.document import PendingDocument
from hope.models.financial_institution import FinancialInstitution
from hope.models.grant import Grant
from hope.models.household import (
    DATA_SHARING_CHOICES,
    HEAD,
    IDENTIFICATION_TYPE_CHOICE,
    ROLE_ALTERNATE,
    ROLE_PRIMARY,
    PendingHousehold,
)
<<<<<<< HEAD
from hope.models.individual import PendingIndividual
from hope.models.program import Program
from hope.models.registration_data_import import RegistrationDataImport
=======
from hope.apps.payment.models import Account, AccountType, FinancialInstitution, PendingAccount
from hope.apps.program.models import Program
from hope.apps.registration_data.models import RegistrationDataImport
>>>>>>> dcddccb7

if TYPE_CHECKING:
    from rest_framework.request import Request

    from hope.models.business_area import BusinessArea

logger = logging.getLogger(__name__)


class BirthDateValidator:
    def __call__(self, value: date) -> None:
        if value >= datetime.today().date():
            raise ValidationError("Birth date must be in the past")


class HouseholdValidator:
    def __call__(self, value: Any) -> None:  # noqa
        head_of_household = None
        alternate_collector = None
        primary_collector = None
        members = value.get("members", [])
        errs = {}
        if not members:
            raise ValidationError({"members": "This field is required"})
        for data in members:
            rel = data.get("relationship", None)
            role = data.get("role", None)
            if rel == HEAD:
                if head_of_household:
                    errs["head_of_household"] = "Only one HoH allowed"
                head_of_household = data
            if role == ROLE_PRIMARY:
                if primary_collector:
                    errs["primary_collector"] = "Only one Primary Collector allowed"
                primary_collector = data
            elif role == ROLE_ALTERNATE:
                if alternate_collector:
                    errs["alternate_collector"] = "Only one Alternate Collector allowed"
                alternate_collector = data
        if not head_of_household:
            errs["head_of_household"] = "Missing Head Of Household"
        if not primary_collector:
            errs["primary_collector"] = "Missing Primary Collector"
        if errs:
            raise ValidationError(errs)


class DocumentSerializerUpload(serializers.ModelSerializer):
    type = serializers.ChoiceField(
        choices=[(IDENTIFICATION_TYPE_TO_KEY_MAPPING[value], label) for (value, label) in IDENTIFICATION_TYPE_CHOICE],
        required=True,
    )
    country = serializers.ChoiceField(choices=Countries())
    image = serializers.CharField(allow_blank=True, required=False)
    document_number = serializers.CharField(required=True)
    issuance_date = serializers.DateField(required=False)
    expiry_date = serializers.DateField(required=False)

    class Meta:
        model = PendingDocument
        exclude = [
            "individual",
            "photo",
            "program",
        ]


class AccountSerializerUpload(serializers.ModelSerializer):
    account_type = serializers.SlugRelatedField(slug_field="key", required=True, queryset=AccountType.objects.all())
    number = serializers.CharField(allow_blank=True, required=False)
    financial_institution = serializers.PrimaryKeyRelatedField(
        required=False, queryset=FinancialInstitution.objects.all()
    )
    data = serializers.JSONField(required=False, default=dict)  # type: ignore

    class Meta:
        model = PendingAccount
        exclude = ["individual", "unique_key", "is_unique", "signature_hash"]

    def validate(self, attrs):
        attrs = super().validate(attrs)
        if not attrs.get("financial_institution"):
            account_type = attrs["account_type"]
            number = attrs["number"]
            attrs["financial_institution"] = FinancialInstitution.get_generic_one(
                account_type, Account.is_valid_iban(number)
            )
        return attrs


class IndividualSerializer(serializers.ModelSerializer):
    first_registration_date = serializers.DateTimeField(default=timezone.now)
    last_registration_date = serializers.DateTimeField(default=timezone.now)
    household = serializers.ReadOnlyField()
    role = serializers.CharField(allow_blank=True, required=False)
    observed_disability = serializers.CharField(allow_blank=True, required=False)
    country_origin = serializers.CharField(allow_blank=True, required=False)
    marital_status = serializers.CharField(allow_blank=True, required=False)
    documents = DocumentSerializerUpload(many=True, required=False)
    birth_date = serializers.DateField(validators=[BirthDateValidator()])
    accounts = AccountSerializerUpload(many=True, required=False)
    photo = serializers.CharField(allow_blank=True, required=False)

    class Meta:
        model = PendingIndividual
        exclude = [
            "id",
            "registration_data_import",
            "business_area",
            "deduplication_batch_results",
            "deduplication_golden_record_results",
            "deduplication_batch_status",
            "created_at",
            "updated_at",
            "version",
            "vector_column",
            "unicef_id",
            "program",
        ]

    def validate_role(self, value: str | None) -> str | None:
        if value in (ROLE_PRIMARY, ROLE_ALTERNATE):
            return value
        if not value:
            return None
        if value.upper()[0] == "P":
            return ROLE_PRIMARY
        if value.upper()[0] == "A":
            return ROLE_ALTERNATE
        raise ValidationError("Invalid value %s. Check values at %s" % (value, reverse("api:role-list")))


class HouseholdSerializer(serializers.ModelSerializer):
    first_registration_date = serializers.DateTimeField(default=timezone.now)
    last_registration_date = serializers.DateTimeField(default=timezone.now)
    members = IndividualSerializer(many=True, required=True)
    country = serializers.ChoiceField(choices=Countries())
    country_origin = serializers.ChoiceField(choices=Countries(), required=False)
    size = serializers.IntegerField(required=False, allow_null=True)
    consent_sharing = serializers.MultipleChoiceField(choices=DATA_SHARING_CHOICES, required=False)
    village = serializers.CharField(allow_blank=True, allow_null=True, required=False)

    admin1 = serializers.SlugRelatedField(
        slug_field="p_code",
        required=False,
        allow_null=True,
        queryset=Area.objects.filter(area_type__area_level=1),
    )
    admin2 = serializers.SlugRelatedField(
        slug_field="p_code",
        required=False,
        allow_null=True,
        queryset=Area.objects.filter(area_type__area_level=2),
    )
    admin3 = serializers.SlugRelatedField(
        slug_field="p_code",
        required=False,
        allow_null=True,
        queryset=Area.objects.filter(area_type__area_level=3),
    )
    admin4 = serializers.SlugRelatedField(
        slug_field="p_code",
        required=False,
        allow_null=True,
        queryset=Area.objects.filter(area_type__area_level=4),
    )

    class Meta:
        model = PendingHousehold
        exclude = [
            "id",
            "head_of_household",
            "registration_data_import",
            "business_area",
            "program",
            "kobo_submission_uuid",
            "kobo_submission_time",
            "latitude",
            "longitude",
            "detail_id",
            "version",
            "unicef_id",
        ]
        validators = [HouseholdValidator()]

    def to_representation(self, instance: PendingHousehold) -> dict:
        ret = super().to_representation(instance)
        ret.pop("members", None)
        return ret

    def validate(self, attrs: dict) -> dict:
        return attrs


class RDINestedSerializer(HouseholdUploadMixin, serializers.ModelSerializer):
    name = serializers.CharField(required=True)
    households = HouseholdSerializer(many=True, required=True)
    program = serializers.SlugRelatedField(
        slug_field="id", required=True, queryset=Program.objects.all(), write_only=True
    )

    class Meta:
        model = RegistrationDataImport
        fields = ("name", "households", "program")

    def __init__(self, *args: Any, **kwargs: Any) -> None:
        self.business_area = kwargs.pop("business_area", None)
        super().__init__(*args, **kwargs)

    def validate_households(self, value: Any) -> Any:
        if not value:
            raise ValidationError("This field is required.")
        return value

    @atomic()
    def create(self, validated_data: dict) -> dict:
        created_by = validated_data.pop("user")
        households = validated_data.pop("households")
        program = validated_data.pop("program")

        rdi = RegistrationDataImport.objects.create(
            **validated_data,
            imported_by=created_by,
            data_source=RegistrationDataImport.API,
            number_of_individuals=0,
            number_of_households=0,
            business_area=self.business_area,
            program=program,
        )
        if program.biometric_deduplication_enabled:
            rdi.deduplication_engine_status = RegistrationDataImport.DEDUP_ENGINE_PENDING

        info = self.save_households(rdi, households)
        rdi.number_of_households = info.households
        rdi.number_of_individuals = info.individuals
        rdi.save()

        return dict(id=rdi.pk, name=rdi.name, **asdict(info))


class UploadRDIView(HOPEAPIBusinessAreaView):
    permission = Grant.API_RDI_UPLOAD

    @extend_schema(request=RDINestedSerializer)
    @atomic()
    def post(self, request: "Request", business_area: "BusinessArea") -> Response:
        serializer = RDINestedSerializer(data=request.data, business_area=self.selected_business_area)
        if serializer.is_valid():
            info = serializer.save(user=request.user)
            return Response(info, status=status.HTTP_201_CREATED)
        errors = humanize_errors(serializer.errors)
        return Response(errors, status=status.HTTP_400_BAD_REQUEST)<|MERGE_RESOLUTION|>--- conflicted
+++ resolved
@@ -30,15 +30,9 @@
     ROLE_PRIMARY,
     PendingHousehold,
 )
-<<<<<<< HEAD
 from hope.models.individual import PendingIndividual
 from hope.models.program import Program
 from hope.models.registration_data_import import RegistrationDataImport
-=======
-from hope.apps.payment.models import Account, AccountType, FinancialInstitution, PendingAccount
-from hope.apps.program.models import Program
-from hope.apps.registration_data.models import RegistrationDataImport
->>>>>>> dcddccb7
 
 if TYPE_CHECKING:
     from rest_framework.request import Request
