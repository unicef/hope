from typing import TYPE_CHECKING

from django.db.models import Q
from django.db.models.functions import Lower
from django_filters import BooleanFilter, CharFilter, FilterSet, MultipleChoiceFilter

<<<<<<< HEAD
=======
from hope.apps.account.models import USER_STATUS_CHOICES, Partner
>>>>>>> 956713dc
from hope.apps.core.utils import CustomOrderingFilter
from hope.models.partner import Partner
from hope.models.role import Role
from hope.models.user import USER_STATUS_CHOICES, User

if TYPE_CHECKING:
<<<<<<< HEAD
    from uuid import UUID

    from django.db.models import QuerySet
=======
    from django.db.models.query import QuerySet

    from hope.apps.account.models import User
>>>>>>> 956713dc


class UsersFilter(FilterSet):
    search = CharFilter(method="search_filter")
    status = MultipleChoiceFilter(field_name="status", choices=USER_STATUS_CHOICES)
    partner = MultipleChoiceFilter(choices=lambda: Partner.get_partners_as_choices(), method="partners_filter")
    is_ticket_creator = BooleanFilter(method="is_ticket_creator_filter")
    is_survey_creator = BooleanFilter(method="is_survey_creator_filter")
    is_message_creator = BooleanFilter(method="is_message_creator_filter")
    is_feedback_creator = BooleanFilter(method="is_feedback_creator_filter")

    class Meta:
        model = User
        fields = {"status": ["exact"], "partner": ["exact"]}

    order_by = CustomOrderingFilter(
        fields=(
            Lower("first_name"),
            Lower("last_name"),
            "last_login",
            "status",
            "partner",
            "email",
        )
    )

    def is_ticket_creator_filter(self, qs: "QuerySet[User]", name: str, value: bool) -> "QuerySet[User]":
        return qs.exclude(created_tickets__isnull=value)

    def is_survey_creator_filter(self, qs: "QuerySet[User]", name: str, value: bool) -> "QuerySet[User]":
        return qs.exclude(surveys__isnull=value)

    def is_message_creator_filter(self, qs: "QuerySet[User]", name: str, value: bool) -> "QuerySet[User]":
        return qs.exclude(messages__isnull=value)

    def is_feedback_creator_filter(self, qs: "QuerySet[User]", name: str, value: bool) -> "QuerySet[User]":
        return qs.exclude(feedbacks__isnull=value)

    def search_filter(self, qs: "QuerySet", name: str, value: str) -> "QuerySet[User]":
        values = value.split(" ")
        q_obj = Q()
        for v in values:
            q_obj |= Q(first_name__startswith=v)
            q_obj |= Q(last_name__startswith=v)
            q_obj |= Q(email__startswith=v)
        return qs.filter(q_obj)

    def business_area_filter(self, qs: "QuerySet", name: str, value: str) -> "QuerySet[User]":
        return qs.filter(
            Q(role_assignments__business_area__slug=value) | Q(partner__role_assignments__business_area__slug=value)
        )

    def partners_filter(self, qs: "QuerySet", name: str, values: list[int]) -> "QuerySet[User]":
        return qs.filter(partner_id__in=values)<|MERGE_RESOLUTION|>--- conflicted
+++ resolved
@@ -4,25 +4,12 @@
 from django.db.models.functions import Lower
 from django_filters import BooleanFilter, CharFilter, FilterSet, MultipleChoiceFilter
 
-<<<<<<< HEAD
-=======
-from hope.apps.account.models import USER_STATUS_CHOICES, Partner
->>>>>>> 956713dc
 from hope.apps.core.utils import CustomOrderingFilter
 from hope.models.partner import Partner
-from hope.models.role import Role
 from hope.models.user import USER_STATUS_CHOICES, User
 
 if TYPE_CHECKING:
-<<<<<<< HEAD
-    from uuid import UUID
-
-    from django.db.models import QuerySet
-=======
     from django.db.models.query import QuerySet
-
-    from hope.apps.account.models import User
->>>>>>> 956713dc
 
 
 class UsersFilter(FilterSet):
