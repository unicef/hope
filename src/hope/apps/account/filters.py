--- conflicted
+++ resolved
@@ -6,13 +6,9 @@
 from django_filters import BooleanFilter, CharFilter, FilterSet, MultipleChoiceFilter
 
 from hope.apps.core.utils import CustomOrderingFilter
-<<<<<<< HEAD
 from hope.models.partner import Partner
-from hope.models.program import Program
 from hope.models.role import Role
 from hope.models.user import USER_STATUS_CHOICES, User
-=======
->>>>>>> 26c4c15f
 
 if TYPE_CHECKING:
     from uuid import UUID
