--- conflicted
+++ resolved
@@ -1,5 +1,4 @@
-<<<<<<< HEAD
-# without this line I got
+# without this file I got
 # File "/app/.venv/lib/python3.13/site-packages/explorer/models.py", line 11, in <module>
 #  from explorer.utils import (
 #  ...<2 lines>...
@@ -12,710 +11,4 @@
 #      raise ImproperlyConfigured(
 #           "AUTH_USER_MODEL refers to model '%s' that has not been installed" % settings.AUTH_USER_MODEL
 #      )
-#   django.core.exceptions.ImproperlyConfigured: AUTH_USER_MODEL refers to model 'account.User' that has not been installed
-=======
-from collections import defaultdict
-from functools import cached_property, lru_cache
-import logging
-from typing import Any
-from uuid import UUID
-
-from django import forms
-from django.conf import settings
-from django.contrib.admin.widgets import FilteredSelectMultiple
-from django.contrib.auth.models import AbstractUser, Group, Permission
-from django.contrib.contenttypes.models import ContentType
-from django.contrib.postgres.fields import ArrayField, CICharField
-from django.core.exceptions import ValidationError
-from django.core.validators import (
-    MaxLengthValidator,
-    MinLengthValidator,
-    ProhibitNullCharactersValidator,
-)
-from django.db import models
-from django.db.models import JSONField, Q, QuerySet
-from django.utils import timezone
-from django.utils.translation import gettext_lazy as _
-from model_utils.models import UUIDModel
-from mptt.fields import TreeForeignKey
-from mptt.models import MPTTModel
-from natural_keys import NaturalKeyModel
-
-from hope.apps.account.fields import ChoiceArrayField
-from hope.apps.account.permissions import Permissions
-from hope.apps.account.utils import test_conditional
-from hope.apps.core.mixins import LimitBusinessAreaModelMixin
-from hope.apps.core.models import BusinessArea
-from hope.apps.core.visibility_backends import VisibilityBackend
-from hope.apps.geo.models import Area
-from hope.apps.utils.mailjet import MailjetClient
-from hope.apps.utils.models import TimeStampedUUIDModel
-from hope.apps.utils.validators import DoubleSpaceValidator, StartEndSpaceValidator
-
-logger = logging.getLogger(__name__)
-
-INVITED = "INVITED"
-ACTIVE = "ACTIVE"
-INACTIVE = "INACTIVE"
-USER_STATUS_CHOICES = (
-    (ACTIVE, _("Active")),
-    (INACTIVE, _("Inactive")),
-    (INVITED, _("Invited")),
-)
-
-
-class Partner(LimitBusinessAreaModelMixin, MPTTModel):
-    name = CICharField(max_length=100, unique=True)
-    parent = TreeForeignKey(
-        "self",
-        blank=True,
-        null=True,
-        on_delete=models.CASCADE,
-        verbose_name=_("Parent"),
-    )
-    is_un = models.BooleanField(verbose_name="U.N.", default=False)
-
-    def __str__(self) -> str:
-        return f"{self.name} [Sub-Partner of {self.parent.name}]" if self.parent else self.name
-
-    def save(self, *args: Any, **kwargs: Any) -> None:
-        # Partner cannot be a parent if it has RoleAssignments
-        if self.parent:
-            if RoleAssignment.objects.filter(partner=self.parent).exists():
-                raise ValidationError(f"{self.parent} cannot become a parent as it has RoleAssignments.")
-            if self.parent.user_set.exists():
-                raise ValidationError(f"{self.parent} cannot become a parent as it has users.")
-        super().save(*args, **kwargs)
-
-    @property
-    def is_child(self) -> bool:
-        return self.parent is None
-
-    @property
-    def is_unicef_subpartner(self) -> bool:
-        return self.parent and self.parent.is_unicef
-
-    @property
-    def is_parent(self) -> bool:
-        return self.id in Partner.objects.exclude(parent__isnull=True).values_list("parent", flat=True)
-
-    @classmethod
-    def get_partners_as_choices(cls) -> list:
-        return [(partner.id, partner.name) for partner in cls.objects.exclude(name=settings.DEFAULT_EMPTY_PARTNER)]
-
-    @classmethod
-    def get_partners_for_program_as_choices(cls, business_area_id: str, program_id: str | None = None) -> list:
-        role_assignments = RoleAssignment.objects.filter(business_area_id=business_area_id)
-        if program_id:
-            role_assignments = role_assignments.filter(Q(program_id=program_id) | Q(program=None))
-        partners = cls.objects.filter(role_assignments__in=role_assignments).order_by("name").distinct()
-
-        return [(partner.id, partner.name) for partner in partners]
-
-    @property
-    def is_unicef(self) -> bool:
-        return self.name == "UNICEF"
-
-    @property
-    def is_default(self) -> bool:
-        return self.name == settings.DEFAULT_EMPTY_PARTNER
-
-    @property
-    def is_editable(self) -> bool:
-        return not self.is_unicef and not self.is_default
-
-    def get_program_ids_for_business_area(self, business_area_id: str) -> list[str]:
-        from hope.apps.program.models import Program
-
-        if not hasattr(self, "_program_ids_for_business_area_cache"):
-            self._program_ids_for_business_area_cache = {}
-        if business_area_id in self._program_ids_for_business_area_cache:
-            return self._program_ids_for_business_area_cache[business_area_id]
-
-        if self.role_assignments.filter(business_area_id=business_area_id, program=None).exists():
-            programs_ids = (
-                Program.objects.filter(business_area_id=business_area_id).order_by("id").values_list("id", flat=True)
-            )
-        else:
-            programs_ids = (
-                self.role_assignments.filter(business_area_id=business_area_id)
-                .order_by("program_id")
-                .values_list("program_id", flat=True)
-            )
-        program_ids_list = [str(program_id) for program_id in programs_ids]
-
-        self._program_ids_for_business_area_cache[business_area_id] = program_ids_list
-
-        return program_ids_list
-
-    def get_program_ids_for_permissions_in_business_area(
-        self, business_area_id: str, permissions: list[Permissions]
-    ) -> list[str]:
-        """Return list of program ids that the partner has permissions for in the given business area."""
-        from hope.apps.program.models import Program
-
-        permission_filter = Q(role__permissions__overlap=[perm.value for perm in permissions])
-
-        if self.role_assignments.filter(permission_filter, business_area_id=business_area_id, program=None).exists():
-            programs_ids = Program.objects.filter(business_area_id=business_area_id).values_list("id", flat=True)
-        else:
-            programs_ids = self.role_assignments.filter(
-                permission_filter, business_area_id=business_area_id
-            ).values_list("program_id", flat=True)
-        return [str(program_id) for program_id in programs_ids]
-
-    def has_area_access(self, area_id: str | UUID, program_id: str | UUID) -> bool:
-        return VisibilityBackend.has_area_access(self, area_id, program_id)
-
-    def get_area_limits_for_program(self, program_id: str | UUID) -> QuerySet[Area]:
-        return VisibilityBackend.get_area_limits_for_program(self, program_id)
-
-    def has_area_limits_in_program(self, program_id: str | UUID) -> bool:
-        return VisibilityBackend.has_area_limits_in_program(self, program_id)
-
-    def get_areas_for_program(self, program_id: str | UUID) -> QuerySet[Area]:
-        return VisibilityBackend.get_areas_for_program(self, program_id)
-
-
-class User(AbstractUser, NaturalKeyModel, UUIDModel):
-    status = models.CharField(choices=USER_STATUS_CHOICES, max_length=10, default=INVITED)
-    partner = models.ForeignKey(Partner, on_delete=models.PROTECT)
-    email = models.EmailField(_("email address"), unique=True)
-    custom_fields = JSONField(default=dict, blank=True)
-
-    job_title = models.CharField(max_length=255, blank=True)
-    ad_uuid = models.CharField(max_length=64, unique=True, null=True, blank=True, editable=False)
-
-    last_modify_date = models.DateTimeField(auto_now=True, null=True, blank=True)
-
-    def __str__(self) -> str:
-        if self.first_name or self.last_name:
-            return f"{self.first_name} {self.last_name}"
-        return self.email or self.username
-
-    def save(self, *args: Any, **kwargs: Any) -> None:
-        if not self.partner_id:
-            self.partner, _ = Partner.objects.get_or_create(name=settings.DEFAULT_EMPTY_PARTNER)
-        if not self.partner.pk:
-            self.partner.save()
-        if self.partner and self.partner.is_parent:
-            raise ValidationError(f"{self.partner} is a parent partner and cannot have users.")
-        super().save(*args, **kwargs)
-
-    def get_program_ids_for_business_area(self, business_area_id: str) -> list[str]:
-        """Return list of program ids that the user (or user's partner) has access to in the given business area."""
-        from hope.apps.program.models import Program
-
-        if not hasattr(self, "_program_ids_for_business_area_cache"):
-            self._program_ids_for_business_area_cache = {}
-        if business_area_id in self._program_ids_for_business_area_cache:
-            return self._program_ids_for_business_area_cache[business_area_id]
-
-        if RoleAssignment.objects.filter(
-            Q(user=self) | Q(partner__user=self),
-            business_area_id=business_area_id,
-            program=None,
-        ).exists():
-            programs_ids = (
-                Program.objects.filter(business_area_id=business_area_id).order_by("id").values_list("id", flat=True)
-            )
-        else:
-            programs_ids = (
-                RoleAssignment.objects.filter(
-                    Q(user=self) | Q(partner__user=self),
-                    business_area_id=business_area_id,
-                )
-                .order_by("program_id")
-                .values_list("program_id", flat=True)
-            )
-
-        program_ids_list = [str(program_id) for program_id in programs_ids]
-        self._program_ids_for_business_area_cache[business_area_id] = program_ids_list
-        return program_ids_list
-
-    def get_program_ids_for_permissions_in_business_area(
-        self, business_area_id: str, permissions: list[Permissions]
-    ) -> list[str]:
-        """Return list of program ids that the user (or user's partner) has permissions in selected business area."""
-        from hope.apps.program.models import Program
-
-        permission_filter = Q(role__permissions__overlap=[perm.value for perm in permissions])
-
-        if RoleAssignment.objects.filter(
-            permission_filter,
-            Q(user=self) | Q(partner__user=self),
-            business_area_id=business_area_id,
-            program=None,
-        ).exists():
-            programs_ids = Program.objects.filter(business_area_id=business_area_id).values_list("id", flat=True)
-        else:
-            programs_ids = RoleAssignment.objects.filter(
-                permission_filter,
-                Q(user=self) | Q(partner__user=self),
-                business_area_id=business_area_id,
-            ).values_list("program_id", flat=True)
-        return [str(program_id) for program_id in programs_ids]
-
-    def permissions_in_business_area(self, business_area_slug: str, program_id: UUID | str | None = None) -> set:
-        """Return list of permissions for the given business area and program.
-
-        retrieved from RoleAssignments of the user and their partner
-        """
-        if program_id:
-            role_assignments = RoleAssignment.objects.filter(
-                Q(
-                    partner__user=self,
-                    business_area__slug=business_area_slug,
-                    program_id=program_id,
-                )
-                | Q(
-                    partner__user=self,
-                    business_area__slug=business_area_slug,
-                    program=None,
-                )
-                | Q(
-                    user=self,
-                    business_area__slug=business_area_slug,
-                    program_id=program_id,
-                )
-                | Q(user=self, business_area__slug=business_area_slug, program=None)
-            ).exclude(expiry_date__lt=timezone.now())
-        else:
-            role_assignments = RoleAssignment.objects.filter(
-                Q(partner__user=self, business_area__slug=business_area_slug)
-                | Q(user=self, business_area__slug=business_area_slug)
-            ).exclude(expiry_date__lt=timezone.now())
-
-        permissions_set = set()
-        # permissions from group field in RoleAssignment
-        role_assignment_group_permissions = Permission.objects.filter(
-            group__role_assignments__in=role_assignments
-        ).values_list("content_type__app_label", "codename")
-        permissions_set.update(f"{app}.{codename}" for app, codename in role_assignment_group_permissions)
-
-        # permissions from role field in RoleAssignment
-        role_assignment_role_permissions = Role.objects.filter(
-            role_assignments__in=role_assignments, permissions__isnull=False
-        ).values_list("permissions", flat=True)
-        permissions_set.update(
-            permission for permission_list in role_assignment_role_permissions for permission in permission_list
-        )
-        return permissions_set
-
-    @cached_property
-    def all_permissions_in_business_areas(self) -> dict[str, set[str]]:
-        """Return a dictionary mapping business area IDs to sets of permissions for the user.
-
-        Permissions are retrieved from RoleAssignments of the user and their partner, for all business areas
-        associated with the user.
-        """
-        content_types_dict = {
-            str(pk): app_label for pk, app_label in ContentType.objects.values_list("id", "app_label")
-        }
-        role_assignments = (
-            RoleAssignment.objects.filter(Q(partner__user=self) | Q(user=self))
-            .select_related("role", "group")
-            .prefetch_related("group__permissions")
-            .exclude(expiry_date__lt=timezone.now())
-        )
-        permissions_per_business_area = defaultdict(set)
-        for role_assignment in role_assignments:
-            if role_assignment.role.permissions is not None:
-                permissions_per_business_area[str(role_assignment.business_area_id)].update(
-                    role_assignment.role.permissions
-                )
-            if role_assignment.group is not None:
-                permissions_per_business_area[str(role_assignment.business_area_id)].update(
-                    f"{content_types_dict[str(perm.content_type_id)]}.{perm.codename}"
-                    for perm in role_assignment.group.permissions.all()
-                )
-        return permissions_per_business_area
-
-    @cached_property
-    def business_areas(self) -> QuerySet[BusinessArea]:
-        role_assignments = RoleAssignment.objects.filter(Q(user=self) | Q(partner__user=self)).exclude(
-            expiry_date__lt=timezone.now()
-        )
-        return BusinessArea.objects.filter(role_assignments__in=role_assignments).exclude(active=False).distinct()
-
-    @test_conditional(lru_cache())
-    def cached_role_assignments(self) -> QuerySet["RoleAssignment"]:
-        return self.role_assignments.all().select_related("business_area")
-
-    def can_download_storage_files(self) -> bool:
-        return any(
-            self.has_perm(Permissions.DOWNLOAD_STORAGE_FILE.name, role.business_area)
-            for role in self.cached_role_assignments()
-        )
-
-    def can_change_fsp(self) -> bool:
-        return any(
-            self.has_perm(
-                Permissions.PM_ADMIN_FINANCIAL_SERVICE_PROVIDER_UPDATE.name,
-                role.business_area,
-            )
-            for role in self.cached_role_assignments()
-        )
-
-    def can_add_business_area_to_partner(self) -> bool:
-        return any(
-            self.has_perm(Permissions.CAN_ADD_BUSINESS_AREA_TO_PARTNER.name, role.business_area)
-            for role in self.cached_role_assignments()
-        )
-
-    def email_user(  # type: ignore
-        self,
-        subject: str,
-        html_body: str | None = None,
-        text_body: str | None = None,
-        mailjet_template_id: int | None = None,
-        body_variables: dict[str, Any] | None = None,
-        from_email: str | None = None,
-        from_email_display: str | None = None,
-        ccs: list[str] | None = None,
-    ) -> None:
-        """Send email to this user via Mailjet."""
-        email = MailjetClient(
-            recipients=[self.email],
-            subject=subject,
-            html_body=html_body,
-            text_body=text_body,
-            mailjet_template_id=mailjet_template_id,
-            variables=body_variables,
-            ccs=ccs,
-            from_email=from_email,
-            from_email_display=from_email_display,
-        )
-        email.send_email()
-
-    class Meta:
-        permissions = (
-            ("can_load_from_ad", "Can load users from ActiveDirectory"),
-            ("can_sync_with_ad", "Can synchronise user with ActiveDirectory"),
-            ("can_create_kobo_user", "Can create users in Kobo"),
-            ("can_import_from_kobo", "Can import and sync users from Kobo"),
-            ("can_upload_to_kobo", "Can upload CSV file to Kobo"),
-            ("can_debug", "Can access debug information"),
-            ("can_inspect", "Can inspect objects"),
-            ("quick_links", "Can see quick links in admin"),
-            ("restrict_help_desk", "Limit fields to be editable for help desk"),
-            ("can_reindex_programs", "Can reindex programs"),
-            ("can_add_business_area_to_partner", "Can add business area to partner"),
-            ("can_change_allowed_partners", "Can change allowed partners"),
-            ("can_change_area_limits", "Can change area limits"),
-            ("can_import_fixture", "Can import fixture"),
-        )
-        indexes = [
-            # Optimize JOIN queries between User and Partner in permissions methods
-            models.Index(fields=["partner", "id"], name="idx_user_partner_id"),
-        ]
-
-
-class HorizontalChoiceArrayField(ArrayField):
-    def formfield(
-        self,
-        form_class: Any | None = ...,
-        choices_form_class: Any | None = ...,
-        **kwargs: Any,
-    ) -> Any:
-        widget = FilteredSelectMultiple(self.verbose_name, False)
-        defaults = {
-            "form_class": forms.MultipleChoiceField,
-            "widget": widget,
-            "choices": self.base_field.choices,
-        }
-        defaults.update(kwargs)
-        return super(ArrayField, self).formfield(**defaults)
-
-
-class RoleAssignment(NaturalKeyModel, TimeStampedUUIDModel):
-    """Model to represent the assignment of a role to a user or partner within a specific business area or program.
-
-    When program is NULL, the role is assigned to the user or partner in all programs within the business area.
-    This model also associates the role with an expiry date and a group, if applicable.
-    """
-
-    business_area = models.ForeignKey("core.BusinessArea", related_name="role_assignments", on_delete=models.CASCADE)
-    user = models.ForeignKey(
-        "account.User",
-        related_name="role_assignments",
-        on_delete=models.CASCADE,
-        null=True,
-        blank=True,
-    )
-    partner = models.ForeignKey(
-        "account.Partner",
-        related_name="role_assignments",
-        on_delete=models.CASCADE,
-        null=True,
-        blank=True,
-    )
-    role = models.ForeignKey(
-        "account.Role",
-        related_name="role_assignments",
-        on_delete=models.CASCADE,
-        null=True,
-        blank=True,
-    )
-    program = models.ForeignKey(
-        "program.Program",
-        related_name="role_assignments",
-        on_delete=models.CASCADE,
-        null=True,
-        blank=True,
-    )
-    expiry_date = models.DateField(
-        blank=True,
-        null=True,
-        help_text="After expiry date this Role Assignment will be inactive.",
-    )
-    group = models.ForeignKey(
-        Group,
-        related_name="role_assignments",
-        on_delete=models.CASCADE,
-        null=True,
-        blank=True,
-    )
-
-    class Meta:
-        constraints = [
-            # Either user or partner should be assigned; not both
-            models.CheckConstraint(
-                check=Q(user__isnull=False, partner__isnull=True) | Q(user__isnull=True, partner__isnull=False),
-                name="user_or_partner_not_both",
-            ),
-            # Unique constraint for user + role + business_area + program when program is NOT NULL
-            models.UniqueConstraint(
-                fields=["user", "role", "business_area", "program"],
-                name="unique_user_role_business_area_program",
-                condition=Q(user__isnull=False),
-            ),
-            # Unique constraint for user + role + business_area when program is NULL
-            models.UniqueConstraint(
-                fields=["user", "role", "business_area"],
-                name="unique_user_role_business_area_no_program",
-                condition=Q(user__isnull=False, program__isnull=True),
-            ),
-            # Unique constraint for partner + role + business_area + program when program is NOT NULL
-            models.UniqueConstraint(
-                fields=["partner", "role", "business_area", "program"],
-                name="unique_partner_role_business_area_program",
-                condition=Q(partner__isnull=False),
-            ),
-            # Unique constraint for partner + role + business_area when program is NULL
-            models.UniqueConstraint(
-                fields=["partner", "role", "business_area"],
-                name="unique_partner_role_business_area_no_program",
-                condition=Q(partner__isnull=False, program__isnull=True),
-            ),
-        ]
-        indexes = [
-            # Optimize user role assignment queries with expiry_date filtering
-            models.Index(fields=["user", "expiry_date"], name="idx_ra_user_exp"),
-            # Optimize partner + business_area queries with expiry_date filtering
-            models.Index(fields=["partner", "business_area", "expiry_date"], name="idx_ra_partner_ba_exp"),
-            # Optimize business_area queries with expiry_date filtering
-            models.Index(fields=["business_area", "expiry_date"], name="idx_ra_ba_exp"),
-        ]
-
-    def clean(self) -> None:
-        super().clean()
-        errors = []
-        # Ensure either user or partner is set, but not both
-        if bool(self.user) == bool(self.partner):
-            errors.append("Either user or partner must be set, but not both.")
-        # Ensure partner can only be assigned roles that have flag is_available_for_partner as True
-        if (
-            self.partner
-            and not self.partner.is_unicef_subpartner
-            and self.role
-            and not self.role.is_available_for_partner
-        ):
-            errors.append("Partner can only be assigned roles that are available for partners.")
-        if self.partner:
-            # Validate that business_area is within the partner's allowed_business_areas
-            if not self.partner.allowed_business_areas.filter(id=self.business_area.id).exists():
-                errors.append(f"{self.business_area} is not within the allowed business areas for {self.partner}.")
-            # Only partners that are not parents can have role assignments
-            if self.partner.is_parent:
-                errors.append(f"{self.partner} is a parent partner and cannot have role assignments.")
-
-        if errors:
-            raise ValidationError(errors)
-
-    def save(self, *args: Any, **kwargs: Any) -> None:
-        self.clean()
-        super().save(*args, **kwargs)
-
-    def __str__(self) -> str:
-        role_holder = self.user or self.partner
-        return f"{role_holder} {self.role} in {self.business_area}"
-
-
-class AdminAreaLimitedTo(TimeStampedUUIDModel):
-    """Model to limit the admin area access for a partner.
-
-    Partners with full area access for a certain program will not have any area limits - no record in this model.
-    """
-
-    partner = models.ForeignKey("account.Partner", related_name="admin_area_limits", on_delete=models.CASCADE)
-    program = models.ForeignKey("program.Program", related_name="admin_area_limits", on_delete=models.CASCADE)
-    areas = models.ManyToManyField("geo.Area", related_name="admin_area_limits", blank=True)
-
-    class Meta:
-        unique_together = ("partner", "program")
-
-    def clean(self) -> None:
-        if self.program.partner_access != self.program.SELECTED_PARTNERS_ACCESS:
-            raise ValidationError(f"Area limits cannot be set for programs with {self.program.partner_access} access.")
-
-    def save(self, *args: Any, **kwargs: Any) -> None:
-        self.clean()
-        super().save(*args, **kwargs)
-
-
-class UserGroup(NaturalKeyModel, models.Model):
-    user = models.ForeignKey("account.User", related_name="user_groups", on_delete=models.CASCADE)
-    group = models.ForeignKey(Group, related_name="user_groups", on_delete=models.CASCADE)
-    business_area = models.ForeignKey("core.BusinessArea", related_name="user_groups", on_delete=models.CASCADE)
-
-    class Meta:
-        unique_together = ("business_area", "user", "group")
-
-    def __str__(self) -> str:
-        return f"{self.user} {self.group} in {self.business_area}"
-
-
-class Role(NaturalKeyModel, TimeStampedUUIDModel):
-    API = "API"
-    HOPE = "HOPE"
-    KOBO = "KOBO"
-    CA = "CA"
-    SUBSYSTEMS = (
-        (HOPE, "HOPE"),
-        (KOBO, "Kobo"),
-        (CA, "CashAssist"),
-        (API, "API"),
-    )
-
-    name = models.CharField(
-        max_length=250,
-        validators=[
-            MinLengthValidator(3),
-            MaxLengthValidator(255),
-            DoubleSpaceValidator,
-            StartEndSpaceValidator,
-            ProhibitNullCharactersValidator(),
-        ],
-    )
-    subsystem = models.CharField(choices=SUBSYSTEMS, max_length=30, default=HOPE)
-    permissions = ChoiceArrayField(
-        models.CharField(choices=Permissions.choices(), max_length=255),
-        null=True,
-        blank=True,
-    )
-    is_visible_on_ui = models.BooleanField(default=True)
-    is_available_for_partner = models.BooleanField(default=True)
-
-    def natural_key(self) -> tuple:
-        return self.name, self.subsystem
-
-    def clean(self) -> None:
-        if self.subsystem != Role.HOPE and self.permissions:
-            raise ValidationError("Only HOPE roles can have permissions")
-
-    class Meta:
-        unique_together = ("name", "subsystem")
-        ordering = ("subsystem", "name")
-
-    def __str__(self) -> str:
-        return f"{self.name} ({self.subsystem})"
-
-    @classmethod
-    def get_roles_as_choices(cls) -> list:
-        return [(role.id, role.name) for role in cls.objects.all()]
-
-
-class IncompatibleRolesManager(models.Manager):
-    def validate_user_role(self, user: User, business_area: "BusinessArea", role: RoleAssignment) -> None:
-        incompatible_roles = list(
-            IncompatibleRoles.objects.filter(role_one=role).values_list("role_two", flat=True)
-        ) + list(IncompatibleRoles.objects.filter(role_two=role).values_list("role_one", flat=True))
-        incompatible_userroles = RoleAssignment.objects.filter(
-            business_area=business_area,
-            role__id__in=incompatible_roles,
-            user=user,
-        )
-        if user.id:
-            incompatible_userroles = incompatible_userroles.exclude(id=user.id)
-        if incompatible_userroles.exists():
-            raise ValidationError(
-                {
-                    "role": _(
-                        f"This role is incompatible with "
-                        f"{', '.join([userrole.role.name for userrole in incompatible_userroles])}"
-                    )
-                }
-            )
-
-
-class IncompatibleRoles(NaturalKeyModel, TimeStampedUUIDModel):
-    """Keep track of what roles are incompatible.
-
-    user cannot be assigned both of the roles in the same business area at the same time
-    """
-
-    role_one = models.ForeignKey("account.Role", related_name="incompatible_roles_one", on_delete=models.CASCADE)
-    role_two = models.ForeignKey("account.Role", related_name="incompatible_roles_two", on_delete=models.CASCADE)
-
-    objects = IncompatibleRolesManager()
-
-    def __str__(self) -> str:
-        return f"{self.role_one.name} and {self.role_two.name}"
-
-    class Meta:
-        verbose_name = "incompatible roles"
-        verbose_name_plural = "incompatible roles"
-        unique_together = ("role_one", "role_two")
-
-    def clean(self) -> None:
-        super().clean()
-        if self.role_one == self.role_two:
-            logger.warning(f"Provided roles are the same role={self.role_one}")
-            raise ValidationError(_("Choose two different roles."))
-        failing_users = set()
-
-        for role_pair in (
-            (self.role_one, self.role_two),
-            (self.role_two, self.role_one),
-        ):
-            for userrole in RoleAssignment.objects.filter(role=role_pair[0]):
-                if RoleAssignment.objects.filter(
-                    user=userrole.user,
-                    business_area=userrole.business_area,
-                    role=role_pair[1],
-                ).exists():
-                    failing_users.add(userrole.user.email)
-
-        if failing_users:
-            logger.warning(
-                f"Users: [{', '.join(failing_users)}] have these roles assigned to them in the same business area. "
-                "Please fix them before creating this incompatible roles pair."
-            )
-            raise ValidationError(
-                _(
-                    f"Users: [{', '.join(failing_users)}] have these roles assigned to them in the same business area. "
-                    "Please fix them before creating this incompatible roles pair."
-                )
-            )
-
-    def validate_unique(self, *args: Any, **kwargs: Any) -> None:
-        super().validate_unique(*args, **kwargs)
-        # unique_together will take care of unique couples only if order is the same
-        # since it doesn't matter if role is one or two, we need to check for reverse uniqueness as well
-        if IncompatibleRoles.objects.filter(role_one=self.role_two, role_two=self.role_one).exists():
-            logger.warning(
-                f"This combination of roles ({self.role_one}, {self.role_two}) already exists as incompatible pair."
-            )
-            raise ValidationError(_("This combination of roles already exists as incompatible pair."))
->>>>>>> e398a216
+#   django.core.exceptions.ImproperlyConfigured: AUTH_USER_MODEL refers to model 'account.User' that has not been installed