--- conflicted
+++ resolved
@@ -1,10 +1,6 @@
 import logging
 
-<<<<<<< HEAD
 from django.db.models import Q
-=======
-from django.contrib.auth import get_user_model
->>>>>>> 01b26ae9
 
 from hope.apps.accountability.services.export_survey_sample_service import (
     ExportSurveySampleService,
