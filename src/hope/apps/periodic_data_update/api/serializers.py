from typing import Any

from django.db.models import Q
from django.shortcuts import get_object_or_404
<<<<<<< HEAD
from django.utils import timezone

from rest_framework import serializers

from hope.apps.account.models import RoleAssignment, User
from hope.apps.account.permissions import Permissions
from hope.apps.core.models import (
    BusinessArea,
    FlexibleAttribute,
    PeriodicFieldData,
)
=======
from rest_framework import serializers

from hope.apps.core.models import BusinessArea, FlexibleAttribute, PeriodicFieldData
>>>>>>> fcd2cb63
from hope.apps.periodic_data_update.models import (
    PDUXlsxTemplate,
    PDUXlsxUpload,
    PDUOnlineEdit,
    PDUOnlineEditSentBackComment,
)
from hope.apps.periodic_data_update.utils import update_rounds_covered_for_template
from hope.apps.program.models import Program

PDU_ONLINE_EDIT_RELATED_PERMISSIONS = [
    Permissions.PDU_ONLINE_SAVE_DATA,
    Permissions.PDU_ONLINE_APPROVE,
    Permissions.PDU_ONLINE_MERGE,
]

class PDUXlsxTemplateListSerializer(serializers.ModelSerializer):
    status_display = serializers.CharField(source="combined_status_display")
    status = serializers.CharField(source="combined_status")
    created_by = serializers.CharField(source="created_by.get_full_name", default="")
    can_export = serializers.BooleanField()

    class Meta:
        model = PDUXlsxTemplate
        fields = (
            "id",
            "name",
            "number_of_records",
            "created_at",
            "created_by",
            "status",
            "status_display",
            "can_export",
        )


class PDUXlsxTemplateCreateSerializer(serializers.ModelSerializer):
    class Meta:
        model = PDUXlsxTemplate
        fields = (
            "id",
            "name",
            "rounds_data",
            "filters",
            "created_by",
        )
        read_only_fields = ("created_by",)

    def validate(self, data: dict[str, Any]) -> dict[str, Any]:
        rounds_data = data.get("rounds_data", [])
        # Check for duplicate field names
        field_names = [item["field"] for item in rounds_data]
        if len(field_names) != len(set(field_names)):
            raise serializers.ValidationError({"rounds_data": "Each Field can only be used once in the template."})
        return data

    def create(self, validated_data: dict[str, Any]) -> PDUXlsxTemplate:
        request = self.context["request"]
        business_area_slug = self.context["request"].parser_context["kwargs"]["business_area_slug"]
        program_slug = self.context["request"].parser_context["kwargs"]["program_slug"]
        validated_data["created_by"] = request.user
        business_area = get_object_or_404(BusinessArea, slug=business_area_slug)
        validated_data["business_area"] = get_object_or_404(BusinessArea, slug=business_area_slug)
        validated_data["program"] = get_object_or_404(Program, slug=program_slug, business_area=business_area)
        pdu_template = super().create(validated_data)
        update_rounds_covered_for_template(pdu_template, validated_data["rounds_data"])
        return pdu_template


class PDUXlsxTemplateDetailSerializer(serializers.ModelSerializer):
    class Meta:
        model = PDUXlsxTemplate
        fields = (
            "id",
            "name",
            "rounds_data",
        )


class PDUXlsxUploadListSerializer(serializers.ModelSerializer):
    status_display = serializers.CharField(source="combined_status_display")
    status = serializers.CharField(source="combined_status")
    created_by = serializers.CharField(source="created_by.get_full_name", default="")

    class Meta:
        model = PDUXlsxUpload
        fields = (
            "id",
            "template",
            "created_at",
            "created_by",
            "status",
            "status_display",
        )


class PDUXlsxUploadDetailSerializer(serializers.ModelSerializer):
    status_display = serializers.CharField(source="combined_status_display")
    status = serializers.CharField(source="combined_status")
    created_by = serializers.CharField(source="created_by.get_full_name", default="")
    errors_info = serializers.JSONField(source="errors")

    class Meta:
        model = PDUXlsxUpload
        fields = (
            "id",
            "template",
            "created_at",
            "created_by",
            "status",
            "status_display",
            "errors_info",
        )


class PDUXlsxUploadSerializer(serializers.ModelSerializer):
    class Meta:
        model = PDUXlsxUpload
        fields = ("file",)


class PeriodicFieldDataSerializer(serializers.ModelSerializer):
    class Meta:
        model = PeriodicFieldData
        fields = ("subtype", "number_of_rounds", "rounds_names", "rounds_covered")


class PeriodicFieldSerializer(serializers.ModelSerializer):
    pdu_data = PeriodicFieldDataSerializer()
    label = serializers.SerializerMethodField()  # type: ignore

    class Meta:
        model = FlexibleAttribute
        fields = (
            "id",
            "name",
            "label",
            "pdu_data",
        )

    def get_label(self, obj: FlexibleAttribute) -> str:
        return getattr(obj, "label", {}).get("English(EN)", "")


class AuthorizedUserSerializer(serializers.ModelSerializer):
    pdu_permissions = serializers.SerializerMethodField()

    class Meta:
        model = User
        fields = ("id", "first_name", "last_name", "username", "email", "pdu_permissions")

    def get_pdu_permissions(self, user: User) -> list[str]:
        # use cached role assignments if available - when used in "users_available" action
        cached_user_roles = getattr(user, "cached_relevant_role_assignments", [])
        cached_partner_roles = getattr(user.partner, "cached_relevant_role_assignments_partner", [])
        cached_roles = list(cached_user_roles) + list(cached_partner_roles)
        if cached_roles:
            perms = set()
            for ra in cached_roles:
                perms.update(p for p in ra.role.permissions if p in [perm.value for perm in PDU_ONLINE_EDIT_RELATED_PERMISSIONS])
            return sorted(perms)

        permissions_from_roles = RoleAssignment.objects.filter(
            Q(user=user) | Q(partner=user.partner),
            business_area__slug=self.context["request"].parser_context["kwargs"]["business_area_slug"],
            program__slug=self.context["request"].parser_context["kwargs"]["program_slug"],
            role__permissions__overlap=[perm.value for perm in PDU_ONLINE_EDIT_RELATED_PERMISSIONS],
        ).exclude(expiry_date__lt=timezone.now()).values_list("role__permissions", flat=True)

        pdu_online_related_permissions = {
            permission for permission_list in permissions_from_roles for permission in permission_list if permission in [perm.value for perm in PDU_ONLINE_EDIT_RELATED_PERMISSIONS]
        }
        return sorted(pdu_online_related_permissions)


class PDUOnlineEditSentBackCommentSerializer(serializers.ModelSerializer):
    created_by = serializers.CharField(source="created_by.get_full_name", read_only=True)

    class Meta:
        model = PDUOnlineEditSentBackComment
        fields = ("comment", "created_by", "created_at")


class PDUOnlineEditListSerializer(serializers.ModelSerializer):
    status_display = serializers.CharField(source="combined_status_display")
    status = serializers.CharField(source="combined_status")
    created_by = serializers.CharField(source="created_by.get_full_name", default="")
    is_authorized = serializers.SerializerMethodField()

    class Meta:
        model = PDUOnlineEdit
        fields = (
            "id",
            "name",
            "number_of_records",
            "created_at",
            "created_by",
            "status",
            "status_display",
            "is_authorized",
        )

    def get_is_authorized(self, obj: PDUOnlineEdit) -> bool:
        request = self.context.get("request")
        user = request.user
        return user in obj.authorized_users.all()


class PDUOnlineEditDetailSerializer(PDUOnlineEditListSerializer):
    sent_back_comment = PDUOnlineEditSentBackCommentSerializer()
    authorized_users = AuthorizedUserSerializer(many=True)
    approved_by = serializers.CharField(source="approved_by.get_full_name", default="")

    class Meta:
        model = PDUOnlineEdit
        fields = PDUOnlineEditListSerializer.Meta.fields + (  # type: ignore
            "approved_by",
            "approved_at",
            "sent_back_comment",
            "edit_data",
            "authorized_users",
        )


class PDUOnlineEditCreateSerializer(serializers.ModelSerializer):
    filters = serializers.JSONField(write_only=True)
    rounds_data = serializers.ListField(child=serializers.DictField(), write_only=True)
    authorized_users = serializers.PrimaryKeyRelatedField(
        many=True, queryset=User.objects.all(), required=False
    )

    class Meta:
        model = PDUOnlineEdit
        fields = (
            "id",
            "name",
            "rounds_data",
            "filters",
            "created_by",
            "authorized_users",
        )
        read_only_fields = ("created_by",)

    def validate(self, data: dict[str, Any]) -> dict[str, Any]:
        rounds_data = data.get("rounds_data", [])
        # Check for duplicate field names
        field_names = [item["field"] for item in rounds_data]
        if len(field_names) != len(set(field_names)):
            raise serializers.ValidationError({"rounds_data": "Each Field can only be used once in the template."})
        return data

    def create(self, validated_data):
        request = self.context["request"]
        business_area_slug = request.parser_context["kwargs"]["business_area_slug"]
        program_slug = request.parser_context["kwargs"]["program_slug"]
        business_area = get_object_or_404(BusinessArea, slug=business_area_slug)

        validated_data["created_by"] = request.user
        validated_data["business_area"] = business_area
        validated_data["program"] = get_object_or_404(Program, slug=program_slug, business_area=business_area)

        # Pop fields that are not on the model before creating the instance
        validated_data.pop("filters", None)
        validated_data.pop("rounds_data", None)

        authorized_users = validated_data.pop("authorized_users", [])

        pdu_online_edit = super().create(validated_data)
        update_rounds_covered_for_template(pdu_online_edit, validated_data["rounds_data"])

        if authorized_users:
            pdu_online_edit.authorized_users.set(authorized_users)

        return pdu_online_edit


class PDUOnlineEditUpdateAuthorizedUsersSerializer(serializers.ModelSerializer):
    class Meta:
        model = PDUOnlineEdit
        fields = ("authorized_users",)


class PDUOnlineEditSaveDataSerializer(serializers.Serializer):
    individual_edit_data = serializers.JSONField()


class PDUOnlineEditSendBackSerializer(serializers.Serializer):
    comment = serializers.CharField(allow_blank=False, trim_whitespace=True)


class BulkSerializer(serializers.Serializer):

    ids = serializers.ListField(child=serializers.IntegerField(), allow_empty=False)<|MERGE_RESOLUTION|>--- conflicted
+++ resolved
@@ -2,23 +2,13 @@
 
 from django.db.models import Q
 from django.shortcuts import get_object_or_404
-<<<<<<< HEAD
 from django.utils import timezone
 
 from rest_framework import serializers
 
 from hope.apps.account.models import RoleAssignment, User
 from hope.apps.account.permissions import Permissions
-from hope.apps.core.models import (
-    BusinessArea,
-    FlexibleAttribute,
-    PeriodicFieldData,
-)
-=======
-from rest_framework import serializers
-
 from hope.apps.core.models import BusinessArea, FlexibleAttribute, PeriodicFieldData
->>>>>>> fcd2cb63
 from hope.apps.periodic_data_update.models import (
     PDUXlsxTemplate,
     PDUXlsxUpload,
