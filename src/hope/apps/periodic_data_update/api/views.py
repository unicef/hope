--- conflicted
+++ resolved
@@ -20,7 +20,6 @@
 from rest_framework_extensions.cache.decorators import cache_response
 
 from hope.api.caches import etag_decorator
-from hope.apps.account.models import RoleAssignment, User
 from hope.apps.account.permissions import Permissions
 from hope.apps.core.api.filters import UpdatedAtFilter
 from hope.apps.core.api.mixins import BaseViewSet, CountActionMixin, ProgramMixin, SerializerActionMixin
@@ -46,25 +45,14 @@
     PDUXlsxUploadSerializer,
     PeriodicFieldSerializer,
 )
-<<<<<<< HEAD
-from hope.apps.periodic_data_update.service.periodic_data_update_import_service import (
-    PeriodicDataUpdateImportService,
-)
+from hope.apps.periodic_data_update.service.periodic_data_update_import_service import PDUXlsxImportService
 from hope.models.flexible_attribute import FlexibleAttribute
-from hope.models.periodic_data_update_template import (
-    PeriodicDataUpdateTemplate,
-)
-from hope.models.periodic_data_update_update import PeriodicDataUpdateUpload
-=======
-from hope.apps.periodic_data_update.celery_tasks import send_pdu_online_edit_notification_emails
-from hope.apps.periodic_data_update.models import (
-    PDUOnlineEdit,
-    PDUOnlineEditSentBackComment,
-    PDUXlsxTemplate,
-    PDUXlsxUpload,
-)
-from hope.apps.periodic_data_update.service.periodic_data_update_import_service import PDUXlsxImportService
->>>>>>> d801edc8
+from hope.models.pdu_online_edit import PDUOnlineEdit
+from hope.models.pdu_online_edit_sent_back_comment import PDUOnlineEditSentBackComment
+from hope.models.pdu_xlsx_template import PDUXlsxTemplate
+from hope.models.pdu_xlsx_upload import PDUXlsxUpload
+from hope.models.role_assignment import RoleAssignment
+from hope.models.user import User
 
 logger = logging.getLogger(__name__)
 
@@ -268,7 +256,9 @@
         return Response(status=status.HTTP_200_OK, data={"message": "Authorized users updated successfully."})
 
     @action(detail=True, methods=["post"])
-    def send_for_approval(self, request: Request, *args: Any, **kwargs: Any) -> Response:
+    def send_for_approval(
+        self, request: Request, send_pdu_online_edit_notification_emails=None, *args: Any, **kwargs: Any
+    ) -> Response:
         self.check_user_authorization(request)
         instance = self.get_object()
         if instance.status != PDUOnlineEdit.Status.NEW:
@@ -323,7 +313,9 @@
 
     @transaction.atomic
     @action(detail=True, methods=["post"])
-    def send_back(self, request: Request, *args: Any, **kwargs: Any) -> Response:
+    def send_back(
+        self, request: Request, send_pdu_online_edit_notification_emails=None, *args: Any, **kwargs: Any
+    ) -> Response:
         self.check_user_authorization(request)
         instance = self.get_object()
         serializer = self.get_serializer(data=request.data)
@@ -352,7 +344,9 @@
         return Response(status=status.HTTP_200_OK, data={"message": "PDU Online Edit sent back successfully."})
 
     @action(detail=False, methods=["post"])
-    def bulk_approve(self, request: Request, *args: Any, **kwargs: Any) -> Response:
+    def bulk_approve(
+        self, request: Request, send_pdu_online_edit_notification_emails=None, *args: Any, **kwargs: Any
+    ) -> Response:
         self.check_user_authorization(request)
         serializer = self.get_serializer(data=request.data)
         serializer.is_valid(raise_exception=True)
