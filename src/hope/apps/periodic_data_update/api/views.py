--- conflicted
+++ resolved
@@ -2,16 +2,13 @@
 from typing import Any
 
 from constance import config
+
 from django.core.exceptions import ValidationError as DjangoValidationError
 from django.db import transaction
 from django.db.models import Q, Prefetch, QuerySet
 from django.http import FileResponse
-<<<<<<< HEAD
 from django.utils import timezone
 
-from constance import config
-=======
->>>>>>> fcd2cb63
 from django_filters.rest_framework import DjangoFilterBackend
 from drf_spectacular.utils import extend_schema, OpenApiParameter
 from rest_framework import mixins, status
@@ -28,22 +25,13 @@
 from hope.apps.account.models import RoleAssignment, User
 from hope.apps.account.permissions import Permissions
 from hope.apps.core.api.filters import UpdatedAtFilter
-<<<<<<< HEAD
-from hope.apps.core.api.mixins import (
-    BaseViewSet,
-    ProgramMixin,
-    SerializerActionMixin, CountActionMixin,
-)
-=======
-from hope.apps.core.api.mixins import BaseViewSet, ProgramMixin, SerializerActionMixin
->>>>>>> fcd2cb63
+from hope.apps.core.api.mixins import BaseViewSet, CountActionMixin, ProgramMixin, SerializerActionMixin
 from hope.apps.core.api.parsers import DictDrfNestedParser
 from hope.apps.core.models import FlexibleAttribute
 from hope.apps.periodic_data_update.api.caches import PeriodicFieldKeyConstructor
 from hope.apps.periodic_data_update.api.filters import PDUOnlineEditFilter
 from hope.apps.periodic_data_update.api.mixins import PDUOnlineEditAuthorizedUserMixin
 from hope.apps.periodic_data_update.api.serializers import (
-<<<<<<< HEAD
     PDUXlsxTemplateCreateSerializer,
     PDUXlsxTemplateDetailSerializer,
     PDUXlsxTemplateListSerializer,
@@ -66,22 +54,6 @@
     PDUXlsxUpload,
     PDUOnlineEdit,
     PDUOnlineEditSentBackComment,
-=======
-    PeriodicDataUpdateTemplateCreateSerializer,
-    PeriodicDataUpdateTemplateDetailSerializer,
-    PeriodicDataUpdateTemplateListSerializer,
-    PeriodicDataUpdateUploadDetailSerializer,
-    PeriodicDataUpdateUploadListSerializer,
-    PeriodicDataUpdateUploadSerializer,
-    PeriodicFieldSerializer,
-)
-from hope.apps.periodic_data_update.models import (
-    PeriodicDataUpdateTemplate,
-    PeriodicDataUpdateUpload,
-)
-from hope.apps.periodic_data_update.service.periodic_data_update_import_service import (
-    PeriodicDataUpdateImportService,
->>>>>>> fcd2cb63
 )
 from hope.apps.periodic_data_update.service.periodic_data_update_import_service import PDUXlsxImportService
 
