import json

from django.conf import settings
from django.core.validators import MinLengthValidator, ProhibitNullCharactersValidator, MaxLengthValidator
from django.db import models
from django.db.models import UniqueConstraint

from hope.apps.core.models import FileTemp
from hope.apps.utils.models import CeleryEnabledModel, TimeStampedModel
from hope.apps.utils.validators import StartEndSpaceValidator, DoubleSpaceValidator


class PDUXlsxTemplate(TimeStampedModel, CeleryEnabledModel):
    class Status(models.TextChoices):
        TO_EXPORT = "TO_EXPORT", "To export"
        NOT_SCHEDULED = "NOT_SCHEDULED", "Not scheduled"
        EXPORTING = "EXPORTING", "Exporting"
        EXPORTED = "EXPORTED", "Exported"
        FAILED = "FAILED", "Failed"
        CANCELED = "CANCELED", "Canceled"

    name = models.CharField(
        max_length=255,
        validators=[
            MinLengthValidator(3),
            MaxLengthValidator(255),
            DoubleSpaceValidator,
            StartEndSpaceValidator,
            ProhibitNullCharactersValidator(),
        ],
        null=True,
    )
    business_area = models.ForeignKey(
        "core.BusinessArea",
        on_delete=models.CASCADE,
        related_name="pdu_xlsx_templates",
    )
    program = models.ForeignKey(
        "program.Program",
        on_delete=models.CASCADE,
        related_name="pdu_xlsx_templates",
    )
    status = models.CharField(
        max_length=20,
        choices=Status.choices,
        default=Status.TO_EXPORT,
    )
    created_by = models.ForeignKey(
        settings.AUTH_USER_MODEL,
        on_delete=models.SET_NULL,
        related_name="pdu_xlsx_templates_created",
        null=True,
        blank=True,
    )
    number_of_records = models.PositiveIntegerField(null=True, blank=True)
    file = models.ForeignKey(FileTemp, null=True, blank=True, related_name="+", on_delete=models.SET_NULL)
    """
    {
    "registration_data_import_id": id,
    "target_population_id": id,
    "gender": "MALE"/"FEMALE",
    "age": {
        "from": 0,
        "to": 100
    },
    "registration_date": {
        "from": "2021-01-01",
        "to": "2021-12-31"
    },
    "has_grievance_ticket: true/false,
    "admin1": [id],
    "admin2": [id],
    "received_assistance": true/false,
    }
    """
    filters = models.JSONField(default=dict, blank=True, null=True)
    """
    Example of rounds_data:
        [
            {
                "field": "Vaccination Records Update",
                "round": 2,
                "round_name": "February vaccination",
                "number_of_records": 100,
            },
            {
                "field": "Health Records Update",
                "round": 4,
                "round_name": "April",
                "number_of_records": 58,
            },
        ]
    """
    rounds_data = models.JSONField()

    ordering = ["-created_at"]

    celery_task_names = {
        "export": "hope.apps.periodic_data_update.celery_tasks.export_periodic_data_update_export_template_service"
    }

    class Meta:
        constraints = [
            UniqueConstraint(
                fields=["name", "program"],
                name="pdu_xlsx_template_name_unique_per_program",
            ),
        ]

    @property
    def combined_status(self) -> str:  # pragma: no cover
        if self.status == self.Status.EXPORTED or self.get_celery_status() == self.CELERY_STATUS_SUCCESS:
            return self.status
        if self.status == self.Status.FAILED:
            return self.status
        if self.get_celery_status() == self.CELERY_STATUS_STARTED:
            return self.Status.EXPORTING
        if self.get_celery_status() == self.CELERY_STATUS_FAILURE:
            return self.Status.FAILED
        if self.get_celery_status() == self.CELERY_STATUS_NOT_SCHEDULED:
            return self.Status.NOT_SCHEDULED
        if self.get_celery_status() == self.CELERY_STATUS_RECEIVED:
            return self.Status.TO_EXPORT
        if self.get_celery_status() == self.CELERY_STATUS_RETRY:
            return self.Status.TO_EXPORT
<<<<<<< HEAD
        if (
            self.get_celery_status() == self.CELERY_STATUS_REVOKED
            or self.get_celery_status() == self.CELERY_STATUS_CANCELED
        ):
=======
        if self.celery_status in [
            self.CELERY_STATUS_REVOKED,
            self.CELERY_STATUS_CANCELED,
        ]:
>>>>>>> b0def6c5
            return self.Status.CANCELED
        return self.status

    @property
    def can_export(self) -> bool:
        return self.status == self.Status.TO_EXPORT and self.get_celery_status() == self.CELERY_STATUS_NOT_SCHEDULED

    @property
    def combined_status_display(self) -> str:
        status_dict = {status.value: status.label for status in self.Status}
        return status_dict[self.combined_status]

    def __str__(self) -> str:
        return f"{self.pk} - {self.status}"


class PDUXlsxUpload(TimeStampedModel, CeleryEnabledModel):
    class Status(models.TextChoices):
        PENDING = "PENDING", "Pending"
        NOT_SCHEDULED = "NOT_SCHEDULED", "Not scheduled"
        PROCESSING = "PROCESSING", "Processing"
        SUCCESSFUL = "SUCCESSFUL", "Successful"
        FAILED = "FAILED", "Failed"
        CANCELED = "CANCELED", "Canceled"

    template = models.ForeignKey(
        PDUXlsxTemplate,
        on_delete=models.CASCADE,
        related_name="uploads",
    )
    status = models.CharField(
        max_length=20,
        choices=Status.choices,
        default=Status.PENDING,
    )
    created_by = models.ForeignKey(
        settings.AUTH_USER_MODEL,
        on_delete=models.SET_NULL,
        related_name="pdu_uploads",
        null=True,
        blank=True,
    )
    file = models.FileField()
    error_message = models.TextField(null=True, blank=True)

    ordering = ["-created_at"]

    celery_task_names = {"import": "hope.apps.periodic_data_update.celery_tasks.import_periodic_data_update"}

    @property
    def errors(self) -> dict | None:
        if not self.error_message:
            return None
        return json.loads(self.error_message)

    @property
    def combined_status(self) -> str:  # pragma: no cover
        if self.status == self.Status.SUCCESSFUL or self.get_celery_status() == self.CELERY_STATUS_SUCCESS:
            return self.status
        if self.status == self.Status.FAILED:
            return self.status
        if self.get_celery_status() == self.CELERY_STATUS_STARTED:
            return self.Status.PROCESSING
        if self.get_celery_status() == self.CELERY_STATUS_FAILURE:
            return self.Status.FAILED
        if self.get_celery_status() == self.CELERY_STATUS_NOT_SCHEDULED:
            return self.Status.NOT_SCHEDULED
        if self.get_celery_status() == self.CELERY_STATUS_RECEIVED:
            return self.Status.PENDING
        if self.get_celery_status() == self.CELERY_STATUS_RETRY:
            return self.Status.PENDING
<<<<<<< HEAD
        if (
            self.get_celery_status() == self.CELERY_STATUS_REVOKED
            or self.get_celery_status() == self.CELERY_STATUS_CANCELED
        ):
=======
        if self.celery_status in [
            self.CELERY_STATUS_REVOKED,
            self.CELERY_STATUS_CANCELED,
        ]:
>>>>>>> b0def6c5
            return self.Status.CANCELED

        return self.status

    @property
    def combined_status_display(self) -> str:
        status_dict = {status.value: status.label for status in self.Status}
        return status_dict[self.combined_status]


class PDUOnlineEdit(TimeStampedModel, CeleryEnabledModel):
    class Status(models.TextChoices):
        PENDING_CREATE = "PENDING_CREATE", "Pending create"
        NEW = "NEW", "New"
        READY = "READY", "Ready"  # sent for approval
        APPROVED = "APPROVED", "Approved"
        PENDING_MERGE = "PENDING_MERGE", "Pending merge"
        MERGED = "MERGED", "Merged"

        # tasks statuses
        NOT_SCHEDULED_CREATE = "NOT_SCHEDULED_CREATE", "Not scheduled create"
        CREATING = "CREATING", "Creating"
        FAILED_CREATE = "FAILED_CREATE", "Failed create"
        CANCELED_CREATE = "CANCELED_CREATE", "Canceled create"
        NOT_SCHEDULED_MERGE = "NOT_SCHEDULED_MERGE", "Not scheduled merge"
        MERGING = "MERGING", "Processing"
        FAILED_MERGE = "FAILED_MERGE", "Failed merge"
        CANCELED_MERGE = "CANCELED_MERGE", "Canceled merge"

    name = models.CharField(
        max_length=255,
        validators=[
            MinLengthValidator(3),
            MaxLengthValidator(255),
            DoubleSpaceValidator,
            StartEndSpaceValidator,
            ProhibitNullCharactersValidator(),
        ],
        null=True,
    )
    business_area = models.ForeignKey(
        "core.BusinessArea",
        on_delete=models.CASCADE,
        related_name="pdu_online_edits",
    )
    program = models.ForeignKey(
        "program.Program",
        on_delete=models.CASCADE,
        related_name="pdu_online_edits",
    )
    status = models.CharField(
        max_length=20,
        choices=Status.choices,
        default=Status.PENDING_CREATE,
    )
    created_by = models.ForeignKey(
        settings.AUTH_USER_MODEL,
        on_delete=models.SET_NULL,
        related_name="pdu_online_edits_created",
        null=True,
        blank=True,
    )
    approved_by = models.ForeignKey(
        settings.AUTH_USER_MODEL,
        on_delete=models.SET_NULL,
        related_name="pdu_online_edits_approved",
        null=True,
        blank=True,
    )
    approved_at = models.DateTimeField(null=True, blank=True)
    edit_data = models.JSONField(default=dict, blank=True)
    number_of_records = models.PositiveIntegerField(null=True, blank=True)
    authorized_users = models.ManyToManyField(
        settings.AUTH_USER_MODEL,
        related_name="authorized_pdu_online_edits",
        blank=True,
        help_text="Users who are authorized to perform actions on this periodic data update",
    )

    ordering = ["-created_at"]

    celery_task_names = {
        "generate_edit_data": "hope.apps.periodic_data_update.celery_tasks.generate_pdu_online_edit_data_task",
        "merge": "hope.apps.periodic_data_update.celery_tasks.merge_pdu_online_edit_task",
    }

    class Meta:
        constraints = [
            UniqueConstraint(
                fields=["name", "program"],
                name="pdu_online_name_unique_per_program",
            ),
        ]

    @property
    def combined_status(self) -> str:  # pragma: no cover
        status_create = self.get_celery_status(task_name="generate_edit_data")
        status_merge = self.get_celery_status(task_name="merge")

        if (
            self.status
            in [
                self.Status.NEW,
                self.Status.READY,
                self.Status.APPROVED,
                self.Status.MERGED,
                self.Status.FAILED_CREATE,
                self.Status.FAILED_MERGE,
            ]
            or status_create == self.CELERY_STATUS_SUCCESS
            or status_merge == self.CELERY_STATUS_SUCCESS
        ):
            return self.status

        if status_create == self.CELERY_STATUS_RECEIVED or status_create == self.CELERY_STATUS_RETRY:
            return self.Status.PENDING_CREATE
        if status_create == self.CELERY_STATUS_STARTED:
            return self.Status.CREATING
        if status_create == self.CELERY_STATUS_FAILURE:
            return self.Status.FAILED_CREATE
        if status_create == self.CELERY_STATUS_NOT_SCHEDULED:
            return self.Status.NOT_SCHEDULED_CREATE
        if status_create == self.CELERY_STATUS_REVOKED or status_create == self.CELERY_STATUS_CANCELED:
            return self.Status.CANCELED_CREATE

        if status_merge == self.CELERY_STATUS_RECEIVED or status_merge == self.CELERY_STATUS_RECEIVED:
            return self.Status.PENDING_MERGE
        if status_merge == self.CELERY_STATUS_STARTED:
            return self.Status.MERGING
        if status_merge == self.CELERY_STATUS_FAILURE:
            return self.Status.FAILED_MERGE
        if status_merge == self.CELERY_STATUS_NOT_SCHEDULED:
            return self.Status.NOT_SCHEDULED_MERGE
        if status_merge == self.CELERY_STATUS_REVOKED or status_merge == self.CELERY_STATUS_CANCELED:
            return self.Status.CANCELED_MERGE

        return self.status

    @property
    def combined_status_display(self) -> str:
        status_dict = {status.value: status.label for status in self.Status}
        return status_dict[self.combined_status]


class PDUOnlineEditSentBackComment(TimeStampedModel):
    pdu_online_edit = models.OneToOneField(
        PDUOnlineEdit,
        on_delete=models.CASCADE,
        related_name="sent_back_comment",
    )
    created_by = models.ForeignKey(
        settings.AUTH_USER_MODEL,
        on_delete=models.SET_NULL,
        related_name="sent_back_comments",
        null=True,
    )
    comment = models.TextField()

    class Meta:
        ordering = ["-created_at"]<|MERGE_RESOLUTION|>--- conflicted
+++ resolved
@@ -123,17 +123,10 @@
             return self.Status.TO_EXPORT
         if self.get_celery_status() == self.CELERY_STATUS_RETRY:
             return self.Status.TO_EXPORT
-<<<<<<< HEAD
-        if (
-            self.get_celery_status() == self.CELERY_STATUS_REVOKED
-            or self.get_celery_status() == self.CELERY_STATUS_CANCELED
-        ):
-=======
-        if self.celery_status in [
+        if self.get_celery_status() in [
             self.CELERY_STATUS_REVOKED,
-            self.CELERY_STATUS_CANCELED,
+            self.CELERY_STATUS_CANCELED
         ]:
->>>>>>> b0def6c5
             return self.Status.CANCELED
         return self.status
 
@@ -205,17 +198,10 @@
             return self.Status.PENDING
         if self.get_celery_status() == self.CELERY_STATUS_RETRY:
             return self.Status.PENDING
-<<<<<<< HEAD
-        if (
-            self.get_celery_status() == self.CELERY_STATUS_REVOKED
-            or self.get_celery_status() == self.CELERY_STATUS_CANCELED
-        ):
-=======
-        if self.celery_status in [
+        if self.get_celery_status() in [
             self.CELERY_STATUS_REVOKED,
             self.CELERY_STATUS_CANCELED,
         ]:
->>>>>>> b0def6c5
             return self.Status.CANCELED
 
         return self.status
