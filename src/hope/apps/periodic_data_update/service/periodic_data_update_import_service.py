--- conflicted
+++ resolved
@@ -262,34 +262,6 @@
             )
         return individual
 
-<<<<<<< HEAD
-=======
-    def _get_round_value(
-        self, individual: Individual, pdu_field_name: str, round_number: int
-    ) -> str | int | float | bool | None:
-        flex_fields_data = individual.flex_fields
-        field_data = flex_fields_data.get(pdu_field_name)
-        if field_data:
-            round_data = field_data.get(str(round_number))
-            if round_data:
-                return round_data.get("value")
-        return None
-
-    @staticmethod
-    def set_round_value(
-        individual: Individual,
-        pdu_field_name: str,
-        round_number: int,
-        value: Any,
-        collection_date: Any,
-    ) -> None:
-        flex_fields_data = individual.flex_fields
-        field_data = flex_fields_data[pdu_field_name]
-        round_data = field_data.get(str(round_number))
-        round_data["value"] = value
-        round_data["collection_date"] = collection_date
-
->>>>>>> fcd2cb63
     def _build_form(self) -> type[forms.Form]:
         form_fields_dict: dict[str, forms.Field] = {}
         for value in self.periodic_data_update_template.rounds_data:
