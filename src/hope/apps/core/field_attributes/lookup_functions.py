from typing import TYPE_CHECKING

<<<<<<< HEAD
from hope.apps.household.models import (
=======
from hope.apps.household.const import (
>>>>>>> d232146c
    IDENTIFICATION_TYPE_BIRTH_CERTIFICATE,
    IDENTIFICATION_TYPE_DRIVERS_LICENSE,
    IDENTIFICATION_TYPE_ELECTORAL_CARD,
    IDENTIFICATION_TYPE_NATIONAL_ID,
    IDENTIFICATION_TYPE_NATIONAL_PASSPORT,
    IDENTIFICATION_TYPE_OTHER,
    IDENTIFICATION_TYPE_TAX_ID,
    UNHCR,
    WFP,
)

if TYPE_CHECKING:
<<<<<<< HEAD
    from hope.apps.household.models import Individual
=======
    from hope.models import Individual
>>>>>>> d232146c


def get_birth_certificate_no(individual: "Individual") -> str:
    return get_document_no(individual, IDENTIFICATION_TYPE_BIRTH_CERTIFICATE)


def get_tax_id_no(individual: "Individual") -> str:
    return get_document_no(individual, IDENTIFICATION_TYPE_TAX_ID)


def get_drivers_license_no(individual: "Individual") -> str:
    return get_document_no(individual, IDENTIFICATION_TYPE_DRIVERS_LICENSE)


def get_electoral_card_no(individual: "Individual") -> str:
    return get_document_no(individual, IDENTIFICATION_TYPE_ELECTORAL_CARD)


def get_national_passport_no(individual: "Individual") -> str:
    return get_document_no(individual, IDENTIFICATION_TYPE_NATIONAL_PASSPORT)


def get_national_id_no(individual: "Individual") -> str:
    return get_document_no(individual, IDENTIFICATION_TYPE_NATIONAL_ID)


def get_other_id_no(individual: "Individual") -> str:
    return get_document_no(individual, IDENTIFICATION_TYPE_OTHER)


def get_document_no(individual: "Individual", document_type: str) -> str:
    return getattr(
        individual.documents.filter(type__key=document_type.lower()).first(),
        "document_number",
        "",
    )


def get_birth_certificate_issuer(individual: "Individual") -> str | None:
    return get_document_issuer(individual, IDENTIFICATION_TYPE_BIRTH_CERTIFICATE)


def get_tax_id_issuer(individual: "Individual") -> str | None:
    return get_document_issuer(individual, IDENTIFICATION_TYPE_TAX_ID)


def get_drivers_license_issuer(individual: "Individual") -> str | None:
    return get_document_issuer(individual, IDENTIFICATION_TYPE_DRIVERS_LICENSE)


def get_electoral_card_issuer(individual: "Individual") -> str | None:
    return get_document_issuer(individual, IDENTIFICATION_TYPE_ELECTORAL_CARD)


def get_national_passport_issuer(individual: "Individual") -> str | None:
    return get_document_issuer(individual, IDENTIFICATION_TYPE_NATIONAL_PASSPORT)


def get_national_id_issuer(individual: "Individual") -> str | None:
    return get_document_issuer(individual, IDENTIFICATION_TYPE_NATIONAL_ID)


def get_other_id_issuer(individual: "Individual") -> str | None:
    return get_document_issuer(individual, IDENTIFICATION_TYPE_OTHER)


def get_document_issuer(individual: "Individual", document_type: str) -> str:
    if document := individual.documents.filter(type__key=document_type.lower()).first():
        return getattr(document.country, "iso_code3", "")
    return ""


def get_unhcr_id_no(individual: "Individual") -> str:
    if identity := individual.identities.filter(partner__name=UNHCR).first():
        return identity.number
    return ""


def get_unhcr_id_issuer(individual: "Individual") -> str:
    if identity := individual.identities.filter(partner__name=UNHCR).first():
        return getattr(identity.country, "iso_code3", "")
    return ""


def get_scope_id_no(individual: "Individual") -> str:
    if identity := individual.identities.filter(partner__name=WFP).first():
        return identity.number
    return ""


def get_scope_id_issuer(individual: "Individual") -> str:
    if identity := individual.identities.filter(partner__name=WFP).first():
        return getattr(identity.country, "iso_code3", "")
    return ""<|MERGE_RESOLUTION|>--- conflicted
+++ resolved
@@ -1,10 +1,6 @@
 from typing import TYPE_CHECKING
 
-<<<<<<< HEAD
-from hope.apps.household.models import (
-=======
 from hope.apps.household.const import (
->>>>>>> d232146c
     IDENTIFICATION_TYPE_BIRTH_CERTIFICATE,
     IDENTIFICATION_TYPE_DRIVERS_LICENSE,
     IDENTIFICATION_TYPE_ELECTORAL_CARD,
@@ -17,11 +13,7 @@
 )
 
 if TYPE_CHECKING:
-<<<<<<< HEAD
-    from hope.apps.household.models import Individual
-=======
     from hope.models import Individual
->>>>>>> d232146c
 
 
 def get_birth_certificate_no(individual: "Individual") -> str:
