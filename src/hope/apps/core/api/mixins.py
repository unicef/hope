from functools import cached_property
import os
from typing import TYPE_CHECKING, Any

from django.db.models import Q, QuerySet
from drf_spectacular.utils import extend_schema, inline_serializer
from requests import Response, session
from requests.adapters import HTTPAdapter
from rest_framework import serializers, status
from rest_framework.authentication import get_authorization_header
from rest_framework.decorators import action
from rest_framework.generics import get_object_or_404
from rest_framework.response import Response as DRFResponse
from rest_framework.viewsets import GenericViewSet
from urllib3 import Retry

from hope.api.auth import HOPEAuthentication, HOPEPermission
from hope.apps.account.api.permissions import BaseRestPermission
from hope.models.business_area import BusinessArea

if TYPE_CHECKING:
    from hope.models.program import Program


class BaseAPI:
    API_KEY_ENV_NAME = ""
    API_URL_ENV_NAME = ""

    class APIError(Exception):
        pass

    class APIMissingCredentialsError(Exception):
        pass

    API_EXCEPTION_CLASS = APIError
    API_MISSING_CREDENTIALS_EXCEPTION_CLASS = APIMissingCredentialsError

    def __init__(self) -> None:
        self.api_key = os.getenv(self.API_KEY_ENV_NAME)
        self.api_url = os.getenv(self.API_URL_ENV_NAME)

        if not self.api_key or not self.api_url:
            raise self.API_MISSING_CREDENTIALS_EXCEPTION_CLASS(f"Missing {self.__class__.__name__} Key/URL")

        self._client = session()
        retries = Retry(
            total=3,
            backoff_factor=1,
            status_forcelist=[502, 503, 504],
            allowed_methods=None,
        )
        self._client.mount(self.api_url, HTTPAdapter(max_retries=retries))
        self._client.headers.update({"Authorization": f"Token {self.api_key}"})

    def validate_response(self, response: Response) -> Response:
        if not response.ok:
            raise self.API_EXCEPTION_CLASS(
                f"{self.__class__.__name__} Invalid response: {response}, {response.content!r}, {response.url}"
            )

        return response

    def _post(
        self,
        endpoint: str,
        data: dict | list | None = None,
        validate_response: bool = True,
    ) -> tuple[dict, int]:
        response = self._client.post(f"{self.api_url}{endpoint}", json=data)
        if validate_response:
            response = self.validate_response(response)
        try:
            return response.json(), response.status_code
        except ValueError:
            return {}, response.status_code

    def _get(self, endpoint: str, params: dict | None = None) -> tuple[dict, int]:
        response = self._client.get(f"{self.api_url}{endpoint}", params=params)
        response = self.validate_response(response)
        return response.json(), response.status_code

    def _delete(self, endpoint: str, params: dict | None = None) -> tuple[dict, int]:
        response = self._client.delete(f"{self.api_url}{endpoint}", params=params)
        response = self.validate_response(response)
        try:
            return response.json(), response.status_code
        except ValueError:
            return {}, response.status_code


class BusinessAreaMixin:
    business_area_model_field = "business_area"

    @property
    def business_area_slug(self) -> str | None:
        return self.kwargs.get("business_area_slug")

    @cached_property
    def business_area(self) -> BusinessArea:
        return get_object_or_404(BusinessArea, slug=self.business_area_slug)

    def get_queryset(self) -> QuerySet:
        return super().get_queryset().filter(**{f"{self.business_area_model_field}__slug": self.business_area_slug})


class ProgramMixin:
    program_model_field = "program"

    @cached_property
    def business_area(self) -> BusinessArea:
        return self.program.business_area

    @property
    def business_area_slug(self) -> str | None:
        return self.kwargs.get("business_area_slug")

    @property
    def program_slug(self) -> str | None:
        return self.kwargs.get("program_slug")

    @cached_property
    def program(self) -> "Program":
        from hope.models.program import Program

        return get_object_or_404(Program, slug=self.program_slug, business_area__slug=self.business_area_slug)

    def get_serializer_context(self) -> dict:
        context = super().get_serializer_context()
        context["program"] = self.program
        context["business_area"] = self.business_area
        return context

    def get_queryset(self) -> QuerySet:
        return (
            super()
            .get_queryset()
            .filter(
                **{
                    f"{self.program_model_field}__slug__in": [self.program_slug],
                    f"{self.program_model_field}__business_area__slug": self.business_area_slug,
                }
            )
        )


class BusinessAreaProgramsAccessMixin(BusinessAreaMixin):
    """Applies BusinessAreaMixin and also filters the qs based on the user's partner's permissions across programs."""

    def get_queryset(self) -> QuerySet:
        queryset = super().get_queryset()

        program_ids = self.request.user.get_program_ids_for_permissions_in_business_area(
            self.business_area.id,
            self.PERMISSIONS,
        )

        return queryset.filter(
            Q(**{f"{self.program_model_field}__in": program_ids}) | Q(**{f"{self.program_model_field}__isnull": True})
        )


class ProgramVisibilityMixin(ProgramMixin):
    #  Applies ProgramMixin and also filters the queryset based on the user's partner's area limits for the program.

    def get_queryset(self) -> QuerySet:
        queryset = super().get_queryset()

        if area_limits := self.request.user.partner.get_area_limits_for_program(self.program.id):
            areas_null = Q(**{f"{field}__isnull": True for field in self.admin_area_model_fields})
            areas_query = Q()
            for field in self.admin_area_model_fields:
                areas_query |= Q(**{f"{field}__in": area_limits})
            queryset = queryset.filter(Q(areas_null | Q(areas_query)))

        return queryset


class BusinessAreaVisibilityMixin(BusinessAreaMixin):
    #  Applies BusinessAreaMixin and also filters the queryset based on the user's partner's area limits.

    program_model_field = "program"

    def get_queryset(self) -> QuerySet:
        from hope.models.program import Program

        queryset = super().get_queryset()
        user = self.request.user
        program_ids = user.get_program_ids_for_permissions_in_business_area(
            self.business_area.id,
            self.get_permissions_for_action(),
        )

        filter_q = Q()
        for program_id in Program.objects.filter(id__in=program_ids).values_list("id", flat=True):
            program_q = Q(**{f"{self.program_model_field}__id__in": [program_id]})
            areas_null = Q(**{f"{field}__isnull": True for field in self.admin_area_model_fields})
            # apply admin area limits if partner has restrictions
            areas_query = Q()
            if area_limits := user.partner.get_area_limits_for_program(program_id):
                for field in self.admin_area_model_fields:
                    areas_query |= Q(**{f"{field}__in": area_limits})

            filter_q |= Q(program_q & areas_null) | Q(program_q & areas_query)
        return (
            queryset.filter(Q(filter_q) | Q(**{f"{self.program_model_field}__isnull": True}))
            if filter_q
            else queryset.none()
        )  # filter_q empty if no access to any program


class PermissionActionMixin:
    permission_classes_by_action = {}

    def get_permissions(self) -> Any:
        if self.action in self.permission_classes_by_action:
            return [permission() for permission in self.permission_classes_by_action[self.action]]
        return super().get_permissions()  # pragma: no cover


class SerializerActionMixin:
    serializer_classes_by_action = {}

    def get_serializer_class(self) -> Any:
        if self.action in self.serializer_classes_by_action:
            return self.serializer_classes_by_action[self.action]
        return super().get_serializer_class()  # pragma: no cover


class ActionMixin(PermissionActionMixin, SerializerActionMixin):
    pass


class CustomSerializerMixin:
    serializer_classes = {}

    def get_serializer_class(self) -> None:
        if self.action in ["retrieve", "list"] and (
            serializer_class := self.serializer_classes.get(self.request.GET.get("serializer"))
        ):
            return serializer_class
        return super().get_serializer_class()


class BaseViewSet(GenericViewSet):
    permission_classes: list = [BaseRestPermission]
    PERMISSIONS: list = []

    def get_permissions_for_action(self) -> Any:
        if hasattr(self, "permissions_by_action"):
            if self.action in self.permissions_by_action:
                return self.permissions_by_action[self.action]
            if self.action == "count":
                return self.permissions_by_action["list"]
        return self.PERMISSIONS


class AdminUrlSerializerMixin:
    admin_url = serializers.SerializerMethodField()

    def resolve_admin_url(self, obj: Any) -> str | None:
        if self.context.request.user.is_superuser:
            return obj.admin_url
        return None


class CountActionMixin:
    #  Adds a count action to the viewset that returns the count of the queryset.
    ordering_fields = "__all__"

    @extend_schema(
        responses={
            status.HTTP_200_OK: inline_serializer("CountResponse", fields={"count": serializers.IntegerField()})
        },
        filters=True,
    )
    @action(
        detail=False,
        methods=["get"],
    )
    def count(self, request: Any, *args: Any, **kwargs: Any) -> Any:
        queryset = self.filter_queryset(self.get_queryset())
        queryset_count = queryset.count()
        return DRFResponse({"count": queryset_count})


class PermissionsMixin:
<<<<<<< HEAD
    from hope.models.grant import Grant
    #  Mixin to allow using the same viewset for both internal and external endpoints.
    #  If the request is authenticated with a token, it will use the HOPEPermission and check permission assigned to variable token_permission.
=======
    """Mixin to allow using the same viewset for both internal and external endpoints.

    If the request is authenticated with a token, it will use the HOPEPermission and check permission assigned to
    variable token_permission.
    """
>>>>>>> e398a216

    token_permission = Grant.API_READ_ONLY

    def is_external_request(self) -> bool:
        # condition for the swagger
        if not self.request:  # pragma: no cover
            return False

        auth_header = get_authorization_header(self.request).split()
        return auth_header and auth_header[0].lower() == b"token"

    def get_authenticators(self) -> list[Any]:
        if self.is_external_request():
            self.authentication_classes = [HOPEAuthentication]
        return super().get_authenticators()  # pragma: no cover

    def get_permissions(self) -> Any:
        if self.is_external_request():
            self.permission_classes = [HOPEPermission]
            self.permission = self.token_permission
        return super().get_permissions()  # pragma: no cover<|MERGE_RESOLUTION|>--- conflicted
+++ resolved
@@ -1,5 +1,5 @@
+import os
 from functools import cached_property
-import os
 from typing import TYPE_CHECKING, Any
 
 from django.db.models import Q, QuerySet
@@ -284,17 +284,12 @@
 
 
 class PermissionsMixin:
-<<<<<<< HEAD
     from hope.models.grant import Grant
-    #  Mixin to allow using the same viewset for both internal and external endpoints.
-    #  If the request is authenticated with a token, it will use the HOPEPermission and check permission assigned to variable token_permission.
-=======
     """Mixin to allow using the same viewset for both internal and external endpoints.
 
-    If the request is authenticated with a token, it will use the HOPEPermission and check permission assigned to
-    variable token_permission.
-    """
->>>>>>> e398a216
+        If the request is authenticated with a token, it will use the HOPEPermission and check permission assigned to
+        variable token_permission.
+        """
 
     token_permission = Grant.API_READ_ONLY
 
