--- conflicted
+++ resolved
@@ -28,15 +28,9 @@
 
 if TYPE_CHECKING:
     from django.db.models import Model, QuerySet
-<<<<<<< HEAD
     from django.http import HttpHeaders
-    from openpyxl.worksheet.worksheet import Cell, Worksheet
-=======
     from openpyxl.cell import Cell
     from openpyxl.worksheet.worksheet import Worksheet
-
-    from hope.apps.account.models import User
->>>>>>> 7aab5cad
 
     from hope.models.user import User
 
@@ -409,38 +403,6 @@
         return False
 
 
-<<<<<<< HEAD
-def decode_and_get_payment_object(encoded_id: str, required: bool) -> Any | None:
-    from hope.models.payment import Payment
-
-    if required or encoded_id is not None:
-        decoded_id = decode_id_string(encoded_id)
-        qs = Payment.objects.filter(excluded=False, conflicted=False)
-        try:
-            return qs.get(id=decoded_id)
-        except ObjectDoesNotExist:
-            raise Http404
-    return None
-
-
-def decode_and_get_object(encoded_id: int | str | None, model: type, required: bool) -> Any | None:
-    from django.shortcuts import get_object_or_404
-
-    if required is True or encoded_id is not None:
-        if isinstance(encoded_id, int):
-            return get_object_or_404(model, id=encoded_id)
-        if isinstance(encoded_id, str) and encoded_id.isnumeric():
-            return get_object_or_404(model, id=int(encoded_id))
-        return get_object_or_404(model, id=decode_id_string(encoded_id))
-    return None
-
-
-def decode_and_get_object_required(encoded_id: str, model: type) -> Any:
-    return decode_and_get_object(encoded_id, model, required=True)
-
-
-=======
->>>>>>> 7aab5cad
 def to_snake_case(camel_case_string: str) -> str:
     if "_" in camel_case_string:
         return camel_case_string
@@ -568,39 +530,6 @@
     return data
 
 
-<<<<<<< HEAD
-def chart_permission_decorator(chart_resolve: Callable | None = None, permissions: list | None = None) -> Callable:
-    if chart_resolve is None:
-        return functools.partial(chart_permission_decorator, permissions=permissions)
-
-    @functools.wraps(chart_resolve)
-    def resolve_f(*args: Any, **kwargs: Any) -> Any:
-        from hope.models.business_area import BusinessArea
-        from hope.models.program import Program
-
-        _, resolve_info = args
-        if resolve_info.context.user.is_authenticated:
-            business_area_slug = kwargs.get("business_area_slug", "global")
-            business_area = BusinessArea.objects.filter(slug=business_area_slug).first()
-            program = Program.objects.filter(id=get_program_id_from_headers(resolve_info.context.headers)).first()
-            if any(resolve_info.context.user.has_perm(per.name, program or business_area) for per in permissions):
-                return chart_resolve(*args, **kwargs)
-            log_and_raise("Permission Denied")
-            return None
-        return None
-
-    return resolve_f
-
-
-def chart_filters_decoder(filters: dict) -> dict:
-    # in GPF we have filtering by all programs in this case need to remove key {program: "all"}
-    if "program" in filters and filters.get("program") == "all":
-        filters.pop("program")
-    return {filter_name: decode_id_string(value) for filter_name, value in filters.items()}
-
-
-=======
->>>>>>> 7aab5cad
 def chart_create_filter_query(
     filters: dict,
     program_id_path: str = "id",
