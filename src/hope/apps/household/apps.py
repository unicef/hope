--- conflicted
+++ resolved
@@ -4,12 +4,8 @@
 class HouseholdConfig(AppConfig):
     name = "hope.apps.household"
 
-<<<<<<< HEAD
-    def ready(self) -> None:
+    def ready(self):
         import hope.models  # noqa
-=======
-    def ready(self):
         from hope.apps.household.signals import register_bulk_signals
 
-        register_bulk_signals()
->>>>>>> a50d94fc
+        register_bulk_signals()