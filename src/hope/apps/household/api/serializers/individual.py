--- conflicted
+++ resolved
@@ -27,15 +27,6 @@
 from hope.models.household import (
     DUPLICATE,
     DUPLICATE_IN_BATCH,
-<<<<<<< HEAD
-    ROLE_NO_ROLE,
-=======
-    Document,
-    DocumentType,
-    Individual,
-    IndividualIdentity,
-    IndividualRoleInHousehold,
->>>>>>> dcddccb7
 )
 from hope.models.individual import Individual
 from hope.models.individual_identity import IndividualIdentity
