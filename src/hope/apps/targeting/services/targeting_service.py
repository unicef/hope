import logging
from typing import Any

from django.contrib.postgres.search import CombinedSearchQuery, SearchQuery
from django.core.exceptions import ValidationError
from django.db.models import Q, QuerySet
from django.utils.translation import gettext_lazy as _
from model_utils import Choices

from hope.apps.core.field_attributes.fields_types import (
    _HOUSEHOLD,
    _INDIVIDUAL,
    TYPE_DECIMAL,
    TYPE_INTEGER,
    TYPE_SELECT_MANY,
)
from hope.apps.core.models import FlexibleAttribute
from hope.apps.core.utils import get_attr_value
from hope.apps.household.models import Household, Individual
from hope.apps.targeting.choices import FlexFieldClassification

logger = logging.getLogger(__name__)


class TargetingCriteriaQueryingBase:
    """Whole query is built here this mixin connects OR blocks."""

    def get_household_queryset(self) -> QuerySet:
        return Household.objects.all()

    def get_individual_queryset(self) -> QuerySet:
        return Individual.objects.all()

    def get_rules(self) -> Any:
        return self.rules.all()

    def get_criteria_string(self) -> str:
        rules = self.get_rules()
        rules_string = [x.get_criteria_string() for x in rules]
        return " OR ".join(rules_string).strip()

    def get_basic_query(self) -> Q:
<<<<<<< HEAD
        key_filter = "unicef_id__in" if not self.is_social_worker_program else "individuals__unicef_id__in"
        return Q(withdrawn=False) & ~Q(**{key_filter: self.get_excluded_household_ids()})
=======
        return Q(withdrawn=False) & ~Q(unicef_id__in=self.excluded_household_ids_targeting_level)
>>>>>>> 3829fd6a

    def apply_targeting_criteria_exclusion_flags(self) -> Q:
        return self.apply_flag_exclude_if_active_adjudication_ticket() & self.apply_flag_exclude_if_on_sanction_list()

    def apply_flag_exclude_if_active_adjudication_ticket(self) -> Q:
        from hope.apps.grievance.models import GrievanceTicket

        if not self.flag_exclude_if_active_adjudication_ticket:
            return Q()
        return ~Q(
            (
                Q(individuals__ticket_duplicates__isnull=False)
                & ~Q(individuals__ticket_duplicates__ticket__status=GrievanceTicket.STATUS_CLOSED)
            )
            | (
                Q(individuals__ticket_golden_records__isnull=False)
                & ~Q(individuals__ticket_golden_records__ticket__status=GrievanceTicket.STATUS_CLOSED)
            )
            | (
                Q(representatives__ticket_duplicates__isnull=False)
                & ~Q(representatives__ticket_duplicates__ticket__status=GrievanceTicket.STATUS_CLOSED)
            )
            | (
                Q(representatives__ticket_golden_records__isnull=False)
                & ~Q(representatives__ticket_golden_records__ticket__status=GrievanceTicket.STATUS_CLOSED)
            )
        )

    def apply_flag_exclude_if_on_sanction_list(self) -> Q:
        if not self.flag_exclude_if_on_sanction_list:
            return Q()
        return ~Q(
            Q(individuals__sanction_list_confirmed_match=True) | Q(representatives__sanction_list_confirmed_match=True)
        )

    def get_query(self) -> Q:
        rules = self.get_rules()
        query = Q()
        for rule in rules:
            query |= rule.get_query()
        return self.get_basic_query() & Q(query) & self.apply_targeting_criteria_exclusion_flags()


class TargetingCriteriaRuleQueryingBase:
    """Gets query for single block combines individual filters block with household filters and collector filters."""

    def __init__(
        self,
        filters: Any | None = None,
        individuals_filters_blocks: Any | None = None,
        collectors_filters_blocks: Any | None = None,
    ) -> None:
        if filters is not None:
            self.filters = filters
        if individuals_filters_blocks is not None:
            self.individuals_filters_blocks = individuals_filters_blocks
        if collectors_filters_blocks is not None:
            self.collectors_filters_blocks = collectors_filters_blocks

    def get_filters(self) -> Any:
        return self.filters

    def get_individuals_filters_blocks(self) -> Any:
        return self.individuals_filters_blocks

    def get_collectors_filters_blocks(self) -> Any:
        return self.collectors_filters_blocks

    def get_criteria_string(self) -> str:
        filters = self.get_filters()
        filters_strings = [x.get_criteria_string() for x in filters]
        individuals_filters_blocks = self.get_individuals_filters_blocks()
        collectors_filters_blocks = self.get_collectors_filters_blocks()
        individuals_filters_blocks_strings = [x.get_criteria_string() for x in individuals_filters_blocks]
        collectors_filters_blocks_strings = [x.get_criteria_string() for x in collectors_filters_blocks]
        all_strings = []
        if filters_strings:
            all_strings.append(f"H({' AND '.join(filters_strings).strip()})")
        if individuals_filters_blocks_strings:
            all_strings.append(f"I({' AND '.join(individuals_filters_blocks_strings).strip()})")
        if collectors_filters_blocks_strings:
            all_strings.append(f"C({' AND '.join(collectors_filters_blocks_strings).strip()})")
        return " AND ".join(all_strings).strip()

    def get_query(self) -> Q:
        query = Q()
        filters = self.get_filters()
        individuals_filters_blocks = self.get_individuals_filters_blocks()
        collectors_filters_blocks = self.get_collectors_filters_blocks()
        # That's household filters
        for rule_filter in filters:
            query &= rule_filter.get_query()
        # filter individual block
        for individuals_filters_block in individuals_filters_blocks:
            query &= individuals_filters_block.get_query()
        # filter collector block
        for collectors_filters_block in collectors_filters_blocks:
            query &= collectors_filters_block.get_query()

        return query


class TargetingIndividualRuleFilterBlockBase:
    def __init__(
        self,
        individual_block_filters: Any | None = None,
        target_only_hoh: list[Household] | None = None,
    ) -> None:
        if individual_block_filters is not None:
            self.individual_block_filters = individual_block_filters
        if target_only_hoh is not None:
            self.target_only_hoh = target_only_hoh

    def get_individual_block_filters(self) -> Any:
        return self.individual_block_filters

    def get_criteria_string(self) -> str:
        filters = self.get_individual_block_filters()
        filters_string = [x.get_criteria_string() for x in filters]
        return f"({' AND '.join(filters_string).strip()})"

    def get_basic_individual_query(self) -> Q:
        return Q(duplicate=False) & Q(withdrawn=False)

    def get_query(self) -> Q:
        individuals_query = self.get_basic_individual_query()
        filters = self.get_individual_block_filters()
        filtered = False
        search_query = SearchQuery("")

        for rule_filter in filters:
            filtered = True
            if rule_filter.field_name in ("observed_disability", "full_name"):
                for arg in getattr(rule_filter, "parametrizer", []):
                    search_query &= SearchQuery(arg)
            else:
                individuals_query &= rule_filter.get_query()
        if not filtered:
            return Q()
        if self.target_only_hoh:
            # only filtering against heads of household
            individuals_query &= Q(heading_household__isnull=False)

        individual_query = Individual.objects
        if isinstance(search_query, CombinedSearchQuery):
            q = individual_query.filter(vector_column=search_query).filter(individuals_query)
        else:
            q = individual_query.filter(individuals_query)

        households_id = q.values_list("household_id", flat=True)
        return Q(id__in=households_id)


class TargetingCollectorRuleFilterBlockBase:
    def __init__(
        self,
        collector_block_filters: Any | None = None,
    ) -> None:
        if collector_block_filters is not None:
            self.collector_block_filters = collector_block_filters

    def get_collector_block_filters(self) -> Any:
        return self.collector_block_filters

    def get_criteria_string(self) -> str:
        filters = self.get_collector_block_filters()
        filters_string = [x.get_criteria_string() for x in filters]
        return f"({' AND '.join(filters_string).strip()})"

    def get_query(self) -> Q:
        hh_query = Q(withdrawn=False)
        filters = self.get_collector_block_filters()

        for collector_filter in filters:
            hh_query &= collector_filter.get_query()

        return hh_query


class TargetingCriteriaFilterBase:
    COMPARISON_ATTRIBUTES = {
        "EQUALS": {
            "arguments": 1,
            "lookup": "",
            "negative": False,
            "supported_types": ["INTEGER", "SELECT_ONE", "STRING", "BOOL"],
        },
        "NOT_EQUALS": {
            "arguments": 1,
            "lookup": "",
            "negative": True,
            "supported_types": ["INTEGER", "SELECT_ONE"],
        },
        "CONTAINS": {
            "min_arguments": 1,
            "arguments": 1,
            "lookup": "__icontains",
            "negative": False,
            "supported_types": ["SELECT_MANY", "STRING"],
        },
        "NOT_CONTAINS": {
            "arguments": 1,
            "lookup": "__icontains",
            "negative": True,
            "supported_types": ["STRING"],
        },
        "RANGE": {
            "arguments": 2,
            "lookup": "__range",
            "negative": False,
            "supported_types": ["INTEGER", "DECIMAL", "DATE"],
        },
        "NOT_IN_RANGE": {
            "arguments": 2,
            "lookup": "__range",
            "negative": True,
            "supported_types": ["INTEGER", "DECIMAL"],
        },
        "GREATER_THAN": {
            "arguments": 1,
            "lookup": "__gte",
            "negative": False,
            "supported_types": ["INTEGER", "DECIMAL", "DATE"],
        },
        "LESS_THAN": {
            "arguments": 1,
            "lookup": "__lte",
            "negative": False,
            "supported_types": ["INTEGER", "DECIMAL", "DATE"],
        },
        "IS_NULL": {
            "arguments": 1,
            "lookup": "",
            "negative": False,
            "supported_types": ["DECIMAL", "DATE", "STRING", "BOOL"],
        },
    }

    COMPARISON_CHOICES = Choices(
        ("EQUALS", _("Equals")),
        ("NOT_EQUALS", _("Not Equals")),
        ("CONTAINS", _("Contains")),
        ("NOT_CONTAINS", _("Does not contain")),
        ("RANGE", _("In between <>")),
        ("NOT_IN_RANGE", _("Not in between <>")),
        ("GREATER_THAN", _("Greater than")),
        ("LESS_THAN", _("Less than")),
        ("IS_NULL", _("Is null")),
    )

    @property
    def field_name_combined(self) -> str:
        return f"{self.field_name}__{self.round_number}" if self.round_number else self.field_name

    def get_criteria_string(self) -> str:
        return f"{{{self.field_name_combined} {self.comparison_method} ({','.join([str(x) for x in self.arguments])})}}"

    def get_lookup_prefix(self, associated_with: str) -> str:
        return "individuals__" if associated_with == _INDIVIDUAL else ""

    def prepare_arguments(self, arguments: list, field_attr: str) -> list:
        is_flex_field = get_attr_value("is_flex_field", field_attr, False)
        if not is_flex_field:
            return arguments
        field_type = get_attr_value("type", field_attr, None)
        if field_type == FlexibleAttribute.PDU:
            if arguments == [None]:
                return arguments
            field_type = field_attr.pdu_data.subtype
        if field_type == TYPE_DECIMAL:
            return [float(arg) for arg in arguments]
        if field_type == TYPE_INTEGER:
            return [int(arg) for arg in arguments]
        return arguments

    def get_query_for_lookup(
        self,
        lookup: str,
        field_attr: str,
    ) -> Q:
        select_many = get_attr_value("type", field_attr, None) == TYPE_SELECT_MANY
        comparison_attribute = TargetingCriteriaFilterBase.COMPARISON_ATTRIBUTES.get(self.comparison_method)
        args_count = comparison_attribute.get("arguments")
        if self.arguments is None:
            logger.warning(f"{self.field_name} {self.comparison_method} filter query expect {args_count} arguments")
            raise ValidationError(
                f"{self.field_name} {self.comparison_method} filter query expect {args_count} arguments"
            )
        args_input_count = len(self.arguments)
        if select_many:
            if args_input_count < 1:
                logger.warning(f"{self.field_name} SELECT MULTIPLE CONTAINS filter query expect at least 1 argument")
                raise ValidationError(
                    f"{self.field_name} SELECT MULTIPLE CONTAINS filter query expect at least 1 argument"
                )
        elif args_count != args_input_count:
            logger.warning(
                f"{self.field_name} {self.comparison_method} filter query expect {args_count} "
                f"arguments gets {args_input_count}"
            )
            raise ValidationError(
                f"{self.field_name} {self.comparison_method} filter query expect {args_count} "
                f"arguments gets {args_input_count}"
            )
        arguments = self.prepare_arguments(self.arguments, field_attr)
        argument = arguments if args_input_count > 1 else arguments[0]
        if select_many:
            if isinstance(argument, list):
                query = Q()
                for arg in argument:
                    # This regular expression can found the only exact word
                    query &= Q(**{f"{lookup}__icontains": arg})
            else:
                query = Q(**{f"{lookup}__contains": argument})
        else:
            query = Q(**{f"{lookup}{comparison_attribute.get('lookup')}": argument})
        if comparison_attribute.get("negative"):
            return ~query
        # ignore null values for PDU flex fields
        if (
            self.comparison_method != "IS_NULL"
            and self.flex_field_classification == FlexFieldClassification.FLEX_FIELD_PDU
        ):
            query &= ~Q(**{f"{lookup}": None})

        return query

    def get_query_for_core_field(self) -> Q:
        core_fields = self.get_core_fields()
        core_field_attrs = [attr for attr in core_fields if attr.get("name") == self.field_name]
        if len(core_field_attrs) != 1:
            logger.warning(f"There are no Core Field Attributes associated with this fieldName {self.field_name}")
            raise ValidationError(
                f"There are no Core Field Attributes associated with this fieldName {self.field_name}"
            )
        core_field_attr = core_field_attrs[0]
        get_query = core_field_attr.get("get_query")
        if get_query:
            return get_query(
                self.comparison_method,
                self.arguments,
                is_social_worker_query=self.is_social_worker_program,
            )
        lookup = core_field_attr.get("lookup")
        if not lookup:
            logger.warning(
                f"Core Field Attributes associated with this fieldName {self.field_name}"
                " doesn't have get_query method or lookup field"
            )
            raise ValidationError(
                f"Core Field Attributes associated with this fieldName {self.field_name}"
                " doesn't have get_query method or lookup field"
            )
        lookup_prefix = self.get_lookup_prefix(core_field_attr["associated_with"])
        return self.get_query_for_lookup(f"{lookup_prefix}{lookup}", core_field_attr)

    def get_query_for_flex_field(self) -> Q:
        if self.flex_field_classification == FlexFieldClassification.FLEX_FIELD_PDU:
            targeting_criteria_rule = (
                getattr(self, "targeting_criteria_rule", None) or self.individuals_filters_block.targeting_criteria_rule
            )
            program = targeting_criteria_rule.payment_plan.program_cycle.program
            flex_field_attr = FlexibleAttribute.objects.filter(name=self.field_name, program=program).first()
            if not flex_field_attr:
                logger.warning(
                    f"There is no PDU Flex Field Attribute associated with this fieldName"
                    f" {self.field_name} in program {program.name}"
                )
                raise ValidationError(
                    f"There is no PDU Flex Field Attribute associated with this fieldName"
                    f" {self.field_name} in program {program.name}"
                )
            if not self.round_number:
                logger.warning(f"Round number is missing for PDU Flex Field Attribute {self.field_name}")
                raise ValidationError(f"Round number is missing for PDU Flex Field Attribute {self.field_name}")
            flex_field_attr_rounds_number = flex_field_attr.pdu_data.number_of_rounds
            if self.round_number > flex_field_attr_rounds_number:
                logger.warning(
                    f"Round number {self.round_number} is greater than the number of rounds for PDU"
                    f" Flex Field Attribute {self.field_name}"
                )
                raise ValidationError(
                    f"Round number {self.round_number} is greater than the number of rounds for PDU"
                    f" Flex Field Attribute {self.field_name}"
                )
            field_name_combined = f"{flex_field_attr.name}__{self.round_number}__value"
        else:
            flex_field_attr = FlexibleAttribute.objects.filter(name=self.field_name, program=None).first()
            if not flex_field_attr:
                logger.warning(f"There is no Flex Field Attributes associated with this fieldName {self.field_name}")
                raise ValidationError(
                    f"There is no Flex Field Attributes associated with this fieldName {self.field_name}"
                )
            field_name_combined = flex_field_attr.name
        lookup_prefix = self.get_lookup_prefix(_INDIVIDUAL if flex_field_attr.associated_with == 1 else _HOUSEHOLD)
        lookup = f"{lookup_prefix}flex_fields__{field_name_combined}"
        return self.get_query_for_lookup(lookup, flex_field_attr)

    def get_query(self) -> Q:
        if self.flex_field_classification == FlexFieldClassification.NOT_FLEX_FIELD:
            return self.get_query_for_core_field()
        return self.get_query_for_flex_field()

    def __str__(self) -> str:
        return f"{self.field_name} {self.comparison_method} {self.arguments}"<|MERGE_RESOLUTION|>--- conflicted
+++ resolved
@@ -40,12 +40,8 @@
         return " OR ".join(rules_string).strip()
 
     def get_basic_query(self) -> Q:
-<<<<<<< HEAD
         key_filter = "unicef_id__in" if not self.is_social_worker_program else "individuals__unicef_id__in"
-        return Q(withdrawn=False) & ~Q(**{key_filter: self.get_excluded_household_ids()})
-=======
-        return Q(withdrawn=False) & ~Q(unicef_id__in=self.excluded_household_ids_targeting_level)
->>>>>>> 3829fd6a
+        return Q(withdrawn=False) & ~Q(**{key_filter: self.excluded_household_ids_targeting_level})
 
     def apply_targeting_criteria_exclusion_flags(self) -> Q:
         return self.apply_flag_exclude_if_active_adjudication_ticket() & self.apply_flag_exclude_if_on_sanction_list()
