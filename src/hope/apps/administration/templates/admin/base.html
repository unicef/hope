{% extends "admin/base.html" %}

{% block extrahead %}
<<<<<<< HEAD
<script>
document.addEventListener('DOMContentLoaded', () => {
=======
  <script>
   document.addEventListener('DOMContentLoaded', () => {
>>>>>>> cf7529da
    const header = document.getElementById('header');
    if (!header) return;

    const url = window.location.href;
    const host = window.location.hostname;

    const colorMap = {
        'localhost': '#FF6600',
        'trn': '#BF360C',
        'stg': '#673AB7',
        'dev': '#00796B',
        'eph': '#CC00EF',
        'tst': '#EF00A7'
    };

    let color = '#00ADEF';

    if (host === 'localhost') {
        color = colorMap['localhost'];
    } else {
        for (const env_key of ['dev', 'trn','stg', 'eph','tst']) {
            if (url.includes(env_key)) {
                color = colorMap[env_key];
                break;
            }
        }
    }
    header.style.backgroundColor = color;
<<<<<<< HEAD
});
</script>
{% include 'matomo.html' %}
=======
    });
  </script>
  {% include 'matomo.html' %}
>>>>>>> cf7529da
{% endblock extrahead %}<|MERGE_RESOLUTION|>--- conflicted
+++ resolved
@@ -1,13 +1,8 @@
 {% extends "admin/base.html" %}
 
 {% block extrahead %}
-<<<<<<< HEAD
-<script>
-document.addEventListener('DOMContentLoaded', () => {
-=======
   <script>
    document.addEventListener('DOMContentLoaded', () => {
->>>>>>> cf7529da
     const header = document.getElementById('header');
     if (!header) return;
 
@@ -36,13 +31,7 @@
         }
     }
     header.style.backgroundColor = color;
-<<<<<<< HEAD
-});
-</script>
-{% include 'matomo.html' %}
-=======
     });
   </script>
   {% include 'matomo.html' %}
->>>>>>> cf7529da
 {% endblock extrahead %}