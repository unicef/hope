--- conflicted
+++ resolved
@@ -20,15 +20,11 @@
     PaymentPlan,
     PaymentPlanSplit,
 )
-<<<<<<< HEAD
-from hope.apps.payment.models.payment import FinancialInstitutionMapping
-from hope.apps.payment.signals import payment_reconciled_signal
-=======
 from hope.apps.payment.models.payment import (
     FinancialInstitution,
     FinancialInstitutionMapping,
 )
->>>>>>> 5707d5dc
+from hope.apps.payment.signals import payment_reconciled_signal
 from hope.apps.payment.utils import (
     get_payment_delivered_quantity_status_and_value,
     get_quantity_in_usd,
@@ -660,9 +656,6 @@
                 payment_plan.exchange_rate,
             )
 
-<<<<<<< HEAD
-    @transaction.atomic
-=======
             if payment_plan.is_reconciled:
                 payment_plan.status_finished()
                 payment_plan.save()
@@ -673,7 +666,7 @@
                         validate_response=False,
                     )
 
->>>>>>> 5707d5dc
+    @transaction.atomic
     def sync_payment_plan(self, payment_plan: PaymentPlan) -> None:
         exchange_rate = payment_plan.exchange_rate
 
