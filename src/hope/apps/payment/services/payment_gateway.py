from _decimal import Decimal
import dataclasses
from enum import Enum
import logging
from typing import Any

from django.utils.timezone import now
from rest_framework import serializers

from hope.apps.core.api.mixins import BaseAPI
from hope.apps.core.utils import chunks
<<<<<<< HEAD
=======
from hope.apps.payment.models import (
    AccountType,
    DeliveryMechanism,
    DeliveryMechanismConfig,
    FinancialServiceProvider,
    FspNameMapping,
    Payment,
    PaymentPlan,
    PaymentPlanSplit,
)
from hope.apps.payment.models.payment import (
    FinancialInstitution,
    FinancialInstitutionMapping,
)
>>>>>>> e7759107
from hope.apps.payment.utils import (
    get_payment_delivered_quantity_status_and_value,
    get_quantity_in_usd,
    to_decimal,
)
from hope.models.account_type import AccountType
from hope.models.delivery_mechanism import DeliveryMechanism
from hope.models.delivery_mechanism_config import DeliveryMechanismConfig
from hope.models.financial_institution_mapping import FinancialInstitutionMapping
from hope.models.financial_service_provider import FinancialServiceProvider
from hope.models.fsp_name_mapping import FspNameMapping
from hope.models.payment import Payment
from hope.models.payment_plan import PaymentPlan
from hope.models.payment_plan_split import PaymentPlanSplit

logger = logging.getLogger(__name__)


class FlexibleArgumentsDataclassMixin:
    @classmethod
    def create_from_dict(cls, _dict: dict) -> Any:
        class_fields = {f.name for f in dataclasses.fields(cls)}
        return cls(**{k: v for k, v in _dict.items() if k in class_fields})


class ReadOnlyModelSerializer(serializers.ModelSerializer):
    def get_fields(self, *args: list, **kwargs: dict) -> dict:
        fields = super().get_fields(*args, **kwargs)
        for field in fields:
            fields[field].read_only = True
        return fields


class PaymentInstructionStatus(Enum):
    DRAFT = "DRAFT"
    OPEN = "OPEN"
    READY = "READY"
    CLOSED = "CLOSED"
    ABORTED = "ABORTED"
    PROCESSED = "PROCESSED"
    FINALIZED = "FINALIZED"


class PaymentInstructionFromSplitSerializer(ReadOnlyModelSerializer):
    remote_id = serializers.CharField(source="id")
    external_code = serializers.SerializerMethodField()
    fsp = serializers.SerializerMethodField()
    payload = serializers.SerializerMethodField()

    def get_fsp(self, obj: Any) -> str:
        return obj.financial_service_provider.payment_gateway_id

    def get_payload(self, obj: Any) -> dict:
        payload = {
            "destination_currency": obj.payment_plan.currency,
            "user": self.context["user_email"],
            "config_key": obj.payment_plan.business_area.code,
            "delivery_mechanism": obj.delivery_mechanism.code,
        }
        if obj.payment_plan.business_area.payment_countries.count() == 1:  # TODO temporary solution
            payload["destination_country_iso_code3"] = (
                obj.payment_plan.business_area.payment_countries.first().iso_code2
            )
            payload["destination_country_iso_code2"] = (
                obj.payment_plan.business_area.payment_countries.first().iso_code3
            )
        return payload

    def get_external_code(self, obj: Any) -> str:
        return f"{obj.payment_plan.unicef_id}-{obj.order}"  # pragma: no cover

    class Meta:
        model = PaymentPlanSplit
        fields = [
            "remote_id",
            "external_code",
            "fsp",
            "payload",
        ]


class PaymentPayloadSerializer(serializers.Serializer):
    amount = serializers.DecimalField(max_digits=15, decimal_places=2, required=True)
    phone_no = serializers.CharField(required=False, allow_blank=True)
    last_name = serializers.CharField(required=False, allow_blank=True)
    first_name = serializers.CharField(required=False, allow_blank=True)
    middle_name = serializers.CharField(required=False, allow_blank=True)
    full_name = serializers.CharField(required=False, allow_blank=True)
    destination_currency = serializers.CharField(required=True)
    origination_currency = serializers.CharField(required=False)
    delivery_mechanism = serializers.CharField(required=True)
    account_type = serializers.CharField(required=False, allow_blank=True, allow_null=True)
    account = serializers.DictField(required=False)


class PaymentSerializer(ReadOnlyModelSerializer):
    remote_id = serializers.CharField(source="id")
    record_code = serializers.CharField(source="unicef_id")
    payload = serializers.SerializerMethodField()
    extra_data = serializers.SerializerMethodField()

    def get_extra_data(self, obj: Payment) -> dict:
        snapshot = getattr(obj, "household_snapshot", None)
        if not snapshot:
            raise PaymentGatewayAPI.PaymentGatewayAPIError(f"Not found snapshot for Payment {obj.unicef_id}")

        return snapshot.snapshot_data

    def get_payload(self, obj: Payment) -> dict:
        snapshot_data = self.get_extra_data(obj)
        collector_data = snapshot_data.get("primary_collector") or snapshot_data.get("alternate_collector") or {}
        account_data = collector_data.get("account_data", {})

        payload_data = {
            "amount": obj.entitlement_quantity,
            "destination_currency": obj.currency,
            "delivery_mechanism": obj.delivery_type.code,
            "account_type": obj.delivery_type.account_type and obj.delivery_type.account_type.key,
            "collector_id": collector_data.get("unicef_id", ""),
            "phone_no": collector_data.get("phone_no", ""),
            "last_name": collector_data.get("family_name", ""),
            "first_name": collector_data.get("given_name", ""),
            "full_name": collector_data.get("full_name", ""),
            "middle_name": collector_data.get("middle_name", ""),
        }

        if account_data:
            if financial_institution_pk := account_data.get("financial_institution"):
                financial_institution = FinancialInstitution.objects.get(pk=financial_institution_pk)
                try:
                    fsp_mapping = FinancialInstitutionMapping.objects.get(
                        financial_institution=financial_institution,
                        financial_service_provider=obj.financial_service_provider,
                    )
                    account_data["service_provider_code"] = fsp_mapping.code

                except FinancialInstitutionMapping.DoesNotExist:
                    raise Exception(
                        f"No Financial Institution Mapping found for"
                        f" financial_institution {financial_institution},"
                        f" fsp {obj.financial_service_provider},"
                        f" payment {obj.id},"
                        f" collector {obj.collector}."
                    )

            elif financial_institution_code := account_data.get("code"):
                # financial_institution_code is now collected as a specific fsp code (uba_code)

                uba_fsp = FinancialServiceProvider.objects.get(name="United Bank for Africa - Nigeria")
                if financial_institution_code and obj.financial_service_provider == uba_fsp:
                    account_data["service_provider_code"] = financial_institution_code

                else:
                    try:
                        uba_mapping = FinancialInstitutionMapping.objects.get(
                            code=financial_institution_code,
                            financial_service_provider=uba_fsp,
                        )
                        fsp_mapping = FinancialInstitutionMapping.objects.get(
                            financial_institution=uba_mapping.financial_institution,
                            financial_service_provider=obj.financial_service_provider,
                        )
                        account_data["service_provider_code"] = fsp_mapping.code

                    except FinancialInstitutionMapping.DoesNotExist:
                        raise Exception(
                            f"No Financial Institution Mapping found for"
                            f" financial_institution_code {financial_institution_code},"
                            f" fsp {obj.financial_service_provider},"
                            f" payment {obj.id},"
                            f" collector {obj.collector}."
                        )

            payload_data["account"] = account_data

        payload = PaymentPayloadSerializer(data=payload_data)
        if not payload.is_valid():
            raise PaymentGatewayAPI.PaymentGatewayAPIError(payload.errors)

        return payload.data

    class Meta:
        model = Payment
        fields = [
            "remote_id",
            "record_code",
            "payload",
            "extra_data",
        ]


@dataclasses.dataclass()
class PaymentRecordData(FlexibleArgumentsDataclassMixin):
    id: int
    remote_id: str
    created: str
    modified: str
    record_code: str
    parent: str
    status: str
    auth_code: str
    fsp_code: str
    payout_amount: float | None = None
    message: str | None = None

    def get_hope_status(self, entitlement_quantity: Decimal) -> str:
        def get_transferred_status_based_on_delivery_amount() -> str:
            try:
                (
                    _hope_status,
                    _quantity,
                ) = get_payment_delivered_quantity_status_and_value(self.payout_amount, entitlement_quantity)
            except ValueError:
                logger.warning(f"Invalid delivered_quantity {self.payout_amount} for Payment {self.remote_id}")
                _hope_status = Payment.STATUS_ERROR
            return _hope_status

        mapping = {
            "PENDING": Payment.STATUS_SENT_TO_PG,
            "TRANSFERRED_TO_FSP": Payment.STATUS_SENT_TO_FSP,
            "TRANSFERRED_TO_BENEFICIARY": lambda: get_transferred_status_based_on_delivery_amount(),
            "REFUND": Payment.STATUS_NOT_DISTRIBUTED,
            "PURGED": Payment.STATUS_NOT_DISTRIBUTED,
            "ERROR": Payment.STATUS_ERROR,
            "CANCELLED": Payment.STATUS_MANUALLY_CANCELLED,
        }

        hope_status = mapping.get(self.status)
        if not hope_status:
            logger.warning(f"Invalid Payment status: {self.status}")
            hope_status = Payment.STATUS_ERROR

        return hope_status() if callable(hope_status) else hope_status


@dataclasses.dataclass()
class PaymentInstructionData(FlexibleArgumentsDataclassMixin):
    remote_id: str
    external_code: str
    status: str  # "DRAFT"
    fsp: str
    system: int
    payload: dict
    id: int | None = None


@dataclasses.dataclass()
class FspConfig(FlexibleArgumentsDataclassMixin):
    id: int
    key: str
    delivery_mechanism: int
    delivery_mechanism_name: str
    country: str | None = None
    label: str | None = None
    required_fields: list[str] | None = None


@dataclasses.dataclass()
class FspData(FlexibleArgumentsDataclassMixin):
    id: int
    remote_id: str
    name: str
    vendor_number: str
    configs: list[FspConfig | dict]

    def __post_init__(self) -> None:
        if self.configs and isinstance(self.configs[0], dict):
            self.configs = [FspConfig.create_from_dict(config) for config in self.configs]  # type: ignore


@dataclasses.dataclass()
class AccountTypeData(FlexibleArgumentsDataclassMixin):
    id: str
    key: str
    label: str
    unique_fields: list[str]


# Based on this response fsp.names_mappings table is created and FspConfig table is populated with required fields
@dataclasses.dataclass()
class DeliveryMechanismData(FlexibleArgumentsDataclassMixin):
    id: int
    code: str
    name: str
    transfer_type: str
    account_type: str | None = None


@dataclasses.dataclass()
class AddRecordsResponseData(FlexibleArgumentsDataclassMixin):
    remote_id: str  # payment instruction id
    records: dict | None = None  # {"record_code": "remote_id"}
    errors: dict | None = None  # {"index": "error_message"}


class PaymentGatewayAPI(BaseAPI):
    API_KEY_ENV_NAME = "PAYMENT_GATEWAY_API_KEY"
    API_URL_ENV_NAME = "PAYMENT_GATEWAY_API_URL"

    class PaymentGatewayAPIError(Exception):
        pass

    class PaymentGatewayMissingAPICredentialsError(Exception):
        pass

    API_EXCEPTION_CLASS = PaymentGatewayAPIError  # type: ignore
    API_MISSING_CREDENTIALS_EXCEPTION_CLASS = PaymentGatewayMissingAPICredentialsError  # type: ignore

    class Endpoints:
        CREATE_PAYMENT_INSTRUCTION = "payment_instructions/"
        ABORT_PAYMENT_INSTRUCTION_STATUS = "payment_instructions/{remote_id}/abort/"
        CLOSE_PAYMENT_INSTRUCTION_STATUS = "payment_instructions/{remote_id}/close/"
        OPEN_PAYMENT_INSTRUCTION_STATUS = "payment_instructions/{remote_id}/open/"
        PROCESS_PAYMENT_INSTRUCTION_STATUS = "payment_instructions/{remote_id}/process/"
        READY_PAYMENT_INSTRUCTION_STATUS = "payment_instructions/{remote_id}/ready/"
        FINALIZE_PAYMENT_INSTRUCTION_STATUS = "payment_instructions/{remote_id}/finalize/"
        PAYMENT_INSTRUCTION_ADD_RECORDS = "payment_instructions/{remote_id}/add_records/"
        GET_FSPS = "fsp/"
        GET_PAYMENT_RECORDS = "payment_records/"
        GET_DELIVERY_MECHANISMS = "delivery_mechanisms/"
        GET_ACCOUNT_TYPES = "account_types/"

    def get_fsps(self) -> list[FspData]:
        response_data, _ = self._get(self.Endpoints.GET_FSPS)
        return [FspData.create_from_dict(fsp_data) for fsp_data in response_data]

    def get_delivery_mechanisms(self) -> list[DeliveryMechanismData]:
        response_data, _ = self._get(self.Endpoints.GET_DELIVERY_MECHANISMS)
        return [DeliveryMechanismData.create_from_dict(d) for d in response_data]

    def get_account_types(self) -> list[AccountTypeData]:
        response_data, _ = self._get(self.Endpoints.GET_ACCOUNT_TYPES)
        return [AccountTypeData.create_from_dict(fsp_data) for fsp_data in response_data]

    def create_payment_instruction(self, data: dict) -> PaymentInstructionData:
        response_data, _ = self._post(self.Endpoints.CREATE_PAYMENT_INSTRUCTION, data)
        return PaymentInstructionData.create_from_dict(response_data)

    def change_payment_instruction_status(
        self,
        status: PaymentInstructionStatus,
        remote_id: str,
        validate_response: bool = True,
    ) -> str:
        if status.value not in [s.value for s in PaymentInstructionStatus]:
            raise self.API_EXCEPTION_CLASS(f"Can't set invalid Payment Instruction status: {status}")  # type: ignore

        action_endpoint_map = {
            PaymentInstructionStatus.ABORTED: self.Endpoints.ABORT_PAYMENT_INSTRUCTION_STATUS,
            PaymentInstructionStatus.CLOSED: self.Endpoints.CLOSE_PAYMENT_INSTRUCTION_STATUS,
            PaymentInstructionStatus.OPEN: self.Endpoints.OPEN_PAYMENT_INSTRUCTION_STATUS,
            PaymentInstructionStatus.PROCESSED: self.Endpoints.PROCESS_PAYMENT_INSTRUCTION_STATUS,
            PaymentInstructionStatus.READY: self.Endpoints.READY_PAYMENT_INSTRUCTION_STATUS,
            PaymentInstructionStatus.FINALIZED: self.Endpoints.FINALIZE_PAYMENT_INSTRUCTION_STATUS,
        }
        response_data, _ = self._post(
            action_endpoint_map[status].format(remote_id=remote_id),
            validate_response=validate_response,
        )

        return response_data.get("status", "")

    def add_records_to_payment_instruction(
        self,
        payment_records: list[Payment],
        remote_id: str,
        validate_response: bool = True,
    ) -> AddRecordsResponseData:
        serializer = PaymentSerializer(payment_records, many=True)
        response_data, _ = self._post(
            self.Endpoints.PAYMENT_INSTRUCTION_ADD_RECORDS.format(remote_id=remote_id),
            serializer.data,
            validate_response=validate_response,
        )
        return AddRecordsResponseData.create_from_dict(response_data)

    def get_records_for_payment_instruction(self, payment_instruction_remote_id: str) -> list[PaymentRecordData]:
        response_data, _ = self._get(
            f"{self.Endpoints.GET_PAYMENT_RECORDS}?parent__remote_id={payment_instruction_remote_id}"
        )
        return [PaymentRecordData.create_from_dict(record_data) for record_data in response_data]

    def get_record(self, payment_id: str) -> PaymentRecordData | None:
        response_data, _ = self._get(f"{self.Endpoints.GET_PAYMENT_RECORDS}?remote_id={payment_id}")
        return PaymentRecordData.create_from_dict(response_data[0]) if response_data else None


class PaymentGatewayService:
    ADD_RECORDS_CHUNK_SIZE = 500
    PENDING_UPDATE_PAYMENT_STATUSES = [
        Payment.STATUS_PENDING,
        Payment.STATUS_SENT_TO_PG,
        Payment.STATUS_SENT_TO_FSP,
    ]

    def __init__(self) -> None:
        self.api = PaymentGatewayAPI()

    def create_payment_instructions(self, payment_plan: PaymentPlan, user_email: str) -> None:
        if payment_plan.is_payment_gateway:
            for split in payment_plan.splits.filter(sent_to_payment_gateway=False).order_by("order"):
                data = PaymentInstructionFromSplitSerializer(split, context={"user_email": user_email}).data
                response = self.api.create_payment_instruction(data)
                if response.remote_id != str(split.id):
                    raise ValueError(f"Mismatch with remote object: {response}, _object_id: {split.id}")
                status = response.status
                if status == PaymentInstructionStatus.DRAFT.value:
                    self.api.change_payment_instruction_status(
                        status=PaymentInstructionStatus.OPEN,
                        remote_id=response.remote_id,
                    )

    def change_payment_instruction_status(
        self,
        new_status: PaymentInstructionStatus,
        obj: PaymentPlanSplit,
        validate_response: bool = True,
    ) -> str | None:
        if obj.is_payment_gateway:
            response_status = self.api.change_payment_instruction_status(
                new_status, obj.id, validate_response=validate_response
            )
            if validate_response and new_status.value != response_status:
                raise ValueError(f"Mismatch with: {new_status.value} != {response_status}")
            return response_status
        return None  # pragma: no cover

    def add_records_to_payment_instructions(
        self, payment_plan: PaymentPlan, id_filters: list[str] | None = None
    ) -> None:
        if id_filters is None:
            id_filters = []

        def _handle_errors(_response: AddRecordsResponseData, _payments: list[Payment]) -> None:
            for _idx, _payment in enumerate(_payments):
                _payment.status = Payment.STATUS_ERROR
                _payment.reason_for_unsuccessful_payment = _response.errors.get(str(_idx), "")
            Payment.objects.bulk_update(_payments, ["status", "reason_for_unsuccessful_payment"])

        def _handle_success(_response: AddRecordsResponseData, _payments: list[Payment]) -> None:
            for _payment in _payments:
                _payment.status = Payment.STATUS_SENT_TO_PG
            Payment.objects.bulk_update(_payments, ["status"])

        def _add_records(_payments: list[Payment], _container: PaymentPlanSplit) -> None:
            add_records_error = None
            for payments_chunk in chunks(_payments, self.ADD_RECORDS_CHUNK_SIZE):
                response = self.api.add_records_to_payment_instruction(
                    payments_chunk, _container.id, validate_response=True
                )
                if response.errors:
                    add_records_error = response.errors
                    _handle_errors(response, payments_chunk)
                else:
                    _handle_success(response, payments_chunk)

            if add_records_error:
                logger.error(f"Sent to Payment Gateway add records error: {add_records_error}")

            elif _payments:
                _container.sent_to_payment_gateway = True
                _container.save(update_fields=["sent_to_payment_gateway"])
                self.change_payment_instruction_status(PaymentInstructionStatus.CLOSED, _container)
                self.change_payment_instruction_status(PaymentInstructionStatus.READY, _container)

        if payment_plan.is_payment_gateway:
            for split in payment_plan.splits.filter(sent_to_payment_gateway=False).all().order_by("order"):
                payments_qs = split.split_payment_items.eligible().filter(
                    status__in=[Payment.STATUS_PENDING, Payment.STATUS_ERROR]
                )
                if id_filters:
                    # filter by id to add missing records to payment instructions
                    payments_qs = payments_qs.filter(id__in=id_filters)
                payments = list(payments_qs.order_by("unicef_id"))
                _add_records(payments, split)

    def sync_fsps(self) -> None:
        fsps_data = self.api.get_fsps()
        for fsp_data in fsps_data:
            fsp, created = FinancialServiceProvider.objects.update_or_create(
                payment_gateway_id=fsp_data.id,
                defaults={
                    "vision_vendor_number": fsp_data.vendor_number,
                    "name": fsp_data.name,
                    "communication_channel": FinancialServiceProvider.COMMUNICATION_CHANNEL_API,
                    "data_transfer_configuration": [dataclasses.asdict(config) for config in fsp_data.configs],
                },
            )

            if not created:
                fsp.delivery_mechanisms.clear()
            delivery_mechanisms_pg_ids = {config.delivery_mechanism for config in fsp_data.configs}
            if delivery_mechanisms_pg_ids:
                delivery_mechanisms = DeliveryMechanism.objects.filter(
                    payment_gateway_id__in=delivery_mechanisms_pg_ids
                )
                fsp.delivery_mechanisms.set(delivery_mechanisms)

            # get last config for dm which doesn't have country assigned
            dm_required_fields = {}
            for config in fsp_data.configs:
                if not config.country:
                    dm_required_fields[config.delivery_mechanism] = config.required_fields

            for dm_id, required_fields in dm_required_fields.items():
                DeliveryMechanismConfig.objects.update_or_create(
                    delivery_mechanism=DeliveryMechanism.objects.get(payment_gateway_id=dm_id),
                    fsp=fsp,
                    country=None,  # TODO create config for each country in configs data?
                    defaults={"required_fields": required_fields},
                )

                for required_field in required_fields:
                    FspNameMapping.objects.get_or_create(
                        external_name=required_field,
                        fsp=fsp,
                        defaults={
                            "hope_name": required_field,
                            "source": FspNameMapping.SourceModel.ACCOUNT,
                        },
                    )

    def sync_account_types(self) -> None:
        account_types_data = self.api.get_account_types()
        for account_type_data in account_types_data:
            AccountType.objects.update_or_create(
                payment_gateway_id=account_type_data.id,
                defaults={
                    "key": account_type_data.key,
                    "label": account_type_data.label,
                    "unique_fields": account_type_data.unique_fields or [],
                },
            )

    @staticmethod
    def update_payment(
        payment: Payment,
        pg_payment_records: list[PaymentRecordData],
        container: PaymentPlanSplit,
        payment_plan: PaymentPlan,
        exchange_rate: float,
    ) -> None:
        try:
            matching_pg_payment = next(p for p in pg_payment_records if p.remote_id == str(payment.id))
        except StopIteration:
            logger.warning(f"Payment {payment.id} for Payment Instruction {container.id} not found in Payment Gateway")
            return

        payment.status = matching_pg_payment.get_hope_status(payment.entitlement_quantity)
        payment.status_date = now()
        payment.fsp_auth_code = matching_pg_payment.auth_code
        payment.reason_for_unsuccessful_payment = matching_pg_payment.message
        update_fields = [
            "status",
            "status_date",
            "fsp_auth_code",
            "reason_for_unsuccessful_payment",
        ]

        delivered_quantity = matching_pg_payment.payout_amount
        if payment.status in [
            Payment.STATUS_DISTRIBUTION_SUCCESS,
            Payment.STATUS_DISTRIBUTION_PARTIAL,
            Payment.STATUS_NOT_DISTRIBUTED,
        ]:
            if payment.status == Payment.STATUS_NOT_DISTRIBUTED and delivered_quantity is None:
                delivered_quantity = 0

            update_fields.extend(["delivered_quantity", "delivered_quantity_usd"])
            payment.delivered_quantity = to_decimal(delivered_quantity)
            payment.delivered_quantity_usd = get_quantity_in_usd(
                amount=Decimal(delivered_quantity),  # type: ignore
                currency=payment_plan.currency,
                exchange_rate=Decimal(exchange_rate),
                currency_exchange_date=payment_plan.currency_exchange_date,
            )

        payment.save(update_fields=update_fields)

    def sync_records(self) -> None:
        payment_plans = PaymentPlan.objects.filter(
            splits__sent_to_payment_gateway=True,
            status=PaymentPlan.Status.ACCEPTED,
            financial_service_provider__communication_channel=FinancialServiceProvider.COMMUNICATION_CHANNEL_API,
            financial_service_provider__payment_gateway_id__isnull=False,
        ).distinct()

        for payment_plan in payment_plans:
            exchange_rate = payment_plan.exchange_rate

            if not payment_plan.is_reconciled and payment_plan.is_payment_gateway:
                payment_instructions = payment_plan.splits.filter(sent_to_payment_gateway=True)
                for instruction in payment_instructions:
                    pending_payments = (
                        instruction.split_payment_items.eligible()
                        .filter(status__in=self.PENDING_UPDATE_PAYMENT_STATUSES)
                        .order_by("unicef_id")
                    )
                    if pending_payments.exists():
                        pg_payment_records = self.api.get_records_for_payment_instruction(instruction.id)
                        for payment in pending_payments:
                            self.update_payment(
                                payment,
                                pg_payment_records,
                                instruction,
                                payment_plan,
                                exchange_rate,
                            )
                        payment_plan.update_money_fields()

                if payment_plan.is_reconciled:
                    payment_plan.status_finished()
                    payment_plan.save()
                    for instruction in payment_instructions:
                        self.change_payment_instruction_status(PaymentInstructionStatus.FINALIZED, instruction)

    def sync_record(self, payment: Payment) -> None:
        if not payment.parent.is_payment_gateway:
            return  # pragma: no cover

        pg_payment_record = self.api.get_record(payment.id)
        if pg_payment_record:
            self.update_payment(
                payment,
                [pg_payment_record],
                payment.parent_split,
                payment.parent,
                payment.parent.exchange_rate,
            )

    def sync_payment_plan(self, payment_plan: PaymentPlan) -> None:
        exchange_rate = payment_plan.exchange_rate

        if not payment_plan.is_payment_gateway:
            return  # pragma: no cover

        payment_instructions = payment_plan.splits.filter(sent_to_payment_gateway=True)

        for instruction in payment_instructions:
            payments = instruction.split_payment_items.eligible().all().order_by("unicef_id")
            pg_payment_records = self.api.get_records_for_payment_instruction(instruction.id)
            for payment in payments:
                self.update_payment(
                    payment,
                    pg_payment_records,
                    instruction,
                    payment_plan,
                    exchange_rate,
                )

        if payment_plan.is_reconciled:
            payment_plan.status_finished()
            payment_plan.save()
            for instruction in payment_instructions:
                self.change_payment_instruction_status(
                    PaymentInstructionStatus.FINALIZED,
                    instruction,
                    validate_response=False,
                )

    def sync_delivery_mechanisms(self) -> None:
        delivery_mechanisms: list[DeliveryMechanismData] = self.api.get_delivery_mechanisms()
        for dm in delivery_mechanisms:
            DeliveryMechanism.objects.update_or_create(
                payment_gateway_id=dm.id,
                defaults={
                    "code": dm.code,
                    "name": dm.name,
                    "transfer_type": dm.transfer_type,
                    "is_active": True,
                    "account_type": (
                        AccountType.objects.get(payment_gateway_id=dm.account_type) if dm.account_type else None
                    ),
                },
            )

    def add_missing_records_to_payment_instructions(self, payment_plan: PaymentPlan) -> None:
        record_ids: list[str] = []
        for payment in payment_plan.eligible_payments.all():
            pg_payment_record = self.api.get_record(payment.id)
            if not pg_payment_record:
                record_ids.append(str(payment.pk))

        if record_ids:
            self.add_records_to_payment_instructions(payment_plan, record_ids)<|MERGE_RESOLUTION|>--- conflicted
+++ resolved
@@ -9,23 +9,6 @@
 
 from hope.apps.core.api.mixins import BaseAPI
 from hope.apps.core.utils import chunks
-<<<<<<< HEAD
-=======
-from hope.apps.payment.models import (
-    AccountType,
-    DeliveryMechanism,
-    DeliveryMechanismConfig,
-    FinancialServiceProvider,
-    FspNameMapping,
-    Payment,
-    PaymentPlan,
-    PaymentPlanSplit,
-)
-from hope.apps.payment.models.payment import (
-    FinancialInstitution,
-    FinancialInstitutionMapping,
-)
->>>>>>> e7759107
 from hope.apps.payment.utils import (
     get_payment_delivered_quantity_status_and_value,
     get_quantity_in_usd,
@@ -34,6 +17,7 @@
 from hope.models.account_type import AccountType
 from hope.models.delivery_mechanism import DeliveryMechanism
 from hope.models.delivery_mechanism_config import DeliveryMechanismConfig
+from hope.models.financial_institution import FinancialInstitution
 from hope.models.financial_institution_mapping import FinancialInstitutionMapping
 from hope.models.financial_service_provider import FinancialServiceProvider
 from hope.models.fsp_name_mapping import FspNameMapping
