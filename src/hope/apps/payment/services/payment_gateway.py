from _decimal import Decimal
import dataclasses
from enum import Enum
import logging
from typing import Any

<<<<<<< HEAD
from django.db import transaction
=======
from django.db.models import QuerySet
>>>>>>> 11ad6a58
from django.utils.timezone import now
from rest_framework import serializers

from hope.apps.core.api.mixins import BaseAPI
from hope.apps.core.utils import chunks
from hope.apps.payment.models import (
    AccountType,
    DeliveryMechanism,
    DeliveryMechanismConfig,
    FinancialServiceProvider,
    FspNameMapping,
    Payment,
    PaymentPlan,
    PaymentPlanSplit,
)
from hope.apps.payment.models.payment import (
    FinancialInstitution,
    FinancialInstitutionMapping,
)
from hope.apps.payment.signals import payment_reconciled_signal
from hope.apps.payment.utils import (
    get_payment_delivered_quantity_status_and_value,
    get_quantity_in_usd,
    to_decimal,
)

logger = logging.getLogger(__name__)


class FlexibleArgumentsDataclassMixin:
    @classmethod
    def create_from_dict(cls, _dict: dict) -> Any:
        class_fields = {f.name for f in dataclasses.fields(cls)}
        return cls(**{k: v for k, v in _dict.items() if k in class_fields})


class ReadOnlyModelSerializer(serializers.ModelSerializer):
    def get_fields(self, *args: list, **kwargs: dict) -> dict:
        fields = super().get_fields(*args, **kwargs)
        for field in fields:
            fields[field].read_only = True
        return fields


class PaymentInstructionStatus(Enum):
    DRAFT = "DRAFT"
    OPEN = "OPEN"
    READY = "READY"
    CLOSED = "CLOSED"
    ABORTED = "ABORTED"
    PROCESSED = "PROCESSED"
    FINALIZED = "FINALIZED"


class PaymentInstructionFromSplitSerializer(ReadOnlyModelSerializer):
    remote_id = serializers.CharField(source="id")
    external_code = serializers.SerializerMethodField()
    fsp = serializers.SerializerMethodField()
    payload = serializers.SerializerMethodField()

    def get_fsp(self, obj: Any) -> str:
        return obj.financial_service_provider.payment_gateway_id

    def get_payload(self, obj: Any) -> dict:
        payload = {
            "destination_currency": obj.payment_plan.currency,
            "user": self.context["user_email"],
            "config_key": obj.payment_plan.business_area.code,
            "delivery_mechanism": obj.delivery_mechanism.code,
        }
        if obj.payment_plan.business_area.payment_countries.count() == 1:  # TODO temporary solution
            payload["destination_country_iso_code3"] = (
                obj.payment_plan.business_area.payment_countries.first().iso_code2
            )
            payload["destination_country_iso_code2"] = (
                obj.payment_plan.business_area.payment_countries.first().iso_code3
            )
        return payload

    def get_external_code(self, obj: Any) -> str:
        return f"{obj.payment_plan.unicef_id}-{obj.order}"  # pragma: no cover

    class Meta:
        model = PaymentPlanSplit
        fields = [
            "remote_id",
            "external_code",
            "fsp",
            "payload",
        ]


class PaymentPayloadSerializer(serializers.Serializer):
    amount = serializers.DecimalField(max_digits=15, decimal_places=2, required=True)
    phone_no = serializers.CharField(required=False, allow_blank=True)
    last_name = serializers.CharField(required=False, allow_blank=True)
    first_name = serializers.CharField(required=False, allow_blank=True)
    middle_name = serializers.CharField(required=False, allow_blank=True)
    full_name = serializers.CharField(required=False, allow_blank=True)
    destination_currency = serializers.CharField(required=True)
    origination_currency = serializers.CharField(required=False)
    delivery_mechanism = serializers.CharField(required=True)
    account_type = serializers.CharField(required=False, allow_blank=True, allow_null=True)
    account = serializers.DictField(required=False)


class PaymentSerializer(ReadOnlyModelSerializer):
    remote_id = serializers.CharField(source="id")
    record_code = serializers.CharField(source="unicef_id")
    payload = serializers.SerializerMethodField()
    extra_data = serializers.SerializerMethodField()

    def _map_financial_institution(self, obj: Payment, account_data: dict) -> dict:
        if financial_institution_pk := account_data.get("financial_institution"):
            financial_institution = FinancialInstitution.objects.get(pk=financial_institution_pk)
            try:
                fsp_mapping = FinancialInstitutionMapping.objects.get(
                    financial_institution=financial_institution,
                    financial_service_provider=obj.financial_service_provider,
                )
                account_data["service_provider_code"] = fsp_mapping.code

            except FinancialInstitutionMapping.DoesNotExist:
                raise Exception(
                    f"No Financial Institution Mapping found for"
                    f" financial_institution {financial_institution},"
                    f" fsp {obj.financial_service_provider},"
                    f" payment {obj.id},"
                    f" collector {obj.collector}."
                )

        elif financial_institution_code := account_data.get("code"):
            # financial_institution_code is now collected as a specific fsp code (uba_code)
            uba_fsp = FinancialServiceProvider.objects.get(name="United Bank for Africa - Nigeria")
            if financial_institution_code and obj.financial_service_provider == uba_fsp:
                account_data["service_provider_code"] = financial_institution_code

            else:
                try:
                    uba_mapping = FinancialInstitutionMapping.objects.get(
                        code=financial_institution_code,
                        financial_service_provider=uba_fsp,
                    )
                    fsp_mapping = FinancialInstitutionMapping.objects.get(
                        financial_institution=uba_mapping.financial_institution,
                        financial_service_provider=obj.financial_service_provider,
                    )
                    account_data["service_provider_code"] = fsp_mapping.code

                except FinancialInstitutionMapping.DoesNotExist:
                    raise Exception(
                        f"No Financial Institution Mapping found for"
                        f" financial_institution_code {financial_institution_code},"
                        f" fsp {obj.financial_service_provider},"
                        f" payment {obj.id},"
                        f" collector {obj.collector}."
                    )

        return account_data

    def get_extra_data(self, obj: Payment) -> dict:
        snapshot = getattr(obj, "household_snapshot", None)
        if not snapshot:
            raise PaymentGatewayAPI.PaymentGatewayAPIError(f"Not found snapshot for Payment {obj.unicef_id}")

        return snapshot.snapshot_data

    def get_payload(self, obj: Payment) -> dict:
        snapshot_data = self.get_extra_data(obj)
        collector_data = snapshot_data.get("primary_collector") or snapshot_data.get("alternate_collector") or {}
        account_data = collector_data.get("account_data", {})
        account_type = obj.delivery_type.account_type and obj.delivery_type.account_type.key

        payload_data = {
            "amount": obj.entitlement_quantity,
            "destination_currency": obj.currency,
            "delivery_mechanism": obj.delivery_type.code,
            "account_type": account_type,
            "collector_id": collector_data.get("unicef_id", ""),
            "phone_no": collector_data.get("phone_no", ""),
            "last_name": collector_data.get("family_name", ""),
            "first_name": collector_data.get("given_name", ""),
            "full_name": collector_data.get("full_name", ""),
            "middle_name": collector_data.get("middle_name", ""),
        }

        if account_data:
            if account_type == "bank":
                account_data = self._map_financial_institution(obj, account_data)
            payload_data["account"] = account_data

        payload = PaymentPayloadSerializer(data=payload_data)
        if not payload.is_valid():
            raise PaymentGatewayAPI.PaymentGatewayAPIError(payload.errors)

        return payload.data

    class Meta:
        model = Payment
        fields = [
            "remote_id",
            "record_code",
            "payload",
            "extra_data",
        ]


@dataclasses.dataclass()
class PaymentRecordData(FlexibleArgumentsDataclassMixin):
    id: int
    remote_id: str
    created: str
    modified: str
    record_code: str
    parent: str
    status: str
    auth_code: str
    fsp_code: str
    payout_amount: float | None = None
    message: str | None = None

    def get_hope_status(self, entitlement_quantity: Decimal) -> str:
        def get_transferred_status_based_on_delivery_amount() -> str:
            try:
                (
                    _hope_status,
                    _quantity,
                ) = get_payment_delivered_quantity_status_and_value(self.payout_amount, entitlement_quantity)
            except ValueError:
                logger.warning(f"Invalid delivered_quantity {self.payout_amount} for Payment {self.remote_id}")
                _hope_status = Payment.STATUS_ERROR
            return _hope_status

        mapping = {
            "PENDING": Payment.STATUS_SENT_TO_PG,
            "TRANSFERRED_TO_FSP": Payment.STATUS_SENT_TO_FSP,
            "TRANSFERRED_TO_BENEFICIARY": lambda: get_transferred_status_based_on_delivery_amount(),
            "REFUND": Payment.STATUS_NOT_DISTRIBUTED,
            "PURGED": Payment.STATUS_NOT_DISTRIBUTED,
            "ERROR": Payment.STATUS_ERROR,
            "CANCELLED": Payment.STATUS_MANUALLY_CANCELLED,
        }

        hope_status = mapping.get(self.status)
        if not hope_status:
            logger.warning(f"Invalid Payment status: {self.status}")
            hope_status = Payment.STATUS_ERROR

        return hope_status() if callable(hope_status) else hope_status


@dataclasses.dataclass()
class PaymentInstructionData(FlexibleArgumentsDataclassMixin):
    remote_id: str
    external_code: str
    status: str  # "DRAFT"
    fsp: str
    system: int
    payload: dict
    id: int | None = None


@dataclasses.dataclass()
class FspConfig(FlexibleArgumentsDataclassMixin):
    id: int
    key: str
    delivery_mechanism: int
    delivery_mechanism_name: str
    country: str | None = None
    label: str | None = None
    required_fields: list[str] | None = None


@dataclasses.dataclass()
class FspData(FlexibleArgumentsDataclassMixin):
    id: int
    remote_id: str
    name: str
    vendor_number: str
    configs: list[FspConfig | dict]

    def __post_init__(self) -> None:
        if self.configs and isinstance(self.configs[0], dict):
            self.configs = [FspConfig.create_from_dict(config) for config in self.configs]  # type: ignore


@dataclasses.dataclass()
class AccountTypeData(FlexibleArgumentsDataclassMixin):
    id: str
    key: str
    label: str
    unique_fields: list[str]


# Based on this response fsp.names_mappings table is created and FspConfig table is populated with required fields
@dataclasses.dataclass()
class DeliveryMechanismData(FlexibleArgumentsDataclassMixin):
    id: int
    code: str
    name: str
    transfer_type: str
    account_type: str | None = None


@dataclasses.dataclass()
class AddRecordsResponseData(FlexibleArgumentsDataclassMixin):
    remote_id: str  # payment instruction id
    records: dict | None = None  # {"record_code": "remote_id"}
    errors: dict | None = None  # {"index": "error_message"}


class PaymentGatewayAPI(BaseAPI):
    API_KEY_ENV_NAME = "PAYMENT_GATEWAY_API_KEY"
    API_URL_ENV_NAME = "PAYMENT_GATEWAY_API_URL"

    class PaymentGatewayAPIError(Exception):
        pass

    class PaymentGatewayMissingAPICredentialsError(Exception):
        pass

    API_EXCEPTION_CLASS = PaymentGatewayAPIError  # type: ignore
    API_MISSING_CREDENTIALS_EXCEPTION_CLASS = PaymentGatewayMissingAPICredentialsError  # type: ignore

    class Endpoints:
        CREATE_PAYMENT_INSTRUCTION = "payment_instructions/"
        ABORT_PAYMENT_INSTRUCTION_STATUS = "payment_instructions/{remote_id}/abort/"
        CLOSE_PAYMENT_INSTRUCTION_STATUS = "payment_instructions/{remote_id}/close/"
        OPEN_PAYMENT_INSTRUCTION_STATUS = "payment_instructions/{remote_id}/open/"
        PROCESS_PAYMENT_INSTRUCTION_STATUS = "payment_instructions/{remote_id}/process/"
        READY_PAYMENT_INSTRUCTION_STATUS = "payment_instructions/{remote_id}/ready/"
        FINALIZE_PAYMENT_INSTRUCTION_STATUS = "payment_instructions/{remote_id}/finalize/"
        PAYMENT_INSTRUCTION_ADD_RECORDS = "payment_instructions/{remote_id}/add_records/"
        GET_FSPS = "fsp/"
        GET_PAYMENT_RECORDS = "payment_records/"
        GET_DELIVERY_MECHANISMS = "delivery_mechanisms/"
        GET_ACCOUNT_TYPES = "account_types/"

    def get_fsps(self) -> list[FspData]:
        response_data, _ = self._get(self.Endpoints.GET_FSPS)
        return [FspData.create_from_dict(fsp_data) for fsp_data in response_data]

    def get_delivery_mechanisms(self) -> list[DeliveryMechanismData]:
        response_data, _ = self._get(self.Endpoints.GET_DELIVERY_MECHANISMS)
        return [DeliveryMechanismData.create_from_dict(d) for d in response_data]

    def get_account_types(self) -> list[AccountTypeData]:
        response_data, _ = self._get(self.Endpoints.GET_ACCOUNT_TYPES)
        return [AccountTypeData.create_from_dict(fsp_data) for fsp_data in response_data]

    def create_payment_instruction(self, data: dict) -> PaymentInstructionData:
        response_data, _ = self._post(self.Endpoints.CREATE_PAYMENT_INSTRUCTION, data)
        return PaymentInstructionData.create_from_dict(response_data)

    def change_payment_instruction_status(
        self,
        status: PaymentInstructionStatus,
        remote_id: str,
        validate_response: bool = True,
    ) -> str:
        if status.value not in [s.value for s in PaymentInstructionStatus]:
            raise self.API_EXCEPTION_CLASS(f"Can't set invalid Payment Instruction status: {status}")  # type: ignore

        action_endpoint_map = {
            PaymentInstructionStatus.ABORTED: self.Endpoints.ABORT_PAYMENT_INSTRUCTION_STATUS,
            PaymentInstructionStatus.CLOSED: self.Endpoints.CLOSE_PAYMENT_INSTRUCTION_STATUS,
            PaymentInstructionStatus.OPEN: self.Endpoints.OPEN_PAYMENT_INSTRUCTION_STATUS,
            PaymentInstructionStatus.PROCESSED: self.Endpoints.PROCESS_PAYMENT_INSTRUCTION_STATUS,
            PaymentInstructionStatus.READY: self.Endpoints.READY_PAYMENT_INSTRUCTION_STATUS,
            PaymentInstructionStatus.FINALIZED: self.Endpoints.FINALIZE_PAYMENT_INSTRUCTION_STATUS,
        }
        response_data, _ = self._post(
            action_endpoint_map[status].format(remote_id=remote_id),
            validate_response=validate_response,
        )

        return response_data.get("status", "")

    def add_records_to_payment_instruction(
        self,
        payment_records: list[Payment],
        remote_id: str,
        validate_response: bool = True,
    ) -> AddRecordsResponseData:
        serializer = PaymentSerializer(payment_records, many=True)
        response_data, _ = self._post(
            self.Endpoints.PAYMENT_INSTRUCTION_ADD_RECORDS.format(remote_id=remote_id),
            serializer.data,
            validate_response=validate_response,
        )
        return AddRecordsResponseData.create_from_dict(response_data)

    def get_records_for_payment_instruction(self, payment_instruction_remote_id: str) -> list[PaymentRecordData]:
        response_data, _ = self._get(
            f"{self.Endpoints.GET_PAYMENT_RECORDS}?parent__remote_id={payment_instruction_remote_id}"
        )
        return [PaymentRecordData.create_from_dict(record_data) for record_data in response_data]

    def get_record(self, payment_id: str) -> PaymentRecordData | None:
        response_data, _ = self._get(f"{self.Endpoints.GET_PAYMENT_RECORDS}?remote_id={payment_id}")
        return PaymentRecordData.create_from_dict(response_data[0]) if response_data else None


class PaymentGatewayService:
    ADD_RECORDS_CHUNK_SIZE = 500
    PENDING_UPDATE_PAYMENT_STATUSES = [
        Payment.STATUS_PENDING,
        Payment.STATUS_SENT_TO_PG,
        Payment.STATUS_SENT_TO_FSP,
    ]

    def __init__(self) -> None:
        self.api = PaymentGatewayAPI()

    def create_payment_instructions(self, payment_plan: PaymentPlan, user_email: str) -> None:
        if payment_plan.is_payment_gateway:
            for split in payment_plan.splits.filter(sent_to_payment_gateway=False).order_by("order"):
                data = PaymentInstructionFromSplitSerializer(split, context={"user_email": user_email}).data
                response = self.api.create_payment_instruction(data)
                if response.remote_id != str(split.id):
                    raise ValueError(f"Mismatch with remote object: {response}, _object_id: {split.id}")
                status = response.status
                if status == PaymentInstructionStatus.DRAFT.value:
                    self.api.change_payment_instruction_status(
                        status=PaymentInstructionStatus.OPEN,
                        remote_id=response.remote_id,
                    )

    def change_payment_instruction_status(
        self,
        new_status: PaymentInstructionStatus,
        obj: PaymentPlanSplit,
        validate_response: bool = True,
    ) -> str | None:
        if obj.is_payment_gateway:
            response_status = self.api.change_payment_instruction_status(
                new_status, obj.id, validate_response=validate_response
            )
            if validate_response and new_status.value != response_status:
                raise ValueError(f"Mismatch with: {new_status.value} != {response_status}")
            return response_status
        return None  # pragma: no cover

    def add_records_to_payment_instructions(
        self, payment_plan: PaymentPlan, id_filters: list[str] | None = None
    ) -> None:
        if id_filters is None:
            id_filters = []

        def _handle_errors(_response: AddRecordsResponseData, _payments: list[Payment]) -> None:
            for _idx, _payment in enumerate(_payments):
                _payment.status = Payment.STATUS_ERROR
                _payment.reason_for_unsuccessful_payment = _response.errors.get(str(_idx), "")
            Payment.objects.bulk_update(_payments, ["status", "reason_for_unsuccessful_payment"])

        def _handle_success(_response: AddRecordsResponseData, _payments: list[Payment]) -> None:
            for _payment in _payments:
                _payment.status = Payment.STATUS_SENT_TO_PG
            Payment.objects.bulk_update(_payments, ["status"])

        def _add_records(_payments: QuerySet[Payment], _container: PaymentPlanSplit) -> None:
            add_records_error = None
            for payments_chunk in chunks(_payments, self.ADD_RECORDS_CHUNK_SIZE):
                response = self.api.add_records_to_payment_instruction(
                    payments_chunk, _container.id, validate_response=True
                )
                if response.errors:
                    add_records_error = response.errors
                    _handle_errors(response, payments_chunk)
                else:
                    _handle_success(response, payments_chunk)

            if add_records_error:
                logger.error(f"Sent to Payment Gateway add records error: {add_records_error}")

            elif _payments:
                _container.sent_to_payment_gateway = True
                _container.save(update_fields=["sent_to_payment_gateway"])
                self.change_payment_instruction_status(PaymentInstructionStatus.CLOSED, _container)
                self.change_payment_instruction_status(PaymentInstructionStatus.READY, _container)

        if payment_plan.is_payment_gateway:
            for split in payment_plan.splits.filter(sent_to_payment_gateway=False).all().order_by("order"):
                payments_qs = split.split_payment_items.eligible().filter(
                    status__in=[Payment.STATUS_PENDING, Payment.STATUS_ERROR]
                )
                if id_filters:
                    # filter by id to add missing records to payment instructions
                    payments_qs = payments_qs.filter(id__in=id_filters)
                _add_records(payments_qs.order_by("unicef_id"), split)

    def sync_fsps(self) -> None:
        fsps_data = self.api.get_fsps()
        for fsp_data in fsps_data:
            fsp, created = FinancialServiceProvider.objects.update_or_create(
                payment_gateway_id=fsp_data.id,
                defaults={
                    "vision_vendor_number": fsp_data.vendor_number,
                    "name": fsp_data.name,
                    "communication_channel": FinancialServiceProvider.COMMUNICATION_CHANNEL_API,
                    "data_transfer_configuration": [dataclasses.asdict(config) for config in fsp_data.configs],
                },
            )

            if not created:
                fsp.delivery_mechanisms.clear()
            delivery_mechanisms_pg_ids = {config.delivery_mechanism for config in fsp_data.configs}
            if delivery_mechanisms_pg_ids:
                delivery_mechanisms = DeliveryMechanism.objects.filter(
                    payment_gateway_id__in=delivery_mechanisms_pg_ids
                )
                fsp.delivery_mechanisms.set(delivery_mechanisms)

            # get last config for dm which doesn't have country assigned
            dm_required_fields = {}
            for config in fsp_data.configs:
                if not config.country:
                    dm_required_fields[config.delivery_mechanism] = config.required_fields

            for dm_id, required_fields in dm_required_fields.items():
                DeliveryMechanismConfig.objects.update_or_create(
                    delivery_mechanism=DeliveryMechanism.objects.get(payment_gateway_id=dm_id),
                    fsp=fsp,
                    country=None,  # TODO create config for each country in configs data?
                    defaults={"required_fields": required_fields},
                )

                for required_field in required_fields:
                    FspNameMapping.objects.get_or_create(
                        external_name=required_field,
                        fsp=fsp,
                        defaults={
                            "hope_name": required_field,
                            "source": FspNameMapping.SourceModel.ACCOUNT,
                        },
                    )

    def sync_account_types(self) -> None:
        account_types_data = self.api.get_account_types()
        for account_type_data in account_types_data:
            AccountType.objects.update_or_create(
                payment_gateway_id=account_type_data.id,
                defaults={
                    "key": account_type_data.key,
                    "label": account_type_data.label,
                    "unique_fields": account_type_data.unique_fields or [],
                },
            )

    @staticmethod
    def update_payment(
        payment: Payment,
        pg_payment_records: list[PaymentRecordData],
        container: PaymentPlanSplit,
        payment_plan: PaymentPlan,
        exchange_rate: float,
    ) -> None:
        try:
            matching_pg_payment = next(p for p in pg_payment_records if p.remote_id == str(payment.id))
        except StopIteration:
            logger.warning(f"Payment {payment.id} for Payment Instruction {container.id} not found in Payment Gateway")
            return

        payment.status = matching_pg_payment.get_hope_status(payment.entitlement_quantity)
        payment.status_date = now()
        payment.fsp_auth_code = matching_pg_payment.auth_code
        payment.reason_for_unsuccessful_payment = matching_pg_payment.message
        update_fields = [
            "status",
            "status_date",
            "fsp_auth_code",
            "reason_for_unsuccessful_payment",
        ]

        delivered_quantity = matching_pg_payment.payout_amount
        if payment.status in [
            Payment.STATUS_DISTRIBUTION_SUCCESS,
            Payment.STATUS_DISTRIBUTION_PARTIAL,
            Payment.STATUS_NOT_DISTRIBUTED,
        ]:
            if payment.status == Payment.STATUS_NOT_DISTRIBUTED and delivered_quantity is None:
                delivered_quantity = 0

            update_fields.extend(["delivered_quantity", "delivered_quantity_usd"])
            payment.delivered_quantity = to_decimal(delivered_quantity)
            payment.delivered_quantity_usd = get_quantity_in_usd(
                amount=Decimal(delivered_quantity),  # type: ignore
                currency=payment_plan.currency,
                exchange_rate=Decimal(exchange_rate),
                currency_exchange_date=payment_plan.currency_exchange_date,
            )

        payment.save(update_fields=update_fields)
        if delivered_quantity:
            payment_reconciled_signal.send(sender=payment.__class__, instance=payment)

    def sync_records(self) -> None:
        payment_plans = PaymentPlan.objects.filter(
            splits__sent_to_payment_gateway=True,
            status=PaymentPlan.Status.ACCEPTED,
            financial_service_provider__communication_channel=FinancialServiceProvider.COMMUNICATION_CHANNEL_API,
            financial_service_provider__payment_gateway_id__isnull=False,
        ).distinct()

        for payment_plan in payment_plans:
            exchange_rate = payment_plan.exchange_rate

            if not payment_plan.is_reconciled and payment_plan.is_payment_gateway:
                with transaction.atomic():
                    payment_instructions = payment_plan.splits.filter(sent_to_payment_gateway=True)
                    for instruction in payment_instructions:
                        pending_payments = (
                            instruction.split_payment_items.eligible()
                            .filter(status__in=self.PENDING_UPDATE_PAYMENT_STATUSES)
                            .order_by("unicef_id")
                        )
                        if pending_payments.exists():
                            pg_payment_records = self.api.get_records_for_payment_instruction(instruction.id)
                            for payment in pending_payments:
                                self.update_payment(
                                    payment,
                                    pg_payment_records,
                                    instruction,
                                    payment_plan,
                                    exchange_rate,
                                )
                            payment_plan.update_money_fields()

                if payment_plan.is_reconciled:
                    payment_plan.status_finished()
                    payment_plan.save()
                    for instruction in payment_instructions:
                        self.change_payment_instruction_status(PaymentInstructionStatus.FINALIZED, instruction)

    def sync_record(self, payment: Payment) -> None:
        payment_plan = payment.parent
        if not payment_plan.is_payment_gateway:
            return  # pragma: no cover

        pg_payment_record = self.api.get_record(payment.id)
        if pg_payment_record:
            self.update_payment(
                payment,
                [pg_payment_record],
                payment.parent_split,
                payment_plan,
                payment_plan.exchange_rate,
            )

            if payment_plan.is_reconciled:
                payment_plan.status_finished()
                payment_plan.save()
                for instruction in payment_plan.splits.filter(sent_to_payment_gateway=True):
                    self.change_payment_instruction_status(
                        PaymentInstructionStatus.FINALIZED,
                        instruction,
                        validate_response=False,
                    )

    def sync_payment_plan(self, payment_plan: PaymentPlan) -> None:
        exchange_rate = payment_plan.exchange_rate

        if not payment_plan.is_payment_gateway:
            return  # pragma: no cover

        payment_instructions = payment_plan.splits.filter(sent_to_payment_gateway=True)

        for instruction in payment_instructions:
            with transaction.atomic():
                payments = instruction.split_payment_items.eligible().all().order_by("unicef_id")
                pg_payment_records = self.api.get_records_for_payment_instruction(instruction.id)
                for payment in payments:
                    self.update_payment(
                        payment,
                        pg_payment_records,
                        instruction,
                        payment_plan,
                        exchange_rate,
                    )

        if payment_plan.is_reconciled:
            payment_plan.status_finished()
            payment_plan.save()
            for instruction in payment_instructions:
                self.change_payment_instruction_status(
                    PaymentInstructionStatus.FINALIZED,
                    instruction,
                    validate_response=False,
                )

    def sync_delivery_mechanisms(self) -> None:
        delivery_mechanisms: list[DeliveryMechanismData] = self.api.get_delivery_mechanisms()
        for dm in delivery_mechanisms:
            DeliveryMechanism.objects.update_or_create(
                payment_gateway_id=dm.id,
                defaults={
                    "code": dm.code,
                    "name": dm.name,
                    "transfer_type": dm.transfer_type,
                    "is_active": True,
                    "account_type": (
                        AccountType.objects.get(payment_gateway_id=dm.account_type) if dm.account_type else None
                    ),
                },
            )

    def add_missing_records_to_payment_instructions(self, payment_plan: PaymentPlan) -> None:
        record_ids: list[str] = []
        for payment in payment_plan.eligible_payments.all():
            pg_payment_record = self.api.get_record(payment.id)
            if not pg_payment_record:
                record_ids.append(str(payment.pk))

        if record_ids:
            self.add_records_to_payment_instructions(payment_plan, record_ids)<|MERGE_RESOLUTION|>--- conflicted
+++ resolved
@@ -4,11 +4,8 @@
 import logging
 from typing import Any
 
-<<<<<<< HEAD
 from django.db import transaction
-=======
 from django.db.models import QuerySet
->>>>>>> 11ad6a58
 from django.utils.timezone import now
 from rest_framework import serializers
 
