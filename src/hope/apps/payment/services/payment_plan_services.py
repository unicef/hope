--- conflicted
+++ resolved
@@ -72,11 +72,7 @@
         self.payment_plan = payment_plan
 
         self.action: str | None = None
-<<<<<<< HEAD
-        self.user: "User | None" = None
-=======
         self.user: User | None = None
->>>>>>> 72749178
         self.input_data: dict | None = None
 
     @property
