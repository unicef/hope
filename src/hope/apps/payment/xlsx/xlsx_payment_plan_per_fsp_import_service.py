--- conflicted
+++ resolved
@@ -157,7 +157,6 @@
 
             if delivery_date != payment.delivery_date:
                 self.is_updated = True
-<<<<<<< HEAD
             # convert to date
             delivery_date = delivery_date.date() if isinstance(delivery_date, datetime.datetime) else delivery_date
             if delivery_date > datetime.date.today() or delivery_date < self.payment_plan.program.start_date:
@@ -169,10 +168,7 @@
                         f" and cannot be before Programme's start date",
                     )
                 )
-        except Exception:
-=======
         except ValueError:
->>>>>>> 0554dbff
             self.errors.append(
                 XlsxError(
                     self.sheetname,
