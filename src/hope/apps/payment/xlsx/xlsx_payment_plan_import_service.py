--- conflicted
+++ resolved
@@ -40,10 +40,7 @@
         if self.payment_plan.is_social_worker_program:
             self.headers.remove("household_size")
             self.headers.remove("household_id")
-<<<<<<< HEAD
-=======
             self.headers.remove("collector_id")
->>>>>>> 18e4423f
         else:
             self.headers.remove("individual_id")
 
