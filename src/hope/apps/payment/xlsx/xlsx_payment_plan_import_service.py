from decimal import Decimal
<<<<<<< HEAD
from typing import Union
=======
import io
from typing import TYPE_CHECKING, Union
>>>>>>> e398a216

from django.contrib.admin.options import get_content_type_for_model
from django.utils import timezone
import openpyxl
from openpyxl.cell import Cell

from hope.models.file_temp import FileTemp
from hope.models.payment import Payment
from hope.models.payment_plan import PaymentPlan
from hope.apps.payment.utils import get_quantity_in_usd, to_decimal
from hope.apps.payment.xlsx.base_xlsx_import_service import XlsxImportBaseService
from hope.apps.payment.xlsx.xlsx_error import XlsxError
from hope.apps.payment.xlsx.xlsx_payment_plan_base_service import (
    XlsxPaymentPlanBaseService,
)


Row = tuple[Cell]


class XlsxPaymentPlanImportService(XlsxPaymentPlanBaseService, XlsxImportBaseService):
    COLUMNS_TYPES = ("s", "s", "n", "s", "s", "s", "s", "s", "s", "n", "n", "s", "s")
    BATCH_SIZE = 1000

    def __init__(self, payment_plan: PaymentPlan, file: io.BytesIO) -> None:
        self.payment_plan = payment_plan
        self.file = file
        self.payments_dict: dict[str, Payment] = {
            str(x.unicef_id): x for x in payment_plan.eligible_payments.only("unicef_id", "entitlement_quantity")
        }
        self.errors: list[XlsxError] = []
        self.is_updated = False

    def open_workbook(self) -> openpyxl.Workbook:
        wb = openpyxl.load_workbook(self.file, data_only=True)
        self.wb = wb
        self.ws_payments = wb[self.TITLE]
        return wb

    def validate(self) -> None:
        self._validate_headers()
        self._validate_rows()
        self._validate_imported_file()

    def import_payment_list(self) -> None:
        exchange_rate = self.payment_plan.get_exchange_rate()
        payments_to_save = []

        for row in self.ws_payments.iter_rows(min_row=2):
            if not any(cell.value for cell in row):
                continue
            if payment := self._import_row(row, exchange_rate):
                payments_to_save.append(payment)

            if len(payments_to_save) == self.BATCH_SIZE:
                self._save_payments(payments_to_save)
                payments_to_save = []

        if payments_to_save:
            self._save_payments(payments_to_save)

    def _save_payments(self, payments_to_save: list[Payment]) -> None:
        Payment.objects.bulk_update(
            payments_to_save,
            fields=(
                "entitlement_quantity",
                "entitlement_quantity_usd",
                "entitlement_date",
            ),
        )
        payments_ids = [payment.id for payment in payments_to_save]
        payments = Payment.objects.filter(id__in=payments_ids).select_related("household_snapshot")
        for payment in payments:
            payment.update_signature_hash()
        Payment.objects.bulk_update(payments, fields=("signature_hash",))

    def _validate_headers(self) -> None:
        headers_row = self.ws_payments[1]
        accepted_headers = self.HEADERS
        if len(headers_row) != len(accepted_headers):
            self.errors.append(
                XlsxError(
                    self.TITLE,
                    None,
                    f"Different count of headers. Acceptable headers are: [{accepted_headers}]",
                )
            )
        for column, header in enumerate(headers_row):
            if column >= len(accepted_headers):
                self.errors.append(
                    XlsxError(
                        self.TITLE,
                        header.coordinate,
                        f"Unexpected header {header.value}",
                    )
                )
            elif header.value != accepted_headers[column]:
                self.errors.append(
                    XlsxError(
                        self.TITLE,
                        header.coordinate,
                        f"Unexpected header {header.value} expected {accepted_headers[column]}",
                    )
                )

    def _validate_row_types(self, row: Row) -> None:
        column = 0
        for cell in row:
            if cell.value is None:
                column += 1
                continue
            if column >= len(self.COLUMNS_TYPES):
                break
            if cell.data_type != self.COLUMNS_TYPES[column]:
                readable_cell_error = self.TYPES_READABLE_MAPPING[self.COLUMNS_TYPES[column]]
                self.errors.append(
                    XlsxError(
                        self.TITLE,
                        cell.coordinate,
                        f"Wrong type off cell {readable_cell_error} "
                        f"expected, {self.TYPES_READABLE_MAPPING[cell.data_type]} given.",
                    )
                )
            column += 1

    def _validate_row_number(self, row: Row) -> None:
        column = 0
        for cell in row:
            if cell.value is None:
                column += 1
                continue
            if column >= len(self.COLUMNS_TYPES):
                self.errors.append(
                    XlsxError(
                        self.TITLE,
                        cell.coordinate,
                        "Unexpected value",
                    )
                )
            column += 1

    def _validate_payment_id(self, row: Row, payments_ids: list[str]) -> None:
        cell = row[self.HEADERS.index("payment_id")]
        if cell.value not in payments_ids:
            self.errors.append(
                XlsxError(
                    self.TITLE,
                    cell.coordinate,
                    f"This payment id {cell.value} is not in Payment Plan Payment List",
                )
            )

    def _validate_entitlement(self, row: Row) -> None:
        payment_id = row[self.HEADERS.index("payment_id")].value
        payment = self.payments_dict.get(str(payment_id))
        if payment is None:
            return
        entitlement_amount = row[self.HEADERS.index("entitlement_quantity")].value
        if entitlement_amount is not None and entitlement_amount != "":
            converted_entitlement_amount = to_decimal(str(entitlement_amount)) or Decimal(0.0)
            if converted_entitlement_amount != payment.entitlement_quantity:
                self.is_updated = True

    def _validate_imported_file(self) -> None:
        if not self.is_updated:
            self.errors.append(
                XlsxError(
                    self.TITLE,
                    None,
                    "There aren't any updates in imported file, please add changes and try again",
                )
            )

    def _validate_rows(self) -> None:
        payments_ids = list(self.payments_dict.keys())
        for row in self.ws_payments.iter_rows(min_row=2):
            if not any(cell.value for cell in row):
                continue
            self._validate_row_number(row)
            self._validate_row_types(row)
            self._validate_payment_id(row, payments_ids)
            self._validate_entitlement(row)

    def _import_row(self, row: Row, exchange_rate: float) -> Payment | None:
        payment_id = row[self.HEADERS.index("payment_id")].value
        entitlement_amount = row[self.HEADERS.index("entitlement_quantity")].value

        payment = self.payments_dict.get(str(payment_id))

        if payment is None:
            return None

        if entitlement_amount is not None and entitlement_amount != "":
            converted_entitlement_amount = to_decimal(str(entitlement_amount)) or Decimal(0.0)
            if converted_entitlement_amount != payment.entitlement_quantity:
                entitlement_date = timezone.now()
                entitlement_quantity_usd = get_quantity_in_usd(
                    amount=converted_entitlement_amount,
                    currency=self.payment_plan.currency,
                    exchange_rate=Decimal(exchange_rate) if exchange_rate is not None else 1,
                    currency_exchange_date=self.payment_plan.currency_exchange_date,
                )
                return Payment(
                    id=payment.id,
                    entitlement_quantity=converted_entitlement_amount,
                    entitlement_date=entitlement_date,
                    entitlement_quantity_usd=entitlement_quantity_usd,
                )
        return None

    def create_import_xlsx_file(self, user: Union["User", "AbstractBaseUser", "AnonymousUser"]) -> PaymentPlan:
        # remove old imported file
        self.payment_plan.remove_imported_file()

        # create new imported xlsx file
        xlsx_file = FileTemp.objects.create(
            object_id=self.payment_plan.pk,
            content_type=get_content_type_for_model(self.payment_plan),
            created_by=user,
            file=self.file,
        )

        self.payment_plan.imported_file = xlsx_file
        self.payment_plan.save()

        return self.payment_plan<|MERGE_RESOLUTION|>--- conflicted
+++ resolved
@@ -1,10 +1,6 @@
 from decimal import Decimal
-<<<<<<< HEAD
+import io
 from typing import Union
-=======
-import io
-from typing import TYPE_CHECKING, Union
->>>>>>> e398a216
 
 from django.contrib.admin.options import get_content_type_for_model
 from django.utils import timezone
