--- conflicted
+++ resolved
@@ -17,14 +17,11 @@
 from openpyxl.worksheet.worksheet import Worksheet
 import pyzipper
 
-<<<<<<< HEAD
-=======
 from hope.apps.account.models import User
 from hope.apps.core.field_attributes.core_fields_attributes import (
     FieldFactory,
     get_core_fields_attributes,
 )
->>>>>>> 11ad6a58
 from hope.apps.core.models import FileTemp, FlexibleAttribute
 from hope.apps.payment.models import (
     DeliveryMechanism,
