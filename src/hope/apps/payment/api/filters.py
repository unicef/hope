--- conflicted
+++ resolved
@@ -6,9 +6,6 @@
 
 from hope.apps.core.api.filters import OfficeSearchFilterMixin
 from hope.apps.grievance.models import GrievanceTicket
-<<<<<<< HEAD
-from hope.models import DeliveryMechanism, Payment, PaymentPlan, PaymentVerificationSummary
-=======
 from hope.apps.payment.models import (
     DeliveryMechanism,
     Payment,
@@ -17,7 +14,6 @@
     PaymentVerificationPlan,
     PaymentVerificationSummary,
 )
->>>>>>> 795ae0f8
 
 
 class PaymentPlanFilter(FilterSet):
