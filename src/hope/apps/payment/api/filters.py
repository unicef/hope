from typing import Any

from django.db.models import Q, QuerySet
import django_filters
from django_filters import FilterSet

<<<<<<< HEAD
from hope.models import DeliveryMechanism, PaymentPlan, PaymentVerificationSummary
=======
from hope.apps.core.api.filters import OfficeSearchFilterMixin
from hope.apps.grievance.models import GrievanceTicket
from hope.apps.payment.models import (
    DeliveryMechanism,
    Payment,
    PaymentPlan,
    PaymentVerificationSummary,
)
>>>>>>> 71e389a6


class PaymentPlanFilter(FilterSet):
    search = django_filters.CharFilter(method="search_filter")
    status = django_filters.ChoiceFilter(
        choices=PaymentPlan.Status.choices,
    )
    program = django_filters.CharFilter(method="filter_by_program", help_text="Filter by program slug")
    program_cycle = django_filters.CharFilter(method="filter_by_program_cycle")
    name = django_filters.CharFilter(field_name="name", lookup_expr="startswith")
    fsp = django_filters.CharFilter(field_name="financial_service_provider__name")
    delivery_mechanism = django_filters.ModelMultipleChoiceFilter(
        field_name="delivery_mechanism__code",
        queryset=DeliveryMechanism.objects.all(),
        to_field_name="code",
    )
    payment_verification_summary_status = django_filters.MultipleChoiceFilter(
        field_name="payment_verification_summary__status",
        choices=PaymentVerificationSummary.STATUS_CHOICES,
    )
    program_cycle_start_date = django_filters.DateFilter(field_name="program_cycle__start_date", lookup_expr="gte")
    program_cycle_end_date = django_filters.DateFilter(field_name="program_cycle__end_date", lookup_expr="lte")
    total_entitled_quantity_usd_from = django_filters.NumberFilter(
        field_name="total_entitled_quantity_usd", lookup_expr="gte"
    )
    total_entitled_quantity_usd_to = django_filters.NumberFilter(
        field_name="total_entitled_quantity_usd", lookup_expr="lte"
    )
    start_date = django_filters.DateFilter(field_name="dispersion_start_date", lookup_expr="gte")
    end_date = django_filters.DateFilter(field_name="dispersion_end_date", lookup_expr="lte")

    class Meta:
        model = PaymentPlan
        fields = {
            "total_entitled_quantity": ["gte", "lte"],
            "is_follow_up": ["exact"],
            "updated_at": ["gte", "lte"],
        }

    def filter_by_program(self, qs: QuerySet, name: str, value: str) -> QuerySet:
        return qs.filter(program_cycle__program__slug=value)

    def filter_by_program_cycle(self, qs: QuerySet, name: str, value: str) -> QuerySet:
        return qs.filter(program_cycle_id=value)

    def search_filter(self, qs: QuerySet, name: str, value: str) -> "QuerySet[PaymentPlan]":
        return qs.filter(Q(id__icontains=value) | Q(unicef_id__icontains=value) | Q(name__istartswith=value))


class TargetPopulationFilter(PaymentPlanFilter):
    status = django_filters.ChoiceFilter(
        method="filter_by_status",
        choices=PaymentPlan.Status.choices + [("ASSIGNED", "Assigned")],
    )

    class Meta:
        model = PaymentPlan
        fields = {
            "created_at": ["gte", "lte"],
            "total_households_count": ["gte", "lte"],
            "total_individuals_count": ["gte", "lte"],
            "updated_at": ["gte", "lte"],
        }

    @staticmethod
    def filter_by_status(queryset: "QuerySet", model_field: str, value: Any) -> "QuerySet":
        # assigned TP statuses
        is_assigned = [
            PaymentPlan.Status.PREPARING.value,
            PaymentPlan.Status.OPEN.value,
            PaymentPlan.Status.LOCKED.value,
            PaymentPlan.Status.LOCKED_FSP.value,
            PaymentPlan.Status.IN_APPROVAL.value,
            PaymentPlan.Status.IN_AUTHORIZATION.value,
            PaymentPlan.Status.IN_REVIEW.value,
            PaymentPlan.Status.ACCEPTED.value,
            PaymentPlan.Status.FINISHED.value,
        ]
        value_list = is_assigned if value == "ASSIGNED" else [value]
        return queryset.filter(status__in=value_list)


class PaymentPlanOfficeSearchFilter(OfficeSearchFilterMixin, PaymentPlanFilter):
    class Meta(PaymentPlanFilter.Meta):
        pass

    def filter_by_payment_plan_for_office_search(self, queryset: QuerySet, unicef_id: str) -> QuerySet:
        return queryset.filter(unicef_id=unicef_id)

    def filter_by_household_for_office_search(self, queryset: QuerySet, unicef_id: str) -> QuerySet:
        return queryset.filter(payment_items__household__unicef_id=unicef_id).distinct()

    def filter_by_individual_for_office_search(self, queryset: QuerySet, unicef_id: str) -> QuerySet:
        return queryset.filter(payment_items__head_of_household__unicef_id=unicef_id).distinct()

    def filter_by_payment_for_office_search(self, queryset: QuerySet, unicef_id: str) -> QuerySet:
        return queryset.filter(payment_items__unicef_id=unicef_id).distinct()


class PaymentOfficeSearchFilter(OfficeSearchFilterMixin, FilterSet):
    class Meta:
        model = Payment
        fields = []

    def filter_by_payment_for_office_search(self, queryset: QuerySet, unicef_id: str) -> QuerySet:
        return queryset.filter(unicef_id=unicef_id)

    def filter_by_household_for_office_search(self, queryset: QuerySet, unicef_id: str) -> QuerySet:
        return queryset.filter(household__unicef_id=unicef_id)

    def filter_by_individual_for_office_search(self, queryset: QuerySet, unicef_id: str) -> QuerySet:
        return queryset.filter(head_of_household__unicef_id=unicef_id)

    def filter_by_payment_plan_for_office_search(self, queryset: QuerySet, unicef_id: str) -> QuerySet:
        return queryset.filter(parent__unicef_id=unicef_id)

    def filter_by_grievance_for_office_search(self, queryset: QuerySet, unicef_id: str) -> QuerySet:
        try:
            ticket = GrievanceTicket.objects.get(unicef_id=unicef_id)
        except GrievanceTicket.DoesNotExist:
            return queryset.none()

        payment_ids = set()

        for ticket_type, lookups in GrievanceTicket.SEARCH_TICKET_TYPES_LOOKUPS.items():
            if (
                "payment_record" in lookups
                and hasattr(ticket, ticket_type)
                and (details := getattr(ticket, ticket_type))
            ):
                payment_field = lookups["payment_record"]
                obj = details
                for field in payment_field.split("__"):
                    obj = getattr(obj, field, None)
                    if obj is None:
                        break
                if obj and hasattr(obj, "id"):
                    payment_ids.add(obj.id)

        if payment_ids:
            return queryset.filter(id__in=payment_ids)

        return queryset.none()<|MERGE_RESOLUTION|>--- conflicted
+++ resolved
@@ -4,18 +4,9 @@
 import django_filters
 from django_filters import FilterSet
 
-<<<<<<< HEAD
-from hope.models import DeliveryMechanism, PaymentPlan, PaymentVerificationSummary
-=======
 from hope.apps.core.api.filters import OfficeSearchFilterMixin
 from hope.apps.grievance.models import GrievanceTicket
-from hope.apps.payment.models import (
-    DeliveryMechanism,
-    Payment,
-    PaymentPlan,
-    PaymentVerificationSummary,
-)
->>>>>>> 71e389a6
+from hope.models import DeliveryMechanism, Payment, PaymentPlan, PaymentVerificationSummary
 
 
 class PaymentPlanFilter(FilterSet):
