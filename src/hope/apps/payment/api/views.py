--- conflicted
+++ resolved
@@ -10,15 +10,10 @@
 from django.db.models import Exists, OuterRef, Prefetch, Q, QuerySet
 from django.http import FileResponse
 from django.utils import timezone
-from django_filters import rest_framework as filters
-<<<<<<< HEAD
+from django_filters import  rest_framework as filters
+from django_filters.rest_framework import DjangoFilterBackend
 from drf_spectacular.utils import OpenApiParameter, extend_schema, inline_serializer
 from rest_framework import mixins, serializers, status
-=======
-from django_filters.rest_framework import DjangoFilterBackend
-from drf_spectacular.utils import extend_schema
-from rest_framework import mixins, status
->>>>>>> 71e389a6
 from rest_framework.decorators import action, api_view, permission_classes
 from rest_framework.exceptions import PermissionDenied, ValidationError
 from rest_framework.filters import OrderingFilter, SearchFilter
@@ -48,16 +43,13 @@
     PaymentPlanListKeyConstructor,
     TargetPopulationListKeyConstructor,
 )
-<<<<<<< HEAD
-from hope.apps.payment.api.filters import PaymentPlanFilter, PendingPaymentFilter, TargetPopulationFilter
-=======
 from hope.apps.payment.api.filters import (
     PaymentOfficeSearchFilter,
     PaymentPlanFilter,
     PaymentPlanOfficeSearchFilter,
+    PendingPaymentFilter,
     TargetPopulationFilter,
 )
->>>>>>> 71e389a6
 from hope.apps.payment.api.serializers import (
     AcceptanceProcessSerializer,
     ApplyEngineFormulaSerializer,
