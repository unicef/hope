--- conflicted
+++ resolved
@@ -82,21 +82,6 @@
     payment_plan_exclude_beneficiaries,
     payment_plan_full_rebuild,
 )
-<<<<<<< HEAD
-=======
-from hope.apps.payment.models import (
-    DeliveryMechanism,
-    DeliveryMechanismConfig,
-    FinancialServiceProvider,
-    FinancialServiceProviderXlsxTemplate,
-    Payment,
-    PaymentPlan,
-    PaymentPlanSplit,
-    PaymentPlanSupportingDocument,
-    PaymentVerification,
-    PaymentVerificationPlan,
-)
->>>>>>> 09fa79ef
 from hope.apps.payment.services.mark_as_failed import (
     mark_as_failed,
     revert_mark_as_failed,
@@ -123,6 +108,7 @@
 from hope.models import (
     BusinessArea,
     DeliveryMechanism,
+    DeliveryMechanismConfig,
     FinancialServiceProvider,
     FinancialServiceProviderXlsxTemplate,
     Individual,
