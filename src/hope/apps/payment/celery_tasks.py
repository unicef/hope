import datetime
import logging
from typing import Any

from celery.exceptions import MaxRetriesExceededError
from concurrency.api import disable_concurrency
from django.contrib.admin.options import get_content_type_for_model
from django.core.cache import cache
from django.core.exceptions import ValidationError
from django.core.files.base import ContentFile
from django.db import transaction
from django.shortcuts import get_object_or_404
from django.utils import timezone

from hope.apps.core.celery import app
from hope.apps.core.services.rapid_pro.api import RapidProAPI
from hope.apps.core.utils import (
    send_email_notification,
    send_email_notification_on_commit,
)
from hope.apps.payment.pdf.payment_plan_export_pdf_service import (
    PaymentPlanPDFExportService,
)
from hope.apps.payment.utils import (
    calculate_counts,
    from_received_to_status,
    generate_cache_key,
    get_quantity_in_usd,
    normalize_score,
)
from hope.apps.payment.xlsx.xlsx_payment_plan_per_fsp_import_service import (
    XlsxPaymentPlanImportPerFspService,
)
from hope.apps.payment.xlsx.xlsx_verification_export_service import (
    XlsxVerificationExportService,
)
from hope.apps.utils.logs import log_start_and_end
from hope.apps.utils.phone import is_valid_phone_number
from hope.apps.utils.sentry import sentry_tags, set_sentry_business_area_tag

logger = logging.getLogger(__name__)


@app.task(bind=True, default_retry_delay=60, max_retries=3)
@log_start_and_end
@sentry_tags
def get_sync_run_rapid_pro_task(self: Any) -> None:
    try:
        CheckRapidProVerificationTask().execute()
    except Exception as e:
        logger.exception(e)
        raise self.retry(exc=e)


@app.task(bind=True, default_retry_delay=60, max_retries=3)
@log_start_and_end
@sentry_tags
def create_payment_verification_plan_xlsx(self: Any, payment_verification_plan_id: str, user_id: str) -> None:
    from hope.models import PaymentVerificationPlan, User

    try:
        user = User.objects.get(pk=user_id)
        payment_verification_plan = PaymentVerificationPlan.objects.get(id=payment_verification_plan_id)

        set_sentry_business_area_tag(payment_verification_plan.business_area.name)

        service = XlsxVerificationExportService(payment_verification_plan)
        # if no file will start creating it
        if not payment_verification_plan.has_xlsx_payment_verification_plan_file:
            service.save_xlsx_file(user)

        payment_verification_plan.xlsx_file_exporting = False
        payment_verification_plan.save()

        if payment_verification_plan.business_area.enable_email_notification:
            send_email_notification(service, user)

    except Exception as e:
        logger.exception(e)
        raise self.retry(exc=e)


@app.task(bind=True, default_retry_delay=60, max_retries=3)
@log_start_and_end
@sentry_tags
def remove_old_cash_plan_payment_verification_xls(self: Any, past_days: int = 30) -> None:
    """Remove old Payment Verification report XLSX files."""
    from django.contrib.contenttypes.models import ContentType

    from hope.models import FileTemp

    try:
        days = datetime.datetime.now() - datetime.timedelta(days=past_days)
        ct = ContentType.objects.get(app_label="payment", model="paymentverificationplan")
        files_qs = FileTemp.objects.filter(content_type=ct, created__lte=days)
        if files_qs:
            for obj in files_qs:
                obj.file.delete(save=False)
                obj.delete()

            logger.info(f"Removed old xlsx files for PaymentVerificationPlan: {files_qs.count()}")

    except Exception as e:
        logger.exception(e)
        raise self.retry(exc=e)


@app.task(bind=True, default_retry_delay=60, max_retries=3)
@log_start_and_end
@sentry_tags
def create_payment_plan_payment_list_xlsx(self: Any, payment_plan_id: str, user_id: str) -> None:
    try:
        from hope.apps.payment.xlsx.xlsx_payment_plan_export_service import (
            XlsxPaymentPlanExportService,
        )
        from hope.models import PaymentPlan, User

        user = User.objects.get(pk=user_id)
        payment_plan = PaymentPlan.objects.get(id=payment_plan_id)
        set_sentry_business_area_tag(payment_plan.business_area.name)
        try:
            with transaction.atomic():
                # regenerate always xlsx
                service = XlsxPaymentPlanExportService(payment_plan)
                service.save_xlsx_file(user)
                payment_plan.background_action_status_none()
                payment_plan.save()

                if payment_plan.business_area.enable_email_notification:
                    send_email_notification_on_commit(service, user)

        except Exception as e:  # pragma: no cover
            logger.exception("Create Payment Plan Generate XLSX Error")
            try:
                raise self.retry(exc=e)
            except MaxRetriesExceededError:
                payment_plan.background_action_status_xlsx_export_error()
                payment_plan.save(update_fields=["background_action_status", "updated_at"])
                raise

    except Exception as e:
        logger.exception("Create Payment Plan List XLSX Error")
        raise self.retry(exc=e)


@app.task(bind=True, default_retry_delay=60, max_retries=3)
@log_start_and_end
@sentry_tags
def create_payment_plan_payment_list_xlsx_per_fsp(
    self: Any,
    payment_plan_id: str,
    user_id: str,
    fsp_xlsx_template_id: str | None = None,
) -> None:
    with cache.lock(
        f"create_payment_plan_payment_list_xlsx_per_fsp_{payment_plan_id}",
        blocking_timeout=60 * 10,
        timeout=60 * 60 * 2,
    ):
        try:
            from hope.apps.payment.xlsx.xlsx_payment_plan_export_per_fsp_service import (
                XlsxPaymentPlanExportPerFspService,
            )
            from hope.models import PaymentPlan, User

            user = User.objects.get(pk=user_id)
            payment_plan = PaymentPlan.objects.get(id=payment_plan_id)
            set_sentry_business_area_tag(payment_plan.business_area.name)
            try:
                service = XlsxPaymentPlanExportPerFspService(payment_plan, fsp_xlsx_template_id)

                if service.payment_generate_token_and_order_numbers:
                    with (
                        cache.lock(
                            f"payment_plan_generate_token_and_order_numbers_{str(payment_plan.program.id)}",
                            blocking_timeout=60 * 10,
                            timeout=60 * 20,
                        ),
                        transaction.atomic(),
                    ):
                        service.generate_token_and_order_numbers(
                            payment_plan.eligible_payments.all(), payment_plan.program
                        )

                service.export_per_fsp(user)

                if payment_plan.business_area.enable_email_notification:
                    send_email_notification(service, user)
                    if fsp_xlsx_template_id:
                        service.send_email_with_passwords(user, payment_plan)

            except Exception as e:  # pragma: no cover
                logger.exception("Create Payment Plan Generate XLSX Per FSP Error")
                # If this was the last allowed attempt, mark error and let the task fail.
                try:
                    raise self.retry(exc=e)
                except MaxRetriesExceededError:
                    payment_plan.background_action_status_xlsx_export_error()
                    payment_plan.save(update_fields=["background_action_status", "updated_at"])
                    raise

        except Exception as e:
            logger.exception("Create Payment Plan List XLSX Per FSP Error")
            raise self.retry(exc=e)


@app.task(bind=True, default_retry_delay=60, max_retries=3)
@log_start_and_end
@sentry_tags
def send_payment_plan_payment_list_xlsx_per_fsp_password(
    self: Any,
    payment_plan_id: str,
    user_id: str,
) -> None:
    try:
        from hope.apps.payment.xlsx.xlsx_payment_plan_export_per_fsp_service import (
            XlsxPaymentPlanExportPerFspService,
        )
        from hope.models import PaymentPlan, User

        user: User = User.objects.get(pk=user_id)
        payment_plan = get_object_or_404(PaymentPlan, id=payment_plan_id)
        set_sentry_business_area_tag(payment_plan.business_area.name)
        XlsxPaymentPlanExportPerFspService.send_email_with_passwords(user, payment_plan)

    except Exception as e:
        logger.exception("Send Payment Plan List XLSX Per FSP Password Error")
        raise self.retry(exc=e)


@app.task(bind=True, default_retry_delay=60, max_retries=3)
@log_start_and_end
@sentry_tags
def import_payment_plan_payment_list_from_xlsx(self: Any, payment_plan_id: str) -> None:
    try:
        from hope.apps.payment.xlsx.xlsx_payment_plan_import_service import (
            XlsxPaymentPlanImportService,
        )
<<<<<<< HEAD
        from hope.apps.program.utils import increment_program_cycle_list_version_cache
        from hope.models import PaymentPlan
=======
>>>>>>> 9fe254c2

        payment_plan = PaymentPlan.objects.get(id=payment_plan_id)
        set_sentry_business_area_tag(payment_plan.business_area.name)

        if not payment_plan.imported_file:
            raise Exception(
                f"Error import from xlsx, file does not exist for Payment Plan ID {payment_plan.unicef_id}."
            )

        service = XlsxPaymentPlanImportService(payment_plan, payment_plan.imported_file.file)
        service.open_workbook()
        try:
            with transaction.atomic():
                service.import_payment_list()
                payment_plan.imported_file_date = timezone.now()
                payment_plan.background_action_status_none()
                payment_plan.remove_export_files()
                payment_plan.save()
                payment_plan.update_money_fields()

            # invalidate cache for program cycle list
            payment_plan.program_cycle.save()
        except Exception as e:
            logger.exception("PaymentPlan Error import from xlsx")
            payment_plan.background_action_status_xlsx_import_error()
            payment_plan.save()
            raise self.retry(exc=e)

    except Exception as e:
        logger.exception("PaymentPlan Unexpected Error import from xlsx")
        raise self.retry(exc=e)


@app.task(bind=True, default_retry_delay=60, max_retries=3)
@log_start_and_end
@sentry_tags
def import_payment_plan_payment_list_per_fsp_from_xlsx(self: Any, payment_plan_id: str) -> bool:
    try:
        from hope.apps.payment.services.payment_plan_services import PaymentPlanService
<<<<<<< HEAD
        from hope.apps.program.utils import increment_program_cycle_list_version_cache
        from hope.models import PaymentPlan
=======
>>>>>>> 9fe254c2

        payment_plan = PaymentPlan.objects.get(id=payment_plan_id)
        set_sentry_business_area_tag(payment_plan.business_area.name)
        try:
            file_xlsx = payment_plan.reconciliation_import_file.file
            service = XlsxPaymentPlanImportPerFspService(payment_plan, file_xlsx)
            service.open_workbook()
            with transaction.atomic():
                service.import_payment_list()
                payment_plan.remove_export_files()
                payment_plan.background_action_status_none()
                payment_plan.update_money_fields()

                if payment_plan.is_reconciled and payment_plan.status == PaymentPlan.Status.ACCEPTED:
                    payment_plan.status_finished()

                payment_plan.save()

                # invalidate  cache for program cycle list
                payment_plan.program_cycle.save()

                logger.info(f"Scheduled update payments signature for payment plan {payment_plan_id}")

                # started update signature for payments sync because we want to be sure that this is atomic
                PaymentPlanService(payment_plan).recalculate_signatures_in_batch()

        except Exception as e:
            logger.exception("Unexpected error during xlsx per fsp import")
            payment_plan.background_action_status_xlsx_import_error()
            payment_plan.save()
            raise self.retry(exc=e)

    except Exception as e:
        logger.exception(e)
        raise self.retry(exc=e)
    return True


@app.task(bind=True, default_retry_delay=60, max_retries=3)
@log_start_and_end
@sentry_tags
def payment_plan_apply_engine_rule(self: Any, payment_plan_id: str, engine_rule_id: str) -> None:
<<<<<<< HEAD
    from hope.apps.program.utils import increment_program_cycle_list_version_cache
    from hope.models import Payment, PaymentPlan, Rule, RuleCommit
=======
    from hope.apps.payment.models import Payment, PaymentPlan
    from hope.apps.steficon.models import Rule, RuleCommit
>>>>>>> 9fe254c2

    bulk_size = 1000

    payment_plan = get_object_or_404(PaymentPlan, id=payment_plan_id)
    set_sentry_business_area_tag(payment_plan.business_area.name)
    engine_rule = get_object_or_404(Rule, id=engine_rule_id)
    rule: RuleCommit | None = engine_rule.latest
    if not rule:
        logger.error("PaymentPlan Run Engine Rule Error no RuleCommit")
        payment_plan.background_action_status_steficon_error()
        payment_plan.save(update_fields=["background_action_status"])
        return

    if rule.id != payment_plan.steficon_rule_id:
        payment_plan.steficon_rule = rule
        payment_plan.save(update_fields=["steficon_rule"])

    try:
        now = timezone.now()
        qs = payment_plan.eligible_payments.select_related("household").only(
            "id",
            "household",  # for rule.execute input
            "entitlement_quantity",
            "entitlement_quantity_usd",
            "entitlement_date",
        )

        pp_currency = payment_plan.currency
        pp_exchange_rate = payment_plan.exchange_rate
        pp_currency_exchange_date = payment_plan.currency_exchange_date

        updates_buffer = []
        with transaction.atomic():
            for payment in qs.iterator(chunk_size=bulk_size):
                result = rule.execute({"household": payment.household, "payment_plan": payment_plan})

                payment.entitlement_quantity = result.value
                payment.entitlement_quantity_usd = get_quantity_in_usd(
                    amount=result.value,
                    currency=pp_currency,
                    exchange_rate=pp_exchange_rate,
                    currency_exchange_date=pp_currency_exchange_date,
                )
                payment.entitlement_date = now
                updates_buffer.append(payment)
                # Flush in chunks to keep memory and row locks under control
                if len(updates_buffer) >= bulk_size:  # pragma: no cover
                    Payment.signature_manager.bulk_update_with_signature(
                        updates_buffer,
                        ["entitlement_quantity", "entitlement_date", "entitlement_quantity_usd"],
                    )
                    updates_buffer.clear()

            if updates_buffer:
                Payment.signature_manager.bulk_update_with_signature(
                    updates_buffer,
                    ["entitlement_quantity", "entitlement_date", "entitlement_quantity_usd"],
                )

            payment_plan.steficon_applied_date = now
            payment_plan.background_action_status_none()
            with disable_concurrency(payment_plan):
                payment_plan.remove_export_files()
                payment_plan.remove_imported_file()
                payment_plan.save()
                payment_plan.update_money_fields()

        # invalidate cache for program cycle list
        payment_plan.program_cycle.save()

    except Exception as e:
        logger.exception("PaymentPlan Run Engine Rule Error")
        payment_plan.background_action_status_steficon_error()
        payment_plan.save()
        raise self.retry(exc=e)


@app.task(bind=True, default_retry_delay=60, max_retries=3)
@log_start_and_end
@sentry_tags
def update_exchange_rate_on_release_payments(self: Any, payment_plan_id: str) -> None:
<<<<<<< HEAD
    from hope.apps.program.utils import increment_program_cycle_list_version_cache
    from hope.models import Payment, PaymentPlan
=======
    from hope.apps.payment.models import Payment, PaymentPlan
>>>>>>> 9fe254c2

    payment_plan = get_object_or_404(PaymentPlan, id=payment_plan_id)
    set_sentry_business_area_tag(payment_plan.business_area.name)
    try:
        payment_plan.exchange_rate = payment_plan.get_exchange_rate()
        payment_plan.save(update_fields=["exchange_rate"])
        payment_plan.refresh_from_db(fields=["exchange_rate"])
        updates = []
        with transaction.atomic():
            for payment in payment_plan.eligible_payments:
                payment.entitlement_quantity_usd = get_quantity_in_usd(
                    amount=payment.entitlement_quantity,
                    currency=payment_plan.currency,
                    exchange_rate=payment_plan.exchange_rate,
                    currency_exchange_date=payment_plan.currency_exchange_date,
                )
                updates.append(payment)
            Payment.objects.bulk_update(updates, ["entitlement_quantity_usd"])
            payment_plan.update_money_fields()

            # invalidate cache for program cycle list
            payment_plan.program_cycle.save()

    except Exception as e:
        logger.exception("PaymentPlan Update Exchange Rate On Release Payments Error")
        raise self.retry(exc=e)


@app.task(bind=True, default_retry_delay=60, max_retries=3)
@log_start_and_end
@sentry_tags
def remove_old_payment_plan_payment_list_xlsx(self: Any, past_days: int = 30) -> None:
    """Remove old Payment Plan Payment List XLSX files."""
    try:
        from hope.models import FileTemp, PaymentPlan

        days = datetime.datetime.now() - datetime.timedelta(days=past_days)
        file_qs = FileTemp.objects.filter(content_type=get_content_type_for_model(PaymentPlan), created__lte=days)
        if file_qs:
            for xlsx_obj in file_qs:
                xlsx_obj.file.delete(save=False)
                xlsx_obj.delete()

            logger.info(f"Removed old FileTemp: {file_qs.count()}")

    except Exception as e:
        logger.exception("Remove old Payment Plan Payment List Error")
        raise self.retry(exc=e)


@app.task(bind=True, default_retry_delay=60, max_retries=3)
@log_start_and_end
@sentry_tags
def prepare_payment_plan_task(self: Any, payment_plan_id: str) -> bool:
    from hope.apps.payment.services.payment_plan_services import PaymentPlanService
    from hope.models import PaymentPlan

    cache_key = generate_cache_key(
        {
            "task_name": "prepare_payment_plan_task",
            "payment_plan_id": payment_plan_id,
        }
    )
    if cache.get(cache_key):
        logger.info(f"Task prepare_payment_plan_task with payment_plan_id {payment_plan_id} already running.")
        return False

    # 10 hours timeout
    cache.set(cache_key, True, timeout=60 * 60 * 10)
    payment_plan = get_object_or_404(PaymentPlan, id=payment_plan_id)

    try:
        # double check Payment Plan status
        if payment_plan.status != PaymentPlan.Status.TP_OPEN:
            logger.info(f"The Payment Plan must have the status {PaymentPlan.Status.TP_OPEN}.")
            return False
        with transaction.atomic():
            payment_plan.build_status_building()
            payment_plan.save(update_fields=("build_status", "built_at"))
            set_sentry_business_area_tag(payment_plan.business_area.name)

            PaymentPlanService.create_payments(payment_plan)
            payment_plan.update_population_count_fields()
            payment_plan.build_status_ok()
            payment_plan.save(update_fields=("build_status", "built_at"))
    except Exception as e:
        payment_plan.build_status_failed()
        payment_plan.save(update_fields=("build_status", "built_at"))
        logger.exception("Prepare Payment Plan Error")
        raise self.retry(exc=e) from e

    finally:
        cache.delete(cache_key)

    return True


@app.task(bind=True, default_retry_delay=60, max_retries=3)
@log_start_and_end
@sentry_tags
def prepare_follow_up_payment_plan_task(self: Any, payment_plan_id: str) -> bool:
    try:
        from hope.apps.payment.services.payment_plan_services import PaymentPlanService
<<<<<<< HEAD
        from hope.apps.program.utils import increment_program_cycle_list_version_cache
        from hope.models import PaymentPlan
=======
>>>>>>> 9fe254c2

        payment_plan = PaymentPlan.objects.get(id=payment_plan_id)
        set_sentry_business_area_tag(payment_plan.business_area.name)

        PaymentPlanService(payment_plan=payment_plan).create_follow_up_payments()
        payment_plan.refresh_from_db()
        payment_plan.update_population_count_fields()
        payment_plan.update_money_fields()

        # invalidate cache for program cycle list
        payment_plan.program_cycle.save()
    except Exception as e:
        logger.exception("Prepare Follow Up Payment Plan Error")
        raise self.retry(exc=e) from e

    return True


@app.task(bind=True, default_retry_delay=60, max_retries=3)
@log_start_and_end
@sentry_tags
def payment_plan_exclude_beneficiaries(
    self: Any,
    payment_plan_id: str,
    excluding_hh_or_ind_ids: list[str | None],
    exclusion_reason: str | None = "",
) -> None:
    try:
        from django.db.models import Q

<<<<<<< HEAD
        from hope.apps.program.utils import increment_program_cycle_list_version_cache
        from hope.models import Payment, PaymentPlan
=======
        from hope.apps.payment.models import Payment, PaymentPlan
>>>>>>> 9fe254c2

        payment_plan = PaymentPlan.objects.select_related("program_cycle__program").get(id=payment_plan_id)
        # for social worker program exclude Individual unicef_id
        is_social_worker_program = payment_plan.program_cycle.program.is_social_worker_program
        set_sentry_business_area_tag(payment_plan.business_area.name)
        pp_payment_items = payment_plan.payment_items.select_related("household")
        payment_plan_title = "Follow-up Payment Plan" if payment_plan.is_follow_up else "Payment Plan"
        error_msg, info_msg = [], []
        filter_key = "household__individuals__unicef_id" if is_social_worker_program else "household__unicef_id"

        try:
            for unicef_id in excluding_hh_or_ind_ids:
                if not pp_payment_items.filter(**{f"{filter_key}": unicef_id}).exists():
                    # add only notice for user and ignore this id
                    info_msg.append(f"Beneficiary with ID {unicef_id} is not part of this {payment_plan_title}.")
                    # remove wrong ID from the list because later will compare number of HHs with .eligible_payments()
                    excluding_hh_or_ind_ids.remove(unicef_id)

            # for Locked PaymentPlan we check if all HHs are not removed from PP
            if (
                payment_plan.status == PaymentPlan.Status.LOCKED
                and len(excluding_hh_or_ind_ids) >= pp_payment_items.count()
            ):
                error_msg.append(f"Households cannot be entirely excluded from the {payment_plan_title}.")

            payments_for_undo_exclude = pp_payment_items.filter(excluded=True).exclude(
                **{f"{filter_key}__in": excluding_hh_or_ind_ids}
            )
            undo_exclude_hh_ids = payments_for_undo_exclude.values_list(filter_key, flat=True)

            # check if hard conflicts exists in other Payments for undo exclude HH
            error_msg += [
                (
                    f"It is not possible to undo exclude Beneficiary with ID {unicef_id} because of hard conflict(s) "
                    f"with other {payment_plan_title}(s)."
                )
                for unicef_id in undo_exclude_hh_ids
                if (
                    Payment.objects.exclude(parent__id=payment_plan.pk)
                    .filter(
                        parent__program_cycle_id=payment_plan.program_cycle_id
                    )  # check only Payments in the same program cycle
                    .filter(
                        Q(parent__program_cycle__start_date__lte=payment_plan.program_cycle.end_date)
                        & Q(parent__program_cycle__end_date__gte=payment_plan.program_cycle.start_date),
                        ~Q(parent__status=PaymentPlan.Status.OPEN),
                        Q(**{filter_key: unicef_id}) & Q(conflicted=False),
                    )
                    .exists()
                )
            ]

            payment_plan.exclusion_reason = exclusion_reason

            if error_msg:
                payment_plan.background_action_status_exclude_beneficiaries_error()
                payment_plan.exclude_household_error = str([*error_msg, *info_msg])
                payment_plan.save(
                    update_fields=[
                        "exclusion_reason",
                        "exclude_household_error",
                        "background_action_status",
                    ]
                )
                raise ValidationError("Payment Plan Exclude Beneficiaries Validation Error with Beneficiaries List")

            payments_for_exclude = payment_plan.eligible_payments.filter(
                **{f"{filter_key}__in": excluding_hh_or_ind_ids}
            )

            payments_for_exclude.update(excluded=True)
            payments_for_undo_exclude.update(excluded=False)

            payment_plan.update_population_count_fields()
            payment_plan.update_money_fields()

            payment_plan.background_action_status_none()
            payment_plan.exclude_household_error = str(info_msg or "")
            payment_plan.save(
                update_fields=[
                    "exclusion_reason",
                    "background_action_status",
                    "exclude_household_error",
                ]
            )
            # invalidate cache for program cycle list
            payment_plan.program_cycle.save()
        except Exception as e:
            logger.exception("Payment Plan Exclude Beneficiaries Error with excluding method. \n" + str(e))
            payment_plan.background_action_status_exclude_beneficiaries_error()

            if error_msg:
                payment_plan.exclude_household_error = str([*error_msg, *info_msg])
            payment_plan.save(
                update_fields=[
                    "exclusion_reason",
                    "background_action_status",
                    "exclude_household_error",
                ]
            )

    except Exception as e:
        logger.exception("Payment Plan Excluding Beneficiaries Error with celery task. \n" + str(e))
        raise self.retry(exc=e)


@app.task(bind=True, default_retry_delay=60, max_retries=3)
@log_start_and_end
@sentry_tags
def export_pdf_payment_plan_summary(self: Any, payment_plan_id: str, user_id: str) -> None:
    """Create PDF file with summary and sent an email to request user."""
    try:
        from hope.models import FileTemp, PaymentPlan, User

        payment_plan = PaymentPlan.objects.get(id=payment_plan_id)
        set_sentry_business_area_tag(payment_plan.business_area.name)
        user = User.objects.get(pk=user_id)

        with transaction.atomic():
            # regenerate PDF always
            # remove old export_pdf_file_summary
            if payment_plan.export_pdf_file_summary:
                payment_plan.export_pdf_file_summary.file.delete()
                payment_plan.export_pdf_file_summary.delete()
                payment_plan.export_pdf_file_summary = None

            service = PaymentPlanPDFExportService(payment_plan)
            pdf, filename = service.generate_pdf_summary()

            file_pdf_obj = FileTemp(
                object_id=payment_plan.pk,
                content_type=get_content_type_for_model(payment_plan),
                created_by=user,
            )
            file_pdf_obj.file.save(filename, ContentFile(pdf))

            payment_plan.export_pdf_file_summary = file_pdf_obj
            payment_plan.save()

            if payment_plan.business_area.enable_email_notification:
                send_email_notification_on_commit(service, user)

    except Exception as e:
        logger.exception("Export PDF Payment Plan Summary Error")
        raise self.retry(exc=e)


@app.task(bind=True, default_retry_delay=60, max_retries=3)
@log_start_and_end
@sentry_tags
def periodic_sync_payment_gateway_fsp(self: Any) -> None:  # pragma: no cover
    from hope.apps.payment.services.payment_gateway import PaymentGatewayAPI

    try:
        from hope.apps.payment.services.payment_gateway import PaymentGatewayService

        PaymentGatewayService().sync_fsps()
    except PaymentGatewayAPI.PaymentGatewayMissingAPICredentialsError:
        return
    except Exception as e:
        logger.exception(e)
        raise self.retry(exc=e)


@app.task(bind=True, default_retry_delay=60, max_retries=3)
@log_start_and_end
@sentry_tags
def periodic_sync_payment_gateway_account_types(self: Any) -> None:  # pragma: no cover
    from hope.apps.payment.services.payment_gateway import PaymentGatewayAPI

    try:
        from hope.apps.payment.services.payment_gateway import PaymentGatewayService

        PaymentGatewayService().sync_account_types()
    except PaymentGatewayAPI.PaymentGatewayMissingAPICredentialsError:
        return
    except Exception as e:
        logger.exception(e)
        raise self.retry(exc=e)


@app.task(bind=True)
@log_start_and_end
@sentry_tags
def send_to_payment_gateway(self: Any, payment_plan_id: str, user_id: str) -> None:
    from hope.apps.payment.services.payment_gateway import PaymentGatewayService
    from hope.models import PaymentPlan, User

    try:
        payment_plan = PaymentPlan.objects.get(id=payment_plan_id)
        set_sentry_business_area_tag(payment_plan.business_area.name)
        user = User.objects.get(pk=user_id)

        payment_plan.background_action_status_send_to_payment_gateway()
        payment_plan.save(update_fields=["background_action_status"])

        PaymentGatewayService().create_payment_instructions(payment_plan, user.email)
        PaymentGatewayService().add_records_to_payment_instructions(payment_plan)

        payment_plan.background_action_status_none()
        payment_plan.save(update_fields=["background_action_status"])
    except Exception:
        msg = "Error while sending to Payment Gateway"
        logger.exception(msg)
        payment_plan.background_action_status_send_to_payment_gateway_error()
        payment_plan.save(update_fields=["background_action_status"])


@app.task(bind=True, default_retry_delay=60, max_retries=3)
@log_start_and_end
@sentry_tags
def periodic_sync_payment_gateway_records(self: Any) -> None:
    from hope.apps.payment.services.payment_gateway import PaymentGatewayAPI

    try:
        from hope.apps.payment.services.payment_gateway import PaymentGatewayService

        PaymentGatewayService().sync_records()
    except PaymentGatewayAPI.PaymentGatewayMissingAPICredentialsError:
        return
    except Exception as e:
        logger.exception(e)
        raise self.retry(exc=e)


@app.task(bind=True)
@log_start_and_end
@sentry_tags
def send_payment_notification_emails(
    self: Any,
    payment_plan_id: str,
    action: str,
    action_user_id: str,
    action_date_formatted: str,
) -> None:
    from hope.apps.payment.notifications import PaymentNotification
    from hope.models import PaymentPlan, User

    try:
        payment_plan = PaymentPlan.objects.get(id=payment_plan_id)
        action_user = User.objects.get(id=action_user_id)
        set_sentry_business_area_tag(payment_plan.business_area.name)
        PaymentNotification(payment_plan, action, action_user, action_date_formatted).send_email_notification()
    except Exception as e:
        logger.exception(e)


@app.task(bind=True, default_retry_delay=60, max_retries=3)
@log_start_and_end
@sentry_tags
def periodic_sync_payment_gateway_delivery_mechanisms(self: Any) -> None:
    from hope.apps.payment.services.payment_gateway import PaymentGatewayAPI

    try:
        from hope.apps.payment.services.payment_gateway import PaymentGatewayService

        PaymentGatewayService().sync_delivery_mechanisms()
    except PaymentGatewayAPI.PaymentGatewayMissingAPICredentialsError:
        return
    except Exception as e:
        logger.exception(e)
        raise self.retry(exc=e)


@app.task(bind=True, default_retry_delay=60, max_retries=3)
@log_start_and_end
@sentry_tags
def payment_plan_apply_steficon_hh_selection(self: Any, payment_plan_id: str, engine_rule_id: str) -> None:
    from hope.models import Payment, PaymentPlan, Rule, RuleCommit

    payment_plan = get_object_or_404(PaymentPlan, id=payment_plan_id)
    set_sentry_business_area_tag(payment_plan.business_area.name)
    engine_rule = get_object_or_404(Rule, id=engine_rule_id)
    rule: RuleCommit | None = engine_rule.latest
    if not rule:
        logger.error("PaymentPlan Run Engine Rule Error no RuleCommit")
        payment_plan.background_action_status_steficon_error()
        payment_plan.save(update_fields=["background_action_status"])
        return

    if rule and rule.id != payment_plan.steficon_rule_targeting_id:
        payment_plan.steficon_rule_targeting = rule
        payment_plan.save(update_fields=["steficon_rule_targeting"])
    try:
        payment_plan.status = PaymentPlan.Status.TP_STEFICON_RUN
        payment_plan.steficon_targeting_applied_date = timezone.now()
        payment_plan.save(update_fields=["status", "steficon_targeting_applied_date"])
        updates = []
        with transaction.atomic():
            payment: Payment
            for payment in payment_plan.payment_items.all():
                result = rule.execute(
                    {
                        "household": payment.household,
                        "payment_plan": payment_plan,
                    }
                )
                payment.vulnerability_score = normalize_score(result.value)
                updates.append(payment)
            Payment.objects.bulk_update(updates, ["vulnerability_score"])
        payment_plan.status = PaymentPlan.Status.TP_STEFICON_COMPLETED
        payment_plan.steficon_targeting_applied_date = timezone.now()
        with disable_concurrency(payment_plan):
            payment_plan.save(update_fields=["status", "steficon_targeting_applied_date"])
    except Exception as e:
        logger.exception(e)
        payment_plan.steficon_targeting_applied_date = timezone.now()
        payment_plan.status = PaymentPlan.Status.TP_STEFICON_ERROR
        payment_plan.save(update_fields=["status", "steficon_targeting_applied_date"])
        raise self.retry(exc=e)


@app.task(bind=True, default_retry_delay=60, max_retries=3)
@log_start_and_end
@sentry_tags
def payment_plan_rebuild_stats(self: Any, payment_plan_id: str) -> None:
    from hope.models import PaymentPlan

    with cache.lock(
        f"payment_plan_rebuild_stats_{payment_plan_id}",
        blocking_timeout=60 * 10,
        timeout=60 * 60 * 2,
    ):
        payment_plan = get_object_or_404(PaymentPlan, id=payment_plan_id)
        set_sentry_business_area_tag(payment_plan.business_area.name)
        payment_plan.build_status_building()
        payment_plan.save(update_fields=("build_status", "built_at"))
        try:
            with transaction.atomic():
                payment_plan.update_population_count_fields()
                payment_plan.update_money_fields()
                payment_plan.build_status_ok()
                payment_plan.save(update_fields=("build_status", "built_at"))
        except Exception as e:
            logger.exception(e)
            raise self.retry(exc=e)


@app.task(bind=True, default_retry_delay=60, max_retries=3)
@log_start_and_end
@sentry_tags
def payment_plan_full_rebuild(self: Any, payment_plan_id: str, update_money_fields: bool = False) -> None:
    from hope.apps.payment.services.payment_plan_services import PaymentPlanService
    from hope.models import PaymentPlan

    with cache.lock(
        f"payment_plan_full_rebuild_{payment_plan_id}",
        blocking_timeout=60 * 10,
        timeout=60 * 60 * 2,
    ):
        payment_plan = get_object_or_404(PaymentPlan, id=payment_plan_id)
        set_sentry_business_area_tag(payment_plan.business_area.name)
        payment_plan.build_status_building()
        payment_plan.save(update_fields=("build_status", "built_at"))
        try:
            with transaction.atomic():
                PaymentPlanService(payment_plan).full_rebuild()
                payment_plan.build_status_ok()
                payment_plan.save(update_fields=("build_status", "built_at"))
                if update_money_fields:
                    payment_plan.update_money_fields()
        except Exception as e:
            logger.exception(e)
            payment_plan.build_status_failed()
            payment_plan.save(update_fields=("build_status", "built_at"))
            raise self.retry(exc=e)


class CheckRapidProVerificationTask:
    def execute(self) -> None:
        from hope.models import PaymentVerificationPlan

        active_rapidpro_verifications = PaymentVerificationPlan.objects.filter(
            verification_channel=PaymentVerificationPlan.VERIFICATION_CHANNEL_RAPIDPRO,
            status=PaymentVerificationPlan.STATUS_ACTIVE,
        )
        for payment_verification_plan in active_rapidpro_verifications:
            try:
                self._verify_cashplan_payment_verification(payment_verification_plan)
            except Exception as e:
                logger.exception(e)

    def _verify_cashplan_payment_verification(self, payment_verification_plan: Any) -> None:
        from hope.models import PaymentVerification

        payment_record_verifications = payment_verification_plan.payment_record_verifications.prefetch_related(
            "payment__head_of_household"
        )
        business_area = payment_verification_plan.payment_plan.business_area
        payment_record_verifications_phone_number_dict = {
            str(payment_verification.payment.head_of_household.phone_no): payment_verification
            for payment_verification in payment_record_verifications
            if payment_verification.payment.head_of_household is not None
        }
        api = RapidProAPI(business_area.slug, RapidProAPI.MODE_VERIFICATION)
        rapid_pro_results = api.get_mapped_flow_runs(payment_verification_plan.rapid_pro_flow_start_uuids)
        payment_record_verification_to_update = self._get_payment_record_verification_to_update(
            rapid_pro_results, payment_record_verifications_phone_number_dict
        )
        PaymentVerification.objects.bulk_update(payment_record_verification_to_update, ("status", "received_amount"))
        calculate_counts(payment_verification_plan)
        payment_verification_plan.save()

    def _get_payment_record_verification_to_update(self, results: Any, phone_numbers: dict) -> list:
        output = []
        for rapid_pro_result in results:
            payment_record_verification = self._rapid_pro_results_to_payment_record_verification(
                phone_numbers, rapid_pro_result
            )
            if payment_record_verification:
                output.append(payment_record_verification)
        return output

    def _rapid_pro_results_to_payment_record_verification(
        self, payment_record_verifications_phone_number_dict: Any, rapid_pro_result: Any
    ) -> Any | None:
        received = rapid_pro_result.get("received")
        received_amount = rapid_pro_result.get("received_amount")
        phone_number = rapid_pro_result.get("phone_number")
        if not phone_number or not is_valid_phone_number(phone_number):
            return None
        payment_record_verification = payment_record_verifications_phone_number_dict.get(phone_number)
        if not payment_record_verification:
            return None
        delivered_amount = payment_record_verification.payment.delivered_quantity
        payment_record_verification.status = from_received_to_status(received, received_amount, delivered_amount)
        payment_record_verification.received_amount = received_amount
        return payment_record_verification


@app.task(bind=True, default_retry_delay=60, max_retries=3)
@log_start_and_end
@sentry_tags
def periodic_sync_payment_plan_invoices_western_union_ftp(self: Any) -> None:
    from datetime import datetime, timedelta

    from hope.apps.payment.services.qcf_reports_service import QCFReportsService

    try:
        service = QCFReportsService()
        service.process_files_since(datetime.now() - timedelta(hours=24))

    except Exception as e:
        logger.exception(e)
        raise self.retry(exc=e)


@app.task(bind=True, default_retry_delay=60, max_retries=3)
@log_start_and_end
@sentry_tags
def send_qcf_report_email_notifications(self: Any, qcf_report_id: str) -> None:
    from flags.state import flag_state

    if not bool(flag_state("WU_PAYMENT_PLAN_INVOICES_NOTIFICATIONS_ENABLED")):
        return

    from hope.apps.payment.services.qcf_reports_service import QCFReportsService
    from hope.models import WesternUnionPaymentPlanReport

    with cache.lock(
        f"send_qcf_email_notifications_{qcf_report_id}",
        blocking_timeout=60 * 10,
        timeout=60 * 60 * 2,
    ):
        qcf_report = WesternUnionPaymentPlanReport.objects.get(id=qcf_report_id)
        try:
            set_sentry_business_area_tag(qcf_report.payment_plan.business_area.name)

            service = QCFReportsService()
            service.send_notification_emails(qcf_report)
            qcf_report.sent = True
            qcf_report.save()

        except Exception as e:
            logger.exception(f"Failed to send QCF report emails for {qcf_report}")
            raise self.retry(exc=e)


@app.task(bind=True, default_retry_delay=60, max_retries=3)
@log_start_and_end
@sentry_tags
def periodic_send_payment_plan_reconciliation_overdue_emails(self: Any) -> None:
    from hope.apps.payment.services.payment_plan_services import PaymentPlanService

    try:
        PaymentPlanService.send_reconciliation_overdue_emails()

    except Exception as e:  # pragma no cover
        logger.exception(e)
        raise self.retry(exc=e)


@app.task(bind=True, default_retry_delay=60, max_retries=3)
@log_start_and_end
@sentry_tags
def send_payment_plan_reconciliation_overdue_email(self: Any, payment_plan_id: str) -> None:
    from hope.apps.payment.services.payment_plan_services import PaymentPlanService
    from hope.models import PaymentPlan

    with cache.lock(
        f"send_payment_plan_reconciliation_overdue_email_{payment_plan_id}",
        blocking_timeout=60 * 10,
        timeout=60 * 60 * 2,
    ):
        payment_plan = get_object_or_404(PaymentPlan, id=payment_plan_id)
        set_sentry_business_area_tag(payment_plan.business_area.name)
        try:
            service = PaymentPlanService(payment_plan)
            service.send_reconciliation_overdue_email_for_pp()
        except Exception as e:  # pragma no cover
            logger.exception(f"Failed to send PP reconciliation overdue email for {payment_plan}")
            raise self.retry(exc=e)<|MERGE_RESOLUTION|>--- conflicted
+++ resolved
@@ -236,11 +236,7 @@
         from hope.apps.payment.xlsx.xlsx_payment_plan_import_service import (
             XlsxPaymentPlanImportService,
         )
-<<<<<<< HEAD
-        from hope.apps.program.utils import increment_program_cycle_list_version_cache
         from hope.models import PaymentPlan
-=======
->>>>>>> 9fe254c2
 
         payment_plan = PaymentPlan.objects.get(id=payment_plan_id)
         set_sentry_business_area_tag(payment_plan.business_area.name)
@@ -280,11 +276,7 @@
 def import_payment_plan_payment_list_per_fsp_from_xlsx(self: Any, payment_plan_id: str) -> bool:
     try:
         from hope.apps.payment.services.payment_plan_services import PaymentPlanService
-<<<<<<< HEAD
-        from hope.apps.program.utils import increment_program_cycle_list_version_cache
         from hope.models import PaymentPlan
-=======
->>>>>>> 9fe254c2
 
         payment_plan = PaymentPlan.objects.get(id=payment_plan_id)
         set_sentry_business_area_tag(payment_plan.business_area.name)
@@ -327,13 +319,7 @@
 @log_start_and_end
 @sentry_tags
 def payment_plan_apply_engine_rule(self: Any, payment_plan_id: str, engine_rule_id: str) -> None:
-<<<<<<< HEAD
-    from hope.apps.program.utils import increment_program_cycle_list_version_cache
     from hope.models import Payment, PaymentPlan, Rule, RuleCommit
-=======
-    from hope.apps.payment.models import Payment, PaymentPlan
-    from hope.apps.steficon.models import Rule, RuleCommit
->>>>>>> 9fe254c2
 
     bulk_size = 1000
 
@@ -415,12 +401,7 @@
 @log_start_and_end
 @sentry_tags
 def update_exchange_rate_on_release_payments(self: Any, payment_plan_id: str) -> None:
-<<<<<<< HEAD
-    from hope.apps.program.utils import increment_program_cycle_list_version_cache
     from hope.models import Payment, PaymentPlan
-=======
-    from hope.apps.payment.models import Payment, PaymentPlan
->>>>>>> 9fe254c2
 
     payment_plan = get_object_or_404(PaymentPlan, id=payment_plan_id)
     set_sentry_business_area_tag(payment_plan.business_area.name)
@@ -524,11 +505,7 @@
 def prepare_follow_up_payment_plan_task(self: Any, payment_plan_id: str) -> bool:
     try:
         from hope.apps.payment.services.payment_plan_services import PaymentPlanService
-<<<<<<< HEAD
-        from hope.apps.program.utils import increment_program_cycle_list_version_cache
         from hope.models import PaymentPlan
-=======
->>>>>>> 9fe254c2
 
         payment_plan = PaymentPlan.objects.get(id=payment_plan_id)
         set_sentry_business_area_tag(payment_plan.business_area.name)
@@ -559,12 +536,7 @@
     try:
         from django.db.models import Q
 
-<<<<<<< HEAD
-        from hope.apps.program.utils import increment_program_cycle_list_version_cache
         from hope.models import Payment, PaymentPlan
-=======
-        from hope.apps.payment.models import Payment, PaymentPlan
->>>>>>> 9fe254c2
 
         payment_plan = PaymentPlan.objects.select_related("program_cycle__program").get(id=payment_plan_id)
         # for social worker program exclude Individual unicef_id
