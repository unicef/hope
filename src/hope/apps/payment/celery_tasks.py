import datetime
import logging
from typing import Any

from celery.exceptions import MaxRetriesExceededError
from concurrency.api import disable_concurrency
from django.contrib.admin.options import get_content_type_for_model
from django.core.cache import cache
from django.core.exceptions import ValidationError
from django.core.files.base import ContentFile
from django.db import transaction
from django.shortcuts import get_object_or_404
from django.utils import timezone

from hope.apps.core.celery import app
from hope.apps.core.services.rapid_pro.api import RapidProAPI
from hope.apps.core.utils import (
    send_email_notification,
    send_email_notification_on_commit,
)
from hope.apps.payment.pdf.payment_plan_export_pdf_service import (
    PaymentPlanPDFExportService,
)
from hope.apps.payment.utils import (
    calculate_counts,
    from_received_to_status,
    generate_cache_key,
    get_quantity_in_usd,
    normalize_score,
)
from hope.apps.payment.xlsx.xlsx_payment_plan_per_fsp_import_service import (
    XlsxPaymentPlanImportPerFspService,
)
from hope.apps.payment.xlsx.xlsx_verification_export_service import (
    XlsxVerificationExportService,
)
from hope.apps.utils.logs import log_start_and_end
from hope.apps.utils.phone import is_valid_phone_number
from hope.apps.utils.sentry import sentry_tags, set_sentry_business_area_tag

logger = logging.getLogger(__name__)


@app.task(bind=True, default_retry_delay=60, max_retries=3)
@log_start_and_end
@sentry_tags
def get_sync_run_rapid_pro_task(self: Any) -> None:
    try:
        CheckRapidProVerificationTask().execute()
    except Exception as e:
        logger.exception(e)
        raise self.retry(exc=e)


@app.task(bind=True, default_retry_delay=60, max_retries=3)
@log_start_and_end
@sentry_tags
def create_payment_verification_plan_xlsx(self: Any, payment_verification_plan_id: str, user_id: str) -> None:
    from hope.models import PaymentVerificationPlan, User

    try:
        user = User.objects.get(pk=user_id)
        payment_verification_plan = PaymentVerificationPlan.objects.get(id=payment_verification_plan_id)

        set_sentry_business_area_tag(payment_verification_plan.business_area.name)

        service = XlsxVerificationExportService(payment_verification_plan)
        # if no file will start creating it
        if not payment_verification_plan.has_xlsx_payment_verification_plan_file:
            service.save_xlsx_file(user)

        payment_verification_plan.xlsx_file_exporting = False
        payment_verification_plan.save()

        if payment_verification_plan.business_area.enable_email_notification:
            send_email_notification(service, user)

    except Exception as e:
        logger.exception(e)
        raise self.retry(exc=e)


@app.task(bind=True, default_retry_delay=60, max_retries=3)
@log_start_and_end
@sentry_tags
def remove_old_cash_plan_payment_verification_xls(self: Any, past_days: int = 30) -> None:
    """Remove old Payment Verification report XLSX files."""
    from django.contrib.contenttypes.models import ContentType

    from hope.models import FileTemp

    try:
        days = datetime.datetime.now() - datetime.timedelta(days=past_days)
        ct = ContentType.objects.get(app_label="payment", model="paymentverificationplan")
        files_qs = FileTemp.objects.filter(content_type=ct, created__lte=days)
        if files_qs:
            for obj in files_qs:
                obj.file.delete(save=False)
                obj.delete()

            logger.info(f"Removed old xlsx files for PaymentVerificationPlan: {files_qs.count()}")

    except Exception as e:
        logger.exception(e)
        raise self.retry(exc=e)


@app.task(bind=True, default_retry_delay=60, max_retries=3)
@log_start_and_end
@sentry_tags
def create_payment_plan_payment_list_xlsx(self: Any, payment_plan_id: str, user_id: str) -> None:
    try:
        from hope.apps.payment.xlsx.xlsx_payment_plan_export_service import (
            XlsxPaymentPlanExportService,
        )
        from hope.models import PaymentPlan, User

        user = User.objects.get(pk=user_id)
        payment_plan = PaymentPlan.objects.get(id=payment_plan_id)
        set_sentry_business_area_tag(payment_plan.business_area.name)
        try:
            with transaction.atomic():
                # regenerate always xlsx
                service = XlsxPaymentPlanExportService(payment_plan)
                service.save_xlsx_file(user)
                payment_plan.background_action_status_none()
                payment_plan.save()

                if payment_plan.business_area.enable_email_notification:
                    send_email_notification_on_commit(service, user)

        except Exception as e:  # pragma: no cover
            logger.exception("Create Payment Plan Generate XLSX Error")
            try:
                raise self.retry(exc=e)
            except MaxRetriesExceededError:
                payment_plan.background_action_status_xlsx_export_error()
                payment_plan.save(update_fields=["background_action_status", "updated_at"])
                raise

    except Exception as e:
        logger.exception("Create Payment Plan List XLSX Error")
        raise self.retry(exc=e)


@app.task(bind=True, default_retry_delay=60, max_retries=3)
@log_start_and_end
@sentry_tags
def create_payment_plan_payment_list_xlsx_per_fsp(
    self: Any,
    payment_plan_id: str,
    user_id: str,
    fsp_xlsx_template_id: str | None = None,
) -> None:
    with cache.lock(
        f"create_payment_plan_payment_list_xlsx_per_fsp_{payment_plan_id}",
        blocking_timeout=60 * 10,
        timeout=60 * 60 * 2,
    ):
        try:
            from hope.apps.payment.xlsx.xlsx_payment_plan_export_per_fsp_service import (
                XlsxPaymentPlanExportPerFspService,
            )
            from hope.models import PaymentPlan, User

            user = User.objects.get(pk=user_id)
            payment_plan = PaymentPlan.objects.get(id=payment_plan_id)
            set_sentry_business_area_tag(payment_plan.business_area.name)
            try:
                service = XlsxPaymentPlanExportPerFspService(payment_plan, fsp_xlsx_template_id)

                if service.payment_generate_token_and_order_numbers:
                    with (
                        cache.lock(
                            f"payment_plan_generate_token_and_order_numbers_{str(payment_plan.program.id)}",
                            blocking_timeout=60 * 10,
                            timeout=60 * 20,
                        ),
                        transaction.atomic(),
                    ):
                        service.generate_token_and_order_numbers(
                            payment_plan.eligible_payments.all(), payment_plan.program
                        )

                service.export_per_fsp(user)

                if payment_plan.business_area.enable_email_notification:
                    send_email_notification(service, user)
                    if fsp_xlsx_template_id:
                        service.send_email_with_passwords(user, payment_plan)

            except Exception as e:  # pragma: no cover
                logger.exception("Create Payment Plan Generate XLSX Per FSP Error")
                # If this was the last allowed attempt, mark error and let the task fail.
                try:
                    raise self.retry(exc=e)
                except MaxRetriesExceededError:
                    payment_plan.background_action_status_xlsx_export_error()
                    payment_plan.save(update_fields=["background_action_status", "updated_at"])
                    raise

        except Exception as e:
            logger.exception("Create Payment Plan List XLSX Per FSP Error")
            raise self.retry(exc=e)


@app.task(bind=True, default_retry_delay=60, max_retries=3)
@log_start_and_end
@sentry_tags
def send_payment_plan_payment_list_xlsx_per_fsp_password(
    self: Any,
    payment_plan_id: str,
    user_id: str,
) -> None:
    try:
        from hope.apps.payment.xlsx.xlsx_payment_plan_export_per_fsp_service import (
            XlsxPaymentPlanExportPerFspService,
        )
        from hope.models import PaymentPlan, User

        user: User = User.objects.get(pk=user_id)
        payment_plan = get_object_or_404(PaymentPlan, id=payment_plan_id)
        set_sentry_business_area_tag(payment_plan.business_area.name)
        XlsxPaymentPlanExportPerFspService.send_email_with_passwords(user, payment_plan)

    except Exception as e:
        logger.exception("Send Payment Plan List XLSX Per FSP Password Error")
        raise self.retry(exc=e)


@app.task(bind=True, default_retry_delay=60, max_retries=3)
@log_start_and_end
@sentry_tags
def import_payment_plan_payment_list_from_xlsx(self: Any, payment_plan_id: str) -> None:
    try:
        from hope.apps.payment.xlsx.xlsx_payment_plan_import_service import (
            XlsxPaymentPlanImportService,
        )
<<<<<<< HEAD
        from hope.models import PaymentPlan
=======
        from hope.apps.program.utils import increment_program_cycle_list_version_cache
>>>>>>> 3ff54fb3

        payment_plan = PaymentPlan.objects.get(id=payment_plan_id)
        set_sentry_business_area_tag(payment_plan.business_area.name)

        if not payment_plan.imported_file:
            raise Exception(
                f"Error import from xlsx, file does not exist for Payment Plan ID {payment_plan.unicef_id}."
            )

        service = XlsxPaymentPlanImportService(payment_plan, payment_plan.imported_file.file)
        service.open_workbook()
        try:
            with transaction.atomic():
                service.import_payment_list()
                payment_plan.imported_file_date = timezone.now()
                payment_plan.background_action_status_none()
                payment_plan.remove_export_files()
                payment_plan.save()
                payment_plan.update_money_fields()

            # invalidate cache for program cycle list
            increment_program_cycle_list_version_cache(payment_plan.business_area.slug, payment_plan.program.slug)
        except Exception as e:
            logger.exception("PaymentPlan Error import from xlsx")
            payment_plan.background_action_status_xlsx_import_error()
            payment_plan.save()
            raise self.retry(exc=e)

    except Exception as e:
        logger.exception("PaymentPlan Unexpected Error import from xlsx")
        raise self.retry(exc=e)


@app.task(bind=True, default_retry_delay=60, max_retries=3)
@log_start_and_end
@sentry_tags
def import_payment_plan_payment_list_per_fsp_from_xlsx(self: Any, payment_plan_id: str) -> bool:
    try:
        from hope.apps.payment.services.payment_plan_services import PaymentPlanService
<<<<<<< HEAD
        from hope.models import PaymentPlan
=======
        from hope.apps.program.utils import increment_program_cycle_list_version_cache
>>>>>>> 3ff54fb3

        payment_plan = PaymentPlan.objects.get(id=payment_plan_id)
        set_sentry_business_area_tag(payment_plan.business_area.name)
        try:
            file_xlsx = payment_plan.reconciliation_import_file.file
            service = XlsxPaymentPlanImportPerFspService(payment_plan, file_xlsx)
            service.open_workbook()
            with transaction.atomic():
                service.import_payment_list()
                payment_plan.remove_export_files()
                payment_plan.background_action_status_none()
                payment_plan.update_money_fields()

                payment_plan.save()

                if payment_plan.is_reconciled and payment_plan.status == PaymentPlan.Status.ACCEPTED:
                    payment_plan.status_finished()

                payment_plan.save()

                # invalidate  cache for program cycle list
                increment_program_cycle_list_version_cache(payment_plan.program.slug, payment_plan.business_area.slug)

                logger.info(f"Scheduled update payments signature for payment plan {payment_plan_id}")

                # started update signature for payments sync because we want to be sure that this is atomic
                PaymentPlanService(payment_plan).recalculate_signatures_in_batch()

        except Exception as e:
            logger.exception("Unexpected error during xlsx per fsp import")
            payment_plan.background_action_status_xlsx_import_error()
            payment_plan.save()
            raise self.retry(exc=e)

    except Exception as e:
        logger.exception(e)
        raise self.retry(exc=e)
    return True


@app.task(bind=True, default_retry_delay=60, max_retries=3)
@log_start_and_end
@sentry_tags
def payment_plan_apply_engine_rule(self: Any, payment_plan_id: str, engine_rule_id: str) -> None:
<<<<<<< HEAD
    from hope.models import Payment, PaymentPlan, Rule, RuleCommit
=======
    from hope.apps.payment.models import Payment, PaymentPlan
    from hope.apps.program.utils import increment_program_cycle_list_version_cache
    from hope.apps.steficon.models import Rule, RuleCommit
>>>>>>> 3ff54fb3

    bulk_size = 1000

    payment_plan = get_object_or_404(PaymentPlan, id=payment_plan_id)
    set_sentry_business_area_tag(payment_plan.business_area.name)
    engine_rule = get_object_or_404(Rule, id=engine_rule_id)
    rule: RuleCommit | None = engine_rule.latest
    if not rule:
        logger.error("PaymentPlan Run Engine Rule Error no RuleCommit")
        payment_plan.background_action_status_steficon_error()
        payment_plan.save(update_fields=["background_action_status"])
        return

    if rule.id != payment_plan.steficon_rule_id:
        payment_plan.steficon_rule = rule
        payment_plan.save(update_fields=["steficon_rule"])

    try:
        now = timezone.now()
        qs = payment_plan.eligible_payments.select_related("household").only(
            "id",
            "household",  # for rule.execute input
            "entitlement_quantity",
            "entitlement_quantity_usd",
            "entitlement_date",
        )

        pp_currency = payment_plan.currency
        pp_exchange_rate = payment_plan.exchange_rate
        pp_currency_exchange_date = payment_plan.currency_exchange_date

        updates_buffer = []
        with transaction.atomic():
            for payment in qs.iterator(chunk_size=bulk_size):
                result = rule.execute({"household": payment.household, "payment_plan": payment_plan})

                payment.entitlement_quantity = result.value
                payment.entitlement_quantity_usd = get_quantity_in_usd(
                    amount=result.value,
                    currency=pp_currency,
                    exchange_rate=pp_exchange_rate,
                    currency_exchange_date=pp_currency_exchange_date,
                )
                payment.entitlement_date = now
                updates_buffer.append(payment)
                # Flush in chunks to keep memory and row locks under control
                if len(updates_buffer) >= bulk_size:  # pragma: no cover
                    Payment.signature_manager.bulk_update_with_signature(
                        updates_buffer,
                        ["entitlement_quantity", "entitlement_date", "entitlement_quantity_usd"],
                    )
                    updates_buffer.clear()

            if updates_buffer:
                Payment.signature_manager.bulk_update_with_signature(
                    updates_buffer,
                    ["entitlement_quantity", "entitlement_date", "entitlement_quantity_usd"],
                )

            payment_plan.steficon_applied_date = now
            payment_plan.background_action_status_none()
            with disable_concurrency(payment_plan):
                payment_plan.remove_export_files()
                payment_plan.remove_imported_file()
                payment_plan.save()
                payment_plan.update_money_fields()

        # invalidate cache for program cycle list
        increment_program_cycle_list_version_cache(payment_plan.business_area.slug, payment_plan.program.slug)

    except Exception as e:
        logger.exception("PaymentPlan Run Engine Rule Error")
        payment_plan.background_action_status_steficon_error()
        payment_plan.save()
        raise self.retry(exc=e)


@app.task(bind=True, default_retry_delay=60, max_retries=3)
@log_start_and_end
@sentry_tags
def update_exchange_rate_on_release_payments(self: Any, payment_plan_id: str) -> None:
<<<<<<< HEAD
    from hope.models import Payment, PaymentPlan
=======
    from hope.apps.payment.models import Payment, PaymentPlan
    from hope.apps.program.utils import increment_program_cycle_list_version_cache
>>>>>>> 3ff54fb3

    payment_plan = get_object_or_404(PaymentPlan, id=payment_plan_id)
    set_sentry_business_area_tag(payment_plan.business_area.name)
    try:
        payment_plan.exchange_rate = payment_plan.get_exchange_rate()
        payment_plan.save(update_fields=["exchange_rate"])
        payment_plan.refresh_from_db(fields=["exchange_rate"])
        updates = []
        with transaction.atomic():
            for payment in payment_plan.eligible_payments:
                payment.entitlement_quantity_usd = get_quantity_in_usd(
                    amount=payment.entitlement_quantity,
                    currency=payment_plan.currency,
                    exchange_rate=payment_plan.exchange_rate,
                    currency_exchange_date=payment_plan.currency_exchange_date,
                )
                updates.append(payment)
            Payment.objects.bulk_update(updates, ["entitlement_quantity_usd"])
            payment_plan.update_money_fields()

            # invalidate cache for program cycle list
            increment_program_cycle_list_version_cache(payment_plan.business_area.slug, payment_plan.program.slug)

    except Exception as e:
        logger.exception("PaymentPlan Update Exchange Rate On Release Payments Error")
        raise self.retry(exc=e)


@app.task(bind=True, default_retry_delay=60, max_retries=3)
@log_start_and_end
@sentry_tags
def remove_old_payment_plan_payment_list_xlsx(self: Any, past_days: int = 30) -> None:
    """Remove old Payment Plan Payment List XLSX files."""
    try:
        from hope.models import FileTemp, PaymentPlan

        days = datetime.datetime.now() - datetime.timedelta(days=past_days)
        file_qs = FileTemp.objects.filter(content_type=get_content_type_for_model(PaymentPlan), created__lte=days)
        if file_qs:
            for xlsx_obj in file_qs:
                xlsx_obj.file.delete(save=False)
                xlsx_obj.delete()

            logger.info(f"Removed old FileTemp: {file_qs.count()}")

    except Exception as e:
        logger.exception("Remove old Payment Plan Payment List Error")
        raise self.retry(exc=e)


@app.task(bind=True, default_retry_delay=60, max_retries=3)
@log_start_and_end
@sentry_tags
def prepare_payment_plan_task(self: Any, payment_plan_id: str) -> bool:
    from hope.apps.payment.services.payment_plan_services import PaymentPlanService
    from hope.models import PaymentPlan

    cache_key = generate_cache_key(
        {
            "task_name": "prepare_payment_plan_task",
            "payment_plan_id": payment_plan_id,
        }
    )
    if cache.get(cache_key):
        logger.info(f"Task prepare_payment_plan_task with payment_plan_id {payment_plan_id} already running.")
        return False

    # 10 hours timeout
    cache.set(cache_key, True, timeout=60 * 60 * 10)
    payment_plan = get_object_or_404(PaymentPlan, id=payment_plan_id)

    try:
        # double check Payment Plan status
        if payment_plan.status != PaymentPlan.Status.TP_OPEN:
            logger.info(f"The Payment Plan must have the status {PaymentPlan.Status.TP_OPEN}.")
            return False
        with transaction.atomic():
            payment_plan.build_status_building()
            payment_plan.save(update_fields=("build_status", "built_at"))
            set_sentry_business_area_tag(payment_plan.business_area.name)

            PaymentPlanService.create_payments(payment_plan)
            payment_plan.update_population_count_fields()
            payment_plan.build_status_ok()
            payment_plan.save(update_fields=("build_status", "built_at"))
    except Exception as e:
        payment_plan.build_status_failed()
        payment_plan.save(update_fields=("build_status", "built_at"))
        logger.exception("Prepare Payment Plan Error")
        raise self.retry(exc=e) from e

    finally:
        cache.delete(cache_key)

    return True


@app.task(bind=True, default_retry_delay=60, max_retries=3)
@log_start_and_end
@sentry_tags
def prepare_follow_up_payment_plan_task(self: Any, payment_plan_id: str) -> bool:
    try:
        from hope.apps.payment.services.payment_plan_services import PaymentPlanService
<<<<<<< HEAD
        from hope.models import PaymentPlan
=======
        from hope.apps.program.utils import increment_program_cycle_list_version_cache
>>>>>>> 3ff54fb3

        payment_plan = PaymentPlan.objects.get(id=payment_plan_id)
        set_sentry_business_area_tag(payment_plan.business_area.name)

        PaymentPlanService(payment_plan=payment_plan).create_follow_up_payments()
        payment_plan.refresh_from_db()
        payment_plan.update_population_count_fields()
        payment_plan.update_money_fields()

        # invalidate cache for program cycle list
        increment_program_cycle_list_version_cache(payment_plan.business_area.slug, payment_plan.program.slug)
    except Exception as e:
        logger.exception("Prepare Follow Up Payment Plan Error")
        raise self.retry(exc=e) from e

    return True


@app.task(bind=True, default_retry_delay=60, max_retries=3)
@log_start_and_end
@sentry_tags
def payment_plan_exclude_beneficiaries(
    self: Any,
    payment_plan_id: str,
    excluding_hh_or_ind_ids: list[str | None],
    exclusion_reason: str | None = "",
) -> None:
    try:
        from django.db.models import Q

<<<<<<< HEAD
        from hope.models import Payment, PaymentPlan
=======
        from hope.apps.payment.models import Payment, PaymentPlan
        from hope.apps.program.utils import increment_program_cycle_list_version_cache
>>>>>>> 3ff54fb3

        payment_plan = PaymentPlan.objects.select_related("program_cycle__program").get(id=payment_plan_id)
        # for social worker program exclude Individual unicef_id
        is_social_worker_program = payment_plan.program_cycle.program.is_social_worker_program
        set_sentry_business_area_tag(payment_plan.business_area.name)
        pp_payment_items = payment_plan.payment_items.select_related("household")
        payment_plan_title = "Follow-up Payment Plan" if payment_plan.is_follow_up else "Payment Plan"
        error_msg, info_msg = [], []
        filter_key = "household__individuals__unicef_id" if is_social_worker_program else "household__unicef_id"

        try:
            for unicef_id in excluding_hh_or_ind_ids:
                if not pp_payment_items.filter(**{f"{filter_key}": unicef_id}).exists():
                    # add only notice for user and ignore this id
                    info_msg.append(f"Beneficiary with ID {unicef_id} is not part of this {payment_plan_title}.")
                    # remove wrong ID from the list because later will compare number of HHs with .eligible_payments()
                    excluding_hh_or_ind_ids.remove(unicef_id)

            # for Locked PaymentPlan we check if all HHs are not removed from PP
            if (
                payment_plan.status == PaymentPlan.Status.LOCKED
                and len(excluding_hh_or_ind_ids) >= pp_payment_items.count()
            ):
                error_msg.append(f"Households cannot be entirely excluded from the {payment_plan_title}.")

            payments_for_undo_exclude = pp_payment_items.filter(excluded=True).exclude(
                **{f"{filter_key}__in": excluding_hh_or_ind_ids}
            )
            undo_exclude_hh_ids = payments_for_undo_exclude.values_list(filter_key, flat=True)

            # check if hard conflicts exists in other Payments for undo exclude HH
            error_msg += [
                (
                    f"It is not possible to undo exclude Beneficiary with ID {unicef_id} because of hard conflict(s) "
                    f"with other {payment_plan_title}(s)."
                )
                for unicef_id in undo_exclude_hh_ids
                if (
                    Payment.objects.exclude(parent__id=payment_plan.pk)
                    .filter(
                        parent__program_cycle_id=payment_plan.program_cycle_id
                    )  # check only Payments in the same program cycle
                    .filter(
                        Q(parent__program_cycle__start_date__lte=payment_plan.program_cycle.end_date)
                        & Q(parent__program_cycle__end_date__gte=payment_plan.program_cycle.start_date),
                        ~Q(parent__status=PaymentPlan.Status.OPEN),
                        Q(**{filter_key: unicef_id}) & Q(conflicted=False),
                    )
                    .exists()
                )
            ]

            payment_plan.exclusion_reason = exclusion_reason

            if error_msg:
                payment_plan.background_action_status_exclude_beneficiaries_error()
                payment_plan.exclude_household_error = str([*error_msg, *info_msg])
                payment_plan.save(
                    update_fields=[
                        "exclusion_reason",
                        "exclude_household_error",
                        "background_action_status",
                    ]
                )
                raise ValidationError("Payment Plan Exclude Beneficiaries Validation Error with Beneficiaries List")

            payments_for_exclude = payment_plan.eligible_payments.filter(
                **{f"{filter_key}__in": excluding_hh_or_ind_ids}
            )

            payments_for_exclude.update(excluded=True)
            payments_for_undo_exclude.update(excluded=False)

            payment_plan.update_population_count_fields()
            payment_plan.update_money_fields()

            payment_plan.background_action_status_none()
            payment_plan.exclude_household_error = str(info_msg or "")
            payment_plan.save(
                update_fields=[
                    "exclusion_reason",
                    "background_action_status",
                    "exclude_household_error",
                ]
            )
            # invalidate cache for program cycle list
            increment_program_cycle_list_version_cache(payment_plan.business_area.slug, payment_plan.program.slug)
        except Exception as e:
            logger.exception("Payment Plan Exclude Beneficiaries Error with excluding method. \n" + str(e))
            payment_plan.background_action_status_exclude_beneficiaries_error()

            if error_msg:
                payment_plan.exclude_household_error = str([*error_msg, *info_msg])
            payment_plan.save(
                update_fields=[
                    "exclusion_reason",
                    "background_action_status",
                    "exclude_household_error",
                ]
            )

    except Exception as e:
        logger.exception("Payment Plan Excluding Beneficiaries Error with celery task. \n" + str(e))
        raise self.retry(exc=e)


@app.task(bind=True, default_retry_delay=60, max_retries=3)
@log_start_and_end
@sentry_tags
def export_pdf_payment_plan_summary(self: Any, payment_plan_id: str, user_id: str) -> None:
    """Create PDF file with summary and sent an email to request user."""
    try:
        from hope.models import FileTemp, PaymentPlan, User

        payment_plan = PaymentPlan.objects.get(id=payment_plan_id)
        set_sentry_business_area_tag(payment_plan.business_area.name)
        user = User.objects.get(pk=user_id)

        with transaction.atomic():
            # regenerate PDF always
            # remove old export_pdf_file_summary
            if payment_plan.export_pdf_file_summary:
                payment_plan.export_pdf_file_summary.file.delete()
                payment_plan.export_pdf_file_summary.delete()
                payment_plan.export_pdf_file_summary = None

            service = PaymentPlanPDFExportService(payment_plan)
            pdf, filename = service.generate_pdf_summary()

            file_pdf_obj = FileTemp(
                object_id=payment_plan.pk,
                content_type=get_content_type_for_model(payment_plan),
                created_by=user,
            )
            file_pdf_obj.file.save(filename, ContentFile(pdf))

            payment_plan.export_pdf_file_summary = file_pdf_obj
            payment_plan.save()

            if payment_plan.business_area.enable_email_notification:
                send_email_notification_on_commit(service, user)

    except Exception as e:
        logger.exception("Export PDF Payment Plan Summary Error")
        raise self.retry(exc=e)


@app.task(bind=True, default_retry_delay=60, max_retries=3)
@log_start_and_end
@sentry_tags
def periodic_sync_payment_gateway_fsp(self: Any) -> None:  # pragma: no cover
    from hope.apps.payment.services.payment_gateway import PaymentGatewayAPI

    try:
        from hope.apps.payment.services.payment_gateway import PaymentGatewayService

        PaymentGatewayService().sync_fsps()
    except PaymentGatewayAPI.PaymentGatewayMissingAPICredentialsError:
        return
    except Exception as e:
        logger.exception(e)
        raise self.retry(exc=e)


@app.task(bind=True, default_retry_delay=60, max_retries=3)
@log_start_and_end
@sentry_tags
def periodic_sync_payment_gateway_account_types(self: Any) -> None:  # pragma: no cover
    from hope.apps.payment.services.payment_gateway import PaymentGatewayAPI

    try:
        from hope.apps.payment.services.payment_gateway import PaymentGatewayService

        PaymentGatewayService().sync_account_types()
    except PaymentGatewayAPI.PaymentGatewayMissingAPICredentialsError:
        return
    except Exception as e:
        logger.exception(e)
        raise self.retry(exc=e)


@app.task(bind=True)
@log_start_and_end
@sentry_tags
def send_to_payment_gateway(self: Any, payment_plan_id: str, user_id: str) -> None:
    from hope.apps.payment.services.payment_gateway import PaymentGatewayService
    from hope.models import PaymentPlan, User

    try:
        payment_plan = PaymentPlan.objects.get(id=payment_plan_id)
        set_sentry_business_area_tag(payment_plan.business_area.name)
        user = User.objects.get(pk=user_id)

        payment_plan.background_action_status_send_to_payment_gateway()
        payment_plan.save(update_fields=["background_action_status"])

        PaymentGatewayService().create_payment_instructions(payment_plan, user.email)
        PaymentGatewayService().add_records_to_payment_instructions(payment_plan)

        payment_plan.background_action_status_none()
        payment_plan.save(update_fields=["background_action_status"])
    except Exception:
        msg = "Error while sending to Payment Gateway"
        logger.exception(msg)
        payment_plan.background_action_status_send_to_payment_gateway_error()
        payment_plan.save(update_fields=["background_action_status"])


@app.task(bind=True, default_retry_delay=60, max_retries=3)
@log_start_and_end
@sentry_tags
def periodic_sync_payment_gateway_records(self: Any) -> None:
    from hope.apps.payment.services.payment_gateway import PaymentGatewayAPI

    try:
        from hope.apps.payment.services.payment_gateway import PaymentGatewayService

        PaymentGatewayService().sync_records()
    except PaymentGatewayAPI.PaymentGatewayMissingAPICredentialsError:
        return
    except Exception as e:
        logger.exception(e)
        raise self.retry(exc=e)


@app.task(bind=True)
@log_start_and_end
@sentry_tags
def send_payment_notification_emails(
    self: Any,
    payment_plan_id: str,
    action: str,
    action_user_id: str,
    action_date_formatted: str,
) -> None:
    from hope.apps.payment.notifications import PaymentNotification
    from hope.models import PaymentPlan, User

    try:
        payment_plan = PaymentPlan.objects.get(id=payment_plan_id)
        action_user = User.objects.get(id=action_user_id)
        set_sentry_business_area_tag(payment_plan.business_area.name)
        PaymentNotification(payment_plan, action, action_user, action_date_formatted).send_email_notification()
    except Exception as e:
        logger.exception(e)


@app.task(bind=True, default_retry_delay=60, max_retries=3)
@log_start_and_end
@sentry_tags
def periodic_sync_payment_gateway_delivery_mechanisms(self: Any) -> None:
    from hope.apps.payment.services.payment_gateway import PaymentGatewayAPI

    try:
        from hope.apps.payment.services.payment_gateway import PaymentGatewayService

        PaymentGatewayService().sync_delivery_mechanisms()
    except PaymentGatewayAPI.PaymentGatewayMissingAPICredentialsError:
        return
    except Exception as e:
        logger.exception(e)
        raise self.retry(exc=e)


@app.task(bind=True, default_retry_delay=60, max_retries=3)
@log_start_and_end
@sentry_tags
def payment_plan_apply_steficon_hh_selection(self: Any, payment_plan_id: str, engine_rule_id: str) -> None:
    from hope.models import Payment, PaymentPlan, Rule, RuleCommit

    payment_plan = get_object_or_404(PaymentPlan, id=payment_plan_id)
    set_sentry_business_area_tag(payment_plan.business_area.name)
    engine_rule = get_object_or_404(Rule, id=engine_rule_id)
    rule: RuleCommit | None = engine_rule.latest
    if rule and rule.id != payment_plan.steficon_rule_targeting_id:
        payment_plan.steficon_rule_targeting = rule
        payment_plan.save(update_fields=["steficon_rule_targeting"])
    try:
        payment_plan.status = PaymentPlan.Status.TP_STEFICON_RUN
        payment_plan.steficon_targeting_applied_date = timezone.now()
        payment_plan.save(update_fields=["status", "steficon_targeting_applied_date"])
        updates = []
        with transaction.atomic():
            payment: Payment
            for payment in payment_plan.payment_items.all():
                result = rule.execute(
                    {
                        "household": payment.household,
                        "payment_plan": payment_plan,
                    }
                )
                payment.vulnerability_score = normalize_score(result.value)
                updates.append(payment)
            Payment.objects.bulk_update(updates, ["vulnerability_score"])
        payment_plan.status = PaymentPlan.Status.TP_STEFICON_COMPLETED
        payment_plan.steficon_targeting_applied_date = timezone.now()
        with disable_concurrency(payment_plan):
            payment_plan.save(update_fields=["status", "steficon_targeting_applied_date"])
    except Exception as e:
        logger.exception(e)
        payment_plan.steficon_targeting_applied_date = timezone.now()
        payment_plan.status = PaymentPlan.Status.TP_STEFICON_ERROR
        payment_plan.save(update_fields=["status", "steficon_targeting_applied_date"])
        raise self.retry(exc=e)


@app.task(bind=True, default_retry_delay=60, max_retries=3)
@log_start_and_end
@sentry_tags
def payment_plan_rebuild_stats(self: Any, payment_plan_id: str) -> None:
    from hope.models import PaymentPlan

    with cache.lock(
        f"payment_plan_rebuild_stats_{payment_plan_id}",
        blocking_timeout=60 * 10,
        timeout=60 * 60 * 2,
    ):
        payment_plan = get_object_or_404(PaymentPlan, id=payment_plan_id)
        set_sentry_business_area_tag(payment_plan.business_area.name)
        payment_plan.build_status_building()
        payment_plan.save(update_fields=("build_status", "built_at"))
        try:
            with transaction.atomic():
                payment_plan.update_population_count_fields()
                payment_plan.update_money_fields()
                payment_plan.build_status_ok()
                payment_plan.save(update_fields=("build_status", "built_at"))
        except Exception as e:
            logger.exception(e)
            raise self.retry(exc=e)


@app.task(bind=True, default_retry_delay=60, max_retries=3)
@log_start_and_end
@sentry_tags
def payment_plan_full_rebuild(self: Any, payment_plan_id: str, update_money_fields: bool = False) -> None:
    from hope.apps.payment.services.payment_plan_services import PaymentPlanService
    from hope.models import PaymentPlan

    with cache.lock(
        f"payment_plan_full_rebuild_{payment_plan_id}",
        blocking_timeout=60 * 10,
        timeout=60 * 60 * 2,
    ):
        payment_plan = get_object_or_404(PaymentPlan, id=payment_plan_id)
        set_sentry_business_area_tag(payment_plan.business_area.name)
        payment_plan.build_status_building()
        payment_plan.save(update_fields=("build_status", "built_at"))
        try:
            with transaction.atomic():
                PaymentPlanService(payment_plan).full_rebuild()
                payment_plan.build_status_ok()
                payment_plan.save(update_fields=("build_status", "built_at"))
                if update_money_fields:
                    payment_plan.update_money_fields()
        except Exception as e:
            logger.exception(e)
            payment_plan.build_status_failed()
            payment_plan.save(update_fields=("build_status", "built_at"))
            raise self.retry(exc=e)


class CheckRapidProVerificationTask:
    def execute(self) -> None:
        from hope.models import PaymentVerificationPlan

        active_rapidpro_verifications = PaymentVerificationPlan.objects.filter(
            verification_channel=PaymentVerificationPlan.VERIFICATION_CHANNEL_RAPIDPRO,
            status=PaymentVerificationPlan.STATUS_ACTIVE,
        )
        for payment_verification_plan in active_rapidpro_verifications:
            try:
                self._verify_cashplan_payment_verification(payment_verification_plan)
            except Exception as e:
                logger.exception(e)

    def _verify_cashplan_payment_verification(self, payment_verification_plan: Any) -> None:
        from hope.models import PaymentVerification

        payment_record_verifications = payment_verification_plan.payment_record_verifications.prefetch_related(
            "payment__head_of_household"
        )
        business_area = payment_verification_plan.payment_plan.business_area
        payment_record_verifications_phone_number_dict = {
            str(payment_verification.payment.head_of_household.phone_no): payment_verification
            for payment_verification in payment_record_verifications
            if payment_verification.payment.head_of_household is not None
        }
        api = RapidProAPI(business_area.slug, RapidProAPI.MODE_VERIFICATION)
        rapid_pro_results = api.get_mapped_flow_runs(payment_verification_plan.rapid_pro_flow_start_uuids)
        payment_record_verification_to_update = self._get_payment_record_verification_to_update(
            rapid_pro_results, payment_record_verifications_phone_number_dict
        )
        PaymentVerification.objects.bulk_update(payment_record_verification_to_update, ("status", "received_amount"))
        calculate_counts(payment_verification_plan)
        payment_verification_plan.save()

    def _get_payment_record_verification_to_update(self, results: Any, phone_numbers: dict) -> list:
        output = []
        for rapid_pro_result in results:
            payment_record_verification = self._rapid_pro_results_to_payment_record_verification(
                phone_numbers, rapid_pro_result
            )
            if payment_record_verification:
                output.append(payment_record_verification)
        return output

    def _rapid_pro_results_to_payment_record_verification(
        self, payment_record_verifications_phone_number_dict: Any, rapid_pro_result: Any
    ) -> Any | None:
        received = rapid_pro_result.get("received")
        received_amount = rapid_pro_result.get("received_amount")
        phone_number = rapid_pro_result.get("phone_number")
        if not phone_number or not is_valid_phone_number(phone_number):
            return None
        payment_record_verification = payment_record_verifications_phone_number_dict.get(phone_number)
        if not payment_record_verification:
            return None
        delivered_amount = payment_record_verification.payment.delivered_quantity
        payment_record_verification.status = from_received_to_status(received, received_amount, delivered_amount)
        payment_record_verification.received_amount = received_amount
        return payment_record_verification


@app.task(bind=True, default_retry_delay=60, max_retries=3)
@log_start_and_end
@sentry_tags
def periodic_sync_payment_plan_invoices_western_union_ftp(self: Any) -> None:
    from datetime import datetime, timedelta

    from hope.apps.payment.services.qcf_reports_service import QCFReportsService

    try:
        service = QCFReportsService()
        service.process_files_since(datetime.now() - timedelta(hours=24))

    except Exception as e:
        logger.exception(e)
        raise self.retry(exc=e)


@app.task(bind=True, default_retry_delay=60, max_retries=3)
@log_start_and_end
@sentry_tags
def send_qcf_report_email_notifications(self: Any, qcf_report_id: str) -> None:
    from flags.state import flag_state

    if not bool(flag_state("WU_PAYMENT_PLAN_INVOICES_NOTIFICATIONS_ENABLED")):
        return

    from hope.apps.payment.services.qcf_reports_service import QCFReportsService
    from hope.models import WesternUnionPaymentPlanReport

    with cache.lock(
        f"send_qcf_email_notifications_{qcf_report_id}",
        blocking_timeout=60 * 10,
        timeout=60 * 60 * 2,
    ):
        qcf_report = WesternUnionPaymentPlanReport.objects.get(id=qcf_report_id)
        try:
            set_sentry_business_area_tag(qcf_report.payment_plan.business_area.name)

            service = QCFReportsService()
            service.send_notification_emails(qcf_report)
            qcf_report.sent = True
            qcf_report.save()

        except Exception as e:
            logger.exception(f"Failed to send QCF report emails for {qcf_report}")
            raise self.retry(exc=e)


@app.task(bind=True, default_retry_delay=60, max_retries=3)
@log_start_and_end
@sentry_tags
def periodic_send_payment_plan_reconciliation_overdue_emails(self: Any) -> None:
    from hope.apps.payment.services.payment_plan_services import PaymentPlanService

    try:
        PaymentPlanService.send_reconciliation_overdue_emails()

    except Exception as e:  # pragma no cover
        logger.exception(e)
        raise self.retry(exc=e)


@app.task(bind=True, default_retry_delay=60, max_retries=3)
@log_start_and_end
@sentry_tags
def send_payment_plan_reconciliation_overdue_email(self: Any, payment_plan_id: str) -> None:
    from hope.apps.payment.services.payment_plan_services import PaymentPlanService
    from hope.models import PaymentPlan

    with cache.lock(
        f"send_payment_plan_reconciliation_overdue_email_{payment_plan_id}",
        blocking_timeout=60 * 10,
        timeout=60 * 60 * 2,
    ):
        payment_plan = get_object_or_404(PaymentPlan, id=payment_plan_id)
        set_sentry_business_area_tag(payment_plan.business_area.name)
        try:
            service = PaymentPlanService(payment_plan)
            service.send_reconciliation_overdue_email_for_pp()
        except Exception as e:  # pragma no cover
            logger.exception(f"Failed to send PP reconciliation overdue email for {payment_plan}")
            raise self.retry(exc=e)<|MERGE_RESOLUTION|>--- conflicted
+++ resolved
@@ -236,11 +236,8 @@
         from hope.apps.payment.xlsx.xlsx_payment_plan_import_service import (
             XlsxPaymentPlanImportService,
         )
-<<<<<<< HEAD
         from hope.models import PaymentPlan
-=======
         from hope.apps.program.utils import increment_program_cycle_list_version_cache
->>>>>>> 3ff54fb3
 
         payment_plan = PaymentPlan.objects.get(id=payment_plan_id)
         set_sentry_business_area_tag(payment_plan.business_area.name)
@@ -280,11 +277,8 @@
 def import_payment_plan_payment_list_per_fsp_from_xlsx(self: Any, payment_plan_id: str) -> bool:
     try:
         from hope.apps.payment.services.payment_plan_services import PaymentPlanService
-<<<<<<< HEAD
         from hope.models import PaymentPlan
-=======
         from hope.apps.program.utils import increment_program_cycle_list_version_cache
->>>>>>> 3ff54fb3
 
         payment_plan = PaymentPlan.objects.get(id=payment_plan_id)
         set_sentry_business_area_tag(payment_plan.business_area.name)
@@ -298,8 +292,6 @@
                 payment_plan.background_action_status_none()
                 payment_plan.update_money_fields()
 
-                payment_plan.save()
-
                 if payment_plan.is_reconciled and payment_plan.status == PaymentPlan.Status.ACCEPTED:
                     payment_plan.status_finished()
 
@@ -329,13 +321,8 @@
 @log_start_and_end
 @sentry_tags
 def payment_plan_apply_engine_rule(self: Any, payment_plan_id: str, engine_rule_id: str) -> None:
-<<<<<<< HEAD
     from hope.models import Payment, PaymentPlan, Rule, RuleCommit
-=======
-    from hope.apps.payment.models import Payment, PaymentPlan
     from hope.apps.program.utils import increment_program_cycle_list_version_cache
-    from hope.apps.steficon.models import Rule, RuleCommit
->>>>>>> 3ff54fb3
 
     bulk_size = 1000
 
@@ -417,12 +404,8 @@
 @log_start_and_end
 @sentry_tags
 def update_exchange_rate_on_release_payments(self: Any, payment_plan_id: str) -> None:
-<<<<<<< HEAD
     from hope.models import Payment, PaymentPlan
-=======
-    from hope.apps.payment.models import Payment, PaymentPlan
     from hope.apps.program.utils import increment_program_cycle_list_version_cache
->>>>>>> 3ff54fb3
 
     payment_plan = get_object_or_404(PaymentPlan, id=payment_plan_id)
     set_sentry_business_area_tag(payment_plan.business_area.name)
@@ -526,11 +509,8 @@
 def prepare_follow_up_payment_plan_task(self: Any, payment_plan_id: str) -> bool:
     try:
         from hope.apps.payment.services.payment_plan_services import PaymentPlanService
-<<<<<<< HEAD
         from hope.models import PaymentPlan
-=======
         from hope.apps.program.utils import increment_program_cycle_list_version_cache
->>>>>>> 3ff54fb3
 
         payment_plan = PaymentPlan.objects.get(id=payment_plan_id)
         set_sentry_business_area_tag(payment_plan.business_area.name)
@@ -561,12 +541,8 @@
     try:
         from django.db.models import Q
 
-<<<<<<< HEAD
         from hope.models import Payment, PaymentPlan
-=======
-        from hope.apps.payment.models import Payment, PaymentPlan
         from hope.apps.program.utils import increment_program_cycle_list_version_cache
->>>>>>> 3ff54fb3
 
         payment_plan = PaymentPlan.objects.select_related("program_cycle__program").get(id=payment_plan_id)
         # for social worker program exclude Individual unicef_id
