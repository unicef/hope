--- conflicted
+++ resolved
@@ -154,31 +154,19 @@
     user_id: str,
     fsp_xlsx_template_id: str | None = None,
 ) -> None:
-<<<<<<< HEAD
-    try:
-        from hope.apps.payment.xlsx.xlsx_payment_plan_export_per_fsp_service import (
-            XlsxPaymentPlanExportPerFspService,
-        )
-        from hope.models.payment_plan import PaymentPlan
-        from hope.models.user import User
-
-        user = User.objects.get(pk=user_id)
-        payment_plan = PaymentPlan.objects.get(id=payment_plan_id)
-        set_sentry_business_area_tag(payment_plan.business_area.name)
-=======
     with cache.lock(
         f"create_payment_plan_payment_list_xlsx_per_fsp_{payment_plan_id}",
         blocking_timeout=60 * 10,
         timeout=60 * 60 * 2,
     ):
->>>>>>> 956713dc
         try:
-            from hope.apps.payment.models import PaymentPlan
             from hope.apps.payment.xlsx.xlsx_payment_plan_export_per_fsp_service import (
                 XlsxPaymentPlanExportPerFspService,
             )
-
-            user = get_user_model().objects.get(pk=user_id)
+            from hope.models.payment_plan import PaymentPlan
+            from hope.models.user import User
+
+            user = User.objects.get(pk=user_id)
             payment_plan = PaymentPlan.objects.get(id=payment_plan_id)
             set_sentry_business_area_tag(payment_plan.business_area.name)
             try:
