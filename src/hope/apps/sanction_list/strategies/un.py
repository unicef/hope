--- conflicted
+++ resolved
@@ -277,13 +277,8 @@
 
         return documents
 
-<<<<<<< HEAD
-    def _get_individual_data(self, individual_tag: ET.Element) -> dict:
+    def _get_individual_data(self, individual_tag: Element) -> dict:
         from hope.models.sanction_list import SanctionListIndividual
-=======
-    def _get_individual_data(self, individual_tag: Element) -> dict:
-        from ..models import SanctionListIndividual
->>>>>>> e398a216
 
         individual_data_dict = {
             "individual": SanctionListIndividual(),
