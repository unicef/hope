from datetime import date, datetime
from typing import Any

from django.contrib.auth.models import AbstractUser
<<<<<<< HEAD
from django.shortcuts import get_object_or_404

=======
>>>>>>> 85f00bf7
from django_countries.fields import Country

from hope.apps.activity_log.models import log_create
from hope.apps.activity_log.utils import copy_model_object
from hope.apps.core.utils import to_snake_case
from hope.apps.geo import models as geo_models
from hope.apps.geo.models import Area
from hope.apps.grievance.models import GrievanceTicket, TicketHouseholdDataUpdateDetails
from hope.apps.grievance.services.data_change.data_change_service import (
    DataChangeService,
)
from hope.apps.grievance.services.data_change.utils import (
    cast_flex_fields,
    handle_role,
    is_approved,
    to_date_string,
    verify_flex_fields,
)
<<<<<<< HEAD
from hope.apps.household.models import Household, Individual
from hope.apps.household.services.household_recalculate_data import (
    recalculate_data,
)
=======
from hope.apps.household.models import Household
from hope.apps.household.services.household_recalculate_data import recalculate_data
>>>>>>> 85f00bf7


def _prepare_roles_with_approve_status(roles_data: list[dict[Any, Any]]) -> list[dict[str, Any]]:
    roles_with_approve_status = []
    for role in roles_data:
        individual = role["individual"]
        roles_with_approve_status.append(
            {
                "value": role["new_role"],
                "approve_status": False,
                "previous_value": individual.role,
                "individual_id": str(individual.pk),
                "full_name": individual.full_name,
                "unicef_id": individual.unicef_id,
            }
        )
    return roles_with_approve_status


class HouseholdDataUpdateService(DataChangeService):
    def save(self) -> list[GrievanceTicket]:
        data_change_extras = self.extras.get("issue_type")
        household_data_update_issue_type_extras = data_change_extras.get("household_data_update_issue_type_extras")
        household = household_data_update_issue_type_extras.get("household")
        household_data = household_data_update_issue_type_extras.get("household_data", {})
        roles = household_data.pop("roles", [])
        to_date_string(household_data, "start")
        to_date_string(household_data, "end")
        flex_fields = {to_snake_case(field): value for field, value in household_data.pop("flex_fields", {}).items()}
        verify_flex_fields(flex_fields, "households")
        household_data_with_approve_status = {
            to_snake_case(field): {"value": value, "approve_status": False} for field, value in household_data.items()
        }
        for field in household_data_with_approve_status:
            current_value = getattr(household, field, None)
            if isinstance(current_value, datetime | date):
                current_value = current_value.isoformat()
            if isinstance(current_value, Country):
                current_value = current_value.alpha3
            if isinstance(current_value, geo_models.Country):
                current_value = current_value.iso_code3
            household_data_with_approve_status[field]["previous_value"] = current_value

        if admin_area_title := household_data_with_approve_status.get("admin_area_title"):
            area = getattr(household, "admin_area", None)
            current_value = getattr(area, "p_code", None)

            if value := admin_area_title.get("value", None):
                admin_area_title["value"] = value
            admin_area_title["previous_value"] = current_value
            household_data_with_approve_status["admin_area_title"] = admin_area_title

        flex_fields_with_approve_status = {
            field: {
                "value": value,
                "approve_status": False,
                "previous_value": household.flex_fields.get(field),
            }
            for field, value in flex_fields.items()
        }
        household_data_with_approve_status["flex_fields"] = flex_fields_with_approve_status
        if roles:
            household_data_with_approve_status["roles"] = _prepare_roles_with_approve_status(roles)  # type: ignore

        ticket_individual_data_update_details = TicketHouseholdDataUpdateDetails(
            household_data=household_data_with_approve_status,
            household=household,
            ticket=self.grievance_ticket,
        )
        ticket_individual_data_update_details.save()
        self.grievance_ticket.refresh_from_db()
        return [self.grievance_ticket]

    def update(self) -> GrievanceTicket:
        ticket_details = self.grievance_ticket.household_data_update_ticket_details
        household_data_update_new_extras = self.extras.get("household_data_update_issue_type_extras")
        household = ticket_details.household
        new_household_data = household_data_update_new_extras.get("household_data", {})
        to_date_string(new_household_data, "start")
        to_date_string(new_household_data, "end")
        roles = new_household_data.pop("roles", [])
        flex_fields = {
            to_snake_case(field): value for field, value in new_household_data.pop("flex_fields", {}).items()
        }
        verify_flex_fields(flex_fields, "households")
        household_data_with_approve_status = {
            to_snake_case(field): {"value": value, "approve_status": False}
            for field, value in new_household_data.items()
        }
        for field in household_data_with_approve_status:
            current_value = getattr(household, field, None)
            if isinstance(current_value, datetime | date):
                current_value = current_value.isoformat()
            if isinstance(current_value, Country):
                current_value = current_value.alpha3
            if isinstance(current_value, geo_models.Country):
                current_value = current_value.iso_code3
            household_data_with_approve_status[field]["previous_value"] = current_value

        if admin_area_title := household_data_with_approve_status.get("admin_area_title"):
            area = getattr(household, "admin_area", None)
            current_value = getattr(area, "p_code", None)

            if value := admin_area_title.get("value", None):
                admin_area_title["value"] = value.split("-")[1].strip()
            admin_area_title["previous_value"] = current_value
            household_data_with_approve_status["admin_area_title"] = admin_area_title

        flex_fields_with_approve_status = {
            field: {
                "value": value,
                "approve_status": False,
                "previous_value": household.flex_fields.get(field),
            }
            for field, value in flex_fields.items()
        }
        household_data_with_approve_status["flex_fields"] = flex_fields_with_approve_status
        if roles:
            household_data_with_approve_status["roles"] = _prepare_roles_with_approve_status(roles)  # type: ignore
        ticket_details.household_data = household_data_with_approve_status
        ticket_details.save()
        self.grievance_ticket.refresh_from_db()
        return self.grievance_ticket

    def close(self, user: AbstractUser) -> None:
        ticket_details = self.grievance_ticket.household_data_update_ticket_details
        if not ticket_details:
            return
        details = self.grievance_ticket.household_data_update_ticket_details
        household = details.household
        old_household = copy_model_object(household)
        household_data = details.household_data
        country_origin = household_data.get("country_origin", {})
        country = household_data.get("country", {})
        admin_area_title = household_data.pop("admin_area_title", {})
        flex_fields_with_additional_data = household_data.pop("flex_fields", {})
        roles_data = sorted(household_data.pop("roles", []), key=lambda x: x["value"] != "PRIMARY")
        flex_fields = {
            field: data.get("value")
            for field, data in flex_fields_with_additional_data.items()
            if isinstance(data, dict) and data.get("approve_status") is True
        }
        if country_origin.get("value") is not None:
            household_data["country_origin"]["value"] = geo_models.Country.objects.filter(
                iso_code3=country_origin.get("value")
            ).first()
        if country.get("value") is not None:
            household_data["country"]["value"] = geo_models.Country.objects.filter(
                iso_code3=country.get("value")
            ).first()
        only_approved_data = {
            field: value_and_approve_status.get("value")
            for field, value_and_approve_status in household_data.items()
            if is_approved(value_and_approve_status)
        }
        merged_flex_fields = {}
        cast_flex_fields(flex_fields)
        if household.flex_fields is not None:
            merged_flex_fields.update(household.flex_fields)
        merged_flex_fields.update(flex_fields)

        Household.objects.filter(id=household.id).update(flex_fields=merged_flex_fields, **only_approved_data)
        updated_household = Household.objects.get(id=household.id)

        if admin_area_title.get("value") is not None and is_approved(admin_area_title):
            area = Area.objects.filter(p_code=admin_area_title.get("value")).first()
            updated_household.set_admin_areas(area)
        # update Roles
        for role in roles_data:
            # update only approved roles
            if role.get("approve_status") is True:
                individual_id = role["individual_id"]
                individual = get_object_or_404(Individual, id=individual_id)
                handle_role(role.get("value"), household, individual)

        new_household = Household.objects.select_for_update().get(id=household.id)
        recalculate_data(new_household)
        updated_household = Household.objects.get(id=household.id)  # refresh_from_db() doesn't work here
        log_create(
            Household.ACTIVITY_LOG_MAPPING,
            "business_area",
            user,
            self.grievance_ticket.programs.all(),
            old_household,
            updated_household,
        )<|MERGE_RESOLUTION|>--- conflicted
+++ resolved
@@ -2,11 +2,8 @@
 from typing import Any
 
 from django.contrib.auth.models import AbstractUser
-<<<<<<< HEAD
 from django.shortcuts import get_object_or_404
 
-=======
->>>>>>> 85f00bf7
 from django_countries.fields import Country
 
 from hope.apps.activity_log.models import log_create
@@ -25,15 +22,10 @@
     to_date_string,
     verify_flex_fields,
 )
-<<<<<<< HEAD
 from hope.apps.household.models import Household, Individual
 from hope.apps.household.services.household_recalculate_data import (
     recalculate_data,
 )
-=======
-from hope.apps.household.models import Household
-from hope.apps.household.services.household_recalculate_data import recalculate_data
->>>>>>> 85f00bf7
 
 
 def _prepare_roles_with_approve_status(roles_data: list[dict[Any, Any]]) -> list[dict[str, Any]]:
