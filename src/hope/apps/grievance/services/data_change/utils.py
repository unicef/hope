--- conflicted
+++ resolved
@@ -19,17 +19,9 @@
     TYPE_SELECT_MANY,
     TYPE_SELECT_ONE,
 )
-<<<<<<< HEAD
 from hope.apps.core.utils import (
-    encode_id_base64,
-    encode_id_base64_required,
     serialize_flex_attributes,
 )
-=======
-from hope.apps.core.models import FlexibleAttribute
-from hope.apps.core.utils import serialize_flex_attributes
-from hope.apps.geo import models as geo_models
->>>>>>> 7aab5cad
 from hope.apps.household.documents import HouseholdDocument, get_individual_doc
 from hope.models.account import Account
 from hope.models.account_type import AccountType
