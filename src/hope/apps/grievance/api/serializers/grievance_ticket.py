from typing import Any

from rest_framework import serializers

from hope.apps.account.api.serializers import PartnerSerializer, UserSerializer
from hope.apps.core.api.mixins import AdminUrlSerializerMixin
from hope.apps.core.utils import to_choice_object
from hope.apps.geo.api.serializers import AreaListSerializer
from hope.apps.grievance.api.serializers.ticket_detail import (
    TICKET_DETAILS_SERIALIZER_MAPPING,
)
from hope.apps.grievance.constants import PRIORITY_CHOICES, URGENCY_CHOICES
from hope.apps.grievance.models import GrievanceDocument, GrievanceTicket, TicketNote
from hope.apps.household.api.serializers.household import HouseholdForTicketSerializer
from hope.apps.household.api.serializers.individual import (
    HouseholdSimpleSerializer,
    IndividualSimpleSerializer,
)
from hope.apps.payment.api.serializers import PaymentSmallSerializer
from hope.apps.program.api.serializers import ProgramSmallSerializer
from hope.models.area import Area
from hope.models.document import Document
from hope.models.document_type import DocumentType
from hope.models.feedback import Feedback
from hope.models.household import (
    ROLE_CHOICE,
    Household,
)
from hope.models.individual import Individual
from hope.models.individual_identity import IndividualIdentity
from hope.models.partner import Partner
from hope.models.payment import Payment
from hope.models.program import Program
from hope.models.user import User


class CreateAccountSerializer(serializers.Serializer):
    account_type = serializers.CharField(required=True)
    financial_institution = serializers.CharField(required=True)
    number = serializers.CharField(required=True)
    data_fields = serializers.JSONField(required=False)
    approve_status = serializers.BooleanField(required=False)


class EditAccountSerializer(serializers.Serializer):
    id = serializers.UUIDField()
    financial_institution = serializers.CharField(required=True)
    number = serializers.CharField(required=True)
    data_fields = serializers.JSONField(required=False)
    approve_status = serializers.BooleanField(required=False)

<<<<<<< HEAD
    def validate(self, attrs):
        from rest_framework.generics import get_object_or_404

        from hope.models.account import Account

        account_id = attrs.get("id")
        financial_institution = attrs.get("financial_institution", "")

        # Get the existing account to check its type
        account = get_object_or_404(Account, id=account_id)
        account_type_key = account.account_type.key.lower() if account.account_type else ""

        # Check if financial_institution is required based on account type
        if account_type_key == "bank" and not financial_institution:
            raise serializers.ValidationError(
                {"financial_institution": "Financial institution is required when account type is bank."}
            )

        return attrs

=======
>>>>>>> dcddccb7

class GrievanceTicketSimpleSerializer(serializers.ModelSerializer):
    class Meta:
        model = GrievanceTicket
        fields = (
            "id",
            "unicef_id",
        )


class GrievanceDocumentSerializer(serializers.ModelSerializer):
    file_name = serializers.SerializerMethodField()
    file_path = serializers.SerializerMethodField()
    created_by = UserSerializer()

    class Meta:
        model = GrievanceDocument
        fields = (
            "id",
            "name",
            "created_by",
            "created_at",
            "updated_at",
            "file_size",
            "content_type",
            "file_path",
            "file_name",
        )

    def get_file_name(self, obj: GrievanceDocument) -> str:
        return obj.file_name

    def get_file_path(self, obj: GrievanceDocument) -> str:
        return obj.file_path


class TicketNoteSerializer(serializers.ModelSerializer):
    created_by = UserSerializer()

    class Meta:
        model = TicketNote
        fields = (
            "id",
            "description",
            "created_by",
            "created_at",
            "updated_at",
        )


class HouseholdUpdateRolesSerializer(serializers.Serializer):
    individual = serializers.PrimaryKeyRelatedField(queryset=Individual.objects.all(), required=True)
    new_role = serializers.ChoiceField(choices=ROLE_CHOICE + (("NO_ROLE", "No role"),), required=False)

    def validate_new_role(self, value):
        if value == "NO_ROLE":
            return None
        return value


class GrievanceTicketListSerializer(serializers.ModelSerializer):
    programs = serializers.SerializerMethodField()
    household = HouseholdSimpleSerializer(source="ticket_details.household", allow_null=True)
    admin = serializers.CharField(source="admin2.name", default="")
    admin2 = AreaListSerializer()
    assigned_to = UserSerializer()
    created_by = UserSerializer()
    related_tickets = serializers.SerializerMethodField()
    total_days = serializers.SerializerMethodField()

    class Meta:
        model = GrievanceTicket
        fields = (
            "id",
            "unicef_id",
            "status",
            "programs",
            "household",
            "admin",
            "admin2",
            "assigned_to",
            "created_by",
            "user_modified",
            "category",
            "issue_type",
            "priority",
            "urgency",
            "created_at",
            "updated_at",
            "total_days",
            "target_id",
            "related_tickets",
        )

    def get_programs(self, obj: GrievanceTicket) -> dict:
        return ProgramSmallSerializer(obj.programs, many=True).data

    def get_related_tickets(self, obj: GrievanceTicket) -> dict:
        return GrievanceTicketSimpleSerializer(obj._related_tickets.all(), many=True).data

    def get_total_days(self, obj: GrievanceTicket) -> int | None:
        return getattr(obj, "total_days", None)


class GrievanceTicketDetailSerializer(AdminUrlSerializerMixin, GrievanceTicketListSerializer):
    partner = PartnerSerializer()
    postpone_deduplication = serializers.BooleanField(source="business_area.postpone_deduplication")
    individual = IndividualSimpleSerializer(source="ticket_details.individual", allow_null=True)
    payment_record = serializers.SerializerMethodField()
    linked_tickets = serializers.SerializerMethodField()
    existing_tickets = serializers.SerializerMethodField()
    documentation = serializers.SerializerMethodField()
    ticket_notes = TicketNoteSerializer(many=True)
    ticket_details = serializers.SerializerMethodField()
    household = HouseholdForTicketSerializer(source="ticket_details.household", allow_null=True)

    class Meta(GrievanceTicketListSerializer.Meta):
        fields = GrievanceTicketListSerializer.Meta.fields + (  # type: ignore
            "admin_url",
            "consent",
            "partner",
            "postpone_deduplication",
            "description",
            "language",
            "area",
            "individual",
            "payment_record",
            "linked_tickets",
            "existing_tickets",
            "comments",
            "documentation",
            "ticket_notes",
            "ticket_details",
        )

    def get_payment_record(self, obj: GrievanceTicket) -> dict | None:
        payment_verification = getattr(obj.ticket_details, "payment_verification", None)
        if payment_verification:
            payment_record = getattr(payment_verification, "payment", None)
        else:
            payment_record = getattr(obj.ticket_details, "payment", None)
        return PaymentSmallSerializer(payment_record).data if payment_record else None

    def get_linked_tickets(self, obj: GrievanceTicket) -> dict:
        return GrievanceTicketSimpleSerializer(obj._linked_tickets.order_by("-created_at"), many=True).data

    def get_existing_tickets(self, obj: GrievanceTicket) -> dict:
        return GrievanceTicketSimpleSerializer(obj._existing_tickets.order_by("-created_at"), many=True).data

    def get_documentation(self, obj: GrievanceTicket) -> dict:
        return GrievanceDocumentSerializer(obj.support_documents.order_by("-created_at"), many=True).data

    def get_ticket_details(self, obj: GrievanceTicket) -> dict | None:
        ticket_details = obj.ticket_details
        serializer = TICKET_DETAILS_SERIALIZER_MAPPING.get(type(ticket_details))
        return serializer(ticket_details, context=self.context).data if serializer else None


class GrievanceChoicesSerializer(serializers.Serializer):
    grievance_ticket_status_choices = serializers.SerializerMethodField()
    grievance_ticket_category_choices = serializers.SerializerMethodField()
    grievance_ticket_manual_category_choices = serializers.SerializerMethodField()
    grievance_ticket_system_category_choices = serializers.SerializerMethodField()
    grievance_ticket_priority_choices = serializers.SerializerMethodField()
    grievance_ticket_urgency_choices = serializers.SerializerMethodField()
    grievance_ticket_issue_type_choices = serializers.SerializerMethodField()
    document_type_choices = serializers.SerializerMethodField()

    def get_document_type_choices(self, *args: Any, **kwargs: Any) -> list[dict[str, Any]]:
        return [{"name": x.label, "value": x.key} for x in DocumentType.objects.order_by("key")]

    def get_grievance_ticket_status_choices(self, *args: Any, **kwargs: Any) -> list[dict[str, Any]]:
        return to_choice_object(GrievanceTicket.STATUS_CHOICES)

    def get_grievance_ticket_category_choices(self, info: Any, **kwargs: Any) -> list[dict[str, Any]]:
        return to_choice_object(GrievanceTicket.CATEGORY_CHOICES)

    def get_grievance_ticket_manual_category_choices(self, info: Any, **kwargs: Any) -> list[dict[str, Any]]:
        return to_choice_object(GrievanceTicket.CREATE_CATEGORY_CHOICES)

    def get_grievance_ticket_system_category_choices(self, info: Any, **kwargs: Any) -> list[dict[str, Any]]:
        return to_choice_object(GrievanceTicket.SYSTEM_CATEGORIES)

    def get_grievance_ticket_priority_choices(self, info: Any, **kwargs: Any) -> list[dict[str, Any]]:
        return to_choice_object(PRIORITY_CHOICES)

    def get_grievance_ticket_urgency_choices(self, info: Any, **kwargs: Any) -> list[dict[str, Any]]:
        return to_choice_object(URGENCY_CHOICES)

    def get_grievance_ticket_issue_type_choices(self, info: Any, **kwargs: Any) -> list[dict]:
        categories = dict(GrievanceTicket.CATEGORY_CHOICES)
        return [
            {"category": key, "label": categories[key], "sub_categories": value}
            for (key, value) in GrievanceTicket.ISSUE_TYPES_CHOICES.items()
        ]


class IndividualDocumentSerializer(serializers.Serializer):
    country = serializers.CharField()
    key = serializers.CharField()
    number = serializers.CharField()
    photo = serializers.FileField(use_url=False, required=False, allow_null=True)
    photoraw = serializers.FileField(use_url=False, required=False, allow_null=True)


class EditIndividualDocumentSerializer(serializers.Serializer):
    id = serializers.PrimaryKeyRelatedField(queryset=Document.objects.all())
    country = serializers.CharField()
    key = serializers.CharField()
    number = serializers.CharField()
    photo = serializers.FileField(use_url=False, required=False, allow_null=True)
    photoraw = serializers.FileField(use_url=False, required=False, allow_null=True)


class IndividualIdentityGTSerializer(serializers.Serializer):
    country = serializers.CharField()
    partner = serializers.CharField()
    number = serializers.CharField()


class EditIndividualIdentitySerializer(serializers.Serializer):
    id = serializers.PrimaryKeyRelatedField(queryset=IndividualIdentity.objects.all())
    country = serializers.CharField()
    partner = serializers.CharField()
    number = serializers.CharField()


class HouseholdUpdateDataSerializer(serializers.Serializer):
    admin_area_title = serializers.CharField(required=False)
    status = serializers.CharField(required=False)
    consent = serializers.BooleanField(required=False, allow_null=True)
    consent_sharing = serializers.ListField(child=serializers.CharField(), required=False)
    residence_status = serializers.CharField(required=False, allow_blank=True)
    country_origin = serializers.CharField(required=False)
    country = serializers.CharField(required=False)
    size = serializers.IntegerField(required=False)
    address = serializers.CharField(required=False)
    female_age_group_0_5_count = serializers.IntegerField(required=False)
    female_age_group_6_11_count = serializers.IntegerField(required=False)
    female_age_group_12_17_count = serializers.IntegerField(required=False)
    female_age_group_18_59_count = serializers.IntegerField(required=False)
    female_age_group_60_count = serializers.IntegerField(required=False)
    pregnant_count = serializers.IntegerField(required=False)
    male_age_group_0_5_count = serializers.IntegerField(required=False)
    male_age_group_6_11_count = serializers.IntegerField(required=False)
    male_age_group_12_17_count = serializers.IntegerField(required=False)
    male_age_group_18_59_count = serializers.IntegerField(required=False)
    male_age_group_60_count = serializers.IntegerField(required=False)
    female_age_group_0_5_disabled_count = serializers.IntegerField(required=False)
    female_age_group_6_11_disabled_count = serializers.IntegerField(required=False)
    female_age_group_12_17_disabled_count = serializers.IntegerField(required=False)
    female_age_group_18_59_disabled_count = serializers.IntegerField(required=False)
    female_age_group_60_disabled_count = serializers.IntegerField(required=False)
    male_age_group_0_5_disabled_count = serializers.IntegerField(required=False)
    male_age_group_6_11_disabled_count = serializers.IntegerField(required=False)
    male_age_group_12_17_disabled_count = serializers.IntegerField(required=False)
    male_age_group_18_59_disabled_count = serializers.IntegerField(required=False)
    male_age_group_60_disabled_count = serializers.IntegerField(required=False)
    returnee = serializers.BooleanField(required=False, allow_null=True)
    fchild_hoh = serializers.BooleanField(required=False)
    child_hoh = serializers.BooleanField(required=False)
    start = serializers.DateTimeField(required=False)
    name_enumerator = serializers.CharField(required=False)
    org_enumerator = serializers.CharField(required=False)
    org_name_enumerator = serializers.CharField(required=False)
    village = serializers.CharField(required=False)
    registration_method = serializers.CharField(required=False, allow_blank=True)
    currency = serializers.CharField(required=False)
    unhcr_id = serializers.CharField(required=False)
    flex_fields = serializers.JSONField(required=False)
    roles = serializers.ListField(child=HouseholdUpdateRolesSerializer(), required=False)

    @staticmethod
    def validate_roles(value: list[dict[str, str]]) -> dict[str, str]:
        new_roles = [item["new_role"] for item in value]
        duplicates = {role for role in new_roles if new_roles.count(role) > 1 and role is not None}
        if duplicates:
            raise serializers.ValidationError(f"Duplicate roles are not allowed: {', '.join(duplicates)}")
        return value


class AddIndividualDataSerializer(serializers.Serializer):
    full_name = serializers.CharField()
    given_name = serializers.CharField(required=False)
    middle_name = serializers.CharField(required=False)
    family_name = serializers.CharField(required=False)
    sex = serializers.CharField()
    birth_date = serializers.DateField()
    estimated_birth_date = serializers.BooleanField()
    marital_status = serializers.CharField(required=False)
    phone_no = serializers.CharField(required=False)
    phone_no_alternative = serializers.CharField(required=False)
    email = serializers.CharField(required=False)
    relationship = serializers.CharField()
    disability = serializers.CharField(required=False)
    work_status = serializers.CharField(required=False)
    enrolled_in_nutrition_programme = serializers.BooleanField(required=False)
    pregnant = serializers.BooleanField(required=False)
    observed_disability = serializers.ListField(child=serializers.CharField(), required=False)
    seeing_disability = serializers.CharField(required=False)
    hearing_disability = serializers.CharField(required=False)
    physical_disability = serializers.CharField(required=False)
    memory_disability = serializers.CharField(required=False)
    selfcare_disability = serializers.CharField(required=False)
    comms_disability = serializers.CharField(required=False)
    who_answers_phone = serializers.CharField(required=False)
    who_answers_alt_phone = serializers.CharField(required=False)
    business_area = serializers.CharField(required=False)
    documents = IndividualDocumentSerializer(many=True, required=False)
    identities = IndividualIdentityGTSerializer(many=True, required=False)
    accounts = CreateAccountSerializer(many=True, required=False)
    preferred_language = serializers.CharField(required=False)
    flex_fields = serializers.JSONField(required=False)
    payment_delivery_phone_no = serializers.CharField(required=False)
    blockchain_name = serializers.CharField(required=False)
    wallet_address = serializers.CharField(required=False)
    wallet_name = serializers.CharField(required=False)


class IndividualUpdateDataSerializer(serializers.Serializer):
    status = serializers.CharField(required=False)
    full_name = serializers.CharField(required=False)
    given_name = serializers.CharField(required=False)
    middle_name = serializers.CharField(required=False)
    family_name = serializers.CharField(required=False)
    sex = serializers.CharField(required=False)
    birth_date = serializers.DateField(required=False)
    estimated_birth_date = serializers.BooleanField(required=False)
    marital_status = serializers.CharField(required=False, allow_null=True)
    phone_no = serializers.CharField(required=False)
    phone_no_alternative = serializers.CharField(required=False)
    email = serializers.CharField(required=False)
    relationship = serializers.CharField(required=False)
    disability = serializers.CharField(required=False)
    work_status = serializers.CharField(required=False, allow_blank=True)
    enrolled_in_nutrition_programme = serializers.BooleanField(required=False)
    pregnant = serializers.BooleanField(required=False, allow_null=True)
    observed_disability = serializers.ListField(child=serializers.CharField(), required=False)
    seeing_disability = serializers.CharField(required=False, allow_blank=True)
    hearing_disability = serializers.CharField(required=False, allow_blank=True)
    physical_disability = serializers.CharField(required=False, allow_blank=True)
    memory_disability = serializers.CharField(required=False, allow_blank=True)
    selfcare_disability = serializers.CharField(required=False, allow_blank=True)
    comms_disability = serializers.CharField(required=False, allow_blank=True)
    who_answers_phone = serializers.CharField(required=False)
    who_answers_alt_phone = serializers.CharField(required=False)
    documents = IndividualDocumentSerializer(many=True, required=False)
    documents_to_remove = serializers.ListField(
        child=serializers.CharField(),
        required=False,
    )
    documents_to_edit = EditIndividualDocumentSerializer(many=True, required=False)
    identities = IndividualIdentityGTSerializer(many=True, required=False)
    identities_to_remove = serializers.ListField(
        child=serializers.CharField(),
        required=False,
    )
    identities_to_edit = EditIndividualIdentitySerializer(many=True, required=False)
    accounts = CreateAccountSerializer(many=True, required=False)
    accounts_to_edit = EditAccountSerializer(many=True, required=False)
    preferred_language = serializers.CharField(required=False)
    flex_fields = serializers.JSONField(required=False)
    payment_delivery_phone_no = serializers.CharField(required=False)
    blockchain_name = serializers.CharField(required=False)
    wallet_address = serializers.CharField(required=False)
    wallet_name = serializers.CharField(required=False)
    # people fields
    consent = serializers.CharField(required=False, allow_null=True, help_text="People update")
    residence_status = serializers.CharField(required=False, allow_blank=True, help_text="People update")
    country_origin = serializers.CharField(required=False, help_text="People update")
    country = serializers.CharField(required=False, help_text="People update")
    address = serializers.CharField(required=False, help_text="People update")
    village = serializers.CharField(required=False, help_text="People update")
    currency = serializers.CharField(required=False, help_text="People update")
    unhcr_id = serializers.CharField(required=False, help_text="People update")
    name_enumerator = serializers.CharField(required=False, help_text="People update")
    org_enumerator = serializers.CharField(required=False, help_text="People update")
    org_name_enumerator = serializers.CharField(required=False, help_text="People update")
    registration_method = serializers.CharField(required=False, help_text="People update")
    admin_area_title = serializers.CharField(required=False, help_text="People update")


class PositiveFeedbackTicketExtras(serializers.Serializer):
    household = serializers.PrimaryKeyRelatedField(required=False, queryset=Household.objects.all())
    individual = serializers.PrimaryKeyRelatedField(required=False, queryset=Individual.objects.all())


class NegativeFeedbackTicketExtras(serializers.Serializer):
    household = serializers.PrimaryKeyRelatedField(required=False, queryset=Household.objects.all())
    individual = serializers.PrimaryKeyRelatedField(required=False, queryset=Individual.objects.all())


class GrievanceComplaintTicketExtras(serializers.Serializer):
    household = serializers.PrimaryKeyRelatedField(required=False, queryset=Household.objects.all(), allow_null=True)
    individual = serializers.PrimaryKeyRelatedField(required=False, queryset=Individual.objects.all(), allow_null=True)
    payment_record = serializers.ListField(
        required=False,
        child=serializers.PrimaryKeyRelatedField(queryset=Payment.objects.all()),
    )


class PaymentVerificationTicketExtras(serializers.Serializer):
    pass


class ReferralTicketExtras(serializers.Serializer):
    household = serializers.PrimaryKeyRelatedField(required=False, queryset=Household.objects.all())
    individual = serializers.PrimaryKeyRelatedField(required=False, queryset=Individual.objects.all())


class SensitiveGrievanceTicketExtras(serializers.Serializer):
    household = serializers.PrimaryKeyRelatedField(required=False, queryset=Household.objects.all())
    individual = serializers.PrimaryKeyRelatedField(required=False, queryset=Individual.objects.all())
    payment_record = serializers.ListField(
        child=serializers.PrimaryKeyRelatedField(queryset=Payment.objects.all()),
        required=False,
    )


class AddIndividualIssueTypeExtras(serializers.Serializer):
    household = serializers.PrimaryKeyRelatedField(queryset=Household.objects.all())
    individual_data = AddIndividualDataSerializer()


class UpdateAddIndividualIssueTypeExtras(serializers.Serializer):
    individual_data = AddIndividualDataSerializer()


class HouseholdDeleteIssueTypeExtras(serializers.Serializer):
    household = serializers.PrimaryKeyRelatedField(queryset=Household.objects.all())


class IndividualDeleteIssueTypeExtras(serializers.Serializer):
    individual = serializers.PrimaryKeyRelatedField(queryset=Individual.objects.all())


class HouseholdDataUpdateIssueTypeExtras(serializers.Serializer):
    household = serializers.PrimaryKeyRelatedField(queryset=Household.objects.all())
    household_data = HouseholdUpdateDataSerializer()


class UpdateHouseholdDataUpdateIssueTypeExtras(serializers.Serializer):
    household_data = HouseholdUpdateDataSerializer()


class IndividualDataUpdateIssueTypeExtras(serializers.Serializer):
    individual = serializers.PrimaryKeyRelatedField(required=False, queryset=Individual.objects.all())
    individual_data = IndividualUpdateDataSerializer()


class UpdateIndividualDataUpdateIssueTypeExtras(serializers.Serializer):
    individual_data = IndividualUpdateDataSerializer()


class IssueTypeExtrasSerializer(serializers.Serializer):
    household_data_update_issue_type_extras = HouseholdDataUpdateIssueTypeExtras(required=False)
    individual_data_update_issue_type_extras = IndividualDataUpdateIssueTypeExtras(required=False)
    individual_delete_issue_type_extras = IndividualDeleteIssueTypeExtras(required=False)
    household_delete_issue_type_extras = HouseholdDeleteIssueTypeExtras(required=False)
    add_individual_issue_type_extras = AddIndividualIssueTypeExtras(required=False)


class CategoryExtrasSerializer(serializers.Serializer):
    sensitive_grievance_ticket_extras = SensitiveGrievanceTicketExtras(required=False)
    grievance_complaint_ticket_extras = GrievanceComplaintTicketExtras(required=False)
    positive_feedback_ticket_extras = PositiveFeedbackTicketExtras(required=False)
    negative_feedback_ticket_extras = NegativeFeedbackTicketExtras(required=False)
    referral_ticket_extras = ReferralTicketExtras(required=False)


class CreateGrievanceTicketExtrasSerializer(serializers.Serializer):
    category = CategoryExtrasSerializer(required=False)
    issue_type = IssueTypeExtrasSerializer(required=False)


class GrievanceDocumentCreateSerializer(serializers.Serializer):
    name = serializers.CharField()
    file = serializers.FileField(use_url=False)


class TicketPaymentVerificationDetailsExtras(serializers.Serializer):
    new_received_amount = serializers.FloatField()
    new_status = serializers.CharField()


class CreateGrievanceTicketSerializer(serializers.Serializer):
    description = serializers.CharField()
    assigned_to = serializers.PrimaryKeyRelatedField(required=False, queryset=User.objects.all())
    category = serializers.IntegerField()
    issue_type = serializers.IntegerField(required=False)
    admin = serializers.PrimaryKeyRelatedField(required=False, allow_null=True, queryset=Area.objects.all())
    area = serializers.CharField(required=False, allow_blank=True)
    language = serializers.CharField(required=False, allow_blank=True)
    consent = serializers.BooleanField()
    linked_tickets = serializers.ListField(
        child=serializers.PrimaryKeyRelatedField(queryset=GrievanceTicket.objects.all()),
        required=False,
        allow_empty=True,
    )
    extras = CreateGrievanceTicketExtrasSerializer(allow_null=True, required=False)
    priority = serializers.IntegerField(required=False)
    urgency = serializers.IntegerField(required=False)
    partner = serializers.PrimaryKeyRelatedField(queryset=Partner.objects.all(), required=False, allow_null=True)
    program = serializers.PrimaryKeyRelatedField(queryset=Program.objects.all(), required=False, allow_null=True)
    comments = serializers.CharField(required=False, allow_null=True)
    linked_feedback_id = serializers.PrimaryKeyRelatedField(
        queryset=Feedback.objects.all(), required=False, allow_null=True
    )
    documentation = GrievanceDocumentCreateSerializer(many=True, required=False, allow_null=True)


class UpdateGrievanceTicketExtrasSerializer(serializers.Serializer):
    household_data_update_issue_type_extras = UpdateHouseholdDataUpdateIssueTypeExtras(required=False, allow_null=True)
    individual_data_update_issue_type_extras = UpdateIndividualDataUpdateIssueTypeExtras(
        required=False, allow_null=True
    )
    add_individual_issue_type_extras = UpdateAddIndividualIssueTypeExtras(required=False, allow_null=True)
    category = CategoryExtrasSerializer(required=False, allow_null=True)
    ticket_payment_verification_details_extras = TicketPaymentVerificationDetailsExtras(required=False, allow_null=True)


class CreateGrievanceDocumentSerializer(serializers.Serializer):
    name = serializers.CharField()
    file = serializers.FileField(
        use_url=False,
    )


class UpdateGrievanceDocumentSerializer(serializers.Serializer):
    id = serializers.UUIDField()
    name = serializers.CharField()
    file = serializers.FileField(
        use_url=False,
    )


class UpdateGrievanceTicketSerializer(serializers.Serializer):
    version = serializers.IntegerField(required=False)
    assigned_to = serializers.PrimaryKeyRelatedField(allow_null=True, queryset=User.objects.all())
    admin = serializers.PrimaryKeyRelatedField(required=False, allow_null=True, queryset=Area.objects.all())
    area = serializers.CharField(required=False, allow_blank=True)
    language = serializers.CharField(allow_blank=True)
    linked_tickets = serializers.ListField(
        child=serializers.PrimaryKeyRelatedField(queryset=GrievanceTicket.objects.all()),
        required=False,
        allow_empty=True,
    )
    household = serializers.PrimaryKeyRelatedField(queryset=Household.objects.all(), required=False)
    individual = serializers.PrimaryKeyRelatedField(queryset=Individual.objects.all(), required=False)
    payment_record = serializers.PrimaryKeyRelatedField(queryset=Payment.objects.all(), required=False)
    extras = UpdateGrievanceTicketExtrasSerializer(required=False)
    priority = serializers.IntegerField()
    urgency = serializers.IntegerField()
    partner = serializers.PrimaryKeyRelatedField(queryset=Partner.objects.all(), required=False, allow_null=True)
    program = serializers.PrimaryKeyRelatedField(queryset=Program.objects.all(), required=False, allow_null=True)
    comments = serializers.CharField(required=False, allow_null=True, allow_blank=True)
    documentation = CreateGrievanceDocumentSerializer(many=True, required=False, allow_null=True)
    documentation_to_update = UpdateGrievanceDocumentSerializer(many=True, required=False, allow_null=True)
    documentation_to_delete = serializers.ListField(
        child=serializers.UUIDField(),
        required=False,
        allow_empty=True,
    )


class GrievanceStatusChangeSerializer(serializers.Serializer):
    status = serializers.IntegerField()
    version = serializers.IntegerField(required=False)


class GrievanceCreateNoteSerializer(serializers.Serializer):
    description = serializers.CharField()
    version = serializers.IntegerField(required=False)


class GrievanceIndividualDataChangeApproveSerializer(serializers.Serializer):
    individual_approve_data = serializers.JSONField(required=False)
    approved_documents_to_create = serializers.ListField(child=serializers.IntegerField(), required=False)
    approved_documents_to_edit = serializers.ListField(child=serializers.IntegerField(), required=False)
    approved_documents_to_remove = serializers.ListField(child=serializers.IntegerField(), required=False)
    approved_identities_to_create = serializers.ListField(child=serializers.IntegerField(), required=False)
    approved_identities_to_edit = serializers.ListField(child=serializers.IntegerField(), required=False)
    approved_identities_to_remove = serializers.ListField(child=serializers.IntegerField(), required=False)
    approved_accounts_to_create = serializers.ListField(child=serializers.IntegerField(), required=False)
    approved_accounts_to_edit = serializers.ListField(child=serializers.IntegerField(), required=False)
    flex_fields_approve_data = serializers.JSONField(required=False)
    version = serializers.IntegerField(required=False)


class GrievanceHouseholdDataChangeApproveSerializer(serializers.Serializer):
    household_approve_data = serializers.JSONField(required=False)
    flex_fields_approve_data = serializers.JSONField(required=False)
    version = serializers.IntegerField(required=False)


class GrievanceUpdateApproveStatusSerializer(serializers.Serializer):
    approve_status = serializers.BooleanField()
    version = serializers.IntegerField(required=False)


class GrievanceDeleteHouseholdApproveStatusSerializer(serializers.Serializer):
    approve_status = serializers.BooleanField()
    reason_hh_id = serializers.CharField(required=False, allow_blank=True)
    version = serializers.IntegerField(required=False)


class GrievanceNeedsAdjudicationApproveSerializer(serializers.Serializer):
    selected_individual_id = serializers.PrimaryKeyRelatedField(
        queryset=Individual.objects.all(), required=False, allow_null=True
    )
    duplicate_individual_ids = serializers.ListField(
        child=serializers.PrimaryKeyRelatedField(queryset=Individual.objects.all()),
        required=False,
    )
    distinct_individual_ids = serializers.ListField(
        child=serializers.PrimaryKeyRelatedField(queryset=Individual.objects.all()),
        required=False,
    )
    clear_individual_ids = serializers.ListField(
        child=serializers.PrimaryKeyRelatedField(queryset=Individual.objects.all()),
        required=False,
    )
    version = serializers.IntegerField(required=False)


class GrievanceReassignRoleSerializer(serializers.Serializer):
    household_id = serializers.PrimaryKeyRelatedField(
        queryset=Household.objects.all(),
    )
    household_version = serializers.IntegerField(required=False)
    individual_id = serializers.PrimaryKeyRelatedField(
        queryset=Individual.objects.all(),
    )
    individual_version = serializers.IntegerField(required=False)
    new_individual_id = serializers.PrimaryKeyRelatedField(queryset=Individual.objects.all(), required=False)
    role = serializers.CharField()
    version = serializers.IntegerField(required=False)


class BulkUpdateGrievanceTicketsAssigneesSerializer(serializers.Serializer):
    grievance_ticket_ids = serializers.ListField(
        child=serializers.UUIDField(),
    )
    assigned_to = serializers.UUIDField()


class BulkUpdateGrievanceTicketsPrioritySerializer(serializers.Serializer):
    grievance_ticket_ids = serializers.ListField(
        child=serializers.UUIDField(),
    )
    priority = serializers.IntegerField()


class BulkUpdateGrievanceTicketsUrgencySerializer(serializers.Serializer):
    grievance_ticket_ids = serializers.ListField(
        child=serializers.UUIDField(),
    )
    urgency = serializers.IntegerField()


class BulkGrievanceTicketsAddNoteSerializer(serializers.Serializer):
    grievance_ticket_ids = serializers.ListField(
        child=serializers.UUIDField(),
    )
    note = serializers.CharField()<|MERGE_RESOLUTION|>--- conflicted
+++ resolved
@@ -49,29 +49,6 @@
     data_fields = serializers.JSONField(required=False)
     approve_status = serializers.BooleanField(required=False)
 
-<<<<<<< HEAD
-    def validate(self, attrs):
-        from rest_framework.generics import get_object_or_404
-
-        from hope.models.account import Account
-
-        account_id = attrs.get("id")
-        financial_institution = attrs.get("financial_institution", "")
-
-        # Get the existing account to check its type
-        account = get_object_or_404(Account, id=account_id)
-        account_type_key = account.account_type.key.lower() if account.account_type else ""
-
-        # Check if financial_institution is required based on account type
-        if account_type_key == "bank" and not financial_institution:
-            raise serializers.ValidationError(
-                {"financial_institution": "Financial institution is required when account type is bank."}
-            )
-
-        return attrs
-
-=======
->>>>>>> dcddccb7
 
 class GrievanceTicketSimpleSerializer(serializers.ModelSerializer):
     class Meta:
