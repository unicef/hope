<<<<<<< HEAD
import uuid
from typing import Any
=======
from typing import TYPE_CHECKING, Any
import uuid
>>>>>>> e398a216

from django.core.exceptions import ValidationError
from django.forms import modelform_factory

from hope.apps.core.utils import (
    IDENTIFICATION_TYPE_TO_KEY_MAPPING,
    build_arg_dict_from_dict,
    build_flex_arg_dict_from_list_if_exists,
)
from hope.models.country import Country
from hope.models.area import Area
from hope.apps.household.forms import DocumentForm, IndividualForm
from hope.models.household import (
    BLANK,
    DISABLED,
    HEAD,
    IDENTIFICATION_TYPE_BIRTH_CERTIFICATE,
    IDENTIFICATION_TYPE_DRIVERS_LICENSE,
    IDENTIFICATION_TYPE_NATIONAL_ID,
    IDENTIFICATION_TYPE_NATIONAL_PASSPORT,
    IDENTIFICATION_TYPE_RESIDENCE_PERMIT_NO,
    IDENTIFICATION_TYPE_TAX_ID,
    NOT_DISABLED,
    ROLE_ALTERNATE,
    ROLE_PRIMARY,
    PendingHousehold,
)
from hope.models.individual import PendingIndividual
from hope.models.document import PendingDocument
from hope.models.individual_role_in_household import PendingIndividualRoleInHousehold
from hope.models.document_type import DocumentType
from hope.models.registration_data_import import RegistrationDataImport
from hope.contrib.aurora.services.base_flex_registration_service import (
    BaseRegistrationService,
)


class UkraineBaseRegistrationService(BaseRegistrationService):
    INDIVIDUAL_MAPPING_DICT = {
        "given_name": "given_name_i_c",
        "family_name": "family_name_i_c",
        "middle_name": "patronymic",
        "birth_date": "birth_date",
        "sex": "gender_i_c",
        "relationship": "relationship_i_c",
        "disability": "disability_i_c",
        "disability_certificate_picture": "disability_certificate_picture",
        "phone_no": "phone_no_i_c",
        "role": "role_i_c",
        "email": "email",
    }

    HOUSEHOLD_MAPPING_DICT = {
        "residence_status": "residence_status_h_c",
        "admin1": "admin1_h_c",
        "admin2": "admin2_h_c",
        "size": "size_h_c",
    }

    DOCUMENT_MAPPING_KEY_DICT = {
        IDENTIFICATION_TYPE_TO_KEY_MAPPING[IDENTIFICATION_TYPE_NATIONAL_ID]: (
            "national_id_no_i_c_1",
            "national_id_picture",
        ),
        IDENTIFICATION_TYPE_TO_KEY_MAPPING[IDENTIFICATION_TYPE_NATIONAL_PASSPORT]: (
            "international_passport_i_c",
            "international_passport_picture",
        ),
        IDENTIFICATION_TYPE_TO_KEY_MAPPING[IDENTIFICATION_TYPE_DRIVERS_LICENSE]: (
            "drivers_license_no_i_c",
            "drivers_license_picture",
        ),
        IDENTIFICATION_TYPE_TO_KEY_MAPPING[IDENTIFICATION_TYPE_BIRTH_CERTIFICATE]: (
            "birth_certificate_no_i_c",
            "birth_certificate_picture",
        ),
        IDENTIFICATION_TYPE_TO_KEY_MAPPING[IDENTIFICATION_TYPE_RESIDENCE_PERMIT_NO]: (
            "residence_permit_no_i_c",
            "residence_permit_picture",
        ),
        IDENTIFICATION_TYPE_TO_KEY_MAPPING[IDENTIFICATION_TYPE_TAX_ID]: (
            "tax_id_no_i_c",
            "tax_id_picture",
        ),
    }

    def create_household_for_rdi_household(self, record: Any, registration_data_import: RegistrationDataImport) -> None:
        individuals: list[PendingIndividual] = []
        documents: list[PendingDocument] = []
        record_data_dict = record.get_data()
        household_dict = record_data_dict.get("household", [])[0]
        individuals_array = record_data_dict.get("individuals", [])
        enumerator_rec_id = record_data_dict.get("enumerator")

        if not self._has_head(individuals_array):
            self._set_default_head_of_household(individuals_array)

        self.validate_household(individuals_array)

        household_data = self._prepare_household_data(household_dict, record, registration_data_import)
        if not household_data.get("size"):
            household_data["size"] = len(individuals_array)
        if enumerator_rec_id:
            household_data["enumerator_rec_id"] = enumerator_rec_id
        household = self._create_object_and_validate(household_data, PendingHousehold)
        household.set_admin_areas()

        household.detail_id = record.source_id
        household.save(update_fields=("detail_id", "admin1", "admin2", "admin3", "admin4"))

        for index, individual_dict in enumerate(individuals_array):
            try:
                individual_data = self._prepare_individual_data(individual_dict, household, registration_data_import)
                role = individual_data.pop("role")
                phone_no = individual_data.pop("phone_no", "")

                individual: PendingIndividual = self._create_object_and_validate(
                    individual_data, PendingIndividual, IndividualForm
                )
                individual.disability_certificate_picture = individual_data.get("disability_certificate_picture")
                individual.phone_no = phone_no
                individual.detail_id = record.source_id
                individual.save()

                self._create_role(role, individual, household)
                individuals.append(individual)

                if individual.relationship == HEAD:
                    household.head_of_household = individual
                    household.save(update_fields=("head_of_household",))
                documents.extend(self._prepare_documents(individual_dict, individual))
            except ValidationError as e:
                raise ValidationError({f"individual nr {index + 1}": [str(e)]}) from e

        PendingDocument.objects.bulk_create(documents)

    def _set_default_head_of_household(self, individuals_array: "QuerySet") -> None:
        for individual_data in individuals_array:
            if individual_data.get("role_i_c") == "y":
                individual_data["relationship_i_c"] = "head"
                break

    def _create_role(self, role: "Role", individual: PendingIndividual, household: PendingHousehold) -> None:
        if role == "y":
            defaults = {"individual": individual, "household": household}
            if PendingIndividualRoleInHousehold.objects.filter(household=household, role=ROLE_PRIMARY).count() == 0:
                PendingIndividualRoleInHousehold.objects.create(**defaults, role=ROLE_PRIMARY)
            elif PendingIndividualRoleInHousehold.objects.filter(household=household, role=ROLE_ALTERNATE).count() == 0:
                PendingIndividualRoleInHousehold.objects.create(**defaults, role=ROLE_ALTERNATE)
            else:
                raise ValidationError("There should be only two collectors!")

    def _prepare_household_data(
        self,
        household_dict: dict,
        record: Any,
        registration_data_import: RegistrationDataImport,
    ) -> dict:
        household_data = {
            "registration_data_import": registration_data_import,
            "program": registration_data_import.program,
            "first_registration_date": record.timestamp,
            "last_registration_date": record.timestamp,
            "country_origin": Country.objects.get(iso_code2="UA"),
            "country": Country.objects.get(iso_code2="UA"),
            "consent": True,
            "size": household_dict.get("size_h_c"),
            "business_area": registration_data_import.business_area,
            "residence_status": household_dict.get("residence_status_h_c", BLANK),
        }

        admin1 = household_dict.get("admin1_h_c")
        admin2 = household_dict.get("admin2_h_c")
        admin3 = household_dict.get("admin2_h_c")
        admin4 = household_dict.get("admin2_h_c")

        household_data["admin1"] = str(Area.objects.get(p_code=admin1).id) if admin1 else None
        household_data["admin2"] = str(Area.objects.get(p_code=admin2).id) if admin2 else None
        household_data["admin3"] = str(Area.objects.get(p_code=admin3).id) if admin3 else None
        household_data["admin4"] = str(Area.objects.get(p_code=admin4).id) if admin4 else None

        if residence_status := household_data.get("residence_status"):
            household_data["residence_status"] = residence_status.upper()

        return household_data

    def _prepare_individual_data(
        self,
        individual_dict: dict,
        household: PendingHousehold,
        registration_data_import: RegistrationDataImport,
    ) -> dict:
        individual_data = dict(
            **build_arg_dict_from_dict(individual_dict, self.INDIVIDUAL_MAPPING_DICT),
            household=str(household.pk),
            program=registration_data_import.program,
            registration_data_import=registration_data_import,
            first_registration_date=household.first_registration_date,
            last_registration_date=household.last_registration_date,
            business_area=registration_data_import.business_area,
        )
        disability = individual_data.get("disability", "n")
        disability_certificate_picture = individual_data.get("disability_certificate_picture")
        if disability == "y" or disability_certificate_picture:
            individual_data["disability"] = DISABLED
        else:
            individual_data["disability"] = NOT_DISABLED

        if relationship := individual_data.get("relationship"):
            individual_data["relationship"] = relationship.upper()
        if sex := individual_data.get("sex"):
            individual_data["sex"] = sex.upper()

        if phone_no := individual_data.get("phone_no"):
            if phone_no.startswith("0") and not phone_no.startswith("00"):
                phone_no = phone_no[1:]
            if not phone_no.startswith("+380"):
                individual_data["phone_no"] = f"+380{phone_no}"
        else:
            individual_data["phone_no"] = ""

        if disability_certificate_picture:
            certificate_picture = f"CERTIFICATE_PICTURE_{uuid.uuid4()}"
            disability_certificate_picture = self._prepare_picture_from_base64(
                disability_certificate_picture, certificate_picture
            )
            individual_data["disability_certificate_picture"] = disability_certificate_picture

        given_name = individual_data.get("given_name")
        middle_name = individual_data.get("middle_name")
        family_name = individual_data.get("family_name")

        individual_data["full_name"] = " ".join(filter(None, [given_name, middle_name, family_name]))

        return individual_data

    def _prepare_documents(self, individual_dict: dict, individual: PendingIndividual) -> list[PendingDocument]:
        documents = []

        for document_key_string, (
            document_number_field_name,
            picture_field_name,
        ) in UkraineRegistrationService.DOCUMENT_MAPPING_KEY_DICT.items():
            document_number = individual_dict.get(document_number_field_name)
            certificate_picture = individual_dict.get(picture_field_name, "")

            if not document_number and not certificate_picture:
                continue

            document_number = document_number or f"ONLY_PICTURE_{uuid.uuid4()}"

            certificate_picture = self._prepare_picture_from_base64(certificate_picture, document_number)

            document_type = DocumentType.objects.get(key=document_key_string)
            document_kwargs = {
                "country": Country.objects.get(iso_code2="UA"),
                "type": document_type,
                "document_number": document_number,
                "individual": individual.pk,
                "program": individual.program,
            }
            ModelClassForm = modelform_factory(PendingDocument, form=DocumentForm, fields=list(document_kwargs.keys()))  # noqa
            form = ModelClassForm(data=document_kwargs)
            if not form.is_valid():
                raise ValidationError(form.errors)
            document_kwargs["individual"] = individual
            document = PendingDocument(photo=certificate_picture, **document_kwargs)
            documents.append(document)

        return documents

    def validate_household(self, individuals_array: list[PendingIndividual]) -> None:
        if not individuals_array:
            raise ValidationError("Household should has at least one individual")

        has_head = self._has_head(individuals_array)
        if not has_head:
            raise ValidationError("Household should has at least one Head of Household")

    def _has_head(self, individuals_array: list[PendingIndividual]) -> bool:
        return any(
            individual_data.get(
                "relationship_i_c",
            )
            == "head"
            for individual_data in individuals_array
        )


class UkraineRegistrationService(UkraineBaseRegistrationService):
    HOUSEHOLD_MAPPING_DICT = {
        "admin1": "admin1_h_c",
        "admin2": "admin2_h_c",
        "admin3": "admin3_h_c",
        "admin4": "admin4_h_c",
    }


class Registration2024(UkraineBaseRegistrationService):
    INDIVIDUAL_FLEX_FIELDS: list[str] = ["low_income_hh_h_f", "single_headed_hh_h_f"]

    def _prepare_individual_data(
        self,
        individual_dict: dict,
        household: PendingHousehold,
        registration_data_import: RegistrationDataImport,
    ) -> dict:
        individual_data = super()._prepare_individual_data(individual_dict, household, registration_data_import)
        individual_data["flex_fields"] = build_flex_arg_dict_from_list_if_exists(
            individual_dict, self.INDIVIDUAL_FLEX_FIELDS
        )
        return individual_data<|MERGE_RESOLUTION|>--- conflicted
+++ resolved
@@ -1,10 +1,5 @@
-<<<<<<< HEAD
+from typing import Any
 import uuid
-from typing import Any
-=======
-from typing import TYPE_CHECKING, Any
-import uuid
->>>>>>> e398a216
 
 from django.core.exceptions import ValidationError
 from django.forms import modelform_factory
