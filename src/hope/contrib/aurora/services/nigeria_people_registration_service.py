import logging
from typing import Any

from hope.apps.core.utils import (
    IDENTIFICATION_TYPE_NATIONAL_ID,
    IDENTIFICATION_TYPE_TO_KEY_MAPPING,
)
<<<<<<< HEAD
=======
from hope.apps.geo.models import Country
from hope.apps.household.models import (
    HEAD,
    ROLE_PRIMARY,
    DocumentType,
    PendingDocument,
    PendingIndividual,
    PendingIndividualRoleInHousehold,
)
from hope.apps.payment.models import (
    FinancialInstitutionMapping,
    FinancialServiceProvider,
    PendingAccount,
)
from hope.apps.registration_data.models import RegistrationDataImport
>>>>>>> e7759107
from hope.contrib.aurora.services.generic_registration_service import (
    GenericRegistrationService,
    mergedicts,
)
from hope.models.country import Country
from hope.models.document import PendingDocument
from hope.models.document_type import DocumentType
from hope.models.household import (
    HEAD,
    ROLE_PRIMARY,
)
from hope.models.individual import PendingIndividual
from hope.models.individual_role_in_household import PendingIndividualRoleInHousehold
from hope.models.registration_data_import import RegistrationDataImport

logger = logging.getLogger(__name__)


class NigeriaPeopleRegistrationService(GenericRegistrationService):
    def create_household_for_rdi_household(self, record: Any, registration_data_import: RegistrationDataImport) -> None:
        default_mapping = {
            "defaults": {
                "individuals_key": "individual-details",
                "households_key": "household-info",
                "intro_data_key": "intro-and-consent",
                "account_key": "account_details",
                "country": "NG",
            },
            "intro-and-consent": {
                "enumerator_code": "household.flex_fields",
                "who_to_register": "household.flex_fields",
            },
            "household-info": {
                "admin1_h_c": "household.admin1",
                "admin2_h_c": "household.admin2",
                "admin3_h_c": "household.admin3",
                "admin4_h_c": "household.admin4",
            },
            "individual-details": {
                "given_name_i_c": "individual.given_name",
                "family_name_i_c": "individual.family_name",
                "middle_name_i_c": "individual.middle_name",
                "birth_date_i_c": "individual.birth_date",
                "gender_i_c": "individual.sex",
                "email_i_c": "individual.email",
                "phone_no_i_c": "individual.phone_no",
                "estimated_birth_date_i_c": "individual.estimated_birth_date",
                "account_details": "account_details.data",
                "photo_i_c": "individual.photo",
                "national_id_photo_i_c": "document.doc_national-photo",
                "national_id_no_i_c": "document.doc_national-document_number",
            },
        }

        mapping = mergedicts(default_mapping, self.registration.mapping or {}, [])

        household = self.create_household_data(record, registration_data_import, mapping)
        individuals, head, pr_collector, _ = self.create_individuals(
            record,
            household,
            mapping,
        )

        individual = individuals[0]
        individual.relationship = HEAD
        individual.save()
        collector = pr_collector or head or individual
        head_of_household = head or individual
        household.head_of_household = head_of_household
        PendingIndividualRoleInHousehold.objects.create(individual=collector, household=household, role=ROLE_PRIMARY)

        record_data_dict = record.get_data()
        individual_data = record_data_dict.get(mapping["defaults"].get("individuals_key", "individual-details"), [])[0]
        self._prepare_national_id(individual_data, individual)

        household.registration_id = record.source_id
        household.detail_id = record.source_id
        household.save()
        record.mark_as_imported()

    def _prepare_national_id(
        self, individual_dict: dict, imported_individual: PendingIndividual
    ) -> PendingDocument | None:
        national_id = individual_dict.get("national_id_no_i_c")
        if not national_id:
            return None
        photo = None
        if photo_base_64 := individual_dict.get("national_id_photo_i_c"):
            photo = self._prepare_picture_from_base64(photo_base_64, national_id)
        return PendingDocument.objects.create(
            program=imported_individual.program,
            document_number=national_id,
            individual=imported_individual,
            type=DocumentType.objects.get(key=IDENTIFICATION_TYPE_TO_KEY_MAPPING[IDENTIFICATION_TYPE_NATIONAL_ID]),
            country=Country.objects.get(iso_code2="NG"),
            photo=photo,
        )

    def create_account(self, account_data: dict, individual: PendingIndividual) -> PendingAccount:
        account = super().create_account(account_data, individual)
        if financial_institution_code := account.data.get("uba_code"):
            uba_fsp = FinancialServiceProvider.objects.get(name="United Bank for Africa - Nigeria")

            try:
                uba_mapping = FinancialInstitutionMapping.objects.get(
                    code=financial_institution_code,
                    financial_service_provider=uba_fsp,
                )
                account.financial_institution = uba_mapping.financial_institution
                account.data["code"] = account.data.pop("uba_code")
                account.save(update_fields=["financial_institution", "data"])

            except FinancialInstitutionMapping.DoesNotExist:  # pragma: no cover
                logger.error(
                    f"FinancialInstitutionMapping for {uba_fsp} uba code {financial_institution_code} not found"
                )

        return account<|MERGE_RESOLUTION|>--- conflicted
+++ resolved
@@ -5,31 +5,16 @@
     IDENTIFICATION_TYPE_NATIONAL_ID,
     IDENTIFICATION_TYPE_TO_KEY_MAPPING,
 )
-<<<<<<< HEAD
-=======
-from hope.apps.geo.models import Country
-from hope.apps.household.models import (
-    HEAD,
-    ROLE_PRIMARY,
-    DocumentType,
-    PendingDocument,
-    PendingIndividual,
-    PendingIndividualRoleInHousehold,
-)
-from hope.apps.payment.models import (
-    FinancialInstitutionMapping,
-    FinancialServiceProvider,
-    PendingAccount,
-)
-from hope.apps.registration_data.models import RegistrationDataImport
->>>>>>> e7759107
 from hope.contrib.aurora.services.generic_registration_service import (
     GenericRegistrationService,
     mergedicts,
 )
+from hope.models.account import PendingAccount
 from hope.models.country import Country
 from hope.models.document import PendingDocument
 from hope.models.document_type import DocumentType
+from hope.models.financial_institution_mapping import FinancialInstitutionMapping
+from hope.models.financial_service_provider import FinancialServiceProvider
 from hope.models.household import (
     HEAD,
     ROLE_PRIMARY,
