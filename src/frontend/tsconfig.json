{
  "compilerOptions": {
    "target": "ES2020",
<<<<<<< HEAD
    "types": [ "node", "graphql"],
=======
    "types": ["node", "graphql"],
>>>>>>> 8ffca8a6
    "useDefineForClassFields": true,
    "lib": ["es2021", "DOM", "DOM.Iterable"],
    "allowJs": true,
    "module": "ESNext",
    "skipLibCheck": true,
    "esModuleInterop": true,
    "allowSyntheticDefaultImports": true,
    "importHelpers": true,
    "forceConsistentCasingInFileNames": true,
    "moduleResolution": "node",
    "resolveJsonModule": true,
    "isolatedModules": true,
    "noEmit": true,
    "jsx": "preserve",
    "strict": false,
    "noUnusedLocals": false,
    "noUnusedParameters": false,
    "noFallthroughCasesInSwitch": true,
    "maxNodeModuleJsDepth": 10,
    "baseUrl": ".",
    "paths": {
      "@api/*": ["src/api/*"],
      "@components/*": ["src/components/*"],
      "@core/*": ["src/components/core/*"],
      "@containers/*": ["src/containers/*"],
      "@shared/*": ["src/shared/*"],
      "@utils/*": ["src/utils/*"],
      "@hooks/*": ["src/hooks/*"],
      "@generated/*": ["src/__generated__/*"],
      "@restgenerated/*": ["src/restgenerated/*"]
    }
  },
  "include": [
    "src",
    "__tests__",
    "jest",
    "tsconfig.json",
    ".eslintrc.cjs",
    "jest.config",
    "babel.config.cjs",
    "vitest"
  ],
  "exclude": [
    "node_modules",
    "frontend/jest",
    "src/restgenerated",
    "vite.config.ts"
  ],
  "references": [{ "path": "./tsconfig.node.json" }]
}<|MERGE_RESOLUTION|>--- conflicted
+++ resolved
@@ -1,11 +1,7 @@
 {
   "compilerOptions": {
     "target": "ES2020",
-<<<<<<< HEAD
-    "types": [ "node", "graphql"],
-=======
     "types": ["node", "graphql"],
->>>>>>> 8ffca8a6
     "useDefineForClassFields": true,
     "lib": ["es2021", "DOM", "DOM.Iterable"],
     "allowJs": true,
