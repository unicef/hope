schema {
  query: Query
  mutation: Mutations
}

input AccountabilityCommunicationMessageAgeInput {
  min: Int
  max: Int
}

input AccountabilityFullListArguments {
  excludedAdminAreas: [String]
}

input AccountabilityRandomSamplingArguments {
  excludedAdminAreas: [String]
  confidenceInterval: Float!
  marginOfError: Float!
  age: AccountabilityCommunicationMessageAgeInput
  sex: String
}

input AccountabilitySampleSizeInput {
  paymentPlan: ID
  program: ID
  samplingType: String!
  fullListArguments: AccountabilityFullListArguments
  randomSamplingArguments: AccountabilityRandomSamplingArguments
}

type AccountabilitySampleSizeNode {
  numberOfRecipients: Int
  sampleSize: Int
}

enum Action {
  TP_LOCK
  TP_UNLOCK
  TP_REBUILD
  DRAFT
  LOCK
  LOCK_FSP
  UNLOCK
  UNLOCK_FSP
  SEND_FOR_APPROVAL
  APPROVE
  AUTHORIZE
  REVIEW
  REJECT
  FINISH
  SEND_TO_PAYMENT_GATEWAY
  SEND_XLSX_PASSWORD
}

input ActionPaymentPlanInput {
  paymentPlanId: ID!
  action: Action!
  comment: String
}

type ActionPaymentPlanMutation {
  paymentPlan: PaymentPlanNode
}

type ActivatePaymentVerificationPlan {
  validationErrors: Arg
  paymentPlan: GenericPaymentPlanNode
}

input AddIndividualDataObjectType {
  fullName: String!
  givenName: String
  middleName: String
  familyName: String
  sex: String!
  birthDate: Date!
  estimatedBirthDate: Boolean!
  maritalStatus: String
  phoneNo: String
  phoneNoAlternative: String
  email: String
  relationship: String!
  disability: String
  workStatus: String
  enrolledInNutritionProgramme: Boolean
  administrationOfRutf: Boolean
  pregnant: Boolean
  observedDisability: [String]
  seeingDisability: String
  hearingDisability: String
  physicalDisability: String
  memoryDisability: String
  selfcareDisability: String
  commsDisability: String
  whoAnswersPhone: String
  whoAnswersAltPhone: String
  role: String!
  documents: [IndividualDocumentObjectType]
  identities: [IndividualIdentityObjectType]
  paymentChannels: [BankTransferObjectType]
  businessArea: String
  preferredLanguage: String
  flexFields: Arg
  paymentDeliveryPhoneNo: String
  blockchainName: String
  walletAddress: String
  walletName: String
}

input AddIndividualIssueTypeExtras {
  household: ID!
  individualData: AddIndividualDataObjectType!
}

type AgeFilterObject {
  min: Int
  max: Int
}

input AgeInput {
  min: Int
  max: Int
}

type ApprovalNode {
  createdAt: DateTime!
  comment: String
  createdBy: UserNode
  info: String
}

type ApprovalProcessNode implements Node {
  id: ID!
  createdAt: DateTime!
  updatedAt: DateTime!
  sentForApprovalBy: UserNode
  sentForApprovalDate: DateTime
  sentForAuthorizationBy: UserNode
  sentForAuthorizationDate: DateTime
  sentForFinanceReleaseBy: UserNode
  sentForFinanceReleaseDate: DateTime
  paymentPlan: PaymentPlanNode!
  approvalNumberRequired: Int!
  authorizationNumberRequired: Int!
  financeReleaseNumberRequired: Int!
  rejectedOn: String
  actions: FilteredActionsListNode
}

type ApprovalProcessNodeConnection {
  pageInfo: PageInfo!
  edges: [ApprovalProcessNodeEdge]!
  totalCount: Int
  edgeCount: Int
}

type ApprovalProcessNodeEdge {
  node: ApprovalProcessNode
  cursor: String!
}

type AreaNode implements Node {
  id: ID!
  createdAt: DateTime!
  updatedAt: DateTime!
  originalId: UUID
  name: String!
  parent: AreaNode
  pCode: String
  areaType: AreaTypeNode!
  validFrom: DateTime
  validUntil: DateTime
  extras: JSONString!
  lft: Int!
  rght: Int!
  treeId: Int!
  level: Int!
  areaSet(offset: Int, before: String, after: String, first: Int, last: Int, name: String): AreaNodeConnection!
  householdSet(offset: Int, before: String, after: String, first: Int, last: Int): HouseholdNodeConnection!
  grievanceticketSet(offset: Int, before: String, after: String, first: Int, last: Int): GrievanceTicketNodeConnection!
  programs(offset: Int, before: String, after: String, first: Int, last: Int, name: String): ProgramNodeConnection!
  reports(offset: Int, before: String, after: String, first: Int, last: Int): ReportNodeConnection!
  feedbackSet(offset: Int, before: String, after: String, first: Int, last: Int): FeedbackNodeConnection!
}

type AreaNodeConnection {
  pageInfo: PageInfo!
  edges: [AreaNodeEdge]!
  totalCount: Int
  edgeCount: Int
}

type AreaNodeEdge {
  node: AreaNode
  cursor: String!
}

type AreaTreeNode {
  id: ID
  name: String
  pCode: String
  areas: [AreaTreeNode]
  level: Int
}

type AreaTypeNode implements Node {
  id: ID!
  createdAt: DateTime!
  updatedAt: DateTime!
  originalId: UUID
  name: String!
  areaLevel: Int!
  parent: AreaTypeNode
  validFrom: DateTime
  validUntil: DateTime
  extras: JSONString!
  lft: Int!
  rght: Int!
  treeId: Int!
  level: Int!
  areatypeSet(offset: Int, before: String, after: String, first: Int, last: Int): AreaTypeNodeConnection!
  areaSet(offset: Int, before: String, after: String, first: Int, last: Int, name: String): AreaNodeConnection!
}

type AreaTypeNodeConnection {
  pageInfo: PageInfo!
  edges: [AreaTypeNodeEdge]!
  totalCount: Int
  edgeCount: Int
}

type AreaTypeNodeEdge {
  node: AreaTypeNode
  cursor: String!
}

scalar Arg

input AssignFspToDeliveryMechanismInput {
  paymentPlanId: ID!
  mappings: [FSPToDeliveryMechanismMappingInput]!
}

type AssignFspToDeliveryMechanismMutation {
  paymentPlan: PaymentPlanNode
}

input AvailableFspsForDeliveryMechanismsInput {
  paymentPlanId: ID!
}

type BankAccountInfoNode implements Node {
  id: ID!
  rdiMergeStatus: BankAccountInfoRdiMergeStatus!
  isOriginal: Boolean!
  createdAt: DateTime!
  updatedAt: DateTime!
  isRemoved: Boolean!
  removedDate: DateTime
  lastSyncAt: DateTime
  individual: IndividualNode!
  bankName: String!
  bankAccountNumber: String!
  bankBranchName: String!
  accountHolderName: String!
  copiedFrom: BankAccountInfoNode
  copiedTo(offset: Int, before: String, after: String, first: Int, last: Int): BankAccountInfoNodeConnection!
  type: String
}

type BankAccountInfoNodeConnection {
  pageInfo: PageInfo!
  edges: [BankAccountInfoNodeEdge]!
  totalCount: Int
  edgeCount: Int
}

type BankAccountInfoNodeEdge {
  node: BankAccountInfoNode
  cursor: String!
}

enum BankAccountInfoRdiMergeStatus {
  PENDING
  MERGED
}

input BankTransferObjectType {
  type: String!
  bankName: String!
  bankAccountNumber: String!
  bankBranchName: String
  accountHolderName: String!
}

type BeneficiaryGroupNode implements Node {
  id: ID!
  createdAt: DateTime!
  updatedAt: DateTime!
  name: String!
  groupLabel: String!
  groupLabelPlural: String!
  memberLabel: String!
  memberLabelPlural: String!
  masterDetail: Boolean!
  programs(offset: Int, before: String, after: String, first: Int, last: Int, name: String): ProgramNodeConnection!
}

scalar BigInt

type BulkGrievanceAddNoteMutation {
  grievanceTickets: [GrievanceTicketNode]
}

type BulkUpdateGrievanceTicketsAssigneesMutation {
  grievanceTickets: [GrievanceTicketNode]
}

type BulkUpdateGrievanceTicketsPriorityMutation {
  grievanceTickets: [GrievanceTicketNode]
}

type BulkUpdateGrievanceTicketsUrgencyMutation {
  grievanceTickets: [GrievanceTicketNode]
}

type BusinessAreaNode implements Node {
  id: ID!
  createdAt: DateTime!
  updatedAt: DateTime!
  code: String!
  slug: String!
  name: String!
  longName: String!
  parent: UserBusinessAreaNode
  partners: [PartnerNode!]!
  isSplit: Boolean!
  regionCode: String!
  regionName: String!
  hasDataSharingAgreement: Boolean!
  isAccountabilityApplicable: Boolean
  active: Boolean!
  enableEmailNotification: Boolean!
  koboUsername: String
  koboToken: String
  koboUrl: String
  rapidProHost: String
  rapidProPaymentVerificationToken: String
  rapidProMessagesToken: String
  rapidProSurveyToken: String
  postponeDeduplication: Boolean!
  deduplicationDuplicateScore: Float!
  deduplicationPossibleDuplicateScore: Float!
  deduplicationBatchDuplicatesPercentage: Int!
  deduplicationBatchDuplicatesAllowed: Int!
  deduplicationGoldenRecordDuplicatesPercentage: Int!
  deduplicationGoldenRecordDuplicatesAllowed: Int!
  screenBeneficiary: Boolean!
  deduplicationIgnoreWithdraw: Boolean!
  biometricDeduplicationThreshold: Float!
<<<<<<< HEAD
  isAccountabilityApplicable: Boolean
  active: Boolean!
  enableEmailNotification: Boolean!
  partners: [PartnerNode!]!
=======
  customFields: JSONString!
  businessAreaPartnerThrough: [PartnerRoleNode!]!
>>>>>>> 96384163
  children(offset: Int, before: String, after: String, first: Int, last: Int, id: UUID): UserBusinessAreaNodeConnection!
  dataCollectingTypes(offset: Int, before: String, after: String, first: Int, last: Int): DataCollectingTypeNodeConnection!
  partnerSet: [PartnerNode!]!
  roleAssignments: [UserRoleNode!]!
  householdSet(offset: Int, before: String, after: String, first: Int, last: Int): HouseholdNodeConnection!
  individualSet(offset: Int, before: String, after: String, first: Int, last: Int): IndividualNodeConnection!
  registrationdataimportSet(offset: Int, before: String, after: String, first: Int, last: Int): RegistrationDataImportNodeConnection!
  ruleSet(offset: Int, before: String, after: String, first: Int, last: Int): SteficonRuleNodeConnection!
  paymentplanSet(offset: Int, before: String, after: String, first: Int, last: Int): PaymentPlanNodeConnection!
  financialserviceproviderSet(offset: Int, before: String, after: String, first: Int, last: Int): FinancialServiceProviderNodeConnection!
  paymentSet(offset: Int, before: String, after: String, first: Int, last: Int): PaymentNodeConnection!
  tickets(offset: Int, before: String, after: String, first: Int, last: Int): GrievanceTicketNodeConnection!
  programSet(offset: Int, before: String, after: String, first: Int, last: Int, name: String): ProgramNodeConnection!
  reports(offset: Int, before: String, after: String, first: Int, last: Int): ReportNodeConnection!
  logentrySet(offset: Int, before: String, after: String, first: Int, last: Int): PaymentVerificationLogEntryNodeConnection!
  messageSet(offset: Int, before: String, after: String, first: Int, last: Int): CommunicationMessageNodeConnection!
  feedbackSet(offset: Int, before: String, after: String, first: Int, last: Int): FeedbackNodeConnection!
  surveySet(offset: Int, before: String, after: String, first: Int, last: Int): SurveyNodeConnection!
}

type BusinessAreaNodeConnection {
  pageInfo: PageInfo!
  edges: [BusinessAreaNodeEdge]!
  totalCount: Int
  edgeCount: Int
}

type BusinessAreaNodeEdge {
  node: BusinessAreaNode
  cursor: String!
}

input CategoryExtrasInput {
  sensitiveGrievanceTicketExtras: SensitiveGrievanceTicketExtras
  grievanceComplaintTicketExtras: GrievanceComplaintTicketExtras
  positiveFeedbackTicketExtras: PositiveFeedbackTicketExtras
  negativeFeedbackTicketExtras: NegativeFeedbackTicketExtras
  referralTicketExtras: ReferralTicketExtras
}

type ChartDatasetNode {
  labels: [String]
  datasets: [_DatasetsNode]
}

type ChartDetailedDatasetsNode {
  labels: [String]
  datasets: [_DetailedDatasetsNode]
}

type ChartGrievanceTicketsNode {
  labels: [String]
  datasets: [_DatasetsNode]
  totalNumberOfGrievances: Int
  totalNumberOfFeedback: Int
  totalNumberOfOpenSensitive: Int
}

type ChartPaymentVerification {
  labels: [String]
  datasets: [_DetailedDatasetsNode]
  households: Int
  averageSampleSize: Float
}

type CheckAgainstSanctionListMutation {
  ok: Boolean
  errors: [XlsxRowErrorNode]
}

type ChoiceObject {
  name: String
  value: String
}

type ChoiceObjectInt {
  name: String
  value: Int
}

input ChooseDeliveryMechanismsForPaymentPlanInput {
  paymentPlanId: ID!
  deliveryMechanisms: [String]!
}

type ChooseDeliveryMechanismsForPaymentPlanMutation {
  paymentPlan: PaymentPlanNode
}

type CommunicationMessageNode implements Node {
  id: ID!
  createdAt: DateTime!
  updatedAt: DateTime!
  unicefId: String
  title: String!
  body: String!
  createdBy: UserNode
  numberOfRecipients: Int!
  businessArea: UserBusinessAreaNode!
  households(offset: Int, before: String, after: String, first: Int, last: Int): HouseholdNodeConnection!
  paymentPlan: PaymentPlanNode
  registrationDataImport: RegistrationDataImportNode
  samplingType: MessageSamplingType!
  fullListArguments: JSONString
  randomSamplingArguments: JSONString
  sampleSize: Int!
  program: ProgramNode
  isOriginal: Boolean!
  copiedFrom: CommunicationMessageNode
  copiedTo(offset: Int, before: String, after: String, first: Int, last: Int): CommunicationMessageNodeConnection!
  adminUrl: String
}

type CommunicationMessageNodeConnection {
  pageInfo: PageInfo!
  edges: [CommunicationMessageNodeEdge]!
  totalCount: Int
  edgeCount: Int
}

type CommunicationMessageNodeEdge {
  node: CommunicationMessageNode
  cursor: String!
}

type CommunicationMessageRecipientMapNode implements Node {
  id: ID!
  size: Int
  headOfHousehold: IndividualNode
}

type CommunicationMessageRecipientMapNodeConnection {
  pageInfo: PageInfo!
  edges: [CommunicationMessageRecipientMapNodeEdge]!
  totalCount: Int
  edgeCount: Int
}

type CommunicationMessageRecipientMapNodeEdge {
  node: CommunicationMessageRecipientMapNode
  cursor: String!
}

type ContentTypeObjectType {
  id: ID!
  appLabel: String!
  model: String!
  logEntries(offset: Int, before: String, after: String, first: Int, last: Int): PaymentVerificationLogEntryNodeConnection!
  name: String
}

type CopyProgram {
  validationErrors: Arg
  program: ProgramNode
}

input CopyProgramInput {
  id: String!
  name: String
  startDate: Date
  endDate: Date
  description: String
  budget: Decimal
  frequencyOfPayments: String
  sector: String
  cashPlus: Boolean
  populationGoal: Int
  administrativeAreasOfImplementation: String
  businessAreaSlug: String
  dataCollectingTypeCode: String
  partners: [ProgramPartnerAccessInput]
  partnerAccess: String
  programmeCode: String
  pduFields: [PDUFieldInput]
}

type CopyTargetingCriteriaMutation {
  paymentPlan: PaymentPlanNode
}

type CoreFieldChoiceObject {
  labels: [LabelNode]
  labelEn: String
  value: String
  admin: String
  listName: String
}

type CountAndPercentageNode {
  count: Int
  percentage: Float
}

input CreateAccountabilityCommunicationMessageInput {
  households: [ID]
  paymentPlan: ID
  registrationDataImport: ID
  samplingType: SamplingChoices!
  fullListArguments: AccountabilityFullListArguments
  randomSamplingArguments: AccountabilityRandomSamplingArguments
  title: String!
  body: String!
}

type CreateCommunicationMessageMutation {
  message: CommunicationMessageNode
}

input CreateFeedbackInput {
  issueType: String!
  householdLookup: ID
  individualLookup: ID
  description: String!
  comments: String
  admin2: ID
  area: String
  language: String
  consent: Boolean
  program: ID
}

input CreateFeedbackMessageInput {
  description: String!
  feedback: ID!
}

type CreateFeedbackMessageMutation {
  feedbackMessage: FeedbackMessageNode
}

type CreateFeedbackMutation {
  feedback: FeedbackNode
}

type CreateFollowUpPaymentPlanMutation {
  paymentPlan: PaymentPlanNode
}

input CreateGrievanceTicketExtrasInput {
  category: CategoryExtrasInput
  issueType: IssueTypeExtrasInput
}

input CreateGrievanceTicketInput {
  description: String!
  assignedTo: ID
  category: Int!
  issueType: Int
  admin: ID
  area: String
  language: String!
  consent: Boolean!
  businessArea: ID!
  linkedTickets: [ID]
  extras: CreateGrievanceTicketExtrasInput
  priority: Int
  urgency: Int
  partner: Int
  program: ID
  comments: String
  linkedFeedbackId: ID
  documentation: [GrievanceDocumentInput]
}

type CreateGrievanceTicketMutation {
  grievanceTickets: [GrievanceTicketNode]
}

input CreatePaymentPlanInput {
  programCycleId: ID!
  name: String!
  targetingCriteria: TargetingCriteriaObjectType!
  excludedIds: String!
  exclusionReason: String
}

type CreatePaymentPlanMutation {
  paymentPlan: PaymentPlanNode
}

input CreatePaymentVerificationInput {
  sampling: String!
  verificationChannel: String!
  businessAreaSlug: String!
  fullListArguments: FullListArguments
  randomSamplingArguments: RandomSamplingArguments
  rapidProArguments: RapidProArguments
  cashOrPaymentPlanId: ID!
}

type CreateProgram {
  validationErrors: Arg
  program: ProgramNode
}

input CreateProgramInput {
  name: String
  startDate: Date
  endDate: Date
  description: String
  budget: Decimal
  frequencyOfPayments: String
  sector: String
  cashPlus: Boolean
  populationGoal: Int
  administrativeAreasOfImplementation: String
  businessAreaSlug: String
  dataCollectingTypeCode: String
  beneficiaryGroup: String
  partners: [ProgramPartnerAccessInput]
  partnerAccess: String
  programmeCode: String
  pduFields: [PDUFieldInput]
}

type CreateReport {
  report: ReportNode
}

input CreateReportInput {
  reportType: Int!
  businessAreaSlug: String!
  dateFrom: Date!
  dateTo: Date!
  program: ID
  adminArea1: ID
  adminArea2: [ID]
}

input CreateSurveyInput {
  title: String!
  body: String
  category: String!
  paymentPlan: ID
  program: ID
  samplingType: String!
  fullListArguments: AccountabilityFullListArguments
  randomSamplingArguments: AccountabilityRandomSamplingArguments
  flow: String!
}

type CreateSurveyMutation {
  survey: SurveyNode
}

input CreateTicketNoteInput {
  description: String!
  ticket: ID!
}

type CreateTicketNoteMutation {
  grievanceTicketNote: TicketNoteNode
}

type CreateVerificationPlanMutation {
  paymentPlan: GenericPaymentPlanNode
}

type DataCollectingTypeChoiceObject {
  name: String
  value: String
  description: String
  type: String
}

type DataCollectingTypeNode implements Node {
  id: ID!
  created: DateTime!
  modified: DateTime!
  code: String!
  label: String!
  type: DataCollectingTypeType
  description: String!
  active: Boolean!
  deprecated: Boolean!
  individualFiltersAvailable: Boolean!
  householdFiltersAvailable: Boolean!
  recalculateComposition: Boolean!
  weight: Int!
  datacollectingtypeSet(offset: Int, before: String, after: String, first: Int, last: Int): DataCollectingTypeNodeConnection!
  programs(offset: Int, before: String, after: String, first: Int, last: Int, name: String): ProgramNodeConnection!
}

type DataCollectingTypeNodeConnection {
  pageInfo: PageInfo!
  edges: [DataCollectingTypeNodeEdge]!
  totalCount: Int
  edgeCount: Int
}

type DataCollectingTypeNodeEdge {
  node: DataCollectingTypeNode
  cursor: String!
}

enum DataCollectingTypeType {
  STANDARD
  SOCIAL
}

scalar Date

scalar DateTime

scalar Decimal

type DeduplicationEngineSimilarityPairIndividualNode {
  id: String
  photo: String
  fullName: String
  unicefId: String
  similarityScore: Float
  age: Int
  location: String
}

type DeduplicationEngineSimilarityPairNode {
  individual1: DeduplicationEngineSimilarityPairIndividualNode
  individual2: DeduplicationEngineSimilarityPairIndividualNode
  similarityScore: String
}

type DeduplicationResultNode {
  unicefId: String
  hitId: ID
  fullName: String
  score: Float
  proximityToScore: Float
  location: String
  age: Int
  duplicate: Boolean
  distinct: Boolean
}

type DeleteHouseholdApproveMutation {
  grievanceTicket: GrievanceTicketNode
}

type DeletePaymentPlanMutation {
  paymentPlan: PaymentPlanNode
}

type DeletePaymentVerificationPlan {
  paymentPlan: GenericPaymentPlanNode
}

type DeleteProgram {
  ok: Boolean
}

type DeleteRegistrationDataImport {
  ok: Boolean
}

type DeliveredQuantityNode {
  totalDeliveredQuantity: Decimal
  currency: String
}

type DeliveryMechanismDataNode implements Node {
  id: ID!
  rdiMergeStatus: DeliveryMechanismDataRdiMergeStatus!
  createdAt: DateTime!
  updatedAt: DateTime!
  individual: IndividualNode!
  deliveryMechanism: DeliveryMechanismNode!
  data: JSONString!
  isValid: Boolean
  validationErrors: JSONString!
  possibleDuplicateOf: DeliveryMechanismDataNode
  possibleDuplicates(offset: Int, before: String, after: String, first: Int, last: Int): DeliveryMechanismDataNodeConnection!
  name: String
  individualTabData: JSONString
}

type DeliveryMechanismDataNodeConnection {
  pageInfo: PageInfo!
  edges: [DeliveryMechanismDataNodeEdge]!
  totalCount: Int
  edgeCount: Int
}

type DeliveryMechanismDataNodeEdge {
  node: DeliveryMechanismDataNode
  cursor: String!
}

input DeliveryMechanismDataObjectType {
  label: String!
  approveStatus: Boolean!
  dataFields: [DeliveryMechanismDataPayloadFieldObjectType]!
}

input DeliveryMechanismDataPayloadFieldObjectType {
  name: String!
  value: String!
  previousValue: String
}

enum DeliveryMechanismDataRdiMergeStatus {
  PENDING
  MERGED
}

type DeliveryMechanismNode implements Node {
  id: ID!
  createdAt: DateTime!
  updatedAt: DateTime!
  paymentGatewayId: String
  code: String
  name: String
  optionalFields: [String!]!
  requiredFields: [String!]!
  uniqueFields: [String!]!
  isActive: Boolean!
  transferType: DeliveryMechanismTransferType!
  financialserviceproviderSet(offset: Int, before: String, after: String, first: Int, last: Int): FinancialServiceProviderNodeConnection!
  deliverymechanismperpaymentplanSet(offset: Int, before: String, after: String, first: Int, last: Int): DeliveryMechanismPerPaymentPlanNodeConnection!
  paymentSet(offset: Int, before: String, after: String, first: Int, last: Int): PaymentNodeConnection!
  deliverymechanismdataSet(offset: Int, before: String, after: String, first: Int, last: Int): DeliveryMechanismDataNodeConnection!
}

type DeliveryMechanismNodeConnection {
  pageInfo: PageInfo!
  edges: [DeliveryMechanismNodeEdge]!
  totalCount: Int
  edgeCount: Int
}

type DeliveryMechanismNodeEdge {
  node: DeliveryMechanismNode
  cursor: String!
}

type DeliveryMechanismPerPaymentPlanNode implements Node {
  id: ID!
  createdAt: DateTime!
  updatedAt: DateTime!
  paymentPlan: PaymentPlanNode!
  financialServiceProvider: FinancialServiceProviderNode
  deliveryMechanism: DeliveryMechanismNode
  deliveryMechanismOrder: Int!
  status: String!
  createdBy: UserNode!
  sentDate: DateTime!
  sentBy: UserNode
  chosenConfiguration: String
  sentToPaymentGateway: Boolean!
  name: String
  code: String
  order: Int
  fsp: FinancialServiceProviderNode
}

type DeliveryMechanismPerPaymentPlanNodeConnection {
  pageInfo: PageInfo!
  edges: [DeliveryMechanismPerPaymentPlanNodeEdge]!
  totalCount: Int
  edgeCount: Int
}

type DeliveryMechanismPerPaymentPlanNodeEdge {
  node: DeliveryMechanismPerPaymentPlanNode
  cursor: String!
}

enum DeliveryMechanismTransferType {
  CASH
  VOUCHER
  DIGITAL
}

type DiscardPaymentVerificationPlan {
  paymentPlan: GenericPaymentPlanNode
}

type DjangoDebug {
  sql: [DjangoDebugSQL]
}

type DjangoDebugSQL {
  vendor: String!
  alias: String!
  sql: String
  duration: Float!
  rawSql: String!
  params: String!
  startTime: Float!
  stopTime: Float!
  isSlow: Boolean!
  isSelect: Boolean!
  transId: String
  transStatus: String
  isoLevel: String
  encoding: String
}

type DocumentNode implements Node {
  id: ID!
  rdiMergeStatus: DocumentRdiMergeStatus!
  isRemoved: Boolean!
  isOriginal: Boolean!
  createdAt: DateTime!
  updatedAt: DateTime!
  lastSyncAt: DateTime
  individual: IndividualNode!
  program: ProgramNode
  documentNumber: String!
  type: ImportedDocumentTypeNode!
  country: String
  status: DocumentStatus!
  photo: String
  cleared: Boolean!
  clearedDate: DateTime!
  clearedBy: UserNode
  issuanceDate: DateTime
  expiryDate: DateTime
  isMigrationHandled: Boolean!
  copiedFrom: DocumentNode
  copiedTo(offset: Int, before: String, after: String, first: Int, last: Int): DocumentNodeConnection!
  countryIso3: String
}

type DocumentNodeConnection {
  pageInfo: PageInfo!
  edges: [DocumentNodeEdge]!
  totalCount: Int
  edgeCount: Int
}

type DocumentNodeEdge {
  node: DocumentNode
  cursor: String!
}

enum DocumentRdiMergeStatus {
  PENDING
  MERGED
}

enum DocumentStatus {
  PENDING
  VALID
  NEED_INVESTIGATION
  INVALID
}

input EditBankTransferObjectType {
  id: ID!
  type: String!
  bankName: String!
  bankAccountNumber: String!
  bankBranchName: String
  accountHolderName: String!
}

input EditDeliveryMechanismDataObjectType {
  id: ID!
  label: String!
  approveStatus: Boolean!
  dataFields: [DeliveryMechanismDataPayloadFieldObjectType]!
}

input EditIndividualDocumentObjectType {
  id: ID!
  country: String!
  key: String!
  number: String!
  photo: Arg
  photoraw: Arg
}

input EditIndividualIdentityObjectType {
  id: ID!
  country: String!
  partner: String!
  number: String!
}

input EditPaymentVerificationInput {
  sampling: String!
  verificationChannel: String!
  businessAreaSlug: String!
  fullListArguments: FullListArguments
  randomSamplingArguments: RandomSamplingArguments
  rapidProArguments: RapidProArguments
  paymentVerificationPlanId: ID!
}

type EditPaymentVerificationMutation {
  paymentPlan: GenericPaymentPlanNode
}

type EraseRegistrationDataImportMutation {
  registrationDataImport: RegistrationDataImportNode
}

type ExcludeHouseholdsMutation {
  paymentPlan: PaymentPlanNode
}

type ExportPDFPaymentPlanSummaryMutation {
  paymentPlan: PaymentPlanNode
}

type ExportSurveySampleMutationMutation {
  survey: SurveyNode
}

type ExportXLSXPaymentPlanPaymentListMutation {
  paymentPlan: PaymentPlanNode
}

type ExportXLSXPaymentPlanPaymentListPerFSPMutation {
  paymentPlan: PaymentPlanNode
}

type ExportXlsxPaymentVerificationPlanFile {
  paymentPlan: GenericPaymentPlanNode
}

input FSPToDeliveryMechanismMappingInput {
  fspId: ID!
  deliveryMechanism: String!
  chosenConfiguration: String
  order: Int!
}

enum FeedbackIssueType {
  POSITIVE_FEEDBACK
  NEGATIVE_FEEDBACK
}

type FeedbackMessageNode implements Node {
  id: ID!
  createdAt: DateTime!
  updatedAt: DateTime!
  description: String!
  createdBy: UserNode
}

type FeedbackMessageNodeConnection {
  pageInfo: PageInfo!
  edges: [FeedbackMessageNodeEdge]!
  totalCount: Int
  edgeCount: Int
}

type FeedbackMessageNodeEdge {
  node: FeedbackMessageNode
  cursor: String!
}

type FeedbackNode implements Node {
  id: ID!
  createdAt: DateTime!
  updatedAt: DateTime!
  unicefId: String
  issueType: FeedbackIssueType!
  householdLookup: HouseholdNode
  individualLookup: IndividualNode
  businessArea: UserBusinessAreaNode!
  program: ProgramNode
  area: String!
  admin2: AreaNode
  description: String!
  language: String!
  comments: String
  createdBy: UserNode
  linkedGrievance: GrievanceTicketNode
  consent: Boolean!
  isOriginal: Boolean!
  copiedFrom: FeedbackNode
  copiedTo(offset: Int, before: String, after: String, first: Int, last: Int): FeedbackNodeConnection!
  feedbackMessages(offset: Int, before: String, after: String, first: Int, last: Int): FeedbackMessageNodeConnection!
  adminUrl: String
}

type FeedbackNodeConnection {
  pageInfo: PageInfo!
  edges: [FeedbackNodeEdge]!
  totalCount: Int
  edgeCount: Int
}

type FeedbackNodeEdge {
  node: FeedbackNode
  cursor: String!
}

type FieldAttributeNode {
  id: String
  type: String
  name: String
  labels: [LabelNode]
  labelEn: String
  hint: String
  required: Boolean
  choices: [CoreFieldChoiceObject]
  associatedWith: String
  isFlexField: Boolean
  pduData: PeriodicFieldDataNode
}

type FilteredActionsListNode {
  approval: [ApprovalNode]
  authorization: [ApprovalNode]
  financeRelease: [ApprovalNode]
  reject: [ApprovalNode]
}

enum FinancialServiceProviderCommunicationChannel {
  API
  SFTP
  XLSX
}

type FinancialServiceProviderNode implements Node {
  id: ID!
  createdAt: DateTime!
  updatedAt: DateTime!
  internalData: JSONString!
  allowedBusinessAreas(offset: Int, before: String, after: String, first: Int, last: Int, id: UUID): UserBusinessAreaNodeConnection!
  createdBy: UserNode
  name: String!
  visionVendorNumber: String!
  deliveryMechanisms(offset: Int, before: String, after: String, first: Int, last: Int): DeliveryMechanismNodeConnection!
  distributionLimit: Float
  communicationChannel: FinancialServiceProviderCommunicationChannel!
  dataTransferConfiguration: JSONString
  xlsxTemplates(offset: Int, before: String, after: String, first: Int, last: Int): FinancialServiceProviderXlsxTemplateNodeConnection!
  paymentGatewayId: String
  deliveryMechanismsPerPaymentPlan(offset: Int, before: String, after: String, first: Int, last: Int): DeliveryMechanismPerPaymentPlanNodeConnection!
  paymentSet(offset: Int, before: String, after: String, first: Int, last: Int): PaymentNodeConnection!
  fullName: String
  isPaymentGateway: Boolean
}

type FinancialServiceProviderNodeConnection {
  pageInfo: PageInfo!
  edges: [FinancialServiceProviderNodeEdge]!
  totalCount: Int
  edgeCount: Int
}

type FinancialServiceProviderNodeEdge {
  node: FinancialServiceProviderNode
  cursor: String!
}

type FinancialServiceProviderXlsxTemplateNode implements Node {
  id: ID!
  createdAt: DateTime!
  updatedAt: DateTime!
  createdBy: UserNode
  name: String!
  columns: [String]
  coreFields: [String!]!
  flexFields: [String!]!
  documentTypes: [String!]!
  financialServiceProviders(offset: Int, before: String, after: String, first: Int, last: Int): FinancialServiceProviderNodeConnection!
}

type FinancialServiceProviderXlsxTemplateNodeConnection {
  pageInfo: PageInfo!
  edges: [FinancialServiceProviderXlsxTemplateNodeEdge]!
  totalCount: Int
  edgeCount: Int
}

type FinancialServiceProviderXlsxTemplateNodeEdge {
  node: FinancialServiceProviderXlsxTemplateNode
  cursor: String!
}

type FinishPaymentVerificationPlan {
  paymentPlan: GenericPaymentPlanNode
}

enum FlexFieldClassificationChoices {
  NOT_FLEX_FIELD
  FLEX_FIELD_BASIC
  FLEX_FIELD_PDU
}

scalar FlexFieldsScalar

type FspChoice {
  id: String
  name: String
  configurations: [FspConfiguration]
}

type FspChoices {
  deliveryMechanism: String
  fsps: [FspChoice]
}

type FspConfiguration {
  id: String
  key: String
  label: String
}

input FullListArguments {
  excludedAdminAreas: [String]
}

type GenericPaymentNode {
  id: String
  objType: String
  unicefId: String
  currency: String
  deliveredQuantity: Float
  deliveredQuantityUsd: Float
  household: HouseholdNode
}

type GenericPaymentPlanNode {
  id: String
  objType: String
  paymentVerificationSummary: PaymentVerificationSummaryNode
  availablePaymentRecordsCount: Int
  verificationPlans(offset: Int, before: String, after: String, first: Int, last: Int, programId: String): PaymentVerificationPlanNodeConnection
  statusDate: DateTime
  status: String
  bankReconciliationSuccess: Int
  bankReconciliationError: Int
  deliveryType: String
  totalNumberOfHouseholds: Int
  currency: String
  totalDeliveredQuantity: Float
  totalEntitledQuantity: Float
  totalUndeliveredQuantity: Float
  canCreatePaymentVerificationPlan: Boolean
}

scalar GeoJSON

input GetAccountabilityCommunicationMessageSampleSizeInput {
  households: [ID]
  paymentPlan: ID
  registrationDataImport: ID
  samplingType: SamplingChoices!
  fullListArguments: AccountabilityFullListArguments
  randomSamplingArguments: AccountabilityRandomSamplingArguments
}

input GetCashplanVerificationSampleSizeInput {
  cashOrPaymentPlanId: ID
  paymentVerificationPlanId: ID
  sampling: String!
  verificationChannel: String!
  businessAreaSlug: String!
  fullListArguments: FullListArguments
  randomSamplingArguments: RandomSamplingArguments
  rapidProArguments: RapidProArguments
}

type GetCashplanVerificationSampleSizeObject {
  paymentRecordCount: Int
  sampleSize: Int
}

type GetCommunicationMessageSampleSizeNode {
  numberOfRecipients: Int
  sampleSize: Int
}

input GrievanceComplaintTicketExtras {
  household: ID
  individual: ID
  paymentRecord: [ID]
}

input GrievanceDocumentInput {
  name: String!
  file: Upload!
}

type GrievanceDocumentNode implements Node {
  id: ID!
  createdAt: DateTime!
  updatedAt: DateTime!
  name: String
  grievanceTicket: GrievanceTicketNode
  createdBy: UserNode
  contentType: String!
  fileSize: Int
  filePath: String
  fileName: String
}

type GrievanceDocumentNodeConnection {
  pageInfo: PageInfo!
  edges: [GrievanceDocumentNodeEdge]!
}

type GrievanceDocumentNodeEdge {
  node: GrievanceDocumentNode
  cursor: String!
}

input GrievanceDocumentUpdateInput {
  id: ID!
  name: String
  file: Upload
}

type GrievanceStatusChangeMutation {
  grievanceTicket: GrievanceTicketNode
}

type GrievanceTicketNode implements Node {
  id: ID!
  createdAt: DateTime!
  updatedAt: DateTime!
  version: BigInt!
  unicefId: String
  businessArea: UserBusinessAreaNode!
  programs: [ProgramNode]
  registrationDataImport: RegistrationDataImportNode
  partner: PartnerType
  linkedTickets: [GrievanceTicketNode]
  householdUnicefId: String
  priority: Int
  urgency: Int
  category: Int!
  issueType: Int
  description: String!
  status: Int!
  area: String!
  admin2: AreaNode
  language: String!
  consent: Boolean!
  ignored: Boolean!
  extras: JSONString!
  comments: String
  isOriginal: Boolean!
  isMigrationHandled: Boolean!
  migratedAt: DateTime
  copiedFrom: GrievanceTicketNode
  userModified: DateTime
  lastNotificationSent: DateTime
  createdBy: UserNode
  assignedTo: UserNode
  copiedTo(offset: Int, before: String, after: String, first: Int, last: Int): GrievanceTicketNodeConnection!
  ticketNotes(offset: Int, before: String, after: String, first: Int, last: Int): TicketNoteNodeConnection!
  complaintTicketDetails: TicketComplaintDetailsNode
  sensitiveTicketDetails: TicketSensitiveDetailsNode
  householdDataUpdateTicketDetails: TicketHouseholdDataUpdateDetailsNode
  individualDataUpdateTicketDetails: TicketIndividualDataUpdateDetailsNode
  addIndividualTicketDetails: TicketAddIndividualDetailsNode
  deleteIndividualTicketDetails: TicketDeleteIndividualDetailsNode
  deleteHouseholdTicketDetails: TicketDeleteHouseholdDetailsNode
  systemFlaggingTicketDetails: TicketSystemFlaggingDetailsNode
  needsAdjudicationTicketDetails: TicketNeedsAdjudicationDetailsNode
  paymentVerificationTicketDetails: TicketPaymentVerificationDetailsNode
  positiveFeedbackTicketDetails: TicketPositiveFeedbackDetailsNode
  negativeFeedbackTicketDetails: TicketNegativeFeedbackDetailsNode
  referralTicketDetails: TicketReferralDetailsNode
  supportDocuments(offset: Int, before: String, after: String, first: Int, last: Int): GrievanceDocumentNodeConnection!
  feedback: FeedbackNode
  adminUrl: String
  household: HouseholdNode
  individual: IndividualNode
  paymentRecord: PaymentNode
  admin: String
  existingTickets: [GrievanceTicketNode]
  relatedTickets: [GrievanceTicketNode]
  totalDays: String
  documentation: [GrievanceDocumentNode]
  targetId: String
}

type GrievanceTicketNodeConnection {
  pageInfo: PageInfo!
  edges: [GrievanceTicketNodeEdge]!
  totalCount: Int
  edgeCount: Int
}

type GrievanceTicketNodeEdge {
  node: GrievanceTicketNode
  cursor: String!
}

type GroupAttributeNode {
  id: UUID!
  name: String!
  label: JSONString!
  flexAttributes(flexField: Boolean): [FieldAttributeNode]
  labelEn: String
}

enum HouseholdCollectType {
  STANDARD
  SINGLE
}

type HouseholdDataChangeApproveMutation {
  grievanceTicket: GrievanceTicketNode
}

input HouseholdDataUpdateIssueTypeExtras {
  household: ID!
  householdData: HouseholdUpdateDataObjectType!
}

input HouseholdDeleteIssueTypeExtras {
  household: ID!
}

type HouseholdNode implements Node {
  id: ID!
  size: Int
  headOfHousehold: IndividualNode
  rdiMergeStatus: HouseholdRdiMergeStatus!
  isOriginal: Boolean!
  createdAt: DateTime!
  updatedAt: DateTime!
  isRemoved: Boolean!
  removedDate: DateTime
  lastSyncAt: DateTime
  version: BigInt!
  unicefId: String
  internalData: JSONString!
  withdrawn: Boolean!
  withdrawnDate: DateTime
  consentSign: String!
  consent: Boolean
  consentSharing: [String]
  residenceStatus: String
  countryOrigin: String
  country: String
  address: String!
  zipCode: String
  adminArea: AreaNode
  admin1: AreaNode
  admin2: AreaNode
  admin3: AreaNode
  admin4: AreaNode
  geopoint: GeoJSON
  representatives(offset: Int, before: String, after: String, first: Int, last: Int): IndividualNodeConnection!
  femaleAgeGroup05Count: Int
  femaleAgeGroup611Count: Int
  femaleAgeGroup1217Count: Int
  femaleAgeGroup1859Count: Int
  femaleAgeGroup60Count: Int
  pregnantCount: Int
  maleAgeGroup05Count: Int
  maleAgeGroup611Count: Int
  maleAgeGroup1217Count: Int
  maleAgeGroup1859Count: Int
  maleAgeGroup60Count: Int
  femaleAgeGroup05DisabledCount: Int
  femaleAgeGroup611DisabledCount: Int
  femaleAgeGroup1217DisabledCount: Int
  femaleAgeGroup1859DisabledCount: Int
  femaleAgeGroup60DisabledCount: Int
  maleAgeGroup05DisabledCount: Int
  maleAgeGroup611DisabledCount: Int
  maleAgeGroup1217DisabledCount: Int
  maleAgeGroup1859DisabledCount: Int
  maleAgeGroup60DisabledCount: Int
  childrenCount: Int
  maleChildrenCount: Int
  femaleChildrenCount: Int
  childrenDisabledCount: Int
  maleChildrenDisabledCount: Int
  femaleChildrenDisabledCount: Int
  registrationDataImport: RegistrationDataImportNode
  programs(offset: Int, before: String, after: String, first: Int, last: Int, name: String): ProgramNodeConnection!
  returnee: Boolean
  flexFields: FlexFieldsScalar
  firstRegistrationDate: DateTime!
  lastRegistrationDate: DateTime!
  fchildHoh: Boolean
  childHoh: Boolean
  businessArea: UserBusinessAreaNode!
  start: DateTime
  deviceid: String!
  nameEnumerator: String!
  orgEnumerator: HouseholdOrgEnumerator!
  orgNameEnumerator: String!
  village: String!
  registrationMethod: HouseholdRegistrationMethod!
  currency: String
  unhcrId: String!
  detailId: String
  registrationId: String
  programRegistrationId: String
  totalCashReceivedUsd: Decimal
  totalCashReceived: Decimal
  familyId: String
  program: ProgramNode
  copiedFrom: HouseholdNode
  originUnicefId: String
  isMigrationHandled: Boolean!
  migratedAt: DateTime
  collectType: HouseholdCollectType!
  koboSubmissionUuid: UUID
  koboSubmissionTime: DateTime
  enumeratorRecId: Int
  misUnicefId: String
  flexRegistrationsRecordId: Int
  copiedTo(offset: Int, before: String, after: String, first: Int, last: Int): HouseholdNodeConnection!
  individualsAndRoles: [IndividualRoleInHouseholdNode!]!
  individuals(offset: Int, before: String, after: String, first: Int, last: Int, household_Id: UUID, businessArea: String, fullName: String, fullName_Startswith: String, fullName_Endswith: String, sex: [String], household_AdminArea: ID, withdrawn: Boolean, program: ID, age: String, programs: [ID], search: String, documentType: String, documentNumber: String, lastRegistrationDate: String, admin1: [ID], admin2: [ID], status: [String], excludedId: String, flags: [String], isActiveProgram: Boolean, rdiId: String, duplicatesOnly: Boolean, rdiMergeStatus: String, orderBy: String): IndividualNodeConnection
  paymentSet(offset: Int, before: String, after: String, first: Int, last: Int): PaymentNodeConnection!
  complaintTicketDetails(offset: Int, before: String, after: String, first: Int, last: Int): TicketComplaintDetailsNodeConnection!
  sensitiveTicketDetails(offset: Int, before: String, after: String, first: Int, last: Int): TicketSensitiveDetailsNodeConnection!
  householdDataUpdateTicketDetails(offset: Int, before: String, after: String, first: Int, last: Int): TicketHouseholdDataUpdateDetailsNodeConnection!
  addIndividualTicketDetails(offset: Int, before: String, after: String, first: Int, last: Int): TicketAddIndividualDetailsNodeConnection!
  deleteHouseholdTicketDetails(offset: Int, before: String, after: String, first: Int, last: Int): TicketDeleteHouseholdDetailsNodeConnection!
  positiveFeedbackTicketDetails(offset: Int, before: String, after: String, first: Int, last: Int): TicketPositiveFeedbackDetailsNodeConnection!
  negativeFeedbackTicketDetails(offset: Int, before: String, after: String, first: Int, last: Int): TicketNegativeFeedbackDetailsNodeConnection!
  referralTicketDetails(offset: Int, before: String, after: String, first: Int, last: Int): TicketReferralDetailsNodeConnection!
  messages(offset: Int, before: String, after: String, first: Int, last: Int): CommunicationMessageNodeConnection!
  feedbacks(offset: Int, before: String, after: String, first: Int, last: Int): FeedbackNodeConnection!
  surveys(offset: Int, before: String, after: String, first: Int, last: Int): SurveyNodeConnection!
  adminUrl: String
  sanctionListPossibleMatch: Boolean
  sanctionListConfirmedMatch: Boolean
  hasDuplicates: Boolean
  hasDuplicatesForRdi: Boolean
  adminAreaTitle: String
  status: String
  deliveredQuantities: [DeliveredQuantityNode]
  activeIndividualsCount: Int
  importId: String
}

type HouseholdNodeConnection {
  pageInfo: PageInfo!
  edges: [HouseholdNodeEdge]!
  totalCount: Int
  individualsCount: Int
  edgeCount: Int
}

type HouseholdNodeEdge {
  node: HouseholdNode
  cursor: String!
}

enum HouseholdOrgEnumerator {
  A_
  PARTNER
  UNICEF
}

enum HouseholdRdiMergeStatus {
  PENDING
  MERGED
}

enum HouseholdRegistrationMethod {
  A_
  COMMUNITY
  HH_REGISTRATION
}

input HouseholdUpdateDataObjectType {
  adminAreaTitle: String
  status: String
  consent: Boolean
  consentSharing: [String]
  residenceStatus: String
  countryOrigin: String
  country: String
  size: Int
  address: String
  femaleAgeGroup05Count: Int
  femaleAgeGroup611Count: Int
  femaleAgeGroup1217Count: Int
  femaleAgeGroup1859Count: Int
  femaleAgeGroup60Count: Int
  pregnantCount: Int
  maleAgeGroup05Count: Int
  maleAgeGroup611Count: Int
  maleAgeGroup1217Count: Int
  maleAgeGroup1859Count: Int
  maleAgeGroup60Count: Int
  femaleAgeGroup05DisabledCount: Int
  femaleAgeGroup611DisabledCount: Int
  femaleAgeGroup1217DisabledCount: Int
  femaleAgeGroup1859DisabledCount: Int
  femaleAgeGroup60DisabledCount: Int
  maleAgeGroup05DisabledCount: Int
  maleAgeGroup611DisabledCount: Int
  maleAgeGroup1217DisabledCount: Int
  maleAgeGroup1859DisabledCount: Int
  maleAgeGroup60DisabledCount: Int
  returnee: Boolean
  fchildHoh: Boolean
  childHoh: Boolean
  start: DateTime
  end: DateTime
  nameEnumerator: String
  orgEnumerator: String
  orgNameEnumerator: String
  village: String
  registrationMethod: String
  currency: String
  unhcrId: String
  flexFields: Arg
}

enum ImportDataDataType {
  XLSX
  JSON
  FLEX
}

type ImportDataNode implements Node {
  id: ID!
  createdAt: DateTime!
  updatedAt: DateTime!
  status: ImportDataStatus!
  businessAreaSlug: String!
  dataType: ImportDataDataType!
  file: String
  numberOfHouseholds: Int
  numberOfIndividuals: Int
  error: String!
  validationErrors: String!
  deliveryMechanismsValidationErrors: String!
  createdById: UUID
  registrationDataImportHope: RegistrationDataImportNode
  koboimportdata: KoboImportDataNode
  registrationDataImport: RegistrationDataImportDatahubNode
  xlsxValidationErrors: [XlsxRowErrorNode]
}

enum ImportDataStatus {
  PENDING
  RUNNING
  FINISHED
  ERROR
  VALIDATION_ERROR
  DELIVERY_MECHANISMS_VALIDATION_ERROR
}

type ImportXLSXPaymentPlanPaymentListMutation {
  paymentPlan: PaymentPlanNode
  errors: [XlsxErrorNode]
}

type ImportXLSXPaymentPlanPaymentListPerFSPMutation {
  paymentPlan: PaymentPlanNode
  errors: [XlsxErrorNode]
}

type ImportXlsxPaymentVerificationPlanFile {
  paymentPlan: GenericPaymentPlanNode
  errors: [XlsxErrorNode]
}

type ImportedDocumentTypeNode {
  id: UUID!
  createdAt: DateTime!
  updatedAt: DateTime!
  label: String!
  key: String!
  isIdentityDocument: Boolean!
  uniqueForIndividual: Boolean!
  validForDeduplication: Boolean!
  documents(offset: Int, before: String, after: String, first: Int, last: Int): DocumentNodeConnection!
}

enum IndividualBiometricDeduplicationBatchStatus {
  DUPLICATE_IN_BATCH
  NOT_PROCESSED
  SIMILAR_IN_BATCH
  UNIQUE_IN_BATCH
}

enum IndividualBiometricDeduplicationGoldenRecordStatus {
  DUPLICATE
  NEEDS_ADJUDICATION
  NOT_PROCESSED
  POSTPONE
  UNIQUE
}

type IndividualDataChangeApproveMutation {
  grievanceTicket: GrievanceTicketNode
}

input IndividualDataUpdateIssueTypeExtras {
  individual: ID!
  individualData: IndividualUpdateDataObjectType!
}

enum IndividualDeduplicationBatchStatus {
  DUPLICATE_IN_BATCH
  NOT_PROCESSED
  SIMILAR_IN_BATCH
  UNIQUE_IN_BATCH
}

enum IndividualDeduplicationGoldenRecordStatus {
  DUPLICATE
  NEEDS_ADJUDICATION
  NOT_PROCESSED
  POSTPONE
  UNIQUE
}

input IndividualDeleteIssueTypeExtras {
  individual: ID!
}

enum IndividualDisability {
  DISABLED
  NOT_DISABLED
}

input IndividualDocumentObjectType {
  country: String!
  key: String!
  number: String!
  photo: Arg
  photoraw: Arg
}

type IndividualIdentityNode implements Node {
  id: ID!
  created: DateTime!
  modified: DateTime!
  rdiMergeStatus: IndividualIdentityRdiMergeStatus!
  isRemoved: Boolean!
  isOriginal: Boolean!
  individual: IndividualNode!
  partner: String
  country: String
  number: String!
  isMigrationHandled: Boolean!
  copiedFrom: IndividualIdentityNode
  copiedTo(offset: Int, before: String, after: String, first: Int, last: Int): IndividualIdentityNodeConnection!
  countryIso3: String
}

type IndividualIdentityNodeConnection {
  pageInfo: PageInfo!
  edges: [IndividualIdentityNodeEdge]!
  totalCount: Int
  edgeCount: Int
}

type IndividualIdentityNodeEdge {
  node: IndividualIdentityNode
  cursor: String!
}

input IndividualIdentityObjectType {
  country: String!
  partner: String!
  number: String!
}

enum IndividualIdentityRdiMergeStatus {
  PENDING
  MERGED
}

enum IndividualMaritalStatus {
  A_
  DIVORCED
  MARRIED
  SEPARATED
  SINGLE
  WIDOWED
}

type IndividualNode implements Node {
  id: ID!
  rdiMergeStatus: IndividualRdiMergeStatus!
  isOriginal: Boolean!
  createdAt: DateTime!
  updatedAt: DateTime!
  isRemoved: Boolean!
  removedDate: DateTime
  lastSyncAt: DateTime
  version: BigInt!
  unicefId: String
  internalData: JSONString!
  duplicate: Boolean!
  duplicateDate: DateTime
  withdrawn: Boolean!
  withdrawnDate: DateTime
  individualId: String!
  photo: String
  fullName: String!
  givenName: String!
  middleName: String!
  familyName: String!
  sex: IndividualSex!
  birthDate: Date!
  estimatedBirthDate: Boolean
  maritalStatus: IndividualMaritalStatus!
  phoneNo: String!
  phoneNoValid: Boolean
  phoneNoAlternative: String!
  phoneNoAlternativeValid: Boolean
  email: String
  paymentDeliveryPhoneNo: String
  relationship: IndividualRelationship
  household: HouseholdNode
  registrationDataImport: RegistrationDataImportNode!
  workStatus: String!
  firstRegistrationDate: Date!
  lastRegistrationDate: Date!
  flexFields: FlexFieldsScalar
  enrolledInNutritionProgramme: Boolean
  administrationOfRutf: Boolean
  deduplicationGoldenRecordStatus: IndividualDeduplicationGoldenRecordStatus!
  deduplicationBatchStatus: IndividualDeduplicationBatchStatus!
  deduplicationGoldenRecordResults: [DeduplicationResultNode]
  deduplicationBatchResults: [DeduplicationResultNode]
  biometricDeduplicationGoldenRecordStatus: IndividualBiometricDeduplicationGoldenRecordStatus!
  biometricDeduplicationBatchStatus: IndividualBiometricDeduplicationBatchStatus!
  biometricDeduplicationGoldenRecordResults: [DeduplicationEngineSimilarityPairIndividualNode]
  biometricDeduplicationBatchResults: [DeduplicationEngineSimilarityPairIndividualNode]
  importedIndividualId: UUID
  sanctionListPossibleMatch: Boolean!
  sanctionListConfirmedMatch: Boolean!
  pregnant: Boolean
  disability: IndividualDisability!
  observedDisability: [String]
  disabilityCertificatePicture: String
  seeingDisability: String!
  hearingDisability: String!
  physicalDisability: String!
  memoryDisability: String!
  selfcareDisability: String!
  commsDisability: String!
  whoAnswersPhone: String!
  whoAnswersAltPhone: String!
  businessArea: UserBusinessAreaNode!
  fchildHoh: Boolean!
  childHoh: Boolean!
  detailId: String
  registrationId: String
  programRegistrationId: String
  preferredLanguage: String
  relationshipConfirmed: Boolean!
  ageAtRegistration: Int
  walletName: String!
  blockchainName: String!
  walletAddress: String!
  program: ProgramNode
  copiedFrom: IndividualNode
  originUnicefId: String
  isMigrationHandled: Boolean!
  migratedAt: DateTime
  misUnicefId: String
  representedHouseholds(offset: Int, before: String, after: String, first: Int, last: Int): HouseholdNodeConnection!
  headingHousehold: HouseholdNode
  documents(offset: Int, before: String, after: String, first: Int, last: Int): DocumentNodeConnection
  identities(offset: Int, before: String, after: String, first: Int, last: Int): IndividualIdentityNodeConnection
  householdsAndRoles: [IndividualRoleInHouseholdNode!]!
  copiedTo(offset: Int, before: String, after: String, first: Int, last: Int): IndividualNodeConnection!
  bankAccountInfo: BankAccountInfoNode
  paymentSet(offset: Int, before: String, after: String, first: Int, last: Int): PaymentNodeConnection!
  collectorPayments(offset: Int, before: String, after: String, first: Int, last: Int): PaymentNodeConnection!
  deliveryMechanismsData: [DeliveryMechanismDataNode]
  complaintTicketDetails(offset: Int, before: String, after: String, first: Int, last: Int): TicketComplaintDetailsNodeConnection!
  sensitiveTicketDetails(offset: Int, before: String, after: String, first: Int, last: Int): TicketSensitiveDetailsNodeConnection!
  individualDataUpdateTicketDetails(offset: Int, before: String, after: String, first: Int, last: Int): TicketIndividualDataUpdateDetailsNodeConnection!
  deleteIndividualTicketDetails(offset: Int, before: String, after: String, first: Int, last: Int): TicketDeleteIndividualDetailsNodeConnection!
  ticketsystemflaggingdetailsSet(offset: Int, before: String, after: String, first: Int, last: Int): TicketSystemFlaggingDetailsNodeConnection!
  ticketGoldenRecords(offset: Int, before: String, after: String, first: Int, last: Int): TicketNeedsAdjudicationDetailsNodeConnection!
  ticketDuplicates(offset: Int, before: String, after: String, first: Int, last: Int): TicketNeedsAdjudicationDetailsNodeConnection!
  selectedDistinct(offset: Int, before: String, after: String, first: Int, last: Int): TicketNeedsAdjudicationDetailsNodeConnection!
  ticketSelected(offset: Int, before: String, after: String, first: Int, last: Int): TicketNeedsAdjudicationDetailsNodeConnection!
  positiveFeedbackTicketDetails(offset: Int, before: String, after: String, first: Int, last: Int): TicketPositiveFeedbackDetailsNodeConnection!
  negativeFeedbackTicketDetails(offset: Int, before: String, after: String, first: Int, last: Int): TicketNegativeFeedbackDetailsNodeConnection!
  referralTicketDetails(offset: Int, before: String, after: String, first: Int, last: Int): TicketReferralDetailsNodeConnection!
  feedbacks(offset: Int, before: String, after: String, first: Int, last: Int): FeedbackNodeConnection!
  adminUrl: String
  status: String
  role: String
  age: Int
  sanctionListLastCheck: DateTime
  paymentChannels: [BankAccountInfoNode]
  importId: String
}

type IndividualNodeConnection {
  pageInfo: PageInfo!
  edges: [IndividualNodeEdge]!
  totalCount: Int
  edgeCount: Int
}

type IndividualNodeEdge {
  node: IndividualNode
  cursor: String!
}

enum IndividualRdiMergeStatus {
  PENDING
  MERGED
}

enum IndividualRelationship {
  UNKNOWN
  AUNT_UNCLE
  BROTHER_SISTER
  COUSIN
  DAUGHTERINLAW_SONINLAW
  GRANDDAUGHER_GRANDSON
  GRANDMOTHER_GRANDFATHER
  HEAD
  MOTHER_FATHER
  MOTHERINLAW_FATHERINLAW
  NEPHEW_NIECE
  NON_BENEFICIARY
  OTHER
  SISTERINLAW_BROTHERINLAW
  SON_DAUGHTER
  WIFE_HUSBAND
  FOSTER_CHILD
  FREE_UNION
}

type IndividualRoleInHouseholdNode {
  id: UUID!
  rdiMergeStatus: IndividualRoleInHouseholdRdiMergeStatus!
  isRemoved: Boolean!
  isOriginal: Boolean!
  createdAt: DateTime!
  updatedAt: DateTime!
  lastSyncAt: DateTime
  individual: IndividualNode!
  household: HouseholdNode!
  role: IndividualRoleInHouseholdRole
  isMigrationHandled: Boolean!
  migratedAt: DateTime
  copiedFrom: IndividualRoleInHouseholdNode
  copiedTo: [IndividualRoleInHouseholdNode!]!
}

enum IndividualRoleInHouseholdRdiMergeStatus {
  PENDING
  MERGED
}

enum IndividualRoleInHouseholdRole {
  NO_ROLE
  ALTERNATE
  PRIMARY
}

enum IndividualSex {
  MALE
  FEMALE
  OTHER
  NOT_COLLECTED
  NOT_ANSWERED
}

input IndividualUpdateDataObjectType {
  status: String
  fullName: String
  givenName: String
  middleName: String
  familyName: String
  sex: String
  birthDate: Date
  estimatedBirthDate: Boolean
  maritalStatus: String
  phoneNo: String
  phoneNoAlternative: String
  email: String
  relationship: String
  disability: String
  workStatus: String
  enrolledInNutritionProgramme: Boolean
  administrationOfRutf: Boolean
  pregnant: Boolean
  observedDisability: [String]
  seeingDisability: String
  hearingDisability: String
  physicalDisability: String
  memoryDisability: String
  selfcareDisability: String
  commsDisability: String
  whoAnswersPhone: String
  whoAnswersAltPhone: String
  role: String
  documents: [IndividualDocumentObjectType]
  documentsToRemove: [ID]
  documentsToEdit: [EditIndividualDocumentObjectType]
  identities: [IndividualIdentityObjectType]
  identitiesToRemove: [ID]
  identitiesToEdit: [EditIndividualIdentityObjectType]
  paymentChannels: [BankTransferObjectType]
  paymentChannelsToEdit: [EditBankTransferObjectType]
  paymentChannelsToRemove: [ID]
  preferredLanguage: String
  flexFields: Arg
  paymentDeliveryPhoneNo: String
  blockchainName: String
  walletAddress: String
  walletName: String
  deliveryMechanismData: [DeliveryMechanismDataObjectType]
  deliveryMechanismDataToEdit: [EditDeliveryMechanismDataObjectType]
  deliveryMechanismDataToRemove: [ID]
  consent: Boolean
  residenceStatus: String
  countryOrigin: String
  country: String
  address: String
  village: String
  currency: String
  unhcrId: String
  nameEnumerator: String
  orgEnumerator: String
  orgNameEnumerator: String
  registrationMethod: String
}

type InvalidPaymentVerificationPlan {
  paymentPlan: GenericPaymentPlanNode
}

input IssueTypeExtrasInput {
  householdDataUpdateIssueTypeExtras: HouseholdDataUpdateIssueTypeExtras
  individualDataUpdateIssueTypeExtras: IndividualDataUpdateIssueTypeExtras
  individualDeleteIssueTypeExtras: IndividualDeleteIssueTypeExtras
  householdDeleteIssueTypeExtras: HouseholdDeleteIssueTypeExtras
  addIndividualIssueTypeExtras: AddIndividualIssueTypeExtras
}

type IssueTypesObject {
  category: String
  label: String
  subCategories: [ChoiceObject]
}

scalar JSONString

type KoboAssetObject {
  id: String
  name: String
  sector: String
  country: String
  assetType: String
  dateModified: DateTime
  deploymentActive: Boolean
  hasDeployment: Boolean
  xlsLink: String
}

type KoboAssetObjectConnection {
  pageInfo: PageInfo!
  edges: [KoboAssetObjectEdge]!
  totalCount: Int
}

type KoboAssetObjectEdge {
  node: KoboAssetObject
  cursor: String!
}

type KoboErrorNode {
  header: String
  message: String
}

type KoboImportDataNode implements Node {
  id: ID!
  createdAt: DateTime!
  updatedAt: DateTime!
  status: ImportDataStatus!
  businessAreaSlug: String!
  dataType: ImportDataDataType!
  file: String
  numberOfHouseholds: Int
  numberOfIndividuals: Int
  error: String!
  validationErrors: String!
  deliveryMechanismsValidationErrors: String!
  createdById: UUID
  importdataPtr: ImportDataNode!
  koboAssetId: String!
  onlyActiveSubmissions: Boolean!
  pullPictures: Boolean!
  koboValidationErrors: [KoboErrorNode]
}

type LabelNode {
  language: String
  label: String
}

type LanguageObject {
  english: String
  code: String
}

type LanguageObjectConnection {
  pageInfo: PageInfo!
  edges: [LanguageObjectEdge]!
  totalCount: Int
}

type LanguageObjectEdge {
  node: LanguageObject
  cursor: String!
}

enum LogEntryAction {
  CREATE
  UPDATE
  DELETE
  SOFT_DELETE
}

type LogEntryNode implements Node {
  id: ID!
  contentType: ContentTypeObjectType
  objectId: UUID
  action: LogEntryAction!
  objectRepr: String!
  changes: Arg
  user: UserNode
  businessArea: UserBusinessAreaNode
  programs(offset: Int, before: String, after: String, first: Int, last: Int, name: String): ProgramNodeConnection!
  timestamp: DateTime
  isUserGenerated: Boolean
}

type LogEntryNodeConnection {
  pageInfo: PageInfo!
  edges: [LogEntryNodeEdge]!
  totalCount: Int
  edgeCount: Int
}

type LogEntryNodeEdge {
  node: LogEntryNode
  cursor: String!
}

type MarkPaymentAsFailedMutation {
  payment: PaymentNode
}

type MergeRegistrationDataImportMutation {
  registrationDataImport: RegistrationDataImportNode
}

enum MessageSamplingType {
  FULL_LIST
  RANDOM
}

type Mutations {
  createAccountabilityCommunicationMessage(input: CreateAccountabilityCommunicationMessageInput!): CreateCommunicationMessageMutation
  createFeedback(input: CreateFeedbackInput!): CreateFeedbackMutation
  updateFeedback(input: UpdateFeedbackInput!): UpdateFeedbackMutation
  createFeedbackMessage(input: CreateFeedbackMessageInput!): CreateFeedbackMessageMutation
  createSurvey(input: CreateSurveyInput!): CreateSurveyMutation
  exportSurveySample(surveyId: ID!): ExportSurveySampleMutationMutation
  createReport(reportData: CreateReportInput!): CreateReport
  restartCreateReport(reportData: RestartCreateReportInput!): RestartCreateReport
  createGrievanceTicket(input: CreateGrievanceTicketInput!): CreateGrievanceTicketMutation
  updateGrievanceTicket(input: UpdateGrievanceTicketInput!, version: BigInt): UpdateGrievanceTicketMutation
  grievanceStatusChange(grievanceTicketId: ID, status: Int, version: BigInt): GrievanceStatusChangeMutation
  createTicketNote(noteInput: CreateTicketNoteInput!, version: BigInt): CreateTicketNoteMutation
  approveIndividualDataChange(approvedDeliveryMechanismDataToCreate: [Int], approvedDeliveryMechanismDataToEdit: [Int], approvedDeliveryMechanismDataToRemove: [Int], approvedDocumentsToCreate: [Int], approvedDocumentsToEdit: [Int], approvedDocumentsToRemove: [Int], approvedIdentitiesToCreate: [Int], approvedIdentitiesToEdit: [Int], approvedIdentitiesToRemove: [Int], approvedPaymentChannelsToCreate: [Int], approvedPaymentChannelsToEdit: [Int], approvedPaymentChannelsToRemove: [Int], flexFieldsApproveData: JSONString, grievanceTicketId: ID!, individualApproveData: JSONString, version: BigInt): IndividualDataChangeApproveMutation
  approveHouseholdDataChange(flexFieldsApproveData: JSONString, grievanceTicketId: ID!, householdApproveData: JSONString, version: BigInt): HouseholdDataChangeApproveMutation
  approveAddIndividual(approveStatus: Boolean!, grievanceTicketId: ID!, version: BigInt): SimpleApproveMutation
  approveDeleteIndividual(approveStatus: Boolean!, grievanceTicketId: ID!, version: BigInt): SimpleApproveMutation
  approveDeleteHousehold(approveStatus: Boolean!, grievanceTicketId: ID!, reasonHhId: String, version: BigInt): DeleteHouseholdApproveMutation
  approveSystemFlagging(approveStatus: Boolean!, grievanceTicketId: ID!, version: BigInt): SimpleApproveMutation
  approveNeedsAdjudication(clearIndividualIds: [ID], distinctIndividualIds: [ID], duplicateIndividualIds: [ID], grievanceTicketId: ID!, selectedIndividualId: ID, version: BigInt): NeedsAdjudicationApproveMutation
  approvePaymentDetails(approveStatus: Boolean!, grievanceTicketId: ID!, version: BigInt): PaymentDetailsApproveMutation
  reassignRole(grievanceTicketId: ID!, householdId: ID!, householdVersion: BigInt, individualId: ID!, individualVersion: BigInt, newIndividualId: ID, role: String!, version: BigInt): ReassignRoleMutation
  bulkUpdateGrievanceAssignee(assignedTo: String!, businessAreaSlug: String!, grievanceTicketIds: [ID]!): BulkUpdateGrievanceTicketsAssigneesMutation
  bulkUpdateGrievancePriority(businessAreaSlug: String!, grievanceTicketIds: [ID]!, priority: Int!): BulkUpdateGrievanceTicketsPriorityMutation
  bulkUpdateGrievanceUrgency(businessAreaSlug: String!, grievanceTicketIds: [ID]!, urgency: Int!): BulkUpdateGrievanceTicketsUrgencyMutation
  bulkGrievanceAddNote(businessAreaSlug: String!, grievanceTicketIds: [ID]!, note: String!): BulkGrievanceAddNoteMutation
  createPaymentVerificationPlan(input: CreatePaymentVerificationInput!, version: BigInt): CreateVerificationPlanMutation
  editPaymentVerificationPlan(input: EditPaymentVerificationInput!, version: BigInt): EditPaymentVerificationMutation
  exportXlsxPaymentVerificationPlanFile(paymentVerificationPlanId: ID!): ExportXlsxPaymentVerificationPlanFile
  importXlsxPaymentVerificationPlanFile(file: Upload!, paymentVerificationPlanId: ID!): ImportXlsxPaymentVerificationPlanFile
  activatePaymentVerificationPlan(paymentVerificationPlanId: ID!, version: BigInt): ActivatePaymentVerificationPlan
  finishPaymentVerificationPlan(paymentVerificationPlanId: ID!, version: BigInt): FinishPaymentVerificationPlan
  discardPaymentVerificationPlan(paymentVerificationPlanId: ID!, version: BigInt): DiscardPaymentVerificationPlan
  invalidPaymentVerificationPlan(paymentVerificationPlanId: ID!, version: BigInt): InvalidPaymentVerificationPlan
  deletePaymentVerificationPlan(paymentVerificationPlanId: ID!, version: BigInt): DeletePaymentVerificationPlan
  markPaymentAsFailed(paymentId: ID!): MarkPaymentAsFailedMutation
  revertMarkPaymentAsFailed(deliveredQuantity: Decimal!, deliveryDate: Date!, paymentId: ID!): RevertMarkPaymentAsFailedMutation
  updatePaymentVerificationStatusAndReceivedAmount(paymentVerificationId: ID!, receivedAmount: Decimal!, status: PaymentVerificationStatusForUpdate, version: BigInt): UpdatePaymentVerificationStatusAndReceivedAmount
  updatePaymentVerificationReceivedAndReceivedAmount(paymentVerificationId: ID!, received: Boolean!, receivedAmount: Decimal!, version: BigInt): UpdatePaymentVerificationReceivedAndReceivedAmount
  actionPaymentPlanMutation(input: ActionPaymentPlanInput!, version: BigInt): ActionPaymentPlanMutation
  createPaymentPlan(input: CreatePaymentPlanInput!): CreatePaymentPlanMutation
  openPaymentPlan(input: OpenPaymentPlanInput!, version: BigInt): OpenPaymentPlanMutation
  createFollowUpPaymentPlan(dispersionEndDate: Date!, dispersionStartDate: Date!, paymentPlanId: ID!): CreateFollowUpPaymentPlanMutation
  updatePaymentPlan(input: UpdatePaymentPlanInput!, version: BigInt): UpdatePaymentPlanMutation
  deletePaymentPlan(paymentPlanId: ID!): DeletePaymentPlanMutation
  chooseDeliveryMechanismsForPaymentPlan(input: ChooseDeliveryMechanismsForPaymentPlanInput!): ChooseDeliveryMechanismsForPaymentPlanMutation
  assignFspToDeliveryMechanism(input: AssignFspToDeliveryMechanismInput!): AssignFspToDeliveryMechanismMutation
  splitPaymentPlan(paymentPlanId: ID!, paymentsNo: Int, splitType: String!): SplitPaymentPlanMutation
  excludeHouseholds(excludedHouseholdsIds: [String]!, exclusionReason: String, paymentPlanId: ID!): ExcludeHouseholdsMutation
  setSteficonRuleOnPaymentPlanPaymentList(paymentPlanId: ID!, steficonRuleId: ID!, version: BigInt): SetSteficonRuleOnPaymentPlanPaymentListMutation
  copyTargetingCriteria(name: String!, paymentPlanId: ID!, programCycleId: ID!): CopyTargetingCriteriaMutation
  exportXlsxPaymentPlanPaymentList(fspXlsxTemplateId: ID, paymentPlanId: ID!): ExportXLSXPaymentPlanPaymentListMutation
  exportXlsxPaymentPlanPaymentListPerFsp(fspXlsxTemplateId: ID, paymentPlanId: ID!): ExportXLSXPaymentPlanPaymentListPerFSPMutation
  importXlsxPaymentPlanPaymentList(file: Upload!, paymentPlanId: ID!): ImportXLSXPaymentPlanPaymentListMutation
  importXlsxPaymentPlanPaymentListPerFsp(file: Upload!, paymentPlanId: ID!): ImportXLSXPaymentPlanPaymentListPerFSPMutation
  exportPdfPaymentPlanSummary(paymentPlanId: ID!): ExportPDFPaymentPlanSummaryMutation
  createProgram(programData: CreateProgramInput!): CreateProgram
  updateProgram(programData: UpdateProgramInput, version: BigInt): UpdateProgram
  updateProgramPartners(programData: UpdateProgramPartnersInput, version: BigInt): UpdateProgramPartners
  deleteProgram(programId: String!): DeleteProgram
  copyProgram(programData: CopyProgramInput!): CopyProgram
  uploadImportDataXlsxFileAsync(businessAreaSlug: String!, file: Upload!): UploadImportDataXLSXFileAsync
  deleteRegistrationDataImport(registrationDataImportId: String!): DeleteRegistrationDataImport
  registrationXlsxImport(registrationDataImportData: RegistrationXlsxImportMutationInput!): RegistrationXlsxImportMutation
  registrationProgramPopulationImport(registrationDataImportData: RegistrationProgramPopulationImportMutationInput!): RegistrationProgramPopulationImportMutation
  registrationKoboImport(registrationDataImportData: RegistrationKoboImportMutationInput!): RegistrationKoboImportMutation
  saveKoboImportDataAsync(businessAreaSlug: String!, onlyActiveSubmissions: Boolean!, pullPictures: Boolean!, uid: Upload!): SaveKoboProjectImportDataAsync
  mergeRegistrationDataImport(id: ID!, version: BigInt): MergeRegistrationDataImportMutation
  refuseRegistrationDataImport(id: ID!, refuseReason: String, version: BigInt): RefuseRegistrationDataImportMutation
  rerunDedupe(registrationDataImportId: ID!, version: BigInt): RegistrationDeduplicationMutation
  eraseRegistrationDataImport(id: ID!, version: BigInt): EraseRegistrationDataImportMutation
  checkAgainstSanctionList(file: Upload!): CheckAgainstSanctionListMutation
}

type NeedsAdjudicationApproveMutation {
  grievanceTicket: GrievanceTicketNode
}

input NegativeFeedbackTicketExtras {
  household: ID
  individual: ID
}

interface Node {
  id: ID!
}

input OpenPaymentPlanInput {
  paymentPlanId: ID!
  dispersionStartDate: Date!
  dispersionEndDate: Date!
  currency: String!
}

type OpenPaymentPlanMutation {
  paymentPlan: PaymentPlanNode
}

input PDUFieldInput {
  id: String
  label: String
  pduData: PeriodicFieldDataInput
}

type PDUSubtypeChoiceObject {
  value: String
  displayName: String
}

type PageInfo {
  hasNextPage: Boolean!
  hasPreviousPage: Boolean!
  startCursor: String
  endCursor: String
}

type PartnerNode {
  id: ID!
  allowedBusinessAreas(offset: Int, before: String, after: String, first: Int, last: Int, id: UUID): UserBusinessAreaNodeConnection!
  name: String
  parent: PartnerNode
  isUn: Boolean!
  lft: Int!
  rght: Int!
  treeId: Int!
  level: Int!
  businessAreas(offset: Int, before: String, after: String, first: Int, last: Int, id: UUID): UserBusinessAreaNodeConnection!
  partnerSet: [PartnerNode!]!
  userSet(offset: Int, before: String, after: String, first: Int, last: Int): UserNodeConnection!
  roleAssignments: [UserRoleNode!]!
  individualIdentities(offset: Int, before: String, after: String, first: Int, last: Int): IndividualIdentityNodeConnection!
  grievanceticketSet(offset: Int, before: String, after: String, first: Int, last: Int): GrievanceTicketNodeConnection!
  programs(offset: Int, before: String, after: String, first: Int, last: Int, name: String): ProgramNodeConnection!
  areas: [AreaNode]
  areaAccess: String
}

type PartnerRoleNode {
  createdAt: DateTime!
  updatedAt: DateTime!
  businessArea: UserBusinessAreaNode!
  partner: PartnerNode
  role: RoleNode
  program: ProgramNode
  expiryDate: Date
  user: UserNode
}

type PartnerType {
  id: ID!
  allowedBusinessAreas(offset: Int, before: String, after: String, first: Int, last: Int, id: UUID): UserBusinessAreaNodeConnection!
  name: String!
  parent: PartnerNode
  isUn: Boolean!
  lft: Int!
  rght: Int!
  treeId: Int!
  level: Int!
  businessAreas(offset: Int, before: String, after: String, first: Int, last: Int, id: UUID): UserBusinessAreaNodeConnection!
  partnerSet: [PartnerNode!]!
  userSet(offset: Int, before: String, after: String, first: Int, last: Int): UserNodeConnection!
  roleAssignments: [UserRoleNode!]!
  individualIdentities(offset: Int, before: String, after: String, first: Int, last: Int): IndividualIdentityNodeConnection!
  grievanceticketSet(offset: Int, before: String, after: String, first: Int, last: Int): GrievanceTicketNodeConnection!
  programs(offset: Int, before: String, after: String, first: Int, last: Int, name: String): ProgramNodeConnection!
}

type PaymentConflictDataNode {
  paymentPlanId: String
  paymentPlanUnicefId: String
  paymentPlanStartDate: String
  paymentPlanEndDate: String
  paymentPlanStatus: String
  paymentId: String
  paymentUnicefId: String
}

type PaymentDetailsApproveMutation {
  grievanceTicket: GrievanceTicketNode
}

type PaymentHouseholdSnapshotNode implements Node {
  id: ID!
  createdAt: DateTime!
  updatedAt: DateTime!
  snapshotData: JSONString!
  householdId: UUID!
  payment: PaymentNode!
}

type PaymentNode implements Node {
  isRemoved: Boolean!
  id: ID!
  createdAt: DateTime!
  updatedAt: DateTime!
  unicefId: String
  signatureHash: String!
  internalData: JSONString!
  parent: PaymentPlanNode!
  businessArea: UserBusinessAreaNode!
  program: ProgramNode
  household: HouseholdNode!
  headOfHousehold: IndividualNode
  deliveryType: DeliveryMechanismNode
  financialServiceProvider: FinancialServiceProviderNode
  collector: IndividualNode!
  sourcePayment: PaymentNode
  isFollowUp: Boolean!
  status: PaymentStatus!
  statusDate: DateTime!
  currency: String
  entitlementQuantity: Float
  entitlementQuantityUsd: Float
  entitlementDate: DateTime
  deliveredQuantity: Float
  deliveredQuantityUsd: Float
  deliveryDate: DateTime
  transactionReferenceId: String
  transactionStatusBlockchainLink: String
  conflicted: Boolean!
  excluded: Boolean!
  reasonForUnsuccessfulPayment: String
  orderNumber: Int
  tokenNumber: Int
  additionalCollectorName: String
  additionalDocumentType: String
  additionalDocumentNumber: String
  fspAuthCode: String
  vulnerabilityScore: Float
  isCashAssist: Boolean!
  followUps(offset: Int, before: String, after: String, first: Int, last: Int): PaymentNodeConnection!
  householdSnapshot: PaymentHouseholdSnapshotNode
  paymentVerifications(offset: Int, before: String, after: String, first: Int, last: Int): PaymentVerificationNodeConnection!
  ticketComplaintDetails(offset: Int, before: String, after: String, first: Int, last: Int): TicketComplaintDetailsNodeConnection!
  ticketSensitiveDetails(offset: Int, before: String, after: String, first: Int, last: Int): TicketSensitiveDetailsNodeConnection!
  adminUrl: String
  paymentPlanHardConflicted: Boolean
  paymentPlanHardConflictedData: [PaymentConflictDataNode]
  paymentPlanSoftConflicted: Boolean
  paymentPlanSoftConflictedData: [PaymentConflictDataNode]
  fullName: String
  verification: PaymentVerificationNode
  distributionModality: String
  serviceProvider: FinancialServiceProviderNode
  debitCardNumber: String
  debitCardIssuer: String
  totalPersonsCovered: Int
  snapshotCollectorFullName: String
  snapshotCollectorDeliveryPhoneNo: String
  snapshotCollectorBankName: String
  snapshotCollectorBankAccountNumber: String
  snapshotCollectorDebitCardNumber: String
}

type PaymentNodeConnection {
  pageInfo: PageInfo!
  edges: [PaymentNodeEdge]!
  totalCount: Int
  edgeCount: Int
}

type PaymentNodeEdge {
  node: PaymentNode
  cursor: String!
}

enum PaymentPlanBackgroundActionStatus {
  RULE_ENGINE_RUN
  RULE_ENGINE_ERROR
  XLSX_EXPORTING
  XLSX_EXPORT_ERROR
  XLSX_IMPORT_ERROR
  XLSX_IMPORTING_ENTITLEMENTS
  XLSX_IMPORTING_RECONCILIATION
  EXCLUDE_BENEFICIARIES
  EXCLUDE_BENEFICIARIES_ERROR
  SEND_TO_PAYMENT_GATEWAY
  SEND_TO_PAYMENT_GATEWAY_ERROR
}

enum PaymentPlanBuildStatus {
  PENDING
  BUILDING
  FAILED
  OK
}

type PaymentPlanNode implements Node {
  isRemoved: Boolean!
  id: ID!
  createdAt: DateTime!
  updatedAt: DateTime!
  version: BigInt!
  unicefId: String
  internalData: JSONString!
  businessArea: UserBusinessAreaNode!
  programCycle: ProgramCycleNode!
  statusDate: DateTime!
  startDate: Date
  endDate: Date
  exchangeRate: Float
  totalEntitledQuantity: Float
  totalEntitledQuantityUsd: Float
  totalEntitledQuantityRevised: Float
  totalEntitledQuantityRevisedUsd: Float
  totalDeliveredQuantity: Float
  totalDeliveredQuantityUsd: Float
  totalUndeliveredQuantity: Float
  totalUndeliveredQuantityUsd: Float
  createdBy: UserNode!
  status: PaymentPlanStatus!
  backgroundActionStatus: PaymentPlanBackgroundActionStatus
  buildStatus: PaymentPlanBuildStatus
  builtAt: DateTime
  targetingCriteria: TargetingCriteriaNode!
  currency: String
  dispersionStartDate: Date
  dispersionEndDate: Date
  femaleChildrenCount: Int!
  maleChildrenCount: Int!
  femaleAdultsCount: Int!
  maleAdultsCount: Int!
  totalHouseholdsCount: Int!
  totalIndividualsCount: Int!
  importedFileDate: DateTime
  steficonRule: RuleCommitNode
  steficonAppliedDate: DateTime
  steficonRuleTargeting: RuleCommitNode
  steficonTargetingAppliedDate: DateTime
  sourcePaymentPlan: PaymentPlanNode
  isFollowUp: Boolean!
  excludedIds: String!
  exclusionReason: String!
  excludeHouseholdError: String!
  name: String
  vulnerabilityScoreMin: Float
  vulnerabilityScoreMax: Float
  isCashAssist: Boolean!
  approvalProcess(offset: Int, before: String, after: String, first: Int, last: Int): ApprovalProcessNodeConnection!
  followUps(offset: Int, before: String, after: String, first: Int, last: Int): PaymentPlanNodeConnection!
  deliveryMechanisms: [DeliveryMechanismPerPaymentPlanNode]
  paymentItems(offset: Int, before: String, after: String, first: Int, last: Int): PaymentNodeConnection!
  documents(offset: Int, before: String, after: String, first: Int, last: Int): PaymentPlanSupportingDocumentNodeConnection!
  paymentVerificationPlans(offset: Int, before: String, after: String, first: Int, last: Int): PaymentVerificationPlanNodeConnection!
  paymentVerificationSummary: PaymentVerificationSummaryNode
  messages(offset: Int, before: String, after: String, first: Int, last: Int): CommunicationMessageNodeConnection!
  surveys(offset: Int, before: String, after: String, first: Int, last: Int): SurveyNodeConnection!
  adminUrl: String
  currencyName: String
  hasPaymentListExportFile: Boolean
  hasFspDeliveryMechanismXlsxTemplate: Boolean
  importedFileName: String
  paymentsConflictsCount: Int
  volumeByDeliveryMechanism: [VolumeByDeliveryMechanismNode]
  splitChoices: [ChoiceObject]
  verificationPlans(offset: Int, before: String, after: String, first: Int, last: Int, programId: String): PaymentVerificationPlanNodeConnection
  bankReconciliationSuccess: Int
  bankReconciliationError: Int
  canCreatePaymentVerificationPlan: Boolean
  availablePaymentRecordsCount: Int
  reconciliationSummary: ReconciliationSummaryNode
  excludedHouseholds: [HouseholdNode]
  excludedIndividuals: [IndividualNode]
  canCreateFollowUp: Boolean
  totalWithdrawnHouseholdsCount: Int
  unsuccessfulPaymentsCount: Int
  canSendToPaymentGateway: Boolean
  canSplit: Boolean
  supportingDocuments: [PaymentPlanSupportingDocumentNode]
  program: ProgramNode
  totalHouseholdsCountWithValidPhoneNo: Int
  canCreateXlsxWithFspAuthCode: Boolean
  fspCommunicationChannel: String
  canExportXlsx: Boolean
  canDownloadXlsx: Boolean
  canSendXlsxPassword: Boolean
}

type PaymentPlanNodeConnection {
  pageInfo: PageInfo!
  edges: [PaymentPlanNodeEdge]!
  totalCount: Int
  edgeCount: Int
}

type PaymentPlanNodeEdge {
  node: PaymentPlanNode
  cursor: String!
}

enum PaymentPlanStatus {
  TP_OPEN
  TP_LOCKED
  PROCESSING
  STEFICON_WAIT
  STEFICON_RUN
  STEFICON_COMPLETED
  STEFICON_ERROR
  DRAFT
  PREPARING
  OPEN
  LOCKED
  LOCKED_FSP
  IN_APPROVAL
  IN_AUTHORIZATION
  IN_REVIEW
  ACCEPTED
  FINISHED
}

type PaymentPlanSupportingDocumentNode implements Node {
  id: ID!
  title: String!
  paymentPlan: PaymentPlanNode!
  file: String!
  uploadedAt: DateTime!
  createdBy: UserNode
}

type PaymentPlanSupportingDocumentNodeConnection {
  pageInfo: PageInfo!
  edges: [PaymentPlanSupportingDocumentNodeEdge]!
}

type PaymentPlanSupportingDocumentNodeEdge {
  node: PaymentPlanSupportingDocumentNode
  cursor: String!
}

enum PaymentStatus {
  DISTRIBUTION_SUCCESSFUL
  NOT_DISTRIBUTED
  TRANSACTION_SUCCESSFUL
  TRANSACTION_ERRONEOUS
  FORCE_FAILED
  PARTIALLY_DISTRIBUTED
  PENDING
  SENT_TO_PAYMENT_GATEWAY
  SENT_TO_FSP
  MANUALLY_CANCELLED
}

type PaymentVerificationLogEntryNode implements Node {
  id: ID!
  contentType: ContentTypeObjectType
  objectId: UUID
  action: LogEntryAction!
  objectRepr: String!
  changes: Arg
  user: UserNode
  businessArea: UserBusinessAreaNode
  programs(offset: Int, before: String, after: String, first: Int, last: Int, name: String): ProgramNodeConnection!
  timestamp: DateTime
  isUserGenerated: Boolean
  contentObject: PaymentVerificationPlanNode
}

type PaymentVerificationLogEntryNodeConnection {
  pageInfo: PageInfo!
  edges: [PaymentVerificationLogEntryNodeEdge]!
  totalCount: Int
  edgeCount: Int
}

type PaymentVerificationLogEntryNodeEdge {
  node: PaymentVerificationLogEntryNode
  cursor: String!
}

type PaymentVerificationNode implements Node {
  id: ID!
  createdAt: DateTime!
  updatedAt: DateTime!
  version: BigInt!
  payment: GenericPaymentNode
  paymentVerificationPlan: PaymentVerificationPlanNode!
  status: PaymentVerificationStatus!
  statusDate: DateTime
  receivedAmount: Float
  sentToRapidPro: Boolean!
  ticketDetails(offset: Int, before: String, after: String, first: Int, last: Int): TicketPaymentVerificationDetailsNodeConnection!
  ticketDetail(offset: Int, before: String, after: String, first: Int, last: Int): TicketPaymentVerificationDetailsNodeConnection!
  adminUrl: String
  isManuallyEditable: Boolean
}

type PaymentVerificationNodeConnection {
  pageInfo: PageInfo!
  edges: [PaymentVerificationNodeEdge]!
  totalCount: Int
  edgeCount: Int
}

type PaymentVerificationNodeEdge {
  node: PaymentVerificationNode
  cursor: String!
}

type PaymentVerificationPlanNode implements Node {
  id: ID!
  createdAt: DateTime!
  updatedAt: DateTime!
  version: BigInt!
  unicefId: String
  paymentPlan: PaymentPlanNode
  status: PaymentVerificationPlanStatus!
  verificationChannel: PaymentVerificationPlanVerificationChannel!
  sampling: PaymentVerificationPlanSampling!
  sexFilter: String
  activationDate: DateTime
  completionDate: DateTime
  sampleSize: Int
  respondedCount: Int
  receivedCount: Int
  notReceivedCount: Int
  receivedWithProblemsCount: Int
  confidenceInterval: Float
  marginOfError: Float
  rapidProFlowId: String!
  rapidProFlowStartUuids: [String!]!
  xlsxFileExporting: Boolean!
  xlsxFileImported: Boolean!
  error: String
  ageFilter: AgeFilterObject
  excludedAdminAreasFilter: [String]
  paymentRecordVerifications(offset: Int, before: String, after: String, first: Int, last: Int): PaymentVerificationNodeConnection!
  adminUrl: String
  xlsxFileWasDownloaded: Boolean
  hasXlsxFile: Boolean
}

type PaymentVerificationPlanNodeConnection {
  pageInfo: PageInfo!
  edges: [PaymentVerificationPlanNodeEdge]!
  totalCount: Int
  edgeCount: Int
}

type PaymentVerificationPlanNodeEdge {
  node: PaymentVerificationPlanNode
  cursor: String!
}

enum PaymentVerificationPlanSampling {
  FULL_LIST
  RANDOM
}

enum PaymentVerificationPlanStatus {
  ACTIVE
  FINISHED
  PENDING
  INVALID
  RAPID_PRO_ERROR
}

enum PaymentVerificationPlanVerificationChannel {
  MANUAL
  RAPIDPRO
  XLSX
}

enum PaymentVerificationStatus {
  NOT_RECEIVED
  PENDING
  RECEIVED
  RECEIVED_WITH_ISSUES
}

enum PaymentVerificationStatusForUpdate {
  NOT_RECEIVED
  PENDING
  RECEIVED
  RECEIVED_WITH_ISSUES
}

type PaymentVerificationSummaryNode implements Node {
  id: ID!
  createdAt: DateTime!
  updatedAt: DateTime!
  status: PaymentVerificationSummaryStatus!
  activationDate: DateTime
  completionDate: DateTime
  paymentPlan: PaymentPlanNode
}

enum PaymentVerificationSummaryStatus {
  ACTIVE
  FINISHED
  PENDING
}

input PeriodicFieldDataInput {
  subtype: String
  numberOfRounds: Int
  roundsNames: [String]
}

type PeriodicFieldDataNode {
  id: ID!
  subtype: PeriodicFieldDataSubtype!
  roundsNames: [String!]!
  numberOfRounds: Int!
}

enum PeriodicFieldDataSubtype {
  DATE
  DECIMAL
  STRING
  BOOL
}

type PeriodicFieldNode implements Node {
  name: String!
  pduData: PeriodicFieldDataNode
  label: JSONString!
  id: ID!
}

input PositiveFeedbackTicketExtras {
  household: ID
  individual: ID
}

type ProgramCycleNode implements Node {
  id: ID!
  createdAt: DateTime!
  updatedAt: DateTime!
  version: BigInt!
  title: String
  program: ProgramNode!
  status: ProgramCycleStatus!
  startDate: Date!
  endDate: Date
  createdBy: UserNode
  paymentPlans(offset: Int, before: String, after: String, first: Int, last: Int): PaymentPlanNodeConnection!
  totalDeliveredQuantityUsd: Float
  totalEntitledQuantityUsd: Float
  totalUndeliveredQuantityUsd: Float
}

type ProgramCycleNodeConnection {
  pageInfo: PageInfo!
  edges: [ProgramCycleNodeEdge]!
  totalCount: Int
  edgeCount: Int
}

type ProgramCycleNodeEdge {
  node: ProgramCycleNode
  cursor: String!
}

enum ProgramCycleStatus {
  DRAFT
  ACTIVE
  FINISHED
}

enum ProgramFrequencyOfPayments {
  ONE_OFF
  REGULAR
}

type ProgramNode implements Node {
  isRemoved: Boolean!
  id: ID!
  createdAt: DateTime!
  updatedAt: DateTime!
  lastSyncAt: DateTime
  version: BigInt!
  name: String!
  programmeCode: String
  status: ProgramStatus!
  description: String!
  startDate: Date!
  endDate: Date
  dataCollectingType: DataCollectingTypeNode
  beneficiaryGroup: BeneficiaryGroupNode
  businessArea: UserBusinessAreaNode!
  adminAreas(offset: Int, before: String, after: String, first: Int, last: Int, name: String): AreaNodeConnection!
  sector: ProgramSector!
  budget: Decimal
  frequencyOfPayments: ProgramFrequencyOfPayments!
  scope: ProgramScope
  partners: [PartnerNode]
  partnerAccess: ProgramPartnerAccess!
  cashPlus: Boolean!
  populationGoal: Int!
  administrativeAreasOfImplementation: String!
  isVisible: Boolean!
  householdCount: Int!
  individualCount: Int!
  deduplicationSetId: UUID
  biometricDeduplicationEnabled: Boolean!
  pduFields: [PeriodicFieldNode]
  roleAssignments: [UserRoleNode!]!
  households(offset: Int, before: String, after: String, first: Int, last: Int): HouseholdNodeConnection!
  householdSet(offset: Int, before: String, after: String, first: Int, last: Int): HouseholdNodeConnection!
  individuals(offset: Int, before: String, after: String, first: Int, last: Int): IndividualNodeConnection!
  registrationImports(offset: Int, before: String, after: String, first: Int, last: Int): RegistrationDataImportNodeConnection!
  paymentSet(offset: Int, before: String, after: String, first: Int, last: Int): PaymentNodeConnection!
  grievanceTickets(offset: Int, before: String, after: String, first: Int, last: Int): GrievanceTicketNodeConnection!
  cycles(offset: Int, before: String, after: String, first: Int, last: Int, search: String, status: [String], startDate: Date, endDate: Date, totalDeliveredQuantityUsdFrom: Float, totalDeliveredQuantityUsdTo: Float, orderBy: String): ProgramCycleNodeConnection
  reports(offset: Int, before: String, after: String, first: Int, last: Int): ReportNodeConnection!
  activityLogs(offset: Int, before: String, after: String, first: Int, last: Int): PaymentVerificationLogEntryNodeConnection!
  messages(offset: Int, before: String, after: String, first: Int, last: Int): CommunicationMessageNodeConnection!
  feedbackSet(offset: Int, before: String, after: String, first: Int, last: Int): FeedbackNodeConnection!
  surveys(offset: Int, before: String, after: String, first: Int, last: Int): SurveyNodeConnection!
  adminUrl: String
  totalEntitledQuantity: Decimal
  totalDeliveredQuantity: Decimal
  totalUndeliveredQuantity: Decimal
  totalNumberOfHouseholds: Int
  totalNumberOfHouseholdsWithTpInProgram: Int
  isSocialWorkerProgram: Boolean
  targetPopulationsCount: Int
  canFinish: Boolean
}

type ProgramNodeConnection {
  pageInfo: PageInfo!
  edges: [ProgramNodeEdge]!
  totalCount: Int
  edgeCount: Int
}

type ProgramNodeEdge {
  node: ProgramNode
  cursor: String!
}

enum ProgramPartnerAccess {
  ALL_PARTNERS_ACCESS
  NONE_PARTNERS_ACCESS
  SELECTED_PARTNERS_ACCESS
}

input ProgramPartnerAccessInput {
  partner: String
  areas: [String]
  areaAccess: String
}

enum ProgramScope {
  FOR_PARTNERS
  UNICEF
}

enum ProgramSector {
  CHILD_PROTECTION
  EDUCATION
  HEALTH
  MULTI_PURPOSE
  NUTRITION
  SOCIAL_POLICY
  WASH
}

enum ProgramStatus {
  ACTIVE
  DRAFT
  FINISHED
}

type Query {
  accountabilityCommunicationMessage(id: ID!): CommunicationMessageNode
  allAccountabilityCommunicationMessages(offset: Int, before: String, after: String, first: Int, last: Int, numberOfRecipients: Int, numberOfRecipients_Gte: Int, numberOfRecipients_Lte: Int, paymentPlan: ID, createdBy: ID, program: String, createdAtRange: String, title: String, body: String, samplingType: String, orderBy: String): CommunicationMessageNodeConnection
  allAccountabilityCommunicationMessageRecipients(offset: Int, before: String, after: String, first: Int, last: Int, messageId: String!, recipientId: String, fullName: String, phoneNo: String, sex: String, orderBy: String): CommunicationMessageRecipientMapNodeConnection
  accountabilityCommunicationMessageSampleSize(input: GetAccountabilityCommunicationMessageSampleSizeInput): GetCommunicationMessageSampleSizeNode
  feedback(id: ID!): FeedbackNode
  allFeedbacks(offset: Int, before: String, after: String, first: Int, last: Int, businessArea: String, issueType: String, createdAtRange: String, createdBy: String, feedbackId: String, isActiveProgram: String, program: String, orderBy: String): FeedbackNodeConnection
  feedbackIssueTypeChoices: [ChoiceObject]
  survey(id: ID!): SurveyNode
  allSurveys(offset: Int, before: String, after: String, first: Int, last: Int, program: ID, paymentPlan: ID, businessArea: String, createdAtRange: String, search: String, createdBy: String, orderBy: String): SurveyNodeConnection
  recipients(offset: Int, before: String, after: String, first: Int, last: Int, survey: String!, orderBy: String): RecipientNodeConnection
  accountabilitySampleSize(input: AccountabilitySampleSizeInput): AccountabilitySampleSizeNode
  surveyCategoryChoices: [ChoiceObject]
  surveyAvailableFlows: [RapidProFlowNode]
  adminArea(id: ID!): AreaNode
  allAdminAreas(offset: Int, before: String, after: String, first: Int, last: Int, name: String, name_Istartswith: String, businessArea: String, level: Int, parentId: String): AreaNodeConnection
  allAreasTree(businessArea: String!): [AreaTreeNode]
  allLogEntries(offset: Int, before: String, after: String, first: Int, last: Int, objectId: UUID, user: ID, businessArea: String!, search: String, module: String, userId: String, programId: String): LogEntryNodeConnection
  logEntryActionChoices: [ChoiceObject]
  report(id: ID!): ReportNode
  allReports(offset: Int, before: String, after: String, first: Int, last: Int, createdBy: ID, reportType: [String], status: [String], businessArea: String!, createdFrom: DateTime, createdTo: DateTime, orderBy: String): ReportNodeConnection
  reportTypesChoices: [ChoiceObject]
  reportStatusChoices: [ChoiceObject]
  dashboardReportTypesChoices(businessAreaSlug: String!): [ChoiceObject]
  dashboardYearsChoices(businessAreaSlug: String!): [String]
  sanctionListIndividual(id: ID!): SanctionListIndividualNode
  allSanctionListIndividuals(offset: Int, before: String, after: String, first: Int, last: Int, id: UUID, fullName: String, fullName_Startswith: String, referenceNumber: String, orderBy: String): SanctionListIndividualNodeConnection
  ticketsByType(businessAreaSlug: String!): TicketByType
  ticketsByCategory(businessAreaSlug: String!): ChartDatasetNode
  ticketsByStatus(businessAreaSlug: String!): ChartDatasetNode
  ticketsByLocationAndCategory(businessAreaSlug: String!): ChartDetailedDatasetsNode
  grievanceTicket(id: ID!): GrievanceTicketNode
  allGrievanceTicket(offset: Int, before: String, after: String, first: Int, last: Int, id: UUID, id_Startswith: UUID, category: String, area: String, area_Startswith: String, assignedTo: ID, registrationDataImport: ID, admin2: ID, createdBy: ID, businessArea: String!, search: String, documentType: String, documentNumber: String, status: [String], fsp: String, cashPlan: String, createdAtRange: String, permissions: [String], issueType: String, scoreMin: String, scoreMax: String, household: String, preferredLanguage: String, priority: String, urgency: String, grievanceType: String, grievanceStatus: String, totalDays: Int, program: String, isActiveProgram: Boolean, isCrossArea: Boolean, admin1: ID, orderBy: String): GrievanceTicketNodeConnection
  crossAreaFilterAvailable: Boolean
  existingGrievanceTickets(offset: Int, before: String, after: String, first: Int, last: Int, id: UUID, businessArea: String!, category: String, issueType: String, household: ID, individual: ID, paymentRecord: [ID], permissions: [String], orderBy: String): GrievanceTicketNodeConnection
  allTicketNotes(offset: Int, before: String, after: String, first: Int, last: Int, id: UUID, ticket: UUID!): TicketNoteNodeConnection
  chartGrievances(businessAreaSlug: String!, year: Int!, administrativeArea: String): ChartGrievanceTicketsNode
  allAddIndividualsFieldsAttributes: [FieldAttributeNode]
  allEditHouseholdFieldsAttributes: [FieldAttributeNode]
  allEditPeopleFieldsAttributes: [FieldAttributeNode]
  grievanceTicketStatusChoices: [ChoiceObject]
  grievanceTicketCategoryChoices: [ChoiceObject]
  grievanceTicketManualCategoryChoices: [ChoiceObject]
  grievanceTicketSystemCategoryChoices: [ChoiceObject]
  grievanceTicketIssueTypeChoices: [IssueTypesObject]
  grievanceTicketPriorityChoices: [ChoiceObjectInt]
  grievanceTicketUrgencyChoices: [ChoiceObjectInt]
  allSteficonRules(offset: Int, before: String, after: String, first: Int, last: Int, enabled: Boolean, deprecated: Boolean, type: String!): SteficonRuleNodeConnection
  payment(id: ID!): PaymentNode
  allPayments(offset: Int, before: String, after: String, first: Int, last: Int, businessArea: String!, paymentPlanId: String, programId: String, householdId: String, orderBy: String): PaymentNodeConnection
  financialServiceProviderXlsxTemplate(id: ID!): FinancialServiceProviderXlsxTemplateNode
  allFinancialServiceProviderXlsxTemplates(offset: Int, before: String, after: String, first: Int, last: Int, financialServiceProviders: [ID], name: String, createdBy: ID, orderBy: String): FinancialServiceProviderXlsxTemplateNodeConnection
  financialServiceProvider(id: ID!): FinancialServiceProviderNode
  allFinancialServiceProviders(offset: Int, before: String, after: String, first: Int, last: Int, createdBy: ID, name: String, visionVendorNumber: String, deliveryMechanisms: [String], distributionLimit: Float, communicationChannel: String, xlsxTemplates: [ID], orderBy: String): FinancialServiceProviderNodeConnection
  paymentRecordVerification(id: ID!): PaymentVerificationNode
  allPaymentVerifications(offset: Int, before: String, after: String, first: Int, last: Int, paymentVerificationPlan: ID, status: String, paymentPlanId: String, search: String, businessArea: String!, verificationChannel: String, orderBy: String): PaymentVerificationNodeConnection
  paymentVerificationPlan(id: ID!): PaymentVerificationPlanNode
  allPaymentVerificationPlan(offset: Int, before: String, after: String, first: Int, last: Int, programId: String): PaymentVerificationPlanNodeConnection
  chartPaymentVerification(businessAreaSlug: String!, year: Int!, program: String, administrativeArea: String): ChartPaymentVerification
  chartPaymentVerificationForPeople(businessAreaSlug: String!, year: Int!, program: String, administrativeArea: String): ChartPaymentVerification
  chartVolumeByDeliveryMechanism(businessAreaSlug: String!, year: Int!, program: String, administrativeArea: String): ChartDatasetNode
  chartPayment(businessAreaSlug: String!, year: Int!, program: String, administrativeArea: String): ChartDatasetNode
  sectionTotalTransferred(businessAreaSlug: String!, year: Int!, program: String, administrativeArea: String): SectionTotalNode
  tableTotalCashTransferredByAdministrativeArea(businessAreaSlug: String!, year: Int!, program: String, administrativeArea: String, order: String, orderBy: String): TableTotalCashTransferred
  tableTotalCashTransferredByAdministrativeAreaForPeople(businessAreaSlug: String!, year: Int!, program: String, administrativeArea: String, order: String, orderBy: String): TableTotalCashTransferredForPeople
  chartTotalTransferredCashByCountry(year: Int!): ChartDetailedDatasetsNode
  paymentRecordStatusChoices: [ChoiceObject]
  paymentRecordEntitlementCardStatusChoices: [ChoiceObject]
  paymentRecordDeliveryTypeChoices: [ChoiceObject]
  cashPlanVerificationStatusChoices: [ChoiceObject]
  cashPlanVerificationSamplingChoices: [ChoiceObject]
  cashPlanVerificationVerificationChannelChoices: [ChoiceObject]
  paymentVerificationStatusChoices: [ChoiceObject]
  allRapidProFlows(businessAreaSlug: String!): [RapidProFlow]
  sampleSize(input: GetCashplanVerificationSampleSizeInput): GetCashplanVerificationSampleSizeObject
  allPaymentVerificationLogEntries(offset: Int, before: String, after: String, first: Int, last: Int, objectId: UUID, user: ID, businessArea: String!, search: String, module: String, userId: String, programId: String): PaymentVerificationLogEntryNodeConnection
  paymentPlan(id: ID!): PaymentPlanNode
  allPaymentPlans(offset: Int, before: String, after: String, first: Int, last: Int, businessArea: String!, search: String, status: [String], statusNot: String, verificationStatus: [String], totalEntitledQuantityFrom: Float, totalEntitledQuantityTo: Float, dispersionStartDate: Date, dispersionEndDate: Date, startDate: Date, endDate: Date, isFollowUp: Boolean, isPaymentPlan: Boolean, isTargetPopulation: Boolean, sourcePaymentPlanId: String, program: String, programCycle: String, name: String, totalHouseholdsCountMin: Int, totalHouseholdsCountMax: Int, totalHouseholdsCountWithValidPhoneNoMax: Int, totalHouseholdsCountWithValidPhoneNoMin: Int, createdAtRange: String, serviceProvider: String, deliveryTypes: [String], orderBy: String): PaymentPlanNodeConnection
  paymentPlanStatusChoices: [ChoiceObject]
  currencyChoices: [ChoiceObject]
  allDeliveryMechanisms: [ChoiceObject]
  paymentPlanBackgroundActionStatusChoices: [ChoiceObject]
  availableFspsForDeliveryMechanisms(input: AvailableFspsForDeliveryMechanismsInput): [FspChoices]
  businessArea(businessAreaSlug: String!): BusinessAreaNode
  allBusinessAreas(offset: Int, before: String, after: String, first: Int, last: Int, id: UUID, slug: String): BusinessAreaNodeConnection
  allFieldsAttributes(flexField: Boolean, businessAreaSlug: String, programId: String): [FieldAttributeNode]
  allCollectorFieldsAttributes(flexField: Boolean): [FieldAttributeNode]
  allPduFields(businessAreaSlug: String!, programId: String!): [FieldAttributeNode]
  allGroupsWithFields: [GroupAttributeNode]
  koboProject(uid: String!, businessAreaSlug: String!): KoboAssetObject
  allKoboProjects(businessAreaSlug: String!, onlyDeployed: Boolean, before: String, after: String, first: Int, last: Int): KoboAssetObjectConnection
  cashAssistUrlPrefix: String
  allLanguages(code: String, before: String, after: String, first: Int, last: Int): LanguageObjectConnection
  dataCollectingType(id: ID!): DataCollectingTypeNode
  dataCollectionTypeChoices: [DataCollectingTypeChoiceObject]
  pduSubtypeChoices: [PDUSubtypeChoiceObject]
  program(id: ID!): ProgramNode
  allPrograms(offset: Int, before: String, after: String, first: Int, last: Int, businessArea: String!, search: String, status: [String], sector: [String], numberOfHouseholds: String, budget: String, startDate: Date, endDate: Date, name: String, beneficiaryGroupMatch: Boolean, numberOfHouseholdsWithTpInProgram: String, dataCollectingType: String, compatibleDct: Boolean, orderBy: String): ProgramNodeConnection
  chartProgrammesBySector(businessAreaSlug: String!, year: Int!, program: String, administrativeArea: String): ChartDetailedDatasetsNode
  chartTotalTransferredByMonth(businessAreaSlug: String!, year: Int!, program: String, administrativeArea: String): ChartDetailedDatasetsNode
  programStatusChoices: [ChoiceObject]
  programCycleStatusChoices: [ChoiceObject]
  programFrequencyOfPaymentsChoices: [ChoiceObject]
  programSectorChoices: [ChoiceObject]
  programScopeChoices: [ChoiceObject]
  cashPlanStatusChoices: [ChoiceObject]
  dataCollectingTypeChoices: [ChoiceObject]
  allActivePrograms(offset: Int, before: String, after: String, first: Int, last: Int, businessArea: String!, search: String, status: [String], sector: [String], numberOfHouseholds: String, budget: String, startDate: Date, endDate: Date, name: String, beneficiaryGroupMatch: Boolean, numberOfHouseholdsWithTpInProgram: String, dataCollectingType: String, compatibleDct: Boolean, orderBy: String): ProgramNodeConnection
  programCycle(id: ID!): ProgramCycleNode
  canRunDeduplication: Boolean
  isDeduplicationDisabled: Boolean
  household(id: ID!): HouseholdNode
  allHouseholds(offset: Int, before: String, after: String, first: Int, last: Int, businessArea: String, address: String, address_Startswith: String, headOfHousehold_FullName: String, headOfHousehold_FullName_Startswith: String, size_Range: [Int], size_Lte: Int, size_Gte: Int, adminArea: ID, admin1: ID, admin2: ID, residenceStatus: String, withdrawn: Boolean, program: ID, firstRegistrationDate: DateTime, rdiId: String, size: String, search: String, documentType: String, documentNumber: String, headOfHousehold_PhoneNoValid: Boolean, lastRegistrationDate: String, countryOrigin: String, isActiveProgram: Boolean, rdiMergeStatus: String, orderBy: String): HouseholdNodeConnection
  individual(id: ID!): IndividualNode
  allIndividuals(offset: Int, before: String, after: String, first: Int, last: Int, household_Id: UUID, businessArea: String, fullName: String, fullName_Startswith: String, fullName_Endswith: String, sex: [String], household_AdminArea: ID, withdrawn: Boolean, program: ID, age: String, programs: [ID], search: String, documentType: String, documentNumber: String, lastRegistrationDate: String, admin1: [ID], admin2: [ID], status: [String], excludedId: String, flags: [String], isActiveProgram: Boolean, rdiId: String, duplicatesOnly: Boolean, rdiMergeStatus: String, orderBy: String): IndividualNodeConnection
  allMergedHouseholds(offset: Int, before: String, after: String, first: Int, last: Int, businessArea: String, rdiId: String, orderBy: String): HouseholdNodeConnection
  allMergedIndividuals(offset: Int, before: String, after: String, first: Int, last: Int, household: ID, rdiId: String, duplicatesOnly: Boolean, businessArea: String, orderBy: String): IndividualNodeConnection
  sectionHouseholdsReached(businessAreaSlug: String!, year: Int!, program: String, administrativeArea: String): SectionTotalNode
  sectionIndividualsReached(businessAreaSlug: String!, year: Int!, program: String, administrativeArea: String): SectionTotalNode
  sectionPeopleReached(businessAreaSlug: String!, year: Int!, program: String, administrativeArea: String): SectionTotalNode
  sectionChildReached(businessAreaSlug: String!, year: Int!, program: String, administrativeArea: String): SectionTotalNode
  chartIndividualsReachedByAgeAndGender(businessAreaSlug: String!, year: Int!, program: String, administrativeArea: String): ChartDatasetNode
  chartPeopleReachedByAgeAndGender(businessAreaSlug: String!, year: Int!, program: String, administrativeArea: String): ChartDatasetNode
  chartIndividualsWithDisabilityReachedByAge(businessAreaSlug: String!, year: Int!, program: String, administrativeArea: String): ChartDetailedDatasetsNode
  chartPeopleWithDisabilityReachedByAge(businessAreaSlug: String!, year: Int!, program: String, administrativeArea: String): ChartDetailedDatasetsNode
  residenceStatusChoices: [ChoiceObject]
  sexChoices: [ChoiceObject]
  maritalStatusChoices: [ChoiceObject]
  workStatusChoices: [ChoiceObject]
  relationshipChoices: [ChoiceObject]
  roleChoices: [ChoiceObject]
  documentTypeChoices: [ChoiceObject]
  identityTypeChoices: [ChoiceObject]
  countriesChoices: [ChoiceObject]
  observedDisabilityChoices: [ChoiceObject]
  severityOfDisabilityChoices: [ChoiceObject]
  flagChoices: [ChoiceObject]
  allHouseholdsFlexFieldsAttributes: [FieldAttributeNode]
  allIndividualsFlexFieldsAttributes: [FieldAttributeNode]
  me: UserNode
  allUsers(offset: Int, before: String, after: String, first: Int, last: Int, status: [String], partner: [String], businessArea: String!, program: String, search: String, roles: [String], isTicketCreator: Boolean, isSurveyCreator: Boolean, isMessageCreator: Boolean, isFeedbackCreator: Boolean, orderBy: String): UserNodeConnection
  userRolesChoices: [RoleChoiceObject]
  userStatusChoices: [ChoiceObject]
  userPartnerChoices: [ChoiceObject]
  partnerForGrievanceChoices(householdId: ID, individualId: ID): [ChoiceObject]
  hasAvailableUsersToExport(businessAreaSlug: String!): Boolean
  registrationDataImportDatahub(id: ID!): RegistrationDataImportDatahubNode
  importData(id: ID!): ImportDataNode
  koboImportData(id: ID!): KoboImportDataNode
  deduplicationBatchStatusChoices: [ChoiceObject]
  deduplicationGoldenRecordStatusChoices: [ChoiceObject]
  registrationDataImport(id: ID!): RegistrationDataImportNode
  allRegistrationDataImports(offset: Int, before: String, after: String, first: Int, last: Int, importedBy_Id: UUID, importDate: Date, status: String, name: String, name_Startswith: String, businessArea: String, importDateRange: String, size: String, program: String, totalHouseholdsCountWithValidPhoneNoMax: Int, totalHouseholdsCountWithValidPhoneNoMin: Int, orderBy: String): RegistrationDataImportNodeConnection
  registrationDataStatusChoices: [ChoiceObject]
  _debug: DjangoDebug
}

input RandomSamplingArguments {
  confidenceInterval: Float!
  marginOfError: Float!
  excludedAdminAreas: [String]
  age: AgeInput
  sex: String
}

input RapidProArguments {
  flowId: String!
}

type RapidProFlow {
  id: String
  name: String
  type: String
  archived: Boolean
  labels: [String]
  expires: Int
  runs: [RapidProFlowRun]
  results: [RapidProFlowResult]
  createdOn: DateTime
  modifiedOn: DateTime
}

type RapidProFlowNode {
  id: String
  name: String
}

type RapidProFlowResult {
  key: String
  name: String
  categories: [String]
  nodeUuids: [String]
}

type RapidProFlowRun {
  active: Int
  completed: Int
  interrupted: Int
  expired: Int
}

type ReassignRoleMutation {
  household: HouseholdNode
  individual: IndividualNode
}

type RecipientNode implements Node {
  id: ID!
  size: Int
  headOfHousehold: IndividualNode
}

type RecipientNodeConnection {
  pageInfo: PageInfo!
  edges: [RecipientNodeEdge]!
  totalCount: Int
  edgeCount: Int
}

type RecipientNodeEdge {
  node: RecipientNode
  cursor: String!
}

type ReconciliationSummaryNode {
  deliveredFully: Int
  deliveredPartially: Int
  notDelivered: Int
  unsuccessful: Int
  pending: Int
  forceFailed: Int
  numberOfPayments: Int
  reconciled: Int
}

input ReferralTicketExtras {
  household: ID
  individual: ID
}

type RefuseRegistrationDataImportMutation {
  registrationDataImport: RegistrationDataImportNode
}

enum RegistrationDataImportDataSource {
  XLS
  KOBO
  FLEX_REGISTRATION
  API
  EDOPOMOGA
  PROGRAM_POPULATION
  ENROLL_FROM_PROGRAM
}

enum RegistrationDataImportDatahubImportDone {
  LOADING
  NOT_STARTED
  STARTED
  DONE
}

type RegistrationDataImportDatahubNode implements Node {
  id: ID!
  createdAt: DateTime!
  updatedAt: DateTime!
  name: String!
  importDate: DateTime!
  hctId: UUID
  importData: ImportDataNode
  importDone: RegistrationDataImportDatahubImportDone!
  businessAreaSlug: String!
}

enum RegistrationDataImportDeduplicationEngineStatus {
  PENDING
  UPLOADED
  IN_PROGRESS
  PROCESSING
  FINISHED
  ERROR
  UPLOAD_ERROR
}

type RegistrationDataImportNode implements Node {
  id: ID!
  createdAt: DateTime!
  updatedAt: DateTime!
  version: BigInt!
  name: String!
  status: RegistrationDataImportStatus!
  deduplicationEngineStatus: RegistrationDataImportDeduplicationEngineStatus
  businessArea: UserBusinessAreaNode
  program: ProgramNode
  importDate: DateTime!
  importedBy: UserNode
  dataSource: RegistrationDataImportDataSource!
  importData: ImportDataNode
  importFromIds: String
  pullPictures: Boolean!
  screenBeneficiary: Boolean!
  excluded: Boolean!
  erased: Boolean!
  refuseReason: String
  allowDeliveryMechanismsValidationErrors: Boolean!
  errorMessage: String!
  sentryId: String
  numberOfIndividuals: Int!
  numberOfHouseholds: Int!
  batchDuplicates: Int!
  batchPossibleDuplicates: Int!
  batchUnique: Int!
  goldenRecordDuplicates: Int!
  goldenRecordPossibleDuplicates: Int!
  goldenRecordUnique: Int!
  dedupEngineBatchDuplicates: Int!
  dedupEngineGoldenRecordDuplicates: Int!
  households(offset: Int, before: String, after: String, first: Int, last: Int): HouseholdNodeConnection!
  individuals(offset: Int, before: String, after: String, first: Int, last: Int): IndividualNodeConnection!
  grievanceticketSet(offset: Int, before: String, after: String, first: Int, last: Int): GrievanceTicketNodeConnection!
  messages(offset: Int, before: String, after: String, first: Int, last: Int): CommunicationMessageNodeConnection!
  adminUrl: String
  batchDuplicatesCountAndPercentage: [CountAndPercentageNode]
  batchUniqueCountAndPercentage: [CountAndPercentageNode]
  goldenRecordDuplicatesCountAndPercentage: [CountAndPercentageNode]
  goldenRecordPossibleDuplicatesCountAndPercentage: [CountAndPercentageNode]
  goldenRecordUniqueCountAndPercentage: [CountAndPercentageNode]
  totalHouseholdsCountWithValidPhoneNo: Int
  biometricDeduplicated: String
  canMerge: Boolean
  biometricDeduplicationEnabled: Boolean
}

type RegistrationDataImportNodeConnection {
  pageInfo: PageInfo!
  edges: [RegistrationDataImportNodeEdge]!
  totalCount: Int
  edgeCount: Int
}

type RegistrationDataImportNodeEdge {
  node: RegistrationDataImportNode
  cursor: String!
}

enum RegistrationDataImportStatus {
  LOADING
  DEDUPLICATION
  DEDUPLICATION_FAILED
  IMPORT_SCHEDULED
  IMPORTING
  IMPORT_ERROR
  IN_REVIEW
  MERGE_SCHEDULED
  MERGED
  MERGING
  MERGE_ERROR
  REFUSED
}

type RegistrationDeduplicationMutation {
  ok: Boolean
}

type RegistrationKoboImportMutation {
  validationErrors: Arg
  registrationDataImport: RegistrationDataImportNode
}

input RegistrationKoboImportMutationInput {
  importDataId: String
  name: String
  pullPictures: Boolean
  businessAreaSlug: String
  screenBeneficiary: Boolean
  allowDeliveryMechanismsValidationErrors: Boolean
}

type RegistrationProgramPopulationImportMutation {
  validationErrors: Arg
  registrationDataImport: RegistrationDataImportNode
}

input RegistrationProgramPopulationImportMutationInput {
  importFromProgramId: String
  importFromIds: String
  name: String
  businessAreaSlug: String
  screenBeneficiary: Boolean
}

type RegistrationXlsxImportMutation {
  validationErrors: Arg
  registrationDataImport: RegistrationDataImportNode
}

input RegistrationXlsxImportMutationInput {
  importDataId: ID
  name: String
  businessAreaSlug: String
  screenBeneficiary: Boolean
  allowDeliveryMechanismsValidationErrors: Boolean
}

type ReportNode implements Node {
  id: ID!
  createdAt: DateTime!
  updatedAt: DateTime!
  businessArea: UserBusinessAreaNode!
  file: String
  createdBy: UserNode!
  status: Int!
  reportType: Int!
  dateFrom: Date!
  dateTo: Date!
  numberOfRecords: Int
  program: ProgramNode
  adminArea(offset: Int, before: String, after: String, first: Int, last: Int, name: String): AreaNodeConnection!
  fileUrl: String
  adminArea1(offset: Int, before: String, after: String, first: Int, last: Int, name: String): AreaNodeConnection
  adminArea2(offset: Int, before: String, after: String, first: Int, last: Int, name: String): AreaNodeConnection
}

type ReportNodeConnection {
  pageInfo: PageInfo!
  edges: [ReportNodeEdge]!
  totalCount: Int
  edgeCount: Int
}

type ReportNodeEdge {
  node: ReportNode
  cursor: String!
}

type RestartCreateReport {
  report: ReportNode
}

input RestartCreateReportInput {
  reportId: ID!
  businessAreaSlug: String!
}

type RevertMarkPaymentAsFailedMutation {
  payment: PaymentNode
}

type RoleChoiceObject {
  name: String
  value: String
  subsystem: String
}

type RoleNode {
  createdAt: DateTime!
  updatedAt: DateTime!
  name: String!
  subsystem: RoleSubsystem!
  permissions: [String!]
  isVisibleOnUi: Boolean!
  isAvailableForPartner: Boolean!
  roleAssignments: [UserRoleNode!]!
}

enum RoleSubsystem {
  HOPE
  KOBO
  CA
  API
}

enum RuleCommitLanguage {
  PYTHON
}

type RuleCommitNode implements Node {
  id: ID!
  timestamp: DateTime!
  rule: SteficonRuleNode
  updatedBy: UserNode
  definition: String!
  isRelease: Boolean!
  enabled: Boolean!
  deprecated: Boolean!
  language: RuleCommitLanguage!
  affectedFields: [String!]!
  before: JSONString!
  after: JSONString!
  paymentPlans(offset: Int, before: String, after: String, first: Int, last: Int): PaymentPlanNodeConnection!
  paymentPlansTarget(offset: Int, before: String, after: String, first: Int, last: Int): PaymentPlanNodeConnection!
}

type RuleCommitNodeConnection {
  pageInfo: PageInfo!
  edges: [RuleCommitNodeEdge]!
  totalCount: Int
  edgeCount: Int
}

type RuleCommitNodeEdge {
  node: RuleCommitNode
  cursor: String!
}

enum RuleLanguage {
  PYTHON
}

enum RuleSecurity {
  A_0
  A_2
  A_4
}

enum RuleType {
  PAYMENT_PLAN
  TARGETING
}

enum SamplingChoices {
  FULL_LIST
  RANDOM
}

type SanctionListIndividualAliasNameNode implements Node {
  id: ID!
  createdAt: DateTime!
  updatedAt: DateTime!
  name: String!
}

type SanctionListIndividualAliasNameNodeConnection {
  pageInfo: PageInfo!
  edges: [SanctionListIndividualAliasNameNodeEdge]!
  totalCount: Int
  edgeCount: Int
}

type SanctionListIndividualAliasNameNodeEdge {
  node: SanctionListIndividualAliasNameNode
  cursor: String!
}

type SanctionListIndividualCountriesNode implements Node {
  id: ID!
  createdAt: DateTime!
  updatedAt: DateTime!
  country: String
}

type SanctionListIndividualCountriesNodeConnection {
  pageInfo: PageInfo!
  edges: [SanctionListIndividualCountriesNodeEdge]!
  totalCount: Int
  edgeCount: Int
}

type SanctionListIndividualCountriesNodeEdge {
  node: SanctionListIndividualCountriesNode
  cursor: String!
}

type SanctionListIndividualDateOfBirthNode implements Node {
  id: ID!
  createdAt: DateTime!
  updatedAt: DateTime!
  date: Date!
}

type SanctionListIndividualDateOfBirthNodeConnection {
  pageInfo: PageInfo!
  edges: [SanctionListIndividualDateOfBirthNodeEdge]!
  totalCount: Int
  edgeCount: Int
}

type SanctionListIndividualDateOfBirthNodeEdge {
  node: SanctionListIndividualDateOfBirthNode
  cursor: String!
}

type SanctionListIndividualDocumentNode implements Node {
  id: ID!
  createdAt: DateTime!
  updatedAt: DateTime!
  typeOfDocument: String!
  documentNumber: String!
  dateOfIssue: String
  issuingCountry: String
  note: String!
}

type SanctionListIndividualDocumentNodeConnection {
  pageInfo: PageInfo!
  edges: [SanctionListIndividualDocumentNodeEdge]!
  totalCount: Int
  edgeCount: Int
}

type SanctionListIndividualDocumentNodeEdge {
  node: SanctionListIndividualDocumentNode
  cursor: String!
}

type SanctionListIndividualNationalitiesNode implements Node {
  id: ID!
  createdAt: DateTime!
  updatedAt: DateTime!
  nationality: String
}

type SanctionListIndividualNationalitiesNodeConnection {
  pageInfo: PageInfo!
  edges: [SanctionListIndividualNationalitiesNodeEdge]!
  totalCount: Int
  edgeCount: Int
}

type SanctionListIndividualNationalitiesNodeEdge {
  node: SanctionListIndividualNationalitiesNode
  cursor: String!
}

type SanctionListIndividualNode implements Node {
  id: ID!
  createdAt: DateTime!
  updatedAt: DateTime!
  firstName: String!
  secondName: String!
  thirdName: String!
  fourthName: String!
  fullName: String!
  nameOriginalScript: String!
  listType: String!
  unListType: String!
  referenceNumber: String!
  listedOn: DateTime!
  comments: String!
  designation: String!
  street: String!
  city: String!
  stateProvince: String!
  addressNote: String!
  dataId: Int!
  versionNum: Int!
  countryOfBirth: String
  active: Boolean!
  documents(offset: Int, before: String, after: String, first: Int, last: Int): SanctionListIndividualDocumentNodeConnection!
  nationalities(offset: Int, before: String, after: String, first: Int, last: Int): SanctionListIndividualNationalitiesNodeConnection!
  countries(offset: Int, before: String, after: String, first: Int, last: Int): SanctionListIndividualCountriesNodeConnection!
  aliasNames(offset: Int, before: String, after: String, first: Int, last: Int): SanctionListIndividualAliasNameNodeConnection!
  datesOfBirth(offset: Int, before: String, after: String, first: Int, last: Int): SanctionListIndividualDateOfBirthNodeConnection!
}

type SanctionListIndividualNodeConnection {
  pageInfo: PageInfo!
  edges: [SanctionListIndividualNodeEdge]!
  totalCount: Int
  edgeCount: Int
}

type SanctionListIndividualNodeEdge {
  node: SanctionListIndividualNode
  cursor: String!
}

type SaveKoboProjectImportDataAsync {
  importData: KoboImportDataNode
}

type SectionTotalNode {
  total: Float
}

input SensitiveGrievanceTicketExtras {
  household: ID
  individual: ID
  paymentRecord: [ID]
}

type SetSteficonRuleOnPaymentPlanPaymentListMutation {
  paymentPlan: PaymentPlanNode
}

type SimpleApproveMutation {
  grievanceTicket: GrievanceTicketNode
}

type SplitPaymentPlanMutation {
  paymentPlan: PaymentPlanNode
}

type SteficonRuleNode implements Node {
  id: ID!
  allowedBusinessAreas(offset: Int, before: String, after: String, first: Int, last: Int, id: UUID): UserBusinessAreaNodeConnection!
  name: String!
  definition: String!
  description: String
  enabled: Boolean!
  deprecated: Boolean!
  language: RuleLanguage!
  security: RuleSecurity!
  createdBy: UserNode
  updatedBy: UserNode
  createdAt: DateTime!
  updatedAt: DateTime!
  type: RuleType!
  flags: JSONString!
  history(offset: Int, before: String, after: String, first: Int, last: Int): RuleCommitNodeConnection!
}

type SteficonRuleNodeConnection {
  pageInfo: PageInfo!
  edges: [SteficonRuleNodeEdge]!
  totalCount: Int
  edgeCount: Int
}

type SteficonRuleNodeEdge {
  node: SteficonRuleNode
  cursor: String!
}

enum SurveyCategory {
  RAPID_PRO
  SMS
  MANUAL
}

type SurveyNode implements Node {
  id: ID!
  createdAt: DateTime!
  updatedAt: DateTime!
  unicefId: String
  title: String!
  body: String!
  category: SurveyCategory!
  numberOfRecipients: Int!
  createdBy: UserNode
  recipients(offset: Int, before: String, after: String, first: Int, last: Int): HouseholdNodeConnection!
  paymentPlan: PaymentPlanNode
  program: ProgramNode
  businessArea: UserBusinessAreaNode!
  flowId: String
  samplingType: SurveySamplingType!
  sampleSize: Int!
  sampleFile: String
  sampleFileGeneratedAt: DateTime
  fullListArguments: JSONString!
  randomSamplingArguments: JSONString!
  successfulRapidProCalls: [JSONString!]!
  adminUrl: String
  sampleFilePath: String
  hasValidSampleFile: Boolean
  rapidProUrl: String
}

type SurveyNodeConnection {
  pageInfo: PageInfo!
  edges: [SurveyNodeEdge]!
  totalCount: Int
  edgeCount: Int
}

type SurveyNodeEdge {
  node: SurveyNode
  cursor: String!
}

enum SurveySamplingType {
  FULL_LIST
  RANDOM
}

type TableTotalCashTransferred {
  data: [_TableTotalCashTransferredDataNode]
}

type TableTotalCashTransferredForPeople {
  data: [_TableTotalCashTransferredDataForPeopleNode]
}

enum TargetingCollectorBlockRuleFilterFlexFieldClassification {
  NOT_FLEX_FIELD
  FLEX_FIELD_BASIC
  FLEX_FIELD_PDU
}

type TargetingCollectorBlockRuleFilterNode {
  id: UUID!
  createdAt: DateTime!
  updatedAt: DateTime!
  collectorBlockFilters: TargetingCollectorRuleFilterBlockNode!
  fieldName: String!
  comparisonMethod: String
  flexFieldClassification: TargetingCollectorBlockRuleFilterFlexFieldClassification!
  arguments: [Arg]
  labelEn: String
}

type TargetingCollectorRuleFilterBlockNode {
  id: UUID!
  createdAt: DateTime!
  updatedAt: DateTime!
  targetingCriteriaRule: TargetingCriteriaRuleNode!
  collectorBlockFilters: [TargetingCollectorBlockRuleFilterNode]
}

input TargetingCollectorRuleFilterBlockObjectType {
  collectorBlockFilters: [TargetingCriteriaRuleFilterObjectType]
}

type TargetingCriteriaNode {
  id: UUID!
  createdAt: DateTime!
  updatedAt: DateTime!
  flagExcludeIfActiveAdjudicationTicket: Boolean!
  flagExcludeIfOnSanctionList: Boolean!
  paymentPlan: PaymentPlanNode
  rules: [TargetingCriteriaRuleNode]
  householdIds: String
  individualIds: String
}

input TargetingCriteriaObjectType {
  rules: [TargetingCriteriaRuleObjectType]
  flagExcludeIfActiveAdjudicationTicket: Boolean
  flagExcludeIfOnSanctionList: Boolean
}

enum TargetingCriteriaRuleFilterComparisonMethod {
  EQUALS
  NOT_EQUALS
  CONTAINS
  NOT_CONTAINS
  RANGE
  NOT_IN_RANGE
  GREATER_THAN
  LESS_THAN
  IS_NULL
}

enum TargetingCriteriaRuleFilterFlexFieldClassification {
  NOT_FLEX_FIELD
  FLEX_FIELD_BASIC
  FLEX_FIELD_PDU
}

type TargetingCriteriaRuleFilterNode {
  id: UUID!
  createdAt: DateTime!
  updatedAt: DateTime!
  comparisonMethod: TargetingCriteriaRuleFilterComparisonMethod!
  targetingCriteriaRule: TargetingCriteriaRuleNode!
  flexFieldClassification: TargetingCriteriaRuleFilterFlexFieldClassification!
  fieldName: String!
  arguments: [Arg]
  roundNumber: Int
  fieldAttribute: FieldAttributeNode
}

input TargetingCriteriaRuleFilterObjectType {
  comparisonMethod: String!
  flexFieldClassification: FlexFieldClassificationChoices!
  fieldName: String!
  arguments: [Arg]!
  roundNumber: Int
}

type TargetingCriteriaRuleNode {
  id: UUID!
  createdAt: DateTime!
  updatedAt: DateTime!
  targetingCriteria: TargetingCriteriaNode!
  householdIds: String!
  individualIds: String!
  individualsFiltersBlocks: [TargetingIndividualRuleFilterBlockNode]
  collectorsFiltersBlocks: [TargetingCollectorRuleFilterBlockNode!]!
  householdsFiltersBlocks: [TargetingCriteriaRuleFilterNode]
}

input TargetingCriteriaRuleObjectType {
  householdsFiltersBlocks: [TargetingCriteriaRuleFilterObjectType]
  householdIds: String
  individualsFiltersBlocks: [TargetingIndividualRuleFilterBlockObjectType]
  individualIds: String
  collectorsFiltersBlocks: [TargetingCollectorRuleFilterBlockObjectType]
}

enum TargetingIndividualBlockRuleFilterComparisonMethod {
  EQUALS
  NOT_EQUALS
  CONTAINS
  NOT_CONTAINS
  RANGE
  NOT_IN_RANGE
  GREATER_THAN
  LESS_THAN
  IS_NULL
}

enum TargetingIndividualBlockRuleFilterFlexFieldClassification {
  NOT_FLEX_FIELD
  FLEX_FIELD_BASIC
  FLEX_FIELD_PDU
}

type TargetingIndividualBlockRuleFilterNode {
  id: UUID!
  createdAt: DateTime!
  updatedAt: DateTime!
  comparisonMethod: TargetingIndividualBlockRuleFilterComparisonMethod!
  individualsFiltersBlock: TargetingIndividualRuleFilterBlockNode!
  flexFieldClassification: TargetingIndividualBlockRuleFilterFlexFieldClassification!
  fieldName: String!
  arguments: [Arg]
  roundNumber: Int
  fieldAttribute: FieldAttributeNode
}

type TargetingIndividualRuleFilterBlockNode {
  id: UUID!
  createdAt: DateTime!
  updatedAt: DateTime!
  targetingCriteriaRule: TargetingCriteriaRuleNode!
  targetOnlyHoh: Boolean!
  individualBlockFilters: [TargetingIndividualBlockRuleFilterNode]
}

input TargetingIndividualRuleFilterBlockObjectType {
  individualBlockFilters: [TargetingCriteriaRuleFilterObjectType]
}

type TicketAddIndividualDetailsNode implements Node {
  id: ID!
  createdAt: DateTime!
  updatedAt: DateTime!
  household: HouseholdNode
  approveStatus: Boolean!
  individualData: Arg
}

type TicketAddIndividualDetailsNodeConnection {
  pageInfo: PageInfo!
  edges: [TicketAddIndividualDetailsNodeEdge]!
  totalCount: Int
  edgeCount: Int
}

type TicketAddIndividualDetailsNodeEdge {
  node: TicketAddIndividualDetailsNode
  cursor: String!
}

type TicketByType {
  userGeneratedCount: Int
  systemGeneratedCount: Int
  closedUserGeneratedCount: Int
  closedSystemGeneratedCount: Int
  userGeneratedAvgResolution: Float
  systemGeneratedAvgResolution: Float
}

type TicketComplaintDetailsNode implements Node {
  id: ID!
  createdAt: DateTime!
  updatedAt: DateTime!
  household: HouseholdNode
  individual: IndividualNode
  payment: PaymentNode
  paymentRecord: PaymentNode
}

type TicketComplaintDetailsNodeConnection {
  pageInfo: PageInfo!
  edges: [TicketComplaintDetailsNodeEdge]!
  totalCount: Int
  edgeCount: Int
}

type TicketComplaintDetailsNodeEdge {
  node: TicketComplaintDetailsNode
  cursor: String!
}

type TicketDeleteHouseholdDetailsNode implements Node {
  id: ID!
  createdAt: DateTime!
  updatedAt: DateTime!
  household: HouseholdNode
  reasonHousehold: HouseholdNode
  approveStatus: Boolean!
  roleReassignData: JSONString!
  householdData: Arg
}

type TicketDeleteHouseholdDetailsNodeConnection {
  pageInfo: PageInfo!
  edges: [TicketDeleteHouseholdDetailsNodeEdge]!
  totalCount: Int
  edgeCount: Int
}

type TicketDeleteHouseholdDetailsNodeEdge {
  node: TicketDeleteHouseholdDetailsNode
  cursor: String!
}

type TicketDeleteIndividualDetailsNode implements Node {
  id: ID!
  createdAt: DateTime!
  updatedAt: DateTime!
  individual: IndividualNode
  approveStatus: Boolean!
  roleReassignData: JSONString!
  individualData: Arg
}

type TicketDeleteIndividualDetailsNodeConnection {
  pageInfo: PageInfo!
  edges: [TicketDeleteIndividualDetailsNodeEdge]!
  totalCount: Int
  edgeCount: Int
}

type TicketDeleteIndividualDetailsNodeEdge {
  node: TicketDeleteIndividualDetailsNode
  cursor: String!
}

type TicketHouseholdDataUpdateDetailsNode implements Node {
  id: ID!
  createdAt: DateTime!
  updatedAt: DateTime!
  household: HouseholdNode
  householdData: Arg
}

type TicketHouseholdDataUpdateDetailsNodeConnection {
  pageInfo: PageInfo!
  edges: [TicketHouseholdDataUpdateDetailsNodeEdge]!
  totalCount: Int
  edgeCount: Int
}

type TicketHouseholdDataUpdateDetailsNodeEdge {
  node: TicketHouseholdDataUpdateDetailsNode
  cursor: String!
}

type TicketIndividualDataUpdateDetailsNode implements Node {
  id: ID!
  createdAt: DateTime!
  updatedAt: DateTime!
  individual: IndividualNode
  individualData: Arg
  roleReassignData: JSONString!
}

type TicketIndividualDataUpdateDetailsNodeConnection {
  pageInfo: PageInfo!
  edges: [TicketIndividualDataUpdateDetailsNodeEdge]!
  totalCount: Int
  edgeCount: Int
}

type TicketIndividualDataUpdateDetailsNodeEdge {
  node: TicketIndividualDataUpdateDetailsNode
  cursor: String!
}

type TicketNeedsAdjudicationDetailsExtraDataNode {
  goldenRecords: [DeduplicationResultNode]
  possibleDuplicate: [DeduplicationResultNode]
  dedupEngineSimilarityPair: DeduplicationEngineSimilarityPairNode
}

type TicketNeedsAdjudicationDetailsNode implements Node {
  id: ID!
  createdAt: DateTime!
  updatedAt: DateTime!
  goldenRecordsIndividual: IndividualNode!
  possibleDuplicates: [IndividualNode]
  selectedDistinct: [IndividualNode]
  selectedIndividuals(offset: Int, before: String, after: String, first: Int, last: Int): IndividualNodeConnection!
  scoreMin: Float!
  scoreMax: Float!
  isMultipleDuplicatesVersion: Boolean!
  isCrossArea: Boolean!
  roleReassignData: JSONString!
  extraData: TicketNeedsAdjudicationDetailsExtraDataNode
  selectedIndividual: IndividualNode
  possibleDuplicate: IndividualNode
  hasDuplicatedDocument: Boolean
  selectedDuplicates: [IndividualNode]
}

type TicketNeedsAdjudicationDetailsNodeConnection {
  pageInfo: PageInfo!
  edges: [TicketNeedsAdjudicationDetailsNodeEdge]!
  totalCount: Int
  edgeCount: Int
}

type TicketNeedsAdjudicationDetailsNodeEdge {
  node: TicketNeedsAdjudicationDetailsNode
  cursor: String!
}

type TicketNegativeFeedbackDetailsNode implements Node {
  id: ID!
  createdAt: DateTime!
  updatedAt: DateTime!
  household: HouseholdNode
  individual: IndividualNode
}

type TicketNegativeFeedbackDetailsNodeConnection {
  pageInfo: PageInfo!
  edges: [TicketNegativeFeedbackDetailsNodeEdge]!
  totalCount: Int
  edgeCount: Int
}

type TicketNegativeFeedbackDetailsNodeEdge {
  node: TicketNegativeFeedbackDetailsNode
  cursor: String!
}

type TicketNoteNode implements Node {
  id: ID!
  createdAt: DateTime!
  updatedAt: DateTime!
  description: String!
  createdBy: UserNode
}

type TicketNoteNodeConnection {
  pageInfo: PageInfo!
  edges: [TicketNoteNodeEdge]!
  totalCount: Int
  edgeCount: Int
}

type TicketNoteNodeEdge {
  node: TicketNoteNode
  cursor: String!
}

input TicketPaymentVerificationDetailsExtras {
  newReceivedAmount: Float
  newStatus: String
}

enum TicketPaymentVerificationDetailsNewStatus {
  NOT_RECEIVED
  PENDING
  RECEIVED
  RECEIVED_WITH_ISSUES
}

type TicketPaymentVerificationDetailsNode implements Node {
  id: ID!
  createdAt: DateTime!
  updatedAt: DateTime!
  paymentVerifications(offset: Int, before: String, after: String, first: Int, last: Int): PaymentVerificationNodeConnection!
  paymentVerificationStatus: TicketPaymentVerificationDetailsPaymentVerificationStatus!
  paymentVerification: PaymentVerificationNode
  newStatus: TicketPaymentVerificationDetailsNewStatus
  oldReceivedAmount: Float
  newReceivedAmount: Float
  approveStatus: Boolean!
  hasMultiplePaymentVerifications: Boolean
}

type TicketPaymentVerificationDetailsNodeConnection {
  pageInfo: PageInfo!
  edges: [TicketPaymentVerificationDetailsNodeEdge]!
  totalCount: Int
  edgeCount: Int
}

type TicketPaymentVerificationDetailsNodeEdge {
  node: TicketPaymentVerificationDetailsNode
  cursor: String!
}

enum TicketPaymentVerificationDetailsPaymentVerificationStatus {
  NOT_RECEIVED
  PENDING
  RECEIVED
  RECEIVED_WITH_ISSUES
}

type TicketPositiveFeedbackDetailsNode implements Node {
  id: ID!
  createdAt: DateTime!
  updatedAt: DateTime!
  household: HouseholdNode
  individual: IndividualNode
}

type TicketPositiveFeedbackDetailsNodeConnection {
  pageInfo: PageInfo!
  edges: [TicketPositiveFeedbackDetailsNodeEdge]!
  totalCount: Int
  edgeCount: Int
}

type TicketPositiveFeedbackDetailsNodeEdge {
  node: TicketPositiveFeedbackDetailsNode
  cursor: String!
}

type TicketReferralDetailsNode implements Node {
  id: ID!
  createdAt: DateTime!
  updatedAt: DateTime!
  household: HouseholdNode
  individual: IndividualNode
}

type TicketReferralDetailsNodeConnection {
  pageInfo: PageInfo!
  edges: [TicketReferralDetailsNodeEdge]!
  totalCount: Int
  edgeCount: Int
}

type TicketReferralDetailsNodeEdge {
  node: TicketReferralDetailsNode
  cursor: String!
}

type TicketSensitiveDetailsNode implements Node {
  id: ID!
  createdAt: DateTime!
  updatedAt: DateTime!
  household: HouseholdNode
  individual: IndividualNode
  payment: PaymentNode
  paymentRecord: PaymentNode
}

type TicketSensitiveDetailsNodeConnection {
  pageInfo: PageInfo!
  edges: [TicketSensitiveDetailsNodeEdge]!
  totalCount: Int
  edgeCount: Int
}

type TicketSensitiveDetailsNodeEdge {
  node: TicketSensitiveDetailsNode
  cursor: String!
}

type TicketSystemFlaggingDetailsNode implements Node {
  id: ID!
  createdAt: DateTime!
  updatedAt: DateTime!
  goldenRecordsIndividual: IndividualNode!
  sanctionListIndividual: SanctionListIndividualNode!
  approveStatus: Boolean!
  roleReassignData: JSONString!
}

type TicketSystemFlaggingDetailsNodeConnection {
  pageInfo: PageInfo!
  edges: [TicketSystemFlaggingDetailsNodeEdge]!
  totalCount: Int
  edgeCount: Int
}

type TicketSystemFlaggingDetailsNodeEdge {
  node: TicketSystemFlaggingDetailsNode
  cursor: String!
}

scalar UUID

input UpdateAddIndividualIssueTypeExtras {
  individualData: AddIndividualDataObjectType!
}

input UpdateFeedbackInput {
  feedbackId: ID!
  issueType: String
  householdLookup: ID
  individualLookup: ID
  description: String
  comments: String
  admin2: ID
  area: String
  language: String
  consent: Boolean
  program: ID
}

type UpdateFeedbackMutation {
  feedback: FeedbackNode
}

input UpdateGrievanceTicketExtrasInput {
  householdDataUpdateIssueTypeExtras: UpdateHouseholdDataUpdateIssueTypeExtras
  individualDataUpdateIssueTypeExtras: UpdateIndividualDataUpdateIssueTypeExtras
  addIndividualIssueTypeExtras: UpdateAddIndividualIssueTypeExtras
  category: CategoryExtrasInput
  ticketPaymentVerificationDetailsExtras: TicketPaymentVerificationDetailsExtras
}

input UpdateGrievanceTicketInput {
  ticketId: ID!
  description: String
  assignedTo: ID
  admin: ID
  area: String
  language: String
  linkedTickets: [ID]
  household: ID
  individual: ID
  paymentRecord: ID
  extras: UpdateGrievanceTicketExtrasInput
  priority: Int
  urgency: Int
  partner: Int
  program: ID
  comments: String
  documentation: [GrievanceDocumentInput]
  documentationToUpdate: [GrievanceDocumentUpdateInput]
  documentationToDelete: [ID]
}

type UpdateGrievanceTicketMutation {
  grievanceTicket: GrievanceTicketNode
}

input UpdateHouseholdDataUpdateIssueTypeExtras {
  householdData: HouseholdUpdateDataObjectType!
}

input UpdateIndividualDataUpdateIssueTypeExtras {
  individualData: IndividualUpdateDataObjectType!
}

input UpdatePaymentPlanInput {
  paymentPlanId: ID!
  dispersionStartDate: Date
  dispersionEndDate: Date
  currency: String
  name: String
  targetingCriteria: TargetingCriteriaObjectType
  programCycleId: ID
  vulnerabilityScoreMin: Decimal
  vulnerabilityScoreMax: Decimal
  excludedIds: String
  exclusionReason: String
}

type UpdatePaymentPlanMutation {
  paymentPlan: PaymentPlanNode
}

type UpdatePaymentVerificationReceivedAndReceivedAmount {
  paymentVerification: PaymentVerificationNode
}

type UpdatePaymentVerificationStatusAndReceivedAmount {
  paymentVerification: PaymentVerificationNode
}

type UpdateProgram {
  validationErrors: Arg
  program: ProgramNode
}

input UpdateProgramInput {
  id: String!
  name: String
  status: String
  startDate: Date
  endDate: Date
  description: String
  budget: Decimal
  frequencyOfPayments: String
  sector: String
  cashPlus: Boolean
  populationGoal: Int
  administrativeAreasOfImplementation: String
  dataCollectingTypeCode: String
  beneficiaryGroup: String
  programmeCode: String
  pduFields: [PDUFieldInput]
}

type UpdateProgramPartners {
  validationErrors: Arg
  program: ProgramNode
}

input UpdateProgramPartnersInput {
  id: String!
  partners: [ProgramPartnerAccessInput]
  partnerAccess: String
}

scalar Upload

type UploadImportDataXLSXFileAsync {
  importData: ImportDataNode
  errors: [XlsxRowErrorNode]
}

type UserBusinessAreaNode implements Node {
  id: ID!
  createdAt: DateTime!
  updatedAt: DateTime!
  code: String!
  slug: String!
  name: String!
  longName: String!
  parent: UserBusinessAreaNode
  partners: [PartnerNode!]!
  isSplit: Boolean!
  regionCode: String!
  regionName: String!
  hasDataSharingAgreement: Boolean!
  isAccountabilityApplicable: Boolean
  active: Boolean!
  enableEmailNotification: Boolean!
  koboUsername: String
  koboToken: String
  koboUrl: String
  rapidProHost: String
  rapidProPaymentVerificationToken: String
  rapidProMessagesToken: String
  rapidProSurveyToken: String
  postponeDeduplication: Boolean!
  deduplicationDuplicateScore: Float!
  deduplicationPossibleDuplicateScore: Float!
  deduplicationBatchDuplicatesPercentage: Int!
  deduplicationBatchDuplicatesAllowed: Int!
  deduplicationGoldenRecordDuplicatesPercentage: Int!
  deduplicationGoldenRecordDuplicatesAllowed: Int!
  screenBeneficiary: Boolean!
  deduplicationIgnoreWithdraw: Boolean!
  biometricDeduplicationThreshold: Float!
<<<<<<< HEAD
  isAccountabilityApplicable: Boolean
  active: Boolean!
  enableEmailNotification: Boolean!
  partners: [PartnerNode!]!
=======
  customFields: JSONString!
  businessAreaPartnerThrough: [PartnerRoleNode!]!
>>>>>>> 96384163
  children(offset: Int, before: String, after: String, first: Int, last: Int, id: UUID): UserBusinessAreaNodeConnection!
  dataCollectingTypes(offset: Int, before: String, after: String, first: Int, last: Int): DataCollectingTypeNodeConnection!
  partnerSet: [PartnerNode!]!
  roleAssignments: [UserRoleNode!]!
  householdSet(offset: Int, before: String, after: String, first: Int, last: Int): HouseholdNodeConnection!
  individualSet(offset: Int, before: String, after: String, first: Int, last: Int): IndividualNodeConnection!
  registrationdataimportSet(offset: Int, before: String, after: String, first: Int, last: Int): RegistrationDataImportNodeConnection!
  ruleSet(offset: Int, before: String, after: String, first: Int, last: Int): SteficonRuleNodeConnection!
  paymentplanSet(offset: Int, before: String, after: String, first: Int, last: Int): PaymentPlanNodeConnection!
  financialserviceproviderSet(offset: Int, before: String, after: String, first: Int, last: Int): FinancialServiceProviderNodeConnection!
  paymentSet(offset: Int, before: String, after: String, first: Int, last: Int): PaymentNodeConnection!
  tickets(offset: Int, before: String, after: String, first: Int, last: Int): GrievanceTicketNodeConnection!
  programSet(offset: Int, before: String, after: String, first: Int, last: Int, name: String): ProgramNodeConnection!
  reports(offset: Int, before: String, after: String, first: Int, last: Int): ReportNodeConnection!
  logentrySet(offset: Int, before: String, after: String, first: Int, last: Int): PaymentVerificationLogEntryNodeConnection!
  messageSet(offset: Int, before: String, after: String, first: Int, last: Int): CommunicationMessageNodeConnection!
  feedbackSet(offset: Int, before: String, after: String, first: Int, last: Int): FeedbackNodeConnection!
  surveySet(offset: Int, before: String, after: String, first: Int, last: Int): SurveyNodeConnection!
  permissions: [String]
}

type UserBusinessAreaNodeConnection {
  pageInfo: PageInfo!
  edges: [UserBusinessAreaNodeEdge]!
  totalCount: Int
  edgeCount: Int
}

type UserBusinessAreaNodeEdge {
  node: UserBusinessAreaNode
  cursor: String!
}

type UserNode implements Node {
  lastLogin: DateTime
  isSuperuser: Boolean!
  username: String!
  firstName: String!
  lastName: String!
  isStaff: Boolean!
  isActive: Boolean!
  dateJoined: DateTime!
  id: ID!
  status: UserStatus!
  partner: PartnerNode!
  email: String!
  customFields: JSONString!
  jobTitle: String!
  adUuid: String
  lastModifyDate: DateTime
  roleAssignments: [UserRoleNode!]!
  documentSet(offset: Int, before: String, after: String, first: Int, last: Int): DocumentNodeConnection!
  approvalSet: [ApprovalNode!]!
  registrationDataImports(offset: Int, before: String, after: String, first: Int, last: Int): RegistrationDataImportNodeConnection!
  createdPaymentPlans(offset: Int, before: String, after: String, first: Int, last: Int): PaymentPlanNodeConnection!
  createdFinancialServiceProviderXlsxTemplates(offset: Int, before: String, after: String, first: Int, last: Int): FinancialServiceProviderXlsxTemplateNodeConnection!
  createdFinancialServiceProviders(offset: Int, before: String, after: String, first: Int, last: Int): FinancialServiceProviderNodeConnection!
  createdDeliveryMechanisms(offset: Int, before: String, after: String, first: Int, last: Int): DeliveryMechanismPerPaymentPlanNodeConnection!
  sentDeliveryMechanisms(offset: Int, before: String, after: String, first: Int, last: Int): DeliveryMechanismPerPaymentPlanNodeConnection!
  createdTickets(offset: Int, before: String, after: String, first: Int, last: Int): GrievanceTicketNodeConnection!
  assignedTickets(offset: Int, before: String, after: String, first: Int, last: Int): GrievanceTicketNodeConnection!
  ticketNotes(offset: Int, before: String, after: String, first: Int, last: Int): TicketNoteNodeConnection!
  reports(offset: Int, before: String, after: String, first: Int, last: Int): ReportNodeConnection!
  logs(offset: Int, before: String, after: String, first: Int, last: Int): PaymentVerificationLogEntryNodeConnection!
  messages(offset: Int, before: String, after: String, first: Int, last: Int): CommunicationMessageNodeConnection!
  feedbacks(offset: Int, before: String, after: String, first: Int, last: Int): FeedbackNodeConnection!
  feedbackMessages(offset: Int, before: String, after: String, first: Int, last: Int): FeedbackMessageNodeConnection!
  surveys(offset: Int, before: String, after: String, first: Int, last: Int): SurveyNodeConnection!
  businessAreas(offset: Int, before: String, after: String, first: Int, last: Int, id: UUID): UserBusinessAreaNodeConnection
  permissionsInScope: [String]
  partnerRoles: [PartnerRoleNode]
  userRoles: [UserRoleNode]
}

type UserNodeConnection {
  pageInfo: PageInfo!
  edges: [UserNodeEdge]!
  totalCount: Int
  edgeCount: Int
}

type UserNodeEdge {
  node: UserNode
  cursor: String!
}

type UserRoleNode {
  createdAt: DateTime!
  updatedAt: DateTime!
<<<<<<< HEAD
  businessArea: UserBusinessAreaNode!
  partner: PartnerNode
  role: RoleNode
  program: ProgramNode
=======
  role: RoleNode!
  businessArea: UserBusinessAreaNode!
>>>>>>> 96384163
  expiryDate: Date
  user: UserNode
}

enum UserStatus {
  ACTIVE
  INACTIVE
  INVITED
}

type VolumeByDeliveryMechanismNode implements Node {
  id: ID!
  deliveryMechanism: DeliveryMechanismPerPaymentPlanNode
  volume: Float
  volumeUsd: Float
}

type XlsxErrorNode {
  sheet: String
  coordinates: String
  message: String
}

type XlsxRowErrorNode {
  rowNumber: Int
  header: String
  message: String
}

type _DatasetsNode {
  data: [Float]
}

type _DetailedDatasetsNode {
  label: String
  data: [Float]
}

type _TableTotalCashTransferredDataForPeopleNode {
  id: String
  admin2: String
  totalCashTransferred: Float
  totalPeople: Int
}

type _TableTotalCashTransferredDataNode {
  id: String
  admin2: String
  totalCashTransferred: Float
  totalHouseholds: Int
}<|MERGE_RESOLUTION|>--- conflicted
+++ resolved
@@ -358,15 +358,8 @@
   screenBeneficiary: Boolean!
   deduplicationIgnoreWithdraw: Boolean!
   biometricDeduplicationThreshold: Float!
-<<<<<<< HEAD
-  isAccountabilityApplicable: Boolean
-  active: Boolean!
-  enableEmailNotification: Boolean!
+  customFields: JSONString!
   partners: [PartnerNode!]!
-=======
-  customFields: JSONString!
-  businessAreaPartnerThrough: [PartnerRoleNode!]!
->>>>>>> 96384163
   children(offset: Int, before: String, after: String, first: Int, last: Int, id: UUID): UserBusinessAreaNodeConnection!
   dataCollectingTypes(offset: Int, before: String, after: String, first: Int, last: Int): DataCollectingTypeNodeConnection!
   partnerSet: [PartnerNode!]!
@@ -4439,15 +4432,8 @@
   screenBeneficiary: Boolean!
   deduplicationIgnoreWithdraw: Boolean!
   biometricDeduplicationThreshold: Float!
-<<<<<<< HEAD
-  isAccountabilityApplicable: Boolean
-  active: Boolean!
-  enableEmailNotification: Boolean!
+  customFields: JSONString!
   partners: [PartnerNode!]!
-=======
-  customFields: JSONString!
-  businessAreaPartnerThrough: [PartnerRoleNode!]!
->>>>>>> 96384163
   children(offset: Int, before: String, after: String, first: Int, last: Int, id: UUID): UserBusinessAreaNodeConnection!
   dataCollectingTypes(offset: Int, before: String, after: String, first: Int, last: Int): DataCollectingTypeNodeConnection!
   partnerSet: [PartnerNode!]!
@@ -4537,15 +4523,10 @@
 type UserRoleNode {
   createdAt: DateTime!
   updatedAt: DateTime!
-<<<<<<< HEAD
   businessArea: UserBusinessAreaNode!
   partner: PartnerNode
-  role: RoleNode
+  role: RoleNode!
   program: ProgramNode
-=======
-  role: RoleNode!
-  businessArea: UserBusinessAreaNode!
->>>>>>> 96384163
   expiryDate: Date
   user: UserNode
 }
