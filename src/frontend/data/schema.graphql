schema {
  query: Query
  mutation: Mutations
}

input AccountabilityCommunicationMessageAgeInput {
  min: Int
  max: Int
}

input AccountabilityFullListArguments {
  excludedAdminAreas: [String]
}

input AccountabilityRandomSamplingArguments {
  excludedAdminAreas: [String]
  confidenceInterval: Float!
  marginOfError: Float!
  age: AccountabilityCommunicationMessageAgeInput
  sex: String
}

input AccountabilitySampleSizeInput {
  paymentPlan: ID
  program: ID
  samplingType: String!
  fullListArguments: AccountabilityFullListArguments
  randomSamplingArguments: AccountabilityRandomSamplingArguments
}

type AccountabilitySampleSizeNode {
  numberOfRecipients: Int
  sampleSize: Int
}

enum Action {
  TP_LOCK
  TP_UNLOCK
  TP_REBUILD
  DRAFT
  LOCK
  LOCK_FSP
  UNLOCK
  UNLOCK_FSP
  SEND_FOR_APPROVAL
  APPROVE
  AUTHORIZE
  REVIEW
  REJECT
  FINISH
  SEND_TO_PAYMENT_GATEWAY
  SEND_XLSX_PASSWORD
}

input ActionPaymentPlanInput {
  paymentPlanId: ID!
  action: Action!
  comment: String
}

type ActionPaymentPlanMutation {
  paymentPlan: PaymentPlanNode
}

type ActivatePaymentVerificationPlan {
  validationErrors: Arg
  paymentPlan: GenericPaymentPlanNode
}

input AddIndividualDataObjectType {
  fullName: String!
  givenName: String
  middleName: String
  familyName: String
  sex: String!
  birthDate: Date!
  estimatedBirthDate: Boolean!
  maritalStatus: String
  phoneNo: String
  phoneNoAlternative: String
  email: String
  relationship: String!
  disability: String
  workStatus: String
  enrolledInNutritionProgramme: Boolean
  administrationOfRutf: Boolean
  pregnant: Boolean
  observedDisability: [String]
  seeingDisability: String
  hearingDisability: String
  physicalDisability: String
  memoryDisability: String
  selfcareDisability: String
  commsDisability: String
  whoAnswersPhone: String
  whoAnswersAltPhone: String
  role: String!
  documents: [IndividualDocumentObjectType]
  identities: [IndividualIdentityObjectType]
  paymentChannels: [BankTransferObjectType]
  businessArea: String
  preferredLanguage: String
  flexFields: Arg
  paymentDeliveryPhoneNo: String
  blockchainName: String
  walletAddress: String
  walletName: String
}

input AddIndividualIssueTypeExtras {
  household: ID!
  individualData: AddIndividualDataObjectType!
}

type AgeFilterObject {
  min: Int
  max: Int
}

input AgeInput {
  min: Int
  max: Int
}

type ApprovalNode {
  createdAt: DateTime!
  comment: String
  createdBy: UserNode
  info: String
}

type ApprovalProcessNode implements Node {
  id: ID!
  createdAt: DateTime!
  updatedAt: DateTime!
  sentForApprovalBy: UserNode
  sentForApprovalDate: DateTime
  sentForAuthorizationBy: UserNode
  sentForAuthorizationDate: DateTime
  sentForFinanceReleaseBy: UserNode
  sentForFinanceReleaseDate: DateTime
  paymentPlan: PaymentPlanNode!
  approvalNumberRequired: Int!
  authorizationNumberRequired: Int!
  financeReleaseNumberRequired: Int!
  rejectedOn: String
  actions: FilteredActionsListNode
}

type ApprovalProcessNodeConnection {
  pageInfo: PageInfo!
  edges: [ApprovalProcessNodeEdge]!
  totalCount: Int
  edgeCount: Int
}

type ApprovalProcessNodeEdge {
  node: ApprovalProcessNode
  cursor: String!
}

type AreaNode implements Node {
  id: ID!
  createdAt: DateTime!
  updatedAt: DateTime!
  originalId: UUID
  name: String!
  parent: AreaNode
  pCode: String
  areaType: AreaTypeNode!
  validFrom: DateTime
  validUntil: DateTime
  extras: JSONString!
  lft: Int!
  rght: Int!
  treeId: Int!
  level: Int!
  areaSet(offset: Int, before: String, after: String, first: Int, last: Int, name: String): AreaNodeConnection!
  householdSet(offset: Int, before: String, after: String, first: Int, last: Int): HouseholdNodeConnection!
  grievanceticketSet(offset: Int, before: String, after: String, first: Int, last: Int): GrievanceTicketNodeConnection!
  programs(offset: Int, before: String, after: String, first: Int, last: Int, name: String): ProgramNodeConnection!
  reports(offset: Int, before: String, after: String, first: Int, last: Int): ReportNodeConnection!
  feedbackSet(offset: Int, before: String, after: String, first: Int, last: Int): FeedbackNodeConnection!
}

type AreaNodeConnection {
  pageInfo: PageInfo!
  edges: [AreaNodeEdge]!
  totalCount: Int
  edgeCount: Int
}

type AreaNodeEdge {
  node: AreaNode
  cursor: String!
}

type AreaTreeNode {
  id: ID
  name: String
  pCode: String
  areas: [AreaTreeNode]
  level: Int
}

type AreaTypeNode implements Node {
  id: ID!
  createdAt: DateTime!
  updatedAt: DateTime!
  originalId: UUID
  name: String!
  areaLevel: Int!
  parent: AreaTypeNode
  validFrom: DateTime
  validUntil: DateTime
  extras: JSONString!
  lft: Int!
  rght: Int!
  treeId: Int!
  level: Int!
  areatypeSet(offset: Int, before: String, after: String, first: Int, last: Int): AreaTypeNodeConnection!
  areaSet(offset: Int, before: String, after: String, first: Int, last: Int, name: String): AreaNodeConnection!
}

type AreaTypeNodeConnection {
  pageInfo: PageInfo!
  edges: [AreaTypeNodeEdge]!
  totalCount: Int
  edgeCount: Int
}

type AreaTypeNodeEdge {
  node: AreaTypeNode
  cursor: String!
}

scalar Arg

input AssignFspToDeliveryMechanismInput {
  paymentPlanId: ID!
  mappings: [FSPToDeliveryMechanismMappingInput]!
}

type AssignFspToDeliveryMechanismMutation {
  paymentPlan: PaymentPlanNode
}

input AvailableFspsForDeliveryMechanismsInput {
  paymentPlanId: ID!
}

type BankAccountInfoNode implements Node {
  id: ID!
  rdiMergeStatus: BankAccountInfoRdiMergeStatus!
  isOriginal: Boolean!
  createdAt: DateTime!
  updatedAt: DateTime!
  isRemoved: Boolean!
  removedDate: DateTime
  lastSyncAt: DateTime
  individual: IndividualNode!
  bankName: String!
  bankAccountNumber: String!
  bankBranchName: String!
  accountHolderName: String!
  copiedFrom: BankAccountInfoNode
  copiedTo(offset: Int, before: String, after: String, first: Int, last: Int): BankAccountInfoNodeConnection!
  type: String
}

type BankAccountInfoNodeConnection {
  pageInfo: PageInfo!
  edges: [BankAccountInfoNodeEdge]!
  totalCount: Int
  edgeCount: Int
}

type BankAccountInfoNodeEdge {
  node: BankAccountInfoNode
  cursor: String!
}

enum BankAccountInfoRdiMergeStatus {
  PENDING
  MERGED
}

input BankTransferObjectType {
  type: String!
  bankName: String!
  bankAccountNumber: String!
  bankBranchName: String
  accountHolderName: String!
}

type BeneficiaryGroupNode implements Node {
  id: ID!
  createdAt: DateTime!
  updatedAt: DateTime!
  name: String!
  groupLabel: String!
  groupLabelPlural: String!
  memberLabel: String!
  memberLabelPlural: String!
  masterDetail: Boolean!
  programs(offset: Int, before: String, after: String, first: Int, last: Int, name: String): ProgramNodeConnection!
}

scalar BigInt

type BulkGrievanceAddNoteMutation {
  grievanceTickets: [GrievanceTicketNode]
}

type BulkUpdateGrievanceTicketsAssigneesMutation {
  grievanceTickets: [GrievanceTicketNode]
}

type BulkUpdateGrievanceTicketsPriorityMutation {
  grievanceTickets: [GrievanceTicketNode]
}

type BulkUpdateGrievanceTicketsUrgencyMutation {
  grievanceTickets: [GrievanceTicketNode]
}

type BusinessAreaNode implements Node {
  id: ID!
  createdAt: DateTime!
  updatedAt: DateTime!
  code: String!
  name: String!
  longName: String!
  regionCode: String!
  regionName: String!
  koboUsername: String
  koboToken: String
  koboUrl: String
  rapidProHost: String
  rapidProPaymentVerificationToken: String
  rapidProMessagesToken: String
  rapidProSurveyToken: String
  slug: String!
  customFields: JSONString!
  hasDataSharingAgreement: Boolean!
  parent: UserBusinessAreaNode
  isSplit: Boolean!
  postponeDeduplication: Boolean!
  deduplicationDuplicateScore: Float!
  deduplicationPossibleDuplicateScore: Float!
  deduplicationBatchDuplicatesPercentage: Int!
  deduplicationBatchDuplicatesAllowed: Int!
  deduplicationGoldenRecordDuplicatesPercentage: Int!
  deduplicationGoldenRecordDuplicatesAllowed: Int!
  screenBeneficiary: Boolean!
  deduplicationIgnoreWithdraw: Boolean!
  biometricDeduplicationThreshold: Float!
  isAccountabilityApplicable: Boolean
  active: Boolean!
  enableEmailNotification: Boolean!
  partners: [PartnerNode!]!
  children(offset: Int, before: String, after: String, first: Int, last: Int, id: UUID): UserBusinessAreaNodeConnection!
  dataCollectingTypes(offset: Int, before: String, after: String, first: Int, last: Int): DataCollectingTypeNodeConnection!
  partnerSet: [PartnerNode!]!
  roleAssignments: [RoleAssignmentNode!]!
  householdSet(offset: Int, before: String, after: String, first: Int, last: Int): HouseholdNodeConnection!
  individualSet(offset: Int, before: String, after: String, first: Int, last: Int): IndividualNodeConnection!
  registrationdataimportSet(offset: Int, before: String, after: String, first: Int, last: Int): RegistrationDataImportNodeConnection!
  ruleSet(offset: Int, before: String, after: String, first: Int, last: Int): SteficonRuleNodeConnection!
  paymentplanSet(offset: Int, before: String, after: String, first: Int, last: Int): PaymentPlanNodeConnection!
  financialserviceproviderSet(offset: Int, before: String, after: String, first: Int, last: Int): FinancialServiceProviderNodeConnection!
  paymentSet(offset: Int, before: String, after: String, first: Int, last: Int): PaymentNodeConnection!
  tickets(offset: Int, before: String, after: String, first: Int, last: Int): GrievanceTicketNodeConnection!
  programSet(offset: Int, before: String, after: String, first: Int, last: Int, name: String): ProgramNodeConnection!
  reports(offset: Int, before: String, after: String, first: Int, last: Int): ReportNodeConnection!
  logentrySet(offset: Int, before: String, after: String, first: Int, last: Int): PaymentVerificationLogEntryNodeConnection!
  messageSet(offset: Int, before: String, after: String, first: Int, last: Int): CommunicationMessageNodeConnection!
  feedbackSet(offset: Int, before: String, after: String, first: Int, last: Int): FeedbackNodeConnection!
  surveySet(offset: Int, before: String, after: String, first: Int, last: Int): SurveyNodeConnection!
}

type BusinessAreaNodeConnection {
  pageInfo: PageInfo!
  edges: [BusinessAreaNodeEdge]!
  totalCount: Int
  edgeCount: Int
}

type BusinessAreaNodeEdge {
  node: BusinessAreaNode
  cursor: String!
}

type CashPlanAndPaymentPlanEdges {
  cursor: String
  node: CashPlanAndPaymentPlanNode
}

type CashPlanAndPaymentPlanNode {
  adminUrl: String
  objType: String
  id: String
  unicefId: String
  verificationStatus: String
  status: String
  currency: String
  totalDeliveredQuantity: Float
  startDate: String
  endDate: String
  programName: String
  updatedAt: String
  verificationPlans: [PaymentVerificationPlanNode]
  totalNumberOfHouseholds: Int
  totalEntitledQuantity: Float
  totalUndeliveredQuantity: Float
  assistanceMeasurement: String
  dispersionDate: String
  serviceProviderFullName: String
}

input CategoryExtrasInput {
  sensitiveGrievanceTicketExtras: SensitiveGrievanceTicketExtras
  grievanceComplaintTicketExtras: GrievanceComplaintTicketExtras
  positiveFeedbackTicketExtras: PositiveFeedbackTicketExtras
  negativeFeedbackTicketExtras: NegativeFeedbackTicketExtras
  referralTicketExtras: ReferralTicketExtras
}

type ChartDatasetNode {
  labels: [String]
  datasets: [_DatasetsNode]
}

type ChartDetailedDatasetsNode {
  labels: [String]
  datasets: [_DetailedDatasetsNode]
}

type ChartGrievanceTicketsNode {
  labels: [String]
  datasets: [_DatasetsNode]
  totalNumberOfGrievances: Int
  totalNumberOfFeedback: Int
  totalNumberOfOpenSensitive: Int
}

type ChartPaymentVerification {
  labels: [String]
  datasets: [_DetailedDatasetsNode]
  households: Int
  averageSampleSize: Float
}

type CheckAgainstSanctionListMutation {
  ok: Boolean
  errors: [XlsxRowErrorNode]
}

type ChoiceObject {
  name: String
  value: String
}

type ChoiceObjectInt {
  name: String
  value: Int
}

input ChooseDeliveryMechanismsForPaymentPlanInput {
  paymentPlanId: ID!
  deliveryMechanisms: [String]!
}

type ChooseDeliveryMechanismsForPaymentPlanMutation {
  paymentPlan: PaymentPlanNode
}

type CommunicationMessageNode implements Node {
  id: ID!
  createdAt: DateTime!
  updatedAt: DateTime!
  unicefId: String
  title: String!
  body: String!
  createdBy: UserNode
  numberOfRecipients: Int!
  businessArea: UserBusinessAreaNode!
  households(offset: Int, before: String, after: String, first: Int, last: Int): HouseholdNodeConnection!
  paymentPlan: PaymentPlanNode
  registrationDataImport: RegistrationDataImportNode
  samplingType: MessageSamplingType!
  fullListArguments: JSONString
  randomSamplingArguments: JSONString
  sampleSize: Int!
  program: ProgramNode
  isOriginal: Boolean!
  copiedFrom: CommunicationMessageNode
  copiedTo(offset: Int, before: String, after: String, first: Int, last: Int): CommunicationMessageNodeConnection!
  adminUrl: String
}

type CommunicationMessageNodeConnection {
  pageInfo: PageInfo!
  edges: [CommunicationMessageNodeEdge]!
  totalCount: Int
  edgeCount: Int
}

type CommunicationMessageNodeEdge {
  node: CommunicationMessageNode
  cursor: String!
}

type CommunicationMessageRecipientMapNode implements Node {
  id: ID!
  size: Int
  headOfHousehold: IndividualNode
}

type CommunicationMessageRecipientMapNodeConnection {
  pageInfo: PageInfo!
  edges: [CommunicationMessageRecipientMapNodeEdge]!
  totalCount: Int
  edgeCount: Int
}

type CommunicationMessageRecipientMapNodeEdge {
  node: CommunicationMessageRecipientMapNode
  cursor: String!
}

type ContentTypeObjectType {
  id: ID!
  appLabel: String!
  model: String!
  logEntries(offset: Int, before: String, after: String, first: Int, last: Int): PaymentVerificationLogEntryNodeConnection!
  name: String
}

type CopyProgram {
  validationErrors: Arg
  program: ProgramNode
}

input CopyProgramInput {
  id: String!
  name: String
  startDate: Date
  endDate: Date
  description: String
  budget: Decimal
  frequencyOfPayments: String
  sector: String
  cashPlus: Boolean
  populationGoal: Int
  administrativeAreasOfImplementation: String
  businessAreaSlug: String
  dataCollectingTypeCode: String
  partners: [ProgramPartnerThroughInput]
  partnerAccess: String
  programmeCode: String
  pduFields: [PDUFieldInput]
}

type CopyTargetingCriteriaMutation {
  paymentPlan: PaymentPlanNode
}

type CoreFieldChoiceObject {
  labels: [LabelNode]
  labelEn: String
  value: String
  admin: String
  listName: String
}

type CountAndPercentageNode {
  count: Int
  percentage: Float
}

input CreateAccountabilityCommunicationMessageInput {
  households: [ID]
  paymentPlan: ID
  registrationDataImport: ID
  samplingType: SamplingChoices!
  fullListArguments: AccountabilityFullListArguments
  randomSamplingArguments: AccountabilityRandomSamplingArguments
  title: String!
  body: String!
}

type CreateCommunicationMessageMutation {
  message: CommunicationMessageNode
}

input CreateFeedbackInput {
  issueType: String!
  householdLookup: ID
  individualLookup: ID
  description: String!
  comments: String
  admin2: ID
  area: String
  language: String
  consent: Boolean
  program: ID
}

input CreateFeedbackMessageInput {
  description: String!
  feedback: ID!
}

type CreateFeedbackMessageMutation {
  feedbackMessage: FeedbackMessageNode
}

type CreateFeedbackMutation {
  feedback: FeedbackNode
}

type CreateFollowUpPaymentPlanMutation {
  paymentPlan: PaymentPlanNode
}

input CreateGrievanceTicketExtrasInput {
  category: CategoryExtrasInput
  issueType: IssueTypeExtrasInput
}

input CreateGrievanceTicketInput {
  description: String!
  assignedTo: ID
  category: Int!
  issueType: Int
  admin: ID
  area: String
  language: String!
  consent: Boolean!
  businessArea: ID!
  linkedTickets: [ID]
  extras: CreateGrievanceTicketExtrasInput
  priority: Int
  urgency: Int
  partner: Int
  program: ID
  comments: String
  linkedFeedbackId: ID
  documentation: [GrievanceDocumentInput]
}

type CreateGrievanceTicketMutation {
  grievanceTickets: [GrievanceTicketNode]
}

input CreatePaymentPlanInput {
  programCycleId: ID!
  name: String!
  targetingCriteria: TargetingCriteriaObjectType!
  excludedIds: String!
  exclusionReason: String
}

type CreatePaymentPlanMutation {
  paymentPlan: PaymentPlanNode
}

input CreatePaymentVerificationInput {
  sampling: String!
  verificationChannel: String!
  businessAreaSlug: String!
  fullListArguments: FullListArguments
  randomSamplingArguments: RandomSamplingArguments
  rapidProArguments: RapidProArguments
  cashOrPaymentPlanId: ID!
}

type CreateProgram {
  validationErrors: Arg
  program: ProgramNode
}

input CreateProgramInput {
  name: String
  startDate: Date
  endDate: Date
  description: String
  budget: Decimal
  frequencyOfPayments: String
  sector: String
  cashPlus: Boolean
  populationGoal: Int
  administrativeAreasOfImplementation: String
  businessAreaSlug: String
  dataCollectingTypeCode: String
  beneficiaryGroup: String
  partners: [ProgramPartnerThroughInput]
  partnerAccess: String
  programmeCode: String
  pduFields: [PDUFieldInput]
}

type CreateReport {
  report: ReportNode
}

input CreateReportInput {
  reportType: Int!
  businessAreaSlug: String!
  dateFrom: Date!
  dateTo: Date!
  program: ID
  adminArea1: ID
  adminArea2: [ID]
}

input CreateSurveyInput {
  title: String!
  body: String
  category: String!
  paymentPlan: ID
  program: ID
  samplingType: String!
  fullListArguments: AccountabilityFullListArguments
  randomSamplingArguments: AccountabilityRandomSamplingArguments
  flow: String!
}

type CreateSurveyMutation {
  survey: SurveyNode
}

input CreateTicketNoteInput {
  description: String!
  ticket: ID!
}

type CreateTicketNoteMutation {
  grievanceTicketNote: TicketNoteNode
}

type CreateVerificationPlanMutation {
  paymentPlan: GenericPaymentPlanNode
}

type DataCollectingTypeChoiceObject {
  name: String
  value: String
  description: String
}

type DataCollectingTypeNode implements Node {
  id: ID!
  created: DateTime!
  modified: DateTime!
  label: String!
  code: String!
  type: DataCollectingTypeType
  description: String!
  active: Boolean!
  deprecated: Boolean!
  individualFiltersAvailable: Boolean!
  householdFiltersAvailable: Boolean!
  recalculateComposition: Boolean!
  weight: Int!
  datacollectingtypeSet(offset: Int, before: String, after: String, first: Int, last: Int): DataCollectingTypeNodeConnection!
  programs(offset: Int, before: String, after: String, first: Int, last: Int, name: String): ProgramNodeConnection!
}

type DataCollectingTypeNodeConnection {
  pageInfo: PageInfo!
  edges: [DataCollectingTypeNodeEdge]!
  totalCount: Int
  edgeCount: Int
}

type DataCollectingTypeNodeEdge {
  node: DataCollectingTypeNode
  cursor: String!
}

enum DataCollectingTypeType {
  STANDARD
  SOCIAL
}

scalar Date

scalar DateTime

scalar Decimal

type DeduplicationEngineSimilarityPairIndividualNode {
  id: String
  photo: String
  fullName: String
  unicefId: String
  similarityScore: Float
  age: Int
  location: String
}

type DeduplicationEngineSimilarityPairNode {
  individual1: DeduplicationEngineSimilarityPairIndividualNode
  individual2: DeduplicationEngineSimilarityPairIndividualNode
  similarityScore: String
}

type DeduplicationResultNode {
  unicefId: String
  hitId: ID
  fullName: String
  score: Float
  proximityToScore: Float
  location: String
  age: Int
  duplicate: Boolean
  distinct: Boolean
}

type DeleteHouseholdApproveMutation {
  grievanceTicket: GrievanceTicketNode
}

type DeletePaymentPlanMutation {
  paymentPlan: PaymentPlanNode
}

type DeletePaymentVerificationPlan {
  paymentPlan: GenericPaymentPlanNode
}

type DeleteProgram {
  ok: Boolean
}

type DeleteRegistrationDataImport {
  ok: Boolean
}

type DeliveredQuantityNode {
  totalDeliveredQuantity: Decimal
  currency: String
}

type DeliveryMechanismDataNode implements Node {
  id: ID!
  rdiMergeStatus: DeliveryMechanismDataRdiMergeStatus!
  createdAt: DateTime!
  updatedAt: DateTime!
  individual: IndividualNode!
  deliveryMechanism: DeliveryMechanismNode!
  data: JSONString!
  isValid: Boolean
  validationErrors: JSONString!
  possibleDuplicateOf: DeliveryMechanismDataNode
  possibleDuplicates(offset: Int, before: String, after: String, first: Int, last: Int): DeliveryMechanismDataNodeConnection!
  name: String
  individualTabData: JSONString
}

type DeliveryMechanismDataNodeConnection {
  pageInfo: PageInfo!
  edges: [DeliveryMechanismDataNodeEdge]!
  totalCount: Int
  edgeCount: Int
}

type DeliveryMechanismDataNodeEdge {
  node: DeliveryMechanismDataNode
  cursor: String!
}

input DeliveryMechanismDataObjectType {
  label: String!
  approveStatus: Boolean!
  dataFields: [DeliveryMechanismDataPayloadFieldObjectType]!
}

input DeliveryMechanismDataPayloadFieldObjectType {
  name: String!
  value: String!
  previousValue: String
}

enum DeliveryMechanismDataRdiMergeStatus {
  PENDING
  MERGED
}

type DeliveryMechanismNode implements Node {
  id: ID!
  createdAt: DateTime!
  updatedAt: DateTime!
  paymentGatewayId: String
  code: String
  name: String
  optionalFields: [String!]!
  requiredFields: [String!]!
  uniqueFields: [String!]!
  isActive: Boolean!
  transferType: DeliveryMechanismTransferType!
  financialserviceproviderSet(offset: Int, before: String, after: String, first: Int, last: Int): FinancialServiceProviderNodeConnection!
  deliverymechanismperpaymentplanSet(offset: Int, before: String, after: String, first: Int, last: Int): DeliveryMechanismPerPaymentPlanNodeConnection!
  paymentSet(offset: Int, before: String, after: String, first: Int, last: Int): PaymentNodeConnection!
  deliverymechanismdataSet(offset: Int, before: String, after: String, first: Int, last: Int): DeliveryMechanismDataNodeConnection!
}

type DeliveryMechanismNodeConnection {
  pageInfo: PageInfo!
  edges: [DeliveryMechanismNodeEdge]!
  totalCount: Int
  edgeCount: Int
}

type DeliveryMechanismNodeEdge {
  node: DeliveryMechanismNode
  cursor: String!
}

type DeliveryMechanismPerPaymentPlanNode implements Node {
  id: ID!
  createdAt: DateTime!
  updatedAt: DateTime!
  paymentPlan: PaymentPlanNode!
  financialServiceProvider: FinancialServiceProviderNode
  createdBy: UserNode!
  sentDate: DateTime!
  sentBy: UserNode
  status: String!
  deliveryMechanism: DeliveryMechanismNode
  deliveryMechanismOrder: Int!
  sentToPaymentGateway: Boolean!
  chosenConfiguration: String
  name: String
  code: String
  order: Int
  fsp: FinancialServiceProviderNode
}

type DeliveryMechanismPerPaymentPlanNodeConnection {
  pageInfo: PageInfo!
  edges: [DeliveryMechanismPerPaymentPlanNodeEdge]!
  totalCount: Int
  edgeCount: Int
}

type DeliveryMechanismPerPaymentPlanNodeEdge {
  node: DeliveryMechanismPerPaymentPlanNode
  cursor: String!
}

enum DeliveryMechanismTransferType {
  CASH
  VOUCHER
  DIGITAL
}

type DiscardPaymentVerificationPlan {
  paymentPlan: GenericPaymentPlanNode
}

type DjangoDebug {
  sql: [DjangoDebugSQL]
}

type DjangoDebugSQL {
  vendor: String!
  alias: String!
  sql: String
  duration: Float!
  rawSql: String!
  params: String!
  startTime: Float!
  stopTime: Float!
  isSlow: Boolean!
  isSelect: Boolean!
  transId: String
  transStatus: String
  isoLevel: String
  encoding: String
}

type DocumentNode implements Node {
  id: ID!
  rdiMergeStatus: DocumentRdiMergeStatus!
  isRemoved: Boolean!
  isOriginal: Boolean!
  createdAt: DateTime!
  updatedAt: DateTime!
  lastSyncAt: DateTime
  documentNumber: String!
  photo: String
  individual: IndividualNode!
  type: ImportedDocumentTypeNode!
  country: String
  status: DocumentStatus!
  cleared: Boolean!
  clearedDate: DateTime!
  clearedBy: UserNode
  issuanceDate: DateTime
  expiryDate: DateTime
  program: ProgramNode
  isMigrationHandled: Boolean!
  copiedFrom: DocumentNode
  copiedTo(offset: Int, before: String, after: String, first: Int, last: Int): DocumentNodeConnection!
  countryIso3: String
}

type DocumentNodeConnection {
  pageInfo: PageInfo!
  edges: [DocumentNodeEdge]!
  totalCount: Int
  edgeCount: Int
}

type DocumentNodeEdge {
  node: DocumentNode
  cursor: String!
}

enum DocumentRdiMergeStatus {
  PENDING
  MERGED
}

enum DocumentStatus {
  PENDING
  VALID
  NEED_INVESTIGATION
  INVALID
}

input EditBankTransferObjectType {
  id: ID!
  type: String!
  bankName: String!
  bankAccountNumber: String!
  bankBranchName: String
  accountHolderName: String!
}

input EditDeliveryMechanismDataObjectType {
  id: ID!
  label: String!
  approveStatus: Boolean!
  dataFields: [DeliveryMechanismDataPayloadFieldObjectType]!
}

input EditIndividualDocumentObjectType {
  id: ID!
  country: String!
  key: String!
  number: String!
  photo: Arg
  photoraw: Arg
}

input EditIndividualIdentityObjectType {
  id: ID!
  country: String!
  partner: String!
  number: String!
}

input EditPaymentVerificationInput {
  sampling: String!
  verificationChannel: String!
  businessAreaSlug: String!
  fullListArguments: FullListArguments
  randomSamplingArguments: RandomSamplingArguments
  rapidProArguments: RapidProArguments
  paymentVerificationPlanId: ID!
}

type EditPaymentVerificationMutation {
  paymentPlan: GenericPaymentPlanNode
}

type EraseRegistrationDataImportMutation {
  registrationDataImport: RegistrationDataImportNode
}

type ExcludeHouseholdsMutation {
  paymentPlan: PaymentPlanNode
}

type ExportPDFPaymentPlanSummaryMutation {
  paymentPlan: PaymentPlanNode
}

type ExportSurveySampleMutationMutation {
  survey: SurveyNode
}

type ExportXLSXPaymentPlanPaymentListMutation {
  paymentPlan: PaymentPlanNode
}

type ExportXLSXPaymentPlanPaymentListPerFSPMutation {
  paymentPlan: PaymentPlanNode
}

type ExportXlsxPaymentVerificationPlanFile {
  paymentPlan: GenericPaymentPlanNode
}

input FSPToDeliveryMechanismMappingInput {
  fspId: ID!
  deliveryMechanism: String!
  chosenConfiguration: String
  order: Int!
}

enum FeedbackIssueType {
  POSITIVE_FEEDBACK
  NEGATIVE_FEEDBACK
}

type FeedbackMessageNode implements Node {
  id: ID!
  createdAt: DateTime!
  updatedAt: DateTime!
  description: String!
  createdBy: UserNode
}

type FeedbackMessageNodeConnection {
  pageInfo: PageInfo!
  edges: [FeedbackMessageNodeEdge]!
  totalCount: Int
  edgeCount: Int
}

type FeedbackMessageNodeEdge {
  node: FeedbackMessageNode
  cursor: String!
}

type FeedbackNode implements Node {
  id: ID!
  createdAt: DateTime!
  updatedAt: DateTime!
  unicefId: String
  businessArea: UserBusinessAreaNode!
  issueType: FeedbackIssueType!
  householdLookup: HouseholdNode
  individualLookup: IndividualNode
  description: String!
  comments: String
  admin2: AreaNode
  area: String!
  language: String!
  consent: Boolean!
  program: ProgramNode
  createdBy: UserNode
  linkedGrievance: GrievanceTicketNode
  isOriginal: Boolean!
  copiedFrom: FeedbackNode
  copiedTo(offset: Int, before: String, after: String, first: Int, last: Int): FeedbackNodeConnection!
  feedbackMessages(offset: Int, before: String, after: String, first: Int, last: Int): FeedbackMessageNodeConnection!
  adminUrl: String
}

type FeedbackNodeConnection {
  pageInfo: PageInfo!
  edges: [FeedbackNodeEdge]!
  totalCount: Int
  edgeCount: Int
}

type FeedbackNodeEdge {
  node: FeedbackNode
  cursor: String!
}

type FieldAttributeNode {
  id: String
  type: String
  name: String
  labels: [LabelNode]
  labelEn: String
  hint: String
  required: Boolean
  choices: [CoreFieldChoiceObject]
  associatedWith: String
  isFlexField: Boolean
  pduData: PeriodicFieldDataNode
}

type FilteredActionsListNode {
  approval: [ApprovalNode]
  authorization: [ApprovalNode]
  financeRelease: [ApprovalNode]
  reject: [ApprovalNode]
}

enum FinancialServiceProviderCommunicationChannel {
  API
  SFTP
  XLSX
}

type FinancialServiceProviderNode implements Node {
  id: ID!
  createdAt: DateTime!
  updatedAt: DateTime!
  internalData: JSONString!
  allowedBusinessAreas(offset: Int, before: String, after: String, first: Int, last: Int, id: UUID): UserBusinessAreaNodeConnection!
  createdBy: UserNode
  name: String!
  visionVendorNumber: String!
  deliveryMechanisms(offset: Int, before: String, after: String, first: Int, last: Int): DeliveryMechanismNodeConnection!
  distributionLimit: Float
  communicationChannel: FinancialServiceProviderCommunicationChannel!
  dataTransferConfiguration: JSONString
  xlsxTemplates(offset: Int, before: String, after: String, first: Int, last: Int): FinancialServiceProviderXlsxTemplateNodeConnection!
  paymentGatewayId: String
  deliveryMechanismsPerPaymentPlan(offset: Int, before: String, after: String, first: Int, last: Int): DeliveryMechanismPerPaymentPlanNodeConnection!
  paymentSet(offset: Int, before: String, after: String, first: Int, last: Int): PaymentNodeConnection!
  fullName: String
  isPaymentGateway: Boolean
}

type FinancialServiceProviderNodeConnection {
  pageInfo: PageInfo!
  edges: [FinancialServiceProviderNodeEdge]!
  totalCount: Int
  edgeCount: Int
}

type FinancialServiceProviderNodeEdge {
  node: FinancialServiceProviderNode
  cursor: String!
}

type FinancialServiceProviderXlsxTemplateNode implements Node {
  id: ID!
  createdAt: DateTime!
  updatedAt: DateTime!
  createdBy: UserNode
  name: String!
  columns: [String]
  coreFields: [String!]!
  flexFields: [String!]!
  documentTypes: [String!]!
  financialServiceProviders(offset: Int, before: String, after: String, first: Int, last: Int): FinancialServiceProviderNodeConnection!
}

type FinancialServiceProviderXlsxTemplateNodeConnection {
  pageInfo: PageInfo!
  edges: [FinancialServiceProviderXlsxTemplateNodeEdge]!
  totalCount: Int
  edgeCount: Int
}

type FinancialServiceProviderXlsxTemplateNodeEdge {
  node: FinancialServiceProviderXlsxTemplateNode
  cursor: String!
}

type FinishPaymentVerificationPlan {
  paymentPlan: GenericPaymentPlanNode
}

enum FlexFieldClassificationChoices {
  NOT_FLEX_FIELD
  FLEX_FIELD_BASIC
  FLEX_FIELD_PDU
}

scalar FlexFieldsScalar

type FspChoice {
  id: String
  name: String
  configurations: [FspConfiguration]
}

type FspChoices {
  deliveryMechanism: String
  fsps: [FspChoice]
}

type FspConfiguration {
  id: String
  key: String
  label: String
}

input FullListArguments {
  excludedAdminAreas: [String]
}

type GenericPaymentNode {
  id: String
  objType: String
  unicefId: String
  currency: String
  deliveredQuantity: Float
  deliveredQuantityUsd: Float
  household: HouseholdNode
}

type GenericPaymentPlanNode {
  id: String
  objType: String
  paymentVerificationSummary: PaymentVerificationSummaryNode
  availablePaymentRecordsCount: Int
  verificationPlans(offset: Int, before: String, after: String, first: Int, last: Int, programId: String): PaymentVerificationPlanNodeConnection
  statusDate: DateTime
  status: String
  bankReconciliationSuccess: Int
  bankReconciliationError: Int
  deliveryType: String
  totalNumberOfHouseholds: Int
  currency: String
  totalDeliveredQuantity: Float
  totalEntitledQuantity: Float
  totalUndeliveredQuantity: Float
  canCreatePaymentVerificationPlan: Boolean
}

scalar GeoJSON

input GetAccountabilityCommunicationMessageSampleSizeInput {
  households: [ID]
  paymentPlan: ID
  registrationDataImport: ID
  samplingType: SamplingChoices!
  fullListArguments: AccountabilityFullListArguments
  randomSamplingArguments: AccountabilityRandomSamplingArguments
}

input GetCashplanVerificationSampleSizeInput {
  cashOrPaymentPlanId: ID
  paymentVerificationPlanId: ID
  sampling: String!
  verificationChannel: String!
  businessAreaSlug: String!
  fullListArguments: FullListArguments
  randomSamplingArguments: RandomSamplingArguments
  rapidProArguments: RapidProArguments
}

type GetCashplanVerificationSampleSizeObject {
  paymentRecordCount: Int
  sampleSize: Int
}

type GetCommunicationMessageSampleSizeNode {
  numberOfRecipients: Int
  sampleSize: Int
}

input GrievanceComplaintTicketExtras {
  household: ID
  individual: ID
  paymentRecord: [ID]
}

input GrievanceDocumentInput {
  name: String!
  file: Upload!
}

type GrievanceDocumentNode implements Node {
  id: ID!
  createdAt: DateTime!
  updatedAt: DateTime!
  name: String
  createdBy: UserNode
  grievanceTicket: GrievanceTicketNode
  fileSize: Int
  contentType: String!
  filePath: String
  fileName: String
}

type GrievanceDocumentNodeConnection {
  pageInfo: PageInfo!
  edges: [GrievanceDocumentNodeEdge]!
}

type GrievanceDocumentNodeEdge {
  node: GrievanceDocumentNode
  cursor: String!
}

input GrievanceDocumentUpdateInput {
  id: ID!
  name: String
  file: Upload
}

type GrievanceStatusChangeMutation {
  grievanceTicket: GrievanceTicketNode
}

type GrievanceTicketNode implements Node {
  id: ID!
  createdAt: DateTime!
  updatedAt: DateTime!
  version: BigInt!
  unicefId: String
  userModified: DateTime
  lastNotificationSent: DateTime
  createdBy: UserNode
  assignedTo: UserNode
  status: Int!
  category: Int!
  issueType: Int
  description: String!
  admin2: AreaNode
  area: String!
  language: String!
  consent: Boolean!
  businessArea: UserBusinessAreaNode!
  linkedTickets: [GrievanceTicketNode]
  registrationDataImport: RegistrationDataImportNode
  extras: JSONString!
  ignored: Boolean!
  householdUnicefId: String
  priority: Int
  urgency: Int
  partner: PartnerType
  programs: [ProgramNode]
  comments: String
  isOriginal: Boolean!
  isMigrationHandled: Boolean!
  migratedAt: DateTime
  copiedFrom: GrievanceTicketNode
  copiedTo(offset: Int, before: String, after: String, first: Int, last: Int): GrievanceTicketNodeConnection!
  ticketNotes(offset: Int, before: String, after: String, first: Int, last: Int): TicketNoteNodeConnection!
  complaintTicketDetails: TicketComplaintDetailsNode
  sensitiveTicketDetails: TicketSensitiveDetailsNode
  householdDataUpdateTicketDetails: TicketHouseholdDataUpdateDetailsNode
  individualDataUpdateTicketDetails: TicketIndividualDataUpdateDetailsNode
  addIndividualTicketDetails: TicketAddIndividualDetailsNode
  deleteIndividualTicketDetails: TicketDeleteIndividualDetailsNode
  deleteHouseholdTicketDetails: TicketDeleteHouseholdDetailsNode
  systemFlaggingTicketDetails: TicketSystemFlaggingDetailsNode
  needsAdjudicationTicketDetails: TicketNeedsAdjudicationDetailsNode
  paymentVerificationTicketDetails: TicketPaymentVerificationDetailsNode
  positiveFeedbackTicketDetails: TicketPositiveFeedbackDetailsNode
  negativeFeedbackTicketDetails: TicketNegativeFeedbackDetailsNode
  referralTicketDetails: TicketReferralDetailsNode
  supportDocuments(offset: Int, before: String, after: String, first: Int, last: Int): GrievanceDocumentNodeConnection!
  feedback: FeedbackNode
  adminUrl: String
  household: HouseholdNode
  individual: IndividualNode
  paymentRecord: PaymentRecordAndPaymentNode
  admin: String
  existingTickets: [GrievanceTicketNode]
  relatedTickets: [GrievanceTicketNode]
  totalDays: String
  documentation: [GrievanceDocumentNode]
  targetId: String
}

type GrievanceTicketNodeConnection {
  pageInfo: PageInfo!
  edges: [GrievanceTicketNodeEdge]!
  totalCount: Int
  edgeCount: Int
}

type GrievanceTicketNodeEdge {
  node: GrievanceTicketNode
  cursor: String!
}

type GroupAttributeNode {
  id: UUID!
  name: String!
  label: JSONString!
  flexAttributes(flexField: Boolean): [FieldAttributeNode]
  labelEn: String
}

enum HouseholdCollectIndividualData {
  A_
  A_2
  A_1
  A_3
  A_0
}

enum HouseholdCollectType {
  STANDARD
  SINGLE
}

type HouseholdDataChangeApproveMutation {
  grievanceTicket: GrievanceTicketNode
}

input HouseholdDataUpdateIssueTypeExtras {
  household: ID!
  householdData: HouseholdUpdateDataObjectType!
}

input HouseholdDeleteIssueTypeExtras {
  household: ID!
}

type HouseholdNode implements Node {
  id: ID!
  size: Int
  headOfHousehold: IndividualNode
  rdiMergeStatus: HouseholdRdiMergeStatus!
  isOriginal: Boolean!
  createdAt: DateTime!
  updatedAt: DateTime!
  isRemoved: Boolean!
  removedDate: DateTime
  lastSyncAt: DateTime
  version: BigInt!
  unicefId: String
  internalData: JSONString!
  withdrawn: Boolean!
  withdrawnDate: DateTime
  consentSign: String!
  consent: Boolean
  consentSharing: [String]
  residenceStatus: String
  countryOrigin: String
  country: String
  address: String!
  zipCode: String
  adminArea: AreaNode
  admin1: AreaNode
  admin2: AreaNode
  admin3: AreaNode
  admin4: AreaNode
  geopoint: GeoJSON
  representatives(offset: Int, before: String, after: String, first: Int, last: Int): IndividualNodeConnection!
  femaleAgeGroup05Count: Int
  femaleAgeGroup611Count: Int
  femaleAgeGroup1217Count: Int
  femaleAgeGroup1859Count: Int
  femaleAgeGroup60Count: Int
  pregnantCount: Int
  maleAgeGroup05Count: Int
  maleAgeGroup611Count: Int
  maleAgeGroup1217Count: Int
  maleAgeGroup1859Count: Int
  maleAgeGroup60Count: Int
  femaleAgeGroup05DisabledCount: Int
  femaleAgeGroup611DisabledCount: Int
  femaleAgeGroup1217DisabledCount: Int
  femaleAgeGroup1859DisabledCount: Int
  femaleAgeGroup60DisabledCount: Int
  maleAgeGroup05DisabledCount: Int
  maleAgeGroup611DisabledCount: Int
  maleAgeGroup1217DisabledCount: Int
  maleAgeGroup1859DisabledCount: Int
  maleAgeGroup60DisabledCount: Int
  childrenCount: Int
  maleChildrenCount: Int
  femaleChildrenCount: Int
  childrenDisabledCount: Int
  maleChildrenDisabledCount: Int
  femaleChildrenDisabledCount: Int
  registrationDataImport: RegistrationDataImportNode
  programs(offset: Int, before: String, after: String, first: Int, last: Int, name: String): ProgramNodeConnection!
  returnee: Boolean
  flexFields: FlexFieldsScalar
  firstRegistrationDate: DateTime!
  lastRegistrationDate: DateTime!
  fchildHoh: Boolean
  childHoh: Boolean
  businessArea: UserBusinessAreaNode!
  start: DateTime
  deviceid: String!
  nameEnumerator: String!
  orgEnumerator: HouseholdOrgEnumerator!
  orgNameEnumerator: String!
  village: String!
  registrationMethod: HouseholdRegistrationMethod!
  collectIndividualData: HouseholdCollectIndividualData!
  currency: String
  unhcrId: String!
  detailId: String
  registrationId: String
  programRegistrationId: String
  totalCashReceivedUsd: Decimal
  totalCashReceived: Decimal
  familyId: String
  program: ProgramNode
  copiedFrom: HouseholdNode
  originUnicefId: String
  isMigrationHandled: Boolean!
  migratedAt: DateTime
  isRecalculatedGroupAges: Boolean!
  collectType: HouseholdCollectType!
  koboSubmissionUuid: UUID
  koboSubmissionTime: DateTime
  enumeratorRecId: Int
  misUnicefId: String
  flexRegistrationsRecordId: Int
  copiedTo(offset: Int, before: String, after: String, first: Int, last: Int): HouseholdNodeConnection!
  individualsAndRoles: [IndividualRoleInHouseholdNode!]!
  individuals(offset: Int, before: String, after: String, first: Int, last: Int, household_Id: UUID, businessArea: String, fullName: String, fullName_Startswith: String, fullName_Endswith: String, sex: [String], household_AdminArea: ID, withdrawn: Boolean, program: ID, age: String, programs: [ID], search: String, documentType: String, documentNumber: String, lastRegistrationDate: String, admin1: [ID], admin2: [ID], status: [String], excludedId: String, flags: [String], isActiveProgram: Boolean, rdiId: String, duplicatesOnly: Boolean, rdiMergeStatus: String, orderBy: String): IndividualNodeConnection
  paymentSet(offset: Int, before: String, after: String, first: Int, last: Int): PaymentNodeConnection!
  complaintTicketDetails(offset: Int, before: String, after: String, first: Int, last: Int): TicketComplaintDetailsNodeConnection!
  sensitiveTicketDetails(offset: Int, before: String, after: String, first: Int, last: Int): TicketSensitiveDetailsNodeConnection!
  householdDataUpdateTicketDetails(offset: Int, before: String, after: String, first: Int, last: Int): TicketHouseholdDataUpdateDetailsNodeConnection!
  addIndividualTicketDetails(offset: Int, before: String, after: String, first: Int, last: Int): TicketAddIndividualDetailsNodeConnection!
  deleteHouseholdTicketDetails(offset: Int, before: String, after: String, first: Int, last: Int): TicketDeleteHouseholdDetailsNodeConnection!
  positiveFeedbackTicketDetails(offset: Int, before: String, after: String, first: Int, last: Int): TicketPositiveFeedbackDetailsNodeConnection!
  negativeFeedbackTicketDetails(offset: Int, before: String, after: String, first: Int, last: Int): TicketNegativeFeedbackDetailsNodeConnection!
  referralTicketDetails(offset: Int, before: String, after: String, first: Int, last: Int): TicketReferralDetailsNodeConnection!
  selections: [HouseholdSelectionNode!]!
  messages(offset: Int, before: String, after: String, first: Int, last: Int): CommunicationMessageNodeConnection!
  feedbacks(offset: Int, before: String, after: String, first: Int, last: Int): FeedbackNodeConnection!
  surveys(offset: Int, before: String, after: String, first: Int, last: Int): SurveyNodeConnection!
  adminUrl: String
  selection: HouseholdSelectionNode
  sanctionListPossibleMatch: Boolean
  sanctionListConfirmedMatch: Boolean
  hasDuplicates: Boolean
  hasDuplicatesForRdi: Boolean
  adminAreaTitle: String
  status: String
  deliveredQuantities: [DeliveredQuantityNode]
  activeIndividualsCount: Int
  importId: String
}

type HouseholdNodeConnection {
  pageInfo: PageInfo!
  edges: [HouseholdNodeEdge]!
  totalCount: Int
  individualsCount: Int
  edgeCount: Int
}

type HouseholdNodeEdge {
  node: HouseholdNode
  cursor: String!
}

enum HouseholdOrgEnumerator {
  A_
  PARTNER
  UNICEF
}

enum HouseholdRdiMergeStatus {
  PENDING
  MERGED
}

enum HouseholdRegistrationMethod {
  A_
  COMMUNITY
  HH_REGISTRATION
}

type HouseholdSelectionNode {
  id: UUID!
  createdAt: DateTime!
  updatedAt: DateTime!
  household: HouseholdNode!
  vulnerabilityScore: Float
  isOriginal: Boolean!
  isMigrationHandled: Boolean!
}

input HouseholdUpdateDataObjectType {
  adminAreaTitle: String
  status: String
  consent: Boolean
  consentSharing: [String]
  residenceStatus: String
  countryOrigin: String
  country: String
  size: Int
  address: String
  femaleAgeGroup05Count: Int
  femaleAgeGroup611Count: Int
  femaleAgeGroup1217Count: Int
  femaleAgeGroup1859Count: Int
  femaleAgeGroup60Count: Int
  pregnantCount: Int
  maleAgeGroup05Count: Int
  maleAgeGroup611Count: Int
  maleAgeGroup1217Count: Int
  maleAgeGroup1859Count: Int
  maleAgeGroup60Count: Int
  femaleAgeGroup05DisabledCount: Int
  femaleAgeGroup611DisabledCount: Int
  femaleAgeGroup1217DisabledCount: Int
  femaleAgeGroup1859DisabledCount: Int
  femaleAgeGroup60DisabledCount: Int
  maleAgeGroup05DisabledCount: Int
  maleAgeGroup611DisabledCount: Int
  maleAgeGroup1217DisabledCount: Int
  maleAgeGroup1859DisabledCount: Int
  maleAgeGroup60DisabledCount: Int
  returnee: Boolean
  fchildHoh: Boolean
  childHoh: Boolean
  start: DateTime
  end: DateTime
  nameEnumerator: String
  orgEnumerator: String
  orgNameEnumerator: String
  village: String
  registrationMethod: String
  collectIndividualData: String
  currency: String
  unhcrId: String
  flexFields: Arg
}

enum ImportDataDataType {
  XLSX
  JSON
  FLEX
}

type ImportDataNode implements Node {
  id: ID!
  createdAt: DateTime!
  updatedAt: DateTime!
  status: ImportDataStatus!
  businessAreaSlug: String!
  file: String
  dataType: ImportDataDataType!
  numberOfHouseholds: Int
  numberOfIndividuals: Int
  error: String!
  validationErrors: String!
  deliveryMechanismsValidationErrors: String!
  createdById: UUID
  registrationDataImportHope: RegistrationDataImportNode
  koboimportdata: KoboImportDataNode
  registrationDataImport: RegistrationDataImportDatahubNode
  xlsxValidationErrors: [XlsxRowErrorNode]
}

enum ImportDataStatus {
  PENDING
  RUNNING
  FINISHED
  ERROR
  VALIDATION_ERROR
  DELIVERY_MECHANISMS_VALIDATION_ERROR
}

type ImportXLSXPaymentPlanPaymentListMutation {
  paymentPlan: PaymentPlanNode
  errors: [XlsxErrorNode]
}

type ImportXLSXPaymentPlanPaymentListPerFSPMutation {
  paymentPlan: PaymentPlanNode
  errors: [XlsxErrorNode]
}

type ImportXlsxPaymentVerificationPlanFile {
  paymentPlan: GenericPaymentPlanNode
  errors: [XlsxErrorNode]
}

type ImportedDocumentTypeNode {
  id: UUID!
  createdAt: DateTime!
  updatedAt: DateTime!
  label: String!
  key: String!
  isIdentityDocument: Boolean!
  uniqueForIndividual: Boolean!
  validForDeduplication: Boolean!
  documents(offset: Int, before: String, after: String, first: Int, last: Int): DocumentNodeConnection!
}

enum IndividualBiometricDeduplicationBatchStatus {
  DUPLICATE_IN_BATCH
  NOT_PROCESSED
  SIMILAR_IN_BATCH
  UNIQUE_IN_BATCH
}

enum IndividualBiometricDeduplicationGoldenRecordStatus {
  DUPLICATE
  NEEDS_ADJUDICATION
  NOT_PROCESSED
  POSTPONE
  UNIQUE
}

type IndividualDataChangeApproveMutation {
  grievanceTicket: GrievanceTicketNode
}

input IndividualDataUpdateIssueTypeExtras {
  individual: ID!
  individualData: IndividualUpdateDataObjectType!
}

enum IndividualDeduplicationBatchStatus {
  DUPLICATE_IN_BATCH
  NOT_PROCESSED
  SIMILAR_IN_BATCH
  UNIQUE_IN_BATCH
}

enum IndividualDeduplicationGoldenRecordStatus {
  DUPLICATE
  NEEDS_ADJUDICATION
  NOT_PROCESSED
  POSTPONE
  UNIQUE
}

input IndividualDeleteIssueTypeExtras {
  individual: ID!
}

enum IndividualDisability {
  DISABLED
  NOT_DISABLED
}

input IndividualDocumentObjectType {
  country: String!
  key: String!
  number: String!
  photo: Arg
  photoraw: Arg
}

type IndividualIdentityNode implements Node {
  id: ID!
  created: DateTime!
  modified: DateTime!
  rdiMergeStatus: IndividualIdentityRdiMergeStatus!
  isRemoved: Boolean!
  isOriginal: Boolean!
  individual: IndividualNode!
  number: String!
  partner: String
  country: String
  isMigrationHandled: Boolean!
  copiedFrom: IndividualIdentityNode
  copiedTo(offset: Int, before: String, after: String, first: Int, last: Int): IndividualIdentityNodeConnection!
  countryIso3: String
}

type IndividualIdentityNodeConnection {
  pageInfo: PageInfo!
  edges: [IndividualIdentityNodeEdge]!
  totalCount: Int
  edgeCount: Int
}

type IndividualIdentityNodeEdge {
  node: IndividualIdentityNode
  cursor: String!
}

input IndividualIdentityObjectType {
  country: String!
  partner: String!
  number: String!
}

enum IndividualIdentityRdiMergeStatus {
  PENDING
  MERGED
}

enum IndividualMaritalStatus {
  A_
  DIVORCED
  MARRIED
  SEPARATED
  SINGLE
  WIDOWED
}

type IndividualNode implements Node {
  id: ID!
  rdiMergeStatus: IndividualRdiMergeStatus!
  isOriginal: Boolean!
  createdAt: DateTime!
  updatedAt: DateTime!
  isRemoved: Boolean!
  removedDate: DateTime
  lastSyncAt: DateTime
  version: BigInt!
  unicefId: String
  internalData: JSONString!
  duplicate: Boolean!
  duplicateDate: DateTime
  withdrawn: Boolean!
  withdrawnDate: DateTime
  individualId: String!
  photo: String
  fullName: String!
  givenName: String!
  middleName: String!
  familyName: String!
  sex: IndividualSex!
  birthDate: Date!
  estimatedBirthDate: Boolean
  maritalStatus: IndividualMaritalStatus!
  phoneNo: String!
  phoneNoValid: Boolean
  phoneNoAlternative: String!
  phoneNoAlternativeValid: Boolean
  email: String
  paymentDeliveryPhoneNo: String
  relationship: IndividualRelationship
  household: HouseholdNode
  registrationDataImport: RegistrationDataImportNode!
  workStatus: String!
  firstRegistrationDate: Date!
  lastRegistrationDate: Date!
  flexFields: FlexFieldsScalar
  enrolledInNutritionProgramme: Boolean
  administrationOfRutf: Boolean
  deduplicationGoldenRecordStatus: IndividualDeduplicationGoldenRecordStatus!
  deduplicationBatchStatus: IndividualDeduplicationBatchStatus!
  deduplicationGoldenRecordResults: [DeduplicationResultNode]
  deduplicationBatchResults: [DeduplicationResultNode]
  biometricDeduplicationGoldenRecordStatus: IndividualBiometricDeduplicationGoldenRecordStatus!
  biometricDeduplicationBatchStatus: IndividualBiometricDeduplicationBatchStatus!
  biometricDeduplicationGoldenRecordResults: [DeduplicationEngineSimilarityPairIndividualNode]
  biometricDeduplicationBatchResults: [DeduplicationEngineSimilarityPairIndividualNode]
  importedIndividualId: UUID
  sanctionListPossibleMatch: Boolean!
  sanctionListConfirmedMatch: Boolean!
  pregnant: Boolean
  disability: IndividualDisability!
  observedDisability: [String]
  disabilityCertificatePicture: String
  seeingDisability: String!
  hearingDisability: String!
  physicalDisability: String!
  memoryDisability: String!
  selfcareDisability: String!
  commsDisability: String!
  whoAnswersPhone: String!
  whoAnswersAltPhone: String!
  businessArea: UserBusinessAreaNode!
  fchildHoh: Boolean!
  childHoh: Boolean!
  detailId: String
  registrationId: String
  programRegistrationId: String
  preferredLanguage: String
  relationshipConfirmed: Boolean!
  ageAtRegistration: Int
  walletName: String!
  blockchainName: String!
  walletAddress: String!
  program: ProgramNode
  copiedFrom: IndividualNode
  originUnicefId: String
  isMigrationHandled: Boolean!
  migratedAt: DateTime
  misUnicefId: String
  representedHouseholds(offset: Int, before: String, after: String, first: Int, last: Int): HouseholdNodeConnection!
  headingHousehold: HouseholdNode
  documents(offset: Int, before: String, after: String, first: Int, last: Int): DocumentNodeConnection
  identities(offset: Int, before: String, after: String, first: Int, last: Int): IndividualIdentityNodeConnection
  householdsAndRoles: [IndividualRoleInHouseholdNode!]!
  copiedTo(offset: Int, before: String, after: String, first: Int, last: Int): IndividualNodeConnection!
  bankAccountInfo: BankAccountInfoNode
  paymentSet(offset: Int, before: String, after: String, first: Int, last: Int): PaymentNodeConnection!
  collectorPayments(offset: Int, before: String, after: String, first: Int, last: Int): PaymentNodeConnection!
  deliveryMechanismsData: [DeliveryMechanismDataNode]
  complaintTicketDetails(offset: Int, before: String, after: String, first: Int, last: Int): TicketComplaintDetailsNodeConnection!
  sensitiveTicketDetails(offset: Int, before: String, after: String, first: Int, last: Int): TicketSensitiveDetailsNodeConnection!
  individualDataUpdateTicketDetails(offset: Int, before: String, after: String, first: Int, last: Int): TicketIndividualDataUpdateDetailsNodeConnection!
  deleteIndividualTicketDetails(offset: Int, before: String, after: String, first: Int, last: Int): TicketDeleteIndividualDetailsNodeConnection!
  ticketsystemflaggingdetailsSet(offset: Int, before: String, after: String, first: Int, last: Int): TicketSystemFlaggingDetailsNodeConnection!
  ticketGoldenRecords(offset: Int, before: String, after: String, first: Int, last: Int): TicketNeedsAdjudicationDetailsNodeConnection!
  ticketDuplicates(offset: Int, before: String, after: String, first: Int, last: Int): TicketNeedsAdjudicationDetailsNodeConnection!
  selectedDistinct(offset: Int, before: String, after: String, first: Int, last: Int): TicketNeedsAdjudicationDetailsNodeConnection!
  ticketSelected(offset: Int, before: String, after: String, first: Int, last: Int): TicketNeedsAdjudicationDetailsNodeConnection!
  positiveFeedbackTicketDetails(offset: Int, before: String, after: String, first: Int, last: Int): TicketPositiveFeedbackDetailsNodeConnection!
  negativeFeedbackTicketDetails(offset: Int, before: String, after: String, first: Int, last: Int): TicketNegativeFeedbackDetailsNodeConnection!
  referralTicketDetails(offset: Int, before: String, after: String, first: Int, last: Int): TicketReferralDetailsNodeConnection!
  feedbacks(offset: Int, before: String, after: String, first: Int, last: Int): FeedbackNodeConnection!
  adminUrl: String
  status: String
  role: String
  age: Int
  sanctionListLastCheck: DateTime
  paymentChannels: [BankAccountInfoNode]
  importId: String
}

type IndividualNodeConnection {
  pageInfo: PageInfo!
  edges: [IndividualNodeEdge]!
  totalCount: Int
  edgeCount: Int
}

type IndividualNodeEdge {
  node: IndividualNode
  cursor: String!
}

enum IndividualRdiMergeStatus {
  PENDING
  MERGED
}

enum IndividualRelationship {
  UNKNOWN
  AUNT_UNCLE
  BROTHER_SISTER
  COUSIN
  DAUGHTERINLAW_SONINLAW
  GRANDDAUGHER_GRANDSON
  GRANDMOTHER_GRANDFATHER
  HEAD
  MOTHER_FATHER
  MOTHERINLAW_FATHERINLAW
  NEPHEW_NIECE
  NON_BENEFICIARY
  OTHER
  SISTERINLAW_BROTHERINLAW
  SON_DAUGHTER
  WIFE_HUSBAND
  FOSTER_CHILD
  FREE_UNION
}

type IndividualRoleInHouseholdNode {
  id: UUID!
  rdiMergeStatus: IndividualRoleInHouseholdRdiMergeStatus!
  isRemoved: Boolean!
  isOriginal: Boolean!
  createdAt: DateTime!
  updatedAt: DateTime!
  lastSyncAt: DateTime
  individual: IndividualNode!
  household: HouseholdNode!
  role: IndividualRoleInHouseholdRole
  isMigrationHandled: Boolean!
  migratedAt: DateTime
  copiedFrom: IndividualRoleInHouseholdNode
  copiedTo: [IndividualRoleInHouseholdNode!]!
}

enum IndividualRoleInHouseholdRdiMergeStatus {
  PENDING
  MERGED
}

enum IndividualRoleInHouseholdRole {
  NO_ROLE
  ALTERNATE
  PRIMARY
}

enum IndividualSex {
  MALE
  FEMALE
  OTHER
  NOT_COLLECTED
  NOT_ANSWERED
}

input IndividualUpdateDataObjectType {
  status: String
  fullName: String
  givenName: String
  middleName: String
  familyName: String
  sex: String
  birthDate: Date
  estimatedBirthDate: Boolean
  maritalStatus: String
  phoneNo: String
  phoneNoAlternative: String
  email: String
  relationship: String
  disability: String
  workStatus: String
  enrolledInNutritionProgramme: Boolean
  administrationOfRutf: Boolean
  pregnant: Boolean
  observedDisability: [String]
  seeingDisability: String
  hearingDisability: String
  physicalDisability: String
  memoryDisability: String
  selfcareDisability: String
  commsDisability: String
  whoAnswersPhone: String
  whoAnswersAltPhone: String
  role: String
  documents: [IndividualDocumentObjectType]
  documentsToRemove: [ID]
  documentsToEdit: [EditIndividualDocumentObjectType]
  identities: [IndividualIdentityObjectType]
  identitiesToRemove: [ID]
  identitiesToEdit: [EditIndividualIdentityObjectType]
  paymentChannels: [BankTransferObjectType]
  paymentChannelsToEdit: [EditBankTransferObjectType]
  paymentChannelsToRemove: [ID]
  preferredLanguage: String
  flexFields: Arg
  paymentDeliveryPhoneNo: String
  blockchainName: String
  walletAddress: String
  walletName: String
  deliveryMechanismData: [DeliveryMechanismDataObjectType]
  deliveryMechanismDataToEdit: [EditDeliveryMechanismDataObjectType]
  deliveryMechanismDataToRemove: [ID]
  consent: Boolean
  residenceStatus: String
  countryOrigin: String
  country: String
  address: String
  village: String
  currency: String
  unhcrId: String
  nameEnumerator: String
  orgEnumerator: String
  orgNameEnumerator: String
  registrationMethod: String
}

type InvalidPaymentVerificationPlan {
  paymentPlan: GenericPaymentPlanNode
}

input IssueTypeExtrasInput {
  householdDataUpdateIssueTypeExtras: HouseholdDataUpdateIssueTypeExtras
  individualDataUpdateIssueTypeExtras: IndividualDataUpdateIssueTypeExtras
  individualDeleteIssueTypeExtras: IndividualDeleteIssueTypeExtras
  householdDeleteIssueTypeExtras: HouseholdDeleteIssueTypeExtras
  addIndividualIssueTypeExtras: AddIndividualIssueTypeExtras
}

type IssueTypesObject {
  category: String
  label: String
  subCategories: [ChoiceObject]
}

scalar JSONString

type KoboAssetObject {
  id: String
  name: String
  sector: String
  country: String
  assetType: String
  dateModified: DateTime
  deploymentActive: Boolean
  hasDeployment: Boolean
  xlsLink: String
}

type KoboAssetObjectConnection {
  pageInfo: PageInfo!
  edges: [KoboAssetObjectEdge]!
  totalCount: Int
}

type KoboAssetObjectEdge {
  node: KoboAssetObject
  cursor: String!
}

type KoboErrorNode {
  header: String
  message: String
}

type KoboImportDataNode implements Node {
  id: ID!
  createdAt: DateTime!
  updatedAt: DateTime!
  status: ImportDataStatus!
  businessAreaSlug: String!
  file: String
  dataType: ImportDataDataType!
  numberOfHouseholds: Int
  numberOfIndividuals: Int
  error: String!
  validationErrors: String!
  deliveryMechanismsValidationErrors: String!
  createdById: UUID
  importdataPtr: ImportDataNode!
  koboAssetId: String!
  onlyActiveSubmissions: Boolean!
  pullPictures: Boolean!
  koboValidationErrors: [KoboErrorNode]
}

type LabelNode {
  language: String
  label: String
}

type LanguageObject {
  english: String
  code: String
}

type LanguageObjectConnection {
  pageInfo: PageInfo!
  edges: [LanguageObjectEdge]!
  totalCount: Int
}

type LanguageObjectEdge {
  node: LanguageObject
  cursor: String!
}

enum LogEntryAction {
  CREATE
  UPDATE
  DELETE
  SOFT_DELETE
}

type LogEntryNode implements Node {
  id: ID!
  contentType: ContentTypeObjectType
  objectId: UUID
  action: LogEntryAction!
  objectRepr: String!
  changes: Arg
  user: UserNode
  businessArea: UserBusinessAreaNode
  programs(offset: Int, before: String, after: String, first: Int, last: Int, name: String): ProgramNodeConnection!
  timestamp: DateTime
  isUserGenerated: Boolean
}

type LogEntryNodeConnection {
  pageInfo: PageInfo!
  edges: [LogEntryNodeEdge]!
  totalCount: Int
  edgeCount: Int
}

type LogEntryNodeEdge {
  node: LogEntryNode
  cursor: String!
}

type MarkPaymentAsFailedMutation {
  payment: PaymentNode
}

type MergeRegistrationDataImportMutation {
  registrationDataImport: RegistrationDataImportNode
}

enum MessageSamplingType {
  FULL_LIST
  RANDOM
}

type Mutations {
  createAccountabilityCommunicationMessage(input: CreateAccountabilityCommunicationMessageInput!): CreateCommunicationMessageMutation
  createFeedback(input: CreateFeedbackInput!): CreateFeedbackMutation
  updateFeedback(input: UpdateFeedbackInput!): UpdateFeedbackMutation
  createFeedbackMessage(input: CreateFeedbackMessageInput!): CreateFeedbackMessageMutation
  createSurvey(input: CreateSurveyInput!): CreateSurveyMutation
  exportSurveySample(surveyId: ID!): ExportSurveySampleMutationMutation
  createReport(reportData: CreateReportInput!): CreateReport
  restartCreateReport(reportData: RestartCreateReportInput!): RestartCreateReport
  createGrievanceTicket(input: CreateGrievanceTicketInput!): CreateGrievanceTicketMutation
  updateGrievanceTicket(input: UpdateGrievanceTicketInput!, version: BigInt): UpdateGrievanceTicketMutation
  grievanceStatusChange(grievanceTicketId: ID, status: Int, version: BigInt): GrievanceStatusChangeMutation
  createTicketNote(noteInput: CreateTicketNoteInput!, version: BigInt): CreateTicketNoteMutation
  approveIndividualDataChange(approvedDeliveryMechanismDataToCreate: [Int], approvedDeliveryMechanismDataToEdit: [Int], approvedDeliveryMechanismDataToRemove: [Int], approvedDocumentsToCreate: [Int], approvedDocumentsToEdit: [Int], approvedDocumentsToRemove: [Int], approvedIdentitiesToCreate: [Int], approvedIdentitiesToEdit: [Int], approvedIdentitiesToRemove: [Int], approvedPaymentChannelsToCreate: [Int], approvedPaymentChannelsToEdit: [Int], approvedPaymentChannelsToRemove: [Int], flexFieldsApproveData: JSONString, grievanceTicketId: ID!, individualApproveData: JSONString, version: BigInt): IndividualDataChangeApproveMutation
  approveHouseholdDataChange(flexFieldsApproveData: JSONString, grievanceTicketId: ID!, householdApproveData: JSONString, version: BigInt): HouseholdDataChangeApproveMutation
  approveAddIndividual(approveStatus: Boolean!, grievanceTicketId: ID!, version: BigInt): SimpleApproveMutation
  approveDeleteIndividual(approveStatus: Boolean!, grievanceTicketId: ID!, version: BigInt): SimpleApproveMutation
  approveDeleteHousehold(approveStatus: Boolean!, grievanceTicketId: ID!, reasonHhId: String, version: BigInt): DeleteHouseholdApproveMutation
  approveSystemFlagging(approveStatus: Boolean!, grievanceTicketId: ID!, version: BigInt): SimpleApproveMutation
  approveNeedsAdjudication(clearIndividualIds: [ID], distinctIndividualIds: [ID], duplicateIndividualIds: [ID], grievanceTicketId: ID!, selectedIndividualId: ID, version: BigInt): NeedsAdjudicationApproveMutation
  approvePaymentDetails(approveStatus: Boolean!, grievanceTicketId: ID!, version: BigInt): PaymentDetailsApproveMutation
  reassignRole(grievanceTicketId: ID!, householdId: ID!, householdVersion: BigInt, individualId: ID!, individualVersion: BigInt, newIndividualId: ID, role: String!, version: BigInt): ReassignRoleMutation
  bulkUpdateGrievanceAssignee(assignedTo: String!, businessAreaSlug: String!, grievanceTicketIds: [ID]!): BulkUpdateGrievanceTicketsAssigneesMutation
  bulkUpdateGrievancePriority(businessAreaSlug: String!, grievanceTicketIds: [ID]!, priority: Int!): BulkUpdateGrievanceTicketsPriorityMutation
  bulkUpdateGrievanceUrgency(businessAreaSlug: String!, grievanceTicketIds: [ID]!, urgency: Int!): BulkUpdateGrievanceTicketsUrgencyMutation
  bulkGrievanceAddNote(businessAreaSlug: String!, grievanceTicketIds: [ID]!, note: String!): BulkGrievanceAddNoteMutation
  createPaymentVerificationPlan(input: CreatePaymentVerificationInput!, version: BigInt): CreateVerificationPlanMutation
  editPaymentVerificationPlan(input: EditPaymentVerificationInput!, version: BigInt): EditPaymentVerificationMutation
  exportXlsxPaymentVerificationPlanFile(paymentVerificationPlanId: ID!): ExportXlsxPaymentVerificationPlanFile
  importXlsxPaymentVerificationPlanFile(file: Upload!, paymentVerificationPlanId: ID!): ImportXlsxPaymentVerificationPlanFile
  activatePaymentVerificationPlan(paymentVerificationPlanId: ID!, version: BigInt): ActivatePaymentVerificationPlan
  finishPaymentVerificationPlan(paymentVerificationPlanId: ID!, version: BigInt): FinishPaymentVerificationPlan
  discardPaymentVerificationPlan(paymentVerificationPlanId: ID!, version: BigInt): DiscardPaymentVerificationPlan
  invalidPaymentVerificationPlan(paymentVerificationPlanId: ID!, version: BigInt): InvalidPaymentVerificationPlan
  deletePaymentVerificationPlan(paymentVerificationPlanId: ID!, version: BigInt): DeletePaymentVerificationPlan
  markPaymentAsFailed(paymentId: ID!): MarkPaymentAsFailedMutation
  revertMarkPaymentAsFailed(deliveredQuantity: Decimal!, deliveryDate: Date!, paymentId: ID!): RevertMarkPaymentAsFailedMutation
  updatePaymentVerificationStatusAndReceivedAmount(paymentVerificationId: ID!, receivedAmount: Decimal!, status: PaymentVerificationStatusForUpdate, version: BigInt): UpdatePaymentVerificationStatusAndReceivedAmount
  updatePaymentVerificationReceivedAndReceivedAmount(paymentVerificationId: ID!, received: Boolean!, receivedAmount: Decimal!, version: BigInt): UpdatePaymentVerificationReceivedAndReceivedAmount
  actionPaymentPlanMutation(input: ActionPaymentPlanInput!, version: BigInt): ActionPaymentPlanMutation
  createPaymentPlan(input: CreatePaymentPlanInput!): CreatePaymentPlanMutation
  openPaymentPlan(input: OpenPaymentPlanInput!, version: BigInt): OpenPaymentPlanMutation
  createFollowUpPaymentPlan(dispersionEndDate: Date!, dispersionStartDate: Date!, paymentPlanId: ID!): CreateFollowUpPaymentPlanMutation
  updatePaymentPlan(input: UpdatePaymentPlanInput!, version: BigInt): UpdatePaymentPlanMutation
  deletePaymentPlan(paymentPlanId: ID!): DeletePaymentPlanMutation
  chooseDeliveryMechanismsForPaymentPlan(input: ChooseDeliveryMechanismsForPaymentPlanInput!): ChooseDeliveryMechanismsForPaymentPlanMutation
  assignFspToDeliveryMechanism(input: AssignFspToDeliveryMechanismInput!): AssignFspToDeliveryMechanismMutation
  splitPaymentPlan(paymentPlanId: ID!, paymentsNo: Int, splitType: String!): SplitPaymentPlanMutation
  excludeHouseholds(excludedHouseholdsIds: [String]!, exclusionReason: String, paymentPlanId: ID!): ExcludeHouseholdsMutation
  setSteficonRuleOnPaymentPlanPaymentList(paymentPlanId: ID!, steficonRuleId: ID!, version: BigInt): SetSteficonRuleOnPaymentPlanPaymentListMutation
  copyTargetingCriteria(name: String!, paymentPlanId: ID!, programCycleId: ID!): CopyTargetingCriteriaMutation
  exportXlsxPaymentPlanPaymentList(fspXlsxTemplateId: ID, paymentPlanId: ID!): ExportXLSXPaymentPlanPaymentListMutation
  exportXlsxPaymentPlanPaymentListPerFsp(fspXlsxTemplateId: ID, paymentPlanId: ID!): ExportXLSXPaymentPlanPaymentListPerFSPMutation
  importXlsxPaymentPlanPaymentList(file: Upload!, paymentPlanId: ID!): ImportXLSXPaymentPlanPaymentListMutation
  importXlsxPaymentPlanPaymentListPerFsp(file: Upload!, paymentPlanId: ID!): ImportXLSXPaymentPlanPaymentListPerFSPMutation
  exportPdfPaymentPlanSummary(paymentPlanId: ID!): ExportPDFPaymentPlanSummaryMutation
  createProgram(programData: CreateProgramInput!): CreateProgram
  updateProgram(programData: UpdateProgramInput, version: BigInt): UpdateProgram
  updateProgramPartners(programData: UpdateProgramPartnersInput, version: BigInt): UpdateProgramPartners
  deleteProgram(programId: String!): DeleteProgram
  copyProgram(programData: CopyProgramInput!): CopyProgram
  uploadImportDataXlsxFileAsync(businessAreaSlug: String!, file: Upload!): UploadImportDataXLSXFileAsync
  deleteRegistrationDataImport(registrationDataImportId: String!): DeleteRegistrationDataImport
  registrationXlsxImport(registrationDataImportData: RegistrationXlsxImportMutationInput!): RegistrationXlsxImportMutation
  registrationProgramPopulationImport(registrationDataImportData: RegistrationProgramPopulationImportMutationInput!): RegistrationProgramPopulationImportMutation
  registrationKoboImport(registrationDataImportData: RegistrationKoboImportMutationInput!): RegistrationKoboImportMutation
  saveKoboImportDataAsync(businessAreaSlug: String!, onlyActiveSubmissions: Boolean!, pullPictures: Boolean!, uid: Upload!): SaveKoboProjectImportDataAsync
  mergeRegistrationDataImport(id: ID!, version: BigInt): MergeRegistrationDataImportMutation
  refuseRegistrationDataImport(id: ID!, refuseReason: String, version: BigInt): RefuseRegistrationDataImportMutation
  rerunDedupe(registrationDataImportId: ID!, version: BigInt): RegistrationDeduplicationMutation
  eraseRegistrationDataImport(id: ID!, version: BigInt): EraseRegistrationDataImportMutation
  checkAgainstSanctionList(file: Upload!): CheckAgainstSanctionListMutation
}

type NeedsAdjudicationApproveMutation {
  grievanceTicket: GrievanceTicketNode
}

input NegativeFeedbackTicketExtras {
  household: ID
  individual: ID
}

interface Node {
  id: ID!
}

input OpenPaymentPlanInput {
  paymentPlanId: ID!
  dispersionStartDate: Date!
  dispersionEndDate: Date!
  currency: String!
}

type OpenPaymentPlanMutation {
  paymentPlan: PaymentPlanNode
}

input PDUFieldInput {
  id: String
  label: String
  pduData: PeriodicFieldDataInput
}

type PDUSubtypeChoiceObject {
  value: String
  displayName: String
}

type PageInfo {
  hasNextPage: Boolean!
  hasPreviousPage: Boolean!
  startCursor: String
  endCursor: String
}

type PageInfoNode {
  startCursor: String
  endCursor: String
  hasNextPage: Boolean
  hasPreviousPage: Boolean
}

type PaginatedCashPlanAndPaymentPlanNode {
  pageInfo: PageInfoNode
  edges: [CashPlanAndPaymentPlanEdges]
  totalCount: Int
}

type PaginatedPaymentRecordsAndPaymentsNode {
  pageInfo: PageInfoNode
  edges: [PaymentRecordsAndPaymentsEdges]
  totalCount: Int
}

type PartnerNode {
  id: ID!
  allowedBusinessAreas(offset: Int, before: String, after: String, first: Int, last: Int, id: UUID): UserBusinessAreaNodeConnection!
  name: String
  parent: PartnerNode
  isUn: Boolean!
  lft: Int!
  rght: Int!
  treeId: Int!
  level: Int!
  businessAreas(offset: Int, before: String, after: String, first: Int, last: Int, id: UUID): UserBusinessAreaNodeConnection!
  partnerSet: [PartnerNode!]!
  userSet(offset: Int, before: String, after: String, first: Int, last: Int): UserNodeConnection!
  roleAssignments: [RoleAssignmentNode!]!
  individualIdentities(offset: Int, before: String, after: String, first: Int, last: Int): IndividualIdentityNodeConnection!
  grievanceticketSet(offset: Int, before: String, after: String, first: Int, last: Int): GrievanceTicketNodeConnection!
  programs(offset: Int, before: String, after: String, first: Int, last: Int, name: String): ProgramNodeConnection!
  areas: [AreaNode]
  areaAccess: String
}

type PartnerRoleNode {
  createdAt: DateTime!
  updatedAt: DateTime!
  businessArea: UserBusinessAreaNode!
  partner: PartnerNode
  role: RoleNode
  program: ProgramNode
  expiryDate: Date
  user: UserNode
}

type PartnerType {
  id: ID!
  allowedBusinessAreas(offset: Int, before: String, after: String, first: Int, last: Int, id: UUID): UserBusinessAreaNodeConnection!
  name: String!
  parent: PartnerNode
  isUn: Boolean!
  lft: Int!
  rght: Int!
  treeId: Int!
  level: Int!
  businessAreas(offset: Int, before: String, after: String, first: Int, last: Int, id: UUID): UserBusinessAreaNodeConnection!
  partnerSet: [PartnerNode!]!
  userSet(offset: Int, before: String, after: String, first: Int, last: Int): UserNodeConnection!
  roleAssignments: [RoleAssignmentNode!]!
  individualIdentities(offset: Int, before: String, after: String, first: Int, last: Int): IndividualIdentityNodeConnection!
  grievanceticketSet(offset: Int, before: String, after: String, first: Int, last: Int): GrievanceTicketNodeConnection!
  programs(offset: Int, before: String, after: String, first: Int, last: Int, name: String): ProgramNodeConnection!
}

type PaymentConflictDataNode {
  paymentPlanId: String
  paymentPlanUnicefId: String
  paymentPlanStartDate: String
  paymentPlanEndDate: String
  paymentPlanStatus: String
  paymentId: String
  paymentUnicefId: String
}

type PaymentDetailsApproveMutation {
  grievanceTicket: GrievanceTicketNode
}

type PaymentHouseholdSnapshotNode implements Node {
  id: ID!
  createdAt: DateTime!
  updatedAt: DateTime!
  snapshotData: JSONString!
  householdId: UUID!
  payment: PaymentNode!
}

type PaymentNode implements Node {
  isRemoved: Boolean!
  id: ID!
  createdAt: DateTime!
  updatedAt: DateTime!
  unicefId: String
  signatureHash: String!
  internalData: JSONString!
  businessArea: UserBusinessAreaNode!
  status: PaymentStatus!
  statusDate: DateTime!
  household: HouseholdNode!
  headOfHousehold: IndividualNode
  deliveryType: DeliveryMechanismNode
  currency: String
  entitlementQuantity: Float
  entitlementQuantityUsd: Float
  deliveredQuantity: Float
  deliveredQuantityUsd: Float
  deliveryDate: DateTime
  transactionReferenceId: String
  transactionStatusBlockchainLink: String
  parent: PaymentPlanNode!
  conflicted: Boolean!
  excluded: Boolean!
  entitlementDate: DateTime
  financialServiceProvider: FinancialServiceProviderNode
  collector: IndividualNode!
  sourcePayment: PaymentNode
  isFollowUp: Boolean!
  reasonForUnsuccessfulPayment: String
  program: ProgramNode
  orderNumber: Int
  tokenNumber: Int
  additionalCollectorName: String
  additionalDocumentType: String
  additionalDocumentNumber: String
  fspAuthCode: String
  isCashAssist: Boolean!
  vulnerabilityScore: Float
  followUps(offset: Int, before: String, after: String, first: Int, last: Int): PaymentNodeConnection!
  householdSnapshot: PaymentHouseholdSnapshotNode
<<<<<<< HEAD
  paymentVerification: PaymentVerificationNode
  ticketComplaintDetails: TicketComplaintDetailsNode
  ticketSensitiveDetails: TicketSensitiveDetailsNode
=======
  paymentVerifications(offset: Int, before: String, after: String, first: Int, last: Int): PaymentVerificationNodeConnection!
  ticketComplaintDetails(offset: Int, before: String, after: String, first: Int, last: Int): TicketComplaintDetailsNodeConnection!
  ticketSensitiveDetails(offset: Int, before: String, after: String, first: Int, last: Int): TicketSensitiveDetailsNodeConnection!
>>>>>>> 847b4c34
  adminUrl: String
  paymentPlanHardConflicted: Boolean
  paymentPlanHardConflictedData: [PaymentConflictDataNode]
  paymentPlanSoftConflicted: Boolean
  paymentPlanSoftConflictedData: [PaymentConflictDataNode]
  fullName: String
  verification: PaymentVerificationNode
  distributionModality: String
  serviceProvider: FinancialServiceProviderNode
  debitCardNumber: String
  debitCardIssuer: String
  totalPersonsCovered: Int
  snapshotCollectorFullName: String
  snapshotCollectorDeliveryPhoneNo: String
  snapshotCollectorBankName: String
  snapshotCollectorBankAccountNumber: String
  snapshotCollectorDebitCardNumber: String
}

type PaymentNodeConnection {
  pageInfo: PageInfo!
  edges: [PaymentNodeEdge]!
  totalCount: Int
  edgeCount: Int
}

type PaymentNodeEdge {
  node: PaymentNode
  cursor: String!
}

enum PaymentPlanBackgroundActionStatus {
  RULE_ENGINE_RUN
  RULE_ENGINE_ERROR
  XLSX_EXPORTING
  XLSX_EXPORT_ERROR
  XLSX_IMPORT_ERROR
  XLSX_IMPORTING_ENTITLEMENTS
  XLSX_IMPORTING_RECONCILIATION
  EXCLUDE_BENEFICIARIES
  EXCLUDE_BENEFICIARIES_ERROR
  SEND_TO_PAYMENT_GATEWAY
  SEND_TO_PAYMENT_GATEWAY_ERROR
}

enum PaymentPlanBuildStatus {
  PENDING
  BUILDING
  FAILED
  OK
}

type PaymentPlanNode implements Node {
  isRemoved: Boolean!
  id: ID!
  createdAt: DateTime!
  updatedAt: DateTime!
  version: BigInt!
  unicefId: String
  internalData: JSONString!
  businessArea: UserBusinessAreaNode!
  statusDate: DateTime!
  startDate: Date
  endDate: Date
  exchangeRate: Float
  totalEntitledQuantity: Float
  totalEntitledQuantityUsd: Float
  totalEntitledQuantityRevised: Float
  totalEntitledQuantityRevisedUsd: Float
  totalDeliveredQuantity: Float
  totalDeliveredQuantityUsd: Float
  totalUndeliveredQuantity: Float
  totalUndeliveredQuantityUsd: Float
  programCycle: ProgramCycleNode!
  createdBy: UserNode!
  status: PaymentPlanStatus!
  backgroundActionStatus: PaymentPlanBackgroundActionStatus
  buildStatus: PaymentPlanBuildStatus
  builtAt: DateTime
  targetingCriteria: TargetingCriteriaNode
  currency: String
  dispersionStartDate: Date
  dispersionEndDate: Date
  femaleChildrenCount: Int!
  maleChildrenCount: Int!
  femaleAdultsCount: Int!
  maleAdultsCount: Int!
  totalHouseholdsCount: Int!
  totalIndividualsCount: Int!
  importedFileDate: DateTime
  steficonRule: RuleCommitNode
  steficonAppliedDate: DateTime
  steficonRuleTargeting: RuleCommitNode
  steficonTargetingAppliedDate: DateTime
  sourcePaymentPlan: PaymentPlanNode
  isFollowUp: Boolean!
  excludedIds: String!
  exclusionReason: String!
  excludeHouseholdError: String!
  name: String
  vulnerabilityScoreMin: Float
  vulnerabilityScoreMax: Float
  isCashAssist: Boolean!
  approvalProcess(offset: Int, before: String, after: String, first: Int, last: Int): ApprovalProcessNodeConnection!
  followUps(offset: Int, before: String, after: String, first: Int, last: Int): PaymentPlanNodeConnection!
  deliveryMechanisms: [DeliveryMechanismPerPaymentPlanNode]
  paymentItems(offset: Int, before: String, after: String, first: Int, last: Int): PaymentNodeConnection!
  documents(offset: Int, before: String, after: String, first: Int, last: Int): PaymentPlanSupportingDocumentNodeConnection!
  paymentVerificationPlans(offset: Int, before: String, after: String, first: Int, last: Int): PaymentVerificationPlanNodeConnection!
  paymentVerificationSummary: PaymentVerificationSummaryNode
<<<<<<< HEAD
=======
  messages(offset: Int, before: String, after: String, first: Int, last: Int): CommunicationMessageNodeConnection!
  surveys(offset: Int, before: String, after: String, first: Int, last: Int): SurveyNodeConnection!
>>>>>>> 847b4c34
  adminUrl: String
  currencyName: String
  hasPaymentListExportFile: Boolean
  hasFspDeliveryMechanismXlsxTemplate: Boolean
  importedFileName: String
  paymentsConflictsCount: Int
  volumeByDeliveryMechanism: [VolumeByDeliveryMechanismNode]
  splitChoices: [ChoiceObject]
  verificationPlans(offset: Int, before: String, after: String, first: Int, last: Int, programId: String): PaymentVerificationPlanNodeConnection
  bankReconciliationSuccess: Int
  bankReconciliationError: Int
  canCreatePaymentVerificationPlan: Boolean
  availablePaymentRecordsCount: Int
  reconciliationSummary: ReconciliationSummaryNode
  excludedHouseholds: [HouseholdNode]
  excludedIndividuals: [IndividualNode]
  canCreateFollowUp: Boolean
  totalWithdrawnHouseholdsCount: Int
  unsuccessfulPaymentsCount: Int
  canSendToPaymentGateway: Boolean
  canSplit: Boolean
  supportingDocuments: [PaymentPlanSupportingDocumentNode]
  program: ProgramNode
  totalHouseholdsCountWithValidPhoneNo: Int
  canCreateXlsxWithFspAuthCode: Boolean
  fspCommunicationChannel: String
  canExportXlsx: Boolean
  canDownloadXlsx: Boolean
  canSendXlsxPassword: Boolean
}

type PaymentPlanNodeConnection {
  pageInfo: PageInfo!
  edges: [PaymentPlanNodeEdge]!
  totalCount: Int
  edgeCount: Int
}

type PaymentPlanNodeEdge {
  node: PaymentPlanNode
  cursor: String!
}

enum PaymentPlanStatus {
  TP_OPEN
  TP_LOCKED
  PROCESSING
  STEFICON_WAIT
  STEFICON_RUN
  STEFICON_COMPLETED
  STEFICON_ERROR
  DRAFT
  PREPARING
  OPEN
  LOCKED
  LOCKED_FSP
  IN_APPROVAL
  IN_AUTHORIZATION
  IN_REVIEW
  ACCEPTED
  FINISHED
}

type PaymentPlanSupportingDocumentNode implements Node {
  id: ID!
  paymentPlan: PaymentPlanNode!
  title: String!
  file: String!
  uploadedAt: DateTime!
  createdBy: UserNode
}

type PaymentPlanSupportingDocumentNodeConnection {
  pageInfo: PageInfo!
  edges: [PaymentPlanSupportingDocumentNodeEdge]!
}

type PaymentPlanSupportingDocumentNodeEdge {
  node: PaymentPlanSupportingDocumentNode
  cursor: String!
}

type PaymentRecordAndPaymentNode {
  objType: String
  id: String
  caId: String
  status: String
  fullName: String
  parent: CashPlanAndPaymentPlanNode
  entitlementQuantity: Float
  deliveredQuantity: Float
  deliveredQuantityUsd: Float
  currency: String
  deliveryDate: String
  verification: PaymentVerificationNode
}

type PaymentRecordsAndPaymentsEdges {
  cursor: String
  node: PaymentRecordAndPaymentNode
}

enum PaymentStatus {
  DISTRIBUTION_SUCCESSFUL
  NOT_DISTRIBUTED
  TRANSACTION_SUCCESSFUL
  TRANSACTION_ERRONEOUS
  FORCE_FAILED
  PARTIALLY_DISTRIBUTED
  PENDING
  SENT_TO_PAYMENT_GATEWAY
  SENT_TO_FSP
  MANUALLY_CANCELLED
}

type PaymentVerificationLogEntryNode implements Node {
  id: ID!
  contentType: ContentTypeObjectType
  objectId: UUID
  action: LogEntryAction!
  objectRepr: String!
  changes: Arg
  user: UserNode
  businessArea: UserBusinessAreaNode
  programs(offset: Int, before: String, after: String, first: Int, last: Int, name: String): ProgramNodeConnection!
  timestamp: DateTime
  isUserGenerated: Boolean
  contentObject: PaymentVerificationPlanNode
}

type PaymentVerificationLogEntryNodeConnection {
  pageInfo: PageInfo!
  edges: [PaymentVerificationLogEntryNodeEdge]!
  totalCount: Int
  edgeCount: Int
}

type PaymentVerificationLogEntryNodeEdge {
  node: PaymentVerificationLogEntryNode
  cursor: String!
}

type PaymentVerificationNode implements Node {
  id: ID!
  createdAt: DateTime!
  updatedAt: DateTime!
  version: BigInt!
  paymentVerificationPlan: PaymentVerificationPlanNode!
  payment: GenericPaymentNode
  status: PaymentVerificationStatus!
  statusDate: DateTime
  receivedAmount: Float
  sentToRapidPro: Boolean!
  ticketDetails(offset: Int, before: String, after: String, first: Int, last: Int): TicketPaymentVerificationDetailsNodeConnection!
  ticketDetail(offset: Int, before: String, after: String, first: Int, last: Int): TicketPaymentVerificationDetailsNodeConnection!
  adminUrl: String
  isManuallyEditable: Boolean
}

type PaymentVerificationNodeConnection {
  pageInfo: PageInfo!
  edges: [PaymentVerificationNodeEdge]!
  totalCount: Int
  edgeCount: Int
}

type PaymentVerificationNodeEdge {
  node: PaymentVerificationNode
  cursor: String!
}

type PaymentVerificationPlanNode implements Node {
  id: ID!
  createdAt: DateTime!
  updatedAt: DateTime!
  version: BigInt!
  unicefId: String
  status: PaymentVerificationPlanStatus!
  paymentPlan: PaymentPlanNode
  sampling: PaymentVerificationPlanSampling!
  verificationChannel: PaymentVerificationPlanVerificationChannel!
  sampleSize: Int
  respondedCount: Int
  receivedCount: Int
  notReceivedCount: Int
  receivedWithProblemsCount: Int
  confidenceInterval: Float
  marginOfError: Float
  rapidProFlowId: String!
  rapidProFlowStartUuids: [String!]!
  ageFilter: AgeFilterObject
  excludedAdminAreasFilter: [String]
  sexFilter: String
  activationDate: DateTime
  completionDate: DateTime
  xlsxFileExporting: Boolean!
  xlsxFileImported: Boolean!
  error: String
  paymentRecordVerifications(offset: Int, before: String, after: String, first: Int, last: Int): PaymentVerificationNodeConnection!
  adminUrl: String
  xlsxFileWasDownloaded: Boolean
  hasXlsxFile: Boolean
}

type PaymentVerificationPlanNodeConnection {
  pageInfo: PageInfo!
  edges: [PaymentVerificationPlanNodeEdge]!
  totalCount: Int
  edgeCount: Int
}

type PaymentVerificationPlanNodeEdge {
  node: PaymentVerificationPlanNode
  cursor: String!
}

enum PaymentVerificationPlanSampling {
  FULL_LIST
  RANDOM
}

enum PaymentVerificationPlanStatus {
  ACTIVE
  FINISHED
  PENDING
  INVALID
  RAPID_PRO_ERROR
}

enum PaymentVerificationPlanVerificationChannel {
  MANUAL
  RAPIDPRO
  XLSX
}

enum PaymentVerificationStatus {
  NOT_RECEIVED
  PENDING
  RECEIVED
  RECEIVED_WITH_ISSUES
}

enum PaymentVerificationStatusForUpdate {
  NOT_RECEIVED
  PENDING
  RECEIVED
  RECEIVED_WITH_ISSUES
}

type PaymentVerificationSummaryNode implements Node {
  id: ID!
  createdAt: DateTime!
  updatedAt: DateTime!
  status: PaymentVerificationSummaryStatus!
  activationDate: DateTime
  completionDate: DateTime
  paymentPlan: PaymentPlanNode
}

enum PaymentVerificationSummaryStatus {
  ACTIVE
  FINISHED
  PENDING
}

input PeriodicFieldDataInput {
  subtype: String
  numberOfRounds: Int
  roundsNames: [String]
}

type PeriodicFieldDataNode {
  id: ID!
  subtype: PeriodicFieldDataSubtype!
  numberOfRounds: Int!
  roundsNames: [String!]!
}

enum PeriodicFieldDataSubtype {
  DATE
  DECIMAL
  STRING
  BOOL
}

type PeriodicFieldNode implements Node {
  name: String!
  pduData: PeriodicFieldDataNode
  label: JSONString!
  id: ID!
}

input PositiveFeedbackTicketExtras {
  household: ID
  individual: ID
}

type ProgramCycleNode implements Node {
  id: ID!
  createdAt: DateTime!
  updatedAt: DateTime!
  version: BigInt!
  title: String
  status: ProgramCycleStatus!
  startDate: Date!
  endDate: Date
  program: ProgramNode!
  createdBy: UserNode
  paymentPlans(offset: Int, before: String, after: String, first: Int, last: Int): PaymentPlanNodeConnection!
  totalDeliveredQuantityUsd: Float
  totalEntitledQuantityUsd: Float
  totalUndeliveredQuantityUsd: Float
}

type ProgramCycleNodeConnection {
  pageInfo: PageInfo!
  edges: [ProgramCycleNodeEdge]!
  totalCount: Int
  edgeCount: Int
}

type ProgramCycleNodeEdge {
  node: ProgramCycleNode
  cursor: String!
}

enum ProgramCycleStatus {
  DRAFT
  ACTIVE
  FINISHED
}

enum ProgramFrequencyOfPayments {
  ONE_OFF
  REGULAR
}

type ProgramNode implements Node {
  isRemoved: Boolean!
  id: ID!
  createdAt: DateTime!
  updatedAt: DateTime!
  lastSyncAt: DateTime
  version: BigInt!
  name: String!
  status: ProgramStatus!
  startDate: Date!
  endDate: Date
  description: String!
  caId: String
  caHashId: String
  adminAreas(offset: Int, before: String, after: String, first: Int, last: Int, name: String): AreaNodeConnection!
  businessArea: UserBusinessAreaNode!
  budget: Decimal
  frequencyOfPayments: ProgramFrequencyOfPayments!
  sector: ProgramSector!
  scope: ProgramScope
  cashPlus: Boolean!
  populationGoal: Int!
  administrativeAreasOfImplementation: String!
  dataCollectingType: DataCollectingTypeNode
  isVisible: Boolean!
  householdCount: Int!
  individualCount: Int!
  programmeCode: String
  partnerAccess: ProgramPartnerAccess!
  partners: [PartnerNode]
  biometricDeduplicationEnabled: Boolean!
  deduplicationSetId: UUID
  beneficiaryGroup: BeneficiaryGroupNode
  pduFields: [PeriodicFieldNode]
  roleAssignments: [RoleAssignmentNode!]!
  households(offset: Int, before: String, after: String, first: Int, last: Int): HouseholdNodeConnection!
  householdSet(offset: Int, before: String, after: String, first: Int, last: Int): HouseholdNodeConnection!
  individuals(offset: Int, before: String, after: String, first: Int, last: Int): IndividualNodeConnection!
  registrationImports(offset: Int, before: String, after: String, first: Int, last: Int): RegistrationDataImportNodeConnection!
  paymentSet(offset: Int, before: String, after: String, first: Int, last: Int): PaymentNodeConnection!
  grievanceTickets(offset: Int, before: String, after: String, first: Int, last: Int): GrievanceTicketNodeConnection!
  cycles(offset: Int, before: String, after: String, first: Int, last: Int, search: String, status: [String], startDate: Date, endDate: Date, totalDeliveredQuantityUsdFrom: Float, totalDeliveredQuantityUsdTo: Float, orderBy: String): ProgramCycleNodeConnection
  reports(offset: Int, before: String, after: String, first: Int, last: Int): ReportNodeConnection!
  activityLogs(offset: Int, before: String, after: String, first: Int, last: Int): PaymentVerificationLogEntryNodeConnection!
  messages(offset: Int, before: String, after: String, first: Int, last: Int): CommunicationMessageNodeConnection!
  feedbackSet(offset: Int, before: String, after: String, first: Int, last: Int): FeedbackNodeConnection!
  surveys(offset: Int, before: String, after: String, first: Int, last: Int): SurveyNodeConnection!
  adminUrl: String
  totalEntitledQuantity: Decimal
  totalDeliveredQuantity: Decimal
  totalUndeliveredQuantity: Decimal
  totalNumberOfHouseholds: Int
  totalNumberOfHouseholdsWithTpInProgram: Int
  isSocialWorkerProgram: Boolean
  targetPopulationsCount: Int
  canFinish: Boolean
}

type ProgramNodeConnection {
  pageInfo: PageInfo!
  edges: [ProgramNodeEdge]!
  totalCount: Int
  edgeCount: Int
}

type ProgramNodeEdge {
  node: ProgramNode
  cursor: String!
}

enum ProgramPartnerAccess {
  ALL_PARTNERS_ACCESS
  NONE_PARTNERS_ACCESS
  SELECTED_PARTNERS_ACCESS
}

input ProgramPartnerThroughInput {
  partner: String
  areas: [String]
  areaAccess: String
}

enum ProgramScope {
  FOR_PARTNERS
  UNICEF
}

enum ProgramSector {
  CHILD_PROTECTION
  EDUCATION
  HEALTH
  MULTI_PURPOSE
  NUTRITION
  SOCIAL_POLICY
  WASH
}

enum ProgramStatus {
  ACTIVE
  DRAFT
  FINISHED
}

type Query {
  accountabilityCommunicationMessage(id: ID!): CommunicationMessageNode
  allAccountabilityCommunicationMessages(offset: Int, before: String, after: String, first: Int, last: Int, numberOfRecipients: Int, numberOfRecipients_Gte: Int, numberOfRecipients_Lte: Int, paymentPlan: ID, createdBy: ID, program: String, createdAtRange: String, title: String, body: String, samplingType: String, orderBy: String): CommunicationMessageNodeConnection
  allAccountabilityCommunicationMessageRecipients(offset: Int, before: String, after: String, first: Int, last: Int, messageId: String!, recipientId: String, fullName: String, phoneNo: String, sex: String, orderBy: String): CommunicationMessageRecipientMapNodeConnection
  accountabilityCommunicationMessageSampleSize(input: GetAccountabilityCommunicationMessageSampleSizeInput): GetCommunicationMessageSampleSizeNode
  feedback(id: ID!): FeedbackNode
  allFeedbacks(offset: Int, before: String, after: String, first: Int, last: Int, businessArea: String, issueType: String, createdAtRange: String, createdBy: String, feedbackId: String, isActiveProgram: String, program: String, orderBy: String): FeedbackNodeConnection
  feedbackIssueTypeChoices: [ChoiceObject]
  survey(id: ID!): SurveyNode
  allSurveys(offset: Int, before: String, after: String, first: Int, last: Int, program: ID, paymentPlan: ID, businessArea: String, createdAtRange: String, search: String, createdBy: String, orderBy: String): SurveyNodeConnection
  recipients(offset: Int, before: String, after: String, first: Int, last: Int, survey: String!, orderBy: String): RecipientNodeConnection
  accountabilitySampleSize(input: AccountabilitySampleSizeInput): AccountabilitySampleSizeNode
  surveyCategoryChoices: [ChoiceObject]
  surveyAvailableFlows: [RapidProFlowNode]
  adminArea(id: ID!): AreaNode
  allAdminAreas(offset: Int, before: String, after: String, first: Int, last: Int, name: String, name_Istartswith: String, businessArea: String, level: Int, parentId: String): AreaNodeConnection
  allAreasTree(businessArea: String!): [AreaTreeNode]
  allLogEntries(offset: Int, before: String, after: String, first: Int, last: Int, objectId: UUID, user: ID, businessArea: String!, search: String, module: String, userId: String, programId: String): LogEntryNodeConnection
  logEntryActionChoices: [ChoiceObject]
  report(id: ID!): ReportNode
  allReports(offset: Int, before: String, after: String, first: Int, last: Int, createdBy: ID, reportType: [String], status: [String], businessArea: String!, createdFrom: DateTime, createdTo: DateTime, orderBy: String): ReportNodeConnection
  reportTypesChoices: [ChoiceObject]
  reportStatusChoices: [ChoiceObject]
  dashboardReportTypesChoices(businessAreaSlug: String!): [ChoiceObject]
  dashboardYearsChoices(businessAreaSlug: String!): [String]
  sanctionListIndividual(id: ID!): SanctionListIndividualNode
  allSanctionListIndividuals(offset: Int, before: String, after: String, first: Int, last: Int, id: UUID, fullName: String, fullName_Startswith: String, referenceNumber: String, orderBy: String): SanctionListIndividualNodeConnection
  ticketsByType(businessAreaSlug: String!): TicketByType
  ticketsByCategory(businessAreaSlug: String!): ChartDatasetNode
  ticketsByStatus(businessAreaSlug: String!): ChartDatasetNode
  ticketsByLocationAndCategory(businessAreaSlug: String!): ChartDetailedDatasetsNode
  grievanceTicket(id: ID!): GrievanceTicketNode
  allGrievanceTicket(offset: Int, before: String, after: String, first: Int, last: Int, id: UUID, id_Startswith: UUID, category: String, area: String, area_Startswith: String, assignedTo: ID, registrationDataImport: ID, admin2: ID, createdBy: ID, businessArea: String!, search: String, documentType: String, documentNumber: String, status: [String], fsp: String, cashPlan: String, createdAtRange: String, permissions: [String], issueType: String, scoreMin: String, scoreMax: String, household: String, preferredLanguage: String, priority: String, urgency: String, grievanceType: String, grievanceStatus: String, totalDays: Int, program: String, isActiveProgram: Boolean, isCrossArea: Boolean, admin1: ID, orderBy: String): GrievanceTicketNodeConnection
  crossAreaFilterAvailable: Boolean
  existingGrievanceTickets(offset: Int, before: String, after: String, first: Int, last: Int, id: UUID, businessArea: String!, category: String, issueType: String, household: ID, individual: ID, paymentRecord: [ID], permissions: [String], orderBy: String): GrievanceTicketNodeConnection
  allTicketNotes(offset: Int, before: String, after: String, first: Int, last: Int, id: UUID, ticket: UUID!): TicketNoteNodeConnection
  chartGrievances(businessAreaSlug: String!, year: Int!, administrativeArea: String): ChartGrievanceTicketsNode
  allAddIndividualsFieldsAttributes: [FieldAttributeNode]
  allEditHouseholdFieldsAttributes: [FieldAttributeNode]
  allEditPeopleFieldsAttributes: [FieldAttributeNode]
  grievanceTicketStatusChoices: [ChoiceObject]
  grievanceTicketCategoryChoices: [ChoiceObject]
  grievanceTicketManualCategoryChoices: [ChoiceObject]
  grievanceTicketSystemCategoryChoices: [ChoiceObject]
  grievanceTicketIssueTypeChoices: [IssueTypesObject]
  grievanceTicketPriorityChoices: [ChoiceObjectInt]
  grievanceTicketUrgencyChoices: [ChoiceObjectInt]
  allSteficonRules(offset: Int, before: String, after: String, first: Int, last: Int, enabled: Boolean, deprecated: Boolean, type: String!): SteficonRuleNodeConnection
  payment(id: ID!): PaymentNode
  allPayments(offset: Int, before: String, after: String, first: Int, last: Int, businessArea: String!, paymentPlanId: String!, programId: String, orderBy: String): PaymentNodeConnection
  allPaymentRecordsAndPayments(businessArea: String!, program: String, household: ID, orderBy: String, first: Int, last: Int, before: String, after: String): PaginatedPaymentRecordsAndPaymentsNode
  financialServiceProviderXlsxTemplate(id: ID!): FinancialServiceProviderXlsxTemplateNode
  allFinancialServiceProviderXlsxTemplates(offset: Int, before: String, after: String, first: Int, last: Int, financialServiceProviders: [ID], name: String, createdBy: ID, orderBy: String): FinancialServiceProviderXlsxTemplateNodeConnection
  financialServiceProvider(id: ID!): FinancialServiceProviderNode
  allFinancialServiceProviders(offset: Int, before: String, after: String, first: Int, last: Int, createdBy: ID, name: String, visionVendorNumber: String, deliveryMechanisms: [String], distributionLimit: Float, communicationChannel: String, xlsxTemplates: [ID], orderBy: String): FinancialServiceProviderNodeConnection
  paymentRecordVerification(id: ID!): PaymentVerificationNode
  allPaymentVerifications(offset: Int, before: String, after: String, first: Int, last: Int, paymentVerificationPlan: ID, status: String, paymentPlanId: String, search: String, businessArea: String!, verificationChannel: String, orderBy: String): PaymentVerificationNodeConnection
  paymentVerificationPlan(id: ID!): PaymentVerificationPlanNode
  allPaymentVerificationPlan(offset: Int, before: String, after: String, first: Int, last: Int, programId: String): PaymentVerificationPlanNodeConnection
  chartPaymentVerification(businessAreaSlug: String!, year: Int!, program: String, administrativeArea: String): ChartPaymentVerification
  chartPaymentVerificationForPeople(businessAreaSlug: String!, year: Int!, program: String, administrativeArea: String): ChartPaymentVerification
  chartVolumeByDeliveryMechanism(businessAreaSlug: String!, year: Int!, program: String, administrativeArea: String): ChartDatasetNode
  chartPayment(businessAreaSlug: String!, year: Int!, program: String, administrativeArea: String): ChartDatasetNode
  sectionTotalTransferred(businessAreaSlug: String!, year: Int!, program: String, administrativeArea: String): SectionTotalNode
  tableTotalCashTransferredByAdministrativeArea(businessAreaSlug: String!, year: Int!, program: String, administrativeArea: String, order: String, orderBy: String): TableTotalCashTransferred
  tableTotalCashTransferredByAdministrativeAreaForPeople(businessAreaSlug: String!, year: Int!, program: String, administrativeArea: String, order: String, orderBy: String): TableTotalCashTransferredForPeople
  chartTotalTransferredCashByCountry(year: Int!): ChartDetailedDatasetsNode
  paymentRecordStatusChoices: [ChoiceObject]
  paymentRecordEntitlementCardStatusChoices: [ChoiceObject]
  paymentRecordDeliveryTypeChoices: [ChoiceObject]
  cashPlanVerificationStatusChoices: [ChoiceObject]
  cashPlanVerificationSamplingChoices: [ChoiceObject]
  cashPlanVerificationVerificationChannelChoices: [ChoiceObject]
  paymentVerificationStatusChoices: [ChoiceObject]
  allRapidProFlows(businessAreaSlug: String!): [RapidProFlow]
  sampleSize(input: GetCashplanVerificationSampleSizeInput): GetCashplanVerificationSampleSizeObject
  allPaymentVerificationLogEntries(offset: Int, before: String, after: String, first: Int, last: Int, objectId: UUID, user: ID, businessArea: String!, search: String, module: String, userId: String, programId: String): PaymentVerificationLogEntryNodeConnection
  paymentPlan(id: ID!): PaymentPlanNode
  allPaymentPlans(offset: Int, before: String, after: String, first: Int, last: Int, businessArea: String!, search: String, status: [String], statusNot: String, totalEntitledQuantityFrom: Float, totalEntitledQuantityTo: Float, dispersionStartDate: Date, dispersionEndDate: Date, isFollowUp: Boolean, isPaymentPlan: Boolean, isTargetPopulation: Boolean, sourcePaymentPlanId: String, program: String, programCycle: String, name: String, totalHouseholdsCountMin: Int, totalHouseholdsCountMax: Int, totalHouseholdsCountWithValidPhoneNoMax: Int, totalHouseholdsCountWithValidPhoneNoMin: Int, createdAtRange: String, orderBy: String): PaymentPlanNodeConnection
  paymentPlanStatusChoices: [ChoiceObject]
  currencyChoices: [ChoiceObject]
  allDeliveryMechanisms: [ChoiceObject]
  paymentPlanBackgroundActionStatusChoices: [ChoiceObject]
  availableFspsForDeliveryMechanisms(input: AvailableFspsForDeliveryMechanismsInput): [FspChoices]
  allCashPlansAndPaymentPlans(businessArea: String!, program: String, search: String, serviceProvider: String, deliveryType: [String], verificationStatus: [String], startDateGte: String, endDateLte: String, orderBy: String, first: Int, last: Int, before: String, after: String, isPaymentVerificationPage: Boolean): PaginatedCashPlanAndPaymentPlanNode
  businessArea(businessAreaSlug: String!): BusinessAreaNode
  allBusinessAreas(offset: Int, before: String, after: String, first: Int, last: Int, id: UUID, slug: String): BusinessAreaNodeConnection
  allFieldsAttributes(flexField: Boolean, businessAreaSlug: String, programId: String): [FieldAttributeNode]
  allCollectorFieldsAttributes(flexField: Boolean): [FieldAttributeNode]
  allPduFields(businessAreaSlug: String!, programId: String!): [FieldAttributeNode]
  allGroupsWithFields: [GroupAttributeNode]
  koboProject(uid: String!, businessAreaSlug: String!): KoboAssetObject
  allKoboProjects(businessAreaSlug: String!, onlyDeployed: Boolean, before: String, after: String, first: Int, last: Int): KoboAssetObjectConnection
  cashAssistUrlPrefix: String
  allLanguages(code: String, before: String, after: String, first: Int, last: Int): LanguageObjectConnection
  dataCollectingType(id: ID!): DataCollectingTypeNode
  dataCollectionTypeChoices: [DataCollectingTypeChoiceObject]
  pduSubtypeChoices: [PDUSubtypeChoiceObject]
  program(id: ID!): ProgramNode
  allPrograms(offset: Int, before: String, after: String, first: Int, last: Int, businessArea: String!, search: String, status: [String], sector: [String], numberOfHouseholds: String, budget: String, startDate: Date, endDate: Date, name: String, beneficiaryGroupMatch: Boolean, numberOfHouseholdsWithTpInProgram: String, dataCollectingType: String, compatibleDct: Boolean, orderBy: String): ProgramNodeConnection
  chartProgrammesBySector(businessAreaSlug: String!, year: Int!, program: String, administrativeArea: String): ChartDetailedDatasetsNode
  chartTotalTransferredByMonth(businessAreaSlug: String!, year: Int!, program: String, administrativeArea: String): ChartDetailedDatasetsNode
  programStatusChoices: [ChoiceObject]
  programCycleStatusChoices: [ChoiceObject]
  programFrequencyOfPaymentsChoices: [ChoiceObject]
  programSectorChoices: [ChoiceObject]
  programScopeChoices: [ChoiceObject]
  cashPlanStatusChoices: [ChoiceObject]
  dataCollectingTypeChoices: [ChoiceObject]
  allActivePrograms(offset: Int, before: String, after: String, first: Int, last: Int, businessArea: String!, search: String, status: [String], sector: [String], numberOfHouseholds: String, budget: String, startDate: Date, endDate: Date, name: String, beneficiaryGroupMatch: Boolean, numberOfHouseholdsWithTpInProgram: String, dataCollectingType: String, compatibleDct: Boolean, orderBy: String): ProgramNodeConnection
  programCycle(id: ID!): ProgramCycleNode
  canRunDeduplication: Boolean
  isDeduplicationDisabled: Boolean
  household(id: ID!): HouseholdNode
  allHouseholds(offset: Int, before: String, after: String, first: Int, last: Int, businessArea: String, address: String, address_Startswith: String, headOfHousehold_FullName: String, headOfHousehold_FullName_Startswith: String, size_Range: [Int], size_Lte: Int, size_Gte: Int, adminArea: ID, admin1: ID, admin2: ID, targetPopulations: [ID], residenceStatus: String, withdrawn: Boolean, program: ID, firstRegistrationDate: DateTime, rdiId: String, size: String, search: String, documentType: String, documentNumber: String, headOfHousehold_PhoneNoValid: Boolean, lastRegistrationDate: String, countryOrigin: String, isActiveProgram: Boolean, rdiMergeStatus: String, orderBy: String): HouseholdNodeConnection
  individual(id: ID!): IndividualNode
  allIndividuals(offset: Int, before: String, after: String, first: Int, last: Int, household_Id: UUID, businessArea: String, fullName: String, fullName_Startswith: String, fullName_Endswith: String, sex: [String], household_AdminArea: ID, withdrawn: Boolean, program: ID, age: String, programs: [ID], search: String, documentType: String, documentNumber: String, lastRegistrationDate: String, admin1: [ID], admin2: [ID], status: [String], excludedId: String, flags: [String], isActiveProgram: Boolean, rdiId: String, duplicatesOnly: Boolean, rdiMergeStatus: String, orderBy: String): IndividualNodeConnection
  allMergedHouseholds(offset: Int, before: String, after: String, first: Int, last: Int, businessArea: String, rdiId: String, orderBy: String): HouseholdNodeConnection
  allMergedIndividuals(offset: Int, before: String, after: String, first: Int, last: Int, household: ID, rdiId: String, duplicatesOnly: Boolean, businessArea: String, orderBy: String): IndividualNodeConnection
  sectionHouseholdsReached(businessAreaSlug: String!, year: Int!, program: String, administrativeArea: String): SectionTotalNode
  sectionIndividualsReached(businessAreaSlug: String!, year: Int!, program: String, administrativeArea: String): SectionTotalNode
  sectionPeopleReached(businessAreaSlug: String!, year: Int!, program: String, administrativeArea: String): SectionTotalNode
  sectionChildReached(businessAreaSlug: String!, year: Int!, program: String, administrativeArea: String): SectionTotalNode
  chartIndividualsReachedByAgeAndGender(businessAreaSlug: String!, year: Int!, program: String, administrativeArea: String): ChartDatasetNode
  chartPeopleReachedByAgeAndGender(businessAreaSlug: String!, year: Int!, program: String, administrativeArea: String): ChartDatasetNode
  chartIndividualsWithDisabilityReachedByAge(businessAreaSlug: String!, year: Int!, program: String, administrativeArea: String): ChartDetailedDatasetsNode
  chartPeopleWithDisabilityReachedByAge(businessAreaSlug: String!, year: Int!, program: String, administrativeArea: String): ChartDetailedDatasetsNode
  residenceStatusChoices: [ChoiceObject]
  sexChoices: [ChoiceObject]
  maritalStatusChoices: [ChoiceObject]
  workStatusChoices: [ChoiceObject]
  relationshipChoices: [ChoiceObject]
  roleChoices: [ChoiceObject]
  documentTypeChoices: [ChoiceObject]
  identityTypeChoices: [ChoiceObject]
  countriesChoices: [ChoiceObject]
  observedDisabilityChoices: [ChoiceObject]
  severityOfDisabilityChoices: [ChoiceObject]
  flagChoices: [ChoiceObject]
  allHouseholdsFlexFieldsAttributes: [FieldAttributeNode]
  allIndividualsFlexFieldsAttributes: [FieldAttributeNode]
  me: UserNode
  allUsers(offset: Int, before: String, after: String, first: Int, last: Int, status: [String], partner: [String], businessArea: String!, program: String, search: String, roles: [String], isTicketCreator: Boolean, isSurveyCreator: Boolean, isMessageCreator: Boolean, isFeedbackCreator: Boolean, orderBy: String): UserNodeConnection
  userRolesChoices: [RoleChoiceObject]
  userStatusChoices: [ChoiceObject]
  userPartnerChoices: [ChoiceObject]
  partnerForGrievanceChoices(householdId: ID, individualId: ID): [ChoiceObject]
  hasAvailableUsersToExport(businessAreaSlug: String!): Boolean
  registrationDataImportDatahub(id: ID!): RegistrationDataImportDatahubNode
  importData(id: ID!): ImportDataNode
  koboImportData(id: ID!): KoboImportDataNode
  deduplicationBatchStatusChoices: [ChoiceObject]
  deduplicationGoldenRecordStatusChoices: [ChoiceObject]
  registrationDataImport(id: ID!): RegistrationDataImportNode
  allRegistrationDataImports(offset: Int, before: String, after: String, first: Int, last: Int, importedBy_Id: UUID, importDate: Date, status: String, name: String, name_Startswith: String, businessArea: String, importDateRange: String, size: String, program: String, totalHouseholdsCountWithValidPhoneNoMax: Int, totalHouseholdsCountWithValidPhoneNoMin: Int, orderBy: String): RegistrationDataImportNodeConnection
  registrationDataStatusChoices: [ChoiceObject]
  _debug: DjangoDebug
}

input RandomSamplingArguments {
  confidenceInterval: Float!
  marginOfError: Float!
  excludedAdminAreas: [String]
  age: AgeInput
  sex: String
}

input RapidProArguments {
  flowId: String!
}

type RapidProFlow {
  id: String
  name: String
  type: String
  archived: Boolean
  labels: [String]
  expires: Int
  runs: [RapidProFlowRun]
  results: [RapidProFlowResult]
  createdOn: DateTime
  modifiedOn: DateTime
}

type RapidProFlowNode {
  id: String
  name: String
}

type RapidProFlowResult {
  key: String
  name: String
  categories: [String]
  nodeUuids: [String]
}

type RapidProFlowRun {
  active: Int
  completed: Int
  interrupted: Int
  expired: Int
}

type ReassignRoleMutation {
  household: HouseholdNode
  individual: IndividualNode
}

type RecipientNode implements Node {
  id: ID!
  size: Int
  headOfHousehold: IndividualNode
}

type RecipientNodeConnection {
  pageInfo: PageInfo!
  edges: [RecipientNodeEdge]!
  totalCount: Int
  edgeCount: Int
}

type RecipientNodeEdge {
  node: RecipientNode
  cursor: String!
}

type ReconciliationSummaryNode {
  deliveredFully: Int
  deliveredPartially: Int
  notDelivered: Int
  unsuccessful: Int
  pending: Int
  forceFailed: Int
  numberOfPayments: Int
  reconciled: Int
}

input ReferralTicketExtras {
  household: ID
  individual: ID
}

type RefuseRegistrationDataImportMutation {
  registrationDataImport: RegistrationDataImportNode
}

enum RegistrationDataImportDataSource {
  XLS
  KOBO
  FLEX_REGISTRATION
  API
  EDOPOMOGA
  PROGRAM_POPULATION
  ENROLL_FROM_PROGRAM
}

enum RegistrationDataImportDatahubImportDone {
  LOADING
  NOT_STARTED
  STARTED
  DONE
}

type RegistrationDataImportDatahubNode implements Node {
  id: ID!
  createdAt: DateTime!
  updatedAt: DateTime!
  name: String!
  importDate: DateTime!
  hctId: UUID
  importData: ImportDataNode
  importDone: RegistrationDataImportDatahubImportDone!
  businessAreaSlug: String!
}

enum RegistrationDataImportDeduplicationEngineStatus {
  PENDING
  UPLOADED
  IN_PROGRESS
  PROCESSING
  FINISHED
  ERROR
  UPLOAD_ERROR
}

type RegistrationDataImportNode implements Node {
  id: ID!
  createdAt: DateTime!
  updatedAt: DateTime!
  version: BigInt!
  name: String!
  status: RegistrationDataImportStatus!
  importDate: DateTime!
  importedBy: UserNode
  dataSource: RegistrationDataImportDataSource!
  numberOfIndividuals: Int!
  numberOfHouseholds: Int!
  batchDuplicates: Int!
  batchPossibleDuplicates: Int!
  batchUnique: Int!
  goldenRecordDuplicates: Int!
  goldenRecordPossibleDuplicates: Int!
  goldenRecordUnique: Int!
  dedupEngineBatchDuplicates: Int!
  dedupEngineGoldenRecordDuplicates: Int!
  datahubId: UUID
  errorMessage: String!
  sentryId: String
  pullPictures: Boolean!
  businessArea: UserBusinessAreaNode
  screenBeneficiary: Boolean!
  excluded: Boolean!
  program: ProgramNode
  erased: Boolean!
  refuseReason: String
  allowDeliveryMechanismsValidationErrors: Boolean!
  importData: ImportDataNode
  importFromIds: String
  deduplicationEngineStatus: RegistrationDataImportDeduplicationEngineStatus
  households(offset: Int, before: String, after: String, first: Int, last: Int): HouseholdNodeConnection!
  individuals(offset: Int, before: String, after: String, first: Int, last: Int): IndividualNodeConnection!
  grievanceticketSet(offset: Int, before: String, after: String, first: Int, last: Int): GrievanceTicketNodeConnection!
  messages(offset: Int, before: String, after: String, first: Int, last: Int): CommunicationMessageNodeConnection!
  adminUrl: String
  batchDuplicatesCountAndPercentage: [CountAndPercentageNode]
  batchUniqueCountAndPercentage: [CountAndPercentageNode]
  goldenRecordDuplicatesCountAndPercentage: [CountAndPercentageNode]
  goldenRecordPossibleDuplicatesCountAndPercentage: [CountAndPercentageNode]
  goldenRecordUniqueCountAndPercentage: [CountAndPercentageNode]
  totalHouseholdsCountWithValidPhoneNo: Int
  biometricDeduplicated: String
  canMerge: Boolean
  biometricDeduplicationEnabled: Boolean
}

type RegistrationDataImportNodeConnection {
  pageInfo: PageInfo!
  edges: [RegistrationDataImportNodeEdge]!
  totalCount: Int
  edgeCount: Int
}

type RegistrationDataImportNodeEdge {
  node: RegistrationDataImportNode
  cursor: String!
}

enum RegistrationDataImportStatus {
  LOADING
  DEDUPLICATION
  DEDUPLICATION_FAILED
  IMPORT_SCHEDULED
  IMPORTING
  IMPORT_ERROR
  IN_REVIEW
  MERGE_SCHEDULED
  MERGED
  MERGING
  MERGE_ERROR
  REFUSED
}

type RegistrationDeduplicationMutation {
  ok: Boolean
}

type RegistrationKoboImportMutation {
  validationErrors: Arg
  registrationDataImport: RegistrationDataImportNode
}

input RegistrationKoboImportMutationInput {
  importDataId: String
  name: String
  pullPictures: Boolean
  businessAreaSlug: String
  screenBeneficiary: Boolean
  allowDeliveryMechanismsValidationErrors: Boolean
}

type RegistrationProgramPopulationImportMutation {
  validationErrors: Arg
  registrationDataImport: RegistrationDataImportNode
}

input RegistrationProgramPopulationImportMutationInput {
  importFromProgramId: String
  importFromIds: String
  name: String
  businessAreaSlug: String
  screenBeneficiary: Boolean
}

type RegistrationXlsxImportMutation {
  validationErrors: Arg
  registrationDataImport: RegistrationDataImportNode
}

input RegistrationXlsxImportMutationInput {
  importDataId: ID
  name: String
  businessAreaSlug: String
  screenBeneficiary: Boolean
  allowDeliveryMechanismsValidationErrors: Boolean
}

type ReportNode implements Node {
  id: ID!
  createdAt: DateTime!
  updatedAt: DateTime!
  businessArea: UserBusinessAreaNode!
  file: String
  createdBy: UserNode!
  status: Int!
  reportType: Int!
  dateFrom: Date!
  dateTo: Date!
  numberOfRecords: Int
  program: ProgramNode
  adminArea(offset: Int, before: String, after: String, first: Int, last: Int, name: String): AreaNodeConnection!
  fileUrl: String
  adminArea1(offset: Int, before: String, after: String, first: Int, last: Int, name: String): AreaNodeConnection
  adminArea2(offset: Int, before: String, after: String, first: Int, last: Int, name: String): AreaNodeConnection
}

type ReportNodeConnection {
  pageInfo: PageInfo!
  edges: [ReportNodeEdge]!
  totalCount: Int
  edgeCount: Int
}

type ReportNodeEdge {
  node: ReportNode
  cursor: String!
}

type RestartCreateReport {
  report: ReportNode
}

input RestartCreateReportInput {
  reportId: ID!
  businessAreaSlug: String!
}

type RevertMarkPaymentAsFailedMutation {
  payment: PaymentNode
}

type RoleAssignmentNode {
  createdAt: DateTime!
  updatedAt: DateTime!
  businessArea: UserBusinessAreaNode!
  partner: PartnerNode
  role: RoleNode
  program: ProgramNode
  expiryDate: Date
  user: UserNode
}

type RoleChoiceObject {
  name: String
  value: String
  subsystem: String
}

type RoleNode {
  createdAt: DateTime!
  updatedAt: DateTime!
  name: String!
  subsystem: RoleSubsystem!
  permissions: [String!]
  isVisibleOnUi: Boolean!
  isAvailableForPartner: Boolean!
  roleAssignments: [RoleAssignmentNode!]!
}

enum RoleSubsystem {
  HOPE
  KOBO
  CA
  API
}

enum RuleCommitLanguage {
  PYTHON
}

type RuleCommitNode implements Node {
  id: ID!
  timestamp: DateTime!
  rule: SteficonRuleNode
  updatedBy: UserNode
  definition: String!
  isRelease: Boolean!
  enabled: Boolean!
  deprecated: Boolean!
  language: RuleCommitLanguage!
  affectedFields: [String!]!
  before: JSONString!
  after: JSONString!
  paymentPlans(offset: Int, before: String, after: String, first: Int, last: Int): PaymentPlanNodeConnection!
  paymentPlansTarget(offset: Int, before: String, after: String, first: Int, last: Int): PaymentPlanNodeConnection!
}

type RuleCommitNodeConnection {
  pageInfo: PageInfo!
  edges: [RuleCommitNodeEdge]!
  totalCount: Int
  edgeCount: Int
}

type RuleCommitNodeEdge {
  node: RuleCommitNode
  cursor: String!
}

enum RuleLanguage {
  PYTHON
}

enum RuleSecurity {
  A_0
  A_2
  A_4
}

enum RuleType {
  PAYMENT_PLAN
  TARGETING
}

enum SamplingChoices {
  FULL_LIST
  RANDOM
}

type SanctionListIndividualAliasNameNode implements Node {
  id: ID!
  createdAt: DateTime!
  updatedAt: DateTime!
  name: String!
}

type SanctionListIndividualAliasNameNodeConnection {
  pageInfo: PageInfo!
  edges: [SanctionListIndividualAliasNameNodeEdge]!
  totalCount: Int
  edgeCount: Int
}

type SanctionListIndividualAliasNameNodeEdge {
  node: SanctionListIndividualAliasNameNode
  cursor: String!
}

type SanctionListIndividualCountriesNode implements Node {
  id: ID!
  createdAt: DateTime!
  updatedAt: DateTime!
  country: String
}

type SanctionListIndividualCountriesNodeConnection {
  pageInfo: PageInfo!
  edges: [SanctionListIndividualCountriesNodeEdge]!
  totalCount: Int
  edgeCount: Int
}

type SanctionListIndividualCountriesNodeEdge {
  node: SanctionListIndividualCountriesNode
  cursor: String!
}

type SanctionListIndividualDateOfBirthNode implements Node {
  id: ID!
  createdAt: DateTime!
  updatedAt: DateTime!
  date: Date!
}

type SanctionListIndividualDateOfBirthNodeConnection {
  pageInfo: PageInfo!
  edges: [SanctionListIndividualDateOfBirthNodeEdge]!
  totalCount: Int
  edgeCount: Int
}

type SanctionListIndividualDateOfBirthNodeEdge {
  node: SanctionListIndividualDateOfBirthNode
  cursor: String!
}

type SanctionListIndividualDocumentNode implements Node {
  id: ID!
  createdAt: DateTime!
  updatedAt: DateTime!
  documentNumber: String!
  typeOfDocument: String!
  dateOfIssue: String
  issuingCountry: String
  note: String!
}

type SanctionListIndividualDocumentNodeConnection {
  pageInfo: PageInfo!
  edges: [SanctionListIndividualDocumentNodeEdge]!
  totalCount: Int
  edgeCount: Int
}

type SanctionListIndividualDocumentNodeEdge {
  node: SanctionListIndividualDocumentNode
  cursor: String!
}

type SanctionListIndividualNationalitiesNode implements Node {
  id: ID!
  createdAt: DateTime!
  updatedAt: DateTime!
  nationality: String
}

type SanctionListIndividualNationalitiesNodeConnection {
  pageInfo: PageInfo!
  edges: [SanctionListIndividualNationalitiesNodeEdge]!
  totalCount: Int
  edgeCount: Int
}

type SanctionListIndividualNationalitiesNodeEdge {
  node: SanctionListIndividualNationalitiesNode
  cursor: String!
}

type SanctionListIndividualNode implements Node {
  id: ID!
  createdAt: DateTime!
  updatedAt: DateTime!
  dataId: Int!
  versionNum: Int!
  firstName: String!
  secondName: String!
  thirdName: String!
  fourthName: String!
  fullName: String!
  nameOriginalScript: String!
  unListType: String!
  referenceNumber: String!
  listedOn: DateTime!
  comments: String!
  designation: String!
  listType: String!
  street: String!
  city: String!
  stateProvince: String!
  addressNote: String!
  countryOfBirth: String
  active: Boolean!
  documents(offset: Int, before: String, after: String, first: Int, last: Int): SanctionListIndividualDocumentNodeConnection!
  nationalities(offset: Int, before: String, after: String, first: Int, last: Int): SanctionListIndividualNationalitiesNodeConnection!
  countries(offset: Int, before: String, after: String, first: Int, last: Int): SanctionListIndividualCountriesNodeConnection!
  aliasNames(offset: Int, before: String, after: String, first: Int, last: Int): SanctionListIndividualAliasNameNodeConnection!
  datesOfBirth(offset: Int, before: String, after: String, first: Int, last: Int): SanctionListIndividualDateOfBirthNodeConnection!
}

type SanctionListIndividualNodeConnection {
  pageInfo: PageInfo!
  edges: [SanctionListIndividualNodeEdge]!
  totalCount: Int
  edgeCount: Int
}

type SanctionListIndividualNodeEdge {
  node: SanctionListIndividualNode
  cursor: String!
}

type SaveKoboProjectImportDataAsync {
  importData: KoboImportDataNode
}

type SectionTotalNode {
  total: Float
}

input SensitiveGrievanceTicketExtras {
  household: ID
  individual: ID
  paymentRecord: [ID]
}

type SetSteficonRuleOnPaymentPlanPaymentListMutation {
  paymentPlan: PaymentPlanNode
}

type SimpleApproveMutation {
  grievanceTicket: GrievanceTicketNode
}

type SplitPaymentPlanMutation {
  paymentPlan: PaymentPlanNode
}

type SteficonRuleNode implements Node {
  id: ID!
  allowedBusinessAreas(offset: Int, before: String, after: String, first: Int, last: Int, id: UUID): UserBusinessAreaNodeConnection!
  name: String!
  definition: String!
  description: String
  enabled: Boolean!
  deprecated: Boolean!
  language: RuleLanguage!
  security: RuleSecurity!
  createdBy: UserNode
  updatedBy: UserNode
  createdAt: DateTime!
  updatedAt: DateTime!
  type: RuleType!
  flags: JSONString!
  history(offset: Int, before: String, after: String, first: Int, last: Int): RuleCommitNodeConnection!
}

type SteficonRuleNodeConnection {
  pageInfo: PageInfo!
  edges: [SteficonRuleNodeEdge]!
  totalCount: Int
  edgeCount: Int
}

type SteficonRuleNodeEdge {
  node: SteficonRuleNode
  cursor: String!
}

enum SurveyCategory {
  RAPID_PRO
  SMS
  MANUAL
}

type SurveyNode implements Node {
  id: ID!
  createdAt: DateTime!
  updatedAt: DateTime!
  unicefId: String
  title: String!
  body: String!
  category: SurveyCategory!
  numberOfRecipients: Int!
  createdBy: UserNode
  recipients(offset: Int, before: String, after: String, first: Int, last: Int): HouseholdNodeConnection!
  paymentPlan: PaymentPlanNode
  program: ProgramNode
  businessArea: UserBusinessAreaNode!
  sampleFile: String
  sampleFileGeneratedAt: DateTime
  samplingType: SurveySamplingType!
  fullListArguments: JSONString!
  randomSamplingArguments: JSONString!
  sampleSize: Int!
  flowId: String
  successfulRapidProCalls: [JSONString!]!
  adminUrl: String
  sampleFilePath: String
  hasValidSampleFile: Boolean
  rapidProUrl: String
}

type SurveyNodeConnection {
  pageInfo: PageInfo!
  edges: [SurveyNodeEdge]!
  totalCount: Int
  edgeCount: Int
}

type SurveyNodeEdge {
  node: SurveyNode
  cursor: String!
}

enum SurveySamplingType {
  FULL_LIST
  RANDOM
}

type TableTotalCashTransferred {
  data: [_TableTotalCashTransferredDataNode]
}

type TableTotalCashTransferredForPeople {
  data: [_TableTotalCashTransferredDataForPeopleNode]
}

enum TargetingCollectorBlockRuleFilterFlexFieldClassification {
  NOT_FLEX_FIELD
  FLEX_FIELD_BASIC
  FLEX_FIELD_PDU
}

type TargetingCollectorBlockRuleFilterNode {
  id: UUID!
  createdAt: DateTime!
  updatedAt: DateTime!
  collectorBlockFilters: TargetingCollectorRuleFilterBlockNode!
  fieldName: String!
  comparisonMethod: String
  flexFieldClassification: TargetingCollectorBlockRuleFilterFlexFieldClassification!
  arguments: [Arg]
  labelEn: String
}

type TargetingCollectorRuleFilterBlockNode {
  id: UUID!
  createdAt: DateTime!
  updatedAt: DateTime!
  targetingCriteriaRule: TargetingCriteriaRuleNode!
  collectorBlockFilters: [TargetingCollectorBlockRuleFilterNode]
}

input TargetingCollectorRuleFilterBlockObjectType {
  collectorBlockFilters: [TargetingCriteriaRuleFilterObjectType]
}

type TargetingCriteriaNode {
  id: UUID!
  createdAt: DateTime!
  updatedAt: DateTime!
  flagExcludeIfActiveAdjudicationTicket: Boolean!
  flagExcludeIfOnSanctionList: Boolean!
  householdIds: String
  individualIds: String
  paymentPlan: PaymentPlanNode
  rules: [TargetingCriteriaRuleNode]
}

input TargetingCriteriaObjectType {
  rules: [TargetingCriteriaRuleObjectType]
  flagExcludeIfActiveAdjudicationTicket: Boolean
  flagExcludeIfOnSanctionList: Boolean
}

enum TargetingCriteriaRuleFilterComparisonMethod {
  EQUALS
  NOT_EQUALS
  CONTAINS
  NOT_CONTAINS
  RANGE
  NOT_IN_RANGE
  GREATER_THAN
  LESS_THAN
  IS_NULL
}

enum TargetingCriteriaRuleFilterFlexFieldClassification {
  NOT_FLEX_FIELD
  FLEX_FIELD_BASIC
  FLEX_FIELD_PDU
}

type TargetingCriteriaRuleFilterNode {
  id: UUID!
  createdAt: DateTime!
  updatedAt: DateTime!
  comparisonMethod: TargetingCriteriaRuleFilterComparisonMethod!
  targetingCriteriaRule: TargetingCriteriaRuleNode!
  flexFieldClassification: TargetingCriteriaRuleFilterFlexFieldClassification!
  fieldName: String!
  arguments: [Arg]
  roundNumber: Int
  fieldAttribute: FieldAttributeNode
}

input TargetingCriteriaRuleFilterObjectType {
  comparisonMethod: String!
  flexFieldClassification: FlexFieldClassificationChoices!
  fieldName: String!
  arguments: [Arg]!
  roundNumber: Int
}

type TargetingCriteriaRuleNode {
  id: UUID!
  createdAt: DateTime!
  updatedAt: DateTime!
  targetingCriteria: TargetingCriteriaNode!
  householdIds: String!
  individualIds: String!
  individualsFiltersBlocks: [TargetingIndividualRuleFilterBlockNode]
  collectorsFiltersBlocks: [TargetingCollectorRuleFilterBlockNode!]!
  householdsFiltersBlocks: [TargetingCriteriaRuleFilterNode]
}

input TargetingCriteriaRuleObjectType {
  householdsFiltersBlocks: [TargetingCriteriaRuleFilterObjectType]
  householdIds: String
  individualsFiltersBlocks: [TargetingIndividualRuleFilterBlockObjectType]
  individualIds: String
  collectorsFiltersBlocks: [TargetingCollectorRuleFilterBlockObjectType]
}

enum TargetingIndividualBlockRuleFilterComparisonMethod {
  EQUALS
  NOT_EQUALS
  CONTAINS
  NOT_CONTAINS
  RANGE
  NOT_IN_RANGE
  GREATER_THAN
  LESS_THAN
  IS_NULL
}

enum TargetingIndividualBlockRuleFilterFlexFieldClassification {
  NOT_FLEX_FIELD
  FLEX_FIELD_BASIC
  FLEX_FIELD_PDU
}

type TargetingIndividualBlockRuleFilterNode {
  id: UUID!
  createdAt: DateTime!
  updatedAt: DateTime!
  comparisonMethod: TargetingIndividualBlockRuleFilterComparisonMethod!
  individualsFiltersBlock: TargetingIndividualRuleFilterBlockNode!
  flexFieldClassification: TargetingIndividualBlockRuleFilterFlexFieldClassification!
  fieldName: String!
  arguments: [Arg]
  roundNumber: Int
  fieldAttribute: FieldAttributeNode
}

type TargetingIndividualRuleFilterBlockNode {
  id: UUID!
  createdAt: DateTime!
  updatedAt: DateTime!
  targetingCriteriaRule: TargetingCriteriaRuleNode!
  targetOnlyHoh: Boolean!
  individualBlockFilters: [TargetingIndividualBlockRuleFilterNode]
}

input TargetingIndividualRuleFilterBlockObjectType {
  individualBlockFilters: [TargetingCriteriaRuleFilterObjectType]
}

type TicketAddIndividualDetailsNode implements Node {
  id: ID!
  createdAt: DateTime!
  updatedAt: DateTime!
  household: HouseholdNode
  individualData: Arg
  approveStatus: Boolean!
}

type TicketAddIndividualDetailsNodeConnection {
  pageInfo: PageInfo!
  edges: [TicketAddIndividualDetailsNodeEdge]!
  totalCount: Int
  edgeCount: Int
}

type TicketAddIndividualDetailsNodeEdge {
  node: TicketAddIndividualDetailsNode
  cursor: String!
}

type TicketByType {
  userGeneratedCount: Int
  systemGeneratedCount: Int
  closedUserGeneratedCount: Int
  closedSystemGeneratedCount: Int
  userGeneratedAvgResolution: Float
  systemGeneratedAvgResolution: Float
}

type TicketComplaintDetailsNode implements Node {
  id: ID!
  createdAt: DateTime!
  updatedAt: DateTime!
  household: HouseholdNode
  individual: IndividualNode
  payment: PaymentNode
  paymentRecord: PaymentRecordAndPaymentNode
}

type TicketComplaintDetailsNodeConnection {
  pageInfo: PageInfo!
  edges: [TicketComplaintDetailsNodeEdge]!
  totalCount: Int
  edgeCount: Int
}

type TicketComplaintDetailsNodeEdge {
  node: TicketComplaintDetailsNode
  cursor: String!
}

type TicketDeleteHouseholdDetailsNode implements Node {
  id: ID!
  createdAt: DateTime!
  updatedAt: DateTime!
  household: HouseholdNode
  roleReassignData: JSONString!
  approveStatus: Boolean!
  reasonHousehold: HouseholdNode
  householdData: Arg
}

type TicketDeleteHouseholdDetailsNodeConnection {
  pageInfo: PageInfo!
  edges: [TicketDeleteHouseholdDetailsNodeEdge]!
  totalCount: Int
  edgeCount: Int
}

type TicketDeleteHouseholdDetailsNodeEdge {
  node: TicketDeleteHouseholdDetailsNode
  cursor: String!
}

type TicketDeleteIndividualDetailsNode implements Node {
  id: ID!
  createdAt: DateTime!
  updatedAt: DateTime!
  individual: IndividualNode
  roleReassignData: JSONString!
  approveStatus: Boolean!
  individualData: Arg
}

type TicketDeleteIndividualDetailsNodeConnection {
  pageInfo: PageInfo!
  edges: [TicketDeleteIndividualDetailsNodeEdge]!
  totalCount: Int
  edgeCount: Int
}

type TicketDeleteIndividualDetailsNodeEdge {
  node: TicketDeleteIndividualDetailsNode
  cursor: String!
}

type TicketHouseholdDataUpdateDetailsNode implements Node {
  id: ID!
  createdAt: DateTime!
  updatedAt: DateTime!
  household: HouseholdNode
  householdData: Arg
}

type TicketHouseholdDataUpdateDetailsNodeConnection {
  pageInfo: PageInfo!
  edges: [TicketHouseholdDataUpdateDetailsNodeEdge]!
  totalCount: Int
  edgeCount: Int
}

type TicketHouseholdDataUpdateDetailsNodeEdge {
  node: TicketHouseholdDataUpdateDetailsNode
  cursor: String!
}

type TicketIndividualDataUpdateDetailsNode implements Node {
  id: ID!
  createdAt: DateTime!
  updatedAt: DateTime!
  individual: IndividualNode
  individualData: Arg
  roleReassignData: JSONString!
}

type TicketIndividualDataUpdateDetailsNodeConnection {
  pageInfo: PageInfo!
  edges: [TicketIndividualDataUpdateDetailsNodeEdge]!
  totalCount: Int
  edgeCount: Int
}

type TicketIndividualDataUpdateDetailsNodeEdge {
  node: TicketIndividualDataUpdateDetailsNode
  cursor: String!
}

type TicketNeedsAdjudicationDetailsExtraDataNode {
  goldenRecords: [DeduplicationResultNode]
  possibleDuplicate: [DeduplicationResultNode]
  dedupEngineSimilarityPair: DeduplicationEngineSimilarityPairNode
}

type TicketNeedsAdjudicationDetailsNode implements Node {
  id: ID!
  createdAt: DateTime!
  updatedAt: DateTime!
  isMultipleDuplicatesVersion: Boolean!
  goldenRecordsIndividual: IndividualNode!
  possibleDuplicates: [IndividualNode]
  selectedDistinct: [IndividualNode]
  selectedIndividuals(offset: Int, before: String, after: String, first: Int, last: Int): IndividualNodeConnection!
  roleReassignData: JSONString!
  extraData: TicketNeedsAdjudicationDetailsExtraDataNode
  scoreMin: Float!
  scoreMax: Float!
  isCrossArea: Boolean!
  selectedIndividual: IndividualNode
  possibleDuplicate: IndividualNode
  hasDuplicatedDocument: Boolean
  selectedDuplicates: [IndividualNode]
}

type TicketNeedsAdjudicationDetailsNodeConnection {
  pageInfo: PageInfo!
  edges: [TicketNeedsAdjudicationDetailsNodeEdge]!
  totalCount: Int
  edgeCount: Int
}

type TicketNeedsAdjudicationDetailsNodeEdge {
  node: TicketNeedsAdjudicationDetailsNode
  cursor: String!
}

type TicketNegativeFeedbackDetailsNode implements Node {
  id: ID!
  createdAt: DateTime!
  updatedAt: DateTime!
  household: HouseholdNode
  individual: IndividualNode
}

type TicketNegativeFeedbackDetailsNodeConnection {
  pageInfo: PageInfo!
  edges: [TicketNegativeFeedbackDetailsNodeEdge]!
  totalCount: Int
  edgeCount: Int
}

type TicketNegativeFeedbackDetailsNodeEdge {
  node: TicketNegativeFeedbackDetailsNode
  cursor: String!
}

type TicketNoteNode implements Node {
  id: ID!
  createdAt: DateTime!
  updatedAt: DateTime!
  description: String!
  createdBy: UserNode
}

type TicketNoteNodeConnection {
  pageInfo: PageInfo!
  edges: [TicketNoteNodeEdge]!
  totalCount: Int
  edgeCount: Int
}

type TicketNoteNodeEdge {
  node: TicketNoteNode
  cursor: String!
}

input TicketPaymentVerificationDetailsExtras {
  newReceivedAmount: Float
  newStatus: String
}

enum TicketPaymentVerificationDetailsNewStatus {
  NOT_RECEIVED
  PENDING
  RECEIVED
  RECEIVED_WITH_ISSUES
}

type TicketPaymentVerificationDetailsNode implements Node {
  id: ID!
  createdAt: DateTime!
  updatedAt: DateTime!
  paymentVerifications(offset: Int, before: String, after: String, first: Int, last: Int): PaymentVerificationNodeConnection!
  paymentVerificationStatus: TicketPaymentVerificationDetailsPaymentVerificationStatus!
  paymentVerification: PaymentVerificationNode
  newStatus: TicketPaymentVerificationDetailsNewStatus
  oldReceivedAmount: Float
  newReceivedAmount: Float
  approveStatus: Boolean!
  hasMultiplePaymentVerifications: Boolean
}

type TicketPaymentVerificationDetailsNodeConnection {
  pageInfo: PageInfo!
  edges: [TicketPaymentVerificationDetailsNodeEdge]!
  totalCount: Int
  edgeCount: Int
}

type TicketPaymentVerificationDetailsNodeEdge {
  node: TicketPaymentVerificationDetailsNode
  cursor: String!
}

enum TicketPaymentVerificationDetailsPaymentVerificationStatus {
  NOT_RECEIVED
  PENDING
  RECEIVED
  RECEIVED_WITH_ISSUES
}

type TicketPositiveFeedbackDetailsNode implements Node {
  id: ID!
  createdAt: DateTime!
  updatedAt: DateTime!
  household: HouseholdNode
  individual: IndividualNode
}

type TicketPositiveFeedbackDetailsNodeConnection {
  pageInfo: PageInfo!
  edges: [TicketPositiveFeedbackDetailsNodeEdge]!
  totalCount: Int
  edgeCount: Int
}

type TicketPositiveFeedbackDetailsNodeEdge {
  node: TicketPositiveFeedbackDetailsNode
  cursor: String!
}

type TicketReferralDetailsNode implements Node {
  id: ID!
  createdAt: DateTime!
  updatedAt: DateTime!
  household: HouseholdNode
  individual: IndividualNode
}

type TicketReferralDetailsNodeConnection {
  pageInfo: PageInfo!
  edges: [TicketReferralDetailsNodeEdge]!
  totalCount: Int
  edgeCount: Int
}

type TicketReferralDetailsNodeEdge {
  node: TicketReferralDetailsNode
  cursor: String!
}

type TicketSensitiveDetailsNode implements Node {
  id: ID!
  createdAt: DateTime!
  updatedAt: DateTime!
  household: HouseholdNode
  individual: IndividualNode
  payment: PaymentNode
  paymentRecord: PaymentRecordAndPaymentNode
}

type TicketSensitiveDetailsNodeConnection {
  pageInfo: PageInfo!
  edges: [TicketSensitiveDetailsNodeEdge]!
  totalCount: Int
  edgeCount: Int
}

type TicketSensitiveDetailsNodeEdge {
  node: TicketSensitiveDetailsNode
  cursor: String!
}

type TicketSystemFlaggingDetailsNode implements Node {
  id: ID!
  createdAt: DateTime!
  updatedAt: DateTime!
  goldenRecordsIndividual: IndividualNode!
  sanctionListIndividual: SanctionListIndividualNode!
  approveStatus: Boolean!
  roleReassignData: JSONString!
}

type TicketSystemFlaggingDetailsNodeConnection {
  pageInfo: PageInfo!
  edges: [TicketSystemFlaggingDetailsNodeEdge]!
  totalCount: Int
  edgeCount: Int
}

type TicketSystemFlaggingDetailsNodeEdge {
  node: TicketSystemFlaggingDetailsNode
  cursor: String!
}

scalar UUID

input UpdateAddIndividualIssueTypeExtras {
  individualData: AddIndividualDataObjectType!
}

input UpdateFeedbackInput {
  feedbackId: ID!
  issueType: String
  householdLookup: ID
  individualLookup: ID
  description: String
  comments: String
  admin2: ID
  area: String
  language: String
  consent: Boolean
  program: ID
}

type UpdateFeedbackMutation {
  feedback: FeedbackNode
}

input UpdateGrievanceTicketExtrasInput {
  householdDataUpdateIssueTypeExtras: UpdateHouseholdDataUpdateIssueTypeExtras
  individualDataUpdateIssueTypeExtras: UpdateIndividualDataUpdateIssueTypeExtras
  addIndividualIssueTypeExtras: UpdateAddIndividualIssueTypeExtras
  category: CategoryExtrasInput
  ticketPaymentVerificationDetailsExtras: TicketPaymentVerificationDetailsExtras
}

input UpdateGrievanceTicketInput {
  ticketId: ID!
  description: String
  assignedTo: ID
  admin: ID
  area: String
  language: String
  linkedTickets: [ID]
  household: ID
  individual: ID
  paymentRecord: ID
  extras: UpdateGrievanceTicketExtrasInput
  priority: Int
  urgency: Int
  partner: Int
  program: ID
  comments: String
  documentation: [GrievanceDocumentInput]
  documentationToUpdate: [GrievanceDocumentUpdateInput]
  documentationToDelete: [ID]
}

type UpdateGrievanceTicketMutation {
  grievanceTicket: GrievanceTicketNode
}

input UpdateHouseholdDataUpdateIssueTypeExtras {
  householdData: HouseholdUpdateDataObjectType!
}

input UpdateIndividualDataUpdateIssueTypeExtras {
  individualData: IndividualUpdateDataObjectType!
}

input UpdatePaymentPlanInput {
  paymentPlanId: ID!
  dispersionStartDate: Date
  dispersionEndDate: Date
  currency: String
  name: String
  targetingCriteria: TargetingCriteriaObjectType
  programCycleId: ID
  vulnerabilityScoreMin: Decimal
  vulnerabilityScoreMax: Decimal
  excludedIds: String
  exclusionReason: String
}

type UpdatePaymentPlanMutation {
  paymentPlan: PaymentPlanNode
}

type UpdatePaymentVerificationReceivedAndReceivedAmount {
  paymentVerification: PaymentVerificationNode
}

type UpdatePaymentVerificationStatusAndReceivedAmount {
  paymentVerification: PaymentVerificationNode
}

type UpdateProgram {
  validationErrors: Arg
  program: ProgramNode
}

input UpdateProgramInput {
  id: String!
  name: String
  status: String
  startDate: Date
  endDate: Date
  description: String
  budget: Decimal
  frequencyOfPayments: String
  sector: String
  cashPlus: Boolean
  populationGoal: Int
  administrativeAreasOfImplementation: String
  dataCollectingTypeCode: String
  beneficiaryGroup: String
  programmeCode: String
  pduFields: [PDUFieldInput]
}

type UpdateProgramPartners {
  validationErrors: Arg
  program: ProgramNode
}

input UpdateProgramPartnersInput {
  id: String!
  partners: [ProgramPartnerThroughInput]
  partnerAccess: String
}

scalar Upload

type UploadImportDataXLSXFileAsync {
  importData: ImportDataNode
  errors: [XlsxRowErrorNode]
}

type UserBusinessAreaNode implements Node {
  id: ID!
  createdAt: DateTime!
  updatedAt: DateTime!
  code: String!
  name: String!
  longName: String!
  regionCode: String!
  regionName: String!
  koboUsername: String
  koboToken: String
  koboUrl: String
  rapidProHost: String
  rapidProPaymentVerificationToken: String
  rapidProMessagesToken: String
  rapidProSurveyToken: String
  slug: String!
  customFields: JSONString!
  hasDataSharingAgreement: Boolean!
  parent: UserBusinessAreaNode
  isSplit: Boolean!
  postponeDeduplication: Boolean!
  deduplicationDuplicateScore: Float!
  deduplicationPossibleDuplicateScore: Float!
  deduplicationBatchDuplicatesPercentage: Int!
  deduplicationBatchDuplicatesAllowed: Int!
  deduplicationGoldenRecordDuplicatesPercentage: Int!
  deduplicationGoldenRecordDuplicatesAllowed: Int!
  screenBeneficiary: Boolean!
  deduplicationIgnoreWithdraw: Boolean!
  biometricDeduplicationThreshold: Float!
  isAccountabilityApplicable: Boolean
  active: Boolean!
  enableEmailNotification: Boolean!
  partners: [PartnerNode!]!
  children(offset: Int, before: String, after: String, first: Int, last: Int, id: UUID): UserBusinessAreaNodeConnection!
  dataCollectingTypes(offset: Int, before: String, after: String, first: Int, last: Int): DataCollectingTypeNodeConnection!
  partnerSet: [PartnerNode!]!
  roleAssignments: [RoleAssignmentNode!]!
  householdSet(offset: Int, before: String, after: String, first: Int, last: Int): HouseholdNodeConnection!
  individualSet(offset: Int, before: String, after: String, first: Int, last: Int): IndividualNodeConnection!
  registrationdataimportSet(offset: Int, before: String, after: String, first: Int, last: Int): RegistrationDataImportNodeConnection!
  ruleSet(offset: Int, before: String, after: String, first: Int, last: Int): SteficonRuleNodeConnection!
  paymentplanSet(offset: Int, before: String, after: String, first: Int, last: Int): PaymentPlanNodeConnection!
  financialserviceproviderSet(offset: Int, before: String, after: String, first: Int, last: Int): FinancialServiceProviderNodeConnection!
  paymentSet(offset: Int, before: String, after: String, first: Int, last: Int): PaymentNodeConnection!
  tickets(offset: Int, before: String, after: String, first: Int, last: Int): GrievanceTicketNodeConnection!
  programSet(offset: Int, before: String, after: String, first: Int, last: Int, name: String): ProgramNodeConnection!
  reports(offset: Int, before: String, after: String, first: Int, last: Int): ReportNodeConnection!
  logentrySet(offset: Int, before: String, after: String, first: Int, last: Int): PaymentVerificationLogEntryNodeConnection!
  messageSet(offset: Int, before: String, after: String, first: Int, last: Int): CommunicationMessageNodeConnection!
  feedbackSet(offset: Int, before: String, after: String, first: Int, last: Int): FeedbackNodeConnection!
  surveySet(offset: Int, before: String, after: String, first: Int, last: Int): SurveyNodeConnection!
  permissions: [String]
}

type UserBusinessAreaNodeConnection {
  pageInfo: PageInfo!
  edges: [UserBusinessAreaNodeEdge]!
  totalCount: Int
  edgeCount: Int
}

type UserBusinessAreaNodeEdge {
  node: UserBusinessAreaNode
  cursor: String!
}

type UserNode implements Node {
  lastLogin: DateTime
  isSuperuser: Boolean!
  username: String!
  firstName: String!
  lastName: String!
  isStaff: Boolean!
  isActive: Boolean!
  dateJoined: DateTime!
  id: ID!
  status: UserStatus!
  partner: PartnerNode
  email: String!
  availableForExport: Boolean!
  customFields: JSONString!
  jobTitle: String!
  adUuid: String
  lastModifyDate: DateTime
  lastDoapSync: DateTime
  doapHash: String!
  roleAssignments: [RoleAssignmentNode!]!
  documentSet(offset: Int, before: String, after: String, first: Int, last: Int): DocumentNodeConnection!
  approvalSet: [ApprovalNode!]!
  registrationDataImports(offset: Int, before: String, after: String, first: Int, last: Int): RegistrationDataImportNodeConnection!
  createdPaymentPlans(offset: Int, before: String, after: String, first: Int, last: Int): PaymentPlanNodeConnection!
  createdFinancialServiceProviderXlsxTemplates(offset: Int, before: String, after: String, first: Int, last: Int): FinancialServiceProviderXlsxTemplateNodeConnection!
  createdFinancialServiceProviders(offset: Int, before: String, after: String, first: Int, last: Int): FinancialServiceProviderNodeConnection!
  createdDeliveryMechanisms(offset: Int, before: String, after: String, first: Int, last: Int): DeliveryMechanismPerPaymentPlanNodeConnection!
  sentDeliveryMechanisms(offset: Int, before: String, after: String, first: Int, last: Int): DeliveryMechanismPerPaymentPlanNodeConnection!
  createdTickets(offset: Int, before: String, after: String, first: Int, last: Int): GrievanceTicketNodeConnection!
  assignedTickets(offset: Int, before: String, after: String, first: Int, last: Int): GrievanceTicketNodeConnection!
  ticketNotes(offset: Int, before: String, after: String, first: Int, last: Int): TicketNoteNodeConnection!
  reports(offset: Int, before: String, after: String, first: Int, last: Int): ReportNodeConnection!
  logs(offset: Int, before: String, after: String, first: Int, last: Int): PaymentVerificationLogEntryNodeConnection!
  messages(offset: Int, before: String, after: String, first: Int, last: Int): CommunicationMessageNodeConnection!
  feedbacks(offset: Int, before: String, after: String, first: Int, last: Int): FeedbackNodeConnection!
  feedbackMessages(offset: Int, before: String, after: String, first: Int, last: Int): FeedbackMessageNodeConnection!
  surveys(offset: Int, before: String, after: String, first: Int, last: Int): SurveyNodeConnection!
  businessAreas(offset: Int, before: String, after: String, first: Int, last: Int, id: UUID): UserBusinessAreaNodeConnection
  partnerRoles: [PartnerRoleNode]
  userRoles: [UserRoleNode]
}

type UserNodeConnection {
  pageInfo: PageInfo!
  edges: [UserNodeEdge]!
  totalCount: Int
  edgeCount: Int
}

type UserNodeEdge {
  node: UserNode
  cursor: String!
}

type UserRoleNode {
  createdAt: DateTime!
  updatedAt: DateTime!
  businessArea: UserBusinessAreaNode!
  partner: PartnerNode
  role: RoleNode
  program: ProgramNode
  expiryDate: Date
  user: UserNode
}

enum UserStatus {
  ACTIVE
  INACTIVE
  INVITED
}

type VolumeByDeliveryMechanismNode implements Node {
  id: ID!
  deliveryMechanism: DeliveryMechanismPerPaymentPlanNode
  volume: Float
  volumeUsd: Float
}

type XlsxErrorNode {
  sheet: String
  coordinates: String
  message: String
}

type XlsxRowErrorNode {
  rowNumber: Int
  header: String
  message: String
}

type _DatasetsNode {
  data: [Float]
}

type _DetailedDatasetsNode {
  label: String
  data: [Float]
}

type _TableTotalCashTransferredDataForPeopleNode {
  id: String
  admin2: String
  totalCashTransferred: Float
  totalPeople: Int
}

type _TableTotalCashTransferredDataNode {
  id: String
  admin2: String
  totalCashTransferred: Float
  totalHouseholds: Int
}<|MERGE_RESOLUTION|>--- conflicted
+++ resolved
@@ -2520,15 +2520,9 @@
   vulnerabilityScore: Float
   followUps(offset: Int, before: String, after: String, first: Int, last: Int): PaymentNodeConnection!
   householdSnapshot: PaymentHouseholdSnapshotNode
-<<<<<<< HEAD
-  paymentVerification: PaymentVerificationNode
-  ticketComplaintDetails: TicketComplaintDetailsNode
-  ticketSensitiveDetails: TicketSensitiveDetailsNode
-=======
   paymentVerifications(offset: Int, before: String, after: String, first: Int, last: Int): PaymentVerificationNodeConnection!
   ticketComplaintDetails(offset: Int, before: String, after: String, first: Int, last: Int): TicketComplaintDetailsNodeConnection!
   ticketSensitiveDetails(offset: Int, before: String, after: String, first: Int, last: Int): TicketSensitiveDetailsNodeConnection!
->>>>>>> 847b4c34
   adminUrl: String
   paymentPlanHardConflicted: Boolean
   paymentPlanHardConflictedData: [PaymentConflictDataNode]
@@ -2639,11 +2633,8 @@
   documents(offset: Int, before: String, after: String, first: Int, last: Int): PaymentPlanSupportingDocumentNodeConnection!
   paymentVerificationPlans(offset: Int, before: String, after: String, first: Int, last: Int): PaymentVerificationPlanNodeConnection!
   paymentVerificationSummary: PaymentVerificationSummaryNode
-<<<<<<< HEAD
-=======
   messages(offset: Int, before: String, after: String, first: Int, last: Int): CommunicationMessageNodeConnection!
   surveys(offset: Int, before: String, after: String, first: Int, last: Int): SurveyNodeConnection!
->>>>>>> 847b4c34
   adminUrl: String
   currencyName: String
   hasPaymentListExportFile: Boolean
