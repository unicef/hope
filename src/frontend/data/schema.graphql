schema {
  query: Query
  mutation: Mutations
}

input AccountabilityCommunicationMessageAgeInput {
  min: Int
  max: Int
}

input AccountabilityFullListArguments {
  excludedAdminAreas: [String]
}

input AccountabilityRandomSamplingArguments {
  excludedAdminAreas: [String]
  confidenceInterval: Float!
  marginOfError: Float!
  age: AccountabilityCommunicationMessageAgeInput
  sex: String
}

input AccountabilitySampleSizeInput {
  paymentPlan: ID
  program: ID
  samplingType: String!
  fullListArguments: AccountabilityFullListArguments
  randomSamplingArguments: AccountabilityRandomSamplingArguments
}

type AccountabilitySampleSizeNode {
  numberOfRecipients: Int
  sampleSize: Int
}

enum Action {
  TP_LOCK
  TP_UNLOCK
  TP_REBUILD
  DRAFT
  LOCK
  LOCK_FSP
  UNLOCK
  UNLOCK_FSP
  SEND_FOR_APPROVAL
  APPROVE
  AUTHORIZE
  REVIEW
  REJECT
  FINISH
  SEND_TO_PAYMENT_GATEWAY
  SEND_XLSX_PASSWORD
}

input ActionPaymentPlanInput {
  paymentPlanId: ID!
  action: Action!
  comment: String
}

type ActionPaymentPlanMutation {
  paymentPlan: PaymentPlanNode
}

type ActivatePaymentVerificationPlan {
  validationErrors: Arg
  paymentPlan: GenericPaymentPlanNode
}

input AddIndividualDataObjectType {
  fullName: String!
  givenName: String
  middleName: String
  familyName: String
  sex: String!
  birthDate: Date!
  estimatedBirthDate: Boolean!
  maritalStatus: String
  phoneNo: String
  phoneNoAlternative: String
  email: String
  relationship: String!
  disability: String
  workStatus: String
  enrolledInNutritionProgramme: Boolean
  administrationOfRutf: Boolean
  pregnant: Boolean
  observedDisability: [String]
  seeingDisability: String
  hearingDisability: String
  physicalDisability: String
  memoryDisability: String
  selfcareDisability: String
  commsDisability: String
  whoAnswersPhone: String
  whoAnswersAltPhone: String
  role: String!
  documents: [IndividualDocumentObjectType]
  identities: [IndividualIdentityObjectType]
  paymentChannels: [BankTransferObjectType]
  businessArea: String
  preferredLanguage: String
  flexFields: Arg
  paymentDeliveryPhoneNo: String
  blockchainName: String
  walletAddress: String
  walletName: String
}

input AddIndividualIssueTypeExtras {
  household: ID!
  individualData: AddIndividualDataObjectType!
}

type AgeFilterObject {
  min: Int
  max: Int
}

input AgeInput {
  min: Int
  max: Int
}

type ApprovalNode {
  createdAt: DateTime!
  comment: String
  createdBy: UserNode
  info: String
}

type ApprovalProcessNode implements Node {
  id: ID!
  createdAt: DateTime!
  updatedAt: DateTime!
  sentForApprovalBy: UserNode
  sentForApprovalDate: DateTime
  sentForAuthorizationBy: UserNode
  sentForAuthorizationDate: DateTime
  sentForFinanceReleaseBy: UserNode
  sentForFinanceReleaseDate: DateTime
  paymentPlan: PaymentPlanNode!
  approvalNumberRequired: Int!
  authorizationNumberRequired: Int!
  financeReleaseNumberRequired: Int!
  rejectedOn: String
  actions: FilteredActionsListNode
}

type ApprovalProcessNodeConnection {
  pageInfo: PageInfo!
  edges: [ApprovalProcessNodeEdge]!
  totalCount: Int
  edgeCount: Int
}

type ApprovalProcessNodeEdge {
  node: ApprovalProcessNode
  cursor: String!
}

type AreaNode implements Node {
  id: ID!
  createdAt: DateTime!
  updatedAt: DateTime!
  originalId: UUID
  name: String!
  parent: AreaNode
  pCode: String
  areaType: AreaTypeNode!
  validFrom: DateTime
  validUntil: DateTime
  extras: JSONString!
  lft: Int!
  rght: Int!
  treeId: Int!
  level: Int!
  areaSet(offset: Int, before: String, after: String, first: Int, last: Int, name: String): AreaNodeConnection!
  householdSet(offset: Int, before: String, after: String, first: Int, last: Int): HouseholdNodeConnection!
  grievanceticketSet(offset: Int, before: String, after: String, first: Int, last: Int): GrievanceTicketNodeConnection!
  programs(offset: Int, before: String, after: String, first: Int, last: Int, name: String): ProgramNodeConnection!
  reports(offset: Int, before: String, after: String, first: Int, last: Int): ReportNodeConnection!
  feedbackSet(offset: Int, before: String, after: String, first: Int, last: Int): FeedbackNodeConnection!
}

type AreaNodeConnection {
  pageInfo: PageInfo!
  edges: [AreaNodeEdge]!
  totalCount: Int
  edgeCount: Int
}

type AreaNodeEdge {
  node: AreaNode
  cursor: String!
}

type AreaTreeNode {
  id: ID
  name: String
  pCode: String
  areas: [AreaTreeNode]
  level: Int
}

type AreaTypeNode implements Node {
  id: ID!
  createdAt: DateTime!
  updatedAt: DateTime!
  originalId: UUID
  name: String!
  areaLevel: Int!
  parent: AreaTypeNode
  validFrom: DateTime
  validUntil: DateTime
  extras: JSONString!
  lft: Int!
  rght: Int!
  treeId: Int!
  level: Int!
  areatypeSet(offset: Int, before: String, after: String, first: Int, last: Int): AreaTypeNodeConnection!
  areaSet(offset: Int, before: String, after: String, first: Int, last: Int, name: String): AreaNodeConnection!
}

type AreaTypeNodeConnection {
  pageInfo: PageInfo!
  edges: [AreaTypeNodeEdge]!
  totalCount: Int
  edgeCount: Int
}

type AreaTypeNodeEdge {
  node: AreaTypeNode
  cursor: String!
}

scalar Arg

type BankAccountInfoNode implements Node {
  id: ID!
  rdiMergeStatus: BankAccountInfoRdiMergeStatus!
  isOriginal: Boolean!
  createdAt: DateTime!
  updatedAt: DateTime!
  isRemoved: Boolean!
  removedDate: DateTime
  lastSyncAt: DateTime
  individual: IndividualNode!
  bankName: String!
  bankAccountNumber: String!
  bankBranchName: String!
  accountHolderName: String!
  copiedFrom: BankAccountInfoNode
  copiedTo(offset: Int, before: String, after: String, first: Int, last: Int): BankAccountInfoNodeConnection!
  type: String
}

type BankAccountInfoNodeConnection {
  pageInfo: PageInfo!
  edges: [BankAccountInfoNodeEdge]!
  totalCount: Int
  edgeCount: Int
}

type BankAccountInfoNodeEdge {
  node: BankAccountInfoNode
  cursor: String!
}

enum BankAccountInfoRdiMergeStatus {
  PENDING
  MERGED
}

input BankTransferObjectType {
  type: String!
  bankName: String!
  bankAccountNumber: String!
  bankBranchName: String
  accountHolderName: String!
}

type BeneficiaryGroupNode implements Node {
  id: ID!
  createdAt: DateTime!
  updatedAt: DateTime!
  name: String!
  groupLabel: String!
  groupLabelPlural: String!
  memberLabel: String!
  memberLabelPlural: String!
  masterDetail: Boolean!
  programs(offset: Int, before: String, after: String, first: Int, last: Int, name: String): ProgramNodeConnection!
}

scalar BigInt

type BulkGrievanceAddNoteMutation {
  grievanceTickets: [GrievanceTicketNode]
}

type BulkUpdateGrievanceTicketsAssigneesMutation {
  grievanceTickets: [GrievanceTicketNode]
}

type BulkUpdateGrievanceTicketsPriorityMutation {
  grievanceTickets: [GrievanceTicketNode]
}

type BulkUpdateGrievanceTicketsUrgencyMutation {
  grievanceTickets: [GrievanceTicketNode]
}

type BusinessAreaNode implements Node {
  id: ID!
  createdAt: DateTime!
  updatedAt: DateTime!
  code: String!
  slug: String!
  name: String!
  longName: String!
  parent: UserBusinessAreaNode
  partners: [PartnerNode!]!
  isSplit: Boolean!
  regionCode: String!
  regionName: String!
  hasDataSharingAgreement: Boolean!
  isAccountabilityApplicable: Boolean
  active: Boolean!
  enableEmailNotification: Boolean!
  koboUsername: String
  koboToken: String
  koboUrl: String
  rapidProHost: String
  rapidProPaymentVerificationToken: String
  rapidProMessagesToken: String
  rapidProSurveyToken: String
  postponeDeduplication: Boolean!
  deduplicationDuplicateScore: Float!
  deduplicationPossibleDuplicateScore: Float!
  deduplicationBatchDuplicatesPercentage: Int!
  deduplicationBatchDuplicatesAllowed: Int!
  deduplicationGoldenRecordDuplicatesPercentage: Int!
  deduplicationGoldenRecordDuplicatesAllowed: Int!
  screenBeneficiary: Boolean!
  deduplicationIgnoreWithdraw: Boolean!
  biometricDeduplicationThreshold: Float!
  customFields: JSONString!
  businessAreaPartnerThrough: [PartnerRoleNode!]!
  children(offset: Int, before: String, after: String, first: Int, last: Int, id: UUID): UserBusinessAreaNodeConnection!
  dataCollectingTypes(offset: Int, before: String, after: String, first: Int, last: Int): DataCollectingTypeNodeConnection!
  partnerSet: [PartnerNode!]!
  userRoles: [UserRoleNode!]!
  householdSet(offset: Int, before: String, after: String, first: Int, last: Int): HouseholdNodeConnection!
  individualSet(offset: Int, before: String, after: String, first: Int, last: Int): IndividualNodeConnection!
  registrationdataimportSet(offset: Int, before: String, after: String, first: Int, last: Int): RegistrationDataImportNodeConnection!
  ruleSet(offset: Int, before: String, after: String, first: Int, last: Int): SteficonRuleNodeConnection!
  paymentplanSet(offset: Int, before: String, after: String, first: Int, last: Int): PaymentPlanNodeConnection!
  financialserviceproviderSet(offset: Int, before: String, after: String, first: Int, last: Int): FinancialServiceProviderNodeConnection!
  paymentSet(offset: Int, before: String, after: String, first: Int, last: Int): PaymentNodeConnection!
  tickets(offset: Int, before: String, after: String, first: Int, last: Int): GrievanceTicketNodeConnection!
  programSet(offset: Int, before: String, after: String, first: Int, last: Int, name: String): ProgramNodeConnection!
  reports(offset: Int, before: String, after: String, first: Int, last: Int): ReportNodeConnection!
  logentrySet(offset: Int, before: String, after: String, first: Int, last: Int): PaymentVerificationLogEntryNodeConnection!
  messageSet(offset: Int, before: String, after: String, first: Int, last: Int): CommunicationMessageNodeConnection!
  feedbackSet(offset: Int, before: String, after: String, first: Int, last: Int): FeedbackNodeConnection!
  surveySet(offset: Int, before: String, after: String, first: Int, last: Int): SurveyNodeConnection!
}

type BusinessAreaNodeConnection {
  pageInfo: PageInfo!
  edges: [BusinessAreaNodeEdge]!
  totalCount: Int
  edgeCount: Int
}

type BusinessAreaNodeEdge {
  node: BusinessAreaNode
  cursor: String!
}

input CategoryExtrasInput {
  sensitiveGrievanceTicketExtras: SensitiveGrievanceTicketExtras
  grievanceComplaintTicketExtras: GrievanceComplaintTicketExtras
  positiveFeedbackTicketExtras: PositiveFeedbackTicketExtras
  negativeFeedbackTicketExtras: NegativeFeedbackTicketExtras
  referralTicketExtras: ReferralTicketExtras
}

type ChartDatasetNode {
  labels: [String]
  datasets: [_DatasetsNode]
}

type ChartDetailedDatasetsNode {
  labels: [String]
  datasets: [_DetailedDatasetsNode]
}

type ChartGrievanceTicketsNode {
  labels: [String]
  datasets: [_DatasetsNode]
  totalNumberOfGrievances: Int
  totalNumberOfFeedback: Int
  totalNumberOfOpenSensitive: Int
}

type ChartPaymentVerification {
  labels: [String]
  datasets: [_DetailedDatasetsNode]
  households: Int
  averageSampleSize: Float
}

type CheckAgainstSanctionListMutation {
  ok: Boolean
  errors: [XlsxRowErrorNode]
}

type ChoiceObject {
  name: String
  value: String
}

type ChoiceObjectInt {
  name: String
  value: Int
}

type CommunicationMessageNode implements Node {
  id: ID!
  createdAt: DateTime!
  updatedAt: DateTime!
  unicefId: String
  title: String!
  body: String!
  createdBy: UserNode
  numberOfRecipients: Int!
  businessArea: UserBusinessAreaNode!
  households(offset: Int, before: String, after: String, first: Int, last: Int): HouseholdNodeConnection!
  paymentPlan: PaymentPlanNode
  registrationDataImport: RegistrationDataImportNode
  samplingType: MessageSamplingType!
  fullListArguments: JSONString
  randomSamplingArguments: JSONString
  sampleSize: Int!
  program: ProgramNode
  isOriginal: Boolean!
  copiedFrom: CommunicationMessageNode
  copiedTo(offset: Int, before: String, after: String, first: Int, last: Int): CommunicationMessageNodeConnection!
  adminUrl: String
}

type CommunicationMessageNodeConnection {
  pageInfo: PageInfo!
  edges: [CommunicationMessageNodeEdge]!
  totalCount: Int
  edgeCount: Int
}

type CommunicationMessageNodeEdge {
  node: CommunicationMessageNode
  cursor: String!
}

type CommunicationMessageRecipientMapNode implements Node {
  id: ID!
  size: Int
  headOfHousehold: IndividualNode
}

type CommunicationMessageRecipientMapNodeConnection {
  pageInfo: PageInfo!
  edges: [CommunicationMessageRecipientMapNodeEdge]!
  totalCount: Int
  edgeCount: Int
}

type CommunicationMessageRecipientMapNodeEdge {
  node: CommunicationMessageRecipientMapNode
  cursor: String!
}

type ContentTypeObjectType {
  id: ID!
  appLabel: String!
  model: String!
  logEntries(offset: Int, before: String, after: String, first: Int, last: Int): PaymentVerificationLogEntryNodeConnection!
  name: String
}

type CopyProgram {
  validationErrors: Arg
  program: ProgramNode
}

input CopyProgramInput {
  id: String!
  name: String
  startDate: Date
  endDate: Date
  description: String
  budget: Decimal
  frequencyOfPayments: String
  sector: String
  cashPlus: Boolean
  populationGoal: Int
  administrativeAreasOfImplementation: String
  businessAreaSlug: String
  dataCollectingTypeCode: String
  partners: [ProgramPartnerThroughInput]
  partnerAccess: String
  programmeCode: String
  pduFields: [PDUFieldInput]
}

type CopyTargetingCriteriaMutation {
  paymentPlan: PaymentPlanNode
}

type CoreFieldChoiceObject {
  labels: [LabelNode]
  labelEn: String
  value: String
  admin: String
  listName: String
}

type CountAndPercentageNode {
  count: Int
  percentage: Float
}

input CreateAccountabilityCommunicationMessageInput {
  households: [ID]
  paymentPlan: ID
  registrationDataImport: ID
  samplingType: SamplingChoices!
  fullListArguments: AccountabilityFullListArguments
  randomSamplingArguments: AccountabilityRandomSamplingArguments
  title: String!
  body: String!
}

type CreateCommunicationMessageMutation {
  message: CommunicationMessageNode
}

input CreateFeedbackInput {
  issueType: String!
  householdLookup: ID
  individualLookup: ID
  description: String!
  comments: String
  admin2: ID
  area: String
  language: String
  consent: Boolean
  program: ID
}

input CreateFeedbackMessageInput {
  description: String!
  feedback: ID!
}

type CreateFeedbackMessageMutation {
  feedbackMessage: FeedbackMessageNode
}

type CreateFeedbackMutation {
  feedback: FeedbackNode
}

type CreateFollowUpPaymentPlanMutation {
  paymentPlan: PaymentPlanNode
}

input CreateGrievanceTicketExtrasInput {
  category: CategoryExtrasInput
  issueType: IssueTypeExtrasInput
}

input CreateGrievanceTicketInput {
  description: String!
  assignedTo: ID
  category: Int!
  issueType: Int
  admin: ID
  area: String
  language: String!
  consent: Boolean!
  businessArea: ID!
  linkedTickets: [ID]
  extras: CreateGrievanceTicketExtrasInput
  priority: Int
  urgency: Int
  partner: Int
  program: ID
  comments: String
  linkedFeedbackId: ID
  documentation: [GrievanceDocumentInput]
}

type CreateGrievanceTicketMutation {
  grievanceTickets: [GrievanceTicketNode]
}

input CreatePaymentPlanInput {
  programCycleId: ID!
  name: String!
  targetingCriteria: TargetingCriteriaObjectType!
  excludedIds: String!
  exclusionReason: String
  fspId: ID
  deliveryMechanismCode: String
}

type CreatePaymentPlanMutation {
  paymentPlan: PaymentPlanNode
}

input CreatePaymentVerificationInput {
  sampling: String!
  verificationChannel: String!
  businessAreaSlug: String!
  fullListArguments: FullListArguments
  randomSamplingArguments: RandomSamplingArguments
  rapidProArguments: RapidProArguments
  cashOrPaymentPlanId: ID!
}

type CreateProgram {
  validationErrors: Arg
  program: ProgramNode
}

input CreateProgramInput {
  name: String
  startDate: Date
  endDate: Date
  description: String
  budget: Decimal
  frequencyOfPayments: String
  sector: String
  cashPlus: Boolean
  populationGoal: Int
  administrativeAreasOfImplementation: String
  businessAreaSlug: String
  dataCollectingTypeCode: String
  beneficiaryGroup: String
  partners: [ProgramPartnerThroughInput]
  partnerAccess: String
  programmeCode: String
  pduFields: [PDUFieldInput]
}

type CreateReport {
  report: ReportNode
}

input CreateReportInput {
  reportType: Int!
  businessAreaSlug: String!
  dateFrom: Date!
  dateTo: Date!
  program: ID
  adminArea1: ID
  adminArea2: [ID]
}

input CreateSurveyInput {
  title: String!
  body: String
  category: String!
  paymentPlan: ID
  program: ID
  samplingType: String!
  fullListArguments: AccountabilityFullListArguments
  randomSamplingArguments: AccountabilityRandomSamplingArguments
  flow: String!
}

type CreateSurveyMutation {
  survey: SurveyNode
}

input CreateTicketNoteInput {
  description: String!
  ticket: ID!
}

type CreateTicketNoteMutation {
  grievanceTicketNote: TicketNoteNode
}

type CreateVerificationPlanMutation {
  paymentPlan: GenericPaymentPlanNode
}

type DataCollectingTypeChoiceObject {
  name: String
  value: String
  description: String
  type: String
}

type DataCollectingTypeNode implements Node {
  id: ID!
  created: DateTime!
  modified: DateTime!
  code: String!
  label: String!
  type: DataCollectingTypeType
  description: String!
  active: Boolean!
  deprecated: Boolean!
  individualFiltersAvailable: Boolean!
  householdFiltersAvailable: Boolean!
  recalculateComposition: Boolean!
  weight: Int!
  datacollectingtypeSet(offset: Int, before: String, after: String, first: Int, last: Int): DataCollectingTypeNodeConnection!
  programs(offset: Int, before: String, after: String, first: Int, last: Int, name: String): ProgramNodeConnection!
}

type DataCollectingTypeNodeConnection {
  pageInfo: PageInfo!
  edges: [DataCollectingTypeNodeEdge]!
  totalCount: Int
  edgeCount: Int
}

type DataCollectingTypeNodeEdge {
  node: DataCollectingTypeNode
  cursor: String!
}

enum DataCollectingTypeType {
  STANDARD
  SOCIAL
}

scalar Date

scalar DateTime

scalar Decimal

type DeduplicationEngineSimilarityPairIndividualNode {
  id: String
  photo: String
  fullName: String
  unicefId: String
  similarityScore: Float
  age: Int
  location: String
}

type DeduplicationEngineSimilarityPairNode {
  individual1: DeduplicationEngineSimilarityPairIndividualNode
  individual2: DeduplicationEngineSimilarityPairIndividualNode
  similarityScore: String
}

type DeduplicationResultNode {
  unicefId: String
  hitId: ID
  fullName: String
  score: Float
  proximityToScore: Float
  location: String
  age: Int
  duplicate: Boolean
  distinct: Boolean
}

type DeleteHouseholdApproveMutation {
  grievanceTicket: GrievanceTicketNode
}

type DeletePaymentPlanMutation {
  paymentPlan: PaymentPlanNode
}

type DeletePaymentVerificationPlan {
  paymentPlan: GenericPaymentPlanNode
}

type DeleteProgram {
  ok: Boolean
}

type DeleteRegistrationDataImport {
  ok: Boolean
}

type DeliveredQuantityNode {
  totalDeliveredQuantity: Decimal
  currency: String
}

type DeliveryMechanismChoice {
  name: String
  code: String
}

type DeliveryMechanismDataNode implements Node {
  id: ID!
  rdiMergeStatus: DeliveryMechanismDataRdiMergeStatus!
  createdAt: DateTime!
  updatedAt: DateTime!
  individual: IndividualNode!
  deliveryMechanism: DeliveryMechanismNode!
  data: JSONString!
  isValid: Boolean
  validationErrors: JSONString!
  possibleDuplicateOf: DeliveryMechanismDataNode
  possibleDuplicates(offset: Int, before: String, after: String, first: Int, last: Int): DeliveryMechanismDataNodeConnection!
  name: String
  individualTabData: JSONString
}

type DeliveryMechanismDataNodeConnection {
  pageInfo: PageInfo!
  edges: [DeliveryMechanismDataNodeEdge]!
  totalCount: Int
  edgeCount: Int
}

type DeliveryMechanismDataNodeEdge {
  node: DeliveryMechanismDataNode
  cursor: String!
}

input DeliveryMechanismDataObjectType {
  label: String!
  approveStatus: Boolean!
  dataFields: [DeliveryMechanismDataPayloadFieldObjectType]!
}

input DeliveryMechanismDataPayloadFieldObjectType {
  name: String!
  value: String!
  previousValue: String
}

enum DeliveryMechanismDataRdiMergeStatus {
  PENDING
  MERGED
}

type DeliveryMechanismNode implements Node {
  id: ID!
  createdAt: DateTime!
  updatedAt: DateTime!
  paymentGatewayId: String
  code: String
  name: String
  optionalFields: [String!]!
  requiredFields: [String!]!
  uniqueFields: [String!]!
  isActive: Boolean!
  transferType: DeliveryMechanismTransferType!
  paymentplanSet(offset: Int, before: String, after: String, first: Int, last: Int): PaymentPlanNodeConnection!
  financialserviceproviderSet(offset: Int, before: String, after: String, first: Int, last: Int): FinancialServiceProviderNodeConnection!
  paymentSet(offset: Int, before: String, after: String, first: Int, last: Int): PaymentNodeConnection!
  deliverymechanismdataSet(offset: Int, before: String, after: String, first: Int, last: Int): DeliveryMechanismDataNodeConnection!
}

type DeliveryMechanismNodeConnection {
  pageInfo: PageInfo!
  edges: [DeliveryMechanismNodeEdge]!
  totalCount: Int
  edgeCount: Int
}

type DeliveryMechanismNodeEdge {
  node: DeliveryMechanismNode
  cursor: String!
}

type DeliveryMechanismPerPaymentPlanNode implements Node {
  isRemoved: Boolean!
  id: ID!
  createdAt: DateTime!
  updatedAt: DateTime!
  version: BigInt!
  unicefId: String
  internalData: JSONString!
  businessArea: UserBusinessAreaNode!
  programCycle: ProgramCycleNode!
  statusDate: DateTime!
  startDate: DateTime
  endDate: DateTime
  exchangeRate: Float
  totalEntitledQuantity: Float
  totalEntitledQuantityUsd: Float
  totalEntitledQuantityRevised: Float
  totalEntitledQuantityRevisedUsd: Float
  totalDeliveredQuantity: Float
  totalDeliveredQuantityUsd: Float
  totalUndeliveredQuantity: Float
  totalUndeliveredQuantityUsd: Float
  createdBy: UserNode!
  status: PaymentPlanStatus!
  backgroundActionStatus: PaymentPlanBackgroundActionStatus
  buildStatus: PaymentPlanBuildStatus
  builtAt: DateTime
  targetingCriteria: TargetingCriteriaNode
  currency: PaymentPlanCurrency
  dispersionStartDate: Date
  dispersionEndDate: Date
  femaleChildrenCount: Int!
  maleChildrenCount: Int!
  femaleAdultsCount: Int!
  maleAdultsCount: Int!
  totalHouseholdsCount: Int!
  totalIndividualsCount: Int!
  importedFileDate: DateTime
  steficonRule: RuleCommitNode
  steficonAppliedDate: DateTime
  steficonRuleTargeting: RuleCommitNode
  steficonTargetingAppliedDate: DateTime
  sourcePaymentPlan: PaymentPlanNode
  isFollowUp: Boolean!
  excludedIds: String
  exclusionReason: String
  excludeHouseholdError: String
  name: String
  vulnerabilityScoreMin: Float
  vulnerabilityScoreMax: Float
  isCashAssist: Boolean!
  deliveryMechanism: DeliveryMechanismNode
  financialServiceProvider: FinancialServiceProviderNode
  approvalProcess(offset: Int, before: String, after: String, first: Int, last: Int): ApprovalProcessNodeConnection!
  followUps(offset: Int, before: String, after: String, first: Int, last: Int): PaymentPlanNodeConnection!
  paymentItems(offset: Int, before: String, after: String, first: Int, last: Int): PaymentNodeConnection!
  documents(offset: Int, before: String, after: String, first: Int, last: Int): PaymentPlanSupportingDocumentNodeConnection!
  paymentVerificationPlans(offset: Int, before: String, after: String, first: Int, last: Int): PaymentVerificationPlanNodeConnection!
  paymentVerificationSummary: PaymentVerificationSummaryNode
  messages(offset: Int, before: String, after: String, first: Int, last: Int): CommunicationMessageNodeConnection!
  surveys(offset: Int, before: String, after: String, first: Int, last: Int): SurveyNodeConnection!
  code: String
  fsp: FinancialServiceProviderNode
}

enum DeliveryMechanismTransferType {
  CASH
  VOUCHER
  DIGITAL
}

type DiscardPaymentVerificationPlan {
  paymentPlan: GenericPaymentPlanNode
}

type DjangoDebug {
  sql: [DjangoDebugSQL]
}

type DjangoDebugSQL {
  vendor: String!
  alias: String!
  sql: String
  duration: Float!
  rawSql: String!
  params: String!
  startTime: Float!
  stopTime: Float!
  isSlow: Boolean!
  isSelect: Boolean!
  transId: String
  transStatus: String
  isoLevel: String
  encoding: String
}

type DocumentNode implements Node {
  id: ID!
  rdiMergeStatus: DocumentRdiMergeStatus!
  isRemoved: Boolean!
  isOriginal: Boolean!
  createdAt: DateTime!
  updatedAt: DateTime!
  lastSyncAt: DateTime
  individual: IndividualNode!
  program: ProgramNode
  documentNumber: String!
  type: ImportedDocumentTypeNode!
  country: String
  status: DocumentStatus!
  photo: String
  cleared: Boolean!
  clearedDate: DateTime!
  clearedBy: UserNode
  issuanceDate: DateTime
  expiryDate: DateTime
  isMigrationHandled: Boolean!
  copiedFrom: DocumentNode
  copiedTo(offset: Int, before: String, after: String, first: Int, last: Int): DocumentNodeConnection!
  countryIso3: String
}

type DocumentNodeConnection {
  pageInfo: PageInfo!
  edges: [DocumentNodeEdge]!
  totalCount: Int
  edgeCount: Int
}

type DocumentNodeEdge {
  node: DocumentNode
  cursor: String!
}

enum DocumentRdiMergeStatus {
  PENDING
  MERGED
}

enum DocumentStatus {
  PENDING
  VALID
  NEED_INVESTIGATION
  INVALID
}

input EditBankTransferObjectType {
  id: ID!
  type: String!
  bankName: String!
  bankAccountNumber: String!
  bankBranchName: String
  accountHolderName: String!
}

input EditDeliveryMechanismDataObjectType {
  id: ID!
  label: String!
  approveStatus: Boolean!
  dataFields: [DeliveryMechanismDataPayloadFieldObjectType]!
}

input EditIndividualDocumentObjectType {
  id: ID!
  country: String!
  key: String!
  number: String!
  photo: Arg
  photoraw: Arg
}

input EditIndividualIdentityObjectType {
  id: ID!
  country: String!
  partner: String!
  number: String!
}

input EditPaymentVerificationInput {
  sampling: String!
  verificationChannel: String!
  businessAreaSlug: String!
  fullListArguments: FullListArguments
  randomSamplingArguments: RandomSamplingArguments
  rapidProArguments: RapidProArguments
  paymentVerificationPlanId: ID!
}

type EditPaymentVerificationMutation {
  paymentPlan: GenericPaymentPlanNode
}

type EraseRegistrationDataImportMutation {
  registrationDataImport: RegistrationDataImportNode
}

type ExcludeHouseholdsMutation {
  paymentPlan: PaymentPlanNode
}

type ExportPDFPaymentPlanSummaryMutation {
  paymentPlan: PaymentPlanNode
}

type ExportSurveySampleMutationMutation {
  survey: SurveyNode
}

type ExportXLSXPaymentPlanPaymentListMutation {
  paymentPlan: PaymentPlanNode
}

type ExportXLSXPaymentPlanPaymentListPerFSPMutation {
  paymentPlan: PaymentPlanNode
}

type ExportXlsxPaymentVerificationPlanFile {
  paymentPlan: GenericPaymentPlanNode
}

enum FeedbackIssueType {
  POSITIVE_FEEDBACK
  NEGATIVE_FEEDBACK
}

type FeedbackMessageNode implements Node {
  id: ID!
  createdAt: DateTime!
  updatedAt: DateTime!
  description: String!
  createdBy: UserNode
}

type FeedbackMessageNodeConnection {
  pageInfo: PageInfo!
  edges: [FeedbackMessageNodeEdge]!
  totalCount: Int
  edgeCount: Int
}

type FeedbackMessageNodeEdge {
  node: FeedbackMessageNode
  cursor: String!
}

type FeedbackNode implements Node {
  id: ID!
  createdAt: DateTime!
  updatedAt: DateTime!
  unicefId: String
  issueType: FeedbackIssueType!
  householdLookup: HouseholdNode
  individualLookup: IndividualNode
  businessArea: UserBusinessAreaNode!
  program: ProgramNode
  area: String!
  admin2: AreaNode
  description: String!
  language: String!
  comments: String
  createdBy: UserNode
  linkedGrievance: GrievanceTicketNode
  consent: Boolean!
  isOriginal: Boolean!
  copiedFrom: FeedbackNode
  copiedTo(offset: Int, before: String, after: String, first: Int, last: Int): FeedbackNodeConnection!
  feedbackMessages(offset: Int, before: String, after: String, first: Int, last: Int): FeedbackMessageNodeConnection!
  adminUrl: String
}

type FeedbackNodeConnection {
  pageInfo: PageInfo!
  edges: [FeedbackNodeEdge]!
  totalCount: Int
  edgeCount: Int
}

type FeedbackNodeEdge {
  node: FeedbackNode
  cursor: String!
}

type FieldAttributeNode {
  id: String
  type: String
  name: String
  labels: [LabelNode]
  labelEn: String
  hint: String
  required: Boolean
  choices: [CoreFieldChoiceObject]
  associatedWith: String
  isFlexField: Boolean
  pduData: PeriodicFieldDataNode
}

type FilteredActionsListNode {
  approval: [ApprovalNode]
  authorization: [ApprovalNode]
  financeRelease: [ApprovalNode]
  reject: [ApprovalNode]
}

enum FinancialServiceProviderCommunicationChannel {
  API
  SFTP
  XLSX
}

type FinancialServiceProviderNode implements Node {
  id: ID!
  createdAt: DateTime!
  updatedAt: DateTime!
  internalData: JSONString!
  allowedBusinessAreas(offset: Int, before: String, after: String, first: Int, last: Int, id: UUID): UserBusinessAreaNodeConnection!
  createdBy: UserNode
  name: String!
  visionVendorNumber: String!
  deliveryMechanisms(offset: Int, before: String, after: String, first: Int, last: Int): DeliveryMechanismNodeConnection!
  distributionLimit: Float
  communicationChannel: FinancialServiceProviderCommunicationChannel!
  dataTransferConfiguration: JSONString
  xlsxTemplates(offset: Int, before: String, after: String, first: Int, last: Int): FinancialServiceProviderXlsxTemplateNodeConnection!
  paymentGatewayId: String
  requiredFields: [String!]!
  paymentplanSet(offset: Int, before: String, after: String, first: Int, last: Int): PaymentPlanNodeConnection!
  paymentSet(offset: Int, before: String, after: String, first: Int, last: Int): PaymentNodeConnection!
  fullName: String
  isPaymentGateway: Boolean
}

type FinancialServiceProviderNodeConnection {
  pageInfo: PageInfo!
  edges: [FinancialServiceProviderNodeEdge]!
  totalCount: Int
  edgeCount: Int
}

type FinancialServiceProviderNodeEdge {
  node: FinancialServiceProviderNode
  cursor: String!
}

type FinancialServiceProviderXlsxTemplateNode implements Node {
  id: ID!
  createdAt: DateTime!
  updatedAt: DateTime!
  createdBy: UserNode
  name: String!
  columns: [String]
  coreFields: [String!]!
  flexFields: [String!]!
  documentTypes: [String!]!
  financialServiceProviders(offset: Int, before: String, after: String, first: Int, last: Int): FinancialServiceProviderNodeConnection!
}

type FinancialServiceProviderXlsxTemplateNodeConnection {
  pageInfo: PageInfo!
  edges: [FinancialServiceProviderXlsxTemplateNodeEdge]!
  totalCount: Int
  edgeCount: Int
}

type FinancialServiceProviderXlsxTemplateNodeEdge {
  node: FinancialServiceProviderXlsxTemplateNode
  cursor: String!
}

type FinishPaymentVerificationPlan {
  paymentPlan: GenericPaymentPlanNode
}

enum FlexFieldClassificationChoices {
  NOT_FLEX_FIELD
  FLEX_FIELD_BASIC
  FLEX_FIELD_PDU
}

scalar FlexFieldsScalar

type FspChoice {
  id: String
  name: String
}

type FspChoices {
  deliveryMechanism: DeliveryMechanismChoice
  fsps: [FspChoice]
}

input FullListArguments {
  excludedAdminAreas: [String]
}

type GenericPaymentNode {
  id: String
  objType: String
  unicefId: String
  currency: String
  deliveredQuantity: Float
  deliveredQuantityUsd: Float
  household: HouseholdNode
}

type GenericPaymentPlanNode {
  id: String
  objType: String
  paymentVerificationSummary: PaymentVerificationSummaryNode
  availablePaymentRecordsCount: Int
  verificationPlans(offset: Int, before: String, after: String, first: Int, last: Int, programId: String): PaymentVerificationPlanNodeConnection
  statusDate: DateTime
  status: String
  bankReconciliationSuccess: Int
  bankReconciliationError: Int
  deliveryType: String
  totalNumberOfHouseholds: Int
  currency: String
  totalDeliveredQuantity: Float
  totalEntitledQuantity: Float
  totalUndeliveredQuantity: Float
  canCreatePaymentVerificationPlan: Boolean
}

scalar GeoJSON

input GetAccountabilityCommunicationMessageSampleSizeInput {
  households: [ID]
  paymentPlan: ID
  registrationDataImport: ID
  samplingType: SamplingChoices!
  fullListArguments: AccountabilityFullListArguments
  randomSamplingArguments: AccountabilityRandomSamplingArguments
}

input GetCashplanVerificationSampleSizeInput {
  cashOrPaymentPlanId: ID
  paymentVerificationPlanId: ID
  sampling: String!
  verificationChannel: String!
  businessAreaSlug: String!
  fullListArguments: FullListArguments
  randomSamplingArguments: RandomSamplingArguments
  rapidProArguments: RapidProArguments
}

type GetCashplanVerificationSampleSizeObject {
  paymentRecordCount: Int
  sampleSize: Int
}

type GetCommunicationMessageSampleSizeNode {
  numberOfRecipients: Int
  sampleSize: Int
}

input GrievanceComplaintTicketExtras {
  household: ID
  individual: ID
  paymentRecord: [ID]
}

input GrievanceDocumentInput {
  name: String!
  file: Upload!
}

type GrievanceDocumentNode implements Node {
  id: ID!
  createdAt: DateTime!
  updatedAt: DateTime!
  name: String
  grievanceTicket: GrievanceTicketNode
  createdBy: UserNode
  contentType: String!
  fileSize: Int
  filePath: String
  fileName: String
}

type GrievanceDocumentNodeConnection {
  pageInfo: PageInfo!
  edges: [GrievanceDocumentNodeEdge]!
}

type GrievanceDocumentNodeEdge {
  node: GrievanceDocumentNode
  cursor: String!
}

input GrievanceDocumentUpdateInput {
  id: ID!
  name: String
  file: Upload
}

type GrievanceStatusChangeMutation {
  grievanceTicket: GrievanceTicketNode
}

type GrievanceTicketNode implements Node {
  id: ID!
  createdAt: DateTime!
  updatedAt: DateTime!
  version: BigInt!
  unicefId: String
  businessArea: UserBusinessAreaNode!
  programs: [ProgramNode]
  registrationDataImport: RegistrationDataImportNode
  partner: PartnerType
  linkedTickets: [GrievanceTicketNode]
  householdUnicefId: String
  priority: Int
  urgency: Int
  category: Int!
  issueType: Int
  description: String!
  status: Int!
  area: String!
  admin2: AreaNode
  language: String!
  consent: Boolean!
  ignored: Boolean!
  extras: JSONString!
  comments: String
  isOriginal: Boolean!
  isMigrationHandled: Boolean!
  migratedAt: DateTime
  copiedFrom: GrievanceTicketNode
  userModified: DateTime
  lastNotificationSent: DateTime
  createdBy: UserNode
  assignedTo: UserNode
  copiedTo(offset: Int, before: String, after: String, first: Int, last: Int): GrievanceTicketNodeConnection!
  ticketNotes(offset: Int, before: String, after: String, first: Int, last: Int): TicketNoteNodeConnection!
  complaintTicketDetails: TicketComplaintDetailsNode
  sensitiveTicketDetails: TicketSensitiveDetailsNode
  householdDataUpdateTicketDetails: TicketHouseholdDataUpdateDetailsNode
  individualDataUpdateTicketDetails: TicketIndividualDataUpdateDetailsNode
  addIndividualTicketDetails: TicketAddIndividualDetailsNode
  deleteIndividualTicketDetails: TicketDeleteIndividualDetailsNode
  deleteHouseholdTicketDetails: TicketDeleteHouseholdDetailsNode
  systemFlaggingTicketDetails: TicketSystemFlaggingDetailsNode
  needsAdjudicationTicketDetails: TicketNeedsAdjudicationDetailsNode
  paymentVerificationTicketDetails: TicketPaymentVerificationDetailsNode
  positiveFeedbackTicketDetails: TicketPositiveFeedbackDetailsNode
  negativeFeedbackTicketDetails: TicketNegativeFeedbackDetailsNode
  referralTicketDetails: TicketReferralDetailsNode
  supportDocuments(offset: Int, before: String, after: String, first: Int, last: Int): GrievanceDocumentNodeConnection!
  feedback: FeedbackNode
  adminUrl: String
  household: HouseholdNode
  individual: IndividualNode
  paymentRecord: PaymentNode
  admin: String
  existingTickets: [GrievanceTicketNode]
  relatedTickets: [GrievanceTicketNode]
  totalDays: String
  documentation: [GrievanceDocumentNode]
  targetId: String
}

type GrievanceTicketNodeConnection {
  pageInfo: PageInfo!
  edges: [GrievanceTicketNodeEdge]!
  totalCount: Int
  edgeCount: Int
}

type GrievanceTicketNodeEdge {
  node: GrievanceTicketNode
  cursor: String!
}

type GroupAttributeNode {
  id: UUID!
  name: String!
  label: JSONString!
  flexAttributes(flexField: Boolean): [FieldAttributeNode]
  labelEn: String
}

enum HouseholdCollectType {
  STANDARD
  SINGLE
}

type HouseholdDataChangeApproveMutation {
  grievanceTicket: GrievanceTicketNode
}

input HouseholdDataUpdateIssueTypeExtras {
  household: ID!
  householdData: HouseholdUpdateDataObjectType!
}

input HouseholdDeleteIssueTypeExtras {
  household: ID!
}

type HouseholdNode implements Node {
  id: ID!
  size: Int
  headOfHousehold: IndividualNode
  rdiMergeStatus: HouseholdRdiMergeStatus!
  isOriginal: Boolean!
  createdAt: DateTime!
  updatedAt: DateTime!
  isRemoved: Boolean!
  removedDate: DateTime
  lastSyncAt: DateTime
  version: BigInt!
  unicefId: String
  internalData: JSONString!
  withdrawn: Boolean!
  withdrawnDate: DateTime
  consentSign: String!
  consent: Boolean
  consentSharing: [String]
  residenceStatus: String
  countryOrigin: String
  country: String
  address: String!
  zipCode: String
  adminArea: AreaNode
  admin1: AreaNode
  admin2: AreaNode
  admin3: AreaNode
  admin4: AreaNode
  geopoint: GeoJSON
  representatives(offset: Int, before: String, after: String, first: Int, last: Int): IndividualNodeConnection!
  femaleAgeGroup05Count: Int
  femaleAgeGroup611Count: Int
  femaleAgeGroup1217Count: Int
  femaleAgeGroup1859Count: Int
  femaleAgeGroup60Count: Int
  pregnantCount: Int
  maleAgeGroup05Count: Int
  maleAgeGroup611Count: Int
  maleAgeGroup1217Count: Int
  maleAgeGroup1859Count: Int
  maleAgeGroup60Count: Int
  femaleAgeGroup05DisabledCount: Int
  femaleAgeGroup611DisabledCount: Int
  femaleAgeGroup1217DisabledCount: Int
  femaleAgeGroup1859DisabledCount: Int
  femaleAgeGroup60DisabledCount: Int
  maleAgeGroup05DisabledCount: Int
  maleAgeGroup611DisabledCount: Int
  maleAgeGroup1217DisabledCount: Int
  maleAgeGroup1859DisabledCount: Int
  maleAgeGroup60DisabledCount: Int
  childrenCount: Int
  maleChildrenCount: Int
  femaleChildrenCount: Int
  childrenDisabledCount: Int
  maleChildrenDisabledCount: Int
  femaleChildrenDisabledCount: Int
  registrationDataImport: RegistrationDataImportNode
  programs(offset: Int, before: String, after: String, first: Int, last: Int, name: String): ProgramNodeConnection!
  returnee: Boolean
  flexFields: FlexFieldsScalar
  firstRegistrationDate: DateTime!
  lastRegistrationDate: DateTime!
  fchildHoh: Boolean
  childHoh: Boolean
  businessArea: UserBusinessAreaNode!
  start: DateTime
  deviceid: String!
  nameEnumerator: String!
  orgEnumerator: HouseholdOrgEnumerator!
  orgNameEnumerator: String!
  village: String!
  registrationMethod: HouseholdRegistrationMethod!
  currency: String
  unhcrId: String!
  detailId: String
  registrationId: String
  programRegistrationId: String
  totalCashReceivedUsd: Decimal
  totalCashReceived: Decimal
  familyId: String
  program: ProgramNode
  copiedFrom: HouseholdNode
  originUnicefId: String
  isMigrationHandled: Boolean!
  migratedAt: DateTime
  collectType: HouseholdCollectType!
  koboSubmissionUuid: UUID
  koboSubmissionTime: DateTime
  enumeratorRecId: Int
  misUnicefId: String
  flexRegistrationsRecordId: Int
  copiedTo(offset: Int, before: String, after: String, first: Int, last: Int): HouseholdNodeConnection!
  individualsAndRoles: [IndividualRoleInHouseholdNode!]!
  individuals(offset: Int, before: String, after: String, first: Int, last: Int, household_Id: UUID, businessArea: String, fullName: String, fullName_Startswith: String, fullName_Endswith: String, sex: [String], household_AdminArea: ID, withdrawn: Boolean, program: ID, age: String, programs: [ID], search: String, documentType: String, documentNumber: String, lastRegistrationDate: String, admin1: [ID], admin2: [ID], status: [String], excludedId: String, flags: [String], isActiveProgram: Boolean, rdiId: String, duplicatesOnly: Boolean, rdiMergeStatus: String, orderBy: String): IndividualNodeConnection
  paymentSet(offset: Int, before: String, after: String, first: Int, last: Int): PaymentNodeConnection!
  complaintTicketDetails(offset: Int, before: String, after: String, first: Int, last: Int): TicketComplaintDetailsNodeConnection!
  sensitiveTicketDetails(offset: Int, before: String, after: String, first: Int, last: Int): TicketSensitiveDetailsNodeConnection!
  householdDataUpdateTicketDetails(offset: Int, before: String, after: String, first: Int, last: Int): TicketHouseholdDataUpdateDetailsNodeConnection!
  addIndividualTicketDetails(offset: Int, before: String, after: String, first: Int, last: Int): TicketAddIndividualDetailsNodeConnection!
  deleteHouseholdTicketDetails(offset: Int, before: String, after: String, first: Int, last: Int): TicketDeleteHouseholdDetailsNodeConnection!
  positiveFeedbackTicketDetails(offset: Int, before: String, after: String, first: Int, last: Int): TicketPositiveFeedbackDetailsNodeConnection!
  negativeFeedbackTicketDetails(offset: Int, before: String, after: String, first: Int, last: Int): TicketNegativeFeedbackDetailsNodeConnection!
  referralTicketDetails(offset: Int, before: String, after: String, first: Int, last: Int): TicketReferralDetailsNodeConnection!
  messages(offset: Int, before: String, after: String, first: Int, last: Int): CommunicationMessageNodeConnection!
  feedbacks(offset: Int, before: String, after: String, first: Int, last: Int): FeedbackNodeConnection!
  surveys(offset: Int, before: String, after: String, first: Int, last: Int): SurveyNodeConnection!
  adminUrl: String
  sanctionListPossibleMatch: Boolean
  sanctionListConfirmedMatch: Boolean
  hasDuplicates: Boolean
  hasDuplicatesForRdi: Boolean
  adminAreaTitle: String
  status: String
  deliveredQuantities: [DeliveredQuantityNode]
  activeIndividualsCount: Int
  importId: String
}

type HouseholdNodeConnection {
  pageInfo: PageInfo!
  edges: [HouseholdNodeEdge]!
  totalCount: Int
  individualsCount: Int
  edgeCount: Int
}

type HouseholdNodeEdge {
  node: HouseholdNode
  cursor: String!
}

enum HouseholdOrgEnumerator {
  A_
  PARTNER
  UNICEF
}

enum HouseholdRdiMergeStatus {
  PENDING
  MERGED
}

enum HouseholdRegistrationMethod {
  A_
  COMMUNITY
  HH_REGISTRATION
}

input HouseholdUpdateDataObjectType {
  adminAreaTitle: String
  status: String
  consent: Boolean
  consentSharing: [String]
  residenceStatus: String
  countryOrigin: String
  country: String
  size: Int
  address: String
  femaleAgeGroup05Count: Int
  femaleAgeGroup611Count: Int
  femaleAgeGroup1217Count: Int
  femaleAgeGroup1859Count: Int
  femaleAgeGroup60Count: Int
  pregnantCount: Int
  maleAgeGroup05Count: Int
  maleAgeGroup611Count: Int
  maleAgeGroup1217Count: Int
  maleAgeGroup1859Count: Int
  maleAgeGroup60Count: Int
  femaleAgeGroup05DisabledCount: Int
  femaleAgeGroup611DisabledCount: Int
  femaleAgeGroup1217DisabledCount: Int
  femaleAgeGroup1859DisabledCount: Int
  femaleAgeGroup60DisabledCount: Int
  maleAgeGroup05DisabledCount: Int
  maleAgeGroup611DisabledCount: Int
  maleAgeGroup1217DisabledCount: Int
  maleAgeGroup1859DisabledCount: Int
  maleAgeGroup60DisabledCount: Int
  returnee: Boolean
  fchildHoh: Boolean
  childHoh: Boolean
  start: DateTime
  end: DateTime
  nameEnumerator: String
  orgEnumerator: String
  orgNameEnumerator: String
  village: String
  registrationMethod: String
  currency: String
  unhcrId: String
  flexFields: Arg
}

enum ImportDataDataType {
  XLSX
  JSON
  FLEX
}

type ImportDataNode implements Node {
  id: ID!
  createdAt: DateTime!
  updatedAt: DateTime!
  status: ImportDataStatus!
  businessAreaSlug: String!
  dataType: ImportDataDataType!
  file: String
  numberOfHouseholds: Int
  numberOfIndividuals: Int
  error: String!
  validationErrors: String!
  deliveryMechanismsValidationErrors: String!
  createdById: UUID
  registrationDataImportHope: RegistrationDataImportNode
  koboimportdata: KoboImportDataNode
  registrationDataImport: RegistrationDataImportDatahubNode
  xlsxValidationErrors: [XlsxRowErrorNode]
}

enum ImportDataStatus {
  PENDING
  RUNNING
  FINISHED
  ERROR
  VALIDATION_ERROR
  DELIVERY_MECHANISMS_VALIDATION_ERROR
}

type ImportXLSXPaymentPlanPaymentListMutation {
  paymentPlan: PaymentPlanNode
  errors: [XlsxErrorNode]
}

type ImportXLSXPaymentPlanPaymentListPerFSPMutation {
  paymentPlan: PaymentPlanNode
  errors: [XlsxErrorNode]
}

type ImportXlsxPaymentVerificationPlanFile {
  paymentPlan: GenericPaymentPlanNode
  errors: [XlsxErrorNode]
}

type ImportedDocumentTypeNode {
  id: UUID!
  createdAt: DateTime!
  updatedAt: DateTime!
  label: String!
  key: String!
  isIdentityDocument: Boolean!
  uniqueForIndividual: Boolean!
  validForDeduplication: Boolean!
  documents(offset: Int, before: String, after: String, first: Int, last: Int): DocumentNodeConnection!
}

enum IndividualBiometricDeduplicationBatchStatus {
  DUPLICATE_IN_BATCH
  NOT_PROCESSED
  SIMILAR_IN_BATCH
  UNIQUE_IN_BATCH
}

enum IndividualBiometricDeduplicationGoldenRecordStatus {
  DUPLICATE
  NEEDS_ADJUDICATION
  NOT_PROCESSED
  POSTPONE
  UNIQUE
}

type IndividualDataChangeApproveMutation {
  grievanceTicket: GrievanceTicketNode
}

input IndividualDataUpdateIssueTypeExtras {
  individual: ID!
  individualData: IndividualUpdateDataObjectType!
}

enum IndividualDeduplicationBatchStatus {
  DUPLICATE_IN_BATCH
  NOT_PROCESSED
  SIMILAR_IN_BATCH
  UNIQUE_IN_BATCH
}

enum IndividualDeduplicationGoldenRecordStatus {
  DUPLICATE
  NEEDS_ADJUDICATION
  NOT_PROCESSED
  POSTPONE
  UNIQUE
}

input IndividualDeleteIssueTypeExtras {
  individual: ID!
}

enum IndividualDisability {
  DISABLED
  NOT_DISABLED
}

input IndividualDocumentObjectType {
  country: String!
  key: String!
  number: String!
  photo: Arg
  photoraw: Arg
}

type IndividualIdentityNode implements Node {
  id: ID!
  created: DateTime!
  modified: DateTime!
  rdiMergeStatus: IndividualIdentityRdiMergeStatus!
  isRemoved: Boolean!
  isOriginal: Boolean!
  individual: IndividualNode!
  partner: String
  country: String
  number: String!
  isMigrationHandled: Boolean!
  copiedFrom: IndividualIdentityNode
  copiedTo(offset: Int, before: String, after: String, first: Int, last: Int): IndividualIdentityNodeConnection!
  countryIso3: String
}

type IndividualIdentityNodeConnection {
  pageInfo: PageInfo!
  edges: [IndividualIdentityNodeEdge]!
  totalCount: Int
  edgeCount: Int
}

type IndividualIdentityNodeEdge {
  node: IndividualIdentityNode
  cursor: String!
}

input IndividualIdentityObjectType {
  country: String!
  partner: String!
  number: String!
}

enum IndividualIdentityRdiMergeStatus {
  PENDING
  MERGED
}

enum IndividualMaritalStatus {
  A_
  DIVORCED
  MARRIED
  SEPARATED
  SINGLE
  WIDOWED
}

type IndividualNode implements Node {
  id: ID!
  rdiMergeStatus: IndividualRdiMergeStatus!
  isOriginal: Boolean!
  createdAt: DateTime!
  updatedAt: DateTime!
  isRemoved: Boolean!
  removedDate: DateTime
  lastSyncAt: DateTime
  version: BigInt!
  unicefId: String
  internalData: JSONString!
  duplicate: Boolean!
  duplicateDate: DateTime
  withdrawn: Boolean!
  withdrawnDate: DateTime
  individualId: String!
  photo: String
  fullName: String!
  givenName: String!
  middleName: String!
  familyName: String!
  sex: IndividualSex!
  birthDate: Date!
  estimatedBirthDate: Boolean
  maritalStatus: IndividualMaritalStatus!
  phoneNo: String!
  phoneNoValid: Boolean
  phoneNoAlternative: String!
  phoneNoAlternativeValid: Boolean
  email: String
  paymentDeliveryPhoneNo: String
  relationship: IndividualRelationship
  household: HouseholdNode
  registrationDataImport: RegistrationDataImportNode!
  workStatus: String!
  firstRegistrationDate: Date!
  lastRegistrationDate: Date!
  flexFields: FlexFieldsScalar
  enrolledInNutritionProgramme: Boolean
  administrationOfRutf: Boolean
  deduplicationGoldenRecordStatus: IndividualDeduplicationGoldenRecordStatus!
  deduplicationBatchStatus: IndividualDeduplicationBatchStatus!
  deduplicationGoldenRecordResults: [DeduplicationResultNode]
  deduplicationBatchResults: [DeduplicationResultNode]
  biometricDeduplicationGoldenRecordStatus: IndividualBiometricDeduplicationGoldenRecordStatus!
  biometricDeduplicationBatchStatus: IndividualBiometricDeduplicationBatchStatus!
  biometricDeduplicationGoldenRecordResults: [DeduplicationEngineSimilarityPairIndividualNode]
  biometricDeduplicationBatchResults: [DeduplicationEngineSimilarityPairIndividualNode]
  importedIndividualId: UUID
  sanctionListPossibleMatch: Boolean!
  sanctionListConfirmedMatch: Boolean!
  pregnant: Boolean
  disability: IndividualDisability!
  observedDisability: [String]
  disabilityCertificatePicture: String
  seeingDisability: String!
  hearingDisability: String!
  physicalDisability: String!
  memoryDisability: String!
  selfcareDisability: String!
  commsDisability: String!
  whoAnswersPhone: String!
  whoAnswersAltPhone: String!
  businessArea: UserBusinessAreaNode!
  fchildHoh: Boolean!
  childHoh: Boolean!
  detailId: String
  registrationId: String
  programRegistrationId: String
  preferredLanguage: String
  relationshipConfirmed: Boolean!
  ageAtRegistration: Int
  walletName: String!
  blockchainName: String!
  walletAddress: String!
  program: ProgramNode
  copiedFrom: IndividualNode
  originUnicefId: String
  isMigrationHandled: Boolean!
  migratedAt: DateTime
  misUnicefId: String
  representedHouseholds(offset: Int, before: String, after: String, first: Int, last: Int): HouseholdNodeConnection!
  headingHousehold: HouseholdNode
  documents(offset: Int, before: String, after: String, first: Int, last: Int): DocumentNodeConnection
  identities(offset: Int, before: String, after: String, first: Int, last: Int): IndividualIdentityNodeConnection
  householdsAndRoles: [IndividualRoleInHouseholdNode!]!
  copiedTo(offset: Int, before: String, after: String, first: Int, last: Int): IndividualNodeConnection!
  bankAccountInfo: BankAccountInfoNode
  paymentSet(offset: Int, before: String, after: String, first: Int, last: Int): PaymentNodeConnection!
  collectorPayments(offset: Int, before: String, after: String, first: Int, last: Int): PaymentNodeConnection!
  deliveryMechanismsData: [DeliveryMechanismDataNode]
  complaintTicketDetails(offset: Int, before: String, after: String, first: Int, last: Int): TicketComplaintDetailsNodeConnection!
  sensitiveTicketDetails(offset: Int, before: String, after: String, first: Int, last: Int): TicketSensitiveDetailsNodeConnection!
  individualDataUpdateTicketDetails(offset: Int, before: String, after: String, first: Int, last: Int): TicketIndividualDataUpdateDetailsNodeConnection!
  deleteIndividualTicketDetails(offset: Int, before: String, after: String, first: Int, last: Int): TicketDeleteIndividualDetailsNodeConnection!
  ticketsystemflaggingdetailsSet(offset: Int, before: String, after: String, first: Int, last: Int): TicketSystemFlaggingDetailsNodeConnection!
  ticketGoldenRecords(offset: Int, before: String, after: String, first: Int, last: Int): TicketNeedsAdjudicationDetailsNodeConnection!
  ticketDuplicates(offset: Int, before: String, after: String, first: Int, last: Int): TicketNeedsAdjudicationDetailsNodeConnection!
  selectedDistinct(offset: Int, before: String, after: String, first: Int, last: Int): TicketNeedsAdjudicationDetailsNodeConnection!
  ticketSelected(offset: Int, before: String, after: String, first: Int, last: Int): TicketNeedsAdjudicationDetailsNodeConnection!
  positiveFeedbackTicketDetails(offset: Int, before: String, after: String, first: Int, last: Int): TicketPositiveFeedbackDetailsNodeConnection!
  negativeFeedbackTicketDetails(offset: Int, before: String, after: String, first: Int, last: Int): TicketNegativeFeedbackDetailsNodeConnection!
  referralTicketDetails(offset: Int, before: String, after: String, first: Int, last: Int): TicketReferralDetailsNodeConnection!
  feedbacks(offset: Int, before: String, after: String, first: Int, last: Int): FeedbackNodeConnection!
  adminUrl: String
  status: String
  role: String
  age: Int
  sanctionListLastCheck: DateTime
  paymentChannels: [BankAccountInfoNode]
  importId: String
}

type IndividualNodeConnection {
  pageInfo: PageInfo!
  edges: [IndividualNodeEdge]!
  totalCount: Int
  edgeCount: Int
}

type IndividualNodeEdge {
  node: IndividualNode
  cursor: String!
}

enum IndividualRdiMergeStatus {
  PENDING
  MERGED
}

enum IndividualRelationship {
  UNKNOWN
  AUNT_UNCLE
  BROTHER_SISTER
  COUSIN
  DAUGHTERINLAW_SONINLAW
  GRANDDAUGHER_GRANDSON
  GRANDMOTHER_GRANDFATHER
  HEAD
  MOTHER_FATHER
  MOTHERINLAW_FATHERINLAW
  NEPHEW_NIECE
  NON_BENEFICIARY
  OTHER
  SISTERINLAW_BROTHERINLAW
  SON_DAUGHTER
  WIFE_HUSBAND
  FOSTER_CHILD
  FREE_UNION
}

type IndividualRoleInHouseholdNode {
  id: UUID!
  rdiMergeStatus: IndividualRoleInHouseholdRdiMergeStatus!
  isRemoved: Boolean!
  isOriginal: Boolean!
  createdAt: DateTime!
  updatedAt: DateTime!
  lastSyncAt: DateTime
  individual: IndividualNode!
  household: HouseholdNode!
  role: IndividualRoleInHouseholdRole
  isMigrationHandled: Boolean!
  migratedAt: DateTime
  copiedFrom: IndividualRoleInHouseholdNode
  copiedTo: [IndividualRoleInHouseholdNode!]!
}

enum IndividualRoleInHouseholdRdiMergeStatus {
  PENDING
  MERGED
}

enum IndividualRoleInHouseholdRole {
  NO_ROLE
  ALTERNATE
  PRIMARY
}

enum IndividualSex {
  MALE
  FEMALE
  OTHER
  NOT_COLLECTED
  NOT_ANSWERED
}

input IndividualUpdateDataObjectType {
  status: String
  fullName: String
  givenName: String
  middleName: String
  familyName: String
  sex: String
  birthDate: Date
  estimatedBirthDate: Boolean
  maritalStatus: String
  phoneNo: String
  phoneNoAlternative: String
  email: String
  relationship: String
  disability: String
  workStatus: String
  enrolledInNutritionProgramme: Boolean
  administrationOfRutf: Boolean
  pregnant: Boolean
  observedDisability: [String]
  seeingDisability: String
  hearingDisability: String
  physicalDisability: String
  memoryDisability: String
  selfcareDisability: String
  commsDisability: String
  whoAnswersPhone: String
  whoAnswersAltPhone: String
  role: String
  documents: [IndividualDocumentObjectType]
  documentsToRemove: [ID]
  documentsToEdit: [EditIndividualDocumentObjectType]
  identities: [IndividualIdentityObjectType]
  identitiesToRemove: [ID]
  identitiesToEdit: [EditIndividualIdentityObjectType]
  paymentChannels: [BankTransferObjectType]
  paymentChannelsToEdit: [EditBankTransferObjectType]
  paymentChannelsToRemove: [ID]
  preferredLanguage: String
  flexFields: Arg
  paymentDeliveryPhoneNo: String
  blockchainName: String
  walletAddress: String
  walletName: String
  deliveryMechanismData: [DeliveryMechanismDataObjectType]
  deliveryMechanismDataToEdit: [EditDeliveryMechanismDataObjectType]
  deliveryMechanismDataToRemove: [ID]
  consent: Boolean
  residenceStatus: String
  countryOrigin: String
  country: String
  address: String
  village: String
  currency: String
  unhcrId: String
  nameEnumerator: String
  orgEnumerator: String
  orgNameEnumerator: String
  registrationMethod: String
}

type InvalidPaymentVerificationPlan {
  paymentPlan: GenericPaymentPlanNode
}

input IssueTypeExtrasInput {
  householdDataUpdateIssueTypeExtras: HouseholdDataUpdateIssueTypeExtras
  individualDataUpdateIssueTypeExtras: IndividualDataUpdateIssueTypeExtras
  individualDeleteIssueTypeExtras: IndividualDeleteIssueTypeExtras
  householdDeleteIssueTypeExtras: HouseholdDeleteIssueTypeExtras
  addIndividualIssueTypeExtras: AddIndividualIssueTypeExtras
}

type IssueTypesObject {
  category: String
  label: String
  subCategories: [ChoiceObject]
}

scalar JSONString

type KoboAssetObject {
  id: String
  name: String
  sector: String
  country: String
  assetType: String
  dateModified: DateTime
  deploymentActive: Boolean
  hasDeployment: Boolean
  xlsLink: String
}

type KoboAssetObjectConnection {
  pageInfo: PageInfo!
  edges: [KoboAssetObjectEdge]!
  totalCount: Int
}

type KoboAssetObjectEdge {
  node: KoboAssetObject
  cursor: String!
}

type KoboErrorNode {
  header: String
  message: String
}

type KoboImportDataNode implements Node {
  id: ID!
  createdAt: DateTime!
  updatedAt: DateTime!
  status: ImportDataStatus!
  businessAreaSlug: String!
  dataType: ImportDataDataType!
  file: String
  numberOfHouseholds: Int
  numberOfIndividuals: Int
  error: String!
  validationErrors: String!
  deliveryMechanismsValidationErrors: String!
  createdById: UUID
  importdataPtr: ImportDataNode!
  koboAssetId: String!
  onlyActiveSubmissions: Boolean!
  pullPictures: Boolean!
  koboValidationErrors: [KoboErrorNode]
}

type LabelNode {
  language: String
  label: String
}

type LanguageObject {
  english: String
  code: String
}

type LanguageObjectConnection {
  pageInfo: PageInfo!
  edges: [LanguageObjectEdge]!
  totalCount: Int
}

type LanguageObjectEdge {
  node: LanguageObject
  cursor: String!
}

enum LogEntryAction {
  CREATE
  UPDATE
  DELETE
  SOFT_DELETE
}

type LogEntryNode implements Node {
  id: ID!
  contentType: ContentTypeObjectType
  objectId: UUID
  action: LogEntryAction!
  objectRepr: String!
  changes: Arg
  user: UserNode
  businessArea: UserBusinessAreaNode
  programs(offset: Int, before: String, after: String, first: Int, last: Int, name: String): ProgramNodeConnection!
  timestamp: DateTime
  isUserGenerated: Boolean
}

type LogEntryNodeConnection {
  pageInfo: PageInfo!
  edges: [LogEntryNodeEdge]!
  totalCount: Int
  edgeCount: Int
}

type LogEntryNodeEdge {
  node: LogEntryNode
  cursor: String!
}

type MarkPaymentAsFailedMutation {
  payment: PaymentNode
}

type MergeRegistrationDataImportMutation {
  registrationDataImport: RegistrationDataImportNode
}

enum MessageSamplingType {
  FULL_LIST
  RANDOM
}

type Mutations {
  createAccountabilityCommunicationMessage(input: CreateAccountabilityCommunicationMessageInput!): CreateCommunicationMessageMutation
  createFeedback(input: CreateFeedbackInput!): CreateFeedbackMutation
  updateFeedback(input: UpdateFeedbackInput!): UpdateFeedbackMutation
  createFeedbackMessage(input: CreateFeedbackMessageInput!): CreateFeedbackMessageMutation
  createSurvey(input: CreateSurveyInput!): CreateSurveyMutation
  exportSurveySample(surveyId: ID!): ExportSurveySampleMutationMutation
  createReport(reportData: CreateReportInput!): CreateReport
  restartCreateReport(reportData: RestartCreateReportInput!): RestartCreateReport
  createGrievanceTicket(input: CreateGrievanceTicketInput!): CreateGrievanceTicketMutation
  updateGrievanceTicket(input: UpdateGrievanceTicketInput!, version: BigInt): UpdateGrievanceTicketMutation
  grievanceStatusChange(grievanceTicketId: ID, status: Int, version: BigInt): GrievanceStatusChangeMutation
  createTicketNote(noteInput: CreateTicketNoteInput!, version: BigInt): CreateTicketNoteMutation
  approveIndividualDataChange(approvedDeliveryMechanismDataToCreate: [Int], approvedDeliveryMechanismDataToEdit: [Int], approvedDeliveryMechanismDataToRemove: [Int], approvedDocumentsToCreate: [Int], approvedDocumentsToEdit: [Int], approvedDocumentsToRemove: [Int], approvedIdentitiesToCreate: [Int], approvedIdentitiesToEdit: [Int], approvedIdentitiesToRemove: [Int], approvedPaymentChannelsToCreate: [Int], approvedPaymentChannelsToEdit: [Int], approvedPaymentChannelsToRemove: [Int], flexFieldsApproveData: JSONString, grievanceTicketId: ID!, individualApproveData: JSONString, version: BigInt): IndividualDataChangeApproveMutation
  approveHouseholdDataChange(flexFieldsApproveData: JSONString, grievanceTicketId: ID!, householdApproveData: JSONString, version: BigInt): HouseholdDataChangeApproveMutation
  approveAddIndividual(approveStatus: Boolean!, grievanceTicketId: ID!, version: BigInt): SimpleApproveMutation
  approveDeleteIndividual(approveStatus: Boolean!, grievanceTicketId: ID!, version: BigInt): SimpleApproveMutation
  approveDeleteHousehold(approveStatus: Boolean!, grievanceTicketId: ID!, reasonHhId: String, version: BigInt): DeleteHouseholdApproveMutation
  approveSystemFlagging(approveStatus: Boolean!, grievanceTicketId: ID!, version: BigInt): SimpleApproveMutation
  approveNeedsAdjudication(clearIndividualIds: [ID], distinctIndividualIds: [ID], duplicateIndividualIds: [ID], grievanceTicketId: ID!, selectedIndividualId: ID, version: BigInt): NeedsAdjudicationApproveMutation
  approvePaymentDetails(approveStatus: Boolean!, grievanceTicketId: ID!, version: BigInt): PaymentDetailsApproveMutation
  reassignRole(grievanceTicketId: ID!, householdId: ID!, householdVersion: BigInt, individualId: ID!, individualVersion: BigInt, newIndividualId: ID, role: String!, version: BigInt): ReassignRoleMutation
  bulkUpdateGrievanceAssignee(assignedTo: String!, businessAreaSlug: String!, grievanceTicketIds: [ID]!): BulkUpdateGrievanceTicketsAssigneesMutation
  bulkUpdateGrievancePriority(businessAreaSlug: String!, grievanceTicketIds: [ID]!, priority: Int!): BulkUpdateGrievanceTicketsPriorityMutation
  bulkUpdateGrievanceUrgency(businessAreaSlug: String!, grievanceTicketIds: [ID]!, urgency: Int!): BulkUpdateGrievanceTicketsUrgencyMutation
  bulkGrievanceAddNote(businessAreaSlug: String!, grievanceTicketIds: [ID]!, note: String!): BulkGrievanceAddNoteMutation
  createPaymentVerificationPlan(input: CreatePaymentVerificationInput!, version: BigInt): CreateVerificationPlanMutation
  editPaymentVerificationPlan(input: EditPaymentVerificationInput!, version: BigInt): EditPaymentVerificationMutation
  exportXlsxPaymentVerificationPlanFile(paymentVerificationPlanId: ID!): ExportXlsxPaymentVerificationPlanFile
  importXlsxPaymentVerificationPlanFile(file: Upload!, paymentVerificationPlanId: ID!): ImportXlsxPaymentVerificationPlanFile
  activatePaymentVerificationPlan(paymentVerificationPlanId: ID!, version: BigInt): ActivatePaymentVerificationPlan
  finishPaymentVerificationPlan(paymentVerificationPlanId: ID!, version: BigInt): FinishPaymentVerificationPlan
  discardPaymentVerificationPlan(paymentVerificationPlanId: ID!, version: BigInt): DiscardPaymentVerificationPlan
  invalidPaymentVerificationPlan(paymentVerificationPlanId: ID!, version: BigInt): InvalidPaymentVerificationPlan
  deletePaymentVerificationPlan(paymentVerificationPlanId: ID!, version: BigInt): DeletePaymentVerificationPlan
  markPaymentAsFailed(paymentId: ID!): MarkPaymentAsFailedMutation
  revertMarkPaymentAsFailed(deliveredQuantity: Decimal!, deliveryDate: Date!, paymentId: ID!): RevertMarkPaymentAsFailedMutation
  updatePaymentVerificationStatusAndReceivedAmount(paymentVerificationId: ID!, receivedAmount: Decimal!, status: PaymentVerificationStatusForUpdate, version: BigInt): UpdatePaymentVerificationStatusAndReceivedAmount
  updatePaymentVerificationReceivedAndReceivedAmount(paymentVerificationId: ID!, received: Boolean!, receivedAmount: Decimal!, version: BigInt): UpdatePaymentVerificationReceivedAndReceivedAmount
  actionPaymentPlanMutation(input: ActionPaymentPlanInput!, version: BigInt): ActionPaymentPlanMutation
  createPaymentPlan(input: CreatePaymentPlanInput!): CreatePaymentPlanMutation
  openPaymentPlan(input: OpenPaymentPlanInput!, version: BigInt): OpenPaymentPlanMutation
  createFollowUpPaymentPlan(dispersionEndDate: Date!, dispersionStartDate: Date!, paymentPlanId: ID!): CreateFollowUpPaymentPlanMutation
  updatePaymentPlan(input: UpdatePaymentPlanInput!, version: BigInt): UpdatePaymentPlanMutation
  deletePaymentPlan(paymentPlanId: ID!): DeletePaymentPlanMutation
  splitPaymentPlan(paymentPlanId: ID!, paymentsNo: Int, splitType: String!): SplitPaymentPlanMutation
  excludeHouseholds(excludedHouseholdsIds: [String]!, exclusionReason: String, paymentPlanId: ID!): ExcludeHouseholdsMutation
  setSteficonRuleOnPaymentPlanPaymentList(paymentPlanId: ID!, steficonRuleId: ID!, version: BigInt): SetSteficonRuleOnPaymentPlanPaymentListMutation
  copyTargetingCriteria(name: String!, paymentPlanId: ID!, programCycleId: ID!): CopyTargetingCriteriaMutation
  exportXlsxPaymentPlanPaymentList(fspXlsxTemplateId: ID, paymentPlanId: ID!): ExportXLSXPaymentPlanPaymentListMutation
  exportXlsxPaymentPlanPaymentListPerFsp(fspXlsxTemplateId: ID, paymentPlanId: ID!): ExportXLSXPaymentPlanPaymentListPerFSPMutation
  importXlsxPaymentPlanPaymentList(file: Upload!, paymentPlanId: ID!): ImportXLSXPaymentPlanPaymentListMutation
  importXlsxPaymentPlanPaymentListPerFsp(file: Upload!, paymentPlanId: ID!): ImportXLSXPaymentPlanPaymentListPerFSPMutation
  exportPdfPaymentPlanSummary(paymentPlanId: ID!): ExportPDFPaymentPlanSummaryMutation
  createProgram(programData: CreateProgramInput!): CreateProgram
  updateProgram(programData: UpdateProgramInput, version: BigInt): UpdateProgram
  updateProgramPartners(programData: UpdateProgramPartnersInput, version: BigInt): UpdateProgramPartners
  deleteProgram(programId: String!): DeleteProgram
  copyProgram(programData: CopyProgramInput!): CopyProgram
  uploadImportDataXlsxFileAsync(businessAreaSlug: String!, file: Upload!): UploadImportDataXLSXFileAsync
  deleteRegistrationDataImport(registrationDataImportId: String!): DeleteRegistrationDataImport
  registrationXlsxImport(registrationDataImportData: RegistrationXlsxImportMutationInput!): RegistrationXlsxImportMutation
  registrationProgramPopulationImport(registrationDataImportData: RegistrationProgramPopulationImportMutationInput!): RegistrationProgramPopulationImportMutation
  registrationKoboImport(registrationDataImportData: RegistrationKoboImportMutationInput!): RegistrationKoboImportMutation
  saveKoboImportDataAsync(businessAreaSlug: String!, onlyActiveSubmissions: Boolean!, pullPictures: Boolean!, uid: Upload!): SaveKoboProjectImportDataAsync
  mergeRegistrationDataImport(id: ID!, version: BigInt): MergeRegistrationDataImportMutation
  refuseRegistrationDataImport(id: ID!, refuseReason: String, version: BigInt): RefuseRegistrationDataImportMutation
  rerunDedupe(registrationDataImportId: ID!, version: BigInt): RegistrationDeduplicationMutation
  eraseRegistrationDataImport(id: ID!, version: BigInt): EraseRegistrationDataImportMutation
  checkAgainstSanctionList(file: Upload!): CheckAgainstSanctionListMutation
}

type NeedsAdjudicationApproveMutation {
  grievanceTicket: GrievanceTicketNode
}

input NegativeFeedbackTicketExtras {
  household: ID
  individual: ID
}

interface Node {
  id: ID!
}

input OpenPaymentPlanInput {
  paymentPlanId: ID!
  dispersionStartDate: Date!
  dispersionEndDate: Date!
  currency: String!
}

type OpenPaymentPlanMutation {
  paymentPlan: PaymentPlanNode
}

input PDUFieldInput {
  id: String
  label: String
  pduData: PeriodicFieldDataInput
}

type PDUSubtypeChoiceObject {
  value: String
  displayName: String
}

type PageInfo {
  hasNextPage: Boolean!
  hasPreviousPage: Boolean!
  startCursor: String
  endCursor: String
}

type PartnerNode {
  id: ID!
  allowedBusinessAreas(offset: Int, before: String, after: String, first: Int, last: Int, id: UUID): UserBusinessAreaNodeConnection!
  name: String
  parent: PartnerNode
  isUn: Boolean!
  lft: Int!
  rght: Int!
  treeId: Int!
  level: Int!
  businessAreaPartnerThrough: [PartnerRoleNode!]!
  businessAreas(offset: Int, before: String, after: String, first: Int, last: Int, id: UUID): UserBusinessAreaNodeConnection!
  partnerSet: [PartnerNode!]!
  userSet(offset: Int, before: String, after: String, first: Int, last: Int): UserNodeConnection!
  individualIdentities(offset: Int, before: String, after: String, first: Int, last: Int): IndividualIdentityNodeConnection!
  grievanceticketSet(offset: Int, before: String, after: String, first: Int, last: Int): GrievanceTicketNodeConnection!
  programs(offset: Int, before: String, after: String, first: Int, last: Int, name: String): ProgramNodeConnection!
  areas: [AreaNode]
  areaAccess: String
}

type PartnerRoleNode {
  createdAt: DateTime!
  updatedAt: DateTime!
  businessArea: UserBusinessAreaNode!
  partner: PartnerNode!
  roles: [RoleNode!]!
}

type PartnerType {
  id: ID!
  allowedBusinessAreas(offset: Int, before: String, after: String, first: Int, last: Int, id: UUID): UserBusinessAreaNodeConnection!
  name: String!
  parent: PartnerNode
  isUn: Boolean!
  lft: Int!
  rght: Int!
  treeId: Int!
  level: Int!
  businessAreaPartnerThrough: [PartnerRoleNode!]!
  businessAreas(offset: Int, before: String, after: String, first: Int, last: Int, id: UUID): UserBusinessAreaNodeConnection!
  partnerSet: [PartnerNode!]!
  userSet(offset: Int, before: String, after: String, first: Int, last: Int): UserNodeConnection!
  individualIdentities(offset: Int, before: String, after: String, first: Int, last: Int): IndividualIdentityNodeConnection!
  grievanceticketSet(offset: Int, before: String, after: String, first: Int, last: Int): GrievanceTicketNodeConnection!
  programs(offset: Int, before: String, after: String, first: Int, last: Int, name: String): ProgramNodeConnection!
}

type PaymentConflictDataNode {
  paymentPlanId: String
  paymentPlanUnicefId: String
  paymentPlanStartDate: String
  paymentPlanEndDate: String
  paymentPlanStatus: String
  paymentId: String
  paymentUnicefId: String
}

type PaymentDetailsApproveMutation {
  grievanceTicket: GrievanceTicketNode
}

type PaymentHouseholdSnapshotNode implements Node {
  id: ID!
  createdAt: DateTime!
  updatedAt: DateTime!
  snapshotData: JSONString!
  householdId: UUID!
  payment: PaymentNode!
}

type PaymentNode implements Node {
  isRemoved: Boolean!
  id: ID!
  createdAt: DateTime!
  updatedAt: DateTime!
  unicefId: String
  signatureHash: String!
  internalData: JSONString!
  parent: PaymentPlanNode!
  businessArea: UserBusinessAreaNode!
  program: ProgramNode
  household: HouseholdNode!
  headOfHousehold: IndividualNode
  deliveryType: DeliveryMechanismNode
  financialServiceProvider: FinancialServiceProviderNode
  collector: IndividualNode!
  sourcePayment: PaymentNode
  isFollowUp: Boolean!
  status: PaymentStatus!
  statusDate: DateTime!
  currency: String
  entitlementQuantity: Float
  entitlementQuantityUsd: Float
  entitlementDate: DateTime
  deliveredQuantity: Float
  deliveredQuantityUsd: Float
  deliveryDate: DateTime
  transactionReferenceId: String
  transactionStatusBlockchainLink: String
  conflicted: Boolean!
  excluded: Boolean!
  hasValidWallet: Boolean!
  reasonForUnsuccessfulPayment: String
  orderNumber: Int
  tokenNumber: Int
  additionalCollectorName: String
  additionalDocumentType: String
  additionalDocumentNumber: String
  fspAuthCode: String
  vulnerabilityScore: Float
  isCashAssist: Boolean!
  followUps(offset: Int, before: String, after: String, first: Int, last: Int): PaymentNodeConnection!
  householdSnapshot: PaymentHouseholdSnapshotNode
  paymentVerifications(offset: Int, before: String, after: String, first: Int, last: Int): PaymentVerificationNodeConnection!
  ticketComplaintDetails(offset: Int, before: String, after: String, first: Int, last: Int): TicketComplaintDetailsNodeConnection!
  ticketSensitiveDetails(offset: Int, before: String, after: String, first: Int, last: Int): TicketSensitiveDetailsNodeConnection!
  adminUrl: String
  paymentPlanHardConflicted: Boolean
  paymentPlanHardConflictedData: [PaymentConflictDataNode]
  paymentPlanSoftConflicted: Boolean
  paymentPlanSoftConflictedData: [PaymentConflictDataNode]
  fullName: String
  verification: PaymentVerificationNode
  distributionModality: String
  serviceProvider: FinancialServiceProviderNode
  debitCardNumber: String
  debitCardIssuer: String
  totalPersonsCovered: Int
  snapshotCollectorFullName: String
  snapshotCollectorDeliveryPhoneNo: String
  snapshotCollectorBankName: String
  snapshotCollectorBankAccountNumber: String
  snapshotCollectorDebitCardNumber: String
}

type PaymentNodeConnection {
  pageInfo: PageInfo!
  edges: [PaymentNodeEdge]!
  totalCount: Int
  edgeCount: Int
}

type PaymentNodeEdge {
  node: PaymentNode
  cursor: String!
}

enum PaymentPlanBackgroundActionStatus {
  RULE_ENGINE_RUN
  RULE_ENGINE_ERROR
  XLSX_EXPORTING
  XLSX_EXPORT_ERROR
  XLSX_IMPORT_ERROR
  XLSX_IMPORTING_ENTITLEMENTS
  XLSX_IMPORTING_RECONCILIATION
  EXCLUDE_BENEFICIARIES
  EXCLUDE_BENEFICIARIES_ERROR
  SEND_TO_PAYMENT_GATEWAY
  SEND_TO_PAYMENT_GATEWAY_ERROR
}

enum PaymentPlanBuildStatus {
  PENDING
  BUILDING
  FAILED
  OK
}

enum PaymentPlanCurrency {
  A_
  AED
  AFN
  ALL
  AMD
  ANG
  AOA
  ARS
  AUD
  AWG
  AZN
  BAM
  BBD
  BDT
  BGN
  BHD
  BIF
  BMD
  BND
  BOB
  BOV
  BRL
  BSD
  BTN
  BWP
  BYN
  BZD
  CAD
  CDF
  CHF
  CLP
  CNY
  COP
  CRC
  CUC
  CUP
  CVE
  CZK
  DJF
  DKK
  DOP
  DZD
  EGP
  ERN
  ETB
  EUR
  FJD
  FKP
  GBP
  GEL
  GHS
  GIP
  GMD
  GNF
  GTQ
  GYD
  HKD
  HNL
  HRK
  HTG
  HUF
  IDR
  ILS
  INR
  IQD
  IRR
  ISK
  JMD
  JOD
  JPY
  KES
  KGS
  KHR
  KMF
  KPW
  KRW
  KWD
  KYD
  KZT
  LAK
  LBP
  LKR
  LRD
  LSL
  LYD
  MAD
  MDL
  MGA
  MKD
  MMK
  MNT
  MOP
  MRU
  MUR
  MVR
  MWK
  MXN
  MYR
  MZN
  NAD
  NGN
  NIO
  NOK
  NPR
  NZD
  OMR
  PAB
  PEN
  PGK
  PHP
  PKR
  PLN
  PYG
  QAR
  RON
  RSD
  RUB
  RWF
  SAR
  SBD
  SCR
  SDG
  SEK
  SGD
  SHP
  SLE
  SOS
  SRD
  SSP
  STN
  SVC
  SYP
  SZL
  THB
  TJS
  TMT
  TND
  TOP
  TRY
  TTD
  TWD
  TZS
  UAH
  UGX
  USD
  UYU
  UYW
  UZS
  VES
  VND
  VUV
  WST
  XAF
  XAG
  XAU
  XCD
  XOF
  XPF
  YER
  ZAR
  ZMW
  ZWL
  USDC
}

type PaymentPlanNode implements Node {
  isRemoved: Boolean!
  id: ID!
  createdAt: DateTime!
  updatedAt: DateTime!
  version: BigInt!
  unicefId: String
  internalData: JSONString!
  businessArea: UserBusinessAreaNode!
  programCycle: ProgramCycleNode!
  statusDate: DateTime!
  startDate: Date
  endDate: Date
  exchangeRate: Float
  totalEntitledQuantity: Float
  totalEntitledQuantityUsd: Float
  totalEntitledQuantityRevised: Float
  totalEntitledQuantityRevisedUsd: Float
  totalDeliveredQuantity: Float
  totalDeliveredQuantityUsd: Float
  totalUndeliveredQuantity: Float
  totalUndeliveredQuantityUsd: Float
  createdBy: UserNode!
  status: PaymentPlanStatus!
  backgroundActionStatus: PaymentPlanBackgroundActionStatus
  buildStatus: PaymentPlanBuildStatus
  builtAt: DateTime
  targetingCriteria: TargetingCriteriaNode!
  currency: String
  dispersionStartDate: Date
  dispersionEndDate: Date
  femaleChildrenCount: Int!
  maleChildrenCount: Int!
  femaleAdultsCount: Int!
  maleAdultsCount: Int!
  totalHouseholdsCount: Int!
  totalIndividualsCount: Int!
  importedFileDate: DateTime
  steficonRule: RuleCommitNode
  steficonAppliedDate: DateTime
  steficonRuleTargeting: RuleCommitNode
  steficonTargetingAppliedDate: DateTime
  sourcePaymentPlan: PaymentPlanNode
  isFollowUp: Boolean!
  excludedIds: String
  exclusionReason: String
  excludeHouseholdError: String
  name: String
  vulnerabilityScoreMin: Float
  vulnerabilityScoreMax: Float
  isCashAssist: Boolean!
  deliveryMechanism: DeliveryMechanismNode
  financialServiceProvider: FinancialServiceProviderNode
  approvalProcess(offset: Int, before: String, after: String, first: Int, last: Int): ApprovalProcessNodeConnection!
  followUps(offset: Int, before: String, after: String, first: Int, last: Int): PaymentPlanNodeConnection!
  paymentItems(offset: Int, before: String, after: String, first: Int, last: Int): PaymentNodeConnection!
  documents(offset: Int, before: String, after: String, first: Int, last: Int): PaymentPlanSupportingDocumentNodeConnection!
  paymentVerificationPlans(offset: Int, before: String, after: String, first: Int, last: Int): PaymentVerificationPlanNodeConnection!
  paymentVerificationSummary: PaymentVerificationSummaryNode
  messages(offset: Int, before: String, after: String, first: Int, last: Int): CommunicationMessageNodeConnection!
  surveys(offset: Int, before: String, after: String, first: Int, last: Int): SurveyNodeConnection!
  adminUrl: String
  currencyName: String
  hasPaymentListExportFile: Boolean
  hasFspDeliveryMechanismXlsxTemplate: Boolean
  importedFileName: String
  paymentsConflictsCount: Int
  volumeByDeliveryMechanism: [VolumeByDeliveryMechanismNode]
  splitChoices: [ChoiceObject]
  verificationPlans(offset: Int, before: String, after: String, first: Int, last: Int, programId: String): PaymentVerificationPlanNodeConnection
  bankReconciliationSuccess: Int
  bankReconciliationError: Int
  canCreatePaymentVerificationPlan: Boolean
  availablePaymentRecordsCount: Int
  reconciliationSummary: ReconciliationSummaryNode
  excludedHouseholds: [HouseholdNode]
  excludedIndividuals: [IndividualNode]
  canCreateFollowUp: Boolean
  totalWithdrawnHouseholdsCount: Int
  unsuccessfulPaymentsCount: Int
  canSendToPaymentGateway: Boolean
  canSplit: Boolean
  supportingDocuments: [PaymentPlanSupportingDocumentNode]
  program: ProgramNode
  totalHouseholdsCountWithValidPhoneNo: Int
  canCreateXlsxWithFspAuthCode: Boolean
  fspCommunicationChannel: String
  canExportXlsx: Boolean
  canDownloadXlsx: Boolean
  canSendXlsxPassword: Boolean
  failedWalletValidationCollectorsIds: [String]
}

type PaymentPlanNodeConnection {
  pageInfo: PageInfo!
  edges: [PaymentPlanNodeEdge]!
  totalCount: Int
  edgeCount: Int
}

type PaymentPlanNodeEdge {
  node: PaymentPlanNode
  cursor: String!
}

enum PaymentPlanStatus {
  TP_OPEN
  TP_LOCKED
  PROCESSING
  STEFICON_WAIT
  STEFICON_RUN
  STEFICON_COMPLETED
  STEFICON_ERROR
  DRAFT
  PREPARING
  OPEN
  LOCKED
  LOCKED_FSP
  IN_APPROVAL
  IN_AUTHORIZATION
  IN_REVIEW
  ACCEPTED
  FINISHED
}

type PaymentPlanSupportingDocumentNode implements Node {
  id: ID!
  title: String!
  paymentPlan: PaymentPlanNode!
  file: String!
  uploadedAt: DateTime!
  createdBy: UserNode
}

type PaymentPlanSupportingDocumentNodeConnection {
  pageInfo: PageInfo!
  edges: [PaymentPlanSupportingDocumentNodeEdge]!
}

type PaymentPlanSupportingDocumentNodeEdge {
  node: PaymentPlanSupportingDocumentNode
  cursor: String!
}

enum PaymentStatus {
  DISTRIBUTION_SUCCESSFUL
  NOT_DISTRIBUTED
  TRANSACTION_SUCCESSFUL
  TRANSACTION_ERRONEOUS
  FORCE_FAILED
  PARTIALLY_DISTRIBUTED
  PENDING
  SENT_TO_PAYMENT_GATEWAY
  SENT_TO_FSP
  MANUALLY_CANCELLED
}

type PaymentVerificationLogEntryNode implements Node {
  id: ID!
  contentType: ContentTypeObjectType
  objectId: UUID
  action: LogEntryAction!
  objectRepr: String!
  changes: Arg
  user: UserNode
  businessArea: UserBusinessAreaNode
  programs(offset: Int, before: String, after: String, first: Int, last: Int, name: String): ProgramNodeConnection!
  timestamp: DateTime
  isUserGenerated: Boolean
  contentObject: PaymentVerificationPlanNode
}

type PaymentVerificationLogEntryNodeConnection {
  pageInfo: PageInfo!
  edges: [PaymentVerificationLogEntryNodeEdge]!
  totalCount: Int
  edgeCount: Int
}

type PaymentVerificationLogEntryNodeEdge {
  node: PaymentVerificationLogEntryNode
  cursor: String!
}

type PaymentVerificationNode implements Node {
  id: ID!
  createdAt: DateTime!
  updatedAt: DateTime!
  version: BigInt!
  payment: GenericPaymentNode
  paymentVerificationPlan: PaymentVerificationPlanNode!
  status: PaymentVerificationStatus!
  statusDate: DateTime
  receivedAmount: Float
  sentToRapidPro: Boolean!
  ticketDetails(offset: Int, before: String, after: String, first: Int, last: Int): TicketPaymentVerificationDetailsNodeConnection!
  ticketDetail(offset: Int, before: String, after: String, first: Int, last: Int): TicketPaymentVerificationDetailsNodeConnection!
  adminUrl: String
  isManuallyEditable: Boolean
}

type PaymentVerificationNodeConnection {
  pageInfo: PageInfo!
  edges: [PaymentVerificationNodeEdge]!
  totalCount: Int
  edgeCount: Int
}

type PaymentVerificationNodeEdge {
  node: PaymentVerificationNode
  cursor: String!
}

type PaymentVerificationPlanNode implements Node {
  id: ID!
  createdAt: DateTime!
  updatedAt: DateTime!
  version: BigInt!
  unicefId: String
  paymentPlan: PaymentPlanNode
  status: PaymentVerificationPlanStatus!
  verificationChannel: PaymentVerificationPlanVerificationChannel!
  sampling: PaymentVerificationPlanSampling!
  sexFilter: String
  activationDate: DateTime
  completionDate: DateTime
  sampleSize: Int
  respondedCount: Int
  receivedCount: Int
  notReceivedCount: Int
  receivedWithProblemsCount: Int
  confidenceInterval: Float
  marginOfError: Float
  rapidProFlowId: String!
  rapidProFlowStartUuids: [String!]!
  xlsxFileExporting: Boolean!
  xlsxFileImported: Boolean!
  error: String
  ageFilter: AgeFilterObject
  excludedAdminAreasFilter: [String]
  paymentRecordVerifications(offset: Int, before: String, after: String, first: Int, last: Int): PaymentVerificationNodeConnection!
  adminUrl: String
  xlsxFileWasDownloaded: Boolean
  hasXlsxFile: Boolean
}

type PaymentVerificationPlanNodeConnection {
  pageInfo: PageInfo!
  edges: [PaymentVerificationPlanNodeEdge]!
  totalCount: Int
  edgeCount: Int
}

type PaymentVerificationPlanNodeEdge {
  node: PaymentVerificationPlanNode
  cursor: String!
}

enum PaymentVerificationPlanSampling {
  FULL_LIST
  RANDOM
}

enum PaymentVerificationPlanStatus {
  ACTIVE
  FINISHED
  PENDING
  INVALID
  RAPID_PRO_ERROR
}

enum PaymentVerificationPlanVerificationChannel {
  MANUAL
  RAPIDPRO
  XLSX
}

enum PaymentVerificationStatus {
  NOT_RECEIVED
  PENDING
  RECEIVED
  RECEIVED_WITH_ISSUES
}

enum PaymentVerificationStatusForUpdate {
  NOT_RECEIVED
  PENDING
  RECEIVED
  RECEIVED_WITH_ISSUES
}

type PaymentVerificationSummaryNode implements Node {
  id: ID!
  createdAt: DateTime!
  updatedAt: DateTime!
  status: PaymentVerificationSummaryStatus!
  activationDate: DateTime
  completionDate: DateTime
  paymentPlan: PaymentPlanNode
}

enum PaymentVerificationSummaryStatus {
  ACTIVE
  FINISHED
  PENDING
}

input PeriodicFieldDataInput {
  subtype: String
  numberOfRounds: Int
  roundsNames: [String]
}

type PeriodicFieldDataNode {
  id: ID!
  subtype: PeriodicFieldDataSubtype!
  roundsNames: [String!]!
  numberOfRounds: Int!
}

enum PeriodicFieldDataSubtype {
  DATE
  DECIMAL
  STRING
  BOOL
}

type PeriodicFieldNode implements Node {
  name: String!
  pduData: PeriodicFieldDataNode
  label: JSONString!
  id: ID!
}

input PositiveFeedbackTicketExtras {
  household: ID
  individual: ID
}

type ProgramCycleNode implements Node {
  id: ID!
  createdAt: DateTime!
  updatedAt: DateTime!
  version: BigInt!
  title: String
  program: ProgramNode!
  status: ProgramCycleStatus!
  startDate: Date!
  endDate: Date
  createdBy: UserNode
  paymentPlans(offset: Int, before: String, after: String, first: Int, last: Int): PaymentPlanNodeConnection!
  totalDeliveredQuantityUsd: Float
  totalEntitledQuantityUsd: Float
  totalUndeliveredQuantityUsd: Float
}

type ProgramCycleNodeConnection {
  pageInfo: PageInfo!
  edges: [ProgramCycleNodeEdge]!
  totalCount: Int
  edgeCount: Int
}

type ProgramCycleNodeEdge {
  node: ProgramCycleNode
  cursor: String!
}

enum ProgramCycleStatus {
  DRAFT
  ACTIVE
  FINISHED
}

enum ProgramFrequencyOfPayments {
  ONE_OFF
  REGULAR
}

type ProgramNode implements Node {
  isRemoved: Boolean!
  id: ID!
  createdAt: DateTime!
  updatedAt: DateTime!
  lastSyncAt: DateTime
  version: BigInt!
  name: String!
  programmeCode: String
  status: ProgramStatus!
  description: String!
  startDate: Date!
  endDate: Date
  dataCollectingType: DataCollectingTypeNode
  beneficiaryGroup: BeneficiaryGroupNode
  businessArea: UserBusinessAreaNode!
  adminAreas(offset: Int, before: String, after: String, first: Int, last: Int, name: String): AreaNodeConnection!
  sector: ProgramSector!
  budget: Decimal
  frequencyOfPayments: ProgramFrequencyOfPayments!
  scope: ProgramScope
  partners: [PartnerNode]
  partnerAccess: ProgramPartnerAccess!
  cashPlus: Boolean!
  populationGoal: Int!
  administrativeAreasOfImplementation: String!
  isVisible: Boolean!
  householdCount: Int!
  individualCount: Int!
  deduplicationSetId: UUID
  biometricDeduplicationEnabled: Boolean!
  pduFields: [PeriodicFieldNode]
  households(offset: Int, before: String, after: String, first: Int, last: Int): HouseholdNodeConnection!
  householdSet(offset: Int, before: String, after: String, first: Int, last: Int): HouseholdNodeConnection!
  individuals(offset: Int, before: String, after: String, first: Int, last: Int): IndividualNodeConnection!
  registrationImports(offset: Int, before: String, after: String, first: Int, last: Int): RegistrationDataImportNodeConnection!
  paymentSet(offset: Int, before: String, after: String, first: Int, last: Int): PaymentNodeConnection!
  grievanceTickets(offset: Int, before: String, after: String, first: Int, last: Int): GrievanceTicketNodeConnection!
  cycles(offset: Int, before: String, after: String, first: Int, last: Int, search: String, status: [String], startDate: Date, endDate: Date, totalDeliveredQuantityUsdFrom: Float, totalDeliveredQuantityUsdTo: Float, orderBy: String): ProgramCycleNodeConnection
  reports(offset: Int, before: String, after: String, first: Int, last: Int): ReportNodeConnection!
  activityLogs(offset: Int, before: String, after: String, first: Int, last: Int): PaymentVerificationLogEntryNodeConnection!
  messages(offset: Int, before: String, after: String, first: Int, last: Int): CommunicationMessageNodeConnection!
  feedbackSet(offset: Int, before: String, after: String, first: Int, last: Int): FeedbackNodeConnection!
  surveys(offset: Int, before: String, after: String, first: Int, last: Int): SurveyNodeConnection!
  adminUrl: String
  totalEntitledQuantity: Decimal
  totalDeliveredQuantity: Decimal
  totalUndeliveredQuantity: Decimal
  totalNumberOfHouseholds: Int
  totalNumberOfHouseholdsWithTpInProgram: Int
  isSocialWorkerProgram: Boolean
  targetPopulationsCount: Int
  canFinish: Boolean
}

type ProgramNodeConnection {
  pageInfo: PageInfo!
  edges: [ProgramNodeEdge]!
  totalCount: Int
  edgeCount: Int
}

type ProgramNodeEdge {
  node: ProgramNode
  cursor: String!
}

enum ProgramPartnerAccess {
  ALL_PARTNERS_ACCESS
  NONE_PARTNERS_ACCESS
  SELECTED_PARTNERS_ACCESS
}

input ProgramPartnerThroughInput {
  partner: String
  areas: [String]
  areaAccess: String
}

enum ProgramScope {
  FOR_PARTNERS
  UNICEF
}

enum ProgramSector {
  CHILD_PROTECTION
  EDUCATION
  HEALTH
  MULTI_PURPOSE
  NUTRITION
  SOCIAL_POLICY
  WASH
}

enum ProgramStatus {
  ACTIVE
  DRAFT
  FINISHED
}

type Query {
  accountabilityCommunicationMessage(id: ID!): CommunicationMessageNode
  allAccountabilityCommunicationMessages(offset: Int, before: String, after: String, first: Int, last: Int, numberOfRecipients: Int, numberOfRecipients_Gte: Int, numberOfRecipients_Lte: Int, paymentPlan: ID, createdBy: ID, program: String, createdAtRange: String, title: String, body: String, samplingType: String, orderBy: String): CommunicationMessageNodeConnection
  allAccountabilityCommunicationMessageRecipients(offset: Int, before: String, after: String, first: Int, last: Int, messageId: String!, recipientId: String, fullName: String, phoneNo: String, sex: String, orderBy: String): CommunicationMessageRecipientMapNodeConnection
  accountabilityCommunicationMessageSampleSize(input: GetAccountabilityCommunicationMessageSampleSizeInput): GetCommunicationMessageSampleSizeNode
  feedback(id: ID!): FeedbackNode
  allFeedbacks(offset: Int, before: String, after: String, first: Int, last: Int, businessArea: String, issueType: String, createdAtRange: String, createdBy: String, feedbackId: String, isActiveProgram: String, program: String, orderBy: String): FeedbackNodeConnection
  feedbackIssueTypeChoices: [ChoiceObject]
  survey(id: ID!): SurveyNode
  allSurveys(offset: Int, before: String, after: String, first: Int, last: Int, program: ID, paymentPlan: ID, businessArea: String, createdAtRange: String, search: String, createdBy: String, orderBy: String): SurveyNodeConnection
  recipients(offset: Int, before: String, after: String, first: Int, last: Int, survey: String!, orderBy: String): RecipientNodeConnection
  accountabilitySampleSize(input: AccountabilitySampleSizeInput): AccountabilitySampleSizeNode
  surveyCategoryChoices: [ChoiceObject]
  surveyAvailableFlows: [RapidProFlowNode]
  adminArea(id: ID!): AreaNode
  allAdminAreas(offset: Int, before: String, after: String, first: Int, last: Int, name: String, name_Istartswith: String, businessArea: String, level: Int, parentId: String): AreaNodeConnection
  allAreasTree(businessArea: String!): [AreaTreeNode]
  allLogEntries(offset: Int, before: String, after: String, first: Int, last: Int, objectId: UUID, user: ID, businessArea: String!, search: String, module: String, userId: String, programId: String): LogEntryNodeConnection
  logEntryActionChoices: [ChoiceObject]
  report(id: ID!): ReportNode
  allReports(offset: Int, before: String, after: String, first: Int, last: Int, createdBy: ID, reportType: [String], status: [String], businessArea: String!, createdFrom: DateTime, createdTo: DateTime, orderBy: String): ReportNodeConnection
  reportTypesChoices: [ChoiceObject]
  reportStatusChoices: [ChoiceObject]
  dashboardReportTypesChoices(businessAreaSlug: String!): [ChoiceObject]
  dashboardYearsChoices(businessAreaSlug: String!): [String]
  sanctionListIndividual(id: ID!): SanctionListIndividualNode
  allSanctionListIndividuals(offset: Int, before: String, after: String, first: Int, last: Int, id: UUID, fullName: String, fullName_Startswith: String, referenceNumber: String, orderBy: String): SanctionListIndividualNodeConnection
  ticketsByType(businessAreaSlug: String!): TicketByType
  ticketsByCategory(businessAreaSlug: String!): ChartDatasetNode
  ticketsByStatus(businessAreaSlug: String!): ChartDatasetNode
  ticketsByLocationAndCategory(businessAreaSlug: String!): ChartDetailedDatasetsNode
  grievanceTicket(id: ID!): GrievanceTicketNode
  allGrievanceTicket(offset: Int, before: String, after: String, first: Int, last: Int, id: UUID, id_Startswith: UUID, category: String, area: String, area_Startswith: String, assignedTo: ID, registrationDataImport: ID, admin2: ID, createdBy: ID, businessArea: String!, search: String, documentType: String, documentNumber: String, status: [String], fsp: String, cashPlan: String, createdAtRange: String, permissions: [String], issueType: String, scoreMin: String, scoreMax: String, household: String, preferredLanguage: String, priority: String, urgency: String, grievanceType: String, grievanceStatus: String, totalDays: Int, program: String, isActiveProgram: Boolean, isCrossArea: Boolean, admin1: ID, orderBy: String): GrievanceTicketNodeConnection
  crossAreaFilterAvailable: Boolean
  existingGrievanceTickets(offset: Int, before: String, after: String, first: Int, last: Int, id: UUID, businessArea: String!, category: String, issueType: String, household: ID, individual: ID, paymentRecord: [ID], permissions: [String], orderBy: String): GrievanceTicketNodeConnection
  allTicketNotes(offset: Int, before: String, after: String, first: Int, last: Int, id: UUID, ticket: UUID!): TicketNoteNodeConnection
  chartGrievances(businessAreaSlug: String!, year: Int!, administrativeArea: String): ChartGrievanceTicketsNode
  allAddIndividualsFieldsAttributes: [FieldAttributeNode]
  allEditHouseholdFieldsAttributes: [FieldAttributeNode]
  allEditPeopleFieldsAttributes: [FieldAttributeNode]
  grievanceTicketStatusChoices: [ChoiceObject]
  grievanceTicketCategoryChoices: [ChoiceObject]
  grievanceTicketManualCategoryChoices: [ChoiceObject]
  grievanceTicketSystemCategoryChoices: [ChoiceObject]
  grievanceTicketIssueTypeChoices: [IssueTypesObject]
  grievanceTicketPriorityChoices: [ChoiceObjectInt]
  grievanceTicketUrgencyChoices: [ChoiceObjectInt]
  allSteficonRules(offset: Int, before: String, after: String, first: Int, last: Int, enabled: Boolean, deprecated: Boolean, type: String!): SteficonRuleNodeConnection
  payment(id: ID!): PaymentNode
  allPayments(offset: Int, before: String, after: String, first: Int, last: Int, businessArea: String!, paymentPlanId: String, programId: String, householdId: String, orderBy: String): PaymentNodeConnection
  financialServiceProviderXlsxTemplate(id: ID!): FinancialServiceProviderXlsxTemplateNode
  allFinancialServiceProviderXlsxTemplates(offset: Int, before: String, after: String, first: Int, last: Int, financialServiceProviders: [ID], name: String, createdBy: ID, orderBy: String): FinancialServiceProviderXlsxTemplateNodeConnection
  financialServiceProvider(id: ID!): FinancialServiceProviderNode
  allFinancialServiceProviders(offset: Int, before: String, after: String, first: Int, last: Int, createdBy: ID, name: String, visionVendorNumber: String, deliveryMechanisms: [String], distributionLimit: Float, communicationChannel: String, xlsxTemplates: [ID], orderBy: String): FinancialServiceProviderNodeConnection
  paymentRecordVerification(id: ID!): PaymentVerificationNode
  allPaymentVerifications(offset: Int, before: String, after: String, first: Int, last: Int, paymentVerificationPlan: ID, status: String, paymentPlanId: String, search: String, businessArea: String!, verificationChannel: String, orderBy: String): PaymentVerificationNodeConnection
  paymentVerificationPlan(id: ID!): PaymentVerificationPlanNode
  allPaymentVerificationPlan(offset: Int, before: String, after: String, first: Int, last: Int, programId: String): PaymentVerificationPlanNodeConnection
  chartPaymentVerification(businessAreaSlug: String!, year: Int!, program: String, administrativeArea: String): ChartPaymentVerification
  chartPaymentVerificationForPeople(businessAreaSlug: String!, year: Int!, program: String, administrativeArea: String): ChartPaymentVerification
  chartVolumeByDeliveryMechanism(businessAreaSlug: String!, year: Int!, program: String, administrativeArea: String): ChartDatasetNode
  chartPayment(businessAreaSlug: String!, year: Int!, program: String, administrativeArea: String): ChartDatasetNode
  sectionTotalTransferred(businessAreaSlug: String!, year: Int!, program: String, administrativeArea: String): SectionTotalNode
  tableTotalCashTransferredByAdministrativeArea(businessAreaSlug: String!, year: Int!, program: String, administrativeArea: String, order: String, orderBy: String): TableTotalCashTransferred
  tableTotalCashTransferredByAdministrativeAreaForPeople(businessAreaSlug: String!, year: Int!, program: String, administrativeArea: String, order: String, orderBy: String): TableTotalCashTransferredForPeople
  chartTotalTransferredCashByCountry(year: Int!): ChartDetailedDatasetsNode
  paymentRecordStatusChoices: [ChoiceObject]
  paymentRecordEntitlementCardStatusChoices: [ChoiceObject]
  paymentRecordDeliveryTypeChoices: [ChoiceObject]
  cashPlanVerificationStatusChoices: [ChoiceObject]
  cashPlanVerificationSamplingChoices: [ChoiceObject]
  cashPlanVerificationVerificationChannelChoices: [ChoiceObject]
  paymentVerificationStatusChoices: [ChoiceObject]
  allRapidProFlows(businessAreaSlug: String!): [RapidProFlow]
  sampleSize(input: GetCashplanVerificationSampleSizeInput): GetCashplanVerificationSampleSizeObject
  allPaymentVerificationLogEntries(offset: Int, before: String, after: String, first: Int, last: Int, objectId: UUID, user: ID, businessArea: String!, search: String, module: String, userId: String, programId: String): PaymentVerificationLogEntryNodeConnection
  paymentPlan(id: ID!): PaymentPlanNode
  allPaymentPlans(offset: Int, before: String, after: String, first: Int, last: Int, businessArea: String!, search: String, status: [String], statusNot: String, verificationStatus: [String], totalEntitledQuantityFrom: Float, totalEntitledQuantityTo: Float, dispersionStartDate: Date, dispersionEndDate: Date, startDate: Date, endDate: Date, isFollowUp: Boolean, isPaymentPlan: Boolean, isTargetPopulation: Boolean, sourcePaymentPlanId: String, program: String, programCycle: String, name: String, totalHouseholdsCountMin: Int, totalHouseholdsCountMax: Int, totalHouseholdsCountWithValidPhoneNoMax: Int, totalHouseholdsCountWithValidPhoneNoMin: Int, createdAtRange: String, serviceProvider: String, deliveryTypes: [String], orderBy: String): PaymentPlanNodeConnection
  paymentPlanStatusChoices: [ChoiceObject]
  currencyChoices: [ChoiceObject]
  paymentPlanBackgroundActionStatusChoices: [ChoiceObject]
<<<<<<< HEAD
  availableFspsForDeliveryMechanisms: [FspChoices]
  allCashPlansAndPaymentPlans(businessArea: String!, program: String, search: String, serviceProvider: String, deliveryType: [String], verificationStatus: [String], startDateGte: String, endDateLte: String, orderBy: String, first: Int, last: Int, before: String, after: String, isPaymentVerificationPage: Boolean): PaginatedCashPlanAndPaymentPlanNode
=======
  availableFspsForDeliveryMechanisms(input: AvailableFspsForDeliveryMechanismsInput): [FspChoices]
>>>>>>> 96384163
  businessArea(businessAreaSlug: String!): BusinessAreaNode
  allBusinessAreas(offset: Int, before: String, after: String, first: Int, last: Int, id: UUID, slug: String): BusinessAreaNodeConnection
  allFieldsAttributes(flexField: Boolean, businessAreaSlug: String, programId: String): [FieldAttributeNode]
  allCollectorFieldsAttributes(flexField: Boolean): [FieldAttributeNode]
  allPduFields(businessAreaSlug: String!, programId: String!): [FieldAttributeNode]
  allGroupsWithFields: [GroupAttributeNode]
  koboProject(uid: String!, businessAreaSlug: String!): KoboAssetObject
  allKoboProjects(businessAreaSlug: String!, onlyDeployed: Boolean, before: String, after: String, first: Int, last: Int): KoboAssetObjectConnection
  cashAssistUrlPrefix: String
  allLanguages(code: String, before: String, after: String, first: Int, last: Int): LanguageObjectConnection
  dataCollectingType(id: ID!): DataCollectingTypeNode
  dataCollectionTypeChoices: [DataCollectingTypeChoiceObject]
  pduSubtypeChoices: [PDUSubtypeChoiceObject]
  program(id: ID!): ProgramNode
  allPrograms(offset: Int, before: String, after: String, first: Int, last: Int, businessArea: String!, search: String, status: [String], sector: [String], numberOfHouseholds: String, budget: String, startDate: Date, endDate: Date, name: String, beneficiaryGroupMatch: Boolean, numberOfHouseholdsWithTpInProgram: String, dataCollectingType: String, compatibleDct: Boolean, orderBy: String): ProgramNodeConnection
  chartProgrammesBySector(businessAreaSlug: String!, year: Int!, program: String, administrativeArea: String): ChartDetailedDatasetsNode
  chartTotalTransferredByMonth(businessAreaSlug: String!, year: Int!, program: String, administrativeArea: String): ChartDetailedDatasetsNode
  programStatusChoices: [ChoiceObject]
  programCycleStatusChoices: [ChoiceObject]
  programFrequencyOfPaymentsChoices: [ChoiceObject]
  programSectorChoices: [ChoiceObject]
  programScopeChoices: [ChoiceObject]
  cashPlanStatusChoices: [ChoiceObject]
  dataCollectingTypeChoices: [ChoiceObject]
  allActivePrograms(offset: Int, before: String, after: String, first: Int, last: Int, businessArea: String!, search: String, status: [String], sector: [String], numberOfHouseholds: String, budget: String, startDate: Date, endDate: Date, name: String, beneficiaryGroupMatch: Boolean, numberOfHouseholdsWithTpInProgram: String, dataCollectingType: String, compatibleDct: Boolean, orderBy: String): ProgramNodeConnection
  programCycle(id: ID!): ProgramCycleNode
  canRunDeduplication: Boolean
  isDeduplicationDisabled: Boolean
  household(id: ID!): HouseholdNode
  allHouseholds(offset: Int, before: String, after: String, first: Int, last: Int, businessArea: String, address: String, address_Startswith: String, headOfHousehold_FullName: String, headOfHousehold_FullName_Startswith: String, size_Range: [Int], size_Lte: Int, size_Gte: Int, adminArea: ID, admin1: ID, admin2: ID, residenceStatus: String, withdrawn: Boolean, program: ID, firstRegistrationDate: DateTime, rdiId: String, size: String, search: String, documentType: String, documentNumber: String, headOfHousehold_PhoneNoValid: Boolean, lastRegistrationDate: String, countryOrigin: String, isActiveProgram: Boolean, rdiMergeStatus: String, orderBy: String): HouseholdNodeConnection
  individual(id: ID!): IndividualNode
  allIndividuals(offset: Int, before: String, after: String, first: Int, last: Int, household_Id: UUID, businessArea: String, fullName: String, fullName_Startswith: String, fullName_Endswith: String, sex: [String], household_AdminArea: ID, withdrawn: Boolean, program: ID, age: String, programs: [ID], search: String, documentType: String, documentNumber: String, lastRegistrationDate: String, admin1: [ID], admin2: [ID], status: [String], excludedId: String, flags: [String], isActiveProgram: Boolean, rdiId: String, duplicatesOnly: Boolean, rdiMergeStatus: String, orderBy: String): IndividualNodeConnection
  allMergedHouseholds(offset: Int, before: String, after: String, first: Int, last: Int, businessArea: String, rdiId: String, orderBy: String): HouseholdNodeConnection
  allMergedIndividuals(offset: Int, before: String, after: String, first: Int, last: Int, household: ID, rdiId: String, duplicatesOnly: Boolean, businessArea: String, orderBy: String): IndividualNodeConnection
  sectionHouseholdsReached(businessAreaSlug: String!, year: Int!, program: String, administrativeArea: String): SectionTotalNode
  sectionIndividualsReached(businessAreaSlug: String!, year: Int!, program: String, administrativeArea: String): SectionTotalNode
  sectionPeopleReached(businessAreaSlug: String!, year: Int!, program: String, administrativeArea: String): SectionTotalNode
  sectionChildReached(businessAreaSlug: String!, year: Int!, program: String, administrativeArea: String): SectionTotalNode
  chartIndividualsReachedByAgeAndGender(businessAreaSlug: String!, year: Int!, program: String, administrativeArea: String): ChartDatasetNode
  chartPeopleReachedByAgeAndGender(businessAreaSlug: String!, year: Int!, program: String, administrativeArea: String): ChartDatasetNode
  chartIndividualsWithDisabilityReachedByAge(businessAreaSlug: String!, year: Int!, program: String, administrativeArea: String): ChartDetailedDatasetsNode
  chartPeopleWithDisabilityReachedByAge(businessAreaSlug: String!, year: Int!, program: String, administrativeArea: String): ChartDetailedDatasetsNode
  residenceStatusChoices: [ChoiceObject]
  sexChoices: [ChoiceObject]
  maritalStatusChoices: [ChoiceObject]
  workStatusChoices: [ChoiceObject]
  relationshipChoices: [ChoiceObject]
  roleChoices: [ChoiceObject]
  documentTypeChoices: [ChoiceObject]
  identityTypeChoices: [ChoiceObject]
  countriesChoices: [ChoiceObject]
  observedDisabilityChoices: [ChoiceObject]
  severityOfDisabilityChoices: [ChoiceObject]
  flagChoices: [ChoiceObject]
  allHouseholdsFlexFieldsAttributes: [FieldAttributeNode]
  allIndividualsFlexFieldsAttributes: [FieldAttributeNode]
  me: UserNode
  allUsers(offset: Int, before: String, after: String, first: Int, last: Int, status: [String], partner: [String], businessArea: String!, program: String, search: String, roles: [String], isTicketCreator: Boolean, isSurveyCreator: Boolean, isMessageCreator: Boolean, isFeedbackCreator: Boolean, orderBy: String): UserNodeConnection
  userRolesChoices: [RoleChoiceObject]
  userStatusChoices: [ChoiceObject]
  userPartnerChoices: [ChoiceObject]
  partnerForGrievanceChoices(householdId: ID, individualId: ID): [ChoiceObject]
  hasAvailableUsersToExport(businessAreaSlug: String!): Boolean
  registrationDataImportDatahub(id: ID!): RegistrationDataImportDatahubNode
  importData(id: ID!): ImportDataNode
  koboImportData(id: ID!): KoboImportDataNode
  deduplicationBatchStatusChoices: [ChoiceObject]
  deduplicationGoldenRecordStatusChoices: [ChoiceObject]
  registrationDataImport(id: ID!): RegistrationDataImportNode
  allRegistrationDataImports(offset: Int, before: String, after: String, first: Int, last: Int, importedBy_Id: UUID, importDate: Date, status: String, name: String, name_Startswith: String, businessArea: String, importDateRange: String, size: String, program: String, totalHouseholdsCountWithValidPhoneNoMax: Int, totalHouseholdsCountWithValidPhoneNoMin: Int, orderBy: String): RegistrationDataImportNodeConnection
  registrationDataStatusChoices: [ChoiceObject]
  _debug: DjangoDebug
}

input RandomSamplingArguments {
  confidenceInterval: Float!
  marginOfError: Float!
  excludedAdminAreas: [String]
  age: AgeInput
  sex: String
}

input RapidProArguments {
  flowId: String!
}

type RapidProFlow {
  id: String
  name: String
  type: String
  archived: Boolean
  labels: [String]
  expires: Int
  runs: [RapidProFlowRun]
  results: [RapidProFlowResult]
  createdOn: DateTime
  modifiedOn: DateTime
}

type RapidProFlowNode {
  id: String
  name: String
}

type RapidProFlowResult {
  key: String
  name: String
  categories: [String]
  nodeUuids: [String]
}

type RapidProFlowRun {
  active: Int
  completed: Int
  interrupted: Int
  expired: Int
}

type ReassignRoleMutation {
  household: HouseholdNode
  individual: IndividualNode
}

type RecipientNode implements Node {
  id: ID!
  size: Int
  headOfHousehold: IndividualNode
}

type RecipientNodeConnection {
  pageInfo: PageInfo!
  edges: [RecipientNodeEdge]!
  totalCount: Int
  edgeCount: Int
}

type RecipientNodeEdge {
  node: RecipientNode
  cursor: String!
}

type ReconciliationSummaryNode {
  deliveredFully: Int
  deliveredPartially: Int
  notDelivered: Int
  unsuccessful: Int
  pending: Int
  forceFailed: Int
  numberOfPayments: Int
  reconciled: Int
}

input ReferralTicketExtras {
  household: ID
  individual: ID
}

type RefuseRegistrationDataImportMutation {
  registrationDataImport: RegistrationDataImportNode
}

enum RegistrationDataImportDataSource {
  XLS
  KOBO
  FLEX_REGISTRATION
  API
  EDOPOMOGA
  PROGRAM_POPULATION
  ENROLL_FROM_PROGRAM
}

enum RegistrationDataImportDatahubImportDone {
  LOADING
  NOT_STARTED
  STARTED
  DONE
}

type RegistrationDataImportDatahubNode implements Node {
  id: ID!
  createdAt: DateTime!
  updatedAt: DateTime!
  name: String!
  importDate: DateTime!
  hctId: UUID
  importData: ImportDataNode
  importDone: RegistrationDataImportDatahubImportDone!
  businessAreaSlug: String!
}

enum RegistrationDataImportDeduplicationEngineStatus {
  PENDING
  UPLOADED
  IN_PROGRESS
  PROCESSING
  FINISHED
  ERROR
  UPLOAD_ERROR
}

type RegistrationDataImportNode implements Node {
  id: ID!
  createdAt: DateTime!
  updatedAt: DateTime!
  version: BigInt!
  name: String!
  status: RegistrationDataImportStatus!
  deduplicationEngineStatus: RegistrationDataImportDeduplicationEngineStatus
  businessArea: UserBusinessAreaNode
  program: ProgramNode
  importDate: DateTime!
  importedBy: UserNode
  dataSource: RegistrationDataImportDataSource!
  importData: ImportDataNode
  importFromIds: String
  pullPictures: Boolean!
  screenBeneficiary: Boolean!
  excluded: Boolean!
  erased: Boolean!
  refuseReason: String
  allowDeliveryMechanismsValidationErrors: Boolean!
  errorMessage: String!
  sentryId: String
  numberOfIndividuals: Int!
  numberOfHouseholds: Int!
  batchDuplicates: Int!
  batchPossibleDuplicates: Int!
  batchUnique: Int!
  goldenRecordDuplicates: Int!
  goldenRecordPossibleDuplicates: Int!
  goldenRecordUnique: Int!
  dedupEngineBatchDuplicates: Int!
  dedupEngineGoldenRecordDuplicates: Int!
  households(offset: Int, before: String, after: String, first: Int, last: Int): HouseholdNodeConnection!
  individuals(offset: Int, before: String, after: String, first: Int, last: Int): IndividualNodeConnection!
  grievanceticketSet(offset: Int, before: String, after: String, first: Int, last: Int): GrievanceTicketNodeConnection!
  messages(offset: Int, before: String, after: String, first: Int, last: Int): CommunicationMessageNodeConnection!
  adminUrl: String
  batchDuplicatesCountAndPercentage: [CountAndPercentageNode]
  batchUniqueCountAndPercentage: [CountAndPercentageNode]
  goldenRecordDuplicatesCountAndPercentage: [CountAndPercentageNode]
  goldenRecordPossibleDuplicatesCountAndPercentage: [CountAndPercentageNode]
  goldenRecordUniqueCountAndPercentage: [CountAndPercentageNode]
  totalHouseholdsCountWithValidPhoneNo: Int
  biometricDeduplicated: String
  canMerge: Boolean
  biometricDeduplicationEnabled: Boolean
}

type RegistrationDataImportNodeConnection {
  pageInfo: PageInfo!
  edges: [RegistrationDataImportNodeEdge]!
  totalCount: Int
  edgeCount: Int
}

type RegistrationDataImportNodeEdge {
  node: RegistrationDataImportNode
  cursor: String!
}

enum RegistrationDataImportStatus {
  LOADING
  DEDUPLICATION
  DEDUPLICATION_FAILED
  IMPORT_SCHEDULED
  IMPORTING
  IMPORT_ERROR
  IN_REVIEW
  MERGE_SCHEDULED
  MERGED
  MERGING
  MERGE_ERROR
  REFUSED
}

type RegistrationDeduplicationMutation {
  ok: Boolean
}

type RegistrationKoboImportMutation {
  validationErrors: Arg
  registrationDataImport: RegistrationDataImportNode
}

input RegistrationKoboImportMutationInput {
  importDataId: String
  name: String
  pullPictures: Boolean
  businessAreaSlug: String
  screenBeneficiary: Boolean
  allowDeliveryMechanismsValidationErrors: Boolean
}

type RegistrationProgramPopulationImportMutation {
  validationErrors: Arg
  registrationDataImport: RegistrationDataImportNode
}

input RegistrationProgramPopulationImportMutationInput {
  importFromProgramId: String
  importFromIds: String
  name: String
  businessAreaSlug: String
  screenBeneficiary: Boolean
}

type RegistrationXlsxImportMutation {
  validationErrors: Arg
  registrationDataImport: RegistrationDataImportNode
}

input RegistrationXlsxImportMutationInput {
  importDataId: ID
  name: String
  businessAreaSlug: String
  screenBeneficiary: Boolean
  allowDeliveryMechanismsValidationErrors: Boolean
}

type ReportNode implements Node {
  id: ID!
  createdAt: DateTime!
  updatedAt: DateTime!
  businessArea: UserBusinessAreaNode!
  file: String
  createdBy: UserNode!
  status: Int!
  reportType: Int!
  dateFrom: Date!
  dateTo: Date!
  numberOfRecords: Int
  program: ProgramNode
  adminArea(offset: Int, before: String, after: String, first: Int, last: Int, name: String): AreaNodeConnection!
  fileUrl: String
  adminArea1(offset: Int, before: String, after: String, first: Int, last: Int, name: String): AreaNodeConnection
  adminArea2(offset: Int, before: String, after: String, first: Int, last: Int, name: String): AreaNodeConnection
}

type ReportNodeConnection {
  pageInfo: PageInfo!
  edges: [ReportNodeEdge]!
  totalCount: Int
  edgeCount: Int
}

type ReportNodeEdge {
  node: ReportNode
  cursor: String!
}

type RestartCreateReport {
  report: ReportNode
}

input RestartCreateReportInput {
  reportId: ID!
  businessAreaSlug: String!
}

type RevertMarkPaymentAsFailedMutation {
  payment: PaymentNode
}

type RoleChoiceObject {
  name: String
  value: String
  subsystem: String
}

type RoleNode {
  createdAt: DateTime!
  updatedAt: DateTime!
  name: String!
  subsystem: RoleSubsystem!
  permissions: [String!]
  businessAreaPartnerThrough: [PartnerRoleNode!]!
  userRoles: [UserRoleNode!]!
}

enum RoleSubsystem {
  HOPE
  KOBO
  CA
  API
}

enum RuleCommitLanguage {
  PYTHON
}

type RuleCommitNode implements Node {
  id: ID!
  timestamp: DateTime!
  rule: SteficonRuleNode
  updatedBy: UserNode
  definition: String!
  isRelease: Boolean!
  enabled: Boolean!
  deprecated: Boolean!
  language: RuleCommitLanguage!
  affectedFields: [String!]!
  before: JSONString!
  after: JSONString!
  paymentPlans(offset: Int, before: String, after: String, first: Int, last: Int): PaymentPlanNodeConnection!
  paymentPlansTarget(offset: Int, before: String, after: String, first: Int, last: Int): PaymentPlanNodeConnection!
}

type RuleCommitNodeConnection {
  pageInfo: PageInfo!
  edges: [RuleCommitNodeEdge]!
  totalCount: Int
  edgeCount: Int
}

type RuleCommitNodeEdge {
  node: RuleCommitNode
  cursor: String!
}

enum RuleLanguage {
  PYTHON
}

enum RuleSecurity {
  A_0
  A_2
  A_4
}

enum RuleType {
  PAYMENT_PLAN
  TARGETING
}

enum SamplingChoices {
  FULL_LIST
  RANDOM
}

type SanctionListIndividualAliasNameNode implements Node {
  id: ID!
  createdAt: DateTime!
  updatedAt: DateTime!
  name: String!
}

type SanctionListIndividualAliasNameNodeConnection {
  pageInfo: PageInfo!
  edges: [SanctionListIndividualAliasNameNodeEdge]!
  totalCount: Int
  edgeCount: Int
}

type SanctionListIndividualAliasNameNodeEdge {
  node: SanctionListIndividualAliasNameNode
  cursor: String!
}

type SanctionListIndividualCountriesNode implements Node {
  id: ID!
  createdAt: DateTime!
  updatedAt: DateTime!
  country: String
}

type SanctionListIndividualCountriesNodeConnection {
  pageInfo: PageInfo!
  edges: [SanctionListIndividualCountriesNodeEdge]!
  totalCount: Int
  edgeCount: Int
}

type SanctionListIndividualCountriesNodeEdge {
  node: SanctionListIndividualCountriesNode
  cursor: String!
}

type SanctionListIndividualDateOfBirthNode implements Node {
  id: ID!
  createdAt: DateTime!
  updatedAt: DateTime!
  date: Date!
}

type SanctionListIndividualDateOfBirthNodeConnection {
  pageInfo: PageInfo!
  edges: [SanctionListIndividualDateOfBirthNodeEdge]!
  totalCount: Int
  edgeCount: Int
}

type SanctionListIndividualDateOfBirthNodeEdge {
  node: SanctionListIndividualDateOfBirthNode
  cursor: String!
}

type SanctionListIndividualDocumentNode implements Node {
  id: ID!
  createdAt: DateTime!
  updatedAt: DateTime!
  typeOfDocument: String!
  documentNumber: String!
  dateOfIssue: String
  issuingCountry: String
  note: String!
}

type SanctionListIndividualDocumentNodeConnection {
  pageInfo: PageInfo!
  edges: [SanctionListIndividualDocumentNodeEdge]!
  totalCount: Int
  edgeCount: Int
}

type SanctionListIndividualDocumentNodeEdge {
  node: SanctionListIndividualDocumentNode
  cursor: String!
}

type SanctionListIndividualNationalitiesNode implements Node {
  id: ID!
  createdAt: DateTime!
  updatedAt: DateTime!
  nationality: String
}

type SanctionListIndividualNationalitiesNodeConnection {
  pageInfo: PageInfo!
  edges: [SanctionListIndividualNationalitiesNodeEdge]!
  totalCount: Int
  edgeCount: Int
}

type SanctionListIndividualNationalitiesNodeEdge {
  node: SanctionListIndividualNationalitiesNode
  cursor: String!
}

type SanctionListIndividualNode implements Node {
  id: ID!
  createdAt: DateTime!
  updatedAt: DateTime!
  firstName: String!
  secondName: String!
  thirdName: String!
  fourthName: String!
  fullName: String!
  nameOriginalScript: String!
  listType: String!
  unListType: String!
  referenceNumber: String!
  listedOn: DateTime!
  comments: String!
  designation: String!
  street: String!
  city: String!
  stateProvince: String!
  addressNote: String!
  dataId: Int!
  versionNum: Int!
  countryOfBirth: String
  active: Boolean!
  documents(offset: Int, before: String, after: String, first: Int, last: Int): SanctionListIndividualDocumentNodeConnection!
  nationalities(offset: Int, before: String, after: String, first: Int, last: Int): SanctionListIndividualNationalitiesNodeConnection!
  countries(offset: Int, before: String, after: String, first: Int, last: Int): SanctionListIndividualCountriesNodeConnection!
  aliasNames(offset: Int, before: String, after: String, first: Int, last: Int): SanctionListIndividualAliasNameNodeConnection!
  datesOfBirth(offset: Int, before: String, after: String, first: Int, last: Int): SanctionListIndividualDateOfBirthNodeConnection!
}

type SanctionListIndividualNodeConnection {
  pageInfo: PageInfo!
  edges: [SanctionListIndividualNodeEdge]!
  totalCount: Int
  edgeCount: Int
}

type SanctionListIndividualNodeEdge {
  node: SanctionListIndividualNode
  cursor: String!
}

type SaveKoboProjectImportDataAsync {
  importData: KoboImportDataNode
}

type SectionTotalNode {
  total: Float
}

input SensitiveGrievanceTicketExtras {
  household: ID
  individual: ID
  paymentRecord: [ID]
}

type SetSteficonRuleOnPaymentPlanPaymentListMutation {
  paymentPlan: PaymentPlanNode
}

type SimpleApproveMutation {
  grievanceTicket: GrievanceTicketNode
}

type SplitPaymentPlanMutation {
  paymentPlan: PaymentPlanNode
}

type SteficonRuleNode implements Node {
  id: ID!
  allowedBusinessAreas(offset: Int, before: String, after: String, first: Int, last: Int, id: UUID): UserBusinessAreaNodeConnection!
  name: String!
  definition: String!
  description: String
  enabled: Boolean!
  deprecated: Boolean!
  language: RuleLanguage!
  security: RuleSecurity!
  createdBy: UserNode
  updatedBy: UserNode
  createdAt: DateTime!
  updatedAt: DateTime!
  type: RuleType!
  flags: JSONString!
  history(offset: Int, before: String, after: String, first: Int, last: Int): RuleCommitNodeConnection!
}

type SteficonRuleNodeConnection {
  pageInfo: PageInfo!
  edges: [SteficonRuleNodeEdge]!
  totalCount: Int
  edgeCount: Int
}

type SteficonRuleNodeEdge {
  node: SteficonRuleNode
  cursor: String!
}

enum SurveyCategory {
  RAPID_PRO
  SMS
  MANUAL
}

type SurveyNode implements Node {
  id: ID!
  createdAt: DateTime!
  updatedAt: DateTime!
  unicefId: String
  title: String!
  body: String!
  category: SurveyCategory!
  numberOfRecipients: Int!
  createdBy: UserNode
  recipients(offset: Int, before: String, after: String, first: Int, last: Int): HouseholdNodeConnection!
  paymentPlan: PaymentPlanNode
  program: ProgramNode
  businessArea: UserBusinessAreaNode!
  flowId: String
  samplingType: SurveySamplingType!
  sampleSize: Int!
  sampleFile: String
  sampleFileGeneratedAt: DateTime
  fullListArguments: JSONString!
  randomSamplingArguments: JSONString!
  successfulRapidProCalls: [JSONString!]!
  adminUrl: String
  sampleFilePath: String
  hasValidSampleFile: Boolean
  rapidProUrl: String
}

type SurveyNodeConnection {
  pageInfo: PageInfo!
  edges: [SurveyNodeEdge]!
  totalCount: Int
  edgeCount: Int
}

type SurveyNodeEdge {
  node: SurveyNode
  cursor: String!
}

enum SurveySamplingType {
  FULL_LIST
  RANDOM
}

type TableTotalCashTransferred {
  data: [_TableTotalCashTransferredDataNode]
}

type TableTotalCashTransferredForPeople {
  data: [_TableTotalCashTransferredDataForPeopleNode]
}

enum TargetingCollectorBlockRuleFilterFlexFieldClassification {
  NOT_FLEX_FIELD
  FLEX_FIELD_BASIC
  FLEX_FIELD_PDU
}

type TargetingCollectorBlockRuleFilterNode {
  id: UUID!
  createdAt: DateTime!
  updatedAt: DateTime!
  collectorBlockFilters: TargetingCollectorRuleFilterBlockNode!
  fieldName: String!
  comparisonMethod: String
  flexFieldClassification: TargetingCollectorBlockRuleFilterFlexFieldClassification!
  arguments: [Arg]
  labelEn: String
}

type TargetingCollectorRuleFilterBlockNode {
  id: UUID!
  createdAt: DateTime!
  updatedAt: DateTime!
  targetingCriteriaRule: TargetingCriteriaRuleNode!
  collectorBlockFilters: [TargetingCollectorBlockRuleFilterNode]
}

input TargetingCollectorRuleFilterBlockObjectType {
  collectorBlockFilters: [TargetingCriteriaRuleFilterObjectType]
}

type TargetingCriteriaNode {
  id: UUID!
  createdAt: DateTime!
  updatedAt: DateTime!
  flagExcludeIfActiveAdjudicationTicket: Boolean!
  flagExcludeIfOnSanctionList: Boolean!
  paymentPlan: PaymentPlanNode
  rules: [TargetingCriteriaRuleNode]
  householdIds: String
  individualIds: String
}

input TargetingCriteriaObjectType {
  rules: [TargetingCriteriaRuleObjectType]
  flagExcludeIfActiveAdjudicationTicket: Boolean
  flagExcludeIfOnSanctionList: Boolean
}

enum TargetingCriteriaRuleFilterComparisonMethod {
  EQUALS
  NOT_EQUALS
  CONTAINS
  NOT_CONTAINS
  RANGE
  NOT_IN_RANGE
  GREATER_THAN
  LESS_THAN
  IS_NULL
}

enum TargetingCriteriaRuleFilterFlexFieldClassification {
  NOT_FLEX_FIELD
  FLEX_FIELD_BASIC
  FLEX_FIELD_PDU
}

type TargetingCriteriaRuleFilterNode {
  id: UUID!
  createdAt: DateTime!
  updatedAt: DateTime!
  comparisonMethod: TargetingCriteriaRuleFilterComparisonMethod!
  targetingCriteriaRule: TargetingCriteriaRuleNode!
  flexFieldClassification: TargetingCriteriaRuleFilterFlexFieldClassification!
  fieldName: String!
  arguments: [Arg]
  roundNumber: Int
  fieldAttribute: FieldAttributeNode
}

input TargetingCriteriaRuleFilterObjectType {
  comparisonMethod: String!
  flexFieldClassification: FlexFieldClassificationChoices!
  fieldName: String!
  arguments: [Arg]!
  roundNumber: Int
}

type TargetingCriteriaRuleNode {
  id: UUID!
  createdAt: DateTime!
  updatedAt: DateTime!
  targetingCriteria: TargetingCriteriaNode!
  householdIds: String!
  individualIds: String!
  individualsFiltersBlocks: [TargetingIndividualRuleFilterBlockNode]
  collectorsFiltersBlocks: [TargetingCollectorRuleFilterBlockNode!]!
  householdsFiltersBlocks: [TargetingCriteriaRuleFilterNode]
}

input TargetingCriteriaRuleObjectType {
  householdsFiltersBlocks: [TargetingCriteriaRuleFilterObjectType]
  householdIds: String
  individualsFiltersBlocks: [TargetingIndividualRuleFilterBlockObjectType]
  individualIds: String
  collectorsFiltersBlocks: [TargetingCollectorRuleFilterBlockObjectType]
}

enum TargetingIndividualBlockRuleFilterComparisonMethod {
  EQUALS
  NOT_EQUALS
  CONTAINS
  NOT_CONTAINS
  RANGE
  NOT_IN_RANGE
  GREATER_THAN
  LESS_THAN
  IS_NULL
}

enum TargetingIndividualBlockRuleFilterFlexFieldClassification {
  NOT_FLEX_FIELD
  FLEX_FIELD_BASIC
  FLEX_FIELD_PDU
}

type TargetingIndividualBlockRuleFilterNode {
  id: UUID!
  createdAt: DateTime!
  updatedAt: DateTime!
  comparisonMethod: TargetingIndividualBlockRuleFilterComparisonMethod!
  individualsFiltersBlock: TargetingIndividualRuleFilterBlockNode!
  flexFieldClassification: TargetingIndividualBlockRuleFilterFlexFieldClassification!
  fieldName: String!
  arguments: [Arg]
  roundNumber: Int
  fieldAttribute: FieldAttributeNode
}

type TargetingIndividualRuleFilterBlockNode {
  id: UUID!
  createdAt: DateTime!
  updatedAt: DateTime!
  targetingCriteriaRule: TargetingCriteriaRuleNode!
  targetOnlyHoh: Boolean!
  individualBlockFilters: [TargetingIndividualBlockRuleFilterNode]
}

input TargetingIndividualRuleFilterBlockObjectType {
  individualBlockFilters: [TargetingCriteriaRuleFilterObjectType]
}

type TicketAddIndividualDetailsNode implements Node {
  id: ID!
  createdAt: DateTime!
  updatedAt: DateTime!
  household: HouseholdNode
  approveStatus: Boolean!
  individualData: Arg
}

type TicketAddIndividualDetailsNodeConnection {
  pageInfo: PageInfo!
  edges: [TicketAddIndividualDetailsNodeEdge]!
  totalCount: Int
  edgeCount: Int
}

type TicketAddIndividualDetailsNodeEdge {
  node: TicketAddIndividualDetailsNode
  cursor: String!
}

type TicketByType {
  userGeneratedCount: Int
  systemGeneratedCount: Int
  closedUserGeneratedCount: Int
  closedSystemGeneratedCount: Int
  userGeneratedAvgResolution: Float
  systemGeneratedAvgResolution: Float
}

type TicketComplaintDetailsNode implements Node {
  id: ID!
  createdAt: DateTime!
  updatedAt: DateTime!
  household: HouseholdNode
  individual: IndividualNode
  payment: PaymentNode
  paymentRecord: PaymentNode
}

type TicketComplaintDetailsNodeConnection {
  pageInfo: PageInfo!
  edges: [TicketComplaintDetailsNodeEdge]!
  totalCount: Int
  edgeCount: Int
}

type TicketComplaintDetailsNodeEdge {
  node: TicketComplaintDetailsNode
  cursor: String!
}

type TicketDeleteHouseholdDetailsNode implements Node {
  id: ID!
  createdAt: DateTime!
  updatedAt: DateTime!
  household: HouseholdNode
  reasonHousehold: HouseholdNode
  approveStatus: Boolean!
  roleReassignData: JSONString!
  householdData: Arg
}

type TicketDeleteHouseholdDetailsNodeConnection {
  pageInfo: PageInfo!
  edges: [TicketDeleteHouseholdDetailsNodeEdge]!
  totalCount: Int
  edgeCount: Int
}

type TicketDeleteHouseholdDetailsNodeEdge {
  node: TicketDeleteHouseholdDetailsNode
  cursor: String!
}

type TicketDeleteIndividualDetailsNode implements Node {
  id: ID!
  createdAt: DateTime!
  updatedAt: DateTime!
  individual: IndividualNode
  approveStatus: Boolean!
  roleReassignData: JSONString!
  individualData: Arg
}

type TicketDeleteIndividualDetailsNodeConnection {
  pageInfo: PageInfo!
  edges: [TicketDeleteIndividualDetailsNodeEdge]!
  totalCount: Int
  edgeCount: Int
}

type TicketDeleteIndividualDetailsNodeEdge {
  node: TicketDeleteIndividualDetailsNode
  cursor: String!
}

type TicketHouseholdDataUpdateDetailsNode implements Node {
  id: ID!
  createdAt: DateTime!
  updatedAt: DateTime!
  household: HouseholdNode
  householdData: Arg
}

type TicketHouseholdDataUpdateDetailsNodeConnection {
  pageInfo: PageInfo!
  edges: [TicketHouseholdDataUpdateDetailsNodeEdge]!
  totalCount: Int
  edgeCount: Int
}

type TicketHouseholdDataUpdateDetailsNodeEdge {
  node: TicketHouseholdDataUpdateDetailsNode
  cursor: String!
}

type TicketIndividualDataUpdateDetailsNode implements Node {
  id: ID!
  createdAt: DateTime!
  updatedAt: DateTime!
  individual: IndividualNode
  individualData: Arg
  roleReassignData: JSONString!
}

type TicketIndividualDataUpdateDetailsNodeConnection {
  pageInfo: PageInfo!
  edges: [TicketIndividualDataUpdateDetailsNodeEdge]!
  totalCount: Int
  edgeCount: Int
}

type TicketIndividualDataUpdateDetailsNodeEdge {
  node: TicketIndividualDataUpdateDetailsNode
  cursor: String!
}

type TicketNeedsAdjudicationDetailsExtraDataNode {
  goldenRecords: [DeduplicationResultNode]
  possibleDuplicate: [DeduplicationResultNode]
  dedupEngineSimilarityPair: DeduplicationEngineSimilarityPairNode
}

type TicketNeedsAdjudicationDetailsNode implements Node {
  id: ID!
  createdAt: DateTime!
  updatedAt: DateTime!
  goldenRecordsIndividual: IndividualNode!
  possibleDuplicates: [IndividualNode]
  selectedDistinct: [IndividualNode]
  selectedIndividuals(offset: Int, before: String, after: String, first: Int, last: Int): IndividualNodeConnection!
  scoreMin: Float!
  scoreMax: Float!
  isMultipleDuplicatesVersion: Boolean!
  isCrossArea: Boolean!
  roleReassignData: JSONString!
  extraData: TicketNeedsAdjudicationDetailsExtraDataNode
  selectedIndividual: IndividualNode
  possibleDuplicate: IndividualNode
  hasDuplicatedDocument: Boolean
  selectedDuplicates: [IndividualNode]
}

type TicketNeedsAdjudicationDetailsNodeConnection {
  pageInfo: PageInfo!
  edges: [TicketNeedsAdjudicationDetailsNodeEdge]!
  totalCount: Int
  edgeCount: Int
}

type TicketNeedsAdjudicationDetailsNodeEdge {
  node: TicketNeedsAdjudicationDetailsNode
  cursor: String!
}

type TicketNegativeFeedbackDetailsNode implements Node {
  id: ID!
  createdAt: DateTime!
  updatedAt: DateTime!
  household: HouseholdNode
  individual: IndividualNode
}

type TicketNegativeFeedbackDetailsNodeConnection {
  pageInfo: PageInfo!
  edges: [TicketNegativeFeedbackDetailsNodeEdge]!
  totalCount: Int
  edgeCount: Int
}

type TicketNegativeFeedbackDetailsNodeEdge {
  node: TicketNegativeFeedbackDetailsNode
  cursor: String!
}

type TicketNoteNode implements Node {
  id: ID!
  createdAt: DateTime!
  updatedAt: DateTime!
  description: String!
  createdBy: UserNode
}

type TicketNoteNodeConnection {
  pageInfo: PageInfo!
  edges: [TicketNoteNodeEdge]!
  totalCount: Int
  edgeCount: Int
}

type TicketNoteNodeEdge {
  node: TicketNoteNode
  cursor: String!
}

input TicketPaymentVerificationDetailsExtras {
  newReceivedAmount: Float
  newStatus: String
}

enum TicketPaymentVerificationDetailsNewStatus {
  NOT_RECEIVED
  PENDING
  RECEIVED
  RECEIVED_WITH_ISSUES
}

type TicketPaymentVerificationDetailsNode implements Node {
  id: ID!
  createdAt: DateTime!
  updatedAt: DateTime!
  paymentVerifications(offset: Int, before: String, after: String, first: Int, last: Int): PaymentVerificationNodeConnection!
  paymentVerificationStatus: TicketPaymentVerificationDetailsPaymentVerificationStatus!
  paymentVerification: PaymentVerificationNode
  newStatus: TicketPaymentVerificationDetailsNewStatus
  oldReceivedAmount: Float
  newReceivedAmount: Float
  approveStatus: Boolean!
  hasMultiplePaymentVerifications: Boolean
}

type TicketPaymentVerificationDetailsNodeConnection {
  pageInfo: PageInfo!
  edges: [TicketPaymentVerificationDetailsNodeEdge]!
  totalCount: Int
  edgeCount: Int
}

type TicketPaymentVerificationDetailsNodeEdge {
  node: TicketPaymentVerificationDetailsNode
  cursor: String!
}

enum TicketPaymentVerificationDetailsPaymentVerificationStatus {
  NOT_RECEIVED
  PENDING
  RECEIVED
  RECEIVED_WITH_ISSUES
}

type TicketPositiveFeedbackDetailsNode implements Node {
  id: ID!
  createdAt: DateTime!
  updatedAt: DateTime!
  household: HouseholdNode
  individual: IndividualNode
}

type TicketPositiveFeedbackDetailsNodeConnection {
  pageInfo: PageInfo!
  edges: [TicketPositiveFeedbackDetailsNodeEdge]!
  totalCount: Int
  edgeCount: Int
}

type TicketPositiveFeedbackDetailsNodeEdge {
  node: TicketPositiveFeedbackDetailsNode
  cursor: String!
}

type TicketReferralDetailsNode implements Node {
  id: ID!
  createdAt: DateTime!
  updatedAt: DateTime!
  household: HouseholdNode
  individual: IndividualNode
}

type TicketReferralDetailsNodeConnection {
  pageInfo: PageInfo!
  edges: [TicketReferralDetailsNodeEdge]!
  totalCount: Int
  edgeCount: Int
}

type TicketReferralDetailsNodeEdge {
  node: TicketReferralDetailsNode
  cursor: String!
}

type TicketSensitiveDetailsNode implements Node {
  id: ID!
  createdAt: DateTime!
  updatedAt: DateTime!
  household: HouseholdNode
  individual: IndividualNode
  payment: PaymentNode
  paymentRecord: PaymentNode
}

type TicketSensitiveDetailsNodeConnection {
  pageInfo: PageInfo!
  edges: [TicketSensitiveDetailsNodeEdge]!
  totalCount: Int
  edgeCount: Int
}

type TicketSensitiveDetailsNodeEdge {
  node: TicketSensitiveDetailsNode
  cursor: String!
}

type TicketSystemFlaggingDetailsNode implements Node {
  id: ID!
  createdAt: DateTime!
  updatedAt: DateTime!
  goldenRecordsIndividual: IndividualNode!
  sanctionListIndividual: SanctionListIndividualNode!
  approveStatus: Boolean!
  roleReassignData: JSONString!
}

type TicketSystemFlaggingDetailsNodeConnection {
  pageInfo: PageInfo!
  edges: [TicketSystemFlaggingDetailsNodeEdge]!
  totalCount: Int
  edgeCount: Int
}

type TicketSystemFlaggingDetailsNodeEdge {
  node: TicketSystemFlaggingDetailsNode
  cursor: String!
}

scalar UUID

input UpdateAddIndividualIssueTypeExtras {
  individualData: AddIndividualDataObjectType!
}

input UpdateFeedbackInput {
  feedbackId: ID!
  issueType: String
  householdLookup: ID
  individualLookup: ID
  description: String
  comments: String
  admin2: ID
  area: String
  language: String
  consent: Boolean
  program: ID
}

type UpdateFeedbackMutation {
  feedback: FeedbackNode
}

input UpdateGrievanceTicketExtrasInput {
  householdDataUpdateIssueTypeExtras: UpdateHouseholdDataUpdateIssueTypeExtras
  individualDataUpdateIssueTypeExtras: UpdateIndividualDataUpdateIssueTypeExtras
  addIndividualIssueTypeExtras: UpdateAddIndividualIssueTypeExtras
  category: CategoryExtrasInput
  ticketPaymentVerificationDetailsExtras: TicketPaymentVerificationDetailsExtras
}

input UpdateGrievanceTicketInput {
  ticketId: ID!
  description: String
  assignedTo: ID
  admin: ID
  area: String
  language: String
  linkedTickets: [ID]
  household: ID
  individual: ID
  paymentRecord: ID
  extras: UpdateGrievanceTicketExtrasInput
  priority: Int
  urgency: Int
  partner: Int
  program: ID
  comments: String
  documentation: [GrievanceDocumentInput]
  documentationToUpdate: [GrievanceDocumentUpdateInput]
  documentationToDelete: [ID]
}

type UpdateGrievanceTicketMutation {
  grievanceTicket: GrievanceTicketNode
}

input UpdateHouseholdDataUpdateIssueTypeExtras {
  householdData: HouseholdUpdateDataObjectType!
}

input UpdateIndividualDataUpdateIssueTypeExtras {
  individualData: IndividualUpdateDataObjectType!
}

input UpdatePaymentPlanInput {
  paymentPlanId: ID!
  dispersionStartDate: Date
  dispersionEndDate: Date
  currency: String
  name: String
  targetingCriteria: TargetingCriteriaObjectType
  programCycleId: ID
  vulnerabilityScoreMin: Decimal
  vulnerabilityScoreMax: Decimal
  excludedIds: String
  exclusionReason: String
  fspId: ID
  deliveryMechanismCode: String
}

type UpdatePaymentPlanMutation {
  paymentPlan: PaymentPlanNode
}

type UpdatePaymentVerificationReceivedAndReceivedAmount {
  paymentVerification: PaymentVerificationNode
}

type UpdatePaymentVerificationStatusAndReceivedAmount {
  paymentVerification: PaymentVerificationNode
}

type UpdateProgram {
  validationErrors: Arg
  program: ProgramNode
}

input UpdateProgramInput {
  id: String!
  name: String
  status: String
  startDate: Date
  endDate: Date
  description: String
  budget: Decimal
  frequencyOfPayments: String
  sector: String
  cashPlus: Boolean
  populationGoal: Int
  administrativeAreasOfImplementation: String
  dataCollectingTypeCode: String
  beneficiaryGroup: String
  programmeCode: String
  pduFields: [PDUFieldInput]
}

type UpdateProgramPartners {
  validationErrors: Arg
  program: ProgramNode
}

input UpdateProgramPartnersInput {
  id: String!
  partners: [ProgramPartnerThroughInput]
  partnerAccess: String
}

scalar Upload

type UploadImportDataXLSXFileAsync {
  importData: ImportDataNode
  errors: [XlsxRowErrorNode]
}

type UserBusinessAreaNode implements Node {
  id: ID!
  createdAt: DateTime!
  updatedAt: DateTime!
  code: String!
  slug: String!
  name: String!
  longName: String!
  parent: UserBusinessAreaNode
  partners: [PartnerNode!]!
  isSplit: Boolean!
  regionCode: String!
  regionName: String!
  hasDataSharingAgreement: Boolean!
  isAccountabilityApplicable: Boolean
  active: Boolean!
  enableEmailNotification: Boolean!
  koboUsername: String
  koboToken: String
  koboUrl: String
  rapidProHost: String
  rapidProPaymentVerificationToken: String
  rapidProMessagesToken: String
  rapidProSurveyToken: String
  postponeDeduplication: Boolean!
  deduplicationDuplicateScore: Float!
  deduplicationPossibleDuplicateScore: Float!
  deduplicationBatchDuplicatesPercentage: Int!
  deduplicationBatchDuplicatesAllowed: Int!
  deduplicationGoldenRecordDuplicatesPercentage: Int!
  deduplicationGoldenRecordDuplicatesAllowed: Int!
  screenBeneficiary: Boolean!
  deduplicationIgnoreWithdraw: Boolean!
  biometricDeduplicationThreshold: Float!
  customFields: JSONString!
  businessAreaPartnerThrough: [PartnerRoleNode!]!
  children(offset: Int, before: String, after: String, first: Int, last: Int, id: UUID): UserBusinessAreaNodeConnection!
  dataCollectingTypes(offset: Int, before: String, after: String, first: Int, last: Int): DataCollectingTypeNodeConnection!
  partnerSet: [PartnerNode!]!
  userRoles: [UserRoleNode!]!
  householdSet(offset: Int, before: String, after: String, first: Int, last: Int): HouseholdNodeConnection!
  individualSet(offset: Int, before: String, after: String, first: Int, last: Int): IndividualNodeConnection!
  registrationdataimportSet(offset: Int, before: String, after: String, first: Int, last: Int): RegistrationDataImportNodeConnection!
  ruleSet(offset: Int, before: String, after: String, first: Int, last: Int): SteficonRuleNodeConnection!
  paymentplanSet(offset: Int, before: String, after: String, first: Int, last: Int): PaymentPlanNodeConnection!
  financialserviceproviderSet(offset: Int, before: String, after: String, first: Int, last: Int): FinancialServiceProviderNodeConnection!
  paymentSet(offset: Int, before: String, after: String, first: Int, last: Int): PaymentNodeConnection!
  tickets(offset: Int, before: String, after: String, first: Int, last: Int): GrievanceTicketNodeConnection!
  programSet(offset: Int, before: String, after: String, first: Int, last: Int, name: String): ProgramNodeConnection!
  reports(offset: Int, before: String, after: String, first: Int, last: Int): ReportNodeConnection!
  logentrySet(offset: Int, before: String, after: String, first: Int, last: Int): PaymentVerificationLogEntryNodeConnection!
  messageSet(offset: Int, before: String, after: String, first: Int, last: Int): CommunicationMessageNodeConnection!
  feedbackSet(offset: Int, before: String, after: String, first: Int, last: Int): FeedbackNodeConnection!
  surveySet(offset: Int, before: String, after: String, first: Int, last: Int): SurveyNodeConnection!
  permissions: [String]
}

type UserBusinessAreaNodeConnection {
  pageInfo: PageInfo!
  edges: [UserBusinessAreaNodeEdge]!
  totalCount: Int
  edgeCount: Int
}

type UserBusinessAreaNodeEdge {
  node: UserBusinessAreaNode
  cursor: String!
}

type UserNode implements Node {
  lastLogin: DateTime
  isSuperuser: Boolean!
  username: String!
  firstName: String!
  lastName: String!
  isStaff: Boolean!
  isActive: Boolean!
  dateJoined: DateTime!
  id: ID!
  status: UserStatus!
  partner: PartnerNode!
  email: String!
  customFields: JSONString!
  jobTitle: String!
  adUuid: String
  lastModifyDate: DateTime
  userRoles: [UserRoleNode!]!
  documentSet(offset: Int, before: String, after: String, first: Int, last: Int): DocumentNodeConnection!
  approvalSet: [ApprovalNode!]!
  registrationDataImports(offset: Int, before: String, after: String, first: Int, last: Int): RegistrationDataImportNodeConnection!
  createdPaymentPlans(offset: Int, before: String, after: String, first: Int, last: Int): PaymentPlanNodeConnection!
  createdFinancialServiceProviderXlsxTemplates(offset: Int, before: String, after: String, first: Int, last: Int): FinancialServiceProviderXlsxTemplateNodeConnection!
  createdFinancialServiceProviders(offset: Int, before: String, after: String, first: Int, last: Int): FinancialServiceProviderNodeConnection!
  createdTickets(offset: Int, before: String, after: String, first: Int, last: Int): GrievanceTicketNodeConnection!
  assignedTickets(offset: Int, before: String, after: String, first: Int, last: Int): GrievanceTicketNodeConnection!
  ticketNotes(offset: Int, before: String, after: String, first: Int, last: Int): TicketNoteNodeConnection!
  reports(offset: Int, before: String, after: String, first: Int, last: Int): ReportNodeConnection!
  logs(offset: Int, before: String, after: String, first: Int, last: Int): PaymentVerificationLogEntryNodeConnection!
  messages(offset: Int, before: String, after: String, first: Int, last: Int): CommunicationMessageNodeConnection!
  feedbacks(offset: Int, before: String, after: String, first: Int, last: Int): FeedbackNodeConnection!
  feedbackMessages(offset: Int, before: String, after: String, first: Int, last: Int): FeedbackMessageNodeConnection!
  surveys(offset: Int, before: String, after: String, first: Int, last: Int): SurveyNodeConnection!
  businessAreas(offset: Int, before: String, after: String, first: Int, last: Int, id: UUID): UserBusinessAreaNodeConnection
  partnerRoles: [PartnerRoleNode]
}

type UserNodeConnection {
  pageInfo: PageInfo!
  edges: [UserNodeEdge]!
  totalCount: Int
  edgeCount: Int
}

type UserNodeEdge {
  node: UserNode
  cursor: String!
}

type UserRoleNode {
  createdAt: DateTime!
  updatedAt: DateTime!
  role: RoleNode!
  businessArea: UserBusinessAreaNode!
  expiryDate: Date
}

enum UserStatus {
  ACTIVE
  INACTIVE
  INVITED
}

type VolumeByDeliveryMechanismNode {
  deliveryMechanism: DeliveryMechanismPerPaymentPlanNode
  volume: Float
  volumeUsd: Float
}

type XlsxErrorNode {
  sheet: String
  coordinates: String
  message: String
}

type XlsxRowErrorNode {
  rowNumber: Int
  header: String
  message: String
}

type _DatasetsNode {
  data: [Float]
}

type _DetailedDatasetsNode {
  label: String
  data: [Float]
}

type _TableTotalCashTransferredDataForPeopleNode {
  id: String
  admin2: String
  totalCashTransferred: Float
  totalPeople: Int
}

type _TableTotalCashTransferredDataNode {
  id: String
  admin2: String
  totalCashTransferred: Float
  totalHouseholds: Int
}<|MERGE_RESOLUTION|>--- conflicted
+++ resolved
@@ -235,6 +235,19 @@
 }
 
 scalar Arg
+
+input AssignFspToDeliveryMechanismInput {
+  paymentPlanId: ID!
+  mappings: [FSPToDeliveryMechanismMappingInput]!
+}
+
+type AssignFspToDeliveryMechanismMutation {
+  paymentPlan: PaymentPlanNode
+}
+
+input AvailableFspsForDeliveryMechanismsInput {
+  paymentPlanId: ID!
+}
 
 type BankAccountInfoNode implements Node {
   id: ID!
@@ -427,6 +440,15 @@
   value: Int
 }
 
+input ChooseDeliveryMechanismsForPaymentPlanInput {
+  paymentPlanId: ID!
+  deliveryMechanisms: [String]!
+}
+
+type ChooseDeliveryMechanismsForPaymentPlanMutation {
+  paymentPlan: PaymentPlanNode
+}
+
 type CommunicationMessageNode implements Node {
   id: ID!
   createdAt: DateTime!
@@ -612,8 +634,6 @@
   targetingCriteria: TargetingCriteriaObjectType!
   excludedIds: String!
   exclusionReason: String
-  fspId: ID
-  deliveryMechanismCode: String
 }
 
 type CreatePaymentPlanMutation {
@@ -799,11 +819,6 @@
   currency: String
 }
 
-type DeliveryMechanismChoice {
-  name: String
-  code: String
-}
-
 type DeliveryMechanismDataNode implements Node {
   id: ID!
   rdiMergeStatus: DeliveryMechanismDataRdiMergeStatus!
@@ -861,8 +876,8 @@
   uniqueFields: [String!]!
   isActive: Boolean!
   transferType: DeliveryMechanismTransferType!
-  paymentplanSet(offset: Int, before: String, after: String, first: Int, last: Int): PaymentPlanNodeConnection!
   financialserviceproviderSet(offset: Int, before: String, after: String, first: Int, last: Int): FinancialServiceProviderNodeConnection!
+  deliverymechanismperpaymentplanSet(offset: Int, before: String, after: String, first: Int, last: Int): DeliveryMechanismPerPaymentPlanNodeConnection!
   paymentSet(offset: Int, before: String, after: String, first: Int, last: Int): PaymentNodeConnection!
   deliverymechanismdataSet(offset: Int, before: String, after: String, first: Int, last: Int): DeliveryMechanismDataNodeConnection!
 }
@@ -880,68 +895,35 @@
 }
 
 type DeliveryMechanismPerPaymentPlanNode implements Node {
-  isRemoved: Boolean!
-  id: ID!
-  createdAt: DateTime!
-  updatedAt: DateTime!
-  version: BigInt!
-  unicefId: String
-  internalData: JSONString!
-  businessArea: UserBusinessAreaNode!
-  programCycle: ProgramCycleNode!
-  statusDate: DateTime!
-  startDate: DateTime
-  endDate: DateTime
-  exchangeRate: Float
-  totalEntitledQuantity: Float
-  totalEntitledQuantityUsd: Float
-  totalEntitledQuantityRevised: Float
-  totalEntitledQuantityRevisedUsd: Float
-  totalDeliveredQuantity: Float
-  totalDeliveredQuantityUsd: Float
-  totalUndeliveredQuantity: Float
-  totalUndeliveredQuantityUsd: Float
+  id: ID!
+  createdAt: DateTime!
+  updatedAt: DateTime!
+  paymentPlan: PaymentPlanNode!
+  financialServiceProvider: FinancialServiceProviderNode
+  deliveryMechanism: DeliveryMechanismNode
+  deliveryMechanismOrder: Int!
+  status: String!
   createdBy: UserNode!
-  status: PaymentPlanStatus!
-  backgroundActionStatus: PaymentPlanBackgroundActionStatus
-  buildStatus: PaymentPlanBuildStatus
-  builtAt: DateTime
-  targetingCriteria: TargetingCriteriaNode
-  currency: PaymentPlanCurrency
-  dispersionStartDate: Date
-  dispersionEndDate: Date
-  femaleChildrenCount: Int!
-  maleChildrenCount: Int!
-  femaleAdultsCount: Int!
-  maleAdultsCount: Int!
-  totalHouseholdsCount: Int!
-  totalIndividualsCount: Int!
-  importedFileDate: DateTime
-  steficonRule: RuleCommitNode
-  steficonAppliedDate: DateTime
-  steficonRuleTargeting: RuleCommitNode
-  steficonTargetingAppliedDate: DateTime
-  sourcePaymentPlan: PaymentPlanNode
-  isFollowUp: Boolean!
-  excludedIds: String
-  exclusionReason: String
-  excludeHouseholdError: String
+  sentDate: DateTime!
+  sentBy: UserNode
+  chosenConfiguration: String
+  sentToPaymentGateway: Boolean!
   name: String
-  vulnerabilityScoreMin: Float
-  vulnerabilityScoreMax: Float
-  isCashAssist: Boolean!
-  deliveryMechanism: DeliveryMechanismNode
-  financialServiceProvider: FinancialServiceProviderNode
-  approvalProcess(offset: Int, before: String, after: String, first: Int, last: Int): ApprovalProcessNodeConnection!
-  followUps(offset: Int, before: String, after: String, first: Int, last: Int): PaymentPlanNodeConnection!
-  paymentItems(offset: Int, before: String, after: String, first: Int, last: Int): PaymentNodeConnection!
-  documents(offset: Int, before: String, after: String, first: Int, last: Int): PaymentPlanSupportingDocumentNodeConnection!
-  paymentVerificationPlans(offset: Int, before: String, after: String, first: Int, last: Int): PaymentVerificationPlanNodeConnection!
-  paymentVerificationSummary: PaymentVerificationSummaryNode
-  messages(offset: Int, before: String, after: String, first: Int, last: Int): CommunicationMessageNodeConnection!
-  surveys(offset: Int, before: String, after: String, first: Int, last: Int): SurveyNodeConnection!
   code: String
+  order: Int
   fsp: FinancialServiceProviderNode
+}
+
+type DeliveryMechanismPerPaymentPlanNodeConnection {
+  pageInfo: PageInfo!
+  edges: [DeliveryMechanismPerPaymentPlanNodeEdge]!
+  totalCount: Int
+  edgeCount: Int
+}
+
+type DeliveryMechanismPerPaymentPlanNodeEdge {
+  node: DeliveryMechanismPerPaymentPlanNode
+  cursor: String!
 }
 
 enum DeliveryMechanismTransferType {
@@ -1097,6 +1079,13 @@
 
 type ExportXlsxPaymentVerificationPlanFile {
   paymentPlan: GenericPaymentPlanNode
+}
+
+input FSPToDeliveryMechanismMappingInput {
+  fspId: ID!
+  deliveryMechanism: String!
+  chosenConfiguration: String
+  order: Int!
 }
 
 enum FeedbackIssueType {
@@ -1203,8 +1192,7 @@
   dataTransferConfiguration: JSONString
   xlsxTemplates(offset: Int, before: String, after: String, first: Int, last: Int): FinancialServiceProviderXlsxTemplateNodeConnection!
   paymentGatewayId: String
-  requiredFields: [String!]!
-  paymentplanSet(offset: Int, before: String, after: String, first: Int, last: Int): PaymentPlanNodeConnection!
+  deliveryMechanismsPerPaymentPlan(offset: Int, before: String, after: String, first: Int, last: Int): DeliveryMechanismPerPaymentPlanNodeConnection!
   paymentSet(offset: Int, before: String, after: String, first: Int, last: Int): PaymentNodeConnection!
   fullName: String
   isPaymentGateway: Boolean
@@ -1262,11 +1250,18 @@
 type FspChoice {
   id: String
   name: String
+  configurations: [FspConfiguration]
 }
 
 type FspChoices {
-  deliveryMechanism: DeliveryMechanismChoice
+  deliveryMechanism: String
   fsps: [FspChoice]
+}
+
+type FspConfiguration {
+  id: String
+  key: String
+  label: String
 }
 
 input FullListArguments {
@@ -2271,6 +2266,8 @@
   createFollowUpPaymentPlan(dispersionEndDate: Date!, dispersionStartDate: Date!, paymentPlanId: ID!): CreateFollowUpPaymentPlanMutation
   updatePaymentPlan(input: UpdatePaymentPlanInput!, version: BigInt): UpdatePaymentPlanMutation
   deletePaymentPlan(paymentPlanId: ID!): DeletePaymentPlanMutation
+  chooseDeliveryMechanismsForPaymentPlan(input: ChooseDeliveryMechanismsForPaymentPlanInput!): ChooseDeliveryMechanismsForPaymentPlanMutation
+  assignFspToDeliveryMechanism(input: AssignFspToDeliveryMechanismInput!): AssignFspToDeliveryMechanismMutation
   splitPaymentPlan(paymentPlanId: ID!, paymentsNo: Int, splitType: String!): SplitPaymentPlanMutation
   excludeHouseholds(excludedHouseholdsIds: [String]!, exclusionReason: String, paymentPlanId: ID!): ExcludeHouseholdsMutation
   setSteficonRuleOnPaymentPlanPaymentList(paymentPlanId: ID!, steficonRuleId: ID!, version: BigInt): SetSteficonRuleOnPaymentPlanPaymentListMutation
@@ -2442,7 +2439,6 @@
   transactionStatusBlockchainLink: String
   conflicted: Boolean!
   excluded: Boolean!
-  hasValidWallet: Boolean!
   reasonForUnsuccessfulPayment: String
   orderNumber: Int
   tokenNumber: Int
@@ -2507,172 +2503,6 @@
   BUILDING
   FAILED
   OK
-}
-
-enum PaymentPlanCurrency {
-  A_
-  AED
-  AFN
-  ALL
-  AMD
-  ANG
-  AOA
-  ARS
-  AUD
-  AWG
-  AZN
-  BAM
-  BBD
-  BDT
-  BGN
-  BHD
-  BIF
-  BMD
-  BND
-  BOB
-  BOV
-  BRL
-  BSD
-  BTN
-  BWP
-  BYN
-  BZD
-  CAD
-  CDF
-  CHF
-  CLP
-  CNY
-  COP
-  CRC
-  CUC
-  CUP
-  CVE
-  CZK
-  DJF
-  DKK
-  DOP
-  DZD
-  EGP
-  ERN
-  ETB
-  EUR
-  FJD
-  FKP
-  GBP
-  GEL
-  GHS
-  GIP
-  GMD
-  GNF
-  GTQ
-  GYD
-  HKD
-  HNL
-  HRK
-  HTG
-  HUF
-  IDR
-  ILS
-  INR
-  IQD
-  IRR
-  ISK
-  JMD
-  JOD
-  JPY
-  KES
-  KGS
-  KHR
-  KMF
-  KPW
-  KRW
-  KWD
-  KYD
-  KZT
-  LAK
-  LBP
-  LKR
-  LRD
-  LSL
-  LYD
-  MAD
-  MDL
-  MGA
-  MKD
-  MMK
-  MNT
-  MOP
-  MRU
-  MUR
-  MVR
-  MWK
-  MXN
-  MYR
-  MZN
-  NAD
-  NGN
-  NIO
-  NOK
-  NPR
-  NZD
-  OMR
-  PAB
-  PEN
-  PGK
-  PHP
-  PKR
-  PLN
-  PYG
-  QAR
-  RON
-  RSD
-  RUB
-  RWF
-  SAR
-  SBD
-  SCR
-  SDG
-  SEK
-  SGD
-  SHP
-  SLE
-  SOS
-  SRD
-  SSP
-  STN
-  SVC
-  SYP
-  SZL
-  THB
-  TJS
-  TMT
-  TND
-  TOP
-  TRY
-  TTD
-  TWD
-  TZS
-  UAH
-  UGX
-  USD
-  UYU
-  UYW
-  UZS
-  VES
-  VND
-  VUV
-  WST
-  XAF
-  XAG
-  XAU
-  XCD
-  XOF
-  XPF
-  YER
-  ZAR
-  ZMW
-  ZWL
-  USDC
 }
 
 type PaymentPlanNode implements Node {
@@ -2719,17 +2549,16 @@
   steficonTargetingAppliedDate: DateTime
   sourcePaymentPlan: PaymentPlanNode
   isFollowUp: Boolean!
-  excludedIds: String
-  exclusionReason: String
-  excludeHouseholdError: String
+  excludedIds: String!
+  exclusionReason: String!
+  excludeHouseholdError: String!
   name: String
   vulnerabilityScoreMin: Float
   vulnerabilityScoreMax: Float
   isCashAssist: Boolean!
-  deliveryMechanism: DeliveryMechanismNode
-  financialServiceProvider: FinancialServiceProviderNode
   approvalProcess(offset: Int, before: String, after: String, first: Int, last: Int): ApprovalProcessNodeConnection!
   followUps(offset: Int, before: String, after: String, first: Int, last: Int): PaymentPlanNodeConnection!
+  deliveryMechanisms: [DeliveryMechanismPerPaymentPlanNode]
   paymentItems(offset: Int, before: String, after: String, first: Int, last: Int): PaymentNodeConnection!
   documents(offset: Int, before: String, after: String, first: Int, last: Int): PaymentPlanSupportingDocumentNodeConnection!
   paymentVerificationPlans(offset: Int, before: String, after: String, first: Int, last: Int): PaymentVerificationPlanNodeConnection!
@@ -2765,7 +2594,6 @@
   canExportXlsx: Boolean
   canDownloadXlsx: Boolean
   canSendXlsxPassword: Boolean
-  failedWalletValidationCollectorsIds: [String]
 }
 
 type PaymentPlanNodeConnection {
@@ -3234,13 +3062,9 @@
   allPaymentPlans(offset: Int, before: String, after: String, first: Int, last: Int, businessArea: String!, search: String, status: [String], statusNot: String, verificationStatus: [String], totalEntitledQuantityFrom: Float, totalEntitledQuantityTo: Float, dispersionStartDate: Date, dispersionEndDate: Date, startDate: Date, endDate: Date, isFollowUp: Boolean, isPaymentPlan: Boolean, isTargetPopulation: Boolean, sourcePaymentPlanId: String, program: String, programCycle: String, name: String, totalHouseholdsCountMin: Int, totalHouseholdsCountMax: Int, totalHouseholdsCountWithValidPhoneNoMax: Int, totalHouseholdsCountWithValidPhoneNoMin: Int, createdAtRange: String, serviceProvider: String, deliveryTypes: [String], orderBy: String): PaymentPlanNodeConnection
   paymentPlanStatusChoices: [ChoiceObject]
   currencyChoices: [ChoiceObject]
+  allDeliveryMechanisms: [ChoiceObject]
   paymentPlanBackgroundActionStatusChoices: [ChoiceObject]
-<<<<<<< HEAD
-  availableFspsForDeliveryMechanisms: [FspChoices]
-  allCashPlansAndPaymentPlans(businessArea: String!, program: String, search: String, serviceProvider: String, deliveryType: [String], verificationStatus: [String], startDateGte: String, endDateLte: String, orderBy: String, first: Int, last: Int, before: String, after: String, isPaymentVerificationPage: Boolean): PaginatedCashPlanAndPaymentPlanNode
-=======
   availableFspsForDeliveryMechanisms(input: AvailableFspsForDeliveryMechanismsInput): [FspChoices]
->>>>>>> 96384163
   businessArea(businessAreaSlug: String!): BusinessAreaNode
   allBusinessAreas(offset: Int, before: String, after: String, first: Int, last: Int, id: UUID, slug: String): BusinessAreaNodeConnection
   allFieldsAttributes(flexField: Boolean, businessAreaSlug: String, programId: String): [FieldAttributeNode]
@@ -4513,8 +4337,6 @@
   vulnerabilityScoreMax: Decimal
   excludedIds: String
   exclusionReason: String
-  fspId: ID
-  deliveryMechanismCode: String
 }
 
 type UpdatePaymentPlanMutation {
@@ -4664,6 +4486,8 @@
   createdPaymentPlans(offset: Int, before: String, after: String, first: Int, last: Int): PaymentPlanNodeConnection!
   createdFinancialServiceProviderXlsxTemplates(offset: Int, before: String, after: String, first: Int, last: Int): FinancialServiceProviderXlsxTemplateNodeConnection!
   createdFinancialServiceProviders(offset: Int, before: String, after: String, first: Int, last: Int): FinancialServiceProviderNodeConnection!
+  createdDeliveryMechanisms(offset: Int, before: String, after: String, first: Int, last: Int): DeliveryMechanismPerPaymentPlanNodeConnection!
+  sentDeliveryMechanisms(offset: Int, before: String, after: String, first: Int, last: Int): DeliveryMechanismPerPaymentPlanNodeConnection!
   createdTickets(offset: Int, before: String, after: String, first: Int, last: Int): GrievanceTicketNodeConnection!
   assignedTickets(offset: Int, before: String, after: String, first: Int, last: Int): GrievanceTicketNodeConnection!
   ticketNotes(offset: Int, before: String, after: String, first: Int, last: Int): TicketNoteNodeConnection!
@@ -4703,7 +4527,8 @@
   INVITED
 }
 
-type VolumeByDeliveryMechanismNode {
+type VolumeByDeliveryMechanismNode implements Node {
+  id: ID!
   deliveryMechanism: DeliveryMechanismPerPaymentPlanNode
   volume: Float
   volumeUsd: Float
