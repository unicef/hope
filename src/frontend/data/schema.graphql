--- conflicted
+++ resolved
@@ -2536,14 +2536,9 @@
   isCashAssist: Boolean!
   followUps(offset: Int, before: String, after: String, first: Int, last: Int): PaymentNodeConnection!
   householdSnapshot: PaymentHouseholdSnapshotNode
-  paymentVerification: PaymentVerificationNode
-<<<<<<< HEAD
-  ticketComplaintDetails: TicketComplaintDetailsNode
-  ticketSensitiveDetails: TicketSensitiveDetailsNode
-=======
+  paymentVerifications(offset: Int, before: String, after: String, first: Int, last: Int): PaymentVerificationNodeConnection!
   ticketComplaintDetails(offset: Int, before: String, after: String, first: Int, last: Int): TicketComplaintDetailsNodeConnection!
   ticketSensitiveDetails(offset: Int, before: String, after: String, first: Int, last: Int): TicketSensitiveDetailsNodeConnection!
->>>>>>> 9099556a
   adminUrl: String
   paymentPlanHardConflicted: Boolean
   paymentPlanHardConflictedData: [PaymentConflictDataNode]
