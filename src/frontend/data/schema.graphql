--- conflicted
+++ resolved
@@ -286,19 +286,6 @@
   bankAccountNumber: String!
   bankBranchName: String
   accountHolderName: String!
-}
-
-type BeneficiaryGroupNode implements Node {
-  id: ID!
-  createdAt: DateTime!
-  updatedAt: DateTime!
-  name: String!
-  groupLabel: String!
-  groupLabelPlural: String!
-  memberLabel: String!
-  memberLabelPlural: String!
-  masterDetail: Boolean!
-  programs(offset: Int, before: String, after: String, first: Int, last: Int, name: String): ProgramNodeConnection!
 }
 
 scalar BigInt
@@ -533,6 +520,11 @@
   id: ID!
   appLabel: String!
   model: String!
+  paymentverificationplanSet(offset: Int, before: String, after: String, first: Int, last: Int): PaymentVerificationPlanNodeConnection!
+  paymentverificationSet(offset: Int, before: String, after: String, first: Int, last: Int): PaymentVerificationNodeConnection!
+  paymentverificationsummarySet(offset: Int, before: String, after: String, first: Int, last: Int): PaymentVerificationSummaryNodeConnection!
+  ticketcomplaintdetailsSet(offset: Int, before: String, after: String, first: Int, last: Int): TicketComplaintDetailsNodeConnection!
+  ticketsensitivedetailsSet(offset: Int, before: String, after: String, first: Int, last: Int): TicketSensitiveDetailsNodeConnection!
   logEntries(offset: Int, before: String, after: String, first: Int, last: Int): PaymentVerificationLogEntryNodeConnection!
   name: String
 }
@@ -707,7 +699,6 @@
   administrativeAreasOfImplementation: String
   businessAreaSlug: String
   dataCollectingTypeCode: String
-  beneficiaryGroup: String
   partners: [ProgramPartnerThroughInput]
   partnerAccess: String
   programmeCode: String
@@ -2139,18 +2130,6 @@
   deliveryMechanismData: [DeliveryMechanismDataObjectType]
   deliveryMechanismDataToEdit: [EditDeliveryMechanismDataObjectType]
   deliveryMechanismDataToRemove: [ID]
-  consent: Boolean
-  residenceStatus: String
-  countryOrigin: String
-  country: String
-  address: String
-  village: String
-  currency: String
-  unhcrId: String
-  nameEnumerator: String
-  orgEnumerator: String
-  orgNameEnumerator: String
-  registrationMethod: String
 }
 
 type InvalidPaymentVerificationPlan {
@@ -2536,15 +2515,9 @@
   isCashAssist: Boolean!
   followUps(offset: Int, before: String, after: String, first: Int, last: Int): PaymentNodeConnection!
   householdSnapshot: PaymentHouseholdSnapshotNode
-<<<<<<< HEAD
-  paymentVerifications(offset: Int, before: String, after: String, first: Int, last: Int): PaymentVerificationNodeConnection!
-  ticketComplaintDetails(offset: Int, before: String, after: String, first: Int, last: Int): TicketComplaintDetailsNodeConnection!
-  ticketSensitiveDetails(offset: Int, before: String, after: String, first: Int, last: Int): TicketSensitiveDetailsNodeConnection!
-=======
   paymentVerification: PaymentVerificationNode
   ticketComplaintDetails: TicketComplaintDetailsNode
   ticketSensitiveDetails: TicketSensitiveDetailsNode
->>>>>>> 5b274584
   adminUrl: String
   paymentPlanHardConflicted: Boolean
   paymentPlanHardConflictedData: [PaymentConflictDataNode]
@@ -2776,6 +2749,8 @@
   updatedAt: DateTime!
   version: BigInt!
   paymentVerificationPlan: PaymentVerificationPlanNode!
+  paymentContentType: ContentTypeObjectType
+  paymentObjectId: UUID
   payment: GenericPaymentNode
   status: PaymentVerificationStatus!
   statusDate: DateTime
@@ -2806,6 +2781,8 @@
   version: BigInt!
   unicefId: String
   status: PaymentVerificationPlanStatus!
+  paymentPlanContentType: ContentTypeObjectType
+  paymentPlanObjectId: UUID
   paymentPlan: PaymentPlanNode
   sampling: PaymentVerificationPlanSampling!
   verificationChannel: PaymentVerificationPlanVerificationChannel!
@@ -2885,6 +2862,20 @@
   activationDate: DateTime
   completionDate: DateTime
   paymentPlan: PaymentPlanNode
+  paymentPlanContentType: ContentTypeObjectType
+  paymentPlanObjectId: UUID
+}
+
+type PaymentVerificationSummaryNodeConnection {
+  pageInfo: PageInfo!
+  edges: [PaymentVerificationSummaryNodeEdge]!
+  totalCount: Int
+  edgeCount: Int
+}
+
+type PaymentVerificationSummaryNodeEdge {
+  node: PaymentVerificationSummaryNode
+  cursor: String!
 }
 
 enum PaymentVerificationSummaryStatus {
@@ -2998,7 +2989,6 @@
   partners: [PartnerNode]
   biometricDeduplicationEnabled: Boolean!
   deduplicationSetId: UUID
-  beneficiaryGroup: BeneficiaryGroupNode
   pduFields: [PeriodicFieldNode]
   households(offset: Int, before: String, after: String, first: Int, last: Int): HouseholdNodeConnection!
   householdSet(offset: Int, before: String, after: String, first: Int, last: Int): HouseholdNodeConnection!
@@ -3145,7 +3135,7 @@
   paymentVerificationStatusChoices: [ChoiceObject]
   allRapidProFlows(businessAreaSlug: String!): [RapidProFlow]
   sampleSize(input: GetCashplanVerificationSampleSizeInput): GetCashplanVerificationSampleSizeObject
-  allPaymentVerificationLogEntries(offset: Int, before: String, after: String, first: Int, last: Int, objectId: UUID, user: ID, businessArea: String!, search: String, module: String, userId: String, programId: String): PaymentVerificationLogEntryNodeConnection
+  allPaymentVerificationLogEntries(offset: Int, before: String, after: String, first: Int, last: Int, objectId: UUID, user: ID, businessArea: String!, search: String, module: String, userId: String, programId: String, objectType: String): PaymentVerificationLogEntryNodeConnection
   paymentPlan(id: ID!): PaymentPlanNode
   allPaymentPlans(offset: Int, before: String, after: String, first: Int, last: Int, businessArea: String!, search: String, status: [String], totalEntitledQuantityFrom: Float, totalEntitledQuantityTo: Float, dispersionStartDate: Date, dispersionEndDate: Date, isFollowUp: Boolean, sourcePaymentPlanId: String, program: String, programCycle: String, orderBy: String): PaymentPlanNodeConnection
   paymentPlanStatusChoices: [ChoiceObject]
@@ -3168,7 +3158,7 @@
   dataCollectionTypeChoices: [DataCollectingTypeChoiceObject]
   pduSubtypeChoices: [PDUSubtypeChoiceObject]
   program(id: ID!): ProgramNode
-  allPrograms(offset: Int, before: String, after: String, first: Int, last: Int, businessArea: String!, search: String, status: [String], sector: [String], numberOfHouseholds: String, budget: String, startDate: Date, endDate: Date, name: String, beneficiaryGroupMatch: Boolean, numberOfHouseholdsWithTpInProgram: String, dataCollectingType: String, compatibleDct: Boolean, orderBy: String): ProgramNodeConnection
+  allPrograms(offset: Int, before: String, after: String, first: Int, last: Int, businessArea: String!, search: String, status: [String], sector: [String], numberOfHouseholds: String, budget: String, startDate: Date, endDate: Date, name: String, numberOfHouseholdsWithTpInProgram: String, dataCollectingType: String, compatibleDct: Boolean, orderBy: String): ProgramNodeConnection
   chartProgrammesBySector(businessAreaSlug: String!, year: Int!, program: String, administrativeArea: String): ChartDetailedDatasetsNode
   chartTotalTransferredByMonth(businessAreaSlug: String!, year: Int!, program: String, administrativeArea: String): ChartDetailedDatasetsNode
   programStatusChoices: [ChoiceObject]
@@ -3178,7 +3168,7 @@
   programScopeChoices: [ChoiceObject]
   cashPlanStatusChoices: [ChoiceObject]
   dataCollectingTypeChoices: [ChoiceObject]
-  allActivePrograms(offset: Int, before: String, after: String, first: Int, last: Int, businessArea: String!, search: String, status: [String], sector: [String], numberOfHouseholds: String, budget: String, startDate: Date, endDate: Date, name: String, beneficiaryGroupMatch: Boolean, numberOfHouseholdsWithTpInProgram: String, dataCollectingType: String, compatibleDct: Boolean, orderBy: String): ProgramNodeConnection
+  allActivePrograms(offset: Int, before: String, after: String, first: Int, last: Int, businessArea: String!, search: String, status: [String], sector: [String], numberOfHouseholds: String, budget: String, startDate: Date, endDate: Date, name: String, numberOfHouseholdsWithTpInProgram: String, dataCollectingType: String, compatibleDct: Boolean, orderBy: String): ProgramNodeConnection
   programCycle(id: ID!): ProgramCycleNode
   canRunDeduplication: Boolean
   isDeduplicationDisabled: Boolean
@@ -4137,6 +4127,8 @@
   id: ID!
   createdAt: DateTime!
   updatedAt: DateTime!
+  paymentContentType: ContentTypeObjectType
+  paymentObjectId: UUID
   household: HouseholdNode
   individual: IndividualNode
   payment: PaymentNode
@@ -4408,6 +4400,8 @@
   id: ID!
   createdAt: DateTime!
   updatedAt: DateTime!
+  paymentContentType: ContentTypeObjectType
+  paymentObjectId: UUID
   household: HouseholdNode
   individual: IndividualNode
   payment: PaymentNode
@@ -4557,7 +4551,6 @@
   populationGoal: Int
   administrativeAreasOfImplementation: String
   dataCollectingTypeCode: String
-  beneficiaryGroup: String
   programmeCode: String
   pduFields: [PDUFieldInput]
 }
