schema {
  query: Query
  mutation: Mutations
}

input AccountabilityCommunicationMessageAgeInput {
  min: Int
  max: Int
}

input AccountabilityFullListArguments {
  excludedAdminAreas: [String]
}

input AccountabilityRandomSamplingArguments {
  excludedAdminAreas: [String]
  confidenceInterval: Float!
  marginOfError: Float!
  age: AccountabilityCommunicationMessageAgeInput
  sex: String
}

input AccountabilitySampleSizeInput {
  paymentPlan: ID
  program: ID
  samplingType: String!
  fullListArguments: AccountabilityFullListArguments
  randomSamplingArguments: AccountabilityRandomSamplingArguments
}

type AccountabilitySampleSizeNode {
  numberOfRecipients: Int
  sampleSize: Int
}

enum Action {
  TP_LOCK
  TP_UNLOCK
  TP_REBUILD
  DRAFT
  LOCK
  LOCK_FSP
  UNLOCK
  UNLOCK_FSP
  SEND_FOR_APPROVAL
  APPROVE
  AUTHORIZE
  REVIEW
  REJECT
  FINISH
  SEND_TO_PAYMENT_GATEWAY
  SEND_XLSX_PASSWORD
}

input ActionPaymentPlanInput {
  paymentPlanId: ID!
  action: Action!
  comment: String
}

type ActionPaymentPlanMutation {
  paymentPlan: PaymentPlanNode
}

type ActivatePaymentVerificationPlan {
  validationErrors: Arg
  paymentPlan: GenericPaymentPlanNode
}

input AddIndividualDataObjectType {
  fullName: String!
  givenName: String
  middleName: String
  familyName: String
  sex: String!
  birthDate: Date!
  estimatedBirthDate: Boolean!
  maritalStatus: String
  phoneNo: String
  phoneNoAlternative: String
  email: String
  relationship: String!
  disability: String
  workStatus: String
  enrolledInNutritionProgramme: Boolean
  pregnant: Boolean
  observedDisability: [String]
  seeingDisability: String
  hearingDisability: String
  physicalDisability: String
  memoryDisability: String
  selfcareDisability: String
  commsDisability: String
  whoAnswersPhone: String
  whoAnswersAltPhone: String
  role: String!
  documents: [IndividualDocumentObjectType]
  identities: [IndividualIdentityObjectType]
  paymentChannels: [BankTransferObjectType]
  businessArea: String
  preferredLanguage: String
  flexFields: Arg
  paymentDeliveryPhoneNo: String
  blockchainName: String
  walletAddress: String
  walletName: String
}

input AddIndividualIssueTypeExtras {
  household: ID!
  individualData: AddIndividualDataObjectType!
}

type AgeFilterObject {
  min: Int
  max: Int
}

input AgeInput {
  min: Int
  max: Int
}

type ApprovalNode {
  createdAt: DateTime!
  comment: String
  createdBy: UserNode
  info: String
}

type ApprovalProcessNode implements Node {
  id: ID!
  createdAt: DateTime!
  updatedAt: DateTime!
  sentForApprovalBy: UserNode
  sentForApprovalDate: DateTime
  sentForAuthorizationBy: UserNode
  sentForAuthorizationDate: DateTime
  sentForFinanceReleaseBy: UserNode
  sentForFinanceReleaseDate: DateTime
  paymentPlan: PaymentPlanNode!
  approvalNumberRequired: Int!
  authorizationNumberRequired: Int!
  financeReleaseNumberRequired: Int!
  rejectedOn: String
  actions: FilteredActionsListNode
}

type ApprovalProcessNodeConnection {
  pageInfo: PageInfo!
  edges: [ApprovalProcessNodeEdge]!
  totalCount: Int
  edgeCount: Int
}

type ApprovalProcessNodeEdge {
  node: ApprovalProcessNode
  cursor: String!
}

type AreaNode implements Node {
  id: ID!
  createdAt: DateTime!
  updatedAt: DateTime!
  originalId: UUID
  name: String!
  parent: AreaNode
  pCode: String
  areaType: AreaTypeNode!
  validFrom: DateTime
  validUntil: DateTime
  extras: JSONString!
  lft: Int!
  rght: Int!
  treeId: Int!
  level: Int!
  areaSet(offset: Int, before: String, after: String, first: Int, last: Int, name: String): AreaNodeConnection!
  householdSet(offset: Int, before: String, after: String, first: Int, last: Int): HouseholdNodeConnection!
  grievanceticketSet(offset: Int, before: String, after: String, first: Int, last: Int): GrievanceTicketNodeConnection!
  programs(offset: Int, before: String, after: String, first: Int, last: Int, name: String): ProgramNodeConnection!
  reports(offset: Int, before: String, after: String, first: Int, last: Int): ReportNodeConnection!
  feedbackSet(offset: Int, before: String, after: String, first: Int, last: Int): FeedbackNodeConnection!
}

type AreaNodeConnection {
  pageInfo: PageInfo!
  edges: [AreaNodeEdge]!
  totalCount: Int
  edgeCount: Int
}

type AreaNodeEdge {
  node: AreaNode
  cursor: String!
}

type AreaTreeNode {
  id: ID
  name: String
  pCode: String
  areas: [AreaTreeNode]
  level: Int
}

type AreaTypeNode implements Node {
  id: ID!
  createdAt: DateTime!
  updatedAt: DateTime!
  originalId: UUID
  name: String!
  areaLevel: Int!
  parent: AreaTypeNode
  validFrom: DateTime
  validUntil: DateTime
  extras: JSONString!
  lft: Int!
  rght: Int!
  treeId: Int!
  level: Int!
  areatypeSet(offset: Int, before: String, after: String, first: Int, last: Int): AreaTypeNodeConnection!
  areaSet(offset: Int, before: String, after: String, first: Int, last: Int, name: String): AreaNodeConnection!
}

type AreaTypeNodeConnection {
  pageInfo: PageInfo!
  edges: [AreaTypeNodeEdge]!
  totalCount: Int
  edgeCount: Int
}

type AreaTypeNodeEdge {
  node: AreaTypeNode
  cursor: String!
}

scalar Arg

input AssignFspToDeliveryMechanismInput {
  paymentPlanId: ID!
  mappings: [FSPToDeliveryMechanismMappingInput]!
}

type AssignFspToDeliveryMechanismMutation {
  paymentPlan: PaymentPlanNode
}

input AvailableFspsForDeliveryMechanismsInput {
  paymentPlanId: ID!
}

type BankAccountInfoNode implements Node {
  id: ID!
  rdiMergeStatus: BankAccountInfoRdiMergeStatus!
  isRemoved: Boolean!
  removedDate: DateTime
  createdAt: DateTime!
  updatedAt: DateTime!
  lastSyncAt: DateTime
  individual: IndividualNode!
  bankName: String!
  bankAccountNumber: String!
  bankBranchName: String!
  accountHolderName: String!
  copiedFrom: BankAccountInfoNode
  copiedTo(offset: Int, before: String, after: String, first: Int, last: Int): BankAccountInfoNodeConnection!
  type: String
}

type BankAccountInfoNodeConnection {
  pageInfo: PageInfo!
  edges: [BankAccountInfoNodeEdge]!
  totalCount: Int
  edgeCount: Int
}

type BankAccountInfoNodeEdge {
  node: BankAccountInfoNode
  cursor: String!
}

enum BankAccountInfoRdiMergeStatus {
  PENDING
  MERGED
}

input BankTransferObjectType {
  type: String!
  bankName: String!
  bankAccountNumber: String!
  bankBranchName: String
  accountHolderName: String!
}

type BeneficiaryGroupNode implements Node {
  id: ID!
  createdAt: DateTime!
  updatedAt: DateTime!
  name: String!
  groupLabel: String!
  groupLabelPlural: String!
  memberLabel: String!
  memberLabelPlural: String!
  masterDetail: Boolean!
  programs(offset: Int, before: String, after: String, first: Int, last: Int, name: String): ProgramNodeConnection!
}

scalar BigInt

type BulkGrievanceAddNoteMutation {
  grievanceTickets: [GrievanceTicketNode]
}

type BulkUpdateGrievanceTicketsAssigneesMutation {
  grievanceTickets: [GrievanceTicketNode]
}

type BulkUpdateGrievanceTicketsPriorityMutation {
  grievanceTickets: [GrievanceTicketNode]
}

type BulkUpdateGrievanceTicketsUrgencyMutation {
  grievanceTickets: [GrievanceTicketNode]
}

type BusinessAreaNode implements Node {
  id: ID!
  createdAt: DateTime!
  updatedAt: DateTime!
  code: String!
  slug: String!
  name: String!
  longName: String!
  parent: UserBusinessAreaNode
  partners: [PartnerNode!]!
  isSplit: Boolean!
  regionCode: String!
  regionName: String!
  hasDataSharingAgreement: Boolean!
  isAccountabilityApplicable: Boolean
  active: Boolean!
  enableEmailNotification: Boolean!
  koboUsername: String
  koboToken: String
  koboUrl: String
  rapidProHost: String
  rapidProPaymentVerificationToken: String
  rapidProMessagesToken: String
  rapidProSurveyToken: String
  postponeDeduplication: Boolean!
  deduplicationDuplicateScore: Float!
  deduplicationPossibleDuplicateScore: Float!
  deduplicationBatchDuplicatesPercentage: Int!
  deduplicationBatchDuplicatesAllowed: Int!
  deduplicationGoldenRecordDuplicatesPercentage: Int!
  deduplicationGoldenRecordDuplicatesAllowed: Int!
  screenBeneficiary: Boolean!
  deduplicationIgnoreWithdraw: Boolean!
  biometricDeduplicationThreshold: Float!
  customFields: JSONString!
  children(offset: Int, before: String, after: String, first: Int, last: Int, id: UUID): UserBusinessAreaNodeConnection!
  dataCollectingTypes(offset: Int, before: String, after: String, first: Int, last: Int): DataCollectingTypeNodeConnection!
  partnerSet: [PartnerNode!]!
  roleAssignments: [UserRoleNode!]!
  householdSet(offset: Int, before: String, after: String, first: Int, last: Int): HouseholdNodeConnection!
  individualSet(offset: Int, before: String, after: String, first: Int, last: Int): IndividualNodeConnection!
  registrationdataimportSet(offset: Int, before: String, after: String, first: Int, last: Int): RegistrationDataImportNodeConnection!
  ruleSet(offset: Int, before: String, after: String, first: Int, last: Int): SteficonRuleNodeConnection!
  paymentplanSet(offset: Int, before: String, after: String, first: Int, last: Int): PaymentPlanNodeConnection!
  financialserviceproviderSet(offset: Int, before: String, after: String, first: Int, last: Int): FinancialServiceProviderNodeConnection!
  paymentSet(offset: Int, before: String, after: String, first: Int, last: Int): PaymentNodeConnection!
  tickets(offset: Int, before: String, after: String, first: Int, last: Int): GrievanceTicketNodeConnection!
  programSet(offset: Int, before: String, after: String, first: Int, last: Int, name: String): ProgramNodeConnection!
  reports(offset: Int, before: String, after: String, first: Int, last: Int): ReportNodeConnection!
  logentrySet(offset: Int, before: String, after: String, first: Int, last: Int): PaymentVerificationLogEntryNodeConnection!
  messageSet(offset: Int, before: String, after: String, first: Int, last: Int): CommunicationMessageNodeConnection!
  feedbackSet(offset: Int, before: String, after: String, first: Int, last: Int): FeedbackNodeConnection!
  surveySet(offset: Int, before: String, after: String, first: Int, last: Int): SurveyNodeConnection!
}

type BusinessAreaNodeConnection {
  pageInfo: PageInfo!
  edges: [BusinessAreaNodeEdge]!
  totalCount: Int
  edgeCount: Int
}

type BusinessAreaNodeEdge {
  node: BusinessAreaNode
  cursor: String!
}

input CategoryExtrasInput {
  sensitiveGrievanceTicketExtras: SensitiveGrievanceTicketExtras
  grievanceComplaintTicketExtras: GrievanceComplaintTicketExtras
  positiveFeedbackTicketExtras: PositiveFeedbackTicketExtras
  negativeFeedbackTicketExtras: NegativeFeedbackTicketExtras
  referralTicketExtras: ReferralTicketExtras
}

type ChartDatasetNode {
  labels: [String]
  datasets: [_DatasetsNode]
}

type ChartDetailedDatasetsNode {
  labels: [String]
  datasets: [_DetailedDatasetsNode]
}

type ChartGrievanceTicketsNode {
  labels: [String]
  datasets: [_DatasetsNode]
  totalNumberOfGrievances: Int
  totalNumberOfFeedback: Int
  totalNumberOfOpenSensitive: Int
}

type ChartPaymentVerification {
  labels: [String]
  datasets: [_DetailedDatasetsNode]
  households: Int
  averageSampleSize: Float
}

type CheckAgainstSanctionListMutation {
  ok: Boolean
  errors: [XlsxRowErrorNode]
}

type ChoiceObject {
  name: String
  value: String
}

type ChoiceObjectInt {
  name: String
  value: Int
}

input ChooseDeliveryMechanismsForPaymentPlanInput {
  paymentPlanId: ID!
  deliveryMechanisms: [String]!
}

type ChooseDeliveryMechanismsForPaymentPlanMutation {
  paymentPlan: PaymentPlanNode
}

type CommunicationMessageNode implements Node {
  id: ID!
  createdAt: DateTime!
  updatedAt: DateTime!
  unicefId: String
  title: String!
  body: String!
  createdBy: UserNode
  numberOfRecipients: Int!
  businessArea: UserBusinessAreaNode!
  households(offset: Int, before: String, after: String, first: Int, last: Int): HouseholdNodeConnection!
  paymentPlan: PaymentPlanNode
  registrationDataImport: RegistrationDataImportNode
  samplingType: MessageSamplingType!
  fullListArguments: JSONString
  randomSamplingArguments: JSONString
  sampleSize: Int!
  program: ProgramNode
  copiedFrom: CommunicationMessageNode
  copiedTo(offset: Int, before: String, after: String, first: Int, last: Int): CommunicationMessageNodeConnection!
  adminUrl: String
}

type CommunicationMessageNodeConnection {
  pageInfo: PageInfo!
  edges: [CommunicationMessageNodeEdge]!
  totalCount: Int
  edgeCount: Int
}

type CommunicationMessageNodeEdge {
  node: CommunicationMessageNode
  cursor: String!
}

type CommunicationMessageRecipientMapNode implements Node {
  id: ID!
  headOfHousehold: IndividualNode
  size: Int
}

type CommunicationMessageRecipientMapNodeConnection {
  pageInfo: PageInfo!
  edges: [CommunicationMessageRecipientMapNodeEdge]!
  totalCount: Int
  edgeCount: Int
}

type CommunicationMessageRecipientMapNodeEdge {
  node: CommunicationMessageRecipientMapNode
  cursor: String!
}

type ContentTypeObjectType {
  id: ID!
  appLabel: String!
  model: String!
  logEntries(offset: Int, before: String, after: String, first: Int, last: Int): PaymentVerificationLogEntryNodeConnection!
  name: String
}

type CopyProgram {
  validationErrors: Arg
  program: ProgramNode
}

input CopyProgramInput {
  id: String!
  name: String
  startDate: Date
  endDate: Date
  description: String
  budget: Decimal
  frequencyOfPayments: String
  sector: String
  cashPlus: Boolean
  populationGoal: Int
  administrativeAreasOfImplementation: String
  businessAreaSlug: String
  dataCollectingTypeCode: String
  partners: [ProgramPartnerAccessInput]
  partnerAccess: String
  programmeCode: String
  pduFields: [PDUFieldInput]
}

type CopyTargetingCriteriaMutation {
  paymentPlan: PaymentPlanNode
}

type CoreFieldChoiceObject {
  labels: [LabelNode]
  labelEn: String
  value: String
  admin: String
  listName: String
}

type CountAndPercentageNode {
  count: Int
  percentage: Float
}

input CreateAccountabilityCommunicationMessageInput {
  households: [ID]
  paymentPlan: ID
  registrationDataImport: ID
  samplingType: SamplingChoices!
  fullListArguments: AccountabilityFullListArguments
  randomSamplingArguments: AccountabilityRandomSamplingArguments
  title: String!
  body: String!
}

type CreateCommunicationMessageMutation {
  message: CommunicationMessageNode
}

input CreateFeedbackInput {
  issueType: String!
  householdLookup: ID
  individualLookup: ID
  description: String!
  comments: String
  admin2: ID
  area: String
  language: String
  consent: Boolean
  program: ID
}

input CreateFeedbackMessageInput {
  description: String!
  feedback: ID!
}

type CreateFeedbackMessageMutation {
  feedbackMessage: FeedbackMessageNode
}

type CreateFeedbackMutation {
  feedback: FeedbackNode
}

type CreateFollowUpPaymentPlanMutation {
  paymentPlan: PaymentPlanNode
}

input CreateGrievanceTicketExtrasInput {
  category: CategoryExtrasInput
  issueType: IssueTypeExtrasInput
}

input CreateGrievanceTicketInput {
  description: String!
  assignedTo: ID
  category: Int!
  issueType: Int
  admin: ID
  area: String
  language: String!
  consent: Boolean!
  businessArea: ID!
  linkedTickets: [ID]
  extras: CreateGrievanceTicketExtrasInput
  priority: Int
  urgency: Int
  partner: Int
  program: ID
  comments: String
  linkedFeedbackId: ID
  documentation: [GrievanceDocumentInput]
}

type CreateGrievanceTicketMutation {
  grievanceTickets: [GrievanceTicketNode]
}

input CreatePaymentPlanInput {
  programCycleId: ID!
  name: String!
  targetingCriteria: TargetingCriteriaObjectType!
  excludedIds: String!
  exclusionReason: String
}

type CreatePaymentPlanMutation {
  paymentPlan: PaymentPlanNode
}

input CreatePaymentVerificationInput {
  sampling: String!
  verificationChannel: String!
  businessAreaSlug: String!
  fullListArguments: FullListArguments
  randomSamplingArguments: RandomSamplingArguments
  rapidProArguments: RapidProArguments
  cashOrPaymentPlanId: ID!
}

type CreateProgram {
  validationErrors: Arg
  program: ProgramNode
}

input CreateProgramInput {
  name: String
  startDate: Date
  endDate: Date
  description: String
  budget: Decimal
  frequencyOfPayments: String
  sector: String
  cashPlus: Boolean
  populationGoal: Int
  administrativeAreasOfImplementation: String
  businessAreaSlug: String
  dataCollectingTypeCode: String
  beneficiaryGroup: String
  partners: [ProgramPartnerAccessInput]
  partnerAccess: String
  programmeCode: String
  pduFields: [PDUFieldInput]
}

type CreateReport {
  report: ReportNode
}

input CreateReportInput {
  reportType: Int!
  businessAreaSlug: String!
  dateFrom: Date!
  dateTo: Date!
  program: ID
  adminArea1: ID
  adminArea2: [ID]
}

input CreateSurveyInput {
  title: String!
  body: String
  category: String!
  paymentPlan: ID
  program: ID
  samplingType: String!
  fullListArguments: AccountabilityFullListArguments
  randomSamplingArguments: AccountabilityRandomSamplingArguments
  flow: String!
}

type CreateSurveyMutation {
  survey: SurveyNode
}

input CreateTicketNoteInput {
  description: String!
  ticket: ID!
}

type CreateTicketNoteMutation {
  grievanceTicketNote: TicketNoteNode
}

type CreateVerificationPlanMutation {
  paymentPlan: GenericPaymentPlanNode
}

type DataCollectingTypeChoiceObject {
  name: String
  value: String
  description: String
  type: String
}

type DataCollectingTypeNode implements Node {
  id: ID!
  created: DateTime!
  modified: DateTime!
  code: String!
  label: String!
  type: DataCollectingTypeType
  description: String!
  active: Boolean!
  deprecated: Boolean!
  individualFiltersAvailable: Boolean!
  householdFiltersAvailable: Boolean!
  recalculateComposition: Boolean!
  weight: Int!
  datacollectingtypeSet(offset: Int, before: String, after: String, first: Int, last: Int): DataCollectingTypeNodeConnection!
  programs(offset: Int, before: String, after: String, first: Int, last: Int, name: String): ProgramNodeConnection!
}

type DataCollectingTypeNodeConnection {
  pageInfo: PageInfo!
  edges: [DataCollectingTypeNodeEdge]!
  totalCount: Int
  edgeCount: Int
}

type DataCollectingTypeNodeEdge {
  node: DataCollectingTypeNode
  cursor: String!
}

enum DataCollectingTypeType {
  STANDARD
  SOCIAL
}

scalar Date

scalar DateTime

scalar Decimal

type DeduplicationEngineSimilarityPairIndividualNode {
  id: String
  photo: String
  fullName: String
  unicefId: String
  similarityScore: Float
  age: Int
  location: String
}

type DeduplicationEngineSimilarityPairNode {
  individual1: DeduplicationEngineSimilarityPairIndividualNode
  individual2: DeduplicationEngineSimilarityPairIndividualNode
  similarityScore: String
  statusCode: String
}

type DeduplicationResultNode {
  unicefId: String
  hitId: ID
  fullName: String
  score: Float
  proximityToScore: Float
  location: String
  age: Int
  duplicate: Boolean
  distinct: Boolean
}

type DeleteHouseholdApproveMutation {
  grievanceTicket: GrievanceTicketNode
}

type DeletePaymentPlanMutation {
  paymentPlan: PaymentPlanNode
}

type DeletePaymentVerificationPlan {
  paymentPlan: GenericPaymentPlanNode
}

type DeleteProgram {
  ok: Boolean
}

type DeleteRegistrationDataImport {
  ok: Boolean
}

type DeliveredQuantityNode {
  totalDeliveredQuantity: Decimal
  currency: String
}

type DeliveryMechanismDataNode implements Node {
  id: ID!
  rdiMergeStatus: DeliveryMechanismDataRdiMergeStatus!
  createdAt: DateTime!
  updatedAt: DateTime!
  individual: IndividualNode!
  deliveryMechanism: DeliveryMechanismNode!
  data: JSONString!
  isValid: Boolean
  validationErrors: JSONString!
  possibleDuplicateOf: DeliveryMechanismDataNode
  possibleDuplicates(offset: Int, before: String, after: String, first: Int, last: Int): DeliveryMechanismDataNodeConnection!
  name: String
  individualTabData: JSONString
}

type DeliveryMechanismDataNodeConnection {
  pageInfo: PageInfo!
  edges: [DeliveryMechanismDataNodeEdge]!
  totalCount: Int
  edgeCount: Int
}

type DeliveryMechanismDataNodeEdge {
  node: DeliveryMechanismDataNode
  cursor: String!
}

input DeliveryMechanismDataObjectType {
  label: String!
  approveStatus: Boolean!
  dataFields: [DeliveryMechanismDataPayloadFieldObjectType]!
}

input DeliveryMechanismDataPayloadFieldObjectType {
  name: String!
  value: String!
  previousValue: String
}

enum DeliveryMechanismDataRdiMergeStatus {
  PENDING
  MERGED
}

type DeliveryMechanismNode implements Node {
  id: ID!
  createdAt: DateTime!
  updatedAt: DateTime!
  paymentGatewayId: String
  code: String
  name: String
  optionalFields: [String!]!
  requiredFields: [String!]!
  uniqueFields: [String!]!
  isActive: Boolean!
  transferType: DeliveryMechanismTransferType!
  financialserviceproviderSet(offset: Int, before: String, after: String, first: Int, last: Int): FinancialServiceProviderNodeConnection!
  deliverymechanismperpaymentplanSet(offset: Int, before: String, after: String, first: Int, last: Int): DeliveryMechanismPerPaymentPlanNodeConnection!
  paymentSet(offset: Int, before: String, after: String, first: Int, last: Int): PaymentNodeConnection!
  deliverymechanismdataSet(offset: Int, before: String, after: String, first: Int, last: Int): DeliveryMechanismDataNodeConnection!
}

type DeliveryMechanismNodeConnection {
  pageInfo: PageInfo!
  edges: [DeliveryMechanismNodeEdge]!
  totalCount: Int
  edgeCount: Int
}

type DeliveryMechanismNodeEdge {
  node: DeliveryMechanismNode
  cursor: String!
}

type DeliveryMechanismPerPaymentPlanNode implements Node {
  id: ID!
  createdAt: DateTime!
  updatedAt: DateTime!
  paymentPlan: PaymentPlanNode!
  financialServiceProvider: FinancialServiceProviderNode
  deliveryMechanism: DeliveryMechanismNode
  deliveryMechanismOrder: Int!
  status: String!
  createdBy: UserNode!
  sentDate: DateTime!
  sentBy: UserNode
  chosenConfiguration: String
  sentToPaymentGateway: Boolean!
  name: String
  code: String
  order: Int
  fsp: FinancialServiceProviderNode
}

type DeliveryMechanismPerPaymentPlanNodeConnection {
  pageInfo: PageInfo!
  edges: [DeliveryMechanismPerPaymentPlanNodeEdge]!
  totalCount: Int
  edgeCount: Int
}

type DeliveryMechanismPerPaymentPlanNodeEdge {
  node: DeliveryMechanismPerPaymentPlanNode
  cursor: String!
}

enum DeliveryMechanismTransferType {
  CASH
  VOUCHER
  DIGITAL
}

type DiscardPaymentVerificationPlan {
  paymentPlan: GenericPaymentPlanNode
}

type DjangoDebug {
  sql: [DjangoDebugSQL]
}

type DjangoDebugSQL {
  vendor: String!
  alias: String!
  sql: String
  duration: Float!
  rawSql: String!
  params: String!
  startTime: Float!
  stopTime: Float!
  isSlow: Boolean!
  isSelect: Boolean!
  transId: String
  transStatus: String
  isoLevel: String
  encoding: String
}

type DocumentNode implements Node {
  id: ID!
  rdiMergeStatus: DocumentRdiMergeStatus!
  isRemoved: Boolean!
  removedDate: DateTime
  createdAt: DateTime!
  updatedAt: DateTime!
  lastSyncAt: DateTime
  individual: IndividualNode!
  program: ProgramNode
  documentNumber: String!
  type: ImportedDocumentTypeNode!
  country: String
  status: DocumentStatus!
  photo: String
  cleared: Boolean!
  clearedDate: DateTime!
  clearedBy: UserNode
  issuanceDate: DateTime
  expiryDate: DateTime
  copiedFrom: DocumentNode
  copiedTo(offset: Int, before: String, after: String, first: Int, last: Int): DocumentNodeConnection!
  countryIso3: String
}

type DocumentNodeConnection {
  pageInfo: PageInfo!
  edges: [DocumentNodeEdge]!
  totalCount: Int
  edgeCount: Int
}

type DocumentNodeEdge {
  node: DocumentNode
  cursor: String!
}

enum DocumentRdiMergeStatus {
  PENDING
  MERGED
}

enum DocumentStatus {
  PENDING
  VALID
  NEED_INVESTIGATION
  INVALID
}

input EditBankTransferObjectType {
  id: ID!
  type: String!
  bankName: String!
  bankAccountNumber: String!
  bankBranchName: String
  accountHolderName: String!
}

input EditDeliveryMechanismDataObjectType {
  id: ID!
  label: String!
  approveStatus: Boolean!
  dataFields: [DeliveryMechanismDataPayloadFieldObjectType]!
}

input EditIndividualDocumentObjectType {
  id: ID!
  country: String!
  key: String!
  number: String!
  photo: Arg
  photoraw: Arg
}

input EditIndividualIdentityObjectType {
  id: ID!
  country: String!
  partner: String!
  number: String!
}

input EditPaymentVerificationInput {
  sampling: String!
  verificationChannel: String!
  businessAreaSlug: String!
  fullListArguments: FullListArguments
  randomSamplingArguments: RandomSamplingArguments
  rapidProArguments: RapidProArguments
  paymentVerificationPlanId: ID!
}

type EditPaymentVerificationMutation {
  paymentPlan: GenericPaymentPlanNode
}

type EraseRegistrationDataImportMutation {
  registrationDataImport: RegistrationDataImportNode
}

type ExcludeHouseholdsMutation {
  paymentPlan: PaymentPlanNode
}

type ExportPDFPaymentPlanSummaryMutation {
  paymentPlan: PaymentPlanNode
}

type ExportSurveySampleMutationMutation {
  survey: SurveyNode
}

type ExportXLSXPaymentPlanPaymentListMutation {
  paymentPlan: PaymentPlanNode
}

type ExportXLSXPaymentPlanPaymentListPerFSPMutation {
  paymentPlan: PaymentPlanNode
}

type ExportXlsxPaymentVerificationPlanFile {
  paymentPlan: GenericPaymentPlanNode
}

input FSPToDeliveryMechanismMappingInput {
  fspId: ID!
  deliveryMechanism: String!
  chosenConfiguration: String
  order: Int!
}

enum FeedbackIssueType {
  POSITIVE_FEEDBACK
  NEGATIVE_FEEDBACK
}

type FeedbackMessageNode implements Node {
  id: ID!
  createdAt: DateTime!
  updatedAt: DateTime!
  description: String!
  createdBy: UserNode
}

type FeedbackMessageNodeConnection {
  pageInfo: PageInfo!
  edges: [FeedbackMessageNodeEdge]!
  totalCount: Int
  edgeCount: Int
}

type FeedbackMessageNodeEdge {
  node: FeedbackMessageNode
  cursor: String!
}

type FeedbackNode implements Node {
  id: ID!
  createdAt: DateTime!
  updatedAt: DateTime!
  unicefId: String
  issueType: FeedbackIssueType!
  householdLookup: HouseholdNode
  individualLookup: IndividualNode
  businessArea: UserBusinessAreaNode!
  program: ProgramNode
  area: String!
  admin2: AreaNode
  description: String!
  language: String!
  comments: String
  createdBy: UserNode
  linkedGrievance: GrievanceTicketNode
  consent: Boolean!
  copiedFrom: FeedbackNode
  copiedTo(offset: Int, before: String, after: String, first: Int, last: Int): FeedbackNodeConnection!
  feedbackMessages(offset: Int, before: String, after: String, first: Int, last: Int): FeedbackMessageNodeConnection!
  adminUrl: String
}

type FeedbackNodeConnection {
  pageInfo: PageInfo!
  edges: [FeedbackNodeEdge]!
  totalCount: Int
  edgeCount: Int
}

type FeedbackNodeEdge {
  node: FeedbackNode
  cursor: String!
}

type FieldAttributeNode {
  id: String
  type: String
  name: String
  labels: [LabelNode]
  labelEn: String
  hint: String
  required: Boolean
  choices: [CoreFieldChoiceObject]
  associatedWith: String
  isFlexField: Boolean
  pduData: PeriodicFieldDataNode
}

type FilteredActionsListNode {
  approval: [ApprovalNode]
  authorization: [ApprovalNode]
  financeRelease: [ApprovalNode]
  reject: [ApprovalNode]
}

enum FinancialServiceProviderCommunicationChannel {
  API
  SFTP
  XLSX
}

type FinancialServiceProviderNode implements Node {
  id: ID!
  createdAt: DateTime!
  updatedAt: DateTime!
  internalData: JSONString!
  allowedBusinessAreas(offset: Int, before: String, after: String, first: Int, last: Int, id: UUID): UserBusinessAreaNodeConnection!
  createdBy: UserNode
  name: String!
  visionVendorNumber: String!
  deliveryMechanisms(offset: Int, before: String, after: String, first: Int, last: Int): DeliveryMechanismNodeConnection!
  distributionLimit: Float
  communicationChannel: FinancialServiceProviderCommunicationChannel!
  dataTransferConfiguration: JSONString
  xlsxTemplates(offset: Int, before: String, after: String, first: Int, last: Int): FinancialServiceProviderXlsxTemplateNodeConnection!
  paymentGatewayId: String
  deliveryMechanismsPerPaymentPlan(offset: Int, before: String, after: String, first: Int, last: Int): DeliveryMechanismPerPaymentPlanNodeConnection!
  paymentSet(offset: Int, before: String, after: String, first: Int, last: Int): PaymentNodeConnection!
  fullName: String
  isPaymentGateway: Boolean
}

type FinancialServiceProviderNodeConnection {
  pageInfo: PageInfo!
  edges: [FinancialServiceProviderNodeEdge]!
  totalCount: Int
  edgeCount: Int
}

type FinancialServiceProviderNodeEdge {
  node: FinancialServiceProviderNode
  cursor: String!
}

type FinancialServiceProviderXlsxTemplateNode implements Node {
  id: ID!
  createdAt: DateTime!
  updatedAt: DateTime!
  createdBy: UserNode
  name: String!
  columns: [String]
  coreFields: [String!]!
  flexFields: [String!]!
  documentTypes: [String!]!
  financialServiceProviders(offset: Int, before: String, after: String, first: Int, last: Int): FinancialServiceProviderNodeConnection!
}

type FinancialServiceProviderXlsxTemplateNodeConnection {
  pageInfo: PageInfo!
  edges: [FinancialServiceProviderXlsxTemplateNodeEdge]!
  totalCount: Int
  edgeCount: Int
}

type FinancialServiceProviderXlsxTemplateNodeEdge {
  node: FinancialServiceProviderXlsxTemplateNode
  cursor: String!
}

type FinishPaymentVerificationPlan {
  paymentPlan: GenericPaymentPlanNode
}

enum FlexFieldClassificationChoices {
  NOT_FLEX_FIELD
  FLEX_FIELD_BASIC
  FLEX_FIELD_PDU
}

scalar FlexFieldsScalar

type FspChoice {
  id: String
  name: String
  configurations: [FspConfiguration]
}

type FspChoices {
  deliveryMechanism: String
  fsps: [FspChoice]
}

type FspConfiguration {
  id: String
  key: String
  label: String
}

input FullListArguments {
  excludedAdminAreas: [String]
}

type GenericPaymentNode {
  id: String
  objType: String
  unicefId: String
  currency: String
  deliveredQuantity: Float
  deliveredQuantityUsd: Float
  household: HouseholdNode
}

type GenericPaymentPlanNode {
  id: String
  objType: String
  paymentVerificationSummary: PaymentVerificationSummaryNode
  availablePaymentRecordsCount: Int
  verificationPlans(offset: Int, before: String, after: String, first: Int, last: Int, programId: String): PaymentVerificationPlanNodeConnection
  statusDate: DateTime
  status: String
  bankReconciliationSuccess: Int
  bankReconciliationError: Int
  deliveryType: String
  totalNumberOfHouseholds: Int
  currency: String
  totalDeliveredQuantity: Float
  totalEntitledQuantity: Float
  totalUndeliveredQuantity: Float
  canCreatePaymentVerificationPlan: Boolean
}

scalar GeoJSON

input GetAccountabilityCommunicationMessageSampleSizeInput {
  households: [ID]
  paymentPlan: ID
  registrationDataImport: ID
  samplingType: SamplingChoices!
  fullListArguments: AccountabilityFullListArguments
  randomSamplingArguments: AccountabilityRandomSamplingArguments
}

input GetCashplanVerificationSampleSizeInput {
  cashOrPaymentPlanId: ID
  paymentVerificationPlanId: ID
  sampling: String!
  verificationChannel: String!
  businessAreaSlug: String!
  fullListArguments: FullListArguments
  randomSamplingArguments: RandomSamplingArguments
  rapidProArguments: RapidProArguments
}

type GetCashplanVerificationSampleSizeObject {
  paymentRecordCount: Int
  sampleSize: Int
}

type GetCommunicationMessageSampleSizeNode {
  numberOfRecipients: Int
  sampleSize: Int
}

input GrievanceComplaintTicketExtras {
  household: ID
  individual: ID
  paymentRecord: [ID]
}

input GrievanceDocumentInput {
  name: String!
  file: Upload!
}

type GrievanceDocumentNode implements Node {
  id: ID!
  createdAt: DateTime!
  updatedAt: DateTime!
  name: String
  grievanceTicket: GrievanceTicketNode
  createdBy: UserNode
  contentType: String!
  fileSize: Int
  filePath: String
  fileName: String
}

type GrievanceDocumentNodeConnection {
  pageInfo: PageInfo!
  edges: [GrievanceDocumentNodeEdge]!
}

type GrievanceDocumentNodeEdge {
  node: GrievanceDocumentNode
  cursor: String!
}

input GrievanceDocumentUpdateInput {
  id: ID!
  name: String
  file: Upload
}

type GrievanceStatusChangeMutation {
  grievanceTicket: GrievanceTicketNode
}

type GrievanceTicketNode implements Node {
  id: ID!
  createdAt: DateTime!
  updatedAt: DateTime!
  version: BigInt!
  unicefId: String
  businessArea: UserBusinessAreaNode!
  programs: [ProgramNode]
  registrationDataImport: RegistrationDataImportNode
  partner: PartnerType
  linkedTickets: [GrievanceTicketNode]
  householdUnicefId: String
  priority: Int
  urgency: Int
  category: Int!
  issueType: Int
  description: String!
  status: Int!
  area: String!
  admin2: AreaNode
  language: String!
  consent: Boolean!
  ignored: Boolean!
  extras: JSONString!
  comments: String
  copiedFrom: GrievanceTicketNode
  userModified: DateTime
  lastNotificationSent: DateTime
  createdBy: UserNode
  assignedTo: UserNode
  copiedTo(offset: Int, before: String, after: String, first: Int, last: Int): GrievanceTicketNodeConnection!
  ticketNotes(offset: Int, before: String, after: String, first: Int, last: Int): TicketNoteNodeConnection!
  complaintTicketDetails: TicketComplaintDetailsNode
  sensitiveTicketDetails: TicketSensitiveDetailsNode
  householdDataUpdateTicketDetails: TicketHouseholdDataUpdateDetailsNode
  individualDataUpdateTicketDetails: TicketIndividualDataUpdateDetailsNode
  addIndividualTicketDetails: TicketAddIndividualDetailsNode
  deleteIndividualTicketDetails: TicketDeleteIndividualDetailsNode
  deleteHouseholdTicketDetails: TicketDeleteHouseholdDetailsNode
  systemFlaggingTicketDetails: TicketSystemFlaggingDetailsNode
  needsAdjudicationTicketDetails: TicketNeedsAdjudicationDetailsNode
  paymentVerificationTicketDetails: TicketPaymentVerificationDetailsNode
  positiveFeedbackTicketDetails: TicketPositiveFeedbackDetailsNode
  negativeFeedbackTicketDetails: TicketNegativeFeedbackDetailsNode
  referralTicketDetails: TicketReferralDetailsNode
  supportDocuments(offset: Int, before: String, after: String, first: Int, last: Int): GrievanceDocumentNodeConnection!
  feedback: FeedbackNode
  adminUrl: String
  household: HouseholdNode
  individual: IndividualNode
  paymentRecord: PaymentNode
  admin: String
  existingTickets: [GrievanceTicketNode]
  relatedTickets: [GrievanceTicketNode]
  totalDays: String
  documentation: [GrievanceDocumentNode]
  targetId: String
}

type GrievanceTicketNodeConnection {
  pageInfo: PageInfo!
  edges: [GrievanceTicketNodeEdge]!
  totalCount: Int
  edgeCount: Int
}

type GrievanceTicketNodeEdge {
  node: GrievanceTicketNode
  cursor: String!
}

type GroupAttributeNode {
  id: UUID!
  name: String!
  label: JSONString!
  flexAttributes(flexField: Boolean): [FieldAttributeNode]
  labelEn: String
}

enum HouseholdCollectType {
  STANDARD
  SINGLE
}

type HouseholdDataChangeApproveMutation {
  grievanceTicket: GrievanceTicketNode
}

input HouseholdDataUpdateIssueTypeExtras {
  household: ID!
  householdData: HouseholdUpdateDataObjectType!
}

input HouseholdDeleteIssueTypeExtras {
  household: ID!
}

type HouseholdNode implements Node {
  id: ID!
  headOfHousehold: IndividualNode
  size: Int
  rdiMergeStatus: HouseholdRdiMergeStatus!
  isRemoved: Boolean!
  removedDate: DateTime
  createdAt: DateTime!
  updatedAt: DateTime!
  lastSyncAt: DateTime
  version: BigInt!
  unicefId: String
  internalData: JSONString!
  businessArea: UserBusinessAreaNode!
  program: ProgramNode!
  registrationDataImport: RegistrationDataImportNode
  representatives(offset: Int, before: String, after: String, first: Int, last: Int): IndividualNodeConnection!
  copiedFrom: HouseholdNode
  countryOrigin: String
  country: String
  adminArea: AreaNode
  admin1: AreaNode
  admin2: AreaNode
  admin3: AreaNode
  admin4: AreaNode
  consentSign: String!
  consent: Boolean
  consentSharing: [String]
  residenceStatus: String
  address: String!
  zipCode: String
  femaleAgeGroup05Count: Int
  femaleAgeGroup611Count: Int
  femaleAgeGroup1217Count: Int
  femaleAgeGroup1859Count: Int
  femaleAgeGroup60Count: Int
  pregnantCount: Int
  maleAgeGroup05Count: Int
  maleAgeGroup611Count: Int
  maleAgeGroup1217Count: Int
  maleAgeGroup1859Count: Int
  maleAgeGroup60Count: Int
  femaleAgeGroup05DisabledCount: Int
  femaleAgeGroup611DisabledCount: Int
  femaleAgeGroup1217DisabledCount: Int
  femaleAgeGroup1859DisabledCount: Int
  femaleAgeGroup60DisabledCount: Int
  maleAgeGroup05DisabledCount: Int
  maleAgeGroup611DisabledCount: Int
  maleAgeGroup1217DisabledCount: Int
  maleAgeGroup1859DisabledCount: Int
  maleAgeGroup60DisabledCount: Int
  childrenCount: Int
  maleChildrenCount: Int
  femaleChildrenCount: Int
  childrenDisabledCount: Int
  maleChildrenDisabledCount: Int
  femaleChildrenDisabledCount: Int
  otherSexGroupCount: Int
  unknownSexGroupCount: Int
  returnee: Boolean
  fchildHoh: Boolean
  childHoh: Boolean
  village: String!
  currency: String
  unhcrId: String!
  detailId: String
  start: DateTime
  registrationMethod: HouseholdRegistrationMethod!
  familyId: String
  originUnicefId: String
  collectType: HouseholdCollectType!
  programRegistrationId: String
  totalCashReceivedUsd: Decimal
  totalCashReceived: Decimal
  flexFields: FlexFieldsScalar
  firstRegistrationDate: DateTime!
  lastRegistrationDate: DateTime!
  withdrawn: Boolean!
  withdrawnDate: DateTime
  geopoint: GeoJSON
  deviceid: String!
  nameEnumerator: String!
  orgEnumerator: HouseholdOrgEnumerator!
  orgNameEnumerator: String!
  koboSubmissionUuid: UUID
  koboSubmissionTime: DateTime
  enumeratorRecId: Int
  flexRegistrationsRecordId: Int
  copiedTo(offset: Int, before: String, after: String, first: Int, last: Int): HouseholdNodeConnection!
  individualsAndRoles: [IndividualRoleInHouseholdNode!]!
  individuals(offset: Int, before: String, after: String, first: Int, last: Int, household_Id: UUID, businessArea: String, fullName: String, fullName_Startswith: String, fullName_Endswith: String, sex: [String], household_AdminArea: ID, withdrawn: Boolean, program: ID, age: String, programs: [ID], search: String, documentType: String, documentNumber: String, lastRegistrationDate: String, admin1: [ID], admin2: [ID], status: [String], excludedId: String, flags: [String], isActiveProgram: Boolean, rdiId: String, duplicatesOnly: Boolean, rdiMergeStatus: String, orderBy: String): IndividualNodeConnection
  paymentSet(offset: Int, before: String, after: String, first: Int, last: Int): PaymentNodeConnection!
  complaintTicketDetails(offset: Int, before: String, after: String, first: Int, last: Int): TicketComplaintDetailsNodeConnection!
  sensitiveTicketDetails(offset: Int, before: String, after: String, first: Int, last: Int): TicketSensitiveDetailsNodeConnection!
  householdDataUpdateTicketDetails(offset: Int, before: String, after: String, first: Int, last: Int): TicketHouseholdDataUpdateDetailsNodeConnection!
  addIndividualTicketDetails(offset: Int, before: String, after: String, first: Int, last: Int): TicketAddIndividualDetailsNodeConnection!
  deleteHouseholdTicketDetails(offset: Int, before: String, after: String, first: Int, last: Int): TicketDeleteHouseholdDetailsNodeConnection!
  positiveFeedbackTicketDetails(offset: Int, before: String, after: String, first: Int, last: Int): TicketPositiveFeedbackDetailsNodeConnection!
  negativeFeedbackTicketDetails(offset: Int, before: String, after: String, first: Int, last: Int): TicketNegativeFeedbackDetailsNodeConnection!
  referralTicketDetails(offset: Int, before: String, after: String, first: Int, last: Int): TicketReferralDetailsNodeConnection!
  messages(offset: Int, before: String, after: String, first: Int, last: Int): CommunicationMessageNodeConnection!
  feedbacks(offset: Int, before: String, after: String, first: Int, last: Int): FeedbackNodeConnection!
  surveys(offset: Int, before: String, after: String, first: Int, last: Int): SurveyNodeConnection!
  adminUrl: String
  sanctionListPossibleMatch: Boolean
  sanctionListConfirmedMatch: Boolean
  hasDuplicates: Boolean
  hasDuplicatesForRdi: Boolean
  adminAreaTitle: String
  status: String
  deliveredQuantities: [DeliveredQuantityNode]
  activeIndividualsCount: Int
  importId: String
}

type HouseholdNodeConnection {
  pageInfo: PageInfo!
  edges: [HouseholdNodeEdge]!
  totalCount: Int
  individualsCount: Int
  edgeCount: Int
}

type HouseholdNodeEdge {
  node: HouseholdNode
  cursor: String!
}

enum HouseholdOrgEnumerator {
  A_
  PARTNER
  UNICEF
}

enum HouseholdRdiMergeStatus {
  PENDING
  MERGED
}

enum HouseholdRegistrationMethod {
  A_
  COMMUNITY
  HH_REGISTRATION
}

input HouseholdUpdateDataObjectType {
  adminAreaTitle: String
  status: String
  consent: Boolean
  consentSharing: [String]
  residenceStatus: String
  countryOrigin: String
  country: String
  size: Int
  address: String
  femaleAgeGroup05Count: Int
  femaleAgeGroup611Count: Int
  femaleAgeGroup1217Count: Int
  femaleAgeGroup1859Count: Int
  femaleAgeGroup60Count: Int
  pregnantCount: Int
  maleAgeGroup05Count: Int
  maleAgeGroup611Count: Int
  maleAgeGroup1217Count: Int
  maleAgeGroup1859Count: Int
  maleAgeGroup60Count: Int
  femaleAgeGroup05DisabledCount: Int
  femaleAgeGroup611DisabledCount: Int
  femaleAgeGroup1217DisabledCount: Int
  femaleAgeGroup1859DisabledCount: Int
  femaleAgeGroup60DisabledCount: Int
  maleAgeGroup05DisabledCount: Int
  maleAgeGroup611DisabledCount: Int
  maleAgeGroup1217DisabledCount: Int
  maleAgeGroup1859DisabledCount: Int
  maleAgeGroup60DisabledCount: Int
  returnee: Boolean
  fchildHoh: Boolean
  childHoh: Boolean
  start: DateTime
  end: DateTime
  nameEnumerator: String
  orgEnumerator: String
  orgNameEnumerator: String
  village: String
  registrationMethod: String
  currency: String
  unhcrId: String
  flexFields: Arg
}

enum ImportDataDataType {
  XLSX
  JSON
  FLEX
}

type ImportDataNode implements Node {
  id: ID!
  createdAt: DateTime!
  updatedAt: DateTime!
  status: ImportDataStatus!
  businessAreaSlug: String!
  dataType: ImportDataDataType!
  file: String
  numberOfHouseholds: Int
  numberOfIndividuals: Int
  error: String!
  validationErrors: String!
  deliveryMechanismsValidationErrors: String!
  createdById: UUID
  registrationDataImportHope: RegistrationDataImportNode
  koboimportdata: KoboImportDataNode
  registrationDataImport: RegistrationDataImportDatahubNode
  xlsxValidationErrors: [XlsxRowErrorNode]
}

enum ImportDataStatus {
  PENDING
  RUNNING
  FINISHED
  ERROR
  VALIDATION_ERROR
  DELIVERY_MECHANISMS_VALIDATION_ERROR
}

type ImportXLSXPaymentPlanPaymentListMutation {
  paymentPlan: PaymentPlanNode
  errors: [XlsxErrorNode]
}

type ImportXLSXPaymentPlanPaymentListPerFSPMutation {
  paymentPlan: PaymentPlanNode
  errors: [XlsxErrorNode]
}

type ImportXlsxPaymentVerificationPlanFile {
  paymentPlan: GenericPaymentPlanNode
  errors: [XlsxErrorNode]
}

type ImportedDocumentTypeNode {
  id: UUID!
  createdAt: DateTime!
  updatedAt: DateTime!
  label: String!
  key: String!
  isIdentityDocument: Boolean!
  uniqueForIndividual: Boolean!
  validForDeduplication: Boolean!
  documents(offset: Int, before: String, after: String, first: Int, last: Int): DocumentNodeConnection!
}

enum IndividualBiometricDeduplicationBatchStatus {
  DUPLICATE_IN_BATCH
  NOT_PROCESSED
  SIMILAR_IN_BATCH
  UNIQUE_IN_BATCH
}

enum IndividualBiometricDeduplicationGoldenRecordStatus {
  DUPLICATE
  NEEDS_ADJUDICATION
  NOT_PROCESSED
  POSTPONE
  UNIQUE
}

type IndividualDataChangeApproveMutation {
  grievanceTicket: GrievanceTicketNode
}

input IndividualDataUpdateIssueTypeExtras {
  individual: ID!
  individualData: IndividualUpdateDataObjectType!
}

enum IndividualDeduplicationBatchStatus {
  DUPLICATE_IN_BATCH
  NOT_PROCESSED
  SIMILAR_IN_BATCH
  UNIQUE_IN_BATCH
}

enum IndividualDeduplicationGoldenRecordStatus {
  DUPLICATE
  NEEDS_ADJUDICATION
  NOT_PROCESSED
  POSTPONE
  UNIQUE
}

input IndividualDeleteIssueTypeExtras {
  individual: ID!
}

enum IndividualDisability {
  DISABLED
  NOT_DISABLED
}

input IndividualDocumentObjectType {
  country: String!
  key: String!
  number: String!
  photo: Arg
  photoraw: Arg
}

type IndividualIdentityNode implements Node {
  id: ID!
  created: DateTime!
  modified: DateTime!
  rdiMergeStatus: IndividualIdentityRdiMergeStatus!
  isRemoved: Boolean!
  removedDate: DateTime
  individual: IndividualNode!
  partner: String
  country: String
  number: String!
  copiedFrom: IndividualIdentityNode
  copiedTo(offset: Int, before: String, after: String, first: Int, last: Int): IndividualIdentityNodeConnection!
  countryIso3: String
}

type IndividualIdentityNodeConnection {
  pageInfo: PageInfo!
  edges: [IndividualIdentityNodeEdge]!
  totalCount: Int
  edgeCount: Int
}

type IndividualIdentityNodeEdge {
  node: IndividualIdentityNode
  cursor: String!
}

input IndividualIdentityObjectType {
  country: String!
  partner: String!
  number: String!
}

enum IndividualIdentityRdiMergeStatus {
  PENDING
  MERGED
}

enum IndividualMaritalStatus {
  A_
  DIVORCED
  MARRIED
  SEPARATED
  SINGLE
  WIDOWED
}

type IndividualNode implements Node {
  id: ID!
  rdiMergeStatus: IndividualRdiMergeStatus!
  isRemoved: Boolean!
  removedDate: DateTime
  createdAt: DateTime!
  updatedAt: DateTime!
  lastSyncAt: DateTime
  version: BigInt!
  unicefId: String
  internalData: JSONString!
  businessArea: UserBusinessAreaNode!
  program: ProgramNode!
  registrationDataImport: RegistrationDataImportNode!
  household: HouseholdNode
  copiedFrom: IndividualNode
  individualId: String!
  photo: String
  fullName: String!
  givenName: String!
  middleName: String!
  familyName: String!
  sex: IndividualSex!
  birthDate: Date!
  estimatedBirthDate: Boolean
  maritalStatus: IndividualMaritalStatus!
  phoneNo: String!
  phoneNoAlternative: String!
  email: String
  paymentDeliveryPhoneNo: String
  relationship: IndividualRelationship
  workStatus: String!
  pregnant: Boolean
  fchildHoh: Boolean!
  childHoh: Boolean!
  disability: IndividualDisability!
  observedDisability: [String]
  disabilityCertificatePicture: String
  seeingDisability: String!
  hearingDisability: String!
  physicalDisability: String!
  memoryDisability: String!
  selfcareDisability: String!
  commsDisability: String!
  whoAnswersPhone: String!
  whoAnswersAltPhone: String!
  preferredLanguage: String
  relationshipConfirmed: Boolean!
  walletName: String!
  blockchainName: String!
  walletAddress: String!
  duplicate: Boolean!
  duplicateDate: DateTime
  withdrawn: Boolean!
  withdrawnDate: DateTime
  flexFields: FlexFieldsScalar
  phoneNoValid: Boolean
  phoneNoAlternativeValid: Boolean
  firstRegistrationDate: Date!
  lastRegistrationDate: Date!
  enrolledInNutritionProgramme: Boolean
  deduplicationGoldenRecordStatus: IndividualDeduplicationGoldenRecordStatus!
  deduplicationBatchStatus: IndividualDeduplicationBatchStatus!
  deduplicationGoldenRecordResults: [DeduplicationResultNode]
  deduplicationBatchResults: [DeduplicationResultNode]
  biometricDeduplicationGoldenRecordStatus: IndividualBiometricDeduplicationGoldenRecordStatus!
  biometricDeduplicationBatchStatus: IndividualBiometricDeduplicationBatchStatus!
  biometricDeduplicationGoldenRecordResults: [DeduplicationEngineSimilarityPairIndividualNode]
  biometricDeduplicationBatchResults: [DeduplicationEngineSimilarityPairIndividualNode]
  importedIndividualId: UUID
  sanctionListPossibleMatch: Boolean!
  sanctionListConfirmedMatch: Boolean!
  detailId: String
  programRegistrationId: String
  ageAtRegistration: Int
  originUnicefId: String
<<<<<<< HEAD
  misUnicefId: String
=======
  isMigrationHandled: Boolean!
  migratedAt: DateTime
>>>>>>> 8714fb0e
  representedHouseholds(offset: Int, before: String, after: String, first: Int, last: Int): HouseholdNodeConnection!
  headingHousehold: HouseholdNode
  documents(offset: Int, before: String, after: String, first: Int, last: Int): DocumentNodeConnection
  identities(offset: Int, before: String, after: String, first: Int, last: Int): IndividualIdentityNodeConnection
  householdsAndRoles: [IndividualRoleInHouseholdNode!]!
  copiedTo(offset: Int, before: String, after: String, first: Int, last: Int): IndividualNodeConnection!
  bankAccountInfo: BankAccountInfoNode
  paymentSet(offset: Int, before: String, after: String, first: Int, last: Int): PaymentNodeConnection!
  collectorPayments(offset: Int, before: String, after: String, first: Int, last: Int): PaymentNodeConnection!
  deliveryMechanismsData: [DeliveryMechanismDataNode]
  complaintTicketDetails(offset: Int, before: String, after: String, first: Int, last: Int): TicketComplaintDetailsNodeConnection!
  sensitiveTicketDetails(offset: Int, before: String, after: String, first: Int, last: Int): TicketSensitiveDetailsNodeConnection!
  individualDataUpdateTicketDetails(offset: Int, before: String, after: String, first: Int, last: Int): TicketIndividualDataUpdateDetailsNodeConnection!
  deleteIndividualTicketDetails(offset: Int, before: String, after: String, first: Int, last: Int): TicketDeleteIndividualDetailsNodeConnection!
  ticketsystemflaggingdetailsSet(offset: Int, before: String, after: String, first: Int, last: Int): TicketSystemFlaggingDetailsNodeConnection!
  ticketGoldenRecords(offset: Int, before: String, after: String, first: Int, last: Int): TicketNeedsAdjudicationDetailsNodeConnection!
  ticketDuplicates(offset: Int, before: String, after: String, first: Int, last: Int): TicketNeedsAdjudicationDetailsNodeConnection!
  selectedDistinct(offset: Int, before: String, after: String, first: Int, last: Int): TicketNeedsAdjudicationDetailsNodeConnection!
  ticketSelected(offset: Int, before: String, after: String, first: Int, last: Int): TicketNeedsAdjudicationDetailsNodeConnection!
  positiveFeedbackTicketDetails(offset: Int, before: String, after: String, first: Int, last: Int): TicketPositiveFeedbackDetailsNodeConnection!
  negativeFeedbackTicketDetails(offset: Int, before: String, after: String, first: Int, last: Int): TicketNegativeFeedbackDetailsNodeConnection!
  referralTicketDetails(offset: Int, before: String, after: String, first: Int, last: Int): TicketReferralDetailsNodeConnection!
  feedbacks(offset: Int, before: String, after: String, first: Int, last: Int): FeedbackNodeConnection!
  adminUrl: String
  status: String
  role: String
  age: Int
  sanctionListLastCheck: DateTime
  paymentChannels: [BankAccountInfoNode]
  importId: String
}

type IndividualNodeConnection {
  pageInfo: PageInfo!
  edges: [IndividualNodeEdge]!
  totalCount: Int
  edgeCount: Int
}

type IndividualNodeEdge {
  node: IndividualNode
  cursor: String!
}

enum IndividualRdiMergeStatus {
  PENDING
  MERGED
}

enum IndividualRelationship {
  UNKNOWN
  AUNT_UNCLE
  BROTHER_SISTER
  COUSIN
  DAUGHTERINLAW_SONINLAW
  GRANDDAUGHER_GRANDSON
  GRANDMOTHER_GRANDFATHER
  HEAD
  MOTHER_FATHER
  MOTHERINLAW_FATHERINLAW
  NEPHEW_NIECE
  NON_BENEFICIARY
  OTHER
  SISTERINLAW_BROTHERINLAW
  SON_DAUGHTER
  WIFE_HUSBAND
  FOSTER_CHILD
  FREE_UNION
}

type IndividualRoleInHouseholdNode {
  id: UUID!
  rdiMergeStatus: IndividualRoleInHouseholdRdiMergeStatus!
  isRemoved: Boolean!
  removedDate: DateTime
  createdAt: DateTime!
  updatedAt: DateTime!
  lastSyncAt: DateTime
  individual: IndividualNode!
  household: HouseholdNode!
  role: IndividualRoleInHouseholdRole
  copiedFrom: IndividualRoleInHouseholdNode
  copiedTo: [IndividualRoleInHouseholdNode!]!
}

enum IndividualRoleInHouseholdRdiMergeStatus {
  PENDING
  MERGED
}

enum IndividualRoleInHouseholdRole {
  NO_ROLE
  ALTERNATE
  PRIMARY
}

enum IndividualSex {
  MALE
  FEMALE
  OTHER
  NOT_COLLECTED
  NOT_ANSWERED
}

input IndividualUpdateDataObjectType {
  status: String
  fullName: String
  givenName: String
  middleName: String
  familyName: String
  sex: String
  birthDate: Date
  estimatedBirthDate: Boolean
  maritalStatus: String
  phoneNo: String
  phoneNoAlternative: String
  email: String
  relationship: String
  disability: String
  workStatus: String
  enrolledInNutritionProgramme: Boolean
  pregnant: Boolean
  observedDisability: [String]
  seeingDisability: String
  hearingDisability: String
  physicalDisability: String
  memoryDisability: String
  selfcareDisability: String
  commsDisability: String
  whoAnswersPhone: String
  whoAnswersAltPhone: String
  role: String
  documents: [IndividualDocumentObjectType]
  documentsToRemove: [ID]
  documentsToEdit: [EditIndividualDocumentObjectType]
  identities: [IndividualIdentityObjectType]
  identitiesToRemove: [ID]
  identitiesToEdit: [EditIndividualIdentityObjectType]
  paymentChannels: [BankTransferObjectType]
  paymentChannelsToEdit: [EditBankTransferObjectType]
  paymentChannelsToRemove: [ID]
  preferredLanguage: String
  flexFields: Arg
  paymentDeliveryPhoneNo: String
  blockchainName: String
  walletAddress: String
  walletName: String
  deliveryMechanismData: [DeliveryMechanismDataObjectType]
  deliveryMechanismDataToEdit: [EditDeliveryMechanismDataObjectType]
  deliveryMechanismDataToRemove: [ID]
  consent: Boolean
  residenceStatus: String
  countryOrigin: String
  country: String
  address: String
  village: String
  currency: String
  unhcrId: String
  nameEnumerator: String
  orgEnumerator: String
  orgNameEnumerator: String
  registrationMethod: String
}

type InvalidPaymentVerificationPlan {
  paymentPlan: GenericPaymentPlanNode
}

input IssueTypeExtrasInput {
  householdDataUpdateIssueTypeExtras: HouseholdDataUpdateIssueTypeExtras
  individualDataUpdateIssueTypeExtras: IndividualDataUpdateIssueTypeExtras
  individualDeleteIssueTypeExtras: IndividualDeleteIssueTypeExtras
  householdDeleteIssueTypeExtras: HouseholdDeleteIssueTypeExtras
  addIndividualIssueTypeExtras: AddIndividualIssueTypeExtras
}

type IssueTypesObject {
  category: String
  label: String
  subCategories: [ChoiceObject]
}

scalar JSONString

type KoboAssetObject {
  id: String
  name: String
  sector: String
  country: String
  assetType: String
  dateModified: DateTime
  deploymentActive: Boolean
  hasDeployment: Boolean
  xlsLink: String
}

type KoboAssetObjectConnection {
  pageInfo: PageInfo!
  edges: [KoboAssetObjectEdge]!
  totalCount: Int
}

type KoboAssetObjectEdge {
  node: KoboAssetObject
  cursor: String!
}

type KoboErrorNode {
  header: String
  message: String
}

type KoboImportDataNode implements Node {
  id: ID!
  createdAt: DateTime!
  updatedAt: DateTime!
  status: ImportDataStatus!
  businessAreaSlug: String!
  dataType: ImportDataDataType!
  file: String
  numberOfHouseholds: Int
  numberOfIndividuals: Int
  error: String!
  validationErrors: String!
  deliveryMechanismsValidationErrors: String!
  createdById: UUID
  importdataPtr: ImportDataNode!
  koboAssetId: String!
  onlyActiveSubmissions: Boolean!
  pullPictures: Boolean!
  koboValidationErrors: [KoboErrorNode]
}

type LabelNode {
  language: String
  label: String
}

type LanguageObject {
  english: String
  code: String
}

type LanguageObjectConnection {
  pageInfo: PageInfo!
  edges: [LanguageObjectEdge]!
  totalCount: Int
}

type LanguageObjectEdge {
  node: LanguageObject
  cursor: String!
}

enum LogEntryAction {
  CREATE
  UPDATE
  DELETE
  SOFT_DELETE
}

type LogEntryNode implements Node {
  id: ID!
  contentType: ContentTypeObjectType
  objectId: UUID
  action: LogEntryAction!
  objectRepr: String!
  changes: Arg
  user: UserNode
  businessArea: UserBusinessAreaNode
  programs(offset: Int, before: String, after: String, first: Int, last: Int, name: String): ProgramNodeConnection!
  timestamp: DateTime
  isUserGenerated: Boolean
}

type LogEntryNodeConnection {
  pageInfo: PageInfo!
  edges: [LogEntryNodeEdge]!
  totalCount: Int
  edgeCount: Int
}

type LogEntryNodeEdge {
  node: LogEntryNode
  cursor: String!
}

type MarkPaymentAsFailedMutation {
  payment: PaymentNode
}

type MergeRegistrationDataImportMutation {
  registrationDataImport: RegistrationDataImportNode
}

enum MessageSamplingType {
  FULL_LIST
  RANDOM
}

type Mutations {
  createAccountabilityCommunicationMessage(input: CreateAccountabilityCommunicationMessageInput!): CreateCommunicationMessageMutation
  createFeedback(input: CreateFeedbackInput!): CreateFeedbackMutation
  updateFeedback(input: UpdateFeedbackInput!): UpdateFeedbackMutation
  createFeedbackMessage(input: CreateFeedbackMessageInput!): CreateFeedbackMessageMutation
  createSurvey(input: CreateSurveyInput!): CreateSurveyMutation
  exportSurveySample(surveyId: ID!): ExportSurveySampleMutationMutation
  createReport(reportData: CreateReportInput!): CreateReport
  restartCreateReport(reportData: RestartCreateReportInput!): RestartCreateReport
  createGrievanceTicket(input: CreateGrievanceTicketInput!): CreateGrievanceTicketMutation
  updateGrievanceTicket(input: UpdateGrievanceTicketInput!, version: BigInt): UpdateGrievanceTicketMutation
  grievanceStatusChange(grievanceTicketId: ID, status: Int, version: BigInt): GrievanceStatusChangeMutation
  createTicketNote(noteInput: CreateTicketNoteInput!, version: BigInt): CreateTicketNoteMutation
  approveIndividualDataChange(approvedDeliveryMechanismDataToCreate: [Int], approvedDeliveryMechanismDataToEdit: [Int], approvedDeliveryMechanismDataToRemove: [Int], approvedDocumentsToCreate: [Int], approvedDocumentsToEdit: [Int], approvedDocumentsToRemove: [Int], approvedIdentitiesToCreate: [Int], approvedIdentitiesToEdit: [Int], approvedIdentitiesToRemove: [Int], approvedPaymentChannelsToCreate: [Int], approvedPaymentChannelsToEdit: [Int], approvedPaymentChannelsToRemove: [Int], flexFieldsApproveData: JSONString, grievanceTicketId: ID!, individualApproveData: JSONString, version: BigInt): IndividualDataChangeApproveMutation
  approveHouseholdDataChange(flexFieldsApproveData: JSONString, grievanceTicketId: ID!, householdApproveData: JSONString, version: BigInt): HouseholdDataChangeApproveMutation
  approveAddIndividual(approveStatus: Boolean!, grievanceTicketId: ID!, version: BigInt): SimpleApproveMutation
  approveDeleteIndividual(approveStatus: Boolean!, grievanceTicketId: ID!, version: BigInt): SimpleApproveMutation
  approveDeleteHousehold(approveStatus: Boolean!, grievanceTicketId: ID!, reasonHhId: String, version: BigInt): DeleteHouseholdApproveMutation
  approveSystemFlagging(approveStatus: Boolean!, grievanceTicketId: ID!, version: BigInt): SimpleApproveMutation
  approveNeedsAdjudication(clearIndividualIds: [ID], distinctIndividualIds: [ID], duplicateIndividualIds: [ID], grievanceTicketId: ID!, selectedIndividualId: ID, version: BigInt): NeedsAdjudicationApproveMutation
  approvePaymentDetails(approveStatus: Boolean!, grievanceTicketId: ID!, version: BigInt): PaymentDetailsApproveMutation
  reassignRole(grievanceTicketId: ID!, householdId: ID!, householdVersion: BigInt, individualId: ID!, individualVersion: BigInt, newIndividualId: ID, role: String!, version: BigInt): ReassignRoleMutation
  bulkUpdateGrievanceAssignee(assignedTo: String!, businessAreaSlug: String!, grievanceTicketIds: [ID]!): BulkUpdateGrievanceTicketsAssigneesMutation
  bulkUpdateGrievancePriority(businessAreaSlug: String!, grievanceTicketIds: [ID]!, priority: Int!): BulkUpdateGrievanceTicketsPriorityMutation
  bulkUpdateGrievanceUrgency(businessAreaSlug: String!, grievanceTicketIds: [ID]!, urgency: Int!): BulkUpdateGrievanceTicketsUrgencyMutation
  bulkGrievanceAddNote(businessAreaSlug: String!, grievanceTicketIds: [ID]!, note: String!): BulkGrievanceAddNoteMutation
  createPaymentVerificationPlan(input: CreatePaymentVerificationInput!, version: BigInt): CreateVerificationPlanMutation
  editPaymentVerificationPlan(input: EditPaymentVerificationInput!, version: BigInt): EditPaymentVerificationMutation
  exportXlsxPaymentVerificationPlanFile(paymentVerificationPlanId: ID!): ExportXlsxPaymentVerificationPlanFile
  importXlsxPaymentVerificationPlanFile(file: Upload!, paymentVerificationPlanId: ID!): ImportXlsxPaymentVerificationPlanFile
  activatePaymentVerificationPlan(paymentVerificationPlanId: ID!, version: BigInt): ActivatePaymentVerificationPlan
  finishPaymentVerificationPlan(paymentVerificationPlanId: ID!, version: BigInt): FinishPaymentVerificationPlan
  discardPaymentVerificationPlan(paymentVerificationPlanId: ID!, version: BigInt): DiscardPaymentVerificationPlan
  invalidPaymentVerificationPlan(paymentVerificationPlanId: ID!, version: BigInt): InvalidPaymentVerificationPlan
  deletePaymentVerificationPlan(paymentVerificationPlanId: ID!, version: BigInt): DeletePaymentVerificationPlan
  markPaymentAsFailed(paymentId: ID!): MarkPaymentAsFailedMutation
  revertMarkPaymentAsFailed(deliveredQuantity: Decimal!, deliveryDate: Date!, paymentId: ID!): RevertMarkPaymentAsFailedMutation
  updatePaymentVerificationStatusAndReceivedAmount(paymentVerificationId: ID!, receivedAmount: Decimal!, status: PaymentVerificationStatusForUpdate, version: BigInt): UpdatePaymentVerificationStatusAndReceivedAmount
  updatePaymentVerificationReceivedAndReceivedAmount(paymentVerificationId: ID!, received: Boolean!, receivedAmount: Decimal!, version: BigInt): UpdatePaymentVerificationReceivedAndReceivedAmount
  actionPaymentPlanMutation(input: ActionPaymentPlanInput!, version: BigInt): ActionPaymentPlanMutation
  createPaymentPlan(input: CreatePaymentPlanInput!): CreatePaymentPlanMutation
  openPaymentPlan(input: OpenPaymentPlanInput!, version: BigInt): OpenPaymentPlanMutation
  createFollowUpPaymentPlan(dispersionEndDate: Date!, dispersionStartDate: Date!, paymentPlanId: ID!): CreateFollowUpPaymentPlanMutation
  updatePaymentPlan(input: UpdatePaymentPlanInput!, version: BigInt): UpdatePaymentPlanMutation
  deletePaymentPlan(paymentPlanId: ID!): DeletePaymentPlanMutation
  chooseDeliveryMechanismsForPaymentPlan(input: ChooseDeliveryMechanismsForPaymentPlanInput!): ChooseDeliveryMechanismsForPaymentPlanMutation
  assignFspToDeliveryMechanism(input: AssignFspToDeliveryMechanismInput!): AssignFspToDeliveryMechanismMutation
  splitPaymentPlan(paymentPlanId: ID!, paymentsNo: Int, splitType: String!): SplitPaymentPlanMutation
  excludeHouseholds(excludedHouseholdsIds: [String]!, exclusionReason: String, paymentPlanId: ID!): ExcludeHouseholdsMutation
  setSteficonRuleOnPaymentPlanPaymentList(paymentPlanId: ID!, steficonRuleId: ID!, version: BigInt): SetSteficonRuleOnPaymentPlanPaymentListMutation
  copyTargetingCriteria(name: String!, paymentPlanId: ID!, programCycleId: ID!): CopyTargetingCriteriaMutation
  exportXlsxPaymentPlanPaymentList(fspXlsxTemplateId: ID, paymentPlanId: ID!): ExportXLSXPaymentPlanPaymentListMutation
  exportXlsxPaymentPlanPaymentListPerFsp(fspXlsxTemplateId: ID, paymentPlanId: ID!): ExportXLSXPaymentPlanPaymentListPerFSPMutation
  importXlsxPaymentPlanPaymentList(file: Upload!, paymentPlanId: ID!): ImportXLSXPaymentPlanPaymentListMutation
  importXlsxPaymentPlanPaymentListPerFsp(file: Upload!, paymentPlanId: ID!): ImportXLSXPaymentPlanPaymentListPerFSPMutation
  exportPdfPaymentPlanSummary(paymentPlanId: ID!): ExportPDFPaymentPlanSummaryMutation
  createProgram(programData: CreateProgramInput!): CreateProgram
  updateProgram(programData: UpdateProgramInput, version: BigInt): UpdateProgram
  updateProgramPartners(programData: UpdateProgramPartnersInput, version: BigInt): UpdateProgramPartners
  deleteProgram(programId: String!): DeleteProgram
  copyProgram(programData: CopyProgramInput!): CopyProgram
  uploadImportDataXlsxFileAsync(businessAreaSlug: String!, file: Upload!): UploadImportDataXLSXFileAsync
  deleteRegistrationDataImport(registrationDataImportId: String!): DeleteRegistrationDataImport
  registrationXlsxImport(registrationDataImportData: RegistrationXlsxImportMutationInput!): RegistrationXlsxImportMutation
  registrationProgramPopulationImport(registrationDataImportData: RegistrationProgramPopulationImportMutationInput!): RegistrationProgramPopulationImportMutation
  registrationKoboImport(registrationDataImportData: RegistrationKoboImportMutationInput!): RegistrationKoboImportMutation
  saveKoboImportDataAsync(businessAreaSlug: String!, onlyActiveSubmissions: Boolean!, pullPictures: Boolean!, uid: Upload!): SaveKoboProjectImportDataAsync
  mergeRegistrationDataImport(id: ID!, version: BigInt): MergeRegistrationDataImportMutation
  refuseRegistrationDataImport(id: ID!, refuseReason: String, version: BigInt): RefuseRegistrationDataImportMutation
  rerunDedupe(registrationDataImportId: ID!, version: BigInt): RegistrationDeduplicationMutation
  eraseRegistrationDataImport(id: ID!, version: BigInt): EraseRegistrationDataImportMutation
  checkAgainstSanctionList(file: Upload!): CheckAgainstSanctionListMutation
}

type NeedsAdjudicationApproveMutation {
  grievanceTicket: GrievanceTicketNode
}

input NegativeFeedbackTicketExtras {
  household: ID
  individual: ID
}

interface Node {
  id: ID!
}

input OpenPaymentPlanInput {
  paymentPlanId: ID!
  dispersionStartDate: Date!
  dispersionEndDate: Date!
  currency: String!
}

type OpenPaymentPlanMutation {
  paymentPlan: PaymentPlanNode
}

input PDUFieldInput {
  id: String
  label: String
  pduData: PeriodicFieldDataInput
}

type PDUSubtypeChoiceObject {
  value: String
  displayName: String
}

type PageInfo {
  hasNextPage: Boolean!
  hasPreviousPage: Boolean!
  startCursor: String
  endCursor: String
}

type PartnerNode {
  id: ID!
  allowedBusinessAreas(offset: Int, before: String, after: String, first: Int, last: Int, id: UUID): UserBusinessAreaNodeConnection!
  name: String
  parent: PartnerNode
  isUn: Boolean!
  lft: Int!
  rght: Int!
  treeId: Int!
  level: Int!
  businessAreas(offset: Int, before: String, after: String, first: Int, last: Int, id: UUID): UserBusinessAreaNodeConnection!
  partnerSet: [PartnerNode!]!
  userSet(offset: Int, before: String, after: String, first: Int, last: Int): UserNodeConnection!
  roleAssignments: [UserRoleNode!]!
  individualIdentities(offset: Int, before: String, after: String, first: Int, last: Int): IndividualIdentityNodeConnection!
  grievanceticketSet(offset: Int, before: String, after: String, first: Int, last: Int): GrievanceTicketNodeConnection!
  programs(offset: Int, before: String, after: String, first: Int, last: Int, name: String): ProgramNodeConnection!
  areas: [AreaNode]
  areaAccess: String
}

type PartnerRoleNode {
  createdAt: DateTime!
  updatedAt: DateTime!
  businessArea: UserBusinessAreaNode!
  partner: PartnerNode
  role: RoleNode
  program: ProgramNode
  expiryDate: Date
  user: UserNode
}

type PartnerType {
  id: ID!
  allowedBusinessAreas(offset: Int, before: String, after: String, first: Int, last: Int, id: UUID): UserBusinessAreaNodeConnection!
  name: String!
  parent: PartnerNode
  isUn: Boolean!
  lft: Int!
  rght: Int!
  treeId: Int!
  level: Int!
  businessAreas(offset: Int, before: String, after: String, first: Int, last: Int, id: UUID): UserBusinessAreaNodeConnection!
  partnerSet: [PartnerNode!]!
  userSet(offset: Int, before: String, after: String, first: Int, last: Int): UserNodeConnection!
  roleAssignments: [UserRoleNode!]!
  individualIdentities(offset: Int, before: String, after: String, first: Int, last: Int): IndividualIdentityNodeConnection!
  grievanceticketSet(offset: Int, before: String, after: String, first: Int, last: Int): GrievanceTicketNodeConnection!
  programs(offset: Int, before: String, after: String, first: Int, last: Int, name: String): ProgramNodeConnection!
}

type PaymentConflictDataNode {
  paymentPlanId: String
  paymentPlanUnicefId: String
  paymentPlanStartDate: String
  paymentPlanEndDate: String
  paymentPlanStatus: String
  paymentId: String
  paymentUnicefId: String
}

type PaymentDetailsApproveMutation {
  grievanceTicket: GrievanceTicketNode
}

type PaymentHouseholdSnapshotNode implements Node {
  id: ID!
  createdAt: DateTime!
  updatedAt: DateTime!
  snapshotData: JSONString!
  householdId: UUID!
  payment: PaymentNode!
}

type PaymentNode implements Node {
  isRemoved: Boolean!
  id: ID!
  createdAt: DateTime!
  updatedAt: DateTime!
  unicefId: String
  signatureHash: String!
  internalData: JSONString!
  parent: PaymentPlanNode!
  businessArea: UserBusinessAreaNode!
  program: ProgramNode
  household: HouseholdNode!
  headOfHousehold: IndividualNode
  deliveryType: DeliveryMechanismNode
  financialServiceProvider: FinancialServiceProviderNode
  collector: IndividualNode!
  sourcePayment: PaymentNode
  isFollowUp: Boolean!
  status: PaymentStatus!
  statusDate: DateTime!
  currency: String
  entitlementQuantity: Float
  entitlementQuantityUsd: Float
  entitlementDate: DateTime
  deliveredQuantity: Float
  deliveredQuantityUsd: Float
  deliveryDate: DateTime
  transactionReferenceId: String
  transactionStatusBlockchainLink: String
  conflicted: Boolean!
  excluded: Boolean!
  reasonForUnsuccessfulPayment: String
  orderNumber: Int
  tokenNumber: Int
  additionalCollectorName: String
  additionalDocumentType: String
  additionalDocumentNumber: String
  fspAuthCode: String
  vulnerabilityScore: Float
  isCashAssist: Boolean!
  followUps(offset: Int, before: String, after: String, first: Int, last: Int): PaymentNodeConnection!
  householdSnapshot: PaymentHouseholdSnapshotNode
  paymentVerifications(offset: Int, before: String, after: String, first: Int, last: Int): PaymentVerificationNodeConnection!
  ticketComplaintDetails(offset: Int, before: String, after: String, first: Int, last: Int): TicketComplaintDetailsNodeConnection!
  ticketSensitiveDetails(offset: Int, before: String, after: String, first: Int, last: Int): TicketSensitiveDetailsNodeConnection!
  adminUrl: String
  paymentPlanHardConflicted: Boolean
  paymentPlanHardConflictedData: [PaymentConflictDataNode]
  paymentPlanSoftConflicted: Boolean
  paymentPlanSoftConflictedData: [PaymentConflictDataNode]
  fullName: String
  verification: PaymentVerificationNode
  distributionModality: String
  serviceProvider: FinancialServiceProviderNode
  debitCardNumber: String
  debitCardIssuer: String
  totalPersonsCovered: Int
  snapshotCollectorFullName: String
  snapshotCollectorDeliveryPhoneNo: String
  snapshotCollectorBankName: String
  snapshotCollectorBankAccountNumber: String
  snapshotCollectorDebitCardNumber: String
}

type PaymentNodeConnection {
  pageInfo: PageInfo!
  edges: [PaymentNodeEdge]!
  totalCount: Int
  edgeCount: Int
}

type PaymentNodeEdge {
  node: PaymentNode
  cursor: String!
}

enum PaymentPlanBackgroundActionStatus {
  RULE_ENGINE_RUN
  RULE_ENGINE_ERROR
  XLSX_EXPORTING
  XLSX_EXPORT_ERROR
  XLSX_IMPORT_ERROR
  XLSX_IMPORTING_ENTITLEMENTS
  XLSX_IMPORTING_RECONCILIATION
  EXCLUDE_BENEFICIARIES
  EXCLUDE_BENEFICIARIES_ERROR
  SEND_TO_PAYMENT_GATEWAY
  SEND_TO_PAYMENT_GATEWAY_ERROR
}

enum PaymentPlanBuildStatus {
  PENDING
  BUILDING
  FAILED
  OK
}

type PaymentPlanNode implements Node {
  isRemoved: Boolean!
  id: ID!
  createdAt: DateTime!
  updatedAt: DateTime!
  version: BigInt!
  unicefId: String
  internalData: JSONString!
  businessArea: UserBusinessAreaNode!
  programCycle: ProgramCycleNode!
  steficonRule: RuleCommitNode
  steficonRuleTargeting: RuleCommitNode
  createdBy: UserNode!
  targetingCriteria: TargetingCriteriaNode!
  sourcePaymentPlan: PaymentPlanNode
  name: String
  startDate: Date
  endDate: Date
  currency: String
  dispersionStartDate: Date
  dispersionEndDate: Date
  excludedIds: String!
  exclusionReason: String!
  vulnerabilityScoreMin: Float
  vulnerabilityScoreMax: Float
  status: PaymentPlanStatus!
  backgroundActionStatus: PaymentPlanBackgroundActionStatus
  buildStatus: PaymentPlanBuildStatus
  builtAt: DateTime
  exchangeRate: Float
  femaleChildrenCount: Int!
  maleChildrenCount: Int!
  femaleAdultsCount: Int!
  maleAdultsCount: Int!
  totalHouseholdsCount: Int!
  totalIndividualsCount: Int!
  importedFileDate: DateTime
  totalEntitledQuantity: Float
  totalEntitledQuantityUsd: Float
  totalEntitledQuantityRevised: Float
  totalEntitledQuantityRevisedUsd: Float
  totalDeliveredQuantity: Float
  totalDeliveredQuantityUsd: Float
  totalUndeliveredQuantity: Float
  totalUndeliveredQuantityUsd: Float
  steficonTargetingAppliedDate: DateTime
  steficonAppliedDate: DateTime
  isFollowUp: Boolean!
  excludeHouseholdError: String!
  statusDate: DateTime!
  isCashAssist: Boolean!
  approvalProcess(offset: Int, before: String, after: String, first: Int, last: Int): ApprovalProcessNodeConnection!
  followUps(offset: Int, before: String, after: String, first: Int, last: Int): PaymentPlanNodeConnection!
  deliveryMechanisms: [DeliveryMechanismPerPaymentPlanNode]
  paymentItems(offset: Int, before: String, after: String, first: Int, last: Int): PaymentNodeConnection!
  documents(offset: Int, before: String, after: String, first: Int, last: Int): PaymentPlanSupportingDocumentNodeConnection!
  paymentVerificationPlans(offset: Int, before: String, after: String, first: Int, last: Int): PaymentVerificationPlanNodeConnection!
  paymentVerificationSummary: PaymentVerificationSummaryNode
  messages(offset: Int, before: String, after: String, first: Int, last: Int): CommunicationMessageNodeConnection!
  surveys(offset: Int, before: String, after: String, first: Int, last: Int): SurveyNodeConnection!
  adminUrl: String
  currencyName: String
  hasPaymentListExportFile: Boolean
  hasFspDeliveryMechanismXlsxTemplate: Boolean
  importedFileName: String
  paymentsConflictsCount: Int
  volumeByDeliveryMechanism: [VolumeByDeliveryMechanismNode]
  splitChoices: [ChoiceObject]
  verificationPlans(offset: Int, before: String, after: String, first: Int, last: Int, programId: String): PaymentVerificationPlanNodeConnection
  bankReconciliationSuccess: Int
  bankReconciliationError: Int
  canCreatePaymentVerificationPlan: Boolean
  availablePaymentRecordsCount: Int
  reconciliationSummary: ReconciliationSummaryNode
  excludedHouseholds: [HouseholdNode]
  excludedIndividuals: [IndividualNode]
  canCreateFollowUp: Boolean
  totalWithdrawnHouseholdsCount: Int
  unsuccessfulPaymentsCount: Int
  canSendToPaymentGateway: Boolean
  canSplit: Boolean
  supportingDocuments: [PaymentPlanSupportingDocumentNode]
  program: ProgramNode
  totalHouseholdsCountWithValidPhoneNo: Int
  canCreateXlsxWithFspAuthCode: Boolean
  fspCommunicationChannel: String
  canExportXlsx: Boolean
  canDownloadXlsx: Boolean
  canSendXlsxPassword: Boolean
}

type PaymentPlanNodeConnection {
  pageInfo: PageInfo!
  edges: [PaymentPlanNodeEdge]!
  totalCount: Int
  edgeCount: Int
}

type PaymentPlanNodeEdge {
  node: PaymentPlanNode
  cursor: String!
}

enum PaymentPlanStatus {
  TP_OPEN
  TP_LOCKED
  PROCESSING
  STEFICON_WAIT
  STEFICON_RUN
  STEFICON_COMPLETED
  STEFICON_ERROR
  DRAFT
  PREPARING
  OPEN
  LOCKED
  LOCKED_FSP
  IN_APPROVAL
  IN_AUTHORIZATION
  IN_REVIEW
  ACCEPTED
  FINISHED
}

type PaymentPlanSupportingDocumentNode implements Node {
  id: ID!
  title: String!
  paymentPlan: PaymentPlanNode!
  file: String!
  uploadedAt: DateTime!
  createdBy: UserNode
}

type PaymentPlanSupportingDocumentNodeConnection {
  pageInfo: PageInfo!
  edges: [PaymentPlanSupportingDocumentNodeEdge]!
}

type PaymentPlanSupportingDocumentNodeEdge {
  node: PaymentPlanSupportingDocumentNode
  cursor: String!
}

enum PaymentStatus {
  DISTRIBUTION_SUCCESSFUL
  NOT_DISTRIBUTED
  TRANSACTION_SUCCESSFUL
  TRANSACTION_ERRONEOUS
  FORCE_FAILED
  PARTIALLY_DISTRIBUTED
  PENDING
  SENT_TO_PAYMENT_GATEWAY
  SENT_TO_FSP
  MANUALLY_CANCELLED
}

type PaymentVerificationLogEntryNode implements Node {
  id: ID!
  contentType: ContentTypeObjectType
  objectId: UUID
  action: LogEntryAction!
  objectRepr: String!
  changes: Arg
  user: UserNode
  businessArea: UserBusinessAreaNode
  programs(offset: Int, before: String, after: String, first: Int, last: Int, name: String): ProgramNodeConnection!
  timestamp: DateTime
  isUserGenerated: Boolean
  contentObject: PaymentVerificationPlanNode
}

type PaymentVerificationLogEntryNodeConnection {
  pageInfo: PageInfo!
  edges: [PaymentVerificationLogEntryNodeEdge]!
  totalCount: Int
  edgeCount: Int
}

type PaymentVerificationLogEntryNodeEdge {
  node: PaymentVerificationLogEntryNode
  cursor: String!
}

type PaymentVerificationNode implements Node {
  id: ID!
  createdAt: DateTime!
  updatedAt: DateTime!
  version: BigInt!
  payment: GenericPaymentNode
  paymentVerificationPlan: PaymentVerificationPlanNode!
  status: PaymentVerificationStatus!
  statusDate: DateTime
  receivedAmount: Float
  sentToRapidPro: Boolean!
  ticketDetails(offset: Int, before: String, after: String, first: Int, last: Int): TicketPaymentVerificationDetailsNodeConnection!
  ticketDetail(offset: Int, before: String, after: String, first: Int, last: Int): TicketPaymentVerificationDetailsNodeConnection!
  adminUrl: String
  isManuallyEditable: Boolean
}

type PaymentVerificationNodeConnection {
  pageInfo: PageInfo!
  edges: [PaymentVerificationNodeEdge]!
  totalCount: Int
  edgeCount: Int
}

type PaymentVerificationNodeEdge {
  node: PaymentVerificationNode
  cursor: String!
}

type PaymentVerificationPlanNode implements Node {
  id: ID!
  createdAt: DateTime!
  updatedAt: DateTime!
  version: BigInt!
  unicefId: String
  paymentPlan: PaymentPlanNode
  status: PaymentVerificationPlanStatus!
  verificationChannel: PaymentVerificationPlanVerificationChannel!
  sampling: PaymentVerificationPlanSampling!
  sexFilter: String
  activationDate: DateTime
  completionDate: DateTime
  sampleSize: Int
  respondedCount: Int
  receivedCount: Int
  notReceivedCount: Int
  receivedWithProblemsCount: Int
  confidenceInterval: Float
  marginOfError: Float
  rapidProFlowId: String!
  rapidProFlowStartUuids: [String!]!
  xlsxFileExporting: Boolean!
  xlsxFileImported: Boolean!
  error: String
  ageFilter: AgeFilterObject
  excludedAdminAreasFilter: [String]
  paymentRecordVerifications(offset: Int, before: String, after: String, first: Int, last: Int): PaymentVerificationNodeConnection!
  adminUrl: String
  xlsxFileWasDownloaded: Boolean
  hasXlsxFile: Boolean
}

type PaymentVerificationPlanNodeConnection {
  pageInfo: PageInfo!
  edges: [PaymentVerificationPlanNodeEdge]!
  totalCount: Int
  edgeCount: Int
}

type PaymentVerificationPlanNodeEdge {
  node: PaymentVerificationPlanNode
  cursor: String!
}

enum PaymentVerificationPlanSampling {
  FULL_LIST
  RANDOM
}

enum PaymentVerificationPlanStatus {
  ACTIVE
  FINISHED
  PENDING
  INVALID
  RAPID_PRO_ERROR
}

enum PaymentVerificationPlanVerificationChannel {
  MANUAL
  RAPIDPRO
  XLSX
}

enum PaymentVerificationStatus {
  NOT_RECEIVED
  PENDING
  RECEIVED
  RECEIVED_WITH_ISSUES
}

enum PaymentVerificationStatusForUpdate {
  NOT_RECEIVED
  PENDING
  RECEIVED
  RECEIVED_WITH_ISSUES
}

type PaymentVerificationSummaryNode implements Node {
  id: ID!
  createdAt: DateTime!
  updatedAt: DateTime!
  status: PaymentVerificationSummaryStatus!
  activationDate: DateTime
  completionDate: DateTime
  paymentPlan: PaymentPlanNode
}

enum PaymentVerificationSummaryStatus {
  ACTIVE
  FINISHED
  PENDING
}

input PeriodicFieldDataInput {
  subtype: String
  numberOfRounds: Int
  roundsNames: [String]
}

type PeriodicFieldDataNode {
  id: ID!
  subtype: PeriodicFieldDataSubtype!
  roundsNames: [String!]!
  numberOfRounds: Int!
}

enum PeriodicFieldDataSubtype {
  DATE
  DECIMAL
  STRING
  BOOL
}

type PeriodicFieldNode implements Node {
  name: String!
  pduData: PeriodicFieldDataNode
  label: JSONString!
  id: ID!
}

input PositiveFeedbackTicketExtras {
  household: ID
  individual: ID
}

type ProgramCycleNode implements Node {
  id: ID!
  createdAt: DateTime!
  updatedAt: DateTime!
  version: BigInt!
  title: String
  program: ProgramNode!
  status: ProgramCycleStatus!
  startDate: Date!
  endDate: Date
  createdBy: UserNode
  paymentPlans(offset: Int, before: String, after: String, first: Int, last: Int): PaymentPlanNodeConnection!
  totalDeliveredQuantityUsd: Float
  totalEntitledQuantityUsd: Float
  totalUndeliveredQuantityUsd: Float
}

type ProgramCycleNodeConnection {
  pageInfo: PageInfo!
  edges: [ProgramCycleNodeEdge]!
  totalCount: Int
  edgeCount: Int
}

type ProgramCycleNodeEdge {
  node: ProgramCycleNode
  cursor: String!
}

enum ProgramCycleStatus {
  DRAFT
  ACTIVE
  FINISHED
}

enum ProgramFrequencyOfPayments {
  ONE_OFF
  REGULAR
}

type ProgramNode implements Node {
  isRemoved: Boolean!
  id: ID!
  createdAt: DateTime!
  updatedAt: DateTime!
  lastSyncAt: DateTime
  version: BigInt!
  dataCollectingType: DataCollectingTypeNode
  beneficiaryGroup: BeneficiaryGroupNode
  businessArea: UserBusinessAreaNode!
  partners: [PartnerNode]
  adminAreas(offset: Int, before: String, after: String, first: Int, last: Int, name: String): AreaNodeConnection!
  name: String!
  programmeCode: String
  slug: String!
  status: ProgramStatus!
  description: String!
  startDate: Date!
  endDate: Date
  sector: ProgramSector!
  budget: Decimal
  frequencyOfPayments: ProgramFrequencyOfPayments!
  scope: ProgramScope
  partnerAccess: ProgramPartnerAccess!
  cashPlus: Boolean!
  populationGoal: Int!
  administrativeAreasOfImplementation: String!
  biometricDeduplicationEnabled: Boolean!
  isVisible: Boolean!
  householdCount: Int!
  individualCount: Int!
  deduplicationSetId: UUID
  pduFields: [PeriodicFieldNode]
  roleAssignments: [UserRoleNode!]!
  households(offset: Int, before: String, after: String, first: Int, last: Int): HouseholdNodeConnection!
  individuals(offset: Int, before: String, after: String, first: Int, last: Int): IndividualNodeConnection!
  registrationImports(offset: Int, before: String, after: String, first: Int, last: Int): RegistrationDataImportNodeConnection!
  paymentSet(offset: Int, before: String, after: String, first: Int, last: Int): PaymentNodeConnection!
  grievanceTickets(offset: Int, before: String, after: String, first: Int, last: Int): GrievanceTicketNodeConnection!
  cycles(offset: Int, before: String, after: String, first: Int, last: Int, search: String, status: [String], startDate: Date, endDate: Date, totalDeliveredQuantityUsdFrom: Float, totalDeliveredQuantityUsdTo: Float, orderBy: String): ProgramCycleNodeConnection
  reports(offset: Int, before: String, after: String, first: Int, last: Int): ReportNodeConnection!
  activityLogs(offset: Int, before: String, after: String, first: Int, last: Int): PaymentVerificationLogEntryNodeConnection!
  messages(offset: Int, before: String, after: String, first: Int, last: Int): CommunicationMessageNodeConnection!
  feedbackSet(offset: Int, before: String, after: String, first: Int, last: Int): FeedbackNodeConnection!
  surveys(offset: Int, before: String, after: String, first: Int, last: Int): SurveyNodeConnection!
  adminUrl: String
  totalEntitledQuantity: Decimal
  totalDeliveredQuantity: Decimal
  totalUndeliveredQuantity: Decimal
  totalNumberOfHouseholds: Int
  totalNumberOfHouseholdsWithTpInProgram: Int
  isSocialWorkerProgram: Boolean
  targetPopulationsCount: Int
  canFinish: Boolean
}

type ProgramNodeConnection {
  pageInfo: PageInfo!
  edges: [ProgramNodeEdge]!
  totalCount: Int
  edgeCount: Int
}

type ProgramNodeEdge {
  node: ProgramNode
  cursor: String!
}

enum ProgramPartnerAccess {
  ALL_PARTNERS_ACCESS
  NONE_PARTNERS_ACCESS
  SELECTED_PARTNERS_ACCESS
}

input ProgramPartnerAccessInput {
  partner: String
  areas: [String]
  areaAccess: String
}

enum ProgramScope {
  FOR_PARTNERS
  UNICEF
}

enum ProgramSector {
  CHILD_PROTECTION
  EDUCATION
  HEALTH
  MULTI_PURPOSE
  NUTRITION
  SOCIAL_POLICY
  WASH
}

enum ProgramStatus {
  ACTIVE
  DRAFT
  FINISHED
}

type Query {
  accountabilityCommunicationMessage(id: ID!): CommunicationMessageNode
  allAccountabilityCommunicationMessages(offset: Int, before: String, after: String, first: Int, last: Int, numberOfRecipients: Int, numberOfRecipients_Gte: Int, numberOfRecipients_Lte: Int, paymentPlan: ID, createdBy: ID, program: String, createdAtRange: String, title: String, body: String, samplingType: String, orderBy: String): CommunicationMessageNodeConnection
  allAccountabilityCommunicationMessageRecipients(offset: Int, before: String, after: String, first: Int, last: Int, messageId: String!, recipientId: String, fullName: String, phoneNo: String, sex: String, orderBy: String): CommunicationMessageRecipientMapNodeConnection
  accountabilityCommunicationMessageSampleSize(input: GetAccountabilityCommunicationMessageSampleSizeInput): GetCommunicationMessageSampleSizeNode
  feedback(id: ID!): FeedbackNode
  allFeedbacks(offset: Int, before: String, after: String, first: Int, last: Int, businessArea: String, issueType: String, createdAtRange: String, createdBy: String, feedbackId: String, isActiveProgram: String, program: String, orderBy: String): FeedbackNodeConnection
  feedbackIssueTypeChoices: [ChoiceObject]
  survey(id: ID!): SurveyNode
  allSurveys(offset: Int, before: String, after: String, first: Int, last: Int, program: ID, paymentPlan: ID, businessArea: String, createdAtRange: String, search: String, createdBy: String, orderBy: String): SurveyNodeConnection
  recipients(offset: Int, before: String, after: String, first: Int, last: Int, survey: String!, orderBy: String): RecipientNodeConnection
  accountabilitySampleSize(input: AccountabilitySampleSizeInput): AccountabilitySampleSizeNode
  surveyCategoryChoices: [ChoiceObject]
  surveyAvailableFlows: [RapidProFlowNode]
  adminArea(id: ID!): AreaNode
  allAdminAreas(offset: Int, before: String, after: String, first: Int, last: Int, name: String, name_Istartswith: String, businessArea: String, level: Int, parentId: String): AreaNodeConnection
  allAreasTree(businessArea: String!): [AreaTreeNode]
  allLogEntries(offset: Int, before: String, after: String, first: Int, last: Int, objectId: UUID, user: ID, businessArea: String!, search: String, module: String, userId: String, programId: String): LogEntryNodeConnection
  logEntryActionChoices: [ChoiceObject]
  report(id: ID!): ReportNode
  allReports(offset: Int, before: String, after: String, first: Int, last: Int, createdBy: ID, reportType: [String], status: [String], businessArea: String!, createdFrom: DateTime, createdTo: DateTime, orderBy: String): ReportNodeConnection
  reportTypesChoices: [ChoiceObject]
  reportStatusChoices: [ChoiceObject]
  dashboardReportTypesChoices(businessAreaSlug: String!): [ChoiceObject]
  dashboardYearsChoices(businessAreaSlug: String!): [String]
  sanctionListIndividual(id: ID!): SanctionListIndividualNode
  allSanctionListIndividuals(offset: Int, before: String, after: String, first: Int, last: Int, id: UUID, fullName: String, fullName_Startswith: String, referenceNumber: String, orderBy: String): SanctionListIndividualNodeConnection
  ticketsByType(businessAreaSlug: String!): TicketByType
  ticketsByCategory(businessAreaSlug: String!): ChartDatasetNode
  ticketsByStatus(businessAreaSlug: String!): ChartDatasetNode
  ticketsByLocationAndCategory(businessAreaSlug: String!): ChartDetailedDatasetsNode
  grievanceTicket(id: ID!): GrievanceTicketNode
  allGrievanceTicket(offset: Int, before: String, after: String, first: Int, last: Int, id: UUID, id_Startswith: UUID, category: String, area: String, area_Startswith: String, assignedTo: ID, registrationDataImport: ID, admin2: ID, createdBy: ID, businessArea: String!, search: String, documentType: String, documentNumber: String, status: [String], fsp: String, cashPlan: String, createdAtRange: String, permissions: [String], issueType: String, scoreMin: String, scoreMax: String, household: String, preferredLanguage: String, priority: String, urgency: String, grievanceType: String, grievanceStatus: String, totalDays: Int, program: String, isActiveProgram: Boolean, isCrossArea: Boolean, admin1: ID, orderBy: String): GrievanceTicketNodeConnection
  crossAreaFilterAvailable: Boolean
  existingGrievanceTickets(offset: Int, before: String, after: String, first: Int, last: Int, id: UUID, businessArea: String!, category: String, issueType: String, household: ID, individual: ID, paymentRecord: [ID], permissions: [String], orderBy: String): GrievanceTicketNodeConnection
  allTicketNotes(offset: Int, before: String, after: String, first: Int, last: Int, id: UUID, ticket: UUID!): TicketNoteNodeConnection
  chartGrievances(businessAreaSlug: String!, year: Int!, administrativeArea: String): ChartGrievanceTicketsNode
  allAddIndividualsFieldsAttributes: [FieldAttributeNode]
  allEditHouseholdFieldsAttributes: [FieldAttributeNode]
  allEditPeopleFieldsAttributes: [FieldAttributeNode]
  grievanceTicketStatusChoices: [ChoiceObject]
  grievanceTicketCategoryChoices: [ChoiceObject]
  grievanceTicketManualCategoryChoices: [ChoiceObject]
  grievanceTicketSystemCategoryChoices: [ChoiceObject]
  grievanceTicketIssueTypeChoices: [IssueTypesObject]
  grievanceTicketPriorityChoices: [ChoiceObjectInt]
  grievanceTicketUrgencyChoices: [ChoiceObjectInt]
  allSteficonRules(offset: Int, before: String, after: String, first: Int, last: Int, enabled: Boolean, deprecated: Boolean, type: String!): SteficonRuleNodeConnection
  payment(id: ID!): PaymentNode
  allPayments(offset: Int, before: String, after: String, first: Int, last: Int, businessArea: String!, paymentPlanId: String, programId: String, householdId: String, orderBy: String): PaymentNodeConnection
  financialServiceProviderXlsxTemplate(id: ID!): FinancialServiceProviderXlsxTemplateNode
  allFinancialServiceProviderXlsxTemplates(offset: Int, before: String, after: String, first: Int, last: Int, financialServiceProviders: [ID], name: String, createdBy: ID, orderBy: String): FinancialServiceProviderXlsxTemplateNodeConnection
  financialServiceProvider(id: ID!): FinancialServiceProviderNode
  allFinancialServiceProviders(offset: Int, before: String, after: String, first: Int, last: Int, createdBy: ID, name: String, visionVendorNumber: String, deliveryMechanisms: [String], distributionLimit: Float, communicationChannel: String, xlsxTemplates: [ID], orderBy: String): FinancialServiceProviderNodeConnection
  paymentRecordVerification(id: ID!): PaymentVerificationNode
  allPaymentVerifications(offset: Int, before: String, after: String, first: Int, last: Int, paymentVerificationPlan: ID, status: String, paymentPlanId: String, search: String, businessArea: String!, verificationChannel: String, orderBy: String): PaymentVerificationNodeConnection
  paymentVerificationPlan(id: ID!): PaymentVerificationPlanNode
  allPaymentVerificationPlan(offset: Int, before: String, after: String, first: Int, last: Int, programId: String): PaymentVerificationPlanNodeConnection
  chartPaymentVerification(businessAreaSlug: String!, year: Int!, program: String, administrativeArea: String): ChartPaymentVerification
  chartPaymentVerificationForPeople(businessAreaSlug: String!, year: Int!, program: String, administrativeArea: String): ChartPaymentVerification
  chartVolumeByDeliveryMechanism(businessAreaSlug: String!, year: Int!, program: String, administrativeArea: String): ChartDatasetNode
  chartPayment(businessAreaSlug: String!, year: Int!, program: String, administrativeArea: String): ChartDatasetNode
  sectionTotalTransferred(businessAreaSlug: String!, year: Int!, program: String, administrativeArea: String): SectionTotalNode
  tableTotalCashTransferredByAdministrativeArea(businessAreaSlug: String!, year: Int!, program: String, administrativeArea: String, order: String, orderBy: String): TableTotalCashTransferred
  tableTotalCashTransferredByAdministrativeAreaForPeople(businessAreaSlug: String!, year: Int!, program: String, administrativeArea: String, order: String, orderBy: String): TableTotalCashTransferredForPeople
  chartTotalTransferredCashByCountry(year: Int!): ChartDetailedDatasetsNode
  paymentRecordStatusChoices: [ChoiceObject]
  paymentRecordEntitlementCardStatusChoices: [ChoiceObject]
  paymentRecordDeliveryTypeChoices: [ChoiceObject]
  cashPlanVerificationStatusChoices: [ChoiceObject]
  cashPlanVerificationSamplingChoices: [ChoiceObject]
  cashPlanVerificationVerificationChannelChoices: [ChoiceObject]
  paymentVerificationStatusChoices: [ChoiceObject]
  allRapidProFlows(businessAreaSlug: String!): [RapidProFlow]
  sampleSize(input: GetCashplanVerificationSampleSizeInput): GetCashplanVerificationSampleSizeObject
  allPaymentVerificationLogEntries(offset: Int, before: String, after: String, first: Int, last: Int, objectId: UUID, user: ID, businessArea: String!, search: String, module: String, userId: String, programId: String): PaymentVerificationLogEntryNodeConnection
  paymentPlan(id: ID!): PaymentPlanNode
  allPaymentPlans(offset: Int, before: String, after: String, first: Int, last: Int, businessArea: String!, search: String, status: [String], statusNot: String, verificationStatus: [String], totalEntitledQuantityFrom: Float, totalEntitledQuantityTo: Float, dispersionStartDate: Date, dispersionEndDate: Date, startDate: Date, endDate: Date, isFollowUp: Boolean, isPaymentPlan: Boolean, isTargetPopulation: Boolean, sourcePaymentPlanId: String, program: String, programCycle: String, name: String, totalHouseholdsCountMin: Int, totalHouseholdsCountMax: Int, totalHouseholdsCountWithValidPhoneNoMax: Int, totalHouseholdsCountWithValidPhoneNoMin: Int, createdAtRange: String, serviceProvider: String, deliveryTypes: [String], orderBy: String): PaymentPlanNodeConnection
  paymentPlanStatusChoices: [ChoiceObject]
  currencyChoices: [ChoiceObject]
  allDeliveryMechanisms: [ChoiceObject]
  paymentPlanBackgroundActionStatusChoices: [ChoiceObject]
  availableFspsForDeliveryMechanisms(input: AvailableFspsForDeliveryMechanismsInput): [FspChoices]
  businessArea(businessAreaSlug: String!): BusinessAreaNode
  allBusinessAreas(offset: Int, before: String, after: String, first: Int, last: Int, id: UUID, slug: String): BusinessAreaNodeConnection
  allFieldsAttributes(flexField: Boolean, businessAreaSlug: String, programId: String): [FieldAttributeNode]
  allCollectorFieldsAttributes(flexField: Boolean): [FieldAttributeNode]
  allPduFields(businessAreaSlug: String!, programId: String!): [FieldAttributeNode]
  allGroupsWithFields: [GroupAttributeNode]
  koboProject(uid: String!, businessAreaSlug: String!): KoboAssetObject
  allKoboProjects(businessAreaSlug: String!, onlyDeployed: Boolean, before: String, after: String, first: Int, last: Int): KoboAssetObjectConnection
  cashAssistUrlPrefix: String
  allLanguages(code: String, before: String, after: String, first: Int, last: Int): LanguageObjectConnection
  dataCollectingType(id: ID!): DataCollectingTypeNode
  dataCollectionTypeChoices: [DataCollectingTypeChoiceObject]
  pduSubtypeChoices: [PDUSubtypeChoiceObject]
  program(id: ID!): ProgramNode
  allPrograms(offset: Int, before: String, after: String, first: Int, last: Int, businessArea: String!, search: String, status: [String], sector: [String], numberOfHouseholds: String, budget: String, startDate: Date, endDate: Date, name: String, beneficiaryGroupMatch: Boolean, numberOfHouseholdsWithTpInProgram: String, dataCollectingType: String, compatibleDct: Boolean, orderBy: String): ProgramNodeConnection
  chartProgrammesBySector(businessAreaSlug: String!, year: Int!, program: String, administrativeArea: String): ChartDetailedDatasetsNode
  chartTotalTransferredByMonth(businessAreaSlug: String!, year: Int!, program: String, administrativeArea: String): ChartDetailedDatasetsNode
  programStatusChoices: [ChoiceObject]
  programCycleStatusChoices: [ChoiceObject]
  programFrequencyOfPaymentsChoices: [ChoiceObject]
  programSectorChoices: [ChoiceObject]
  programScopeChoices: [ChoiceObject]
  cashPlanStatusChoices: [ChoiceObject]
  dataCollectingTypeChoices: [ChoiceObject]
  allActivePrograms(offset: Int, before: String, after: String, first: Int, last: Int, businessArea: String!, search: String, status: [String], sector: [String], numberOfHouseholds: String, budget: String, startDate: Date, endDate: Date, name: String, beneficiaryGroupMatch: Boolean, numberOfHouseholdsWithTpInProgram: String, dataCollectingType: String, compatibleDct: Boolean, orderBy: String): ProgramNodeConnection
  programCycle(id: ID!): ProgramCycleNode
  canRunDeduplication: Boolean
  isDeduplicationDisabled: Boolean
  household(id: ID!): HouseholdNode
  allHouseholds(offset: Int, before: String, after: String, first: Int, last: Int, businessArea: String, address: String, address_Startswith: String, headOfHousehold_FullName: String, headOfHousehold_FullName_Startswith: String, size_Range: [Int], size_Lte: Int, size_Gte: Int, adminArea: ID, admin1: ID, admin2: ID, residenceStatus: String, withdrawn: Boolean, program: ID, firstRegistrationDate: DateTime, rdiId: String, size: String, search: String, documentType: String, documentNumber: String, headOfHousehold_PhoneNoValid: Boolean, lastRegistrationDate: String, countryOrigin: String, isActiveProgram: Boolean, rdiMergeStatus: String, orderBy: String): HouseholdNodeConnection
  individual(id: ID!): IndividualNode
  allIndividuals(offset: Int, before: String, after: String, first: Int, last: Int, household_Id: UUID, businessArea: String, fullName: String, fullName_Startswith: String, fullName_Endswith: String, sex: [String], household_AdminArea: ID, withdrawn: Boolean, program: ID, age: String, programs: [ID], search: String, documentType: String, documentNumber: String, lastRegistrationDate: String, admin1: [ID], admin2: [ID], status: [String], excludedId: String, flags: [String], isActiveProgram: Boolean, rdiId: String, duplicatesOnly: Boolean, rdiMergeStatus: String, orderBy: String): IndividualNodeConnection
  allMergedHouseholds(offset: Int, before: String, after: String, first: Int, last: Int, businessArea: String, rdiId: String, orderBy: String): HouseholdNodeConnection
  allMergedIndividuals(offset: Int, before: String, after: String, first: Int, last: Int, household: ID, rdiId: String, duplicatesOnly: Boolean, businessArea: String, orderBy: String): IndividualNodeConnection
  sectionHouseholdsReached(businessAreaSlug: String!, year: Int!, program: String, administrativeArea: String): SectionTotalNode
  sectionIndividualsReached(businessAreaSlug: String!, year: Int!, program: String, administrativeArea: String): SectionTotalNode
  sectionPeopleReached(businessAreaSlug: String!, year: Int!, program: String, administrativeArea: String): SectionTotalNode
  sectionChildReached(businessAreaSlug: String!, year: Int!, program: String, administrativeArea: String): SectionTotalNode
  chartIndividualsReachedByAgeAndGender(businessAreaSlug: String!, year: Int!, program: String, administrativeArea: String): ChartDatasetNode
  chartPeopleReachedByAgeAndGender(businessAreaSlug: String!, year: Int!, program: String, administrativeArea: String): ChartDatasetNode
  chartIndividualsWithDisabilityReachedByAge(businessAreaSlug: String!, year: Int!, program: String, administrativeArea: String): ChartDetailedDatasetsNode
  chartPeopleWithDisabilityReachedByAge(businessAreaSlug: String!, year: Int!, program: String, administrativeArea: String): ChartDetailedDatasetsNode
  residenceStatusChoices: [ChoiceObject]
  sexChoices: [ChoiceObject]
  maritalStatusChoices: [ChoiceObject]
  workStatusChoices: [ChoiceObject]
  relationshipChoices: [ChoiceObject]
  roleChoices: [ChoiceObject]
  documentTypeChoices: [ChoiceObject]
  identityTypeChoices: [ChoiceObject]
  countriesChoices: [ChoiceObject]
  observedDisabilityChoices: [ChoiceObject]
  severityOfDisabilityChoices: [ChoiceObject]
  flagChoices: [ChoiceObject]
  allHouseholdsFlexFieldsAttributes: [FieldAttributeNode]
  allIndividualsFlexFieldsAttributes: [FieldAttributeNode]
  me: UserNode
  allUsers(offset: Int, before: String, after: String, first: Int, last: Int, status: [String], partner: [String], businessArea: String!, program: String, search: String, roles: [String], isTicketCreator: Boolean, isSurveyCreator: Boolean, isMessageCreator: Boolean, isFeedbackCreator: Boolean, orderBy: String): UserNodeConnection
  userRolesChoices: [RoleChoiceObject]
  userStatusChoices: [ChoiceObject]
  userPartnerChoices: [ChoiceObject]
  partnerForGrievanceChoices(householdId: ID, individualId: ID): [ChoiceObject]
  hasAvailableUsersToExport(businessAreaSlug: String!): Boolean
  registrationDataImportDatahub(id: ID!): RegistrationDataImportDatahubNode
  importData(id: ID!): ImportDataNode
  koboImportData(id: ID!): KoboImportDataNode
  deduplicationBatchStatusChoices: [ChoiceObject]
  deduplicationGoldenRecordStatusChoices: [ChoiceObject]
  registrationDataImport(id: ID!): RegistrationDataImportNode
  allRegistrationDataImports(offset: Int, before: String, after: String, first: Int, last: Int, importedBy_Id: UUID, importDate: Date, status: String, name: String, name_Startswith: String, businessArea: String, importDateRange: String, size: String, program: String, totalHouseholdsCountWithValidPhoneNoMax: Int, totalHouseholdsCountWithValidPhoneNoMin: Int, orderBy: String): RegistrationDataImportNodeConnection
  registrationDataStatusChoices: [ChoiceObject]
  _debug: DjangoDebug
}

input RandomSamplingArguments {
  confidenceInterval: Float!
  marginOfError: Float!
  excludedAdminAreas: [String]
  age: AgeInput
  sex: String
}

input RapidProArguments {
  flowId: String!
}

type RapidProFlow {
  id: String
  name: String
  type: String
  archived: Boolean
  labels: [String]
  expires: Int
  runs: [RapidProFlowRun]
  results: [RapidProFlowResult]
  createdOn: DateTime
  modifiedOn: DateTime
}

type RapidProFlowNode {
  id: String
  name: String
}

type RapidProFlowResult {
  key: String
  name: String
  categories: [String]
  nodeUuids: [String]
}

type RapidProFlowRun {
  active: Int
  completed: Int
  interrupted: Int
  expired: Int
}

type ReassignRoleMutation {
  household: HouseholdNode
  individual: IndividualNode
}

type RecipientNode implements Node {
  id: ID!
  headOfHousehold: IndividualNode
  size: Int
}

type RecipientNodeConnection {
  pageInfo: PageInfo!
  edges: [RecipientNodeEdge]!
  totalCount: Int
  edgeCount: Int
}

type RecipientNodeEdge {
  node: RecipientNode
  cursor: String!
}

type ReconciliationSummaryNode {
  deliveredFully: Int
  deliveredPartially: Int
  notDelivered: Int
  unsuccessful: Int
  pending: Int
  forceFailed: Int
  numberOfPayments: Int
  reconciled: Int
}

input ReferralTicketExtras {
  household: ID
  individual: ID
}

type RefuseRegistrationDataImportMutation {
  registrationDataImport: RegistrationDataImportNode
}

enum RegistrationDataImportDataSource {
  XLS
  KOBO
  FLEX_REGISTRATION
  API
  EDOPOMOGA
  PROGRAM_POPULATION
  ENROLL_FROM_PROGRAM
}

enum RegistrationDataImportDatahubImportDone {
  LOADING
  NOT_STARTED
  STARTED
  DONE
}

type RegistrationDataImportDatahubNode implements Node {
  id: ID!
  createdAt: DateTime!
  updatedAt: DateTime!
  name: String!
  importDate: DateTime!
  hctId: UUID
  importData: ImportDataNode
  importDone: RegistrationDataImportDatahubImportDone!
  businessAreaSlug: String!
}

enum RegistrationDataImportDeduplicationEngineStatus {
  PENDING
  UPLOADED
  IN_PROGRESS
  PROCESSING
  FINISHED
  ERROR
  UPLOAD_ERROR
}

type RegistrationDataImportNode implements Node {
  id: ID!
  createdAt: DateTime!
  updatedAt: DateTime!
  version: BigInt!
  name: String!
  status: RegistrationDataImportStatus!
  deduplicationEngineStatus: RegistrationDataImportDeduplicationEngineStatus
  businessArea: UserBusinessAreaNode
  program: ProgramNode
  importDate: DateTime!
  importedBy: UserNode
  dataSource: RegistrationDataImportDataSource!
  importData: ImportDataNode
  importFromIds: String
  pullPictures: Boolean!
  screenBeneficiary: Boolean!
  excluded: Boolean!
  erased: Boolean!
  refuseReason: String
  allowDeliveryMechanismsValidationErrors: Boolean!
  errorMessage: String!
  sentryId: String
  numberOfIndividuals: Int!
  numberOfHouseholds: Int!
  batchDuplicates: Int!
  batchPossibleDuplicates: Int!
  batchUnique: Int!
  goldenRecordDuplicates: Int!
  goldenRecordPossibleDuplicates: Int!
  goldenRecordUnique: Int!
  dedupEngineBatchDuplicates: Int!
  dedupEngineGoldenRecordDuplicates: Int!
  households(offset: Int, before: String, after: String, first: Int, last: Int): HouseholdNodeConnection!
  individuals(offset: Int, before: String, after: String, first: Int, last: Int): IndividualNodeConnection!
  grievanceticketSet(offset: Int, before: String, after: String, first: Int, last: Int): GrievanceTicketNodeConnection!
  messages(offset: Int, before: String, after: String, first: Int, last: Int): CommunicationMessageNodeConnection!
  adminUrl: String
  batchDuplicatesCountAndPercentage: [CountAndPercentageNode]
  batchUniqueCountAndPercentage: [CountAndPercentageNode]
  goldenRecordDuplicatesCountAndPercentage: [CountAndPercentageNode]
  goldenRecordPossibleDuplicatesCountAndPercentage: [CountAndPercentageNode]
  goldenRecordUniqueCountAndPercentage: [CountAndPercentageNode]
  totalHouseholdsCountWithValidPhoneNo: Int
  biometricDeduplicated: String
  canMerge: Boolean
  biometricDeduplicationEnabled: Boolean
}

type RegistrationDataImportNodeConnection {
  pageInfo: PageInfo!
  edges: [RegistrationDataImportNodeEdge]!
  totalCount: Int
  edgeCount: Int
}

type RegistrationDataImportNodeEdge {
  node: RegistrationDataImportNode
  cursor: String!
}

enum RegistrationDataImportStatus {
  LOADING
  DEDUPLICATION
  DEDUPLICATION_FAILED
  IMPORT_SCHEDULED
  IMPORTING
  IMPORT_ERROR
  IN_REVIEW
  MERGE_SCHEDULED
  MERGED
  MERGING
  MERGE_ERROR
  REFUSED
}

type RegistrationDeduplicationMutation {
  ok: Boolean
}

type RegistrationKoboImportMutation {
  validationErrors: Arg
  registrationDataImport: RegistrationDataImportNode
}

input RegistrationKoboImportMutationInput {
  importDataId: String
  name: String
  pullPictures: Boolean
  businessAreaSlug: String
  screenBeneficiary: Boolean
  allowDeliveryMechanismsValidationErrors: Boolean
}

type RegistrationProgramPopulationImportMutation {
  validationErrors: Arg
  registrationDataImport: RegistrationDataImportNode
}

input RegistrationProgramPopulationImportMutationInput {
  importFromProgramId: String
  importFromIds: String
  name: String
  businessAreaSlug: String
  screenBeneficiary: Boolean
}

type RegistrationXlsxImportMutation {
  validationErrors: Arg
  registrationDataImport: RegistrationDataImportNode
}

input RegistrationXlsxImportMutationInput {
  importDataId: ID
  name: String
  businessAreaSlug: String
  screenBeneficiary: Boolean
  allowDeliveryMechanismsValidationErrors: Boolean
}

type ReportNode implements Node {
  id: ID!
  createdAt: DateTime!
  updatedAt: DateTime!
  businessArea: UserBusinessAreaNode!
  file: String
  createdBy: UserNode!
  status: Int!
  reportType: Int!
  dateFrom: Date!
  dateTo: Date!
  numberOfRecords: Int
  program: ProgramNode
  adminArea(offset: Int, before: String, after: String, first: Int, last: Int, name: String): AreaNodeConnection!
  fileUrl: String
  adminArea1(offset: Int, before: String, after: String, first: Int, last: Int, name: String): AreaNodeConnection
  adminArea2(offset: Int, before: String, after: String, first: Int, last: Int, name: String): AreaNodeConnection
}

type ReportNodeConnection {
  pageInfo: PageInfo!
  edges: [ReportNodeEdge]!
  totalCount: Int
  edgeCount: Int
}

type ReportNodeEdge {
  node: ReportNode
  cursor: String!
}

type RestartCreateReport {
  report: ReportNode
}

input RestartCreateReportInput {
  reportId: ID!
  businessAreaSlug: String!
}

type RevertMarkPaymentAsFailedMutation {
  payment: PaymentNode
}

type RoleChoiceObject {
  name: String
  value: String
  subsystem: String
}

type RoleNode {
  createdAt: DateTime!
  updatedAt: DateTime!
  name: String!
  subsystem: RoleSubsystem!
  permissions: [String!]
  isVisibleOnUi: Boolean!
  isAvailableForPartner: Boolean!
  roleAssignments: [UserRoleNode!]!
}

enum RoleSubsystem {
  HOPE
  KOBO
  CA
  API
}

enum RuleCommitLanguage {
  PYTHON
}

type RuleCommitNode implements Node {
  id: ID!
  timestamp: DateTime!
  rule: SteficonRuleNode
  updatedBy: UserNode
  definition: String!
  isRelease: Boolean!
  enabled: Boolean!
  deprecated: Boolean!
  language: RuleCommitLanguage!
  affectedFields: [String!]!
  before: JSONString!
  after: JSONString!
  paymentPlans(offset: Int, before: String, after: String, first: Int, last: Int): PaymentPlanNodeConnection!
  paymentPlansTarget(offset: Int, before: String, after: String, first: Int, last: Int): PaymentPlanNodeConnection!
}

type RuleCommitNodeConnection {
  pageInfo: PageInfo!
  edges: [RuleCommitNodeEdge]!
  totalCount: Int
  edgeCount: Int
}

type RuleCommitNodeEdge {
  node: RuleCommitNode
  cursor: String!
}

enum RuleLanguage {
  PYTHON
}

enum RuleSecurity {
  A_0
  A_2
  A_4
}

enum RuleType {
  PAYMENT_PLAN
  TARGETING
}

enum SamplingChoices {
  FULL_LIST
  RANDOM
}

type SanctionListIndividualAliasNameNode implements Node {
  id: ID!
  createdAt: DateTime!
  updatedAt: DateTime!
  name: String!
}

type SanctionListIndividualAliasNameNodeConnection {
  pageInfo: PageInfo!
  edges: [SanctionListIndividualAliasNameNodeEdge]!
  totalCount: Int
  edgeCount: Int
}

type SanctionListIndividualAliasNameNodeEdge {
  node: SanctionListIndividualAliasNameNode
  cursor: String!
}

type SanctionListIndividualCountriesNode implements Node {
  id: ID!
  createdAt: DateTime!
  updatedAt: DateTime!
  country: String
}

type SanctionListIndividualCountriesNodeConnection {
  pageInfo: PageInfo!
  edges: [SanctionListIndividualCountriesNodeEdge]!
  totalCount: Int
  edgeCount: Int
}

type SanctionListIndividualCountriesNodeEdge {
  node: SanctionListIndividualCountriesNode
  cursor: String!
}

type SanctionListIndividualDateOfBirthNode implements Node {
  id: ID!
  createdAt: DateTime!
  updatedAt: DateTime!
  date: Date!
}

type SanctionListIndividualDateOfBirthNodeConnection {
  pageInfo: PageInfo!
  edges: [SanctionListIndividualDateOfBirthNodeEdge]!
  totalCount: Int
  edgeCount: Int
}

type SanctionListIndividualDateOfBirthNodeEdge {
  node: SanctionListIndividualDateOfBirthNode
  cursor: String!
}

type SanctionListIndividualDocumentNode implements Node {
  id: ID!
  createdAt: DateTime!
  updatedAt: DateTime!
  typeOfDocument: String!
  documentNumber: String!
  dateOfIssue: String
  issuingCountry: String
  note: String!
}

type SanctionListIndividualDocumentNodeConnection {
  pageInfo: PageInfo!
  edges: [SanctionListIndividualDocumentNodeEdge]!
  totalCount: Int
  edgeCount: Int
}

type SanctionListIndividualDocumentNodeEdge {
  node: SanctionListIndividualDocumentNode
  cursor: String!
}

type SanctionListIndividualNationalitiesNode implements Node {
  id: ID!
  createdAt: DateTime!
  updatedAt: DateTime!
  nationality: String
}

type SanctionListIndividualNationalitiesNodeConnection {
  pageInfo: PageInfo!
  edges: [SanctionListIndividualNationalitiesNodeEdge]!
  totalCount: Int
  edgeCount: Int
}

type SanctionListIndividualNationalitiesNodeEdge {
  node: SanctionListIndividualNationalitiesNode
  cursor: String!
}

type SanctionListIndividualNode implements Node {
  id: ID!
  createdAt: DateTime!
  updatedAt: DateTime!
  firstName: String!
  secondName: String!
  thirdName: String!
  fourthName: String!
  fullName: String!
  nameOriginalScript: String!
  listType: String!
  unListType: String!
  referenceNumber: String!
  listedOn: DateTime!
  comments: String!
  designation: String!
  street: String!
  city: String!
  stateProvince: String!
  addressNote: String!
  dataId: Int!
  versionNum: Int!
  countryOfBirth: String
  active: Boolean!
  documents(offset: Int, before: String, after: String, first: Int, last: Int): SanctionListIndividualDocumentNodeConnection!
  nationalities(offset: Int, before: String, after: String, first: Int, last: Int): SanctionListIndividualNationalitiesNodeConnection!
  countries(offset: Int, before: String, after: String, first: Int, last: Int): SanctionListIndividualCountriesNodeConnection!
  aliasNames(offset: Int, before: String, after: String, first: Int, last: Int): SanctionListIndividualAliasNameNodeConnection!
  datesOfBirth(offset: Int, before: String, after: String, first: Int, last: Int): SanctionListIndividualDateOfBirthNodeConnection!
}

type SanctionListIndividualNodeConnection {
  pageInfo: PageInfo!
  edges: [SanctionListIndividualNodeEdge]!
  totalCount: Int
  edgeCount: Int
}

type SanctionListIndividualNodeEdge {
  node: SanctionListIndividualNode
  cursor: String!
}

type SaveKoboProjectImportDataAsync {
  importData: KoboImportDataNode
}

type SectionTotalNode {
  total: Float
}

input SensitiveGrievanceTicketExtras {
  household: ID
  individual: ID
  paymentRecord: [ID]
}

type SetSteficonRuleOnPaymentPlanPaymentListMutation {
  paymentPlan: PaymentPlanNode
}

type SimpleApproveMutation {
  grievanceTicket: GrievanceTicketNode
}

type SplitPaymentPlanMutation {
  paymentPlan: PaymentPlanNode
}

type SteficonRuleNode implements Node {
  id: ID!
  allowedBusinessAreas(offset: Int, before: String, after: String, first: Int, last: Int, id: UUID): UserBusinessAreaNodeConnection!
  name: String!
  definition: String!
  description: String
  enabled: Boolean!
  deprecated: Boolean!
  language: RuleLanguage!
  security: RuleSecurity!
  createdBy: UserNode
  updatedBy: UserNode
  createdAt: DateTime!
  updatedAt: DateTime!
  type: RuleType!
  flags: JSONString!
  history(offset: Int, before: String, after: String, first: Int, last: Int): RuleCommitNodeConnection!
}

type SteficonRuleNodeConnection {
  pageInfo: PageInfo!
  edges: [SteficonRuleNodeEdge]!
  totalCount: Int
  edgeCount: Int
}

type SteficonRuleNodeEdge {
  node: SteficonRuleNode
  cursor: String!
}

enum SurveyCategory {
  RAPID_PRO
  SMS
  MANUAL
}

type SurveyNode implements Node {
  id: ID!
  createdAt: DateTime!
  updatedAt: DateTime!
  unicefId: String
  title: String!
  body: String!
  category: SurveyCategory!
  numberOfRecipients: Int!
  createdBy: UserNode
  recipients(offset: Int, before: String, after: String, first: Int, last: Int): HouseholdNodeConnection!
  paymentPlan: PaymentPlanNode
  program: ProgramNode
  businessArea: UserBusinessAreaNode!
  flowId: String
  samplingType: SurveySamplingType!
  sampleSize: Int!
  sampleFile: String
  sampleFileGeneratedAt: DateTime
  fullListArguments: JSONString!
  randomSamplingArguments: JSONString!
  successfulRapidProCalls: [JSONString!]!
  adminUrl: String
  sampleFilePath: String
  hasValidSampleFile: Boolean
  rapidProUrl: String
}

type SurveyNodeConnection {
  pageInfo: PageInfo!
  edges: [SurveyNodeEdge]!
  totalCount: Int
  edgeCount: Int
}

type SurveyNodeEdge {
  node: SurveyNode
  cursor: String!
}

enum SurveySamplingType {
  FULL_LIST
  RANDOM
}

type TableTotalCashTransferred {
  data: [_TableTotalCashTransferredDataNode]
}

type TableTotalCashTransferredForPeople {
  data: [_TableTotalCashTransferredDataForPeopleNode]
}

enum TargetingCollectorBlockRuleFilterFlexFieldClassification {
  NOT_FLEX_FIELD
  FLEX_FIELD_BASIC
  FLEX_FIELD_PDU
}

type TargetingCollectorBlockRuleFilterNode {
  id: UUID!
  createdAt: DateTime!
  updatedAt: DateTime!
  collectorBlockFilters: TargetingCollectorRuleFilterBlockNode!
  fieldName: String!
  comparisonMethod: String
  flexFieldClassification: TargetingCollectorBlockRuleFilterFlexFieldClassification!
  arguments: [Arg]
  labelEn: String
}

type TargetingCollectorRuleFilterBlockNode {
  id: UUID!
  createdAt: DateTime!
  updatedAt: DateTime!
  targetingCriteriaRule: TargetingCriteriaRuleNode!
  collectorBlockFilters: [TargetingCollectorBlockRuleFilterNode]
}

input TargetingCollectorRuleFilterBlockObjectType {
  collectorBlockFilters: [TargetingCriteriaRuleFilterObjectType]
}

type TargetingCriteriaNode {
  id: UUID!
  createdAt: DateTime!
  updatedAt: DateTime!
  flagExcludeIfActiveAdjudicationTicket: Boolean!
  flagExcludeIfOnSanctionList: Boolean!
  paymentPlan: PaymentPlanNode
  rules: [TargetingCriteriaRuleNode]
  householdIds: String
  individualIds: String
}

input TargetingCriteriaObjectType {
  rules: [TargetingCriteriaRuleObjectType]
  flagExcludeIfActiveAdjudicationTicket: Boolean
  flagExcludeIfOnSanctionList: Boolean
}

enum TargetingCriteriaRuleFilterComparisonMethod {
  EQUALS
  NOT_EQUALS
  CONTAINS
  NOT_CONTAINS
  RANGE
  NOT_IN_RANGE
  GREATER_THAN
  LESS_THAN
  IS_NULL
}

enum TargetingCriteriaRuleFilterFlexFieldClassification {
  NOT_FLEX_FIELD
  FLEX_FIELD_BASIC
  FLEX_FIELD_PDU
}

type TargetingCriteriaRuleFilterNode {
  id: UUID!
  createdAt: DateTime!
  updatedAt: DateTime!
  comparisonMethod: TargetingCriteriaRuleFilterComparisonMethod!
  targetingCriteriaRule: TargetingCriteriaRuleNode!
  flexFieldClassification: TargetingCriteriaRuleFilterFlexFieldClassification!
  fieldName: String!
  arguments: [Arg]
  roundNumber: Int
  fieldAttribute: FieldAttributeNode
}

input TargetingCriteriaRuleFilterObjectType {
  comparisonMethod: String!
  flexFieldClassification: FlexFieldClassificationChoices!
  fieldName: String!
  arguments: [Arg]!
  roundNumber: Int
}

type TargetingCriteriaRuleNode {
  id: UUID!
  createdAt: DateTime!
  updatedAt: DateTime!
  targetingCriteria: TargetingCriteriaNode!
  householdIds: String!
  individualIds: String!
  individualsFiltersBlocks: [TargetingIndividualRuleFilterBlockNode]
  collectorsFiltersBlocks: [TargetingCollectorRuleFilterBlockNode!]!
  householdsFiltersBlocks: [TargetingCriteriaRuleFilterNode]
}

input TargetingCriteriaRuleObjectType {
  householdsFiltersBlocks: [TargetingCriteriaRuleFilterObjectType]
  householdIds: String
  individualsFiltersBlocks: [TargetingIndividualRuleFilterBlockObjectType]
  individualIds: String
  collectorsFiltersBlocks: [TargetingCollectorRuleFilterBlockObjectType]
}

enum TargetingIndividualBlockRuleFilterComparisonMethod {
  EQUALS
  NOT_EQUALS
  CONTAINS
  NOT_CONTAINS
  RANGE
  NOT_IN_RANGE
  GREATER_THAN
  LESS_THAN
  IS_NULL
}

enum TargetingIndividualBlockRuleFilterFlexFieldClassification {
  NOT_FLEX_FIELD
  FLEX_FIELD_BASIC
  FLEX_FIELD_PDU
}

type TargetingIndividualBlockRuleFilterNode {
  id: UUID!
  createdAt: DateTime!
  updatedAt: DateTime!
  comparisonMethod: TargetingIndividualBlockRuleFilterComparisonMethod!
  individualsFiltersBlock: TargetingIndividualRuleFilterBlockNode!
  flexFieldClassification: TargetingIndividualBlockRuleFilterFlexFieldClassification!
  fieldName: String!
  arguments: [Arg]
  roundNumber: Int
  fieldAttribute: FieldAttributeNode
}

type TargetingIndividualRuleFilterBlockNode {
  id: UUID!
  createdAt: DateTime!
  updatedAt: DateTime!
  targetingCriteriaRule: TargetingCriteriaRuleNode!
  targetOnlyHoh: Boolean!
  individualBlockFilters: [TargetingIndividualBlockRuleFilterNode]
}

input TargetingIndividualRuleFilterBlockObjectType {
  individualBlockFilters: [TargetingCriteriaRuleFilterObjectType]
}

type TicketAddIndividualDetailsNode implements Node {
  id: ID!
  createdAt: DateTime!
  updatedAt: DateTime!
  household: HouseholdNode
  approveStatus: Boolean!
  individualData: Arg
}

type TicketAddIndividualDetailsNodeConnection {
  pageInfo: PageInfo!
  edges: [TicketAddIndividualDetailsNodeEdge]!
  totalCount: Int
  edgeCount: Int
}

type TicketAddIndividualDetailsNodeEdge {
  node: TicketAddIndividualDetailsNode
  cursor: String!
}

type TicketByType {
  userGeneratedCount: Int
  systemGeneratedCount: Int
  closedUserGeneratedCount: Int
  closedSystemGeneratedCount: Int
  userGeneratedAvgResolution: Float
  systemGeneratedAvgResolution: Float
}

type TicketComplaintDetailsNode implements Node {
  id: ID!
  createdAt: DateTime!
  updatedAt: DateTime!
  household: HouseholdNode
  individual: IndividualNode
  payment: PaymentNode
  paymentRecord: PaymentNode
}

type TicketComplaintDetailsNodeConnection {
  pageInfo: PageInfo!
  edges: [TicketComplaintDetailsNodeEdge]!
  totalCount: Int
  edgeCount: Int
}

type TicketComplaintDetailsNodeEdge {
  node: TicketComplaintDetailsNode
  cursor: String!
}

type TicketDeleteHouseholdDetailsNode implements Node {
  id: ID!
  createdAt: DateTime!
  updatedAt: DateTime!
  household: HouseholdNode
  reasonHousehold: HouseholdNode
  approveStatus: Boolean!
  roleReassignData: JSONString!
  householdData: Arg
}

type TicketDeleteHouseholdDetailsNodeConnection {
  pageInfo: PageInfo!
  edges: [TicketDeleteHouseholdDetailsNodeEdge]!
  totalCount: Int
  edgeCount: Int
}

type TicketDeleteHouseholdDetailsNodeEdge {
  node: TicketDeleteHouseholdDetailsNode
  cursor: String!
}

type TicketDeleteIndividualDetailsNode implements Node {
  id: ID!
  createdAt: DateTime!
  updatedAt: DateTime!
  individual: IndividualNode
  approveStatus: Boolean!
  roleReassignData: JSONString!
  individualData: Arg
}

type TicketDeleteIndividualDetailsNodeConnection {
  pageInfo: PageInfo!
  edges: [TicketDeleteIndividualDetailsNodeEdge]!
  totalCount: Int
  edgeCount: Int
}

type TicketDeleteIndividualDetailsNodeEdge {
  node: TicketDeleteIndividualDetailsNode
  cursor: String!
}

type TicketHouseholdDataUpdateDetailsNode implements Node {
  id: ID!
  createdAt: DateTime!
  updatedAt: DateTime!
  household: HouseholdNode!
  householdData: Arg
}

type TicketHouseholdDataUpdateDetailsNodeConnection {
  pageInfo: PageInfo!
  edges: [TicketHouseholdDataUpdateDetailsNodeEdge]!
  totalCount: Int
  edgeCount: Int
}

type TicketHouseholdDataUpdateDetailsNodeEdge {
  node: TicketHouseholdDataUpdateDetailsNode
  cursor: String!
}

type TicketIndividualDataUpdateDetailsNode implements Node {
  id: ID!
  createdAt: DateTime!
  updatedAt: DateTime!
  individual: IndividualNode!
  individualData: Arg
  roleReassignData: JSONString!
}

type TicketIndividualDataUpdateDetailsNodeConnection {
  pageInfo: PageInfo!
  edges: [TicketIndividualDataUpdateDetailsNodeEdge]!
  totalCount: Int
  edgeCount: Int
}

type TicketIndividualDataUpdateDetailsNodeEdge {
  node: TicketIndividualDataUpdateDetailsNode
  cursor: String!
}

type TicketNeedsAdjudicationDetailsExtraDataNode {
  goldenRecords: [DeduplicationResultNode]
  possibleDuplicate: [DeduplicationResultNode]
  dedupEngineSimilarityPair: DeduplicationEngineSimilarityPairNode
}

type TicketNeedsAdjudicationDetailsNode implements Node {
  id: ID!
  createdAt: DateTime!
  updatedAt: DateTime!
  goldenRecordsIndividual: IndividualNode!
  possibleDuplicates: [IndividualNode]
  selectedDistinct: [IndividualNode]
  selectedIndividuals(offset: Int, before: String, after: String, first: Int, last: Int): IndividualNodeConnection!
  scoreMin: Float!
  scoreMax: Float!
  isMultipleDuplicatesVersion: Boolean!
  isCrossArea: Boolean!
  roleReassignData: JSONString!
  extraData: TicketNeedsAdjudicationDetailsExtraDataNode
  selectedIndividual: IndividualNode
  possibleDuplicate: IndividualNode
  hasDuplicatedDocument: Boolean
  selectedDuplicates: [IndividualNode]
}

type TicketNeedsAdjudicationDetailsNodeConnection {
  pageInfo: PageInfo!
  edges: [TicketNeedsAdjudicationDetailsNodeEdge]!
  totalCount: Int
  edgeCount: Int
}

type TicketNeedsAdjudicationDetailsNodeEdge {
  node: TicketNeedsAdjudicationDetailsNode
  cursor: String!
}

type TicketNegativeFeedbackDetailsNode implements Node {
  id: ID!
  createdAt: DateTime!
  updatedAt: DateTime!
  household: HouseholdNode
  individual: IndividualNode
}

type TicketNegativeFeedbackDetailsNodeConnection {
  pageInfo: PageInfo!
  edges: [TicketNegativeFeedbackDetailsNodeEdge]!
  totalCount: Int
  edgeCount: Int
}

type TicketNegativeFeedbackDetailsNodeEdge {
  node: TicketNegativeFeedbackDetailsNode
  cursor: String!
}

type TicketNoteNode implements Node {
  id: ID!
  createdAt: DateTime!
  updatedAt: DateTime!
  description: String!
  createdBy: UserNode
}

type TicketNoteNodeConnection {
  pageInfo: PageInfo!
  edges: [TicketNoteNodeEdge]!
  totalCount: Int
  edgeCount: Int
}

type TicketNoteNodeEdge {
  node: TicketNoteNode
  cursor: String!
}

input TicketPaymentVerificationDetailsExtras {
  newReceivedAmount: Float
  newStatus: String
}

enum TicketPaymentVerificationDetailsNewStatus {
  NOT_RECEIVED
  PENDING
  RECEIVED
  RECEIVED_WITH_ISSUES
}

type TicketPaymentVerificationDetailsNode implements Node {
  id: ID!
  createdAt: DateTime!
  updatedAt: DateTime!
  paymentVerifications(offset: Int, before: String, after: String, first: Int, last: Int): PaymentVerificationNodeConnection!
  paymentVerificationStatus: TicketPaymentVerificationDetailsPaymentVerificationStatus!
  paymentVerification: PaymentVerificationNode
  newStatus: TicketPaymentVerificationDetailsNewStatus
  oldReceivedAmount: Float
  newReceivedAmount: Float
  approveStatus: Boolean!
  hasMultiplePaymentVerifications: Boolean
}

type TicketPaymentVerificationDetailsNodeConnection {
  pageInfo: PageInfo!
  edges: [TicketPaymentVerificationDetailsNodeEdge]!
  totalCount: Int
  edgeCount: Int
}

type TicketPaymentVerificationDetailsNodeEdge {
  node: TicketPaymentVerificationDetailsNode
  cursor: String!
}

enum TicketPaymentVerificationDetailsPaymentVerificationStatus {
  NOT_RECEIVED
  PENDING
  RECEIVED
  RECEIVED_WITH_ISSUES
}

type TicketPositiveFeedbackDetailsNode implements Node {
  id: ID!
  createdAt: DateTime!
  updatedAt: DateTime!
  household: HouseholdNode
  individual: IndividualNode
}

type TicketPositiveFeedbackDetailsNodeConnection {
  pageInfo: PageInfo!
  edges: [TicketPositiveFeedbackDetailsNodeEdge]!
  totalCount: Int
  edgeCount: Int
}

type TicketPositiveFeedbackDetailsNodeEdge {
  node: TicketPositiveFeedbackDetailsNode
  cursor: String!
}

type TicketReferralDetailsNode implements Node {
  id: ID!
  createdAt: DateTime!
  updatedAt: DateTime!
  household: HouseholdNode
  individual: IndividualNode
}

type TicketReferralDetailsNodeConnection {
  pageInfo: PageInfo!
  edges: [TicketReferralDetailsNodeEdge]!
  totalCount: Int
  edgeCount: Int
}

type TicketReferralDetailsNodeEdge {
  node: TicketReferralDetailsNode
  cursor: String!
}

type TicketSensitiveDetailsNode implements Node {
  id: ID!
  createdAt: DateTime!
  updatedAt: DateTime!
  household: HouseholdNode
  individual: IndividualNode
  payment: PaymentNode
  paymentRecord: PaymentNode
}

type TicketSensitiveDetailsNodeConnection {
  pageInfo: PageInfo!
  edges: [TicketSensitiveDetailsNodeEdge]!
  totalCount: Int
  edgeCount: Int
}

type TicketSensitiveDetailsNodeEdge {
  node: TicketSensitiveDetailsNode
  cursor: String!
}

type TicketSystemFlaggingDetailsNode implements Node {
  id: ID!
  createdAt: DateTime!
  updatedAt: DateTime!
  goldenRecordsIndividual: IndividualNode!
  sanctionListIndividual: SanctionListIndividualNode!
  approveStatus: Boolean!
  roleReassignData: JSONString!
}

type TicketSystemFlaggingDetailsNodeConnection {
  pageInfo: PageInfo!
  edges: [TicketSystemFlaggingDetailsNodeEdge]!
  totalCount: Int
  edgeCount: Int
}

type TicketSystemFlaggingDetailsNodeEdge {
  node: TicketSystemFlaggingDetailsNode
  cursor: String!
}

scalar UUID

input UpdateAddIndividualIssueTypeExtras {
  individualData: AddIndividualDataObjectType!
}

input UpdateFeedbackInput {
  feedbackId: ID!
  issueType: String
  householdLookup: ID
  individualLookup: ID
  description: String
  comments: String
  admin2: ID
  area: String
  language: String
  consent: Boolean
  program: ID
}

type UpdateFeedbackMutation {
  feedback: FeedbackNode
}

input UpdateGrievanceTicketExtrasInput {
  householdDataUpdateIssueTypeExtras: UpdateHouseholdDataUpdateIssueTypeExtras
  individualDataUpdateIssueTypeExtras: UpdateIndividualDataUpdateIssueTypeExtras
  addIndividualIssueTypeExtras: UpdateAddIndividualIssueTypeExtras
  category: CategoryExtrasInput
  ticketPaymentVerificationDetailsExtras: TicketPaymentVerificationDetailsExtras
}

input UpdateGrievanceTicketInput {
  ticketId: ID!
  description: String
  assignedTo: ID
  admin: ID
  area: String
  language: String
  linkedTickets: [ID]
  household: ID
  individual: ID
  paymentRecord: ID
  extras: UpdateGrievanceTicketExtrasInput
  priority: Int
  urgency: Int
  partner: Int
  program: ID
  comments: String
  documentation: [GrievanceDocumentInput]
  documentationToUpdate: [GrievanceDocumentUpdateInput]
  documentationToDelete: [ID]
}

type UpdateGrievanceTicketMutation {
  grievanceTicket: GrievanceTicketNode
}

input UpdateHouseholdDataUpdateIssueTypeExtras {
  householdData: HouseholdUpdateDataObjectType!
}

input UpdateIndividualDataUpdateIssueTypeExtras {
  individualData: IndividualUpdateDataObjectType!
}

input UpdatePaymentPlanInput {
  paymentPlanId: ID!
  dispersionStartDate: Date
  dispersionEndDate: Date
  currency: String
  name: String
  targetingCriteria: TargetingCriteriaObjectType
  programCycleId: ID
  vulnerabilityScoreMin: Decimal
  vulnerabilityScoreMax: Decimal
  excludedIds: String
  exclusionReason: String
}

type UpdatePaymentPlanMutation {
  paymentPlan: PaymentPlanNode
}

type UpdatePaymentVerificationReceivedAndReceivedAmount {
  paymentVerification: PaymentVerificationNode
}

type UpdatePaymentVerificationStatusAndReceivedAmount {
  paymentVerification: PaymentVerificationNode
}

type UpdateProgram {
  validationErrors: Arg
  program: ProgramNode
}

input UpdateProgramInput {
  id: String!
  name: String
  status: String
  startDate: Date
  endDate: Date
  description: String
  budget: Decimal
  frequencyOfPayments: String
  sector: String
  cashPlus: Boolean
  populationGoal: Int
  administrativeAreasOfImplementation: String
  dataCollectingTypeCode: String
  beneficiaryGroup: String
  programmeCode: String
  pduFields: [PDUFieldInput]
}

type UpdateProgramPartners {
  validationErrors: Arg
  program: ProgramNode
}

input UpdateProgramPartnersInput {
  id: String!
  partners: [ProgramPartnerAccessInput]
  partnerAccess: String
}

scalar Upload

type UploadImportDataXLSXFileAsync {
  importData: ImportDataNode
  errors: [XlsxRowErrorNode]
}

type UserBusinessAreaNode implements Node {
  id: ID!
  createdAt: DateTime!
  updatedAt: DateTime!
  code: String!
  slug: String!
  name: String!
  longName: String!
  parent: UserBusinessAreaNode
  partners: [PartnerNode!]!
  isSplit: Boolean!
  regionCode: String!
  regionName: String!
  hasDataSharingAgreement: Boolean!
  isAccountabilityApplicable: Boolean
  active: Boolean!
  enableEmailNotification: Boolean!
  koboUsername: String
  koboToken: String
  koboUrl: String
  rapidProHost: String
  rapidProPaymentVerificationToken: String
  rapidProMessagesToken: String
  rapidProSurveyToken: String
  postponeDeduplication: Boolean!
  deduplicationDuplicateScore: Float!
  deduplicationPossibleDuplicateScore: Float!
  deduplicationBatchDuplicatesPercentage: Int!
  deduplicationBatchDuplicatesAllowed: Int!
  deduplicationGoldenRecordDuplicatesPercentage: Int!
  deduplicationGoldenRecordDuplicatesAllowed: Int!
  screenBeneficiary: Boolean!
  deduplicationIgnoreWithdraw: Boolean!
  biometricDeduplicationThreshold: Float!
  customFields: JSONString!
  children(offset: Int, before: String, after: String, first: Int, last: Int, id: UUID): UserBusinessAreaNodeConnection!
  dataCollectingTypes(offset: Int, before: String, after: String, first: Int, last: Int): DataCollectingTypeNodeConnection!
  partnerSet: [PartnerNode!]!
  roleAssignments: [UserRoleNode!]!
  householdSet(offset: Int, before: String, after: String, first: Int, last: Int): HouseholdNodeConnection!
  individualSet(offset: Int, before: String, after: String, first: Int, last: Int): IndividualNodeConnection!
  registrationdataimportSet(offset: Int, before: String, after: String, first: Int, last: Int): RegistrationDataImportNodeConnection!
  ruleSet(offset: Int, before: String, after: String, first: Int, last: Int): SteficonRuleNodeConnection!
  paymentplanSet(offset: Int, before: String, after: String, first: Int, last: Int): PaymentPlanNodeConnection!
  financialserviceproviderSet(offset: Int, before: String, after: String, first: Int, last: Int): FinancialServiceProviderNodeConnection!
  paymentSet(offset: Int, before: String, after: String, first: Int, last: Int): PaymentNodeConnection!
  tickets(offset: Int, before: String, after: String, first: Int, last: Int): GrievanceTicketNodeConnection!
  programSet(offset: Int, before: String, after: String, first: Int, last: Int, name: String): ProgramNodeConnection!
  reports(offset: Int, before: String, after: String, first: Int, last: Int): ReportNodeConnection!
  logentrySet(offset: Int, before: String, after: String, first: Int, last: Int): PaymentVerificationLogEntryNodeConnection!
  messageSet(offset: Int, before: String, after: String, first: Int, last: Int): CommunicationMessageNodeConnection!
  feedbackSet(offset: Int, before: String, after: String, first: Int, last: Int): FeedbackNodeConnection!
  surveySet(offset: Int, before: String, after: String, first: Int, last: Int): SurveyNodeConnection!
  permissions: [String]
}

type UserBusinessAreaNodeConnection {
  pageInfo: PageInfo!
  edges: [UserBusinessAreaNodeEdge]!
  totalCount: Int
  edgeCount: Int
}

type UserBusinessAreaNodeEdge {
  node: UserBusinessAreaNode
  cursor: String!
}

type UserNode implements Node {
  lastLogin: DateTime
  isSuperuser: Boolean!
  username: String!
  firstName: String!
  lastName: String!
  isStaff: Boolean!
  isActive: Boolean!
  dateJoined: DateTime!
  id: ID!
  status: UserStatus!
  partner: PartnerNode!
  email: String!
  customFields: JSONString!
  jobTitle: String!
  adUuid: String
  lastModifyDate: DateTime
  roleAssignments: [UserRoleNode!]!
  documentSet(offset: Int, before: String, after: String, first: Int, last: Int): DocumentNodeConnection!
  approvalSet: [ApprovalNode!]!
  registrationDataImports(offset: Int, before: String, after: String, first: Int, last: Int): RegistrationDataImportNodeConnection!
  createdPaymentPlans(offset: Int, before: String, after: String, first: Int, last: Int): PaymentPlanNodeConnection!
  createdFinancialServiceProviderXlsxTemplates(offset: Int, before: String, after: String, first: Int, last: Int): FinancialServiceProviderXlsxTemplateNodeConnection!
  createdFinancialServiceProviders(offset: Int, before: String, after: String, first: Int, last: Int): FinancialServiceProviderNodeConnection!
  createdDeliveryMechanisms(offset: Int, before: String, after: String, first: Int, last: Int): DeliveryMechanismPerPaymentPlanNodeConnection!
  sentDeliveryMechanisms(offset: Int, before: String, after: String, first: Int, last: Int): DeliveryMechanismPerPaymentPlanNodeConnection!
  createdTickets(offset: Int, before: String, after: String, first: Int, last: Int): GrievanceTicketNodeConnection!
  assignedTickets(offset: Int, before: String, after: String, first: Int, last: Int): GrievanceTicketNodeConnection!
  ticketNotes(offset: Int, before: String, after: String, first: Int, last: Int): TicketNoteNodeConnection!
  reports(offset: Int, before: String, after: String, first: Int, last: Int): ReportNodeConnection!
  logs(offset: Int, before: String, after: String, first: Int, last: Int): PaymentVerificationLogEntryNodeConnection!
  messages(offset: Int, before: String, after: String, first: Int, last: Int): CommunicationMessageNodeConnection!
  feedbacks(offset: Int, before: String, after: String, first: Int, last: Int): FeedbackNodeConnection!
  feedbackMessages(offset: Int, before: String, after: String, first: Int, last: Int): FeedbackMessageNodeConnection!
  surveys(offset: Int, before: String, after: String, first: Int, last: Int): SurveyNodeConnection!
  businessAreas(offset: Int, before: String, after: String, first: Int, last: Int, id: UUID): UserBusinessAreaNodeConnection
  permissionsInScope: [String]
  partnerRoles: [PartnerRoleNode]
  userRoles: [UserRoleNode]
}

type UserNodeConnection {
  pageInfo: PageInfo!
  edges: [UserNodeEdge]!
  totalCount: Int
  edgeCount: Int
}

type UserNodeEdge {
  node: UserNode
  cursor: String!
}

type UserRoleNode {
  createdAt: DateTime!
  updatedAt: DateTime!
  businessArea: UserBusinessAreaNode!
  partner: PartnerNode
  role: RoleNode
  program: ProgramNode
  expiryDate: Date
  user: UserNode
}

enum UserStatus {
  ACTIVE
  INACTIVE
  INVITED
}

type VolumeByDeliveryMechanismNode implements Node {
  id: ID!
  deliveryMechanism: DeliveryMechanismPerPaymentPlanNode
  volume: Float
  volumeUsd: Float
}

type XlsxErrorNode {
  sheet: String
  coordinates: String
  message: String
}

type XlsxRowErrorNode {
  rowNumber: Int
  header: String
  message: String
}

type _DatasetsNode {
  data: [Float]
}

type _DetailedDatasetsNode {
  label: String
  data: [Float]
}

type _TableTotalCashTransferredDataForPeopleNode {
  id: String
  admin2: String
  totalCashTransferred: Float
  totalPeople: Int
}

type _TableTotalCashTransferredDataNode {
  id: String
  admin2: String
  totalCashTransferred: Float
  totalHouseholds: Int
}<|MERGE_RESOLUTION|>--- conflicted
+++ resolved
@@ -1536,6 +1536,8 @@
   registrationMethod: HouseholdRegistrationMethod!
   familyId: String
   originUnicefId: String
+  isMigrationHandled: Boolean!
+  migratedAt: DateTime
   collectType: HouseholdCollectType!
   programRegistrationId: String
   totalCashReceivedUsd: Decimal
@@ -1899,12 +1901,8 @@
   programRegistrationId: String
   ageAtRegistration: Int
   originUnicefId: String
-<<<<<<< HEAD
-  misUnicefId: String
-=======
   isMigrationHandled: Boolean!
   migratedAt: DateTime
->>>>>>> 8714fb0e
   representedHouseholds(offset: Int, before: String, after: String, first: Int, last: Int): HouseholdNodeConnection!
   headingHousehold: HouseholdNode
   documents(offset: Int, before: String, after: String, first: Int, last: Int): DocumentNodeConnection
@@ -2883,8 +2881,8 @@
   adminAreas(offset: Int, before: String, after: String, first: Int, last: Int, name: String): AreaNodeConnection!
   name: String!
   programmeCode: String
+  status: ProgramStatus!
   slug: String!
-  status: ProgramStatus!
   description: String!
   startDate: Date!
   endDate: Date
