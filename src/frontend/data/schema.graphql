schema {
  query: Query
}

scalar BigInt

type ChartDatasetNode {
  labels: [String]
  datasets: [_DatasetsNode]
}

type ChartDetailedDatasetsNode {
  labels: [String]
  datasets: [_DetailedDatasetsNode]
}

scalar DateTime

scalar Decimal

type DeliveredQuantityNode {
  totalDeliveredQuantity: Decimal
  currency: String
}

type DjangoDebug {
  sql: [DjangoDebugSQL]
}

type DjangoDebugSQL {
  vendor: String!
  alias: String!
  sql: String
  duration: Float!
  rawSql: String!
  params: String!
  startTime: Float!
  stopTime: Float!
  isSlow: Boolean!
  isSelect: Boolean!
  transId: String
  transStatus: String
  isoLevel: String
  encoding: String
}

enum HouseholdCollectType {
  STANDARD
  SINGLE
}

<<<<<<< HEAD
enum HouseholdCurrency {
  A_
  AED
  AFN
  ALL
  AMD
  ANG
  AOA
  ARS
  AUD
  AWG
  AZN
  BAM
  BBD
  BDT
  BGN
  BHD
  BIF
  BMD
  BND
  BOB
  BOV
  BRL
  BSD
  BTN
  BWP
  BYN
  BZD
  CAD
  CDF
  CHF
  CLP
  CNY
  COP
  CRC
  CUC
  CUP
  CVE
  CZK
  DJF
  DKK
  DOP
  DZD
  EGP
  ERN
  ETB
  EUR
  FJD
  FKP
  GBP
  GEL
  GHS
  GIP
  GMD
  GNF
  GTQ
  GYD
  HKD
  HNL
  HRK
  HTG
  HUF
  IDR
  ILS
  INR
  IQD
  IRR
  ISK
  JMD
  JOD
  JPY
  KES
  KGS
  KHR
  KMF
  KPW
  KRW
  KWD
  KYD
  KZT
  LAK
  LBP
  LKR
  LRD
  LSL
  LYD
  MAD
  MDL
  MGA
  MKD
  MMK
  MNT
  MOP
  MRU
  MUR
  MVR
  MWK
  MXN
  MYR
  MZN
  NAD
  NGN
  NIO
  NOK
  NPR
  NZD
  OMR
  PAB
  PEN
  PGK
  PHP
  PKR
  PLN
  PYG
  QAR
  RON
  RSD
  RUB
  RWF
  SAR
  SBD
  SCR
  SDG
  SEK
  SGD
  SHP
  SLE
  SOS
  SRD
  SSP
  STN
  SVC
  SYP
  SZL
  THB
  TJS
  TMT
  TND
  TOP
  TRY
  TTD
  TWD
  TZS
  UAH
  UGX
  USD
  UYU
  UYW
  UZS
  VES
  VND
  VUV
  WST
  XAF
  XAG
  XAU
  XCD
  XOF
  XPF
  YER
  ZAR
  ZMW
  ZWL
  USDC
=======
type DataCollectingTypeNodeEdge {
  node: DataCollectingTypeNode
  cursor: String!
}

enum DataCollectingTypeType {
  STANDARD
  SOCIAL
}

scalar Date

scalar DateTime

scalar Decimal

type DeduplicationEngineSimilarityPairIndividualNode {
  id: String
  photo: String
  fullName: String
  unicefId: String
  similarityScore: Float
  age: Int
  location: String
}

type DeduplicationEngineSimilarityPairNode {
  individual1: DeduplicationEngineSimilarityPairIndividualNode
  individual2: DeduplicationEngineSimilarityPairIndividualNode
  similarityScore: String
  statusCode: String
}

type DeduplicationResultNode {
  unicefId: String
  hitId: ID
  fullName: String
  score: Float
  proximityToScore: Float
  location: String
  age: Int
  duplicate: Boolean
  distinct: Boolean
}

type DeleteHouseholdApproveMutation {
  grievanceTicket: GrievanceTicketNode
}

type DeletePaymentPlanMutation {
  paymentPlan: PaymentPlanNode
}

type DeletePaymentVerificationPlan {
  paymentPlan: GenericPaymentPlanNode
}

type DeleteProgram {
  ok: Boolean
}

type DeleteRegistrationDataImport {
  ok: Boolean
}

type DeliveredQuantityNode {
  totalDeliveredQuantity: Decimal
  currency: String
}

type DeliveryMechanismChoice {
  name: String
  code: String
}

type DeliveryMechanismNode implements Node {
  id: ID!
  createdAt: DateTime!
  updatedAt: DateTime!
  paymentGatewayId: String
  code: String
  name: String
  isActive: Boolean!
  transferType: DeliveryMechanismTransferType!
  paymentplanSet(offset: Int, before: String, after: String, first: Int, last: Int): PaymentPlanNodeConnection!
  financialserviceproviderSet(offset: Int, before: String, after: String, first: Int, last: Int): FinancialServiceProviderNodeConnection!
  paymentSet(offset: Int, before: String, after: String, first: Int, last: Int): PaymentNodeConnection!
}

type DeliveryMechanismNodeConnection {
  pageInfo: PageInfo!
  edges: [DeliveryMechanismNodeEdge]!
  totalCount: Int
  edgeCount: Int
}

type DeliveryMechanismNodeEdge {
  node: DeliveryMechanismNode
  cursor: String!
}

type DeliveryMechanismPerPaymentPlanNode implements Node {
  isRemoved: Boolean!
  id: ID!
  createdAt: DateTime!
  updatedAt: DateTime!
  version: BigInt!
  unicefId: String
  internalData: JSONString!
  businessArea: UserBusinessAreaNode!
  programCycle: ProgramCycleNode!
  deliveryMechanism: DeliveryMechanismNode
  financialServiceProvider: FinancialServiceProviderNode
  steficonRule: RuleCommitNode
  steficonRuleTargeting: RuleCommitNode
  createdBy: UserNode!
  sourcePaymentPlan: PaymentPlanNode
  name: String
  startDate: DateTime
  endDate: DateTime
  currency: PaymentPlanCurrency
  dispersionStartDate: Date
  dispersionEndDate: Date
  excludedIds: String
  exclusionReason: String
  vulnerabilityScoreMin: Float
  vulnerabilityScoreMax: Float
  status: PaymentPlanStatus!
  backgroundActionStatus: PaymentPlanBackgroundActionStatus
  buildStatus: PaymentPlanBuildStatus
  builtAt: DateTime
  exchangeRate: Float
  femaleChildrenCount: Int!
  maleChildrenCount: Int!
  femaleAdultsCount: Int!
  maleAdultsCount: Int!
  totalHouseholdsCount: Int!
  totalIndividualsCount: Int!
  importedFileDate: DateTime
  totalEntitledQuantity: Float
  totalEntitledQuantityUsd: Float
  totalEntitledQuantityRevised: Float
  totalEntitledQuantityRevisedUsd: Float
  totalDeliveredQuantity: Float
  totalDeliveredQuantityUsd: Float
  totalUndeliveredQuantity: Float
  totalUndeliveredQuantityUsd: Float
  steficonTargetingAppliedDate: DateTime
  steficonAppliedDate: DateTime
  isFollowUp: Boolean!
  excludeHouseholdError: String
  statusDate: DateTime!
  isCashAssist: Boolean!
  flagExcludeIfActiveAdjudicationTicket: Boolean!
  flagExcludeIfOnSanctionList: Boolean!
  approvalProcess(offset: Int, before: String, after: String, first: Int, last: Int): ApprovalProcessNodeConnection!
  followUps(offset: Int, before: String, after: String, first: Int, last: Int): PaymentPlanNodeConnection!
  paymentItems(offset: Int, before: String, after: String, first: Int, last: Int): PaymentNodeConnection!
  documents(offset: Int, before: String, after: String, first: Int, last: Int): PaymentPlanSupportingDocumentNodeConnection!
  paymentVerificationPlans(offset: Int, before: String, after: String, first: Int, last: Int): PaymentVerificationPlanNodeConnection!
  paymentVerificationSummary: PaymentVerificationSummaryNode
  rules: [TargetingCriteriaRuleNode!]!
  messages(offset: Int, before: String, after: String, first: Int, last: Int): CommunicationMessageNodeConnection!
  surveys(offset: Int, before: String, after: String, first: Int, last: Int): SurveyNodeConnection!
  fundsCommitments(offset: Int, before: String, after: String, first: Int, last: Int): FundsCommitmentItemNodeConnection!
  code: String
  fsp: FinancialServiceProviderNode
}

enum DeliveryMechanismTransferType {
  CASH
  VOUCHER
  DIGITAL
}

type DiscardPaymentVerificationPlan {
  paymentPlan: GenericPaymentPlanNode
}

type DjangoDebug {
  sql: [DjangoDebugSQL]
}

type DjangoDebugSQL {
  vendor: String!
  alias: String!
  sql: String
  duration: Float!
  rawSql: String!
  params: String!
  startTime: Float!
  stopTime: Float!
  isSlow: Boolean!
  isSelect: Boolean!
  transId: String
  transStatus: String
  isoLevel: String
  encoding: String
>>>>>>> 6c88ad6c
}

type HouseholdNode implements Node {
  id: ID!
  rdiMergeStatus: HouseholdRdiMergeStatus!
  isRemoved: Boolean!
<<<<<<< HEAD
  removedDate: DateTime
=======
  isOriginal: Boolean!
  createdAt: DateTime!
  updatedAt: DateTime!
  lastSyncAt: DateTime
  individual: IndividualNode!
  program: ProgramNode
  documentNumber: String!
  type: ImportedDocumentTypeNode!
  country: String
  status: DocumentStatus!
  photo: String
  cleared: Boolean!
  clearedDate: DateTime!
  clearedBy: UserNode
  issuanceDate: DateTime
  expiryDate: DateTime
  isMigrationHandled: Boolean!
  copiedFrom: DocumentNode
  copiedTo(offset: Int, before: String, after: String, first: Int, last: Int): DocumentNodeConnection!
  countryIso3: String
}

type DocumentNodeConnection {
  pageInfo: PageInfo!
  edges: [DocumentNodeEdge]!
  totalCount: Int
  edgeCount: Int
}

type DocumentNodeEdge {
  node: DocumentNode
  cursor: String!
}

enum DocumentRdiMergeStatus {
  PENDING
  MERGED
}

enum DocumentStatus {
  PENDING
  VALID
  NEED_INVESTIGATION
  INVALID
}

input EditAccountObjectType {
  name: String
  approveStatus: Boolean
  id: ID!
  dataFields: GenericScalar
}

input EditIndividualDocumentObjectType {
  id: ID!
  country: String!
  key: String!
  number: String!
  photo: Arg
  photoraw: Arg
}

input EditIndividualIdentityObjectType {
  id: ID!
  country: String!
  partner: String!
  number: String!
}

input EditPaymentVerificationInput {
  sampling: String!
  verificationChannel: String!
  businessAreaSlug: String!
  fullListArguments: FullListArguments
  randomSamplingArguments: RandomSamplingArguments
  rapidProArguments: RapidProArguments
  paymentVerificationPlanId: ID!
}

type EditPaymentVerificationMutation {
  paymentPlan: GenericPaymentPlanNode
}

type EraseRegistrationDataImportMutation {
  registrationDataImport: RegistrationDataImportNode
}

type ExcludeHouseholdsMutation {
  paymentPlan: PaymentPlanNode
}

type ExportPDFPaymentPlanSummaryMutation {
  paymentPlan: PaymentPlanNode
}

type ExportSurveySampleMutationMutation {
  survey: SurveyNode
}

type ExportXLSXPaymentPlanPaymentListMutation {
  paymentPlan: PaymentPlanNode
}

type ExportXLSXPaymentPlanPaymentListPerFSPMutation {
  paymentPlan: PaymentPlanNode
}

type ExportXlsxPaymentVerificationPlanFile {
  paymentPlan: GenericPaymentPlanNode
}

enum FeedbackIssueType {
  POSITIVE_FEEDBACK
  NEGATIVE_FEEDBACK
}

type FeedbackMessageNode implements Node {
  id: ID!
  createdAt: DateTime!
  updatedAt: DateTime!
  description: String!
  createdBy: UserNode
}

type FeedbackMessageNodeConnection {
  pageInfo: PageInfo!
  edges: [FeedbackMessageNodeEdge]!
  totalCount: Int
  edgeCount: Int
}

type FeedbackMessageNodeEdge {
  node: FeedbackMessageNode
  cursor: String!
}

type FeedbackNode implements Node {
  id: ID!
  createdAt: DateTime!
  updatedAt: DateTime!
  unicefId: String
  issueType: FeedbackIssueType!
  householdLookup: HouseholdNode
  individualLookup: IndividualNode
  businessArea: UserBusinessAreaNode!
  program: ProgramNode
  area: String!
  admin2: AreaNode
  description: String!
  language: String!
  comments: String
  createdBy: UserNode
  linkedGrievance: GrievanceTicketNode
  consent: Boolean!
  isOriginal: Boolean!
  copiedFrom: FeedbackNode
  copiedTo(offset: Int, before: String, after: String, first: Int, last: Int): FeedbackNodeConnection!
  feedbackMessages(offset: Int, before: String, after: String, first: Int, last: Int): FeedbackMessageNodeConnection!
  adminUrl: String
}

type FeedbackNodeConnection {
  pageInfo: PageInfo!
  edges: [FeedbackNodeEdge]!
  totalCount: Int
  edgeCount: Int
}

type FeedbackNodeEdge {
  node: FeedbackNode
  cursor: String!
}

type FieldAttributeNode {
  id: String
  type: String
  name: String
  labels: [LabelNode]
  labelEn: String
  hint: String
  required: Boolean
  choices: [CoreFieldChoiceObject]
  associatedWith: String
  isFlexField: Boolean
  pduData: PeriodicFieldDataNode
}

type FilteredActionsListNode {
  approval: [ApprovalNode]
  authorization: [ApprovalNode]
  financeRelease: [ApprovalNode]
  reject: [ApprovalNode]
}

enum FinancialServiceProviderCommunicationChannel {
  API
  SFTP
  XLSX
}

type FinancialServiceProviderNode implements Node {
  id: ID!
  createdAt: DateTime!
  updatedAt: DateTime!
  internalData: JSONString!
  allowedBusinessAreas(offset: Int, before: String, after: String, first: Int, last: Int, id: UUID): UserBusinessAreaNodeConnection!
  createdBy: UserNode
  name: String!
  visionVendorNumber: String!
  deliveryMechanisms(offset: Int, before: String, after: String, first: Int, last: Int): DeliveryMechanismNodeConnection!
  distributionLimit: Float
  communicationChannel: FinancialServiceProviderCommunicationChannel!
  dataTransferConfiguration: JSONString
  xlsxTemplates(offset: Int, before: String, after: String, first: Int, last: Int): FinancialServiceProviderXlsxTemplateNodeConnection!
  paymentGatewayId: String
  paymentplanSet(offset: Int, before: String, after: String, first: Int, last: Int): PaymentPlanNodeConnection!
  paymentSet(offset: Int, before: String, after: String, first: Int, last: Int): PaymentNodeConnection!
  fullName: String
  isPaymentGateway: Boolean
}

type FinancialServiceProviderNodeConnection {
  pageInfo: PageInfo!
  edges: [FinancialServiceProviderNodeEdge]!
  totalCount: Int
  edgeCount: Int
}

type FinancialServiceProviderNodeEdge {
  node: FinancialServiceProviderNode
  cursor: String!
}

type FinancialServiceProviderXlsxTemplateNode implements Node {
  id: ID!
  createdAt: DateTime!
  updatedAt: DateTime!
  createdBy: UserNode
  name: String!
  columns: [String]
  coreFields: [String!]!
  flexFields: [String!]!
  documentTypes: [String!]!
  financialServiceProviders(offset: Int, before: String, after: String, first: Int, last: Int): FinancialServiceProviderNodeConnection!
}

type FinancialServiceProviderXlsxTemplateNodeConnection {
  pageInfo: PageInfo!
  edges: [FinancialServiceProviderXlsxTemplateNodeEdge]!
  totalCount: Int
  edgeCount: Int
}

type FinancialServiceProviderXlsxTemplateNodeEdge {
  node: FinancialServiceProviderXlsxTemplateNode
  cursor: String!
}

type FinishPaymentVerificationPlan {
  paymentPlan: GenericPaymentPlanNode
}

enum FlexFieldClassificationChoices {
  NOT_FLEX_FIELD
  FLEX_FIELD_BASIC
  FLEX_FIELD_PDU
}

scalar FlexFieldsScalar

type FspChoice {
  id: String
  name: String
}

type FspChoices {
  deliveryMechanism: DeliveryMechanismChoice
  fsps: [FspChoice]
}

input FullListArguments {
  excludedAdminAreas: [String]
}

type FundsCommitmentItemNode implements Node {
  paymentPlan: PaymentPlanNode
  fundsCommitmentItem: String!
  recSerialNumber: Int!
  vendorId: String
  businessArea: String
  postingDate: Date
  visionApproval: String
  documentReference: String
  fcStatus: String
  wbsElement: String
  grantNumber: String
  documentType: String
  documentText: String
  currencyCode: String
  glAccount: String
  commitmentAmountLocal: Float
  commitmentAmountUsd: Float
  totalOpenAmountLocal: Float
  totalOpenAmountUsd: Float
  sponsor: String
  sponsorName: String
  fund: String
  fundsCenter: String
  percentage: Float
  createDate: DateTime
  createdBy: String
  updateDate: DateTime
  updatedBy: String
  office: UserBusinessAreaNode
  id: ID!
}

type FundsCommitmentItemNodeConnection {
  pageInfo: PageInfo!
  edges: [FundsCommitmentItemNodeEdge]!
  totalCount: Int
  edgeCount: Int
}

type FundsCommitmentItemNodeEdge {
  node: FundsCommitmentItemNode
  cursor: String!
}

type FundsCommitmentNode {
  fundsCommitmentNumber: String
  fundsCommitmentItems: [FundsCommitmentItemNode]
  insufficientAmount: Boolean
}

type GenericPaymentNode {
  id: String
  objType: String
  unicefId: String
  currency: String
  deliveredQuantity: Float
  deliveredQuantityUsd: Float
  household: HouseholdNode
}

type GenericPaymentPlanNode {
  id: String
  objType: String
  paymentVerificationSummary: PaymentVerificationSummaryNode
  availablePaymentRecordsCount: Int
  verificationPlans(offset: Int, before: String, after: String, first: Int, last: Int, programId: String): PaymentVerificationPlanNodeConnection
  statusDate: DateTime
  status: String
  bankReconciliationSuccess: Int
  bankReconciliationError: Int
  deliveryType: String
  totalNumberOfHouseholds: Int
  currency: String
  totalDeliveredQuantity: Float
  totalEntitledQuantity: Float
  totalUndeliveredQuantity: Float
  canCreatePaymentVerificationPlan: Boolean
}

scalar GenericScalar

input GetAccountabilityCommunicationMessageSampleSizeInput {
  households: [ID]
  paymentPlan: ID
  registrationDataImport: ID
  samplingType: SamplingChoices!
  fullListArguments: AccountabilityFullListArguments
  randomSamplingArguments: AccountabilityRandomSamplingArguments
}

input GetCashplanVerificationSampleSizeInput {
  cashOrPaymentPlanId: ID
  paymentVerificationPlanId: ID
  sampling: String!
  verificationChannel: String!
  businessAreaSlug: String!
  fullListArguments: FullListArguments
  randomSamplingArguments: RandomSamplingArguments
  rapidProArguments: RapidProArguments
}

type GetCashplanVerificationSampleSizeObject {
  paymentRecordCount: Int
  sampleSize: Int
}

type GetCommunicationMessageSampleSizeNode {
  numberOfRecipients: Int
  sampleSize: Int
}

input GrievanceComplaintTicketExtras {
  household: ID
  individual: ID
  paymentRecord: [ID]
}

input GrievanceDocumentInput {
  name: String!
  file: Upload!
}

type GrievanceDocumentNode implements Node {
  id: ID!
  createdAt: DateTime!
  updatedAt: DateTime!
  name: String
  grievanceTicket: GrievanceTicketNode
  createdBy: UserNode
  contentType: String!
  fileSize: Int
  filePath: String
  fileName: String
}

type GrievanceDocumentNodeConnection {
  pageInfo: PageInfo!
  edges: [GrievanceDocumentNodeEdge]!
}

type GrievanceDocumentNodeEdge {
  node: GrievanceDocumentNode
  cursor: String!
}

input GrievanceDocumentUpdateInput {
  id: ID!
  name: String
  file: Upload
}

type GrievanceStatusChangeMutation {
  grievanceTicket: GrievanceTicketNode
}

type GrievanceTicketNode implements Node {
  id: ID!
  createdAt: DateTime!
  updatedAt: DateTime!
  version: BigInt!
  unicefId: String
  businessArea: UserBusinessAreaNode!
  programs: [ProgramNode]
  registrationDataImport: RegistrationDataImportNode
  partner: PartnerType
  linkedTickets: [GrievanceTicketNode]
  householdUnicefId: String
  priority: Int
  urgency: Int
  category: Int!
  issueType: Int
  description: String!
  status: Int!
  area: String!
  admin2: AreaNode
  language: String!
  consent: Boolean!
  ignored: Boolean!
  extras: JSONString!
  comments: String
  isOriginal: Boolean!
  isMigrationHandled: Boolean!
  migratedAt: DateTime
  copiedFrom: GrievanceTicketNode
  userModified: DateTime
  lastNotificationSent: DateTime
  createdBy: UserNode
  assignedTo: UserNode
  copiedTo(offset: Int, before: String, after: String, first: Int, last: Int): GrievanceTicketNodeConnection!
  ticketNotes(offset: Int, before: String, after: String, first: Int, last: Int): TicketNoteNodeConnection!
  complaintTicketDetails: TicketComplaintDetailsNode
  sensitiveTicketDetails: TicketSensitiveDetailsNode
  householdDataUpdateTicketDetails: TicketHouseholdDataUpdateDetailsNode
  individualDataUpdateTicketDetails: TicketIndividualDataUpdateDetailsNode
  addIndividualTicketDetails: TicketAddIndividualDetailsNode
  deleteIndividualTicketDetails: TicketDeleteIndividualDetailsNode
  deleteHouseholdTicketDetails: TicketDeleteHouseholdDetailsNode
  systemFlaggingTicketDetails: TicketSystemFlaggingDetailsNode
  needsAdjudicationTicketDetails: TicketNeedsAdjudicationDetailsNode
  paymentVerificationTicketDetails: TicketPaymentVerificationDetailsNode
  positiveFeedbackTicketDetails: TicketPositiveFeedbackDetailsNode
  negativeFeedbackTicketDetails: TicketNegativeFeedbackDetailsNode
  referralTicketDetails: TicketReferralDetailsNode
  supportDocuments(offset: Int, before: String, after: String, first: Int, last: Int): GrievanceDocumentNodeConnection!
  feedback: FeedbackNode
  adminUrl: String
  household: HouseholdNode
  individual: IndividualNode
  paymentRecord: PaymentNode
  admin: String
  existingTickets: [GrievanceTicketNode]
  relatedTickets: [GrievanceTicketNode]
  totalDays: String
  documentation: [GrievanceDocumentNode]
  targetId: String
}

type GrievanceTicketNodeConnection {
  pageInfo: PageInfo!
  edges: [GrievanceTicketNodeEdge]!
  totalCount: Int
  edgeCount: Int
}

type GrievanceTicketNodeEdge {
  node: GrievanceTicketNode
  cursor: String!
}

type GroupAttributeNode {
  id: UUID!
  name: String!
  label: JSONString!
  flexAttributes(flexField: Boolean): [FieldAttributeNode]
  labelEn: String
}

enum HouseholdCollectType {
  STANDARD
  SINGLE
}

type HouseholdDataChangeApproveMutation {
  grievanceTicket: GrievanceTicketNode
}

input HouseholdDataUpdateIssueTypeExtras {
  household: ID!
  householdData: HouseholdUpdateDataObjectType!
}

input HouseholdDeleteIssueTypeExtras {
  household: ID!
}

type HouseholdNode implements Node {
  id: ID!
  headOfHousehold: IndividualNode
  size: Int
  rdiMergeStatus: HouseholdRdiMergeStatus!
  isOriginal: Boolean!
  createdAt: DateTime!
  updatedAt: DateTime!
  isRemoved: Boolean!
  removedDate: DateTime
  lastSyncAt: DateTime
  version: BigInt!
  unicefId: String
  internalData: JSONString!
  businessArea: UserBusinessAreaNode!
  program: ProgramNode!
  registrationDataImport: RegistrationDataImportNode
  representatives(offset: Int, before: String, after: String, first: Int, last: Int): IndividualNodeConnection!
  copiedFrom: HouseholdNode
  countryOrigin: String
  country: String
  adminArea: AreaNode
  admin1: AreaNode
  admin2: AreaNode
  admin3: AreaNode
  admin4: AreaNode
  consentSign: String!
  consent: Boolean
  consentSharing: [String]
  residenceStatus: String
  address: String!
  zipCode: String
  femaleAgeGroup05Count: Int
  femaleAgeGroup611Count: Int
  femaleAgeGroup1217Count: Int
  femaleAgeGroup1859Count: Int
  femaleAgeGroup60Count: Int
  pregnantCount: Int
  maleAgeGroup05Count: Int
  maleAgeGroup611Count: Int
  maleAgeGroup1217Count: Int
  maleAgeGroup1859Count: Int
  maleAgeGroup60Count: Int
  femaleAgeGroup05DisabledCount: Int
  femaleAgeGroup611DisabledCount: Int
  femaleAgeGroup1217DisabledCount: Int
  femaleAgeGroup1859DisabledCount: Int
  femaleAgeGroup60DisabledCount: Int
  maleAgeGroup05DisabledCount: Int
  maleAgeGroup611DisabledCount: Int
  maleAgeGroup1217DisabledCount: Int
  maleAgeGroup1859DisabledCount: Int
  maleAgeGroup60DisabledCount: Int
  childrenCount: Int
  maleChildrenCount: Int
  femaleChildrenCount: Int
  childrenDisabledCount: Int
  maleChildrenDisabledCount: Int
  femaleChildrenDisabledCount: Int
  otherSexGroupCount: Int
  unknownSexGroupCount: Int
  returnee: Boolean
  fchildHoh: Boolean
  childHoh: Boolean
  village: String!
  currency: String
  unhcrId: String!
  detailId: String
  start: DateTime
  registrationMethod: HouseholdRegistrationMethod!
  familyId: String
  originUnicefId: String
  isMigrationHandled: Boolean!
  migratedAt: DateTime
  collectType: HouseholdCollectType!
  programRegistrationId: String
  totalCashReceivedUsd: Decimal
  totalCashReceived: Decimal
  flexFields: FlexFieldsScalar
  firstRegistrationDate: DateTime!
  lastRegistrationDate: DateTime!
  withdrawn: Boolean!
  withdrawnDate: DateTime
  longitude: Float
  latitude: Float
  deviceid: String!
  nameEnumerator: String!
  orgEnumerator: HouseholdOrgEnumerator!
  orgNameEnumerator: String!
  koboSubmissionUuid: UUID
  koboSubmissionTime: DateTime
  enumeratorRecId: Int
  flexRegistrationsRecordId: Int
  extraRdis(offset: Int, before: String, after: String, first: Int, last: Int): RegistrationDataImportNodeConnection!
  identificationKey: String
  collisionFlag: Boolean!
  copiedTo(offset: Int, before: String, after: String, first: Int, last: Int): HouseholdNodeConnection!
  individualsAndRoles: [IndividualRoleInHouseholdNode!]!
  individuals(offset: Int, before: String, after: String, first: Int, last: Int, household_Id: UUID, businessArea: String, fullName: String, fullName_Startswith: String, fullName_Endswith: String, sex: [String], household_AdminArea: ID, withdrawn: Boolean, program: ID, age: String, programs: [ID], search: String, documentType: String, documentNumber: String, lastRegistrationDate: String, admin1: [ID], admin2: [ID], status: [String], excludedId: String, flags: [String], isActiveProgram: Boolean, rdiId: String, duplicatesOnly: Boolean, rdiMergeStatus: String, orderBy: String): IndividualNodeConnection
  paymentSet(offset: Int, before: String, after: String, first: Int, last: Int): PaymentNodeConnection!
  complaintTicketDetails(offset: Int, before: String, after: String, first: Int, last: Int): TicketComplaintDetailsNodeConnection!
  sensitiveTicketDetails(offset: Int, before: String, after: String, first: Int, last: Int): TicketSensitiveDetailsNodeConnection!
  householdDataUpdateTicketDetails(offset: Int, before: String, after: String, first: Int, last: Int): TicketHouseholdDataUpdateDetailsNodeConnection!
  addIndividualTicketDetails(offset: Int, before: String, after: String, first: Int, last: Int): TicketAddIndividualDetailsNodeConnection!
  deleteHouseholdTicketDetails(offset: Int, before: String, after: String, first: Int, last: Int): TicketDeleteHouseholdDetailsNodeConnection!
  positiveFeedbackTicketDetails(offset: Int, before: String, after: String, first: Int, last: Int): TicketPositiveFeedbackDetailsNodeConnection!
  negativeFeedbackTicketDetails(offset: Int, before: String, after: String, first: Int, last: Int): TicketNegativeFeedbackDetailsNodeConnection!
  referralTicketDetails(offset: Int, before: String, after: String, first: Int, last: Int): TicketReferralDetailsNodeConnection!
  messages(offset: Int, before: String, after: String, first: Int, last: Int): CommunicationMessageNodeConnection!
  feedbacks(offset: Int, before: String, after: String, first: Int, last: Int): FeedbackNodeConnection!
  surveys(offset: Int, before: String, after: String, first: Int, last: Int): SurveyNodeConnection!
  adminUrl: String
  sanctionListPossibleMatch: Boolean
  sanctionListConfirmedMatch: Boolean
  hasDuplicates: Boolean
  hasDuplicatesForRdi: Boolean
  adminAreaTitle: String
  status: String
  deliveredQuantities: [DeliveredQuantityNode]
  activeIndividualsCount: Int
  importId: String
  geopoint: String
}

type HouseholdNodeConnection {
  pageInfo: PageInfo!
  edges: [HouseholdNodeEdge]!
  totalCount: Int
  individualsCount: Int
  edgeCount: Int
}

type HouseholdNodeEdge {
  node: HouseholdNode
  cursor: String!
}

enum HouseholdOrgEnumerator {
  A_
  PARTNER
  UNICEF
}

enum HouseholdRdiMergeStatus {
  PENDING
  MERGED
}

enum HouseholdRegistrationMethod {
  A_
  COMMUNITY
  HH_REGISTRATION
}

input HouseholdUpdateDataObjectType {
  adminAreaTitle: String
  status: String
  consent: Boolean
  consentSharing: [String]
  residenceStatus: String
  countryOrigin: String
  country: String
  size: Int
  address: String
  femaleAgeGroup05Count: Int
  femaleAgeGroup611Count: Int
  femaleAgeGroup1217Count: Int
  femaleAgeGroup1859Count: Int
  femaleAgeGroup60Count: Int
  pregnantCount: Int
  maleAgeGroup05Count: Int
  maleAgeGroup611Count: Int
  maleAgeGroup1217Count: Int
  maleAgeGroup1859Count: Int
  maleAgeGroup60Count: Int
  femaleAgeGroup05DisabledCount: Int
  femaleAgeGroup611DisabledCount: Int
  femaleAgeGroup1217DisabledCount: Int
  femaleAgeGroup1859DisabledCount: Int
  femaleAgeGroup60DisabledCount: Int
  maleAgeGroup05DisabledCount: Int
  maleAgeGroup611DisabledCount: Int
  maleAgeGroup1217DisabledCount: Int
  maleAgeGroup1859DisabledCount: Int
  maleAgeGroup60DisabledCount: Int
  returnee: Boolean
  fchildHoh: Boolean
  childHoh: Boolean
  start: DateTime
  end: DateTime
  nameEnumerator: String
  orgEnumerator: String
  orgNameEnumerator: String
  village: String
  registrationMethod: String
  currency: String
  unhcrId: String
  flexFields: Arg
}

enum ImportDataDataType {
  XLSX
  JSON
  FLEX
}

type ImportDataNode implements Node {
  id: ID!
  createdAt: DateTime!
  updatedAt: DateTime!
  status: ImportDataStatus!
  businessAreaSlug: String!
  dataType: ImportDataDataType!
  file: String
  numberOfHouseholds: Int
  numberOfIndividuals: Int
  error: String!
  validationErrors: String!
  deliveryMechanismsValidationErrors: String!
  createdById: UUID
  registrationDataImportHope: RegistrationDataImportNode
  koboimportdata: KoboImportDataNode
  registrationDataImport: RegistrationDataImportDatahubNode
  xlsxValidationErrors: [XlsxRowErrorNode]
}

enum ImportDataStatus {
  PENDING
  RUNNING
  FINISHED
  ERROR
  VALIDATION_ERROR
}

type ImportXLSXPaymentPlanPaymentListMutation {
  paymentPlan: PaymentPlanNode
  errors: [XlsxErrorNode]
}

type ImportXLSXPaymentPlanPaymentListPerFSPMutation {
  paymentPlan: PaymentPlanNode
  errors: [XlsxErrorNode]
}

type ImportXlsxPaymentVerificationPlanFile {
  paymentPlan: GenericPaymentPlanNode
  errors: [XlsxErrorNode]
}

type ImportedDocumentTypeNode {
  id: UUID!
  createdAt: DateTime!
  updatedAt: DateTime!
  label: String!
  key: String!
  isIdentityDocument: Boolean!
  uniqueForIndividual: Boolean!
  validForDeduplication: Boolean!
  documents(offset: Int, before: String, after: String, first: Int, last: Int): DocumentNodeConnection!
}

enum IndividualBiometricDeduplicationBatchStatus {
  DUPLICATE_IN_BATCH
  NOT_PROCESSED
  SIMILAR_IN_BATCH
  UNIQUE_IN_BATCH
}

enum IndividualBiometricDeduplicationGoldenRecordStatus {
  DUPLICATE
  NEEDS_ADJUDICATION
  NOT_PROCESSED
  POSTPONE
  UNIQUE
}

type IndividualDataChangeApproveMutation {
  grievanceTicket: GrievanceTicketNode
}

input IndividualDataUpdateIssueTypeExtras {
  individual: ID!
  individualData: IndividualUpdateDataObjectType!
}

enum IndividualDeduplicationBatchStatus {
  DUPLICATE_IN_BATCH
  NOT_PROCESSED
  SIMILAR_IN_BATCH
  UNIQUE_IN_BATCH
}

enum IndividualDeduplicationGoldenRecordStatus {
  DUPLICATE
  NEEDS_ADJUDICATION
  NOT_PROCESSED
  POSTPONE
  UNIQUE
}

input IndividualDeleteIssueTypeExtras {
  individual: ID!
}

enum IndividualDisability {
  DISABLED
  NOT_DISABLED
}

input IndividualDocumentObjectType {
  country: String!
  key: String!
  number: String!
  photo: Arg
  photoraw: Arg
}

type IndividualIdentityNode implements Node {
  id: ID!
  created: DateTime!
  modified: DateTime!
  rdiMergeStatus: IndividualIdentityRdiMergeStatus!
  isRemoved: Boolean!
  isOriginal: Boolean!
  individual: IndividualNode!
  partner: String
  country: String
  number: String!
  isMigrationHandled: Boolean!
  copiedFrom: IndividualIdentityNode
  copiedTo(offset: Int, before: String, after: String, first: Int, last: Int): IndividualIdentityNodeConnection!
  countryIso3: String
}

type IndividualIdentityNodeConnection {
  pageInfo: PageInfo!
  edges: [IndividualIdentityNodeEdge]!
  totalCount: Int
  edgeCount: Int
}

type IndividualIdentityNodeEdge {
  node: IndividualIdentityNode
  cursor: String!
}

input IndividualIdentityObjectType {
  country: String!
  partner: String!
  number: String!
}

enum IndividualIdentityRdiMergeStatus {
  PENDING
  MERGED
}

enum IndividualMaritalStatus {
  A_
  DIVORCED
  MARRIED
  SEPARATED
  SINGLE
  WIDOWED
}

type IndividualNode implements Node {
  id: ID!
  rdiMergeStatus: IndividualRdiMergeStatus!
  isOriginal: Boolean!
  createdAt: DateTime!
  updatedAt: DateTime!
  isRemoved: Boolean!
  removedDate: DateTime
  lastSyncAt: DateTime
  version: BigInt!
  unicefId: String
  internalData: JSONString!
  businessArea: UserBusinessAreaNode!
  program: ProgramNode!
  registrationDataImport: RegistrationDataImportNode!
  household: HouseholdNode
  copiedFrom: IndividualNode
  individualId: String!
  photo: String
  fullName: String!
  givenName: String!
  middleName: String!
  familyName: String!
  sex: IndividualSex!
  birthDate: Date!
  estimatedBirthDate: Boolean
  maritalStatus: IndividualMaritalStatus!
  phoneNo: String!
  phoneNoAlternative: String!
  email: String
  paymentDeliveryPhoneNo: String
  relationship: IndividualRelationship
  workStatus: String!
  pregnant: Boolean
  fchildHoh: Boolean!
  childHoh: Boolean!
  disability: IndividualDisability!
  observedDisability: [String]
  disabilityCertificatePicture: String
  seeingDisability: String!
  hearingDisability: String!
  physicalDisability: String!
  memoryDisability: String!
  selfcareDisability: String!
  commsDisability: String!
  whoAnswersPhone: String!
  whoAnswersAltPhone: String!
  preferredLanguage: String
  relationshipConfirmed: Boolean!
  walletName: String!
  blockchainName: String!
  walletAddress: String!
  duplicate: Boolean!
  duplicateDate: DateTime
  withdrawn: Boolean!
  withdrawnDate: DateTime
  flexFields: FlexFieldsScalar
  phoneNoValid: Boolean
  phoneNoAlternativeValid: Boolean
  firstRegistrationDate: Date!
  lastRegistrationDate: Date!
  enrolledInNutritionProgramme: Boolean
  deduplicationGoldenRecordStatus: IndividualDeduplicationGoldenRecordStatus!
  deduplicationBatchStatus: IndividualDeduplicationBatchStatus!
  deduplicationGoldenRecordResults: [DeduplicationResultNode]
  deduplicationBatchResults: [DeduplicationResultNode]
  biometricDeduplicationGoldenRecordStatus: IndividualBiometricDeduplicationGoldenRecordStatus!
  biometricDeduplicationBatchStatus: IndividualBiometricDeduplicationBatchStatus!
  biometricDeduplicationGoldenRecordResults: [DeduplicationEngineSimilarityPairIndividualNode]
  biometricDeduplicationBatchResults: [DeduplicationEngineSimilarityPairIndividualNode]
  importedIndividualId: UUID
  sanctionListPossibleMatch: Boolean!
  sanctionListConfirmedMatch: Boolean!
  detailId: String
  programRegistrationId: String
  ageAtRegistration: Int
  originUnicefId: String
  isMigrationHandled: Boolean!
  migratedAt: DateTime
  representedHouseholds(offset: Int, before: String, after: String, first: Int, last: Int): HouseholdNodeConnection!
  headingHousehold: HouseholdNode
  documents(offset: Int, before: String, after: String, first: Int, last: Int): DocumentNodeConnection
  identities(offset: Int, before: String, after: String, first: Int, last: Int): IndividualIdentityNodeConnection
  householdsAndRoles: [IndividualRoleInHouseholdNode!]!
  copiedTo(offset: Int, before: String, after: String, first: Int, last: Int): IndividualNodeConnection!
  paymentSet(offset: Int, before: String, after: String, first: Int, last: Int): PaymentNodeConnection!
  collectorPayments(offset: Int, before: String, after: String, first: Int, last: Int): PaymentNodeConnection!
  accounts(offset: Int, before: String, after: String, first: Int, last: Int): AccountNodeConnection
  complaintTicketDetails(offset: Int, before: String, after: String, first: Int, last: Int): TicketComplaintDetailsNodeConnection!
  sensitiveTicketDetails(offset: Int, before: String, after: String, first: Int, last: Int): TicketSensitiveDetailsNodeConnection!
  individualDataUpdateTicketDetails(offset: Int, before: String, after: String, first: Int, last: Int): TicketIndividualDataUpdateDetailsNodeConnection!
  deleteIndividualTicketDetails(offset: Int, before: String, after: String, first: Int, last: Int): TicketDeleteIndividualDetailsNodeConnection!
  ticketsystemflaggingdetailsSet(offset: Int, before: String, after: String, first: Int, last: Int): TicketSystemFlaggingDetailsNodeConnection!
  ticketGoldenRecords(offset: Int, before: String, after: String, first: Int, last: Int): TicketNeedsAdjudicationDetailsNodeConnection!
  ticketDuplicates(offset: Int, before: String, after: String, first: Int, last: Int): TicketNeedsAdjudicationDetailsNodeConnection!
  selectedDistinct(offset: Int, before: String, after: String, first: Int, last: Int): TicketNeedsAdjudicationDetailsNodeConnection!
  ticketSelected(offset: Int, before: String, after: String, first: Int, last: Int): TicketNeedsAdjudicationDetailsNodeConnection!
  positiveFeedbackTicketDetails(offset: Int, before: String, after: String, first: Int, last: Int): TicketPositiveFeedbackDetailsNodeConnection!
  negativeFeedbackTicketDetails(offset: Int, before: String, after: String, first: Int, last: Int): TicketNegativeFeedbackDetailsNodeConnection!
  referralTicketDetails(offset: Int, before: String, after: String, first: Int, last: Int): TicketReferralDetailsNodeConnection!
  feedbacks(offset: Int, before: String, after: String, first: Int, last: Int): FeedbackNodeConnection!
  adminUrl: String
  status: String
  role: String
  age: Int
  sanctionListLastCheck: DateTime
  importId: String
}

type IndividualNodeConnection {
  pageInfo: PageInfo!
  edges: [IndividualNodeEdge]!
  totalCount: Int
  edgeCount: Int
}

type IndividualNodeEdge {
  node: IndividualNode
  cursor: String!
}

enum IndividualRdiMergeStatus {
  PENDING
  MERGED
}

enum IndividualRelationship {
  UNKNOWN
  AUNT_UNCLE
  BROTHER_SISTER
  COUSIN
  DAUGHTERINLAW_SONINLAW
  GRANDDAUGHER_GRANDSON
  GRANDMOTHER_GRANDFATHER
  HEAD
  MOTHER_FATHER
  MOTHERINLAW_FATHERINLAW
  NEPHEW_NIECE
  NON_BENEFICIARY
  OTHER
  SISTERINLAW_BROTHERINLAW
  SON_DAUGHTER
  WIFE_HUSBAND
  FOSTER_CHILD
  FREE_UNION
}

type IndividualRoleInHouseholdNode {
  id: UUID!
  rdiMergeStatus: IndividualRoleInHouseholdRdiMergeStatus!
  isRemoved: Boolean!
  isOriginal: Boolean!
  createdAt: DateTime!
  updatedAt: DateTime!
  lastSyncAt: DateTime
  individual: IndividualNode!
  household: HouseholdNode!
  role: IndividualRoleInHouseholdRole
  isMigrationHandled: Boolean!
  migratedAt: DateTime
  copiedFrom: IndividualRoleInHouseholdNode
  copiedTo: [IndividualRoleInHouseholdNode!]!
}

enum IndividualRoleInHouseholdRdiMergeStatus {
  PENDING
  MERGED
}

enum IndividualRoleInHouseholdRole {
  NO_ROLE
  ALTERNATE
  PRIMARY
}

enum IndividualSex {
  MALE
  FEMALE
  OTHER
  NOT_COLLECTED
  NOT_ANSWERED
}

input IndividualUpdateDataObjectType {
  status: String
  fullName: String
  givenName: String
  middleName: String
  familyName: String
  sex: String
  birthDate: Date
  estimatedBirthDate: Boolean
  maritalStatus: String
  phoneNo: String
  phoneNoAlternative: String
  email: String
  relationship: String
  disability: String
  workStatus: String
  enrolledInNutritionProgramme: Boolean
  pregnant: Boolean
  observedDisability: [String]
  seeingDisability: String
  hearingDisability: String
  physicalDisability: String
  memoryDisability: String
  selfcareDisability: String
  commsDisability: String
  whoAnswersPhone: String
  whoAnswersAltPhone: String
  role: String
  documents: [IndividualDocumentObjectType]
  documentsToRemove: [ID]
  documentsToEdit: [EditIndividualDocumentObjectType]
  identities: [IndividualIdentityObjectType]
  identitiesToRemove: [ID]
  identitiesToEdit: [EditIndividualIdentityObjectType]
  accounts: [AccountObjectType]
  accountsToEdit: [EditAccountObjectType]
  preferredLanguage: String
  flexFields: Arg
  paymentDeliveryPhoneNo: String
  blockchainName: String
  walletAddress: String
  walletName: String
  consent: Boolean
  residenceStatus: String
  countryOrigin: String
  country: String
  address: String
  village: String
  currency: String
  unhcrId: String
  nameEnumerator: String
  orgEnumerator: String
  orgNameEnumerator: String
  registrationMethod: String
  adminAreaTitle: String
}

type InvalidPaymentVerificationPlan {
  paymentPlan: GenericPaymentPlanNode
}

input IssueTypeExtrasInput {
  householdDataUpdateIssueTypeExtras: HouseholdDataUpdateIssueTypeExtras
  individualDataUpdateIssueTypeExtras: IndividualDataUpdateIssueTypeExtras
  individualDeleteIssueTypeExtras: IndividualDeleteIssueTypeExtras
  householdDeleteIssueTypeExtras: HouseholdDeleteIssueTypeExtras
  addIndividualIssueTypeExtras: AddIndividualIssueTypeExtras
}

type IssueTypesObject {
  category: String
  label: String
  subCategories: [ChoiceObject]
}

scalar JSONString

type KoboAssetObject {
  id: String
  name: String
  sector: String
  country: String
  assetType: String
  dateModified: DateTime
  deploymentActive: Boolean
  hasDeployment: Boolean
  xlsLink: String
}

type KoboAssetObjectConnection {
  pageInfo: PageInfo!
  edges: [KoboAssetObjectEdge]!
  totalCount: Int
}

type KoboAssetObjectEdge {
  node: KoboAssetObject
  cursor: String!
}

type KoboErrorNode {
  header: String
  message: String
}

type KoboImportDataNode implements Node {
  id: ID!
  createdAt: DateTime!
  updatedAt: DateTime!
  status: ImportDataStatus!
  businessAreaSlug: String!
  dataType: ImportDataDataType!
  file: String
  numberOfHouseholds: Int
  numberOfIndividuals: Int
  error: String!
  validationErrors: String!
  deliveryMechanismsValidationErrors: String!
  createdById: UUID
  importdataPtr: ImportDataNode!
  koboAssetId: String!
  onlyActiveSubmissions: Boolean!
  pullPictures: Boolean!
  koboValidationErrors: [KoboErrorNode]
}

type LabelNode {
  language: String
  label: String
}

type LanguageObject {
  english: String
  code: String
}

type LanguageObjectConnection {
  pageInfo: PageInfo!
  edges: [LanguageObjectEdge]!
  totalCount: Int
}

type LanguageObjectEdge {
  node: LanguageObject
  cursor: String!
}

enum LogEntryAction {
  CREATE
  UPDATE
  DELETE
  SOFT_DELETE
}

type LogEntryNode implements Node {
  id: ID!
  contentType: ContentTypeObjectType
  objectId: UUID
  action: LogEntryAction!
  objectRepr: String!
  changes: Arg
  user: UserNode
  businessArea: UserBusinessAreaNode
  programs(offset: Int, before: String, after: String, first: Int, last: Int, name: String): ProgramNodeConnection!
  timestamp: DateTime
  isUserGenerated: Boolean
}

type LogEntryNodeConnection {
  pageInfo: PageInfo!
  edges: [LogEntryNodeEdge]!
  totalCount: Int
  edgeCount: Int
}

type LogEntryNodeEdge {
  node: LogEntryNode
  cursor: String!
}

type MarkPaymentAsFailedMutation {
  payment: PaymentNode
}

type MergeRegistrationDataImportMutation {
  registrationDataImport: RegistrationDataImportNode
}

enum MessageSamplingType {
  FULL_LIST
  RANDOM
}

type Mutations {
  createAccountabilityCommunicationMessage(input: CreateAccountabilityCommunicationMessageInput!): CreateCommunicationMessageMutation
  createFeedback(input: CreateFeedbackInput!): CreateFeedbackMutation
  updateFeedback(input: UpdateFeedbackInput!): UpdateFeedbackMutation
  createFeedbackMessage(input: CreateFeedbackMessageInput!): CreateFeedbackMessageMutation
  createSurvey(input: CreateSurveyInput!): CreateSurveyMutation
  exportSurveySample(surveyId: ID!): ExportSurveySampleMutationMutation
  createReport(reportData: CreateReportInput!): CreateReport
  restartCreateReport(reportData: RestartCreateReportInput!): RestartCreateReport
  createGrievanceTicket(input: CreateGrievanceTicketInput!): CreateGrievanceTicketMutation
  updateGrievanceTicket(input: UpdateGrievanceTicketInput!, version: BigInt): UpdateGrievanceTicketMutation
  grievanceStatusChange(grievanceTicketId: ID, status: Int, version: BigInt): GrievanceStatusChangeMutation
  createTicketNote(noteInput: CreateTicketNoteInput!, version: BigInt): CreateTicketNoteMutation
  approveIndividualDataChange(approvedAccountsToCreate: [Int], approvedAccountsToEdit: [Int], approvedDocumentsToCreate: [Int], approvedDocumentsToEdit: [Int], approvedDocumentsToRemove: [Int], approvedIdentitiesToCreate: [Int], approvedIdentitiesToEdit: [Int], approvedIdentitiesToRemove: [Int], flexFieldsApproveData: JSONString, grievanceTicketId: ID!, individualApproveData: JSONString, version: BigInt): IndividualDataChangeApproveMutation
  approveHouseholdDataChange(flexFieldsApproveData: JSONString, grievanceTicketId: ID!, householdApproveData: JSONString, version: BigInt): HouseholdDataChangeApproveMutation
  approveAddIndividual(approveStatus: Boolean!, grievanceTicketId: ID!, version: BigInt): SimpleApproveMutation
  approveDeleteIndividual(approveStatus: Boolean!, grievanceTicketId: ID!, version: BigInt): SimpleApproveMutation
  approveDeleteHousehold(approveStatus: Boolean!, grievanceTicketId: ID!, reasonHhId: String, version: BigInt): DeleteHouseholdApproveMutation
  approveSystemFlagging(approveStatus: Boolean!, grievanceTicketId: ID!, version: BigInt): SimpleApproveMutation
  approveNeedsAdjudication(clearIndividualIds: [ID], distinctIndividualIds: [ID], duplicateIndividualIds: [ID], grievanceTicketId: ID!, selectedIndividualId: ID, version: BigInt): NeedsAdjudicationApproveMutation
  approvePaymentDetails(approveStatus: Boolean!, grievanceTicketId: ID!, version: BigInt): PaymentDetailsApproveMutation
  reassignRole(grievanceTicketId: ID!, householdId: ID!, householdVersion: BigInt, individualId: ID!, individualVersion: BigInt, newIndividualId: ID, role: String!, version: BigInt): ReassignRoleMutation
  bulkUpdateGrievanceAssignee(assignedTo: String!, businessAreaSlug: String!, grievanceTicketIds: [ID]!): BulkUpdateGrievanceTicketsAssigneesMutation
  bulkUpdateGrievancePriority(businessAreaSlug: String!, grievanceTicketIds: [ID]!, priority: Int!): BulkUpdateGrievanceTicketsPriorityMutation
  bulkUpdateGrievanceUrgency(businessAreaSlug: String!, grievanceTicketIds: [ID]!, urgency: Int!): BulkUpdateGrievanceTicketsUrgencyMutation
  bulkGrievanceAddNote(businessAreaSlug: String!, grievanceTicketIds: [ID]!, note: String!): BulkGrievanceAddNoteMutation
  createPaymentVerificationPlan(input: CreatePaymentVerificationInput!, version: BigInt): CreateVerificationPlanMutation
  editPaymentVerificationPlan(input: EditPaymentVerificationInput!, version: BigInt): EditPaymentVerificationMutation
  exportXlsxPaymentVerificationPlanFile(paymentVerificationPlanId: ID!): ExportXlsxPaymentVerificationPlanFile
  importXlsxPaymentVerificationPlanFile(file: Upload!, paymentVerificationPlanId: ID!): ImportXlsxPaymentVerificationPlanFile
  activatePaymentVerificationPlan(paymentVerificationPlanId: ID!, version: BigInt): ActivatePaymentVerificationPlan
  finishPaymentVerificationPlan(paymentVerificationPlanId: ID!, version: BigInt): FinishPaymentVerificationPlan
  discardPaymentVerificationPlan(paymentVerificationPlanId: ID!, version: BigInt): DiscardPaymentVerificationPlan
  invalidPaymentVerificationPlan(paymentVerificationPlanId: ID!, version: BigInt): InvalidPaymentVerificationPlan
  deletePaymentVerificationPlan(paymentVerificationPlanId: ID!, version: BigInt): DeletePaymentVerificationPlan
  markPaymentAsFailed(paymentId: ID!): MarkPaymentAsFailedMutation
  revertMarkPaymentAsFailed(deliveredQuantity: Decimal!, deliveryDate: Date!, paymentId: ID!): RevertMarkPaymentAsFailedMutation
  updatePaymentVerificationStatusAndReceivedAmount(paymentVerificationId: ID!, receivedAmount: Decimal!, status: PaymentVerificationStatusForUpdate, version: BigInt): UpdatePaymentVerificationStatusAndReceivedAmount
  updatePaymentVerificationReceivedAndReceivedAmount(paymentVerificationId: ID!, received: Boolean!, receivedAmount: Decimal!, version: BigInt): UpdatePaymentVerificationReceivedAndReceivedAmount
  actionPaymentPlanMutation(input: ActionPaymentPlanInput!, version: BigInt): ActionPaymentPlanMutation
  createPaymentPlan(input: CreatePaymentPlanInput!): CreatePaymentPlanMutation
  openPaymentPlan(input: OpenPaymentPlanInput!, version: BigInt): OpenPaymentPlanMutation
  createFollowUpPaymentPlan(dispersionEndDate: Date!, dispersionStartDate: Date!, paymentPlanId: ID!): CreateFollowUpPaymentPlanMutation
  updatePaymentPlan(input: UpdatePaymentPlanInput!, version: BigInt): UpdatePaymentPlanMutation
  deletePaymentPlan(paymentPlanId: ID!): DeletePaymentPlanMutation
  splitPaymentPlan(paymentPlanId: ID!, paymentsNo: Int, splitType: String!): SplitPaymentPlanMutation
  excludeHouseholds(excludedHouseholdsIds: [String]!, exclusionReason: String, paymentPlanId: ID!): ExcludeHouseholdsMutation
  setSteficonRuleOnPaymentPlanPaymentList(paymentPlanId: ID!, steficonRuleId: ID!, version: BigInt): SetSteficonRuleOnPaymentPlanPaymentListMutation
  copyTargetingCriteria(name: String!, paymentPlanId: ID!, programCycleId: ID!): CopyTargetingCriteriaMutation
  assignFundsCommitments(fundCommitmentItemsIds: [String], paymentPlanId: ID!): AssignFundsCommitmentsMutation
  exportXlsxPaymentPlanPaymentList(fspXlsxTemplateId: ID, paymentPlanId: ID!): ExportXLSXPaymentPlanPaymentListMutation
  exportXlsxPaymentPlanPaymentListPerFsp(fspXlsxTemplateId: ID, paymentPlanId: ID!): ExportXLSXPaymentPlanPaymentListPerFSPMutation
  importXlsxPaymentPlanPaymentList(file: Upload!, paymentPlanId: ID!): ImportXLSXPaymentPlanPaymentListMutation
  importXlsxPaymentPlanPaymentListPerFsp(file: Upload!, paymentPlanId: ID!): ImportXLSXPaymentPlanPaymentListPerFSPMutation
  exportPdfPaymentPlanSummary(paymentPlanId: ID!): ExportPDFPaymentPlanSummaryMutation
  createProgram(programData: CreateProgramInput!): CreateProgram
  updateProgram(programData: UpdateProgramInput, version: BigInt): UpdateProgram
  updateProgramPartners(programData: UpdateProgramPartnersInput, version: BigInt): UpdateProgramPartners
  deleteProgram(programId: String!): DeleteProgram
  copyProgram(programData: CopyProgramInput!): CopyProgram
  uploadImportDataXlsxFileAsync(businessAreaSlug: String!, file: Upload!): UploadImportDataXLSXFileAsync
  deleteRegistrationDataImport(registrationDataImportId: String!): DeleteRegistrationDataImport
  registrationXlsxImport(registrationDataImportData: RegistrationXlsxImportMutationInput!): RegistrationXlsxImportMutation
  registrationProgramPopulationImport(registrationDataImportData: RegistrationProgramPopulationImportMutationInput!): RegistrationProgramPopulationImportMutation
  registrationKoboImport(registrationDataImportData: RegistrationKoboImportMutationInput!): RegistrationKoboImportMutation
  saveKoboImportDataAsync(businessAreaSlug: String!, onlyActiveSubmissions: Boolean!, pullPictures: Boolean!, uid: Upload!): SaveKoboProjectImportDataAsync
  mergeRegistrationDataImport(id: ID!, version: BigInt): MergeRegistrationDataImportMutation
  refuseRegistrationDataImport(id: ID!, refuseReason: String, version: BigInt): RefuseRegistrationDataImportMutation
  rerunDedupe(registrationDataImportId: ID!, version: BigInt): RegistrationDeduplicationMutation
  eraseRegistrationDataImport(id: ID!, version: BigInt): EraseRegistrationDataImportMutation
}

type NeedsAdjudicationApproveMutation {
  grievanceTicket: GrievanceTicketNode
}

input NegativeFeedbackTicketExtras {
  household: ID
  individual: ID
}

interface Node {
  id: ID!
}

input OpenPaymentPlanInput {
  paymentPlanId: ID!
  dispersionStartDate: Date!
  dispersionEndDate: Date!
  currency: String!
}

type OpenPaymentPlanMutation {
  paymentPlan: PaymentPlanNode
}

input PDUFieldInput {
  id: String
  label: String
  pduData: PeriodicFieldDataInput
}

type PDUSubtypeChoiceObject {
  value: String
  displayName: String
}

type PageInfo {
  hasNextPage: Boolean!
  hasPreviousPage: Boolean!
  startCursor: String
  endCursor: String
}

type PartnerNode {
  id: ID!
  allowedBusinessAreas(offset: Int, before: String, after: String, first: Int, last: Int, id: UUID): UserBusinessAreaNodeConnection!
  name: String
  parent: PartnerNode
  isUn: Boolean!
  lft: Int!
  rght: Int!
  treeId: Int!
  level: Int!
  businessAreaPartnerThrough: [PartnerRoleNode!]!
  businessAreas(offset: Int, before: String, after: String, first: Int, last: Int, id: UUID): UserBusinessAreaNodeConnection!
  partnerSet: [PartnerNode!]!
  userSet(offset: Int, before: String, after: String, first: Int, last: Int): UserNodeConnection!
  individualIdentities(offset: Int, before: String, after: String, first: Int, last: Int): IndividualIdentityNodeConnection!
  grievanceticketSet(offset: Int, before: String, after: String, first: Int, last: Int): GrievanceTicketNodeConnection!
  programs(offset: Int, before: String, after: String, first: Int, last: Int, name: String): ProgramNodeConnection!
  areas: [AreaNode]
  areaAccess: String
}

type PartnerRoleNode {
  createdAt: DateTime!
  updatedAt: DateTime!
  businessArea: UserBusinessAreaNode!
  partner: PartnerNode!
  roles: [RoleNode!]!
}

type PartnerType {
  id: ID!
  allowedBusinessAreas(offset: Int, before: String, after: String, first: Int, last: Int, id: UUID): UserBusinessAreaNodeConnection!
  name: String!
  parent: PartnerNode
  isUn: Boolean!
  lft: Int!
  rght: Int!
  treeId: Int!
  level: Int!
  businessAreaPartnerThrough: [PartnerRoleNode!]!
  businessAreas(offset: Int, before: String, after: String, first: Int, last: Int, id: UUID): UserBusinessAreaNodeConnection!
  partnerSet: [PartnerNode!]!
  userSet(offset: Int, before: String, after: String, first: Int, last: Int): UserNodeConnection!
  individualIdentities(offset: Int, before: String, after: String, first: Int, last: Int): IndividualIdentityNodeConnection!
  grievanceticketSet(offset: Int, before: String, after: String, first: Int, last: Int): GrievanceTicketNodeConnection!
  programs(offset: Int, before: String, after: String, first: Int, last: Int, name: String): ProgramNodeConnection!
}

type PaymentConflictDataNode {
  paymentPlanId: String
  paymentPlanUnicefId: String
  paymentPlanStartDate: String
  paymentPlanEndDate: String
  paymentPlanStatus: String
  paymentId: String
  paymentUnicefId: String
}

type PaymentDetailsApproveMutation {
  grievanceTicket: GrievanceTicketNode
}

type PaymentHouseholdSnapshotNode implements Node {
  id: ID!
  createdAt: DateTime!
  updatedAt: DateTime!
  snapshotData: JSONString!
  householdId: UUID!
  payment: PaymentNode!
}

type PaymentNode implements Node {
  isRemoved: Boolean!
  id: ID!
  createdAt: DateTime!
  updatedAt: DateTime!
  unicefId: String
  signatureHash: String!
  internalData: JSONString!
  parent: PaymentPlanNode!
  businessArea: UserBusinessAreaNode!
  program: ProgramNode
  household: HouseholdNode!
  headOfHousehold: IndividualNode
  deliveryType: DeliveryMechanismNode
  financialServiceProvider: FinancialServiceProviderNode
  collector: IndividualNode!
  sourcePayment: PaymentNode
  isFollowUp: Boolean!
  status: PaymentStatus!
  statusDate: DateTime!
  currency: String
  entitlementQuantity: Float
  entitlementQuantityUsd: Float
  entitlementDate: DateTime
  deliveredQuantity: Float
  deliveredQuantityUsd: Float
  deliveryDate: DateTime
  transactionReferenceId: String
  transactionStatusBlockchainLink: String
  conflicted: Boolean!
  excluded: Boolean!
  hasValidWallet: Boolean!
  reasonForUnsuccessfulPayment: String
  orderNumber: Int
  tokenNumber: Int
  additionalCollectorName: String
  additionalDocumentType: String
  additionalDocumentNumber: String
  fspAuthCode: String
  vulnerabilityScore: Float
  isCashAssist: Boolean!
  followUps(offset: Int, before: String, after: String, first: Int, last: Int): PaymentNodeConnection!
  householdSnapshot: PaymentHouseholdSnapshotNode
  paymentVerifications(offset: Int, before: String, after: String, first: Int, last: Int): PaymentVerificationNodeConnection!
  ticketComplaintDetails(offset: Int, before: String, after: String, first: Int, last: Int): TicketComplaintDetailsNodeConnection!
  ticketSensitiveDetails(offset: Int, before: String, after: String, first: Int, last: Int): TicketSensitiveDetailsNodeConnection!
  adminUrl: String
  paymentPlanHardConflicted: Boolean
  paymentPlanHardConflictedData: [PaymentConflictDataNode]
  paymentPlanSoftConflicted: Boolean
  paymentPlanSoftConflictedData: [PaymentConflictDataNode]
  fullName: String
  verification: PaymentVerificationNode
  distributionModality: String
  serviceProvider: FinancialServiceProviderNode
  totalPersonsCovered: Int
  snapshotCollectorFullName: String
  snapshotCollectorAccountData: JSONString
}

type PaymentNodeConnection {
  pageInfo: PageInfo!
  edges: [PaymentNodeEdge]!
  totalCount: Int
  edgeCount: Int
}

type PaymentNodeEdge {
  node: PaymentNode
  cursor: String!
}

enum PaymentPlanBackgroundActionStatus {
  RULE_ENGINE_RUN
  RULE_ENGINE_ERROR
  XLSX_EXPORTING
  XLSX_EXPORT_ERROR
  XLSX_IMPORT_ERROR
  XLSX_IMPORTING_ENTITLEMENTS
  XLSX_IMPORTING_RECONCILIATION
  EXCLUDE_BENEFICIARIES
  EXCLUDE_BENEFICIARIES_ERROR
  SEND_TO_PAYMENT_GATEWAY
  SEND_TO_PAYMENT_GATEWAY_ERROR
}

enum PaymentPlanBuildStatus {
  PENDING
  BUILDING
  FAILED
  OK
}

enum PaymentPlanCurrency {
  A_
  AED
  AFN
  ALL
  AMD
  ANG
  AOA
  ARS
  AUD
  AWG
  AZN
  BAM
  BBD
  BDT
  BGN
  BHD
  BIF
  BMD
  BND
  BOB
  BOV
  BRL
  BSD
  BTN
  BWP
  BYN
  BZD
  CAD
  CDF
  CHF
  CLP
  CNY
  COP
  CRC
  CUC
  CUP
  CVE
  CZK
  DJF
  DKK
  DOP
  DZD
  EGP
  ERN
  ETB
  EUR
  FJD
  FKP
  GBP
  GEL
  GHS
  GIP
  GMD
  GNF
  GTQ
  GYD
  HKD
  HNL
  HRK
  HTG
  HUF
  IDR
  ILS
  INR
  IQD
  IRR
  ISK
  JMD
  JOD
  JPY
  KES
  KGS
  KHR
  KMF
  KPW
  KRW
  KWD
  KYD
  KZT
  LAK
  LBP
  LKR
  LRD
  LSL
  LYD
  MAD
  MDL
  MGA
  MKD
  MMK
  MNT
  MOP
  MRU
  MUR
  MVR
  MWK
  MXN
  MYR
  MZN
  NAD
  NGN
  NIO
  NOK
  NPR
  NZD
  OMR
  PAB
  PEN
  PGK
  PHP
  PKR
  PLN
  PYG
  QAR
  RON
  RSD
  RUB
  RWF
  SAR
  SBD
  SCR
  SDG
  SEK
  SGD
  SHP
  SLE
  SOS
  SRD
  SSP
  STN
  SVC
  SYP
  SZL
  THB
  TJS
  TMT
  TND
  TOP
  TRY
  TTD
  TWD
  TZS
  UAH
  UGX
  USD
  UYU
  UYW
  UZS
  VES
  VND
  VUV
  WST
  XAF
  XAG
  XAU
  XCD
  XOF
  XPF
  YER
  ZAR
  ZMW
  ZWL
  USDC
}

type PaymentPlanNode implements Node {
  isRemoved: Boolean!
  id: ID!
  createdAt: DateTime!
  updatedAt: DateTime!
  version: BigInt!
  unicefId: String
  internalData: JSONString!
  businessArea: UserBusinessAreaNode!
  programCycle: ProgramCycleNode!
  deliveryMechanism: DeliveryMechanismNode
  financialServiceProvider: FinancialServiceProviderNode
  steficonRule: RuleCommitNode
  steficonRuleTargeting: RuleCommitNode
  createdBy: UserNode!
  sourcePaymentPlan: PaymentPlanNode
  name: String
  startDate: Date
  endDate: Date
  currency: String
  dispersionStartDate: Date
  dispersionEndDate: Date
  excludedIds: String
  exclusionReason: String
  vulnerabilityScoreMin: Float
  vulnerabilityScoreMax: Float
  status: PaymentPlanStatus!
  backgroundActionStatus: PaymentPlanBackgroundActionStatus
  buildStatus: PaymentPlanBuildStatus
  builtAt: DateTime
  exchangeRate: Float
  femaleChildrenCount: Int!
  maleChildrenCount: Int!
  femaleAdultsCount: Int!
  maleAdultsCount: Int!
  totalHouseholdsCount: Int!
  totalIndividualsCount: Int!
  importedFileDate: DateTime
  totalEntitledQuantity: Float
  totalEntitledQuantityUsd: Float
  totalEntitledQuantityRevised: Float
  totalEntitledQuantityRevisedUsd: Float
  totalDeliveredQuantity: Float
  totalDeliveredQuantityUsd: Float
  totalUndeliveredQuantity: Float
  totalUndeliveredQuantityUsd: Float
  steficonTargetingAppliedDate: DateTime
  steficonAppliedDate: DateTime
  isFollowUp: Boolean!
  excludeHouseholdError: String
  statusDate: DateTime!
  isCashAssist: Boolean!
  flagExcludeIfActiveAdjudicationTicket: Boolean!
  flagExcludeIfOnSanctionList: Boolean!
  approvalProcess(offset: Int, before: String, after: String, first: Int, last: Int): ApprovalProcessNodeConnection!
  followUps(offset: Int, before: String, after: String, first: Int, last: Int): PaymentPlanNodeConnection!
  paymentItems(offset: Int, before: String, after: String, first: Int, last: Int): PaymentNodeConnection!
  documents(offset: Int, before: String, after: String, first: Int, last: Int): PaymentPlanSupportingDocumentNodeConnection!
  paymentVerificationPlans(offset: Int, before: String, after: String, first: Int, last: Int): PaymentVerificationPlanNodeConnection!
  paymentVerificationSummary: PaymentVerificationSummaryNode
  rules: [TargetingCriteriaRuleNode]
  messages(offset: Int, before: String, after: String, first: Int, last: Int): CommunicationMessageNodeConnection!
  surveys(offset: Int, before: String, after: String, first: Int, last: Int): SurveyNodeConnection!
  fundsCommitments: FundsCommitmentNode
  adminUrl: String
  currencyName: String
  hasPaymentListExportFile: Boolean
  hasFspDeliveryMechanismXlsxTemplate: Boolean
  importedFileName: String
  paymentsConflictsCount: Int
  volumeByDeliveryMechanism: [VolumeByDeliveryMechanismNode]
  splitChoices: [ChoiceObject]
  verificationPlans(offset: Int, before: String, after: String, first: Int, last: Int, programId: String): PaymentVerificationPlanNodeConnection
  bankReconciliationSuccess: Int
  bankReconciliationError: Int
  canCreatePaymentVerificationPlan: Boolean
  availablePaymentRecordsCount: Int
  reconciliationSummary: ReconciliationSummaryNode
  excludedHouseholds: [HouseholdNode]
  excludedIndividuals: [IndividualNode]
  canCreateFollowUp: Boolean
  totalWithdrawnHouseholdsCount: Int
  unsuccessfulPaymentsCount: Int
  canSendToPaymentGateway: Boolean
  canSplit: Boolean
  supportingDocuments: [PaymentPlanSupportingDocumentNode]
  program: ProgramNode
  totalHouseholdsCountWithValidPhoneNo: Int
  canCreateXlsxWithFspAuthCode: Boolean
  fspCommunicationChannel: String
  canExportXlsx: Boolean
  canDownloadXlsx: Boolean
  canSendXlsxPassword: Boolean
  failedWalletValidationCollectorsIds: [String]
  availableFundsCommitments: [FundsCommitmentNode]
  householdIds: String
  individualIds: String
}

type PaymentPlanNodeConnection {
  pageInfo: PageInfo!
  edges: [PaymentPlanNodeEdge]!
  totalCount: Int
  edgeCount: Int
}

type PaymentPlanNodeEdge {
  node: PaymentPlanNode
  cursor: String!
}

enum PaymentPlanStatus {
  TP_OPEN
  TP_LOCKED
  PROCESSING
  STEFICON_WAIT
  STEFICON_RUN
  STEFICON_COMPLETED
  STEFICON_ERROR
  DRAFT
  PREPARING
  OPEN
  LOCKED
  LOCKED_FSP
  IN_APPROVAL
  IN_AUTHORIZATION
  IN_REVIEW
  ACCEPTED
  FINISHED
}

type PaymentPlanSupportingDocumentNode implements Node {
  id: ID!
  title: String!
  paymentPlan: PaymentPlanNode!
  file: String!
  uploadedAt: DateTime!
  createdBy: UserNode
}

type PaymentPlanSupportingDocumentNodeConnection {
  pageInfo: PageInfo!
  edges: [PaymentPlanSupportingDocumentNodeEdge]!
}

type PaymentPlanSupportingDocumentNodeEdge {
  node: PaymentPlanSupportingDocumentNode
  cursor: String!
}

enum PaymentStatus {
  DISTRIBUTION_SUCCESSFUL
  NOT_DISTRIBUTED
  TRANSACTION_SUCCESSFUL
  TRANSACTION_ERRONEOUS
  FORCE_FAILED
  PARTIALLY_DISTRIBUTED
  PENDING
  SENT_TO_PAYMENT_GATEWAY
  SENT_TO_FSP
  MANUALLY_CANCELLED
}

type PaymentVerificationLogEntryNode implements Node {
  id: ID!
  contentType: ContentTypeObjectType
  objectId: UUID
  action: LogEntryAction!
  objectRepr: String!
  changes: Arg
  user: UserNode
  businessArea: UserBusinessAreaNode
  programs(offset: Int, before: String, after: String, first: Int, last: Int, name: String): ProgramNodeConnection!
  timestamp: DateTime
  isUserGenerated: Boolean
  contentObject: PaymentVerificationPlanNode
}

type PaymentVerificationLogEntryNodeConnection {
  pageInfo: PageInfo!
  edges: [PaymentVerificationLogEntryNodeEdge]!
  totalCount: Int
  edgeCount: Int
}

type PaymentVerificationLogEntryNodeEdge {
  node: PaymentVerificationLogEntryNode
  cursor: String!
}

type PaymentVerificationNode implements Node {
  id: ID!
  createdAt: DateTime!
  updatedAt: DateTime!
  version: BigInt!
  payment: GenericPaymentNode
  paymentVerificationPlan: PaymentVerificationPlanNode!
  status: PaymentVerificationStatus!
  statusDate: DateTime
  receivedAmount: Float
  sentToRapidPro: Boolean!
  ticketDetails(offset: Int, before: String, after: String, first: Int, last: Int): TicketPaymentVerificationDetailsNodeConnection!
  ticketDetail(offset: Int, before: String, after: String, first: Int, last: Int): TicketPaymentVerificationDetailsNodeConnection!
  adminUrl: String
  isManuallyEditable: Boolean
}

type PaymentVerificationNodeConnection {
  pageInfo: PageInfo!
  edges: [PaymentVerificationNodeEdge]!
  totalCount: Int
  edgeCount: Int
}

type PaymentVerificationNodeEdge {
  node: PaymentVerificationNode
  cursor: String!
}

type PaymentVerificationPlanNode implements Node {
  id: ID!
  createdAt: DateTime!
  updatedAt: DateTime!
  version: BigInt!
  unicefId: String
  paymentPlan: PaymentPlanNode
  status: PaymentVerificationPlanStatus!
  verificationChannel: PaymentVerificationPlanVerificationChannel!
  sampling: PaymentVerificationPlanSampling!
  sexFilter: String
  activationDate: DateTime
  completionDate: DateTime
  sampleSize: Int
  respondedCount: Int
  receivedCount: Int
  notReceivedCount: Int
  receivedWithProblemsCount: Int
  confidenceInterval: Float
  marginOfError: Float
  rapidProFlowId: String!
  rapidProFlowStartUuids: [String!]!
  xlsxFileExporting: Boolean!
  xlsxFileImported: Boolean!
  error: String
  ageFilter: AgeFilterObject
  excludedAdminAreasFilter: [String]
  paymentRecordVerifications(offset: Int, before: String, after: String, first: Int, last: Int): PaymentVerificationNodeConnection!
  adminUrl: String
  xlsxFileWasDownloaded: Boolean
  hasXlsxFile: Boolean
}

type PaymentVerificationPlanNodeConnection {
  pageInfo: PageInfo!
  edges: [PaymentVerificationPlanNodeEdge]!
  totalCount: Int
  edgeCount: Int
}

type PaymentVerificationPlanNodeEdge {
  node: PaymentVerificationPlanNode
  cursor: String!
}

enum PaymentVerificationPlanSampling {
  FULL_LIST
  RANDOM
}

enum PaymentVerificationPlanStatus {
  ACTIVE
  FINISHED
  PENDING
  INVALID
  RAPID_PRO_ERROR
}

enum PaymentVerificationPlanVerificationChannel {
  MANUAL
  RAPIDPRO
  XLSX
}

enum PaymentVerificationStatus {
  NOT_RECEIVED
  PENDING
  RECEIVED
  RECEIVED_WITH_ISSUES
}

enum PaymentVerificationStatusForUpdate {
  NOT_RECEIVED
  PENDING
  RECEIVED
  RECEIVED_WITH_ISSUES
}

type PaymentVerificationSummaryNode implements Node {
  id: ID!
  createdAt: DateTime!
  updatedAt: DateTime!
  status: PaymentVerificationSummaryStatus!
  activationDate: DateTime
  completionDate: DateTime
  paymentPlan: PaymentPlanNode
}

enum PaymentVerificationSummaryStatus {
  ACTIVE
  FINISHED
  PENDING
}

input PeriodicFieldDataInput {
  subtype: String
  numberOfRounds: Int
  roundsNames: [String]
}

type PeriodicFieldDataNode {
  id: ID!
  subtype: PeriodicFieldDataSubtype!
  roundsNames: [String!]!
  numberOfRounds: Int!
}

enum PeriodicFieldDataSubtype {
  DATE
  DECIMAL
  STRING
  BOOL
}

type PeriodicFieldNode implements Node {
  name: String!
  pduData: PeriodicFieldDataNode
  label: JSONString!
  id: ID!
}

input PositiveFeedbackTicketExtras {
  household: ID
  individual: ID
}

enum ProgramCollisionDetector {
  HCT_MIS_API_APPS_PROGRAM_COLLISION_DETECTORS_IDENTIFICATIONKEYCOLLISIONDETECTOR
}

type ProgramCycleNode implements Node {
  id: ID!
  createdAt: DateTime!
  updatedAt: DateTime!
  version: BigInt!
  title: String
  program: ProgramNode!
  status: ProgramCycleStatus!
  startDate: Date!
  endDate: Date
  createdBy: UserNode
  paymentPlans(offset: Int, before: String, after: String, first: Int, last: Int): PaymentPlanNodeConnection!
  totalDeliveredQuantityUsd: Float
  totalEntitledQuantityUsd: Float
  totalUndeliveredQuantityUsd: Float
}

type ProgramCycleNodeConnection {
  pageInfo: PageInfo!
  edges: [ProgramCycleNodeEdge]!
  totalCount: Int
  edgeCount: Int
}

type ProgramCycleNodeEdge {
  node: ProgramCycleNode
  cursor: String!
}

enum ProgramCycleStatus {
  DRAFT
  ACTIVE
  FINISHED
}

enum ProgramFrequencyOfPayments {
  ONE_OFF
  REGULAR
}

type ProgramNode implements Node {
  isRemoved: Boolean!
  id: ID!
  createdAt: DateTime!
  updatedAt: DateTime!
  lastSyncAt: DateTime
  version: BigInt!
  dataCollectingType: DataCollectingTypeNode
  beneficiaryGroup: BeneficiaryGroupNode
  businessArea: UserBusinessAreaNode!
  partners: [PartnerNode]
  adminAreas(offset: Int, before: String, after: String, first: Int, last: Int, name: String): AreaNodeConnection!
  name: String!
  programmeCode: String
  status: ProgramStatus!
  description: String!
  startDate: Date!
  endDate: Date
  sector: ProgramSector!
  budget: Decimal
  frequencyOfPayments: ProgramFrequencyOfPayments!
  scope: ProgramScope
  partnerAccess: ProgramPartnerAccess!
  cashPlus: Boolean!
  populationGoal: Int!
  administrativeAreasOfImplementation: String!
  biometricDeduplicationEnabled: Boolean!
  collisionDetectionEnabled: Boolean!
  collisionDetector: ProgramCollisionDetector
  isVisible: Boolean!
  householdCount: Int!
  individualCount: Int!
  deduplicationSetId: UUID
  pduFields: [PeriodicFieldNode]
  households(offset: Int, before: String, after: String, first: Int, last: Int): HouseholdNodeConnection!
  individuals(offset: Int, before: String, after: String, first: Int, last: Int): IndividualNodeConnection!
  registrationImports(offset: Int, before: String, after: String, first: Int, last: Int): RegistrationDataImportNodeConnection!
  paymentSet(offset: Int, before: String, after: String, first: Int, last: Int): PaymentNodeConnection!
  grievanceTickets(offset: Int, before: String, after: String, first: Int, last: Int): GrievanceTicketNodeConnection!
  cycles(offset: Int, before: String, after: String, first: Int, last: Int, search: String, status: [String], startDate: Date, endDate: Date, totalDeliveredQuantityUsdFrom: Float, totalDeliveredQuantityUsdTo: Float, orderBy: String): ProgramCycleNodeConnection
  reports(offset: Int, before: String, after: String, first: Int, last: Int): ReportNodeConnection!
  activityLogs(offset: Int, before: String, after: String, first: Int, last: Int): PaymentVerificationLogEntryNodeConnection!
  messages(offset: Int, before: String, after: String, first: Int, last: Int): CommunicationMessageNodeConnection!
  feedbackSet(offset: Int, before: String, after: String, first: Int, last: Int): FeedbackNodeConnection!
  surveys(offset: Int, before: String, after: String, first: Int, last: Int): SurveyNodeConnection!
  adminUrl: String
  totalEntitledQuantity: Decimal
  totalDeliveredQuantity: Decimal
  totalUndeliveredQuantity: Decimal
  totalNumberOfHouseholds: Int
  totalNumberOfHouseholdsWithTpInProgram: Int
  isSocialWorkerProgram: Boolean
  targetPopulationsCount: Int
  canFinish: Boolean
  screenBeneficiary: Boolean
}

type ProgramNodeConnection {
  pageInfo: PageInfo!
  edges: [ProgramNodeEdge]!
  totalCount: Int
  edgeCount: Int
}

type ProgramNodeEdge {
  node: ProgramNode
  cursor: String!
}

enum ProgramPartnerAccess {
  ALL_PARTNERS_ACCESS
  NONE_PARTNERS_ACCESS
  SELECTED_PARTNERS_ACCESS
}

input ProgramPartnerThroughInput {
  partner: String
  areas: [String]
  areaAccess: String
}

enum ProgramScope {
  FOR_PARTNERS
  UNICEF
}

enum ProgramSector {
  CHILD_PROTECTION
  EDUCATION
  HEALTH
  MULTI_PURPOSE
  NUTRITION
  SOCIAL_POLICY
  WASH
}

enum ProgramStatus {
  ACTIVE
  DRAFT
  FINISHED
}

type Query {
  accountabilityCommunicationMessage(id: ID!): CommunicationMessageNode
  allAccountabilityCommunicationMessages(offset: Int, before: String, after: String, first: Int, last: Int, numberOfRecipients: Int, numberOfRecipients_Gte: Int, numberOfRecipients_Lte: Int, paymentPlan: ID, createdBy: ID, program: String, createdAtRange: String, title: String, body: String, samplingType: String, orderBy: String): CommunicationMessageNodeConnection
  allAccountabilityCommunicationMessageRecipients(offset: Int, before: String, after: String, first: Int, last: Int, messageId: String!, recipientId: String, fullName: String, phoneNo: String, sex: String, orderBy: String): CommunicationMessageRecipientMapNodeConnection
  accountabilityCommunicationMessageSampleSize(input: GetAccountabilityCommunicationMessageSampleSizeInput): GetCommunicationMessageSampleSizeNode
  feedback(id: ID!): FeedbackNode
  allFeedbacks(offset: Int, before: String, after: String, first: Int, last: Int, businessArea: String, issueType: String, createdAtRange: String, createdBy: String, feedbackId: String, isActiveProgram: String, program: String, orderBy: String): FeedbackNodeConnection
  feedbackIssueTypeChoices: [ChoiceObject]
  survey(id: ID!): SurveyNode
  allSurveys(offset: Int, before: String, after: String, first: Int, last: Int, program: ID, paymentPlan: ID, businessArea: String, createdAtRange: String, search: String, createdBy: String, orderBy: String): SurveyNodeConnection
  recipients(offset: Int, before: String, after: String, first: Int, last: Int, survey: String!, orderBy: String): RecipientNodeConnection
  accountabilitySampleSize(input: AccountabilitySampleSizeInput): AccountabilitySampleSizeNode
  surveyCategoryChoices: [ChoiceObject]
  surveyAvailableFlows: [RapidProFlowNode]
  adminArea(id: ID!): AreaNode
  allAdminAreas(offset: Int, before: String, after: String, first: Int, last: Int, name: String, name_Istartswith: String, businessArea: String, level: Int, parentId: String): AreaNodeConnection
  allAreasTree(businessArea: String!): [AreaTreeNode]
  allLogEntries(offset: Int, before: String, after: String, first: Int, last: Int, objectId: UUID, user: ID, businessArea: String!, search: String, module: String, userId: String, programId: String): LogEntryNodeConnection
  logEntryActionChoices: [ChoiceObject]
  report(id: ID!): ReportNode
  allReports(offset: Int, before: String, after: String, first: Int, last: Int, createdBy: ID, reportType: [String], status: [String], businessArea: String!, createdFrom: DateTime, createdTo: DateTime, orderBy: String): ReportNodeConnection
  reportTypesChoices: [ChoiceObject]
  reportStatusChoices: [ChoiceObject]
  dashboardReportTypesChoices(businessAreaSlug: String!): [ChoiceObject]
  dashboardYearsChoices(businessAreaSlug: String!): [String]
  sanctionListIndividual(id: ID!): SanctionListIndividualNode
  allSanctionListIndividuals(offset: Int, before: String, after: String, first: Int, last: Int, id: UUID, fullName: String, fullName_Startswith: String, referenceNumber: String, orderBy: String): SanctionListIndividualNodeConnection
  ticketsByType(businessAreaSlug: String!): TicketByType
  ticketsByCategory(businessAreaSlug: String!): ChartDatasetNode
  ticketsByStatus(businessAreaSlug: String!): ChartDatasetNode
  ticketsByLocationAndCategory(businessAreaSlug: String!): ChartDetailedDatasetsNode
  grievanceTicket(id: ID!): GrievanceTicketNode
  allGrievanceTicket(offset: Int, before: String, after: String, first: Int, last: Int, id: UUID, id_Startswith: UUID, category: String, area: String, area_Startswith: String, assignedTo: ID, registrationDataImport: ID, admin2: ID, createdBy: ID, businessArea: String!, search: String, documentType: String, documentNumber: String, status: [String], fsp: String, cashPlan: String, createdAtRange: String, permissions: [String], issueType: String, scoreMin: String, scoreMax: String, household: String, preferredLanguage: String, priority: String, urgency: String, grievanceType: String, grievanceStatus: String, totalDays: Int, program: String, isActiveProgram: Boolean, isCrossArea: Boolean, admin1: ID, orderBy: String): GrievanceTicketNodeConnection
  crossAreaFilterAvailable: Boolean
  existingGrievanceTickets(offset: Int, before: String, after: String, first: Int, last: Int, id: UUID, businessArea: String!, category: String, issueType: String, household: ID, individual: ID, paymentRecord: [ID], permissions: [String], orderBy: String): GrievanceTicketNodeConnection
  allTicketNotes(offset: Int, before: String, after: String, first: Int, last: Int, id: UUID, ticket: UUID!): TicketNoteNodeConnection
  chartGrievances(businessAreaSlug: String!, year: Int!, administrativeArea: String): ChartGrievanceTicketsNode
  allAddIndividualsFieldsAttributes: [FieldAttributeNode]
  allEditHouseholdFieldsAttributes: [FieldAttributeNode]
  allEditPeopleFieldsAttributes: [FieldAttributeNode]
  grievanceTicketStatusChoices: [ChoiceObject]
  grievanceTicketCategoryChoices: [ChoiceObject]
  grievanceTicketManualCategoryChoices: [ChoiceObject]
  grievanceTicketSystemCategoryChoices: [ChoiceObject]
  grievanceTicketIssueTypeChoices: [IssueTypesObject]
  grievanceTicketPriorityChoices: [ChoiceObjectInt]
  grievanceTicketUrgencyChoices: [ChoiceObjectInt]
  allSteficonRules(offset: Int, before: String, after: String, first: Int, last: Int, enabled: Boolean, deprecated: Boolean, type: String!): SteficonRuleNodeConnection
  payment(id: ID!): PaymentNode
  allPayments(offset: Int, before: String, after: String, first: Int, last: Int, businessArea: String!, paymentPlanId: String, programId: String, householdId: String, orderBy: String): PaymentNodeConnection
  financialServiceProviderXlsxTemplate(id: ID!): FinancialServiceProviderXlsxTemplateNode
  allFinancialServiceProviderXlsxTemplates(offset: Int, before: String, after: String, first: Int, last: Int, financialServiceProviders: [ID], name: String, createdBy: ID, businessArea: String!, orderBy: String): FinancialServiceProviderXlsxTemplateNodeConnection
  financialServiceProvider(id: ID!): FinancialServiceProviderNode
  allFinancialServiceProviders(offset: Int, before: String, after: String, first: Int, last: Int, createdBy: ID, name: String, visionVendorNumber: String, deliveryMechanisms: [String], distributionLimit: Float, communicationChannel: String, xlsxTemplates: [ID], orderBy: String): FinancialServiceProviderNodeConnection
  paymentRecordVerification(id: ID!): PaymentVerificationNode
  allPaymentVerifications(offset: Int, before: String, after: String, first: Int, last: Int, paymentVerificationPlan: ID, status: String, paymentPlanId: String, search: String, businessArea: String!, verificationChannel: String, orderBy: String): PaymentVerificationNodeConnection
  paymentVerificationPlan(id: ID!): PaymentVerificationPlanNode
  allPaymentVerificationPlan(offset: Int, before: String, after: String, first: Int, last: Int, programId: String): PaymentVerificationPlanNodeConnection
  chartPaymentVerification(businessAreaSlug: String!, year: Int!, program: String, administrativeArea: String): ChartPaymentVerification
  chartPaymentVerificationForPeople(businessAreaSlug: String!, year: Int!, program: String, administrativeArea: String): ChartPaymentVerification
  chartVolumeByDeliveryMechanism(businessAreaSlug: String!, year: Int!, program: String, administrativeArea: String): ChartDatasetNode
  chartPayment(businessAreaSlug: String!, year: Int!, program: String, administrativeArea: String): ChartDatasetNode
  sectionTotalTransferred(businessAreaSlug: String!, year: Int!, program: String, administrativeArea: String): SectionTotalNode
  tableTotalCashTransferredByAdministrativeArea(businessAreaSlug: String!, year: Int!, program: String, administrativeArea: String, order: String, orderBy: String): TableTotalCashTransferred
  tableTotalCashTransferredByAdministrativeAreaForPeople(businessAreaSlug: String!, year: Int!, program: String, administrativeArea: String, order: String, orderBy: String): TableTotalCashTransferredForPeople
  chartTotalTransferredCashByCountry(year: Int!): ChartDetailedDatasetsNode
  paymentRecordStatusChoices: [ChoiceObject]
  paymentRecordEntitlementCardStatusChoices: [ChoiceObject]
  paymentRecordDeliveryTypeChoices: [ChoiceObject]
  cashPlanVerificationStatusChoices: [ChoiceObject]
  cashPlanVerificationSamplingChoices: [ChoiceObject]
  cashPlanVerificationVerificationChannelChoices: [ChoiceObject]
  paymentVerificationStatusChoices: [ChoiceObject]
  allRapidProFlows(businessAreaSlug: String!): [RapidProFlow]
  sampleSize(input: GetCashplanVerificationSampleSizeInput): GetCashplanVerificationSampleSizeObject
  allPaymentVerificationLogEntries(offset: Int, before: String, after: String, first: Int, last: Int, objectId: UUID, user: ID, businessArea: String!, search: String, module: String, userId: String, programId: String): PaymentVerificationLogEntryNodeConnection
  paymentPlan(id: ID!): PaymentPlanNode
  allPaymentPlans(offset: Int, before: String, after: String, first: Int, last: Int, businessArea: String!, search: String, status: [String], statusNot: String, verificationStatus: [String], totalEntitledQuantityFrom: Float, totalEntitledQuantityTo: Float, dispersionStartDate: Date, dispersionEndDate: Date, startDate: Date, endDate: Date, isFollowUp: Boolean, isPaymentPlan: Boolean, isTargetPopulation: Boolean, sourcePaymentPlanId: String, program: String, programCycle: String, name: String, totalHouseholdsCountMin: Int, totalHouseholdsCountMax: Int, totalHouseholdsCountWithValidPhoneNoMax: Int, totalHouseholdsCountWithValidPhoneNoMin: Int, createdAtRange: String, serviceProvider: String, deliveryTypes: [String], orderBy: String): PaymentPlanNodeConnection
  paymentPlanStatusChoices: [ChoiceObject]
  currencyChoices: [ChoiceObject]
  paymentPlanBackgroundActionStatusChoices: [ChoiceObject]
  availableFspsForDeliveryMechanisms: [FspChoices]
  businessArea(businessAreaSlug: String!): BusinessAreaNode
  allBusinessAreas(offset: Int, before: String, after: String, first: Int, last: Int, id: UUID, slug: String): BusinessAreaNodeConnection
  allFieldsAttributes(flexField: Boolean, businessAreaSlug: String, programId: String): [FieldAttributeNode]
  allCollectorFieldsAttributes(flexField: Boolean): [FieldAttributeNode]
  allPduFields(businessAreaSlug: String!, programId: String!): [FieldAttributeNode]
  allGroupsWithFields: [GroupAttributeNode]
  koboProject(uid: String!, businessAreaSlug: String!): KoboAssetObject
  allKoboProjects(businessAreaSlug: String!, onlyDeployed: Boolean, before: String, after: String, first: Int, last: Int): KoboAssetObjectConnection
  cashAssistUrlPrefix: String
  allLanguages(code: String, before: String, after: String, first: Int, last: Int): LanguageObjectConnection
  dataCollectingType(id: ID!): DataCollectingTypeNode
  dataCollectionTypeChoices: [DataCollectingTypeChoiceObject]
  pduSubtypeChoices: [PDUSubtypeChoiceObject]
  program(id: ID!): ProgramNode
  allPrograms(offset: Int, before: String, after: String, first: Int, last: Int, businessArea: String!, search: String, status: [String], sector: [String], numberOfHouseholds: String, budget: String, startDate: Date, endDate: Date, name: String, beneficiaryGroupMatch: Boolean, numberOfHouseholdsWithTpInProgram: String, dataCollectingType: String, compatibleDct: Boolean, orderBy: String): ProgramNodeConnection
  chartProgrammesBySector(businessAreaSlug: String!, year: Int!, program: String, administrativeArea: String): ChartDetailedDatasetsNode
  chartTotalTransferredByMonth(businessAreaSlug: String!, year: Int!, program: String, administrativeArea: String): ChartDetailedDatasetsNode
  programStatusChoices: [ChoiceObject]
  programCycleStatusChoices: [ChoiceObject]
  programFrequencyOfPaymentsChoices: [ChoiceObject]
  programSectorChoices: [ChoiceObject]
  programScopeChoices: [ChoiceObject]
  cashPlanStatusChoices: [ChoiceObject]
  dataCollectingTypeChoices: [ChoiceObject]
  allActivePrograms(offset: Int, before: String, after: String, first: Int, last: Int, businessArea: String!, search: String, status: [String], sector: [String], numberOfHouseholds: String, budget: String, startDate: Date, endDate: Date, name: String, beneficiaryGroupMatch: Boolean, numberOfHouseholdsWithTpInProgram: String, dataCollectingType: String, compatibleDct: Boolean, orderBy: String): ProgramNodeConnection
  programCycle(id: ID!): ProgramCycleNode
  canRunDeduplication: Boolean
  isDeduplicationDisabled: Boolean
  household(id: ID!): HouseholdNode
  allHouseholds(offset: Int, before: String, after: String, first: Int, last: Int, businessArea: String, address: String, address_Startswith: String, headOfHousehold_FullName: String, headOfHousehold_FullName_Startswith: String, size_Range: [Int], size_Lte: Int, size_Gte: Int, adminArea: ID, admin1: ID, admin2: ID, residenceStatus: String, withdrawn: Boolean, program: ID, firstRegistrationDate: DateTime, rdiId: String, size: String, search: String, documentType: String, documentNumber: String, headOfHousehold_PhoneNoValid: Boolean, lastRegistrationDate: String, countryOrigin: String, isActiveProgram: Boolean, rdiMergeStatus: String, orderBy: String): HouseholdNodeConnection
  individual(id: ID!): IndividualNode
  allIndividuals(offset: Int, before: String, after: String, first: Int, last: Int, household_Id: UUID, businessArea: String, fullName: String, fullName_Startswith: String, fullName_Endswith: String, sex: [String], household_AdminArea: ID, withdrawn: Boolean, program: ID, age: String, programs: [ID], search: String, documentType: String, documentNumber: String, lastRegistrationDate: String, admin1: [ID], admin2: [ID], status: [String], excludedId: String, flags: [String], isActiveProgram: Boolean, rdiId: String, duplicatesOnly: Boolean, rdiMergeStatus: String, orderBy: String): IndividualNodeConnection
  allMergedHouseholds(offset: Int, before: String, after: String, first: Int, last: Int, businessArea: String, rdiId: String, orderBy: String): HouseholdNodeConnection
  allMergedIndividuals(offset: Int, before: String, after: String, first: Int, last: Int, household: ID, rdiId: String, duplicatesOnly: Boolean, businessArea: String, orderBy: String): IndividualNodeConnection
  sectionHouseholdsReached(businessAreaSlug: String!, year: Int!, program: String, administrativeArea: String): SectionTotalNode
  sectionIndividualsReached(businessAreaSlug: String!, year: Int!, program: String, administrativeArea: String): SectionTotalNode
  sectionPeopleReached(businessAreaSlug: String!, year: Int!, program: String, administrativeArea: String): SectionTotalNode
  sectionChildReached(businessAreaSlug: String!, year: Int!, program: String, administrativeArea: String): SectionTotalNode
  chartIndividualsReachedByAgeAndGender(businessAreaSlug: String!, year: Int!, program: String, administrativeArea: String): ChartDatasetNode
  chartPeopleReachedByAgeAndGender(businessAreaSlug: String!, year: Int!, program: String, administrativeArea: String): ChartDatasetNode
  chartIndividualsWithDisabilityReachedByAge(businessAreaSlug: String!, year: Int!, program: String, administrativeArea: String): ChartDetailedDatasetsNode
  chartPeopleWithDisabilityReachedByAge(businessAreaSlug: String!, year: Int!, program: String, administrativeArea: String): ChartDetailedDatasetsNode
  residenceStatusChoices: [ChoiceObject]
  sexChoices: [ChoiceObject]
  maritalStatusChoices: [ChoiceObject]
  workStatusChoices: [ChoiceObject]
  relationshipChoices: [ChoiceObject]
  roleChoices: [ChoiceObject]
  documentTypeChoices: [ChoiceObject]
  identityTypeChoices: [ChoiceObject]
  accountTypeChoices: [ChoiceObject]
  accountFinancialInstitutionChoices: [ChoiceObject]
  countriesChoices: [ChoiceObject]
  observedDisabilityChoices: [ChoiceObject]
  severityOfDisabilityChoices: [ChoiceObject]
  flagChoices: [ChoiceObject]
  allHouseholdsFlexFieldsAttributes: [FieldAttributeNode]
  allIndividualsFlexFieldsAttributes: [FieldAttributeNode]
  me: UserNode
  allUsers(offset: Int, before: String, after: String, first: Int, last: Int, status: [String], partner: [String], businessArea: String!, program: String, search: String, roles: [String], isTicketCreator: Boolean, isSurveyCreator: Boolean, isMessageCreator: Boolean, isFeedbackCreator: Boolean, orderBy: String): UserNodeConnection
  userRolesChoices: [RoleChoiceObject]
  userStatusChoices: [ChoiceObject]
  userPartnerChoices: [ChoiceObject]
  partnerForGrievanceChoices(householdId: ID, individualId: ID): [ChoiceObject]
  hasAvailableUsersToExport(businessAreaSlug: String!): Boolean
  registrationDataImportDatahub(id: ID!): RegistrationDataImportDatahubNode
  importData(id: ID!): ImportDataNode
  koboImportData(id: ID!): KoboImportDataNode
  deduplicationBatchStatusChoices: [ChoiceObject]
  deduplicationGoldenRecordStatusChoices: [ChoiceObject]
  registrationDataImport(id: ID!): RegistrationDataImportNode
  allRegistrationDataImports(offset: Int, before: String, after: String, first: Int, last: Int, importedBy_Id: UUID, importDate: Date, status: String, name: String, name_Startswith: String, businessArea: String, importDateRange: String, size: String, program: String, totalHouseholdsCountWithValidPhoneNoMax: Int, totalHouseholdsCountWithValidPhoneNoMin: Int, orderBy: String): RegistrationDataImportNodeConnection
  registrationDataStatusChoices: [ChoiceObject]
  _debug: DjangoDebug
}

input RandomSamplingArguments {
  confidenceInterval: Float!
  marginOfError: Float!
  excludedAdminAreas: [String]
  age: AgeInput
  sex: String
}

input RapidProArguments {
  flowId: String!
}

type RapidProFlow {
  id: String
  name: String
  type: String
  archived: Boolean
  labels: [String]
  expires: Int
  runs: [RapidProFlowRun]
  results: [RapidProFlowResult]
  createdOn: DateTime
  modifiedOn: DateTime
}

type RapidProFlowNode {
  id: String
  name: String
}

type RapidProFlowResult {
  key: String
  name: String
  categories: [String]
  nodeUuids: [String]
}

type RapidProFlowRun {
  active: Int
  completed: Int
  interrupted: Int
  expired: Int
}

type ReassignRoleMutation {
  household: HouseholdNode
  individual: IndividualNode
}

type RecipientNode implements Node {
  id: ID!
  headOfHousehold: IndividualNode
  size: Int
}

type RecipientNodeConnection {
  pageInfo: PageInfo!
  edges: [RecipientNodeEdge]!
  totalCount: Int
  edgeCount: Int
}

type RecipientNodeEdge {
  node: RecipientNode
  cursor: String!
}

type ReconciliationSummaryNode {
  deliveredFully: Int
  deliveredPartially: Int
  notDelivered: Int
  unsuccessful: Int
  pending: Int
  forceFailed: Int
  numberOfPayments: Int
  reconciled: Int
}

input ReferralTicketExtras {
  household: ID
  individual: ID
}

type RefuseRegistrationDataImportMutation {
  registrationDataImport: RegistrationDataImportNode
}

enum RegistrationDataImportDataSource {
  XLS
  KOBO
  FLEX_REGISTRATION
  API
  EDOPOMOGA
  PROGRAM_POPULATION
  ENROLL_FROM_PROGRAM
}

enum RegistrationDataImportDatahubImportDone {
  LOADING
  NOT_STARTED
  STARTED
  DONE
}

type RegistrationDataImportDatahubNode implements Node {
  id: ID!
  createdAt: DateTime!
  updatedAt: DateTime!
  name: String!
  importDate: DateTime!
  hctId: UUID
  importData: ImportDataNode
  importDone: RegistrationDataImportDatahubImportDone!
  businessAreaSlug: String!
}

enum RegistrationDataImportDeduplicationEngineStatus {
  PENDING
  UPLOADED
  IN_PROGRESS
  PROCESSING
  FINISHED
  ERROR
  UPLOAD_ERROR
}

type RegistrationDataImportNode implements Node {
  id: ID!
  createdAt: DateTime!
  updatedAt: DateTime!
  version: BigInt!
  name: String!
  status: RegistrationDataImportStatus!
  deduplicationEngineStatus: RegistrationDataImportDeduplicationEngineStatus
  businessArea: UserBusinessAreaNode
  program: ProgramNode
  importDate: DateTime!
  importedBy: UserNode
  dataSource: RegistrationDataImportDataSource!
  importData: ImportDataNode
  importFromIds: String
  pullPictures: Boolean!
  screenBeneficiary: Boolean!
  excluded: Boolean!
  erased: Boolean!
  refuseReason: String
  errorMessage: String!
  sentryId: String
  numberOfIndividuals: Int!
  numberOfHouseholds: Int!
  batchDuplicates: Int!
  batchPossibleDuplicates: Int!
  batchUnique: Int!
  goldenRecordDuplicates: Int!
  goldenRecordPossibleDuplicates: Int!
  goldenRecordUnique: Int!
  dedupEngineBatchDuplicates: Int!
  dedupEngineGoldenRecordDuplicates: Int!
  households(offset: Int, before: String, after: String, first: Int, last: Int): HouseholdNodeConnection!
  extraHhRdis(offset: Int, before: String, after: String, first: Int, last: Int): HouseholdNodeConnection!
  individuals(offset: Int, before: String, after: String, first: Int, last: Int): IndividualNodeConnection!
  grievanceticketSet(offset: Int, before: String, after: String, first: Int, last: Int): GrievanceTicketNodeConnection!
  messages(offset: Int, before: String, after: String, first: Int, last: Int): CommunicationMessageNodeConnection!
  adminUrl: String
  batchDuplicatesCountAndPercentage: [CountAndPercentageNode]
  batchUniqueCountAndPercentage: [CountAndPercentageNode]
  goldenRecordDuplicatesCountAndPercentage: [CountAndPercentageNode]
  goldenRecordPossibleDuplicatesCountAndPercentage: [CountAndPercentageNode]
  goldenRecordUniqueCountAndPercentage: [CountAndPercentageNode]
  totalHouseholdsCountWithValidPhoneNo: Int
  biometricDeduplicated: String
  canMerge: Boolean
  biometricDeduplicationEnabled: Boolean
}

type RegistrationDataImportNodeConnection {
  pageInfo: PageInfo!
  edges: [RegistrationDataImportNodeEdge]!
  totalCount: Int
  edgeCount: Int
}

type RegistrationDataImportNodeEdge {
  node: RegistrationDataImportNode
  cursor: String!
}

enum RegistrationDataImportStatus {
  LOADING
  DEDUPLICATION
  DEDUPLICATION_FAILED
  IMPORT_SCHEDULED
  IMPORTING
  IMPORT_ERROR
  IN_REVIEW
  MERGE_SCHEDULED
  MERGED
  MERGING
  MERGE_ERROR
  REFUSED
}

type RegistrationDeduplicationMutation {
  ok: Boolean
}

type RegistrationKoboImportMutation {
  validationErrors: Arg
  registrationDataImport: RegistrationDataImportNode
}

input RegistrationKoboImportMutationInput {
  importDataId: String
  name: String
  pullPictures: Boolean
  businessAreaSlug: String
  screenBeneficiary: Boolean
}

type RegistrationProgramPopulationImportMutation {
  validationErrors: Arg
  registrationDataImport: RegistrationDataImportNode
}

input RegistrationProgramPopulationImportMutationInput {
  importFromProgramId: String
  importFromIds: String
  name: String
  businessAreaSlug: String
  screenBeneficiary: Boolean
}

type RegistrationXlsxImportMutation {
  validationErrors: Arg
  registrationDataImport: RegistrationDataImportNode
}

input RegistrationXlsxImportMutationInput {
  importDataId: ID
  name: String
  businessAreaSlug: String
  screenBeneficiary: Boolean
}

type ReportNode implements Node {
  id: ID!
  createdAt: DateTime!
  updatedAt: DateTime!
  businessArea: UserBusinessAreaNode!
  file: String
  createdBy: UserNode!
  status: Int!
  reportType: Int!
  dateFrom: Date!
  dateTo: Date!
  numberOfRecords: Int
  program: ProgramNode
  adminArea(offset: Int, before: String, after: String, first: Int, last: Int, name: String): AreaNodeConnection!
  fileUrl: String
  adminArea1(offset: Int, before: String, after: String, first: Int, last: Int, name: String): AreaNodeConnection
  adminArea2(offset: Int, before: String, after: String, first: Int, last: Int, name: String): AreaNodeConnection
}

type ReportNodeConnection {
  pageInfo: PageInfo!
  edges: [ReportNodeEdge]!
  totalCount: Int
  edgeCount: Int
}

type ReportNodeEdge {
  node: ReportNode
  cursor: String!
}

type RestartCreateReport {
  report: ReportNode
}

input RestartCreateReportInput {
  reportId: ID!
  businessAreaSlug: String!
}

type RevertMarkPaymentAsFailedMutation {
  payment: PaymentNode
}

type RoleChoiceObject {
  name: String
  value: String
  subsystem: String
}

type RoleNode {
  createdAt: DateTime!
  updatedAt: DateTime!
  name: String!
  subsystem: RoleSubsystem!
  permissions: [String!]
  businessAreaPartnerThrough: [PartnerRoleNode!]!
  userRoles: [UserRoleNode!]!
}

enum RoleSubsystem {
  HOPE
  KOBO
  CA
  API
}

enum RuleCommitLanguage {
  PYTHON
}

type RuleCommitNode implements Node {
  id: ID!
  timestamp: DateTime!
  rule: SteficonRuleNode
  updatedBy: UserNode
  definition: String!
  isRelease: Boolean!
  enabled: Boolean!
  deprecated: Boolean!
  language: RuleCommitLanguage!
  affectedFields: [String!]!
  before: JSONString!
  after: JSONString!
  paymentPlans(offset: Int, before: String, after: String, first: Int, last: Int): PaymentPlanNodeConnection!
  paymentPlansTarget(offset: Int, before: String, after: String, first: Int, last: Int): PaymentPlanNodeConnection!
}

type RuleCommitNodeConnection {
  pageInfo: PageInfo!
  edges: [RuleCommitNodeEdge]!
  totalCount: Int
  edgeCount: Int
}

type RuleCommitNodeEdge {
  node: RuleCommitNode
  cursor: String!
}

enum RuleLanguage {
  PYTHON
}

enum RuleSecurity {
  A_0
  A_2
  A_4
}

enum RuleType {
  PAYMENT_PLAN
  TARGETING
}

enum SamplingChoices {
  FULL_LIST
  RANDOM
}

type SanctionListIndividualAliasNameNode implements Node {
  id: ID!
  createdAt: DateTime!
  updatedAt: DateTime!
  name: String!
}

type SanctionListIndividualAliasNameNodeConnection {
  pageInfo: PageInfo!
  edges: [SanctionListIndividualAliasNameNodeEdge]!
  totalCount: Int
  edgeCount: Int
}

type SanctionListIndividualAliasNameNodeEdge {
  node: SanctionListIndividualAliasNameNode
  cursor: String!
}

type SanctionListIndividualCountriesNode implements Node {
  id: ID!
  createdAt: DateTime!
  updatedAt: DateTime!
  country: String
}

type SanctionListIndividualCountriesNodeConnection {
  pageInfo: PageInfo!
  edges: [SanctionListIndividualCountriesNodeEdge]!
  totalCount: Int
  edgeCount: Int
}

type SanctionListIndividualCountriesNodeEdge {
  node: SanctionListIndividualCountriesNode
  cursor: String!
}

type SanctionListIndividualDateOfBirthNode implements Node {
  id: ID!
  createdAt: DateTime!
  updatedAt: DateTime!
  date: Date!
}

type SanctionListIndividualDateOfBirthNodeConnection {
  pageInfo: PageInfo!
  edges: [SanctionListIndividualDateOfBirthNodeEdge]!
  totalCount: Int
  edgeCount: Int
}

type SanctionListIndividualDateOfBirthNodeEdge {
  node: SanctionListIndividualDateOfBirthNode
  cursor: String!
}

type SanctionListIndividualDocumentNode implements Node {
  id: ID!
  createdAt: DateTime!
  updatedAt: DateTime!
  typeOfDocument: String!
  documentNumber: String!
  dateOfIssue: String
  issuingCountry: String
  note: String!
}

type SanctionListIndividualDocumentNodeConnection {
  pageInfo: PageInfo!
  edges: [SanctionListIndividualDocumentNodeEdge]!
  totalCount: Int
  edgeCount: Int
}

type SanctionListIndividualDocumentNodeEdge {
  node: SanctionListIndividualDocumentNode
  cursor: String!
}

type SanctionListIndividualNationalitiesNode implements Node {
  id: ID!
  createdAt: DateTime!
  updatedAt: DateTime!
  nationality: String
}

type SanctionListIndividualNationalitiesNodeConnection {
  pageInfo: PageInfo!
  edges: [SanctionListIndividualNationalitiesNodeEdge]!
  totalCount: Int
  edgeCount: Int
}

type SanctionListIndividualNationalitiesNodeEdge {
  node: SanctionListIndividualNationalitiesNode
  cursor: String!
}

type SanctionListIndividualNode implements Node {
  id: ID!
  createdAt: DateTime!
  updatedAt: DateTime!
  firstName: String!
  secondName: String!
  thirdName: String!
  fourthName: String!
  fullName: String!
  nameOriginalScript: String!
  listType: String!
  unListType: String!
  referenceNumber: String!
  listedOn: DateTime
  comments: String!
  designation: String!
  street: String!
  city: String!
  stateProvince: String!
  addressNote: String!
  dataId: Int!
  versionNum: Int!
  countryOfBirth: String
  active: Boolean!
  documents(offset: Int, before: String, after: String, first: Int, last: Int): SanctionListIndividualDocumentNodeConnection!
  nationalities(offset: Int, before: String, after: String, first: Int, last: Int): SanctionListIndividualNationalitiesNodeConnection!
  countries(offset: Int, before: String, after: String, first: Int, last: Int): SanctionListIndividualCountriesNodeConnection!
  aliasNames(offset: Int, before: String, after: String, first: Int, last: Int): SanctionListIndividualAliasNameNodeConnection!
  datesOfBirth(offset: Int, before: String, after: String, first: Int, last: Int): SanctionListIndividualDateOfBirthNodeConnection!
}

type SanctionListIndividualNodeConnection {
  pageInfo: PageInfo!
  edges: [SanctionListIndividualNodeEdge]!
  totalCount: Int
  edgeCount: Int
}

type SanctionListIndividualNodeEdge {
  node: SanctionListIndividualNode
  cursor: String!
}

type SaveKoboProjectImportDataAsync {
  importData: KoboImportDataNode
}

type SectionTotalNode {
  total: Float
}

input SensitiveGrievanceTicketExtras {
  household: ID
  individual: ID
  paymentRecord: [ID]
}

type SetSteficonRuleOnPaymentPlanPaymentListMutation {
  paymentPlan: PaymentPlanNode
}

type SimpleApproveMutation {
  grievanceTicket: GrievanceTicketNode
}

type SplitPaymentPlanMutation {
  paymentPlan: PaymentPlanNode
}

type SteficonRuleNode implements Node {
  id: ID!
  allowedBusinessAreas(offset: Int, before: String, after: String, first: Int, last: Int, id: UUID): UserBusinessAreaNodeConnection!
  name: String!
  definition: String!
  description: String
  enabled: Boolean!
  deprecated: Boolean!
  language: RuleLanguage!
  security: RuleSecurity!
  createdBy: UserNode
  updatedBy: UserNode
  createdAt: DateTime!
  updatedAt: DateTime!
  type: RuleType!
  flags: JSONString!
  history(offset: Int, before: String, after: String, first: Int, last: Int): RuleCommitNodeConnection!
}

type SteficonRuleNodeConnection {
  pageInfo: PageInfo!
  edges: [SteficonRuleNodeEdge]!
  totalCount: Int
  edgeCount: Int
}

type SteficonRuleNodeEdge {
  node: SteficonRuleNode
  cursor: String!
}

enum SurveyCategory {
  RAPID_PRO
  SMS
  MANUAL
}

type SurveyNode implements Node {
  id: ID!
  createdAt: DateTime!
  updatedAt: DateTime!
  unicefId: String
  title: String!
  body: String!
  category: SurveyCategory!
  numberOfRecipients: Int!
  createdBy: UserNode
  recipients(offset: Int, before: String, after: String, first: Int, last: Int): HouseholdNodeConnection!
  paymentPlan: PaymentPlanNode
  program: ProgramNode
  businessArea: UserBusinessAreaNode!
  flowId: String
  samplingType: SurveySamplingType!
  sampleSize: Int!
  sampleFile: String
  sampleFileGeneratedAt: DateTime
  fullListArguments: JSONString!
  randomSamplingArguments: JSONString!
  successfulRapidProCalls: [JSONString!]!
  adminUrl: String
  sampleFilePath: String
  hasValidSampleFile: Boolean
  rapidProUrl: String
}

type SurveyNodeConnection {
  pageInfo: PageInfo!
  edges: [SurveyNodeEdge]!
  totalCount: Int
  edgeCount: Int
}

type SurveyNodeEdge {
  node: SurveyNode
  cursor: String!
}

enum SurveySamplingType {
  FULL_LIST
  RANDOM
}

type TableTotalCashTransferred {
  data: [_TableTotalCashTransferredDataNode]
}

type TableTotalCashTransferredForPeople {
  data: [_TableTotalCashTransferredDataForPeopleNode]
}

enum TargetingCollectorBlockRuleFilterFlexFieldClassification {
  NOT_FLEX_FIELD
  FLEX_FIELD_BASIC
  FLEX_FIELD_PDU
}

type TargetingCollectorBlockRuleFilterNode {
  id: UUID!
  createdAt: DateTime!
  updatedAt: DateTime!
  collectorBlockFilters: TargetingCollectorRuleFilterBlockNode!
  fieldName: String!
  comparisonMethod: String
  flexFieldClassification: TargetingCollectorBlockRuleFilterFlexFieldClassification!
  arguments: [Arg]
  labelEn: String
}

type TargetingCollectorRuleFilterBlockNode {
  id: UUID!
  createdAt: DateTime!
  updatedAt: DateTime!
  targetingCriteriaRule: TargetingCriteriaRuleNode!
  collectorBlockFilters: [TargetingCollectorBlockRuleFilterNode]
}

input TargetingCollectorRuleFilterBlockObjectType {
  collectorBlockFilters: [TargetingCriteriaRuleFilterObjectType]
}

input TargetingCriteriaObjectType {
  rules: [TargetingCriteriaRuleObjectType]
  flagExcludeIfActiveAdjudicationTicket: Boolean
  flagExcludeIfOnSanctionList: Boolean
}

enum TargetingCriteriaRuleFilterComparisonMethod {
  EQUALS
  NOT_EQUALS
  CONTAINS
  NOT_CONTAINS
  RANGE
  NOT_IN_RANGE
  GREATER_THAN
  LESS_THAN
  IS_NULL
}

enum TargetingCriteriaRuleFilterFlexFieldClassification {
  NOT_FLEX_FIELD
  FLEX_FIELD_BASIC
  FLEX_FIELD_PDU
}

type TargetingCriteriaRuleFilterNode {
  id: UUID!
  createdAt: DateTime!
  updatedAt: DateTime!
  comparisonMethod: TargetingCriteriaRuleFilterComparisonMethod!
  targetingCriteriaRule: TargetingCriteriaRuleNode!
  flexFieldClassification: TargetingCriteriaRuleFilterFlexFieldClassification!
  fieldName: String!
  arguments: [Arg]
  roundNumber: Int
  fieldAttribute: FieldAttributeNode
}

input TargetingCriteriaRuleFilterObjectType {
  comparisonMethod: String!
  flexFieldClassification: FlexFieldClassificationChoices!
  fieldName: String!
  arguments: [Arg]!
  roundNumber: Int
}

type TargetingCriteriaRuleNode {
  id: UUID!
  createdAt: DateTime!
  updatedAt: DateTime!
  paymentPlan: PaymentPlanNode!
  householdIds: String!
  individualIds: String!
  individualsFiltersBlocks: [TargetingIndividualRuleFilterBlockNode]
  collectorsFiltersBlocks: [TargetingCollectorRuleFilterBlockNode!]!
  householdsFiltersBlocks: [TargetingCriteriaRuleFilterNode]
}

input TargetingCriteriaRuleObjectType {
  householdsFiltersBlocks: [TargetingCriteriaRuleFilterObjectType]
  householdIds: String
  individualsFiltersBlocks: [TargetingIndividualRuleFilterBlockObjectType]
  individualIds: String
  collectorsFiltersBlocks: [TargetingCollectorRuleFilterBlockObjectType]
}

enum TargetingIndividualBlockRuleFilterComparisonMethod {
  EQUALS
  NOT_EQUALS
  CONTAINS
  NOT_CONTAINS
  RANGE
  NOT_IN_RANGE
  GREATER_THAN
  LESS_THAN
  IS_NULL
}

enum TargetingIndividualBlockRuleFilterFlexFieldClassification {
  NOT_FLEX_FIELD
  FLEX_FIELD_BASIC
  FLEX_FIELD_PDU
}

type TargetingIndividualBlockRuleFilterNode {
  id: UUID!
  createdAt: DateTime!
  updatedAt: DateTime!
  comparisonMethod: TargetingIndividualBlockRuleFilterComparisonMethod!
  individualsFiltersBlock: TargetingIndividualRuleFilterBlockNode!
  flexFieldClassification: TargetingIndividualBlockRuleFilterFlexFieldClassification!
  fieldName: String!
  arguments: [Arg]
  roundNumber: Int
  fieldAttribute: FieldAttributeNode
}

type TargetingIndividualRuleFilterBlockNode {
  id: UUID!
  createdAt: DateTime!
  updatedAt: DateTime!
  targetingCriteriaRule: TargetingCriteriaRuleNode!
  targetOnlyHoh: Boolean!
  individualBlockFilters: [TargetingIndividualBlockRuleFilterNode]
}

input TargetingIndividualRuleFilterBlockObjectType {
  individualBlockFilters: [TargetingCriteriaRuleFilterObjectType]
}

type TicketAddIndividualDetailsNode implements Node {
  id: ID!
  createdAt: DateTime!
  updatedAt: DateTime!
  household: HouseholdNode
  approveStatus: Boolean!
  individualData: Arg
}

type TicketAddIndividualDetailsNodeConnection {
  pageInfo: PageInfo!
  edges: [TicketAddIndividualDetailsNodeEdge]!
  totalCount: Int
  edgeCount: Int
}

type TicketAddIndividualDetailsNodeEdge {
  node: TicketAddIndividualDetailsNode
  cursor: String!
}

type TicketByType {
  userGeneratedCount: Int
  systemGeneratedCount: Int
  closedUserGeneratedCount: Int
  closedSystemGeneratedCount: Int
  userGeneratedAvgResolution: Float
  systemGeneratedAvgResolution: Float
}

type TicketComplaintDetailsNode implements Node {
  id: ID!
  createdAt: DateTime!
  updatedAt: DateTime!
  household: HouseholdNode
  individual: IndividualNode
  payment: PaymentNode
  paymentRecord: PaymentNode
}

type TicketComplaintDetailsNodeConnection {
  pageInfo: PageInfo!
  edges: [TicketComplaintDetailsNodeEdge]!
  totalCount: Int
  edgeCount: Int
}

type TicketComplaintDetailsNodeEdge {
  node: TicketComplaintDetailsNode
  cursor: String!
}

type TicketDeleteHouseholdDetailsNode implements Node {
  id: ID!
  createdAt: DateTime!
  updatedAt: DateTime!
  household: HouseholdNode
  reasonHousehold: HouseholdNode
  approveStatus: Boolean!
  roleReassignData: JSONString!
  householdData: Arg
}

type TicketDeleteHouseholdDetailsNodeConnection {
  pageInfo: PageInfo!
  edges: [TicketDeleteHouseholdDetailsNodeEdge]!
  totalCount: Int
  edgeCount: Int
}

type TicketDeleteHouseholdDetailsNodeEdge {
  node: TicketDeleteHouseholdDetailsNode
  cursor: String!
}

type TicketDeleteIndividualDetailsNode implements Node {
  id: ID!
  createdAt: DateTime!
  updatedAt: DateTime!
  individual: IndividualNode
  approveStatus: Boolean!
  roleReassignData: JSONString!
  individualData: Arg
}

type TicketDeleteIndividualDetailsNodeConnection {
  pageInfo: PageInfo!
  edges: [TicketDeleteIndividualDetailsNodeEdge]!
  totalCount: Int
  edgeCount: Int
}

type TicketDeleteIndividualDetailsNodeEdge {
  node: TicketDeleteIndividualDetailsNode
  cursor: String!
}

type TicketHouseholdDataUpdateDetailsNode implements Node {
  id: ID!
  createdAt: DateTime!
  updatedAt: DateTime!
  household: HouseholdNode!
  householdData: Arg
}

type TicketHouseholdDataUpdateDetailsNodeConnection {
  pageInfo: PageInfo!
  edges: [TicketHouseholdDataUpdateDetailsNodeEdge]!
  totalCount: Int
  edgeCount: Int
}

type TicketHouseholdDataUpdateDetailsNodeEdge {
  node: TicketHouseholdDataUpdateDetailsNode
  cursor: String!
}

type TicketIndividualDataUpdateDetailsNode implements Node {
  id: ID!
  createdAt: DateTime!
  updatedAt: DateTime!
  individual: IndividualNode!
  individualData: Arg
  roleReassignData: JSONString!
}

type TicketIndividualDataUpdateDetailsNodeConnection {
  pageInfo: PageInfo!
  edges: [TicketIndividualDataUpdateDetailsNodeEdge]!
  totalCount: Int
  edgeCount: Int
}

type TicketIndividualDataUpdateDetailsNodeEdge {
  node: TicketIndividualDataUpdateDetailsNode
  cursor: String!
}

type TicketNeedsAdjudicationDetailsExtraDataNode {
  goldenRecords: [DeduplicationResultNode]
  possibleDuplicate: [DeduplicationResultNode]
  dedupEngineSimilarityPair: DeduplicationEngineSimilarityPairNode
}

type TicketNeedsAdjudicationDetailsNode implements Node {
  id: ID!
  createdAt: DateTime!
  updatedAt: DateTime!
  goldenRecordsIndividual: IndividualNode!
  possibleDuplicates: [IndividualNode]
  selectedDistinct: [IndividualNode]
  selectedIndividuals(offset: Int, before: String, after: String, first: Int, last: Int): IndividualNodeConnection!
  scoreMin: Float!
  scoreMax: Float!
  isMultipleDuplicatesVersion: Boolean!
  isCrossArea: Boolean!
  roleReassignData: JSONString!
  extraData: TicketNeedsAdjudicationDetailsExtraDataNode
  selectedIndividual: IndividualNode
  possibleDuplicate: IndividualNode
  hasDuplicatedDocument: Boolean
  selectedDuplicates: [IndividualNode]
}

type TicketNeedsAdjudicationDetailsNodeConnection {
  pageInfo: PageInfo!
  edges: [TicketNeedsAdjudicationDetailsNodeEdge]!
  totalCount: Int
  edgeCount: Int
}

type TicketNeedsAdjudicationDetailsNodeEdge {
  node: TicketNeedsAdjudicationDetailsNode
  cursor: String!
}

type TicketNegativeFeedbackDetailsNode implements Node {
  id: ID!
  createdAt: DateTime!
  updatedAt: DateTime!
  household: HouseholdNode
  individual: IndividualNode
}

type TicketNegativeFeedbackDetailsNodeConnection {
  pageInfo: PageInfo!
  edges: [TicketNegativeFeedbackDetailsNodeEdge]!
  totalCount: Int
  edgeCount: Int
}

type TicketNegativeFeedbackDetailsNodeEdge {
  node: TicketNegativeFeedbackDetailsNode
  cursor: String!
}

type TicketNoteNode implements Node {
  id: ID!
  createdAt: DateTime!
  updatedAt: DateTime!
  description: String!
  createdBy: UserNode
}

type TicketNoteNodeConnection {
  pageInfo: PageInfo!
  edges: [TicketNoteNodeEdge]!
  totalCount: Int
  edgeCount: Int
}

type TicketNoteNodeEdge {
  node: TicketNoteNode
  cursor: String!
}

input TicketPaymentVerificationDetailsExtras {
  newReceivedAmount: Float
  newStatus: String
}

enum TicketPaymentVerificationDetailsNewStatus {
  NOT_RECEIVED
  PENDING
  RECEIVED
  RECEIVED_WITH_ISSUES
}

type TicketPaymentVerificationDetailsNode implements Node {
  id: ID!
>>>>>>> 6c88ad6c
  createdAt: DateTime!
  updatedAt: DateTime!
  lastSyncAt: DateTime
  version: BigInt!
  unicefId: String
  internalData: JSONString!
  copiedFrom: HouseholdNode
  consentSign: String!
  consent: Boolean
  consentSharing: [String]
  residenceStatus: HouseholdResidenceStatus
  address: String!
  zipCode: String
  size: Int
  femaleAgeGroup05Count: Int
  femaleAgeGroup611Count: Int
  femaleAgeGroup1217Count: Int
  femaleAgeGroup1859Count: Int
  femaleAgeGroup60Count: Int
  pregnantCount: Int
  maleAgeGroup05Count: Int
  maleAgeGroup611Count: Int
  maleAgeGroup1217Count: Int
  maleAgeGroup1859Count: Int
  maleAgeGroup60Count: Int
  femaleAgeGroup05DisabledCount: Int
  femaleAgeGroup611DisabledCount: Int
  femaleAgeGroup1217DisabledCount: Int
  femaleAgeGroup1859DisabledCount: Int
  femaleAgeGroup60DisabledCount: Int
  maleAgeGroup05DisabledCount: Int
  maleAgeGroup611DisabledCount: Int
  maleAgeGroup1217DisabledCount: Int
  maleAgeGroup1859DisabledCount: Int
  maleAgeGroup60DisabledCount: Int
  childrenCount: Int
  maleChildrenCount: Int
  femaleChildrenCount: Int
  childrenDisabledCount: Int
  maleChildrenDisabledCount: Int
  femaleChildrenDisabledCount: Int
  otherSexGroupCount: Int
  unknownSexGroupCount: Int
  returnee: Boolean
  fchildHoh: Boolean
  childHoh: Boolean
  village: String!
  currency: HouseholdCurrency!
  unhcrId: String!
  detailId: String
  start: DateTime
  registrationMethod: HouseholdRegistrationMethod!
  familyId: String
  originUnicefId: String
  isMigrationHandled: Boolean!
  migratedAt: DateTime
  collectType: HouseholdCollectType!
  programRegistrationId: String
  totalCashReceivedUsd: Float
  totalCashReceived: Float
  flexFields: JSONString!
  firstRegistrationDate: DateTime!
  lastRegistrationDate: DateTime!
  withdrawn: Boolean!
  withdrawnDate: DateTime
  longitude: Float
  latitude: Float
  deviceid: String!
  nameEnumerator: String!
  orgEnumerator: HouseholdOrgEnumerator!
  orgNameEnumerator: String!
  koboSubmissionUuid: UUID
  koboSubmissionTime: DateTime
  enumeratorRecId: Int
  flexRegistrationsRecordId: Int
  identificationKey: String
  collisionFlag: Boolean!
  copiedTo(offset: Int, before: String, after: String, first: Int, last: Int): HouseholdNodeConnection!
  adminUrl: String
  hasDuplicatesForRdi: Boolean
  deliveredQuantities: [DeliveredQuantityNode]
  geopoint: String
}

type HouseholdNodeConnection {
  pageInfo: PageInfo!
  edges: [HouseholdNodeEdge]!
  totalCount: Int
  individualsCount: Int
  edgeCount: Int
}

type HouseholdNodeEdge {
  node: HouseholdNode
  cursor: String!
}

enum HouseholdOrgEnumerator {
  A_
  PARTNER
  UNICEF
}

enum HouseholdRdiMergeStatus {
  PENDING
  MERGED
}

enum HouseholdRegistrationMethod {
  A_
  COMMUNITY
  HH_REGISTRATION
}

enum HouseholdResidenceStatus {
  A_
  IDP
  REFUGEE
  OTHERS_OF_CONCERN
  HOST
  NON_HOST
  RETURNEE
}

scalar JSONString

interface Node {
  id: ID!
}

type PageInfo {
  hasNextPage: Boolean!
  hasPreviousPage: Boolean!
  startCursor: String
  endCursor: String
}

type Query {
  ticketsByType(businessAreaSlug: String!): TicketByType
  ticketsByCategory(businessAreaSlug: String!): ChartDatasetNode
  ticketsByStatus(businessAreaSlug: String!): ChartDatasetNode
  ticketsByLocationAndCategory(businessAreaSlug: String!): ChartDetailedDatasetsNode
  allSteficonRules(offset: Int, before: String, after: String, first: Int, last: Int, enabled: Boolean, deprecated: Boolean, type: String!): SteficonRuleNodeConnection
  cashAssistUrlPrefix: String
  chartProgrammesBySector(businessAreaSlug: String!, year: Int!, program: String, administrativeArea: String): ChartDetailedDatasetsNode
  chartTotalTransferredByMonth(businessAreaSlug: String!, year: Int!, program: String, administrativeArea: String): ChartDetailedDatasetsNode
  allHouseholds(offset: Int, before: String, after: String, first: Int, last: Int, unicefId: String, size_Range: [Int], size_Lte: Int, size_Gte: Int, adminArea: String, admin1: String, admin2: String, residenceStatus: String, withdrawn: Boolean, program: ID, firstRegistrationDate: DateTime, updatedAt: String, rdiId: String, size: String, search: String, documentType: String, documentNumber: String, headOfHousehold_FullName: String, headOfHousehold_PhoneNoValid: Boolean, sex: String, phoneNo: String, lastRegistrationDate: String, countryOrigin: String, isActiveProgram: Boolean, rdiMergeStatus: String, address: String, survey: String, messageId: String, recipientId: String, orderBy: String): HouseholdNodeConnection
  sectionHouseholdsReached(businessAreaSlug: String!, year: Int!, program: String, administrativeArea: String): SectionTotalNode
  sectionIndividualsReached(businessAreaSlug: String!, year: Int!, program: String, administrativeArea: String): SectionTotalNode
  sectionPeopleReached(businessAreaSlug: String!, year: Int!, program: String, administrativeArea: String): SectionTotalNode
  sectionChildReached(businessAreaSlug: String!, year: Int!, program: String, administrativeArea: String): SectionTotalNode
  chartIndividualsReachedByAgeAndGender(businessAreaSlug: String!, year: Int!, program: String, administrativeArea: String): ChartDatasetNode
  chartPeopleReachedByAgeAndGender(businessAreaSlug: String!, year: Int!, program: String, administrativeArea: String): ChartDatasetNode
  chartIndividualsWithDisabilityReachedByAge(businessAreaSlug: String!, year: Int!, program: String, administrativeArea: String): ChartDetailedDatasetsNode
  chartPeopleWithDisabilityReachedByAge(businessAreaSlug: String!, year: Int!, program: String, administrativeArea: String): ChartDetailedDatasetsNode
  _debug: DjangoDebug
}

enum RuleCommitLanguage {
  PYTHON
}

type RuleCommitNode implements Node {
  id: ID!
  timestamp: DateTime!
  rule: SteficonRuleNode
  definition: String!
  isRelease: Boolean!
  enabled: Boolean!
  deprecated: Boolean!
  language: RuleCommitLanguage!
  affectedFields: [String!]!
  before: JSONString!
  after: JSONString!
}

type RuleCommitNodeConnection {
  pageInfo: PageInfo!
  edges: [RuleCommitNodeEdge]!
  totalCount: Int
  edgeCount: Int
}

type RuleCommitNodeEdge {
  node: RuleCommitNode
  cursor: String!
}

enum RuleLanguage {
  PYTHON
}

enum RuleSecurity {
  A_0
  A_2
  A_4
}

enum RuleType {
  PAYMENT_PLAN
  TARGETING
}

type SectionTotalNode {
  total: Float
}

type SteficonRuleNode implements Node {
  id: ID!
  name: String!
  definition: String!
  description: String
  enabled: Boolean!
  deprecated: Boolean!
  language: RuleLanguage!
  security: RuleSecurity!
  createdAt: DateTime!
  updatedAt: DateTime!
  type: RuleType!
  flags: JSONString!
  history(offset: Int, before: String, after: String, first: Int, last: Int): RuleCommitNodeConnection!
}

type SteficonRuleNodeConnection {
  pageInfo: PageInfo!
  edges: [SteficonRuleNodeEdge]!
  totalCount: Int
  edgeCount: Int
}

type SteficonRuleNodeEdge {
  node: SteficonRuleNode
  cursor: String!
}

type TicketByType {
  userGeneratedCount: Int
  systemGeneratedCount: Int
  closedUserGeneratedCount: Int
  closedSystemGeneratedCount: Int
  userGeneratedAvgResolution: Float
  systemGeneratedAvgResolution: Float
}

scalar UUID

type _DatasetsNode {
  data: [Float]
}

type _DetailedDatasetsNode {
  label: String
  data: [Float]
}<|MERGE_RESOLUTION|>--- conflicted
+++ resolved
@@ -1,8 +1,388 @@
 schema {
   query: Query
+  mutation: Mutations
+}
+
+type AccountNode implements Node {
+  id: ID!
+  rdiMergeStatus: AccountRdiMergeStatus!
+  createdAt: DateTime!
+  updatedAt: DateTime!
+  individual: IndividualNode!
+  number: String
+  data: JSONString!
+  isUnique: Boolean!
+  active: Boolean!
+  name: String
+  dataFields: JSONString
+}
+
+type AccountNodeConnection {
+  pageInfo: PageInfo!
+  edges: [AccountNodeEdge]!
+  totalCount: Int
+  edgeCount: Int
+}
+
+type AccountNodeEdge {
+  node: AccountNode
+  cursor: String!
+}
+
+input AccountObjectType {
+  name: String!
+  approveStatus: Boolean
+  dataFields: GenericScalar
+}
+
+enum AccountRdiMergeStatus {
+  PENDING
+  MERGED
+}
+
+input AccountabilityCommunicationMessageAgeInput {
+  min: Int
+  max: Int
+}
+
+input AccountabilityFullListArguments {
+  excludedAdminAreas: [String]
+}
+
+input AccountabilityRandomSamplingArguments {
+  excludedAdminAreas: [String]
+  confidenceInterval: Float!
+  marginOfError: Float!
+  age: AccountabilityCommunicationMessageAgeInput
+  sex: String
+}
+
+input AccountabilitySampleSizeInput {
+  paymentPlan: ID
+  program: ID
+  samplingType: String!
+  fullListArguments: AccountabilityFullListArguments
+  randomSamplingArguments: AccountabilityRandomSamplingArguments
+}
+
+type AccountabilitySampleSizeNode {
+  numberOfRecipients: Int
+  sampleSize: Int
+}
+
+enum Action {
+  TP_LOCK
+  TP_UNLOCK
+  TP_REBUILD
+  DRAFT
+  LOCK
+  LOCK_FSP
+  UNLOCK
+  UNLOCK_FSP
+  SEND_FOR_APPROVAL
+  APPROVE
+  AUTHORIZE
+  REVIEW
+  REJECT
+  FINISH
+  SEND_TO_PAYMENT_GATEWAY
+  SEND_XLSX_PASSWORD
+}
+
+input ActionPaymentPlanInput {
+  paymentPlanId: ID!
+  action: Action!
+  comment: String
+}
+
+type ActionPaymentPlanMutation {
+  paymentPlan: PaymentPlanNode
+}
+
+type ActivatePaymentVerificationPlan {
+  validationErrors: Arg
+  paymentPlan: GenericPaymentPlanNode
+}
+
+input AddIndividualDataObjectType {
+  fullName: String!
+  givenName: String
+  middleName: String
+  familyName: String
+  sex: String!
+  birthDate: Date!
+  estimatedBirthDate: Boolean!
+  maritalStatus: String
+  phoneNo: String
+  phoneNoAlternative: String
+  email: String
+  relationship: String!
+  disability: String
+  workStatus: String
+  enrolledInNutritionProgramme: Boolean
+  pregnant: Boolean
+  observedDisability: [String]
+  seeingDisability: String
+  hearingDisability: String
+  physicalDisability: String
+  memoryDisability: String
+  selfcareDisability: String
+  commsDisability: String
+  whoAnswersPhone: String
+  whoAnswersAltPhone: String
+  role: String!
+  documents: [IndividualDocumentObjectType]
+  identities: [IndividualIdentityObjectType]
+  businessArea: String
+  preferredLanguage: String
+  flexFields: Arg
+  paymentDeliveryPhoneNo: String
+  blockchainName: String
+  walletAddress: String
+  walletName: String
+}
+
+input AddIndividualIssueTypeExtras {
+  household: ID!
+  individualData: AddIndividualDataObjectType!
+}
+
+type AgeFilterObject {
+  min: Int
+  max: Int
+}
+
+input AgeInput {
+  min: Int
+  max: Int
+}
+
+type ApprovalNode {
+  createdAt: DateTime!
+  comment: String
+  createdBy: UserNode
+  info: String
+}
+
+type ApprovalProcessNode implements Node {
+  id: ID!
+  createdAt: DateTime!
+  updatedAt: DateTime!
+  sentForApprovalBy: UserNode
+  sentForApprovalDate: DateTime
+  sentForAuthorizationBy: UserNode
+  sentForAuthorizationDate: DateTime
+  sentForFinanceReleaseBy: UserNode
+  sentForFinanceReleaseDate: DateTime
+  paymentPlan: PaymentPlanNode!
+  approvalNumberRequired: Int!
+  authorizationNumberRequired: Int!
+  financeReleaseNumberRequired: Int!
+  rejectedOn: String
+  actions: FilteredActionsListNode
+}
+
+type ApprovalProcessNodeConnection {
+  pageInfo: PageInfo!
+  edges: [ApprovalProcessNodeEdge]!
+  totalCount: Int
+  edgeCount: Int
+}
+
+type ApprovalProcessNodeEdge {
+  node: ApprovalProcessNode
+  cursor: String!
+}
+
+type AreaNode implements Node {
+  id: ID!
+  createdAt: DateTime!
+  updatedAt: DateTime!
+  originalId: UUID
+  name: String!
+  parent: AreaNode
+  pCode: String
+  areaType: AreaTypeNode!
+  longitude: Float
+  latitude: Float
+  validFrom: DateTime
+  validUntil: DateTime
+  extras: JSONString!
+  lft: Int!
+  rght: Int!
+  treeId: Int!
+  level: Int!
+  areaSet(offset: Int, before: String, after: String, first: Int, last: Int, name: String): AreaNodeConnection!
+  householdSet(offset: Int, before: String, after: String, first: Int, last: Int): HouseholdNodeConnection!
+  grievanceticketSet(offset: Int, before: String, after: String, first: Int, last: Int): GrievanceTicketNodeConnection!
+  programs(offset: Int, before: String, after: String, first: Int, last: Int, name: String): ProgramNodeConnection!
+  reports(offset: Int, before: String, after: String, first: Int, last: Int): ReportNodeConnection!
+  feedbackSet(offset: Int, before: String, after: String, first: Int, last: Int): FeedbackNodeConnection!
+}
+
+type AreaNodeConnection {
+  pageInfo: PageInfo!
+  edges: [AreaNodeEdge]!
+  totalCount: Int
+  edgeCount: Int
+}
+
+type AreaNodeEdge {
+  node: AreaNode
+  cursor: String!
+}
+
+type AreaTreeNode {
+  id: ID
+  name: String
+  pCode: String
+  areas: [AreaTreeNode]
+  level: Int
+}
+
+type AreaTypeNode implements Node {
+  id: ID!
+  createdAt: DateTime!
+  updatedAt: DateTime!
+  originalId: UUID
+  name: String!
+  areaLevel: Int!
+  parent: AreaTypeNode
+  validFrom: DateTime
+  validUntil: DateTime
+  extras: JSONString!
+  lft: Int!
+  rght: Int!
+  treeId: Int!
+  level: Int!
+  areatypeSet(offset: Int, before: String, after: String, first: Int, last: Int): AreaTypeNodeConnection!
+  areaSet(offset: Int, before: String, after: String, first: Int, last: Int, name: String): AreaNodeConnection!
+}
+
+type AreaTypeNodeConnection {
+  pageInfo: PageInfo!
+  edges: [AreaTypeNodeEdge]!
+  totalCount: Int
+  edgeCount: Int
+}
+
+type AreaTypeNodeEdge {
+  node: AreaTypeNode
+  cursor: String!
+}
+
+scalar Arg
+
+type AssignFundsCommitmentsMutation {
+  paymentPlan: PaymentPlanNode
+}
+
+type BeneficiaryGroupNode implements Node {
+  id: ID!
+  createdAt: DateTime!
+  updatedAt: DateTime!
+  name: String!
+  groupLabel: String!
+  groupLabelPlural: String!
+  memberLabel: String!
+  memberLabelPlural: String!
+  masterDetail: Boolean!
+  programs(offset: Int, before: String, after: String, first: Int, last: Int, name: String): ProgramNodeConnection!
 }
 
 scalar BigInt
+
+type BulkGrievanceAddNoteMutation {
+  grievanceTickets: [GrievanceTicketNode]
+}
+
+type BulkUpdateGrievanceTicketsAssigneesMutation {
+  grievanceTickets: [GrievanceTicketNode]
+}
+
+type BulkUpdateGrievanceTicketsPriorityMutation {
+  grievanceTickets: [GrievanceTicketNode]
+}
+
+type BulkUpdateGrievanceTicketsUrgencyMutation {
+  grievanceTickets: [GrievanceTicketNode]
+}
+
+type BusinessAreaNode implements Node {
+  id: ID!
+  createdAt: DateTime!
+  updatedAt: DateTime!
+  code: String!
+  slug: String!
+  name: String!
+  longName: String!
+  parent: UserBusinessAreaNode
+  partners: [PartnerNode!]!
+  isSplit: Boolean!
+  regionCode: String!
+  regionName: String!
+  hasDataSharingAgreement: Boolean!
+  isAccountabilityApplicable: Boolean
+  active: Boolean!
+  enableEmailNotification: Boolean!
+  koboUsername: String
+  koboToken: String
+  koboUrl: String
+  rapidProHost: String
+  rapidProPaymentVerificationToken: String
+  rapidProMessagesToken: String
+  rapidProSurveyToken: String
+  postponeDeduplication: Boolean!
+  deduplicationDuplicateScore: Float!
+  deduplicationPossibleDuplicateScore: Float!
+  deduplicationBatchDuplicatesPercentage: Int!
+  deduplicationBatchDuplicatesAllowed: Int!
+  deduplicationGoldenRecordDuplicatesPercentage: Int!
+  deduplicationGoldenRecordDuplicatesAllowed: Int!
+  deduplicationIgnoreWithdraw: Boolean!
+  biometricDeduplicationThreshold: Float!
+  customFields: JSONString!
+  businessAreaPartnerThrough: [PartnerRoleNode!]!
+  children(offset: Int, before: String, after: String, first: Int, last: Int, id: UUID): UserBusinessAreaNodeConnection!
+  dataCollectingTypes(offset: Int, before: String, after: String, first: Int, last: Int): DataCollectingTypeNodeConnection!
+  partnerSet: [PartnerNode!]!
+  userRoles: [UserRoleNode!]!
+  householdSet(offset: Int, before: String, after: String, first: Int, last: Int): HouseholdNodeConnection!
+  individualSet(offset: Int, before: String, after: String, first: Int, last: Int): IndividualNodeConnection!
+  registrationdataimportSet(offset: Int, before: String, after: String, first: Int, last: Int): RegistrationDataImportNodeConnection!
+  ruleSet(offset: Int, before: String, after: String, first: Int, last: Int): SteficonRuleNodeConnection!
+  paymentplanSet(offset: Int, before: String, after: String, first: Int, last: Int): PaymentPlanNodeConnection!
+  financialserviceproviderSet(offset: Int, before: String, after: String, first: Int, last: Int): FinancialServiceProviderNodeConnection!
+  paymentSet(offset: Int, before: String, after: String, first: Int, last: Int): PaymentNodeConnection!
+  tickets(offset: Int, before: String, after: String, first: Int, last: Int): GrievanceTicketNodeConnection!
+  programSet(offset: Int, before: String, after: String, first: Int, last: Int, name: String): ProgramNodeConnection!
+  reports(offset: Int, before: String, after: String, first: Int, last: Int): ReportNodeConnection!
+  logentrySet(offset: Int, before: String, after: String, first: Int, last: Int): PaymentVerificationLogEntryNodeConnection!
+  messageSet(offset: Int, before: String, after: String, first: Int, last: Int): CommunicationMessageNodeConnection!
+  feedbackSet(offset: Int, before: String, after: String, first: Int, last: Int): FeedbackNodeConnection!
+  surveySet(offset: Int, before: String, after: String, first: Int, last: Int): SurveyNodeConnection!
+  fundscommitmentitemSet(offset: Int, before: String, after: String, first: Int, last: Int): FundsCommitmentItemNodeConnection!
+}
+
+type BusinessAreaNodeConnection {
+  pageInfo: PageInfo!
+  edges: [BusinessAreaNodeEdge]!
+  totalCount: Int
+  edgeCount: Int
+}
+
+type BusinessAreaNodeEdge {
+  node: BusinessAreaNode
+  cursor: String!
+}
+
+input CategoryExtrasInput {
+  sensitiveGrievanceTicketExtras: SensitiveGrievanceTicketExtras
+  grievanceComplaintTicketExtras: GrievanceComplaintTicketExtras
+  positiveFeedbackTicketExtras: PositiveFeedbackTicketExtras
+  negativeFeedbackTicketExtras: NegativeFeedbackTicketExtras
+  referralTicketExtras: ReferralTicketExtras
+}
 
 type ChartDatasetNode {
   labels: [String]
@@ -14,207 +394,334 @@
   datasets: [_DetailedDatasetsNode]
 }
 
-scalar DateTime
-
-scalar Decimal
-
-type DeliveredQuantityNode {
-  totalDeliveredQuantity: Decimal
-  currency: String
-}
-
-type DjangoDebug {
-  sql: [DjangoDebugSQL]
-}
-
-type DjangoDebugSQL {
-  vendor: String!
-  alias: String!
-  sql: String
-  duration: Float!
-  rawSql: String!
-  params: String!
-  startTime: Float!
-  stopTime: Float!
-  isSlow: Boolean!
-  isSelect: Boolean!
-  transId: String
-  transStatus: String
-  isoLevel: String
-  encoding: String
-}
-
-enum HouseholdCollectType {
-  STANDARD
-  SINGLE
-}
-
-<<<<<<< HEAD
-enum HouseholdCurrency {
-  A_
-  AED
-  AFN
-  ALL
-  AMD
-  ANG
-  AOA
-  ARS
-  AUD
-  AWG
-  AZN
-  BAM
-  BBD
-  BDT
-  BGN
-  BHD
-  BIF
-  BMD
-  BND
-  BOB
-  BOV
-  BRL
-  BSD
-  BTN
-  BWP
-  BYN
-  BZD
-  CAD
-  CDF
-  CHF
-  CLP
-  CNY
-  COP
-  CRC
-  CUC
-  CUP
-  CVE
-  CZK
-  DJF
-  DKK
-  DOP
-  DZD
-  EGP
-  ERN
-  ETB
-  EUR
-  FJD
-  FKP
-  GBP
-  GEL
-  GHS
-  GIP
-  GMD
-  GNF
-  GTQ
-  GYD
-  HKD
-  HNL
-  HRK
-  HTG
-  HUF
-  IDR
-  ILS
-  INR
-  IQD
-  IRR
-  ISK
-  JMD
-  JOD
-  JPY
-  KES
-  KGS
-  KHR
-  KMF
-  KPW
-  KRW
-  KWD
-  KYD
-  KZT
-  LAK
-  LBP
-  LKR
-  LRD
-  LSL
-  LYD
-  MAD
-  MDL
-  MGA
-  MKD
-  MMK
-  MNT
-  MOP
-  MRU
-  MUR
-  MVR
-  MWK
-  MXN
-  MYR
-  MZN
-  NAD
-  NGN
-  NIO
-  NOK
-  NPR
-  NZD
-  OMR
-  PAB
-  PEN
-  PGK
-  PHP
-  PKR
-  PLN
-  PYG
-  QAR
-  RON
-  RSD
-  RUB
-  RWF
-  SAR
-  SBD
-  SCR
-  SDG
-  SEK
-  SGD
-  SHP
-  SLE
-  SOS
-  SRD
-  SSP
-  STN
-  SVC
-  SYP
-  SZL
-  THB
-  TJS
-  TMT
-  TND
-  TOP
-  TRY
-  TTD
-  TWD
-  TZS
-  UAH
-  UGX
-  USD
-  UYU
-  UYW
-  UZS
-  VES
-  VND
-  VUV
-  WST
-  XAF
-  XAG
-  XAU
-  XCD
-  XOF
-  XPF
-  YER
-  ZAR
-  ZMW
-  ZWL
-  USDC
-=======
+type ChartGrievanceTicketsNode {
+  labels: [String]
+  datasets: [_DatasetsNode]
+  totalNumberOfGrievances: Int
+  totalNumberOfFeedback: Int
+  totalNumberOfOpenSensitive: Int
+}
+
+type ChartPaymentVerification {
+  labels: [String]
+  datasets: [_DetailedDatasetsNode]
+  households: Int
+  averageSampleSize: Float
+}
+
+type ChoiceObject {
+  name: String
+  value: String
+}
+
+type ChoiceObjectInt {
+  name: String
+  value: Int
+}
+
+type CommunicationMessageNode implements Node {
+  id: ID!
+  createdAt: DateTime!
+  updatedAt: DateTime!
+  unicefId: String
+  title: String!
+  body: String!
+  createdBy: UserNode
+  numberOfRecipients: Int!
+  businessArea: UserBusinessAreaNode!
+  households(offset: Int, before: String, after: String, first: Int, last: Int): HouseholdNodeConnection!
+  paymentPlan: PaymentPlanNode
+  registrationDataImport: RegistrationDataImportNode
+  samplingType: MessageSamplingType!
+  fullListArguments: JSONString
+  randomSamplingArguments: JSONString
+  sampleSize: Int!
+  program: ProgramNode
+  isOriginal: Boolean!
+  copiedFrom: CommunicationMessageNode
+  copiedTo(offset: Int, before: String, after: String, first: Int, last: Int): CommunicationMessageNodeConnection!
+  adminUrl: String
+}
+
+type CommunicationMessageNodeConnection {
+  pageInfo: PageInfo!
+  edges: [CommunicationMessageNodeEdge]!
+  totalCount: Int
+  edgeCount: Int
+}
+
+type CommunicationMessageNodeEdge {
+  node: CommunicationMessageNode
+  cursor: String!
+}
+
+type CommunicationMessageRecipientMapNode implements Node {
+  id: ID!
+  headOfHousehold: IndividualNode
+  size: Int
+}
+
+type CommunicationMessageRecipientMapNodeConnection {
+  pageInfo: PageInfo!
+  edges: [CommunicationMessageRecipientMapNodeEdge]!
+  totalCount: Int
+  edgeCount: Int
+}
+
+type CommunicationMessageRecipientMapNodeEdge {
+  node: CommunicationMessageRecipientMapNode
+  cursor: String!
+}
+
+type ContentTypeObjectType {
+  id: ID!
+  appLabel: String!
+  model: String!
+  logEntries(offset: Int, before: String, after: String, first: Int, last: Int): PaymentVerificationLogEntryNodeConnection!
+  name: String
+}
+
+type CopyProgram {
+  validationErrors: Arg
+  program: ProgramNode
+}
+
+input CopyProgramInput {
+  id: String!
+  name: String
+  startDate: Date
+  endDate: Date
+  description: String
+  budget: Decimal
+  frequencyOfPayments: String
+  sector: String
+  cashPlus: Boolean
+  populationGoal: Int
+  administrativeAreasOfImplementation: String
+  businessAreaSlug: String
+  dataCollectingTypeCode: String
+  partners: [ProgramPartnerThroughInput]
+  partnerAccess: String
+  programmeCode: String
+  pduFields: [PDUFieldInput]
+}
+
+type CopyTargetingCriteriaMutation {
+  paymentPlan: PaymentPlanNode
+}
+
+type CoreFieldChoiceObject {
+  labels: [LabelNode]
+  labelEn: String
+  value: String
+  admin: String
+  listName: String
+}
+
+type CountAndPercentageNode {
+  count: Int
+  percentage: Float
+}
+
+input CreateAccountabilityCommunicationMessageInput {
+  households: [ID]
+  paymentPlan: ID
+  registrationDataImport: ID
+  samplingType: SamplingChoices!
+  fullListArguments: AccountabilityFullListArguments
+  randomSamplingArguments: AccountabilityRandomSamplingArguments
+  title: String!
+  body: String!
+}
+
+type CreateCommunicationMessageMutation {
+  message: CommunicationMessageNode
+}
+
+input CreateFeedbackInput {
+  issueType: String!
+  householdLookup: ID
+  individualLookup: ID
+  description: String!
+  comments: String
+  admin2: ID
+  area: String
+  language: String
+  consent: Boolean
+  program: ID
+}
+
+input CreateFeedbackMessageInput {
+  description: String!
+  feedback: ID!
+}
+
+type CreateFeedbackMessageMutation {
+  feedbackMessage: FeedbackMessageNode
+}
+
+type CreateFeedbackMutation {
+  feedback: FeedbackNode
+}
+
+type CreateFollowUpPaymentPlanMutation {
+  paymentPlan: PaymentPlanNode
+}
+
+input CreateGrievanceTicketExtrasInput {
+  category: CategoryExtrasInput
+  issueType: IssueTypeExtrasInput
+}
+
+input CreateGrievanceTicketInput {
+  description: String!
+  assignedTo: ID
+  category: Int!
+  issueType: Int
+  admin: ID
+  area: String
+  language: String!
+  consent: Boolean!
+  businessArea: ID!
+  linkedTickets: [ID]
+  extras: CreateGrievanceTicketExtrasInput
+  priority: Int
+  urgency: Int
+  partner: Int
+  program: ID
+  comments: String
+  linkedFeedbackId: ID
+  documentation: [GrievanceDocumentInput]
+}
+
+type CreateGrievanceTicketMutation {
+  grievanceTickets: [GrievanceTicketNode]
+}
+
+input CreatePaymentPlanInput {
+  programCycleId: ID!
+  name: String!
+  targetingCriteria: TargetingCriteriaObjectType!
+  excludedIds: String!
+  exclusionReason: String
+  fspId: ID
+  deliveryMechanismCode: String
+}
+
+type CreatePaymentPlanMutation {
+  paymentPlan: PaymentPlanNode
+}
+
+input CreatePaymentVerificationInput {
+  sampling: String!
+  verificationChannel: String!
+  businessAreaSlug: String!
+  fullListArguments: FullListArguments
+  randomSamplingArguments: RandomSamplingArguments
+  rapidProArguments: RapidProArguments
+  cashOrPaymentPlanId: ID!
+}
+
+type CreateProgram {
+  validationErrors: Arg
+  program: ProgramNode
+}
+
+input CreateProgramInput {
+  name: String
+  startDate: Date
+  endDate: Date
+  description: String
+  budget: Decimal
+  frequencyOfPayments: String
+  sector: String
+  cashPlus: Boolean
+  populationGoal: Int
+  administrativeAreasOfImplementation: String
+  businessAreaSlug: String
+  dataCollectingTypeCode: String
+  beneficiaryGroup: String
+  partners: [ProgramPartnerThroughInput]
+  partnerAccess: String
+  programmeCode: String
+  pduFields: [PDUFieldInput]
+}
+
+type CreateReport {
+  report: ReportNode
+}
+
+input CreateReportInput {
+  reportType: Int!
+  businessAreaSlug: String!
+  dateFrom: Date!
+  dateTo: Date!
+  program: ID
+  adminArea1: ID
+  adminArea2: [ID]
+}
+
+input CreateSurveyInput {
+  title: String!
+  body: String
+  category: String!
+  paymentPlan: ID
+  program: ID
+  samplingType: String!
+  fullListArguments: AccountabilityFullListArguments
+  randomSamplingArguments: AccountabilityRandomSamplingArguments
+  flow: String!
+}
+
+type CreateSurveyMutation {
+  survey: SurveyNode
+}
+
+input CreateTicketNoteInput {
+  description: String!
+  ticket: ID!
+}
+
+type CreateTicketNoteMutation {
+  grievanceTicketNote: TicketNoteNode
+}
+
+type CreateVerificationPlanMutation {
+  paymentPlan: GenericPaymentPlanNode
+}
+
+type DataCollectingTypeChoiceObject {
+  name: String
+  value: String
+  description: String
+  type: String
+}
+
+type DataCollectingTypeNode implements Node {
+  id: ID!
+  created: DateTime!
+  modified: DateTime!
+  code: String!
+  label: String!
+  type: DataCollectingTypeType
+  description: String!
+  active: Boolean!
+  deprecated: Boolean!
+  individualFiltersAvailable: Boolean!
+  householdFiltersAvailable: Boolean!
+  recalculateComposition: Boolean!
+  weight: Int!
+  datacollectingtypeSet(offset: Int, before: String, after: String, first: Int, last: Int): DataCollectingTypeNodeConnection!
+  programs(offset: Int, before: String, after: String, first: Int, last: Int, name: String): ProgramNodeConnection!
+}
+
+type DataCollectingTypeNodeConnection {
+  pageInfo: PageInfo!
+  edges: [DataCollectingTypeNodeEdge]!
+  totalCount: Int
+  edgeCount: Int
+}
+
 type DataCollectingTypeNodeEdge {
   node: DataCollectingTypeNode
   cursor: String!
@@ -413,16 +920,12 @@
   transStatus: String
   isoLevel: String
   encoding: String
->>>>>>> 6c88ad6c
-}
-
-type HouseholdNode implements Node {
-  id: ID!
-  rdiMergeStatus: HouseholdRdiMergeStatus!
+}
+
+type DocumentNode implements Node {
+  id: ID!
+  rdiMergeStatus: DocumentRdiMergeStatus!
   isRemoved: Boolean!
-<<<<<<< HEAD
-  removedDate: DateTime
-=======
   isOriginal: Boolean!
   createdAt: DateTime!
   updatedAt: DateTime!
@@ -3789,252 +4292,406 @@
 
 type TicketPaymentVerificationDetailsNode implements Node {
   id: ID!
->>>>>>> 6c88ad6c
-  createdAt: DateTime!
-  updatedAt: DateTime!
-  lastSyncAt: DateTime
-  version: BigInt!
-  unicefId: String
-  internalData: JSONString!
-  copiedFrom: HouseholdNode
-  consentSign: String!
+  createdAt: DateTime!
+  updatedAt: DateTime!
+  paymentVerifications(offset: Int, before: String, after: String, first: Int, last: Int): PaymentVerificationNodeConnection!
+  paymentVerificationStatus: TicketPaymentVerificationDetailsPaymentVerificationStatus!
+  paymentVerification: PaymentVerificationNode
+  newStatus: TicketPaymentVerificationDetailsNewStatus
+  oldReceivedAmount: Float
+  newReceivedAmount: Float
+  approveStatus: Boolean!
+  hasMultiplePaymentVerifications: Boolean
+}
+
+type TicketPaymentVerificationDetailsNodeConnection {
+  pageInfo: PageInfo!
+  edges: [TicketPaymentVerificationDetailsNodeEdge]!
+  totalCount: Int
+  edgeCount: Int
+}
+
+type TicketPaymentVerificationDetailsNodeEdge {
+  node: TicketPaymentVerificationDetailsNode
+  cursor: String!
+}
+
+enum TicketPaymentVerificationDetailsPaymentVerificationStatus {
+  NOT_RECEIVED
+  PENDING
+  RECEIVED
+  RECEIVED_WITH_ISSUES
+}
+
+type TicketPositiveFeedbackDetailsNode implements Node {
+  id: ID!
+  createdAt: DateTime!
+  updatedAt: DateTime!
+  household: HouseholdNode
+  individual: IndividualNode
+}
+
+type TicketPositiveFeedbackDetailsNodeConnection {
+  pageInfo: PageInfo!
+  edges: [TicketPositiveFeedbackDetailsNodeEdge]!
+  totalCount: Int
+  edgeCount: Int
+}
+
+type TicketPositiveFeedbackDetailsNodeEdge {
+  node: TicketPositiveFeedbackDetailsNode
+  cursor: String!
+}
+
+type TicketReferralDetailsNode implements Node {
+  id: ID!
+  createdAt: DateTime!
+  updatedAt: DateTime!
+  household: HouseholdNode
+  individual: IndividualNode
+}
+
+type TicketReferralDetailsNodeConnection {
+  pageInfo: PageInfo!
+  edges: [TicketReferralDetailsNodeEdge]!
+  totalCount: Int
+  edgeCount: Int
+}
+
+type TicketReferralDetailsNodeEdge {
+  node: TicketReferralDetailsNode
+  cursor: String!
+}
+
+type TicketSensitiveDetailsNode implements Node {
+  id: ID!
+  createdAt: DateTime!
+  updatedAt: DateTime!
+  household: HouseholdNode
+  individual: IndividualNode
+  payment: PaymentNode
+  paymentRecord: PaymentNode
+}
+
+type TicketSensitiveDetailsNodeConnection {
+  pageInfo: PageInfo!
+  edges: [TicketSensitiveDetailsNodeEdge]!
+  totalCount: Int
+  edgeCount: Int
+}
+
+type TicketSensitiveDetailsNodeEdge {
+  node: TicketSensitiveDetailsNode
+  cursor: String!
+}
+
+type TicketSystemFlaggingDetailsNode implements Node {
+  id: ID!
+  createdAt: DateTime!
+  updatedAt: DateTime!
+  goldenRecordsIndividual: IndividualNode!
+  sanctionListIndividual: SanctionListIndividualNode!
+  approveStatus: Boolean!
+  roleReassignData: JSONString!
+}
+
+type TicketSystemFlaggingDetailsNodeConnection {
+  pageInfo: PageInfo!
+  edges: [TicketSystemFlaggingDetailsNodeEdge]!
+  totalCount: Int
+  edgeCount: Int
+}
+
+type TicketSystemFlaggingDetailsNodeEdge {
+  node: TicketSystemFlaggingDetailsNode
+  cursor: String!
+}
+
+scalar UUID
+
+input UpdateAddIndividualIssueTypeExtras {
+  individualData: AddIndividualDataObjectType!
+}
+
+input UpdateFeedbackInput {
+  feedbackId: ID!
+  issueType: String
+  householdLookup: ID
+  individualLookup: ID
+  description: String
+  comments: String
+  admin2: ID
+  area: String
+  language: String
   consent: Boolean
-  consentSharing: [String]
-  residenceStatus: HouseholdResidenceStatus
-  address: String!
-  zipCode: String
-  size: Int
-  femaleAgeGroup05Count: Int
-  femaleAgeGroup611Count: Int
-  femaleAgeGroup1217Count: Int
-  femaleAgeGroup1859Count: Int
-  femaleAgeGroup60Count: Int
-  pregnantCount: Int
-  maleAgeGroup05Count: Int
-  maleAgeGroup611Count: Int
-  maleAgeGroup1217Count: Int
-  maleAgeGroup1859Count: Int
-  maleAgeGroup60Count: Int
-  femaleAgeGroup05DisabledCount: Int
-  femaleAgeGroup611DisabledCount: Int
-  femaleAgeGroup1217DisabledCount: Int
-  femaleAgeGroup1859DisabledCount: Int
-  femaleAgeGroup60DisabledCount: Int
-  maleAgeGroup05DisabledCount: Int
-  maleAgeGroup611DisabledCount: Int
-  maleAgeGroup1217DisabledCount: Int
-  maleAgeGroup1859DisabledCount: Int
-  maleAgeGroup60DisabledCount: Int
-  childrenCount: Int
-  maleChildrenCount: Int
-  femaleChildrenCount: Int
-  childrenDisabledCount: Int
-  maleChildrenDisabledCount: Int
-  femaleChildrenDisabledCount: Int
-  otherSexGroupCount: Int
-  unknownSexGroupCount: Int
-  returnee: Boolean
-  fchildHoh: Boolean
-  childHoh: Boolean
-  village: String!
-  currency: HouseholdCurrency!
-  unhcrId: String!
-  detailId: String
-  start: DateTime
-  registrationMethod: HouseholdRegistrationMethod!
-  familyId: String
-  originUnicefId: String
-  isMigrationHandled: Boolean!
-  migratedAt: DateTime
-  collectType: HouseholdCollectType!
-  programRegistrationId: String
-  totalCashReceivedUsd: Float
-  totalCashReceived: Float
-  flexFields: JSONString!
-  firstRegistrationDate: DateTime!
-  lastRegistrationDate: DateTime!
-  withdrawn: Boolean!
-  withdrawnDate: DateTime
-  longitude: Float
-  latitude: Float
-  deviceid: String!
-  nameEnumerator: String!
-  orgEnumerator: HouseholdOrgEnumerator!
-  orgNameEnumerator: String!
-  koboSubmissionUuid: UUID
-  koboSubmissionTime: DateTime
-  enumeratorRecId: Int
-  flexRegistrationsRecordId: Int
-  identificationKey: String
-  collisionFlag: Boolean!
-  copiedTo(offset: Int, before: String, after: String, first: Int, last: Int): HouseholdNodeConnection!
-  adminUrl: String
-  hasDuplicatesForRdi: Boolean
-  deliveredQuantities: [DeliveredQuantityNode]
-  geopoint: String
-}
-
-type HouseholdNodeConnection {
-  pageInfo: PageInfo!
-  edges: [HouseholdNodeEdge]!
-  totalCount: Int
-  individualsCount: Int
-  edgeCount: Int
-}
-
-type HouseholdNodeEdge {
-  node: HouseholdNode
-  cursor: String!
-}
-
-enum HouseholdOrgEnumerator {
-  A_
-  PARTNER
-  UNICEF
-}
-
-enum HouseholdRdiMergeStatus {
-  PENDING
-  MERGED
-}
-
-enum HouseholdRegistrationMethod {
-  A_
-  COMMUNITY
-  HH_REGISTRATION
-}
-
-enum HouseholdResidenceStatus {
-  A_
-  IDP
-  REFUGEE
-  OTHERS_OF_CONCERN
-  HOST
-  NON_HOST
-  RETURNEE
-}
-
-scalar JSONString
-
-interface Node {
-  id: ID!
-}
-
-type PageInfo {
-  hasNextPage: Boolean!
-  hasPreviousPage: Boolean!
-  startCursor: String
-  endCursor: String
-}
-
-type Query {
-  ticketsByType(businessAreaSlug: String!): TicketByType
-  ticketsByCategory(businessAreaSlug: String!): ChartDatasetNode
-  ticketsByStatus(businessAreaSlug: String!): ChartDatasetNode
-  ticketsByLocationAndCategory(businessAreaSlug: String!): ChartDetailedDatasetsNode
-  allSteficonRules(offset: Int, before: String, after: String, first: Int, last: Int, enabled: Boolean, deprecated: Boolean, type: String!): SteficonRuleNodeConnection
-  cashAssistUrlPrefix: String
-  chartProgrammesBySector(businessAreaSlug: String!, year: Int!, program: String, administrativeArea: String): ChartDetailedDatasetsNode
-  chartTotalTransferredByMonth(businessAreaSlug: String!, year: Int!, program: String, administrativeArea: String): ChartDetailedDatasetsNode
-  allHouseholds(offset: Int, before: String, after: String, first: Int, last: Int, unicefId: String, size_Range: [Int], size_Lte: Int, size_Gte: Int, adminArea: String, admin1: String, admin2: String, residenceStatus: String, withdrawn: Boolean, program: ID, firstRegistrationDate: DateTime, updatedAt: String, rdiId: String, size: String, search: String, documentType: String, documentNumber: String, headOfHousehold_FullName: String, headOfHousehold_PhoneNoValid: Boolean, sex: String, phoneNo: String, lastRegistrationDate: String, countryOrigin: String, isActiveProgram: Boolean, rdiMergeStatus: String, address: String, survey: String, messageId: String, recipientId: String, orderBy: String): HouseholdNodeConnection
-  sectionHouseholdsReached(businessAreaSlug: String!, year: Int!, program: String, administrativeArea: String): SectionTotalNode
-  sectionIndividualsReached(businessAreaSlug: String!, year: Int!, program: String, administrativeArea: String): SectionTotalNode
-  sectionPeopleReached(businessAreaSlug: String!, year: Int!, program: String, administrativeArea: String): SectionTotalNode
-  sectionChildReached(businessAreaSlug: String!, year: Int!, program: String, administrativeArea: String): SectionTotalNode
-  chartIndividualsReachedByAgeAndGender(businessAreaSlug: String!, year: Int!, program: String, administrativeArea: String): ChartDatasetNode
-  chartPeopleReachedByAgeAndGender(businessAreaSlug: String!, year: Int!, program: String, administrativeArea: String): ChartDatasetNode
-  chartIndividualsWithDisabilityReachedByAge(businessAreaSlug: String!, year: Int!, program: String, administrativeArea: String): ChartDetailedDatasetsNode
-  chartPeopleWithDisabilityReachedByAge(businessAreaSlug: String!, year: Int!, program: String, administrativeArea: String): ChartDetailedDatasetsNode
-  _debug: DjangoDebug
-}
-
-enum RuleCommitLanguage {
-  PYTHON
-}
-
-type RuleCommitNode implements Node {
-  id: ID!
-  timestamp: DateTime!
-  rule: SteficonRuleNode
-  definition: String!
-  isRelease: Boolean!
-  enabled: Boolean!
-  deprecated: Boolean!
-  language: RuleCommitLanguage!
-  affectedFields: [String!]!
-  before: JSONString!
-  after: JSONString!
-}
-
-type RuleCommitNodeConnection {
-  pageInfo: PageInfo!
-  edges: [RuleCommitNodeEdge]!
-  totalCount: Int
-  edgeCount: Int
-}
-
-type RuleCommitNodeEdge {
-  node: RuleCommitNode
-  cursor: String!
-}
-
-enum RuleLanguage {
-  PYTHON
-}
-
-enum RuleSecurity {
-  A_0
-  A_2
-  A_4
-}
-
-enum RuleType {
-  PAYMENT_PLAN
-  TARGETING
-}
-
-type SectionTotalNode {
-  total: Float
-}
-
-type SteficonRuleNode implements Node {
-  id: ID!
+  program: ID
+}
+
+type UpdateFeedbackMutation {
+  feedback: FeedbackNode
+}
+
+input UpdateGrievanceTicketExtrasInput {
+  householdDataUpdateIssueTypeExtras: UpdateHouseholdDataUpdateIssueTypeExtras
+  individualDataUpdateIssueTypeExtras: UpdateIndividualDataUpdateIssueTypeExtras
+  addIndividualIssueTypeExtras: UpdateAddIndividualIssueTypeExtras
+  category: CategoryExtrasInput
+  ticketPaymentVerificationDetailsExtras: TicketPaymentVerificationDetailsExtras
+}
+
+input UpdateGrievanceTicketInput {
+  ticketId: ID!
+  description: String
+  assignedTo: ID
+  admin: ID
+  area: String
+  language: String
+  linkedTickets: [ID]
+  household: ID
+  individual: ID
+  paymentRecord: ID
+  extras: UpdateGrievanceTicketExtrasInput
+  priority: Int
+  urgency: Int
+  partner: Int
+  program: ID
+  comments: String
+  documentation: [GrievanceDocumentInput]
+  documentationToUpdate: [GrievanceDocumentUpdateInput]
+  documentationToDelete: [ID]
+}
+
+type UpdateGrievanceTicketMutation {
+  grievanceTicket: GrievanceTicketNode
+}
+
+input UpdateHouseholdDataUpdateIssueTypeExtras {
+  householdData: HouseholdUpdateDataObjectType!
+}
+
+input UpdateIndividualDataUpdateIssueTypeExtras {
+  individualData: IndividualUpdateDataObjectType!
+}
+
+input UpdatePaymentPlanInput {
+  paymentPlanId: ID!
+  dispersionStartDate: Date
+  dispersionEndDate: Date
+  currency: String
+  name: String
+  targetingCriteria: TargetingCriteriaObjectType
+  programCycleId: ID
+  vulnerabilityScoreMin: Decimal
+  vulnerabilityScoreMax: Decimal
+  excludedIds: String
+  exclusionReason: String
+  fspId: ID
+  deliveryMechanismCode: String
+}
+
+type UpdatePaymentPlanMutation {
+  paymentPlan: PaymentPlanNode
+}
+
+type UpdatePaymentVerificationReceivedAndReceivedAmount {
+  paymentVerification: PaymentVerificationNode
+}
+
+type UpdatePaymentVerificationStatusAndReceivedAmount {
+  paymentVerification: PaymentVerificationNode
+}
+
+type UpdateProgram {
+  validationErrors: Arg
+  program: ProgramNode
+}
+
+input UpdateProgramInput {
+  id: String!
+  name: String
+  status: String
+  startDate: Date
+  endDate: Date
+  description: String
+  budget: Decimal
+  frequencyOfPayments: String
+  sector: String
+  cashPlus: Boolean
+  populationGoal: Int
+  administrativeAreasOfImplementation: String
+  dataCollectingTypeCode: String
+  beneficiaryGroup: String
+  programmeCode: String
+  pduFields: [PDUFieldInput]
+}
+
+type UpdateProgramPartners {
+  validationErrors: Arg
+  program: ProgramNode
+}
+
+input UpdateProgramPartnersInput {
+  id: String!
+  partners: [ProgramPartnerThroughInput]
+  partnerAccess: String
+}
+
+scalar Upload
+
+type UploadImportDataXLSXFileAsync {
+  importData: ImportDataNode
+  errors: [XlsxRowErrorNode]
+}
+
+type UserBusinessAreaNode implements Node {
+  id: ID!
+  createdAt: DateTime!
+  updatedAt: DateTime!
+  code: String!
+  slug: String!
   name: String!
-  definition: String!
-  description: String
-  enabled: Boolean!
-  deprecated: Boolean!
-  language: RuleLanguage!
-  security: RuleSecurity!
-  createdAt: DateTime!
-  updatedAt: DateTime!
-  type: RuleType!
-  flags: JSONString!
-  history(offset: Int, before: String, after: String, first: Int, last: Int): RuleCommitNodeConnection!
-}
-
-type SteficonRuleNodeConnection {
-  pageInfo: PageInfo!
-  edges: [SteficonRuleNodeEdge]!
-  totalCount: Int
-  edgeCount: Int
-}
-
-type SteficonRuleNodeEdge {
-  node: SteficonRuleNode
-  cursor: String!
-}
-
-type TicketByType {
-  userGeneratedCount: Int
-  systemGeneratedCount: Int
-  closedUserGeneratedCount: Int
-  closedSystemGeneratedCount: Int
-  userGeneratedAvgResolution: Float
-  systemGeneratedAvgResolution: Float
-}
-
-scalar UUID
+  longName: String!
+  parent: UserBusinessAreaNode
+  partners: [PartnerNode!]!
+  isSplit: Boolean!
+  regionCode: String!
+  regionName: String!
+  hasDataSharingAgreement: Boolean!
+  isAccountabilityApplicable: Boolean
+  active: Boolean!
+  enableEmailNotification: Boolean!
+  koboUsername: String
+  koboToken: String
+  koboUrl: String
+  rapidProHost: String
+  rapidProPaymentVerificationToken: String
+  rapidProMessagesToken: String
+  rapidProSurveyToken: String
+  postponeDeduplication: Boolean!
+  deduplicationDuplicateScore: Float!
+  deduplicationPossibleDuplicateScore: Float!
+  deduplicationBatchDuplicatesPercentage: Int!
+  deduplicationBatchDuplicatesAllowed: Int!
+  deduplicationGoldenRecordDuplicatesPercentage: Int!
+  deduplicationGoldenRecordDuplicatesAllowed: Int!
+  deduplicationIgnoreWithdraw: Boolean!
+  biometricDeduplicationThreshold: Float!
+  customFields: JSONString!
+  businessAreaPartnerThrough: [PartnerRoleNode!]!
+  children(offset: Int, before: String, after: String, first: Int, last: Int, id: UUID): UserBusinessAreaNodeConnection!
+  dataCollectingTypes(offset: Int, before: String, after: String, first: Int, last: Int): DataCollectingTypeNodeConnection!
+  partnerSet: [PartnerNode!]!
+  userRoles: [UserRoleNode!]!
+  householdSet(offset: Int, before: String, after: String, first: Int, last: Int): HouseholdNodeConnection!
+  individualSet(offset: Int, before: String, after: String, first: Int, last: Int): IndividualNodeConnection!
+  registrationdataimportSet(offset: Int, before: String, after: String, first: Int, last: Int): RegistrationDataImportNodeConnection!
+  ruleSet(offset: Int, before: String, after: String, first: Int, last: Int): SteficonRuleNodeConnection!
+  paymentplanSet(offset: Int, before: String, after: String, first: Int, last: Int): PaymentPlanNodeConnection!
+  financialserviceproviderSet(offset: Int, before: String, after: String, first: Int, last: Int): FinancialServiceProviderNodeConnection!
+  paymentSet(offset: Int, before: String, after: String, first: Int, last: Int): PaymentNodeConnection!
+  tickets(offset: Int, before: String, after: String, first: Int, last: Int): GrievanceTicketNodeConnection!
+  programSet(offset: Int, before: String, after: String, first: Int, last: Int, name: String): ProgramNodeConnection!
+  reports(offset: Int, before: String, after: String, first: Int, last: Int): ReportNodeConnection!
+  logentrySet(offset: Int, before: String, after: String, first: Int, last: Int): PaymentVerificationLogEntryNodeConnection!
+  messageSet(offset: Int, before: String, after: String, first: Int, last: Int): CommunicationMessageNodeConnection!
+  feedbackSet(offset: Int, before: String, after: String, first: Int, last: Int): FeedbackNodeConnection!
+  surveySet(offset: Int, before: String, after: String, first: Int, last: Int): SurveyNodeConnection!
+  fundscommitmentitemSet(offset: Int, before: String, after: String, first: Int, last: Int): FundsCommitmentItemNodeConnection!
+  permissions: [String]
+}
+
+type UserBusinessAreaNodeConnection {
+  pageInfo: PageInfo!
+  edges: [UserBusinessAreaNodeEdge]!
+  totalCount: Int
+  edgeCount: Int
+}
+
+type UserBusinessAreaNodeEdge {
+  node: UserBusinessAreaNode
+  cursor: String!
+}
+
+type UserNode implements Node {
+  lastLogin: DateTime
+  isSuperuser: Boolean!
+  username: String!
+  firstName: String!
+  lastName: String!
+  isStaff: Boolean!
+  isActive: Boolean!
+  dateJoined: DateTime!
+  id: ID!
+  status: UserStatus!
+  partner: PartnerNode!
+  email: String!
+  customFields: JSONString!
+  jobTitle: String!
+  adUuid: String
+  lastModifyDate: DateTime
+  userRoles: [UserRoleNode!]!
+  documentSet(offset: Int, before: String, after: String, first: Int, last: Int): DocumentNodeConnection!
+  approvalSet: [ApprovalNode!]!
+  registrationDataImports(offset: Int, before: String, after: String, first: Int, last: Int): RegistrationDataImportNodeConnection!
+  createdPaymentPlans(offset: Int, before: String, after: String, first: Int, last: Int): PaymentPlanNodeConnection!
+  createdFinancialServiceProviderXlsxTemplates(offset: Int, before: String, after: String, first: Int, last: Int): FinancialServiceProviderXlsxTemplateNodeConnection!
+  createdFinancialServiceProviders(offset: Int, before: String, after: String, first: Int, last: Int): FinancialServiceProviderNodeConnection!
+  createdTickets(offset: Int, before: String, after: String, first: Int, last: Int): GrievanceTicketNodeConnection!
+  assignedTickets(offset: Int, before: String, after: String, first: Int, last: Int): GrievanceTicketNodeConnection!
+  ticketNotes(offset: Int, before: String, after: String, first: Int, last: Int): TicketNoteNodeConnection!
+  reports(offset: Int, before: String, after: String, first: Int, last: Int): ReportNodeConnection!
+  logs(offset: Int, before: String, after: String, first: Int, last: Int): PaymentVerificationLogEntryNodeConnection!
+  messages(offset: Int, before: String, after: String, first: Int, last: Int): CommunicationMessageNodeConnection!
+  feedbacks(offset: Int, before: String, after: String, first: Int, last: Int): FeedbackNodeConnection!
+  feedbackMessages(offset: Int, before: String, after: String, first: Int, last: Int): FeedbackMessageNodeConnection!
+  surveys(offset: Int, before: String, after: String, first: Int, last: Int): SurveyNodeConnection!
+  businessAreas(offset: Int, before: String, after: String, first: Int, last: Int, id: UUID): UserBusinessAreaNodeConnection
+  partnerRoles: [PartnerRoleNode]
+}
+
+type UserNodeConnection {
+  pageInfo: PageInfo!
+  edges: [UserNodeEdge]!
+  totalCount: Int
+  edgeCount: Int
+}
+
+type UserNodeEdge {
+  node: UserNode
+  cursor: String!
+}
+
+type UserRoleNode {
+  createdAt: DateTime!
+  updatedAt: DateTime!
+  role: RoleNode!
+  businessArea: UserBusinessAreaNode!
+  expiryDate: Date
+}
+
+enum UserStatus {
+  ACTIVE
+  INACTIVE
+  INVITED
+}
+
+type VolumeByDeliveryMechanismNode {
+  deliveryMechanism: DeliveryMechanismPerPaymentPlanNode
+  volume: Float
+  volumeUsd: Float
+}
+
+type XlsxErrorNode {
+  sheet: String
+  coordinates: String
+  message: String
+}
+
+type XlsxRowErrorNode {
+  rowNumber: Int
+  header: String
+  message: String
+}
 
 type _DatasetsNode {
   data: [Float]
@@ -4043,4 +4700,18 @@
 type _DetailedDatasetsNode {
   label: String
   data: [Float]
+}
+
+type _TableTotalCashTransferredDataForPeopleNode {
+  id: String
+  admin2: String
+  totalCashTransferred: Float
+  totalPeople: Int
+}
+
+type _TableTotalCashTransferredDataNode {
+  id: String
+  admin2: String
+  totalCashTransferred: Float
+  totalHouseholds: Int
 }