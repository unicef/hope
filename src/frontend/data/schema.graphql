--- conflicted
+++ resolved
@@ -4579,13 +4579,7 @@
   jobTitle: String!
   adUuid: String
   lastModifyDate: DateTime
-<<<<<<< HEAD
-  lastDoapSync: DateTime
-  doapHash: String!
   roleAssignments: [UserRoleNode!]!
-=======
-  userRoles: [UserRoleNode!]!
->>>>>>> aa514092
   documentSet(offset: Int, before: String, after: String, first: Int, last: Int): DocumentNodeConnection!
   approvalSet: [ApprovalNode!]!
   registrationDataImports(offset: Int, before: String, after: String, first: Int, last: Int): RegistrationDataImportNodeConnection!
