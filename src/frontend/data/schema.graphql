schema {
  query: Query
  mutation: Mutations
}

input AccountabilityCommunicationMessageAgeInput {
  min: Int
  max: Int
}

input AccountabilityFullListArguments {
  excludedAdminAreas: [String]
}

input AccountabilityRandomSamplingArguments {
  excludedAdminAreas: [String]
  confidenceInterval: Float!
  marginOfError: Float!
  age: AccountabilityCommunicationMessageAgeInput
  sex: String
}

input AccountabilitySampleSizeInput {
  paymentPlan: ID
  program: ID
  samplingType: String!
  fullListArguments: AccountabilityFullListArguments
  randomSamplingArguments: AccountabilityRandomSamplingArguments
}

type AccountabilitySampleSizeNode {
  numberOfRecipients: Int
  sampleSize: Int
}

enum Action {
  TP_LOCK
  TP_UNLOCK
  TP_REBUILD
  DRAFT
  LOCK
  LOCK_FSP
  UNLOCK
  UNLOCK_FSP
  SEND_FOR_APPROVAL
  APPROVE
  AUTHORIZE
  REVIEW
  REJECT
  FINISH
  SEND_TO_PAYMENT_GATEWAY
  SEND_XLSX_PASSWORD
}

input ActionPaymentPlanInput {
  paymentPlanId: ID!
  action: Action!
  comment: String
}

type ActionPaymentPlanMutation {
  paymentPlan: PaymentPlanNode
}

type ActivatePaymentVerificationPlan {
  validationErrors: Arg
  paymentPlan: GenericPaymentPlanNode
}

input AddIndividualDataObjectType {
  fullName: String!
  givenName: String
  middleName: String
  familyName: String
  sex: String!
  birthDate: Date!
  estimatedBirthDate: Boolean!
  maritalStatus: String
  phoneNo: String
  phoneNoAlternative: String
  email: String
  relationship: String!
  disability: String
  workStatus: String
  enrolledInNutritionProgramme: Boolean
  administrationOfRutf: Boolean
  pregnant: Boolean
  observedDisability: [String]
  seeingDisability: String
  hearingDisability: String
  physicalDisability: String
  memoryDisability: String
  selfcareDisability: String
  commsDisability: String
  whoAnswersPhone: String
  whoAnswersAltPhone: String
  role: String!
  documents: [IndividualDocumentObjectType]
  identities: [IndividualIdentityObjectType]
  paymentChannels: [BankTransferObjectType]
  businessArea: String
  preferredLanguage: String
  flexFields: Arg
  paymentDeliveryPhoneNo: String
  blockchainName: String
  walletAddress: String
  walletName: String
}

input AddIndividualIssueTypeExtras {
  household: ID!
  individualData: AddIndividualDataObjectType!
}

type AgeFilterObject {
  min: Int
  max: Int
}

input AgeInput {
  min: Int
  max: Int
}

type ApprovalNode {
  createdAt: DateTime!
  comment: String
  createdBy: UserNode
  info: String
}

type ApprovalProcessNode implements Node {
  id: ID!
  createdAt: DateTime!
  updatedAt: DateTime!
  sentForApprovalBy: UserNode
  sentForApprovalDate: DateTime
  sentForAuthorizationBy: UserNode
  sentForAuthorizationDate: DateTime
  sentForFinanceReleaseBy: UserNode
  sentForFinanceReleaseDate: DateTime
  paymentPlan: PaymentPlanNode!
  approvalNumberRequired: Int!
  authorizationNumberRequired: Int!
  financeReleaseNumberRequired: Int!
  rejectedOn: String
  actions: FilteredActionsListNode
}

type ApprovalProcessNodeConnection {
  pageInfo: PageInfo!
  edges: [ApprovalProcessNodeEdge]!
  totalCount: Int
  edgeCount: Int
}

type ApprovalProcessNodeEdge {
  node: ApprovalProcessNode
  cursor: String!
}

type AreaNode implements Node {
  id: ID!
  createdAt: DateTime!
  updatedAt: DateTime!
  originalId: UUID
  name: String!
  parent: AreaNode
  pCode: String
  areaType: AreaTypeNode!
  validFrom: DateTime
  validUntil: DateTime
  extras: JSONString!
  lft: Int!
  rght: Int!
  treeId: Int!
  level: Int!
  areaSet(offset: Int, before: String, after: String, first: Int, last: Int, name: String): AreaNodeConnection!
  householdSet(offset: Int, before: String, after: String, first: Int, last: Int): HouseholdNodeConnection!
  grievanceticketSet(offset: Int, before: String, after: String, first: Int, last: Int): GrievanceTicketNodeConnection!
  programs(offset: Int, before: String, after: String, first: Int, last: Int, name: String): ProgramNodeConnection!
  reports(offset: Int, before: String, after: String, first: Int, last: Int): ReportNodeConnection!
  feedbackSet(offset: Int, before: String, after: String, first: Int, last: Int): FeedbackNodeConnection!
}

type AreaNodeConnection {
  pageInfo: PageInfo!
  edges: [AreaNodeEdge]!
  totalCount: Int
  edgeCount: Int
}

type AreaNodeEdge {
  node: AreaNode
  cursor: String!
}

type AreaTreeNode {
  id: ID
  name: String
  pCode: String
  areas: [AreaTreeNode]
  level: Int
}

type AreaTypeNode implements Node {
  id: ID!
  createdAt: DateTime!
  updatedAt: DateTime!
  originalId: UUID
  name: String!
  areaLevel: Int!
  parent: AreaTypeNode
  validFrom: DateTime
  validUntil: DateTime
  extras: JSONString!
  lft: Int!
  rght: Int!
  treeId: Int!
  level: Int!
  areatypeSet(offset: Int, before: String, after: String, first: Int, last: Int): AreaTypeNodeConnection!
  areaSet(offset: Int, before: String, after: String, first: Int, last: Int, name: String): AreaNodeConnection!
}

type AreaTypeNodeConnection {
  pageInfo: PageInfo!
  edges: [AreaTypeNodeEdge]!
  totalCount: Int
  edgeCount: Int
}

type AreaTypeNodeEdge {
  node: AreaTypeNode
  cursor: String!
}

scalar Arg

type BankAccountInfoNode implements Node {
  id: ID!
  rdiMergeStatus: BankAccountInfoRdiMergeStatus!
  isOriginal: Boolean!
  createdAt: DateTime!
  updatedAt: DateTime!
  isRemoved: Boolean!
  removedDate: DateTime
  lastSyncAt: DateTime
  individual: IndividualNode!
  bankName: String!
  bankAccountNumber: String!
  bankBranchName: String!
  accountHolderName: String!
  copiedFrom: BankAccountInfoNode
  copiedTo(offset: Int, before: String, after: String, first: Int, last: Int): BankAccountInfoNodeConnection!
  type: String
}

type BankAccountInfoNodeConnection {
  pageInfo: PageInfo!
  edges: [BankAccountInfoNodeEdge]!
  totalCount: Int
  edgeCount: Int
}

type BankAccountInfoNodeEdge {
  node: BankAccountInfoNode
  cursor: String!
}

enum BankAccountInfoRdiMergeStatus {
  PENDING
  MERGED
}

input BankTransferObjectType {
  type: String!
  bankName: String!
  bankAccountNumber: String!
  bankBranchName: String
  accountHolderName: String!
}

type BeneficiaryGroupNode implements Node {
  id: ID!
  createdAt: DateTime!
  updatedAt: DateTime!
  name: String!
  groupLabel: String!
  groupLabelPlural: String!
  memberLabel: String!
  memberLabelPlural: String!
  masterDetail: Boolean!
  programs(offset: Int, before: String, after: String, first: Int, last: Int, name: String): ProgramNodeConnection!
}

scalar BigInt

type BulkGrievanceAddNoteMutation {
  grievanceTickets: [GrievanceTicketNode]
}

type BulkUpdateGrievanceTicketsAssigneesMutation {
  grievanceTickets: [GrievanceTicketNode]
}

type BulkUpdateGrievanceTicketsPriorityMutation {
  grievanceTickets: [GrievanceTicketNode]
}

type BulkUpdateGrievanceTicketsUrgencyMutation {
  grievanceTickets: [GrievanceTicketNode]
}

type BusinessAreaNode implements Node {
  id: ID!
  createdAt: DateTime!
  updatedAt: DateTime!
  code: String!
  slug: String!
  name: String!
  longName: String!
  parent: UserBusinessAreaNode
  partners: [PartnerNode!]!
  isSplit: Boolean!
  regionCode: String!
  regionName: String!
  hasDataSharingAgreement: Boolean!
  isAccountabilityApplicable: Boolean
  active: Boolean!
  enableEmailNotification: Boolean!
  koboUsername: String
  koboToken: String
  koboUrl: String
  rapidProHost: String
  rapidProPaymentVerificationToken: String
  rapidProMessagesToken: String
  rapidProSurveyToken: String
  postponeDeduplication: Boolean!
  deduplicationDuplicateScore: Float!
  deduplicationPossibleDuplicateScore: Float!
  deduplicationBatchDuplicatesPercentage: Int!
  deduplicationBatchDuplicatesAllowed: Int!
  deduplicationGoldenRecordDuplicatesPercentage: Int!
  deduplicationGoldenRecordDuplicatesAllowed: Int!
  screenBeneficiary: Boolean!
  deduplicationIgnoreWithdraw: Boolean!
  biometricDeduplicationThreshold: Float!
  customFields: JSONString!
  businessAreaPartnerThrough: [PartnerRoleNode!]!
  children(offset: Int, before: String, after: String, first: Int, last: Int, id: UUID): UserBusinessAreaNodeConnection!
  dataCollectingTypes(offset: Int, before: String, after: String, first: Int, last: Int): DataCollectingTypeNodeConnection!
  partnerSet: [PartnerNode!]!
  userRoles: [UserRoleNode!]!
  householdSet(offset: Int, before: String, after: String, first: Int, last: Int): HouseholdNodeConnection!
  individualSet(offset: Int, before: String, after: String, first: Int, last: Int): IndividualNodeConnection!
  registrationdataimportSet(offset: Int, before: String, after: String, first: Int, last: Int): RegistrationDataImportNodeConnection!
  ruleSet(offset: Int, before: String, after: String, first: Int, last: Int): SteficonRuleNodeConnection!
  paymentplanSet(offset: Int, before: String, after: String, first: Int, last: Int): PaymentPlanNodeConnection!
  financialserviceproviderSet(offset: Int, before: String, after: String, first: Int, last: Int): FinancialServiceProviderNodeConnection!
  paymentSet(offset: Int, before: String, after: String, first: Int, last: Int): PaymentNodeConnection!
  tickets(offset: Int, before: String, after: String, first: Int, last: Int): GrievanceTicketNodeConnection!
  programSet(offset: Int, before: String, after: String, first: Int, last: Int, name: String): ProgramNodeConnection!
  reports(offset: Int, before: String, after: String, first: Int, last: Int): ReportNodeConnection!
  logentrySet(offset: Int, before: String, after: String, first: Int, last: Int): PaymentVerificationLogEntryNodeConnection!
  messageSet(offset: Int, before: String, after: String, first: Int, last: Int): CommunicationMessageNodeConnection!
  feedbackSet(offset: Int, before: String, after: String, first: Int, last: Int): FeedbackNodeConnection!
  surveySet(offset: Int, before: String, after: String, first: Int, last: Int): SurveyNodeConnection!
}

type BusinessAreaNodeConnection {
  pageInfo: PageInfo!
  edges: [BusinessAreaNodeEdge]!
  totalCount: Int
  edgeCount: Int
}

type BusinessAreaNodeEdge {
  node: BusinessAreaNode
  cursor: String!
}

type CashPlanAndPaymentPlanEdges {
  cursor: String
  node: CashPlanAndPaymentPlanNode
}

type CashPlanAndPaymentPlanNode {
  adminUrl: String
  objType: String
  id: String
  unicefId: String
  verificationStatus: String
  status: String
  currency: String
  totalDeliveredQuantity: Float
  startDate: String
  endDate: String
  programName: String
  updatedAt: String
  verificationPlans: [PaymentVerificationPlanNode]
  totalNumberOfHouseholds: Int
  totalEntitledQuantity: Float
  totalUndeliveredQuantity: Float
  assistanceMeasurement: String
  dispersionDate: String
  serviceProviderFullName: String
}

input CategoryExtrasInput {
  sensitiveGrievanceTicketExtras: SensitiveGrievanceTicketExtras
  grievanceComplaintTicketExtras: GrievanceComplaintTicketExtras
  positiveFeedbackTicketExtras: PositiveFeedbackTicketExtras
  negativeFeedbackTicketExtras: NegativeFeedbackTicketExtras
  referralTicketExtras: ReferralTicketExtras
}

type ChartDatasetNode {
  labels: [String]
  datasets: [_DatasetsNode]
}

type ChartDetailedDatasetsNode {
  labels: [String]
  datasets: [_DetailedDatasetsNode]
}

type ChartGrievanceTicketsNode {
  labels: [String]
  datasets: [_DatasetsNode]
  totalNumberOfGrievances: Int
  totalNumberOfFeedback: Int
  totalNumberOfOpenSensitive: Int
}

type ChartPaymentVerification {
  labels: [String]
  datasets: [_DetailedDatasetsNode]
  households: Int
  averageSampleSize: Float
}

type CheckAgainstSanctionListMutation {
  ok: Boolean
  errors: [XlsxRowErrorNode]
}

type ChoiceObject {
  name: String
  value: String
}

type ChoiceObjectInt {
  name: String
  value: Int
}

type CommunicationMessageNode implements Node {
  id: ID!
  createdAt: DateTime!
  updatedAt: DateTime!
  unicefId: String
  title: String!
  body: String!
  createdBy: UserNode
  numberOfRecipients: Int!
  businessArea: UserBusinessAreaNode!
  households(offset: Int, before: String, after: String, first: Int, last: Int): HouseholdNodeConnection!
  paymentPlan: PaymentPlanNode
  registrationDataImport: RegistrationDataImportNode
  samplingType: MessageSamplingType!
  fullListArguments: JSONString
  randomSamplingArguments: JSONString
  sampleSize: Int!
  program: ProgramNode
  isOriginal: Boolean!
  copiedFrom: CommunicationMessageNode
  copiedTo(offset: Int, before: String, after: String, first: Int, last: Int): CommunicationMessageNodeConnection!
  adminUrl: String
}

type CommunicationMessageNodeConnection {
  pageInfo: PageInfo!
  edges: [CommunicationMessageNodeEdge]!
  totalCount: Int
  edgeCount: Int
}

type CommunicationMessageNodeEdge {
  node: CommunicationMessageNode
  cursor: String!
}

type CommunicationMessageRecipientMapNode implements Node {
  id: ID!
  size: Int
  headOfHousehold: IndividualNode
}

type CommunicationMessageRecipientMapNodeConnection {
  pageInfo: PageInfo!
  edges: [CommunicationMessageRecipientMapNodeEdge]!
  totalCount: Int
  edgeCount: Int
}

type CommunicationMessageRecipientMapNodeEdge {
  node: CommunicationMessageRecipientMapNode
  cursor: String!
}

type ContentTypeObjectType {
  id: ID!
  appLabel: String!
  model: String!
  logEntries(offset: Int, before: String, after: String, first: Int, last: Int): PaymentVerificationLogEntryNodeConnection!
  name: String
}

type CopyProgram {
  validationErrors: Arg
  program: ProgramNode
}

input CopyProgramInput {
  id: String!
  name: String
  startDate: Date
  endDate: Date
  description: String
  budget: Decimal
  frequencyOfPayments: String
  sector: String
  cashPlus: Boolean
  populationGoal: Int
  administrativeAreasOfImplementation: String
  businessAreaSlug: String
  dataCollectingTypeCode: String
  partners: [ProgramPartnerThroughInput]
  partnerAccess: String
  programmeCode: String
  pduFields: [PDUFieldInput]
}

type CopyTargetingCriteriaMutation {
  paymentPlan: PaymentPlanNode
}

type CoreFieldChoiceObject {
  labels: [LabelNode]
  labelEn: String
  value: String
  admin: String
  listName: String
}

type CountAndPercentageNode {
  count: Int
  percentage: Float
}

input CreateAccountabilityCommunicationMessageInput {
  households: [ID]
  paymentPlan: ID
  registrationDataImport: ID
  samplingType: SamplingChoices!
  fullListArguments: AccountabilityFullListArguments
  randomSamplingArguments: AccountabilityRandomSamplingArguments
  title: String!
  body: String!
}

type CreateCommunicationMessageMutation {
  message: CommunicationMessageNode
}

input CreateFeedbackInput {
  issueType: String!
  householdLookup: ID
  individualLookup: ID
  description: String!
  comments: String
  admin2: ID
  area: String
  language: String
  consent: Boolean
  program: ID
}

input CreateFeedbackMessageInput {
  description: String!
  feedback: ID!
}

type CreateFeedbackMessageMutation {
  feedbackMessage: FeedbackMessageNode
}

type CreateFeedbackMutation {
  feedback: FeedbackNode
}

type CreateFollowUpPaymentPlanMutation {
  paymentPlan: PaymentPlanNode
}

input CreateGrievanceTicketExtrasInput {
  category: CategoryExtrasInput
  issueType: IssueTypeExtrasInput
}

input CreateGrievanceTicketInput {
  description: String!
  assignedTo: ID
  category: Int!
  issueType: Int
  admin: ID
  area: String
  language: String!
  consent: Boolean!
  businessArea: ID!
  linkedTickets: [ID]
  extras: CreateGrievanceTicketExtrasInput
  priority: Int
  urgency: Int
  partner: Int
  program: ID
  comments: String
  linkedFeedbackId: ID
  documentation: [GrievanceDocumentInput]
}

type CreateGrievanceTicketMutation {
  grievanceTickets: [GrievanceTicketNode]
}

input CreatePaymentPlanInput {
  programCycleId: ID!
  name: String!
  targetingCriteria: TargetingCriteriaObjectType!
  excludedIds: String!
  exclusionReason: String
  fspId: ID
  deliveryMechanismCode: String
}

type CreatePaymentPlanMutation {
  paymentPlan: PaymentPlanNode
}

input CreatePaymentVerificationInput {
  sampling: String!
  verificationChannel: String!
  businessAreaSlug: String!
  fullListArguments: FullListArguments
  randomSamplingArguments: RandomSamplingArguments
  rapidProArguments: RapidProArguments
  cashOrPaymentPlanId: ID!
}

type CreateProgram {
  validationErrors: Arg
  program: ProgramNode
}

input CreateProgramInput {
  name: String
  startDate: Date
  endDate: Date
  description: String
  budget: Decimal
  frequencyOfPayments: String
  sector: String
  cashPlus: Boolean
  populationGoal: Int
  administrativeAreasOfImplementation: String
  businessAreaSlug: String
  dataCollectingTypeCode: String
  beneficiaryGroup: String
  partners: [ProgramPartnerThroughInput]
  partnerAccess: String
  programmeCode: String
  pduFields: [PDUFieldInput]
}

type CreateReport {
  report: ReportNode
}

input CreateReportInput {
  reportType: Int!
  businessAreaSlug: String!
  dateFrom: Date!
  dateTo: Date!
  program: ID
  adminArea1: ID
  adminArea2: [ID]
}

input CreateSurveyInput {
  title: String!
  body: String
  category: String!
  paymentPlan: ID
  program: ID
  samplingType: String!
  fullListArguments: AccountabilityFullListArguments
  randomSamplingArguments: AccountabilityRandomSamplingArguments
  flow: String!
}

type CreateSurveyMutation {
  survey: SurveyNode
}

input CreateTicketNoteInput {
  description: String!
  ticket: ID!
}

type CreateTicketNoteMutation {
  grievanceTicketNote: TicketNoteNode
}

type CreateVerificationPlanMutation {
  paymentPlan: GenericPaymentPlanNode
}

type DataCollectingTypeChoiceObject {
  name: String
  value: String
  description: String
  type: String
}

type DataCollectingTypeNode implements Node {
  id: ID!
  created: DateTime!
  modified: DateTime!
  code: String!
  label: String!
  type: DataCollectingTypeType
  description: String!
  active: Boolean!
  deprecated: Boolean!
  individualFiltersAvailable: Boolean!
  householdFiltersAvailable: Boolean!
  recalculateComposition: Boolean!
  weight: Int!
  datacollectingtypeSet(offset: Int, before: String, after: String, first: Int, last: Int): DataCollectingTypeNodeConnection!
  programs(offset: Int, before: String, after: String, first: Int, last: Int, name: String): ProgramNodeConnection!
}

type DataCollectingTypeNodeConnection {
  pageInfo: PageInfo!
  edges: [DataCollectingTypeNodeEdge]!
  totalCount: Int
  edgeCount: Int
}

type DataCollectingTypeNodeEdge {
  node: DataCollectingTypeNode
  cursor: String!
}

enum DataCollectingTypeType {
  STANDARD
  SOCIAL
}

scalar Date

scalar DateTime

scalar Decimal

type DeduplicationEngineSimilarityPairIndividualNode {
  id: String
  photo: String
  fullName: String
  unicefId: String
  similarityScore: Float
  age: Int
  location: String
}

type DeduplicationEngineSimilarityPairNode {
  individual1: DeduplicationEngineSimilarityPairIndividualNode
  individual2: DeduplicationEngineSimilarityPairIndividualNode
  similarityScore: String
}

type DeduplicationResultNode {
  unicefId: String
  hitId: ID
  fullName: String
  score: Float
  proximityToScore: Float
  location: String
  age: Int
  duplicate: Boolean
  distinct: Boolean
}

type DeleteHouseholdApproveMutation {
  grievanceTicket: GrievanceTicketNode
}

type DeletePaymentPlanMutation {
  paymentPlan: PaymentPlanNode
}

type DeletePaymentVerificationPlan {
  paymentPlan: GenericPaymentPlanNode
}

type DeleteProgram {
  ok: Boolean
}

type DeleteRegistrationDataImport {
  ok: Boolean
}

type DeliveredQuantityNode {
  totalDeliveredQuantity: Decimal
  currency: String
}

type DeliveryMechanismChoice {
  name: String
  code: String
}

type DeliveryMechanismDataNode implements Node {
  id: ID!
  rdiMergeStatus: DeliveryMechanismDataRdiMergeStatus!
  createdAt: DateTime!
  updatedAt: DateTime!
  individual: IndividualNode!
  deliveryMechanism: DeliveryMechanismNode!
  data: JSONString!
  isValid: Boolean
  validationErrors: JSONString!
  possibleDuplicateOf: DeliveryMechanismDataNode
  possibleDuplicates(offset: Int, before: String, after: String, first: Int, last: Int): DeliveryMechanismDataNodeConnection!
  name: String
  individualTabData: JSONString
}

type DeliveryMechanismDataNodeConnection {
  pageInfo: PageInfo!
  edges: [DeliveryMechanismDataNodeEdge]!
  totalCount: Int
  edgeCount: Int
}

type DeliveryMechanismDataNodeEdge {
  node: DeliveryMechanismDataNode
  cursor: String!
}

input DeliveryMechanismDataObjectType {
  label: String!
  approveStatus: Boolean!
  dataFields: [DeliveryMechanismDataPayloadFieldObjectType]!
}

input DeliveryMechanismDataPayloadFieldObjectType {
  name: String!
  value: String!
  previousValue: String
}

enum DeliveryMechanismDataRdiMergeStatus {
  PENDING
  MERGED
}

type DeliveryMechanismNode implements Node {
  id: ID!
  createdAt: DateTime!
  updatedAt: DateTime!
  paymentGatewayId: String
  code: String
  name: String
  optionalFields: [String!]!
  requiredFields: [String!]!
  uniqueFields: [String!]!
  isActive: Boolean!
  transferType: DeliveryMechanismTransferType!
  financialserviceproviderSet(offset: Int, before: String, after: String, first: Int, last: Int): FinancialServiceProviderNodeConnection!
  deliverymechanismperpaymentplanSet(offset: Int, before: String, after: String, first: Int, last: Int): DeliveryMechanismPerPaymentPlanNodeConnection!
  paymentSet(offset: Int, before: String, after: String, first: Int, last: Int): PaymentNodeConnection!
  deliverymechanismdataSet(offset: Int, before: String, after: String, first: Int, last: Int): DeliveryMechanismDataNodeConnection!
}

type DeliveryMechanismNodeConnection {
  pageInfo: PageInfo!
  edges: [DeliveryMechanismNodeEdge]!
  totalCount: Int
  edgeCount: Int
}

type DeliveryMechanismNodeEdge {
  node: DeliveryMechanismNode
  cursor: String!
}

type DeliveryMechanismPerPaymentPlanNode implements Node {
  id: ID!
  createdAt: DateTime!
  updatedAt: DateTime!
  paymentPlan: PaymentPlanNode!
  financialServiceProvider: FinancialServiceProviderNode
  deliveryMechanism: DeliveryMechanismNode
<<<<<<< HEAD
=======
  deliveryMechanismOrder: Int!
  status: String!
  createdBy: UserNode!
  sentDate: DateTime!
  sentBy: UserNode
  chosenConfiguration: String
  sentToPaymentGateway: Boolean!
>>>>>>> ce716147
  name: String
  code: String
  fsp: FinancialServiceProviderNode
}

type DeliveryMechanismPerPaymentPlanNodeConnection {
  pageInfo: PageInfo!
  edges: [DeliveryMechanismPerPaymentPlanNodeEdge]!
  totalCount: Int
  edgeCount: Int
}

type DeliveryMechanismPerPaymentPlanNodeEdge {
  node: DeliveryMechanismPerPaymentPlanNode
  cursor: String!
}

enum DeliveryMechanismTransferType {
  CASH
  VOUCHER
  DIGITAL
}

type DiscardPaymentVerificationPlan {
  paymentPlan: GenericPaymentPlanNode
}

type DjangoDebug {
  sql: [DjangoDebugSQL]
}

type DjangoDebugSQL {
  vendor: String!
  alias: String!
  sql: String
  duration: Float!
  rawSql: String!
  params: String!
  startTime: Float!
  stopTime: Float!
  isSlow: Boolean!
  isSelect: Boolean!
  transId: String
  transStatus: String
  isoLevel: String
  encoding: String
}

type DocumentNode implements Node {
  id: ID!
  rdiMergeStatus: DocumentRdiMergeStatus!
  isRemoved: Boolean!
  isOriginal: Boolean!
  createdAt: DateTime!
  updatedAt: DateTime!
  lastSyncAt: DateTime
  individual: IndividualNode!
  program: ProgramNode
  documentNumber: String!
  type: ImportedDocumentTypeNode!
  country: String
  status: DocumentStatus!
  photo: String
  cleared: Boolean!
  clearedDate: DateTime!
  clearedBy: UserNode
  issuanceDate: DateTime
  expiryDate: DateTime
  isMigrationHandled: Boolean!
  copiedFrom: DocumentNode
  copiedTo(offset: Int, before: String, after: String, first: Int, last: Int): DocumentNodeConnection!
  countryIso3: String
}

type DocumentNodeConnection {
  pageInfo: PageInfo!
  edges: [DocumentNodeEdge]!
  totalCount: Int
  edgeCount: Int
}

type DocumentNodeEdge {
  node: DocumentNode
  cursor: String!
}

enum DocumentRdiMergeStatus {
  PENDING
  MERGED
}

enum DocumentStatus {
  PENDING
  VALID
  NEED_INVESTIGATION
  INVALID
}

input EditBankTransferObjectType {
  id: ID!
  type: String!
  bankName: String!
  bankAccountNumber: String!
  bankBranchName: String
  accountHolderName: String!
}

input EditDeliveryMechanismDataObjectType {
  id: ID!
  label: String!
  approveStatus: Boolean!
  dataFields: [DeliveryMechanismDataPayloadFieldObjectType]!
}

input EditIndividualDocumentObjectType {
  id: ID!
  country: String!
  key: String!
  number: String!
  photo: Arg
  photoraw: Arg
}

input EditIndividualIdentityObjectType {
  id: ID!
  country: String!
  partner: String!
  number: String!
}

input EditPaymentVerificationInput {
  sampling: String!
  verificationChannel: String!
  businessAreaSlug: String!
  fullListArguments: FullListArguments
  randomSamplingArguments: RandomSamplingArguments
  rapidProArguments: RapidProArguments
  paymentVerificationPlanId: ID!
}

type EditPaymentVerificationMutation {
  paymentPlan: GenericPaymentPlanNode
}

type EraseRegistrationDataImportMutation {
  registrationDataImport: RegistrationDataImportNode
}

type ExcludeHouseholdsMutation {
  paymentPlan: PaymentPlanNode
}

type ExportPDFPaymentPlanSummaryMutation {
  paymentPlan: PaymentPlanNode
}

type ExportSurveySampleMutationMutation {
  survey: SurveyNode
}

type ExportXLSXPaymentPlanPaymentListMutation {
  paymentPlan: PaymentPlanNode
}

type ExportXLSXPaymentPlanPaymentListPerFSPMutation {
  paymentPlan: PaymentPlanNode
}

type ExportXlsxPaymentVerificationPlanFile {
  paymentPlan: GenericPaymentPlanNode
}

enum FeedbackIssueType {
  POSITIVE_FEEDBACK
  NEGATIVE_FEEDBACK
}

type FeedbackMessageNode implements Node {
  id: ID!
  createdAt: DateTime!
  updatedAt: DateTime!
  description: String!
  createdBy: UserNode
}

type FeedbackMessageNodeConnection {
  pageInfo: PageInfo!
  edges: [FeedbackMessageNodeEdge]!
  totalCount: Int
  edgeCount: Int
}

type FeedbackMessageNodeEdge {
  node: FeedbackMessageNode
  cursor: String!
}

type FeedbackNode implements Node {
  id: ID!
  createdAt: DateTime!
  updatedAt: DateTime!
  unicefId: String
  issueType: FeedbackIssueType!
  householdLookup: HouseholdNode
  individualLookup: IndividualNode
  businessArea: UserBusinessAreaNode!
  program: ProgramNode
  area: String!
  admin2: AreaNode
  description: String!
  language: String!
  comments: String
  createdBy: UserNode
  linkedGrievance: GrievanceTicketNode
  consent: Boolean!
  isOriginal: Boolean!
  copiedFrom: FeedbackNode
  copiedTo(offset: Int, before: String, after: String, first: Int, last: Int): FeedbackNodeConnection!
  feedbackMessages(offset: Int, before: String, after: String, first: Int, last: Int): FeedbackMessageNodeConnection!
  adminUrl: String
}

type FeedbackNodeConnection {
  pageInfo: PageInfo!
  edges: [FeedbackNodeEdge]!
  totalCount: Int
  edgeCount: Int
}

type FeedbackNodeEdge {
  node: FeedbackNode
  cursor: String!
}

type FieldAttributeNode {
  id: String
  type: String
  name: String
  labels: [LabelNode]
  labelEn: String
  hint: String
  required: Boolean
  choices: [CoreFieldChoiceObject]
  associatedWith: String
  isFlexField: Boolean
  pduData: PeriodicFieldDataNode
}

type FilteredActionsListNode {
  approval: [ApprovalNode]
  authorization: [ApprovalNode]
  financeRelease: [ApprovalNode]
  reject: [ApprovalNode]
}

enum FinancialServiceProviderCommunicationChannel {
  API
  SFTP
  XLSX
}

type FinancialServiceProviderNode implements Node {
  id: ID!
  createdAt: DateTime!
  updatedAt: DateTime!
  internalData: JSONString!
  allowedBusinessAreas(offset: Int, before: String, after: String, first: Int, last: Int, id: UUID): UserBusinessAreaNodeConnection!
  createdBy: UserNode
  name: String!
  visionVendorNumber: String!
  deliveryMechanisms(offset: Int, before: String, after: String, first: Int, last: Int): DeliveryMechanismNodeConnection!
  distributionLimit: Float
  communicationChannel: FinancialServiceProviderCommunicationChannel!
  dataTransferConfiguration: JSONString
  xlsxTemplates(offset: Int, before: String, after: String, first: Int, last: Int): FinancialServiceProviderXlsxTemplateNodeConnection!
  paymentGatewayId: String
  requiredFields: [String!]!
  deliveryMechanismsPerPaymentPlan(offset: Int, before: String, after: String, first: Int, last: Int): DeliveryMechanismPerPaymentPlanNodeConnection!
  paymentSet(offset: Int, before: String, after: String, first: Int, last: Int): PaymentNodeConnection!
  fullName: String
  isPaymentGateway: Boolean
}

type FinancialServiceProviderNodeConnection {
  pageInfo: PageInfo!
  edges: [FinancialServiceProviderNodeEdge]!
  totalCount: Int
  edgeCount: Int
}

type FinancialServiceProviderNodeEdge {
  node: FinancialServiceProviderNode
  cursor: String!
}

type FinancialServiceProviderXlsxTemplateNode implements Node {
  id: ID!
  createdAt: DateTime!
  updatedAt: DateTime!
  createdBy: UserNode
  name: String!
  columns: [String]
  coreFields: [String!]!
  flexFields: [String!]!
  documentTypes: [String!]!
  financialServiceProviders(offset: Int, before: String, after: String, first: Int, last: Int): FinancialServiceProviderNodeConnection!
}

type FinancialServiceProviderXlsxTemplateNodeConnection {
  pageInfo: PageInfo!
  edges: [FinancialServiceProviderXlsxTemplateNodeEdge]!
  totalCount: Int
  edgeCount: Int
}

type FinancialServiceProviderXlsxTemplateNodeEdge {
  node: FinancialServiceProviderXlsxTemplateNode
  cursor: String!
}

type FinishPaymentVerificationPlan {
  paymentPlan: GenericPaymentPlanNode
}

enum FlexFieldClassificationChoices {
  NOT_FLEX_FIELD
  FLEX_FIELD_BASIC
  FLEX_FIELD_PDU
}

scalar FlexFieldsScalar

type FspChoice {
  id: String
  name: String
}

type FspChoices {
  deliveryMechanism: DeliveryMechanismChoice
  fsps: [FspChoice]
}

input FullListArguments {
  excludedAdminAreas: [String]
}

type GenericPaymentNode {
  id: String
  objType: String
  unicefId: String
  currency: String
  deliveredQuantity: Float
  deliveredQuantityUsd: Float
  household: HouseholdNode
}

type GenericPaymentPlanNode {
  id: String
  objType: String
  paymentVerificationSummary: PaymentVerificationSummaryNode
  availablePaymentRecordsCount: Int
  verificationPlans(offset: Int, before: String, after: String, first: Int, last: Int, programId: String): PaymentVerificationPlanNodeConnection
  statusDate: DateTime
  status: String
  bankReconciliationSuccess: Int
  bankReconciliationError: Int
  deliveryType: String
  totalNumberOfHouseholds: Int
  currency: String
  totalDeliveredQuantity: Float
  totalEntitledQuantity: Float
  totalUndeliveredQuantity: Float
  canCreatePaymentVerificationPlan: Boolean
}

scalar GeoJSON

input GetAccountabilityCommunicationMessageSampleSizeInput {
  households: [ID]
  paymentPlan: ID
  registrationDataImport: ID
  samplingType: SamplingChoices!
  fullListArguments: AccountabilityFullListArguments
  randomSamplingArguments: AccountabilityRandomSamplingArguments
}

input GetCashplanVerificationSampleSizeInput {
  cashOrPaymentPlanId: ID
  paymentVerificationPlanId: ID
  sampling: String!
  verificationChannel: String!
  businessAreaSlug: String!
  fullListArguments: FullListArguments
  randomSamplingArguments: RandomSamplingArguments
  rapidProArguments: RapidProArguments
}

type GetCashplanVerificationSampleSizeObject {
  paymentRecordCount: Int
  sampleSize: Int
}

type GetCommunicationMessageSampleSizeNode {
  numberOfRecipients: Int
  sampleSize: Int
}

input GrievanceComplaintTicketExtras {
  household: ID
  individual: ID
  paymentRecord: [ID]
}

input GrievanceDocumentInput {
  name: String!
  file: Upload!
}

type GrievanceDocumentNode implements Node {
  id: ID!
  createdAt: DateTime!
  updatedAt: DateTime!
  name: String
  grievanceTicket: GrievanceTicketNode
  createdBy: UserNode
  contentType: String!
  fileSize: Int
  filePath: String
  fileName: String
}

type GrievanceDocumentNodeConnection {
  pageInfo: PageInfo!
  edges: [GrievanceDocumentNodeEdge]!
}

type GrievanceDocumentNodeEdge {
  node: GrievanceDocumentNode
  cursor: String!
}

input GrievanceDocumentUpdateInput {
  id: ID!
  name: String
  file: Upload
}

type GrievanceStatusChangeMutation {
  grievanceTicket: GrievanceTicketNode
}

type GrievanceTicketNode implements Node {
  id: ID!
  createdAt: DateTime!
  updatedAt: DateTime!
  version: BigInt!
  unicefId: String
  businessArea: UserBusinessAreaNode!
  programs: [ProgramNode]
  registrationDataImport: RegistrationDataImportNode
  partner: PartnerType
  linkedTickets: [GrievanceTicketNode]
  householdUnicefId: String
  priority: Int
  urgency: Int
  category: Int!
  issueType: Int
  description: String!
  status: Int!
  area: String!
  admin2: AreaNode
  language: String!
  consent: Boolean!
  ignored: Boolean!
  extras: JSONString!
  comments: String
  isOriginal: Boolean!
  isMigrationHandled: Boolean!
  migratedAt: DateTime
  copiedFrom: GrievanceTicketNode
  userModified: DateTime
  lastNotificationSent: DateTime
  createdBy: UserNode
  assignedTo: UserNode
  copiedTo(offset: Int, before: String, after: String, first: Int, last: Int): GrievanceTicketNodeConnection!
  ticketNotes(offset: Int, before: String, after: String, first: Int, last: Int): TicketNoteNodeConnection!
  complaintTicketDetails: TicketComplaintDetailsNode
  sensitiveTicketDetails: TicketSensitiveDetailsNode
  householdDataUpdateTicketDetails: TicketHouseholdDataUpdateDetailsNode
  individualDataUpdateTicketDetails: TicketIndividualDataUpdateDetailsNode
  addIndividualTicketDetails: TicketAddIndividualDetailsNode
  deleteIndividualTicketDetails: TicketDeleteIndividualDetailsNode
  deleteHouseholdTicketDetails: TicketDeleteHouseholdDetailsNode
  systemFlaggingTicketDetails: TicketSystemFlaggingDetailsNode
  needsAdjudicationTicketDetails: TicketNeedsAdjudicationDetailsNode
  paymentVerificationTicketDetails: TicketPaymentVerificationDetailsNode
  positiveFeedbackTicketDetails: TicketPositiveFeedbackDetailsNode
  negativeFeedbackTicketDetails: TicketNegativeFeedbackDetailsNode
  referralTicketDetails: TicketReferralDetailsNode
  supportDocuments(offset: Int, before: String, after: String, first: Int, last: Int): GrievanceDocumentNodeConnection!
  feedback: FeedbackNode
  adminUrl: String
  household: HouseholdNode
  individual: IndividualNode
  paymentRecord: PaymentRecordAndPaymentNode
  admin: String
  existingTickets: [GrievanceTicketNode]
  relatedTickets: [GrievanceTicketNode]
  totalDays: String
  documentation: [GrievanceDocumentNode]
  targetId: String
}

type GrievanceTicketNodeConnection {
  pageInfo: PageInfo!
  edges: [GrievanceTicketNodeEdge]!
  totalCount: Int
  edgeCount: Int
}

type GrievanceTicketNodeEdge {
  node: GrievanceTicketNode
  cursor: String!
}

type GroupAttributeNode {
  id: UUID!
  name: String!
  label: JSONString!
  flexAttributes(flexField: Boolean): [FieldAttributeNode]
  labelEn: String
}

enum HouseholdCollectType {
  STANDARD
  SINGLE
}

type HouseholdDataChangeApproveMutation {
  grievanceTicket: GrievanceTicketNode
}

input HouseholdDataUpdateIssueTypeExtras {
  household: ID!
  householdData: HouseholdUpdateDataObjectType!
}

input HouseholdDeleteIssueTypeExtras {
  household: ID!
}

type HouseholdNode implements Node {
  id: ID!
  size: Int
  headOfHousehold: IndividualNode
  rdiMergeStatus: HouseholdRdiMergeStatus!
  isOriginal: Boolean!
  createdAt: DateTime!
  updatedAt: DateTime!
  isRemoved: Boolean!
  removedDate: DateTime
  lastSyncAt: DateTime
  version: BigInt!
  unicefId: String
  internalData: JSONString!
  withdrawn: Boolean!
  withdrawnDate: DateTime
  consentSign: String!
  consent: Boolean
  consentSharing: [String]
  residenceStatus: String
  countryOrigin: String
  country: String
  address: String!
  zipCode: String
  adminArea: AreaNode
  admin1: AreaNode
  admin2: AreaNode
  admin3: AreaNode
  admin4: AreaNode
  geopoint: GeoJSON
  representatives(offset: Int, before: String, after: String, first: Int, last: Int): IndividualNodeConnection!
  femaleAgeGroup05Count: Int
  femaleAgeGroup611Count: Int
  femaleAgeGroup1217Count: Int
  femaleAgeGroup1859Count: Int
  femaleAgeGroup60Count: Int
  pregnantCount: Int
  maleAgeGroup05Count: Int
  maleAgeGroup611Count: Int
  maleAgeGroup1217Count: Int
  maleAgeGroup1859Count: Int
  maleAgeGroup60Count: Int
  femaleAgeGroup05DisabledCount: Int
  femaleAgeGroup611DisabledCount: Int
  femaleAgeGroup1217DisabledCount: Int
  femaleAgeGroup1859DisabledCount: Int
  femaleAgeGroup60DisabledCount: Int
  maleAgeGroup05DisabledCount: Int
  maleAgeGroup611DisabledCount: Int
  maleAgeGroup1217DisabledCount: Int
  maleAgeGroup1859DisabledCount: Int
  maleAgeGroup60DisabledCount: Int
  childrenCount: Int
  maleChildrenCount: Int
  femaleChildrenCount: Int
  childrenDisabledCount: Int
  maleChildrenDisabledCount: Int
  femaleChildrenDisabledCount: Int
  registrationDataImport: RegistrationDataImportNode
  programs(offset: Int, before: String, after: String, first: Int, last: Int, name: String): ProgramNodeConnection!
  returnee: Boolean
  flexFields: FlexFieldsScalar
  firstRegistrationDate: DateTime!
  lastRegistrationDate: DateTime!
  fchildHoh: Boolean
  childHoh: Boolean
  businessArea: UserBusinessAreaNode!
  start: DateTime
  deviceid: String!
  nameEnumerator: String!
  orgEnumerator: HouseholdOrgEnumerator!
  orgNameEnumerator: String!
  village: String!
  registrationMethod: HouseholdRegistrationMethod!
  currency: String
  unhcrId: String!
  detailId: String
  registrationId: String
  programRegistrationId: String
  totalCashReceivedUsd: Decimal
  totalCashReceived: Decimal
  familyId: String
  program: ProgramNode
  copiedFrom: HouseholdNode
  originUnicefId: String
  isMigrationHandled: Boolean!
  migratedAt: DateTime
  collectType: HouseholdCollectType!
  koboSubmissionUuid: UUID
  koboSubmissionTime: DateTime
  enumeratorRecId: Int
  misUnicefId: String
  flexRegistrationsRecordId: Int
  copiedTo(offset: Int, before: String, after: String, first: Int, last: Int): HouseholdNodeConnection!
  individualsAndRoles: [IndividualRoleInHouseholdNode!]!
  individuals(offset: Int, before: String, after: String, first: Int, last: Int, household_Id: UUID, businessArea: String, fullName: String, fullName_Startswith: String, fullName_Endswith: String, sex: [String], household_AdminArea: ID, withdrawn: Boolean, program: ID, age: String, programs: [ID], search: String, documentType: String, documentNumber: String, lastRegistrationDate: String, admin1: [ID], admin2: [ID], status: [String], excludedId: String, flags: [String], isActiveProgram: Boolean, rdiId: String, duplicatesOnly: Boolean, rdiMergeStatus: String, orderBy: String): IndividualNodeConnection
  paymentSet(offset: Int, before: String, after: String, first: Int, last: Int): PaymentNodeConnection!
  complaintTicketDetails(offset: Int, before: String, after: String, first: Int, last: Int): TicketComplaintDetailsNodeConnection!
  sensitiveTicketDetails(offset: Int, before: String, after: String, first: Int, last: Int): TicketSensitiveDetailsNodeConnection!
  householdDataUpdateTicketDetails(offset: Int, before: String, after: String, first: Int, last: Int): TicketHouseholdDataUpdateDetailsNodeConnection!
  addIndividualTicketDetails(offset: Int, before: String, after: String, first: Int, last: Int): TicketAddIndividualDetailsNodeConnection!
  deleteHouseholdTicketDetails(offset: Int, before: String, after: String, first: Int, last: Int): TicketDeleteHouseholdDetailsNodeConnection!
  positiveFeedbackTicketDetails(offset: Int, before: String, after: String, first: Int, last: Int): TicketPositiveFeedbackDetailsNodeConnection!
  negativeFeedbackTicketDetails(offset: Int, before: String, after: String, first: Int, last: Int): TicketNegativeFeedbackDetailsNodeConnection!
  referralTicketDetails(offset: Int, before: String, after: String, first: Int, last: Int): TicketReferralDetailsNodeConnection!
  selections: [HouseholdSelectionNode!]!
  messages(offset: Int, before: String, after: String, first: Int, last: Int): CommunicationMessageNodeConnection!
  feedbacks(offset: Int, before: String, after: String, first: Int, last: Int): FeedbackNodeConnection!
  surveys(offset: Int, before: String, after: String, first: Int, last: Int): SurveyNodeConnection!
  adminUrl: String
  selection: HouseholdSelectionNode
  sanctionListPossibleMatch: Boolean
  sanctionListConfirmedMatch: Boolean
  hasDuplicates: Boolean
  hasDuplicatesForRdi: Boolean
  adminAreaTitle: String
  status: String
  deliveredQuantities: [DeliveredQuantityNode]
  activeIndividualsCount: Int
  importId: String
}

type HouseholdNodeConnection {
  pageInfo: PageInfo!
  edges: [HouseholdNodeEdge]!
  totalCount: Int
  individualsCount: Int
  edgeCount: Int
}

type HouseholdNodeEdge {
  node: HouseholdNode
  cursor: String!
}

enum HouseholdOrgEnumerator {
  A_
  PARTNER
  UNICEF
}

enum HouseholdRdiMergeStatus {
  PENDING
  MERGED
}

enum HouseholdRegistrationMethod {
  A_
  COMMUNITY
  HH_REGISTRATION
}

type HouseholdSelectionNode {
  id: UUID!
  createdAt: DateTime!
  updatedAt: DateTime!
  household: HouseholdNode!
  vulnerabilityScore: Float
  isOriginal: Boolean!
  isMigrationHandled: Boolean!
}

input HouseholdUpdateDataObjectType {
  adminAreaTitle: String
  status: String
  consent: Boolean
  consentSharing: [String]
  residenceStatus: String
  countryOrigin: String
  country: String
  size: Int
  address: String
  femaleAgeGroup05Count: Int
  femaleAgeGroup611Count: Int
  femaleAgeGroup1217Count: Int
  femaleAgeGroup1859Count: Int
  femaleAgeGroup60Count: Int
  pregnantCount: Int
  maleAgeGroup05Count: Int
  maleAgeGroup611Count: Int
  maleAgeGroup1217Count: Int
  maleAgeGroup1859Count: Int
  maleAgeGroup60Count: Int
  femaleAgeGroup05DisabledCount: Int
  femaleAgeGroup611DisabledCount: Int
  femaleAgeGroup1217DisabledCount: Int
  femaleAgeGroup1859DisabledCount: Int
  femaleAgeGroup60DisabledCount: Int
  maleAgeGroup05DisabledCount: Int
  maleAgeGroup611DisabledCount: Int
  maleAgeGroup1217DisabledCount: Int
  maleAgeGroup1859DisabledCount: Int
  maleAgeGroup60DisabledCount: Int
  returnee: Boolean
  fchildHoh: Boolean
  childHoh: Boolean
  start: DateTime
  end: DateTime
  nameEnumerator: String
  orgEnumerator: String
  orgNameEnumerator: String
  village: String
  registrationMethod: String
  currency: String
  unhcrId: String
  flexFields: Arg
}

enum ImportDataDataType {
  XLSX
  JSON
  FLEX
}

type ImportDataNode implements Node {
  id: ID!
  createdAt: DateTime!
  updatedAt: DateTime!
  status: ImportDataStatus!
  businessAreaSlug: String!
  dataType: ImportDataDataType!
  file: String
  numberOfHouseholds: Int
  numberOfIndividuals: Int
  error: String!
  validationErrors: String!
  deliveryMechanismsValidationErrors: String!
  createdById: UUID
  registrationDataImportHope: RegistrationDataImportNode
  koboimportdata: KoboImportDataNode
  registrationDataImport: RegistrationDataImportDatahubNode
  xlsxValidationErrors: [XlsxRowErrorNode]
}

enum ImportDataStatus {
  PENDING
  RUNNING
  FINISHED
  ERROR
  VALIDATION_ERROR
  DELIVERY_MECHANISMS_VALIDATION_ERROR
}

type ImportXLSXPaymentPlanPaymentListMutation {
  paymentPlan: PaymentPlanNode
  errors: [XlsxErrorNode]
}

type ImportXLSXPaymentPlanPaymentListPerFSPMutation {
  paymentPlan: PaymentPlanNode
  errors: [XlsxErrorNode]
}

type ImportXlsxPaymentVerificationPlanFile {
  paymentPlan: GenericPaymentPlanNode
  errors: [XlsxErrorNode]
}

type ImportedDocumentTypeNode {
  id: UUID!
  createdAt: DateTime!
  updatedAt: DateTime!
  label: String!
  key: String!
  isIdentityDocument: Boolean!
  uniqueForIndividual: Boolean!
  validForDeduplication: Boolean!
  documents(offset: Int, before: String, after: String, first: Int, last: Int): DocumentNodeConnection!
}

enum IndividualBiometricDeduplicationBatchStatus {
  DUPLICATE_IN_BATCH
  NOT_PROCESSED
  SIMILAR_IN_BATCH
  UNIQUE_IN_BATCH
}

enum IndividualBiometricDeduplicationGoldenRecordStatus {
  DUPLICATE
  NEEDS_ADJUDICATION
  NOT_PROCESSED
  POSTPONE
  UNIQUE
}

type IndividualDataChangeApproveMutation {
  grievanceTicket: GrievanceTicketNode
}

input IndividualDataUpdateIssueTypeExtras {
  individual: ID!
  individualData: IndividualUpdateDataObjectType!
}

enum IndividualDeduplicationBatchStatus {
  DUPLICATE_IN_BATCH
  NOT_PROCESSED
  SIMILAR_IN_BATCH
  UNIQUE_IN_BATCH
}

enum IndividualDeduplicationGoldenRecordStatus {
  DUPLICATE
  NEEDS_ADJUDICATION
  NOT_PROCESSED
  POSTPONE
  UNIQUE
}

input IndividualDeleteIssueTypeExtras {
  individual: ID!
}

enum IndividualDisability {
  DISABLED
  NOT_DISABLED
}

input IndividualDocumentObjectType {
  country: String!
  key: String!
  number: String!
  photo: Arg
  photoraw: Arg
}

type IndividualIdentityNode implements Node {
  id: ID!
  created: DateTime!
  modified: DateTime!
  rdiMergeStatus: IndividualIdentityRdiMergeStatus!
  isRemoved: Boolean!
  isOriginal: Boolean!
  individual: IndividualNode!
  partner: String
  country: String
  number: String!
  isMigrationHandled: Boolean!
  copiedFrom: IndividualIdentityNode
  copiedTo(offset: Int, before: String, after: String, first: Int, last: Int): IndividualIdentityNodeConnection!
  countryIso3: String
}

type IndividualIdentityNodeConnection {
  pageInfo: PageInfo!
  edges: [IndividualIdentityNodeEdge]!
  totalCount: Int
  edgeCount: Int
}

type IndividualIdentityNodeEdge {
  node: IndividualIdentityNode
  cursor: String!
}

input IndividualIdentityObjectType {
  country: String!
  partner: String!
  number: String!
}

enum IndividualIdentityRdiMergeStatus {
  PENDING
  MERGED
}

enum IndividualMaritalStatus {
  A_
  DIVORCED
  MARRIED
  SEPARATED
  SINGLE
  WIDOWED
}

type IndividualNode implements Node {
  id: ID!
  rdiMergeStatus: IndividualRdiMergeStatus!
  isOriginal: Boolean!
  createdAt: DateTime!
  updatedAt: DateTime!
  isRemoved: Boolean!
  removedDate: DateTime
  lastSyncAt: DateTime
  version: BigInt!
  unicefId: String
  internalData: JSONString!
  duplicate: Boolean!
  duplicateDate: DateTime
  withdrawn: Boolean!
  withdrawnDate: DateTime
  individualId: String!
  photo: String
  fullName: String!
  givenName: String!
  middleName: String!
  familyName: String!
  sex: IndividualSex!
  birthDate: Date!
  estimatedBirthDate: Boolean
  maritalStatus: IndividualMaritalStatus!
  phoneNo: String!
  phoneNoValid: Boolean
  phoneNoAlternative: String!
  phoneNoAlternativeValid: Boolean
  email: String
  paymentDeliveryPhoneNo: String
  relationship: IndividualRelationship
  household: HouseholdNode
  registrationDataImport: RegistrationDataImportNode!
  workStatus: String!
  firstRegistrationDate: Date!
  lastRegistrationDate: Date!
  flexFields: FlexFieldsScalar
  enrolledInNutritionProgramme: Boolean
  administrationOfRutf: Boolean
  deduplicationGoldenRecordStatus: IndividualDeduplicationGoldenRecordStatus!
  deduplicationBatchStatus: IndividualDeduplicationBatchStatus!
  deduplicationGoldenRecordResults: [DeduplicationResultNode]
  deduplicationBatchResults: [DeduplicationResultNode]
  biometricDeduplicationGoldenRecordStatus: IndividualBiometricDeduplicationGoldenRecordStatus!
  biometricDeduplicationBatchStatus: IndividualBiometricDeduplicationBatchStatus!
  biometricDeduplicationGoldenRecordResults: [DeduplicationEngineSimilarityPairIndividualNode]
  biometricDeduplicationBatchResults: [DeduplicationEngineSimilarityPairIndividualNode]
  importedIndividualId: UUID
  sanctionListPossibleMatch: Boolean!
  sanctionListConfirmedMatch: Boolean!
  pregnant: Boolean
  disability: IndividualDisability!
  observedDisability: [String]
  disabilityCertificatePicture: String
  seeingDisability: String!
  hearingDisability: String!
  physicalDisability: String!
  memoryDisability: String!
  selfcareDisability: String!
  commsDisability: String!
  whoAnswersPhone: String!
  whoAnswersAltPhone: String!
  businessArea: UserBusinessAreaNode!
  fchildHoh: Boolean!
  childHoh: Boolean!
  detailId: String
  registrationId: String
  programRegistrationId: String
  preferredLanguage: String
  relationshipConfirmed: Boolean!
  ageAtRegistration: Int
  walletName: String!
  blockchainName: String!
  walletAddress: String!
  program: ProgramNode
  copiedFrom: IndividualNode
  originUnicefId: String
  isMigrationHandled: Boolean!
  migratedAt: DateTime
  misUnicefId: String
  representedHouseholds(offset: Int, before: String, after: String, first: Int, last: Int): HouseholdNodeConnection!
  headingHousehold: HouseholdNode
  documents(offset: Int, before: String, after: String, first: Int, last: Int): DocumentNodeConnection
  identities(offset: Int, before: String, after: String, first: Int, last: Int): IndividualIdentityNodeConnection
  householdsAndRoles: [IndividualRoleInHouseholdNode!]!
  copiedTo(offset: Int, before: String, after: String, first: Int, last: Int): IndividualNodeConnection!
  bankAccountInfo: BankAccountInfoNode
  paymentSet(offset: Int, before: String, after: String, first: Int, last: Int): PaymentNodeConnection!
  collectorPayments(offset: Int, before: String, after: String, first: Int, last: Int): PaymentNodeConnection!
  deliveryMechanismsData: [DeliveryMechanismDataNode]
  complaintTicketDetails(offset: Int, before: String, after: String, first: Int, last: Int): TicketComplaintDetailsNodeConnection!
  sensitiveTicketDetails(offset: Int, before: String, after: String, first: Int, last: Int): TicketSensitiveDetailsNodeConnection!
  individualDataUpdateTicketDetails(offset: Int, before: String, after: String, first: Int, last: Int): TicketIndividualDataUpdateDetailsNodeConnection!
  deleteIndividualTicketDetails(offset: Int, before: String, after: String, first: Int, last: Int): TicketDeleteIndividualDetailsNodeConnection!
  ticketsystemflaggingdetailsSet(offset: Int, before: String, after: String, first: Int, last: Int): TicketSystemFlaggingDetailsNodeConnection!
  ticketGoldenRecords(offset: Int, before: String, after: String, first: Int, last: Int): TicketNeedsAdjudicationDetailsNodeConnection!
  ticketDuplicates(offset: Int, before: String, after: String, first: Int, last: Int): TicketNeedsAdjudicationDetailsNodeConnection!
  selectedDistinct(offset: Int, before: String, after: String, first: Int, last: Int): TicketNeedsAdjudicationDetailsNodeConnection!
  ticketSelected(offset: Int, before: String, after: String, first: Int, last: Int): TicketNeedsAdjudicationDetailsNodeConnection!
  positiveFeedbackTicketDetails(offset: Int, before: String, after: String, first: Int, last: Int): TicketPositiveFeedbackDetailsNodeConnection!
  negativeFeedbackTicketDetails(offset: Int, before: String, after: String, first: Int, last: Int): TicketNegativeFeedbackDetailsNodeConnection!
  referralTicketDetails(offset: Int, before: String, after: String, first: Int, last: Int): TicketReferralDetailsNodeConnection!
  feedbacks(offset: Int, before: String, after: String, first: Int, last: Int): FeedbackNodeConnection!
  adminUrl: String
  status: String
  role: String
  age: Int
  sanctionListLastCheck: DateTime
  paymentChannels: [BankAccountInfoNode]
  importId: String
}

type IndividualNodeConnection {
  pageInfo: PageInfo!
  edges: [IndividualNodeEdge]!
  totalCount: Int
  edgeCount: Int
}

type IndividualNodeEdge {
  node: IndividualNode
  cursor: String!
}

enum IndividualRdiMergeStatus {
  PENDING
  MERGED
}

enum IndividualRelationship {
  UNKNOWN
  AUNT_UNCLE
  BROTHER_SISTER
  COUSIN
  DAUGHTERINLAW_SONINLAW
  GRANDDAUGHER_GRANDSON
  GRANDMOTHER_GRANDFATHER
  HEAD
  MOTHER_FATHER
  MOTHERINLAW_FATHERINLAW
  NEPHEW_NIECE
  NON_BENEFICIARY
  OTHER
  SISTERINLAW_BROTHERINLAW
  SON_DAUGHTER
  WIFE_HUSBAND
  FOSTER_CHILD
  FREE_UNION
}

type IndividualRoleInHouseholdNode {
  id: UUID!
  rdiMergeStatus: IndividualRoleInHouseholdRdiMergeStatus!
  isRemoved: Boolean!
  isOriginal: Boolean!
  createdAt: DateTime!
  updatedAt: DateTime!
  lastSyncAt: DateTime
  individual: IndividualNode!
  household: HouseholdNode!
  role: IndividualRoleInHouseholdRole
  isMigrationHandled: Boolean!
  migratedAt: DateTime
  copiedFrom: IndividualRoleInHouseholdNode
  copiedTo: [IndividualRoleInHouseholdNode!]!
}

enum IndividualRoleInHouseholdRdiMergeStatus {
  PENDING
  MERGED
}

enum IndividualRoleInHouseholdRole {
  NO_ROLE
  ALTERNATE
  PRIMARY
}

enum IndividualSex {
  MALE
  FEMALE
  OTHER
  NOT_COLLECTED
  NOT_ANSWERED
}

input IndividualUpdateDataObjectType {
  status: String
  fullName: String
  givenName: String
  middleName: String
  familyName: String
  sex: String
  birthDate: Date
  estimatedBirthDate: Boolean
  maritalStatus: String
  phoneNo: String
  phoneNoAlternative: String
  email: String
  relationship: String
  disability: String
  workStatus: String
  enrolledInNutritionProgramme: Boolean
  administrationOfRutf: Boolean
  pregnant: Boolean
  observedDisability: [String]
  seeingDisability: String
  hearingDisability: String
  physicalDisability: String
  memoryDisability: String
  selfcareDisability: String
  commsDisability: String
  whoAnswersPhone: String
  whoAnswersAltPhone: String
  role: String
  documents: [IndividualDocumentObjectType]
  documentsToRemove: [ID]
  documentsToEdit: [EditIndividualDocumentObjectType]
  identities: [IndividualIdentityObjectType]
  identitiesToRemove: [ID]
  identitiesToEdit: [EditIndividualIdentityObjectType]
  paymentChannels: [BankTransferObjectType]
  paymentChannelsToEdit: [EditBankTransferObjectType]
  paymentChannelsToRemove: [ID]
  preferredLanguage: String
  flexFields: Arg
  paymentDeliveryPhoneNo: String
  blockchainName: String
  walletAddress: String
  walletName: String
  deliveryMechanismData: [DeliveryMechanismDataObjectType]
  deliveryMechanismDataToEdit: [EditDeliveryMechanismDataObjectType]
  deliveryMechanismDataToRemove: [ID]
  consent: Boolean
  residenceStatus: String
  countryOrigin: String
  country: String
  address: String
  village: String
  currency: String
  unhcrId: String
  nameEnumerator: String
  orgEnumerator: String
  orgNameEnumerator: String
  registrationMethod: String
}

type InvalidPaymentVerificationPlan {
  paymentPlan: GenericPaymentPlanNode
}

input IssueTypeExtrasInput {
  householdDataUpdateIssueTypeExtras: HouseholdDataUpdateIssueTypeExtras
  individualDataUpdateIssueTypeExtras: IndividualDataUpdateIssueTypeExtras
  individualDeleteIssueTypeExtras: IndividualDeleteIssueTypeExtras
  householdDeleteIssueTypeExtras: HouseholdDeleteIssueTypeExtras
  addIndividualIssueTypeExtras: AddIndividualIssueTypeExtras
}

type IssueTypesObject {
  category: String
  label: String
  subCategories: [ChoiceObject]
}

scalar JSONString

type KoboAssetObject {
  id: String
  name: String
  sector: String
  country: String
  assetType: String
  dateModified: DateTime
  deploymentActive: Boolean
  hasDeployment: Boolean
  xlsLink: String
}

type KoboAssetObjectConnection {
  pageInfo: PageInfo!
  edges: [KoboAssetObjectEdge]!
  totalCount: Int
}

type KoboAssetObjectEdge {
  node: KoboAssetObject
  cursor: String!
}

type KoboErrorNode {
  header: String
  message: String
}

type KoboImportDataNode implements Node {
  id: ID!
  createdAt: DateTime!
  updatedAt: DateTime!
  status: ImportDataStatus!
  businessAreaSlug: String!
  dataType: ImportDataDataType!
  file: String
  numberOfHouseholds: Int
  numberOfIndividuals: Int
  error: String!
  validationErrors: String!
  deliveryMechanismsValidationErrors: String!
  createdById: UUID
  importdataPtr: ImportDataNode!
  koboAssetId: String!
  onlyActiveSubmissions: Boolean!
  pullPictures: Boolean!
  koboValidationErrors: [KoboErrorNode]
}

type LabelNode {
  language: String
  label: String
}

type LanguageObject {
  english: String
  code: String
}

type LanguageObjectConnection {
  pageInfo: PageInfo!
  edges: [LanguageObjectEdge]!
  totalCount: Int
}

type LanguageObjectEdge {
  node: LanguageObject
  cursor: String!
}

enum LogEntryAction {
  CREATE
  UPDATE
  DELETE
  SOFT_DELETE
}

type LogEntryNode implements Node {
  id: ID!
  contentType: ContentTypeObjectType
  objectId: UUID
  action: LogEntryAction!
  objectRepr: String!
  changes: Arg
  user: UserNode
  businessArea: UserBusinessAreaNode
  programs(offset: Int, before: String, after: String, first: Int, last: Int, name: String): ProgramNodeConnection!
  timestamp: DateTime
  isUserGenerated: Boolean
}

type LogEntryNodeConnection {
  pageInfo: PageInfo!
  edges: [LogEntryNodeEdge]!
  totalCount: Int
  edgeCount: Int
}

type LogEntryNodeEdge {
  node: LogEntryNode
  cursor: String!
}

type MarkPaymentAsFailedMutation {
  payment: PaymentNode
}

type MergeRegistrationDataImportMutation {
  registrationDataImport: RegistrationDataImportNode
}

enum MessageSamplingType {
  FULL_LIST
  RANDOM
}

type Mutations {
  createAccountabilityCommunicationMessage(input: CreateAccountabilityCommunicationMessageInput!): CreateCommunicationMessageMutation
  createFeedback(input: CreateFeedbackInput!): CreateFeedbackMutation
  updateFeedback(input: UpdateFeedbackInput!): UpdateFeedbackMutation
  createFeedbackMessage(input: CreateFeedbackMessageInput!): CreateFeedbackMessageMutation
  createSurvey(input: CreateSurveyInput!): CreateSurveyMutation
  exportSurveySample(surveyId: ID!): ExportSurveySampleMutationMutation
  createReport(reportData: CreateReportInput!): CreateReport
  restartCreateReport(reportData: RestartCreateReportInput!): RestartCreateReport
  createGrievanceTicket(input: CreateGrievanceTicketInput!): CreateGrievanceTicketMutation
  updateGrievanceTicket(input: UpdateGrievanceTicketInput!, version: BigInt): UpdateGrievanceTicketMutation
  grievanceStatusChange(grievanceTicketId: ID, status: Int, version: BigInt): GrievanceStatusChangeMutation
  createTicketNote(noteInput: CreateTicketNoteInput!, version: BigInt): CreateTicketNoteMutation
  approveIndividualDataChange(approvedDeliveryMechanismDataToCreate: [Int], approvedDeliveryMechanismDataToEdit: [Int], approvedDeliveryMechanismDataToRemove: [Int], approvedDocumentsToCreate: [Int], approvedDocumentsToEdit: [Int], approvedDocumentsToRemove: [Int], approvedIdentitiesToCreate: [Int], approvedIdentitiesToEdit: [Int], approvedIdentitiesToRemove: [Int], approvedPaymentChannelsToCreate: [Int], approvedPaymentChannelsToEdit: [Int], approvedPaymentChannelsToRemove: [Int], flexFieldsApproveData: JSONString, grievanceTicketId: ID!, individualApproveData: JSONString, version: BigInt): IndividualDataChangeApproveMutation
  approveHouseholdDataChange(flexFieldsApproveData: JSONString, grievanceTicketId: ID!, householdApproveData: JSONString, version: BigInt): HouseholdDataChangeApproveMutation
  approveAddIndividual(approveStatus: Boolean!, grievanceTicketId: ID!, version: BigInt): SimpleApproveMutation
  approveDeleteIndividual(approveStatus: Boolean!, grievanceTicketId: ID!, version: BigInt): SimpleApproveMutation
  approveDeleteHousehold(approveStatus: Boolean!, grievanceTicketId: ID!, reasonHhId: String, version: BigInt): DeleteHouseholdApproveMutation
  approveSystemFlagging(approveStatus: Boolean!, grievanceTicketId: ID!, version: BigInt): SimpleApproveMutation
  approveNeedsAdjudication(clearIndividualIds: [ID], distinctIndividualIds: [ID], duplicateIndividualIds: [ID], grievanceTicketId: ID!, selectedIndividualId: ID, version: BigInt): NeedsAdjudicationApproveMutation
  approvePaymentDetails(approveStatus: Boolean!, grievanceTicketId: ID!, version: BigInt): PaymentDetailsApproveMutation
  reassignRole(grievanceTicketId: ID!, householdId: ID!, householdVersion: BigInt, individualId: ID!, individualVersion: BigInt, newIndividualId: ID, role: String!, version: BigInt): ReassignRoleMutation
  bulkUpdateGrievanceAssignee(assignedTo: String!, businessAreaSlug: String!, grievanceTicketIds: [ID]!): BulkUpdateGrievanceTicketsAssigneesMutation
  bulkUpdateGrievancePriority(businessAreaSlug: String!, grievanceTicketIds: [ID]!, priority: Int!): BulkUpdateGrievanceTicketsPriorityMutation
  bulkUpdateGrievanceUrgency(businessAreaSlug: String!, grievanceTicketIds: [ID]!, urgency: Int!): BulkUpdateGrievanceTicketsUrgencyMutation
  bulkGrievanceAddNote(businessAreaSlug: String!, grievanceTicketIds: [ID]!, note: String!): BulkGrievanceAddNoteMutation
  createPaymentVerificationPlan(input: CreatePaymentVerificationInput!, version: BigInt): CreateVerificationPlanMutation
  editPaymentVerificationPlan(input: EditPaymentVerificationInput!, version: BigInt): EditPaymentVerificationMutation
  exportXlsxPaymentVerificationPlanFile(paymentVerificationPlanId: ID!): ExportXlsxPaymentVerificationPlanFile
  importXlsxPaymentVerificationPlanFile(file: Upload!, paymentVerificationPlanId: ID!): ImportXlsxPaymentVerificationPlanFile
  activatePaymentVerificationPlan(paymentVerificationPlanId: ID!, version: BigInt): ActivatePaymentVerificationPlan
  finishPaymentVerificationPlan(paymentVerificationPlanId: ID!, version: BigInt): FinishPaymentVerificationPlan
  discardPaymentVerificationPlan(paymentVerificationPlanId: ID!, version: BigInt): DiscardPaymentVerificationPlan
  invalidPaymentVerificationPlan(paymentVerificationPlanId: ID!, version: BigInt): InvalidPaymentVerificationPlan
  deletePaymentVerificationPlan(paymentVerificationPlanId: ID!, version: BigInt): DeletePaymentVerificationPlan
  markPaymentAsFailed(paymentId: ID!): MarkPaymentAsFailedMutation
  revertMarkPaymentAsFailed(deliveredQuantity: Decimal!, deliveryDate: Date!, paymentId: ID!): RevertMarkPaymentAsFailedMutation
  updatePaymentVerificationStatusAndReceivedAmount(paymentVerificationId: ID!, receivedAmount: Decimal!, status: PaymentVerificationStatusForUpdate, version: BigInt): UpdatePaymentVerificationStatusAndReceivedAmount
  updatePaymentVerificationReceivedAndReceivedAmount(paymentVerificationId: ID!, received: Boolean!, receivedAmount: Decimal!, version: BigInt): UpdatePaymentVerificationReceivedAndReceivedAmount
  actionPaymentPlanMutation(input: ActionPaymentPlanInput!, version: BigInt): ActionPaymentPlanMutation
  createPaymentPlan(input: CreatePaymentPlanInput!): CreatePaymentPlanMutation
  openPaymentPlan(input: OpenPaymentPlanInput!, version: BigInt): OpenPaymentPlanMutation
  createFollowUpPaymentPlan(dispersionEndDate: Date!, dispersionStartDate: Date!, paymentPlanId: ID!): CreateFollowUpPaymentPlanMutation
  updatePaymentPlan(input: UpdatePaymentPlanInput!, version: BigInt): UpdatePaymentPlanMutation
  deletePaymentPlan(paymentPlanId: ID!): DeletePaymentPlanMutation
  splitPaymentPlan(paymentPlanId: ID!, paymentsNo: Int, splitType: String!): SplitPaymentPlanMutation
  excludeHouseholds(excludedHouseholdsIds: [String]!, exclusionReason: String, paymentPlanId: ID!): ExcludeHouseholdsMutation
  setSteficonRuleOnPaymentPlanPaymentList(paymentPlanId: ID!, steficonRuleId: ID!, version: BigInt): SetSteficonRuleOnPaymentPlanPaymentListMutation
  copyTargetingCriteria(name: String!, paymentPlanId: ID!, programCycleId: ID!): CopyTargetingCriteriaMutation
  exportXlsxPaymentPlanPaymentList(fspXlsxTemplateId: ID, paymentPlanId: ID!): ExportXLSXPaymentPlanPaymentListMutation
  exportXlsxPaymentPlanPaymentListPerFsp(fspXlsxTemplateId: ID, paymentPlanId: ID!): ExportXLSXPaymentPlanPaymentListPerFSPMutation
  importXlsxPaymentPlanPaymentList(file: Upload!, paymentPlanId: ID!): ImportXLSXPaymentPlanPaymentListMutation
  importXlsxPaymentPlanPaymentListPerFsp(file: Upload!, paymentPlanId: ID!): ImportXLSXPaymentPlanPaymentListPerFSPMutation
  exportPdfPaymentPlanSummary(paymentPlanId: ID!): ExportPDFPaymentPlanSummaryMutation
  createProgram(programData: CreateProgramInput!): CreateProgram
  updateProgram(programData: UpdateProgramInput, version: BigInt): UpdateProgram
  updateProgramPartners(programData: UpdateProgramPartnersInput, version: BigInt): UpdateProgramPartners
  deleteProgram(programId: String!): DeleteProgram
  copyProgram(programData: CopyProgramInput!): CopyProgram
  uploadImportDataXlsxFileAsync(businessAreaSlug: String!, file: Upload!): UploadImportDataXLSXFileAsync
  deleteRegistrationDataImport(registrationDataImportId: String!): DeleteRegistrationDataImport
  registrationXlsxImport(registrationDataImportData: RegistrationXlsxImportMutationInput!): RegistrationXlsxImportMutation
  registrationProgramPopulationImport(registrationDataImportData: RegistrationProgramPopulationImportMutationInput!): RegistrationProgramPopulationImportMutation
  registrationKoboImport(registrationDataImportData: RegistrationKoboImportMutationInput!): RegistrationKoboImportMutation
  saveKoboImportDataAsync(businessAreaSlug: String!, onlyActiveSubmissions: Boolean!, pullPictures: Boolean!, uid: Upload!): SaveKoboProjectImportDataAsync
  mergeRegistrationDataImport(id: ID!, version: BigInt): MergeRegistrationDataImportMutation
  refuseRegistrationDataImport(id: ID!, refuseReason: String, version: BigInt): RefuseRegistrationDataImportMutation
  rerunDedupe(registrationDataImportId: ID!, version: BigInt): RegistrationDeduplicationMutation
  eraseRegistrationDataImport(id: ID!, version: BigInt): EraseRegistrationDataImportMutation
  checkAgainstSanctionList(file: Upload!): CheckAgainstSanctionListMutation
}

type NeedsAdjudicationApproveMutation {
  grievanceTicket: GrievanceTicketNode
}

input NegativeFeedbackTicketExtras {
  household: ID
  individual: ID
}

interface Node {
  id: ID!
}

input OpenPaymentPlanInput {
  paymentPlanId: ID!
  dispersionStartDate: Date!
  dispersionEndDate: Date!
  currency: String!
}

type OpenPaymentPlanMutation {
  paymentPlan: PaymentPlanNode
}

input PDUFieldInput {
  id: String
  label: String
  pduData: PeriodicFieldDataInput
}

type PDUSubtypeChoiceObject {
  value: String
  displayName: String
}

type PageInfo {
  hasNextPage: Boolean!
  hasPreviousPage: Boolean!
  startCursor: String
  endCursor: String
}

type PageInfoNode {
  startCursor: String
  endCursor: String
  hasNextPage: Boolean
  hasPreviousPage: Boolean
}

type PaginatedCashPlanAndPaymentPlanNode {
  pageInfo: PageInfoNode
  edges: [CashPlanAndPaymentPlanEdges]
  totalCount: Int
}

type PaginatedPaymentRecordsAndPaymentsNode {
  pageInfo: PageInfoNode
  edges: [PaymentRecordsAndPaymentsEdges]
  totalCount: Int
}

type PartnerNode {
  id: ID!
  allowedBusinessAreas(offset: Int, before: String, after: String, first: Int, last: Int, id: UUID): UserBusinessAreaNodeConnection!
  name: String
  parent: PartnerNode
  isUn: Boolean!
  lft: Int!
  rght: Int!
  treeId: Int!
  level: Int!
  businessAreaPartnerThrough: [PartnerRoleNode!]!
  businessAreas(offset: Int, before: String, after: String, first: Int, last: Int, id: UUID): UserBusinessAreaNodeConnection!
  partnerSet: [PartnerNode!]!
  userSet(offset: Int, before: String, after: String, first: Int, last: Int): UserNodeConnection!
  individualIdentities(offset: Int, before: String, after: String, first: Int, last: Int): IndividualIdentityNodeConnection!
  grievanceticketSet(offset: Int, before: String, after: String, first: Int, last: Int): GrievanceTicketNodeConnection!
  programs(offset: Int, before: String, after: String, first: Int, last: Int, name: String): ProgramNodeConnection!
  areas: [AreaNode]
  areaAccess: String
}

type PartnerRoleNode {
  createdAt: DateTime!
  updatedAt: DateTime!
  businessArea: UserBusinessAreaNode!
  partner: PartnerNode!
  roles: [RoleNode!]!
}

type PartnerType {
  id: ID!
  allowedBusinessAreas(offset: Int, before: String, after: String, first: Int, last: Int, id: UUID): UserBusinessAreaNodeConnection!
  name: String!
  parent: PartnerNode
  isUn: Boolean!
  lft: Int!
  rght: Int!
  treeId: Int!
  level: Int!
  businessAreaPartnerThrough: [PartnerRoleNode!]!
  businessAreas(offset: Int, before: String, after: String, first: Int, last: Int, id: UUID): UserBusinessAreaNodeConnection!
  partnerSet: [PartnerNode!]!
  userSet(offset: Int, before: String, after: String, first: Int, last: Int): UserNodeConnection!
  individualIdentities(offset: Int, before: String, after: String, first: Int, last: Int): IndividualIdentityNodeConnection!
  grievanceticketSet(offset: Int, before: String, after: String, first: Int, last: Int): GrievanceTicketNodeConnection!
  programs(offset: Int, before: String, after: String, first: Int, last: Int, name: String): ProgramNodeConnection!
}

type PaymentConflictDataNode {
  paymentPlanId: String
  paymentPlanUnicefId: String
  paymentPlanStartDate: String
  paymentPlanEndDate: String
  paymentPlanStatus: String
  paymentId: String
  paymentUnicefId: String
}

type PaymentDetailsApproveMutation {
  grievanceTicket: GrievanceTicketNode
}

type PaymentHouseholdSnapshotNode implements Node {
  id: ID!
  createdAt: DateTime!
  updatedAt: DateTime!
  snapshotData: JSONString!
  householdId: UUID!
  payment: PaymentNode!
}

type PaymentNode implements Node {
  isRemoved: Boolean!
  id: ID!
  createdAt: DateTime!
  updatedAt: DateTime!
  unicefId: String
  signatureHash: String!
  internalData: JSONString!
  parent: PaymentPlanNode!
  businessArea: UserBusinessAreaNode!
  program: ProgramNode
  household: HouseholdNode!
  headOfHousehold: IndividualNode
  deliveryType: DeliveryMechanismNode
  financialServiceProvider: FinancialServiceProviderNode
  collector: IndividualNode!
  sourcePayment: PaymentNode
  isFollowUp: Boolean!
  status: PaymentStatus!
  statusDate: DateTime!
  currency: String
  entitlementQuantity: Float
  entitlementQuantityUsd: Float
  entitlementDate: DateTime
  deliveredQuantity: Float
  deliveredQuantityUsd: Float
  deliveryDate: DateTime
  transactionReferenceId: String
  transactionStatusBlockchainLink: String
  conflicted: Boolean!
  excluded: Boolean!
<<<<<<< HEAD
  hasValidWallet: Boolean!
=======
>>>>>>> ce716147
  reasonForUnsuccessfulPayment: String
  orderNumber: Int
  tokenNumber: Int
  additionalCollectorName: String
  additionalDocumentType: String
  additionalDocumentNumber: String
  fspAuthCode: String
  vulnerabilityScore: Float
  isCashAssist: Boolean!
  followUps(offset: Int, before: String, after: String, first: Int, last: Int): PaymentNodeConnection!
  householdSnapshot: PaymentHouseholdSnapshotNode
  paymentVerifications(offset: Int, before: String, after: String, first: Int, last: Int): PaymentVerificationNodeConnection!
  ticketComplaintDetails(offset: Int, before: String, after: String, first: Int, last: Int): TicketComplaintDetailsNodeConnection!
  ticketSensitiveDetails(offset: Int, before: String, after: String, first: Int, last: Int): TicketSensitiveDetailsNodeConnection!
  adminUrl: String
  paymentPlanHardConflicted: Boolean
  paymentPlanHardConflictedData: [PaymentConflictDataNode]
  paymentPlanSoftConflicted: Boolean
  paymentPlanSoftConflictedData: [PaymentConflictDataNode]
  fullName: String
  verification: PaymentVerificationNode
  distributionModality: String
  serviceProvider: FinancialServiceProviderNode
  debitCardNumber: String
  debitCardIssuer: String
  totalPersonsCovered: Int
  snapshotCollectorFullName: String
  snapshotCollectorDeliveryPhoneNo: String
  snapshotCollectorBankName: String
  snapshotCollectorBankAccountNumber: String
  snapshotCollectorDebitCardNumber: String
}

type PaymentNodeConnection {
  pageInfo: PageInfo!
  edges: [PaymentNodeEdge]!
  totalCount: Int
  edgeCount: Int
}

type PaymentNodeEdge {
  node: PaymentNode
  cursor: String!
}

enum PaymentPlanBackgroundActionStatus {
  RULE_ENGINE_RUN
  RULE_ENGINE_ERROR
  XLSX_EXPORTING
  XLSX_EXPORT_ERROR
  XLSX_IMPORT_ERROR
  XLSX_IMPORTING_ENTITLEMENTS
  XLSX_IMPORTING_RECONCILIATION
  EXCLUDE_BENEFICIARIES
  EXCLUDE_BENEFICIARIES_ERROR
  SEND_TO_PAYMENT_GATEWAY
  SEND_TO_PAYMENT_GATEWAY_ERROR
}

enum PaymentPlanBuildStatus {
  PENDING
  BUILDING
  FAILED
  OK
}

type PaymentPlanNode implements Node {
  isRemoved: Boolean!
  id: ID!
  createdAt: DateTime!
  updatedAt: DateTime!
  version: BigInt!
  unicefId: String
  internalData: JSONString!
  businessArea: UserBusinessAreaNode!
  programCycle: ProgramCycleNode!
  statusDate: DateTime!
  startDate: Date
  endDate: Date
  exchangeRate: Float
  totalEntitledQuantity: Float
  totalEntitledQuantityUsd: Float
  totalEntitledQuantityRevised: Float
  totalEntitledQuantityRevisedUsd: Float
  totalDeliveredQuantity: Float
  totalDeliveredQuantityUsd: Float
  totalUndeliveredQuantity: Float
  totalUndeliveredQuantityUsd: Float
  createdBy: UserNode!
  status: PaymentPlanStatus!
  backgroundActionStatus: PaymentPlanBackgroundActionStatus
  buildStatus: PaymentPlanBuildStatus
  builtAt: DateTime
  targetingCriteria: TargetingCriteriaNode
  currency: String
  dispersionStartDate: Date
  dispersionEndDate: Date
  femaleChildrenCount: Int!
  maleChildrenCount: Int!
  femaleAdultsCount: Int!
  maleAdultsCount: Int!
  totalHouseholdsCount: Int!
  totalIndividualsCount: Int!
  importedFileDate: DateTime
  steficonRule: RuleCommitNode
  steficonAppliedDate: DateTime
  steficonRuleTargeting: RuleCommitNode
  steficonTargetingAppliedDate: DateTime
  sourcePaymentPlan: PaymentPlanNode
  isFollowUp: Boolean!
  excludedIds: String
  exclusionReason: String
  excludeHouseholdError: String
  name: String
  vulnerabilityScoreMin: Float
  vulnerabilityScoreMax: Float
  isCashAssist: Boolean!
  approvalProcess(offset: Int, before: String, after: String, first: Int, last: Int): ApprovalProcessNodeConnection!
  followUps(offset: Int, before: String, after: String, first: Int, last: Int): PaymentPlanNodeConnection!
  deliveryMechanism: DeliveryMechanismPerPaymentPlanNode
  paymentItems(offset: Int, before: String, after: String, first: Int, last: Int): PaymentNodeConnection!
  documents(offset: Int, before: String, after: String, first: Int, last: Int): PaymentPlanSupportingDocumentNodeConnection!
  paymentVerificationPlans(offset: Int, before: String, after: String, first: Int, last: Int): PaymentVerificationPlanNodeConnection!
  paymentVerificationSummary: PaymentVerificationSummaryNode
  messages(offset: Int, before: String, after: String, first: Int, last: Int): CommunicationMessageNodeConnection!
  surveys(offset: Int, before: String, after: String, first: Int, last: Int): SurveyNodeConnection!
  adminUrl: String
  currencyName: String
  hasPaymentListExportFile: Boolean
  hasFspDeliveryMechanismXlsxTemplate: Boolean
  importedFileName: String
  paymentsConflictsCount: Int
  volumeByDeliveryMechanism: [VolumeByDeliveryMechanismNode]
  splitChoices: [ChoiceObject]
  verificationPlans(offset: Int, before: String, after: String, first: Int, last: Int, programId: String): PaymentVerificationPlanNodeConnection
  bankReconciliationSuccess: Int
  bankReconciliationError: Int
  canCreatePaymentVerificationPlan: Boolean
  availablePaymentRecordsCount: Int
  reconciliationSummary: ReconciliationSummaryNode
  excludedHouseholds: [HouseholdNode]
  excludedIndividuals: [IndividualNode]
  canCreateFollowUp: Boolean
  totalWithdrawnHouseholdsCount: Int
  unsuccessfulPaymentsCount: Int
  canSendToPaymentGateway: Boolean
  canSplit: Boolean
  supportingDocuments: [PaymentPlanSupportingDocumentNode]
  program: ProgramNode
  totalHouseholdsCountWithValidPhoneNo: Int
  canCreateXlsxWithFspAuthCode: Boolean
  fspCommunicationChannel: String
  canExportXlsx: Boolean
  canDownloadXlsx: Boolean
  canSendXlsxPassword: Boolean
  failedWalletValidationCollectorsIds: [String]
}

type PaymentPlanNodeConnection {
  pageInfo: PageInfo!
  edges: [PaymentPlanNodeEdge]!
  totalCount: Int
  edgeCount: Int
}

type PaymentPlanNodeEdge {
  node: PaymentPlanNode
  cursor: String!
}

enum PaymentPlanStatus {
  TP_OPEN
  TP_LOCKED
  PROCESSING
  STEFICON_WAIT
  STEFICON_RUN
  STEFICON_COMPLETED
  STEFICON_ERROR
  DRAFT
  PREPARING
  OPEN
  LOCKED
  LOCKED_FSP
  IN_APPROVAL
  IN_AUTHORIZATION
  IN_REVIEW
  ACCEPTED
  FINISHED
  MIGRATION_BLOCKED
  MIGRATION_FAILED
}

type PaymentPlanSupportingDocumentNode implements Node {
  id: ID!
  title: String!
  paymentPlan: PaymentPlanNode!
  file: String!
  uploadedAt: DateTime!
  createdBy: UserNode
}

type PaymentPlanSupportingDocumentNodeConnection {
  pageInfo: PageInfo!
  edges: [PaymentPlanSupportingDocumentNodeEdge]!
}

type PaymentPlanSupportingDocumentNodeEdge {
  node: PaymentPlanSupportingDocumentNode
  cursor: String!
}

type PaymentRecordAndPaymentNode {
  objType: String
  id: String
  unicefId: String
  status: String
  fullName: String
  parent: CashPlanAndPaymentPlanNode
  entitlementQuantity: Float
  deliveredQuantity: Float
  deliveredQuantityUsd: Float
  currency: String
  deliveryDate: String
  verification: PaymentVerificationNode
}

type PaymentRecordsAndPaymentsEdges {
  cursor: String
  node: PaymentRecordAndPaymentNode
}

enum PaymentStatus {
  DISTRIBUTION_SUCCESSFUL
  NOT_DISTRIBUTED
  TRANSACTION_SUCCESSFUL
  TRANSACTION_ERRONEOUS
  FORCE_FAILED
  PARTIALLY_DISTRIBUTED
  PENDING
  SENT_TO_PAYMENT_GATEWAY
  SENT_TO_FSP
  MANUALLY_CANCELLED
}

type PaymentVerificationLogEntryNode implements Node {
  id: ID!
  contentType: ContentTypeObjectType
  objectId: UUID
  action: LogEntryAction!
  objectRepr: String!
  changes: Arg
  user: UserNode
  businessArea: UserBusinessAreaNode
  programs(offset: Int, before: String, after: String, first: Int, last: Int, name: String): ProgramNodeConnection!
  timestamp: DateTime
  isUserGenerated: Boolean
  contentObject: PaymentVerificationPlanNode
}

type PaymentVerificationLogEntryNodeConnection {
  pageInfo: PageInfo!
  edges: [PaymentVerificationLogEntryNodeEdge]!
  totalCount: Int
  edgeCount: Int
}

type PaymentVerificationLogEntryNodeEdge {
  node: PaymentVerificationLogEntryNode
  cursor: String!
}

type PaymentVerificationNode implements Node {
  id: ID!
  createdAt: DateTime!
  updatedAt: DateTime!
  version: BigInt!
  payment: GenericPaymentNode
  paymentVerificationPlan: PaymentVerificationPlanNode!
  status: PaymentVerificationStatus!
  statusDate: DateTime
  receivedAmount: Float
  sentToRapidPro: Boolean!
  ticketDetails(offset: Int, before: String, after: String, first: Int, last: Int): TicketPaymentVerificationDetailsNodeConnection!
  ticketDetail(offset: Int, before: String, after: String, first: Int, last: Int): TicketPaymentVerificationDetailsNodeConnection!
  adminUrl: String
  isManuallyEditable: Boolean
}

type PaymentVerificationNodeConnection {
  pageInfo: PageInfo!
  edges: [PaymentVerificationNodeEdge]!
  totalCount: Int
  edgeCount: Int
}

type PaymentVerificationNodeEdge {
  node: PaymentVerificationNode
  cursor: String!
}

type PaymentVerificationPlanNode implements Node {
  id: ID!
  createdAt: DateTime!
  updatedAt: DateTime!
  version: BigInt!
  unicefId: String
  paymentPlan: PaymentPlanNode
  status: PaymentVerificationPlanStatus!
  verificationChannel: PaymentVerificationPlanVerificationChannel!
  sampling: PaymentVerificationPlanSampling!
  sexFilter: String
  activationDate: DateTime
  completionDate: DateTime
  sampleSize: Int
  respondedCount: Int
  receivedCount: Int
  notReceivedCount: Int
  receivedWithProblemsCount: Int
  confidenceInterval: Float
  marginOfError: Float
  rapidProFlowId: String!
  rapidProFlowStartUuids: [String!]!
  xlsxFileExporting: Boolean!
  xlsxFileImported: Boolean!
  error: String
  ageFilter: AgeFilterObject
  excludedAdminAreasFilter: [String]
  paymentRecordVerifications(offset: Int, before: String, after: String, first: Int, last: Int): PaymentVerificationNodeConnection!
  adminUrl: String
  xlsxFileWasDownloaded: Boolean
  hasXlsxFile: Boolean
}

type PaymentVerificationPlanNodeConnection {
  pageInfo: PageInfo!
  edges: [PaymentVerificationPlanNodeEdge]!
  totalCount: Int
  edgeCount: Int
}

type PaymentVerificationPlanNodeEdge {
  node: PaymentVerificationPlanNode
  cursor: String!
}

enum PaymentVerificationPlanSampling {
  FULL_LIST
  RANDOM
}

enum PaymentVerificationPlanStatus {
  ACTIVE
  FINISHED
  PENDING
  INVALID
  RAPID_PRO_ERROR
}

enum PaymentVerificationPlanVerificationChannel {
  MANUAL
  RAPIDPRO
  XLSX
}

enum PaymentVerificationStatus {
  NOT_RECEIVED
  PENDING
  RECEIVED
  RECEIVED_WITH_ISSUES
}

enum PaymentVerificationStatusForUpdate {
  NOT_RECEIVED
  PENDING
  RECEIVED
  RECEIVED_WITH_ISSUES
}

type PaymentVerificationSummaryNode implements Node {
  id: ID!
  createdAt: DateTime!
  updatedAt: DateTime!
  status: PaymentVerificationSummaryStatus!
  activationDate: DateTime
  completionDate: DateTime
  paymentPlan: PaymentPlanNode
}

enum PaymentVerificationSummaryStatus {
  ACTIVE
  FINISHED
  PENDING
}

input PeriodicFieldDataInput {
  subtype: String
  numberOfRounds: Int
  roundsNames: [String]
}

type PeriodicFieldDataNode {
  id: ID!
  subtype: PeriodicFieldDataSubtype!
  roundsNames: [String!]!
  numberOfRounds: Int!
}

enum PeriodicFieldDataSubtype {
  DATE
  DECIMAL
  STRING
  BOOL
}

type PeriodicFieldNode implements Node {
  name: String!
  pduData: PeriodicFieldDataNode
  label: JSONString!
  id: ID!
}

input PositiveFeedbackTicketExtras {
  household: ID
  individual: ID
}

type ProgramCycleNode implements Node {
  id: ID!
  createdAt: DateTime!
  updatedAt: DateTime!
  version: BigInt!
  title: String
  program: ProgramNode!
  status: ProgramCycleStatus!
  startDate: Date!
  endDate: Date
  createdBy: UserNode
  paymentPlans(offset: Int, before: String, after: String, first: Int, last: Int): PaymentPlanNodeConnection!
  totalDeliveredQuantityUsd: Float
  totalEntitledQuantityUsd: Float
  totalUndeliveredQuantityUsd: Float
}

type ProgramCycleNodeConnection {
  pageInfo: PageInfo!
  edges: [ProgramCycleNodeEdge]!
  totalCount: Int
  edgeCount: Int
}

type ProgramCycleNodeEdge {
  node: ProgramCycleNode
  cursor: String!
}

enum ProgramCycleStatus {
  DRAFT
  ACTIVE
  FINISHED
}

enum ProgramFrequencyOfPayments {
  ONE_OFF
  REGULAR
}

type ProgramNode implements Node {
  isRemoved: Boolean!
  id: ID!
  createdAt: DateTime!
  updatedAt: DateTime!
  lastSyncAt: DateTime
  version: BigInt!
  name: String!
  programmeCode: String
  status: ProgramStatus!
  description: String!
  startDate: Date!
  endDate: Date
<<<<<<< HEAD
  caId: String
  caHashId: String
=======
>>>>>>> ce716147
  dataCollectingType: DataCollectingTypeNode
  beneficiaryGroup: BeneficiaryGroupNode
  businessArea: UserBusinessAreaNode!
  adminAreas(offset: Int, before: String, after: String, first: Int, last: Int, name: String): AreaNodeConnection!
  sector: ProgramSector!
  budget: Decimal
  frequencyOfPayments: ProgramFrequencyOfPayments!
  scope: ProgramScope
  partners: [PartnerNode]
  partnerAccess: ProgramPartnerAccess!
  cashPlus: Boolean!
  populationGoal: Int!
  administrativeAreasOfImplementation: String!
  isVisible: Boolean!
  householdCount: Int!
  individualCount: Int!
  deduplicationSetId: UUID
  biometricDeduplicationEnabled: Boolean!
  pduFields: [PeriodicFieldNode]
  households(offset: Int, before: String, after: String, first: Int, last: Int): HouseholdNodeConnection!
  householdSet(offset: Int, before: String, after: String, first: Int, last: Int): HouseholdNodeConnection!
  individuals(offset: Int, before: String, after: String, first: Int, last: Int): IndividualNodeConnection!
  registrationImports(offset: Int, before: String, after: String, first: Int, last: Int): RegistrationDataImportNodeConnection!
  paymentSet(offset: Int, before: String, after: String, first: Int, last: Int): PaymentNodeConnection!
  grievanceTickets(offset: Int, before: String, after: String, first: Int, last: Int): GrievanceTicketNodeConnection!
  cycles(offset: Int, before: String, after: String, first: Int, last: Int, search: String, status: [String], startDate: Date, endDate: Date, totalDeliveredQuantityUsdFrom: Float, totalDeliveredQuantityUsdTo: Float, orderBy: String): ProgramCycleNodeConnection
  reports(offset: Int, before: String, after: String, first: Int, last: Int): ReportNodeConnection!
  activityLogs(offset: Int, before: String, after: String, first: Int, last: Int): PaymentVerificationLogEntryNodeConnection!
  messages(offset: Int, before: String, after: String, first: Int, last: Int): CommunicationMessageNodeConnection!
  feedbackSet(offset: Int, before: String, after: String, first: Int, last: Int): FeedbackNodeConnection!
  surveys(offset: Int, before: String, after: String, first: Int, last: Int): SurveyNodeConnection!
  adminUrl: String
  totalEntitledQuantity: Decimal
  totalDeliveredQuantity: Decimal
  totalUndeliveredQuantity: Decimal
  totalNumberOfHouseholds: Int
  totalNumberOfHouseholdsWithTpInProgram: Int
  isSocialWorkerProgram: Boolean
  targetPopulationsCount: Int
  canFinish: Boolean
}

type ProgramNodeConnection {
  pageInfo: PageInfo!
  edges: [ProgramNodeEdge]!
  totalCount: Int
  edgeCount: Int
}

type ProgramNodeEdge {
  node: ProgramNode
  cursor: String!
}

enum ProgramPartnerAccess {
  ALL_PARTNERS_ACCESS
  NONE_PARTNERS_ACCESS
  SELECTED_PARTNERS_ACCESS
}

input ProgramPartnerThroughInput {
  partner: String
  areas: [String]
  areaAccess: String
}

enum ProgramScope {
  FOR_PARTNERS
  UNICEF
}

enum ProgramSector {
  CHILD_PROTECTION
  EDUCATION
  HEALTH
  MULTI_PURPOSE
  NUTRITION
  SOCIAL_POLICY
  WASH
}

enum ProgramStatus {
  ACTIVE
  DRAFT
  FINISHED
}

type Query {
  accountabilityCommunicationMessage(id: ID!): CommunicationMessageNode
  allAccountabilityCommunicationMessages(offset: Int, before: String, after: String, first: Int, last: Int, numberOfRecipients: Int, numberOfRecipients_Gte: Int, numberOfRecipients_Lte: Int, paymentPlan: ID, createdBy: ID, program: String, createdAtRange: String, title: String, body: String, samplingType: String, orderBy: String): CommunicationMessageNodeConnection
  allAccountabilityCommunicationMessageRecipients(offset: Int, before: String, after: String, first: Int, last: Int, messageId: String!, recipientId: String, fullName: String, phoneNo: String, sex: String, orderBy: String): CommunicationMessageRecipientMapNodeConnection
  accountabilityCommunicationMessageSampleSize(input: GetAccountabilityCommunicationMessageSampleSizeInput): GetCommunicationMessageSampleSizeNode
  feedback(id: ID!): FeedbackNode
  allFeedbacks(offset: Int, before: String, after: String, first: Int, last: Int, businessArea: String, issueType: String, createdAtRange: String, createdBy: String, feedbackId: String, isActiveProgram: String, program: String, orderBy: String): FeedbackNodeConnection
  feedbackIssueTypeChoices: [ChoiceObject]
  survey(id: ID!): SurveyNode
  allSurveys(offset: Int, before: String, after: String, first: Int, last: Int, program: ID, paymentPlan: ID, businessArea: String, createdAtRange: String, search: String, createdBy: String, orderBy: String): SurveyNodeConnection
  recipients(offset: Int, before: String, after: String, first: Int, last: Int, survey: String!, orderBy: String): RecipientNodeConnection
  accountabilitySampleSize(input: AccountabilitySampleSizeInput): AccountabilitySampleSizeNode
  surveyCategoryChoices: [ChoiceObject]
  surveyAvailableFlows: [RapidProFlowNode]
  adminArea(id: ID!): AreaNode
  allAdminAreas(offset: Int, before: String, after: String, first: Int, last: Int, name: String, name_Istartswith: String, businessArea: String, level: Int, parentId: String): AreaNodeConnection
  allAreasTree(businessArea: String!): [AreaTreeNode]
  allLogEntries(offset: Int, before: String, after: String, first: Int, last: Int, objectId: UUID, user: ID, businessArea: String!, search: String, module: String, userId: String, programId: String): LogEntryNodeConnection
  logEntryActionChoices: [ChoiceObject]
  report(id: ID!): ReportNode
  allReports(offset: Int, before: String, after: String, first: Int, last: Int, createdBy: ID, reportType: [String], status: [String], businessArea: String!, createdFrom: DateTime, createdTo: DateTime, orderBy: String): ReportNodeConnection
  reportTypesChoices: [ChoiceObject]
  reportStatusChoices: [ChoiceObject]
  dashboardReportTypesChoices(businessAreaSlug: String!): [ChoiceObject]
  dashboardYearsChoices(businessAreaSlug: String!): [String]
  sanctionListIndividual(id: ID!): SanctionListIndividualNode
  allSanctionListIndividuals(offset: Int, before: String, after: String, first: Int, last: Int, id: UUID, fullName: String, fullName_Startswith: String, referenceNumber: String, orderBy: String): SanctionListIndividualNodeConnection
  ticketsByType(businessAreaSlug: String!): TicketByType
  ticketsByCategory(businessAreaSlug: String!): ChartDatasetNode
  ticketsByStatus(businessAreaSlug: String!): ChartDatasetNode
  ticketsByLocationAndCategory(businessAreaSlug: String!): ChartDetailedDatasetsNode
  grievanceTicket(id: ID!): GrievanceTicketNode
  allGrievanceTicket(offset: Int, before: String, after: String, first: Int, last: Int, id: UUID, id_Startswith: UUID, category: String, area: String, area_Startswith: String, assignedTo: ID, registrationDataImport: ID, admin2: ID, createdBy: ID, businessArea: String!, search: String, documentType: String, documentNumber: String, status: [String], fsp: String, cashPlan: String, createdAtRange: String, permissions: [String], issueType: String, scoreMin: String, scoreMax: String, household: String, preferredLanguage: String, priority: String, urgency: String, grievanceType: String, grievanceStatus: String, totalDays: Int, program: String, isActiveProgram: Boolean, isCrossArea: Boolean, admin1: ID, orderBy: String): GrievanceTicketNodeConnection
  crossAreaFilterAvailable: Boolean
  existingGrievanceTickets(offset: Int, before: String, after: String, first: Int, last: Int, id: UUID, businessArea: String!, category: String, issueType: String, household: ID, individual: ID, paymentRecord: [ID], permissions: [String], orderBy: String): GrievanceTicketNodeConnection
  allTicketNotes(offset: Int, before: String, after: String, first: Int, last: Int, id: UUID, ticket: UUID!): TicketNoteNodeConnection
  chartGrievances(businessAreaSlug: String!, year: Int!, administrativeArea: String): ChartGrievanceTicketsNode
  allAddIndividualsFieldsAttributes: [FieldAttributeNode]
  allEditHouseholdFieldsAttributes: [FieldAttributeNode]
  allEditPeopleFieldsAttributes: [FieldAttributeNode]
  grievanceTicketStatusChoices: [ChoiceObject]
  grievanceTicketCategoryChoices: [ChoiceObject]
  grievanceTicketManualCategoryChoices: [ChoiceObject]
  grievanceTicketSystemCategoryChoices: [ChoiceObject]
  grievanceTicketIssueTypeChoices: [IssueTypesObject]
  grievanceTicketPriorityChoices: [ChoiceObjectInt]
  grievanceTicketUrgencyChoices: [ChoiceObjectInt]
  allSteficonRules(offset: Int, before: String, after: String, first: Int, last: Int, enabled: Boolean, deprecated: Boolean, type: String!): SteficonRuleNodeConnection
  payment(id: ID!): PaymentNode
  allPayments(offset: Int, before: String, after: String, first: Int, last: Int, businessArea: String!, paymentPlanId: String!, programId: String, orderBy: String): PaymentNodeConnection
  allPaymentRecordsAndPayments(businessArea: String!, program: String, household: ID, orderBy: String, first: Int, last: Int, before: String, after: String): PaginatedPaymentRecordsAndPaymentsNode
  financialServiceProviderXlsxTemplate(id: ID!): FinancialServiceProviderXlsxTemplateNode
  allFinancialServiceProviderXlsxTemplates(offset: Int, before: String, after: String, first: Int, last: Int, financialServiceProviders: [ID], name: String, createdBy: ID, orderBy: String): FinancialServiceProviderXlsxTemplateNodeConnection
  financialServiceProvider(id: ID!): FinancialServiceProviderNode
  allFinancialServiceProviders(offset: Int, before: String, after: String, first: Int, last: Int, createdBy: ID, name: String, visionVendorNumber: String, deliveryMechanisms: [String], distributionLimit: Float, communicationChannel: String, xlsxTemplates: [ID], orderBy: String): FinancialServiceProviderNodeConnection
  paymentRecordVerification(id: ID!): PaymentVerificationNode
  allPaymentVerifications(offset: Int, before: String, after: String, first: Int, last: Int, paymentVerificationPlan: ID, status: String, paymentPlanId: String, search: String, businessArea: String!, verificationChannel: String, orderBy: String): PaymentVerificationNodeConnection
  paymentVerificationPlan(id: ID!): PaymentVerificationPlanNode
  allPaymentVerificationPlan(offset: Int, before: String, after: String, first: Int, last: Int, programId: String): PaymentVerificationPlanNodeConnection
  chartPaymentVerification(businessAreaSlug: String!, year: Int!, program: String, administrativeArea: String): ChartPaymentVerification
  chartPaymentVerificationForPeople(businessAreaSlug: String!, year: Int!, program: String, administrativeArea: String): ChartPaymentVerification
  chartVolumeByDeliveryMechanism(businessAreaSlug: String!, year: Int!, program: String, administrativeArea: String): ChartDatasetNode
  chartPayment(businessAreaSlug: String!, year: Int!, program: String, administrativeArea: String): ChartDatasetNode
  sectionTotalTransferred(businessAreaSlug: String!, year: Int!, program: String, administrativeArea: String): SectionTotalNode
  tableTotalCashTransferredByAdministrativeArea(businessAreaSlug: String!, year: Int!, program: String, administrativeArea: String, order: String, orderBy: String): TableTotalCashTransferred
  tableTotalCashTransferredByAdministrativeAreaForPeople(businessAreaSlug: String!, year: Int!, program: String, administrativeArea: String, order: String, orderBy: String): TableTotalCashTransferredForPeople
  chartTotalTransferredCashByCountry(year: Int!): ChartDetailedDatasetsNode
  paymentRecordStatusChoices: [ChoiceObject]
  paymentRecordEntitlementCardStatusChoices: [ChoiceObject]
  paymentRecordDeliveryTypeChoices: [ChoiceObject]
  cashPlanVerificationStatusChoices: [ChoiceObject]
  cashPlanVerificationSamplingChoices: [ChoiceObject]
  cashPlanVerificationVerificationChannelChoices: [ChoiceObject]
  paymentVerificationStatusChoices: [ChoiceObject]
  allRapidProFlows(businessAreaSlug: String!): [RapidProFlow]
  sampleSize(input: GetCashplanVerificationSampleSizeInput): GetCashplanVerificationSampleSizeObject
  allPaymentVerificationLogEntries(offset: Int, before: String, after: String, first: Int, last: Int, objectId: UUID, user: ID, businessArea: String!, search: String, module: String, userId: String, programId: String): PaymentVerificationLogEntryNodeConnection
  paymentPlan(id: ID!): PaymentPlanNode
  allPaymentPlans(offset: Int, before: String, after: String, first: Int, last: Int, businessArea: String!, search: String, status: [String], statusNot: String, totalEntitledQuantityFrom: Float, totalEntitledQuantityTo: Float, dispersionStartDate: Date, dispersionEndDate: Date, isFollowUp: Boolean, isPaymentPlan: Boolean, isTargetPopulation: Boolean, sourcePaymentPlanId: String, program: String, programCycle: String, name: String, totalHouseholdsCountMin: Int, totalHouseholdsCountMax: Int, totalHouseholdsCountWithValidPhoneNoMax: Int, totalHouseholdsCountWithValidPhoneNoMin: Int, createdAtRange: String, orderBy: String): PaymentPlanNodeConnection
  paymentPlanStatusChoices: [ChoiceObject]
  currencyChoices: [ChoiceObject]
  paymentPlanBackgroundActionStatusChoices: [ChoiceObject]
  availableFspsForDeliveryMechanisms: [FspChoices]
  allCashPlansAndPaymentPlans(businessArea: String!, program: String, search: String, serviceProvider: String, deliveryType: [String], verificationStatus: [String], startDateGte: String, endDateLte: String, orderBy: String, first: Int, last: Int, before: String, after: String, isPaymentVerificationPage: Boolean): PaginatedCashPlanAndPaymentPlanNode
  businessArea(businessAreaSlug: String!): BusinessAreaNode
  allBusinessAreas(offset: Int, before: String, after: String, first: Int, last: Int, id: UUID, slug: String): BusinessAreaNodeConnection
  allFieldsAttributes(flexField: Boolean, businessAreaSlug: String, programId: String): [FieldAttributeNode]
  allCollectorFieldsAttributes(flexField: Boolean): [FieldAttributeNode]
  allPduFields(businessAreaSlug: String!, programId: String!): [FieldAttributeNode]
  allGroupsWithFields: [GroupAttributeNode]
  koboProject(uid: String!, businessAreaSlug: String!): KoboAssetObject
  allKoboProjects(businessAreaSlug: String!, onlyDeployed: Boolean, before: String, after: String, first: Int, last: Int): KoboAssetObjectConnection
  cashAssistUrlPrefix: String
  allLanguages(code: String, before: String, after: String, first: Int, last: Int): LanguageObjectConnection
  dataCollectingType(id: ID!): DataCollectingTypeNode
  dataCollectionTypeChoices: [DataCollectingTypeChoiceObject]
  pduSubtypeChoices: [PDUSubtypeChoiceObject]
  program(id: ID!): ProgramNode
  allPrograms(offset: Int, before: String, after: String, first: Int, last: Int, businessArea: String!, search: String, status: [String], sector: [String], numberOfHouseholds: String, budget: String, startDate: Date, endDate: Date, name: String, beneficiaryGroupMatch: Boolean, numberOfHouseholdsWithTpInProgram: String, dataCollectingType: String, compatibleDct: Boolean, orderBy: String): ProgramNodeConnection
  chartProgrammesBySector(businessAreaSlug: String!, year: Int!, program: String, administrativeArea: String): ChartDetailedDatasetsNode
  chartTotalTransferredByMonth(businessAreaSlug: String!, year: Int!, program: String, administrativeArea: String): ChartDetailedDatasetsNode
  programStatusChoices: [ChoiceObject]
  programCycleStatusChoices: [ChoiceObject]
  programFrequencyOfPaymentsChoices: [ChoiceObject]
  programSectorChoices: [ChoiceObject]
  programScopeChoices: [ChoiceObject]
  cashPlanStatusChoices: [ChoiceObject]
  dataCollectingTypeChoices: [ChoiceObject]
  allActivePrograms(offset: Int, before: String, after: String, first: Int, last: Int, businessArea: String!, search: String, status: [String], sector: [String], numberOfHouseholds: String, budget: String, startDate: Date, endDate: Date, name: String, beneficiaryGroupMatch: Boolean, numberOfHouseholdsWithTpInProgram: String, dataCollectingType: String, compatibleDct: Boolean, orderBy: String): ProgramNodeConnection
  programCycle(id: ID!): ProgramCycleNode
  canRunDeduplication: Boolean
  isDeduplicationDisabled: Boolean
  household(id: ID!): HouseholdNode
  allHouseholds(offset: Int, before: String, after: String, first: Int, last: Int, businessArea: String, address: String, address_Startswith: String, headOfHousehold_FullName: String, headOfHousehold_FullName_Startswith: String, size_Range: [Int], size_Lte: Int, size_Gte: Int, adminArea: ID, admin1: ID, admin2: ID, targetPopulations: [ID], residenceStatus: String, withdrawn: Boolean, program: ID, firstRegistrationDate: DateTime, rdiId: String, size: String, search: String, documentType: String, documentNumber: String, headOfHousehold_PhoneNoValid: Boolean, lastRegistrationDate: String, countryOrigin: String, isActiveProgram: Boolean, rdiMergeStatus: String, orderBy: String): HouseholdNodeConnection
  individual(id: ID!): IndividualNode
  allIndividuals(offset: Int, before: String, after: String, first: Int, last: Int, household_Id: UUID, businessArea: String, fullName: String, fullName_Startswith: String, fullName_Endswith: String, sex: [String], household_AdminArea: ID, withdrawn: Boolean, program: ID, age: String, programs: [ID], search: String, documentType: String, documentNumber: String, lastRegistrationDate: String, admin1: [ID], admin2: [ID], status: [String], excludedId: String, flags: [String], isActiveProgram: Boolean, rdiId: String, duplicatesOnly: Boolean, rdiMergeStatus: String, orderBy: String): IndividualNodeConnection
  allMergedHouseholds(offset: Int, before: String, after: String, first: Int, last: Int, businessArea: String, rdiId: String, orderBy: String): HouseholdNodeConnection
  allMergedIndividuals(offset: Int, before: String, after: String, first: Int, last: Int, household: ID, rdiId: String, duplicatesOnly: Boolean, businessArea: String, orderBy: String): IndividualNodeConnection
  sectionHouseholdsReached(businessAreaSlug: String!, year: Int!, program: String, administrativeArea: String): SectionTotalNode
  sectionIndividualsReached(businessAreaSlug: String!, year: Int!, program: String, administrativeArea: String): SectionTotalNode
  sectionPeopleReached(businessAreaSlug: String!, year: Int!, program: String, administrativeArea: String): SectionTotalNode
  sectionChildReached(businessAreaSlug: String!, year: Int!, program: String, administrativeArea: String): SectionTotalNode
  chartIndividualsReachedByAgeAndGender(businessAreaSlug: String!, year: Int!, program: String, administrativeArea: String): ChartDatasetNode
  chartPeopleReachedByAgeAndGender(businessAreaSlug: String!, year: Int!, program: String, administrativeArea: String): ChartDatasetNode
  chartIndividualsWithDisabilityReachedByAge(businessAreaSlug: String!, year: Int!, program: String, administrativeArea: String): ChartDetailedDatasetsNode
  chartPeopleWithDisabilityReachedByAge(businessAreaSlug: String!, year: Int!, program: String, administrativeArea: String): ChartDetailedDatasetsNode
  residenceStatusChoices: [ChoiceObject]
  sexChoices: [ChoiceObject]
  maritalStatusChoices: [ChoiceObject]
  workStatusChoices: [ChoiceObject]
  relationshipChoices: [ChoiceObject]
  roleChoices: [ChoiceObject]
  documentTypeChoices: [ChoiceObject]
  identityTypeChoices: [ChoiceObject]
  countriesChoices: [ChoiceObject]
  observedDisabilityChoices: [ChoiceObject]
  severityOfDisabilityChoices: [ChoiceObject]
  flagChoices: [ChoiceObject]
  allHouseholdsFlexFieldsAttributes: [FieldAttributeNode]
  allIndividualsFlexFieldsAttributes: [FieldAttributeNode]
  me: UserNode
  allUsers(offset: Int, before: String, after: String, first: Int, last: Int, status: [String], partner: [String], businessArea: String!, program: String, search: String, roles: [String], isTicketCreator: Boolean, isSurveyCreator: Boolean, isMessageCreator: Boolean, isFeedbackCreator: Boolean, orderBy: String): UserNodeConnection
  userRolesChoices: [RoleChoiceObject]
  userStatusChoices: [ChoiceObject]
  userPartnerChoices: [ChoiceObject]
  partnerForGrievanceChoices(householdId: ID, individualId: ID): [ChoiceObject]
  hasAvailableUsersToExport(businessAreaSlug: String!): Boolean
  registrationDataImportDatahub(id: ID!): RegistrationDataImportDatahubNode
  importData(id: ID!): ImportDataNode
  koboImportData(id: ID!): KoboImportDataNode
  deduplicationBatchStatusChoices: [ChoiceObject]
  deduplicationGoldenRecordStatusChoices: [ChoiceObject]
  registrationDataImport(id: ID!): RegistrationDataImportNode
  allRegistrationDataImports(offset: Int, before: String, after: String, first: Int, last: Int, importedBy_Id: UUID, importDate: Date, status: String, name: String, name_Startswith: String, businessArea: String, importDateRange: String, size: String, program: String, totalHouseholdsCountWithValidPhoneNoMax: Int, totalHouseholdsCountWithValidPhoneNoMin: Int, orderBy: String): RegistrationDataImportNodeConnection
  registrationDataStatusChoices: [ChoiceObject]
  _debug: DjangoDebug
}

input RandomSamplingArguments {
  confidenceInterval: Float!
  marginOfError: Float!
  excludedAdminAreas: [String]
  age: AgeInput
  sex: String
}

input RapidProArguments {
  flowId: String!
}

type RapidProFlow {
  id: String
  name: String
  type: String
  archived: Boolean
  labels: [String]
  expires: Int
  runs: [RapidProFlowRun]
  results: [RapidProFlowResult]
  createdOn: DateTime
  modifiedOn: DateTime
}

type RapidProFlowNode {
  id: String
  name: String
}

type RapidProFlowResult {
  key: String
  name: String
  categories: [String]
  nodeUuids: [String]
}

type RapidProFlowRun {
  active: Int
  completed: Int
  interrupted: Int
  expired: Int
}

type ReassignRoleMutation {
  household: HouseholdNode
  individual: IndividualNode
}

type RecipientNode implements Node {
  id: ID!
  size: Int
  headOfHousehold: IndividualNode
}

type RecipientNodeConnection {
  pageInfo: PageInfo!
  edges: [RecipientNodeEdge]!
  totalCount: Int
  edgeCount: Int
}

type RecipientNodeEdge {
  node: RecipientNode
  cursor: String!
}

type ReconciliationSummaryNode {
  deliveredFully: Int
  deliveredPartially: Int
  notDelivered: Int
  unsuccessful: Int
  pending: Int
  forceFailed: Int
  numberOfPayments: Int
  reconciled: Int
}

input ReferralTicketExtras {
  household: ID
  individual: ID
}

type RefuseRegistrationDataImportMutation {
  registrationDataImport: RegistrationDataImportNode
}

enum RegistrationDataImportDataSource {
  XLS
  KOBO
  FLEX_REGISTRATION
  API
  EDOPOMOGA
  PROGRAM_POPULATION
  ENROLL_FROM_PROGRAM
}

enum RegistrationDataImportDatahubImportDone {
  LOADING
  NOT_STARTED
  STARTED
  DONE
}

type RegistrationDataImportDatahubNode implements Node {
  id: ID!
  createdAt: DateTime!
  updatedAt: DateTime!
  name: String!
  importDate: DateTime!
  hctId: UUID
  importData: ImportDataNode
  importDone: RegistrationDataImportDatahubImportDone!
  businessAreaSlug: String!
}

enum RegistrationDataImportDeduplicationEngineStatus {
  PENDING
  UPLOADED
  IN_PROGRESS
  PROCESSING
  FINISHED
  ERROR
  UPLOAD_ERROR
}

type RegistrationDataImportNode implements Node {
  id: ID!
  createdAt: DateTime!
  updatedAt: DateTime!
  version: BigInt!
  name: String!
  status: RegistrationDataImportStatus!
  deduplicationEngineStatus: RegistrationDataImportDeduplicationEngineStatus
  businessArea: UserBusinessAreaNode
  program: ProgramNode
  importDate: DateTime!
  importedBy: UserNode
  dataSource: RegistrationDataImportDataSource!
  importData: ImportDataNode
  importFromIds: String
  pullPictures: Boolean!
  screenBeneficiary: Boolean!
  excluded: Boolean!
  erased: Boolean!
  refuseReason: String
  allowDeliveryMechanismsValidationErrors: Boolean!
  errorMessage: String!
  sentryId: String
  numberOfIndividuals: Int!
  numberOfHouseholds: Int!
  batchDuplicates: Int!
  batchPossibleDuplicates: Int!
  batchUnique: Int!
  goldenRecordDuplicates: Int!
  goldenRecordPossibleDuplicates: Int!
  goldenRecordUnique: Int!
  dedupEngineBatchDuplicates: Int!
  dedupEngineGoldenRecordDuplicates: Int!
<<<<<<< HEAD
  datahubId: UUID
=======
>>>>>>> ce716147
  households(offset: Int, before: String, after: String, first: Int, last: Int): HouseholdNodeConnection!
  individuals(offset: Int, before: String, after: String, first: Int, last: Int): IndividualNodeConnection!
  grievanceticketSet(offset: Int, before: String, after: String, first: Int, last: Int): GrievanceTicketNodeConnection!
  messages(offset: Int, before: String, after: String, first: Int, last: Int): CommunicationMessageNodeConnection!
  adminUrl: String
  batchDuplicatesCountAndPercentage: [CountAndPercentageNode]
  batchUniqueCountAndPercentage: [CountAndPercentageNode]
  goldenRecordDuplicatesCountAndPercentage: [CountAndPercentageNode]
  goldenRecordPossibleDuplicatesCountAndPercentage: [CountAndPercentageNode]
  goldenRecordUniqueCountAndPercentage: [CountAndPercentageNode]
  totalHouseholdsCountWithValidPhoneNo: Int
  biometricDeduplicated: String
  canMerge: Boolean
  biometricDeduplicationEnabled: Boolean
}

type RegistrationDataImportNodeConnection {
  pageInfo: PageInfo!
  edges: [RegistrationDataImportNodeEdge]!
  totalCount: Int
  edgeCount: Int
}

type RegistrationDataImportNodeEdge {
  node: RegistrationDataImportNode
  cursor: String!
}

enum RegistrationDataImportStatus {
  LOADING
  DEDUPLICATION
  DEDUPLICATION_FAILED
  IMPORT_SCHEDULED
  IMPORTING
  IMPORT_ERROR
  IN_REVIEW
  MERGE_SCHEDULED
  MERGED
  MERGING
  MERGE_ERROR
  REFUSED
}

type RegistrationDeduplicationMutation {
  ok: Boolean
}

type RegistrationKoboImportMutation {
  validationErrors: Arg
  registrationDataImport: RegistrationDataImportNode
}

input RegistrationKoboImportMutationInput {
  importDataId: String
  name: String
  pullPictures: Boolean
  businessAreaSlug: String
  screenBeneficiary: Boolean
  allowDeliveryMechanismsValidationErrors: Boolean
}

type RegistrationProgramPopulationImportMutation {
  validationErrors: Arg
  registrationDataImport: RegistrationDataImportNode
}

input RegistrationProgramPopulationImportMutationInput {
  importFromProgramId: String
  importFromIds: String
  name: String
  businessAreaSlug: String
  screenBeneficiary: Boolean
}

type RegistrationXlsxImportMutation {
  validationErrors: Arg
  registrationDataImport: RegistrationDataImportNode
}

input RegistrationXlsxImportMutationInput {
  importDataId: ID
  name: String
  businessAreaSlug: String
  screenBeneficiary: Boolean
  allowDeliveryMechanismsValidationErrors: Boolean
}

type ReportNode implements Node {
  id: ID!
  createdAt: DateTime!
  updatedAt: DateTime!
  businessArea: UserBusinessAreaNode!
  file: String
  createdBy: UserNode!
  status: Int!
  reportType: Int!
  dateFrom: Date!
  dateTo: Date!
  numberOfRecords: Int
  program: ProgramNode
  adminArea(offset: Int, before: String, after: String, first: Int, last: Int, name: String): AreaNodeConnection!
  fileUrl: String
  adminArea1(offset: Int, before: String, after: String, first: Int, last: Int, name: String): AreaNodeConnection
  adminArea2(offset: Int, before: String, after: String, first: Int, last: Int, name: String): AreaNodeConnection
}

type ReportNodeConnection {
  pageInfo: PageInfo!
  edges: [ReportNodeEdge]!
  totalCount: Int
  edgeCount: Int
}

type ReportNodeEdge {
  node: ReportNode
  cursor: String!
}

type RestartCreateReport {
  report: ReportNode
}

input RestartCreateReportInput {
  reportId: ID!
  businessAreaSlug: String!
}

type RevertMarkPaymentAsFailedMutation {
  payment: PaymentNode
}

type RoleChoiceObject {
  name: String
  value: String
  subsystem: String
}

type RoleNode {
  createdAt: DateTime!
  updatedAt: DateTime!
  name: String!
  subsystem: RoleSubsystem!
  permissions: [String!]
  businessAreaPartnerThrough: [PartnerRoleNode!]!
  userRoles: [UserRoleNode!]!
}

enum RoleSubsystem {
  HOPE
  KOBO
  CA
  API
}

enum RuleCommitLanguage {
  PYTHON
}

type RuleCommitNode implements Node {
  id: ID!
  timestamp: DateTime!
  rule: SteficonRuleNode
  updatedBy: UserNode
  definition: String!
  isRelease: Boolean!
  enabled: Boolean!
  deprecated: Boolean!
  language: RuleCommitLanguage!
  affectedFields: [String!]!
  before: JSONString!
  after: JSONString!
  paymentPlans(offset: Int, before: String, after: String, first: Int, last: Int): PaymentPlanNodeConnection!
  paymentPlansTarget(offset: Int, before: String, after: String, first: Int, last: Int): PaymentPlanNodeConnection!
}

type RuleCommitNodeConnection {
  pageInfo: PageInfo!
  edges: [RuleCommitNodeEdge]!
  totalCount: Int
  edgeCount: Int
}

type RuleCommitNodeEdge {
  node: RuleCommitNode
  cursor: String!
}

enum RuleLanguage {
  PYTHON
}

enum RuleSecurity {
  A_0
  A_2
  A_4
}

enum RuleType {
  PAYMENT_PLAN
  TARGETING
}

enum SamplingChoices {
  FULL_LIST
  RANDOM
}

type SanctionListIndividualAliasNameNode implements Node {
  id: ID!
  createdAt: DateTime!
  updatedAt: DateTime!
  name: String!
}

type SanctionListIndividualAliasNameNodeConnection {
  pageInfo: PageInfo!
  edges: [SanctionListIndividualAliasNameNodeEdge]!
  totalCount: Int
  edgeCount: Int
}

type SanctionListIndividualAliasNameNodeEdge {
  node: SanctionListIndividualAliasNameNode
  cursor: String!
}

type SanctionListIndividualCountriesNode implements Node {
  id: ID!
  createdAt: DateTime!
  updatedAt: DateTime!
  country: String
}

type SanctionListIndividualCountriesNodeConnection {
  pageInfo: PageInfo!
  edges: [SanctionListIndividualCountriesNodeEdge]!
  totalCount: Int
  edgeCount: Int
}

type SanctionListIndividualCountriesNodeEdge {
  node: SanctionListIndividualCountriesNode
  cursor: String!
}

type SanctionListIndividualDateOfBirthNode implements Node {
  id: ID!
  createdAt: DateTime!
  updatedAt: DateTime!
  date: Date!
}

type SanctionListIndividualDateOfBirthNodeConnection {
  pageInfo: PageInfo!
  edges: [SanctionListIndividualDateOfBirthNodeEdge]!
  totalCount: Int
  edgeCount: Int
}

type SanctionListIndividualDateOfBirthNodeEdge {
  node: SanctionListIndividualDateOfBirthNode
  cursor: String!
}

type SanctionListIndividualDocumentNode implements Node {
  id: ID!
  createdAt: DateTime!
  updatedAt: DateTime!
  typeOfDocument: String!
  documentNumber: String!
  dateOfIssue: String
  issuingCountry: String
  note: String!
}

type SanctionListIndividualDocumentNodeConnection {
  pageInfo: PageInfo!
  edges: [SanctionListIndividualDocumentNodeEdge]!
  totalCount: Int
  edgeCount: Int
}

type SanctionListIndividualDocumentNodeEdge {
  node: SanctionListIndividualDocumentNode
  cursor: String!
}

type SanctionListIndividualNationalitiesNode implements Node {
  id: ID!
  createdAt: DateTime!
  updatedAt: DateTime!
  nationality: String
}

type SanctionListIndividualNationalitiesNodeConnection {
  pageInfo: PageInfo!
  edges: [SanctionListIndividualNationalitiesNodeEdge]!
  totalCount: Int
  edgeCount: Int
}

type SanctionListIndividualNationalitiesNodeEdge {
  node: SanctionListIndividualNationalitiesNode
  cursor: String!
}

type SanctionListIndividualNode implements Node {
  id: ID!
  createdAt: DateTime!
  updatedAt: DateTime!
  firstName: String!
  secondName: String!
  thirdName: String!
  fourthName: String!
  fullName: String!
  nameOriginalScript: String!
  listType: String!
  unListType: String!
  referenceNumber: String!
  listedOn: DateTime!
  comments: String!
  designation: String!
  street: String!
  city: String!
  stateProvince: String!
  addressNote: String!
  dataId: Int!
  versionNum: Int!
  countryOfBirth: String
  active: Boolean!
  documents(offset: Int, before: String, after: String, first: Int, last: Int): SanctionListIndividualDocumentNodeConnection!
  nationalities(offset: Int, before: String, after: String, first: Int, last: Int): SanctionListIndividualNationalitiesNodeConnection!
  countries(offset: Int, before: String, after: String, first: Int, last: Int): SanctionListIndividualCountriesNodeConnection!
  aliasNames(offset: Int, before: String, after: String, first: Int, last: Int): SanctionListIndividualAliasNameNodeConnection!
  datesOfBirth(offset: Int, before: String, after: String, first: Int, last: Int): SanctionListIndividualDateOfBirthNodeConnection!
}

type SanctionListIndividualNodeConnection {
  pageInfo: PageInfo!
  edges: [SanctionListIndividualNodeEdge]!
  totalCount: Int
  edgeCount: Int
}

type SanctionListIndividualNodeEdge {
  node: SanctionListIndividualNode
  cursor: String!
}

type SaveKoboProjectImportDataAsync {
  importData: KoboImportDataNode
}

type SectionTotalNode {
  total: Float
}

input SensitiveGrievanceTicketExtras {
  household: ID
  individual: ID
  paymentRecord: [ID]
}

type SetSteficonRuleOnPaymentPlanPaymentListMutation {
  paymentPlan: PaymentPlanNode
}

type SimpleApproveMutation {
  grievanceTicket: GrievanceTicketNode
}

type SplitPaymentPlanMutation {
  paymentPlan: PaymentPlanNode
}

type SteficonRuleNode implements Node {
  id: ID!
  allowedBusinessAreas(offset: Int, before: String, after: String, first: Int, last: Int, id: UUID): UserBusinessAreaNodeConnection!
  name: String!
  definition: String!
  description: String
  enabled: Boolean!
  deprecated: Boolean!
  language: RuleLanguage!
  security: RuleSecurity!
  createdBy: UserNode
  updatedBy: UserNode
  createdAt: DateTime!
  updatedAt: DateTime!
  type: RuleType!
  flags: JSONString!
  history(offset: Int, before: String, after: String, first: Int, last: Int): RuleCommitNodeConnection!
}

type SteficonRuleNodeConnection {
  pageInfo: PageInfo!
  edges: [SteficonRuleNodeEdge]!
  totalCount: Int
  edgeCount: Int
}

type SteficonRuleNodeEdge {
  node: SteficonRuleNode
  cursor: String!
}

enum SurveyCategory {
  RAPID_PRO
  SMS
  MANUAL
}

type SurveyNode implements Node {
  id: ID!
  createdAt: DateTime!
  updatedAt: DateTime!
  unicefId: String
  title: String!
  body: String!
  category: SurveyCategory!
  numberOfRecipients: Int!
  createdBy: UserNode
  recipients(offset: Int, before: String, after: String, first: Int, last: Int): HouseholdNodeConnection!
  paymentPlan: PaymentPlanNode
  program: ProgramNode
  businessArea: UserBusinessAreaNode!
  flowId: String
  samplingType: SurveySamplingType!
  sampleSize: Int!
  sampleFile: String
  sampleFileGeneratedAt: DateTime
  fullListArguments: JSONString!
  randomSamplingArguments: JSONString!
  successfulRapidProCalls: [JSONString!]!
  adminUrl: String
  sampleFilePath: String
  hasValidSampleFile: Boolean
  rapidProUrl: String
}

type SurveyNodeConnection {
  pageInfo: PageInfo!
  edges: [SurveyNodeEdge]!
  totalCount: Int
  edgeCount: Int
}

type SurveyNodeEdge {
  node: SurveyNode
  cursor: String!
}

enum SurveySamplingType {
  FULL_LIST
  RANDOM
}

type TableTotalCashTransferred {
  data: [_TableTotalCashTransferredDataNode]
}

type TableTotalCashTransferredForPeople {
  data: [_TableTotalCashTransferredDataForPeopleNode]
}

enum TargetingCollectorBlockRuleFilterFlexFieldClassification {
  NOT_FLEX_FIELD
  FLEX_FIELD_BASIC
  FLEX_FIELD_PDU
}

type TargetingCollectorBlockRuleFilterNode {
  id: UUID!
  createdAt: DateTime!
  updatedAt: DateTime!
  collectorBlockFilters: TargetingCollectorRuleFilterBlockNode!
  fieldName: String!
  comparisonMethod: String
  flexFieldClassification: TargetingCollectorBlockRuleFilterFlexFieldClassification!
  arguments: [Arg]
  labelEn: String
}

type TargetingCollectorRuleFilterBlockNode {
  id: UUID!
  createdAt: DateTime!
  updatedAt: DateTime!
  targetingCriteriaRule: TargetingCriteriaRuleNode!
  collectorBlockFilters: [TargetingCollectorBlockRuleFilterNode]
}

input TargetingCollectorRuleFilterBlockObjectType {
  collectorBlockFilters: [TargetingCriteriaRuleFilterObjectType]
}

type TargetingCriteriaNode {
  id: UUID!
  createdAt: DateTime!
  updatedAt: DateTime!
  flagExcludeIfActiveAdjudicationTicket: Boolean!
  flagExcludeIfOnSanctionList: Boolean!
  householdIds: String
  individualIds: String
  paymentPlan: PaymentPlanNode
  rules: [TargetingCriteriaRuleNode]
}

input TargetingCriteriaObjectType {
  rules: [TargetingCriteriaRuleObjectType]
  flagExcludeIfActiveAdjudicationTicket: Boolean
  flagExcludeIfOnSanctionList: Boolean
}

enum TargetingCriteriaRuleFilterComparisonMethod {
  EQUALS
  NOT_EQUALS
  CONTAINS
  NOT_CONTAINS
  RANGE
  NOT_IN_RANGE
  GREATER_THAN
  LESS_THAN
  IS_NULL
}

enum TargetingCriteriaRuleFilterFlexFieldClassification {
  NOT_FLEX_FIELD
  FLEX_FIELD_BASIC
  FLEX_FIELD_PDU
}

type TargetingCriteriaRuleFilterNode {
  id: UUID!
  createdAt: DateTime!
  updatedAt: DateTime!
  comparisonMethod: TargetingCriteriaRuleFilterComparisonMethod!
  targetingCriteriaRule: TargetingCriteriaRuleNode!
  flexFieldClassification: TargetingCriteriaRuleFilterFlexFieldClassification!
  fieldName: String!
  arguments: [Arg]
  roundNumber: Int
  fieldAttribute: FieldAttributeNode
}

input TargetingCriteriaRuleFilterObjectType {
  comparisonMethod: String!
  flexFieldClassification: FlexFieldClassificationChoices!
  fieldName: String!
  arguments: [Arg]!
  roundNumber: Int
}

type TargetingCriteriaRuleNode {
  id: UUID!
  createdAt: DateTime!
  updatedAt: DateTime!
  targetingCriteria: TargetingCriteriaNode!
  householdIds: String!
  individualIds: String!
  individualsFiltersBlocks: [TargetingIndividualRuleFilterBlockNode]
  collectorsFiltersBlocks: [TargetingCollectorRuleFilterBlockNode!]!
  householdsFiltersBlocks: [TargetingCriteriaRuleFilterNode]
}

input TargetingCriteriaRuleObjectType {
  householdsFiltersBlocks: [TargetingCriteriaRuleFilterObjectType]
  householdIds: String
  individualsFiltersBlocks: [TargetingIndividualRuleFilterBlockObjectType]
  individualIds: String
  collectorsFiltersBlocks: [TargetingCollectorRuleFilterBlockObjectType]
}

enum TargetingIndividualBlockRuleFilterComparisonMethod {
  EQUALS
  NOT_EQUALS
  CONTAINS
  NOT_CONTAINS
  RANGE
  NOT_IN_RANGE
  GREATER_THAN
  LESS_THAN
  IS_NULL
}

enum TargetingIndividualBlockRuleFilterFlexFieldClassification {
  NOT_FLEX_FIELD
  FLEX_FIELD_BASIC
  FLEX_FIELD_PDU
}

type TargetingIndividualBlockRuleFilterNode {
  id: UUID!
  createdAt: DateTime!
  updatedAt: DateTime!
  comparisonMethod: TargetingIndividualBlockRuleFilterComparisonMethod!
  individualsFiltersBlock: TargetingIndividualRuleFilterBlockNode!
  flexFieldClassification: TargetingIndividualBlockRuleFilterFlexFieldClassification!
  fieldName: String!
  arguments: [Arg]
  roundNumber: Int
  fieldAttribute: FieldAttributeNode
}

type TargetingIndividualRuleFilterBlockNode {
  id: UUID!
  createdAt: DateTime!
  updatedAt: DateTime!
  targetingCriteriaRule: TargetingCriteriaRuleNode!
  targetOnlyHoh: Boolean!
  individualBlockFilters: [TargetingIndividualBlockRuleFilterNode]
}

input TargetingIndividualRuleFilterBlockObjectType {
  individualBlockFilters: [TargetingCriteriaRuleFilterObjectType]
}

type TicketAddIndividualDetailsNode implements Node {
  id: ID!
  createdAt: DateTime!
  updatedAt: DateTime!
  household: HouseholdNode
  approveStatus: Boolean!
  individualData: Arg
}

type TicketAddIndividualDetailsNodeConnection {
  pageInfo: PageInfo!
  edges: [TicketAddIndividualDetailsNodeEdge]!
  totalCount: Int
  edgeCount: Int
}

type TicketAddIndividualDetailsNodeEdge {
  node: TicketAddIndividualDetailsNode
  cursor: String!
}

type TicketByType {
  userGeneratedCount: Int
  systemGeneratedCount: Int
  closedUserGeneratedCount: Int
  closedSystemGeneratedCount: Int
  userGeneratedAvgResolution: Float
  systemGeneratedAvgResolution: Float
}

type TicketComplaintDetailsNode implements Node {
  id: ID!
  createdAt: DateTime!
  updatedAt: DateTime!
  household: HouseholdNode
  individual: IndividualNode
  payment: PaymentNode
  paymentRecord: PaymentRecordAndPaymentNode
}

type TicketComplaintDetailsNodeConnection {
  pageInfo: PageInfo!
  edges: [TicketComplaintDetailsNodeEdge]!
  totalCount: Int
  edgeCount: Int
}

type TicketComplaintDetailsNodeEdge {
  node: TicketComplaintDetailsNode
  cursor: String!
}

type TicketDeleteHouseholdDetailsNode implements Node {
  id: ID!
  createdAt: DateTime!
  updatedAt: DateTime!
  household: HouseholdNode
  reasonHousehold: HouseholdNode
  approveStatus: Boolean!
  roleReassignData: JSONString!
  householdData: Arg
}

type TicketDeleteHouseholdDetailsNodeConnection {
  pageInfo: PageInfo!
  edges: [TicketDeleteHouseholdDetailsNodeEdge]!
  totalCount: Int
  edgeCount: Int
}

type TicketDeleteHouseholdDetailsNodeEdge {
  node: TicketDeleteHouseholdDetailsNode
  cursor: String!
}

type TicketDeleteIndividualDetailsNode implements Node {
  id: ID!
  createdAt: DateTime!
  updatedAt: DateTime!
  individual: IndividualNode
  approveStatus: Boolean!
  roleReassignData: JSONString!
  individualData: Arg
}

type TicketDeleteIndividualDetailsNodeConnection {
  pageInfo: PageInfo!
  edges: [TicketDeleteIndividualDetailsNodeEdge]!
  totalCount: Int
  edgeCount: Int
}

type TicketDeleteIndividualDetailsNodeEdge {
  node: TicketDeleteIndividualDetailsNode
  cursor: String!
}

type TicketHouseholdDataUpdateDetailsNode implements Node {
  id: ID!
  createdAt: DateTime!
  updatedAt: DateTime!
  household: HouseholdNode
  householdData: Arg
}

type TicketHouseholdDataUpdateDetailsNodeConnection {
  pageInfo: PageInfo!
  edges: [TicketHouseholdDataUpdateDetailsNodeEdge]!
  totalCount: Int
  edgeCount: Int
}

type TicketHouseholdDataUpdateDetailsNodeEdge {
  node: TicketHouseholdDataUpdateDetailsNode
  cursor: String!
}

type TicketIndividualDataUpdateDetailsNode implements Node {
  id: ID!
  createdAt: DateTime!
  updatedAt: DateTime!
  individual: IndividualNode
  individualData: Arg
  roleReassignData: JSONString!
}

type TicketIndividualDataUpdateDetailsNodeConnection {
  pageInfo: PageInfo!
  edges: [TicketIndividualDataUpdateDetailsNodeEdge]!
  totalCount: Int
  edgeCount: Int
}

type TicketIndividualDataUpdateDetailsNodeEdge {
  node: TicketIndividualDataUpdateDetailsNode
  cursor: String!
}

type TicketNeedsAdjudicationDetailsExtraDataNode {
  goldenRecords: [DeduplicationResultNode]
  possibleDuplicate: [DeduplicationResultNode]
  dedupEngineSimilarityPair: DeduplicationEngineSimilarityPairNode
}

type TicketNeedsAdjudicationDetailsNode implements Node {
  id: ID!
  createdAt: DateTime!
  updatedAt: DateTime!
  goldenRecordsIndividual: IndividualNode!
  possibleDuplicates: [IndividualNode]
  selectedDistinct: [IndividualNode]
  selectedIndividuals(offset: Int, before: String, after: String, first: Int, last: Int): IndividualNodeConnection!
  scoreMin: Float!
  scoreMax: Float!
  isMultipleDuplicatesVersion: Boolean!
  isCrossArea: Boolean!
  roleReassignData: JSONString!
  extraData: TicketNeedsAdjudicationDetailsExtraDataNode
  selectedIndividual: IndividualNode
  possibleDuplicate: IndividualNode
  hasDuplicatedDocument: Boolean
  selectedDuplicates: [IndividualNode]
}

type TicketNeedsAdjudicationDetailsNodeConnection {
  pageInfo: PageInfo!
  edges: [TicketNeedsAdjudicationDetailsNodeEdge]!
  totalCount: Int
  edgeCount: Int
}

type TicketNeedsAdjudicationDetailsNodeEdge {
  node: TicketNeedsAdjudicationDetailsNode
  cursor: String!
}

type TicketNegativeFeedbackDetailsNode implements Node {
  id: ID!
  createdAt: DateTime!
  updatedAt: DateTime!
  household: HouseholdNode
  individual: IndividualNode
}

type TicketNegativeFeedbackDetailsNodeConnection {
  pageInfo: PageInfo!
  edges: [TicketNegativeFeedbackDetailsNodeEdge]!
  totalCount: Int
  edgeCount: Int
}

type TicketNegativeFeedbackDetailsNodeEdge {
  node: TicketNegativeFeedbackDetailsNode
  cursor: String!
}

type TicketNoteNode implements Node {
  id: ID!
  createdAt: DateTime!
  updatedAt: DateTime!
  description: String!
  createdBy: UserNode
}

type TicketNoteNodeConnection {
  pageInfo: PageInfo!
  edges: [TicketNoteNodeEdge]!
  totalCount: Int
  edgeCount: Int
}

type TicketNoteNodeEdge {
  node: TicketNoteNode
  cursor: String!
}

input TicketPaymentVerificationDetailsExtras {
  newReceivedAmount: Float
  newStatus: String
}

enum TicketPaymentVerificationDetailsNewStatus {
  NOT_RECEIVED
  PENDING
  RECEIVED
  RECEIVED_WITH_ISSUES
}

type TicketPaymentVerificationDetailsNode implements Node {
  id: ID!
  createdAt: DateTime!
  updatedAt: DateTime!
  paymentVerifications(offset: Int, before: String, after: String, first: Int, last: Int): PaymentVerificationNodeConnection!
  paymentVerificationStatus: TicketPaymentVerificationDetailsPaymentVerificationStatus!
  paymentVerification: PaymentVerificationNode
  newStatus: TicketPaymentVerificationDetailsNewStatus
  oldReceivedAmount: Float
  newReceivedAmount: Float
  approveStatus: Boolean!
  hasMultiplePaymentVerifications: Boolean
}

type TicketPaymentVerificationDetailsNodeConnection {
  pageInfo: PageInfo!
  edges: [TicketPaymentVerificationDetailsNodeEdge]!
  totalCount: Int
  edgeCount: Int
}

type TicketPaymentVerificationDetailsNodeEdge {
  node: TicketPaymentVerificationDetailsNode
  cursor: String!
}

enum TicketPaymentVerificationDetailsPaymentVerificationStatus {
  NOT_RECEIVED
  PENDING
  RECEIVED
  RECEIVED_WITH_ISSUES
}

type TicketPositiveFeedbackDetailsNode implements Node {
  id: ID!
  createdAt: DateTime!
  updatedAt: DateTime!
  household: HouseholdNode
  individual: IndividualNode
}

type TicketPositiveFeedbackDetailsNodeConnection {
  pageInfo: PageInfo!
  edges: [TicketPositiveFeedbackDetailsNodeEdge]!
  totalCount: Int
  edgeCount: Int
}

type TicketPositiveFeedbackDetailsNodeEdge {
  node: TicketPositiveFeedbackDetailsNode
  cursor: String!
}

type TicketReferralDetailsNode implements Node {
  id: ID!
  createdAt: DateTime!
  updatedAt: DateTime!
  household: HouseholdNode
  individual: IndividualNode
}

type TicketReferralDetailsNodeConnection {
  pageInfo: PageInfo!
  edges: [TicketReferralDetailsNodeEdge]!
  totalCount: Int
  edgeCount: Int
}

type TicketReferralDetailsNodeEdge {
  node: TicketReferralDetailsNode
  cursor: String!
}

type TicketSensitiveDetailsNode implements Node {
  id: ID!
  createdAt: DateTime!
  updatedAt: DateTime!
  household: HouseholdNode
  individual: IndividualNode
  payment: PaymentNode
  paymentRecord: PaymentRecordAndPaymentNode
}

type TicketSensitiveDetailsNodeConnection {
  pageInfo: PageInfo!
  edges: [TicketSensitiveDetailsNodeEdge]!
  totalCount: Int
  edgeCount: Int
}

type TicketSensitiveDetailsNodeEdge {
  node: TicketSensitiveDetailsNode
  cursor: String!
}

type TicketSystemFlaggingDetailsNode implements Node {
  id: ID!
  createdAt: DateTime!
  updatedAt: DateTime!
  goldenRecordsIndividual: IndividualNode!
  sanctionListIndividual: SanctionListIndividualNode!
  approveStatus: Boolean!
  roleReassignData: JSONString!
}

type TicketSystemFlaggingDetailsNodeConnection {
  pageInfo: PageInfo!
  edges: [TicketSystemFlaggingDetailsNodeEdge]!
  totalCount: Int
  edgeCount: Int
}

type TicketSystemFlaggingDetailsNodeEdge {
  node: TicketSystemFlaggingDetailsNode
  cursor: String!
}

scalar UUID

input UpdateAddIndividualIssueTypeExtras {
  individualData: AddIndividualDataObjectType!
}

input UpdateFeedbackInput {
  feedbackId: ID!
  issueType: String
  householdLookup: ID
  individualLookup: ID
  description: String
  comments: String
  admin2: ID
  area: String
  language: String
  consent: Boolean
  program: ID
}

type UpdateFeedbackMutation {
  feedback: FeedbackNode
}

input UpdateGrievanceTicketExtrasInput {
  householdDataUpdateIssueTypeExtras: UpdateHouseholdDataUpdateIssueTypeExtras
  individualDataUpdateIssueTypeExtras: UpdateIndividualDataUpdateIssueTypeExtras
  addIndividualIssueTypeExtras: UpdateAddIndividualIssueTypeExtras
  category: CategoryExtrasInput
  ticketPaymentVerificationDetailsExtras: TicketPaymentVerificationDetailsExtras
}

input UpdateGrievanceTicketInput {
  ticketId: ID!
  description: String
  assignedTo: ID
  admin: ID
  area: String
  language: String
  linkedTickets: [ID]
  household: ID
  individual: ID
  paymentRecord: ID
  extras: UpdateGrievanceTicketExtrasInput
  priority: Int
  urgency: Int
  partner: Int
  program: ID
  comments: String
  documentation: [GrievanceDocumentInput]
  documentationToUpdate: [GrievanceDocumentUpdateInput]
  documentationToDelete: [ID]
}

type UpdateGrievanceTicketMutation {
  grievanceTicket: GrievanceTicketNode
}

input UpdateHouseholdDataUpdateIssueTypeExtras {
  householdData: HouseholdUpdateDataObjectType!
}

input UpdateIndividualDataUpdateIssueTypeExtras {
  individualData: IndividualUpdateDataObjectType!
}

input UpdatePaymentPlanInput {
  paymentPlanId: ID!
  dispersionStartDate: Date
  dispersionEndDate: Date
  currency: String
  name: String
  targetingCriteria: TargetingCriteriaObjectType
  programCycleId: ID
  vulnerabilityScoreMin: Decimal
  vulnerabilityScoreMax: Decimal
  excludedIds: String
  exclusionReason: String
  fspId: ID
  deliveryMechanismCode: String
}

type UpdatePaymentPlanMutation {
  paymentPlan: PaymentPlanNode
}

type UpdatePaymentVerificationReceivedAndReceivedAmount {
  paymentVerification: PaymentVerificationNode
}

type UpdatePaymentVerificationStatusAndReceivedAmount {
  paymentVerification: PaymentVerificationNode
}

type UpdateProgram {
  validationErrors: Arg
  program: ProgramNode
}

input UpdateProgramInput {
  id: String!
  name: String
  status: String
  startDate: Date
  endDate: Date
  description: String
  budget: Decimal
  frequencyOfPayments: String
  sector: String
  cashPlus: Boolean
  populationGoal: Int
  administrativeAreasOfImplementation: String
  dataCollectingTypeCode: String
  beneficiaryGroup: String
  programmeCode: String
  pduFields: [PDUFieldInput]
}

type UpdateProgramPartners {
  validationErrors: Arg
  program: ProgramNode
}

input UpdateProgramPartnersInput {
  id: String!
  partners: [ProgramPartnerThroughInput]
  partnerAccess: String
}

scalar Upload

type UploadImportDataXLSXFileAsync {
  importData: ImportDataNode
  errors: [XlsxRowErrorNode]
}

type UserBusinessAreaNode implements Node {
  id: ID!
  createdAt: DateTime!
  updatedAt: DateTime!
  code: String!
  slug: String!
  name: String!
  longName: String!
  parent: UserBusinessAreaNode
  partners: [PartnerNode!]!
  isSplit: Boolean!
  regionCode: String!
  regionName: String!
  hasDataSharingAgreement: Boolean!
  isAccountabilityApplicable: Boolean
  active: Boolean!
  enableEmailNotification: Boolean!
  koboUsername: String
  koboToken: String
  koboUrl: String
  rapidProHost: String
  rapidProPaymentVerificationToken: String
  rapidProMessagesToken: String
  rapidProSurveyToken: String
  postponeDeduplication: Boolean!
  deduplicationDuplicateScore: Float!
  deduplicationPossibleDuplicateScore: Float!
  deduplicationBatchDuplicatesPercentage: Int!
  deduplicationBatchDuplicatesAllowed: Int!
  deduplicationGoldenRecordDuplicatesPercentage: Int!
  deduplicationGoldenRecordDuplicatesAllowed: Int!
  screenBeneficiary: Boolean!
  deduplicationIgnoreWithdraw: Boolean!
  biometricDeduplicationThreshold: Float!
  customFields: JSONString!
  businessAreaPartnerThrough: [PartnerRoleNode!]!
  children(offset: Int, before: String, after: String, first: Int, last: Int, id: UUID): UserBusinessAreaNodeConnection!
  dataCollectingTypes(offset: Int, before: String, after: String, first: Int, last: Int): DataCollectingTypeNodeConnection!
  partnerSet: [PartnerNode!]!
  userRoles: [UserRoleNode!]!
  householdSet(offset: Int, before: String, after: String, first: Int, last: Int): HouseholdNodeConnection!
  individualSet(offset: Int, before: String, after: String, first: Int, last: Int): IndividualNodeConnection!
  registrationdataimportSet(offset: Int, before: String, after: String, first: Int, last: Int): RegistrationDataImportNodeConnection!
  ruleSet(offset: Int, before: String, after: String, first: Int, last: Int): SteficonRuleNodeConnection!
  paymentplanSet(offset: Int, before: String, after: String, first: Int, last: Int): PaymentPlanNodeConnection!
  financialserviceproviderSet(offset: Int, before: String, after: String, first: Int, last: Int): FinancialServiceProviderNodeConnection!
  paymentSet(offset: Int, before: String, after: String, first: Int, last: Int): PaymentNodeConnection!
  tickets(offset: Int, before: String, after: String, first: Int, last: Int): GrievanceTicketNodeConnection!
  programSet(offset: Int, before: String, after: String, first: Int, last: Int, name: String): ProgramNodeConnection!
  reports(offset: Int, before: String, after: String, first: Int, last: Int): ReportNodeConnection!
  logentrySet(offset: Int, before: String, after: String, first: Int, last: Int): PaymentVerificationLogEntryNodeConnection!
  messageSet(offset: Int, before: String, after: String, first: Int, last: Int): CommunicationMessageNodeConnection!
  feedbackSet(offset: Int, before: String, after: String, first: Int, last: Int): FeedbackNodeConnection!
  surveySet(offset: Int, before: String, after: String, first: Int, last: Int): SurveyNodeConnection!
  permissions: [String]
}

type UserBusinessAreaNodeConnection {
  pageInfo: PageInfo!
  edges: [UserBusinessAreaNodeEdge]!
  totalCount: Int
  edgeCount: Int
}

type UserBusinessAreaNodeEdge {
  node: UserBusinessAreaNode
  cursor: String!
}

type UserNode implements Node {
  lastLogin: DateTime
  isSuperuser: Boolean!
  username: String!
  firstName: String!
  lastName: String!
  isStaff: Boolean!
  isActive: Boolean!
  dateJoined: DateTime!
  id: ID!
  status: UserStatus!
  partner: PartnerNode!
  email: String!
  customFields: JSONString!
  jobTitle: String!
  adUuid: String
  lastModifyDate: DateTime
  userRoles: [UserRoleNode!]!
  documentSet(offset: Int, before: String, after: String, first: Int, last: Int): DocumentNodeConnection!
  approvalSet: [ApprovalNode!]!
  registrationDataImports(offset: Int, before: String, after: String, first: Int, last: Int): RegistrationDataImportNodeConnection!
  createdPaymentPlans(offset: Int, before: String, after: String, first: Int, last: Int): PaymentPlanNodeConnection!
  createdFinancialServiceProviderXlsxTemplates(offset: Int, before: String, after: String, first: Int, last: Int): FinancialServiceProviderXlsxTemplateNodeConnection!
  createdFinancialServiceProviders(offset: Int, before: String, after: String, first: Int, last: Int): FinancialServiceProviderNodeConnection!
  createdTickets(offset: Int, before: String, after: String, first: Int, last: Int): GrievanceTicketNodeConnection!
  assignedTickets(offset: Int, before: String, after: String, first: Int, last: Int): GrievanceTicketNodeConnection!
  ticketNotes(offset: Int, before: String, after: String, first: Int, last: Int): TicketNoteNodeConnection!
  reports(offset: Int, before: String, after: String, first: Int, last: Int): ReportNodeConnection!
  logs(offset: Int, before: String, after: String, first: Int, last: Int): PaymentVerificationLogEntryNodeConnection!
  messages(offset: Int, before: String, after: String, first: Int, last: Int): CommunicationMessageNodeConnection!
  feedbacks(offset: Int, before: String, after: String, first: Int, last: Int): FeedbackNodeConnection!
  feedbackMessages(offset: Int, before: String, after: String, first: Int, last: Int): FeedbackMessageNodeConnection!
  surveys(offset: Int, before: String, after: String, first: Int, last: Int): SurveyNodeConnection!
  businessAreas(offset: Int, before: String, after: String, first: Int, last: Int, id: UUID): UserBusinessAreaNodeConnection
  partnerRoles: [PartnerRoleNode]
}

type UserNodeConnection {
  pageInfo: PageInfo!
  edges: [UserNodeEdge]!
  totalCount: Int
  edgeCount: Int
}

type UserNodeEdge {
  node: UserNode
  cursor: String!
}

type UserRoleNode {
  createdAt: DateTime!
  updatedAt: DateTime!
  role: RoleNode!
  businessArea: UserBusinessAreaNode!
  expiryDate: Date
}

enum UserStatus {
  ACTIVE
  INACTIVE
  INVITED
}

type VolumeByDeliveryMechanismNode implements Node {
  id: ID!
  deliveryMechanism: DeliveryMechanismPerPaymentPlanNode
  volume: Float
  volumeUsd: Float
}

type XlsxErrorNode {
  sheet: String
  coordinates: String
  message: String
}

type XlsxRowErrorNode {
  rowNumber: Int
  header: String
  message: String
}

type _DatasetsNode {
  data: [Float]
}

type _DetailedDatasetsNode {
  label: String
  data: [Float]
}

type _TableTotalCashTransferredDataForPeopleNode {
  id: String
  admin2: String
  totalCashTransferred: Float
  totalPeople: Int
}

type _TableTotalCashTransferredDataNode {
  id: String
  admin2: String
  totalCashTransferred: Float
  totalHouseholds: Int
}<|MERGE_RESOLUTION|>--- conflicted
+++ resolved
@@ -235,6 +235,19 @@
 }
 
 scalar Arg
+
+input AssignFspToDeliveryMechanismInput {
+  paymentPlanId: ID!
+  mappings: [FSPToDeliveryMechanismMappingInput]!
+}
+
+type AssignFspToDeliveryMechanismMutation {
+  paymentPlan: PaymentPlanNode
+}
+
+input AvailableFspsForDeliveryMechanismsInput {
+  paymentPlanId: ID!
+}
 
 type BankAccountInfoNode implements Node {
   id: ID!
@@ -454,6 +467,15 @@
   value: Int
 }
 
+input ChooseDeliveryMechanismsForPaymentPlanInput {
+  paymentPlanId: ID!
+  deliveryMechanisms: [String]!
+}
+
+type ChooseDeliveryMechanismsForPaymentPlanMutation {
+  paymentPlan: PaymentPlanNode
+}
+
 type CommunicationMessageNode implements Node {
   id: ID!
   createdAt: DateTime!
@@ -639,8 +661,6 @@
   targetingCriteria: TargetingCriteriaObjectType!
   excludedIds: String!
   exclusionReason: String
-  fspId: ID
-  deliveryMechanismCode: String
 }
 
 type CreatePaymentPlanMutation {
@@ -826,11 +846,6 @@
   currency: String
 }
 
-type DeliveryMechanismChoice {
-  name: String
-  code: String
-}
-
 type DeliveryMechanismDataNode implements Node {
   id: ID!
   rdiMergeStatus: DeliveryMechanismDataRdiMergeStatus!
@@ -913,8 +928,6 @@
   paymentPlan: PaymentPlanNode!
   financialServiceProvider: FinancialServiceProviderNode
   deliveryMechanism: DeliveryMechanismNode
-<<<<<<< HEAD
-=======
   deliveryMechanismOrder: Int!
   status: String!
   createdBy: UserNode!
@@ -922,9 +935,9 @@
   sentBy: UserNode
   chosenConfiguration: String
   sentToPaymentGateway: Boolean!
->>>>>>> ce716147
   name: String
   code: String
+  order: Int
   fsp: FinancialServiceProviderNode
 }
 
@@ -1093,6 +1106,13 @@
 
 type ExportXlsxPaymentVerificationPlanFile {
   paymentPlan: GenericPaymentPlanNode
+}
+
+input FSPToDeliveryMechanismMappingInput {
+  fspId: ID!
+  deliveryMechanism: String!
+  chosenConfiguration: String
+  order: Int!
 }
 
 enum FeedbackIssueType {
@@ -1199,7 +1219,6 @@
   dataTransferConfiguration: JSONString
   xlsxTemplates(offset: Int, before: String, after: String, first: Int, last: Int): FinancialServiceProviderXlsxTemplateNodeConnection!
   paymentGatewayId: String
-  requiredFields: [String!]!
   deliveryMechanismsPerPaymentPlan(offset: Int, before: String, after: String, first: Int, last: Int): DeliveryMechanismPerPaymentPlanNodeConnection!
   paymentSet(offset: Int, before: String, after: String, first: Int, last: Int): PaymentNodeConnection!
   fullName: String
@@ -1258,11 +1277,18 @@
 type FspChoice {
   id: String
   name: String
+  configurations: [FspConfiguration]
 }
 
 type FspChoices {
-  deliveryMechanism: DeliveryMechanismChoice
+  deliveryMechanism: String
   fsps: [FspChoice]
+}
+
+type FspConfiguration {
+  id: String
+  key: String
+  label: String
 }
 
 input FullListArguments {
@@ -2279,6 +2305,8 @@
   createFollowUpPaymentPlan(dispersionEndDate: Date!, dispersionStartDate: Date!, paymentPlanId: ID!): CreateFollowUpPaymentPlanMutation
   updatePaymentPlan(input: UpdatePaymentPlanInput!, version: BigInt): UpdatePaymentPlanMutation
   deletePaymentPlan(paymentPlanId: ID!): DeletePaymentPlanMutation
+  chooseDeliveryMechanismsForPaymentPlan(input: ChooseDeliveryMechanismsForPaymentPlanInput!): ChooseDeliveryMechanismsForPaymentPlanMutation
+  assignFspToDeliveryMechanism(input: AssignFspToDeliveryMechanismInput!): AssignFspToDeliveryMechanismMutation
   splitPaymentPlan(paymentPlanId: ID!, paymentsNo: Int, splitType: String!): SplitPaymentPlanMutation
   excludeHouseholds(excludedHouseholdsIds: [String]!, exclusionReason: String, paymentPlanId: ID!): ExcludeHouseholdsMutation
   setSteficonRuleOnPaymentPlanPaymentList(paymentPlanId: ID!, steficonRuleId: ID!, version: BigInt): SetSteficonRuleOnPaymentPlanPaymentListMutation
@@ -2469,10 +2497,6 @@
   transactionStatusBlockchainLink: String
   conflicted: Boolean!
   excluded: Boolean!
-<<<<<<< HEAD
-  hasValidWallet: Boolean!
-=======
->>>>>>> ce716147
   reasonForUnsuccessfulPayment: String
   orderNumber: Int
   tokenNumber: Int
@@ -2583,16 +2607,16 @@
   steficonTargetingAppliedDate: DateTime
   sourcePaymentPlan: PaymentPlanNode
   isFollowUp: Boolean!
-  excludedIds: String
-  exclusionReason: String
-  excludeHouseholdError: String
+  excludedIds: String!
+  exclusionReason: String!
+  excludeHouseholdError: String!
   name: String
   vulnerabilityScoreMin: Float
   vulnerabilityScoreMax: Float
   isCashAssist: Boolean!
   approvalProcess(offset: Int, before: String, after: String, first: Int, last: Int): ApprovalProcessNodeConnection!
   followUps(offset: Int, before: String, after: String, first: Int, last: Int): PaymentPlanNodeConnection!
-  deliveryMechanism: DeliveryMechanismPerPaymentPlanNode
+  deliveryMechanisms: [DeliveryMechanismPerPaymentPlanNode]
   paymentItems(offset: Int, before: String, after: String, first: Int, last: Int): PaymentNodeConnection!
   documents(offset: Int, before: String, after: String, first: Int, last: Int): PaymentPlanSupportingDocumentNodeConnection!
   paymentVerificationPlans(offset: Int, before: String, after: String, first: Int, last: Int): PaymentVerificationPlanNodeConnection!
@@ -2628,7 +2652,6 @@
   canExportXlsx: Boolean
   canDownloadXlsx: Boolean
   canSendXlsxPassword: Boolean
-  failedWalletValidationCollectorsIds: [String]
 }
 
 type PaymentPlanNodeConnection {
@@ -2952,11 +2975,6 @@
   description: String!
   startDate: Date!
   endDate: Date
-<<<<<<< HEAD
-  caId: String
-  caHashId: String
-=======
->>>>>>> ce716147
   dataCollectingType: DataCollectingTypeNode
   beneficiaryGroup: BeneficiaryGroupNode
   businessArea: UserBusinessAreaNode!
@@ -3125,8 +3143,9 @@
   allPaymentPlans(offset: Int, before: String, after: String, first: Int, last: Int, businessArea: String!, search: String, status: [String], statusNot: String, totalEntitledQuantityFrom: Float, totalEntitledQuantityTo: Float, dispersionStartDate: Date, dispersionEndDate: Date, isFollowUp: Boolean, isPaymentPlan: Boolean, isTargetPopulation: Boolean, sourcePaymentPlanId: String, program: String, programCycle: String, name: String, totalHouseholdsCountMin: Int, totalHouseholdsCountMax: Int, totalHouseholdsCountWithValidPhoneNoMax: Int, totalHouseholdsCountWithValidPhoneNoMin: Int, createdAtRange: String, orderBy: String): PaymentPlanNodeConnection
   paymentPlanStatusChoices: [ChoiceObject]
   currencyChoices: [ChoiceObject]
+  allDeliveryMechanisms: [ChoiceObject]
   paymentPlanBackgroundActionStatusChoices: [ChoiceObject]
-  availableFspsForDeliveryMechanisms: [FspChoices]
+  availableFspsForDeliveryMechanisms(input: AvailableFspsForDeliveryMechanismsInput): [FspChoices]
   allCashPlansAndPaymentPlans(businessArea: String!, program: String, search: String, serviceProvider: String, deliveryType: [String], verificationStatus: [String], startDateGte: String, endDateLte: String, orderBy: String, first: Int, last: Int, before: String, after: String, isPaymentVerificationPage: Boolean): PaginatedCashPlanAndPaymentPlanNode
   businessArea(businessAreaSlug: String!): BusinessAreaNode
   allBusinessAreas(offset: Int, before: String, after: String, first: Int, last: Int, id: UUID, slug: String): BusinessAreaNodeConnection
@@ -3361,10 +3380,6 @@
   goldenRecordUnique: Int!
   dedupEngineBatchDuplicates: Int!
   dedupEngineGoldenRecordDuplicates: Int!
-<<<<<<< HEAD
-  datahubId: UUID
-=======
->>>>>>> ce716147
   households(offset: Int, before: String, after: String, first: Int, last: Int): HouseholdNodeConnection!
   individuals(offset: Int, before: String, after: String, first: Int, last: Int): IndividualNodeConnection!
   grievanceticketSet(offset: Int, before: String, after: String, first: Int, last: Int): GrievanceTicketNodeConnection!
@@ -4404,8 +4419,6 @@
   vulnerabilityScoreMax: Decimal
   excludedIds: String
   exclusionReason: String
-  fspId: ID
-  deliveryMechanismCode: String
 }
 
 type UpdatePaymentPlanMutation {
@@ -4555,6 +4568,8 @@
   createdPaymentPlans(offset: Int, before: String, after: String, first: Int, last: Int): PaymentPlanNodeConnection!
   createdFinancialServiceProviderXlsxTemplates(offset: Int, before: String, after: String, first: Int, last: Int): FinancialServiceProviderXlsxTemplateNodeConnection!
   createdFinancialServiceProviders(offset: Int, before: String, after: String, first: Int, last: Int): FinancialServiceProviderNodeConnection!
+  createdDeliveryMechanisms(offset: Int, before: String, after: String, first: Int, last: Int): DeliveryMechanismPerPaymentPlanNodeConnection!
+  sentDeliveryMechanisms(offset: Int, before: String, after: String, first: Int, last: Int): DeliveryMechanismPerPaymentPlanNodeConnection!
   createdTickets(offset: Int, before: String, after: String, first: Int, last: Int): GrievanceTicketNodeConnection!
   assignedTickets(offset: Int, before: String, after: String, first: Int, last: Int): GrievanceTicketNodeConnection!
   ticketNotes(offset: Int, before: String, after: String, first: Int, last: Int): TicketNoteNodeConnection!
