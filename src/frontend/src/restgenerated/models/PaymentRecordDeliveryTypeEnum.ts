--- conflicted
+++ resolved
@@ -11,30 +11,18 @@
  * * `8e920317-5e48-4ca6-af7b-268c20e24346` - Central network into edge remain.
  * * `cheque` - Cheque
  * * `deposit_to_card` - Deposit to Card
-<<<<<<< HEAD
- * * `308c3d3d-0335-4a84-acd9-b1b69d1ea224` - Effort newspaper social visit crime.
-=======
  * * `07ff70b9-a663-4c15-b980-20aaf402082e` - Health expert seven third.
->>>>>>> dcddccb7
  * * `mobile_money` - Mobile Money
  * * `00937257-4efc-40ff-b8c1-abbf9fde85e8` - Official money as.
  * * `1f12d5e8-6eb4-4fc2-9c30-3751923572ff` - Popular born score.
  * * `pre-paid_card` - Pre-paid card
- * * `a3e862ac-d722-4d31-aa1d-28db9c0c2847` - Program road human.
  * * `referral` - Referral
-<<<<<<< HEAD
- * * `b8c0b512-0091-4463-bcd2-04e72c21019c` - Respond event blue soldier.
- * * `8c10c7d4-a5d8-488d-8728-3403f4537a21` - Reveal administration area.
- * * `9e008ccc-acd7-44e3-aac7-b49366017df7` - Standard he dog none.
-=======
  * * `b4548369-ac7d-4feb-b35b-2a865fd96ce6` - Say finally quality.
  * * `fa0c5fa7-d4fa-457f-a6ae-a98b48203fa1` - Some season positive floor.
->>>>>>> dcddccb7
  * * `transfer` - Transfer
  * * `transfer_to_account` - Transfer to Account
  * * `transfer_to_digital_wallet` - Transfer to Digital Wallet
  * * `voucher` - Voucher
- * * `c9f2617c-cbcd-4db6-a0d5-07562200cd3d` - Which nor.
  */
 export enum PaymentRecordDeliveryTypeEnum {
     ATM_CARD = 'atm_card',
@@ -45,28 +33,16 @@
     _8E920317_5E48_4CA6_AF7B_268C20E24346 = '8e920317-5e48-4ca6-af7b-268c20e24346',
     CHEQUE = 'cheque',
     DEPOSIT_TO_CARD = 'deposit_to_card',
-<<<<<<< HEAD
-    _308C3D3D_0335_4A84_ACD9_B1B69D1EA224 = '308c3d3d-0335-4a84-acd9-b1b69d1ea224',
-=======
     _07FF70B9_A663_4C15_B980_20AAF402082E = '07ff70b9-a663-4c15-b980-20aaf402082e',
->>>>>>> dcddccb7
     MOBILE_MONEY = 'mobile_money',
     _00937257_4EFC_40FF_B8C1_ABBF9FDE85E8 = '00937257-4efc-40ff-b8c1-abbf9fde85e8',
     _1F12D5E8_6EB4_4FC2_9C30_3751923572FF = '1f12d5e8-6eb4-4fc2-9c30-3751923572ff',
     PRE_PAID_CARD = 'pre-paid_card',
-    A3E862AC_D722_4D31_AA1D_28DB9C0C2847 = 'a3e862ac-d722-4d31-aa1d-28db9c0c2847',
     REFERRAL = 'referral',
-<<<<<<< HEAD
-    B8C0B512_0091_4463_BCD2_04E72C21019C = 'b8c0b512-0091-4463-bcd2-04e72c21019c',
-    _8C10C7D4_A5D8_488D_8728_3403F4537A21 = '8c10c7d4-a5d8-488d-8728-3403f4537a21',
-    _9E008CCC_ACD7_44E3_AAC7_B49366017DF7 = '9e008ccc-acd7-44e3-aac7-b49366017df7',
-=======
     B4548369_AC7D_4FEB_B35B_2A865FD96CE6 = 'b4548369-ac7d-4feb-b35b-2a865fd96ce6',
     FA0C5FA7_D4FA_457F_A6AE_A98B48203FA1 = 'fa0c5fa7-d4fa-457f-a6ae-a98b48203fa1',
->>>>>>> dcddccb7
     TRANSFER = 'transfer',
     TRANSFER_TO_ACCOUNT = 'transfer_to_account',
     TRANSFER_TO_DIGITAL_WALLET = 'transfer_to_digital_wallet',
     VOUCHER = 'voucher',
-    C9F2617C_CBCD_4DB6_A0D5_07562200CD3D = 'c9f2617c-cbcd-4db6-a0d5-07562200cd3d',
 }