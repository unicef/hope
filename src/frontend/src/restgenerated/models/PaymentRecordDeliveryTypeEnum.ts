--- conflicted
+++ resolved
@@ -3,74 +3,46 @@
 /* tslint:disable */
 /* eslint-disable */
 /**
- * * `930c7a4a-5482-4133-a569-80baf5fe8c4b` - A vote nation.
  * * `atm_card` - ATM Card
- * * `2f5e5070-55b8-4670-b5f9-aebb76e53ea8` - Camera Democrat ago.
+ * * `1a733660-7e08-44df-8bcd-1ddcbee87f90` - Away south large set.
  * * `cardless_cash_withdrawal` - Cardless cash withdrawal
  * * `cash` - Cash
  * * `cash_by_fsp` - Cash by FSP
  * * `cash_over_the_counter` - Cash over the counter
  * * `cheque` - Cheque
-<<<<<<< HEAD
- * * `463d314b-0f4d-4c2d-a46a-40eeb53497d4` - Choose growth space can also.
+ * * `43089e2b-8db1-457b-9622-c2ac4c9e6937` - Compare mother policy at.
  * * `deposit_to_card` - Deposit to Card
- * * `b7486ff2-310a-449b-ad06-9ae2beed1c25` - Game fly ahead always some.
- * * `3cb2d80b-1be0-4d87-b900-04de544b9b92` - Hear even.
+ * * `75c97b90-2b2e-4c81-82d2-7f5d4b9caf4e` - Floor story cost.
+ * * `2ff5078e-3100-481a-9b26-38068e747f9c` - Fund culture.
+ * * `75463ccd-0dce-4082-88b3-3bc39539eda8` - Help population stand throughout.
  * * `mobile_money` - Mobile Money
-=======
- * * `aece35fb-6efc-4dcd-bf22-4364cefe4712` - Cut American authority PM case.
- * * `deposit_to_card` - Deposit to Card
- * * `2dcb186d-ee2c-4d05-928b-38bc7b3d6732` - Final member happy.
- * * `07f1697e-dff4-4acb-a119-8f303f06d7a8` - Letter score.
- * * `ead00e9c-494d-4973-b736-e0c718b5c646` - Level on continue.
- * * `mobile_money` - Mobile Money
- * * `c90dcdcc-e322-460f-ade9-1b038e182753` - Paper great.
->>>>>>> dcb3991e
  * * `pre-paid_card` - Pre-paid card
- * * `2578e14b-b4f1-4366-9f9c-88435e7c96a0` - Real senior hot week.
  * * `referral` - Referral
-<<<<<<< HEAD
-=======
- * * `824c7c70-6ca0-44c5-a6bf-f6b0265aecc5` - Those thousand skill.
->>>>>>> dcb3991e
  * * `transfer` - Transfer
  * * `transfer_to_account` - Transfer to Account
  * * `transfer_to_digital_wallet` - Transfer to Digital Wallet
  * * `voucher` - Voucher
+ * * `960aadc3-618a-4b8f-983c-e8a51fc6eee5` - Wife expert.
  */
 export enum PaymentRecordDeliveryTypeEnum {
-    _930C7A4A_5482_4133_A569_80BAF5FE8C4B = '930c7a4a-5482-4133-a569-80baf5fe8c4b',
     ATM_CARD = 'atm_card',
-    _2F5E5070_55B8_4670_B5F9_AEBB76E53EA8 = '2f5e5070-55b8-4670-b5f9-aebb76e53ea8',
+    _1A733660_7E08_44DF_8BCD_1DDCBEE87F90 = '1a733660-7e08-44df-8bcd-1ddcbee87f90',
     CARDLESS_CASH_WITHDRAWAL = 'cardless_cash_withdrawal',
     CASH = 'cash',
     CASH_BY_FSP = 'cash_by_fsp',
     CASH_OVER_THE_COUNTER = 'cash_over_the_counter',
     CHEQUE = 'cheque',
-<<<<<<< HEAD
-    _463D314B_0F4D_4C2D_A46A_40EEB53497D4 = '463d314b-0f4d-4c2d-a46a-40eeb53497d4',
+    _43089E2B_8DB1_457B_9622_C2AC4C9E6937 = '43089e2b-8db1-457b-9622-c2ac4c9e6937',
     DEPOSIT_TO_CARD = 'deposit_to_card',
-    B7486FF2_310A_449B_AD06_9AE2BEED1C25 = 'b7486ff2-310a-449b-ad06-9ae2beed1c25',
-    _3CB2D80B_1BE0_4D87_B900_04DE544B9B92 = '3cb2d80b-1be0-4d87-b900-04de544b9b92',
+    _75C97B90_2B2E_4C81_82D2_7F5D4B9CAF4E = '75c97b90-2b2e-4c81-82d2-7f5d4b9caf4e',
+    _2FF5078E_3100_481A_9B26_38068E747F9C = '2ff5078e-3100-481a-9b26-38068e747f9c',
+    _75463CCD_0DCE_4082_88B3_3BC39539EDA8 = '75463ccd-0dce-4082-88b3-3bc39539eda8',
     MOBILE_MONEY = 'mobile_money',
-=======
-    AECE35FB_6EFC_4DCD_BF22_4364CEFE4712 = 'aece35fb-6efc-4dcd-bf22-4364cefe4712',
-    DEPOSIT_TO_CARD = 'deposit_to_card',
-    _2DCB186D_EE2C_4D05_928B_38BC7B3D6732 = '2dcb186d-ee2c-4d05-928b-38bc7b3d6732',
-    _07F1697E_DFF4_4ACB_A119_8F303F06D7A8 = '07f1697e-dff4-4acb-a119-8f303f06d7a8',
-    EAD00E9C_494D_4973_B736_E0C718B5C646 = 'ead00e9c-494d-4973-b736-e0c718b5c646',
-    MOBILE_MONEY = 'mobile_money',
-    C90DCDCC_E322_460F_ADE9_1B038E182753 = 'c90dcdcc-e322-460f-ade9-1b038e182753',
->>>>>>> dcb3991e
     PRE_PAID_CARD = 'pre-paid_card',
-    _2578E14B_B4F1_4366_9F9C_88435E7C96A0 = '2578e14b-b4f1-4366-9f9c-88435e7c96a0',
     REFERRAL = 'referral',
-<<<<<<< HEAD
-=======
-    _824C7C70_6CA0_44C5_A6BF_F6B0265AECC5 = '824c7c70-6ca0-44c5-a6bf-f6b0265aecc5',
->>>>>>> dcb3991e
     TRANSFER = 'transfer',
     TRANSFER_TO_ACCOUNT = 'transfer_to_account',
     TRANSFER_TO_DIGITAL_WALLET = 'transfer_to_digital_wallet',
     VOUCHER = 'voucher',
+    _960AADC3_618A_4B8F_983C_E8A51FC6EEE5 = '960aadc3-618a-4b8f-983c-e8a51fc6eee5',
 }