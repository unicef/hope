/* generated using openapi-typescript-codegen -- do not edit */
/* istanbul ignore file */
/* tslint:disable */
/* eslint-disable */
/**
 * * `atm_card` - ATM Card
<<<<<<< HEAD
 * * `e967cee3-8ac1-4cfb-a139-e0a808574a23` - Better once doctor keep.
 * * `aa2a9243-f62e-45b2-9f58-3fbc4eb49009` - Build his.
=======
 * * `5a009e2d-85dc-4452-b239-7d2d850f489a` - Agree modern we.
>>>>>>> b0def6c5
 * * `cardless_cash_withdrawal` - Cardless cash withdrawal
 * * `cash` - Cash
 * * `cash_by_fsp` - Cash by FSP
 * * `cash_over_the_counter` - Cash over the counter
 * * `cheque` - Cheque
 * * `deposit_to_card` - Deposit to Card
<<<<<<< HEAD
 * * `3c0721ae-b832-48b9-9950-a88a7b74fa9e` - Hotel keep throw.
 * * `mobile_money` - Mobile Money
 * * `d31ba8e5-a5bf-4a99-9616-377a08335ba4` - Night per energy develop lay.
 * * `cd2eaa4f-1ecd-4b15-94f3-a806a07f04f8` - Pattern someone get her.
 * * `pre-paid_card` - Pre-paid card
 * * `referral` - Referral
 * * `1b4751c3-f8c2-4d99-ac4b-a8f40297baf5` - Remain front work seek.
=======
 * * `e9bc7a68-368c-48fb-84b9-17867dc64b98` - Drive measure should.
 * * `12d7c67d-1614-4a5a-ae38-25bc0e86969b` - Eight others by machine manage.
 * * `c4baae21-b005-4018-ab20-ffb65f7a4757` - Future many house agent pattern.
 * * `276dd93a-a875-4577-8c28-c953d4d45344` - Guy heavy.
 * * `9870c102-bdba-47c9-ac30-645112216b9a` - Hour magazine head fall.
 * * `mobile_money` - Mobile Money
 * * `pre-paid_card` - Pre-paid card
 * * `referral` - Referral
>>>>>>> b0def6c5
 * * `transfer` - Transfer
 * * `transfer_to_account` - Transfer to Account
 * * `transfer_to_digital_wallet` - Transfer to Digital Wallet
 * * `voucher` - Voucher
 */
export enum PaymentRecordDeliveryTypeEnum {
    ATM_CARD = 'atm_card',
<<<<<<< HEAD
    E967CEE3_8AC1_4CFB_A139_E0A808574A23 = 'e967cee3-8ac1-4cfb-a139-e0a808574a23',
    AA2A9243_F62E_45B2_9F58_3FBC4EB49009 = 'aa2a9243-f62e-45b2-9f58-3fbc4eb49009',
=======
    _5A009E2D_85DC_4452_B239_7D2D850F489A = '5a009e2d-85dc-4452-b239-7d2d850f489a',
>>>>>>> b0def6c5
    CARDLESS_CASH_WITHDRAWAL = 'cardless_cash_withdrawal',
    CASH = 'cash',
    CASH_BY_FSP = 'cash_by_fsp',
    CASH_OVER_THE_COUNTER = 'cash_over_the_counter',
    CHEQUE = 'cheque',
    DEPOSIT_TO_CARD = 'deposit_to_card',
<<<<<<< HEAD
    _3C0721AE_B832_48B9_9950_A88A7B74FA9E = '3c0721ae-b832-48b9-9950-a88a7b74fa9e',
    MOBILE_MONEY = 'mobile_money',
    D31BA8E5_A5BF_4A99_9616_377A08335BA4 = 'd31ba8e5-a5bf-4a99-9616-377a08335ba4',
    CD2EAA4F_1ECD_4B15_94F3_A806A07F04F8 = 'cd2eaa4f-1ecd-4b15-94f3-a806a07f04f8',
    PRE_PAID_CARD = 'pre-paid_card',
    REFERRAL = 'referral',
    _1B4751C3_F8C2_4D99_AC4B_A8F40297BAF5 = '1b4751c3-f8c2-4d99-ac4b-a8f40297baf5',
=======
    E9BC7A68_368C_48FB_84B9_17867DC64B98 = 'e9bc7a68-368c-48fb-84b9-17867dc64b98',
    _12D7C67D_1614_4A5A_AE38_25BC0E86969B = '12d7c67d-1614-4a5a-ae38-25bc0e86969b',
    C4BAAE21_B005_4018_AB20_FFB65F7A4757 = 'c4baae21-b005-4018-ab20-ffb65f7a4757',
    _276DD93A_A875_4577_8C28_C953D4D45344 = '276dd93a-a875-4577-8c28-c953d4d45344',
    _9870C102_BDBA_47C9_AC30_645112216B9A = '9870c102-bdba-47c9-ac30-645112216b9a',
    MOBILE_MONEY = 'mobile_money',
    PRE_PAID_CARD = 'pre-paid_card',
    REFERRAL = 'referral',
>>>>>>> b0def6c5
    TRANSFER = 'transfer',
    TRANSFER_TO_ACCOUNT = 'transfer_to_account',
    TRANSFER_TO_DIGITAL_WALLET = 'transfer_to_digital_wallet',
    VOUCHER = 'voucher',
}<|MERGE_RESOLUTION|>--- conflicted
+++ resolved
@@ -4,27 +4,13 @@
 /* eslint-disable */
 /**
  * * `atm_card` - ATM Card
-<<<<<<< HEAD
- * * `e967cee3-8ac1-4cfb-a139-e0a808574a23` - Better once doctor keep.
- * * `aa2a9243-f62e-45b2-9f58-3fbc4eb49009` - Build his.
-=======
  * * `5a009e2d-85dc-4452-b239-7d2d850f489a` - Agree modern we.
->>>>>>> b0def6c5
  * * `cardless_cash_withdrawal` - Cardless cash withdrawal
  * * `cash` - Cash
  * * `cash_by_fsp` - Cash by FSP
  * * `cash_over_the_counter` - Cash over the counter
  * * `cheque` - Cheque
  * * `deposit_to_card` - Deposit to Card
-<<<<<<< HEAD
- * * `3c0721ae-b832-48b9-9950-a88a7b74fa9e` - Hotel keep throw.
- * * `mobile_money` - Mobile Money
- * * `d31ba8e5-a5bf-4a99-9616-377a08335ba4` - Night per energy develop lay.
- * * `cd2eaa4f-1ecd-4b15-94f3-a806a07f04f8` - Pattern someone get her.
- * * `pre-paid_card` - Pre-paid card
- * * `referral` - Referral
- * * `1b4751c3-f8c2-4d99-ac4b-a8f40297baf5` - Remain front work seek.
-=======
  * * `e9bc7a68-368c-48fb-84b9-17867dc64b98` - Drive measure should.
  * * `12d7c67d-1614-4a5a-ae38-25bc0e86969b` - Eight others by machine manage.
  * * `c4baae21-b005-4018-ab20-ffb65f7a4757` - Future many house agent pattern.
@@ -33,7 +19,6 @@
  * * `mobile_money` - Mobile Money
  * * `pre-paid_card` - Pre-paid card
  * * `referral` - Referral
->>>>>>> b0def6c5
  * * `transfer` - Transfer
  * * `transfer_to_account` - Transfer to Account
  * * `transfer_to_digital_wallet` - Transfer to Digital Wallet
@@ -41,27 +26,13 @@
  */
 export enum PaymentRecordDeliveryTypeEnum {
     ATM_CARD = 'atm_card',
-<<<<<<< HEAD
-    E967CEE3_8AC1_4CFB_A139_E0A808574A23 = 'e967cee3-8ac1-4cfb-a139-e0a808574a23',
-    AA2A9243_F62E_45B2_9F58_3FBC4EB49009 = 'aa2a9243-f62e-45b2-9f58-3fbc4eb49009',
-=======
     _5A009E2D_85DC_4452_B239_7D2D850F489A = '5a009e2d-85dc-4452-b239-7d2d850f489a',
->>>>>>> b0def6c5
     CARDLESS_CASH_WITHDRAWAL = 'cardless_cash_withdrawal',
     CASH = 'cash',
     CASH_BY_FSP = 'cash_by_fsp',
     CASH_OVER_THE_COUNTER = 'cash_over_the_counter',
     CHEQUE = 'cheque',
     DEPOSIT_TO_CARD = 'deposit_to_card',
-<<<<<<< HEAD
-    _3C0721AE_B832_48B9_9950_A88A7B74FA9E = '3c0721ae-b832-48b9-9950-a88a7b74fa9e',
-    MOBILE_MONEY = 'mobile_money',
-    D31BA8E5_A5BF_4A99_9616_377A08335BA4 = 'd31ba8e5-a5bf-4a99-9616-377a08335ba4',
-    CD2EAA4F_1ECD_4B15_94F3_A806A07F04F8 = 'cd2eaa4f-1ecd-4b15-94f3-a806a07f04f8',
-    PRE_PAID_CARD = 'pre-paid_card',
-    REFERRAL = 'referral',
-    _1B4751C3_F8C2_4D99_AC4B_A8F40297BAF5 = '1b4751c3-f8c2-4d99-ac4b-a8f40297baf5',
-=======
     E9BC7A68_368C_48FB_84B9_17867DC64B98 = 'e9bc7a68-368c-48fb-84b9-17867dc64b98',
     _12D7C67D_1614_4A5A_AE38_25BC0E86969B = '12d7c67d-1614-4a5a-ae38-25bc0e86969b',
     C4BAAE21_B005_4018_AB20_FFB65F7A4757 = 'c4baae21-b005-4018-ab20-ffb65f7a4757',
@@ -70,7 +41,6 @@
     MOBILE_MONEY = 'mobile_money',
     PRE_PAID_CARD = 'pre-paid_card',
     REFERRAL = 'referral',
->>>>>>> b0def6c5
     TRANSFER = 'transfer',
     TRANSFER_TO_ACCOUNT = 'transfer_to_account',
     TRANSFER_TO_DIGITAL_WALLET = 'transfer_to_digital_wallet',
