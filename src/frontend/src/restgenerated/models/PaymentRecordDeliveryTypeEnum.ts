/* generated using openapi-typescript-codegen -- do not edit */
/* istanbul ignore file */
/* tslint:disable */
/* eslint-disable */
/**
 * * `atm_card` - ATM Card
 * * `effd2313-1614-4ecf-bc7f-0103749fdd4b` - As discuss nature.
 * * `26c1d6d3-7863-413e-8ad5-0a8321f9402f` - Back perhaps consumer speak animal.
 * * `cardless_cash_withdrawal` - Cardless cash withdrawal
 * * `cash` - Cash
 * * `cash_by_fsp` - Cash by FSP
 * * `cash_over_the_counter` - Cash over the counter
 * * `cheque` - Cheque
 * * `1b23ba20-6334-4fe3-8e5b-15b3c439f375` - Commercial audience nor part move.
 * * `deposit_to_card` - Deposit to Card
 * * `b79b1045-2782-4005-a1e7-f509036a67c4` - Glass player water.
 * * `b678376d-6002-44f2-847c-0213109e4ce3` - Hundred beat partner of.
 * * `e6d06e3f-97db-4ebc-adcf-46b73b8cf175` - Instead relate government.
 * * `mobile_money` - Mobile Money
 * * `4b0ba724-45ec-49c1-9884-cf348b704ecc` - Pick down though effort.
 * * `4f9e338c-81c2-4455-b7f4-828e472e2b7d` - Popular first modern benefit.
 * * `pre-paid_card` - Pre-paid card
 * * `referral` - Referral
<<<<<<< HEAD
 * * `33689aff-7ab5-49c9-8fd8-0787515067c4` - Seat under.
=======
 * * `281c3422-90fd-4024-85d6-a3d7030b088e` - Soon letter his church himself.
 * * `7f52f779-0e62-4c48-8106-5ac2754c7272` - Standard suggest mean employee.
 * * `e7ddc46d-6b78-45d5-86be-212c41dc02c3` - Their kind capital.
>>>>>>> f3daecd6
 * * `transfer` - Transfer
 * * `transfer_to_account` - Transfer to Account
 * * `transfer_to_digital_wallet` - Transfer to Digital Wallet
 * * `voucher` - Voucher
 */
export enum PaymentRecordDeliveryTypeEnum {
    ATM_CARD = 'atm_card',
    EFFD2313_1614_4ECF_BC7F_0103749FDD4B = 'effd2313-1614-4ecf-bc7f-0103749fdd4b',
    _26C1D6D3_7863_413E_8AD5_0A8321F9402F = '26c1d6d3-7863-413e-8ad5-0a8321f9402f',
    CARDLESS_CASH_WITHDRAWAL = 'cardless_cash_withdrawal',
    CASH = 'cash',
    CASH_BY_FSP = 'cash_by_fsp',
    CASH_OVER_THE_COUNTER = 'cash_over_the_counter',
    CHEQUE = 'cheque',
    _1B23BA20_6334_4FE3_8E5B_15B3C439F375 = '1b23ba20-6334-4fe3-8e5b-15b3c439f375',
    DEPOSIT_TO_CARD = 'deposit_to_card',
    B79B1045_2782_4005_A1E7_F509036A67C4 = 'b79b1045-2782-4005-a1e7-f509036a67c4',
    B678376D_6002_44F2_847C_0213109E4CE3 = 'b678376d-6002-44f2-847c-0213109e4ce3',
    E6D06E3F_97DB_4EBC_ADCF_46B73B8CF175 = 'e6d06e3f-97db-4ebc-adcf-46b73b8cf175',
    MOBILE_MONEY = 'mobile_money',
    _4B0BA724_45EC_49C1_9884_CF348B704ECC = '4b0ba724-45ec-49c1-9884-cf348b704ecc',
    _4F9E338C_81C2_4455_B7F4_828E472E2B7D = '4f9e338c-81c2-4455-b7f4-828e472e2b7d',
    PRE_PAID_CARD = 'pre-paid_card',
    REFERRAL = 'referral',
<<<<<<< HEAD
    _33689AFF_7AB5_49C9_8FD8_0787515067C4 = '33689aff-7ab5-49c9-8fd8-0787515067c4',
=======
    _281C3422_90FD_4024_85D6_A3D7030B088E = '281c3422-90fd-4024-85d6-a3d7030b088e',
    _7F52F779_0E62_4C48_8106_5AC2754C7272 = '7f52f779-0e62-4c48-8106-5ac2754c7272',
    E7DDC46D_6B78_45D5_86BE_212C41DC02C3 = 'e7ddc46d-6b78-45d5-86be-212c41dc02c3',
>>>>>>> f3daecd6
    TRANSFER = 'transfer',
    TRANSFER_TO_ACCOUNT = 'transfer_to_account',
    TRANSFER_TO_DIGITAL_WALLET = 'transfer_to_digital_wallet',
    VOUCHER = 'voucher',
}<|MERGE_RESOLUTION|>--- conflicted
+++ resolved
@@ -4,63 +4,45 @@
 /* eslint-disable */
 /**
  * * `atm_card` - ATM Card
- * * `effd2313-1614-4ecf-bc7f-0103749fdd4b` - As discuss nature.
- * * `26c1d6d3-7863-413e-8ad5-0a8321f9402f` - Back perhaps consumer speak animal.
+ * * `3c991336-9fe4-4e97-9462-a61c45eb3568` - Bar boy particular.
  * * `cardless_cash_withdrawal` - Cardless cash withdrawal
  * * `cash` - Cash
  * * `cash_by_fsp` - Cash by FSP
  * * `cash_over_the_counter` - Cash over the counter
  * * `cheque` - Cheque
- * * `1b23ba20-6334-4fe3-8e5b-15b3c439f375` - Commercial audience nor part move.
+ * * `ffcf7be3-4b9e-4829-aa20-ec1cdd20e349` - Create community develop offer.
  * * `deposit_to_card` - Deposit to Card
- * * `b79b1045-2782-4005-a1e7-f509036a67c4` - Glass player water.
- * * `b678376d-6002-44f2-847c-0213109e4ce3` - Hundred beat partner of.
- * * `e6d06e3f-97db-4ebc-adcf-46b73b8cf175` - Instead relate government.
+ * * `39a84b02-12e9-477f-abd0-e17c978a8cc5` - Edge hit environmental debate.
+ * * `caa67114-4d44-44c8-ab78-fc1ea21ebde7` - Eight wind.
  * * `mobile_money` - Mobile Money
- * * `4b0ba724-45ec-49c1-9884-cf348b704ecc` - Pick down though effort.
- * * `4f9e338c-81c2-4455-b7f4-828e472e2b7d` - Popular first modern benefit.
  * * `pre-paid_card` - Pre-paid card
  * * `referral` - Referral
-<<<<<<< HEAD
- * * `33689aff-7ab5-49c9-8fd8-0787515067c4` - Seat under.
-=======
- * * `281c3422-90fd-4024-85d6-a3d7030b088e` - Soon letter his church himself.
- * * `7f52f779-0e62-4c48-8106-5ac2754c7272` - Standard suggest mean employee.
- * * `e7ddc46d-6b78-45d5-86be-212c41dc02c3` - Their kind capital.
->>>>>>> f3daecd6
+ * * `77e937e4-9757-47fb-a2aa-86d89e1be932` - Result main put through.
  * * `transfer` - Transfer
  * * `transfer_to_account` - Transfer to Account
  * * `transfer_to_digital_wallet` - Transfer to Digital Wallet
+ * * `9232675d-3cfb-4e06-bc97-e98e79cfaec9` - Trip popular detail.
  * * `voucher` - Voucher
  */
 export enum PaymentRecordDeliveryTypeEnum {
     ATM_CARD = 'atm_card',
-    EFFD2313_1614_4ECF_BC7F_0103749FDD4B = 'effd2313-1614-4ecf-bc7f-0103749fdd4b',
-    _26C1D6D3_7863_413E_8AD5_0A8321F9402F = '26c1d6d3-7863-413e-8ad5-0a8321f9402f',
+    _3C991336_9FE4_4E97_9462_A61C45EB3568 = '3c991336-9fe4-4e97-9462-a61c45eb3568',
     CARDLESS_CASH_WITHDRAWAL = 'cardless_cash_withdrawal',
     CASH = 'cash',
     CASH_BY_FSP = 'cash_by_fsp',
     CASH_OVER_THE_COUNTER = 'cash_over_the_counter',
     CHEQUE = 'cheque',
-    _1B23BA20_6334_4FE3_8E5B_15B3C439F375 = '1b23ba20-6334-4fe3-8e5b-15b3c439f375',
+    FFCF7BE3_4B9E_4829_AA20_EC1CDD20E349 = 'ffcf7be3-4b9e-4829-aa20-ec1cdd20e349',
     DEPOSIT_TO_CARD = 'deposit_to_card',
-    B79B1045_2782_4005_A1E7_F509036A67C4 = 'b79b1045-2782-4005-a1e7-f509036a67c4',
-    B678376D_6002_44F2_847C_0213109E4CE3 = 'b678376d-6002-44f2-847c-0213109e4ce3',
-    E6D06E3F_97DB_4EBC_ADCF_46B73B8CF175 = 'e6d06e3f-97db-4ebc-adcf-46b73b8cf175',
+    _39A84B02_12E9_477F_ABD0_E17C978A8CC5 = '39a84b02-12e9-477f-abd0-e17c978a8cc5',
+    CAA67114_4D44_44C8_AB78_FC1EA21EBDE7 = 'caa67114-4d44-44c8-ab78-fc1ea21ebde7',
     MOBILE_MONEY = 'mobile_money',
-    _4B0BA724_45EC_49C1_9884_CF348B704ECC = '4b0ba724-45ec-49c1-9884-cf348b704ecc',
-    _4F9E338C_81C2_4455_B7F4_828E472E2B7D = '4f9e338c-81c2-4455-b7f4-828e472e2b7d',
     PRE_PAID_CARD = 'pre-paid_card',
     REFERRAL = 'referral',
-<<<<<<< HEAD
-    _33689AFF_7AB5_49C9_8FD8_0787515067C4 = '33689aff-7ab5-49c9-8fd8-0787515067c4',
-=======
-    _281C3422_90FD_4024_85D6_A3D7030B088E = '281c3422-90fd-4024-85d6-a3d7030b088e',
-    _7F52F779_0E62_4C48_8106_5AC2754C7272 = '7f52f779-0e62-4c48-8106-5ac2754c7272',
-    E7DDC46D_6B78_45D5_86BE_212C41DC02C3 = 'e7ddc46d-6b78-45d5-86be-212c41dc02c3',
->>>>>>> f3daecd6
+    _77E937E4_9757_47FB_A2AA_86D89E1BE932 = '77e937e4-9757-47fb-a2aa-86d89e1be932',
     TRANSFER = 'transfer',
     TRANSFER_TO_ACCOUNT = 'transfer_to_account',
     TRANSFER_TO_DIGITAL_WALLET = 'transfer_to_digital_wallet',
+    _9232675D_3CFB_4E06_BC97_E98E79CFAEC9 = '9232675d-3cfb-4e06-bc97-e98e79cfaec9',
     VOUCHER = 'voucher',
 }