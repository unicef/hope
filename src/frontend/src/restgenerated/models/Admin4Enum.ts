/* generated using openapi-typescript-codegen -- do not edit */
/* istanbul ignore file */
/* tslint:disable */
/* eslint-disable */
/**
<<<<<<< HEAD
 * * `AF21185815` - Austinchester
 * * `AF21185841` - Yolandachester
 * * `AF21182637` - Lake Johnstad
 * * `AF21182687` - New Tylermouth
 * * `AF21544532` - Shawnastad
 * * `AF21544590` - South Dawn
 * * `AF21541422` - Georgeside
 * * `AF21541432` - Kimtown
 * * `AF21367721` - Chelseashire
 * * `AF21367728` - North Samanthaside
 * * `AF21361990` - East Mary
 * * `AF21361912` - Michaelberg
 * * `HR10214361` - Crystalton
 * * `HR10214312` - Lake Donna
 * * `HR10211850` - Erinfort
 * * `HR10211840` - Michaeltown
 * * `HR10811216` - Fullerberg
 * * `HR10811245` - Gomezside
 * * `HR10816270` - Garciachester
 * * `HR10816226` - South Margaretland
 * * `HR10236176` - Saramouth
 * * `HR10236121` - West Timothy
 * * `HR10232296` - East Christian
 * * `UA66398970` - New Aaronstad
 * * `UA66398937` - Nielsenborough
 * * `UA66394638` - Hawkinstown
 * * `UA66394643` - Keithport
 * * `UA66785314` - Rachelmouth
 * * `UA66789818` - New Kevin
 * * `UA66789840` - West Angela
 * * `UA66349157` - Hamiltonburgh
 * * `UA66349140` - Henrybury
 * * `UA66347854` - Shannonbury
 * * `UA66347884` - South Michele
 * * `AF11186310` - North Lisa
 * * `AF11186381` - Roweville
 * * `AF11181841` - Bakerstad
 * * `AF11181828` - New Richard
 * * `AF11598814` - Lake Maryview
 * * `AF11598899` - Paynefort
 * * `AF11597499` - Kevinmouth
 * * `AF11597484` - West Brittany
 * * `AF11963360` - Brittanyview
 * * `AF11963315` - East Tony
 * * `AF11964261` - Lake Kimberly
 * * `AF11964249` - Scottville
 * * `UA41305667` - South Pamelastad
 * * `UA41303538` - North Garystad
 * * `UA41303562` - West Cynthiaport
 * * `UA41853824` - New Lucas
 * * `UA41853865` - Patelmouth
 * * `UA41859968` - Lake Erinburgh
 * * `UA41859973` - South Destiny
 * * `UA41886516` - North Erin
 * * `UA41886528` - North Kimberly
 * * `UA41885174` - Millerton
 * * `UA41885130` - Port Sabrinamouth
 * * `HR64281369` - New Michaelstad
 * * `HR64281352` - North Joseburgh
 * * `HR64281828` - Derektown
 * * `HR64281849` - Wesleyville
 * * `HR64164913` - East Cherylbury
 * * `HR64164932` - Gavinton
 * * `HR64164751` - East Rebeccaland
 * * `HR64164754` - West Heidiland
 * * `HR64844974` - Donaldborough
 * * `HR64844932` - Wilsonland
 * * `HR64843638` - Anthonystad
 * * `HR64843653` - Lake Mary
 * * `UA59655534` - North William
 * * `UA59655552` - West Nicole
 * * `UA59659434` - Pedroport
 * * `UA59659482` - Torresburgh
 * * `UA59479350` - Codychester
 * * `UA59479336` - South Jacksontown
 * * `UA59471163` - East Jeffrey
 * * `UA59471152` - Joshuamouth
 * * `UA59886693` - Lake Kevinside
 * * `UA59886630` - West Luis
 * * `UA59885958` - Lake Daniel
 * * `UA59885912` - North Brianna
 * * `AF63599118` - Lake Lisa
 * * `AF63599157` - Michaelbury
 * * `AF63591130` - North Warrenburgh
 * * `AF63591160` - Wisefort
 * * `AF63394970` - Mariabury
 * * `AF63394982` - North Shawn
 * * `AF63394343` - West Beth
 * * `AF63394369` - West Ryan
 * * `AF63581295` - Barnesland
 * * `AF63581218` - West Masonmouth
 * * `AF63583046` - Lake Maria
 * * `AF63583053` - Port Joseph
 * * `HR96247323` - Christianshire
 * * `HR96247368` - East Adam
 * * `HR96249227` - New Jose
 * * `HR96249268` - North Juliaborough
 * * `HR96818997` - Christopherhaven
 * * `HR96818925` - North James
 * * `HR96815727` - Joseside
 * * `HR96815717` - West Christopher
 * * `HR96134270` - Lake Kevinshire
 * * `HR96134233` - Logantown
 * * `HR96139628` - North Danielleshire
 * * `HR96139680` - Wilsonland
 */
export enum Admin4Enum {
    AF21185815 = 'AF21185815',
    AF21185841 = 'AF21185841',
    AF21182637 = 'AF21182637',
    AF21182687 = 'AF21182687',
    AF21544532 = 'AF21544532',
    AF21544590 = 'AF21544590',
    AF21541422 = 'AF21541422',
    AF21541432 = 'AF21541432',
    AF21367721 = 'AF21367721',
    AF21367728 = 'AF21367728',
    AF21361990 = 'AF21361990',
    AF21361912 = 'AF21361912',
    HR10214361 = 'HR10214361',
    HR10214312 = 'HR10214312',
    HR10211850 = 'HR10211850',
    HR10211840 = 'HR10211840',
    HR10811216 = 'HR10811216',
    HR10811245 = 'HR10811245',
    HR10816270 = 'HR10816270',
    HR10816226 = 'HR10816226',
    HR10236176 = 'HR10236176',
    HR10236121 = 'HR10236121',
    HR10232296 = 'HR10232296',
    UA66398970 = 'UA66398970',
    UA66398937 = 'UA66398937',
    UA66394638 = 'UA66394638',
    UA66394643 = 'UA66394643',
    UA66785314 = 'UA66785314',
    UA66789818 = 'UA66789818',
    UA66789840 = 'UA66789840',
    UA66349157 = 'UA66349157',
    UA66349140 = 'UA66349140',
    UA66347854 = 'UA66347854',
    UA66347884 = 'UA66347884',
    AF11186310 = 'AF11186310',
    AF11186381 = 'AF11186381',
    AF11181841 = 'AF11181841',
    AF11181828 = 'AF11181828',
    AF11598814 = 'AF11598814',
    AF11598899 = 'AF11598899',
    AF11597499 = 'AF11597499',
    AF11597484 = 'AF11597484',
    AF11963360 = 'AF11963360',
    AF11963315 = 'AF11963315',
    AF11964261 = 'AF11964261',
    AF11964249 = 'AF11964249',
    UA41305667 = 'UA41305667',
    UA41303538 = 'UA41303538',
    UA41303562 = 'UA41303562',
    UA41853824 = 'UA41853824',
    UA41853865 = 'UA41853865',
    UA41859968 = 'UA41859968',
    UA41859973 = 'UA41859973',
    UA41886516 = 'UA41886516',
    UA41886528 = 'UA41886528',
    UA41885174 = 'UA41885174',
    UA41885130 = 'UA41885130',
    HR64281369 = 'HR64281369',
    HR64281352 = 'HR64281352',
    HR64281828 = 'HR64281828',
    HR64281849 = 'HR64281849',
    HR64164913 = 'HR64164913',
    HR64164932 = 'HR64164932',
    HR64164751 = 'HR64164751',
    HR64164754 = 'HR64164754',
    HR64844974 = 'HR64844974',
    HR64844932 = 'HR64844932',
    HR64843638 = 'HR64843638',
    HR64843653 = 'HR64843653',
    UA59655534 = 'UA59655534',
    UA59655552 = 'UA59655552',
    UA59659434 = 'UA59659434',
    UA59659482 = 'UA59659482',
    UA59479350 = 'UA59479350',
    UA59479336 = 'UA59479336',
    UA59471163 = 'UA59471163',
    UA59471152 = 'UA59471152',
    UA59886693 = 'UA59886693',
    UA59886630 = 'UA59886630',
    UA59885958 = 'UA59885958',
    UA59885912 = 'UA59885912',
    AF63599118 = 'AF63599118',
    AF63599157 = 'AF63599157',
    AF63591130 = 'AF63591130',
    AF63591160 = 'AF63591160',
    AF63394970 = 'AF63394970',
    AF63394982 = 'AF63394982',
    AF63394343 = 'AF63394343',
    AF63394369 = 'AF63394369',
    AF63581295 = 'AF63581295',
    AF63581218 = 'AF63581218',
    AF63583046 = 'AF63583046',
    AF63583053 = 'AF63583053',
    HR96247323 = 'HR96247323',
    HR96247368 = 'HR96247368',
    HR96249227 = 'HR96249227',
    HR96249268 = 'HR96249268',
    HR96818997 = 'HR96818997',
    HR96818925 = 'HR96818925',
    HR96815727 = 'HR96815727',
    HR96815717 = 'HR96815717',
    HR96134270 = 'HR96134270',
    HR96134233 = 'HR96134233',
    HR96139628 = 'HR96139628',
    HR96139680 = 'HR96139680',
=======
 * * `AF39873851` - South Ericfurt
 * * `AF39873873` - Turnerstad
 * * `AF39879565` - Danielland
 * * `AF39879550` - Lake Jonathantown
 * * `AF39588958` - Port Shelby
 * * `AF39588984` - South David
 * * `AF39588839` - Janebury
 * * `AF39588845` - Josephchester
 * * `AF39507839` - Lake Tylerchester
 * * `AF39507881` - North Cindyburgh
 * * `AF39503230` - South Brian
 * * `AF39503287` - Valentineburgh
 * * `UA25394675` - East Bianca
 * * `UA25394641` - Rosetown
 * * `UA25394714` - Port Katherinefort
 * * `UA25394737` - West Michellemouth
 * * `UA25155538` - Floresville
 * * `UA25155573` - Lake Joemouth
 * * `UA25159772` - Kaitlynbury
 * * `UA25159737` - West Lisa
 * * `UA25983796` - Lake Sandra
 * * `UA25983748` - South Maria
 * * `UA25985814` - Josephmouth
 * * `UA25985869` - Port Timothyborough
 * * `UA81244965` - Dawnport
 * * `UA81244996` - Walterview
 * * `UA81241012` - Duffyshire
 * * `UA81241084` - East Angelashire
 * * `UA81243257` - South Jamiechester
 * * `UA81243252` - Wileychester
 * * `UA81247631` - Lake Jennifer
 * * `UA81247676` - Triciaburgh
 * * `UA81902736` - Port Cindystad
 * * `UA81902796` - South George
 * * `UA81903499` - Jackville
 * * `UA81903452` - Port Elizabeth
 * * `AF49252899` - New Marthashire
 * * `AF49252848` - South James
 * * `AF49257120` - Patriciastad
 * * `AF49257143` - Spencermouth
 * * `AF49278950` - Frenchfurt
 * * `AF49278981` - Jacksonmouth
 * * `AF49271182` - Mindyshire
 * * `AF49271111` - Stephenfurt
 * * `AF49954578` - Lake Lorishire
 * * `AF49954525` - Lisabury
 * * `AF49952839` - Crawfordhaven
 * * `AF49952860` - North Margaretborough
 * * `UA96908493` - East James
 * * `UA96908479` - South Kevin
 * * `UA96901223` - Port Allisonton
 * * `UA96901248` - Port Sandramouth
 * * `UA96107077` - Meganshire
 * * `UA96107079` - Munozside
 * * `UA96107760` - Chadfort
 * * `UA96107753` - Kathleentown
 * * `UA96109012` - Sarahstad
 * * `UA96109069` - West Miranda
 * * `UA96108831` - Austinburgh
 * * `UA96108810` - Brownhaven
 * * `HR87133468` - Josephton
 * * `HR87133492` - Vasquezmouth
 * * `HR87131110` - Brownshire
 * * `HR87131163` - Morenoton
 * * `HR87806338` - Lake Juliechester
 * * `HR87806391` - Port Hollyburgh
 * * `HR87805363` - East Whitneyfurt
 * * `HR87805382` - Serranoville
 * * `HR87609383` - Amyville
 * * `HR87609380` - Chelseaburgh
 * * `HR87609573` - Port John
 * * `HR87609558` - West Jimmytown
 * * `AF80828795` - East Lisaton
 * * `AF80828781` - Lucasbury
 * * `AF80826032` - Lunaberg
 * * `AF80826027` - Schmidtchester
 * * `AF80323342` - Tiffanymouth
 * * `AF80323372` - West Emily
 * * `AF80328843` - Boydside
 * * `AF80328838` - Port Jenniferside
 * * `AF80157095` - Jeffreyville
 * * `AF80157011` - West Jeremyburgh
 * * `AF80156573` - North Jessicaland
 * * `AF80156529` - South Jon
 * * `HR55623252` - Adamstown
 * * `HR55623262` - Davisview
 * * `HR55627889` - Port Michael
 * * `HR55627838` - South Margaretside
 * * `HR55891284` - East Emilyland
 * * `HR55891233` - Lake Alisonborough
 * * `HR55898475` - Patelmouth
 * * `HR55898413` - Port Kristenview
 * * `HR55272762` - Port Lisa
 * * `HR55272771` - South Norman
 * * `HR55277028` - New Michael
 * * `HR55277023` - Port Lisashire
 * * `HR78949979` - Brookschester
 * * `HR78949982` - Lake Annemouth
 * * `HR78947336` - Heatherborough
 * * `HR78947388` - Scottton
 * * `HR78974762` - Dannyburgh
 * * `HR78974710` - East Mollyshire
 * * `HR78975051` - East Matthewside
 * * `HR78975085` - North Davidmouth
 * * `HR78574816` - East Jason
 * * `HR78574862` - Salasstad
 * * `HR78575225` - Davisstad
 * * `HR78575280` - Lake Jasonshire
 */
export enum Admin4Enum {
    AF39873851 = 'AF39873851',
    AF39873873 = 'AF39873873',
    AF39879565 = 'AF39879565',
    AF39879550 = 'AF39879550',
    AF39588958 = 'AF39588958',
    AF39588984 = 'AF39588984',
    AF39588839 = 'AF39588839',
    AF39588845 = 'AF39588845',
    AF39507839 = 'AF39507839',
    AF39507881 = 'AF39507881',
    AF39503230 = 'AF39503230',
    AF39503287 = 'AF39503287',
    UA25394675 = 'UA25394675',
    UA25394641 = 'UA25394641',
    UA25394714 = 'UA25394714',
    UA25394737 = 'UA25394737',
    UA25155538 = 'UA25155538',
    UA25155573 = 'UA25155573',
    UA25159772 = 'UA25159772',
    UA25159737 = 'UA25159737',
    UA25983796 = 'UA25983796',
    UA25983748 = 'UA25983748',
    UA25985814 = 'UA25985814',
    UA25985869 = 'UA25985869',
    UA81244965 = 'UA81244965',
    UA81244996 = 'UA81244996',
    UA81241012 = 'UA81241012',
    UA81241084 = 'UA81241084',
    UA81243257 = 'UA81243257',
    UA81243252 = 'UA81243252',
    UA81247631 = 'UA81247631',
    UA81247676 = 'UA81247676',
    UA81902736 = 'UA81902736',
    UA81902796 = 'UA81902796',
    UA81903499 = 'UA81903499',
    UA81903452 = 'UA81903452',
    AF49252899 = 'AF49252899',
    AF49252848 = 'AF49252848',
    AF49257120 = 'AF49257120',
    AF49257143 = 'AF49257143',
    AF49278950 = 'AF49278950',
    AF49278981 = 'AF49278981',
    AF49271182 = 'AF49271182',
    AF49271111 = 'AF49271111',
    AF49954578 = 'AF49954578',
    AF49954525 = 'AF49954525',
    AF49952839 = 'AF49952839',
    AF49952860 = 'AF49952860',
    UA96908493 = 'UA96908493',
    UA96908479 = 'UA96908479',
    UA96901223 = 'UA96901223',
    UA96901248 = 'UA96901248',
    UA96107077 = 'UA96107077',
    UA96107079 = 'UA96107079',
    UA96107760 = 'UA96107760',
    UA96107753 = 'UA96107753',
    UA96109012 = 'UA96109012',
    UA96109069 = 'UA96109069',
    UA96108831 = 'UA96108831',
    UA96108810 = 'UA96108810',
    HR87133468 = 'HR87133468',
    HR87133492 = 'HR87133492',
    HR87131110 = 'HR87131110',
    HR87131163 = 'HR87131163',
    HR87806338 = 'HR87806338',
    HR87806391 = 'HR87806391',
    HR87805363 = 'HR87805363',
    HR87805382 = 'HR87805382',
    HR87609383 = 'HR87609383',
    HR87609380 = 'HR87609380',
    HR87609573 = 'HR87609573',
    HR87609558 = 'HR87609558',
    AF80828795 = 'AF80828795',
    AF80828781 = 'AF80828781',
    AF80826032 = 'AF80826032',
    AF80826027 = 'AF80826027',
    AF80323342 = 'AF80323342',
    AF80323372 = 'AF80323372',
    AF80328843 = 'AF80328843',
    AF80328838 = 'AF80328838',
    AF80157095 = 'AF80157095',
    AF80157011 = 'AF80157011',
    AF80156573 = 'AF80156573',
    AF80156529 = 'AF80156529',
    HR55623252 = 'HR55623252',
    HR55623262 = 'HR55623262',
    HR55627889 = 'HR55627889',
    HR55627838 = 'HR55627838',
    HR55891284 = 'HR55891284',
    HR55891233 = 'HR55891233',
    HR55898475 = 'HR55898475',
    HR55898413 = 'HR55898413',
    HR55272762 = 'HR55272762',
    HR55272771 = 'HR55272771',
    HR55277028 = 'HR55277028',
    HR55277023 = 'HR55277023',
    HR78949979 = 'HR78949979',
    HR78949982 = 'HR78949982',
    HR78947336 = 'HR78947336',
    HR78947388 = 'HR78947388',
    HR78974762 = 'HR78974762',
    HR78974710 = 'HR78974710',
    HR78975051 = 'HR78975051',
    HR78975085 = 'HR78975085',
    HR78574816 = 'HR78574816',
    HR78574862 = 'HR78574862',
    HR78575225 = 'HR78575225',
    HR78575280 = 'HR78575280',
>>>>>>> f3daecd6
}<|MERGE_RESOLUTION|>--- conflicted
+++ resolved
@@ -3,437 +3,222 @@
 /* tslint:disable */
 /* eslint-disable */
 /**
-<<<<<<< HEAD
- * * `AF21185815` - Austinchester
- * * `AF21185841` - Yolandachester
- * * `AF21182637` - Lake Johnstad
- * * `AF21182687` - New Tylermouth
- * * `AF21544532` - Shawnastad
- * * `AF21544590` - South Dawn
- * * `AF21541422` - Georgeside
- * * `AF21541432` - Kimtown
- * * `AF21367721` - Chelseashire
- * * `AF21367728` - North Samanthaside
- * * `AF21361990` - East Mary
- * * `AF21361912` - Michaelberg
- * * `HR10214361` - Crystalton
- * * `HR10214312` - Lake Donna
- * * `HR10211850` - Erinfort
- * * `HR10211840` - Michaeltown
- * * `HR10811216` - Fullerberg
- * * `HR10811245` - Gomezside
- * * `HR10816270` - Garciachester
- * * `HR10816226` - South Margaretland
- * * `HR10236176` - Saramouth
- * * `HR10236121` - West Timothy
- * * `HR10232296` - East Christian
- * * `UA66398970` - New Aaronstad
- * * `UA66398937` - Nielsenborough
- * * `UA66394638` - Hawkinstown
- * * `UA66394643` - Keithport
- * * `UA66785314` - Rachelmouth
- * * `UA66789818` - New Kevin
- * * `UA66789840` - West Angela
- * * `UA66349157` - Hamiltonburgh
- * * `UA66349140` - Henrybury
- * * `UA66347854` - Shannonbury
- * * `UA66347884` - South Michele
- * * `AF11186310` - North Lisa
- * * `AF11186381` - Roweville
- * * `AF11181841` - Bakerstad
- * * `AF11181828` - New Richard
- * * `AF11598814` - Lake Maryview
- * * `AF11598899` - Paynefort
- * * `AF11597499` - Kevinmouth
- * * `AF11597484` - West Brittany
- * * `AF11963360` - Brittanyview
- * * `AF11963315` - East Tony
- * * `AF11964261` - Lake Kimberly
- * * `AF11964249` - Scottville
- * * `UA41305667` - South Pamelastad
- * * `UA41303538` - North Garystad
- * * `UA41303562` - West Cynthiaport
- * * `UA41853824` - New Lucas
- * * `UA41853865` - Patelmouth
- * * `UA41859968` - Lake Erinburgh
- * * `UA41859973` - South Destiny
- * * `UA41886516` - North Erin
- * * `UA41886528` - North Kimberly
- * * `UA41885174` - Millerton
- * * `UA41885130` - Port Sabrinamouth
- * * `HR64281369` - New Michaelstad
- * * `HR64281352` - North Joseburgh
- * * `HR64281828` - Derektown
- * * `HR64281849` - Wesleyville
- * * `HR64164913` - East Cherylbury
- * * `HR64164932` - Gavinton
- * * `HR64164751` - East Rebeccaland
- * * `HR64164754` - West Heidiland
- * * `HR64844974` - Donaldborough
- * * `HR64844932` - Wilsonland
- * * `HR64843638` - Anthonystad
- * * `HR64843653` - Lake Mary
- * * `UA59655534` - North William
- * * `UA59655552` - West Nicole
- * * `UA59659434` - Pedroport
- * * `UA59659482` - Torresburgh
- * * `UA59479350` - Codychester
- * * `UA59479336` - South Jacksontown
- * * `UA59471163` - East Jeffrey
- * * `UA59471152` - Joshuamouth
- * * `UA59886693` - Lake Kevinside
- * * `UA59886630` - West Luis
- * * `UA59885958` - Lake Daniel
- * * `UA59885912` - North Brianna
- * * `AF63599118` - Lake Lisa
- * * `AF63599157` - Michaelbury
- * * `AF63591130` - North Warrenburgh
- * * `AF63591160` - Wisefort
- * * `AF63394970` - Mariabury
- * * `AF63394982` - North Shawn
- * * `AF63394343` - West Beth
- * * `AF63394369` - West Ryan
- * * `AF63581295` - Barnesland
- * * `AF63581218` - West Masonmouth
- * * `AF63583046` - Lake Maria
- * * `AF63583053` - Port Joseph
- * * `HR96247323` - Christianshire
- * * `HR96247368` - East Adam
- * * `HR96249227` - New Jose
- * * `HR96249268` - North Juliaborough
- * * `HR96818997` - Christopherhaven
- * * `HR96818925` - North James
- * * `HR96815727` - Joseside
- * * `HR96815717` - West Christopher
- * * `HR96134270` - Lake Kevinshire
- * * `HR96134233` - Logantown
- * * `HR96139628` - North Danielleshire
- * * `HR96139680` - Wilsonland
+ * * `AF34803518` - East Kristi
+ * * `AF34803544` - Lake Elizabethland
+ * * `AF34805790` - New Maria
+ * * `AF34805753` - West Amy
+ * * `AF34922999` - East Rachel
+ * * `AF34922948` - West Thomas
+ * * `AF34922637` - Lake Davidside
+ * * `AF34922667` - Sabrinafort
+ * * `AF34383166` - Scottshire
+ * * `AF34383117` - Smithville
+ * * `AF34381479` - Carpenterborough
+ * * `AF34381492` - East Andrew
+ * * `AF87557039` - Mcgrathton
+ * * `AF87557089` - West Kayla
+ * * `AF87551931` - Darrenmouth
+ * * `AF87551916` - East Hunter
+ * * `AF87418049` - Evansshire
+ * * `AF87418065` - New Bruceside
+ * * `AF87412889` - Markport
+ * * `AF87412815` - Thomasville
+ * * `AF87462496` - Garciachester
+ * * `AF87462449` - New Nicolemouth
+ * * `AF87469452` - Rileyberg
+ * * `AF87469413` - West Carmenland
+ * * `UA97289794` - Ericksonborough
+ * * `UA97289726` - West Peter
+ * * `UA97283156` - North Heidi
+ * * `UA97283199` - West Ana
+ * * `UA97989643` - Barbaraland
+ * * `UA97989680` - East Kaitlynview
+ * * `UA97988232` - Lisafort
+ * * `UA97988238` - West Dennishaven
+ * * `UA97363343` - Ballberg
+ * * `UA97363368` - Staceyton
+ * * `UA97363047` - Adamsland
+ * * `UA97363061` - Dianetown
+ * * `AF47972361` - Amyport
+ * * `AF47972374` - South Douglas
+ * * `AF47971519` - Bryanburgh
+ * * `AF47971570` - Port Derek
+ * * `AF47388645` - Burnsmouth
+ * * `AF47388626` - North Kathleenberg
+ * * `AF47381195` - Port Brittanymouth
+ * * `AF47381179` - Port Jill
+ * * `AF47116769` - Bestton
+ * * `AF47116766` - New Alexside
+ * * `AF47112478` - West Danaport
+ * * `AF47112481` - West Meganton
+ * * `HR48973278` - Leetown
+ * * `HR48973279` - Matthewsmouth
+ * * `HR48971376` - Port Harold
+ * * `HR48971392` - Williamshaven
+ * * `HR48143375` - Burnsberg
+ * * `HR48143347` - Christophermouth
+ * * `HR48149249` - Jacobsstad
+ * * `HR48149283` - Nelsonburgh
+ * * `HR48729730` - Jessicaview
+ * * `HR48729751` - New Briannaport
+ * * `HR48728567` - East Barry
+ * * `HR48728572` - Vargasview
+ * * `UA70503855` - Meganport
+ * * `UA70503880` - Williamsland
+ * * `UA70507492` - Markfurt
+ * * `UA70507487` - Matthewside
+ * * `UA70716548` - Bakerhaven
+ * * `UA70716597` - Kimshire
+ * * `UA70713885` - Christinabury
+ * * `UA70713855` - Port Carrie
+ * * `UA70881611` - North Michael
+ * * `UA70881697` - Shafferchester
+ * * `UA70886470` - East Dianaburgh
+ * * `UA70886443` - Thompsonport
+ * * `UA43749971` - New Heatherton
+ * * `UA43749929` - South Breannaborough
+ * * `UA43741923` - Danielshire
+ * * `UA43741932` - Jessicatown
+ * * `UA43624599` - North Devin
+ * * `UA43624549` - Toddland
+ * * `UA43623638` - Jamesfort
+ * * `UA43623685` - New Marco
+ * * `UA43984014` - East Gregory
+ * * `UA43984062` - Port Michael
+ * * `UA43985097` - North Kevin
+ * * `UA43985075` - West Christopher
+ * * `HR17759838` - New Debra
+ * * `HR17759895` - South Victoria
+ * * `HR17752747` - East Joseph
+ * * `HR17752774` - Ingramborough
+ * * `HR17419923` - Lake Joy
+ * * `HR17419911` - Vanceton
+ * * `HR17416264` - Bakershire
+ * * `HR17416247` - Port Jamie
+ * * `HR17951034` - Leeberg
+ * * `HR17951062` - North Johnshire
+ * * `HR17953725` - Jenkinsside
+ * * `HR17953712` - Richardsfort
+ * * `HR88394739` - New Victoria
+ * * `HR88394782` - Rowlandhaven
+ * * `HR88396735` - Courtneyfort
+ * * `HR88396798` - North Jenniferhaven
+ * * `HR88587525` - Edwardston
+ * * `HR88587528` - Lake Loristad
+ * * `HR88589435` - Davidburgh
+ * * `HR88589421` - Lake Dylanville
+ * * `HR88137276` - North Melissashire
+ * * `HR88137282` - Port Albert
+ * * `HR88131685` - East Mariohaven
+ * * `HR88131669` - West Brittneychester
  */
 export enum Admin4Enum {
-    AF21185815 = 'AF21185815',
-    AF21185841 = 'AF21185841',
-    AF21182637 = 'AF21182637',
-    AF21182687 = 'AF21182687',
-    AF21544532 = 'AF21544532',
-    AF21544590 = 'AF21544590',
-    AF21541422 = 'AF21541422',
-    AF21541432 = 'AF21541432',
-    AF21367721 = 'AF21367721',
-    AF21367728 = 'AF21367728',
-    AF21361990 = 'AF21361990',
-    AF21361912 = 'AF21361912',
-    HR10214361 = 'HR10214361',
-    HR10214312 = 'HR10214312',
-    HR10211850 = 'HR10211850',
-    HR10211840 = 'HR10211840',
-    HR10811216 = 'HR10811216',
-    HR10811245 = 'HR10811245',
-    HR10816270 = 'HR10816270',
-    HR10816226 = 'HR10816226',
-    HR10236176 = 'HR10236176',
-    HR10236121 = 'HR10236121',
-    HR10232296 = 'HR10232296',
-    UA66398970 = 'UA66398970',
-    UA66398937 = 'UA66398937',
-    UA66394638 = 'UA66394638',
-    UA66394643 = 'UA66394643',
-    UA66785314 = 'UA66785314',
-    UA66789818 = 'UA66789818',
-    UA66789840 = 'UA66789840',
-    UA66349157 = 'UA66349157',
-    UA66349140 = 'UA66349140',
-    UA66347854 = 'UA66347854',
-    UA66347884 = 'UA66347884',
-    AF11186310 = 'AF11186310',
-    AF11186381 = 'AF11186381',
-    AF11181841 = 'AF11181841',
-    AF11181828 = 'AF11181828',
-    AF11598814 = 'AF11598814',
-    AF11598899 = 'AF11598899',
-    AF11597499 = 'AF11597499',
-    AF11597484 = 'AF11597484',
-    AF11963360 = 'AF11963360',
-    AF11963315 = 'AF11963315',
-    AF11964261 = 'AF11964261',
-    AF11964249 = 'AF11964249',
-    UA41305667 = 'UA41305667',
-    UA41303538 = 'UA41303538',
-    UA41303562 = 'UA41303562',
-    UA41853824 = 'UA41853824',
-    UA41853865 = 'UA41853865',
-    UA41859968 = 'UA41859968',
-    UA41859973 = 'UA41859973',
-    UA41886516 = 'UA41886516',
-    UA41886528 = 'UA41886528',
-    UA41885174 = 'UA41885174',
-    UA41885130 = 'UA41885130',
-    HR64281369 = 'HR64281369',
-    HR64281352 = 'HR64281352',
-    HR64281828 = 'HR64281828',
-    HR64281849 = 'HR64281849',
-    HR64164913 = 'HR64164913',
-    HR64164932 = 'HR64164932',
-    HR64164751 = 'HR64164751',
-    HR64164754 = 'HR64164754',
-    HR64844974 = 'HR64844974',
-    HR64844932 = 'HR64844932',
-    HR64843638 = 'HR64843638',
-    HR64843653 = 'HR64843653',
-    UA59655534 = 'UA59655534',
-    UA59655552 = 'UA59655552',
-    UA59659434 = 'UA59659434',
-    UA59659482 = 'UA59659482',
-    UA59479350 = 'UA59479350',
-    UA59479336 = 'UA59479336',
-    UA59471163 = 'UA59471163',
-    UA59471152 = 'UA59471152',
-    UA59886693 = 'UA59886693',
-    UA59886630 = 'UA59886630',
-    UA59885958 = 'UA59885958',
-    UA59885912 = 'UA59885912',
-    AF63599118 = 'AF63599118',
-    AF63599157 = 'AF63599157',
-    AF63591130 = 'AF63591130',
-    AF63591160 = 'AF63591160',
-    AF63394970 = 'AF63394970',
-    AF63394982 = 'AF63394982',
-    AF63394343 = 'AF63394343',
-    AF63394369 = 'AF63394369',
-    AF63581295 = 'AF63581295',
-    AF63581218 = 'AF63581218',
-    AF63583046 = 'AF63583046',
-    AF63583053 = 'AF63583053',
-    HR96247323 = 'HR96247323',
-    HR96247368 = 'HR96247368',
-    HR96249227 = 'HR96249227',
-    HR96249268 = 'HR96249268',
-    HR96818997 = 'HR96818997',
-    HR96818925 = 'HR96818925',
-    HR96815727 = 'HR96815727',
-    HR96815717 = 'HR96815717',
-    HR96134270 = 'HR96134270',
-    HR96134233 = 'HR96134233',
-    HR96139628 = 'HR96139628',
-    HR96139680 = 'HR96139680',
-=======
- * * `AF39873851` - South Ericfurt
- * * `AF39873873` - Turnerstad
- * * `AF39879565` - Danielland
- * * `AF39879550` - Lake Jonathantown
- * * `AF39588958` - Port Shelby
- * * `AF39588984` - South David
- * * `AF39588839` - Janebury
- * * `AF39588845` - Josephchester
- * * `AF39507839` - Lake Tylerchester
- * * `AF39507881` - North Cindyburgh
- * * `AF39503230` - South Brian
- * * `AF39503287` - Valentineburgh
- * * `UA25394675` - East Bianca
- * * `UA25394641` - Rosetown
- * * `UA25394714` - Port Katherinefort
- * * `UA25394737` - West Michellemouth
- * * `UA25155538` - Floresville
- * * `UA25155573` - Lake Joemouth
- * * `UA25159772` - Kaitlynbury
- * * `UA25159737` - West Lisa
- * * `UA25983796` - Lake Sandra
- * * `UA25983748` - South Maria
- * * `UA25985814` - Josephmouth
- * * `UA25985869` - Port Timothyborough
- * * `UA81244965` - Dawnport
- * * `UA81244996` - Walterview
- * * `UA81241012` - Duffyshire
- * * `UA81241084` - East Angelashire
- * * `UA81243257` - South Jamiechester
- * * `UA81243252` - Wileychester
- * * `UA81247631` - Lake Jennifer
- * * `UA81247676` - Triciaburgh
- * * `UA81902736` - Port Cindystad
- * * `UA81902796` - South George
- * * `UA81903499` - Jackville
- * * `UA81903452` - Port Elizabeth
- * * `AF49252899` - New Marthashire
- * * `AF49252848` - South James
- * * `AF49257120` - Patriciastad
- * * `AF49257143` - Spencermouth
- * * `AF49278950` - Frenchfurt
- * * `AF49278981` - Jacksonmouth
- * * `AF49271182` - Mindyshire
- * * `AF49271111` - Stephenfurt
- * * `AF49954578` - Lake Lorishire
- * * `AF49954525` - Lisabury
- * * `AF49952839` - Crawfordhaven
- * * `AF49952860` - North Margaretborough
- * * `UA96908493` - East James
- * * `UA96908479` - South Kevin
- * * `UA96901223` - Port Allisonton
- * * `UA96901248` - Port Sandramouth
- * * `UA96107077` - Meganshire
- * * `UA96107079` - Munozside
- * * `UA96107760` - Chadfort
- * * `UA96107753` - Kathleentown
- * * `UA96109012` - Sarahstad
- * * `UA96109069` - West Miranda
- * * `UA96108831` - Austinburgh
- * * `UA96108810` - Brownhaven
- * * `HR87133468` - Josephton
- * * `HR87133492` - Vasquezmouth
- * * `HR87131110` - Brownshire
- * * `HR87131163` - Morenoton
- * * `HR87806338` - Lake Juliechester
- * * `HR87806391` - Port Hollyburgh
- * * `HR87805363` - East Whitneyfurt
- * * `HR87805382` - Serranoville
- * * `HR87609383` - Amyville
- * * `HR87609380` - Chelseaburgh
- * * `HR87609573` - Port John
- * * `HR87609558` - West Jimmytown
- * * `AF80828795` - East Lisaton
- * * `AF80828781` - Lucasbury
- * * `AF80826032` - Lunaberg
- * * `AF80826027` - Schmidtchester
- * * `AF80323342` - Tiffanymouth
- * * `AF80323372` - West Emily
- * * `AF80328843` - Boydside
- * * `AF80328838` - Port Jenniferside
- * * `AF80157095` - Jeffreyville
- * * `AF80157011` - West Jeremyburgh
- * * `AF80156573` - North Jessicaland
- * * `AF80156529` - South Jon
- * * `HR55623252` - Adamstown
- * * `HR55623262` - Davisview
- * * `HR55627889` - Port Michael
- * * `HR55627838` - South Margaretside
- * * `HR55891284` - East Emilyland
- * * `HR55891233` - Lake Alisonborough
- * * `HR55898475` - Patelmouth
- * * `HR55898413` - Port Kristenview
- * * `HR55272762` - Port Lisa
- * * `HR55272771` - South Norman
- * * `HR55277028` - New Michael
- * * `HR55277023` - Port Lisashire
- * * `HR78949979` - Brookschester
- * * `HR78949982` - Lake Annemouth
- * * `HR78947336` - Heatherborough
- * * `HR78947388` - Scottton
- * * `HR78974762` - Dannyburgh
- * * `HR78974710` - East Mollyshire
- * * `HR78975051` - East Matthewside
- * * `HR78975085` - North Davidmouth
- * * `HR78574816` - East Jason
- * * `HR78574862` - Salasstad
- * * `HR78575225` - Davisstad
- * * `HR78575280` - Lake Jasonshire
- */
-export enum Admin4Enum {
-    AF39873851 = 'AF39873851',
-    AF39873873 = 'AF39873873',
-    AF39879565 = 'AF39879565',
-    AF39879550 = 'AF39879550',
-    AF39588958 = 'AF39588958',
-    AF39588984 = 'AF39588984',
-    AF39588839 = 'AF39588839',
-    AF39588845 = 'AF39588845',
-    AF39507839 = 'AF39507839',
-    AF39507881 = 'AF39507881',
-    AF39503230 = 'AF39503230',
-    AF39503287 = 'AF39503287',
-    UA25394675 = 'UA25394675',
-    UA25394641 = 'UA25394641',
-    UA25394714 = 'UA25394714',
-    UA25394737 = 'UA25394737',
-    UA25155538 = 'UA25155538',
-    UA25155573 = 'UA25155573',
-    UA25159772 = 'UA25159772',
-    UA25159737 = 'UA25159737',
-    UA25983796 = 'UA25983796',
-    UA25983748 = 'UA25983748',
-    UA25985814 = 'UA25985814',
-    UA25985869 = 'UA25985869',
-    UA81244965 = 'UA81244965',
-    UA81244996 = 'UA81244996',
-    UA81241012 = 'UA81241012',
-    UA81241084 = 'UA81241084',
-    UA81243257 = 'UA81243257',
-    UA81243252 = 'UA81243252',
-    UA81247631 = 'UA81247631',
-    UA81247676 = 'UA81247676',
-    UA81902736 = 'UA81902736',
-    UA81902796 = 'UA81902796',
-    UA81903499 = 'UA81903499',
-    UA81903452 = 'UA81903452',
-    AF49252899 = 'AF49252899',
-    AF49252848 = 'AF49252848',
-    AF49257120 = 'AF49257120',
-    AF49257143 = 'AF49257143',
-    AF49278950 = 'AF49278950',
-    AF49278981 = 'AF49278981',
-    AF49271182 = 'AF49271182',
-    AF49271111 = 'AF49271111',
-    AF49954578 = 'AF49954578',
-    AF49954525 = 'AF49954525',
-    AF49952839 = 'AF49952839',
-    AF49952860 = 'AF49952860',
-    UA96908493 = 'UA96908493',
-    UA96908479 = 'UA96908479',
-    UA96901223 = 'UA96901223',
-    UA96901248 = 'UA96901248',
-    UA96107077 = 'UA96107077',
-    UA96107079 = 'UA96107079',
-    UA96107760 = 'UA96107760',
-    UA96107753 = 'UA96107753',
-    UA96109012 = 'UA96109012',
-    UA96109069 = 'UA96109069',
-    UA96108831 = 'UA96108831',
-    UA96108810 = 'UA96108810',
-    HR87133468 = 'HR87133468',
-    HR87133492 = 'HR87133492',
-    HR87131110 = 'HR87131110',
-    HR87131163 = 'HR87131163',
-    HR87806338 = 'HR87806338',
-    HR87806391 = 'HR87806391',
-    HR87805363 = 'HR87805363',
-    HR87805382 = 'HR87805382',
-    HR87609383 = 'HR87609383',
-    HR87609380 = 'HR87609380',
-    HR87609573 = 'HR87609573',
-    HR87609558 = 'HR87609558',
-    AF80828795 = 'AF80828795',
-    AF80828781 = 'AF80828781',
-    AF80826032 = 'AF80826032',
-    AF80826027 = 'AF80826027',
-    AF80323342 = 'AF80323342',
-    AF80323372 = 'AF80323372',
-    AF80328843 = 'AF80328843',
-    AF80328838 = 'AF80328838',
-    AF80157095 = 'AF80157095',
-    AF80157011 = 'AF80157011',
-    AF80156573 = 'AF80156573',
-    AF80156529 = 'AF80156529',
-    HR55623252 = 'HR55623252',
-    HR55623262 = 'HR55623262',
-    HR55627889 = 'HR55627889',
-    HR55627838 = 'HR55627838',
-    HR55891284 = 'HR55891284',
-    HR55891233 = 'HR55891233',
-    HR55898475 = 'HR55898475',
-    HR55898413 = 'HR55898413',
-    HR55272762 = 'HR55272762',
-    HR55272771 = 'HR55272771',
-    HR55277028 = 'HR55277028',
-    HR55277023 = 'HR55277023',
-    HR78949979 = 'HR78949979',
-    HR78949982 = 'HR78949982',
-    HR78947336 = 'HR78947336',
-    HR78947388 = 'HR78947388',
-    HR78974762 = 'HR78974762',
-    HR78974710 = 'HR78974710',
-    HR78975051 = 'HR78975051',
-    HR78975085 = 'HR78975085',
-    HR78574816 = 'HR78574816',
-    HR78574862 = 'HR78574862',
-    HR78575225 = 'HR78575225',
-    HR78575280 = 'HR78575280',
->>>>>>> f3daecd6
+    AF34803518 = 'AF34803518',
+    AF34803544 = 'AF34803544',
+    AF34805790 = 'AF34805790',
+    AF34805753 = 'AF34805753',
+    AF34922999 = 'AF34922999',
+    AF34922948 = 'AF34922948',
+    AF34922637 = 'AF34922637',
+    AF34922667 = 'AF34922667',
+    AF34383166 = 'AF34383166',
+    AF34383117 = 'AF34383117',
+    AF34381479 = 'AF34381479',
+    AF34381492 = 'AF34381492',
+    AF87557039 = 'AF87557039',
+    AF87557089 = 'AF87557089',
+    AF87551931 = 'AF87551931',
+    AF87551916 = 'AF87551916',
+    AF87418049 = 'AF87418049',
+    AF87418065 = 'AF87418065',
+    AF87412889 = 'AF87412889',
+    AF87412815 = 'AF87412815',
+    AF87462496 = 'AF87462496',
+    AF87462449 = 'AF87462449',
+    AF87469452 = 'AF87469452',
+    AF87469413 = 'AF87469413',
+    UA97289794 = 'UA97289794',
+    UA97289726 = 'UA97289726',
+    UA97283156 = 'UA97283156',
+    UA97283199 = 'UA97283199',
+    UA97989643 = 'UA97989643',
+    UA97989680 = 'UA97989680',
+    UA97988232 = 'UA97988232',
+    UA97988238 = 'UA97988238',
+    UA97363343 = 'UA97363343',
+    UA97363368 = 'UA97363368',
+    UA97363047 = 'UA97363047',
+    UA97363061 = 'UA97363061',
+    AF47972361 = 'AF47972361',
+    AF47972374 = 'AF47972374',
+    AF47971519 = 'AF47971519',
+    AF47971570 = 'AF47971570',
+    AF47388645 = 'AF47388645',
+    AF47388626 = 'AF47388626',
+    AF47381195 = 'AF47381195',
+    AF47381179 = 'AF47381179',
+    AF47116769 = 'AF47116769',
+    AF47116766 = 'AF47116766',
+    AF47112478 = 'AF47112478',
+    AF47112481 = 'AF47112481',
+    HR48973278 = 'HR48973278',
+    HR48973279 = 'HR48973279',
+    HR48971376 = 'HR48971376',
+    HR48971392 = 'HR48971392',
+    HR48143375 = 'HR48143375',
+    HR48143347 = 'HR48143347',
+    HR48149249 = 'HR48149249',
+    HR48149283 = 'HR48149283',
+    HR48729730 = 'HR48729730',
+    HR48729751 = 'HR48729751',
+    HR48728567 = 'HR48728567',
+    HR48728572 = 'HR48728572',
+    UA70503855 = 'UA70503855',
+    UA70503880 = 'UA70503880',
+    UA70507492 = 'UA70507492',
+    UA70507487 = 'UA70507487',
+    UA70716548 = 'UA70716548',
+    UA70716597 = 'UA70716597',
+    UA70713885 = 'UA70713885',
+    UA70713855 = 'UA70713855',
+    UA70881611 = 'UA70881611',
+    UA70881697 = 'UA70881697',
+    UA70886470 = 'UA70886470',
+    UA70886443 = 'UA70886443',
+    UA43749971 = 'UA43749971',
+    UA43749929 = 'UA43749929',
+    UA43741923 = 'UA43741923',
+    UA43741932 = 'UA43741932',
+    UA43624599 = 'UA43624599',
+    UA43624549 = 'UA43624549',
+    UA43623638 = 'UA43623638',
+    UA43623685 = 'UA43623685',
+    UA43984014 = 'UA43984014',
+    UA43984062 = 'UA43984062',
+    UA43985097 = 'UA43985097',
+    UA43985075 = 'UA43985075',
+    HR17759838 = 'HR17759838',
+    HR17759895 = 'HR17759895',
+    HR17752747 = 'HR17752747',
+    HR17752774 = 'HR17752774',
+    HR17419923 = 'HR17419923',
+    HR17419911 = 'HR17419911',
+    HR17416264 = 'HR17416264',
+    HR17416247 = 'HR17416247',
+    HR17951034 = 'HR17951034',
+    HR17951062 = 'HR17951062',
+    HR17953725 = 'HR17953725',
+    HR17953712 = 'HR17953712',
+    HR88394739 = 'HR88394739',
+    HR88394782 = 'HR88394782',
+    HR88396735 = 'HR88396735',
+    HR88396798 = 'HR88396798',
+    HR88587525 = 'HR88587525',
+    HR88587528 = 'HR88587528',
+    HR88589435 = 'HR88589435',
+    HR88589421 = 'HR88589421',
+    HR88137276 = 'HR88137276',
+    HR88137282 = 'HR88137282',
+    HR88131685 = 'HR88131685',
+    HR88131669 = 'HR88131669',
 }