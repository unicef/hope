--- conflicted
+++ resolved
@@ -3,441 +3,222 @@
 /* tslint:disable */
 /* eslint-disable */
 /**
-<<<<<<< HEAD
- * * `AF99523049` - East Andrew
- * * `AF99523056` - Huertamouth
- * * `AF99524969` - Port Alexandra
- * * `AF99524920` - Steeleside
- * * `AF99767543` - South Destiny
- * * `AF99767546` - Teresafurt
- * * `AF99765843` - North Henry
- * * `AF99765817` - West Jamesberg
- * * `AF99679617` - Lake Antoniochester
- * * `AF99679633` - Victoriamouth
- * * `AF99672759` - Fisherbury
- * * `AF99672769` - Lake Antonio
- * * `UA56779812` - New Davidville
- * * `UA56779859` - Turnerborough
- * * `UA56777641` - Aguilarview
- * * `UA56777665` - Munozmouth
- * * `UA56508117` - Herreramouth
- * * `UA56508169` - South Angelashire
- * * `UA56505149` - Briannafurt
- * * `UA56505133` - Scottshire
- * * `UA56493217` - Howardshire
- * * `UA56493299` - Port Kimberlyburgh
- * * `UA56498410` - Lake Michelle
- * * `UA56498446` - Melindamouth
- * * `UA20257267` - Port Harold
- * * `UA20257275` - Thomasbury
- * * `UA20252496` - East Karenfort
- * * `UA20252412` - Myerstown
- * * `UA20845431` - Port Selenachester
- * * `UA20845481` - Port Sydneyfort
- * * `UA20843863` - East Tiffanyview
- * * `UA20843832` - West Michael
- * * `UA20578665` - Dickersonhaven
- * * `UA20578699` - Royland
- * * `UA20573018` - New Johnside
- * * `UA20573096` - South Nicholasstad
- * * `HR59362442` - Port Heather
- * * `HR59362483` - West Daniel
- * * `HR59364322` - Lisabury
- * * `HR59364343` - Port Robinton
- * * `HR59176814` - Lake Peter
- * * `HR59176832` - Wilcoxview
- * * `HR59179525` - Lake Josetown
- * * `HR59179519` - West Francis
- * * `HR59987476` - Huntbury
- * * `HR59987445` - Sheppardberg
- * * `HR59981669` - Lake Stephanie
- * * `HR59981655` - North Candace
- * * `AF65896240` - Adrianaburgh
- * * `AF65896275` - Parkerland
- * * `AF65894143` - Craneville
- * * `AF65894147` - New Allenberg
- * * `AF65367277` - Adrianmouth
- * * `AF65367261` - Jamesbury
- * * `AF65369527` - Hansenland
- * * `AF65369515` - South Julie
- * * `AF65732537` - New Holly
- * * `AF65732546` - West Francis
- * * `AF65739191` - Allenmouth
- * * `AF65739158` - Rhodesside
- * * `AF91653168` - Georgechester
- * * `AF91653150` - Karaport
- * * `AF91651225` - New Nataliefort
- * * `AF91651221` - Port Theodore
- * * `AF91234565` - East Ashley
- * * `AF91234519` - Wolfemouth
- * * `AF91235023` - Fitzgeraldhaven
- * * `AF91235098` - Lake Stephanie
- * * `AF91879423` - Castroborough
- * * `AF91876096` - Lake Cassidy
- * * `AF91876019` - Lake Grant
- * * `HR93251051` - Ericview
- * * `HR93251033` - Wolfmouth
- * * `HR93254345` - Lake Emily
- * * `HR93254319` - Stevenmouth
- * * `HR93989435` - Rossshire
- * * `HR93989427` - Thomaschester
- * * `HR93985740` - Jasminshire
- * * `HR93985779` - Lake Mary
- * * `HR93862518` - Nathanielborough
- * * `HR93862554` - Tinafort
- * * `HR93867629` - North Brittney
- * * `HR93867661` - North Williamton
- * * `HR45381830` - Sanchezbury
- * * `HR45381884` - South Kurt
- * * `HR45383274` - East Samanthashire
- * * `HR45383277` - South Joshuatown
- * * `HR45393350` - Deborahstad
- * * `HR45393321` - Port James
- * * `HR45398727` - East Christopher
- * * `HR45398766` - Port Haley
- * * `HR45558780` - South Adamfort
- * * `HR45558730` - West Daniel
- * * `HR45551457` - Christensenton
- * * `HR45551456` - Newtonmouth
- * * `UA47881848` - Contrerasview
- * * `UA47881846` - Thompsonport
- * * `UA47887613` - Mcintoshland
- * * `UA47887615` - New Heather
- * * `UA47857066` - Hallbury
- * * `UA47857084` - Weaverborough
- * * `UA47855357` - Andreaville
- * * `UA47855334` - Tracymouth
- * * `UA47123073` - Matthewville
- * * `UA47123080` - Myersmouth
- * * `UA47129369` - Port Cynthia
- * * `UA47129330` - Whiteland
+ * * `AF64471347` - Lake Jeffery
+ * * `AF64471377` - Port Melissa
+ * * `AF64478268` - North Cheryl
+ * * `AF64478264` - West Natashaberg
+ * * `AF64735545` - Port Teresa
+ * * `AF64735567` - Smithshire
+ * * `AF64734887` - East Deannachester
+ * * `AF64734829` - New Robin
+ * * `AF64965594` - Grahamton
+ * * `AF64965519` - Robertchester
+ * * `AF64964565` - Hugheston
+ * * `AF64964543` - Robinsontown
+ * * `HR22323477` - North Nicole
+ * * `HR22323423` - Port Kellyburgh
+ * * `HR22321189` - Clarenceside
+ * * `HR22321159` - Pennyhaven
+ * * `HR22705841` - Port Cynthia
+ * * `HR22705827` - Seanmouth
+ * * `HR22709488` - Annafort
+ * * `HR22709480` - Moorestad
+ * * `HR22994333` - Lake Javierchester
+ * * `HR22994381` - North Michelle
+ * * `HR22994368` - Tammyborough
+ * * `HR22994362` - Tonymouth
+ * * `HR85371743` - Kellychester
+ * * `HR85371793` - New Jimview
+ * * `HR85373826` - East Anthony
+ * * `HR85373883` - New Cassandra
+ * * `HR85982619` - Cardenasmouth
+ * * `HR85982691` - Stevenmouth
+ * * `HR85986530` - East Nancyside
+ * * `HR85986544` - West Veronica
+ * * `HR85522536` - Debraport
+ * * `HR85522518` - South Matthew
+ * * `HR85522284` - Wardshire
+ * * `HR85522271` - West Christopher
+ * * `UA78167060` - Christinaberg
+ * * `UA78167097` - Josephberg
+ * * `UA78163769` - Charlesmouth
+ * * `UA78163791` - Lake Andrefort
+ * * `UA78164392` - Port Dennisville
+ * * `UA78164364` - West James
+ * * `UA78164355` - West Marciaton
+ * * `UA78164370` - West Pamela
+ * * `UA78912524` - Robinsonberg
+ * * `UA78912523` - Tylerfurt
+ * * `UA78915465` - East Cassandrafort
+ * * `UA78915445` - North Jasonshire
+ * * `AF10904160` - Michaelmouth
+ * * `AF10904140` - North Matthew
+ * * `AF10903414` - Brianberg
+ * * `AF10903463` - South Vanessaside
+ * * `AF10141991` - Lake Jeanettehaven
+ * * `AF10141926` - Williamsview
+ * * `AF10148985` - East Richardmouth
+ * * `AF10148958` - Gonzalezborough
+ * * `AF10788146` - New Lesliemouth
+ * * `AF10788118` - South Michael
+ * * `AF10781684` - Kathyfort
+ * * `AF10781663` - West Cherylview
+ * * `HR13282753` - Lake Johnstad
+ * * `HR13282797` - North Joanborough
+ * * `HR13289744` - Sarahberg
+ * * `HR13289785` - South Michelle
+ * * `HR13784585` - Davishaven
+ * * `HR13784556` - Lisachester
+ * * `HR13781399` - Palmerview
+ * * `HR13781311` - Port Ashley
+ * * `HR13394539` - Douglasville
+ * * `HR13394567` - Lake Theresa
+ * * `HR13394588` - North Ryanshire
+ * * `HR13394524` - Richardfurt
+ * * `UA38319717` - Clarkefort
+ * * `UA38319785` - East Christopherfurt
+ * * `UA38318549` - Jackside
+ * * `UA38318590` - South Brian
+ * * `UA38805741` - Port Danaview
+ * * `UA38805769` - Willisshire
+ * * `UA38809133` - North Stephaniehaven
+ * * `UA38809141` - West James
+ * * `UA38675075` - East Carrieberg
+ * * `UA38675089` - South Kennethshire
+ * * `UA38671821` - East Karen
+ * * `UA38671872` - Lake Emilyport
+ * * `AF92529041` - Stacieborough
+ * * `AF92529056` - Territon
+ * * `AF92521672` - Janicestad
+ * * `AF92521679` - Johnton
+ * * `AF92887157` - Lopezton
+ * * `AF92887168` - South Thomas
+ * * `AF92884034` - Matthewberg
+ * * `AF92884050` - Robinmouth
+ * * `AF92545895` - Aguirrestad
+ * * `AF92545823` - Kaylamouth
+ * * `AF92549786` - Port Nancyport
+ * * `AF92549760` - Robertsville
+ * * `UA45605644` - Brianland
+ * * `UA45605671` - West Vanessa
+ * * `UA45601526` - Angelastad
+ * * `UA45601563` - Lake Bethfurt
+ * * `UA45986810` - East Anna
+ * * `UA45986827` - Port Emilyside
+ * * `UA45986585` - Kimberlytown
+ * * `UA45986580` - North Kevinfurt
+ * * `UA45211012` - Bowenside
+ * * `UA45211076` - Lake Travis
+ * * `UA45219884` - Draketon
+ * * `UA45219889` - Fernandezmouth
  */
 export enum Admin4Enum {
-    AF99523049 = 'AF99523049',
-    AF99523056 = 'AF99523056',
-    AF99524969 = 'AF99524969',
-    AF99524920 = 'AF99524920',
-    AF99767543 = 'AF99767543',
-    AF99767546 = 'AF99767546',
-    AF99765843 = 'AF99765843',
-    AF99765817 = 'AF99765817',
-    AF99679617 = 'AF99679617',
-    AF99679633 = 'AF99679633',
-    AF99672759 = 'AF99672759',
-    AF99672769 = 'AF99672769',
-    UA56779812 = 'UA56779812',
-    UA56779859 = 'UA56779859',
-    UA56777641 = 'UA56777641',
-    UA56777665 = 'UA56777665',
-    UA56508117 = 'UA56508117',
-    UA56508169 = 'UA56508169',
-    UA56505149 = 'UA56505149',
-    UA56505133 = 'UA56505133',
-    UA56493217 = 'UA56493217',
-    UA56493299 = 'UA56493299',
-    UA56498410 = 'UA56498410',
-    UA56498446 = 'UA56498446',
-    UA20257267 = 'UA20257267',
-    UA20257275 = 'UA20257275',
-    UA20252496 = 'UA20252496',
-    UA20252412 = 'UA20252412',
-    UA20845431 = 'UA20845431',
-    UA20845481 = 'UA20845481',
-    UA20843863 = 'UA20843863',
-    UA20843832 = 'UA20843832',
-    UA20578665 = 'UA20578665',
-    UA20578699 = 'UA20578699',
-    UA20573018 = 'UA20573018',
-    UA20573096 = 'UA20573096',
-    HR59362442 = 'HR59362442',
-    HR59362483 = 'HR59362483',
-    HR59364322 = 'HR59364322',
-    HR59364343 = 'HR59364343',
-    HR59176814 = 'HR59176814',
-    HR59176832 = 'HR59176832',
-    HR59179525 = 'HR59179525',
-    HR59179519 = 'HR59179519',
-    HR59987476 = 'HR59987476',
-    HR59987445 = 'HR59987445',
-    HR59981669 = 'HR59981669',
-    HR59981655 = 'HR59981655',
-    AF65896240 = 'AF65896240',
-    AF65896275 = 'AF65896275',
-    AF65894143 = 'AF65894143',
-    AF65894147 = 'AF65894147',
-    AF65367277 = 'AF65367277',
-    AF65367261 = 'AF65367261',
-    AF65369527 = 'AF65369527',
-    AF65369515 = 'AF65369515',
-    AF65732537 = 'AF65732537',
-    AF65732546 = 'AF65732546',
-    AF65739191 = 'AF65739191',
-    AF65739158 = 'AF65739158',
-    AF91653168 = 'AF91653168',
-    AF91653150 = 'AF91653150',
-    AF91651225 = 'AF91651225',
-    AF91651221 = 'AF91651221',
-    AF91234565 = 'AF91234565',
-    AF91234519 = 'AF91234519',
-    AF91235023 = 'AF91235023',
-    AF91235098 = 'AF91235098',
-    AF91879423 = 'AF91879423',
-    AF91876096 = 'AF91876096',
-    AF91876019 = 'AF91876019',
-    HR93251051 = 'HR93251051',
-    HR93251033 = 'HR93251033',
-    HR93254345 = 'HR93254345',
-    HR93254319 = 'HR93254319',
-    HR93989435 = 'HR93989435',
-    HR93989427 = 'HR93989427',
-    HR93985740 = 'HR93985740',
-    HR93985779 = 'HR93985779',
-    HR93862518 = 'HR93862518',
-    HR93862554 = 'HR93862554',
-    HR93867629 = 'HR93867629',
-    HR93867661 = 'HR93867661',
-    HR45381830 = 'HR45381830',
-    HR45381884 = 'HR45381884',
-    HR45383274 = 'HR45383274',
-    HR45383277 = 'HR45383277',
-    HR45393350 = 'HR45393350',
-    HR45393321 = 'HR45393321',
-    HR45398727 = 'HR45398727',
-    HR45398766 = 'HR45398766',
-    HR45558780 = 'HR45558780',
-    HR45558730 = 'HR45558730',
-    HR45551457 = 'HR45551457',
-    HR45551456 = 'HR45551456',
-    UA47881848 = 'UA47881848',
-    UA47881846 = 'UA47881846',
-    UA47887613 = 'UA47887613',
-    UA47887615 = 'UA47887615',
-    UA47857066 = 'UA47857066',
-    UA47857084 = 'UA47857084',
-    UA47855357 = 'UA47855357',
-    UA47855334 = 'UA47855334',
-    UA47123073 = 'UA47123073',
-    UA47123080 = 'UA47123080',
-    UA47129369 = 'UA47129369',
-    UA47129330 = 'UA47129330',
-=======
- * * `UA20765717` - Maxwellhaven
- * * `UA20765719` - Sarahborough
- * * `UA20762670` - Christopherview
- * * `UA20762614` - New Courtney
- * * `UA20641075` - Anthonymouth
- * * `UA20641012` - Theresaville
- * * `UA20641697` - Dunlapshire
- * * `UA20641662` - Richardland
- * * `UA20615932` - Michaelshire
- * * `UA20615990` - New Michael
- * * `UA20617053` - New James
- * * `UA20617089` - South Tammyview
- * * `HR50459858` - Kathleentown
- * * `HR50459881` - Lake Stevenland
- * * `HR50453546` - New Brandonstad
- * * `HR50453594` - North Juan
- * * `HR50854744` - Scottstad
- * * `HR50854791` - Zacharyhaven
- * * `HR50855938` - Dustinfurt
- * * `HR50855966` - East David
- * * `HR50631718` - Brianfurt
- * * `HR50631740` - North Hollystad
- * * `HR50637897` - Elizabethside
- * * `HR50637821` - Meganstad
- * * `AF97275731` - Justinland
- * * `AF97275789` - Turnershire
- * * `AF97279827` - Aaronville
- * * `AF97279835` - West Stephenview
- * * `AF97441045` - East Tiffanyside
- * * `AF97441097` - South Connie
- * * `AF97446889` - New Gregoryfort
- * * `AF97446842` - North Amanda
- * * `AF97415224` - Craigmouth
- * * `AF97415227` - Glenntown
- * * `AF97417888` - East Kari
- * * `AF97417821` - Lake Roberttown
- * * `UA33777070` - Andersonfort
- * * `UA33777034` - Lake Davidmouth
- * * `UA33778270` - Lake Jonathan
- * * `UA33778271` - New Robertoport
- * * `UA33103841` - Christopherburgh
- * * `UA33103834` - Port Benjamin
- * * `UA33102459` - North Lisaville
- * * `UA33102463` - Perezport
- * * `UA33118216` - Haneychester
- * * `UA33118253` - Kelseyhaven
- * * `UA33119795` - Lake Julia
- * * `UA33119736` - New Mark
- * * `HR38584088` - Alexisside
- * * `HR38584068` - East Jessica
- * * `HR38586017` - Mcgeeside
- * * `HR38586079` - West Tiffanymouth
- * * `HR38931451` - Andersonside
- * * `HR38931474` - Janicefort
- * * `HR38936228` - Lake Michele
- * * `HR38936291` - New Jenniferborough
- * * `HR38408016` - Banksbury
- * * `HR38408098` - Melissastad
- * * `HR38407074` - Andersonside
- * * `HR38407034` - Port Virginia
- * * `AF48655692` - Leeborough
- * * `AF48655627` - South Ryanmouth
- * * `AF48659130` - Brownhaven
- * * `AF48659178` - Powersbury
- * * `AF48769180` - New Andrea
- * * `AF48769115` - West Ashley
- * * `AF48761319` - Port Jamesberg
- * * `AF48761383` - Port Krista
- * * `AF48725082` - Thomasberg
- * * `AF48725055` - West Brian
- * * `AF48723587` - Gillshire
- * * `AF48723567` - Lake Patriciatown
- * * `HR84911782` - Lake Ashleymouth
- * * `HR84911751` - West Tanner
- * * `HR84913071` - Port Angelside
- * * `HR84913059` - Schultzchester
- * * `HR84761232` - Lake Andrea
- * * `HR84761280` - New Elizabeth
- * * `HR84763346` - Isaiahville
- * * `HR84763324` - West Gary
- * * `HR84289586` - Thompsonshire
- * * `HR84289547` - West Nicholashaven
- * * `HR84285561` - Floreshaven
- * * `HR84285574` - Floresville
- * * `UA30247762` - New Robertstad
- * * `UA30247777` - South Heather
- * * `UA30244589` - Anitaton
- * * `UA30244559` - South Kimberlyhaven
- * * `UA30738697` - Burnettshire
- * * `UA30738645` - Emilychester
- * * `UA30738277` - East Robert
- * * `UA30738252` - West Robinside
- * * `UA30481394` - Robertstown
- * * `UA30481318` - Sawyerland
- * * `UA30486071` - Dianeside
- * * `UA30486090` - Lake Williamton
- * * `AF10737684` - Lake Tim
- * * `AF10737649` - South Cheryl
- * * `AF10738051` - Danielside
- * * `AF10738049` - Vanceborough
- * * `AF10175771` - Lauraburgh
- * * `AF10175795` - Mcmillanfort
- * * `AF10175747` - Robinmouth
- * * `AF10175745` - West Duaneberg
- * * `AF10448699` - New Kayla
- * * `AF10448610` - Scottland
- * * `AF10448564` - Carmenfurt
- * * `AF10448516` - Michaelmouth
- */
-export enum Admin4Enum {
-    UA20765717 = 'UA20765717',
-    UA20765719 = 'UA20765719',
-    UA20762670 = 'UA20762670',
-    UA20762614 = 'UA20762614',
-    UA20641075 = 'UA20641075',
-    UA20641012 = 'UA20641012',
-    UA20641697 = 'UA20641697',
-    UA20641662 = 'UA20641662',
-    UA20615932 = 'UA20615932',
-    UA20615990 = 'UA20615990',
-    UA20617053 = 'UA20617053',
-    UA20617089 = 'UA20617089',
-    HR50459858 = 'HR50459858',
-    HR50459881 = 'HR50459881',
-    HR50453546 = 'HR50453546',
-    HR50453594 = 'HR50453594',
-    HR50854744 = 'HR50854744',
-    HR50854791 = 'HR50854791',
-    HR50855938 = 'HR50855938',
-    HR50855966 = 'HR50855966',
-    HR50631718 = 'HR50631718',
-    HR50631740 = 'HR50631740',
-    HR50637897 = 'HR50637897',
-    HR50637821 = 'HR50637821',
-    AF97275731 = 'AF97275731',
-    AF97275789 = 'AF97275789',
-    AF97279827 = 'AF97279827',
-    AF97279835 = 'AF97279835',
-    AF97441045 = 'AF97441045',
-    AF97441097 = 'AF97441097',
-    AF97446889 = 'AF97446889',
-    AF97446842 = 'AF97446842',
-    AF97415224 = 'AF97415224',
-    AF97415227 = 'AF97415227',
-    AF97417888 = 'AF97417888',
-    AF97417821 = 'AF97417821',
-    UA33777070 = 'UA33777070',
-    UA33777034 = 'UA33777034',
-    UA33778270 = 'UA33778270',
-    UA33778271 = 'UA33778271',
-    UA33103841 = 'UA33103841',
-    UA33103834 = 'UA33103834',
-    UA33102459 = 'UA33102459',
-    UA33102463 = 'UA33102463',
-    UA33118216 = 'UA33118216',
-    UA33118253 = 'UA33118253',
-    UA33119795 = 'UA33119795',
-    UA33119736 = 'UA33119736',
-    HR38584088 = 'HR38584088',
-    HR38584068 = 'HR38584068',
-    HR38586017 = 'HR38586017',
-    HR38586079 = 'HR38586079',
-    HR38931451 = 'HR38931451',
-    HR38931474 = 'HR38931474',
-    HR38936228 = 'HR38936228',
-    HR38936291 = 'HR38936291',
-    HR38408016 = 'HR38408016',
-    HR38408098 = 'HR38408098',
-    HR38407074 = 'HR38407074',
-    HR38407034 = 'HR38407034',
-    AF48655692 = 'AF48655692',
-    AF48655627 = 'AF48655627',
-    AF48659130 = 'AF48659130',
-    AF48659178 = 'AF48659178',
-    AF48769180 = 'AF48769180',
-    AF48769115 = 'AF48769115',
-    AF48761319 = 'AF48761319',
-    AF48761383 = 'AF48761383',
-    AF48725082 = 'AF48725082',
-    AF48725055 = 'AF48725055',
-    AF48723587 = 'AF48723587',
-    AF48723567 = 'AF48723567',
-    HR84911782 = 'HR84911782',
-    HR84911751 = 'HR84911751',
-    HR84913071 = 'HR84913071',
-    HR84913059 = 'HR84913059',
-    HR84761232 = 'HR84761232',
-    HR84761280 = 'HR84761280',
-    HR84763346 = 'HR84763346',
-    HR84763324 = 'HR84763324',
-    HR84289586 = 'HR84289586',
-    HR84289547 = 'HR84289547',
-    HR84285561 = 'HR84285561',
-    HR84285574 = 'HR84285574',
-    UA30247762 = 'UA30247762',
-    UA30247777 = 'UA30247777',
-    UA30244589 = 'UA30244589',
-    UA30244559 = 'UA30244559',
-    UA30738697 = 'UA30738697',
-    UA30738645 = 'UA30738645',
-    UA30738277 = 'UA30738277',
-    UA30738252 = 'UA30738252',
-    UA30481394 = 'UA30481394',
-    UA30481318 = 'UA30481318',
-    UA30486071 = 'UA30486071',
-    UA30486090 = 'UA30486090',
-    AF10737684 = 'AF10737684',
-    AF10737649 = 'AF10737649',
-    AF10738051 = 'AF10738051',
-    AF10738049 = 'AF10738049',
-    AF10175771 = 'AF10175771',
-    AF10175795 = 'AF10175795',
-    AF10175747 = 'AF10175747',
-    AF10175745 = 'AF10175745',
-    AF10448699 = 'AF10448699',
-    AF10448610 = 'AF10448610',
-    AF10448564 = 'AF10448564',
-    AF10448516 = 'AF10448516',
->>>>>>> 3408b166
+    AF64471347 = 'AF64471347',
+    AF64471377 = 'AF64471377',
+    AF64478268 = 'AF64478268',
+    AF64478264 = 'AF64478264',
+    AF64735545 = 'AF64735545',
+    AF64735567 = 'AF64735567',
+    AF64734887 = 'AF64734887',
+    AF64734829 = 'AF64734829',
+    AF64965594 = 'AF64965594',
+    AF64965519 = 'AF64965519',
+    AF64964565 = 'AF64964565',
+    AF64964543 = 'AF64964543',
+    HR22323477 = 'HR22323477',
+    HR22323423 = 'HR22323423',
+    HR22321189 = 'HR22321189',
+    HR22321159 = 'HR22321159',
+    HR22705841 = 'HR22705841',
+    HR22705827 = 'HR22705827',
+    HR22709488 = 'HR22709488',
+    HR22709480 = 'HR22709480',
+    HR22994333 = 'HR22994333',
+    HR22994381 = 'HR22994381',
+    HR22994368 = 'HR22994368',
+    HR22994362 = 'HR22994362',
+    HR85371743 = 'HR85371743',
+    HR85371793 = 'HR85371793',
+    HR85373826 = 'HR85373826',
+    HR85373883 = 'HR85373883',
+    HR85982619 = 'HR85982619',
+    HR85982691 = 'HR85982691',
+    HR85986530 = 'HR85986530',
+    HR85986544 = 'HR85986544',
+    HR85522536 = 'HR85522536',
+    HR85522518 = 'HR85522518',
+    HR85522284 = 'HR85522284',
+    HR85522271 = 'HR85522271',
+    UA78167060 = 'UA78167060',
+    UA78167097 = 'UA78167097',
+    UA78163769 = 'UA78163769',
+    UA78163791 = 'UA78163791',
+    UA78164392 = 'UA78164392',
+    UA78164364 = 'UA78164364',
+    UA78164355 = 'UA78164355',
+    UA78164370 = 'UA78164370',
+    UA78912524 = 'UA78912524',
+    UA78912523 = 'UA78912523',
+    UA78915465 = 'UA78915465',
+    UA78915445 = 'UA78915445',
+    AF10904160 = 'AF10904160',
+    AF10904140 = 'AF10904140',
+    AF10903414 = 'AF10903414',
+    AF10903463 = 'AF10903463',
+    AF10141991 = 'AF10141991',
+    AF10141926 = 'AF10141926',
+    AF10148985 = 'AF10148985',
+    AF10148958 = 'AF10148958',
+    AF10788146 = 'AF10788146',
+    AF10788118 = 'AF10788118',
+    AF10781684 = 'AF10781684',
+    AF10781663 = 'AF10781663',
+    HR13282753 = 'HR13282753',
+    HR13282797 = 'HR13282797',
+    HR13289744 = 'HR13289744',
+    HR13289785 = 'HR13289785',
+    HR13784585 = 'HR13784585',
+    HR13784556 = 'HR13784556',
+    HR13781399 = 'HR13781399',
+    HR13781311 = 'HR13781311',
+    HR13394539 = 'HR13394539',
+    HR13394567 = 'HR13394567',
+    HR13394588 = 'HR13394588',
+    HR13394524 = 'HR13394524',
+    UA38319717 = 'UA38319717',
+    UA38319785 = 'UA38319785',
+    UA38318549 = 'UA38318549',
+    UA38318590 = 'UA38318590',
+    UA38805741 = 'UA38805741',
+    UA38805769 = 'UA38805769',
+    UA38809133 = 'UA38809133',
+    UA38809141 = 'UA38809141',
+    UA38675075 = 'UA38675075',
+    UA38675089 = 'UA38675089',
+    UA38671821 = 'UA38671821',
+    UA38671872 = 'UA38671872',
+    AF92529041 = 'AF92529041',
+    AF92529056 = 'AF92529056',
+    AF92521672 = 'AF92521672',
+    AF92521679 = 'AF92521679',
+    AF92887157 = 'AF92887157',
+    AF92887168 = 'AF92887168',
+    AF92884034 = 'AF92884034',
+    AF92884050 = 'AF92884050',
+    AF92545895 = 'AF92545895',
+    AF92545823 = 'AF92545823',
+    AF92549786 = 'AF92549786',
+    AF92549760 = 'AF92549760',
+    UA45605644 = 'UA45605644',
+    UA45605671 = 'UA45605671',
+    UA45601526 = 'UA45601526',
+    UA45601563 = 'UA45601563',
+    UA45986810 = 'UA45986810',
+    UA45986827 = 'UA45986827',
+    UA45986585 = 'UA45986585',
+    UA45986580 = 'UA45986580',
+    UA45211012 = 'UA45211012',
+    UA45211076 = 'UA45211076',
+    UA45219884 = 'UA45219884',
+    UA45219889 = 'UA45219889',
 }