/* generated using openapi-typescript-codegen -- do not edit */
/* istanbul ignore file */
/* tslint:disable */
/* eslint-disable */
<<<<<<< HEAD
/**
 * * `AF64471347` - Lake Jeffery
 * * `AF64471377` - Port Melissa
 * * `AF64478268` - North Cheryl
 * * `AF64478264` - West Natashaberg
 * * `AF64735545` - Port Teresa
 * * `AF64735567` - Smithshire
 * * `AF64734887` - East Deannachester
 * * `AF64734829` - New Robin
 * * `AF64965594` - Grahamton
 * * `AF64965519` - Robertchester
 * * `AF64964565` - Hugheston
 * * `AF64964543` - Robinsontown
 * * `HR22323477` - North Nicole
 * * `HR22323423` - Port Kellyburgh
 * * `HR22321189` - Clarenceside
 * * `HR22321159` - Pennyhaven
 * * `HR22705841` - Port Cynthia
 * * `HR22705827` - Seanmouth
 * * `HR22709488` - Annafort
 * * `HR22709480` - Moorestad
 * * `HR22994333` - Lake Javierchester
 * * `HR22994381` - North Michelle
 * * `HR22994368` - Tammyborough
 * * `HR22994362` - Tonymouth
 * * `HR85371743` - Kellychester
 * * `HR85371793` - New Jimview
 * * `HR85373826` - East Anthony
 * * `HR85373883` - New Cassandra
 * * `HR85982619` - Cardenasmouth
 * * `HR85982691` - Stevenmouth
 * * `HR85986530` - East Nancyside
 * * `HR85986544` - West Veronica
 * * `HR85522536` - Debraport
 * * `HR85522518` - South Matthew
 * * `HR85522284` - Wardshire
 * * `HR85522271` - West Christopher
 * * `UA78167060` - Christinaberg
 * * `UA78167097` - Josephberg
 * * `UA78163769` - Charlesmouth
 * * `UA78163791` - Lake Andrefort
 * * `UA78164392` - Port Dennisville
 * * `UA78164364` - West James
 * * `UA78164355` - West Marciaton
 * * `UA78164370` - West Pamela
 * * `UA78912524` - Robinsonberg
 * * `UA78912523` - Tylerfurt
 * * `UA78915465` - East Cassandrafort
 * * `UA78915445` - North Jasonshire
 * * `AF10904160` - Michaelmouth
 * * `AF10904140` - North Matthew
 * * `AF10903414` - Brianberg
 * * `AF10903463` - South Vanessaside
 * * `AF10141991` - Lake Jeanettehaven
 * * `AF10141926` - Williamsview
 * * `AF10148985` - East Richardmouth
 * * `AF10148958` - Gonzalezborough
 * * `AF10788146` - New Lesliemouth
 * * `AF10788118` - South Michael
 * * `AF10781684` - Kathyfort
 * * `AF10781663` - West Cherylview
 * * `HR13282753` - Lake Johnstad
 * * `HR13282797` - North Joanborough
 * * `HR13289744` - Sarahberg
 * * `HR13289785` - South Michelle
 * * `HR13784585` - Davishaven
 * * `HR13784556` - Lisachester
 * * `HR13781399` - Palmerview
 * * `HR13781311` - Port Ashley
 * * `HR13394539` - Douglasville
 * * `HR13394567` - Lake Theresa
 * * `HR13394588` - North Ryanshire
 * * `HR13394524` - Richardfurt
 * * `UA38319717` - Clarkefort
 * * `UA38319785` - East Christopherfurt
 * * `UA38318549` - Jackside
 * * `UA38318590` - South Brian
 * * `UA38805741` - Port Danaview
 * * `UA38805769` - Willisshire
 * * `UA38809133` - North Stephaniehaven
 * * `UA38809141` - West James
 * * `UA38675075` - East Carrieberg
 * * `UA38675089` - South Kennethshire
 * * `UA38671821` - East Karen
 * * `UA38671872` - Lake Emilyport
 * * `AF92529041` - Stacieborough
 * * `AF92529056` - Territon
 * * `AF92521672` - Janicestad
 * * `AF92521679` - Johnton
 * * `AF92887157` - Lopezton
 * * `AF92887168` - South Thomas
 * * `AF92884034` - Matthewberg
 * * `AF92884050` - Robinmouth
 * * `AF92545895` - Aguirrestad
 * * `AF92545823` - Kaylamouth
 * * `AF92549786` - Port Nancyport
 * * `AF92549760` - Robertsville
 * * `UA45605644` - Brianland
 * * `UA45605671` - West Vanessa
 * * `UA45601526` - Angelastad
 * * `UA45601563` - Lake Bethfurt
 * * `UA45986810` - East Anna
 * * `UA45986827` - Port Emilyside
 * * `UA45986585` - Kimberlytown
 * * `UA45986580` - North Kevinfurt
 * * `UA45211012` - Bowenside
 * * `UA45211076` - Lake Travis
 * * `UA45219884` - Draketon
 * * `UA45219889` - Fernandezmouth
 */
export enum Admin4Enum {
    AF64471347 = 'AF64471347',
    AF64471377 = 'AF64471377',
    AF64478268 = 'AF64478268',
    AF64478264 = 'AF64478264',
    AF64735545 = 'AF64735545',
    AF64735567 = 'AF64735567',
    AF64734887 = 'AF64734887',
    AF64734829 = 'AF64734829',
    AF64965594 = 'AF64965594',
    AF64965519 = 'AF64965519',
    AF64964565 = 'AF64964565',
    AF64964543 = 'AF64964543',
    HR22323477 = 'HR22323477',
    HR22323423 = 'HR22323423',
    HR22321189 = 'HR22321189',
    HR22321159 = 'HR22321159',
    HR22705841 = 'HR22705841',
    HR22705827 = 'HR22705827',
    HR22709488 = 'HR22709488',
    HR22709480 = 'HR22709480',
    HR22994333 = 'HR22994333',
    HR22994381 = 'HR22994381',
    HR22994368 = 'HR22994368',
    HR22994362 = 'HR22994362',
    HR85371743 = 'HR85371743',
    HR85371793 = 'HR85371793',
    HR85373826 = 'HR85373826',
    HR85373883 = 'HR85373883',
    HR85982619 = 'HR85982619',
    HR85982691 = 'HR85982691',
    HR85986530 = 'HR85986530',
    HR85986544 = 'HR85986544',
    HR85522536 = 'HR85522536',
    HR85522518 = 'HR85522518',
    HR85522284 = 'HR85522284',
    HR85522271 = 'HR85522271',
    UA78167060 = 'UA78167060',
    UA78167097 = 'UA78167097',
    UA78163769 = 'UA78163769',
    UA78163791 = 'UA78163791',
    UA78164392 = 'UA78164392',
    UA78164364 = 'UA78164364',
    UA78164355 = 'UA78164355',
    UA78164370 = 'UA78164370',
    UA78912524 = 'UA78912524',
    UA78912523 = 'UA78912523',
    UA78915465 = 'UA78915465',
    UA78915445 = 'UA78915445',
    AF10904160 = 'AF10904160',
    AF10904140 = 'AF10904140',
    AF10903414 = 'AF10903414',
    AF10903463 = 'AF10903463',
    AF10141991 = 'AF10141991',
    AF10141926 = 'AF10141926',
    AF10148985 = 'AF10148985',
    AF10148958 = 'AF10148958',
    AF10788146 = 'AF10788146',
    AF10788118 = 'AF10788118',
    AF10781684 = 'AF10781684',
    AF10781663 = 'AF10781663',
    HR13282753 = 'HR13282753',
    HR13282797 = 'HR13282797',
    HR13289744 = 'HR13289744',
    HR13289785 = 'HR13289785',
    HR13784585 = 'HR13784585',
    HR13784556 = 'HR13784556',
    HR13781399 = 'HR13781399',
    HR13781311 = 'HR13781311',
    HR13394539 = 'HR13394539',
    HR13394567 = 'HR13394567',
    HR13394588 = 'HR13394588',
    HR13394524 = 'HR13394524',
    UA38319717 = 'UA38319717',
    UA38319785 = 'UA38319785',
    UA38318549 = 'UA38318549',
    UA38318590 = 'UA38318590',
    UA38805741 = 'UA38805741',
    UA38805769 = 'UA38805769',
    UA38809133 = 'UA38809133',
    UA38809141 = 'UA38809141',
    UA38675075 = 'UA38675075',
    UA38675089 = 'UA38675089',
    UA38671821 = 'UA38671821',
    UA38671872 = 'UA38671872',
    AF92529041 = 'AF92529041',
    AF92529056 = 'AF92529056',
    AF92521672 = 'AF92521672',
    AF92521679 = 'AF92521679',
    AF92887157 = 'AF92887157',
    AF92887168 = 'AF92887168',
    AF92884034 = 'AF92884034',
    AF92884050 = 'AF92884050',
    AF92545895 = 'AF92545895',
    AF92545823 = 'AF92545823',
    AF92549786 = 'AF92549786',
    AF92549760 = 'AF92549760',
    UA45605644 = 'UA45605644',
    UA45605671 = 'UA45605671',
    UA45601526 = 'UA45601526',
    UA45601563 = 'UA45601563',
    UA45986810 = 'UA45986810',
    UA45986827 = 'UA45986827',
    UA45986585 = 'UA45986585',
    UA45986580 = 'UA45986580',
    UA45211012 = 'UA45211012',
    UA45211076 = 'UA45211076',
    UA45219884 = 'UA45219884',
    UA45219889 = 'UA45219889',
}
=======
export type Admin4Enum = string;
>>>>>>> d2491ead
<|MERGE_RESOLUTION|>--- conflicted
+++ resolved
@@ -2,227 +2,4 @@
 /* istanbul ignore file */
 /* tslint:disable */
 /* eslint-disable */
-<<<<<<< HEAD
-/**
- * * `AF64471347` - Lake Jeffery
- * * `AF64471377` - Port Melissa
- * * `AF64478268` - North Cheryl
- * * `AF64478264` - West Natashaberg
- * * `AF64735545` - Port Teresa
- * * `AF64735567` - Smithshire
- * * `AF64734887` - East Deannachester
- * * `AF64734829` - New Robin
- * * `AF64965594` - Grahamton
- * * `AF64965519` - Robertchester
- * * `AF64964565` - Hugheston
- * * `AF64964543` - Robinsontown
- * * `HR22323477` - North Nicole
- * * `HR22323423` - Port Kellyburgh
- * * `HR22321189` - Clarenceside
- * * `HR22321159` - Pennyhaven
- * * `HR22705841` - Port Cynthia
- * * `HR22705827` - Seanmouth
- * * `HR22709488` - Annafort
- * * `HR22709480` - Moorestad
- * * `HR22994333` - Lake Javierchester
- * * `HR22994381` - North Michelle
- * * `HR22994368` - Tammyborough
- * * `HR22994362` - Tonymouth
- * * `HR85371743` - Kellychester
- * * `HR85371793` - New Jimview
- * * `HR85373826` - East Anthony
- * * `HR85373883` - New Cassandra
- * * `HR85982619` - Cardenasmouth
- * * `HR85982691` - Stevenmouth
- * * `HR85986530` - East Nancyside
- * * `HR85986544` - West Veronica
- * * `HR85522536` - Debraport
- * * `HR85522518` - South Matthew
- * * `HR85522284` - Wardshire
- * * `HR85522271` - West Christopher
- * * `UA78167060` - Christinaberg
- * * `UA78167097` - Josephberg
- * * `UA78163769` - Charlesmouth
- * * `UA78163791` - Lake Andrefort
- * * `UA78164392` - Port Dennisville
- * * `UA78164364` - West James
- * * `UA78164355` - West Marciaton
- * * `UA78164370` - West Pamela
- * * `UA78912524` - Robinsonberg
- * * `UA78912523` - Tylerfurt
- * * `UA78915465` - East Cassandrafort
- * * `UA78915445` - North Jasonshire
- * * `AF10904160` - Michaelmouth
- * * `AF10904140` - North Matthew
- * * `AF10903414` - Brianberg
- * * `AF10903463` - South Vanessaside
- * * `AF10141991` - Lake Jeanettehaven
- * * `AF10141926` - Williamsview
- * * `AF10148985` - East Richardmouth
- * * `AF10148958` - Gonzalezborough
- * * `AF10788146` - New Lesliemouth
- * * `AF10788118` - South Michael
- * * `AF10781684` - Kathyfort
- * * `AF10781663` - West Cherylview
- * * `HR13282753` - Lake Johnstad
- * * `HR13282797` - North Joanborough
- * * `HR13289744` - Sarahberg
- * * `HR13289785` - South Michelle
- * * `HR13784585` - Davishaven
- * * `HR13784556` - Lisachester
- * * `HR13781399` - Palmerview
- * * `HR13781311` - Port Ashley
- * * `HR13394539` - Douglasville
- * * `HR13394567` - Lake Theresa
- * * `HR13394588` - North Ryanshire
- * * `HR13394524` - Richardfurt
- * * `UA38319717` - Clarkefort
- * * `UA38319785` - East Christopherfurt
- * * `UA38318549` - Jackside
- * * `UA38318590` - South Brian
- * * `UA38805741` - Port Danaview
- * * `UA38805769` - Willisshire
- * * `UA38809133` - North Stephaniehaven
- * * `UA38809141` - West James
- * * `UA38675075` - East Carrieberg
- * * `UA38675089` - South Kennethshire
- * * `UA38671821` - East Karen
- * * `UA38671872` - Lake Emilyport
- * * `AF92529041` - Stacieborough
- * * `AF92529056` - Territon
- * * `AF92521672` - Janicestad
- * * `AF92521679` - Johnton
- * * `AF92887157` - Lopezton
- * * `AF92887168` - South Thomas
- * * `AF92884034` - Matthewberg
- * * `AF92884050` - Robinmouth
- * * `AF92545895` - Aguirrestad
- * * `AF92545823` - Kaylamouth
- * * `AF92549786` - Port Nancyport
- * * `AF92549760` - Robertsville
- * * `UA45605644` - Brianland
- * * `UA45605671` - West Vanessa
- * * `UA45601526` - Angelastad
- * * `UA45601563` - Lake Bethfurt
- * * `UA45986810` - East Anna
- * * `UA45986827` - Port Emilyside
- * * `UA45986585` - Kimberlytown
- * * `UA45986580` - North Kevinfurt
- * * `UA45211012` - Bowenside
- * * `UA45211076` - Lake Travis
- * * `UA45219884` - Draketon
- * * `UA45219889` - Fernandezmouth
- */
-export enum Admin4Enum {
-    AF64471347 = 'AF64471347',
-    AF64471377 = 'AF64471377',
-    AF64478268 = 'AF64478268',
-    AF64478264 = 'AF64478264',
-    AF64735545 = 'AF64735545',
-    AF64735567 = 'AF64735567',
-    AF64734887 = 'AF64734887',
-    AF64734829 = 'AF64734829',
-    AF64965594 = 'AF64965594',
-    AF64965519 = 'AF64965519',
-    AF64964565 = 'AF64964565',
-    AF64964543 = 'AF64964543',
-    HR22323477 = 'HR22323477',
-    HR22323423 = 'HR22323423',
-    HR22321189 = 'HR22321189',
-    HR22321159 = 'HR22321159',
-    HR22705841 = 'HR22705841',
-    HR22705827 = 'HR22705827',
-    HR22709488 = 'HR22709488',
-    HR22709480 = 'HR22709480',
-    HR22994333 = 'HR22994333',
-    HR22994381 = 'HR22994381',
-    HR22994368 = 'HR22994368',
-    HR22994362 = 'HR22994362',
-    HR85371743 = 'HR85371743',
-    HR85371793 = 'HR85371793',
-    HR85373826 = 'HR85373826',
-    HR85373883 = 'HR85373883',
-    HR85982619 = 'HR85982619',
-    HR85982691 = 'HR85982691',
-    HR85986530 = 'HR85986530',
-    HR85986544 = 'HR85986544',
-    HR85522536 = 'HR85522536',
-    HR85522518 = 'HR85522518',
-    HR85522284 = 'HR85522284',
-    HR85522271 = 'HR85522271',
-    UA78167060 = 'UA78167060',
-    UA78167097 = 'UA78167097',
-    UA78163769 = 'UA78163769',
-    UA78163791 = 'UA78163791',
-    UA78164392 = 'UA78164392',
-    UA78164364 = 'UA78164364',
-    UA78164355 = 'UA78164355',
-    UA78164370 = 'UA78164370',
-    UA78912524 = 'UA78912524',
-    UA78912523 = 'UA78912523',
-    UA78915465 = 'UA78915465',
-    UA78915445 = 'UA78915445',
-    AF10904160 = 'AF10904160',
-    AF10904140 = 'AF10904140',
-    AF10903414 = 'AF10903414',
-    AF10903463 = 'AF10903463',
-    AF10141991 = 'AF10141991',
-    AF10141926 = 'AF10141926',
-    AF10148985 = 'AF10148985',
-    AF10148958 = 'AF10148958',
-    AF10788146 = 'AF10788146',
-    AF10788118 = 'AF10788118',
-    AF10781684 = 'AF10781684',
-    AF10781663 = 'AF10781663',
-    HR13282753 = 'HR13282753',
-    HR13282797 = 'HR13282797',
-    HR13289744 = 'HR13289744',
-    HR13289785 = 'HR13289785',
-    HR13784585 = 'HR13784585',
-    HR13784556 = 'HR13784556',
-    HR13781399 = 'HR13781399',
-    HR13781311 = 'HR13781311',
-    HR13394539 = 'HR13394539',
-    HR13394567 = 'HR13394567',
-    HR13394588 = 'HR13394588',
-    HR13394524 = 'HR13394524',
-    UA38319717 = 'UA38319717',
-    UA38319785 = 'UA38319785',
-    UA38318549 = 'UA38318549',
-    UA38318590 = 'UA38318590',
-    UA38805741 = 'UA38805741',
-    UA38805769 = 'UA38805769',
-    UA38809133 = 'UA38809133',
-    UA38809141 = 'UA38809141',
-    UA38675075 = 'UA38675075',
-    UA38675089 = 'UA38675089',
-    UA38671821 = 'UA38671821',
-    UA38671872 = 'UA38671872',
-    AF92529041 = 'AF92529041',
-    AF92529056 = 'AF92529056',
-    AF92521672 = 'AF92521672',
-    AF92521679 = 'AF92521679',
-    AF92887157 = 'AF92887157',
-    AF92887168 = 'AF92887168',
-    AF92884034 = 'AF92884034',
-    AF92884050 = 'AF92884050',
-    AF92545895 = 'AF92545895',
-    AF92545823 = 'AF92545823',
-    AF92549786 = 'AF92549786',
-    AF92549760 = 'AF92549760',
-    UA45605644 = 'UA45605644',
-    UA45605671 = 'UA45605671',
-    UA45601526 = 'UA45601526',
-    UA45601563 = 'UA45601563',
-    UA45986810 = 'UA45986810',
-    UA45986827 = 'UA45986827',
-    UA45986585 = 'UA45986585',
-    UA45986580 = 'UA45986580',
-    UA45211012 = 'UA45211012',
-    UA45211076 = 'UA45211076',
-    UA45219884 = 'UA45219884',
-    UA45219889 = 'UA45219889',
-}
-=======
-export type Admin4Enum = string;
->>>>>>> d2491ead
+export type Admin4Enum = string;