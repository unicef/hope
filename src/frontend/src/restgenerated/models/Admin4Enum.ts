--- conflicted
+++ resolved
@@ -2,9 +2,6 @@
 /* istanbul ignore file */
 /* tslint:disable */
 /* eslint-disable */
-<<<<<<< HEAD
-export type Admin4Enum = string;
-=======
 /**
  * * `HR32439556` - Port Antoniochester
  * * `HR32439539` - Port Nathan
@@ -220,5 +217,4 @@
     UA19591469 = 'UA19591469',
     UA19595931 = 'UA19595931',
     UA19595973 = 'UA19595973',
-}
->>>>>>> 1bbb9225
+}