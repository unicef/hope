--- conflicted
+++ resolved
@@ -3,441 +3,220 @@
 /* tslint:disable */
 /* eslint-disable */
 /**
-<<<<<<< HEAD
- * * `AF14239580` - Michaelmouth
- * * `AF14239582` - Port Albert
- * * `AF14232569` - North Alex
- * * `AF14232542` - South Ryanstad
- * * `AF14338386` - Tylerburgh
- * * `AF14338345` - West Matthewmouth
- * * `AF14336266` - Lake Rachael
- * * `AF14336253` - West Stephanie
- * * `AF14533254` - Kington
- * * `AF14533224` - New Heather
- * * `AF14534640` - New Sheri
- * * `AF14534650` - North Michellechester
- * * `UA35995737` - Hillfurt
- * * `UA35995795` - Sloanburgh
- * * `UA35997624` - New Mauricebury
- * * `UA35997656` - Port Chad
- * * `UA35489048` - West Melindachester
- * * `UA35489038` - Wolfeton
- * * `UA35487357` - Lake Joseph
- * * `UA35487389` - South Kevin
- * * `UA35327434` - Lake Andreahaven
- * * `UA35327473` - North Jeremy
- * * `UA35328629` - West Brittanyland
- * * `UA35328663` - Yorkview
- * * `AF64398976` - East Robert
- * * `AF64398912` - Robertchester
- * * `AF64396184` - Smithchester
- * * `AF64396152` - Theresachester
- * * `AF64526676` - South Christine
- * * `AF64526638` - West Cynthiafurt
- * * `AF64527238` - New Aaron
- * * `AF64527263` - South Kentchester
- * * `AF64703235` - Kellerfurt
- * * `AF64703295` - Melindashire
- * * `AF64709552` - Brianstad
- * * `AF64709518` - East Gregory
- * * `UA46857449` - East Robertaton
- * * `UA46857415` - Walkerburgh
- * * `UA46859354` - South Heidi
- * * `UA46859387` - South Lisa
- * * `UA46167095` - New Amber
- * * `UA46167044` - South Joanne
- * * `UA46167179` - Morganstad
- * * `UA46167144` - New Paulland
- * * `UA46414137` - East Aprilshire
- * * `UA46414163` - Rodriguezchester
- * * `UA46418174` - Lake Alisonberg
- * * `UA46418122` - New Mike
- * * `AF81948919` - New Daleville
- * * `AF81948968` - Port Megan
- * * `AF81947251` - Coxshire
- * * `AF81947238` - Jillside
- * * `AF81268814` - Lake Joannahaven
- * * `AF81262229` - Haynesborough
- * * `AF81262295` - West Jonathan
- * * `AF81223310` - East Aliciaberg
- * * `AF81223384` - Kevinbury
- * * `AF81227030` - Jamesstad
- * * `AF81227085` - Yubury
- * * `UA92668890` - East Miranda
- * * `UA92668889` - East Tracychester
- * * `UA92664073` - Hortonton
- * * `UA92664021` - West Nicholaschester
- * * `UA92741177` - Harrisberg
- * * `UA92741172` - Nicoleborough
- * * `UA92745595` - Ariasstad
- * * `UA92745558` - Sarahton
- * * `UA92862417` - Ashleyside
- * * `UA92862469` - Jamieport
- * * `UA92864420` - Fostershire
- * * `UA92864489` - Gonzalesshire
- * * `HR46727051` - West Brandonland
- * * `HR46727038` - West Emmamouth
- * * `HR46725394` - Carrland
- * * `HR46725349` - Danielmouth
- * * `HR46213466` - Justinfurt
- * * `HR46213452` - South Jenniferfurt
- * * `HR46214586` - Bennettbury
- * * `HR46214565` - New Melissa
- * * `HR46121648` - Leeville
- * * `HR46121682` - Port Andrea
- * * `HR46129677` - Colemanborough
- * * `HR46129618` - Nicholsberg
- * * `HR99959677` - Josephmouth
- * * `HR99959655` - Wendyhaven
- * * `HR99954892` - Blakeburgh
- * * `HR99954816` - Port Michaelshire
- * * `HR99244254` - Port Darrellview
- * * `HR99244249` - Samanthatown
- * * `HR99247253` - Angelaburgh
- * * `HR99247264` - Lake Ruth
- * * `HR99219492` - Arroyomouth
- * * `HR99219470` - Farmerton
- * * `HR99213540` - Kristaside
- * * `HR99213557` - Nealmouth
- * * `HR58662592` - West Teresaport
- * * `HR58662584` - Whiteville
- * * `HR58667453` - Christopherview
- * * `HR58667411` - North Gregorystad
- * * `HR58847854` - East Christopher
- * * `HR58847833` - New Deborah
- * * `HR58847830` - New Michaelville
- * * `HR58847885` - North Yesenia
- * * `HR58309661` - Burkebury
- * * `HR58309688` - Lake Elizabethhaven
- * * `HR58303331` - Geraldbury
- * * `HR58303376` - Lynnview
+ * * `AF16175816` - North Christopher
+ * * `AF16175874` - Port Dawn
+ * * `AF16178155` - East Briannamouth
+ * * `AF16178163` - Jonesmouth
+ * * `AF16351880` - Alvaradostad
+ * * `AF16351810` - New Michaelburgh
+ * * `AF16351769` - New Stephanie
+ * * `AF16351761` - Port Scott
+ * * `AF16283764` - Rothberg
+ * * `AF16283727` - South Leonmouth
+ * * `AF16288767` - Lake Joycetown
+ * * `AF16288751` - Port Ashley
+ * * `HR47986620` - Port Ryan
+ * * `HR47986617` - South Nicole
+ * * `HR47985198` - East Dustin
+ * * `HR47985128` - Johnsonchester
+ * * `HR47511611` - Angelside
+ * * `HR47511628` - Joshuaside
+ * * `HR47511565` - East David
+ * * `HR47511555` - South Stephanie
+ * * `HR47801347` - Lake Andrewchester
+ * * `HR47801388` - Port Christopherland
+ * * `HR47805593` - Aaronview
+ * * `HR47805577` - North Rayton
+ * * `UA45388065` - Bennettberg
+ * * `UA45388050` - North Bradley
+ * * `UA45386159` - Hancockstad
+ * * `UA45386182` - Lake Williamborough
+ * * `UA45169929` - Maryport
+ * * `UA45169956` - New Kristenmouth
+ * * `UA45167041` - East Connie
+ * * `UA45167066` - Port Benjamin
+ * * `UA45534565` - Gordonchester
+ * * `UA45534593` - Lake Kevinmouth
+ * * `UA45532389` - East Rachel
+ * * `UA45532337` - Timothymouth
+ * * `HR90418373` - Lake Patrickfort
+ * * `HR90418314` - Port Mary
+ * * `HR90412810` - Joshuabury
+ * * `HR90412886` - Port Daniel
+ * * `HR90908167` - Port Robert
+ * * `HR90908193` - Reevesshire
+ * * `HR90903880` - Lake Gabriela
+ * * `HR90903815` - South Holly
+ * * `HR90926451` - Guzmantown
+ * * `HR90926493` - North Catherine
+ * * `HR90926986` - Kelleystad
+ * * `HR90926938` - Lisahaven
+ * * `UA19235658` - Duranview
+ * * `UA19235655` - Kennethmouth
+ * * `UA19239587` - Jameshaven
+ * * `UA19239569` - Jasonmouth
+ * * `UA19734830` - East Coreyton
+ * * `UA19734820` - North Lindsay
+ * * `UA19736229` - Haleyfort
+ * * `UA19736232` - West Manuelview
+ * * `UA19944589` - Nicholaston
+ * * `UA19944594` - West Steven
+ * * `UA19947869` - Kelleymouth
+ * * `UA19947883` - Rhondaburgh
+ * * `HR49575853` - Gibsonstad
+ * * `HR49575894` - Webertown
+ * * `HR49572513` - Hatfieldport
+ * * `HR49572588` - Lake Kristyland
+ * * `HR49181680` - Lake Christopher
+ * * `HR49181677` - New Lisatown
+ * * `HR49182798` - Boydhaven
+ * * `HR49182750` - Nicoleport
+ * * `HR49404525` - Deanside
+ * * `HR49404542` - East Julie
+ * * `HR49403874` - Bradshawchester
+ * * `HR49403830` - Roweside
+ * * `UA79691918` - Alexandriafort
+ * * `UA79691991` - Lake Helen
+ * * `UA79695131` - Haasside
+ * * `UA79695182` - Mackenzieshire
+ * * `UA79172269` - New Ryanburgh
+ * * `UA79172221` - Zacharytown
+ * * `UA79172573` - Rasmussenfort
+ * * `UA79172550` - West Sara
+ * * `UA79516391` - West Patriciafurt
+ * * `UA79516384` - West Veronica
+ * * `UA79517015` - Port Jeffrey
+ * * `UA79517099` - Port Johnville
+ * * `AF76903949` - Choifort
+ * * `AF76903937` - Lake Erikside
+ * * `AF76904540` - Choiville
+ * * `AF76904533` - Lake Angelamouth
+ * * `AF76875479` - Kevinland
+ * * `AF76879075` - New Carlos
+ * * `AF76879094` - South Robert
+ * * `AF76475497` - Shortburgh
+ * * `AF76475437` - Williamsbury
+ * * `AF76475730` - East Nancyburgh
+ * * `AF76475713` - Rodriguezmouth
+ * * `AF60541498` - Port Anaton
+ * * `AF60541453` - South Billy
+ * * `AF60547372` - Mcdowellview
+ * * `AF60547342` - New Emily
+ * * `AF60286932` - Fuentesland
+ * * `AF60286978` - Garciatown
+ * * `AF60281422` - Hannahborough
+ * * `AF60281485` - Thompsonfurt
+ * * `AF60535076` - Melaniemouth
+ * * `AF60535081` - North Martha
+ * * `AF60535857` - Cindystad
+ * * `AF60535817` - New Michaelburgh
  */
 export enum Admin4Enum {
-    AF14239580 = 'AF14239580',
-    AF14239582 = 'AF14239582',
-    AF14232569 = 'AF14232569',
-    AF14232542 = 'AF14232542',
-    AF14338386 = 'AF14338386',
-    AF14338345 = 'AF14338345',
-    AF14336266 = 'AF14336266',
-    AF14336253 = 'AF14336253',
-    AF14533254 = 'AF14533254',
-    AF14533224 = 'AF14533224',
-    AF14534640 = 'AF14534640',
-    AF14534650 = 'AF14534650',
-    UA35995737 = 'UA35995737',
-    UA35995795 = 'UA35995795',
-    UA35997624 = 'UA35997624',
-    UA35997656 = 'UA35997656',
-    UA35489048 = 'UA35489048',
-    UA35489038 = 'UA35489038',
-    UA35487357 = 'UA35487357',
-    UA35487389 = 'UA35487389',
-    UA35327434 = 'UA35327434',
-    UA35327473 = 'UA35327473',
-    UA35328629 = 'UA35328629',
-    UA35328663 = 'UA35328663',
-    AF64398976 = 'AF64398976',
-    AF64398912 = 'AF64398912',
-    AF64396184 = 'AF64396184',
-    AF64396152 = 'AF64396152',
-    AF64526676 = 'AF64526676',
-    AF64526638 = 'AF64526638',
-    AF64527238 = 'AF64527238',
-    AF64527263 = 'AF64527263',
-    AF64703235 = 'AF64703235',
-    AF64703295 = 'AF64703295',
-    AF64709552 = 'AF64709552',
-    AF64709518 = 'AF64709518',
-    UA46857449 = 'UA46857449',
-    UA46857415 = 'UA46857415',
-    UA46859354 = 'UA46859354',
-    UA46859387 = 'UA46859387',
-    UA46167095 = 'UA46167095',
-    UA46167044 = 'UA46167044',
-    UA46167179 = 'UA46167179',
-    UA46167144 = 'UA46167144',
-    UA46414137 = 'UA46414137',
-    UA46414163 = 'UA46414163',
-    UA46418174 = 'UA46418174',
-    UA46418122 = 'UA46418122',
-    AF81948919 = 'AF81948919',
-    AF81948968 = 'AF81948968',
-    AF81947251 = 'AF81947251',
-    AF81947238 = 'AF81947238',
-    AF81268814 = 'AF81268814',
-    AF81262229 = 'AF81262229',
-    AF81262295 = 'AF81262295',
-    AF81223310 = 'AF81223310',
-    AF81223384 = 'AF81223384',
-    AF81227030 = 'AF81227030',
-    AF81227085 = 'AF81227085',
-    UA92668890 = 'UA92668890',
-    UA92668889 = 'UA92668889',
-    UA92664073 = 'UA92664073',
-    UA92664021 = 'UA92664021',
-    UA92741177 = 'UA92741177',
-    UA92741172 = 'UA92741172',
-    UA92745595 = 'UA92745595',
-    UA92745558 = 'UA92745558',
-    UA92862417 = 'UA92862417',
-    UA92862469 = 'UA92862469',
-    UA92864420 = 'UA92864420',
-    UA92864489 = 'UA92864489',
-    HR46727051 = 'HR46727051',
-    HR46727038 = 'HR46727038',
-    HR46725394 = 'HR46725394',
-    HR46725349 = 'HR46725349',
-    HR46213466 = 'HR46213466',
-    HR46213452 = 'HR46213452',
-    HR46214586 = 'HR46214586',
-    HR46214565 = 'HR46214565',
-    HR46121648 = 'HR46121648',
-    HR46121682 = 'HR46121682',
-    HR46129677 = 'HR46129677',
-    HR46129618 = 'HR46129618',
-    HR99959677 = 'HR99959677',
-    HR99959655 = 'HR99959655',
-    HR99954892 = 'HR99954892',
-    HR99954816 = 'HR99954816',
-    HR99244254 = 'HR99244254',
-    HR99244249 = 'HR99244249',
-    HR99247253 = 'HR99247253',
-    HR99247264 = 'HR99247264',
-    HR99219492 = 'HR99219492',
-    HR99219470 = 'HR99219470',
-    HR99213540 = 'HR99213540',
-    HR99213557 = 'HR99213557',
-    HR58662592 = 'HR58662592',
-    HR58662584 = 'HR58662584',
-    HR58667453 = 'HR58667453',
-    HR58667411 = 'HR58667411',
-    HR58847854 = 'HR58847854',
-    HR58847833 = 'HR58847833',
-    HR58847830 = 'HR58847830',
-    HR58847885 = 'HR58847885',
-    HR58309661 = 'HR58309661',
-    HR58309688 = 'HR58309688',
-    HR58303331 = 'HR58303331',
-    HR58303376 = 'HR58303376',
-=======
- * * `UA20765717` - Maxwellhaven
- * * `UA20765719` - Sarahborough
- * * `UA20762670` - Christopherview
- * * `UA20762614` - New Courtney
- * * `UA20641075` - Anthonymouth
- * * `UA20641012` - Theresaville
- * * `UA20641697` - Dunlapshire
- * * `UA20641662` - Richardland
- * * `UA20615932` - Michaelshire
- * * `UA20615990` - New Michael
- * * `UA20617053` - New James
- * * `UA20617089` - South Tammyview
- * * `HR50459858` - Kathleentown
- * * `HR50459881` - Lake Stevenland
- * * `HR50453546` - New Brandonstad
- * * `HR50453594` - North Juan
- * * `HR50854744` - Scottstad
- * * `HR50854791` - Zacharyhaven
- * * `HR50855938` - Dustinfurt
- * * `HR50855966` - East David
- * * `HR50631718` - Brianfurt
- * * `HR50631740` - North Hollystad
- * * `HR50637897` - Elizabethside
- * * `HR50637821` - Meganstad
- * * `AF97275731` - Justinland
- * * `AF97275789` - Turnershire
- * * `AF97279827` - Aaronville
- * * `AF97279835` - West Stephenview
- * * `AF97441045` - East Tiffanyside
- * * `AF97441097` - South Connie
- * * `AF97446889` - New Gregoryfort
- * * `AF97446842` - North Amanda
- * * `AF97415224` - Craigmouth
- * * `AF97415227` - Glenntown
- * * `AF97417888` - East Kari
- * * `AF97417821` - Lake Roberttown
- * * `UA33777070` - Andersonfort
- * * `UA33777034` - Lake Davidmouth
- * * `UA33778270` - Lake Jonathan
- * * `UA33778271` - New Robertoport
- * * `UA33103841` - Christopherburgh
- * * `UA33103834` - Port Benjamin
- * * `UA33102459` - North Lisaville
- * * `UA33102463` - Perezport
- * * `UA33118216` - Haneychester
- * * `UA33118253` - Kelseyhaven
- * * `UA33119795` - Lake Julia
- * * `UA33119736` - New Mark
- * * `HR38584088` - Alexisside
- * * `HR38584068` - East Jessica
- * * `HR38586017` - Mcgeeside
- * * `HR38586079` - West Tiffanymouth
- * * `HR38931451` - Andersonside
- * * `HR38931474` - Janicefort
- * * `HR38936228` - Lake Michele
- * * `HR38936291` - New Jenniferborough
- * * `HR38408016` - Banksbury
- * * `HR38408098` - Melissastad
- * * `HR38407074` - Andersonside
- * * `HR38407034` - Port Virginia
- * * `AF48655692` - Leeborough
- * * `AF48655627` - South Ryanmouth
- * * `AF48659130` - Brownhaven
- * * `AF48659178` - Powersbury
- * * `AF48769180` - New Andrea
- * * `AF48769115` - West Ashley
- * * `AF48761319` - Port Jamesberg
- * * `AF48761383` - Port Krista
- * * `AF48725082` - Thomasberg
- * * `AF48725055` - West Brian
- * * `AF48723587` - Gillshire
- * * `AF48723567` - Lake Patriciatown
- * * `HR84911782` - Lake Ashleymouth
- * * `HR84911751` - West Tanner
- * * `HR84913071` - Port Angelside
- * * `HR84913059` - Schultzchester
- * * `HR84761232` - Lake Andrea
- * * `HR84761280` - New Elizabeth
- * * `HR84763346` - Isaiahville
- * * `HR84763324` - West Gary
- * * `HR84289586` - Thompsonshire
- * * `HR84289547` - West Nicholashaven
- * * `HR84285561` - Floreshaven
- * * `HR84285574` - Floresville
- * * `UA30247762` - New Robertstad
- * * `UA30247777` - South Heather
- * * `UA30244589` - Anitaton
- * * `UA30244559` - South Kimberlyhaven
- * * `UA30738697` - Burnettshire
- * * `UA30738645` - Emilychester
- * * `UA30738277` - East Robert
- * * `UA30738252` - West Robinside
- * * `UA30481394` - Robertstown
- * * `UA30481318` - Sawyerland
- * * `UA30486071` - Dianeside
- * * `UA30486090` - Lake Williamton
- * * `AF10737684` - Lake Tim
- * * `AF10737649` - South Cheryl
- * * `AF10738051` - Danielside
- * * `AF10738049` - Vanceborough
- * * `AF10175771` - Lauraburgh
- * * `AF10175795` - Mcmillanfort
- * * `AF10175747` - Robinmouth
- * * `AF10175745` - West Duaneberg
- * * `AF10448699` - New Kayla
- * * `AF10448610` - Scottland
- * * `AF10448564` - Carmenfurt
- * * `AF10448516` - Michaelmouth
- */
-export enum Admin4Enum {
-    UA20765717 = 'UA20765717',
-    UA20765719 = 'UA20765719',
-    UA20762670 = 'UA20762670',
-    UA20762614 = 'UA20762614',
-    UA20641075 = 'UA20641075',
-    UA20641012 = 'UA20641012',
-    UA20641697 = 'UA20641697',
-    UA20641662 = 'UA20641662',
-    UA20615932 = 'UA20615932',
-    UA20615990 = 'UA20615990',
-    UA20617053 = 'UA20617053',
-    UA20617089 = 'UA20617089',
-    HR50459858 = 'HR50459858',
-    HR50459881 = 'HR50459881',
-    HR50453546 = 'HR50453546',
-    HR50453594 = 'HR50453594',
-    HR50854744 = 'HR50854744',
-    HR50854791 = 'HR50854791',
-    HR50855938 = 'HR50855938',
-    HR50855966 = 'HR50855966',
-    HR50631718 = 'HR50631718',
-    HR50631740 = 'HR50631740',
-    HR50637897 = 'HR50637897',
-    HR50637821 = 'HR50637821',
-    AF97275731 = 'AF97275731',
-    AF97275789 = 'AF97275789',
-    AF97279827 = 'AF97279827',
-    AF97279835 = 'AF97279835',
-    AF97441045 = 'AF97441045',
-    AF97441097 = 'AF97441097',
-    AF97446889 = 'AF97446889',
-    AF97446842 = 'AF97446842',
-    AF97415224 = 'AF97415224',
-    AF97415227 = 'AF97415227',
-    AF97417888 = 'AF97417888',
-    AF97417821 = 'AF97417821',
-    UA33777070 = 'UA33777070',
-    UA33777034 = 'UA33777034',
-    UA33778270 = 'UA33778270',
-    UA33778271 = 'UA33778271',
-    UA33103841 = 'UA33103841',
-    UA33103834 = 'UA33103834',
-    UA33102459 = 'UA33102459',
-    UA33102463 = 'UA33102463',
-    UA33118216 = 'UA33118216',
-    UA33118253 = 'UA33118253',
-    UA33119795 = 'UA33119795',
-    UA33119736 = 'UA33119736',
-    HR38584088 = 'HR38584088',
-    HR38584068 = 'HR38584068',
-    HR38586017 = 'HR38586017',
-    HR38586079 = 'HR38586079',
-    HR38931451 = 'HR38931451',
-    HR38931474 = 'HR38931474',
-    HR38936228 = 'HR38936228',
-    HR38936291 = 'HR38936291',
-    HR38408016 = 'HR38408016',
-    HR38408098 = 'HR38408098',
-    HR38407074 = 'HR38407074',
-    HR38407034 = 'HR38407034',
-    AF48655692 = 'AF48655692',
-    AF48655627 = 'AF48655627',
-    AF48659130 = 'AF48659130',
-    AF48659178 = 'AF48659178',
-    AF48769180 = 'AF48769180',
-    AF48769115 = 'AF48769115',
-    AF48761319 = 'AF48761319',
-    AF48761383 = 'AF48761383',
-    AF48725082 = 'AF48725082',
-    AF48725055 = 'AF48725055',
-    AF48723587 = 'AF48723587',
-    AF48723567 = 'AF48723567',
-    HR84911782 = 'HR84911782',
-    HR84911751 = 'HR84911751',
-    HR84913071 = 'HR84913071',
-    HR84913059 = 'HR84913059',
-    HR84761232 = 'HR84761232',
-    HR84761280 = 'HR84761280',
-    HR84763346 = 'HR84763346',
-    HR84763324 = 'HR84763324',
-    HR84289586 = 'HR84289586',
-    HR84289547 = 'HR84289547',
-    HR84285561 = 'HR84285561',
-    HR84285574 = 'HR84285574',
-    UA30247762 = 'UA30247762',
-    UA30247777 = 'UA30247777',
-    UA30244589 = 'UA30244589',
-    UA30244559 = 'UA30244559',
-    UA30738697 = 'UA30738697',
-    UA30738645 = 'UA30738645',
-    UA30738277 = 'UA30738277',
-    UA30738252 = 'UA30738252',
-    UA30481394 = 'UA30481394',
-    UA30481318 = 'UA30481318',
-    UA30486071 = 'UA30486071',
-    UA30486090 = 'UA30486090',
-    AF10737684 = 'AF10737684',
-    AF10737649 = 'AF10737649',
-    AF10738051 = 'AF10738051',
-    AF10738049 = 'AF10738049',
-    AF10175771 = 'AF10175771',
-    AF10175795 = 'AF10175795',
-    AF10175747 = 'AF10175747',
-    AF10175745 = 'AF10175745',
-    AF10448699 = 'AF10448699',
-    AF10448610 = 'AF10448610',
-    AF10448564 = 'AF10448564',
-    AF10448516 = 'AF10448516',
->>>>>>> 3408b166
+    AF16175816 = 'AF16175816',
+    AF16175874 = 'AF16175874',
+    AF16178155 = 'AF16178155',
+    AF16178163 = 'AF16178163',
+    AF16351880 = 'AF16351880',
+    AF16351810 = 'AF16351810',
+    AF16351769 = 'AF16351769',
+    AF16351761 = 'AF16351761',
+    AF16283764 = 'AF16283764',
+    AF16283727 = 'AF16283727',
+    AF16288767 = 'AF16288767',
+    AF16288751 = 'AF16288751',
+    HR47986620 = 'HR47986620',
+    HR47986617 = 'HR47986617',
+    HR47985198 = 'HR47985198',
+    HR47985128 = 'HR47985128',
+    HR47511611 = 'HR47511611',
+    HR47511628 = 'HR47511628',
+    HR47511565 = 'HR47511565',
+    HR47511555 = 'HR47511555',
+    HR47801347 = 'HR47801347',
+    HR47801388 = 'HR47801388',
+    HR47805593 = 'HR47805593',
+    HR47805577 = 'HR47805577',
+    UA45388065 = 'UA45388065',
+    UA45388050 = 'UA45388050',
+    UA45386159 = 'UA45386159',
+    UA45386182 = 'UA45386182',
+    UA45169929 = 'UA45169929',
+    UA45169956 = 'UA45169956',
+    UA45167041 = 'UA45167041',
+    UA45167066 = 'UA45167066',
+    UA45534565 = 'UA45534565',
+    UA45534593 = 'UA45534593',
+    UA45532389 = 'UA45532389',
+    UA45532337 = 'UA45532337',
+    HR90418373 = 'HR90418373',
+    HR90418314 = 'HR90418314',
+    HR90412810 = 'HR90412810',
+    HR90412886 = 'HR90412886',
+    HR90908167 = 'HR90908167',
+    HR90908193 = 'HR90908193',
+    HR90903880 = 'HR90903880',
+    HR90903815 = 'HR90903815',
+    HR90926451 = 'HR90926451',
+    HR90926493 = 'HR90926493',
+    HR90926986 = 'HR90926986',
+    HR90926938 = 'HR90926938',
+    UA19235658 = 'UA19235658',
+    UA19235655 = 'UA19235655',
+    UA19239587 = 'UA19239587',
+    UA19239569 = 'UA19239569',
+    UA19734830 = 'UA19734830',
+    UA19734820 = 'UA19734820',
+    UA19736229 = 'UA19736229',
+    UA19736232 = 'UA19736232',
+    UA19944589 = 'UA19944589',
+    UA19944594 = 'UA19944594',
+    UA19947869 = 'UA19947869',
+    UA19947883 = 'UA19947883',
+    HR49575853 = 'HR49575853',
+    HR49575894 = 'HR49575894',
+    HR49572513 = 'HR49572513',
+    HR49572588 = 'HR49572588',
+    HR49181680 = 'HR49181680',
+    HR49181677 = 'HR49181677',
+    HR49182798 = 'HR49182798',
+    HR49182750 = 'HR49182750',
+    HR49404525 = 'HR49404525',
+    HR49404542 = 'HR49404542',
+    HR49403874 = 'HR49403874',
+    HR49403830 = 'HR49403830',
+    UA79691918 = 'UA79691918',
+    UA79691991 = 'UA79691991',
+    UA79695131 = 'UA79695131',
+    UA79695182 = 'UA79695182',
+    UA79172269 = 'UA79172269',
+    UA79172221 = 'UA79172221',
+    UA79172573 = 'UA79172573',
+    UA79172550 = 'UA79172550',
+    UA79516391 = 'UA79516391',
+    UA79516384 = 'UA79516384',
+    UA79517015 = 'UA79517015',
+    UA79517099 = 'UA79517099',
+    AF76903949 = 'AF76903949',
+    AF76903937 = 'AF76903937',
+    AF76904540 = 'AF76904540',
+    AF76904533 = 'AF76904533',
+    AF76875479 = 'AF76875479',
+    AF76879075 = 'AF76879075',
+    AF76879094 = 'AF76879094',
+    AF76475497 = 'AF76475497',
+    AF76475437 = 'AF76475437',
+    AF76475730 = 'AF76475730',
+    AF76475713 = 'AF76475713',
+    AF60541498 = 'AF60541498',
+    AF60541453 = 'AF60541453',
+    AF60547372 = 'AF60547372',
+    AF60547342 = 'AF60547342',
+    AF60286932 = 'AF60286932',
+    AF60286978 = 'AF60286978',
+    AF60281422 = 'AF60281422',
+    AF60281485 = 'AF60281485',
+    AF60535076 = 'AF60535076',
+    AF60535081 = 'AF60535081',
+    AF60535857 = 'AF60535857',
+    AF60535817 = 'AF60535817',
 }