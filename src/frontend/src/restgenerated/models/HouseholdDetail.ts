--- conflicted
+++ resolved
@@ -7,358 +7,355 @@
 import type { RegistrationDataImport } from './RegistrationDataImport';
 import type { ResidenceStatusEnum } from './ResidenceStatusEnum';
 export type HouseholdDetail = {
-    id: string;
-    unicef_id: string | null;
-    head_of_household: HeadOfHousehold;
-    admin1?: string;
-    admin2?: string;
-    admin3?: string;
-    admin4?: string;
-    program: string;
-    country?: string;
-    country_origin?: string;
-    readonly status: string;
-    total_cash_received: string;
-    total_cash_received_usd: string;
-    readonly sanction_list_possible_match: boolean;
-    readonly sanction_list_confirmed_match: boolean;
-    readonly has_duplicates: boolean;
-    registration_data_import: RegistrationDataImport;
-    readonly flex_fields: Record<string, any>;
-    readonly admin_area_title: string;
-    readonly active_individuals_count: number;
-    readonly geopoint: Array<number> | null;
-    readonly import_id: string;
-    readonly admin_url: string;
-    /**
-     * Household male children count
-     */
-    male_children_count?: number | null;
-    /**
-     * Household female children count
-     */
-    female_children_count?: number | null;
-    /**
-     * Household children disabled count
-     */
-    children_disabled_count?: number | null;
-    /**
-     * Household currency
-     *
-     * * `` - None
-     * * `AED` - United Arab Emirates dirham
-     * * `AFN` - Afghan afghani
-     * * `ALL` - Albanian lek
-     * * `AMD` - Armenian dram
-     * * `ANG` - Netherlands Antillean guilder
-     * * `AOA` - Angolan kwanza
-     * * `ARS` - Argentine peso
-     * * `AUD` - Australian dollar
-     * * `AWG` - Aruban florin
-     * * `AZN` - Azerbaijani manat
-     * * `BAM` - Bosnia and Herzegovina convertible mark
-     * * `BBD` - Barbados dollar
-     * * `BDT` - Bangladeshi taka
-     * * `BGN` - Bulgarian lev
-     * * `BHD` - Bahraini dinar
-     * * `BIF` - Burundian franc
-     * * `BMD` - Bermudian dollar
-     * * `BND` - Brunei dollar
-     * * `BOB` - Boliviano
-     * * `BOV` - Bolivian Mvdol (funds code)
-     * * `BRL` - Brazilian real
-     * * `BSD` - Bahamian dollar
-     * * `BTN` - Bhutanese ngultrum
-     * * `BWP` - Botswana pula
-     * * `BYN` - Belarusian ruble
-     * * `BZD` - Belize dollar
-     * * `CAD` - Canadian dollar
-     * * `CDF` - Congolese franc
-     * * `CHF` - Swiss franc
-     * * `CLP` - Chilean peso
-     * * `CNY` - Chinese yuan
-     * * `COP` - Colombian peso
-     * * `CRC` - Costa Rican colon
-     * * `CUC` - Cuban convertible peso
-     * * `CUP` - Cuban peso
-     * * `CVE` - Cape Verdean escudo
-     * * `CZK` - Czech koruna
-     * * `DJF` - Djiboutian franc
-     * * `DKK` - Danish krone
-     * * `DOP` - Dominican peso
-     * * `DZD` - Algerian dinar
-     * * `EGP` - Egyptian pound
-     * * `ERN` - Eritrean nakfa
-     * * `ETB` - Ethiopian birr
-     * * `EUR` - Euro
-     * * `FJD` - Fiji dollar
-     * * `FKP` - Falkland Islands pound
-     * * `GBP` - Pound sterling
-     * * `GEL` - Georgian lari
-     * * `GHS` - Ghanaian cedi
-     * * `GIP` - Gibraltar pound
-     * * `GMD` - Gambian dalasi
-     * * `GNF` - Guinean franc
-     * * `GTQ` - Guatemalan quetzal
-     * * `GYD` - Guyanese dollar
-     * * `HKD` - Hong Kong dollar
-     * * `HNL` - Honduran lempira
-     * * `HRK` - Croatian kuna
-     * * `HTG` - Haitian gourde
-     * * `HUF` - Hungarian forint
-     * * `IDR` - Indonesian rupiah
-     * * `ILS` - Israeli new shekel
-     * * `INR` - Indian rupee
-     * * `IQD` - Iraqi dinar
-     * * `IRR` - Iranian rial
-     * * `ISK` - Icelandic króna
-     * * `JMD` - Jamaican dollar
-     * * `JOD` - Jordanian dinar
-     * * `JPY` - Japanese yen
-     * * `KES` - Kenyan shilling
-     * * `KGS` - Kyrgyzstani som
-     * * `KHR` - Cambodian riel
-     * * `KMF` - Comoro franc
-     * * `KPW` - North Korean won
-     * * `KRW` - South Korean won
-     * * `KWD` - Kuwaiti dinar
-     * * `KYD` - Cayman Islands dollar
-     * * `KZT` - Kazakhstani tenge
-     * * `LAK` - Lao kip
-     * * `LBP` - Lebanese pound
-     * * `LKR` - Sri Lankan rupee
-     * * `LRD` - Liberian dollar
-     * * `LSL` - Lesotho loti
-     * * `LYD` - Libyan dinar
-     * * `MAD` - Moroccan dirham
-     * * `MDL` - Moldovan leu
-     * * `MGA` - Malagasy ariary
-     * * `MKD` - Macedonian denar
-     * * `MMK` - Myanmar kyat
-     * * `MNT` - Mongolian tögrög
-     * * `MOP` - Macanese pataca
-     * * `MRU` - Mauritanian ouguiya
-     * * `MUR` - Mauritian rupee
-     * * `MVR` - Maldivian rufiyaa
-     * * `MWK` - Malawian kwacha
-     * * `MXN` - Mexican peso
-     * * `MYR` - Malaysian ringgit
-     * * `MZN` - Mozambican metical
-     * * `NAD` - Namibian dollar
-     * * `NGN` - Nigerian naira
-     * * `NIO` - Nicaraguan córdoba
-     * * `NOK` - Norwegian krone
-     * * `NPR` - Nepalese rupee
-     * * `NZD` - New Zealand dollar
-     * * `OMR` - Omani rial
-     * * `PAB` - Panamanian balboa
-     * * `PEN` - Peruvian sol
-     * * `PGK` - Papua New Guinean kina
-     * * `PHP` - Philippine peso
-     * * `PKR` - Pakistani rupee
-     * * `PLN` - Polish złoty
-     * * `PYG` - Paraguayan guaraní
-     * * `QAR` - Qatari riyal
-     * * `RON` - Romanian leu
-     * * `RSD` - Serbian dinar
-     * * `RUB` - Russian ruble
-     * * `RWF` - Rwandan franc
-     * * `SAR` - Saudi riyal
-     * * `SBD` - Solomon Islands dollar
-     * * `SCR` - Seychelles rupee
-     * * `SDG` - Sudanese pound
-     * * `SEK` - Swedish krona/kronor
-     * * `SGD` - Singapore dollar
-     * * `SHP` - Saint Helena pound
-     * * `SLE` - Sierra Leonean leone
-     * * `SOS` - Somali shilling
-     * * `SRD` - Surinamese dollar
-     * * `SSP` - South Sudanese pound
-     * * `STN` - São Tomé and Príncipe dobra
-     * * `SVC` - Salvadoran colón
-     * * `SYP` - Syrian pound
-     * * `SZL` - Swazi lilangeni
-     * * `THB` - Thai baht
-     * * `TJS` - Tajikistani somoni
-     * * `TMT` - Turkmenistan manat
-     * * `TND` - Tunisian dinar
-     * * `TOP` - Tongan paʻanga
-     * * `TRY` - Turkish lira
-     * * `TTD` - Trinidad and Tobago dollar
-     * * `TWD` - New Taiwan dollar
-     * * `TZS` - Tanzanian shilling
-     * * `UAH` - Ukrainian hryvnia
-     * * `UGX` - Ugandan shilling
-     * * `USD` - United States dollar
-     * * `UYU` - Uruguayan peso
-     * * `UYW` - Unidad previsional[14]
-     * * `UZS` - Uzbekistan som
-     * * `VES` - Venezuelan bolívar soberano
-     * * `VND` - Vietnamese đồng
-     * * `VUV` - Vanuatu vatu
-     * * `WST` - Samoan tala
-     * * `XAF` - CFA franc BEAC
-     * * `XAG` - Silver (one troy ounce)
-     * * `XAU` - Gold (one troy ounce)
-     * * `XCD` - East Caribbean dollar
-     * * `XOF` - CFA franc BCEAO
-     * * `XPF` - CFP franc (franc Pacifique)
-     * * `YER` - Yemeni rial
-     * * `ZAR` - South African rand
-     * * `ZMW` - Zambian kwacha
-     * * `ZWL` - Zimbabwean dollar
-     * * `USDC` - USD Coin
-     */
-    currency?: CurrencyEnum;
-    /**
-     * Household first registration date [sys]
-     */
-    first_registration_date: string;
-    /**
-     * Household last registration date [sys]
-     */
-    last_registration_date: string;
-    /**
-     * Household unhcr id
-     */
-    unhcr_id?: string;
-    /**
-     * Household village
-     */
-    village?: string;
-    /**
-     * Household address
-     */
-    address?: string;
-    /**
-     * Household zip code
-     */
-    zip_code?: string | null;
-    /**
-     * Household female age group 0-5
-     */
-    female_age_group_0_5_count?: number | null;
-    /**
-     * Household female age group 6-11
-     */
-    female_age_group_6_11_count?: number | null;
-    /**
-     * Household female age group 12-17
-     */
-    female_age_group_12_17_count?: number | null;
-    /**
-     * Household female age group 18-59
-     */
-    female_age_group_18_59_count?: number | null;
-    /**
-     * Household female age group 60
-     */
-    female_age_group_60_count?: number | null;
-    /**
-     * Household pregnant count
-     */
-    pregnant_count?: number | null;
-    /**
-     * Household male age group 0-5
-     */
-    male_age_group_0_5_count?: number | null;
-    /**
-     * Household male age group 6-11
-     */
-    male_age_group_6_11_count?: number | null;
-    /**
-     * Household male age group 12-17
-     */
-    male_age_group_12_17_count?: number | null;
-    /**
-     * Household male age group 18-59
-     */
-    male_age_group_18_59_count?: number | null;
-    /**
-     * Household male age group 60
-     */
-    male_age_group_60_count?: number | null;
-    /**
-     * Household female age group 0-5
-     */
-    female_age_group_0_5_disabled_count?: number | null;
-    /**
-     * Household female age group 6-11
-     */
-    female_age_group_6_11_disabled_count?: number | null;
-    /**
-     * Household female age group 12-17
-     */
-    female_age_group_12_17_disabled_count?: number | null;
-    /**
-     * Household female age group 18-59
-     */
-    female_age_group_18_59_disabled_count?: number | null;
-    /**
-     * Household female age group 60
-     */
-    female_age_group_60_disabled_count?: number | null;
-    /**
-     * Household male age group 0-5
-     */
-    male_age_group_0_5_disabled_count?: number | null;
-    /**
-     * Household male age group 6-1
-     */
-    male_age_group_6_11_disabled_count?: number | null;
-    /**
-     * Household male age group 12-17
-     */
-    male_age_group_12_17_disabled_count?: number | null;
-    /**
-     * Household male age group 18-59
-     */
-    male_age_group_18_59_disabled_count?: number | null;
-    /**
-     * Household male age group 60
-     */
-    male_age_group_60_disabled_count?: number | null;
-    /**
-     * Data collection start date
-     */
-    start?: string | null;
-    /**
-     * Household deviceid [sys]
-     */
-    deviceid?: string;
-    /**
-     * Female child headed household flag
-     */
-    fchild_hoh?: boolean | null;
-    /**
-     * Child headed household flag
-     */
-    child_hoh?: boolean | null;
-    /**
-     * Household returnee status
-     */
-    returnee?: boolean | null;
-    /**
-     * Household size
-     */
-    size?: number | null;
-    /**
-     * Household residence status
-     *
-     * * `` - None
-     * * `IDP` - Displaced  |  Internally Displaced People
-     * * `REFUGEE` - Displaced  |  Refugee / Asylum Seeker
-     * * `OTHERS_OF_CONCERN` - Displaced  |  Others of Concern
-     * * `HOST` - Non-displaced  |   Host
-     * * `NON_HOST` - Non-displaced  |   Non-host
-     * * `RETURNEE` - Displaced  |   Returnee
-     */
-    residence_status?: ResidenceStatusEnum;
-<<<<<<< HEAD
-=======
-    /**
-     * Beneficiary Program Registration id [sys]
-     */
->>>>>>> e509e33f
-    program_registration_id?: string | null;
-};
+  id: string;
+  unicef_id: string | null;
+  head_of_household: HeadOfHousehold;
+  admin1?: string;
+  admin2?: string;
+  admin3?: string;
+  admin4?: string;
+  program: string;
+  country?: string;
+  country_origin?: string;
+  readonly status: string;
+  total_cash_received: string;
+  total_cash_received_usd: string;
+  readonly sanction_list_possible_match: boolean;
+  readonly sanction_list_confirmed_match: boolean;
+  readonly has_duplicates: boolean;
+  registration_data_import: RegistrationDataImport;
+  readonly flex_fields: Record<string, any>;
+  readonly admin_area_title: string;
+  readonly active_individuals_count: number;
+  readonly geopoint: Array<number> | null;
+  readonly import_id: string;
+  readonly admin_url: string;
+  /**
+   * Household male children count
+   */
+  male_children_count?: number | null;
+  /**
+   * Household female children count
+   */
+  female_children_count?: number | null;
+  /**
+   * Household children disabled count
+   */
+  children_disabled_count?: number | null;
+  /**
+   * Household currency
+   *
+   * * `` - None
+   * * `AED` - United Arab Emirates dirham
+   * * `AFN` - Afghan afghani
+   * * `ALL` - Albanian lek
+   * * `AMD` - Armenian dram
+   * * `ANG` - Netherlands Antillean guilder
+   * * `AOA` - Angolan kwanza
+   * * `ARS` - Argentine peso
+   * * `AUD` - Australian dollar
+   * * `AWG` - Aruban florin
+   * * `AZN` - Azerbaijani manat
+   * * `BAM` - Bosnia and Herzegovina convertible mark
+   * * `BBD` - Barbados dollar
+   * * `BDT` - Bangladeshi taka
+   * * `BGN` - Bulgarian lev
+   * * `BHD` - Bahraini dinar
+   * * `BIF` - Burundian franc
+   * * `BMD` - Bermudian dollar
+   * * `BND` - Brunei dollar
+   * * `BOB` - Boliviano
+   * * `BOV` - Bolivian Mvdol (funds code)
+   * * `BRL` - Brazilian real
+   * * `BSD` - Bahamian dollar
+   * * `BTN` - Bhutanese ngultrum
+   * * `BWP` - Botswana pula
+   * * `BYN` - Belarusian ruble
+   * * `BZD` - Belize dollar
+   * * `CAD` - Canadian dollar
+   * * `CDF` - Congolese franc
+   * * `CHF` - Swiss franc
+   * * `CLP` - Chilean peso
+   * * `CNY` - Chinese yuan
+   * * `COP` - Colombian peso
+   * * `CRC` - Costa Rican colon
+   * * `CUC` - Cuban convertible peso
+   * * `CUP` - Cuban peso
+   * * `CVE` - Cape Verdean escudo
+   * * `CZK` - Czech koruna
+   * * `DJF` - Djiboutian franc
+   * * `DKK` - Danish krone
+   * * `DOP` - Dominican peso
+   * * `DZD` - Algerian dinar
+   * * `EGP` - Egyptian pound
+   * * `ERN` - Eritrean nakfa
+   * * `ETB` - Ethiopian birr
+   * * `EUR` - Euro
+   * * `FJD` - Fiji dollar
+   * * `FKP` - Falkland Islands pound
+   * * `GBP` - Pound sterling
+   * * `GEL` - Georgian lari
+   * * `GHS` - Ghanaian cedi
+   * * `GIP` - Gibraltar pound
+   * * `GMD` - Gambian dalasi
+   * * `GNF` - Guinean franc
+   * * `GTQ` - Guatemalan quetzal
+   * * `GYD` - Guyanese dollar
+   * * `HKD` - Hong Kong dollar
+   * * `HNL` - Honduran lempira
+   * * `HRK` - Croatian kuna
+   * * `HTG` - Haitian gourde
+   * * `HUF` - Hungarian forint
+   * * `IDR` - Indonesian rupiah
+   * * `ILS` - Israeli new shekel
+   * * `INR` - Indian rupee
+   * * `IQD` - Iraqi dinar
+   * * `IRR` - Iranian rial
+   * * `ISK` - Icelandic króna
+   * * `JMD` - Jamaican dollar
+   * * `JOD` - Jordanian dinar
+   * * `JPY` - Japanese yen
+   * * `KES` - Kenyan shilling
+   * * `KGS` - Kyrgyzstani som
+   * * `KHR` - Cambodian riel
+   * * `KMF` - Comoro franc
+   * * `KPW` - North Korean won
+   * * `KRW` - South Korean won
+   * * `KWD` - Kuwaiti dinar
+   * * `KYD` - Cayman Islands dollar
+   * * `KZT` - Kazakhstani tenge
+   * * `LAK` - Lao kip
+   * * `LBP` - Lebanese pound
+   * * `LKR` - Sri Lankan rupee
+   * * `LRD` - Liberian dollar
+   * * `LSL` - Lesotho loti
+   * * `LYD` - Libyan dinar
+   * * `MAD` - Moroccan dirham
+   * * `MDL` - Moldovan leu
+   * * `MGA` - Malagasy ariary
+   * * `MKD` - Macedonian denar
+   * * `MMK` - Myanmar kyat
+   * * `MNT` - Mongolian tögrög
+   * * `MOP` - Macanese pataca
+   * * `MRU` - Mauritanian ouguiya
+   * * `MUR` - Mauritian rupee
+   * * `MVR` - Maldivian rufiyaa
+   * * `MWK` - Malawian kwacha
+   * * `MXN` - Mexican peso
+   * * `MYR` - Malaysian ringgit
+   * * `MZN` - Mozambican metical
+   * * `NAD` - Namibian dollar
+   * * `NGN` - Nigerian naira
+   * * `NIO` - Nicaraguan córdoba
+   * * `NOK` - Norwegian krone
+   * * `NPR` - Nepalese rupee
+   * * `NZD` - New Zealand dollar
+   * * `OMR` - Omani rial
+   * * `PAB` - Panamanian balboa
+   * * `PEN` - Peruvian sol
+   * * `PGK` - Papua New Guinean kina
+   * * `PHP` - Philippine peso
+   * * `PKR` - Pakistani rupee
+   * * `PLN` - Polish złoty
+   * * `PYG` - Paraguayan guaraní
+   * * `QAR` - Qatari riyal
+   * * `RON` - Romanian leu
+   * * `RSD` - Serbian dinar
+   * * `RUB` - Russian ruble
+   * * `RWF` - Rwandan franc
+   * * `SAR` - Saudi riyal
+   * * `SBD` - Solomon Islands dollar
+   * * `SCR` - Seychelles rupee
+   * * `SDG` - Sudanese pound
+   * * `SEK` - Swedish krona/kronor
+   * * `SGD` - Singapore dollar
+   * * `SHP` - Saint Helena pound
+   * * `SLE` - Sierra Leonean leone
+   * * `SOS` - Somali shilling
+   * * `SRD` - Surinamese dollar
+   * * `SSP` - South Sudanese pound
+   * * `STN` - São Tomé and Príncipe dobra
+   * * `SVC` - Salvadoran colón
+   * * `SYP` - Syrian pound
+   * * `SZL` - Swazi lilangeni
+   * * `THB` - Thai baht
+   * * `TJS` - Tajikistani somoni
+   * * `TMT` - Turkmenistan manat
+   * * `TND` - Tunisian dinar
+   * * `TOP` - Tongan paʻanga
+   * * `TRY` - Turkish lira
+   * * `TTD` - Trinidad and Tobago dollar
+   * * `TWD` - New Taiwan dollar
+   * * `TZS` - Tanzanian shilling
+   * * `UAH` - Ukrainian hryvnia
+   * * `UGX` - Ugandan shilling
+   * * `USD` - United States dollar
+   * * `UYU` - Uruguayan peso
+   * * `UYW` - Unidad previsional[14]
+   * * `UZS` - Uzbekistan som
+   * * `VES` - Venezuelan bolívar soberano
+   * * `VND` - Vietnamese đồng
+   * * `VUV` - Vanuatu vatu
+   * * `WST` - Samoan tala
+   * * `XAF` - CFA franc BEAC
+   * * `XAG` - Silver (one troy ounce)
+   * * `XAU` - Gold (one troy ounce)
+   * * `XCD` - East Caribbean dollar
+   * * `XOF` - CFA franc BCEAO
+   * * `XPF` - CFP franc (franc Pacifique)
+   * * `YER` - Yemeni rial
+   * * `ZAR` - South African rand
+   * * `ZMW` - Zambian kwacha
+   * * `ZWL` - Zimbabwean dollar
+   * * `USDC` - USD Coin
+   */
+  currency?: CurrencyEnum;
+  /**
+   * Household first registration date [sys]
+   */
+  first_registration_date: string;
+  /**
+   * Household last registration date [sys]
+   */
+  last_registration_date: string;
+  /**
+   * Household unhcr id
+   */
+  unhcr_id?: string;
+  /**
+   * Household village
+   */
+  village?: string;
+  /**
+   * Household address
+   */
+  address?: string;
+  /**
+   * Household zip code
+   */
+  zip_code?: string | null;
+  /**
+   * Household female age group 0-5
+   */
+  female_age_group_0_5_count?: number | null;
+  /**
+   * Household female age group 6-11
+   */
+  female_age_group_6_11_count?: number | null;
+  /**
+   * Household female age group 12-17
+   */
+  female_age_group_12_17_count?: number | null;
+  /**
+   * Household female age group 18-59
+   */
+  female_age_group_18_59_count?: number | null;
+  /**
+   * Household female age group 60
+   */
+  female_age_group_60_count?: number | null;
+  /**
+   * Household pregnant count
+   */
+  pregnant_count?: number | null;
+  /**
+   * Household male age group 0-5
+   */
+  male_age_group_0_5_count?: number | null;
+  /**
+   * Household male age group 6-11
+   */
+  male_age_group_6_11_count?: number | null;
+  /**
+   * Household male age group 12-17
+   */
+  male_age_group_12_17_count?: number | null;
+  /**
+   * Household male age group 18-59
+   */
+  male_age_group_18_59_count?: number | null;
+  /**
+   * Household male age group 60
+   */
+  male_age_group_60_count?: number | null;
+  /**
+   * Household female age group 0-5
+   */
+  female_age_group_0_5_disabled_count?: number | null;
+  /**
+   * Household female age group 6-11
+   */
+  female_age_group_6_11_disabled_count?: number | null;
+  /**
+   * Household female age group 12-17
+   */
+  female_age_group_12_17_disabled_count?: number | null;
+  /**
+   * Household female age group 18-59
+   */
+  female_age_group_18_59_disabled_count?: number | null;
+  /**
+   * Household female age group 60
+   */
+  female_age_group_60_disabled_count?: number | null;
+  /**
+   * Household male age group 0-5
+   */
+  male_age_group_0_5_disabled_count?: number | null;
+  /**
+   * Household male age group 6-1
+   */
+  male_age_group_6_11_disabled_count?: number | null;
+  /**
+   * Household male age group 12-17
+   */
+  male_age_group_12_17_disabled_count?: number | null;
+  /**
+   * Household male age group 18-59
+   */
+  male_age_group_18_59_disabled_count?: number | null;
+  /**
+   * Household male age group 60
+   */
+  male_age_group_60_disabled_count?: number | null;
+  /**
+   * Data collection start date
+   */
+  start?: string | null;
+  /**
+   * Household deviceid [sys]
+   */
+  deviceid?: string;
+  /**
+   * Female child headed household flag
+   */
+  fchild_hoh?: boolean | null;
+  /**
+   * Child headed household flag
+   */
+  child_hoh?: boolean | null;
+  /**
+   * Household returnee status
+   */
+  returnee?: boolean | null;
+  /**
+   * Household size
+   */
+  size?: number | null;
+  /**
+   * Household residence status
+   *
+   * * `` - None
+   * * `IDP` - Displaced  |  Internally Displaced People
+   * * `REFUGEE` - Displaced  |  Refugee / Asylum Seeker
+   * * `OTHERS_OF_CONCERN` - Displaced  |  Others of Concern
+   * * `HOST` - Non-displaced  |   Host
+   * * `NON_HOST` - Non-displaced  |   Non-host
+   * * `RETURNEE` - Displaced  |   Returnee
+   */
+  residence_status?: ResidenceStatusEnum;
+  /**
+   * Beneficiary Program Registration id [sys]
+   */
+  program_registration_id?: string | null;
+};