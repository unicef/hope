--- conflicted
+++ resolved
@@ -3,113 +3,60 @@
 /* tslint:disable */
 /* eslint-disable */
 /**
-<<<<<<< HEAD
- * * `AF1746` - Lake Ariel
- * * `AF1775` - Port Reginamouth
- * * `AF1752` - West Miguelville
- * * `UA2516` - East Andrea
- * * `UA2538` - Michaelburgh
- * * `UA2588` - Stephanieview
- * * `UA6560` - Charlesshire
- * * `UA6532` - Jacquelineland
- * * `UA6586` - West Vincent
- * * `HR3153` - Austinland
- * * `HR3190` - Destinytown
- * * `HR3199` - Lake Jessicaport
- * * `AF8565` - East David
- * * `AF8549` - East Jessicatown
- * * `AF8544` - Sarafort
- * * `UA4784` - East Amandashire
- * * `UA4785` - Port Zachary
- * * `UA4761` - Sarahton
- * * `HR7270` - Davidville
- * * `HR7296` - Diazside
- * * `HR7233` - East Seth
- * * `HR7225` - Jessicashire
- * * `HR7212` - Markshire
- * * `AF9689` - Port Charles
- * * `AF9663` - South Janeside
- * * `AF9622` - Villanuevafurt
+ * * `AF9917` - Arnoldborough
+ * * `AF9980` - East Brandonhaven
+ * * `AF9961` - Gardnerberg
+ * * `HR5574` - Lake Williamberg
+ * * `HR5586` - Mirandaview
+ * * `HR5581` - New Bethany
+ * * `AF1036` - Alisonshire
+ * * `AF1027` - New Angelaland
+ * * `AF1019` - West Barbara
+ * * `HR2925` - Anitatown
+ * * `HR2945` - West Jennifer
+ * * `HR2963` - Wilsonview
+ * * `AF8579` - Bentleyside
+ * * `AF8525` - Johnstonshire
+ * * `AF8596` - North Jennifertown
+ * * `UA8311` - Brandyland
+ * * `UA8366` - Port Philip
+ * * `UA8359` - West Kristen
+ * * `UA8424` - Austinmouth
+ * * `UA8416` - Kellyville
+ * * `UA8460` - New Douglasmouth
+ * * `UA6065` - East Lindabury
+ * * `UA6045` - Holmesstad
+ * * `UA6078` - New Amber
+ * * `HR3250` - Collinsmouth
+ * * `HR3211` - Smithfort
+ * * `HR3268` - West Nicole
  */
 export enum Admin2Enum {
-    AF1746 = 'AF1746',
-    AF1775 = 'AF1775',
-    AF1752 = 'AF1752',
-    UA2516 = 'UA2516',
-    UA2538 = 'UA2538',
-    UA2588 = 'UA2588',
-    UA6560 = 'UA6560',
-    UA6532 = 'UA6532',
-    UA6586 = 'UA6586',
-    HR3153 = 'HR3153',
-    HR3190 = 'HR3190',
-    HR3199 = 'HR3199',
-    AF8565 = 'AF8565',
-    AF8549 = 'AF8549',
-    AF8544 = 'AF8544',
-    UA4784 = 'UA4784',
-    UA4785 = 'UA4785',
-    UA4761 = 'UA4761',
-    HR7270 = 'HR7270',
-    HR7296 = 'HR7296',
-    HR7233 = 'HR7233',
-    HR7225 = 'HR7225',
-    HR7212 = 'HR7212',
-    AF9689 = 'AF9689',
-    AF9663 = 'AF9663',
-    AF9622 = 'AF9622',
-=======
- * * `UA1797` - Erinhaven
- * * `UA1728` - Port Amyborough
- * * `HR7983` - Kimfort
- * * `HR7930` - North Lisa
- * * `HR7962` - West Tanya
- * * `HR5046` - Joshuaton
- * * `HR5082` - Littlemouth
- * * `HR5027` - North Curtis
- * * `HR8291` - East Andreachester
- * * `HR8241` - Harrisbury
- * * `HR8215` - West Rachelmouth
- * * `UA3999` - Justinville
- * * `UA3939` - Parkerhaven
- * * `UA3975` - South Allen
- * * `UA4677` - North Kathy
- * * `UA4652` - Sharonview
- * * `UA4688` - South Amy
- * * `AF5752` - Port Brianstad
- * * `AF5759` - Port Richard
- * * `AF5758` - Vincentport
- * * `AF6099` - North Josephport
- * * `AF6062` - Port Kimberly
- * * `AF4880` - East Devinborough
- * * `AF4818` - Kelseychester
- * * `AF4813` - Port Rhonda
- */
-export enum Admin2Enum {
-    UA1797 = 'UA1797',
-    UA1728 = 'UA1728',
-    HR7983 = 'HR7983',
-    HR7930 = 'HR7930',
-    HR7962 = 'HR7962',
-    HR5046 = 'HR5046',
-    HR5082 = 'HR5082',
-    HR5027 = 'HR5027',
-    HR8291 = 'HR8291',
-    HR8241 = 'HR8241',
-    HR8215 = 'HR8215',
-    UA3999 = 'UA3999',
-    UA3939 = 'UA3939',
-    UA3975 = 'UA3975',
-    UA4677 = 'UA4677',
-    UA4652 = 'UA4652',
-    UA4688 = 'UA4688',
-    AF5752 = 'AF5752',
-    AF5759 = 'AF5759',
-    AF5758 = 'AF5758',
-    AF6099 = 'AF6099',
-    AF6062 = 'AF6062',
-    AF4880 = 'AF4880',
-    AF4818 = 'AF4818',
-    AF4813 = 'AF4813',
->>>>>>> 5f21d46f
+    AF9917 = 'AF9917',
+    AF9980 = 'AF9980',
+    AF9961 = 'AF9961',
+    HR5574 = 'HR5574',
+    HR5586 = 'HR5586',
+    HR5581 = 'HR5581',
+    AF1036 = 'AF1036',
+    AF1027 = 'AF1027',
+    AF1019 = 'AF1019',
+    HR2925 = 'HR2925',
+    HR2945 = 'HR2945',
+    HR2963 = 'HR2963',
+    AF8579 = 'AF8579',
+    AF8525 = 'AF8525',
+    AF8596 = 'AF8596',
+    UA8311 = 'UA8311',
+    UA8366 = 'UA8366',
+    UA8359 = 'UA8359',
+    UA8424 = 'UA8424',
+    UA8416 = 'UA8416',
+    UA8460 = 'UA8460',
+    UA6065 = 'UA6065',
+    UA6045 = 'UA6045',
+    UA6078 = 'UA6078',
+    HR3250 = 'HR3250',
+    HR3211 = 'HR3211',
+    HR3268 = 'HR3268',
 }