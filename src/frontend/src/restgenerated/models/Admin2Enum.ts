--- conflicted
+++ resolved
@@ -3,119 +3,60 @@
 /* tslint:disable */
 /* eslint-disable */
 /**
-<<<<<<< HEAD
- * * `AF1423` - Johnsonborough
- * * `AF1433` - North Michele
- * * `AF1453` - West George
- * * `UA3599` - Aguilarton
- * * `UA3548` - Millerborough
- * * `UA3532` - Port Angelaborough
- * * `AF6439` - Hansenchester
- * * `AF6452` - Lake Jasonchester
- * * `AF6470` - Smithton
- * * `UA4685` - Lake Natasha
- * * `UA4616` - Natashaland
- * * `UA4641` - North Carl
- * * `AF8194` - Abbottport
- * * `AF8126` - Jacksonfurt
- * * `AF8122` - Jillville
- * * `UA9266` - Castanedastad
- * * `UA9274` - Rochaton
- * * `UA9286` - West Don
- * * `HR4672` - Huffberg
- * * `HR4621` - Lake Jillville
- * * `HR4612` - Paulfurt
- * * `HR9995` - Ballberg
- * * `HR9924` - Chaseport
- * * `HR9921` - Dixonborough
- * * `HR5866` - Lake Julie
- * * `HR5884` - Port Kristenburgh
- * * `HR5830` - West Megan
+ * * `AF1617` - East Heiditown
+ * * `AF1635` - Lucaston
+ * * `AF1628` - North Jeffrey
+ * * `HR4798` - Houseside
+ * * `HR4751` - Richardport
+ * * `HR4780` - South Maureen
+ * * `UA4538` - Hoganton
+ * * `UA4516` - North Annabury
+ * * `UA4553` - North Edwin
+ * * `HR9041` - Fowlerhaven
+ * * `HR9090` - New Victoriaside
+ * * `HR9092` - West Shaunland
+ * * `UA1923` - North Robinborough
+ * * `UA1973` - Port Robert
+ * * `UA1994` - West Marytown
+ * * `HR4957` - Joannaborough
+ * * `HR4918` - Rangelberg
+ * * `HR4940` - Robinsonbury
+ * * `UA7969` - Garyborough
+ * * `UA7917` - North Robertshire
+ * * `UA7951` - Smithshire
+ * * `AF7690` - East Kristin
+ * * `AF7687` - Marymouth
+ * * `AF7647` - Tracyberg
+ * * `AF6054` - Christopherview
+ * * `AF6028` - Larsonburgh
+ * * `AF6053` - South Jonathan
  */
 export enum Admin2Enum {
-    AF1423 = 'AF1423',
-    AF1433 = 'AF1433',
-    AF1453 = 'AF1453',
-    UA3599 = 'UA3599',
-    UA3548 = 'UA3548',
-    UA3532 = 'UA3532',
-    AF6439 = 'AF6439',
-    AF6452 = 'AF6452',
-    AF6470 = 'AF6470',
-    UA4685 = 'UA4685',
-    UA4616 = 'UA4616',
-    UA4641 = 'UA4641',
-    AF8194 = 'AF8194',
-    AF8126 = 'AF8126',
-    AF8122 = 'AF8122',
-    UA9266 = 'UA9266',
-    UA9274 = 'UA9274',
-    UA9286 = 'UA9286',
-    HR4672 = 'HR4672',
-    HR4621 = 'HR4621',
-    HR4612 = 'HR4612',
-    HR9995 = 'HR9995',
-    HR9924 = 'HR9924',
-    HR9921 = 'HR9921',
-    HR5866 = 'HR5866',
-    HR5884 = 'HR5884',
-    HR5830 = 'HR5830',
-=======
- * * `UA2076` - Donaldfort
- * * `UA2064` - Lake Gary
- * * `UA2061` - Port Theresa
- * * `HR5045` - East Stephen
- * * `HR5085` - North Kristinside
- * * `HR5063` - Robinsonmouth
- * * `AF9727` - Greenmouth
- * * `AF9744` - Lewisborough
- * * `AF9741` - Robertport
- * * `UA3377` - Amandamouth
- * * `UA3310` - South Preston
- * * `UA3311` - Troyville
- * * `HR3858` - South Andrew
- * * `HR3893` - Sullivanberg
- * * `HR3840` - Torresburgh
- * * `AF4865` - Lake James
- * * `AF4876` - Port Lisa
- * * `AF4872` - South Christophershire
- * * `HR8491` - Lake Michelleberg
- * * `HR8476` - West Brendafurt
- * * `HR8428` - West Makaylastad
- * * `UA3024` - Donnafurt
- * * `UA3073` - East Amandaside
- * * `UA3048` - North Brittneyton
- * * `AF1073` - Crystalbury
- * * `AF1017` - Kevinland
- * * `AF1044` - Lake Stacy
- */
-export enum Admin2Enum {
-    UA2076 = 'UA2076',
-    UA2064 = 'UA2064',
-    UA2061 = 'UA2061',
-    HR5045 = 'HR5045',
-    HR5085 = 'HR5085',
-    HR5063 = 'HR5063',
-    AF9727 = 'AF9727',
-    AF9744 = 'AF9744',
-    AF9741 = 'AF9741',
-    UA3377 = 'UA3377',
-    UA3310 = 'UA3310',
-    UA3311 = 'UA3311',
-    HR3858 = 'HR3858',
-    HR3893 = 'HR3893',
-    HR3840 = 'HR3840',
-    AF4865 = 'AF4865',
-    AF4876 = 'AF4876',
-    AF4872 = 'AF4872',
-    HR8491 = 'HR8491',
-    HR8476 = 'HR8476',
-    HR8428 = 'HR8428',
-    UA3024 = 'UA3024',
-    UA3073 = 'UA3073',
-    UA3048 = 'UA3048',
-    AF1073 = 'AF1073',
-    AF1017 = 'AF1017',
-    AF1044 = 'AF1044',
->>>>>>> 3408b166
+    AF1617 = 'AF1617',
+    AF1635 = 'AF1635',
+    AF1628 = 'AF1628',
+    HR4798 = 'HR4798',
+    HR4751 = 'HR4751',
+    HR4780 = 'HR4780',
+    UA4538 = 'UA4538',
+    UA4516 = 'UA4516',
+    UA4553 = 'UA4553',
+    HR9041 = 'HR9041',
+    HR9090 = 'HR9090',
+    HR9092 = 'HR9092',
+    UA1923 = 'UA1923',
+    UA1973 = 'UA1973',
+    UA1994 = 'UA1994',
+    HR4957 = 'HR4957',
+    HR4918 = 'HR4918',
+    HR4940 = 'HR4940',
+    UA7969 = 'UA7969',
+    UA7917 = 'UA7917',
+    UA7951 = 'UA7951',
+    AF7690 = 'AF7690',
+    AF7687 = 'AF7687',
+    AF7647 = 'AF7647',
+    AF6054 = 'AF6054',
+    AF6028 = 'AF6028',
+    AF6053 = 'AF6053',
 }