/* generated using openapi-typescript-codegen -- do not edit */
/* istanbul ignore file */
/* tslint:disable */
/* eslint-disable */
/**
<<<<<<< HEAD
 * * `AF9952` - Leblancfurt
 * * `AF9976` - West Brendastad
 * * `AF9967` - Whitemouth
 * * `UA5677` - East Trevorberg
 * * `UA5650` - Lake Bryan
 * * `UA5649` - North Mark
 * * `UA2025` - Brownton
 * * `UA2084` - Richardfort
 * * `UA2057` - West Patricia
 * * `HR5936` - Brittanyton
 * * `HR5917` - Donaldmouth
 * * `HR5998` - Mitchellland
 * * `AF6589` - Johnsonberg
 * * `AF6536` - Johnsonstad
 * * `AF6573` - New Lancefort
 * * `AF9165` - Baileyberg
 * * `AF9123` - New Travis
 * * `AF9187` - West Jimmy
 * * `HR9325` - Dianaberg
 * * `HR9398` - East Jessicastad
 * * `HR9386` - Port Andrewview
 * * `HR4538` - Garciafurt
 * * `HR4539` - New Charles
 * * `HR4555` - South Joel
 * * `UA4788` - New Amandaview
 * * `UA4785` - North Amyhaven
 * * `UA4712` - Townsendburgh
 */
export enum Admin2Enum {
    AF9952 = 'AF9952',
    AF9976 = 'AF9976',
    AF9967 = 'AF9967',
    UA5677 = 'UA5677',
    UA5650 = 'UA5650',
    UA5649 = 'UA5649',
    UA2025 = 'UA2025',
    UA2084 = 'UA2084',
    UA2057 = 'UA2057',
    HR5936 = 'HR5936',
    HR5917 = 'HR5917',
    HR5998 = 'HR5998',
    AF6589 = 'AF6589',
    AF6536 = 'AF6536',
    AF6573 = 'AF6573',
    AF9165 = 'AF9165',
    AF9123 = 'AF9123',
    AF9187 = 'AF9187',
    HR9325 = 'HR9325',
    HR9398 = 'HR9398',
    HR9386 = 'HR9386',
    HR4538 = 'HR4538',
    HR4539 = 'HR4539',
    HR4555 = 'HR4555',
    UA4788 = 'UA4788',
    UA4785 = 'UA4785',
    UA4712 = 'UA4712',
=======
 * * `UA2076` - Donaldfort
 * * `UA2064` - Lake Gary
 * * `UA2061` - Port Theresa
 * * `HR5045` - East Stephen
 * * `HR5085` - North Kristinside
 * * `HR5063` - Robinsonmouth
 * * `AF9727` - Greenmouth
 * * `AF9744` - Lewisborough
 * * `AF9741` - Robertport
 * * `UA3377` - Amandamouth
 * * `UA3310` - South Preston
 * * `UA3311` - Troyville
 * * `HR3858` - South Andrew
 * * `HR3893` - Sullivanberg
 * * `HR3840` - Torresburgh
 * * `AF4865` - Lake James
 * * `AF4876` - Port Lisa
 * * `AF4872` - South Christophershire
 * * `HR8491` - Lake Michelleberg
 * * `HR8476` - West Brendafurt
 * * `HR8428` - West Makaylastad
 * * `UA3024` - Donnafurt
 * * `UA3073` - East Amandaside
 * * `UA3048` - North Brittneyton
 * * `AF1073` - Crystalbury
 * * `AF1017` - Kevinland
 * * `AF1044` - Lake Stacy
 */
export enum Admin2Enum {
    UA2076 = 'UA2076',
    UA2064 = 'UA2064',
    UA2061 = 'UA2061',
    HR5045 = 'HR5045',
    HR5085 = 'HR5085',
    HR5063 = 'HR5063',
    AF9727 = 'AF9727',
    AF9744 = 'AF9744',
    AF9741 = 'AF9741',
    UA3377 = 'UA3377',
    UA3310 = 'UA3310',
    UA3311 = 'UA3311',
    HR3858 = 'HR3858',
    HR3893 = 'HR3893',
    HR3840 = 'HR3840',
    AF4865 = 'AF4865',
    AF4876 = 'AF4876',
    AF4872 = 'AF4872',
    HR8491 = 'HR8491',
    HR8476 = 'HR8476',
    HR8428 = 'HR8428',
    UA3024 = 'UA3024',
    UA3073 = 'UA3073',
    UA3048 = 'UA3048',
    AF1073 = 'AF1073',
    AF1017 = 'AF1017',
    AF1044 = 'AF1044',
>>>>>>> 3408b166
}<|MERGE_RESOLUTION|>--- conflicted
+++ resolved
@@ -3,119 +3,58 @@
 /* tslint:disable */
 /* eslint-disable */
 /**
-<<<<<<< HEAD
- * * `AF9952` - Leblancfurt
- * * `AF9976` - West Brendastad
- * * `AF9967` - Whitemouth
- * * `UA5677` - East Trevorberg
- * * `UA5650` - Lake Bryan
- * * `UA5649` - North Mark
- * * `UA2025` - Brownton
- * * `UA2084` - Richardfort
- * * `UA2057` - West Patricia
- * * `HR5936` - Brittanyton
- * * `HR5917` - Donaldmouth
- * * `HR5998` - Mitchellland
- * * `AF6589` - Johnsonberg
- * * `AF6536` - Johnsonstad
- * * `AF6573` - New Lancefort
- * * `AF9165` - Baileyberg
- * * `AF9123` - New Travis
- * * `AF9187` - West Jimmy
- * * `HR9325` - Dianaberg
- * * `HR9398` - East Jessicastad
- * * `HR9386` - Port Andrewview
- * * `HR4538` - Garciafurt
- * * `HR4539` - New Charles
- * * `HR4555` - South Joel
- * * `UA4788` - New Amandaview
- * * `UA4785` - North Amyhaven
- * * `UA4712` - Townsendburgh
+ * * `AF6447` - North Christopher
+ * * `AF6473` - Stewartfort
+ * * `AF6496` - Webbmouth
+ * * `HR2232` - Duaneville
+ * * `HR2270` - New Stephen
+ * * `HR2299` - Port Racheltown
+ * * `HR8537` - East Carlaburgh
+ * * `HR8598` - Port Tanyamouth
+ * * `HR8552` - Port Taramouth
+ * * `UA7816` - East Vanessa
+ * * `UA7891` - Kimberlytown
+ * * `AF1090` - Freemanfort
+ * * `AF1014` - Hunterside
+ * * `AF1078` - New Nicole
+ * * `HR1328` - Davidton
+ * * `HR1378` - North Kennethton
+ * * `HR1339` - Taraland
+ * * `UA3831` - East Shawn
+ * * `UA3880` - South Karen
+ * * `UA3867` - Tinamouth
+ * * `AF9252` - Mahoneyfurt
+ * * `AF9288` - Teresaton
+ * * `AF9254` - West Ericshire
+ * * `UA4560` - Jenkinsfurt
+ * * `UA4598` - Lake Abigailview
+ * * `UA4521` - South Jessica
  */
 export enum Admin2Enum {
-    AF9952 = 'AF9952',
-    AF9976 = 'AF9976',
-    AF9967 = 'AF9967',
-    UA5677 = 'UA5677',
-    UA5650 = 'UA5650',
-    UA5649 = 'UA5649',
-    UA2025 = 'UA2025',
-    UA2084 = 'UA2084',
-    UA2057 = 'UA2057',
-    HR5936 = 'HR5936',
-    HR5917 = 'HR5917',
-    HR5998 = 'HR5998',
-    AF6589 = 'AF6589',
-    AF6536 = 'AF6536',
-    AF6573 = 'AF6573',
-    AF9165 = 'AF9165',
-    AF9123 = 'AF9123',
-    AF9187 = 'AF9187',
-    HR9325 = 'HR9325',
-    HR9398 = 'HR9398',
-    HR9386 = 'HR9386',
-    HR4538 = 'HR4538',
-    HR4539 = 'HR4539',
-    HR4555 = 'HR4555',
-    UA4788 = 'UA4788',
-    UA4785 = 'UA4785',
-    UA4712 = 'UA4712',
-=======
- * * `UA2076` - Donaldfort
- * * `UA2064` - Lake Gary
- * * `UA2061` - Port Theresa
- * * `HR5045` - East Stephen
- * * `HR5085` - North Kristinside
- * * `HR5063` - Robinsonmouth
- * * `AF9727` - Greenmouth
- * * `AF9744` - Lewisborough
- * * `AF9741` - Robertport
- * * `UA3377` - Amandamouth
- * * `UA3310` - South Preston
- * * `UA3311` - Troyville
- * * `HR3858` - South Andrew
- * * `HR3893` - Sullivanberg
- * * `HR3840` - Torresburgh
- * * `AF4865` - Lake James
- * * `AF4876` - Port Lisa
- * * `AF4872` - South Christophershire
- * * `HR8491` - Lake Michelleberg
- * * `HR8476` - West Brendafurt
- * * `HR8428` - West Makaylastad
- * * `UA3024` - Donnafurt
- * * `UA3073` - East Amandaside
- * * `UA3048` - North Brittneyton
- * * `AF1073` - Crystalbury
- * * `AF1017` - Kevinland
- * * `AF1044` - Lake Stacy
- */
-export enum Admin2Enum {
-    UA2076 = 'UA2076',
-    UA2064 = 'UA2064',
-    UA2061 = 'UA2061',
-    HR5045 = 'HR5045',
-    HR5085 = 'HR5085',
-    HR5063 = 'HR5063',
-    AF9727 = 'AF9727',
-    AF9744 = 'AF9744',
-    AF9741 = 'AF9741',
-    UA3377 = 'UA3377',
-    UA3310 = 'UA3310',
-    UA3311 = 'UA3311',
-    HR3858 = 'HR3858',
-    HR3893 = 'HR3893',
-    HR3840 = 'HR3840',
-    AF4865 = 'AF4865',
-    AF4876 = 'AF4876',
-    AF4872 = 'AF4872',
-    HR8491 = 'HR8491',
-    HR8476 = 'HR8476',
-    HR8428 = 'HR8428',
-    UA3024 = 'UA3024',
-    UA3073 = 'UA3073',
-    UA3048 = 'UA3048',
-    AF1073 = 'AF1073',
-    AF1017 = 'AF1017',
-    AF1044 = 'AF1044',
->>>>>>> 3408b166
+    AF6447 = 'AF6447',
+    AF6473 = 'AF6473',
+    AF6496 = 'AF6496',
+    HR2232 = 'HR2232',
+    HR2270 = 'HR2270',
+    HR2299 = 'HR2299',
+    HR8537 = 'HR8537',
+    HR8598 = 'HR8598',
+    HR8552 = 'HR8552',
+    UA7816 = 'UA7816',
+    UA7891 = 'UA7891',
+    AF1090 = 'AF1090',
+    AF1014 = 'AF1014',
+    AF1078 = 'AF1078',
+    HR1328 = 'HR1328',
+    HR1378 = 'HR1378',
+    HR1339 = 'HR1339',
+    UA3831 = 'UA3831',
+    UA3880 = 'UA3880',
+    UA3867 = 'UA3867',
+    AF9252 = 'AF9252',
+    AF9288 = 'AF9288',
+    AF9254 = 'AF9254',
+    UA4560 = 'UA4560',
+    UA4598 = 'UA4598',
+    UA4521 = 'UA4521',
 }