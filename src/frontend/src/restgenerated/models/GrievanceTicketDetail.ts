/* generated using openapi-typescript-codegen -- do not edit */
/* istanbul ignore file */
/* tslint:disable */
/* eslint-disable */
import type { AreaList } from './AreaList';
<<<<<<< HEAD
import type { CategoryEnum } from './CategoryEnum';
import type { GrievanceTicketStatusEnum } from './GrievanceTicketStatusEnum';
=======
import type { CategoryB41Enum } from './CategoryB41Enum';
>>>>>>> bbd0a07b
import type { HouseholdForTicket } from './HouseholdForTicket';
import type { IndividualSimple } from './IndividualSimple';
import type { Partner } from './Partner';
import type { PriorityEnum } from './PriorityEnum';
import type { TicketNote } from './TicketNote';
import type { UrgencyEnum } from './UrgencyEnum';
import type { User } from './User';
export type GrievanceTicketDetail = {
    readonly id: string;
    unicefId?: string | null;
    status?: GrievanceTicketStatusEnum;
    readonly programs: Record<string, any>;
    household: HouseholdForTicket | null;
    admin?: string;
    admin2: AreaList;
    assignedTo: User;
    createdBy: User;
    /**
     * Date this ticket was most recently changed.
     */
    userModified?: string | null;
    category: CategoryB41Enum;
    issueType?: number | null;
    priority?: PriorityEnum;
    urgency?: UrgencyEnum;
    readonly createdAt: string;
    readonly updatedAt: string;
    readonly totalDays: number | null;
    readonly targetId: string;
    readonly relatedTickets: Record<string, any>;
    readonly adminUrl: string;
    consent?: boolean;
    partner: Partner;
    postponeDeduplication: boolean;
    /**
     * The content of the customers query.
     */
    description?: string;
    language?: string;
    area?: string;
    individual: IndividualSimple | null;
    readonly paymentRecord: Record<string, any> | null;
    readonly linkedTickets: Record<string, any>;
    readonly existingTickets: Record<string, any>;
    comments?: string | null;
    readonly documentation: Record<string, any>;
    ticketNotes: Array<TicketNote>;
    readonly ticketDetails: Record<string, any> | null;
};
<|MERGE_RESOLUTION|>--- conflicted
+++ resolved
@@ -3,12 +3,8 @@
 /* tslint:disable */
 /* eslint-disable */
 import type { AreaList } from './AreaList';
-<<<<<<< HEAD
-import type { CategoryEnum } from './CategoryEnum';
+import type { CategoryB41Enum } from './CategoryB41Enum';
 import type { GrievanceTicketStatusEnum } from './GrievanceTicketStatusEnum';
-=======
-import type { CategoryB41Enum } from './CategoryB41Enum';
->>>>>>> bbd0a07b
 import type { HouseholdForTicket } from './HouseholdForTicket';
 import type { IndividualSimple } from './IndividualSimple';
 import type { Partner } from './Partner';
