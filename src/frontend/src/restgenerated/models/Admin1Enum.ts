--- conflicted
+++ resolved
@@ -3,47 +3,24 @@
 /* tslint:disable */
 /* eslint-disable */
 /**
-<<<<<<< HEAD
- * * `AF99` - Crystalfurt
- * * `UA56` - Danielville
- * * `UA20` - Kellyville
- * * `HR59` - Michaelton
- * * `AF65` - North Cindyville
- * * `AF91` - North Matthew
- * * `HR93` - South Dwayneville
- * * `HR45` - Stephaniestad
- * * `UA47` - Timothyberg
+ * * `AF64` - Baldwinview
+ * * `HR22` - Chavezbury
+ * * `HR85` - East Alexander
+ * * `UA78` - East Andrew
+ * * `AF10` - Mooreport
+ * * `HR13` - North Dawnstad
+ * * `UA38` - South Adamhaven
+ * * `AF92` - Starkmouth
+ * * `UA45` - West Leslieport
  */
 export enum Admin1Enum {
-    AF99 = 'AF99',
-    UA56 = 'UA56',
-    UA20 = 'UA20',
-    HR59 = 'HR59',
-    AF65 = 'AF65',
-    AF91 = 'AF91',
-    HR93 = 'HR93',
-    HR45 = 'HR45',
-    UA47 = 'UA47',
-=======
- * * `UA20` - Johnsonmouth
- * * `HR50` - Newmanmouth
- * * `AF97` - Port Adamside
- * * `UA33` - South Melissamouth
- * * `HR38` - South Michael
- * * `AF48` - Tanyafort
- * * `HR84` - West Adrianbury
- * * `UA30` - West Coryshire
- * * `AF10` - Zacharytown
- */
-export enum Admin1Enum {
-    UA20 = 'UA20',
-    HR50 = 'HR50',
-    AF97 = 'AF97',
-    UA33 = 'UA33',
-    HR38 = 'HR38',
-    AF48 = 'AF48',
-    HR84 = 'HR84',
-    UA30 = 'UA30',
+    AF64 = 'AF64',
+    HR22 = 'HR22',
+    HR85 = 'HR85',
+    UA78 = 'UA78',
     AF10 = 'AF10',
->>>>>>> 3408b166
+    HR13 = 'HR13',
+    UA38 = 'UA38',
+    AF92 = 'AF92',
+    UA45 = 'UA45',
 }