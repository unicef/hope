--- conflicted
+++ resolved
@@ -3,47 +3,24 @@
 /* tslint:disable */
 /* eslint-disable */
 /**
-<<<<<<< HEAD
- * * `AF14` - Brownstad
- * * `UA35` - East Brian
- * * `AF64` - Reyesland
- * * `UA46` - Samuelport
- * * `AF81` - South Emilystad
- * * `UA92` - South Jenniferfurt
- * * `HR46` - Welchtown
- * * `HR99` - West Annetteview
- * * `HR58` - Wolfehaven
+ * * `AF16` - Christinehaven
+ * * `HR47` - Kellerville
+ * * `UA45` - Lake Daniel
+ * * `HR90` - New Victoria
+ * * `UA19` - Port Christopher
+ * * `HR49` - Port Philipside
+ * * `UA79` - Scotthaven
+ * * `AF76` - South Rebecca
+ * * `AF60` - West Joseshire
  */
 export enum Admin1Enum {
-    AF14 = 'AF14',
-    UA35 = 'UA35',
-    AF64 = 'AF64',
-    UA46 = 'UA46',
-    AF81 = 'AF81',
-    UA92 = 'UA92',
-    HR46 = 'HR46',
-    HR99 = 'HR99',
-    HR58 = 'HR58',
-=======
- * * `UA20` - Johnsonmouth
- * * `HR50` - Newmanmouth
- * * `AF97` - Port Adamside
- * * `UA33` - South Melissamouth
- * * `HR38` - South Michael
- * * `AF48` - Tanyafort
- * * `HR84` - West Adrianbury
- * * `UA30` - West Coryshire
- * * `AF10` - Zacharytown
- */
-export enum Admin1Enum {
-    UA20 = 'UA20',
-    HR50 = 'HR50',
-    AF97 = 'AF97',
-    UA33 = 'UA33',
-    HR38 = 'HR38',
-    AF48 = 'AF48',
-    HR84 = 'HR84',
-    UA30 = 'UA30',
-    AF10 = 'AF10',
->>>>>>> 3408b166
+    AF16 = 'AF16',
+    HR47 = 'HR47',
+    UA45 = 'UA45',
+    HR90 = 'HR90',
+    UA19 = 'UA19',
+    HR49 = 'HR49',
+    UA79 = 'UA79',
+    AF76 = 'AF76',
+    AF60 = 'AF60',
 }