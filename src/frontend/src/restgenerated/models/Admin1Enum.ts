--- conflicted
+++ resolved
@@ -3,28 +3,6 @@
 /* tslint:disable */
 /* eslint-disable */
 /**
-<<<<<<< HEAD
- * * `HR30` - Bradmouth
- * * `AF52` - East Danny
- * * `AF62` - Harriston
- * * `HR51` - Lake Jessicashire
- * * `UA46` - North Kristinport
- * * `UA32` - Port Carlville
- * * `UA44` - Port Joseton
- * * `HR29` - Port Kathrynberg
- * * `AF14` - South Trevorberg
- */
-export enum Admin1Enum {
-    HR30 = 'HR30',
-    AF52 = 'AF52',
-    AF62 = 'AF62',
-    HR51 = 'HR51',
-    UA46 = 'UA46',
-    UA32 = 'UA32',
-    UA44 = 'UA44',
-    HR29 = 'HR29',
-    AF14 = 'AF14',
-=======
  * * `UA19` - East Tammyfurt
  * * `UA30` - Hardingland
  * * `AF52` - Heatherhaven
@@ -45,5 +23,4 @@
     HR91 = 'HR91',
     HR53 = 'HR53',
     AF70 = 'AF70',
->>>>>>> 3cc29ef1
 }