/* generated using openapi-typescript-codegen -- do not edit */
/* istanbul ignore file */
/* tslint:disable */
/* eslint-disable */
/**
<<<<<<< HEAD
 * * `AF17` - Bryanburgh
 * * `UA25` - East Dustin
 * * `UA65` - Lewishaven
 * * `HR31` - New Casey
 * * `AF85` - New Juan
 * * `UA47` - North Jeffrey
 * * `HR72` - Port Christopherton
 * * `AF96` - South Jeremiahview
 */
export enum Admin1Enum {
    AF17 = 'AF17',
    UA25 = 'UA25',
    UA65 = 'UA65',
    HR31 = 'HR31',
    AF85 = 'AF85',
    UA47 = 'UA47',
    HR72 = 'HR72',
    AF96 = 'AF96',
=======
 * * `UA17` - Daniellemouth
 * * `HR79` - East Katelynville
 * * `HR50` - Jennifermouth
 * * `HR82` - Lake Dianeberg
 * * `UA39` - Lake Roberthaven
 * * `UA46` - Matthewland
 * * `AF57` - South Anthonyport
 * * `AF60` - Stevenville
 * * `AF48` - West Brad
 */
export enum Admin1Enum {
    UA17 = 'UA17',
    HR79 = 'HR79',
    HR50 = 'HR50',
    HR82 = 'HR82',
    UA39 = 'UA39',
    UA46 = 'UA46',
    AF57 = 'AF57',
    AF60 = 'AF60',
    AF48 = 'AF48',
>>>>>>> 5f21d46f
}<|MERGE_RESOLUTION|>--- conflicted
+++ resolved
@@ -3,45 +3,24 @@
 /* tslint:disable */
 /* eslint-disable */
 /**
-<<<<<<< HEAD
- * * `AF17` - Bryanburgh
- * * `UA25` - East Dustin
- * * `UA65` - Lewishaven
- * * `HR31` - New Casey
- * * `AF85` - New Juan
- * * `UA47` - North Jeffrey
- * * `HR72` - Port Christopherton
- * * `AF96` - South Jeremiahview
+ * * `AF99` - East Margaret
+ * * `HR55` - East Matthew
+ * * `AF10` - Garnerberg
+ * * `HR29` - Lake Saraberg
+ * * `AF85` - Lopezville
+ * * `UA83` - Melissaville
+ * * `UA84` - New Robin
+ * * `UA60` - North Barbara
+ * * `HR32` - Traciberg
  */
 export enum Admin1Enum {
-    AF17 = 'AF17',
-    UA25 = 'UA25',
-    UA65 = 'UA65',
-    HR31 = 'HR31',
+    AF99 = 'AF99',
+    HR55 = 'HR55',
+    AF10 = 'AF10',
+    HR29 = 'HR29',
     AF85 = 'AF85',
-    UA47 = 'UA47',
-    HR72 = 'HR72',
-    AF96 = 'AF96',
-=======
- * * `UA17` - Daniellemouth
- * * `HR79` - East Katelynville
- * * `HR50` - Jennifermouth
- * * `HR82` - Lake Dianeberg
- * * `UA39` - Lake Roberthaven
- * * `UA46` - Matthewland
- * * `AF57` - South Anthonyport
- * * `AF60` - Stevenville
- * * `AF48` - West Brad
- */
-export enum Admin1Enum {
-    UA17 = 'UA17',
-    HR79 = 'HR79',
-    HR50 = 'HR50',
-    HR82 = 'HR82',
-    UA39 = 'UA39',
-    UA46 = 'UA46',
-    AF57 = 'AF57',
-    AF60 = 'AF60',
-    AF48 = 'AF48',
->>>>>>> 5f21d46f
+    UA83 = 'UA83',
+    UA84 = 'UA84',
+    UA60 = 'UA60',
+    HR32 = 'HR32',
 }