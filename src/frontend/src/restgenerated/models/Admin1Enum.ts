/* generated using openapi-typescript-codegen -- do not edit */
/* istanbul ignore file */
/* tslint:disable */
/* eslint-disable */
<<<<<<< HEAD
/**
 * * `UA29` - Davisfort
 * * `AF38` - East Vincentchester
 * * `UA59` - Khanstad
 * * `HR28` - Lisaport
 * * `AF40` - New Robertbury
 * * `HR11` - North Cassandra
 * * `HR98` - Port Ericside
 * * `UA48` - Shannonborough
 * * `AF91` - West Joshua
 */
export enum Admin1Enum {
    UA29 = 'UA29',
    AF38 = 'AF38',
    UA59 = 'UA59',
    HR28 = 'HR28',
    AF40 = 'AF40',
    HR11 = 'HR11',
    HR98 = 'HR98',
    UA48 = 'UA48',
    AF91 = 'AF91',
}
=======
export type Admin1Enum = string;
>>>>>>> 6e71da9b
<|MERGE_RESOLUTION|>--- conflicted
+++ resolved
@@ -2,29 +2,5 @@
 /* istanbul ignore file */
 /* tslint:disable */
 /* eslint-disable */
-<<<<<<< HEAD
-/**
- * * `UA29` - Davisfort
- * * `AF38` - East Vincentchester
- * * `UA59` - Khanstad
- * * `HR28` - Lisaport
- * * `AF40` - New Robertbury
- * * `HR11` - North Cassandra
- * * `HR98` - Port Ericside
- * * `UA48` - Shannonborough
- * * `AF91` - West Joshua
- */
-export enum Admin1Enum {
-    UA29 = 'UA29',
-    AF38 = 'AF38',
-    UA59 = 'UA59',
-    HR28 = 'HR28',
-    AF40 = 'AF40',
-    HR11 = 'HR11',
-    HR98 = 'HR98',
-    UA48 = 'UA48',
-    AF91 = 'AF91',
-}
-=======
-export type Admin1Enum = string;
->>>>>>> 6e71da9b
+
+export type Admin1Enum = string;