/* generated using openapi-typescript-codegen -- do not edit */
/* istanbul ignore file */
/* tslint:disable */
/* eslint-disable */
<<<<<<< HEAD
import type { CountryEnum } from './CountryEnum';
import type { DocumentTypeEnum } from './DocumentTypeEnum';
export type Document = {
    type: DocumentTypeEnum;
    country: CountryEnum;
    image?: string;
    documentNumber: string;
    issuanceDate?: string;
    expiryDate?: string;
=======
import type { Country } from './Country';
import type { DocumentType } from './DocumentType';
export type Document = {
    readonly id: string;
    type: DocumentType;
    country: Country;
    documentNumber?: string;
    photo?: string;
>>>>>>> 3829fd6a
};
<|MERGE_RESOLUTION|>--- conflicted
+++ resolved
@@ -2,17 +2,6 @@
 /* istanbul ignore file */
 /* tslint:disable */
 /* eslint-disable */
-<<<<<<< HEAD
-import type { CountryEnum } from './CountryEnum';
-import type { DocumentTypeEnum } from './DocumentTypeEnum';
-export type Document = {
-    type: DocumentTypeEnum;
-    country: CountryEnum;
-    image?: string;
-    documentNumber: string;
-    issuanceDate?: string;
-    expiryDate?: string;
-=======
 import type { Country } from './Country';
 import type { DocumentType } from './DocumentType';
 export type Document = {
@@ -21,5 +10,4 @@
     country: Country;
     documentNumber?: string;
     photo?: string;
->>>>>>> 3829fd6a
 };
