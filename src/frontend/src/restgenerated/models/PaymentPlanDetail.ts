--- conflicted
+++ resolved
@@ -368,13 +368,9 @@
     readonly fundsCommitments: Record<string, any> | null;
     readonly availableFundsCommitments: Array<Record<string, any>>;
     readonly paymentVerificationPlans: Array<PaymentVerificationPlan>;
-<<<<<<< HEAD
-    readonly adminUrl: string;
+    readonly adminUrl: string | null;
     /**
      * Reason for aborting
      */
     abortComment?: string;
-=======
-    readonly adminUrl: string | null;
->>>>>>> 6d715831
 };
