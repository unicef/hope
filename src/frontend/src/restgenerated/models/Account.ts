--- conflicted
+++ resolved
@@ -3,15 +3,8 @@
 /* tslint:disable */
 /* eslint-disable */
 export type Account = {
-<<<<<<< HEAD
-    type: string;
-    number?: string;
-    financialInstitution?: number;
-    data?: any;
-=======
     readonly id: string;
     readonly name: string;
     readonly dataFields: Record<string, any>;
     accountType: number;
->>>>>>> 3829fd6a
 };
