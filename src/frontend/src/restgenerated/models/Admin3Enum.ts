--- conflicted
+++ resolved
@@ -3,225 +3,108 @@
 /* tslint:disable */
 /* eslint-disable */
 /**
-<<<<<<< HEAD
- * * `AF995230` - Allenstad
- * * `AF995249` - East Colleenborough
- * * `AF997675` - New Rhonda
- * * `AF997658` - Sharonmouth
- * * `AF996796` - East Melissaberg
- * * `AF996727` - Marychester
- * * `UA567798` - Evanbury
- * * `UA567776` - West Patrickside
- * * `UA565081` - New Kyle
- * * `UA565051` - South Annshire
- * * `UA564932` - Ashleeside
- * * `UA564984` - Port Madison
- * * `UA202572` - East Jennifer
- * * `UA202524` - Port Brandon
- * * `UA208454` - West Andreaberg
- * * `UA208438` - West Benjamin
- * * `UA205786` - Chanshire
- * * `UA205730` - East Edwardborough
- * * `HR593624` - Douglasborough
- * * `HR593643` - Lake Adamshire
- * * `HR591768` - Lake Jaymouth
- * * `HR591795` - Markborough
- * * `HR599874` - Lake Jeffrey
- * * `HR599816` - Nicholasstad
- * * `AF658962` - Barnesmouth
- * * `AF658941` - Chaseview
- * * `AF653672` - Kristinafurt
- * * `AF653695` - Lake Michael
- * * `AF657325` - Catherineton
- * * `AF657391` - Maxwellport
- * * `AF916531` - Millerstad
- * * `AF916512` - West Christinefurt
- * * `AF912345` - Danielsmouth
- * * `AF912350` - Lake Martha
- * * `AF918794` - Barkerhaven
- * * `AF918760` - Philliphaven
- * * `HR932510` - East Guy
- * * `HR932543` - Port Danieltown
- * * `HR939894` - Kimberlychester
- * * `HR939857` - West Hannah
- * * `HR938625` - Alexanderland
- * * `HR938676` - Johnsonview
- * * `HR453818` - East Amanda
- * * `HR453832` - Olsenmouth
- * * `HR453933` - Ashleyside
- * * `HR453987` - North Kathleen
- * * `HR455587` - New Stevenburgh
- * * `HR455514` - Robinstad
- * * `UA478818` - East Lauramouth
- * * `UA478876` - Natalieville
- * * `UA478570` - Jonesbury
- * * `UA478553` - Kelleyborough
- * * `UA471230` - Bonillashire
- * * `UA471293` - West Haroldchester
+ * * `AF644713` - East Angelastad
+ * * `AF644782` - Lake Kevin
+ * * `AF647355` - Gibsontown
+ * * `AF647348` - West Deanna
+ * * `AF649655` - Carlsonton
+ * * `AF649645` - Daughertyberg
+ * * `HR223234` - Amberton
+ * * `HR223211` - East John
+ * * `HR227058` - Georgefort
+ * * `HR227094` - Laurenhaven
+ * * `HR229943` - Robertsview
+ * * `HR853717` - East Cynthiaview
+ * * `HR853738` - Velasquezton
+ * * `HR859826` - Deannaside
+ * * `HR859865` - Denisestad
+ * * `HR855225` - Ronnieport
+ * * `HR855222` - South Hayleymouth
+ * * `UA781670` - Keithchester
+ * * `UA781637` - Mccarthyside
+ * * `UA781643` - West Andrew
+ * * `UA789125` - Brianburgh
+ * * `UA789154` - East Kimberly
+ * * `AF109041` - Barnettburgh
+ * * `AF109034` - Edwardport
+ * * `AF101419` - Gillespiechester
+ * * `AF101489` - South Barbara
+ * * `AF107881` - Heatherbury
+ * * `AF107816` - North Whitneychester
+ * * `HR132827` - East Whitneymouth
+ * * `HR132897` - Lake Jade
+ * * `HR137845` - East Michaelhaven
+ * * `HR137813` - Lake Nicolefurt
+ * * `HR133945` - Millerchester
+ * * `UA383197` - East Jason
+ * * `UA383185` - Nicholestad
+ * * `UA388057` - New Randy
+ * * `UA388091` - Travisland
+ * * `UA386750` - Candaceland
+ * * `UA386718` - New Brandon
+ * * `AF925290` - Rubenmouth
+ * * `AF925216` - West Christinatown
+ * * `AF928871` - East Kevin
+ * * `AF928840` - Harperville
+ * * `AF925458` - Lake Angelicaland
+ * * `AF925497` - Richardsonview
+ * * `UA456056` - Anthonyville
+ * * `UA456015` - Melissaland
+ * * `UA459868` - Floresfurt
+ * * `UA459865` - South Ashleyside
+ * * `UA452110` - Alexanderfurt
+ * * `UA452198` - Roachtown
  */
 export enum Admin3Enum {
-    AF995230 = 'AF995230',
-    AF995249 = 'AF995249',
-    AF997675 = 'AF997675',
-    AF997658 = 'AF997658',
-    AF996796 = 'AF996796',
-    AF996727 = 'AF996727',
-    UA567798 = 'UA567798',
-    UA567776 = 'UA567776',
-    UA565081 = 'UA565081',
-    UA565051 = 'UA565051',
-    UA564932 = 'UA564932',
-    UA564984 = 'UA564984',
-    UA202572 = 'UA202572',
-    UA202524 = 'UA202524',
-    UA208454 = 'UA208454',
-    UA208438 = 'UA208438',
-    UA205786 = 'UA205786',
-    UA205730 = 'UA205730',
-    HR593624 = 'HR593624',
-    HR593643 = 'HR593643',
-    HR591768 = 'HR591768',
-    HR591795 = 'HR591795',
-    HR599874 = 'HR599874',
-    HR599816 = 'HR599816',
-    AF658962 = 'AF658962',
-    AF658941 = 'AF658941',
-    AF653672 = 'AF653672',
-    AF653695 = 'AF653695',
-    AF657325 = 'AF657325',
-    AF657391 = 'AF657391',
-    AF916531 = 'AF916531',
-    AF916512 = 'AF916512',
-    AF912345 = 'AF912345',
-    AF912350 = 'AF912350',
-    AF918794 = 'AF918794',
-    AF918760 = 'AF918760',
-    HR932510 = 'HR932510',
-    HR932543 = 'HR932543',
-    HR939894 = 'HR939894',
-    HR939857 = 'HR939857',
-    HR938625 = 'HR938625',
-    HR938676 = 'HR938676',
-    HR453818 = 'HR453818',
-    HR453832 = 'HR453832',
-    HR453933 = 'HR453933',
-    HR453987 = 'HR453987',
-    HR455587 = 'HR455587',
-    HR455514 = 'HR455514',
-    UA478818 = 'UA478818',
-    UA478876 = 'UA478876',
-    UA478570 = 'UA478570',
-    UA478553 = 'UA478553',
-    UA471230 = 'UA471230',
-    UA471293 = 'UA471293',
-=======
- * * `UA207657` - Grossside
- * * `UA207626` - Melissaside
- * * `UA206410` - Howellchester
- * * `UA206416` - Johnsonton
- * * `UA206159` - Miaside
- * * `UA206170` - South Melissa
- * * `HR504598` - North Daniel
- * * `HR504535` - Port Hectorton
- * * `HR508547` - New Jonathan
- * * `HR508559` - South Kevinstad
- * * `HR506317` - Lake Sandra
- * * `HR506378` - Port Cherylside
- * * `AF972757` - Michellestad
- * * `AF972798` - Stonefurt
- * * `AF974410` - Marcusfurt
- * * `AF974468` - Stephenberg
- * * `AF974152` - Markfort
- * * `AF974178` - Vincentberg
- * * `UA337770` - Benjaminstad
- * * `UA337782` - Port Todd
- * * `UA331038` - New Susan
- * * `UA331024` - Sharonbury
- * * `UA331182` - Ingramfurt
- * * `UA331197` - Port Dana
- * * `HR385840` - Odonnellside
- * * `HR385860` - Ramirezburgh
- * * `HR389314` - Brettbury
- * * `HR389362` - Kimberlybury
- * * `HR384080` - East Miranda
- * * `HR384070` - Port Brendatown
- * * `AF486556` - Harperstad
- * * `AF486591` - North Steven
- * * `AF487691` - Lake Dorisville
- * * `AF487613` - Port Barbara
- * * `AF487250` - Port Sandyside
- * * `AF487235` - Robinmouth
- * * `HR849117` - East Robert
- * * `HR849130` - Shannonton
- * * `HR847612` - North John
- * * `HR847633` - Port Bryan
- * * `HR842895` - New Rebekah
- * * `HR842855` - Richardsonland
- * * `UA302477` - Nicolemouth
- * * `UA302445` - South Paula
- * * `UA307386` - Christopherchester
- * * `UA307382` - Robertview
- * * `UA304813` - Port Brettville
- * * `UA304860` - South Anna
- * * `AF107376` - Martinhaven
- * * `AF107380` - West Thomasmouth
- * * `AF101757` - South Alexanderfurt
- * * `AF104486` - Lake Timothy
- * * `AF104485` - North Jennyville
- */
-export enum Admin3Enum {
-    UA207657 = 'UA207657',
-    UA207626 = 'UA207626',
-    UA206410 = 'UA206410',
-    UA206416 = 'UA206416',
-    UA206159 = 'UA206159',
-    UA206170 = 'UA206170',
-    HR504598 = 'HR504598',
-    HR504535 = 'HR504535',
-    HR508547 = 'HR508547',
-    HR508559 = 'HR508559',
-    HR506317 = 'HR506317',
-    HR506378 = 'HR506378',
-    AF972757 = 'AF972757',
-    AF972798 = 'AF972798',
-    AF974410 = 'AF974410',
-    AF974468 = 'AF974468',
-    AF974152 = 'AF974152',
-    AF974178 = 'AF974178',
-    UA337770 = 'UA337770',
-    UA337782 = 'UA337782',
-    UA331038 = 'UA331038',
-    UA331024 = 'UA331024',
-    UA331182 = 'UA331182',
-    UA331197 = 'UA331197',
-    HR385840 = 'HR385840',
-    HR385860 = 'HR385860',
-    HR389314 = 'HR389314',
-    HR389362 = 'HR389362',
-    HR384080 = 'HR384080',
-    HR384070 = 'HR384070',
-    AF486556 = 'AF486556',
-    AF486591 = 'AF486591',
-    AF487691 = 'AF487691',
-    AF487613 = 'AF487613',
-    AF487250 = 'AF487250',
-    AF487235 = 'AF487235',
-    HR849117 = 'HR849117',
-    HR849130 = 'HR849130',
-    HR847612 = 'HR847612',
-    HR847633 = 'HR847633',
-    HR842895 = 'HR842895',
-    HR842855 = 'HR842855',
-    UA302477 = 'UA302477',
-    UA302445 = 'UA302445',
-    UA307386 = 'UA307386',
-    UA307382 = 'UA307382',
-    UA304813 = 'UA304813',
-    UA304860 = 'UA304860',
-    AF107376 = 'AF107376',
-    AF107380 = 'AF107380',
-    AF101757 = 'AF101757',
-    AF104486 = 'AF104486',
-    AF104485 = 'AF104485',
->>>>>>> 3408b166
+    AF644713 = 'AF644713',
+    AF644782 = 'AF644782',
+    AF647355 = 'AF647355',
+    AF647348 = 'AF647348',
+    AF649655 = 'AF649655',
+    AF649645 = 'AF649645',
+    HR223234 = 'HR223234',
+    HR223211 = 'HR223211',
+    HR227058 = 'HR227058',
+    HR227094 = 'HR227094',
+    HR229943 = 'HR229943',
+    HR853717 = 'HR853717',
+    HR853738 = 'HR853738',
+    HR859826 = 'HR859826',
+    HR859865 = 'HR859865',
+    HR855225 = 'HR855225',
+    HR855222 = 'HR855222',
+    UA781670 = 'UA781670',
+    UA781637 = 'UA781637',
+    UA781643 = 'UA781643',
+    UA789125 = 'UA789125',
+    UA789154 = 'UA789154',
+    AF109041 = 'AF109041',
+    AF109034 = 'AF109034',
+    AF101419 = 'AF101419',
+    AF101489 = 'AF101489',
+    AF107881 = 'AF107881',
+    AF107816 = 'AF107816',
+    HR132827 = 'HR132827',
+    HR132897 = 'HR132897',
+    HR137845 = 'HR137845',
+    HR137813 = 'HR137813',
+    HR133945 = 'HR133945',
+    UA383197 = 'UA383197',
+    UA383185 = 'UA383185',
+    UA388057 = 'UA388057',
+    UA388091 = 'UA388091',
+    UA386750 = 'UA386750',
+    UA386718 = 'UA386718',
+    AF925290 = 'AF925290',
+    AF925216 = 'AF925216',
+    AF928871 = 'AF928871',
+    AF928840 = 'AF928840',
+    AF925458 = 'AF925458',
+    AF925497 = 'AF925497',
+    UA456056 = 'UA456056',
+    UA456015 = 'UA456015',
+    UA459868 = 'UA459868',
+    UA459865 = 'UA459865',
+    UA452110 = 'UA452110',
+    UA452198 = 'UA452198',
 }