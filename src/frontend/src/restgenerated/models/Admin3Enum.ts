/* generated using openapi-typescript-codegen -- do not edit */
/* istanbul ignore file */
/* tslint:disable */
/* eslint-disable */
/**
<<<<<<< HEAD
 * * `AF211858` - East Susan
 * * `AF211826` - Paultown
 * * `AF215445` - East David
 * * `AF215414` - South Bonnie
 * * `AF213677` - Hollyhaven
 * * `AF213619` - Nancystad
 * * `HR102143` - Davidborough
 * * `HR102118` - Garciachester
 * * `HR108112` - Daltonport
 * * `HR108162` - South Charles
 * * `HR102361` - Glenville
 * * `HR102322` - Lake Cynthia
 * * `UA663989` - Kevinberg
 * * `UA663946` - Parrishstad
 * * `UA667853` - Mendozaberg
 * * `UA667898` - West Ryanburgh
 * * `UA663491` - Shawhaven
 * * `UA663478` - South Robert
 * * `AF111863` - Carterville
 * * `AF111818` - Heidiborough
 * * `AF115988` - Casefurt
 * * `AF115974` - Emilybury
 * * `AF119633` - Alvaradoville
 * * `AF119642` - East Taraton
 * * `UA413056` - Ginaville
 * * `UA413035` - New Mariaview
 * * `UA418538` - Butlerfurt
 * * `UA418599` - Johnsonville
 * * `UA418865` - Karabury
 * * `UA418851` - Markside
 * * `HR642813` - Hamiltonfurt
 * * `HR642818` - Johnview
 * * `HR641649` - New Elizabeth
 * * `HR641647` - South Hector
 * * `HR648449` - Bakerchester
 * * `HR648436` - Gonzalezview
 * * `UA596555` - Jenniferberg
 * * `UA596594` - New Davidborough
 * * `UA594793` - Lake Kathymouth
 * * `UA594711` - New Ryan
 * * `UA598866` - Bryanmouth
 * * `UA598859` - Travisside
 * * `AF635991` - Amandachester
 * * `AF635911` - New Christina
 * * `AF633949` - South Alanmouth
 * * `AF633943` - South Michael
 * * `AF635812` - East Benjamin
 * * `AF635830` - Granthaven
 * * `HR962473` - Brownland
 * * `HR962492` - Butlertown
 * * `HR968189` - Lake Jennifer
 * * `HR968157` - Lake Veronica
 * * `HR961342` - Perezside
 * * `HR961396` - West Ryan
 */
export enum Admin3Enum {
    AF211858 = 'AF211858',
    AF211826 = 'AF211826',
    AF215445 = 'AF215445',
    AF215414 = 'AF215414',
    AF213677 = 'AF213677',
    AF213619 = 'AF213619',
    HR102143 = 'HR102143',
    HR102118 = 'HR102118',
    HR108112 = 'HR108112',
    HR108162 = 'HR108162',
    HR102361 = 'HR102361',
    HR102322 = 'HR102322',
    UA663989 = 'UA663989',
    UA663946 = 'UA663946',
    UA667853 = 'UA667853',
    UA667898 = 'UA667898',
    UA663491 = 'UA663491',
    UA663478 = 'UA663478',
    AF111863 = 'AF111863',
    AF111818 = 'AF111818',
    AF115988 = 'AF115988',
    AF115974 = 'AF115974',
    AF119633 = 'AF119633',
    AF119642 = 'AF119642',
    UA413056 = 'UA413056',
    UA413035 = 'UA413035',
    UA418538 = 'UA418538',
    UA418599 = 'UA418599',
    UA418865 = 'UA418865',
    UA418851 = 'UA418851',
    HR642813 = 'HR642813',
    HR642818 = 'HR642818',
    HR641649 = 'HR641649',
    HR641647 = 'HR641647',
    HR648449 = 'HR648449',
    HR648436 = 'HR648436',
    UA596555 = 'UA596555',
    UA596594 = 'UA596594',
    UA594793 = 'UA594793',
    UA594711 = 'UA594711',
    UA598866 = 'UA598866',
    UA598859 = 'UA598859',
    AF635991 = 'AF635991',
    AF635911 = 'AF635911',
    AF633949 = 'AF633949',
    AF633943 = 'AF633943',
    AF635812 = 'AF635812',
    AF635830 = 'AF635830',
    HR962473 = 'HR962473',
    HR962492 = 'HR962492',
    HR968189 = 'HR968189',
    HR968157 = 'HR968157',
    HR961342 = 'HR961342',
    HR961396 = 'HR961396',
=======
 * * `AF398738` - Lake Mathewland
 * * `AF398795` - Sydneychester
 * * `AF395889` - Kochfort
 * * `AF395888` - Port Jeffrey
 * * `AF395078` - Fernandezburgh
 * * `AF395032` - Robinsonside
 * * `UA253946` - Barkerborough
 * * `UA253947` - Port Jorge
 * * `UA251555` - Lake Thomashaven
 * * `UA251597` - West Garyburgh
 * * `UA259837` - East Jeremy
 * * `UA259858` - Teresafort
 * * `UA812449` - Alanton
 * * `UA812410` - Port Ryan
 * * `UA812432` - South Guyport
 * * `UA812476` - South Victorialand
 * * `UA819027` - East Christina
 * * `UA819034` - New Jessica
 * * `AF492528` - Lake Stephenview
 * * `AF492571` - North Alantown
 * * `AF492789` - Jenniferburgh
 * * `AF492711` - Wolfeland
 * * `AF499545` - Campbellton
 * * `AF499528` - Lake Victoriahaven
 * * `UA969084` - Lake Tony
 * * `UA969012` - Williamstown
 * * `UA961070` - Lake Anitabury
 * * `UA961077` - Lake Paula
 * * `UA961090` - West Jonathanborough
 * * `UA961088` - West Joseph
 * * `HR871334` - Kristophertown
 * * `HR871311` - New Matthew
 * * `HR878063` - East Cherylville
 * * `HR878053` - Port Jonathanside
 * * `HR876093` - Amberbury
 * * `HR876095` - Paigeberg
 * * `AF808287` - Lopezton
 * * `AF808260` - New Stacy
 * * `AF803233` - East Susan
 * * `AF803288` - Lake Kathychester
 * * `AF801570` - Weaverchester
 * * `AF801565` - West Amy
 * * `HR556232` - Kingview
 * * `HR556278` - Lake Kimberlytown
 * * `HR558912` - Guzmanstad
 * * `HR558984` - New Christinaburgh
 * * `HR552727` - Micheletown
 * * `HR552770` - South Lisa
 * * `HR789499` - New Brianshire
 * * `HR789473` - South Cynthia
 * * `HR789747` - Levishire
 * * `HR789750` - New Tiffanytown
 * * `HR785748` - Myersville
 * * `HR785752` - Shafferview
 */
export enum Admin3Enum {
    AF398738 = 'AF398738',
    AF398795 = 'AF398795',
    AF395889 = 'AF395889',
    AF395888 = 'AF395888',
    AF395078 = 'AF395078',
    AF395032 = 'AF395032',
    UA253946 = 'UA253946',
    UA253947 = 'UA253947',
    UA251555 = 'UA251555',
    UA251597 = 'UA251597',
    UA259837 = 'UA259837',
    UA259858 = 'UA259858',
    UA812449 = 'UA812449',
    UA812410 = 'UA812410',
    UA812432 = 'UA812432',
    UA812476 = 'UA812476',
    UA819027 = 'UA819027',
    UA819034 = 'UA819034',
    AF492528 = 'AF492528',
    AF492571 = 'AF492571',
    AF492789 = 'AF492789',
    AF492711 = 'AF492711',
    AF499545 = 'AF499545',
    AF499528 = 'AF499528',
    UA969084 = 'UA969084',
    UA969012 = 'UA969012',
    UA961070 = 'UA961070',
    UA961077 = 'UA961077',
    UA961090 = 'UA961090',
    UA961088 = 'UA961088',
    HR871334 = 'HR871334',
    HR871311 = 'HR871311',
    HR878063 = 'HR878063',
    HR878053 = 'HR878053',
    HR876093 = 'HR876093',
    HR876095 = 'HR876095',
    AF808287 = 'AF808287',
    AF808260 = 'AF808260',
    AF803233 = 'AF803233',
    AF803288 = 'AF803288',
    AF801570 = 'AF801570',
    AF801565 = 'AF801565',
    HR556232 = 'HR556232',
    HR556278 = 'HR556278',
    HR558912 = 'HR558912',
    HR558984 = 'HR558984',
    HR552727 = 'HR552727',
    HR552770 = 'HR552770',
    HR789499 = 'HR789499',
    HR789473 = 'HR789473',
    HR789747 = 'HR789747',
    HR789750 = 'HR789750',
    HR785748 = 'HR785748',
    HR785752 = 'HR785752',
>>>>>>> f3daecd6
}<|MERGE_RESOLUTION|>--- conflicted
+++ resolved
@@ -3,227 +3,114 @@
 /* tslint:disable */
 /* eslint-disable */
 /**
-<<<<<<< HEAD
- * * `AF211858` - East Susan
- * * `AF211826` - Paultown
- * * `AF215445` - East David
- * * `AF215414` - South Bonnie
- * * `AF213677` - Hollyhaven
- * * `AF213619` - Nancystad
- * * `HR102143` - Davidborough
- * * `HR102118` - Garciachester
- * * `HR108112` - Daltonport
- * * `HR108162` - South Charles
- * * `HR102361` - Glenville
- * * `HR102322` - Lake Cynthia
- * * `UA663989` - Kevinberg
- * * `UA663946` - Parrishstad
- * * `UA667853` - Mendozaberg
- * * `UA667898` - West Ryanburgh
- * * `UA663491` - Shawhaven
- * * `UA663478` - South Robert
- * * `AF111863` - Carterville
- * * `AF111818` - Heidiborough
- * * `AF115988` - Casefurt
- * * `AF115974` - Emilybury
- * * `AF119633` - Alvaradoville
- * * `AF119642` - East Taraton
- * * `UA413056` - Ginaville
- * * `UA413035` - New Mariaview
- * * `UA418538` - Butlerfurt
- * * `UA418599` - Johnsonville
- * * `UA418865` - Karabury
- * * `UA418851` - Markside
- * * `HR642813` - Hamiltonfurt
- * * `HR642818` - Johnview
- * * `HR641649` - New Elizabeth
- * * `HR641647` - South Hector
- * * `HR648449` - Bakerchester
- * * `HR648436` - Gonzalezview
- * * `UA596555` - Jenniferberg
- * * `UA596594` - New Davidborough
- * * `UA594793` - Lake Kathymouth
- * * `UA594711` - New Ryan
- * * `UA598866` - Bryanmouth
- * * `UA598859` - Travisside
- * * `AF635991` - Amandachester
- * * `AF635911` - New Christina
- * * `AF633949` - South Alanmouth
- * * `AF633943` - South Michael
- * * `AF635812` - East Benjamin
- * * `AF635830` - Granthaven
- * * `HR962473` - Brownland
- * * `HR962492` - Butlertown
- * * `HR968189` - Lake Jennifer
- * * `HR968157` - Lake Veronica
- * * `HR961342` - Perezside
- * * `HR961396` - West Ryan
+ * * `AF348035` - Bowmanstad
+ * * `AF348057` - West Stephaniebury
+ * * `AF349229` - Lake Nicholas
+ * * `AF349226` - South Alexandrafurt
+ * * `AF343831` - Obrienberg
+ * * `AF343814` - Russellside
+ * * `AF875570` - Gregoryberg
+ * * `AF875519` - West Michelleburgh
+ * * `AF874180` - Henryburgh
+ * * `AF874128` - West Daniel
+ * * `AF874624` - Dylanland
+ * * `AF874694` - Georgetown
+ * * `UA972897` - Port Andrew
+ * * `UA972831` - Websterborough
+ * * `UA979896` - Morrisonhaven
+ * * `UA979882` - Nixonfurt
+ * * `UA973633` - Johnsonton
+ * * `UA973630` - North Victor
+ * * `AF479723` - Garciastad
+ * * `AF479715` - Mooreport
+ * * `AF473886` - Petersfurt
+ * * `AF473811` - Youngfort
+ * * `AF471167` - Arielberg
+ * * `AF471124` - East Brandonmouth
+ * * `HR489732` - New Natalie
+ * * `HR489713` - West Tamarashire
+ * * `HR481433` - Davidhaven
+ * * `HR481492` - Mitchellville
+ * * `HR487297` - Christopherton
+ * * `HR487285` - South Nicholasfurt
+ * * `UA705038` - Ericberg
+ * * `UA705074` - Port Kennethview
+ * * `UA707165` - Josephton
+ * * `UA707138` - Nathanland
+ * * `UA708816` - North Johnland
+ * * `UA708864` - Port Susanview
+ * * `UA437499` - East Frank
+ * * `UA437419` - Jasonville
+ * * `UA436245` - Holtview
+ * * `UA436236` - West Jenniferville
+ * * `UA439840` - East Ashley
+ * * `UA439850` - Port Frederickstad
+ * * `HR177598` - Ashleybury
+ * * `HR177527` - Port Andrew
+ * * `HR174199` - Lake Allisonmouth
+ * * `HR174162` - South Christina
+ * * `HR179510` - Phillipsmouth
+ * * `HR179537` - Stanleyside
+ * * `HR883947` - Dunnton
+ * * `HR883967` - Dunnview
+ * * `HR885875` - East Maryberg
+ * * `HR885894` - West Derek
+ * * `HR881372` - Crossborough
+ * * `HR881316` - West Diane
  */
 export enum Admin3Enum {
-    AF211858 = 'AF211858',
-    AF211826 = 'AF211826',
-    AF215445 = 'AF215445',
-    AF215414 = 'AF215414',
-    AF213677 = 'AF213677',
-    AF213619 = 'AF213619',
-    HR102143 = 'HR102143',
-    HR102118 = 'HR102118',
-    HR108112 = 'HR108112',
-    HR108162 = 'HR108162',
-    HR102361 = 'HR102361',
-    HR102322 = 'HR102322',
-    UA663989 = 'UA663989',
-    UA663946 = 'UA663946',
-    UA667853 = 'UA667853',
-    UA667898 = 'UA667898',
-    UA663491 = 'UA663491',
-    UA663478 = 'UA663478',
-    AF111863 = 'AF111863',
-    AF111818 = 'AF111818',
-    AF115988 = 'AF115988',
-    AF115974 = 'AF115974',
-    AF119633 = 'AF119633',
-    AF119642 = 'AF119642',
-    UA413056 = 'UA413056',
-    UA413035 = 'UA413035',
-    UA418538 = 'UA418538',
-    UA418599 = 'UA418599',
-    UA418865 = 'UA418865',
-    UA418851 = 'UA418851',
-    HR642813 = 'HR642813',
-    HR642818 = 'HR642818',
-    HR641649 = 'HR641649',
-    HR641647 = 'HR641647',
-    HR648449 = 'HR648449',
-    HR648436 = 'HR648436',
-    UA596555 = 'UA596555',
-    UA596594 = 'UA596594',
-    UA594793 = 'UA594793',
-    UA594711 = 'UA594711',
-    UA598866 = 'UA598866',
-    UA598859 = 'UA598859',
-    AF635991 = 'AF635991',
-    AF635911 = 'AF635911',
-    AF633949 = 'AF633949',
-    AF633943 = 'AF633943',
-    AF635812 = 'AF635812',
-    AF635830 = 'AF635830',
-    HR962473 = 'HR962473',
-    HR962492 = 'HR962492',
-    HR968189 = 'HR968189',
-    HR968157 = 'HR968157',
-    HR961342 = 'HR961342',
-    HR961396 = 'HR961396',
-=======
- * * `AF398738` - Lake Mathewland
- * * `AF398795` - Sydneychester
- * * `AF395889` - Kochfort
- * * `AF395888` - Port Jeffrey
- * * `AF395078` - Fernandezburgh
- * * `AF395032` - Robinsonside
- * * `UA253946` - Barkerborough
- * * `UA253947` - Port Jorge
- * * `UA251555` - Lake Thomashaven
- * * `UA251597` - West Garyburgh
- * * `UA259837` - East Jeremy
- * * `UA259858` - Teresafort
- * * `UA812449` - Alanton
- * * `UA812410` - Port Ryan
- * * `UA812432` - South Guyport
- * * `UA812476` - South Victorialand
- * * `UA819027` - East Christina
- * * `UA819034` - New Jessica
- * * `AF492528` - Lake Stephenview
- * * `AF492571` - North Alantown
- * * `AF492789` - Jenniferburgh
- * * `AF492711` - Wolfeland
- * * `AF499545` - Campbellton
- * * `AF499528` - Lake Victoriahaven
- * * `UA969084` - Lake Tony
- * * `UA969012` - Williamstown
- * * `UA961070` - Lake Anitabury
- * * `UA961077` - Lake Paula
- * * `UA961090` - West Jonathanborough
- * * `UA961088` - West Joseph
- * * `HR871334` - Kristophertown
- * * `HR871311` - New Matthew
- * * `HR878063` - East Cherylville
- * * `HR878053` - Port Jonathanside
- * * `HR876093` - Amberbury
- * * `HR876095` - Paigeberg
- * * `AF808287` - Lopezton
- * * `AF808260` - New Stacy
- * * `AF803233` - East Susan
- * * `AF803288` - Lake Kathychester
- * * `AF801570` - Weaverchester
- * * `AF801565` - West Amy
- * * `HR556232` - Kingview
- * * `HR556278` - Lake Kimberlytown
- * * `HR558912` - Guzmanstad
- * * `HR558984` - New Christinaburgh
- * * `HR552727` - Micheletown
- * * `HR552770` - South Lisa
- * * `HR789499` - New Brianshire
- * * `HR789473` - South Cynthia
- * * `HR789747` - Levishire
- * * `HR789750` - New Tiffanytown
- * * `HR785748` - Myersville
- * * `HR785752` - Shafferview
- */
-export enum Admin3Enum {
-    AF398738 = 'AF398738',
-    AF398795 = 'AF398795',
-    AF395889 = 'AF395889',
-    AF395888 = 'AF395888',
-    AF395078 = 'AF395078',
-    AF395032 = 'AF395032',
-    UA253946 = 'UA253946',
-    UA253947 = 'UA253947',
-    UA251555 = 'UA251555',
-    UA251597 = 'UA251597',
-    UA259837 = 'UA259837',
-    UA259858 = 'UA259858',
-    UA812449 = 'UA812449',
-    UA812410 = 'UA812410',
-    UA812432 = 'UA812432',
-    UA812476 = 'UA812476',
-    UA819027 = 'UA819027',
-    UA819034 = 'UA819034',
-    AF492528 = 'AF492528',
-    AF492571 = 'AF492571',
-    AF492789 = 'AF492789',
-    AF492711 = 'AF492711',
-    AF499545 = 'AF499545',
-    AF499528 = 'AF499528',
-    UA969084 = 'UA969084',
-    UA969012 = 'UA969012',
-    UA961070 = 'UA961070',
-    UA961077 = 'UA961077',
-    UA961090 = 'UA961090',
-    UA961088 = 'UA961088',
-    HR871334 = 'HR871334',
-    HR871311 = 'HR871311',
-    HR878063 = 'HR878063',
-    HR878053 = 'HR878053',
-    HR876093 = 'HR876093',
-    HR876095 = 'HR876095',
-    AF808287 = 'AF808287',
-    AF808260 = 'AF808260',
-    AF803233 = 'AF803233',
-    AF803288 = 'AF803288',
-    AF801570 = 'AF801570',
-    AF801565 = 'AF801565',
-    HR556232 = 'HR556232',
-    HR556278 = 'HR556278',
-    HR558912 = 'HR558912',
-    HR558984 = 'HR558984',
-    HR552727 = 'HR552727',
-    HR552770 = 'HR552770',
-    HR789499 = 'HR789499',
-    HR789473 = 'HR789473',
-    HR789747 = 'HR789747',
-    HR789750 = 'HR789750',
-    HR785748 = 'HR785748',
-    HR785752 = 'HR785752',
->>>>>>> f3daecd6
+    AF348035 = 'AF348035',
+    AF348057 = 'AF348057',
+    AF349229 = 'AF349229',
+    AF349226 = 'AF349226',
+    AF343831 = 'AF343831',
+    AF343814 = 'AF343814',
+    AF875570 = 'AF875570',
+    AF875519 = 'AF875519',
+    AF874180 = 'AF874180',
+    AF874128 = 'AF874128',
+    AF874624 = 'AF874624',
+    AF874694 = 'AF874694',
+    UA972897 = 'UA972897',
+    UA972831 = 'UA972831',
+    UA979896 = 'UA979896',
+    UA979882 = 'UA979882',
+    UA973633 = 'UA973633',
+    UA973630 = 'UA973630',
+    AF479723 = 'AF479723',
+    AF479715 = 'AF479715',
+    AF473886 = 'AF473886',
+    AF473811 = 'AF473811',
+    AF471167 = 'AF471167',
+    AF471124 = 'AF471124',
+    HR489732 = 'HR489732',
+    HR489713 = 'HR489713',
+    HR481433 = 'HR481433',
+    HR481492 = 'HR481492',
+    HR487297 = 'HR487297',
+    HR487285 = 'HR487285',
+    UA705038 = 'UA705038',
+    UA705074 = 'UA705074',
+    UA707165 = 'UA707165',
+    UA707138 = 'UA707138',
+    UA708816 = 'UA708816',
+    UA708864 = 'UA708864',
+    UA437499 = 'UA437499',
+    UA437419 = 'UA437419',
+    UA436245 = 'UA436245',
+    UA436236 = 'UA436236',
+    UA439840 = 'UA439840',
+    UA439850 = 'UA439850',
+    HR177598 = 'HR177598',
+    HR177527 = 'HR177527',
+    HR174199 = 'HR174199',
+    HR174162 = 'HR174162',
+    HR179510 = 'HR179510',
+    HR179537 = 'HR179537',
+    HR883947 = 'HR883947',
+    HR883967 = 'HR883967',
+    HR885875 = 'HR885875',
+    HR885894 = 'HR885894',
+    HR881372 = 'HR881372',
+    HR881316 = 'HR881316',
 }