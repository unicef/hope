--- conflicted
+++ resolved
@@ -3,227 +3,114 @@
 /* tslint:disable */
 /* eslint-disable */
 /**
-<<<<<<< HEAD
- * * `AF174668` - Adamsport
- * * `AF174613` - New Glenchester
- * * `AF177572` - Perezborough
- * * `AF177540` - Wilsonville
- * * `AF175278` - Lake Julia
- * * `AF175222` - New Cynthia
- * * `UA251640` - Andersonshire
- * * `UA251661` - Staceyside
- * * `UA253874` - East Jacquelineberg
- * * `UA253880` - West Jill
- * * `UA258890` - Margaretmouth
- * * `UA258864` - Smithborough
- * * `UA656096` - New Elizabeth
- * * `UA656063` - South Dylanborough
- * * `UA653265` - East Donnahaven
- * * `UA653276` - South Joseph
- * * `UA658613` - Butlertown
- * * `UA658625` - Campbellfurt
- * * `HR315357` - Larsenland
- * * `HR315396` - Lauriechester
- * * `HR319019` - West Christinaville
- * * `HR319045` - West Erica
- * * `HR319923` - Murphychester
- * * `HR319924` - Williamsmouth
- * * `AF856523` - Marychester
- * * `AF856582` - New Christopher
- * * `AF854947` - Cummingsmouth
- * * `AF854945` - Monteshaven
- * * `AF854439` - Hollyton
- * * `AF854416` - North Angela
- * * `UA478454` - Jasonchester
- * * `UA478436` - Rebeccaburgh
- * * `UA478554` - East Sharonburgh
- * * `UA478527` - Port Jeremy
- * * `UA476153` - Heidiview
- * * `UA476164` - Lucasside
- * * `HR727022` - Brianbury
- * * `HR727015` - Cooperside
- * * `HR729679` - East Jeremiahland
- * * `HR729660` - Ianshire
- * * `HR723377` - Jeremyfort
- * * `HR723324` - Shortchester
- * * `HR722581` - Aprilhaven
- * * `HR722562` - Lake Christina
- * * `HR721289` - Lake Nicole
- * * `HR721262` - New Terrishire
- * * `HR721236` - Troyborough
- * * `HR721288` - West Jasonland
- * * `AF968960` - Lake Joseph
- * * `AF968923` - North Danielshire
- * * `AF966356` - East Davidborough
- * * `AF966330` - South Tiffany
- * * `AF962211` - North John
- * * `AF962294` - West Alex
+ * * `AF991787` - Angelaview
+ * * `AF991748` - Jessicatown
+ * * `AF998028` - Chapmanfort
+ * * `AF998032` - North Jeffrey
+ * * `AF996123` - Port Jasonbury
+ * * `AF996147` - South Johnfort
+ * * `HR557487` - Petersonview
+ * * `HR557416` - Robertland
+ * * `HR558612` - New Monica
+ * * `HR558681` - Robertton
+ * * `HR558185` - Leeton
+ * * `HR558163` - New Kari
+ * * `AF103644` - South Jacob
+ * * `AF103610` - West Jeffrey
+ * * `AF102781` - New Traci
+ * * `AF102737` - North Eric
+ * * `AF101934` - Davidberg
+ * * `AF101957` - Port Paulfort
+ * * `HR292571` - East Benjamin
+ * * `HR292513` - New John
+ * * `HR294580` - East Paulashire
+ * * `HR294584` - Nguyenside
+ * * `HR296331` - Barrfort
+ * * `HR296363` - Sarahmouth
+ * * `AF857996` - Mcintoshborough
+ * * `AF857966` - Richardfurt
+ * * `AF852537` - Edwardsport
+ * * `AF852567` - West Jimmyville
+ * * `AF859672` - Housefort
+ * * `AF859664` - Smithside
+ * * `UA831146` - Gillview
+ * * `UA831147` - West Samantha
+ * * `UA836639` - Newtontown
+ * * `UA836665` - Wilsonburgh
+ * * `UA835968` - Shepherdfort
+ * * `UA835922` - West Thomasstad
+ * * `UA842430` - Frankstad
+ * * `UA842468` - West Pamela
+ * * `UA841671` - New Ashley
+ * * `UA841634` - Victoriamouth
+ * * `UA846081` - Davisstad
+ * * `UA846045` - Lake Samuelland
+ * * `UA606545` - New Donnaland
+ * * `UA606566` - West Joshuafort
+ * * `UA604594` - Andersonbury
+ * * `UA604589` - Baileyhaven
+ * * `UA607877` - Jennifermouth
+ * * `UA607886` - West Joseph
+ * * `HR325083` - North Bradley
+ * * `HR325067` - South Jordan
+ * * `HR321159` - Hamiltonstad
+ * * `HR321150` - Lindachester
+ * * `HR326843` - Reynoldsbury
+ * * `HR326898` - Taylorland
  */
 export enum Admin3Enum {
-    AF174668 = 'AF174668',
-    AF174613 = 'AF174613',
-    AF177572 = 'AF177572',
-    AF177540 = 'AF177540',
-    AF175278 = 'AF175278',
-    AF175222 = 'AF175222',
-    UA251640 = 'UA251640',
-    UA251661 = 'UA251661',
-    UA253874 = 'UA253874',
-    UA253880 = 'UA253880',
-    UA258890 = 'UA258890',
-    UA258864 = 'UA258864',
-    UA656096 = 'UA656096',
-    UA656063 = 'UA656063',
-    UA653265 = 'UA653265',
-    UA653276 = 'UA653276',
-    UA658613 = 'UA658613',
-    UA658625 = 'UA658625',
-    HR315357 = 'HR315357',
-    HR315396 = 'HR315396',
-    HR319019 = 'HR319019',
-    HR319045 = 'HR319045',
-    HR319923 = 'HR319923',
-    HR319924 = 'HR319924',
-    AF856523 = 'AF856523',
-    AF856582 = 'AF856582',
-    AF854947 = 'AF854947',
-    AF854945 = 'AF854945',
-    AF854439 = 'AF854439',
-    AF854416 = 'AF854416',
-    UA478454 = 'UA478454',
-    UA478436 = 'UA478436',
-    UA478554 = 'UA478554',
-    UA478527 = 'UA478527',
-    UA476153 = 'UA476153',
-    UA476164 = 'UA476164',
-    HR727022 = 'HR727022',
-    HR727015 = 'HR727015',
-    HR729679 = 'HR729679',
-    HR729660 = 'HR729660',
-    HR723377 = 'HR723377',
-    HR723324 = 'HR723324',
-    HR722581 = 'HR722581',
-    HR722562 = 'HR722562',
-    HR721289 = 'HR721289',
-    HR721262 = 'HR721262',
-    HR721236 = 'HR721236',
-    HR721288 = 'HR721288',
-    AF968960 = 'AF968960',
-    AF968923 = 'AF968923',
-    AF966356 = 'AF966356',
-    AF966330 = 'AF966330',
-    AF962211 = 'AF962211',
-    AF962294 = 'AF962294',
-=======
- * * `UA179797` - East Jonathan
- * * `UA179732` - Laneview
- * * `UA172898` - Austinstad
- * * `UA172896` - North Davidport
- * * `UA172880` - South Beth
- * * `UA172862` - Toddshire
- * * `HR798355` - Moralesstad
- * * `HR798353` - South Kendrafort
- * * `HR793055` - Lake Julie
- * * `HR793096` - Port Antonio
- * * `HR796251` - East Veronicaport
- * * `HR796255` - Lake Elijahville
- * * `HR504677` - East Douglas
- * * `HR504686` - Wilkersonport
- * * `HR508236` - Duncantown
- * * `HR508254` - South Julie
- * * `HR502771` - Port Maryville
- * * `HR502783` - South Emilyberg
- * * `HR829191` - Port Felicia
- * * `HR829198` - Port William
- * * `HR824151` - South Shaneport
- * * `HR824167` - West James
- * * `HR821516` - Bryantown
- * * `HR821560` - West Danielletown
- * * `UA399979` - Port Devinland
- * * `UA399920` - Seanton
- * * `UA393968` - Davenportstad
- * * `UA393999` - Thomasport
- * * `UA397542` - Sanchezmouth
- * * `UA397549` - Vasquezville
- * * `UA467727` - Cruzfurt
- * * `UA467798` - Masonmouth
- * * `UA465283` - North Garyland
- * * `UA465291` - South Nicholasfort
- * * `UA468853` - Charlesmouth
- * * `UA468869` - East Kaitlyn
- * * `AF575218` - Frankport
- * * `AF575245` - Port Elijah
- * * `AF575985` - Grayborough
- * * `AF575918` - Marthatown
- * * `AF575879` - Jefferychester
- * * `AF575844` - North Matthew
- * * `AF609981` - Erikport
- * * `AF609951` - Lisabury
- * * `AF606289` - Lake Kevin
- * * `AF606236` - Nathanport
- * * `AF606258` - Pagestad
- * * `AF606290` - South Rebeccaborough
- * * `AF488083` - Amberfort
- * * `AF488053` - Lake Kevinstad
- * * `AF481837` - Ericmouth
- * * `AF481810` - Russellborough
- * * `AF481362` - Jonesbury
- * * `AF481339` - North Ashley
- */
-export enum Admin3Enum {
-    UA179797 = 'UA179797',
-    UA179732 = 'UA179732',
-    UA172898 = 'UA172898',
-    UA172896 = 'UA172896',
-    UA172880 = 'UA172880',
-    UA172862 = 'UA172862',
-    HR798355 = 'HR798355',
-    HR798353 = 'HR798353',
-    HR793055 = 'HR793055',
-    HR793096 = 'HR793096',
-    HR796251 = 'HR796251',
-    HR796255 = 'HR796255',
-    HR504677 = 'HR504677',
-    HR504686 = 'HR504686',
-    HR508236 = 'HR508236',
-    HR508254 = 'HR508254',
-    HR502771 = 'HR502771',
-    HR502783 = 'HR502783',
-    HR829191 = 'HR829191',
-    HR829198 = 'HR829198',
-    HR824151 = 'HR824151',
-    HR824167 = 'HR824167',
-    HR821516 = 'HR821516',
-    HR821560 = 'HR821560',
-    UA399979 = 'UA399979',
-    UA399920 = 'UA399920',
-    UA393968 = 'UA393968',
-    UA393999 = 'UA393999',
-    UA397542 = 'UA397542',
-    UA397549 = 'UA397549',
-    UA467727 = 'UA467727',
-    UA467798 = 'UA467798',
-    UA465283 = 'UA465283',
-    UA465291 = 'UA465291',
-    UA468853 = 'UA468853',
-    UA468869 = 'UA468869',
-    AF575218 = 'AF575218',
-    AF575245 = 'AF575245',
-    AF575985 = 'AF575985',
-    AF575918 = 'AF575918',
-    AF575879 = 'AF575879',
-    AF575844 = 'AF575844',
-    AF609981 = 'AF609981',
-    AF609951 = 'AF609951',
-    AF606289 = 'AF606289',
-    AF606236 = 'AF606236',
-    AF606258 = 'AF606258',
-    AF606290 = 'AF606290',
-    AF488083 = 'AF488083',
-    AF488053 = 'AF488053',
-    AF481837 = 'AF481837',
-    AF481810 = 'AF481810',
-    AF481362 = 'AF481362',
-    AF481339 = 'AF481339',
->>>>>>> 5f21d46f
+    AF991787 = 'AF991787',
+    AF991748 = 'AF991748',
+    AF998028 = 'AF998028',
+    AF998032 = 'AF998032',
+    AF996123 = 'AF996123',
+    AF996147 = 'AF996147',
+    HR557487 = 'HR557487',
+    HR557416 = 'HR557416',
+    HR558612 = 'HR558612',
+    HR558681 = 'HR558681',
+    HR558185 = 'HR558185',
+    HR558163 = 'HR558163',
+    AF103644 = 'AF103644',
+    AF103610 = 'AF103610',
+    AF102781 = 'AF102781',
+    AF102737 = 'AF102737',
+    AF101934 = 'AF101934',
+    AF101957 = 'AF101957',
+    HR292571 = 'HR292571',
+    HR292513 = 'HR292513',
+    HR294580 = 'HR294580',
+    HR294584 = 'HR294584',
+    HR296331 = 'HR296331',
+    HR296363 = 'HR296363',
+    AF857996 = 'AF857996',
+    AF857966 = 'AF857966',
+    AF852537 = 'AF852537',
+    AF852567 = 'AF852567',
+    AF859672 = 'AF859672',
+    AF859664 = 'AF859664',
+    UA831146 = 'UA831146',
+    UA831147 = 'UA831147',
+    UA836639 = 'UA836639',
+    UA836665 = 'UA836665',
+    UA835968 = 'UA835968',
+    UA835922 = 'UA835922',
+    UA842430 = 'UA842430',
+    UA842468 = 'UA842468',
+    UA841671 = 'UA841671',
+    UA841634 = 'UA841634',
+    UA846081 = 'UA846081',
+    UA846045 = 'UA846045',
+    UA606545 = 'UA606545',
+    UA606566 = 'UA606566',
+    UA604594 = 'UA604594',
+    UA604589 = 'UA604589',
+    UA607877 = 'UA607877',
+    UA607886 = 'UA607886',
+    HR325083 = 'HR325083',
+    HR325067 = 'HR325067',
+    HR321159 = 'HR321159',
+    HR321150 = 'HR321150',
+    HR326843 = 'HR326843',
+    HR326898 = 'HR326898',
 }