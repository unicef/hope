/* generated using openapi-typescript-codegen -- do not edit */
/* istanbul ignore file */
/* tslint:disable */
/* eslint-disable */
/**
 * * `ACCEPTED` - Accepted
<<<<<<< HEAD
=======
 * * `CLOSED` - Closed
>>>>>>> 78bef177
 * * `DRAFT` - Draft
 * * `FINISHED` - Finished
 * * `IN_APPROVAL` - In Approval
 * * `IN_AUTHORIZATION` - In Authorization
 * * `IN_REVIEW` - In Review
 * * `TP_LOCKED` - Locked
 * * `LOCKED` - Locked
 * * `LOCKED_FSP` - Locked FSP
 * * `TP_OPEN` - Open
 * * `OPEN` - Open
 * * `PREPARING` - Preparing
 * * `PROCESSING` - Processing
 * * `STEFICON_COMPLETED` - Steficon Completed
 * * `STEFICON_ERROR` - Steficon Error
 * * `STEFICON_RUN` - Steficon Run
 * * `STEFICON_WAIT` - Steficon Wait
 */
export enum PaymentPlanStatusEnum {
    ACCEPTED = 'ACCEPTED',
<<<<<<< HEAD
=======
    CLOSED = 'CLOSED',
>>>>>>> 78bef177
    DRAFT = 'DRAFT',
    FINISHED = 'FINISHED',
    IN_APPROVAL = 'IN_APPROVAL',
    IN_AUTHORIZATION = 'IN_AUTHORIZATION',
    IN_REVIEW = 'IN_REVIEW',
    TP_LOCKED = 'TP_LOCKED',
    LOCKED = 'LOCKED',
    LOCKED_FSP = 'LOCKED_FSP',
    TP_OPEN = 'TP_OPEN',
    OPEN = 'OPEN',
    PREPARING = 'PREPARING',
    PROCESSING = 'PROCESSING',
    STEFICON_COMPLETED = 'STEFICON_COMPLETED',
    STEFICON_ERROR = 'STEFICON_ERROR',
    STEFICON_RUN = 'STEFICON_RUN',
    STEFICON_WAIT = 'STEFICON_WAIT',
}<|MERGE_RESOLUTION|>--- conflicted
+++ resolved
@@ -4,10 +4,7 @@
 /* eslint-disable */
 /**
  * * `ACCEPTED` - Accepted
-<<<<<<< HEAD
-=======
  * * `CLOSED` - Closed
->>>>>>> 78bef177
  * * `DRAFT` - Draft
  * * `FINISHED` - Finished
  * * `IN_APPROVAL` - In Approval
@@ -27,10 +24,7 @@
  */
 export enum PaymentPlanStatusEnum {
     ACCEPTED = 'ACCEPTED',
-<<<<<<< HEAD
-=======
     CLOSED = 'CLOSED',
->>>>>>> 78bef177
     DRAFT = 'DRAFT',
     FINISHED = 'FINISHED',
     IN_APPROVAL = 'IN_APPROVAL',
