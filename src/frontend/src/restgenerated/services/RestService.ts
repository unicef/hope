--- conflicted
+++ resolved
@@ -8,11 +8,11 @@
 import type { Choice } from '../models/Choice';
 import type { CountResponse } from '../models/CountResponse';
 import type { DelegatePeople } from '../models/DelegatePeople';
+import type { FeedbackCreate } from '../models/FeedbackCreate';
+import type { FeedbackDetail } from '../models/FeedbackDetail';
+import type { FeedbackUpdate } from '../models/FeedbackUpdate';
 import type { FspChoices } from '../models/FspChoices';
-<<<<<<< HEAD
-=======
 import type { HouseholdChoices } from '../models/HouseholdChoices';
->>>>>>> 3408b166
 import type { HouseholdDetail } from '../models/HouseholdDetail';
 import type { HouseholdMember } from '../models/HouseholdMember';
 import type { IndividualChoices } from '../models/IndividualChoices';
@@ -23,6 +23,7 @@
 import type { PaginatedBeneficiaryGroupList } from '../models/PaginatedBeneficiaryGroupList';
 import type { PaginatedBusinessAreaList } from '../models/PaginatedBusinessAreaList';
 import type { PaginatedCountryList } from '../models/PaginatedCountryList';
+import type { PaginatedFeedbackListList } from '../models/PaginatedFeedbackListList';
 import type { PaginatedHouseholdListList } from '../models/PaginatedHouseholdListList';
 import type { PaginatedIndividualListList } from '../models/PaginatedIndividualListList';
 import type { PaginatedOrganizationList } from '../models/PaginatedOrganizationList';
@@ -43,6 +44,7 @@
 import type { PaginatedTargetPopulationListList } from '../models/PaginatedTargetPopulationListList';
 import type { PaginatedTPHouseholdListList } from '../models/PaginatedTPHouseholdListList';
 import type { PaginatedUserList } from '../models/PaginatedUserList';
+import type { PatchedFeedbackUpdate } from '../models/PatchedFeedbackUpdate';
 import type { PatchedPaymentPlanCreateUpdate } from '../models/PatchedPaymentPlanCreateUpdate';
 import type { PatchedPaymentVerificationPlanCreate } from '../models/PatchedPaymentVerificationPlanCreate';
 import type { PatchedPaymentVerificationUpdate } from '../models/PatchedPaymentVerificationUpdate';
@@ -84,10 +86,7 @@
 import type { TargetPopulationCreate } from '../models/TargetPopulationCreate';
 import type { TargetPopulationDetail } from '../models/TargetPopulationDetail';
 import type { TPHouseholdList } from '../models/TPHouseholdList';
-<<<<<<< HEAD
-=======
 import type { UserChoices } from '../models/UserChoices';
->>>>>>> 3408b166
 import type { CancelablePromise } from '../core/CancelablePromise';
 import { OpenAPI } from '../core/OpenAPI';
 import { request as __request } from '../core/request';
@@ -559,7 +558,6 @@
                 'limit': limit,
                 'offset': offset,
                 'ordering': ordering,
-<<<<<<< HEAD
             },
         });
     }
@@ -577,23 +575,184 @@
             url: '/api/rest/business-areas/{business_area_slug}/available-fsps-for-delivery-mechanisms/',
             path: {
                 'business_area_slug': businessAreaSlug,
-=======
->>>>>>> 3408b166
-            },
-        });
-    }
-    /**
-     * @returns FspChoices
-     * @throws ApiError
-     */
-    public static restBusinessAreasAvailableFspsForDeliveryMechanismsList({
-        businessAreaSlug,
-    }: {
-        businessAreaSlug: string,
-    }): CancelablePromise<Array<FspChoices>> {
-        return __request(OpenAPI, {
-            method: 'GET',
-            url: '/api/rest/business-areas/{business_area_slug}/available-fsps-for-delivery-mechanisms/',
+            },
+        });
+    }
+    /**
+     * Adds a count action to the viewset that returns the count of the queryset.
+     * @returns PaginatedFeedbackListList
+     * @throws ApiError
+     */
+    public static restBusinessAreasFeedbacksList({
+        businessAreaSlug,
+        businessArea,
+        createdAtRange,
+        createdBy,
+        feedbackId,
+        isActiveProgram,
+        issueType,
+        limit,
+        offset,
+        orderBy,
+        ordering,
+        program,
+        search,
+    }: {
+        businessAreaSlug: string,
+        businessArea?: string,
+        createdAtRange?: string,
+        createdBy?: string,
+        feedbackId?: string,
+        isActiveProgram?: string,
+        /**
+         * * `POSITIVE_FEEDBACK` - Positive feedback
+         * * `NEGATIVE_FEEDBACK` - Negative feedback
+         */
+        issueType?: 'NEGATIVE_FEEDBACK' | 'POSITIVE_FEEDBACK',
+        /**
+         * Number of results to return per page.
+         */
+        limit?: number,
+        /**
+         * The initial index from which to return the results.
+         */
+        offset?: number,
+        /**
+         * Ordering
+         *
+         * * `unicef_id` - Unicef id
+         * * `-unicef_id` - Unicef id (descending)
+         * * `issue_type` - Issue type
+         * * `-issue_type` - Issue type (descending)
+         * * `household_lookup` - Household lookup
+         * * `-household_lookup` - Household lookup (descending)
+         * * `created_by` - Created by
+         * * `-created_by` - Created by (descending)
+         * * `created_at` - Created at
+         * * `-created_at` - Created at (descending)
+         * * `linked_grievance` - Linked grievance
+         * * `-linked_grievance` - Linked grievance (descending)
+         */
+        orderBy?: Array<'-created_at' | '-created_by' | '-household_lookup' | '-issue_type' | '-linked_grievance' | '-unicef_id' | 'created_at' | 'created_by' | 'household_lookup' | 'issue_type' | 'linked_grievance' | 'unicef_id'>,
+        /**
+         * Which field to use when ordering the results.
+         */
+        ordering?: string,
+        program?: string,
+        /**
+         * A search term.
+         */
+        search?: string,
+    }): CancelablePromise<PaginatedFeedbackListList> {
+        return __request(OpenAPI, {
+            method: 'GET',
+            url: '/api/rest/business-areas/{business_area_slug}/feedbacks/',
+            path: {
+                'business_area_slug': businessAreaSlug,
+            },
+            query: {
+                'business_area': businessArea,
+                'created_at_range': createdAtRange,
+                'created_by': createdBy,
+                'feedback_id': feedbackId,
+                'is_active_program': isActiveProgram,
+                'issue_type': issueType,
+                'limit': limit,
+                'offset': offset,
+                'order_by': orderBy,
+                'ordering': ordering,
+                'program': program,
+                'search': search,
+            },
+        });
+    }
+    /**
+     * Adds a count action to the viewset that returns the count of the queryset.
+     * @returns FeedbackDetail
+     * @throws ApiError
+     */
+    public static restBusinessAreasFeedbacksCreate({
+        businessAreaSlug,
+        requestBody,
+    }: {
+        businessAreaSlug: string,
+        requestBody: FeedbackCreate,
+    }): CancelablePromise<FeedbackDetail> {
+        return __request(OpenAPI, {
+            method: 'POST',
+            url: '/api/rest/business-areas/{business_area_slug}/feedbacks/',
+            path: {
+                'business_area_slug': businessAreaSlug,
+            },
+            body: requestBody,
+            mediaType: 'application/json',
+        });
+    }
+    /**
+     * Adds a count action to the viewset that returns the count of the queryset.
+     * @returns FeedbackDetail
+     * @throws ApiError
+     */
+    public static restBusinessAreasFeedbacksRetrieve({
+        businessAreaSlug,
+        id,
+    }: {
+        businessAreaSlug: string,
+        /**
+         * A UUID string identifying this Feedback.
+         */
+        id: string,
+    }): CancelablePromise<FeedbackDetail> {
+        return __request(OpenAPI, {
+            method: 'GET',
+            url: '/api/rest/business-areas/{business_area_slug}/feedbacks/{id}/',
+            path: {
+                'business_area_slug': businessAreaSlug,
+                'id': id,
+            },
+        });
+    }
+    /**
+     * Adds a count action to the viewset that returns the count of the queryset.
+     * @returns FeedbackUpdate
+     * @throws ApiError
+     */
+    public static restBusinessAreasFeedbacksPartialUpdate({
+        businessAreaSlug,
+        id,
+        requestBody,
+    }: {
+        businessAreaSlug: string,
+        /**
+         * A UUID string identifying this Feedback.
+         */
+        id: string,
+        requestBody?: PatchedFeedbackUpdate,
+    }): CancelablePromise<FeedbackUpdate> {
+        return __request(OpenAPI, {
+            method: 'PATCH',
+            url: '/api/rest/business-areas/{business_area_slug}/feedbacks/{id}/',
+            path: {
+                'business_area_slug': businessAreaSlug,
+                'id': id,
+            },
+            body: requestBody,
+            mediaType: 'application/json',
+        });
+    }
+    /**
+     * Adds a count action to the viewset that returns the count of the queryset.
+     * @returns CountResponse
+     * @throws ApiError
+     */
+    public static restBusinessAreasFeedbacksCountRetrieve({
+        businessAreaSlug,
+    }: {
+        businessAreaSlug: string,
+    }): CancelablePromise<CountResponse> {
+        return __request(OpenAPI, {
+            method: 'GET',
+            url: '/api/rest/business-areas/{business_area_slug}/feedbacks/count/',
             path: {
                 'business_area_slug': businessAreaSlug,
             },
@@ -1102,12 +1261,9 @@
          * * `PENDING` - Pending
          */
         paymentVerificationSummaryStatus?: 'ACTIVE' | 'FINISHED' | 'PENDING',
-<<<<<<< HEAD
-=======
         /**
          * Filter by program slug
          */
->>>>>>> 3408b166
         program?: string,
         programCycle?: string,
         programCycleEndDate?: string,
@@ -1624,6 +1780,201 @@
         return __request(OpenAPI, {
             method: 'GET',
             url: '/api/rest/business-areas/{business_area_slug}/programs/{program_slug}/cycles/count/',
+            path: {
+                'business_area_slug': businessAreaSlug,
+                'program_slug': programSlug,
+            },
+        });
+    }
+    /**
+     * Adds a count action to the viewset that returns the count of the queryset.
+     * @returns PaginatedFeedbackListList
+     * @throws ApiError
+     */
+    public static restBusinessAreasProgramsFeedbacksList({
+        businessAreaSlug,
+        programSlug,
+        businessArea,
+        createdAtRange,
+        createdBy,
+        feedbackId,
+        isActiveProgram,
+        issueType,
+        limit,
+        offset,
+        orderBy,
+        ordering,
+        program,
+        search,
+    }: {
+        businessAreaSlug: string,
+        programSlug: string,
+        businessArea?: string,
+        createdAtRange?: string,
+        createdBy?: string,
+        feedbackId?: string,
+        isActiveProgram?: string,
+        /**
+         * * `POSITIVE_FEEDBACK` - Positive feedback
+         * * `NEGATIVE_FEEDBACK` - Negative feedback
+         */
+        issueType?: 'NEGATIVE_FEEDBACK' | 'POSITIVE_FEEDBACK',
+        /**
+         * Number of results to return per page.
+         */
+        limit?: number,
+        /**
+         * The initial index from which to return the results.
+         */
+        offset?: number,
+        /**
+         * Ordering
+         *
+         * * `unicef_id` - Unicef id
+         * * `-unicef_id` - Unicef id (descending)
+         * * `issue_type` - Issue type
+         * * `-issue_type` - Issue type (descending)
+         * * `household_lookup` - Household lookup
+         * * `-household_lookup` - Household lookup (descending)
+         * * `created_by` - Created by
+         * * `-created_by` - Created by (descending)
+         * * `created_at` - Created at
+         * * `-created_at` - Created at (descending)
+         * * `linked_grievance` - Linked grievance
+         * * `-linked_grievance` - Linked grievance (descending)
+         */
+        orderBy?: Array<'-created_at' | '-created_by' | '-household_lookup' | '-issue_type' | '-linked_grievance' | '-unicef_id' | 'created_at' | 'created_by' | 'household_lookup' | 'issue_type' | 'linked_grievance' | 'unicef_id'>,
+        /**
+         * Which field to use when ordering the results.
+         */
+        ordering?: string,
+        program?: string,
+        /**
+         * A search term.
+         */
+        search?: string,
+    }): CancelablePromise<PaginatedFeedbackListList> {
+        return __request(OpenAPI, {
+            method: 'GET',
+            url: '/api/rest/business-areas/{business_area_slug}/programs/{program_slug}/feedbacks/',
+            path: {
+                'business_area_slug': businessAreaSlug,
+                'program_slug': programSlug,
+            },
+            query: {
+                'business_area': businessArea,
+                'created_at_range': createdAtRange,
+                'created_by': createdBy,
+                'feedback_id': feedbackId,
+                'is_active_program': isActiveProgram,
+                'issue_type': issueType,
+                'limit': limit,
+                'offset': offset,
+                'order_by': orderBy,
+                'ordering': ordering,
+                'program': program,
+                'search': search,
+            },
+        });
+    }
+    /**
+     * Adds a count action to the viewset that returns the count of the queryset.
+     * @returns FeedbackDetail
+     * @throws ApiError
+     */
+    public static restBusinessAreasProgramsFeedbacksCreate({
+        businessAreaSlug,
+        programSlug,
+        requestBody,
+    }: {
+        businessAreaSlug: string,
+        programSlug: string,
+        requestBody: FeedbackCreate,
+    }): CancelablePromise<FeedbackDetail> {
+        return __request(OpenAPI, {
+            method: 'POST',
+            url: '/api/rest/business-areas/{business_area_slug}/programs/{program_slug}/feedbacks/',
+            path: {
+                'business_area_slug': businessAreaSlug,
+                'program_slug': programSlug,
+            },
+            body: requestBody,
+            mediaType: 'application/json',
+        });
+    }
+    /**
+     * Adds a count action to the viewset that returns the count of the queryset.
+     * @returns FeedbackDetail
+     * @throws ApiError
+     */
+    public static restBusinessAreasProgramsFeedbacksRetrieve({
+        businessAreaSlug,
+        id,
+        programSlug,
+    }: {
+        businessAreaSlug: string,
+        /**
+         * A UUID string identifying this Feedback.
+         */
+        id: string,
+        programSlug: string,
+    }): CancelablePromise<FeedbackDetail> {
+        return __request(OpenAPI, {
+            method: 'GET',
+            url: '/api/rest/business-areas/{business_area_slug}/programs/{program_slug}/feedbacks/{id}/',
+            path: {
+                'business_area_slug': businessAreaSlug,
+                'id': id,
+                'program_slug': programSlug,
+            },
+        });
+    }
+    /**
+     * Adds a count action to the viewset that returns the count of the queryset.
+     * @returns FeedbackUpdate
+     * @throws ApiError
+     */
+    public static restBusinessAreasProgramsFeedbacksPartialUpdate({
+        businessAreaSlug,
+        id,
+        programSlug,
+        requestBody,
+    }: {
+        businessAreaSlug: string,
+        /**
+         * A UUID string identifying this Feedback.
+         */
+        id: string,
+        programSlug: string,
+        requestBody?: PatchedFeedbackUpdate,
+    }): CancelablePromise<FeedbackUpdate> {
+        return __request(OpenAPI, {
+            method: 'PATCH',
+            url: '/api/rest/business-areas/{business_area_slug}/programs/{program_slug}/feedbacks/{id}/',
+            path: {
+                'business_area_slug': businessAreaSlug,
+                'id': id,
+                'program_slug': programSlug,
+            },
+            body: requestBody,
+            mediaType: 'application/json',
+        });
+    }
+    /**
+     * Adds a count action to the viewset that returns the count of the queryset.
+     * @returns CountResponse
+     * @throws ApiError
+     */
+    public static restBusinessAreasProgramsFeedbacksCountRetrieve({
+        businessAreaSlug,
+        programSlug,
+    }: {
+        businessAreaSlug: string,
+        programSlug: string,
+    }): CancelablePromise<CountResponse> {
+        return __request(OpenAPI, {
+            method: 'GET',
+            url: '/api/rest/business-areas/{business_area_slug}/programs/{program_slug}/feedbacks/count/',
             path: {
                 'business_area_slug': businessAreaSlug,
                 'program_slug': programSlug,
@@ -1859,7 +2210,6 @@
     /**
      * Applies ProgramMixin and also filters the queryset based on the user's partner's area limits for the program.
      * @returns PaginatedPaymentListList
-<<<<<<< HEAD
      * @throws ApiError
      */
     public static restBusinessAreasProgramsHouseholdsPaymentsList({
@@ -2037,186 +2387,6 @@
     }
     /**
      * Applies ProgramMixin and also filters the queryset based on the user's partner's area limits for the program.
-     * @returns HouseholdList
-=======
->>>>>>> 3408b166
-     * @throws ApiError
-     */
-    public static restBusinessAreasProgramsHouseholdsPaymentsList({
-        businessAreaSlug,
-        id,
-        programSlug,
-        address,
-        admin1,
-        admin2,
-        adminArea,
-        countryOrigin,
-        documentNumber,
-        documentType,
-        firstRegistrationDate,
-        headOfHouseholdFullName,
-        headOfHouseholdPhoneNoValid,
-        isActiveProgram,
-        lastRegistrationDateAfter,
-        lastRegistrationDateBefore,
-        limit,
-        offset,
-        orderBy,
-        ordering,
-        program,
-        rdiId,
-        rdiMergeStatus,
-        residenceStatus,
-        search,
-        sizeGte,
-        sizeLte,
-        sizeRange,
-        sizeMax,
-        sizeMin,
-        withdrawn,
-    }: {
-        businessAreaSlug: string,
-        /**
-         * A UUID string identifying this Household.
-         */
-        id: string,
-        programSlug: string,
-        address?: string,
-        admin1?: string,
-        admin2?: string,
-        adminArea?: string,
-        countryOrigin?: string,
-        documentNumber?: string,
-        documentType?: string,
-        firstRegistrationDate?: string,
-        headOfHouseholdFullName?: string,
-        headOfHouseholdPhoneNoValid?: boolean,
-        isActiveProgram?: boolean,
-        lastRegistrationDateAfter?: string,
-        lastRegistrationDateBefore?: string,
-        /**
-         * Number of results to return per page.
-         */
-        limit?: number,
-        /**
-         * The initial index from which to return the results.
-         */
-        offset?: number,
-        /**
-         * Ordering
-         *
-         * * `age` - Age
-         * * `-age` - Age (descending)
-         * * `sex` - Sex
-         * * `-sex` - Sex (descending)
-         * * `household__id` - Household  id
-         * * `-household__id` - Household  id (descending)
-         * * `id` - Id
-         * * `-id` - Id (descending)
-         * * `unicef_id` - Unicef id
-         * * `-unicef_id` - Unicef id (descending)
-         * * `size` - Size
-         * * `-size` - Size (descending)
-         * * `status_label` - Status label
-         * * `-status_label` - Status label (descending)
-         * * `head_of_household__full_name` - Head of household  full name
-         * * `-head_of_household__full_name` - Head of household  full name (descending)
-         * * `admin_area__name` - Admin area  name
-         * * `-admin_area__name` - Admin area  name (descending)
-         * * `residence_status` - Residence status
-         * * `-residence_status` - Residence status (descending)
-         * * `registration_data_import__name` - Registration data import  name
-         * * `-registration_data_import__name` - Registration data import  name (descending)
-         * * `total_cash_received` - Total cash received
-         * * `-total_cash_received` - Total cash received (descending)
-         * * `last_registration_date` - Last registration date
-         * * `-last_registration_date` - Last registration date (descending)
-         * * `first_registration_date` - First registration date
-         * * `-first_registration_date` - First registration date (descending)
-         */
-        orderBy?: Array<'-admin_area__name' | '-age' | '-first_registration_date' | '-head_of_household__full_name' | '-household__id' | '-id' | '-last_registration_date' | '-registration_data_import__name' | '-residence_status' | '-sex' | '-size' | '-status_label' | '-total_cash_received' | '-unicef_id' | 'admin_area__name' | 'age' | 'first_registration_date' | 'head_of_household__full_name' | 'household__id' | 'id' | 'last_registration_date' | 'registration_data_import__name' | 'residence_status' | 'sex' | 'size' | 'status_label' | 'total_cash_received' | 'unicef_id'>,
-        /**
-         * Which field to use when ordering the results.
-         */
-        ordering?: string,
-        program?: string,
-        rdiId?: string,
-        /**
-         * * `PENDING` - Pending
-         * * `MERGED` - Merged
-         */
-        rdiMergeStatus?: 'MERGED' | 'PENDING',
-        /**
-         * Household residence status
-         *
-         * * `` - None
-         * * `IDP` - Displaced  |  Internally Displaced People
-         * * `REFUGEE` - Displaced  |  Refugee / Asylum Seeker
-         * * `OTHERS_OF_CONCERN` - Displaced  |  Others of Concern
-         * * `HOST` - Non-displaced  |   Host
-         * * `NON_HOST` - Non-displaced  |   Non-host
-         * * `RETURNEE` - Displaced  |   Returnee
-         */
-        residenceStatus?: '' | 'HOST' | 'IDP' | 'NON_HOST' | 'OTHERS_OF_CONCERN' | 'REFUGEE' | 'RETURNEE',
-        search?: any,
-        sizeGte?: number,
-        sizeLte?: number,
-        /**
-         * Multiple values may be separated by commas.
-         */
-        sizeRange?: Array<number>,
-        /**
-         * Household size
-         */
-        sizeMax?: number | null,
-        /**
-         * Household size
-         */
-        sizeMin?: number | null,
-        withdrawn?: boolean,
-    }): CancelablePromise<PaginatedPaymentListList> {
-        return __request(OpenAPI, {
-            method: 'GET',
-            url: '/api/rest/business-areas/{business_area_slug}/programs/{program_slug}/households/{id}/payments/',
-            path: {
-                'business_area_slug': businessAreaSlug,
-                'id': id,
-                'program_slug': programSlug,
-            },
-            query: {
-                'address': address,
-                'admin1': admin1,
-                'admin2': admin2,
-                'admin_area': adminArea,
-                'country_origin': countryOrigin,
-                'document_number': documentNumber,
-                'document_type': documentType,
-                'first_registration_date': firstRegistrationDate,
-                'head_of_household__full_name': headOfHouseholdFullName,
-                'head_of_household__phone_no_valid': headOfHouseholdPhoneNoValid,
-                'is_active_program': isActiveProgram,
-                'last_registration_date_after': lastRegistrationDateAfter,
-                'last_registration_date_before': lastRegistrationDateBefore,
-                'limit': limit,
-                'offset': offset,
-                'order_by': orderBy,
-                'ordering': ordering,
-                'program': program,
-                'rdi_id': rdiId,
-                'rdi_merge_status': rdiMergeStatus,
-                'residence_status': residenceStatus,
-                'search': search,
-                'size__gte': sizeGte,
-                'size__lte': sizeLte,
-                'size__range': sizeRange,
-                'size_max': sizeMax,
-                'size_min': sizeMin,
-                'withdrawn': withdrawn,
-            },
-        });
-    }
-    /**
-     * Applies ProgramMixin and also filters the queryset based on the user's partner's area limits for the program.
      * @returns any No response body
      * @throws ApiError
      */
@@ -2264,15 +2434,6 @@
         });
     }
     /**
-<<<<<<< HEAD
-     * Adds a count action to the viewset that returns the count of the queryset.
-     * @returns PaginatedPaymentPlanListList
-     * @throws ApiError
-     */
-    public static restBusinessAreasProgramsPaymentPlansList({
-        businessAreaSlug,
-        programSlug,
-=======
      * Applies ProgramMixin and also filters the queryset based on the user's partner's area limits for the program.
      * @returns PaginatedIndividualListList
      * @throws ApiError
@@ -2488,7 +2649,6 @@
     public static restBusinessAreasProgramsPaymentPlansList({
         businessAreaSlug,
         programSlug,
->>>>>>> 3408b166
         deliveryMechanism,
         dispersionEndDateLte,
         dispersionStartDateGte,
@@ -2536,12 +2696,9 @@
          * * `PENDING` - Pending
          */
         paymentVerificationSummaryStatus?: 'ACTIVE' | 'FINISHED' | 'PENDING',
-<<<<<<< HEAD
-=======
         /**
          * Filter by program slug
          */
->>>>>>> 3408b166
         program?: string,
         programCycle?: string,
         programCycleEndDate?: string,
@@ -2577,11 +2734,6 @@
         updatedAtGte?: string,
         updatedAtLte?: string,
     }): CancelablePromise<PaginatedPaymentPlanListList> {
-<<<<<<< HEAD
-        return __request(OpenAPI, {
-            method: 'GET',
-            url: '/api/rest/business-areas/{business_area_slug}/programs/{program_slug}/payment-plans/',
-=======
         return __request(OpenAPI, {
             method: 'GET',
             url: '/api/rest/business-areas/{business_area_slug}/programs/{program_slug}/payment-plans/',
@@ -4927,2655 +5079,6 @@
         /**
          * Filter by program slug
          */
-        program?: string,
-        programCycle?: string,
-        programCycleEndDate?: string,
-        programCycleStartDate?: string,
-        /**
-         * A search term.
-         */
-        search?: string,
-        /**
-         * * `TP_OPEN` - Open
-         * * `TP_LOCKED` - Locked
-         * * `PROCESSING` - Processing
-         * * `STEFICON_WAIT` - Steficon Wait
-         * * `STEFICON_RUN` - Steficon Run
-         * * `STEFICON_COMPLETED` - Steficon Completed
-         * * `STEFICON_ERROR` - Steficon Error
-         * * `DRAFT` - Draft
-         * * `PREPARING` - Preparing
-         * * `OPEN` - Open
-         * * `LOCKED` - Locked
-         * * `LOCKED_FSP` - Locked FSP
-         * * `IN_APPROVAL` - In Approval
-         * * `IN_AUTHORIZATION` - In Authorization
-         * * `IN_REVIEW` - In Review
-         * * `ACCEPTED` - Accepted
-         * * `FINISHED` - Finished
-         * * `ASSIGNED` - Assigned
-         */
-        status?: 'ACCEPTED' | 'ASSIGNED' | 'DRAFT' | 'FINISHED' | 'IN_APPROVAL' | 'IN_AUTHORIZATION' | 'IN_REVIEW' | 'LOCKED' | 'LOCKED_FSP' | 'OPEN' | 'PREPARING' | 'PROCESSING' | 'STEFICON_COMPLETED' | 'STEFICON_ERROR' | 'STEFICON_RUN' | 'STEFICON_WAIT' | 'TP_LOCKED' | 'TP_OPEN',
-        totalHouseholdsCountGte?: number,
-        totalHouseholdsCountLte?: number,
-        totalIndividualsCountGte?: number,
-        totalIndividualsCountLte?: number,
-        updatedAtGte?: string,
-        updatedAtLte?: string,
-    }): CancelablePromise<PaginatedTargetPopulationListList> {
-        return __request(OpenAPI, {
-            method: 'GET',
-            url: '/api/rest/business-areas/{business_area_slug}/programs/{program_slug}/target-populations/',
->>>>>>> 3408b166
-            path: {
-                'business_area_slug': businessAreaSlug,
-                'program_slug': programSlug,
-            },
-            query: {
-<<<<<<< HEAD
-                'delivery_mechanism': deliveryMechanism,
-                'dispersion_end_date__lte': dispersionEndDateLte,
-                'dispersion_start_date__gte': dispersionStartDateGte,
-                'fsp': fsp,
-                'is_follow_up': isFollowUp,
-=======
-                'created_at__gte': createdAtGte,
-                'created_at__lte': createdAtLte,
-                'delivery_mechanism': deliveryMechanism,
-                'fsp': fsp,
->>>>>>> 3408b166
-                'limit': limit,
-                'name': name,
-                'offset': offset,
-                'ordering': ordering,
-                'payment_verification_summary_status': paymentVerificationSummaryStatus,
-                'program': program,
-                'program_cycle': programCycle,
-                'program_cycle_end_date': programCycleEndDate,
-                'program_cycle_start_date': programCycleStartDate,
-                'search': search,
-                'status': status,
-<<<<<<< HEAD
-                'total_entitled_quantity__gte': totalEntitledQuantityGte,
-                'total_entitled_quantity__lte': totalEntitledQuantityLte,
-=======
-                'total_households_count__gte': totalHouseholdsCountGte,
-                'total_households_count__lte': totalHouseholdsCountLte,
-                'total_individuals_count__gte': totalIndividualsCountGte,
-                'total_individuals_count__lte': totalIndividualsCountLte,
->>>>>>> 3408b166
-                'updated_at__gte': updatedAtGte,
-                'updated_at__lte': updatedAtLte,
-            },
-        });
-    }
-    /**
-     * Adds a count action to the viewset that returns the count of the queryset.
-<<<<<<< HEAD
-     * @returns PaymentPlanCreateUpdate
-     * @throws ApiError
-     */
-    public static restBusinessAreasProgramsPaymentPlansCreate({
-=======
-     * @returns TargetPopulationCreate
-     * @throws ApiError
-     */
-    public static restBusinessAreasProgramsTargetPopulationsCreate({
->>>>>>> 3408b166
-        businessAreaSlug,
-        programSlug,
-        requestBody,
-    }: {
-        businessAreaSlug: string,
-        programSlug: string,
-<<<<<<< HEAD
-        requestBody: PaymentPlanCreateUpdate,
-    }): CancelablePromise<PaymentPlanCreateUpdate> {
-        return __request(OpenAPI, {
-            method: 'POST',
-            url: '/api/rest/business-areas/{business_area_slug}/programs/{program_slug}/payment-plans/',
-=======
-        requestBody: TargetPopulationCreate,
-    }): CancelablePromise<TargetPopulationCreate> {
-        return __request(OpenAPI, {
-            method: 'POST',
-            url: '/api/rest/business-areas/{business_area_slug}/programs/{program_slug}/target-populations/',
->>>>>>> 3408b166
-            path: {
-                'business_area_slug': businessAreaSlug,
-                'program_slug': programSlug,
-            },
-            body: requestBody,
-            mediaType: 'application/json',
-        });
-    }
-    /**
-     * Adds a count action to the viewset that returns the count of the queryset.
-<<<<<<< HEAD
-     * @returns PaginatedPaymentListList
-     * @throws ApiError
-     */
-    public static restBusinessAreasProgramsPaymentPlansPaymentsList({
-=======
-     * @returns TargetPopulationDetail
-     * @throws ApiError
-     */
-    public static restBusinessAreasProgramsTargetPopulationsRetrieve({
->>>>>>> 3408b166
-        businessAreaSlug,
-        paymentPlanId,
-        programSlug,
-        limit,
-        offset,
-    }: {
-        businessAreaSlug: string,
-        paymentPlanId: string,
-        programSlug: string,
-        /**
-<<<<<<< HEAD
-         * Number of results to return per page.
-         */
-        limit?: number,
-        /**
-         * The initial index from which to return the results.
-         */
-        offset?: number,
-    }): CancelablePromise<PaginatedPaymentListList> {
-        return __request(OpenAPI, {
-            method: 'GET',
-            url: '/api/rest/business-areas/{business_area_slug}/programs/{program_slug}/payment-plans/{payment_plan_id}/payments/',
-=======
-         * A UUID string identifying this Payment Plan.
-         */
-        id: string,
-        programSlug: string,
-    }): CancelablePromise<TargetPopulationDetail> {
-        return __request(OpenAPI, {
-            method: 'GET',
-            url: '/api/rest/business-areas/{business_area_slug}/programs/{program_slug}/target-populations/{id}/',
->>>>>>> 3408b166
-            path: {
-                'business_area_slug': businessAreaSlug,
-                'payment_plan_id': paymentPlanId,
-                'program_slug': programSlug,
-            },
-            query: {
-                'limit': limit,
-                'offset': offset,
-            },
-        });
-    }
-    /**
-     * Adds a count action to the viewset that returns the count of the queryset.
-<<<<<<< HEAD
-     * @returns PaymentDetail
-     * @throws ApiError
-     */
-    public static restBusinessAreasProgramsPaymentPlansPaymentsRetrieve({
-=======
-     * @returns TargetPopulationCreate
-     * @throws ApiError
-     */
-    public static restBusinessAreasProgramsTargetPopulationsPartialUpdate({
->>>>>>> 3408b166
-        businessAreaSlug,
-        paymentId,
-        paymentPlanId,
-        programSlug,
-        requestBody,
-    }: {
-        businessAreaSlug: string,
-<<<<<<< HEAD
-        paymentId: string,
-        paymentPlanId: string,
-        programSlug: string,
-    }): CancelablePromise<PaymentDetail> {
-        return __request(OpenAPI, {
-            method: 'GET',
-            url: '/api/rest/business-areas/{business_area_slug}/programs/{program_slug}/payment-plans/{payment_plan_id}/payments/{payment_id}/',
-=======
-        /**
-         * A UUID string identifying this Payment Plan.
-         */
-        id: string,
-        programSlug: string,
-        requestBody?: PatchedTargetPopulationCreate,
-    }): CancelablePromise<TargetPopulationCreate> {
-        return __request(OpenAPI, {
-            method: 'PATCH',
-            url: '/api/rest/business-areas/{business_area_slug}/programs/{program_slug}/target-populations/{id}/',
->>>>>>> 3408b166
-            path: {
-                'business_area_slug': businessAreaSlug,
-                'payment_id': paymentId,
-                'payment_plan_id': paymentPlanId,
-                'program_slug': programSlug,
-            },
-            body: requestBody,
-            mediaType: 'application/json',
-        });
-    }
-    /**
-     * Adds a count action to the viewset that returns the count of the queryset.
-<<<<<<< HEAD
-     * @returns any No response body
-     * @throws ApiError
-     */
-    public static restBusinessAreasProgramsPaymentPlansPaymentsMarkAsFailedRetrieve({
-=======
-     * @returns void
-     * @throws ApiError
-     */
-    public static restBusinessAreasProgramsTargetPopulationsDestroy({
->>>>>>> 3408b166
-        businessAreaSlug,
-        paymentId,
-        paymentPlanId,
-        programSlug,
-    }: {
-        businessAreaSlug: string,
-<<<<<<< HEAD
-        paymentId: string,
-        paymentPlanId: string,
-=======
-        /**
-         * A UUID string identifying this Payment Plan.
-         */
-        id: string,
->>>>>>> 3408b166
-        programSlug: string,
-    }): CancelablePromise<void> {
-        return __request(OpenAPI, {
-<<<<<<< HEAD
-            method: 'GET',
-            url: '/api/rest/business-areas/{business_area_slug}/programs/{program_slug}/payment-plans/{payment_plan_id}/payments/{payment_id}/mark-as-failed/',
-=======
-            method: 'DELETE',
-            url: '/api/rest/business-areas/{business_area_slug}/programs/{program_slug}/target-populations/{id}/',
->>>>>>> 3408b166
-            path: {
-                'business_area_slug': businessAreaSlug,
-                'payment_id': paymentId,
-                'payment_plan_id': paymentPlanId,
-                'program_slug': programSlug,
-            },
-        });
-    }
-    /**
-     * Adds a count action to the viewset that returns the count of the queryset.
-<<<<<<< HEAD
-     * @returns RevertMarkPaymentAsFailed
-     * @throws ApiError
-     */
-    public static restBusinessAreasProgramsPaymentPlansPaymentsRevertMarkAsFailedCreate({
-        businessAreaSlug,
-        paymentId,
-        paymentPlanId,
-        programSlug,
-        requestBody,
-    }: {
-        businessAreaSlug: string,
-        paymentId: string,
-        paymentPlanId: string,
-        programSlug: string,
-        requestBody: RevertMarkPaymentAsFailed,
-    }): CancelablePromise<RevertMarkPaymentAsFailed> {
-        return __request(OpenAPI, {
-            method: 'POST',
-            url: '/api/rest/business-areas/{business_area_slug}/programs/{program_slug}/payment-plans/{payment_plan_id}/payments/{payment_id}/revert-mark-as-failed/',
-            path: {
-                'business_area_slug': businessAreaSlug,
-                'payment_id': paymentId,
-                'payment_plan_id': paymentPlanId,
-                'program_slug': programSlug,
-            },
-            body: requestBody,
-            mediaType: 'application/json',
-        });
-    }
-    /**
-     * Adds a count action to the viewset that returns the count of the queryset.
-     * @returns CountResponse
-     * @throws ApiError
-     */
-    public static restBusinessAreasProgramsPaymentPlansPaymentsCountRetrieve({
-=======
-     * @returns ApplyEngineFormula
-     * @throws ApiError
-     */
-    public static restBusinessAreasProgramsTargetPopulationsApplyEngineFormulaCreate({
->>>>>>> 3408b166
-        businessAreaSlug,
-        paymentPlanId,
-        programSlug,
-        requestBody,
-    }: {
-        businessAreaSlug: string,
-<<<<<<< HEAD
-        paymentPlanId: string,
-        programSlug: string,
-    }): CancelablePromise<CountResponse> {
-        return __request(OpenAPI, {
-            method: 'GET',
-            url: '/api/rest/business-areas/{business_area_slug}/programs/{program_slug}/payment-plans/{payment_plan_id}/payments/count/',
-=======
-        /**
-         * A UUID string identifying this Payment Plan.
-         */
-        id: string,
-        programSlug: string,
-        requestBody: ApplyEngineFormula,
-    }): CancelablePromise<ApplyEngineFormula> {
-        return __request(OpenAPI, {
-            method: 'POST',
-            url: '/api/rest/business-areas/{business_area_slug}/programs/{program_slug}/target-populations/{id}/apply-engine-formula/',
->>>>>>> 3408b166
-            path: {
-                'business_area_slug': businessAreaSlug,
-                'payment_plan_id': paymentPlanId,
-                'program_slug': programSlug,
-            },
-            body: requestBody,
-            mediaType: 'application/json',
-        });
-    }
-    /**
-<<<<<<< HEAD
-     * @returns PaymentPlanSupportingDocument
-     * @throws ApiError
-     */
-    public static restBusinessAreasProgramsPaymentPlansSupportingDocumentsCreate({
-        businessAreaSlug,
-        paymentPlanId,
-=======
-     * Adds a count action to the viewset that returns the count of the queryset.
-     * @returns TargetPopulationCopy
-     * @throws ApiError
-     */
-    public static restBusinessAreasProgramsTargetPopulationsCopyCreate({
-        businessAreaSlug,
-        id,
->>>>>>> 3408b166
-        programSlug,
-        requestBody,
-    }: {
-        businessAreaSlug: string,
-<<<<<<< HEAD
-        paymentPlanId: string,
-        programSlug: string,
-        requestBody: PaymentPlanSupportingDocument,
-    }): CancelablePromise<PaymentPlanSupportingDocument> {
-        return __request(OpenAPI, {
-            method: 'POST',
-            url: '/api/rest/business-areas/{business_area_slug}/programs/{program_slug}/payment-plans/{payment_plan_id}/supporting-documents/',
-            path: {
-                'business_area_slug': businessAreaSlug,
-                'payment_plan_id': paymentPlanId,
-=======
-        /**
-         * A UUID string identifying this Payment Plan.
-         */
-        id: string,
-        programSlug: string,
-        requestBody: TargetPopulationCopy,
-    }): CancelablePromise<TargetPopulationCopy> {
-        return __request(OpenAPI, {
-            method: 'POST',
-            url: '/api/rest/business-areas/{business_area_slug}/programs/{program_slug}/target-populations/{id}/copy/',
-            path: {
-                'business_area_slug': businessAreaSlug,
-                'id': id,
->>>>>>> 3408b166
-                'program_slug': programSlug,
-            },
-            body: requestBody,
-            mediaType: 'application/json',
-        });
-    }
-    /**
-<<<<<<< HEAD
-     * @returns void
-     * @throws ApiError
-     */
-    public static restBusinessAreasProgramsPaymentPlansSupportingDocumentsDestroy({
-        businessAreaSlug,
-        fileId,
-        paymentPlanId,
-        programSlug,
-    }: {
-        businessAreaSlug: string,
-        fileId: string,
-        paymentPlanId: string,
-        programSlug: string,
-    }): CancelablePromise<void> {
-        return __request(OpenAPI, {
-            method: 'DELETE',
-            url: '/api/rest/business-areas/{business_area_slug}/programs/{program_slug}/payment-plans/{payment_plan_id}/supporting-documents/{file_id}/',
-            path: {
-                'business_area_slug': businessAreaSlug,
-                'file_id': fileId,
-                'payment_plan_id': paymentPlanId,
-                'program_slug': programSlug,
-            },
-        });
-    }
-    /**
-     * @returns PaymentPlanSupportingDocument
-     * @throws ApiError
-     */
-    public static restBusinessAreasProgramsPaymentPlansSupportingDocumentsDownloadRetrieve({
-        businessAreaSlug,
-        fileId,
-        paymentPlanId,
-        programSlug,
-    }: {
-        businessAreaSlug: string,
-        fileId: string,
-        paymentPlanId: string,
-        programSlug: string,
-    }): CancelablePromise<PaymentPlanSupportingDocument> {
-        return __request(OpenAPI, {
-            method: 'GET',
-            url: '/api/rest/business-areas/{business_area_slug}/programs/{program_slug}/payment-plans/{payment_plan_id}/supporting-documents/{file_id}/download/',
-            path: {
-                'business_area_slug': businessAreaSlug,
-                'file_id': fileId,
-                'payment_plan_id': paymentPlanId,
-                'program_slug': programSlug,
-            },
-        });
-    }
-    /**
-     * Adds a count action to the viewset that returns the count of the queryset.
-     * @returns PaymentPlanDetail
-     * @throws ApiError
-     */
-    public static restBusinessAreasProgramsPaymentPlansRetrieve({
-=======
-     * Adds a count action to the viewset that returns the count of the queryset.
-     * @returns PaymentPlan
-     * @throws ApiError
-     */
-    public static restBusinessAreasProgramsTargetPopulationsLockRetrieve({
->>>>>>> 3408b166
-        businessAreaSlug,
-        id,
-        programSlug,
-    }: {
-        businessAreaSlug: string,
-        /**
-         * A UUID string identifying this Payment Plan.
-         */
-        id: string,
-        programSlug: string,
-<<<<<<< HEAD
-    }): CancelablePromise<PaymentPlanDetail> {
-        return __request(OpenAPI, {
-            method: 'GET',
-            url: '/api/rest/business-areas/{business_area_slug}/programs/{program_slug}/payment-plans/{id}/',
-=======
-    }): CancelablePromise<PaymentPlan> {
-        return __request(OpenAPI, {
-            method: 'GET',
-            url: '/api/rest/business-areas/{business_area_slug}/programs/{program_slug}/target-populations/{id}/lock/',
->>>>>>> 3408b166
-            path: {
-                'business_area_slug': businessAreaSlug,
-                'id': id,
-                'program_slug': programSlug,
-<<<<<<< HEAD
-            },
-        });
-    }
-    /**
-     * Adds a count action to the viewset that returns the count of the queryset.
-     * @returns PaymentPlanCreateUpdate
-     * @throws ApiError
-     */
-    public static restBusinessAreasProgramsPaymentPlansPartialUpdate({
-        businessAreaSlug,
-        id,
-        programSlug,
-        requestBody,
-    }: {
-        businessAreaSlug: string,
-        /**
-         * A UUID string identifying this Payment Plan.
-         */
-        id: string,
-        programSlug: string,
-        requestBody?: PatchedPaymentPlanCreateUpdate,
-    }): CancelablePromise<PaymentPlanCreateUpdate> {
-        return __request(OpenAPI, {
-            method: 'PATCH',
-            url: '/api/rest/business-areas/{business_area_slug}/programs/{program_slug}/payment-plans/{id}/',
-            path: {
-                'business_area_slug': businessAreaSlug,
-                'id': id,
-                'program_slug': programSlug,
-=======
->>>>>>> 3408b166
-            },
-            body: requestBody,
-            mediaType: 'application/json',
-        });
-    }
-    /**
-     * Adds a count action to the viewset that returns the count of the queryset.
-<<<<<<< HEAD
-     * @returns void
-     * @throws ApiError
-     */
-    public static restBusinessAreasProgramsPaymentPlansDestroy({
-=======
-     * @returns PaymentPlan
-     * @throws ApiError
-     */
-    public static restBusinessAreasProgramsTargetPopulationsMarkReadyRetrieve({
->>>>>>> 3408b166
-        businessAreaSlug,
-        id,
-        programSlug,
-    }: {
-        businessAreaSlug: string,
-        /**
-         * A UUID string identifying this Payment Plan.
-         */
-        id: string,
-        programSlug: string,
-<<<<<<< HEAD
-    }): CancelablePromise<void> {
-        return __request(OpenAPI, {
-            method: 'DELETE',
-            url: '/api/rest/business-areas/{business_area_slug}/programs/{program_slug}/payment-plans/{id}/',
-=======
-    }): CancelablePromise<PaymentPlan> {
-        return __request(OpenAPI, {
-            method: 'GET',
-            url: '/api/rest/business-areas/{business_area_slug}/programs/{program_slug}/target-populations/{id}/mark-ready/',
->>>>>>> 3408b166
-            path: {
-                'business_area_slug': businessAreaSlug,
-                'id': id,
-                'program_slug': programSlug,
-            },
-        });
-    }
-    /**
-     * Adds a count action to the viewset that returns the count of the queryset.
-<<<<<<< HEAD
-     * @returns PaymentPlanDetail
-     * @throws ApiError
-     */
-    public static restBusinessAreasProgramsPaymentPlansApplyEngineFormulaCreate({
-=======
-     * @returns PaymentPlan
-     * @throws ApiError
-     */
-    public static restBusinessAreasProgramsTargetPopulationsRebuildRetrieve({
->>>>>>> 3408b166
-        businessAreaSlug,
-        id,
-        programSlug,
-        requestBody,
-    }: {
-        businessAreaSlug: string,
-        /**
-         * A UUID string identifying this Payment Plan.
-         */
-        id: string,
-        programSlug: string,
-<<<<<<< HEAD
-        requestBody: ApplyEngineFormula,
-    }): CancelablePromise<PaymentPlanDetail> {
-        return __request(OpenAPI, {
-            method: 'POST',
-            url: '/api/rest/business-areas/{business_area_slug}/programs/{program_slug}/payment-plans/{id}/apply-engine-formula/',
-=======
-    }): CancelablePromise<PaymentPlan> {
-        return __request(OpenAPI, {
-            method: 'GET',
-            url: '/api/rest/business-areas/{business_area_slug}/programs/{program_slug}/target-populations/{id}/rebuild/',
->>>>>>> 3408b166
-            path: {
-                'business_area_slug': businessAreaSlug,
-                'id': id,
-                'program_slug': programSlug,
-            },
-            body: requestBody,
-            mediaType: 'application/json',
-        });
-    }
-    /**
-     * Adds a count action to the viewset that returns the count of the queryset.
-<<<<<<< HEAD
-     * @returns AcceptanceProcess
-     * @throws ApiError
-     */
-    public static restBusinessAreasProgramsPaymentPlansApproveCreate({
-=======
-     * @returns PaymentPlan
-     * @throws ApiError
-     */
-    public static restBusinessAreasProgramsTargetPopulationsUnlockRetrieve({
->>>>>>> 3408b166
-        businessAreaSlug,
-        id,
-        programSlug,
-        requestBody,
-    }: {
-        businessAreaSlug: string,
-        /**
-         * A UUID string identifying this Payment Plan.
-         */
-        id: string,
-        programSlug: string,
-<<<<<<< HEAD
-        requestBody?: AcceptanceProcess,
-    }): CancelablePromise<AcceptanceProcess> {
-        return __request(OpenAPI, {
-            method: 'POST',
-            url: '/api/rest/business-areas/{business_area_slug}/programs/{program_slug}/payment-plans/{id}/approve/',
-=======
-    }): CancelablePromise<PaymentPlan> {
-        return __request(OpenAPI, {
-            method: 'GET',
-            url: '/api/rest/business-areas/{business_area_slug}/programs/{program_slug}/target-populations/{id}/unlock/',
->>>>>>> 3408b166
-            path: {
-                'business_area_slug': businessAreaSlug,
-                'id': id,
-                'program_slug': programSlug,
-            },
-            body: requestBody,
-            mediaType: 'application/json',
-        });
-    }
-    /**
-     * Adds a count action to the viewset that returns the count of the queryset.
-<<<<<<< HEAD
-     * @returns AcceptanceProcess
-     * @throws ApiError
-     */
-    public static restBusinessAreasProgramsPaymentPlansAuthorizeCreate({
-=======
-     * @returns PaginatedTPHouseholdListList
-     * @throws ApiError
-     */
-    public static restBusinessAreasProgramsTargetPopulationsHouseholdsList({
->>>>>>> 3408b166
-        businessAreaSlug,
-        programSlug,
-<<<<<<< HEAD
-        requestBody,
-=======
-        targetPopulationId,
-        limit,
-        offset,
->>>>>>> 3408b166
-    }: {
-        businessAreaSlug: string,
-        programSlug: string,
-        targetPopulationId: string,
-        /**
-<<<<<<< HEAD
-         * A UUID string identifying this Payment Plan.
-         */
-        id: string,
-        programSlug: string,
-        requestBody?: AcceptanceProcess,
-    }): CancelablePromise<AcceptanceProcess> {
-        return __request(OpenAPI, {
-            method: 'POST',
-            url: '/api/rest/business-areas/{business_area_slug}/programs/{program_slug}/payment-plans/{id}/authorize/',
-=======
-         * Number of results to return per page.
-         */
-        limit?: number,
-        /**
-         * The initial index from which to return the results.
-         */
-        offset?: number,
-    }): CancelablePromise<PaginatedTPHouseholdListList> {
-        return __request(OpenAPI, {
-            method: 'GET',
-            url: '/api/rest/business-areas/{business_area_slug}/programs/{program_slug}/target-populations/{target_population_id}/households/',
->>>>>>> 3408b166
-            path: {
-                'business_area_slug': businessAreaSlug,
-                'program_slug': programSlug,
-                'target_population_id': targetPopulationId,
-            },
-            query: {
-                'limit': limit,
-                'offset': offset,
-            },
-            body: requestBody,
-            mediaType: 'application/json',
-        });
-    }
-    /**
-     * Adds a count action to the viewset that returns the count of the queryset.
-<<<<<<< HEAD
-     * @returns PaymentPlanDetail
-     * @throws ApiError
-     */
-    public static restBusinessAreasProgramsPaymentPlansCreateFollowUpCreate({
-=======
-     * @returns TPHouseholdList
-     * @throws ApiError
-     */
-    public static restBusinessAreasProgramsTargetPopulationsHouseholdsRetrieve({
->>>>>>> 3408b166
-        businessAreaSlug,
-        id,
-        programSlug,
-        targetPopulationId,
-    }: {
-        businessAreaSlug: string,
-        /**
-<<<<<<< HEAD
-         * A UUID string identifying this Payment Plan.
-         */
-        id: string,
-        programSlug: string,
-        requestBody: PaymentPlanCreateFollowUp,
-    }): CancelablePromise<PaymentPlanDetail> {
-        return __request(OpenAPI, {
-            method: 'POST',
-            url: '/api/rest/business-areas/{business_area_slug}/programs/{program_slug}/payment-plans/{id}/create-follow-up/',
-=======
-         * A UUID string identifying this payment.
-         */
-        id: string,
-        programSlug: string,
-        targetPopulationId: string,
-    }): CancelablePromise<TPHouseholdList> {
-        return __request(OpenAPI, {
-            method: 'GET',
-            url: '/api/rest/business-areas/{business_area_slug}/programs/{program_slug}/target-populations/{target_population_id}/households/{id}/',
->>>>>>> 3408b166
-            path: {
-                'business_area_slug': businessAreaSlug,
-                'id': id,
-                'program_slug': programSlug,
-                'target_population_id': targetPopulationId,
-            },
-        });
-    }
-    /**
-     * Adds a count action to the viewset that returns the count of the queryset.
-     * @returns PaymentPlan
-     * @throws ApiError
-     */
-<<<<<<< HEAD
-    public static restBusinessAreasProgramsPaymentPlansEntitlementExportXlsxRetrieve({
-=======
-    public static restBusinessAreasProgramsTargetPopulationsHouseholdsCountRetrieve({
->>>>>>> 3408b166
-        businessAreaSlug,
-        id,
-        programSlug,
-        targetPopulationId,
-    }: {
-        businessAreaSlug: string,
-        /**
-         * A UUID string identifying this Payment Plan.
-         */
-        id: string,
-        programSlug: string,
-<<<<<<< HEAD
-    }): CancelablePromise<PaymentPlan> {
-        return __request(OpenAPI, {
-            method: 'GET',
-            url: '/api/rest/business-areas/{business_area_slug}/programs/{program_slug}/payment-plans/{id}/entitlement-export-xlsx/',
-=======
-        targetPopulationId: string,
-    }): CancelablePromise<CountResponse> {
-        return __request(OpenAPI, {
-            method: 'GET',
-            url: '/api/rest/business-areas/{business_area_slug}/programs/{program_slug}/target-populations/{target_population_id}/households/count/',
->>>>>>> 3408b166
-            path: {
-                'business_area_slug': businessAreaSlug,
-                'id': id,
-                'program_slug': programSlug,
-                'target_population_id': targetPopulationId,
-            },
-        });
-    }
-    /**
-     * Adds a count action to the viewset that returns the count of the queryset.
-<<<<<<< HEAD
-     * @returns PaymentPlanDetail
-     * @throws ApiError
-     */
-    public static restBusinessAreasProgramsPaymentPlansEntitlementImportXlsxCreate({
-=======
-     * @returns CountResponse
-     * @throws ApiError
-     */
-    public static restBusinessAreasProgramsTargetPopulationsCountRetrieve({
->>>>>>> 3408b166
-        businessAreaSlug,
-        id,
-        programSlug,
-        requestBody,
-    }: {
-        businessAreaSlug: string,
-        /**
-         * A UUID string identifying this Payment Plan.
-         */
-        id: string,
-        programSlug: string,
-<<<<<<< HEAD
-        requestBody: PaymentPlanImportFile,
-    }): CancelablePromise<PaymentPlanDetail> {
-        return __request(OpenAPI, {
-            method: 'POST',
-            url: '/api/rest/business-areas/{business_area_slug}/programs/{program_slug}/payment-plans/{id}/entitlement-import-xlsx/',
-=======
-    }): CancelablePromise<CountResponse> {
-        return __request(OpenAPI, {
-            method: 'GET',
-            url: '/api/rest/business-areas/{business_area_slug}/programs/{program_slug}/target-populations/count/',
->>>>>>> 3408b166
-            path: {
-                'business_area_slug': businessAreaSlug,
-                'id': id,
-                'program_slug': programSlug,
-            },
-            body: requestBody,
-            mediaType: 'application/json',
-        });
-    }
-    /**
-     * Adds a count action to the viewset that returns the count of the queryset.
-     * @returns PaymentPlanDetail
-     * @throws ApiError
-     */
-    public static restBusinessAreasProgramsPaymentPlansExcludeBeneficiariesCreate({
-        businessAreaSlug,
-        id,
-        programSlug,
-        requestBody,
-    }: {
-        businessAreaSlug: string,
-        /**
-         * A UUID string identifying this Payment Plan.
-         */
-        id: string,
-        programSlug: string,
-        requestBody: PaymentPlanExcludeBeneficiaries,
-    }): CancelablePromise<PaymentPlanDetail> {
-        return __request(OpenAPI, {
-            method: 'POST',
-            url: '/api/rest/business-areas/{business_area_slug}/programs/{program_slug}/payment-plans/{id}/exclude-beneficiaries/',
-            path: {
-                'business_area_slug': businessAreaSlug,
-                'id': id,
-                'program_slug': programSlug,
-            },
-            body: requestBody,
-            mediaType: 'application/json',
-        });
-    }
-    /**
-     * Adds a count action to the viewset that returns the count of the queryset.
-     * @returns PaymentPlan
-     * @throws ApiError
-     */
-    public static restBusinessAreasProgramsPaymentPlansExportPdfPaymentPlanSummaryRetrieve({
-        businessAreaSlug,
-        id,
-        programSlug,
-    }: {
-        businessAreaSlug: string,
-        /**
-         * A UUID string identifying this Payment Plan.
-         */
-        id: string,
-        programSlug: string,
-    }): CancelablePromise<PaymentPlan> {
-        return __request(OpenAPI, {
-            method: 'GET',
-            url: '/api/rest/business-areas/{business_area_slug}/programs/{program_slug}/payment-plans/{id}/export-pdf-payment-plan-summary/',
-            path: {
-                'business_area_slug': businessAreaSlug,
-                'id': id,
-                'program_slug': programSlug,
-            },
-        });
-    }
-    /**
-     * Adds a count action to the viewset that returns the count of the queryset.
-     * @returns PaymentPlanExportAuthCode
-     * @throws ApiError
-     */
-    public static restBusinessAreasProgramsPaymentPlansGenerateXlsxWithAuthCodeCreate({
-        businessAreaSlug,
-        id,
-        programSlug,
-        requestBody,
-    }: {
-        businessAreaSlug: string,
-        /**
-         * A UUID string identifying this Payment Plan.
-         */
-        id: string,
-        programSlug: string,
-        requestBody: PaymentPlanExportAuthCode,
-    }): CancelablePromise<PaymentPlanExportAuthCode> {
-        return __request(OpenAPI, {
-            method: 'POST',
-            url: '/api/rest/business-areas/{business_area_slug}/programs/{program_slug}/payment-plans/{id}/generate-xlsx-with-auth-code/',
-            path: {
-                'business_area_slug': businessAreaSlug,
-                'id': id,
-                'program_slug': programSlug,
-            },
-            body: requestBody,
-            mediaType: 'application/json',
-        });
-    }
-    /**
-     * Adds a count action to the viewset that returns the count of the queryset.
-     * @returns PaymentPlan
-     * @throws ApiError
-     */
-    public static restBusinessAreasProgramsPaymentPlansLockRetrieve({
-        businessAreaSlug,
-        id,
-        programSlug,
-    }: {
-        businessAreaSlug: string,
-        /**
-         * A UUID string identifying this Payment Plan.
-         */
-        id: string,
-        programSlug: string,
-    }): CancelablePromise<PaymentPlan> {
-        return __request(OpenAPI, {
-            method: 'GET',
-            url: '/api/rest/business-areas/{business_area_slug}/programs/{program_slug}/payment-plans/{id}/lock/',
-            path: {
-                'business_area_slug': businessAreaSlug,
-                'id': id,
-                'program_slug': programSlug,
-            },
-        });
-    }
-    /**
-     * Adds a count action to the viewset that returns the count of the queryset.
-     * @returns PaymentPlan
-     * @throws ApiError
-     */
-    public static restBusinessAreasProgramsPaymentPlansLockFspRetrieve({
-        businessAreaSlug,
-        id,
-        programSlug,
-    }: {
-        businessAreaSlug: string,
-        /**
-         * A UUID string identifying this Payment Plan.
-         */
-        id: string,
-        programSlug: string,
-    }): CancelablePromise<PaymentPlan> {
-        return __request(OpenAPI, {
-            method: 'GET',
-            url: '/api/rest/business-areas/{business_area_slug}/programs/{program_slug}/payment-plans/{id}/lock-fsp/',
-            path: {
-                'business_area_slug': businessAreaSlug,
-                'id': id,
-                'program_slug': programSlug,
-            },
-        });
-    }
-    /**
-     * Adds a count action to the viewset that returns the count of the queryset.
-     * @returns AcceptanceProcess
-     * @throws ApiError
-     */
-    public static restBusinessAreasProgramsPaymentPlansMarkAsReleasedCreate({
-        businessAreaSlug,
-        id,
-        programSlug,
-        requestBody,
-    }: {
-        businessAreaSlug: string,
-        /**
-         * A UUID string identifying this Payment Plan.
-         */
-        id: string,
-        programSlug: string,
-        requestBody?: AcceptanceProcess,
-    }): CancelablePromise<AcceptanceProcess> {
-        return __request(OpenAPI, {
-            method: 'POST',
-            url: '/api/rest/business-areas/{business_area_slug}/programs/{program_slug}/payment-plans/{id}/mark-as-released/',
-            path: {
-                'business_area_slug': businessAreaSlug,
-                'id': id,
-                'program_slug': programSlug,
-            },
-            body: requestBody,
-            mediaType: 'application/json',
-        });
-    }
-    /**
-     * Adds a count action to the viewset that returns the count of the queryset.
-     * @returns PaymentPlan
-     * @throws ApiError
-     */
-    public static restBusinessAreasProgramsPaymentPlansReconciliationExportXlsxRetrieve({
-        businessAreaSlug,
-        id,
-        programSlug,
-    }: {
-        businessAreaSlug: string,
-        /**
-         * A UUID string identifying this Payment Plan.
-         */
-        id: string,
-        programSlug: string,
-    }): CancelablePromise<PaymentPlan> {
-        return __request(OpenAPI, {
-            method: 'GET',
-            url: '/api/rest/business-areas/{business_area_slug}/programs/{program_slug}/payment-plans/{id}/reconciliation-export-xlsx/',
-            path: {
-                'business_area_slug': businessAreaSlug,
-                'id': id,
-                'program_slug': programSlug,
-            },
-        });
-    }
-    /**
-     * Adds a count action to the viewset that returns the count of the queryset.
-     * @returns PaymentPlanDetail
-     * @throws ApiError
-     */
-    public static restBusinessAreasProgramsPaymentPlansReconciliationImportXlsxCreate({
-        businessAreaSlug,
-        id,
-        programSlug,
-        requestBody,
-    }: {
-        businessAreaSlug: string,
-        /**
-         * A UUID string identifying this Payment Plan.
-         */
-        id: string,
-        programSlug: string,
-        requestBody: PaymentPlanImportFile,
-    }): CancelablePromise<PaymentPlanDetail> {
-        return __request(OpenAPI, {
-            method: 'POST',
-            url: '/api/rest/business-areas/{business_area_slug}/programs/{program_slug}/payment-plans/{id}/reconciliation-import-xlsx/',
-            path: {
-                'business_area_slug': businessAreaSlug,
-                'id': id,
-                'program_slug': programSlug,
-            },
-            body: requestBody,
-            mediaType: 'application/json',
-        });
-    }
-    /**
-     * Adds a count action to the viewset that returns the count of the queryset.
-     * @returns AcceptanceProcess
-     * @throws ApiError
-     */
-    public static restBusinessAreasProgramsPaymentPlansRejectCreate({
-        businessAreaSlug,
-        id,
-        programSlug,
-        requestBody,
-    }: {
-        businessAreaSlug: string,
-        /**
-         * A UUID string identifying this Payment Plan.
-         */
-        id: string,
-        programSlug: string,
-        requestBody?: AcceptanceProcess,
-    }): CancelablePromise<AcceptanceProcess> {
-        return __request(OpenAPI, {
-            method: 'POST',
-            url: '/api/rest/business-areas/{business_area_slug}/programs/{program_slug}/payment-plans/{id}/reject/',
-            path: {
-                'business_area_slug': businessAreaSlug,
-                'id': id,
-                'program_slug': programSlug,
-            },
-            body: requestBody,
-            mediaType: 'application/json',
-        });
-    }
-    /**
-     * Adds a count action to the viewset that returns the count of the queryset.
-     * @returns PaymentPlan
-     * @throws ApiError
-     */
-    public static restBusinessAreasProgramsPaymentPlansSendForApprovalRetrieve({
-        businessAreaSlug,
-        id,
-        programSlug,
-    }: {
-        businessAreaSlug: string,
-        /**
-         * A UUID string identifying this Payment Plan.
-         */
-        id: string,
-        programSlug: string,
-    }): CancelablePromise<PaymentPlan> {
-        return __request(OpenAPI, {
-            method: 'GET',
-            url: '/api/rest/business-areas/{business_area_slug}/programs/{program_slug}/payment-plans/{id}/send-for-approval/',
-            path: {
-                'business_area_slug': businessAreaSlug,
-                'id': id,
-                'program_slug': programSlug,
-            },
-        });
-    }
-    /**
-     * Adds a count action to the viewset that returns the count of the queryset.
-     * @returns PaymentPlan
-     * @throws ApiError
-     */
-    public static restBusinessAreasProgramsPaymentPlansSendToPaymentGatewayRetrieve({
-        businessAreaSlug,
-        id,
-        programSlug,
-    }: {
-        businessAreaSlug: string,
-        /**
-         * A UUID string identifying this Payment Plan.
-         */
-        id: string,
-        programSlug: string,
-    }): CancelablePromise<PaymentPlan> {
-        return __request(OpenAPI, {
-            method: 'GET',
-            url: '/api/rest/business-areas/{business_area_slug}/programs/{program_slug}/payment-plans/{id}/send-to-payment-gateway/',
-            path: {
-                'business_area_slug': businessAreaSlug,
-                'id': id,
-                'program_slug': programSlug,
-            },
-        });
-    }
-    /**
-     * Adds a count action to the viewset that returns the count of the queryset.
-     * @returns PaymentPlan
-     * @throws ApiError
-     */
-    public static restBusinessAreasProgramsPaymentPlansSendXlsxPasswordRetrieve({
-        businessAreaSlug,
-        id,
-        programSlug,
-    }: {
-        businessAreaSlug: string,
-        /**
-         * A UUID string identifying this Payment Plan.
-         */
-        id: string,
-        programSlug: string,
-    }): CancelablePromise<PaymentPlan> {
-        return __request(OpenAPI, {
-            method: 'GET',
-            url: '/api/rest/business-areas/{business_area_slug}/programs/{program_slug}/payment-plans/{id}/send-xlsx-password/',
-            path: {
-                'business_area_slug': businessAreaSlug,
-                'id': id,
-                'program_slug': programSlug,
-            },
-        });
-    }
-    /**
-     * Adds a count action to the viewset that returns the count of the queryset.
-     * @returns SplitPaymentPlan
-     * @throws ApiError
-     */
-    public static restBusinessAreasProgramsPaymentPlansSplitCreate({
-        businessAreaSlug,
-        id,
-        programSlug,
-        requestBody,
-    }: {
-        businessAreaSlug: string,
-        /**
-         * A UUID string identifying this Payment Plan.
-         */
-        id: string,
-        programSlug: string,
-        requestBody: SplitPaymentPlan,
-    }): CancelablePromise<SplitPaymentPlan> {
-        return __request(OpenAPI, {
-            method: 'POST',
-            url: '/api/rest/business-areas/{business_area_slug}/programs/{program_slug}/payment-plans/{id}/split/',
-            path: {
-                'business_area_slug': businessAreaSlug,
-                'id': id,
-                'program_slug': programSlug,
-            },
-            body: requestBody,
-            mediaType: 'application/json',
-        });
-    }
-    /**
-     * Adds a count action to the viewset that returns the count of the queryset.
-     * @returns PaymentPlan
-     * @throws ApiError
-     */
-    public static restBusinessAreasProgramsPaymentPlansUnlockRetrieve({
-        businessAreaSlug,
-        id,
-        programSlug,
-    }: {
-        businessAreaSlug: string,
-        /**
-         * A UUID string identifying this Payment Plan.
-         */
-        id: string,
-        programSlug: string,
-    }): CancelablePromise<PaymentPlan> {
-        return __request(OpenAPI, {
-            method: 'GET',
-            url: '/api/rest/business-areas/{business_area_slug}/programs/{program_slug}/payment-plans/{id}/unlock/',
-            path: {
-                'business_area_slug': businessAreaSlug,
-                'id': id,
-                'program_slug': programSlug,
-            },
-        });
-    }
-    /**
-     * Adds a count action to the viewset that returns the count of the queryset.
-     * @returns PaymentPlan
-     * @throws ApiError
-     */
-    public static restBusinessAreasProgramsPaymentPlansUnlockFspRetrieve({
-        businessAreaSlug,
-        id,
-        programSlug,
-    }: {
-        businessAreaSlug: string,
-        /**
-         * A UUID string identifying this Payment Plan.
-         */
-        id: string,
-        programSlug: string,
-    }): CancelablePromise<PaymentPlan> {
-        return __request(OpenAPI, {
-            method: 'GET',
-            url: '/api/rest/business-areas/{business_area_slug}/programs/{program_slug}/payment-plans/{id}/unlock-fsp/',
-            path: {
-                'business_area_slug': businessAreaSlug,
-                'id': id,
-                'program_slug': programSlug,
-            },
-        });
-    }
-    /**
-     * Adds a count action to the viewset that returns the count of the queryset.
-     * @returns CountResponse
-     * @throws ApiError
-     */
-    public static restBusinessAreasProgramsPaymentPlansCountRetrieve({
-        businessAreaSlug,
-        programSlug,
-    }: {
-        businessAreaSlug: string,
-        programSlug: string,
-    }): CancelablePromise<CountResponse> {
-        return __request(OpenAPI, {
-            method: 'GET',
-            url: '/api/rest/business-areas/{business_area_slug}/programs/{program_slug}/payment-plans/count/',
-            path: {
-                'business_area_slug': businessAreaSlug,
-                'program_slug': programSlug,
-            },
-        });
-    }
-    /**
-     * Adds a count action to the viewset that returns the count of the queryset.
-     * @returns PaginatedPaymentVerificationPlanListList
-     * @throws ApiError
-     */
-    public static restBusinessAreasProgramsPaymentVerificationsList({
-        businessAreaSlug,
-        programSlug,
-        deliveryMechanism,
-        dispersionEndDateLte,
-        dispersionStartDateGte,
-        fsp,
-        isFollowUp,
-        limit,
-        name,
-        offset,
-        ordering,
-        paymentVerificationSummaryStatus,
-        program,
-        programCycle,
-        programCycleEndDate,
-        programCycleStartDate,
-        search,
-        status,
-        totalEntitledQuantityGte,
-        totalEntitledQuantityLte,
-        updatedAtGte,
-        updatedAtLte,
-    }: {
-        businessAreaSlug: string,
-        programSlug: string,
-        deliveryMechanism?: Array<string>,
-        dispersionEndDateLte?: string,
-        dispersionStartDateGte?: string,
-        fsp?: string,
-        isFollowUp?: boolean,
-        /**
-         * Number of results to return per page.
-         */
-        limit?: number,
-        name?: string,
-        /**
-         * The initial index from which to return the results.
-         */
-        offset?: number,
-        /**
-         * Which field to use when ordering the results.
-         */
-        ordering?: string,
-        /**
-         * * `ACTIVE` - Active
-         * * `FINISHED` - Finished
-         * * `PENDING` - Pending
-         */
-        paymentVerificationSummaryStatus?: 'ACTIVE' | 'FINISHED' | 'PENDING',
-        program?: string,
-        programCycle?: string,
-        programCycleEndDate?: string,
-        programCycleStartDate?: string,
-        /**
-         * A search term.
-         */
-        search?: string,
-        /**
-         * Status [sys]
-         *
-         * * `TP_OPEN` - Open
-         * * `TP_LOCKED` - Locked
-         * * `PROCESSING` - Processing
-         * * `STEFICON_WAIT` - Steficon Wait
-         * * `STEFICON_RUN` - Steficon Run
-         * * `STEFICON_COMPLETED` - Steficon Completed
-         * * `STEFICON_ERROR` - Steficon Error
-         * * `DRAFT` - Draft
-         * * `PREPARING` - Preparing
-         * * `OPEN` - Open
-         * * `LOCKED` - Locked
-         * * `LOCKED_FSP` - Locked FSP
-         * * `IN_APPROVAL` - In Approval
-         * * `IN_AUTHORIZATION` - In Authorization
-         * * `IN_REVIEW` - In Review
-         * * `ACCEPTED` - Accepted
-         * * `FINISHED` - Finished
-         */
-        status?: 'ACCEPTED' | 'DRAFT' | 'FINISHED' | 'IN_APPROVAL' | 'IN_AUTHORIZATION' | 'IN_REVIEW' | 'LOCKED' | 'LOCKED_FSP' | 'OPEN' | 'PREPARING' | 'PROCESSING' | 'STEFICON_COMPLETED' | 'STEFICON_ERROR' | 'STEFICON_RUN' | 'STEFICON_WAIT' | 'TP_LOCKED' | 'TP_OPEN',
-        totalEntitledQuantityGte?: number,
-        totalEntitledQuantityLte?: number,
-        updatedAtGte?: string,
-        updatedAtLte?: string,
-    }): CancelablePromise<PaginatedPaymentVerificationPlanListList> {
-        return __request(OpenAPI, {
-            method: 'GET',
-            url: '/api/rest/business-areas/{business_area_slug}/programs/{program_slug}/payment-verifications/',
-            path: {
-                'business_area_slug': businessAreaSlug,
-                'program_slug': programSlug,
-            },
-            query: {
-                'delivery_mechanism': deliveryMechanism,
-                'dispersion_end_date__lte': dispersionEndDateLte,
-                'dispersion_start_date__gte': dispersionStartDateGte,
-                'fsp': fsp,
-                'is_follow_up': isFollowUp,
-                'limit': limit,
-                'name': name,
-                'offset': offset,
-                'ordering': ordering,
-                'payment_verification_summary_status': paymentVerificationSummaryStatus,
-                'program': program,
-                'program_cycle': programCycle,
-                'program_cycle_end_date': programCycleEndDate,
-                'program_cycle_start_date': programCycleStartDate,
-                'search': search,
-                'status': status,
-                'total_entitled_quantity__gte': totalEntitledQuantityGte,
-                'total_entitled_quantity__lte': totalEntitledQuantityLte,
-                'updated_at__gte': updatedAtGte,
-                'updated_at__lte': updatedAtLte,
-            },
-        });
-    }
-    /**
-     * return list of verification records
-     * @returns PaginatedPaymentListList
-     * @throws ApiError
-     */
-    public static restBusinessAreasProgramsPaymentVerificationsVerificationsList({
-        businessAreaSlug,
-        paymentVerificationPk,
-        programSlug,
-        deliveryMechanism,
-        dispersionEndDateLte,
-        dispersionStartDateGte,
-        fsp,
-        isFollowUp,
-        limit,
-        name,
-        offset,
-        ordering,
-        paymentVerificationSummaryStatus,
-        program,
-        programCycle,
-        programCycleEndDate,
-        programCycleStartDate,
-        search,
-        status,
-        totalEntitledQuantityGte,
-        totalEntitledQuantityLte,
-        updatedAtGte,
-        updatedAtLte,
-    }: {
-        businessAreaSlug: string,
-        paymentVerificationPk: string,
-        programSlug: string,
-        deliveryMechanism?: Array<string>,
-        dispersionEndDateLte?: string,
-        dispersionStartDateGte?: string,
-        fsp?: string,
-        isFollowUp?: boolean,
-        /**
-         * Number of results to return per page.
-         */
-        limit?: number,
-        name?: string,
-        /**
-         * The initial index from which to return the results.
-         */
-        offset?: number,
-        /**
-         * Which field to use when ordering the results.
-         */
-        ordering?: string,
-        /**
-         * * `ACTIVE` - Active
-         * * `FINISHED` - Finished
-         * * `PENDING` - Pending
-         */
-        paymentVerificationSummaryStatus?: 'ACTIVE' | 'FINISHED' | 'PENDING',
-        program?: string,
-        programCycle?: string,
-        programCycleEndDate?: string,
-        programCycleStartDate?: string,
-        /**
-         * A search term.
-         */
-        search?: string,
-        /**
-         * Status [sys]
-         *
-         * * `TP_OPEN` - Open
-         * * `TP_LOCKED` - Locked
-         * * `PROCESSING` - Processing
-         * * `STEFICON_WAIT` - Steficon Wait
-         * * `STEFICON_RUN` - Steficon Run
-         * * `STEFICON_COMPLETED` - Steficon Completed
-         * * `STEFICON_ERROR` - Steficon Error
-         * * `DRAFT` - Draft
-         * * `PREPARING` - Preparing
-         * * `OPEN` - Open
-         * * `LOCKED` - Locked
-         * * `LOCKED_FSP` - Locked FSP
-         * * `IN_APPROVAL` - In Approval
-         * * `IN_AUTHORIZATION` - In Authorization
-         * * `IN_REVIEW` - In Review
-         * * `ACCEPTED` - Accepted
-         * * `FINISHED` - Finished
-         */
-        status?: 'ACCEPTED' | 'DRAFT' | 'FINISHED' | 'IN_APPROVAL' | 'IN_AUTHORIZATION' | 'IN_REVIEW' | 'LOCKED' | 'LOCKED_FSP' | 'OPEN' | 'PREPARING' | 'PROCESSING' | 'STEFICON_COMPLETED' | 'STEFICON_ERROR' | 'STEFICON_RUN' | 'STEFICON_WAIT' | 'TP_LOCKED' | 'TP_OPEN',
-        totalEntitledQuantityGte?: number,
-        totalEntitledQuantityLte?: number,
-        updatedAtGte?: string,
-        updatedAtLte?: string,
-    }): CancelablePromise<PaginatedPaymentListList> {
-        return __request(OpenAPI, {
-            method: 'GET',
-            url: '/api/rest/business-areas/{business_area_slug}/programs/{program_slug}/payment-verifications/{payment_verification_pk}/verifications/',
-            path: {
-                'business_area_slug': businessAreaSlug,
-                'payment_verification_pk': paymentVerificationPk,
-                'program_slug': programSlug,
-            },
-            query: {
-                'delivery_mechanism': deliveryMechanism,
-                'dispersion_end_date__lte': dispersionEndDateLte,
-                'dispersion_start_date__gte': dispersionStartDateGte,
-                'fsp': fsp,
-                'is_follow_up': isFollowUp,
-                'limit': limit,
-                'name': name,
-                'offset': offset,
-                'ordering': ordering,
-                'payment_verification_summary_status': paymentVerificationSummaryStatus,
-                'program': program,
-                'program_cycle': programCycle,
-                'program_cycle_end_date': programCycleEndDate,
-                'program_cycle_start_date': programCycleStartDate,
-                'search': search,
-                'status': status,
-                'total_entitled_quantity__gte': totalEntitledQuantityGte,
-                'total_entitled_quantity__lte': totalEntitledQuantityLte,
-                'updated_at__gte': updatedAtGte,
-                'updated_at__lte': updatedAtLte,
-            },
-        });
-    }
-    /**
-     * Adds a count action to the viewset that returns the count of the queryset.
-     * @returns PaymentDetail
-     * @throws ApiError
-     */
-    public static restBusinessAreasProgramsPaymentVerificationsVerificationsRetrieve({
-        businessAreaSlug,
-        id,
-        paymentVerificationPk,
-        programSlug,
-    }: {
-        businessAreaSlug: string,
-        /**
-         * A UUID string identifying this Payment Plan.
-         */
-        id: string,
-        paymentVerificationPk: string,
-        programSlug: string,
-    }): CancelablePromise<PaymentDetail> {
-        return __request(OpenAPI, {
-            method: 'GET',
-            url: '/api/rest/business-areas/{business_area_slug}/programs/{program_slug}/payment-verifications/{payment_verification_pk}/verifications/{id}/',
-            path: {
-                'business_area_slug': businessAreaSlug,
-                'id': id,
-                'payment_verification_pk': paymentVerificationPk,
-                'program_slug': programSlug,
-            },
-        });
-    }
-    /**
-     * update verification amount
-     * @returns PaymentDetail
-     * @throws ApiError
-     */
-    public static restBusinessAreasProgramsPaymentVerificationsVerificationsPartialUpdate({
-        businessAreaSlug,
-        id,
-        paymentVerificationPk,
-        programSlug,
-        requestBody,
-    }: {
-        businessAreaSlug: string,
-        /**
-         * A UUID string identifying this Payment Plan.
-         */
-        id: string,
-        paymentVerificationPk: string,
-        programSlug: string,
-        requestBody?: PatchedPaymentVerificationUpdate,
-    }): CancelablePromise<PaymentDetail> {
-        return __request(OpenAPI, {
-            method: 'PATCH',
-            url: '/api/rest/business-areas/{business_area_slug}/programs/{program_slug}/payment-verifications/{payment_verification_pk}/verifications/{id}/',
-            path: {
-                'business_area_slug': businessAreaSlug,
-                'id': id,
-                'payment_verification_pk': paymentVerificationPk,
-                'program_slug': programSlug,
-            },
-            body: requestBody,
-            mediaType: 'application/json',
-        });
-    }
-    /**
-     * Adds a count action to the viewset that returns the count of the queryset.
-     * @returns CountResponse
-     * @throws ApiError
-     */
-    public static restBusinessAreasProgramsPaymentVerificationsVerificationsCountRetrieve({
-        businessAreaSlug,
-        paymentVerificationPk,
-        programSlug,
-    }: {
-        businessAreaSlug: string,
-        paymentVerificationPk: string,
-        programSlug: string,
-    }): CancelablePromise<CountResponse> {
-        return __request(OpenAPI, {
-            method: 'GET',
-            url: '/api/rest/business-areas/{business_area_slug}/programs/{program_slug}/payment-verifications/{payment_verification_pk}/verifications/count/',
-            path: {
-                'business_area_slug': businessAreaSlug,
-                'payment_verification_pk': paymentVerificationPk,
-                'program_slug': programSlug,
-            },
-        });
-    }
-    /**
-     * Adds a count action to the viewset that returns the count of the queryset.
-     * @returns PaymentVerificationPlanDetails
-     * @throws ApiError
-     */
-    public static restBusinessAreasProgramsPaymentVerificationsRetrieve({
-        businessAreaSlug,
-        id,
-        programSlug,
-    }: {
-        businessAreaSlug: string,
-        /**
-         * A UUID string identifying this Payment Plan.
-         */
-        id: string,
-        programSlug: string,
-    }): CancelablePromise<PaymentVerificationPlanDetails> {
-        return __request(OpenAPI, {
-            method: 'GET',
-            url: '/api/rest/business-areas/{business_area_slug}/programs/{program_slug}/payment-verifications/{id}/',
-            path: {
-                'business_area_slug': businessAreaSlug,
-                'id': id,
-                'program_slug': programSlug,
-            },
-        });
-    }
-    /**
-     * Adds a count action to the viewset that returns the count of the queryset.
-     * @returns PaymentVerificationPlanDetails
-     * @throws ApiError
-     */
-    public static restBusinessAreasProgramsPaymentVerificationsActivateVerificationPlanCreate({
-        businessAreaSlug,
-        id,
-        programSlug,
-        verificationPlanId,
-        requestBody,
-    }: {
-        businessAreaSlug: string,
-        /**
-         * A UUID string identifying this Payment Plan.
-         */
-        id: string,
-        programSlug: string,
-        verificationPlanId: string,
-        requestBody?: PaymentVerificationPlanActivate,
-    }): CancelablePromise<PaymentVerificationPlanDetails> {
-        return __request(OpenAPI, {
-            method: 'POST',
-            url: '/api/rest/business-areas/{business_area_slug}/programs/{program_slug}/payment-verifications/{id}/activate-verification-plan/{verification_plan_id}/',
-            path: {
-                'business_area_slug': businessAreaSlug,
-                'id': id,
-                'program_slug': programSlug,
-                'verification_plan_id': verificationPlanId,
-            },
-            body: requestBody,
-            mediaType: 'application/json',
-        });
-    }
-    /**
-     * Create Payment Verification Plan
-     * @returns PaymentVerificationPlanDetails
-     * @throws ApiError
-     */
-    public static restBusinessAreasProgramsPaymentVerificationsCreateVerificationPlanCreate({
-        businessAreaSlug,
-        id,
-        programSlug,
-        requestBody,
-    }: {
-        businessAreaSlug: string,
-        /**
-         * A UUID string identifying this Payment Plan.
-         */
-        id: string,
-        programSlug: string,
-        requestBody: PaymentVerificationPlanCreate,
-    }): CancelablePromise<PaymentVerificationPlanDetails> {
-        return __request(OpenAPI, {
-            method: 'POST',
-            url: '/api/rest/business-areas/{business_area_slug}/programs/{program_slug}/payment-verifications/{id}/create-verification-plan/',
-            path: {
-                'business_area_slug': businessAreaSlug,
-                'id': id,
-                'program_slug': programSlug,
-            },
-            body: requestBody,
-            mediaType: 'application/json',
-        });
-    }
-    /**
-     * Adds a count action to the viewset that returns the count of the queryset.
-     * @returns PaymentVerificationPlanDetails
-     * @throws ApiError
-     */
-    public static restBusinessAreasProgramsPaymentVerificationsDeleteVerificationPlanCreate({
-        businessAreaSlug,
-        id,
-        programSlug,
-        verificationPlanId,
-        requestBody,
-    }: {
-        businessAreaSlug: string,
-        /**
-         * A UUID string identifying this Payment Plan.
-         */
-        id: string,
-        programSlug: string,
-        verificationPlanId: string,
-        requestBody?: PaymentVerificationPlanActivate,
-    }): CancelablePromise<PaymentVerificationPlanDetails> {
-        return __request(OpenAPI, {
-            method: 'POST',
-            url: '/api/rest/business-areas/{business_area_slug}/programs/{program_slug}/payment-verifications/{id}/delete-verification-plan/{verification_plan_id}/',
-            path: {
-                'business_area_slug': businessAreaSlug,
-                'id': id,
-                'program_slug': programSlug,
-                'verification_plan_id': verificationPlanId,
-            },
-            body: requestBody,
-            mediaType: 'application/json',
-        });
-    }
-    /**
-     * Adds a count action to the viewset that returns the count of the queryset.
-     * @returns PaymentVerificationPlanDetails
-     * @throws ApiError
-     */
-    public static restBusinessAreasProgramsPaymentVerificationsDiscardVerificationPlanCreate({
-        businessAreaSlug,
-        id,
-        programSlug,
-        verificationPlanId,
-        requestBody,
-    }: {
-        businessAreaSlug: string,
-        /**
-         * A UUID string identifying this Payment Plan.
-         */
-        id: string,
-        programSlug: string,
-        verificationPlanId: string,
-        requestBody?: PaymentVerificationPlanActivate,
-    }): CancelablePromise<PaymentVerificationPlanDetails> {
-        return __request(OpenAPI, {
-            method: 'POST',
-            url: '/api/rest/business-areas/{business_area_slug}/programs/{program_slug}/payment-verifications/{id}/discard-verification-plan/{verification_plan_id}/',
-            path: {
-                'business_area_slug': businessAreaSlug,
-                'id': id,
-                'program_slug': programSlug,
-                'verification_plan_id': verificationPlanId,
-            },
-            body: requestBody,
-            mediaType: 'application/json',
-        });
-    }
-    /**
-     * Adds a count action to the viewset that returns the count of the queryset.
-     * @returns PaymentVerificationPlanDetails
-     * @throws ApiError
-     */
-    public static restBusinessAreasProgramsPaymentVerificationsExportXlsxCreate({
-        businessAreaSlug,
-        id,
-        programSlug,
-        verificationPlanId,
-        requestBody,
-    }: {
-        businessAreaSlug: string,
-        /**
-         * A UUID string identifying this Payment Plan.
-         */
-        id: string,
-        programSlug: string,
-        verificationPlanId: string,
-        requestBody?: PaymentVerificationPlanActivate,
-    }): CancelablePromise<PaymentVerificationPlanDetails> {
-        return __request(OpenAPI, {
-            method: 'POST',
-            url: '/api/rest/business-areas/{business_area_slug}/programs/{program_slug}/payment-verifications/{id}/export-xlsx/{verification_plan_id}/',
-            path: {
-                'business_area_slug': businessAreaSlug,
-                'id': id,
-                'program_slug': programSlug,
-                'verification_plan_id': verificationPlanId,
-            },
-            body: requestBody,
-            mediaType: 'application/json',
-        });
-    }
-    /**
-     * Adds a count action to the viewset that returns the count of the queryset.
-     * @returns PaymentVerificationPlanDetails
-     * @throws ApiError
-     */
-    public static restBusinessAreasProgramsPaymentVerificationsFinishVerificationPlanCreate({
-        businessAreaSlug,
-        id,
-        programSlug,
-        verificationPlanId,
-        requestBody,
-    }: {
-        businessAreaSlug: string,
-        /**
-         * A UUID string identifying this Payment Plan.
-         */
-        id: string,
-        programSlug: string,
-        verificationPlanId: string,
-        requestBody?: PaymentVerificationPlanActivate,
-    }): CancelablePromise<PaymentVerificationPlanDetails> {
-        return __request(OpenAPI, {
-            method: 'POST',
-            url: '/api/rest/business-areas/{business_area_slug}/programs/{program_slug}/payment-verifications/{id}/finish-verification-plan/{verification_plan_id}/',
-            path: {
-                'business_area_slug': businessAreaSlug,
-                'id': id,
-                'program_slug': programSlug,
-                'verification_plan_id': verificationPlanId,
-            },
-            body: requestBody,
-            mediaType: 'application/json',
-        });
-    }
-    /**
-     * Adds a count action to the viewset that returns the count of the queryset.
-     * @returns PaymentVerificationPlanDetails
-     * @throws ApiError
-     */
-    public static restBusinessAreasProgramsPaymentVerificationsImportXlsxCreate({
-        businessAreaSlug,
-        id,
-        programSlug,
-        verificationPlanId,
-        requestBody,
-    }: {
-        businessAreaSlug: string,
-        /**
-         * A UUID string identifying this Payment Plan.
-         */
-        id: string,
-        programSlug: string,
-        verificationPlanId: string,
-        requestBody: PaymentVerificationPlanImport,
-    }): CancelablePromise<PaymentVerificationPlanDetails> {
-        return __request(OpenAPI, {
-            method: 'POST',
-            url: '/api/rest/business-areas/{business_area_slug}/programs/{program_slug}/payment-verifications/{id}/import-xlsx/{verification_plan_id}/',
-            path: {
-                'business_area_slug': businessAreaSlug,
-                'id': id,
-                'program_slug': programSlug,
-                'verification_plan_id': verificationPlanId,
-            },
-            body: requestBody,
-            mediaType: 'application/json',
-        });
-    }
-    /**
-     * Adds a count action to the viewset that returns the count of the queryset.
-     * @returns PaymentVerificationPlanDetails
-     * @throws ApiError
-     */
-    public static restBusinessAreasProgramsPaymentVerificationsInvalidVerificationPlanCreate({
-        businessAreaSlug,
-        id,
-        programSlug,
-        verificationPlanId,
-        requestBody,
-    }: {
-        businessAreaSlug: string,
-        /**
-         * A UUID string identifying this Payment Plan.
-         */
-        id: string,
-        programSlug: string,
-        verificationPlanId: string,
-        requestBody?: PaymentVerificationPlanActivate,
-    }): CancelablePromise<PaymentVerificationPlanDetails> {
-        return __request(OpenAPI, {
-            method: 'POST',
-            url: '/api/rest/business-areas/{business_area_slug}/programs/{program_slug}/payment-verifications/{id}/invalid-verification-plan/{verification_plan_id}/',
-            path: {
-                'business_area_slug': businessAreaSlug,
-                'id': id,
-                'program_slug': programSlug,
-                'verification_plan_id': verificationPlanId,
-            },
-            body: requestBody,
-            mediaType: 'application/json',
-        });
-    }
-    /**
-     * Adds a count action to the viewset that returns the count of the queryset.
-     * @returns PaymentVerificationPlanDetails
-     * @throws ApiError
-     */
-    public static restBusinessAreasProgramsPaymentVerificationsUpdateVerificationPlanPartialUpdate({
-        businessAreaSlug,
-        id,
-        programSlug,
-        verificationPlanId,
-        requestBody,
-    }: {
-        businessAreaSlug: string,
-        /**
-         * A UUID string identifying this Payment Plan.
-         */
-        id: string,
-        programSlug: string,
-        verificationPlanId: string,
-        requestBody?: PatchedPaymentVerificationPlanCreate,
-    }): CancelablePromise<PaymentVerificationPlanDetails> {
-        return __request(OpenAPI, {
-            method: 'PATCH',
-            url: '/api/rest/business-areas/{business_area_slug}/programs/{program_slug}/payment-verifications/{id}/update-verification-plan/{verification_plan_id}/',
-            path: {
-                'business_area_slug': businessAreaSlug,
-                'id': id,
-                'program_slug': programSlug,
-                'verification_plan_id': verificationPlanId,
-            },
-            body: requestBody,
-            mediaType: 'application/json',
-        });
-    }
-    /**
-     * Adds a count action to the viewset that returns the count of the queryset.
-     * @returns CountResponse
-     * @throws ApiError
-     */
-    public static restBusinessAreasProgramsPaymentVerificationsCountRetrieve({
-        businessAreaSlug,
-        programSlug,
-    }: {
-        businessAreaSlug: string,
-        programSlug: string,
-    }): CancelablePromise<CountResponse> {
-        return __request(OpenAPI, {
-            method: 'GET',
-            url: '/api/rest/business-areas/{business_area_slug}/programs/{program_slug}/payment-verifications/count/',
-            path: {
-                'business_area_slug': businessAreaSlug,
-                'program_slug': programSlug,
-            },
-        });
-    }
-    /**
-     * @returns PaginatedPeriodicDataUpdateTemplateListList
-     * @throws ApiError
-     */
-    public static restBusinessAreasProgramsPeriodicDataUpdateTemplatesList({
-        businessAreaSlug,
-        programSlug,
-        limit,
-        offset,
-        ordering,
-        updatedAtAfter,
-        updatedAtBefore,
-    }: {
-        businessAreaSlug: string,
-        programSlug: string,
-        /**
-         * Number of results to return per page.
-         */
-        limit?: number,
-        /**
-         * The initial index from which to return the results.
-         */
-        offset?: number,
-        /**
-         * Which field to use when ordering the results.
-         */
-        ordering?: string,
-        updatedAtAfter?: string,
-        updatedAtBefore?: string,
-    }): CancelablePromise<PaginatedPeriodicDataUpdateTemplateListList> {
-        return __request(OpenAPI, {
-            method: 'GET',
-            url: '/api/rest/business-areas/{business_area_slug}/programs/{program_slug}/periodic-data-update-templates/',
-            path: {
-                'business_area_slug': businessAreaSlug,
-                'program_slug': programSlug,
-            },
-            query: {
-                'limit': limit,
-                'offset': offset,
-                'ordering': ordering,
-                'updated_at_after': updatedAtAfter,
-                'updated_at_before': updatedAtBefore,
-            },
-        });
-    }
-    /**
-     * @returns PeriodicDataUpdateTemplateCreate
-     * @throws ApiError
-     */
-    public static restBusinessAreasProgramsPeriodicDataUpdateTemplatesCreate({
-        businessAreaSlug,
-        programSlug,
-        requestBody,
-    }: {
-        businessAreaSlug: string,
-        programSlug: string,
-        requestBody: PeriodicDataUpdateTemplateCreate,
-    }): CancelablePromise<PeriodicDataUpdateTemplateCreate> {
-        return __request(OpenAPI, {
-            method: 'POST',
-            url: '/api/rest/business-areas/{business_area_slug}/programs/{program_slug}/periodic-data-update-templates/',
-            path: {
-                'business_area_slug': businessAreaSlug,
-                'program_slug': programSlug,
-            },
-            body: requestBody,
-            mediaType: 'application/json',
-        });
-    }
-    /**
-     * @returns PeriodicDataUpdateTemplateDetail
-     * @throws ApiError
-     */
-    public static restBusinessAreasProgramsPeriodicDataUpdateTemplatesRetrieve({
-        businessAreaSlug,
-        id,
-        programSlug,
-    }: {
-        businessAreaSlug: string,
-        /**
-         * A unique integer value identifying this periodic data update template.
-         */
-        id: number,
-        programSlug: string,
-    }): CancelablePromise<PeriodicDataUpdateTemplateDetail> {
-        return __request(OpenAPI, {
-            method: 'GET',
-            url: '/api/rest/business-areas/{business_area_slug}/programs/{program_slug}/periodic-data-update-templates/{id}/',
-            path: {
-                'business_area_slug': businessAreaSlug,
-                'id': id,
-                'program_slug': programSlug,
-            },
-        });
-    }
-    /**
-     * @returns any No response body
-     * @throws ApiError
-     */
-    public static restBusinessAreasProgramsPeriodicDataUpdateTemplatesDownloadRetrieve({
-        businessAreaSlug,
-        id,
-        programSlug,
-    }: {
-        businessAreaSlug: string,
-        /**
-         * A unique integer value identifying this periodic data update template.
-         */
-        id: number,
-        programSlug: string,
-    }): CancelablePromise<any> {
-        return __request(OpenAPI, {
-            method: 'GET',
-            url: '/api/rest/business-areas/{business_area_slug}/programs/{program_slug}/periodic-data-update-templates/{id}/download/',
-            path: {
-                'business_area_slug': businessAreaSlug,
-                'id': id,
-                'program_slug': programSlug,
-            },
-        });
-    }
-    /**
-     * @returns any No response body
-     * @throws ApiError
-     */
-    public static restBusinessAreasProgramsPeriodicDataUpdateTemplatesExportCreate({
-        businessAreaSlug,
-        id,
-        programSlug,
-    }: {
-        businessAreaSlug: string,
-        /**
-         * A unique integer value identifying this periodic data update template.
-         */
-        id: number,
-        programSlug: string,
-    }): CancelablePromise<any> {
-        return __request(OpenAPI, {
-            method: 'POST',
-            url: '/api/rest/business-areas/{business_area_slug}/programs/{program_slug}/periodic-data-update-templates/{id}/export/',
-            path: {
-                'business_area_slug': businessAreaSlug,
-                'id': id,
-                'program_slug': programSlug,
-            },
-        });
-    }
-    /**
-     * @returns PaginatedPeriodicDataUpdateUploadListList
-     * @throws ApiError
-     */
-    public static restBusinessAreasProgramsPeriodicDataUpdateUploadsList({
-        businessAreaSlug,
-        programSlug,
-        limit,
-        offset,
-        ordering,
-        updatedAtAfter,
-        updatedAtBefore,
-    }: {
-        businessAreaSlug: string,
-        programSlug: string,
-        /**
-         * Number of results to return per page.
-         */
-        limit?: number,
-        /**
-         * The initial index from which to return the results.
-         */
-        offset?: number,
-        /**
-         * Which field to use when ordering the results.
-         */
-        ordering?: string,
-        updatedAtAfter?: string,
-        updatedAtBefore?: string,
-    }): CancelablePromise<PaginatedPeriodicDataUpdateUploadListList> {
-        return __request(OpenAPI, {
-            method: 'GET',
-            url: '/api/rest/business-areas/{business_area_slug}/programs/{program_slug}/periodic-data-update-uploads/',
-            path: {
-                'business_area_slug': businessAreaSlug,
-                'program_slug': programSlug,
-            },
-            query: {
-                'limit': limit,
-                'offset': offset,
-                'ordering': ordering,
-                'updated_at_after': updatedAtAfter,
-                'updated_at_before': updatedAtBefore,
-            },
-        });
-    }
-    /**
-     * @returns PeriodicDataUpdateUploadDetail
-     * @throws ApiError
-     */
-    public static restBusinessAreasProgramsPeriodicDataUpdateUploadsRetrieve({
-        businessAreaSlug,
-        id,
-        programSlug,
-    }: {
-        businessAreaSlug: string,
-        /**
-         * A unique integer value identifying this periodic data update upload.
-         */
-        id: number,
-        programSlug: string,
-    }): CancelablePromise<PeriodicDataUpdateUploadDetail> {
-        return __request(OpenAPI, {
-            method: 'GET',
-            url: '/api/rest/business-areas/{business_area_slug}/programs/{program_slug}/periodic-data-update-uploads/{id}/',
-            path: {
-                'business_area_slug': businessAreaSlug,
-                'id': id,
-                'program_slug': programSlug,
-            },
-        });
-    }
-    /**
-     * @returns PeriodicDataUpdateUpload
-     * @throws ApiError
-     */
-    public static restBusinessAreasProgramsPeriodicDataUpdateUploadsUploadCreate({
-        businessAreaSlug,
-        programSlug,
-        requestBody,
-    }: {
-        businessAreaSlug: string,
-        programSlug: string,
-        requestBody: PeriodicDataUpdateUpload,
-    }): CancelablePromise<PeriodicDataUpdateUpload> {
-        return __request(OpenAPI, {
-            method: 'POST',
-            url: '/api/rest/business-areas/{business_area_slug}/programs/{program_slug}/periodic-data-update-uploads/upload/',
-            path: {
-                'business_area_slug': businessAreaSlug,
-                'program_slug': programSlug,
-            },
-            body: requestBody,
-            mediaType: 'application/json',
-        });
-    }
-    /**
-     * @returns PaginatedPeriodicFieldList
-     * @throws ApiError
-     */
-    public static restBusinessAreasProgramsPeriodicFieldsList({
-        businessAreaSlug,
-        programSlug,
-        limit,
-        offset,
-        ordering,
-        updatedAtAfter,
-        updatedAtBefore,
-    }: {
-        businessAreaSlug: string,
-        programSlug: string,
-        /**
-         * Number of results to return per page.
-         */
-        limit?: number,
-        /**
-         * The initial index from which to return the results.
-         */
-        offset?: number,
-        /**
-         * Which field to use when ordering the results.
-         */
-        ordering?: string,
-        updatedAtAfter?: string,
-        updatedAtBefore?: string,
-    }): CancelablePromise<PaginatedPeriodicFieldList> {
-        return __request(OpenAPI, {
-            method: 'GET',
-            url: '/api/rest/business-areas/{business_area_slug}/programs/{program_slug}/periodic-fields/',
-            path: {
-                'business_area_slug': businessAreaSlug,
-                'program_slug': programSlug,
-            },
-            query: {
-                'limit': limit,
-                'offset': offset,
-                'ordering': ordering,
-                'updated_at_after': updatedAtAfter,
-                'updated_at_before': updatedAtBefore,
-            },
-        });
-    }
-    /**
-     * Adds a count action to the viewset that returns the count of the queryset.
-     * @returns PaginatedRegistrationDataImportListList
-     * @throws ApiError
-     */
-    public static restBusinessAreasProgramsRegistrationDataImportsList({
-        businessAreaSlug,
-        programSlug,
-        importDate,
-        importDateRange,
-        importedById,
-        limit,
-        name,
-        nameStartswith,
-        offset,
-        orderBy,
-        ordering,
-        search,
-        size,
-        status,
-        totalHouseholdsCountWithValidPhoneNoMax,
-        totalHouseholdsCountWithValidPhoneNoMin,
-    }: {
-        businessAreaSlug: string,
-        programSlug: string,
-        importDate?: string,
-        importDateRange?: string,
-        importedById?: string,
-        /**
-         * Number of results to return per page.
-         */
-        limit?: number,
-        name?: string,
-        nameStartswith?: string,
-        /**
-         * The initial index from which to return the results.
-         */
-        offset?: number,
-        /**
-         * Ordering
-         *
-         * * `name` - Name
-         * * `-name` - Name (descending)
-         * * `status` - Status
-         * * `-status` - Status (descending)
-         * * `import_date` - Import date
-         * * `-import_date` - Import date (descending)
-         * * `number_of_individuals` - Number of individuals
-         * * `-number_of_individuals` - Number of individuals (descending)
-         * * `number_of_households` - Number of households
-         * * `-number_of_households` - Number of households (descending)
-         * * `data_source` - Data source
-         * * `-data_source` - Data source (descending)
-         * * `imported_by__first_name` - Imported by  first name
-         * * `-imported_by__first_name` - Imported by  first name (descending)
-         */
-        orderBy?: Array<'-data_source' | '-import_date' | '-imported_by__first_name' | '-name' | '-number_of_households' | '-number_of_individuals' | '-status' | 'data_source' | 'import_date' | 'imported_by__first_name' | 'name' | 'number_of_households' | 'number_of_individuals' | 'status'>,
-        /**
-         * Which field to use when ordering the results.
-         */
-        ordering?: string,
-        search?: string,
-        size?: number,
-        /**
-         * * `LOADING` - Loading
-         * * `DEDUPLICATION` - Deduplication
-         * * `DEDUPLICATION_FAILED` - Deduplication Failed
-         * * `IMPORT_SCHEDULED` - Import Scheduled
-         * * `IMPORTING` - Importing
-         * * `IMPORT_ERROR` - Import Error
-         * * `IN_REVIEW` - In Review
-         * * `MERGE_SCHEDULED` - Merge Scheduled
-         * * `MERGED` - Merged
-         * * `MERGING` - Merging
-         * * `MERGE_ERROR` - Merge Error
-         * * `REFUSED` - Refused import
-         */
-        status?: 'DEDUPLICATION' | 'DEDUPLICATION_FAILED' | 'IMPORTING' | 'IMPORT_ERROR' | 'IMPORT_SCHEDULED' | 'IN_REVIEW' | 'LOADING' | 'MERGED' | 'MERGE_ERROR' | 'MERGE_SCHEDULED' | 'MERGING' | 'REFUSED',
-        totalHouseholdsCountWithValidPhoneNoMax?: any,
-        totalHouseholdsCountWithValidPhoneNoMin?: any,
-    }): CancelablePromise<PaginatedRegistrationDataImportListList> {
-        return __request(OpenAPI, {
-            method: 'GET',
-            url: '/api/rest/business-areas/{business_area_slug}/programs/{program_slug}/registration-data-imports/',
-            path: {
-                'business_area_slug': businessAreaSlug,
-                'program_slug': programSlug,
-            },
-            query: {
-                'import_date': importDate,
-                'import_date_range': importDateRange,
-                'imported_by__id': importedById,
-                'limit': limit,
-                'name': name,
-                'name__startswith': nameStartswith,
-                'offset': offset,
-                'order_by': orderBy,
-                'ordering': ordering,
-                'search': search,
-                'size': size,
-                'status': status,
-                'total_households_count_with_valid_phone_no_max': totalHouseholdsCountWithValidPhoneNoMax,
-                'total_households_count_with_valid_phone_no_min': totalHouseholdsCountWithValidPhoneNoMin,
-            },
-        });
-    }
-    /**
-     * Adds a count action to the viewset that returns the count of the queryset.
-     * @returns RegistrationDataImportDetail
-     * @throws ApiError
-     */
-    public static restBusinessAreasProgramsRegistrationDataImportsRetrieve({
-        businessAreaSlug,
-        id,
-        programSlug,
-    }: {
-        businessAreaSlug: string,
-        /**
-         * A UUID string identifying this Registration data import.
-         */
-        id: string,
-        programSlug: string,
-    }): CancelablePromise<RegistrationDataImportDetail> {
-        return __request(OpenAPI, {
-            method: 'GET',
-            url: '/api/rest/business-areas/{business_area_slug}/programs/{program_slug}/registration-data-imports/{id}/',
-            path: {
-                'business_area_slug': businessAreaSlug,
-                'id': id,
-                'program_slug': programSlug,
-            },
-        });
-    }
-    /**
-     * Adds a count action to the viewset that returns the count of the queryset.
-     * @returns any No response body
-     * @throws ApiError
-     */
-    public static restBusinessAreasProgramsRegistrationDataImportsDeduplicateCreate({
-        businessAreaSlug,
-        id,
-        programSlug,
-    }: {
-        businessAreaSlug: string,
-        /**
-         * A UUID string identifying this Registration data import.
-         */
-        id: string,
-        programSlug: string,
-    }): CancelablePromise<any> {
-        return __request(OpenAPI, {
-            method: 'POST',
-            url: '/api/rest/business-areas/{business_area_slug}/programs/{program_slug}/registration-data-imports/{id}/deduplicate/',
-            path: {
-                'business_area_slug': businessAreaSlug,
-                'id': id,
-                'program_slug': programSlug,
-            },
-        });
-    }
-    /**
-     * Adds a count action to the viewset that returns the count of the queryset.
-     * @returns any No response body
-     * @throws ApiError
-     */
-    public static restBusinessAreasProgramsRegistrationDataImportsEraseCreate({
-        businessAreaSlug,
-        id,
-        programSlug,
-    }: {
-        businessAreaSlug: string,
-        /**
-         * A UUID string identifying this Registration data import.
-         */
-        id: string,
-        programSlug: string,
-    }): CancelablePromise<any> {
-        return __request(OpenAPI, {
-            method: 'POST',
-            url: '/api/rest/business-areas/{business_area_slug}/programs/{program_slug}/registration-data-imports/{id}/erase/',
-            path: {
-                'business_area_slug': businessAreaSlug,
-                'id': id,
-                'program_slug': programSlug,
-            },
-        });
-    }
-    /**
-     * Adds a count action to the viewset that returns the count of the queryset.
-     * @returns any No response body
-     * @throws ApiError
-     */
-    public static restBusinessAreasProgramsRegistrationDataImportsMergeCreate({
-        businessAreaSlug,
-        id,
-        programSlug,
-    }: {
-        businessAreaSlug: string,
-        /**
-         * A UUID string identifying this Registration data import.
-         */
-        id: string,
-        programSlug: string,
-    }): CancelablePromise<any> {
-        return __request(OpenAPI, {
-            method: 'POST',
-            url: '/api/rest/business-areas/{business_area_slug}/programs/{program_slug}/registration-data-imports/{id}/merge/',
-            path: {
-                'business_area_slug': businessAreaSlug,
-                'id': id,
-                'program_slug': programSlug,
-            },
-        });
-    }
-    /**
-     * Adds a count action to the viewset that returns the count of the queryset.
-     * @returns RefuseRdi
-     * @throws ApiError
-     */
-    public static restBusinessAreasProgramsRegistrationDataImportsRefuseCreate({
-        businessAreaSlug,
-        id,
-        programSlug,
-        requestBody,
-    }: {
-        businessAreaSlug: string,
-        /**
-         * A UUID string identifying this Registration data import.
-         */
-        id: string,
-        programSlug: string,
-        requestBody: RefuseRdi,
-    }): CancelablePromise<RefuseRdi> {
-        return __request(OpenAPI, {
-            method: 'POST',
-            url: '/api/rest/business-areas/{business_area_slug}/programs/{program_slug}/registration-data-imports/{id}/refuse/',
-            path: {
-                'business_area_slug': businessAreaSlug,
-                'id': id,
-                'program_slug': programSlug,
-            },
-            body: requestBody,
-            mediaType: 'application/json',
-        });
-    }
-    /**
-     * Adds a count action to the viewset that returns the count of the queryset.
-     * @returns CountResponse
-     * @throws ApiError
-     */
-    public static restBusinessAreasProgramsRegistrationDataImportsCountRetrieve({
-        businessAreaSlug,
-        programSlug,
-    }: {
-        businessAreaSlug: string,
-        programSlug: string,
-    }): CancelablePromise<CountResponse> {
-        return __request(OpenAPI, {
-            method: 'GET',
-            url: '/api/rest/business-areas/{business_area_slug}/programs/{program_slug}/registration-data-imports/count/',
-            path: {
-                'business_area_slug': businessAreaSlug,
-                'program_slug': programSlug,
-            },
-        });
-    }
-    /**
-     * Adds a count action to the viewset that returns the count of the queryset.
-     * @returns any No response body
-     * @throws ApiError
-     */
-    public static restBusinessAreasProgramsRegistrationDataImportsRunDeduplicationCreate({
-        businessAreaSlug,
-        programSlug,
-    }: {
-        businessAreaSlug: string,
-        programSlug: string,
-    }): CancelablePromise<any> {
-        return __request(OpenAPI, {
-            method: 'POST',
-            url: '/api/rest/business-areas/{business_area_slug}/programs/{program_slug}/registration-data-imports/run-deduplication/',
-            path: {
-                'business_area_slug': businessAreaSlug,
-                'program_slug': programSlug,
-            },
-        });
-    }
-    /**
-     * Adds a count action to the viewset that returns the count of the queryset.
-     * @returns any No response body
-     * @throws ApiError
-     */
-    public static restBusinessAreasProgramsRegistrationDataImportsWebhookdeduplicationRetrieve({
-        businessAreaSlug,
-        programSlug,
-    }: {
-        businessAreaSlug: string,
-        programSlug: string,
-    }): CancelablePromise<any> {
-        return __request(OpenAPI, {
-            method: 'GET',
-            url: '/api/rest/business-areas/{business_area_slug}/programs/{program_slug}/registration-data-imports/webhookdeduplication/',
-            path: {
-                'business_area_slug': businessAreaSlug,
-                'program_slug': programSlug,
-            },
-        });
-    }
-    /**
-     * Adds a count action to the viewset that returns the count of the queryset.
-     * @returns PaginatedTargetPopulationListList
-     * @throws ApiError
-     */
-    public static restBusinessAreasProgramsTargetPopulationsList({
-        businessAreaSlug,
-        programSlug,
-        createdAtGte,
-        createdAtLte,
-        deliveryMechanism,
-        fsp,
-        limit,
-        name,
-        offset,
-        ordering,
-        paymentVerificationSummaryStatus,
-        program,
-        programCycle,
-        programCycleEndDate,
-        programCycleStartDate,
-        search,
-        status,
-        totalHouseholdsCountGte,
-        totalHouseholdsCountLte,
-        totalIndividualsCountGte,
-        totalIndividualsCountLte,
-        updatedAtGte,
-        updatedAtLte,
-    }: {
-        businessAreaSlug: string,
-        programSlug: string,
-        createdAtGte?: string,
-        createdAtLte?: string,
-        deliveryMechanism?: Array<string>,
-        fsp?: string,
-        /**
-         * Number of results to return per page.
-         */
-        limit?: number,
-        name?: string,
-        /**
-         * The initial index from which to return the results.
-         */
-        offset?: number,
-        /**
-         * Which field to use when ordering the results.
-         */
-        ordering?: string,
-        /**
-         * * `ACTIVE` - Active
-         * * `FINISHED` - Finished
-         * * `PENDING` - Pending
-         */
-        paymentVerificationSummaryStatus?: 'ACTIVE' | 'FINISHED' | 'PENDING',
         program?: string,
         programCycle?: string,
         programCycleEndDate?: string,
@@ -8254,215 +5757,6 @@
      * validate method with parameters have to be called in mutate method.
      * If there are validation errors they will be all
      * returned as one error message.
-<<<<<<< HEAD
-=======
-     * @returns ProgramDetail
-     * @throws ApiError
-     */
-    public static restBusinessAreasProgramsRetrieve({
-        businessAreaSlug,
-        slug,
-    }: {
-        businessAreaSlug: string,
-        slug: string,
-    }): CancelablePromise<ProgramDetail> {
-        return __request(OpenAPI, {
-            method: 'GET',
-            url: '/api/rest/business-areas/{business_area_slug}/programs/{slug}/',
-            path: {
-                'business_area_slug': businessAreaSlug,
-                'slug': slug,
-            },
-        });
-    }
-    /**
-     * Base validation class, inherit from this class to create custom validators.
-     * Your custom validators have to implement validation methods that starts
-     * with name "validate_" so validate can call all the validators from your
-     * custom validator.
-     *
-     * Custom validate method have to takes *args, **kwargs parameters.
-     *
-     * validate method with parameters have to be called in mutate method.
-     * If there are validation errors they will be all
-     * returned as one error message.
-     * @returns void
-     * @throws ApiError
-     */
-    public static restBusinessAreasProgramsDestroy({
-        businessAreaSlug,
-        slug,
-    }: {
-        businessAreaSlug: string,
-        slug: string,
-    }): CancelablePromise<void> {
-        return __request(OpenAPI, {
-            method: 'DELETE',
-            url: '/api/rest/business-areas/{business_area_slug}/programs/{slug}/',
-            path: {
-                'business_area_slug': businessAreaSlug,
-                'slug': slug,
-            },
-        });
-    }
-    /**
-     * Base validation class, inherit from this class to create custom validators.
-     * Your custom validators have to implement validation methods that starts
-     * with name "validate_" so validate can call all the validators from your
-     * custom validator.
-     *
-     * Custom validate method have to takes *args, **kwargs parameters.
-     *
-     * validate method with parameters have to be called in mutate method.
-     * If there are validation errors they will be all
-     * returned as one error message.
-     * @returns PaginatedPaymentListList
-     * @throws ApiError
-     */
-    public static restBusinessAreasProgramsPaymentsList({
-        businessAreaSlug,
-        slug,
-        beneficiaryGroupMatch,
-        budgetMax,
-        budgetMin,
-        compatibleDct,
-        dataCollectingType,
-        endDate,
-        limit,
-        name,
-        numberOfHouseholdsMax,
-        numberOfHouseholdsMin,
-        numberOfHouseholdsWithTpInProgramMax,
-        numberOfHouseholdsWithTpInProgramMin,
-        offset,
-        orderBy,
-        ordering,
-        search,
-        sector,
-        startDate,
-        status,
-        updatedAtAfter,
-        updatedAtBefore,
-    }: {
-        businessAreaSlug: string,
-        slug: string,
-        beneficiaryGroupMatch?: string,
-        /**
-         * Program budget
-         */
-        budgetMax?: string,
-        /**
-         * Program budget
-         */
-        budgetMin?: string,
-        compatibleDct?: string,
-        dataCollectingType?: string,
-        endDate?: string,
-        /**
-         * Number of results to return per page.
-         */
-        limit?: number,
-        name?: string,
-        numberOfHouseholdsMax?: string,
-        numberOfHouseholdsMin?: string,
-        numberOfHouseholdsWithTpInProgramMax?: string,
-        numberOfHouseholdsWithTpInProgramMin?: string,
-        /**
-         * The initial index from which to return the results.
-         */
-        offset?: number,
-        /**
-         * Ordering
-         *
-         * * `name` - Name
-         * * `-name` - Name (descending)
-         * * `status` - Status
-         * * `-status` - Status (descending)
-         * * `start_date` - Start date
-         * * `-start_date` - Start date (descending)
-         * * `end_date` - End date
-         * * `-end_date` - End date (descending)
-         * * `sector` - Sector
-         * * `-sector` - Sector (descending)
-         * * `number_of_households` - Number of households
-         * * `-number_of_households` - Number of households (descending)
-         * * `budget` - Budget
-         * * `-budget` - Budget (descending)
-         */
-        orderBy?: Array<'-budget' | '-end_date' | '-name' | '-number_of_households' | '-sector' | '-start_date' | '-status' | 'budget' | 'end_date' | 'name' | 'number_of_households' | 'sector' | 'start_date' | 'status'>,
-        /**
-         * Which field to use when ordering the results.
-         */
-        ordering?: string,
-        search?: any,
-        /**
-         * Program sector
-         *
-         * * `CHILD_PROTECTION` - Child Protection
-         * * `EDUCATION` - Education
-         * * `HEALTH` - Health
-         * * `MULTI_PURPOSE` - Multi Purpose
-         * * `NUTRITION` - Nutrition
-         * * `SOCIAL_POLICY` - Social Policy
-         * * `WASH` - WASH
-         */
-        sector?: Array<'CHILD_PROTECTION' | 'EDUCATION' | 'HEALTH' | 'MULTI_PURPOSE' | 'NUTRITION' | 'SOCIAL_POLICY' | 'WASH'>,
-        startDate?: string,
-        /**
-         * Program status
-         *
-         * * `ACTIVE` - Active
-         * * `DRAFT` - Draft
-         * * `FINISHED` - Finished
-         */
-        status?: Array<'ACTIVE' | 'DRAFT' | 'FINISHED'>,
-        updatedAtAfter?: string,
-        updatedAtBefore?: string,
-    }): CancelablePromise<PaginatedPaymentListList> {
-        return __request(OpenAPI, {
-            method: 'GET',
-            url: '/api/rest/business-areas/{business_area_slug}/programs/{slug}/payments/',
-            path: {
-                'business_area_slug': businessAreaSlug,
-                'slug': slug,
-            },
-            query: {
-                'beneficiary_group_match': beneficiaryGroupMatch,
-                'budget_max': budgetMax,
-                'budget_min': budgetMin,
-                'compatible_dct': compatibleDct,
-                'data_collecting_type': dataCollectingType,
-                'end_date': endDate,
-                'limit': limit,
-                'name': name,
-                'number_of_households_max': numberOfHouseholdsMax,
-                'number_of_households_min': numberOfHouseholdsMin,
-                'number_of_households_with_tp_in_program_max': numberOfHouseholdsWithTpInProgramMax,
-                'number_of_households_with_tp_in_program_min': numberOfHouseholdsWithTpInProgramMin,
-                'offset': offset,
-                'order_by': orderBy,
-                'ordering': ordering,
-                'search': search,
-                'sector': sector,
-                'start_date': startDate,
-                'status': status,
-                'updated_at_after': updatedAtAfter,
-                'updated_at_before': updatedAtBefore,
-            },
-        });
-    }
-    /**
-     * Base validation class, inherit from this class to create custom validators.
-     * Your custom validators have to implement validation methods that starts
-     * with name "validate_" so validate can call all the validators from your
-     * custom validator.
-     *
-     * Custom validate method have to takes *args, **kwargs parameters.
-     *
-     * validate method with parameters have to be called in mutate method.
-     * If there are validation errors they will be all
-     * returned as one error message.
->>>>>>> 3408b166
      * @returns CountResponse
      * @throws ApiError
      */
@@ -8570,7 +5864,24 @@
     }
     /**
      * Adds a count action to the viewset that returns the count of the queryset.
-<<<<<<< HEAD
+     * @returns UserChoices
+     * @throws ApiError
+     */
+    public static restBusinessAreasUsersChoicesRetrieve({
+        businessAreaSlug,
+    }: {
+        businessAreaSlug: string,
+    }): CancelablePromise<UserChoices> {
+        return __request(OpenAPI, {
+            method: 'GET',
+            url: '/api/rest/business-areas/{business_area_slug}/users/choices/',
+            path: {
+                'business_area_slug': businessAreaSlug,
+            },
+        });
+    }
+    /**
+     * Adds a count action to the viewset that returns the count of the queryset.
      * @returns CountResponse
      * @throws ApiError
      */
@@ -8581,36 +5892,6 @@
     }): CancelablePromise<CountResponse> {
         return __request(OpenAPI, {
             method: 'GET',
-=======
-     * @returns UserChoices
-     * @throws ApiError
-     */
-    public static restBusinessAreasUsersChoicesRetrieve({
-        businessAreaSlug,
-    }: {
-        businessAreaSlug: string,
-    }): CancelablePromise<UserChoices> {
-        return __request(OpenAPI, {
-            method: 'GET',
-            url: '/api/rest/business-areas/{business_area_slug}/users/choices/',
-            path: {
-                'business_area_slug': businessAreaSlug,
-            },
-        });
-    }
-    /**
-     * Adds a count action to the viewset that returns the count of the queryset.
-     * @returns CountResponse
-     * @throws ApiError
-     */
-    public static restBusinessAreasUsersCountRetrieve({
-        businessAreaSlug,
-    }: {
-        businessAreaSlug: string,
-    }): CancelablePromise<CountResponse> {
-        return __request(OpenAPI, {
-            method: 'GET',
->>>>>>> 3408b166
             url: '/api/rest/business-areas/{business_area_slug}/users/count/',
             path: {
                 'business_area_slug': businessAreaSlug,
