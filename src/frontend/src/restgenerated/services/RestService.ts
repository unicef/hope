/* generated using openapi-typescript-codegen -- do not edit */
/* istanbul ignore file */
/* tslint:disable */
/* eslint-disable */
import type { BusinessArea } from '../models/BusinessArea';
import type { CountResponse } from '../models/CountResponse';
import type { DelegatePeople } from '../models/DelegatePeople';
import type { HouseholdDetail } from '../models/HouseholdDetail';
import type { HouseholdList } from '../models/HouseholdList';
import type { PaginatedAreaList } from '../models/PaginatedAreaList';
import type { PaginatedAreaListList } from '../models/PaginatedAreaListList';
import type { PaginatedAreaTypeList } from '../models/PaginatedAreaTypeList';
import type { PaginatedBeneficiaryGroupList } from '../models/PaginatedBeneficiaryGroupList';
import type { PaginatedBusinessAreaList } from '../models/PaginatedBusinessAreaList';
import type { PaginatedCountryList } from '../models/PaginatedCountryList';
import type { PaginatedHouseholdListList } from '../models/PaginatedHouseholdListList';
import type { PaginatedOrganizationList } from '../models/PaginatedOrganizationList';
import type { PaginatedPaymentPlanList } from '../models/PaginatedPaymentPlanList';
import type { PaginatedPeriodicDataUpdateTemplateListList } from '../models/PaginatedPeriodicDataUpdateTemplateListList';
import type { PaginatedPeriodicDataUpdateUploadListList } from '../models/PaginatedPeriodicDataUpdateUploadListList';
import type { PaginatedPeriodicFieldList } from '../models/PaginatedPeriodicFieldList';
import type { PaginatedProgramCycleListList } from '../models/PaginatedProgramCycleListList';
import type { PaginatedProgramGlobalList } from '../models/PaginatedProgramGlobalList';
import type { PaginatedProgramListList } from '../models/PaginatedProgramListList';
import type { PaginatedProjectList } from '../models/PaginatedProjectList';
import type { PaginatedRegistrationDataImportListList } from '../models/PaginatedRegistrationDataImportListList';
import type { PaginatedRegistrationList } from '../models/PaginatedRegistrationList';
import type { PaginatedTargetPopulationListList } from '../models/PaginatedTargetPopulationListList';
import type { PatchedProgramCycleUpdate } from '../models/PatchedProgramCycleUpdate';
import type { PatchedRDI } from '../models/PatchedRDI';
import type { PaymentPlanBulkAction } from '../models/PaymentPlanBulkAction';
import type { PaymentPlanSupportingDocument } from '../models/PaymentPlanSupportingDocument';
import type { PeriodicDataUpdateTemplateCreate } from '../models/PeriodicDataUpdateTemplateCreate';
import type { PeriodicDataUpdateTemplateDetail } from '../models/PeriodicDataUpdateTemplateDetail';
import type { PeriodicDataUpdateUpload } from '../models/PeriodicDataUpdateUpload';
import type { PeriodicDataUpdateUploadDetail } from '../models/PeriodicDataUpdateUploadDetail';
import type { Profile } from '../models/Profile';
import type { ProgramAPI } from '../models/ProgramAPI';
import type { ProgramCycleCreate } from '../models/ProgramCycleCreate';
import type { ProgramCycleList } from '../models/ProgramCycleList';
import type { ProgramCycleUpdate } from '../models/ProgramCycleUpdate';
import type { ProgramDetail } from '../models/ProgramDetail';
import type { PushPeople } from '../models/PushPeople';
import type { RDI } from '../models/RDI';
import type { RDINested } from '../models/RDINested';
import type { RegistrationDataImportList } from '../models/RegistrationDataImportList';
import type { CancelablePromise } from '../core/CancelablePromise';
import { OpenAPI } from '../core/OpenAPI';
import { request as __request } from '../core/request';
export class RestService {
    /**
     * OpenApi3 schema for this API. Format can be selected via content negotiation.
     *
     * - YAML: application/vnd.oai.openapi
     * - JSON: application/vnd.oai.openapi+json
     * @returns any
     * @throws ApiError
     */
    public static restRetrieve({
        format,
        lang,
    }: {
        format?: 'json' | 'yaml',
        lang?: 'af' | 'ar' | 'ar-dz' | 'ast' | 'az' | 'be' | 'bg' | 'bn' | 'br' | 'bs' | 'ca' | 'cs' | 'cy' | 'da' | 'de' | 'dsb' | 'el' | 'en' | 'en-au' | 'en-gb' | 'eo' | 'es' | 'es-ar' | 'es-co' | 'es-mx' | 'es-ni' | 'es-ve' | 'et' | 'eu' | 'fa' | 'fi' | 'fr' | 'fy' | 'ga' | 'gd' | 'gl' | 'he' | 'hi' | 'hr' | 'hsb' | 'hu' | 'hy' | 'ia' | 'id' | 'ig' | 'io' | 'is' | 'it' | 'ja' | 'ka' | 'kab' | 'kk' | 'km' | 'kn' | 'ko' | 'ky' | 'lb' | 'lt' | 'lv' | 'mk' | 'ml' | 'mn' | 'mr' | 'my' | 'nb' | 'ne' | 'nl' | 'nn' | 'os' | 'pa' | 'pl' | 'pt' | 'pt-br' | 'ro' | 'ru' | 'sk' | 'sl' | 'sq' | 'sr' | 'sr-latn' | 'sv' | 'sw' | 'ta' | 'te' | 'tg' | 'th' | 'tk' | 'tr' | 'tt' | 'udm' | 'uk' | 'ur' | 'uz' | 'vi' | 'zh-hans' | 'zh-hant',
    }): CancelablePromise<Record<string, any>> {
        return __request(OpenAPI, {
            method: 'GET',
            url: '/api/rest/',
            query: {
                'format': format,
                'lang': lang,
            },
        });
    }
    /**
     * @returns ProgramAPI
     * @throws ApiError
     */
    public static restProgramList({
        businessArea,
        ordering,
        updatedAtAfter,
        updatedAtBefore,
    }: {
        businessArea: string,
        /**
         * Which field to use when ordering the results.
         */
        ordering?: string,
        updatedAtAfter?: string,
        updatedAtBefore?: string,
    }): CancelablePromise<Array<ProgramAPI>> {
        return __request(OpenAPI, {
            method: 'GET',
            url: '/api/rest/{business_area}/program/',
            path: {
                'business_area': businessArea,
            },
            query: {
                'ordering': ordering,
                'updated_at_after': updatedAtAfter,
                'updated_at_before': updatedAtBefore,
            },
        });
    }
    /**
     * @returns ProgramAPI
     * @throws ApiError
     */
    public static restProgramCreateCreate({
        businessArea,
        requestBody,
    }: {
        businessArea: string,
        requestBody: ProgramAPI,
    }): CancelablePromise<ProgramAPI> {
        return __request(OpenAPI, {
            method: 'POST',
            url: '/api/rest/{business_area}/program/create/',
            path: {
                'business_area': businessArea,
            },
            body: requestBody,
            mediaType: 'application/json',
        });
    }
    /**
     * Api to Create RDI for selected business area
     * @returns RDI
     * @throws ApiError
     */
    public static restRdiCompletedCreate({
        businessArea,
        rdi,
        requestBody,
    }: {
        businessArea: string,
        rdi: string,
        requestBody: RDI,
    }): CancelablePromise<RDI> {
        return __request(OpenAPI, {
            method: 'POST',
            url: '/api/rest/{business_area}/rdi/{rdi}/completed/',
            path: {
                'business_area': businessArea,
                'rdi': rdi,
            },
            body: requestBody,
            mediaType: 'application/json',
        });
    }
    /**
     * Api to Create RDI for selected business area
     * @returns RDI
     * @throws ApiError
     */
    public static restRdiCompletedUpdate({
        businessArea,
        rdi,
        requestBody,
    }: {
        businessArea: string,
        rdi: string,
        requestBody: RDI,
    }): CancelablePromise<RDI> {
        return __request(OpenAPI, {
            method: 'PUT',
            url: '/api/rest/{business_area}/rdi/{rdi}/completed/',
            path: {
                'business_area': businessArea,
                'rdi': rdi,
            },
            body: requestBody,
            mediaType: 'application/json',
        });
    }
    /**
     * Api to Create RDI for selected business area
     * @returns RDI
     * @throws ApiError
     */
    public static restRdiCompletedPartialUpdate({
        businessArea,
        rdi,
        requestBody,
    }: {
        businessArea: string,
        rdi: string,
        requestBody?: PatchedRDI,
    }): CancelablePromise<RDI> {
        return __request(OpenAPI, {
            method: 'PATCH',
            url: '/api/rest/{business_area}/rdi/{rdi}/completed/',
            path: {
                'business_area': businessArea,
                'rdi': rdi,
            },
            body: requestBody,
            mediaType: 'application/json',
        });
    }
    /**
     * @returns any No response body
     * @throws ApiError
     */
    public static restRdiDelegatePeopleCreate({
        businessArea,
        rdi,
        requestBody,
    }: {
        businessArea: string,
        rdi: string,
        requestBody: DelegatePeople,
    }): CancelablePromise<any> {
        return __request(OpenAPI, {
            method: 'POST',
            url: '/api/rest/{business_area}/rdi/{rdi}/delegate/people/',
            path: {
                'business_area': businessArea,
                'rdi': rdi,
            },
            body: requestBody,
            mediaType: 'application/json',
        });
    }
    /**
     * Api to link Households with selected RDI
     * @returns any No response body
     * @throws ApiError
     */
    public static restRdiPushCreate({
        businessArea,
        rdi,
    }: {
        businessArea: string,
        rdi: string,
    }): CancelablePromise<any> {
        return __request(OpenAPI, {
            method: 'POST',
            url: '/api/rest/{business_area}/rdi/{rdi}/push/',
            path: {
                'business_area': businessArea,
                'rdi': rdi,
            },
        });
    }
    /**
     * Api to link Households with selected RDI
     * @returns any No response body
     * @throws ApiError
     */
    public static restRdiPushLaxCreate({
        businessArea,
        rdi,
    }: {
        businessArea: string,
        rdi: string,
    }): CancelablePromise<any> {
        return __request(OpenAPI, {
            method: 'POST',
            url: '/api/rest/{business_area}/rdi/{rdi}/push/lax/',
            path: {
                'business_area': businessArea,
                'rdi': rdi,
            },
        });
    }
    /**
     * @returns any No response body
     * @throws ApiError
     */
    public static restRdiPushPeopleCreate({
        businessArea,
        rdi,
        requestBody,
    }: {
        businessArea: string,
        rdi: string,
        requestBody: PushPeople,
    }): CancelablePromise<any> {
        return __request(OpenAPI, {
            method: 'POST',
            url: '/api/rest/{business_area}/rdi/{rdi}/push/people/',
            path: {
                'business_area': businessArea,
                'rdi': rdi,
            },
            body: requestBody,
            mediaType: 'application/json',
        });
    }
    /**
     * Api to Create RDI for selected business area
     * @returns RDI
     * @throws ApiError
     */
    public static restRdiCreateCreate({
        businessArea,
        requestBody,
    }: {
        businessArea: string,
        requestBody: RDI,
    }): CancelablePromise<RDI> {
        return __request(OpenAPI, {
            method: 'POST',
            url: '/api/rest/{business_area}/rdi/create/',
            path: {
                'business_area': businessArea,
            },
            body: requestBody,
            mediaType: 'application/json',
        });
    }
    /**
     * @returns any No response body
     * @throws ApiError
     */
    public static restRdiUploadCreate({
        businessArea,
        requestBody,
    }: {
        businessArea: string,
        requestBody: RDINested,
    }): CancelablePromise<any> {
        return __request(OpenAPI, {
            method: 'POST',
            url: '/api/rest/{business_area}/rdi/upload/',
            path: {
                'business_area': businessArea,
            },
            body: requestBody,
            mediaType: 'application/json',
        });
    }
    /**
     * @returns PaginatedAreaList
     * @throws ApiError
     */
    public static restAreasList({
        areaTypeAreaLevel,
        countryIsoCode2,
        countryIsoCode3,
        limit,
        offset,
        ordering,
        parentId,
        parentPCode,
        search,
        updatedAtAfter,
        updatedAtBefore,
        validFromAfter,
        validFromBefore,
        validUntilAfter,
        validUntilBefore,
    }: {
        areaTypeAreaLevel?: number,
        countryIsoCode2?: string,
        countryIsoCode3?: string,
        /**
         * Number of results to return per page.
         */
        limit?: number,
        /**
         * The initial index from which to return the results.
         */
        offset?: number,
        /**
         * Which field to use when ordering the results.
         */
        ordering?: string,
        parentId?: string,
        parentPCode?: string,
        /**
         * A search term.
         */
        search?: string,
        updatedAtAfter?: string,
        updatedAtBefore?: string,
        validFromAfter?: string,
        validFromBefore?: string,
        validUntilAfter?: string,
        validUntilBefore?: string,
    }): CancelablePromise<PaginatedAreaList> {
        return __request(OpenAPI, {
            method: 'GET',
            url: '/api/rest/areas/',
            query: {
                'area_type_area_level': areaTypeAreaLevel,
                'country_iso_code2': countryIsoCode2,
                'country_iso_code3': countryIsoCode3,
                'limit': limit,
                'offset': offset,
                'ordering': ordering,
                'parent_id': parentId,
                'parent_p_code': parentPCode,
                'search': search,
                'updated_at_after': updatedAtAfter,
                'updated_at_before': updatedAtBefore,
                'valid_from_after': validFromAfter,
                'valid_from_before': validFromBefore,
                'valid_until_after': validUntilAfter,
                'valid_until_before': validUntilBefore,
            },
        });
    }
    /**
     * @returns PaginatedAreaTypeList
     * @throws ApiError
     */
    public static restAreatypesList({
        areaLevel,
        countryIsoCode2,
        countryIsoCode3,
        limit,
        offset,
        ordering,
        parentAreaLevel,
        search,
        updatedAtAfter,
        updatedAtBefore,
    }: {
        areaLevel?: number,
        countryIsoCode2?: string,
        countryIsoCode3?: string,
        /**
         * Number of results to return per page.
         */
        limit?: number,
        /**
         * The initial index from which to return the results.
         */
        offset?: number,
        /**
         * Which field to use when ordering the results.
         */
        ordering?: string,
        parentAreaLevel?: number,
        /**
         * A search term.
         */
        search?: string,
        updatedAtAfter?: string,
        updatedAtBefore?: string,
    }): CancelablePromise<PaginatedAreaTypeList> {
        return __request(OpenAPI, {
            method: 'GET',
            url: '/api/rest/areatypes/',
            query: {
                'area_level': areaLevel,
                'country_iso_code2': countryIsoCode2,
                'country_iso_code3': countryIsoCode3,
                'limit': limit,
                'offset': offset,
                'ordering': ordering,
                'parent_area_level': parentAreaLevel,
                'search': search,
                'updated_at_after': updatedAtAfter,
                'updated_at_before': updatedAtBefore,
            },
        });
    }
    /**
     * @returns PaginatedBeneficiaryGroupList
     * @throws ApiError
     */
    public static restBeneficiaryGroupsList({
        limit,
        offset,
    }: {
        /**
         * Number of results to return per page.
         */
        limit?: number,
        /**
         * The initial index from which to return the results.
         */
        offset?: number,
    }): CancelablePromise<PaginatedBeneficiaryGroupList> {
        return __request(OpenAPI, {
            method: 'GET',
            url: '/api/rest/beneficiary-groups/',
            query: {
                'limit': limit,
                'offset': offset,
            },
        });
    }
    /**
     * @returns PaginatedBusinessAreaList
     * @throws ApiError
     */
    public static restBusinessAreasList({
        active,
        limit,
        offset,
        ordering,
        updatedAtAfter,
        updatedAtBefore,
    }: {
        active?: boolean,
        /**
         * Number of results to return per page.
         */
        limit?: number,
        /**
         * The initial index from which to return the results.
         */
        offset?: number,
        /**
         * Which field to use when ordering the results.
         */
        ordering?: string,
        updatedAtAfter?: string,
        updatedAtBefore?: string,
    }): CancelablePromise<PaginatedBusinessAreaList> {
        return __request(OpenAPI, {
            method: 'GET',
            url: '/api/rest/business-areas/',
            query: {
                'active': active,
                'limit': limit,
                'offset': offset,
                'ordering': ordering,
                'updated_at_after': updatedAtAfter,
                'updated_at_before': updatedAtBefore,
            },
        });
    }
    /**
     * @returns PaginatedAreaListList
     * @throws ApiError
     */
    public static restBusinessAreasGeoAreasList({
        businessAreaSlug,
        level,
        limit,
        name,
        offset,
        ordering,
        updatedAtAfter,
        updatedAtBefore,
    }: {
        businessAreaSlug: string,
        level?: number,
        /**
         * Number of results to return per page.
         */
        limit?: number,
        name?: string,
        /**
         * The initial index from which to return the results.
         */
        offset?: number,
        /**
         * Which field to use when ordering the results.
         */
        ordering?: string,
        updatedAtAfter?: string,
        updatedAtBefore?: string,
    }): CancelablePromise<PaginatedAreaListList> {
        return __request(OpenAPI, {
            method: 'GET',
            url: '/api/rest/business-areas/{business_area_slug}/geo/areas/',
            path: {
                'business_area_slug': businessAreaSlug,
            },
            query: {
                'level': level,
                'limit': limit,
                'name': name,
                'offset': offset,
                'ordering': ordering,
                'updated_at_after': updatedAtAfter,
                'updated_at_before': updatedAtBefore,
            },
        });
    }
    /**
     * Applies BusinessAreaMixin and also filters the queryset based on the user's partner's area limits.
     * @returns PaginatedHouseholdListList
     * @throws ApiError
     */
    public static restBusinessAreasHouseholdsList({
        businessAreaSlug,
        address,
        addressStartswith,
        admin1,
        admin2,
        adminArea,
        countryOrigin,
        documentNumber,
        documentType,
        firstRegistrationDate,
        headOfHouseholdFullName,
        headOfHouseholdFullNameStartswith,
        headOfHouseholdPhoneNoValid,
        isActiveProgram,
        lastRegistrationDateAfter,
        lastRegistrationDateBefore,
        limit,
        offset,
        orderBy,
        ordering,
        program,
        rdiId,
        rdiMergeStatus,
        residenceStatus,
        search,
        sizeGte,
        sizeLte,
        sizeRange,
        sizeMax,
        sizeMin,
        withdrawn,
    }: {
        businessAreaSlug: string,
        address?: string,
        addressStartswith?: string,
        admin1?: string,
        admin2?: string,
        adminArea?: string,
        countryOrigin?: string,
        documentNumber?: string,
        documentType?: string,
        firstRegistrationDate?: string,
        headOfHouseholdFullName?: string,
        headOfHouseholdFullNameStartswith?: string,
        headOfHouseholdPhoneNoValid?: boolean,
        isActiveProgram?: boolean,
        lastRegistrationDateAfter?: string,
        lastRegistrationDateBefore?: string,
        /**
         * Number of results to return per page.
         */
        limit?: number,
        /**
         * The initial index from which to return the results.
         */
        offset?: number,
        /**
         * Ordering
         *
         * * `age` - Age
         * * `-age` - Age (descending)
         * * `sex` - Sex
         * * `-sex` - Sex (descending)
         * * `household__id` - Household  id
         * * `-household__id` - Household  id (descending)
         * * `id` - Id
         * * `-id` - Id (descending)
         * * `unicef_id` - Unicef id
         * * `-unicef_id` - Unicef id (descending)
         * * `size` - Size
         * * `-size` - Size (descending)
         * * `status_label` - Status label
         * * `-status_label` - Status label (descending)
         * * `head_of_household__full_name` - Head of household  full name
         * * `-head_of_household__full_name` - Head of household  full name (descending)
         * * `admin_area__name` - Admin area  name
         * * `-admin_area__name` - Admin area  name (descending)
         * * `residence_status` - Residence status
         * * `-residence_status` - Residence status (descending)
         * * `registration_data_import__name` - Registration data import  name
         * * `-registration_data_import__name` - Registration data import  name (descending)
         * * `total_cash_received` - Total cash received
         * * `-total_cash_received` - Total cash received (descending)
         * * `last_registration_date` - Last registration date
         * * `-last_registration_date` - Last registration date (descending)
         * * `first_registration_date` - First registration date
         * * `-first_registration_date` - First registration date (descending)
         */
        orderBy?: Array<'-admin_area__name' | '-age' | '-first_registration_date' | '-head_of_household__full_name' | '-household__id' | '-id' | '-last_registration_date' | '-registration_data_import__name' | '-residence_status' | '-sex' | '-size' | '-status_label' | '-total_cash_received' | '-unicef_id' | 'admin_area__name' | 'age' | 'first_registration_date' | 'head_of_household__full_name' | 'household__id' | 'id' | 'last_registration_date' | 'registration_data_import__name' | 'residence_status' | 'sex' | 'size' | 'status_label' | 'total_cash_received' | 'unicef_id'>,
        /**
         * Which field to use when ordering the results.
         */
        ordering?: string,
        program?: string,
        rdiId?: string,
        /**
         * * `PENDING` - Pending
         * * `MERGED` - Merged
         */
        rdiMergeStatus?: 'MERGED' | 'PENDING',
        /**
         * Household residence status
         *
         * * `` - None
         * * `IDP` - Displaced  |  Internally Displaced People
         * * `REFUGEE` - Displaced  |  Refugee / Asylum Seeker
         * * `OTHERS_OF_CONCERN` - Displaced  |  Others of Concern
         * * `HOST` - Non-displaced  |   Host
         * * `NON_HOST` - Non-displaced  |   Non-host
         * * `RETURNEE` - Displaced  |   Returnee
         */
        residenceStatus?: '' | 'HOST' | 'IDP' | 'NON_HOST' | 'OTHERS_OF_CONCERN' | 'REFUGEE' | 'RETURNEE',
        search?: any,
        sizeGte?: number,
        sizeLte?: number,
        /**
         * Multiple values may be separated by commas.
         */
        sizeRange?: Array<number>,
<<<<<<< HEAD
        sizeMax?: number | null,
=======
        /**
         * Household size
         */
        sizeMax?: number | null,
        /**
         * Household size
         */
>>>>>>> e509e33f
        sizeMin?: number | null,
        withdrawn?: boolean,
    }): CancelablePromise<PaginatedHouseholdListList> {
        return __request(OpenAPI, {
            method: 'GET',
            url: '/api/rest/business-areas/{business_area_slug}/households/',
            path: {
                'business_area_slug': businessAreaSlug,
            },
            query: {
                'address': address,
                'address__startswith': addressStartswith,
                'admin1': admin1,
                'admin2': admin2,
                'admin_area': adminArea,
                'country_origin': countryOrigin,
                'document_number': documentNumber,
                'document_type': documentType,
                'first_registration_date': firstRegistrationDate,
                'head_of_household__full_name': headOfHouseholdFullName,
                'head_of_household__full_name__startswith': headOfHouseholdFullNameStartswith,
                'head_of_household__phone_no_valid': headOfHouseholdPhoneNoValid,
                'is_active_program': isActiveProgram,
                'last_registration_date_after': lastRegistrationDateAfter,
                'last_registration_date_before': lastRegistrationDateBefore,
                'limit': limit,
                'offset': offset,
                'order_by': orderBy,
                'ordering': ordering,
                'program': program,
                'rdi_id': rdiId,
                'rdi_merge_status': rdiMergeStatus,
                'residence_status': residenceStatus,
                'search': search,
                'size__gte': sizeGte,
                'size__lte': sizeLte,
                'size__range': sizeRange,
                'size_max': sizeMax,
                'size_min': sizeMin,
                'withdrawn': withdrawn,
            },
        });
    }
    /**
     * Applies BusinessAreaMixin and also filters the queryset based on the user's partner's area limits.
     * @returns CountResponse
     * @throws ApiError
     */
    public static restBusinessAreasHouseholdsCountRetrieve({
        businessAreaSlug,
    }: {
        businessAreaSlug: string,
    }): CancelablePromise<CountResponse> {
        return __request(OpenAPI, {
            method: 'GET',
            url: '/api/rest/business-areas/{business_area_slug}/households/count/',
            path: {
                'business_area_slug': businessAreaSlug,
            },
        });
    }
    /**
     * Applies BusinessAreaMixin and also filters the queryset based on the user's partner's permissions across programs.
     * @returns PaginatedPaymentPlanList
     * @throws ApiError
     */
    public static restBusinessAreasPaymentsPaymentPlansManagerialList({
        businessAreaSlug,
        dispersionEndDateLte,
        dispersionStartDateGte,
        isFollowUp,
        limit,
        name,
        offset,
        ordering,
        program,
        search,
        status,
        totalEntitledQuantityGte,
        totalEntitledQuantityLte,
    }: {
        businessAreaSlug: string,
        dispersionEndDateLte?: string,
        dispersionStartDateGte?: string,
        isFollowUp?: boolean,
        /**
         * Number of results to return per page.
         */
        limit?: number,
        name?: string,
        /**
         * The initial index from which to return the results.
         */
        offset?: number,
        /**
         * Which field to use when ordering the results.
         */
        ordering?: string,
        program?: string,
        /**
         * A search term.
         */
        search?: string,
        /**
         * Status [sys]
         *
         * * `TP_OPEN` - Open
         * * `TP_LOCKED` - Locked
         * * `PROCESSING` - Processing
         * * `STEFICON_WAIT` - Steficon Wait
         * * `STEFICON_RUN` - Steficon Run
         * * `STEFICON_COMPLETED` - Steficon Completed
         * * `STEFICON_ERROR` - Steficon Error
         * * `DRAFT` - Draft
         * * `PREPARING` - Preparing
         * * `OPEN` - Open
         * * `LOCKED` - Locked
         * * `LOCKED_FSP` - Locked FSP
         * * `IN_APPROVAL` - In Approval
         * * `IN_AUTHORIZATION` - In Authorization
         * * `IN_REVIEW` - In Review
         * * `ACCEPTED` - Accepted
         * * `FINISHED` - Finished
         */
        status?: 'ACCEPTED' | 'DRAFT' | 'FINISHED' | 'IN_APPROVAL' | 'IN_AUTHORIZATION' | 'IN_REVIEW' | 'LOCKED' | 'LOCKED_FSP' | 'OPEN' | 'PREPARING' | 'PROCESSING' | 'STEFICON_COMPLETED' | 'STEFICON_ERROR' | 'STEFICON_RUN' | 'STEFICON_WAIT' | 'TP_LOCKED' | 'TP_OPEN',
        totalEntitledQuantityGte?: number,
        totalEntitledQuantityLte?: number,
    }): CancelablePromise<PaginatedPaymentPlanList> {
        return __request(OpenAPI, {
            method: 'GET',
            url: '/api/rest/business-areas/{business_area_slug}/payments/payment-plans-managerial/',
            path: {
                'business_area_slug': businessAreaSlug,
            },
            query: {
                'dispersion_end_date__lte': dispersionEndDateLte,
                'dispersion_start_date__gte': dispersionStartDateGte,
                'is_follow_up': isFollowUp,
                'limit': limit,
                'name': name,
                'offset': offset,
                'ordering': ordering,
                'program': program,
                'search': search,
                'status': status,
                'total_entitled_quantity__gte': totalEntitledQuantityGte,
                'total_entitled_quantity__lte': totalEntitledQuantityLte,
            },
        });
    }
    /**
     * Applies BusinessAreaMixin and also filters the queryset based on the user's partner's permissions across programs.
     * @returns PaymentPlanBulkAction
     * @throws ApiError
     */
    public static restBusinessAreasPaymentsPaymentPlansManagerialBulkActionCreate({
        businessAreaSlug,
        requestBody,
    }: {
        businessAreaSlug: string,
        requestBody: PaymentPlanBulkAction,
    }): CancelablePromise<PaymentPlanBulkAction> {
        return __request(OpenAPI, {
            method: 'POST',
            url: '/api/rest/business-areas/{business_area_slug}/payments/payment-plans-managerial/bulk-action/',
            path: {
                'business_area_slug': businessAreaSlug,
            },
            body: requestBody,
            mediaType: 'application/json',
        });
    }
    /**
     * Base validation class, inherit from this class to create custom validators.
     * Your custom validators have to implement validation methods that starts
     * with name "validate_" so validate can call all the validators from your
     * custom validator.
     *
     * Custom validate method have to takes *args, **kwargs parameters.
     *
     * validate method with parameters have to be called in mutate method.
     * If there are validation errors they will be all
     * returned as one error message.
     * @returns PaginatedProgramListList
     * @throws ApiError
     */
    public static restBusinessAreasProgramsList({
        businessAreaSlug,
        beneficiaryGroupMatch,
        budgetMax,
        budgetMin,
        compatibleDct,
        dataCollectingType,
        endDate,
        limit,
        name,
        numberOfHouseholdsMax,
        numberOfHouseholdsMin,
        numberOfHouseholdsWithTpInProgramMax,
        numberOfHouseholdsWithTpInProgramMin,
        offset,
        orderBy,
        ordering,
        search,
        sector,
        startDate,
        status,
        updatedAtAfter,
        updatedAtBefore,
    }: {
        businessAreaSlug: string,
        beneficiaryGroupMatch?: string,
<<<<<<< HEAD
        budgetMax?: string,
=======
        /**
         * Program budget
         */
        budgetMax?: string,
        /**
         * Program budget
         */
>>>>>>> e509e33f
        budgetMin?: string,
        compatibleDct?: string,
        dataCollectingType?: string,
        endDate?: string,
        /**
         * Number of results to return per page.
         */
        limit?: number,
        name?: string,
        numberOfHouseholdsMax?: string,
        numberOfHouseholdsMin?: string,
        numberOfHouseholdsWithTpInProgramMax?: string,
        numberOfHouseholdsWithTpInProgramMin?: string,
        /**
         * The initial index from which to return the results.
         */
        offset?: number,
        /**
         * Ordering
         *
         * * `name` - Name
         * * `-name` - Name (descending)
         * * `status` - Status
         * * `-status` - Status (descending)
         * * `start_date` - Start date
         * * `-start_date` - Start date (descending)
         * * `end_date` - End date
         * * `-end_date` - End date (descending)
         * * `sector` - Sector
         * * `-sector` - Sector (descending)
         * * `number_of_households` - Number of households
         * * `-number_of_households` - Number of households (descending)
         * * `budget` - Budget
         * * `-budget` - Budget (descending)
         */
        orderBy?: Array<'-budget' | '-end_date' | '-name' | '-number_of_households' | '-sector' | '-start_date' | '-status' | 'budget' | 'end_date' | 'name' | 'number_of_households' | 'sector' | 'start_date' | 'status'>,
        /**
         * Which field to use when ordering the results.
         */
        ordering?: string,
        search?: any,
        /**
<<<<<<< HEAD
=======
         * Program sector
         *
>>>>>>> e509e33f
         * * `CHILD_PROTECTION` - Child Protection
         * * `EDUCATION` - Education
         * * `HEALTH` - Health
         * * `MULTI_PURPOSE` - Multi Purpose
         * * `NUTRITION` - Nutrition
         * * `SOCIAL_POLICY` - Social Policy
         * * `WASH` - WASH
         */
        sector?: Array<'CHILD_PROTECTION' | 'EDUCATION' | 'HEALTH' | 'MULTI_PURPOSE' | 'NUTRITION' | 'SOCIAL_POLICY' | 'WASH'>,
        startDate?: string,
        /**
<<<<<<< HEAD
=======
         * Program status
         *
>>>>>>> e509e33f
         * * `ACTIVE` - Active
         * * `DRAFT` - Draft
         * * `FINISHED` - Finished
         */
        status?: Array<'ACTIVE' | 'DRAFT' | 'FINISHED'>,
        updatedAtAfter?: string,
        updatedAtBefore?: string,
    }): CancelablePromise<PaginatedProgramListList> {
        return __request(OpenAPI, {
            method: 'GET',
            url: '/api/rest/business-areas/{business_area_slug}/programs/',
            path: {
                'business_area_slug': businessAreaSlug,
            },
            query: {
                'beneficiary_group_match': beneficiaryGroupMatch,
                'budget_max': budgetMax,
                'budget_min': budgetMin,
                'compatible_dct': compatibleDct,
                'data_collecting_type': dataCollectingType,
                'end_date': endDate,
                'limit': limit,
                'name': name,
                'number_of_households_max': numberOfHouseholdsMax,
                'number_of_households_min': numberOfHouseholdsMin,
                'number_of_households_with_tp_in_program_max': numberOfHouseholdsWithTpInProgramMax,
                'number_of_households_with_tp_in_program_min': numberOfHouseholdsWithTpInProgramMin,
                'offset': offset,
                'order_by': orderBy,
                'ordering': ordering,
                'search': search,
                'sector': sector,
                'start_date': startDate,
                'status': status,
                'updated_at_after': updatedAtAfter,
                'updated_at_before': updatedAtBefore,
            },
        });
    }
    /**
     * @returns PaginatedProgramCycleListList
     * @throws ApiError
     */
    public static restBusinessAreasProgramsCyclesList({
        businessAreaSlug,
        programSlug,
        endDate,
        limit,
        offset,
        ordering,
        program,
        search,
        startDate,
        status,
        title,
        totalDeliveredQuantityUsdFrom,
        totalDeliveredQuantityUsdTo,
        updatedAtAfter,
        updatedAtBefore,
    }: {
        businessAreaSlug: string,
        programSlug: string,
        endDate?: string,
        /**
         * Number of results to return per page.
         */
        limit?: number,
        /**
         * The initial index from which to return the results.
         */
        offset?: number,
        /**
         * Which field to use when ordering the results.
         */
        ordering?: string,
        program?: string,
        search?: any,
        startDate?: string,
        /**
         * * `DRAFT` - Draft
         * * `ACTIVE` - Active
         * * `FINISHED` - Finished
         */
        status?: Array<'ACTIVE' | 'DRAFT' | 'FINISHED'>,
        title?: string,
        totalDeliveredQuantityUsdFrom?: any,
        totalDeliveredQuantityUsdTo?: any,
        updatedAtAfter?: string,
        updatedAtBefore?: string,
    }): CancelablePromise<PaginatedProgramCycleListList> {
        return __request(OpenAPI, {
            method: 'GET',
            url: '/api/rest/business-areas/{business_area_slug}/programs/{program_slug}/cycles/',
            path: {
                'business_area_slug': businessAreaSlug,
                'program_slug': programSlug,
            },
            query: {
                'end_date': endDate,
                'limit': limit,
                'offset': offset,
                'ordering': ordering,
                'program': program,
                'search': search,
                'start_date': startDate,
                'status': status,
                'title': title,
                'total_delivered_quantity_usd_from': totalDeliveredQuantityUsdFrom,
                'total_delivered_quantity_usd_to': totalDeliveredQuantityUsdTo,
                'updated_at_after': updatedAtAfter,
                'updated_at_before': updatedAtBefore,
            },
        });
    }
    /**
     * @returns ProgramCycleCreate
     * @throws ApiError
     */
    public static restBusinessAreasProgramsCyclesCreate({
        businessAreaSlug,
        programSlug,
        requestBody,
    }: {
        businessAreaSlug: string,
        programSlug: string,
        requestBody: ProgramCycleCreate,
    }): CancelablePromise<ProgramCycleCreate> {
        return __request(OpenAPI, {
            method: 'POST',
            url: '/api/rest/business-areas/{business_area_slug}/programs/{program_slug}/cycles/',
            path: {
                'business_area_slug': businessAreaSlug,
                'program_slug': programSlug,
            },
            body: requestBody,
            mediaType: 'application/json',
        });
    }
    /**
     * @returns ProgramCycleList
     * @throws ApiError
     */
    public static restBusinessAreasProgramsCyclesRetrieve({
        businessAreaSlug,
        id,
        programSlug,
    }: {
        businessAreaSlug: string,
        /**
         * A UUID string identifying this Programme Cycle.
         */
        id: string,
        programSlug: string,
    }): CancelablePromise<ProgramCycleList> {
        return __request(OpenAPI, {
            method: 'GET',
            url: '/api/rest/business-areas/{business_area_slug}/programs/{program_slug}/cycles/{id}/',
            path: {
                'business_area_slug': businessAreaSlug,
                'id': id,
                'program_slug': programSlug,
            },
        });
    }
    /**
     * @returns ProgramCycleUpdate
     * @throws ApiError
     */
    public static restBusinessAreasProgramsCyclesUpdate({
        businessAreaSlug,
        id,
        programSlug,
        requestBody,
    }: {
        businessAreaSlug: string,
        /**
         * A UUID string identifying this Programme Cycle.
         */
        id: string,
        programSlug: string,
        requestBody?: ProgramCycleUpdate,
    }): CancelablePromise<ProgramCycleUpdate> {
        return __request(OpenAPI, {
            method: 'PUT',
            url: '/api/rest/business-areas/{business_area_slug}/programs/{program_slug}/cycles/{id}/',
            path: {
                'business_area_slug': businessAreaSlug,
                'id': id,
                'program_slug': programSlug,
            },
            body: requestBody,
            mediaType: 'application/json',
        });
    }
    /**
     * @returns ProgramCycleUpdate
     * @throws ApiError
     */
    public static restBusinessAreasProgramsCyclesPartialUpdate({
        businessAreaSlug,
        id,
        programSlug,
        requestBody,
    }: {
        businessAreaSlug: string,
        /**
         * A UUID string identifying this Programme Cycle.
         */
        id: string,
        programSlug: string,
        requestBody?: PatchedProgramCycleUpdate,
    }): CancelablePromise<ProgramCycleUpdate> {
        return __request(OpenAPI, {
            method: 'PATCH',
            url: '/api/rest/business-areas/{business_area_slug}/programs/{program_slug}/cycles/{id}/',
            path: {
                'business_area_slug': businessAreaSlug,
                'id': id,
                'program_slug': programSlug,
            },
            body: requestBody,
            mediaType: 'application/json',
        });
    }
    /**
     * @returns void
     * @throws ApiError
     */
    public static restBusinessAreasProgramsCyclesDestroy({
        businessAreaSlug,
        id,
        programSlug,
    }: {
        businessAreaSlug: string,
        /**
         * A UUID string identifying this Programme Cycle.
         */
        id: string,
        programSlug: string,
    }): CancelablePromise<void> {
        return __request(OpenAPI, {
            method: 'DELETE',
            url: '/api/rest/business-areas/{business_area_slug}/programs/{program_slug}/cycles/{id}/',
            path: {
                'business_area_slug': businessAreaSlug,
                'id': id,
                'program_slug': programSlug,
            },
        });
    }
    /**
     * @returns any No response body
     * @throws ApiError
     */
    public static restBusinessAreasProgramsCyclesFinishCreate({
        businessAreaSlug,
        id,
        programSlug,
    }: {
        businessAreaSlug: string,
        /**
         * A UUID string identifying this Programme Cycle.
         */
        id: string,
        programSlug: string,
    }): CancelablePromise<any> {
        return __request(OpenAPI, {
            method: 'POST',
            url: '/api/rest/business-areas/{business_area_slug}/programs/{program_slug}/cycles/{id}/finish/',
            path: {
                'business_area_slug': businessAreaSlug,
                'id': id,
                'program_slug': programSlug,
            },
        });
    }
    /**
     * @returns any No response body
     * @throws ApiError
     */
    public static restBusinessAreasProgramsCyclesReactivateCreate({
        businessAreaSlug,
        id,
        programSlug,
    }: {
        businessAreaSlug: string,
        /**
         * A UUID string identifying this Programme Cycle.
         */
        id: string,
        programSlug: string,
    }): CancelablePromise<any> {
        return __request(OpenAPI, {
            method: 'POST',
            url: '/api/rest/business-areas/{business_area_slug}/programs/{program_slug}/cycles/{id}/reactivate/',
            path: {
                'business_area_slug': businessAreaSlug,
                'id': id,
                'program_slug': programSlug,
            },
        });
    }
    /**
     * Applies ProgramMixin and also filters the queryset based on the user's partner's area limits for the program.
     * @returns PaginatedHouseholdListList
     * @throws ApiError
     */
    public static restBusinessAreasProgramsHouseholdsList({
        businessAreaSlug,
        programSlug,
        address,
        addressStartswith,
        admin1,
        admin2,
        adminArea,
        countryOrigin,
        documentNumber,
        documentType,
        firstRegistrationDate,
        headOfHouseholdFullName,
        headOfHouseholdFullNameStartswith,
        headOfHouseholdPhoneNoValid,
        isActiveProgram,
        lastRegistrationDateAfter,
        lastRegistrationDateBefore,
        limit,
        offset,
        orderBy,
        ordering,
        program,
        rdiId,
        rdiMergeStatus,
        residenceStatus,
        search,
        sizeGte,
        sizeLte,
        sizeRange,
        sizeMax,
        sizeMin,
        withdrawn,
    }: {
        businessAreaSlug: string,
        programSlug: string,
        address?: string,
        addressStartswith?: string,
        admin1?: string,
        admin2?: string,
        adminArea?: string,
        countryOrigin?: string,
        documentNumber?: string,
        documentType?: string,
        firstRegistrationDate?: string,
        headOfHouseholdFullName?: string,
        headOfHouseholdFullNameStartswith?: string,
        headOfHouseholdPhoneNoValid?: boolean,
        isActiveProgram?: boolean,
        lastRegistrationDateAfter?: string,
        lastRegistrationDateBefore?: string,
        /**
         * Number of results to return per page.
         */
        limit?: number,
        /**
         * The initial index from which to return the results.
         */
        offset?: number,
        /**
         * Ordering
         *
         * * `age` - Age
         * * `-age` - Age (descending)
         * * `sex` - Sex
         * * `-sex` - Sex (descending)
         * * `household__id` - Household  id
         * * `-household__id` - Household  id (descending)
         * * `id` - Id
         * * `-id` - Id (descending)
         * * `unicef_id` - Unicef id
         * * `-unicef_id` - Unicef id (descending)
         * * `size` - Size
         * * `-size` - Size (descending)
         * * `status_label` - Status label
         * * `-status_label` - Status label (descending)
         * * `head_of_household__full_name` - Head of household  full name
         * * `-head_of_household__full_name` - Head of household  full name (descending)
         * * `admin_area__name` - Admin area  name
         * * `-admin_area__name` - Admin area  name (descending)
         * * `residence_status` - Residence status
         * * `-residence_status` - Residence status (descending)
         * * `registration_data_import__name` - Registration data import  name
         * * `-registration_data_import__name` - Registration data import  name (descending)
         * * `total_cash_received` - Total cash received
         * * `-total_cash_received` - Total cash received (descending)
         * * `last_registration_date` - Last registration date
         * * `-last_registration_date` - Last registration date (descending)
         * * `first_registration_date` - First registration date
         * * `-first_registration_date` - First registration date (descending)
         */
        orderBy?: Array<'-admin_area__name' | '-age' | '-first_registration_date' | '-head_of_household__full_name' | '-household__id' | '-id' | '-last_registration_date' | '-registration_data_import__name' | '-residence_status' | '-sex' | '-size' | '-status_label' | '-total_cash_received' | '-unicef_id' | 'admin_area__name' | 'age' | 'first_registration_date' | 'head_of_household__full_name' | 'household__id' | 'id' | 'last_registration_date' | 'registration_data_import__name' | 'residence_status' | 'sex' | 'size' | 'status_label' | 'total_cash_received' | 'unicef_id'>,
        /**
         * Which field to use when ordering the results.
         */
        ordering?: string,
        program?: string,
        rdiId?: string,
        /**
         * * `PENDING` - Pending
         * * `MERGED` - Merged
         */
        rdiMergeStatus?: 'MERGED' | 'PENDING',
        /**
         * Household residence status
         *
         * * `` - None
         * * `IDP` - Displaced  |  Internally Displaced People
         * * `REFUGEE` - Displaced  |  Refugee / Asylum Seeker
         * * `OTHERS_OF_CONCERN` - Displaced  |  Others of Concern
         * * `HOST` - Non-displaced  |   Host
         * * `NON_HOST` - Non-displaced  |   Non-host
         * * `RETURNEE` - Displaced  |   Returnee
         */
        residenceStatus?: '' | 'HOST' | 'IDP' | 'NON_HOST' | 'OTHERS_OF_CONCERN' | 'REFUGEE' | 'RETURNEE',
        search?: any,
        sizeGte?: number,
        sizeLte?: number,
        /**
         * Multiple values may be separated by commas.
         */
        sizeRange?: Array<number>,
<<<<<<< HEAD
        sizeMax?: number | null,
=======
        /**
         * Household size
         */
        sizeMax?: number | null,
        /**
         * Household size
         */
>>>>>>> e509e33f
        sizeMin?: number | null,
        withdrawn?: boolean,
    }): CancelablePromise<PaginatedHouseholdListList> {
        return __request(OpenAPI, {
            method: 'GET',
            url: '/api/rest/business-areas/{business_area_slug}/programs/{program_slug}/households/',
            path: {
                'business_area_slug': businessAreaSlug,
                'program_slug': programSlug,
            },
            query: {
                'address': address,
                'address__startswith': addressStartswith,
                'admin1': admin1,
                'admin2': admin2,
                'admin_area': adminArea,
                'country_origin': countryOrigin,
                'document_number': documentNumber,
                'document_type': documentType,
                'first_registration_date': firstRegistrationDate,
                'head_of_household__full_name': headOfHouseholdFullName,
                'head_of_household__full_name__startswith': headOfHouseholdFullNameStartswith,
                'head_of_household__phone_no_valid': headOfHouseholdPhoneNoValid,
                'is_active_program': isActiveProgram,
                'last_registration_date_after': lastRegistrationDateAfter,
                'last_registration_date_before': lastRegistrationDateBefore,
                'limit': limit,
                'offset': offset,
                'order_by': orderBy,
                'ordering': ordering,
                'program': program,
                'rdi_id': rdiId,
                'rdi_merge_status': rdiMergeStatus,
                'residence_status': residenceStatus,
                'search': search,
                'size__gte': sizeGte,
                'size__lte': sizeLte,
                'size__range': sizeRange,
                'size_max': sizeMax,
                'size_min': sizeMin,
                'withdrawn': withdrawn,
            },
        });
    }
    /**
     * Applies ProgramMixin and also filters the queryset based on the user's partner's area limits for the program.
     * @returns HouseholdDetail
     * @throws ApiError
     */
    public static restBusinessAreasProgramsHouseholdsRetrieve({
        businessAreaSlug,
        id,
        programSlug,
    }: {
        businessAreaSlug: string,
        /**
         * A UUID string identifying this Household.
         */
        id: string,
        programSlug: string,
    }): CancelablePromise<HouseholdDetail> {
        return __request(OpenAPI, {
            method: 'GET',
            url: '/api/rest/business-areas/{business_area_slug}/programs/{program_slug}/households/{id}/',
            path: {
                'business_area_slug': businessAreaSlug,
                'id': id,
                'program_slug': programSlug,
            },
        });
    }
    /**
     * Applies ProgramMixin and also filters the queryset based on the user's partner's area limits for the program.
     * @returns HouseholdList
     * @throws ApiError
     */
    public static restBusinessAreasProgramsHouseholdsWithdrawCreate({
        businessAreaSlug,
        id,
        programSlug,
        requestBody,
    }: {
        businessAreaSlug: string,
        /**
         * A UUID string identifying this Household.
         */
        id: string,
        programSlug: string,
        requestBody: HouseholdList,
    }): CancelablePromise<HouseholdList> {
        return __request(OpenAPI, {
            method: 'POST',
            url: '/api/rest/business-areas/{business_area_slug}/programs/{program_slug}/households/{id}/withdraw/',
            path: {
                'business_area_slug': businessAreaSlug,
                'id': id,
                'program_slug': programSlug,
            },
            body: requestBody,
            mediaType: 'application/json',
        });
    }
    /**
     * Applies ProgramMixin and also filters the queryset based on the user's partner's area limits for the program.
     * @returns CountResponse
     * @throws ApiError
     */
    public static restBusinessAreasProgramsHouseholdsCountRetrieve({
        businessAreaSlug,
        programSlug,
    }: {
        businessAreaSlug: string,
        programSlug: string,
    }): CancelablePromise<CountResponse> {
        return __request(OpenAPI, {
            method: 'GET',
            url: '/api/rest/business-areas/{business_area_slug}/programs/{program_slug}/households/count/',
            path: {
                'business_area_slug': businessAreaSlug,
                'program_slug': programSlug,
            },
        });
    }
    /**
     * @returns PaymentPlanSupportingDocument
     * @throws ApiError
     */
    public static restBusinessAreasProgramsPaymentPlansSupportingDocumentsCreate({
        businessAreaSlug,
        paymentPlanId,
        programSlug,
        requestBody,
    }: {
        businessAreaSlug: string,
        paymentPlanId: string,
        programSlug: string,
        requestBody: PaymentPlanSupportingDocument,
    }): CancelablePromise<PaymentPlanSupportingDocument> {
        return __request(OpenAPI, {
            method: 'POST',
            url: '/api/rest/business-areas/{business_area_slug}/programs/{program_slug}/payment-plans/{payment_plan_id}/supporting-documents/',
            path: {
                'business_area_slug': businessAreaSlug,
                'payment_plan_id': paymentPlanId,
                'program_slug': programSlug,
            },
            body: requestBody,
            mediaType: 'application/json',
        });
    }
    /**
     * @returns void
     * @throws ApiError
     */
    public static restBusinessAreasProgramsPaymentPlansSupportingDocumentsDestroy({
        businessAreaSlug,
        fileId,
        paymentPlanId,
        programSlug,
    }: {
        businessAreaSlug: string,
        fileId: string,
        paymentPlanId: string,
        programSlug: string,
    }): CancelablePromise<void> {
        return __request(OpenAPI, {
            method: 'DELETE',
            url: '/api/rest/business-areas/{business_area_slug}/programs/{program_slug}/payment-plans/{payment_plan_id}/supporting-documents/{file_id}/',
            path: {
                'business_area_slug': businessAreaSlug,
                'file_id': fileId,
                'payment_plan_id': paymentPlanId,
                'program_slug': programSlug,
            },
        });
    }
    /**
     * @returns PaymentPlanSupportingDocument
     * @throws ApiError
     */
    public static restBusinessAreasProgramsPaymentPlansSupportingDocumentsDownloadRetrieve({
        businessAreaSlug,
        fileId,
        paymentPlanId,
        programSlug,
    }: {
        businessAreaSlug: string,
        fileId: string,
        paymentPlanId: string,
        programSlug: string,
    }): CancelablePromise<PaymentPlanSupportingDocument> {
        return __request(OpenAPI, {
            method: 'GET',
            url: '/api/rest/business-areas/{business_area_slug}/programs/{program_slug}/payment-plans/{payment_plan_id}/supporting-documents/{file_id}/download/',
            path: {
                'business_area_slug': businessAreaSlug,
                'file_id': fileId,
                'payment_plan_id': paymentPlanId,
                'program_slug': programSlug,
            },
        });
    }
    /**
     * @returns PaginatedPeriodicDataUpdateTemplateListList
     * @throws ApiError
     */
    public static restBusinessAreasProgramsPeriodicDataUpdateTemplatesList({
        businessAreaSlug,
        programSlug,
        limit,
        offset,
        ordering,
        updatedAtAfter,
        updatedAtBefore,
    }: {
        businessAreaSlug: string,
        programSlug: string,
        /**
         * Number of results to return per page.
         */
        limit?: number,
        /**
         * The initial index from which to return the results.
         */
        offset?: number,
        /**
         * Which field to use when ordering the results.
         */
        ordering?: string,
        updatedAtAfter?: string,
        updatedAtBefore?: string,
    }): CancelablePromise<PaginatedPeriodicDataUpdateTemplateListList> {
        return __request(OpenAPI, {
            method: 'GET',
            url: '/api/rest/business-areas/{business_area_slug}/programs/{program_slug}/periodic-data-update-templates/',
            path: {
                'business_area_slug': businessAreaSlug,
                'program_slug': programSlug,
            },
            query: {
                'limit': limit,
                'offset': offset,
                'ordering': ordering,
                'updated_at_after': updatedAtAfter,
                'updated_at_before': updatedAtBefore,
            },
        });
    }
    /**
     * @returns PeriodicDataUpdateTemplateCreate
     * @throws ApiError
     */
    public static restBusinessAreasProgramsPeriodicDataUpdateTemplatesCreate({
        businessAreaSlug,
        programSlug,
        requestBody,
    }: {
        businessAreaSlug: string,
        programSlug: string,
        requestBody: PeriodicDataUpdateTemplateCreate,
    }): CancelablePromise<PeriodicDataUpdateTemplateCreate> {
        return __request(OpenAPI, {
            method: 'POST',
            url: '/api/rest/business-areas/{business_area_slug}/programs/{program_slug}/periodic-data-update-templates/',
            path: {
                'business_area_slug': businessAreaSlug,
                'program_slug': programSlug,
            },
            body: requestBody,
            mediaType: 'application/json',
        });
    }
    /**
     * @returns PeriodicDataUpdateTemplateDetail
     * @throws ApiError
     */
    public static restBusinessAreasProgramsPeriodicDataUpdateTemplatesRetrieve({
        businessAreaSlug,
        id,
        programSlug,
    }: {
        businessAreaSlug: string,
        /**
         * A unique integer value identifying this periodic data update template.
         */
        id: number,
        programSlug: string,
    }): CancelablePromise<PeriodicDataUpdateTemplateDetail> {
        return __request(OpenAPI, {
            method: 'GET',
            url: '/api/rest/business-areas/{business_area_slug}/programs/{program_slug}/periodic-data-update-templates/{id}/',
            path: {
                'business_area_slug': businessAreaSlug,
                'id': id,
                'program_slug': programSlug,
            },
        });
    }
    /**
     * @returns any No response body
     * @throws ApiError
     */
    public static restBusinessAreasProgramsPeriodicDataUpdateTemplatesDownloadRetrieve({
        businessAreaSlug,
        id,
        programSlug,
    }: {
        businessAreaSlug: string,
        /**
         * A unique integer value identifying this periodic data update template.
         */
        id: number,
        programSlug: string,
    }): CancelablePromise<any> {
        return __request(OpenAPI, {
            method: 'GET',
            url: '/api/rest/business-areas/{business_area_slug}/programs/{program_slug}/periodic-data-update-templates/{id}/download/',
            path: {
                'business_area_slug': businessAreaSlug,
                'id': id,
                'program_slug': programSlug,
            },
        });
    }
    /**
     * @returns any No response body
     * @throws ApiError
     */
    public static restBusinessAreasProgramsPeriodicDataUpdateTemplatesExportCreate({
        businessAreaSlug,
        id,
        programSlug,
    }: {
        businessAreaSlug: string,
        /**
         * A unique integer value identifying this periodic data update template.
         */
        id: number,
        programSlug: string,
    }): CancelablePromise<any> {
        return __request(OpenAPI, {
            method: 'POST',
            url: '/api/rest/business-areas/{business_area_slug}/programs/{program_slug}/periodic-data-update-templates/{id}/export/',
            path: {
                'business_area_slug': businessAreaSlug,
                'id': id,
                'program_slug': programSlug,
            },
        });
    }
    /**
     * @returns PaginatedPeriodicDataUpdateUploadListList
     * @throws ApiError
     */
    public static restBusinessAreasProgramsPeriodicDataUpdateUploadsList({
        businessAreaSlug,
        programSlug,
        limit,
        offset,
        ordering,
        updatedAtAfter,
        updatedAtBefore,
    }: {
        businessAreaSlug: string,
        programSlug: string,
        /**
         * Number of results to return per page.
         */
        limit?: number,
        /**
         * The initial index from which to return the results.
         */
        offset?: number,
        /**
         * Which field to use when ordering the results.
         */
        ordering?: string,
        updatedAtAfter?: string,
        updatedAtBefore?: string,
    }): CancelablePromise<PaginatedPeriodicDataUpdateUploadListList> {
        return __request(OpenAPI, {
            method: 'GET',
            url: '/api/rest/business-areas/{business_area_slug}/programs/{program_slug}/periodic-data-update-uploads/',
            path: {
                'business_area_slug': businessAreaSlug,
                'program_slug': programSlug,
            },
            query: {
                'limit': limit,
                'offset': offset,
                'ordering': ordering,
                'updated_at_after': updatedAtAfter,
                'updated_at_before': updatedAtBefore,
            },
        });
    }
    /**
     * @returns PeriodicDataUpdateUploadDetail
     * @throws ApiError
     */
    public static restBusinessAreasProgramsPeriodicDataUpdateUploadsRetrieve({
        businessAreaSlug,
        id,
        programSlug,
    }: {
        businessAreaSlug: string,
        /**
         * A unique integer value identifying this periodic data update upload.
         */
        id: number,
        programSlug: string,
    }): CancelablePromise<PeriodicDataUpdateUploadDetail> {
        return __request(OpenAPI, {
            method: 'GET',
            url: '/api/rest/business-areas/{business_area_slug}/programs/{program_slug}/periodic-data-update-uploads/{id}/',
            path: {
                'business_area_slug': businessAreaSlug,
                'id': id,
                'program_slug': programSlug,
            },
        });
    }
    /**
     * @returns PeriodicDataUpdateUpload
     * @throws ApiError
     */
    public static restBusinessAreasProgramsPeriodicDataUpdateUploadsUploadCreate({
        businessAreaSlug,
        programSlug,
        requestBody,
    }: {
        businessAreaSlug: string,
        programSlug: string,
        requestBody: PeriodicDataUpdateUpload,
    }): CancelablePromise<PeriodicDataUpdateUpload> {
        return __request(OpenAPI, {
            method: 'POST',
            url: '/api/rest/business-areas/{business_area_slug}/programs/{program_slug}/periodic-data-update-uploads/upload/',
            path: {
                'business_area_slug': businessAreaSlug,
                'program_slug': programSlug,
            },
            body: requestBody,
            mediaType: 'application/json',
        });
    }
    /**
     * @returns PaginatedPeriodicFieldList
     * @throws ApiError
     */
    public static restBusinessAreasProgramsPeriodicFieldsList({
        businessAreaSlug,
        programSlug,
        limit,
        offset,
        ordering,
        updatedAtAfter,
        updatedAtBefore,
    }: {
        businessAreaSlug: string,
        programSlug: string,
        /**
         * Number of results to return per page.
         */
        limit?: number,
        /**
         * The initial index from which to return the results.
         */
        offset?: number,
        /**
         * Which field to use when ordering the results.
         */
        ordering?: string,
        updatedAtAfter?: string,
        updatedAtBefore?: string,
    }): CancelablePromise<PaginatedPeriodicFieldList> {
        return __request(OpenAPI, {
            method: 'GET',
            url: '/api/rest/business-areas/{business_area_slug}/programs/{program_slug}/periodic-fields/',
            path: {
                'business_area_slug': businessAreaSlug,
                'program_slug': programSlug,
            },
            query: {
                'limit': limit,
                'offset': offset,
                'ordering': ordering,
                'updated_at_after': updatedAtAfter,
                'updated_at_before': updatedAtBefore,
            },
        });
    }
    /**
     * @returns PaginatedRegistrationDataImportListList
     * @throws ApiError
     */
    public static restBusinessAreasProgramsRegistrationDataImportsList({
        businessAreaSlug,
        programSlug,
        limit,
        name,
        offset,
        ordering,
        status,
        updatedAtAfter,
        updatedAtBefore,
    }: {
        businessAreaSlug: string,
        programSlug: string,
        /**
         * Number of results to return per page.
         */
        limit?: number,
        name?: string,
        /**
         * The initial index from which to return the results.
         */
        offset?: number,
        /**
         * Which field to use when ordering the results.
         */
        ordering?: string,
        /**
         * * `LOADING` - Loading
         * * `DEDUPLICATION` - Deduplication
         * * `DEDUPLICATION_FAILED` - Deduplication Failed
         * * `IMPORT_SCHEDULED` - Import Scheduled
         * * `IMPORTING` - Importing
         * * `IMPORT_ERROR` - Import Error
         * * `IN_REVIEW` - In Review
         * * `MERGE_SCHEDULED` - Merge Scheduled
         * * `MERGED` - Merged
         * * `MERGING` - Merging
         * * `MERGE_ERROR` - Merge Error
         * * `REFUSED` - Refused import
         */
        status?: 'DEDUPLICATION' | 'DEDUPLICATION_FAILED' | 'IMPORTING' | 'IMPORT_ERROR' | 'IMPORT_SCHEDULED' | 'IN_REVIEW' | 'LOADING' | 'MERGED' | 'MERGE_ERROR' | 'MERGE_SCHEDULED' | 'MERGING' | 'REFUSED',
        updatedAtAfter?: string,
        updatedAtBefore?: string,
    }): CancelablePromise<PaginatedRegistrationDataImportListList> {
        return __request(OpenAPI, {
            method: 'GET',
            url: '/api/rest/business-areas/{business_area_slug}/programs/{program_slug}/registration-data-imports/',
            path: {
                'business_area_slug': businessAreaSlug,
                'program_slug': programSlug,
            },
            query: {
                'limit': limit,
                'name': name,
                'offset': offset,
                'ordering': ordering,
                'status': status,
                'updated_at_after': updatedAtAfter,
                'updated_at_before': updatedAtBefore,
            },
        });
    }
    /**
     * @returns RegistrationDataImportList
     * @throws ApiError
     */
    public static restBusinessAreasProgramsRegistrationDataImportsRunDeduplicationCreate({
        businessAreaSlug,
        programSlug,
        requestBody,
    }: {
        businessAreaSlug: string,
        programSlug: string,
        requestBody: RegistrationDataImportList,
    }): CancelablePromise<RegistrationDataImportList> {
        return __request(OpenAPI, {
            method: 'POST',
            url: '/api/rest/business-areas/{business_area_slug}/programs/{program_slug}/registration-data-imports/run-deduplication/',
            path: {
                'business_area_slug': businessAreaSlug,
                'program_slug': programSlug,
            },
            body: requestBody,
            mediaType: 'application/json',
        });
    }
    /**
     * @returns RegistrationDataImportList
     * @throws ApiError
     */
    public static restBusinessAreasProgramsRegistrationDataImportsWebhookdeduplicationRetrieve({
        businessAreaSlug,
        programSlug,
    }: {
        businessAreaSlug: string,
        programSlug: string,
    }): CancelablePromise<RegistrationDataImportList> {
        return __request(OpenAPI, {
            method: 'GET',
            url: '/api/rest/business-areas/{business_area_slug}/programs/{program_slug}/registration-data-imports/webhookdeduplication/',
            path: {
                'business_area_slug': businessAreaSlug,
                'program_slug': programSlug,
            },
        });
    }
    /**
     * @returns PaginatedTargetPopulationListList
     * @throws ApiError
     */
    public static restBusinessAreasProgramsTargetPopulationsList({
        businessAreaSlug,
        programSlug,
        dispersionEndDateLte,
        dispersionStartDateGte,
        isFollowUp,
        limit,
        name,
        offset,
        ordering,
        program,
        status,
        totalEntitledQuantityGte,
        totalEntitledQuantityLte,
    }: {
        businessAreaSlug: string,
        programSlug: string,
        dispersionEndDateLte?: string,
        dispersionStartDateGte?: string,
        isFollowUp?: boolean,
        /**
         * Number of results to return per page.
         */
        limit?: number,
        name?: string,
        /**
         * The initial index from which to return the results.
         */
        offset?: number,
        /**
         * Which field to use when ordering the results.
         */
        ordering?: string,
        program?: string,
        /**
         * Status [sys]
         *
         * * `TP_OPEN` - Open
         * * `TP_LOCKED` - Locked
         * * `PROCESSING` - Processing
         * * `STEFICON_WAIT` - Steficon Wait
         * * `STEFICON_RUN` - Steficon Run
         * * `STEFICON_COMPLETED` - Steficon Completed
         * * `STEFICON_ERROR` - Steficon Error
         * * `DRAFT` - Draft
         * * `PREPARING` - Preparing
         * * `OPEN` - Open
         * * `LOCKED` - Locked
         * * `LOCKED_FSP` - Locked FSP
         * * `IN_APPROVAL` - In Approval
         * * `IN_AUTHORIZATION` - In Authorization
         * * `IN_REVIEW` - In Review
         * * `ACCEPTED` - Accepted
         * * `FINISHED` - Finished
         */
        status?: 'ACCEPTED' | 'DRAFT' | 'FINISHED' | 'IN_APPROVAL' | 'IN_AUTHORIZATION' | 'IN_REVIEW' | 'LOCKED' | 'LOCKED_FSP' | 'OPEN' | 'PREPARING' | 'PROCESSING' | 'STEFICON_COMPLETED' | 'STEFICON_ERROR' | 'STEFICON_RUN' | 'STEFICON_WAIT' | 'TP_LOCKED' | 'TP_OPEN',
        totalEntitledQuantityGte?: number,
        totalEntitledQuantityLte?: number,
    }): CancelablePromise<PaginatedTargetPopulationListList> {
        return __request(OpenAPI, {
            method: 'GET',
            url: '/api/rest/business-areas/{business_area_slug}/programs/{program_slug}/target-populations/',
            path: {
                'business_area_slug': businessAreaSlug,
                'program_slug': programSlug,
            },
            query: {
                'dispersion_end_date__lte': dispersionEndDateLte,
                'dispersion_start_date__gte': dispersionStartDateGte,
                'is_follow_up': isFollowUp,
                'limit': limit,
                'name': name,
                'offset': offset,
                'ordering': ordering,
                'program': program,
                'status': status,
                'total_entitled_quantity__gte': totalEntitledQuantityGte,
                'total_entitled_quantity__lte': totalEntitledQuantityLte,
            },
        });
    }
    /**
     * Base validation class, inherit from this class to create custom validators.
     * Your custom validators have to implement validation methods that starts
     * with name "validate_" so validate can call all the validators from your
     * custom validator.
     *
     * Custom validate method have to takes *args, **kwargs parameters.
     *
     * validate method with parameters have to be called in mutate method.
     * If there are validation errors they will be all
     * returned as one error message.
     * @returns ProgramDetail
     * @throws ApiError
     */
    public static restBusinessAreasProgramsRetrieve({
        businessAreaSlug,
        slug,
    }: {
        businessAreaSlug: string,
        slug: string,
    }): CancelablePromise<ProgramDetail> {
        return __request(OpenAPI, {
            method: 'GET',
            url: '/api/rest/business-areas/{business_area_slug}/programs/{slug}/',
            path: {
                'business_area_slug': businessAreaSlug,
                'slug': slug,
            },
        });
    }
    /**
     * Base validation class, inherit from this class to create custom validators.
     * Your custom validators have to implement validation methods that starts
     * with name "validate_" so validate can call all the validators from your
     * custom validator.
     *
     * Custom validate method have to takes *args, **kwargs parameters.
     *
     * validate method with parameters have to be called in mutate method.
     * If there are validation errors they will be all
     * returned as one error message.
     * @returns void
     * @throws ApiError
     */
    public static restBusinessAreasProgramsDestroy({
        businessAreaSlug,
        slug,
    }: {
        businessAreaSlug: string,
        slug: string,
    }): CancelablePromise<void> {
        return __request(OpenAPI, {
            method: 'DELETE',
            url: '/api/rest/business-areas/{business_area_slug}/programs/{slug}/',
            path: {
                'business_area_slug': businessAreaSlug,
                'slug': slug,
            },
        });
    }
    /**
<<<<<<< HEAD
=======
     * Base validation class, inherit from this class to create custom validators.
     * Your custom validators have to implement validation methods that starts
     * with name "validate_" so validate can call all the validators from your
     * custom validator.
     *
     * Custom validate method have to takes *args, **kwargs parameters.
     *
     * validate method with parameters have to be called in mutate method.
     * If there are validation errors they will be all
     * returned as one error message.
     * @returns CountResponse
     * @throws ApiError
     */
    public static restBusinessAreasProgramsCountRetrieve({
        businessAreaSlug,
    }: {
        businessAreaSlug: string,
    }): CancelablePromise<CountResponse> {
        return __request(OpenAPI, {
            method: 'GET',
            url: '/api/rest/business-areas/{business_area_slug}/programs/count/',
            path: {
                'business_area_slug': businessAreaSlug,
            },
        });
    }
    /**
>>>>>>> e509e33f
     * @returns BusinessArea
     * @throws ApiError
     */
    public static restBusinessAreasRetrieve({
        slug,
    }: {
        /**
         * A UUID string identifying this business area.
         */
        slug: string,
    }): CancelablePromise<BusinessArea> {
        return __request(OpenAPI, {
            method: 'GET',
            url: '/api/rest/business-areas/{slug}/',
            path: {
                'slug': slug,
            },
        });
    }
    /**
     * @returns any No response body
     * @throws ApiError
     */
    public static restConstanceRetrieve(): CancelablePromise<any> {
        return __request(OpenAPI, {
            method: 'GET',
            url: '/api/rest/constance/',
        });
    }
    /**
     * Retrieve dashboard data for a given business area from Redis cache.
     * If data is not cached or needs updating, refresh it.
     * @returns any No response body
     * @throws ApiError
     */
    public static restDashboardDataRetrieve({
        businessAreaSlug,
    }: {
        businessAreaSlug: string,
    }): CancelablePromise<any> {
        return __request(OpenAPI, {
            method: 'GET',
            url: '/api/rest/dashboard/{business_area_slug}/data/',
            path: {
                'business_area_slug': businessAreaSlug,
            },
        });
    }
    /**
     * API to trigger the creation or update of a DashReport for a given business area.
     * Restricted to superusers and users with the required permissions.
     * @returns any No response body
     * @throws ApiError
     */
    public static restDashboardGenerateCreate({
        businessAreaSlug,
    }: {
        businessAreaSlug: string,
    }): CancelablePromise<any> {
        return __request(OpenAPI, {
            method: 'POST',
            url: '/api/rest/dashboard/generate/{business_area_slug}/',
            path: {
                'business_area_slug': businessAreaSlug,
            },
        });
    }
    /**
     * @returns PaginatedCountryList
     * @throws ApiError
     */
    public static restLookupsCountryList({
        limit,
        offset,
        ordering,
        search,
        updatedAtAfter,
        updatedAtBefore,
        validFromAfter,
        validFromBefore,
        validUntilAfter,
        validUntilBefore,
    }: {
        /**
         * Number of results to return per page.
         */
        limit?: number,
        /**
         * The initial index from which to return the results.
         */
        offset?: number,
        /**
         * Which field to use when ordering the results.
         */
        ordering?: string,
        /**
         * A search term.
         */
        search?: string,
        updatedAtAfter?: string,
        updatedAtBefore?: string,
        validFromAfter?: string,
        validFromBefore?: string,
        validUntilAfter?: string,
        validUntilBefore?: string,
    }): CancelablePromise<PaginatedCountryList> {
        return __request(OpenAPI, {
            method: 'GET',
            url: '/api/rest/lookups/country/',
            query: {
                'limit': limit,
                'offset': offset,
                'ordering': ordering,
                'search': search,
                'updated_at_after': updatedAtAfter,
                'updated_at_before': updatedAtBefore,
                'valid_from_after': validFromAfter,
                'valid_from_before': validFromBefore,
                'valid_until_after': validUntilAfter,
                'valid_until_before': validUntilBefore,
            },
        });
    }
    /**
     * @returns any No response body
     * @throws ApiError
     */
    public static restLookupsDocumentRetrieve(): CancelablePromise<any> {
        return __request(OpenAPI, {
            method: 'GET',
            url: '/api/rest/lookups/document/',
        });
    }
    /**
     * @returns any No response body
     * @throws ApiError
     */
    public static restLookupsMaritalstatusRetrieve(): CancelablePromise<any> {
        return __request(OpenAPI, {
            method: 'GET',
            url: '/api/rest/lookups/maritalstatus/',
        });
    }
    /**
     * @returns any No response body
     * @throws ApiError
     */
    public static restLookupsObserveddisabilityRetrieve(): CancelablePromise<any> {
        return __request(OpenAPI, {
            method: 'GET',
            url: '/api/rest/lookups/observeddisability/',
        });
    }
    /**
     * @returns any No response body
     * @throws ApiError
     */
    public static restLookupsProgramStatusesRetrieve(): CancelablePromise<any> {
        return __request(OpenAPI, {
            method: 'GET',
            url: '/api/rest/lookups/program-statuses/',
        });
    }
    /**
     * @returns any No response body
     * @throws ApiError
     */
    public static restLookupsRelationshipRetrieve(): CancelablePromise<any> {
        return __request(OpenAPI, {
            method: 'GET',
            url: '/api/rest/lookups/relationship/',
        });
    }
    /**
     * @returns any No response body
     * @throws ApiError
     */
    public static restLookupsResidencestatusRetrieve(): CancelablePromise<any> {
        return __request(OpenAPI, {
            method: 'GET',
            url: '/api/rest/lookups/residencestatus/',
        });
    }
    /**
     * @returns any No response body
     * @throws ApiError
     */
    public static restLookupsRoleRetrieve(): CancelablePromise<any> {
        return __request(OpenAPI, {
            method: 'GET',
            url: '/api/rest/lookups/role/',
        });
    }
    /**
     * @returns any No response body
     * @throws ApiError
     */
    public static restLookupsSexRetrieve(): CancelablePromise<any> {
        return __request(OpenAPI, {
            method: 'GET',
            url: '/api/rest/lookups/sex/',
        });
    }
    /**
     * @returns PaginatedProgramGlobalList
     * @throws ApiError
     */
    public static restProgramsList({
        active,
        businessArea,
        limit,
        offset,
        ordering,
        status,
        updatedAtAfter,
        updatedAtBefore,
    }: {
        active?: boolean,
        businessArea?: string,
        /**
         * Number of results to return per page.
         */
        limit?: number,
        /**
         * The initial index from which to return the results.
         */
        offset?: number,
        /**
         * Which field to use when ordering the results.
         */
        ordering?: string,
        /**
         * Program status
         *
         * * `ACTIVE` - Active
         * * `DRAFT` - Draft
         * * `FINISHED` - Finished
         */
        status?: 'ACTIVE' | 'DRAFT' | 'FINISHED',
        updatedAtAfter?: string,
        updatedAtBefore?: string,
    }): CancelablePromise<PaginatedProgramGlobalList> {
        return __request(OpenAPI, {
            method: 'GET',
            url: '/api/rest/programs/',
            query: {
                'active': active,
                'business_area': businessArea,
                'limit': limit,
                'offset': offset,
                'ordering': ordering,
                'status': status,
                'updated_at_after': updatedAtAfter,
                'updated_at_before': updatedAtBefore,
            },
        });
    }
    /**
     * @returns PaginatedOrganizationList
     * @throws ApiError
     */
    public static restSystemsAuroraOfficesList({
        limit,
        offset,
    }: {
        /**
         * Number of results to return per page.
         */
        limit?: number,
        /**
         * The initial index from which to return the results.
         */
        offset?: number,
    }): CancelablePromise<PaginatedOrganizationList> {
        return __request(OpenAPI, {
            method: 'GET',
            url: '/api/rest/systems/aurora/offices/',
            query: {
                'limit': limit,
                'offset': offset,
            },
        });
    }
    /**
     * @returns PaginatedProjectList
     * @throws ApiError
     */
    public static restSystemsAuroraProjectsList({
        limit,
        offset,
        orgPk,
        orgSlug,
    }: {
        /**
         * Number of results to return per page.
         */
        limit?: number,
        /**
         * The initial index from which to return the results.
         */
        offset?: number,
        orgPk?: string,
        orgSlug?: string,
    }): CancelablePromise<PaginatedProjectList> {
        return __request(OpenAPI, {
            method: 'GET',
            url: '/api/rest/systems/aurora/projects/',
            query: {
                'limit': limit,
                'offset': offset,
                'org_pk': orgPk,
                'org_slug': orgSlug,
            },
        });
    }
    /**
     * @returns PaginatedRegistrationList
     * @throws ApiError
     */
    public static restSystemsAuroraRegistrationsList({
        limit,
        offset,
        orgPk,
        orgSlug,
        programmePk,
    }: {
        /**
         * Number of results to return per page.
         */
        limit?: number,
        /**
         * The initial index from which to return the results.
         */
        offset?: number,
        orgPk?: string,
        orgSlug?: string,
        programmePk?: string,
    }): CancelablePromise<PaginatedRegistrationList> {
        return __request(OpenAPI, {
            method: 'GET',
            url: '/api/rest/systems/aurora/registrations/',
            query: {
                'limit': limit,
                'offset': offset,
                'org_pk': orgPk,
                'org_slug': orgSlug,
                'programme_pk': programmePk,
            },
        });
    }
    /**
     * @returns Profile
     * @throws ApiError
     */
    public static restUsersProfileRetrieve({
        businessAreaSlug,
        programSlug,
    }: {
        businessAreaSlug?: string,
        programSlug?: string,
    }): CancelablePromise<Profile> {
        return __request(OpenAPI, {
            method: 'GET',
            url: '/api/rest/users/profile/',
            query: {
                'business_area_slug': businessAreaSlug,
                'program_slug': programSlug,
            },
        });
    }
}<|MERGE_RESOLUTION|>--- conflicted
+++ resolved
@@ -48,2541 +48,2761 @@
 import { OpenAPI } from '../core/OpenAPI';
 import { request as __request } from '../core/request';
 export class RestService {
-    /**
-     * OpenApi3 schema for this API. Format can be selected via content negotiation.
+  /**
+   * OpenApi3 schema for this API. Format can be selected via content negotiation.
+   *
+   * - YAML: application/vnd.oai.openapi
+   * - JSON: application/vnd.oai.openapi+json
+   * @returns any
+   * @throws ApiError
+   */
+  public static restRetrieve({
+    format,
+    lang,
+  }: {
+    format?: 'json' | 'yaml';
+    lang?:
+      | 'af'
+      | 'ar'
+      | 'ar-dz'
+      | 'ast'
+      | 'az'
+      | 'be'
+      | 'bg'
+      | 'bn'
+      | 'br'
+      | 'bs'
+      | 'ca'
+      | 'cs'
+      | 'cy'
+      | 'da'
+      | 'de'
+      | 'dsb'
+      | 'el'
+      | 'en'
+      | 'en-au'
+      | 'en-gb'
+      | 'eo'
+      | 'es'
+      | 'es-ar'
+      | 'es-co'
+      | 'es-mx'
+      | 'es-ni'
+      | 'es-ve'
+      | 'et'
+      | 'eu'
+      | 'fa'
+      | 'fi'
+      | 'fr'
+      | 'fy'
+      | 'ga'
+      | 'gd'
+      | 'gl'
+      | 'he'
+      | 'hi'
+      | 'hr'
+      | 'hsb'
+      | 'hu'
+      | 'hy'
+      | 'ia'
+      | 'id'
+      | 'ig'
+      | 'io'
+      | 'is'
+      | 'it'
+      | 'ja'
+      | 'ka'
+      | 'kab'
+      | 'kk'
+      | 'km'
+      | 'kn'
+      | 'ko'
+      | 'ky'
+      | 'lb'
+      | 'lt'
+      | 'lv'
+      | 'mk'
+      | 'ml'
+      | 'mn'
+      | 'mr'
+      | 'my'
+      | 'nb'
+      | 'ne'
+      | 'nl'
+      | 'nn'
+      | 'os'
+      | 'pa'
+      | 'pl'
+      | 'pt'
+      | 'pt-br'
+      | 'ro'
+      | 'ru'
+      | 'sk'
+      | 'sl'
+      | 'sq'
+      | 'sr'
+      | 'sr-latn'
+      | 'sv'
+      | 'sw'
+      | 'ta'
+      | 'te'
+      | 'tg'
+      | 'th'
+      | 'tk'
+      | 'tr'
+      | 'tt'
+      | 'udm'
+      | 'uk'
+      | 'ur'
+      | 'uz'
+      | 'vi'
+      | 'zh-hans'
+      | 'zh-hant';
+  }): CancelablePromise<Record<string, any>> {
+    return __request(OpenAPI, {
+      method: 'GET',
+      url: '/api/rest/',
+      query: {
+        format: format,
+        lang: lang,
+      },
+    });
+  }
+  /**
+   * @returns ProgramAPI
+   * @throws ApiError
+   */
+  public static restProgramList({
+    businessArea,
+    ordering,
+    updatedAtAfter,
+    updatedAtBefore,
+  }: {
+    businessArea: string;
+    /**
+     * Which field to use when ordering the results.
+     */
+    ordering?: string;
+    updatedAtAfter?: string;
+    updatedAtBefore?: string;
+  }): CancelablePromise<Array<ProgramAPI>> {
+    return __request(OpenAPI, {
+      method: 'GET',
+      url: '/api/rest/{business_area}/program/',
+      path: {
+        business_area: businessArea,
+      },
+      query: {
+        ordering: ordering,
+        updated_at_after: updatedAtAfter,
+        updated_at_before: updatedAtBefore,
+      },
+    });
+  }
+  /**
+   * @returns ProgramAPI
+   * @throws ApiError
+   */
+  public static restProgramCreateCreate({
+    businessArea,
+    requestBody,
+  }: {
+    businessArea: string;
+    requestBody: ProgramAPI;
+  }): CancelablePromise<ProgramAPI> {
+    return __request(OpenAPI, {
+      method: 'POST',
+      url: '/api/rest/{business_area}/program/create/',
+      path: {
+        business_area: businessArea,
+      },
+      body: requestBody,
+      mediaType: 'application/json',
+    });
+  }
+  /**
+   * Api to Create RDI for selected business area
+   * @returns RDI
+   * @throws ApiError
+   */
+  public static restRdiCompletedCreate({
+    businessArea,
+    rdi,
+    requestBody,
+  }: {
+    businessArea: string;
+    rdi: string;
+    requestBody: RDI;
+  }): CancelablePromise<RDI> {
+    return __request(OpenAPI, {
+      method: 'POST',
+      url: '/api/rest/{business_area}/rdi/{rdi}/completed/',
+      path: {
+        business_area: businessArea,
+        rdi: rdi,
+      },
+      body: requestBody,
+      mediaType: 'application/json',
+    });
+  }
+  /**
+   * Api to Create RDI for selected business area
+   * @returns RDI
+   * @throws ApiError
+   */
+  public static restRdiCompletedUpdate({
+    businessArea,
+    rdi,
+    requestBody,
+  }: {
+    businessArea: string;
+    rdi: string;
+    requestBody: RDI;
+  }): CancelablePromise<RDI> {
+    return __request(OpenAPI, {
+      method: 'PUT',
+      url: '/api/rest/{business_area}/rdi/{rdi}/completed/',
+      path: {
+        business_area: businessArea,
+        rdi: rdi,
+      },
+      body: requestBody,
+      mediaType: 'application/json',
+    });
+  }
+  /**
+   * Api to Create RDI for selected business area
+   * @returns RDI
+   * @throws ApiError
+   */
+  public static restRdiCompletedPartialUpdate({
+    businessArea,
+    rdi,
+    requestBody,
+  }: {
+    businessArea: string;
+    rdi: string;
+    requestBody?: PatchedRDI;
+  }): CancelablePromise<RDI> {
+    return __request(OpenAPI, {
+      method: 'PATCH',
+      url: '/api/rest/{business_area}/rdi/{rdi}/completed/',
+      path: {
+        business_area: businessArea,
+        rdi: rdi,
+      },
+      body: requestBody,
+      mediaType: 'application/json',
+    });
+  }
+  /**
+   * @returns any No response body
+   * @throws ApiError
+   */
+  public static restRdiDelegatePeopleCreate({
+    businessArea,
+    rdi,
+    requestBody,
+  }: {
+    businessArea: string;
+    rdi: string;
+    requestBody: DelegatePeople;
+  }): CancelablePromise<any> {
+    return __request(OpenAPI, {
+      method: 'POST',
+      url: '/api/rest/{business_area}/rdi/{rdi}/delegate/people/',
+      path: {
+        business_area: businessArea,
+        rdi: rdi,
+      },
+      body: requestBody,
+      mediaType: 'application/json',
+    });
+  }
+  /**
+   * Api to link Households with selected RDI
+   * @returns any No response body
+   * @throws ApiError
+   */
+  public static restRdiPushCreate({
+    businessArea,
+    rdi,
+  }: {
+    businessArea: string;
+    rdi: string;
+  }): CancelablePromise<any> {
+    return __request(OpenAPI, {
+      method: 'POST',
+      url: '/api/rest/{business_area}/rdi/{rdi}/push/',
+      path: {
+        business_area: businessArea,
+        rdi: rdi,
+      },
+    });
+  }
+  /**
+   * Api to link Households with selected RDI
+   * @returns any No response body
+   * @throws ApiError
+   */
+  public static restRdiPushLaxCreate({
+    businessArea,
+    rdi,
+  }: {
+    businessArea: string;
+    rdi: string;
+  }): CancelablePromise<any> {
+    return __request(OpenAPI, {
+      method: 'POST',
+      url: '/api/rest/{business_area}/rdi/{rdi}/push/lax/',
+      path: {
+        business_area: businessArea,
+        rdi: rdi,
+      },
+    });
+  }
+  /**
+   * @returns any No response body
+   * @throws ApiError
+   */
+  public static restRdiPushPeopleCreate({
+    businessArea,
+    rdi,
+    requestBody,
+  }: {
+    businessArea: string;
+    rdi: string;
+    requestBody: PushPeople;
+  }): CancelablePromise<any> {
+    return __request(OpenAPI, {
+      method: 'POST',
+      url: '/api/rest/{business_area}/rdi/{rdi}/push/people/',
+      path: {
+        business_area: businessArea,
+        rdi: rdi,
+      },
+      body: requestBody,
+      mediaType: 'application/json',
+    });
+  }
+  /**
+   * Api to Create RDI for selected business area
+   * @returns RDI
+   * @throws ApiError
+   */
+  public static restRdiCreateCreate({
+    businessArea,
+    requestBody,
+  }: {
+    businessArea: string;
+    requestBody: RDI;
+  }): CancelablePromise<RDI> {
+    return __request(OpenAPI, {
+      method: 'POST',
+      url: '/api/rest/{business_area}/rdi/create/',
+      path: {
+        business_area: businessArea,
+      },
+      body: requestBody,
+      mediaType: 'application/json',
+    });
+  }
+  /**
+   * @returns any No response body
+   * @throws ApiError
+   */
+  public static restRdiUploadCreate({
+    businessArea,
+    requestBody,
+  }: {
+    businessArea: string;
+    requestBody: RDINested;
+  }): CancelablePromise<any> {
+    return __request(OpenAPI, {
+      method: 'POST',
+      url: '/api/rest/{business_area}/rdi/upload/',
+      path: {
+        business_area: businessArea,
+      },
+      body: requestBody,
+      mediaType: 'application/json',
+    });
+  }
+  /**
+   * @returns PaginatedAreaList
+   * @throws ApiError
+   */
+  public static restAreasList({
+    areaTypeAreaLevel,
+    countryIsoCode2,
+    countryIsoCode3,
+    limit,
+    offset,
+    ordering,
+    parentId,
+    parentPCode,
+    search,
+    updatedAtAfter,
+    updatedAtBefore,
+    validFromAfter,
+    validFromBefore,
+    validUntilAfter,
+    validUntilBefore,
+  }: {
+    areaTypeAreaLevel?: number;
+    countryIsoCode2?: string;
+    countryIsoCode3?: string;
+    /**
+     * Number of results to return per page.
+     */
+    limit?: number;
+    /**
+     * The initial index from which to return the results.
+     */
+    offset?: number;
+    /**
+     * Which field to use when ordering the results.
+     */
+    ordering?: string;
+    parentId?: string;
+    parentPCode?: string;
+    /**
+     * A search term.
+     */
+    search?: string;
+    updatedAtAfter?: string;
+    updatedAtBefore?: string;
+    validFromAfter?: string;
+    validFromBefore?: string;
+    validUntilAfter?: string;
+    validUntilBefore?: string;
+  }): CancelablePromise<PaginatedAreaList> {
+    return __request(OpenAPI, {
+      method: 'GET',
+      url: '/api/rest/areas/',
+      query: {
+        area_type_area_level: areaTypeAreaLevel,
+        country_iso_code2: countryIsoCode2,
+        country_iso_code3: countryIsoCode3,
+        limit: limit,
+        offset: offset,
+        ordering: ordering,
+        parent_id: parentId,
+        parent_p_code: parentPCode,
+        search: search,
+        updated_at_after: updatedAtAfter,
+        updated_at_before: updatedAtBefore,
+        valid_from_after: validFromAfter,
+        valid_from_before: validFromBefore,
+        valid_until_after: validUntilAfter,
+        valid_until_before: validUntilBefore,
+      },
+    });
+  }
+  /**
+   * @returns PaginatedAreaTypeList
+   * @throws ApiError
+   */
+  public static restAreatypesList({
+    areaLevel,
+    countryIsoCode2,
+    countryIsoCode3,
+    limit,
+    offset,
+    ordering,
+    parentAreaLevel,
+    search,
+    updatedAtAfter,
+    updatedAtBefore,
+  }: {
+    areaLevel?: number;
+    countryIsoCode2?: string;
+    countryIsoCode3?: string;
+    /**
+     * Number of results to return per page.
+     */
+    limit?: number;
+    /**
+     * The initial index from which to return the results.
+     */
+    offset?: number;
+    /**
+     * Which field to use when ordering the results.
+     */
+    ordering?: string;
+    parentAreaLevel?: number;
+    /**
+     * A search term.
+     */
+    search?: string;
+    updatedAtAfter?: string;
+    updatedAtBefore?: string;
+  }): CancelablePromise<PaginatedAreaTypeList> {
+    return __request(OpenAPI, {
+      method: 'GET',
+      url: '/api/rest/areatypes/',
+      query: {
+        area_level: areaLevel,
+        country_iso_code2: countryIsoCode2,
+        country_iso_code3: countryIsoCode3,
+        limit: limit,
+        offset: offset,
+        ordering: ordering,
+        parent_area_level: parentAreaLevel,
+        search: search,
+        updated_at_after: updatedAtAfter,
+        updated_at_before: updatedAtBefore,
+      },
+    });
+  }
+  /**
+   * @returns PaginatedBeneficiaryGroupList
+   * @throws ApiError
+   */
+  public static restBeneficiaryGroupsList({
+    limit,
+    offset,
+  }: {
+    /**
+     * Number of results to return per page.
+     */
+    limit?: number;
+    /**
+     * The initial index from which to return the results.
+     */
+    offset?: number;
+  }): CancelablePromise<PaginatedBeneficiaryGroupList> {
+    return __request(OpenAPI, {
+      method: 'GET',
+      url: '/api/rest/beneficiary-groups/',
+      query: {
+        limit: limit,
+        offset: offset,
+      },
+    });
+  }
+  /**
+   * @returns PaginatedBusinessAreaList
+   * @throws ApiError
+   */
+  public static restBusinessAreasList({
+    active,
+    limit,
+    offset,
+    ordering,
+    updatedAtAfter,
+    updatedAtBefore,
+  }: {
+    active?: boolean;
+    /**
+     * Number of results to return per page.
+     */
+    limit?: number;
+    /**
+     * The initial index from which to return the results.
+     */
+    offset?: number;
+    /**
+     * Which field to use when ordering the results.
+     */
+    ordering?: string;
+    updatedAtAfter?: string;
+    updatedAtBefore?: string;
+  }): CancelablePromise<PaginatedBusinessAreaList> {
+    return __request(OpenAPI, {
+      method: 'GET',
+      url: '/api/rest/business-areas/',
+      query: {
+        active: active,
+        limit: limit,
+        offset: offset,
+        ordering: ordering,
+        updated_at_after: updatedAtAfter,
+        updated_at_before: updatedAtBefore,
+      },
+    });
+  }
+  /**
+   * @returns PaginatedAreaListList
+   * @throws ApiError
+   */
+  public static restBusinessAreasGeoAreasList({
+    businessAreaSlug,
+    level,
+    limit,
+    name,
+    offset,
+    ordering,
+    updatedAtAfter,
+    updatedAtBefore,
+  }: {
+    businessAreaSlug: string;
+    level?: number;
+    /**
+     * Number of results to return per page.
+     */
+    limit?: number;
+    name?: string;
+    /**
+     * The initial index from which to return the results.
+     */
+    offset?: number;
+    /**
+     * Which field to use when ordering the results.
+     */
+    ordering?: string;
+    updatedAtAfter?: string;
+    updatedAtBefore?: string;
+  }): CancelablePromise<PaginatedAreaListList> {
+    return __request(OpenAPI, {
+      method: 'GET',
+      url: '/api/rest/business-areas/{business_area_slug}/geo/areas/',
+      path: {
+        business_area_slug: businessAreaSlug,
+      },
+      query: {
+        level: level,
+        limit: limit,
+        name: name,
+        offset: offset,
+        ordering: ordering,
+        updated_at_after: updatedAtAfter,
+        updated_at_before: updatedAtBefore,
+      },
+    });
+  }
+  /**
+   * Applies BusinessAreaMixin and also filters the queryset based on the user's partner's area limits.
+   * @returns PaginatedHouseholdListList
+   * @throws ApiError
+   */
+  public static restBusinessAreasHouseholdsList({
+    businessAreaSlug,
+    address,
+    addressStartswith,
+    admin1,
+    admin2,
+    adminArea,
+    countryOrigin,
+    documentNumber,
+    documentType,
+    firstRegistrationDate,
+    headOfHouseholdFullName,
+    headOfHouseholdFullNameStartswith,
+    headOfHouseholdPhoneNoValid,
+    isActiveProgram,
+    lastRegistrationDateAfter,
+    lastRegistrationDateBefore,
+    limit,
+    offset,
+    orderBy,
+    ordering,
+    program,
+    rdiId,
+    rdiMergeStatus,
+    residenceStatus,
+    search,
+    sizeGte,
+    sizeLte,
+    sizeRange,
+    sizeMax,
+    sizeMin,
+    withdrawn,
+  }: {
+    businessAreaSlug: string;
+    address?: string;
+    addressStartswith?: string;
+    admin1?: string;
+    admin2?: string;
+    adminArea?: string;
+    countryOrigin?: string;
+    documentNumber?: string;
+    documentType?: string;
+    firstRegistrationDate?: string;
+    headOfHouseholdFullName?: string;
+    headOfHouseholdFullNameStartswith?: string;
+    headOfHouseholdPhoneNoValid?: boolean;
+    isActiveProgram?: boolean;
+    lastRegistrationDateAfter?: string;
+    lastRegistrationDateBefore?: string;
+    /**
+     * Number of results to return per page.
+     */
+    limit?: number;
+    /**
+     * The initial index from which to return the results.
+     */
+    offset?: number;
+    /**
+     * Ordering
      *
-     * - YAML: application/vnd.oai.openapi
-     * - JSON: application/vnd.oai.openapi+json
-     * @returns any
-     * @throws ApiError
-     */
-    public static restRetrieve({
-        format,
-        lang,
-    }: {
-        format?: 'json' | 'yaml',
-        lang?: 'af' | 'ar' | 'ar-dz' | 'ast' | 'az' | 'be' | 'bg' | 'bn' | 'br' | 'bs' | 'ca' | 'cs' | 'cy' | 'da' | 'de' | 'dsb' | 'el' | 'en' | 'en-au' | 'en-gb' | 'eo' | 'es' | 'es-ar' | 'es-co' | 'es-mx' | 'es-ni' | 'es-ve' | 'et' | 'eu' | 'fa' | 'fi' | 'fr' | 'fy' | 'ga' | 'gd' | 'gl' | 'he' | 'hi' | 'hr' | 'hsb' | 'hu' | 'hy' | 'ia' | 'id' | 'ig' | 'io' | 'is' | 'it' | 'ja' | 'ka' | 'kab' | 'kk' | 'km' | 'kn' | 'ko' | 'ky' | 'lb' | 'lt' | 'lv' | 'mk' | 'ml' | 'mn' | 'mr' | 'my' | 'nb' | 'ne' | 'nl' | 'nn' | 'os' | 'pa' | 'pl' | 'pt' | 'pt-br' | 'ro' | 'ru' | 'sk' | 'sl' | 'sq' | 'sr' | 'sr-latn' | 'sv' | 'sw' | 'ta' | 'te' | 'tg' | 'th' | 'tk' | 'tr' | 'tt' | 'udm' | 'uk' | 'ur' | 'uz' | 'vi' | 'zh-hans' | 'zh-hant',
-    }): CancelablePromise<Record<string, any>> {
-        return __request(OpenAPI, {
-            method: 'GET',
-            url: '/api/rest/',
-            query: {
-                'format': format,
-                'lang': lang,
-            },
-        });
-    }
-    /**
-     * @returns ProgramAPI
-     * @throws ApiError
-     */
-    public static restProgramList({
-        businessArea,
-        ordering,
-        updatedAtAfter,
-        updatedAtBefore,
-    }: {
-        businessArea: string,
-        /**
-         * Which field to use when ordering the results.
-         */
-        ordering?: string,
-        updatedAtAfter?: string,
-        updatedAtBefore?: string,
-    }): CancelablePromise<Array<ProgramAPI>> {
-        return __request(OpenAPI, {
-            method: 'GET',
-            url: '/api/rest/{business_area}/program/',
-            path: {
-                'business_area': businessArea,
-            },
-            query: {
-                'ordering': ordering,
-                'updated_at_after': updatedAtAfter,
-                'updated_at_before': updatedAtBefore,
-            },
-        });
-    }
-    /**
-     * @returns ProgramAPI
-     * @throws ApiError
-     */
-    public static restProgramCreateCreate({
-        businessArea,
-        requestBody,
-    }: {
-        businessArea: string,
-        requestBody: ProgramAPI,
-    }): CancelablePromise<ProgramAPI> {
-        return __request(OpenAPI, {
-            method: 'POST',
-            url: '/api/rest/{business_area}/program/create/',
-            path: {
-                'business_area': businessArea,
-            },
-            body: requestBody,
-            mediaType: 'application/json',
-        });
-    }
-    /**
-     * Api to Create RDI for selected business area
-     * @returns RDI
-     * @throws ApiError
-     */
-    public static restRdiCompletedCreate({
-        businessArea,
-        rdi,
-        requestBody,
-    }: {
-        businessArea: string,
-        rdi: string,
-        requestBody: RDI,
-    }): CancelablePromise<RDI> {
-        return __request(OpenAPI, {
-            method: 'POST',
-            url: '/api/rest/{business_area}/rdi/{rdi}/completed/',
-            path: {
-                'business_area': businessArea,
-                'rdi': rdi,
-            },
-            body: requestBody,
-            mediaType: 'application/json',
-        });
-    }
-    /**
-     * Api to Create RDI for selected business area
-     * @returns RDI
-     * @throws ApiError
-     */
-    public static restRdiCompletedUpdate({
-        businessArea,
-        rdi,
-        requestBody,
-    }: {
-        businessArea: string,
-        rdi: string,
-        requestBody: RDI,
-    }): CancelablePromise<RDI> {
-        return __request(OpenAPI, {
-            method: 'PUT',
-            url: '/api/rest/{business_area}/rdi/{rdi}/completed/',
-            path: {
-                'business_area': businessArea,
-                'rdi': rdi,
-            },
-            body: requestBody,
-            mediaType: 'application/json',
-        });
-    }
-    /**
-     * Api to Create RDI for selected business area
-     * @returns RDI
-     * @throws ApiError
-     */
-    public static restRdiCompletedPartialUpdate({
-        businessArea,
-        rdi,
-        requestBody,
-    }: {
-        businessArea: string,
-        rdi: string,
-        requestBody?: PatchedRDI,
-    }): CancelablePromise<RDI> {
-        return __request(OpenAPI, {
-            method: 'PATCH',
-            url: '/api/rest/{business_area}/rdi/{rdi}/completed/',
-            path: {
-                'business_area': businessArea,
-                'rdi': rdi,
-            },
-            body: requestBody,
-            mediaType: 'application/json',
-        });
-    }
-    /**
-     * @returns any No response body
-     * @throws ApiError
-     */
-    public static restRdiDelegatePeopleCreate({
-        businessArea,
-        rdi,
-        requestBody,
-    }: {
-        businessArea: string,
-        rdi: string,
-        requestBody: DelegatePeople,
-    }): CancelablePromise<any> {
-        return __request(OpenAPI, {
-            method: 'POST',
-            url: '/api/rest/{business_area}/rdi/{rdi}/delegate/people/',
-            path: {
-                'business_area': businessArea,
-                'rdi': rdi,
-            },
-            body: requestBody,
-            mediaType: 'application/json',
-        });
-    }
-    /**
-     * Api to link Households with selected RDI
-     * @returns any No response body
-     * @throws ApiError
-     */
-    public static restRdiPushCreate({
-        businessArea,
-        rdi,
-    }: {
-        businessArea: string,
-        rdi: string,
-    }): CancelablePromise<any> {
-        return __request(OpenAPI, {
-            method: 'POST',
-            url: '/api/rest/{business_area}/rdi/{rdi}/push/',
-            path: {
-                'business_area': businessArea,
-                'rdi': rdi,
-            },
-        });
-    }
-    /**
-     * Api to link Households with selected RDI
-     * @returns any No response body
-     * @throws ApiError
-     */
-    public static restRdiPushLaxCreate({
-        businessArea,
-        rdi,
-    }: {
-        businessArea: string,
-        rdi: string,
-    }): CancelablePromise<any> {
-        return __request(OpenAPI, {
-            method: 'POST',
-            url: '/api/rest/{business_area}/rdi/{rdi}/push/lax/',
-            path: {
-                'business_area': businessArea,
-                'rdi': rdi,
-            },
-        });
-    }
-    /**
-     * @returns any No response body
-     * @throws ApiError
-     */
-    public static restRdiPushPeopleCreate({
-        businessArea,
-        rdi,
-        requestBody,
-    }: {
-        businessArea: string,
-        rdi: string,
-        requestBody: PushPeople,
-    }): CancelablePromise<any> {
-        return __request(OpenAPI, {
-            method: 'POST',
-            url: '/api/rest/{business_area}/rdi/{rdi}/push/people/',
-            path: {
-                'business_area': businessArea,
-                'rdi': rdi,
-            },
-            body: requestBody,
-            mediaType: 'application/json',
-        });
-    }
-    /**
-     * Api to Create RDI for selected business area
-     * @returns RDI
-     * @throws ApiError
-     */
-    public static restRdiCreateCreate({
-        businessArea,
-        requestBody,
-    }: {
-        businessArea: string,
-        requestBody: RDI,
-    }): CancelablePromise<RDI> {
-        return __request(OpenAPI, {
-            method: 'POST',
-            url: '/api/rest/{business_area}/rdi/create/',
-            path: {
-                'business_area': businessArea,
-            },
-            body: requestBody,
-            mediaType: 'application/json',
-        });
-    }
-    /**
-     * @returns any No response body
-     * @throws ApiError
-     */
-    public static restRdiUploadCreate({
-        businessArea,
-        requestBody,
-    }: {
-        businessArea: string,
-        requestBody: RDINested,
-    }): CancelablePromise<any> {
-        return __request(OpenAPI, {
-            method: 'POST',
-            url: '/api/rest/{business_area}/rdi/upload/',
-            path: {
-                'business_area': businessArea,
-            },
-            body: requestBody,
-            mediaType: 'application/json',
-        });
-    }
-    /**
-     * @returns PaginatedAreaList
-     * @throws ApiError
-     */
-    public static restAreasList({
-        areaTypeAreaLevel,
-        countryIsoCode2,
-        countryIsoCode3,
-        limit,
-        offset,
-        ordering,
-        parentId,
-        parentPCode,
-        search,
-        updatedAtAfter,
-        updatedAtBefore,
-        validFromAfter,
-        validFromBefore,
-        validUntilAfter,
-        validUntilBefore,
-    }: {
-        areaTypeAreaLevel?: number,
-        countryIsoCode2?: string,
-        countryIsoCode3?: string,
-        /**
-         * Number of results to return per page.
-         */
-        limit?: number,
-        /**
-         * The initial index from which to return the results.
-         */
-        offset?: number,
-        /**
-         * Which field to use when ordering the results.
-         */
-        ordering?: string,
-        parentId?: string,
-        parentPCode?: string,
-        /**
-         * A search term.
-         */
-        search?: string,
-        updatedAtAfter?: string,
-        updatedAtBefore?: string,
-        validFromAfter?: string,
-        validFromBefore?: string,
-        validUntilAfter?: string,
-        validUntilBefore?: string,
-    }): CancelablePromise<PaginatedAreaList> {
-        return __request(OpenAPI, {
-            method: 'GET',
-            url: '/api/rest/areas/',
-            query: {
-                'area_type_area_level': areaTypeAreaLevel,
-                'country_iso_code2': countryIsoCode2,
-                'country_iso_code3': countryIsoCode3,
-                'limit': limit,
-                'offset': offset,
-                'ordering': ordering,
-                'parent_id': parentId,
-                'parent_p_code': parentPCode,
-                'search': search,
-                'updated_at_after': updatedAtAfter,
-                'updated_at_before': updatedAtBefore,
-                'valid_from_after': validFromAfter,
-                'valid_from_before': validFromBefore,
-                'valid_until_after': validUntilAfter,
-                'valid_until_before': validUntilBefore,
-            },
-        });
-    }
-    /**
-     * @returns PaginatedAreaTypeList
-     * @throws ApiError
-     */
-    public static restAreatypesList({
-        areaLevel,
-        countryIsoCode2,
-        countryIsoCode3,
-        limit,
-        offset,
-        ordering,
-        parentAreaLevel,
-        search,
-        updatedAtAfter,
-        updatedAtBefore,
-    }: {
-        areaLevel?: number,
-        countryIsoCode2?: string,
-        countryIsoCode3?: string,
-        /**
-         * Number of results to return per page.
-         */
-        limit?: number,
-        /**
-         * The initial index from which to return the results.
-         */
-        offset?: number,
-        /**
-         * Which field to use when ordering the results.
-         */
-        ordering?: string,
-        parentAreaLevel?: number,
-        /**
-         * A search term.
-         */
-        search?: string,
-        updatedAtAfter?: string,
-        updatedAtBefore?: string,
-    }): CancelablePromise<PaginatedAreaTypeList> {
-        return __request(OpenAPI, {
-            method: 'GET',
-            url: '/api/rest/areatypes/',
-            query: {
-                'area_level': areaLevel,
-                'country_iso_code2': countryIsoCode2,
-                'country_iso_code3': countryIsoCode3,
-                'limit': limit,
-                'offset': offset,
-                'ordering': ordering,
-                'parent_area_level': parentAreaLevel,
-                'search': search,
-                'updated_at_after': updatedAtAfter,
-                'updated_at_before': updatedAtBefore,
-            },
-        });
-    }
-    /**
-     * @returns PaginatedBeneficiaryGroupList
-     * @throws ApiError
-     */
-    public static restBeneficiaryGroupsList({
-        limit,
-        offset,
-    }: {
-        /**
-         * Number of results to return per page.
-         */
-        limit?: number,
-        /**
-         * The initial index from which to return the results.
-         */
-        offset?: number,
-    }): CancelablePromise<PaginatedBeneficiaryGroupList> {
-        return __request(OpenAPI, {
-            method: 'GET',
-            url: '/api/rest/beneficiary-groups/',
-            query: {
-                'limit': limit,
-                'offset': offset,
-            },
-        });
-    }
-    /**
-     * @returns PaginatedBusinessAreaList
-     * @throws ApiError
-     */
-    public static restBusinessAreasList({
-        active,
-        limit,
-        offset,
-        ordering,
-        updatedAtAfter,
-        updatedAtBefore,
-    }: {
-        active?: boolean,
-        /**
-         * Number of results to return per page.
-         */
-        limit?: number,
-        /**
-         * The initial index from which to return the results.
-         */
-        offset?: number,
-        /**
-         * Which field to use when ordering the results.
-         */
-        ordering?: string,
-        updatedAtAfter?: string,
-        updatedAtBefore?: string,
-    }): CancelablePromise<PaginatedBusinessAreaList> {
-        return __request(OpenAPI, {
-            method: 'GET',
-            url: '/api/rest/business-areas/',
-            query: {
-                'active': active,
-                'limit': limit,
-                'offset': offset,
-                'ordering': ordering,
-                'updated_at_after': updatedAtAfter,
-                'updated_at_before': updatedAtBefore,
-            },
-        });
-    }
-    /**
-     * @returns PaginatedAreaListList
-     * @throws ApiError
-     */
-    public static restBusinessAreasGeoAreasList({
-        businessAreaSlug,
-        level,
-        limit,
-        name,
-        offset,
-        ordering,
-        updatedAtAfter,
-        updatedAtBefore,
-    }: {
-        businessAreaSlug: string,
-        level?: number,
-        /**
-         * Number of results to return per page.
-         */
-        limit?: number,
-        name?: string,
-        /**
-         * The initial index from which to return the results.
-         */
-        offset?: number,
-        /**
-         * Which field to use when ordering the results.
-         */
-        ordering?: string,
-        updatedAtAfter?: string,
-        updatedAtBefore?: string,
-    }): CancelablePromise<PaginatedAreaListList> {
-        return __request(OpenAPI, {
-            method: 'GET',
-            url: '/api/rest/business-areas/{business_area_slug}/geo/areas/',
-            path: {
-                'business_area_slug': businessAreaSlug,
-            },
-            query: {
-                'level': level,
-                'limit': limit,
-                'name': name,
-                'offset': offset,
-                'ordering': ordering,
-                'updated_at_after': updatedAtAfter,
-                'updated_at_before': updatedAtBefore,
-            },
-        });
-    }
-    /**
-     * Applies BusinessAreaMixin and also filters the queryset based on the user's partner's area limits.
-     * @returns PaginatedHouseholdListList
-     * @throws ApiError
-     */
-    public static restBusinessAreasHouseholdsList({
-        businessAreaSlug,
-        address,
-        addressStartswith,
-        admin1,
-        admin2,
-        adminArea,
-        countryOrigin,
-        documentNumber,
-        documentType,
-        firstRegistrationDate,
-        headOfHouseholdFullName,
-        headOfHouseholdFullNameStartswith,
-        headOfHouseholdPhoneNoValid,
-        isActiveProgram,
-        lastRegistrationDateAfter,
-        lastRegistrationDateBefore,
-        limit,
-        offset,
-        orderBy,
-        ordering,
-        program,
-        rdiId,
-        rdiMergeStatus,
-        residenceStatus,
-        search,
-        sizeGte,
-        sizeLte,
-        sizeRange,
-        sizeMax,
-        sizeMin,
-        withdrawn,
-    }: {
-        businessAreaSlug: string,
-        address?: string,
-        addressStartswith?: string,
-        admin1?: string,
-        admin2?: string,
-        adminArea?: string,
-        countryOrigin?: string,
-        documentNumber?: string,
-        documentType?: string,
-        firstRegistrationDate?: string,
-        headOfHouseholdFullName?: string,
-        headOfHouseholdFullNameStartswith?: string,
-        headOfHouseholdPhoneNoValid?: boolean,
-        isActiveProgram?: boolean,
-        lastRegistrationDateAfter?: string,
-        lastRegistrationDateBefore?: string,
-        /**
-         * Number of results to return per page.
-         */
-        limit?: number,
-        /**
-         * The initial index from which to return the results.
-         */
-        offset?: number,
-        /**
-         * Ordering
-         *
-         * * `age` - Age
-         * * `-age` - Age (descending)
-         * * `sex` - Sex
-         * * `-sex` - Sex (descending)
-         * * `household__id` - Household  id
-         * * `-household__id` - Household  id (descending)
-         * * `id` - Id
-         * * `-id` - Id (descending)
-         * * `unicef_id` - Unicef id
-         * * `-unicef_id` - Unicef id (descending)
-         * * `size` - Size
-         * * `-size` - Size (descending)
-         * * `status_label` - Status label
-         * * `-status_label` - Status label (descending)
-         * * `head_of_household__full_name` - Head of household  full name
-         * * `-head_of_household__full_name` - Head of household  full name (descending)
-         * * `admin_area__name` - Admin area  name
-         * * `-admin_area__name` - Admin area  name (descending)
-         * * `residence_status` - Residence status
-         * * `-residence_status` - Residence status (descending)
-         * * `registration_data_import__name` - Registration data import  name
-         * * `-registration_data_import__name` - Registration data import  name (descending)
-         * * `total_cash_received` - Total cash received
-         * * `-total_cash_received` - Total cash received (descending)
-         * * `last_registration_date` - Last registration date
-         * * `-last_registration_date` - Last registration date (descending)
-         * * `first_registration_date` - First registration date
-         * * `-first_registration_date` - First registration date (descending)
-         */
-        orderBy?: Array<'-admin_area__name' | '-age' | '-first_registration_date' | '-head_of_household__full_name' | '-household__id' | '-id' | '-last_registration_date' | '-registration_data_import__name' | '-residence_status' | '-sex' | '-size' | '-status_label' | '-total_cash_received' | '-unicef_id' | 'admin_area__name' | 'age' | 'first_registration_date' | 'head_of_household__full_name' | 'household__id' | 'id' | 'last_registration_date' | 'registration_data_import__name' | 'residence_status' | 'sex' | 'size' | 'status_label' | 'total_cash_received' | 'unicef_id'>,
-        /**
-         * Which field to use when ordering the results.
-         */
-        ordering?: string,
-        program?: string,
-        rdiId?: string,
-        /**
-         * * `PENDING` - Pending
-         * * `MERGED` - Merged
-         */
-        rdiMergeStatus?: 'MERGED' | 'PENDING',
-        /**
-         * Household residence status
-         *
-         * * `` - None
-         * * `IDP` - Displaced  |  Internally Displaced People
-         * * `REFUGEE` - Displaced  |  Refugee / Asylum Seeker
-         * * `OTHERS_OF_CONCERN` - Displaced  |  Others of Concern
-         * * `HOST` - Non-displaced  |   Host
-         * * `NON_HOST` - Non-displaced  |   Non-host
-         * * `RETURNEE` - Displaced  |   Returnee
-         */
-        residenceStatus?: '' | 'HOST' | 'IDP' | 'NON_HOST' | 'OTHERS_OF_CONCERN' | 'REFUGEE' | 'RETURNEE',
-        search?: any,
-        sizeGte?: number,
-        sizeLte?: number,
-        /**
-         * Multiple values may be separated by commas.
-         */
-        sizeRange?: Array<number>,
-<<<<<<< HEAD
-        sizeMax?: number | null,
-=======
-        /**
-         * Household size
-         */
-        sizeMax?: number | null,
-        /**
-         * Household size
-         */
->>>>>>> e509e33f
-        sizeMin?: number | null,
-        withdrawn?: boolean,
-    }): CancelablePromise<PaginatedHouseholdListList> {
-        return __request(OpenAPI, {
-            method: 'GET',
-            url: '/api/rest/business-areas/{business_area_slug}/households/',
-            path: {
-                'business_area_slug': businessAreaSlug,
-            },
-            query: {
-                'address': address,
-                'address__startswith': addressStartswith,
-                'admin1': admin1,
-                'admin2': admin2,
-                'admin_area': adminArea,
-                'country_origin': countryOrigin,
-                'document_number': documentNumber,
-                'document_type': documentType,
-                'first_registration_date': firstRegistrationDate,
-                'head_of_household__full_name': headOfHouseholdFullName,
-                'head_of_household__full_name__startswith': headOfHouseholdFullNameStartswith,
-                'head_of_household__phone_no_valid': headOfHouseholdPhoneNoValid,
-                'is_active_program': isActiveProgram,
-                'last_registration_date_after': lastRegistrationDateAfter,
-                'last_registration_date_before': lastRegistrationDateBefore,
-                'limit': limit,
-                'offset': offset,
-                'order_by': orderBy,
-                'ordering': ordering,
-                'program': program,
-                'rdi_id': rdiId,
-                'rdi_merge_status': rdiMergeStatus,
-                'residence_status': residenceStatus,
-                'search': search,
-                'size__gte': sizeGte,
-                'size__lte': sizeLte,
-                'size__range': sizeRange,
-                'size_max': sizeMax,
-                'size_min': sizeMin,
-                'withdrawn': withdrawn,
-            },
-        });
-    }
-    /**
-     * Applies BusinessAreaMixin and also filters the queryset based on the user's partner's area limits.
-     * @returns CountResponse
-     * @throws ApiError
-     */
-    public static restBusinessAreasHouseholdsCountRetrieve({
-        businessAreaSlug,
-    }: {
-        businessAreaSlug: string,
-    }): CancelablePromise<CountResponse> {
-        return __request(OpenAPI, {
-            method: 'GET',
-            url: '/api/rest/business-areas/{business_area_slug}/households/count/',
-            path: {
-                'business_area_slug': businessAreaSlug,
-            },
-        });
-    }
-    /**
-     * Applies BusinessAreaMixin and also filters the queryset based on the user's partner's permissions across programs.
-     * @returns PaginatedPaymentPlanList
-     * @throws ApiError
-     */
-    public static restBusinessAreasPaymentsPaymentPlansManagerialList({
-        businessAreaSlug,
-        dispersionEndDateLte,
-        dispersionStartDateGte,
-        isFollowUp,
-        limit,
-        name,
-        offset,
-        ordering,
-        program,
-        search,
-        status,
-        totalEntitledQuantityGte,
-        totalEntitledQuantityLte,
-    }: {
-        businessAreaSlug: string,
-        dispersionEndDateLte?: string,
-        dispersionStartDateGte?: string,
-        isFollowUp?: boolean,
-        /**
-         * Number of results to return per page.
-         */
-        limit?: number,
-        name?: string,
-        /**
-         * The initial index from which to return the results.
-         */
-        offset?: number,
-        /**
-         * Which field to use when ordering the results.
-         */
-        ordering?: string,
-        program?: string,
-        /**
-         * A search term.
-         */
-        search?: string,
-        /**
-         * Status [sys]
-         *
-         * * `TP_OPEN` - Open
-         * * `TP_LOCKED` - Locked
-         * * `PROCESSING` - Processing
-         * * `STEFICON_WAIT` - Steficon Wait
-         * * `STEFICON_RUN` - Steficon Run
-         * * `STEFICON_COMPLETED` - Steficon Completed
-         * * `STEFICON_ERROR` - Steficon Error
-         * * `DRAFT` - Draft
-         * * `PREPARING` - Preparing
-         * * `OPEN` - Open
-         * * `LOCKED` - Locked
-         * * `LOCKED_FSP` - Locked FSP
-         * * `IN_APPROVAL` - In Approval
-         * * `IN_AUTHORIZATION` - In Authorization
-         * * `IN_REVIEW` - In Review
-         * * `ACCEPTED` - Accepted
-         * * `FINISHED` - Finished
-         */
-        status?: 'ACCEPTED' | 'DRAFT' | 'FINISHED' | 'IN_APPROVAL' | 'IN_AUTHORIZATION' | 'IN_REVIEW' | 'LOCKED' | 'LOCKED_FSP' | 'OPEN' | 'PREPARING' | 'PROCESSING' | 'STEFICON_COMPLETED' | 'STEFICON_ERROR' | 'STEFICON_RUN' | 'STEFICON_WAIT' | 'TP_LOCKED' | 'TP_OPEN',
-        totalEntitledQuantityGte?: number,
-        totalEntitledQuantityLte?: number,
-    }): CancelablePromise<PaginatedPaymentPlanList> {
-        return __request(OpenAPI, {
-            method: 'GET',
-            url: '/api/rest/business-areas/{business_area_slug}/payments/payment-plans-managerial/',
-            path: {
-                'business_area_slug': businessAreaSlug,
-            },
-            query: {
-                'dispersion_end_date__lte': dispersionEndDateLte,
-                'dispersion_start_date__gte': dispersionStartDateGte,
-                'is_follow_up': isFollowUp,
-                'limit': limit,
-                'name': name,
-                'offset': offset,
-                'ordering': ordering,
-                'program': program,
-                'search': search,
-                'status': status,
-                'total_entitled_quantity__gte': totalEntitledQuantityGte,
-                'total_entitled_quantity__lte': totalEntitledQuantityLte,
-            },
-        });
-    }
-    /**
-     * Applies BusinessAreaMixin and also filters the queryset based on the user's partner's permissions across programs.
-     * @returns PaymentPlanBulkAction
-     * @throws ApiError
-     */
-    public static restBusinessAreasPaymentsPaymentPlansManagerialBulkActionCreate({
-        businessAreaSlug,
-        requestBody,
-    }: {
-        businessAreaSlug: string,
-        requestBody: PaymentPlanBulkAction,
-    }): CancelablePromise<PaymentPlanBulkAction> {
-        return __request(OpenAPI, {
-            method: 'POST',
-            url: '/api/rest/business-areas/{business_area_slug}/payments/payment-plans-managerial/bulk-action/',
-            path: {
-                'business_area_slug': businessAreaSlug,
-            },
-            body: requestBody,
-            mediaType: 'application/json',
-        });
-    }
-    /**
-     * Base validation class, inherit from this class to create custom validators.
-     * Your custom validators have to implement validation methods that starts
-     * with name "validate_" so validate can call all the validators from your
-     * custom validator.
+     * * `age` - Age
+     * * `-age` - Age (descending)
+     * * `sex` - Sex
+     * * `-sex` - Sex (descending)
+     * * `household__id` - Household  id
+     * * `-household__id` - Household  id (descending)
+     * * `id` - Id
+     * * `-id` - Id (descending)
+     * * `unicef_id` - Unicef id
+     * * `-unicef_id` - Unicef id (descending)
+     * * `size` - Size
+     * * `-size` - Size (descending)
+     * * `status_label` - Status label
+     * * `-status_label` - Status label (descending)
+     * * `head_of_household__full_name` - Head of household  full name
+     * * `-head_of_household__full_name` - Head of household  full name (descending)
+     * * `admin_area__name` - Admin area  name
+     * * `-admin_area__name` - Admin area  name (descending)
+     * * `residence_status` - Residence status
+     * * `-residence_status` - Residence status (descending)
+     * * `registration_data_import__name` - Registration data import  name
+     * * `-registration_data_import__name` - Registration data import  name (descending)
+     * * `total_cash_received` - Total cash received
+     * * `-total_cash_received` - Total cash received (descending)
+     * * `last_registration_date` - Last registration date
+     * * `-last_registration_date` - Last registration date (descending)
+     * * `first_registration_date` - First registration date
+     * * `-first_registration_date` - First registration date (descending)
+     */
+    orderBy?: Array<
+      | '-admin_area__name'
+      | '-age'
+      | '-first_registration_date'
+      | '-head_of_household__full_name'
+      | '-household__id'
+      | '-id'
+      | '-last_registration_date'
+      | '-registration_data_import__name'
+      | '-residence_status'
+      | '-sex'
+      | '-size'
+      | '-status_label'
+      | '-total_cash_received'
+      | '-unicef_id'
+      | 'admin_area__name'
+      | 'age'
+      | 'first_registration_date'
+      | 'head_of_household__full_name'
+      | 'household__id'
+      | 'id'
+      | 'last_registration_date'
+      | 'registration_data_import__name'
+      | 'residence_status'
+      | 'sex'
+      | 'size'
+      | 'status_label'
+      | 'total_cash_received'
+      | 'unicef_id'
+    >;
+    /**
+     * Which field to use when ordering the results.
+     */
+    ordering?: string;
+    program?: string;
+    rdiId?: string;
+    /**
+     * * `PENDING` - Pending
+     * * `MERGED` - Merged
+     */
+    rdiMergeStatus?: 'MERGED' | 'PENDING';
+    /**
+     * Household residence status
      *
-     * Custom validate method have to takes *args, **kwargs parameters.
+     * * `` - None
+     * * `IDP` - Displaced  |  Internally Displaced People
+     * * `REFUGEE` - Displaced  |  Refugee / Asylum Seeker
+     * * `OTHERS_OF_CONCERN` - Displaced  |  Others of Concern
+     * * `HOST` - Non-displaced  |   Host
+     * * `NON_HOST` - Non-displaced  |   Non-host
+     * * `RETURNEE` - Displaced  |   Returnee
+     */
+    residenceStatus?:
+      | ''
+      | 'HOST'
+      | 'IDP'
+      | 'NON_HOST'
+      | 'OTHERS_OF_CONCERN'
+      | 'REFUGEE'
+      | 'RETURNEE';
+    search?: any;
+    sizeGte?: number;
+    sizeLte?: number;
+    /**
+     * Multiple values may be separated by commas.
+     */
+    sizeRange?: Array<number>;
+    /**
+     * Household size
+     */
+    sizeMax?: number | null;
+    /**
+     * Household size
+     */
+    sizeMin?: number | null;
+    withdrawn?: boolean;
+  }): CancelablePromise<PaginatedHouseholdListList> {
+    return __request(OpenAPI, {
+      method: 'GET',
+      url: '/api/rest/business-areas/{business_area_slug}/households/',
+      path: {
+        business_area_slug: businessAreaSlug,
+      },
+      query: {
+        address: address,
+        address__startswith: addressStartswith,
+        admin1: admin1,
+        admin2: admin2,
+        admin_area: adminArea,
+        country_origin: countryOrigin,
+        document_number: documentNumber,
+        document_type: documentType,
+        first_registration_date: firstRegistrationDate,
+        head_of_household__full_name: headOfHouseholdFullName,
+        head_of_household__full_name__startswith:
+          headOfHouseholdFullNameStartswith,
+        head_of_household__phone_no_valid: headOfHouseholdPhoneNoValid,
+        is_active_program: isActiveProgram,
+        last_registration_date_after: lastRegistrationDateAfter,
+        last_registration_date_before: lastRegistrationDateBefore,
+        limit: limit,
+        offset: offset,
+        order_by: orderBy,
+        ordering: ordering,
+        program: program,
+        rdi_id: rdiId,
+        rdi_merge_status: rdiMergeStatus,
+        residence_status: residenceStatus,
+        search: search,
+        size__gte: sizeGte,
+        size__lte: sizeLte,
+        size__range: sizeRange,
+        size_max: sizeMax,
+        size_min: sizeMin,
+        withdrawn: withdrawn,
+      },
+    });
+  }
+  /**
+   * Applies BusinessAreaMixin and also filters the queryset based on the user's partner's area limits.
+   * @returns CountResponse
+   * @throws ApiError
+   */
+  public static restBusinessAreasHouseholdsCountRetrieve({
+    businessAreaSlug,
+  }: {
+    businessAreaSlug: string;
+  }): CancelablePromise<CountResponse> {
+    return __request(OpenAPI, {
+      method: 'GET',
+      url: '/api/rest/business-areas/{business_area_slug}/households/count/',
+      path: {
+        business_area_slug: businessAreaSlug,
+      },
+    });
+  }
+  /**
+   * Applies BusinessAreaMixin and also filters the queryset based on the user's partner's permissions across programs.
+   * @returns PaginatedPaymentPlanList
+   * @throws ApiError
+   */
+  public static restBusinessAreasPaymentsPaymentPlansManagerialList({
+    businessAreaSlug,
+    dispersionEndDateLte,
+    dispersionStartDateGte,
+    isFollowUp,
+    limit,
+    name,
+    offset,
+    ordering,
+    program,
+    search,
+    status,
+    totalEntitledQuantityGte,
+    totalEntitledQuantityLte,
+  }: {
+    businessAreaSlug: string;
+    dispersionEndDateLte?: string;
+    dispersionStartDateGte?: string;
+    isFollowUp?: boolean;
+    /**
+     * Number of results to return per page.
+     */
+    limit?: number;
+    name?: string;
+    /**
+     * The initial index from which to return the results.
+     */
+    offset?: number;
+    /**
+     * Which field to use when ordering the results.
+     */
+    ordering?: string;
+    program?: string;
+    /**
+     * A search term.
+     */
+    search?: string;
+    /**
+     * Status [sys]
      *
-     * validate method with parameters have to be called in mutate method.
-     * If there are validation errors they will be all
-     * returned as one error message.
-     * @returns PaginatedProgramListList
-     * @throws ApiError
-     */
-    public static restBusinessAreasProgramsList({
-        businessAreaSlug,
-        beneficiaryGroupMatch,
-        budgetMax,
-        budgetMin,
-        compatibleDct,
-        dataCollectingType,
-        endDate,
-        limit,
-        name,
-        numberOfHouseholdsMax,
-        numberOfHouseholdsMin,
-        numberOfHouseholdsWithTpInProgramMax,
-        numberOfHouseholdsWithTpInProgramMin,
-        offset,
-        orderBy,
-        ordering,
-        search,
-        sector,
-        startDate,
-        status,
-        updatedAtAfter,
-        updatedAtBefore,
-    }: {
-        businessAreaSlug: string,
-        beneficiaryGroupMatch?: string,
-<<<<<<< HEAD
-        budgetMax?: string,
-=======
-        /**
-         * Program budget
-         */
-        budgetMax?: string,
-        /**
-         * Program budget
-         */
->>>>>>> e509e33f
-        budgetMin?: string,
-        compatibleDct?: string,
-        dataCollectingType?: string,
-        endDate?: string,
-        /**
-         * Number of results to return per page.
-         */
-        limit?: number,
-        name?: string,
-        numberOfHouseholdsMax?: string,
-        numberOfHouseholdsMin?: string,
-        numberOfHouseholdsWithTpInProgramMax?: string,
-        numberOfHouseholdsWithTpInProgramMin?: string,
-        /**
-         * The initial index from which to return the results.
-         */
-        offset?: number,
-        /**
-         * Ordering
-         *
-         * * `name` - Name
-         * * `-name` - Name (descending)
-         * * `status` - Status
-         * * `-status` - Status (descending)
-         * * `start_date` - Start date
-         * * `-start_date` - Start date (descending)
-         * * `end_date` - End date
-         * * `-end_date` - End date (descending)
-         * * `sector` - Sector
-         * * `-sector` - Sector (descending)
-         * * `number_of_households` - Number of households
-         * * `-number_of_households` - Number of households (descending)
-         * * `budget` - Budget
-         * * `-budget` - Budget (descending)
-         */
-        orderBy?: Array<'-budget' | '-end_date' | '-name' | '-number_of_households' | '-sector' | '-start_date' | '-status' | 'budget' | 'end_date' | 'name' | 'number_of_households' | 'sector' | 'start_date' | 'status'>,
-        /**
-         * Which field to use when ordering the results.
-         */
-        ordering?: string,
-        search?: any,
-        /**
-<<<<<<< HEAD
-=======
-         * Program sector
-         *
->>>>>>> e509e33f
-         * * `CHILD_PROTECTION` - Child Protection
-         * * `EDUCATION` - Education
-         * * `HEALTH` - Health
-         * * `MULTI_PURPOSE` - Multi Purpose
-         * * `NUTRITION` - Nutrition
-         * * `SOCIAL_POLICY` - Social Policy
-         * * `WASH` - WASH
-         */
-        sector?: Array<'CHILD_PROTECTION' | 'EDUCATION' | 'HEALTH' | 'MULTI_PURPOSE' | 'NUTRITION' | 'SOCIAL_POLICY' | 'WASH'>,
-        startDate?: string,
-        /**
-<<<<<<< HEAD
-=======
-         * Program status
-         *
->>>>>>> e509e33f
-         * * `ACTIVE` - Active
-         * * `DRAFT` - Draft
-         * * `FINISHED` - Finished
-         */
-        status?: Array<'ACTIVE' | 'DRAFT' | 'FINISHED'>,
-        updatedAtAfter?: string,
-        updatedAtBefore?: string,
-    }): CancelablePromise<PaginatedProgramListList> {
-        return __request(OpenAPI, {
-            method: 'GET',
-            url: '/api/rest/business-areas/{business_area_slug}/programs/',
-            path: {
-                'business_area_slug': businessAreaSlug,
-            },
-            query: {
-                'beneficiary_group_match': beneficiaryGroupMatch,
-                'budget_max': budgetMax,
-                'budget_min': budgetMin,
-                'compatible_dct': compatibleDct,
-                'data_collecting_type': dataCollectingType,
-                'end_date': endDate,
-                'limit': limit,
-                'name': name,
-                'number_of_households_max': numberOfHouseholdsMax,
-                'number_of_households_min': numberOfHouseholdsMin,
-                'number_of_households_with_tp_in_program_max': numberOfHouseholdsWithTpInProgramMax,
-                'number_of_households_with_tp_in_program_min': numberOfHouseholdsWithTpInProgramMin,
-                'offset': offset,
-                'order_by': orderBy,
-                'ordering': ordering,
-                'search': search,
-                'sector': sector,
-                'start_date': startDate,
-                'status': status,
-                'updated_at_after': updatedAtAfter,
-                'updated_at_before': updatedAtBefore,
-            },
-        });
-    }
-    /**
-     * @returns PaginatedProgramCycleListList
-     * @throws ApiError
-     */
-    public static restBusinessAreasProgramsCyclesList({
-        businessAreaSlug,
-        programSlug,
-        endDate,
-        limit,
-        offset,
-        ordering,
-        program,
-        search,
-        startDate,
-        status,
-        title,
-        totalDeliveredQuantityUsdFrom,
-        totalDeliveredQuantityUsdTo,
-        updatedAtAfter,
-        updatedAtBefore,
-    }: {
-        businessAreaSlug: string,
-        programSlug: string,
-        endDate?: string,
-        /**
-         * Number of results to return per page.
-         */
-        limit?: number,
-        /**
-         * The initial index from which to return the results.
-         */
-        offset?: number,
-        /**
-         * Which field to use when ordering the results.
-         */
-        ordering?: string,
-        program?: string,
-        search?: any,
-        startDate?: string,
-        /**
-         * * `DRAFT` - Draft
-         * * `ACTIVE` - Active
-         * * `FINISHED` - Finished
-         */
-        status?: Array<'ACTIVE' | 'DRAFT' | 'FINISHED'>,
-        title?: string,
-        totalDeliveredQuantityUsdFrom?: any,
-        totalDeliveredQuantityUsdTo?: any,
-        updatedAtAfter?: string,
-        updatedAtBefore?: string,
-    }): CancelablePromise<PaginatedProgramCycleListList> {
-        return __request(OpenAPI, {
-            method: 'GET',
-            url: '/api/rest/business-areas/{business_area_slug}/programs/{program_slug}/cycles/',
-            path: {
-                'business_area_slug': businessAreaSlug,
-                'program_slug': programSlug,
-            },
-            query: {
-                'end_date': endDate,
-                'limit': limit,
-                'offset': offset,
-                'ordering': ordering,
-                'program': program,
-                'search': search,
-                'start_date': startDate,
-                'status': status,
-                'title': title,
-                'total_delivered_quantity_usd_from': totalDeliveredQuantityUsdFrom,
-                'total_delivered_quantity_usd_to': totalDeliveredQuantityUsdTo,
-                'updated_at_after': updatedAtAfter,
-                'updated_at_before': updatedAtBefore,
-            },
-        });
-    }
-    /**
-     * @returns ProgramCycleCreate
-     * @throws ApiError
-     */
-    public static restBusinessAreasProgramsCyclesCreate({
-        businessAreaSlug,
-        programSlug,
-        requestBody,
-    }: {
-        businessAreaSlug: string,
-        programSlug: string,
-        requestBody: ProgramCycleCreate,
-    }): CancelablePromise<ProgramCycleCreate> {
-        return __request(OpenAPI, {
-            method: 'POST',
-            url: '/api/rest/business-areas/{business_area_slug}/programs/{program_slug}/cycles/',
-            path: {
-                'business_area_slug': businessAreaSlug,
-                'program_slug': programSlug,
-            },
-            body: requestBody,
-            mediaType: 'application/json',
-        });
-    }
-    /**
-     * @returns ProgramCycleList
-     * @throws ApiError
-     */
-    public static restBusinessAreasProgramsCyclesRetrieve({
-        businessAreaSlug,
-        id,
-        programSlug,
-    }: {
-        businessAreaSlug: string,
-        /**
-         * A UUID string identifying this Programme Cycle.
-         */
-        id: string,
-        programSlug: string,
-    }): CancelablePromise<ProgramCycleList> {
-        return __request(OpenAPI, {
-            method: 'GET',
-            url: '/api/rest/business-areas/{business_area_slug}/programs/{program_slug}/cycles/{id}/',
-            path: {
-                'business_area_slug': businessAreaSlug,
-                'id': id,
-                'program_slug': programSlug,
-            },
-        });
-    }
-    /**
-     * @returns ProgramCycleUpdate
-     * @throws ApiError
-     */
-    public static restBusinessAreasProgramsCyclesUpdate({
-        businessAreaSlug,
-        id,
-        programSlug,
-        requestBody,
-    }: {
-        businessAreaSlug: string,
-        /**
-         * A UUID string identifying this Programme Cycle.
-         */
-        id: string,
-        programSlug: string,
-        requestBody?: ProgramCycleUpdate,
-    }): CancelablePromise<ProgramCycleUpdate> {
-        return __request(OpenAPI, {
-            method: 'PUT',
-            url: '/api/rest/business-areas/{business_area_slug}/programs/{program_slug}/cycles/{id}/',
-            path: {
-                'business_area_slug': businessAreaSlug,
-                'id': id,
-                'program_slug': programSlug,
-            },
-            body: requestBody,
-            mediaType: 'application/json',
-        });
-    }
-    /**
-     * @returns ProgramCycleUpdate
-     * @throws ApiError
-     */
-    public static restBusinessAreasProgramsCyclesPartialUpdate({
-        businessAreaSlug,
-        id,
-        programSlug,
-        requestBody,
-    }: {
-        businessAreaSlug: string,
-        /**
-         * A UUID string identifying this Programme Cycle.
-         */
-        id: string,
-        programSlug: string,
-        requestBody?: PatchedProgramCycleUpdate,
-    }): CancelablePromise<ProgramCycleUpdate> {
-        return __request(OpenAPI, {
-            method: 'PATCH',
-            url: '/api/rest/business-areas/{business_area_slug}/programs/{program_slug}/cycles/{id}/',
-            path: {
-                'business_area_slug': businessAreaSlug,
-                'id': id,
-                'program_slug': programSlug,
-            },
-            body: requestBody,
-            mediaType: 'application/json',
-        });
-    }
-    /**
-     * @returns void
-     * @throws ApiError
-     */
-    public static restBusinessAreasProgramsCyclesDestroy({
-        businessAreaSlug,
-        id,
-        programSlug,
-    }: {
-        businessAreaSlug: string,
-        /**
-         * A UUID string identifying this Programme Cycle.
-         */
-        id: string,
-        programSlug: string,
-    }): CancelablePromise<void> {
-        return __request(OpenAPI, {
-            method: 'DELETE',
-            url: '/api/rest/business-areas/{business_area_slug}/programs/{program_slug}/cycles/{id}/',
-            path: {
-                'business_area_slug': businessAreaSlug,
-                'id': id,
-                'program_slug': programSlug,
-            },
-        });
-    }
-    /**
-     * @returns any No response body
-     * @throws ApiError
-     */
-    public static restBusinessAreasProgramsCyclesFinishCreate({
-        businessAreaSlug,
-        id,
-        programSlug,
-    }: {
-        businessAreaSlug: string,
-        /**
-         * A UUID string identifying this Programme Cycle.
-         */
-        id: string,
-        programSlug: string,
-    }): CancelablePromise<any> {
-        return __request(OpenAPI, {
-            method: 'POST',
-            url: '/api/rest/business-areas/{business_area_slug}/programs/{program_slug}/cycles/{id}/finish/',
-            path: {
-                'business_area_slug': businessAreaSlug,
-                'id': id,
-                'program_slug': programSlug,
-            },
-        });
-    }
-    /**
-     * @returns any No response body
-     * @throws ApiError
-     */
-    public static restBusinessAreasProgramsCyclesReactivateCreate({
-        businessAreaSlug,
-        id,
-        programSlug,
-    }: {
-        businessAreaSlug: string,
-        /**
-         * A UUID string identifying this Programme Cycle.
-         */
-        id: string,
-        programSlug: string,
-    }): CancelablePromise<any> {
-        return __request(OpenAPI, {
-            method: 'POST',
-            url: '/api/rest/business-areas/{business_area_slug}/programs/{program_slug}/cycles/{id}/reactivate/',
-            path: {
-                'business_area_slug': businessAreaSlug,
-                'id': id,
-                'program_slug': programSlug,
-            },
-        });
-    }
-    /**
-     * Applies ProgramMixin and also filters the queryset based on the user's partner's area limits for the program.
-     * @returns PaginatedHouseholdListList
-     * @throws ApiError
-     */
-    public static restBusinessAreasProgramsHouseholdsList({
-        businessAreaSlug,
-        programSlug,
-        address,
-        addressStartswith,
-        admin1,
-        admin2,
-        adminArea,
-        countryOrigin,
-        documentNumber,
-        documentType,
-        firstRegistrationDate,
-        headOfHouseholdFullName,
-        headOfHouseholdFullNameStartswith,
-        headOfHouseholdPhoneNoValid,
-        isActiveProgram,
-        lastRegistrationDateAfter,
-        lastRegistrationDateBefore,
-        limit,
-        offset,
-        orderBy,
-        ordering,
-        program,
-        rdiId,
-        rdiMergeStatus,
-        residenceStatus,
-        search,
-        sizeGte,
-        sizeLte,
-        sizeRange,
-        sizeMax,
-        sizeMin,
-        withdrawn,
-    }: {
-        businessAreaSlug: string,
-        programSlug: string,
-        address?: string,
-        addressStartswith?: string,
-        admin1?: string,
-        admin2?: string,
-        adminArea?: string,
-        countryOrigin?: string,
-        documentNumber?: string,
-        documentType?: string,
-        firstRegistrationDate?: string,
-        headOfHouseholdFullName?: string,
-        headOfHouseholdFullNameStartswith?: string,
-        headOfHouseholdPhoneNoValid?: boolean,
-        isActiveProgram?: boolean,
-        lastRegistrationDateAfter?: string,
-        lastRegistrationDateBefore?: string,
-        /**
-         * Number of results to return per page.
-         */
-        limit?: number,
-        /**
-         * The initial index from which to return the results.
-         */
-        offset?: number,
-        /**
-         * Ordering
-         *
-         * * `age` - Age
-         * * `-age` - Age (descending)
-         * * `sex` - Sex
-         * * `-sex` - Sex (descending)
-         * * `household__id` - Household  id
-         * * `-household__id` - Household  id (descending)
-         * * `id` - Id
-         * * `-id` - Id (descending)
-         * * `unicef_id` - Unicef id
-         * * `-unicef_id` - Unicef id (descending)
-         * * `size` - Size
-         * * `-size` - Size (descending)
-         * * `status_label` - Status label
-         * * `-status_label` - Status label (descending)
-         * * `head_of_household__full_name` - Head of household  full name
-         * * `-head_of_household__full_name` - Head of household  full name (descending)
-         * * `admin_area__name` - Admin area  name
-         * * `-admin_area__name` - Admin area  name (descending)
-         * * `residence_status` - Residence status
-         * * `-residence_status` - Residence status (descending)
-         * * `registration_data_import__name` - Registration data import  name
-         * * `-registration_data_import__name` - Registration data import  name (descending)
-         * * `total_cash_received` - Total cash received
-         * * `-total_cash_received` - Total cash received (descending)
-         * * `last_registration_date` - Last registration date
-         * * `-last_registration_date` - Last registration date (descending)
-         * * `first_registration_date` - First registration date
-         * * `-first_registration_date` - First registration date (descending)
-         */
-        orderBy?: Array<'-admin_area__name' | '-age' | '-first_registration_date' | '-head_of_household__full_name' | '-household__id' | '-id' | '-last_registration_date' | '-registration_data_import__name' | '-residence_status' | '-sex' | '-size' | '-status_label' | '-total_cash_received' | '-unicef_id' | 'admin_area__name' | 'age' | 'first_registration_date' | 'head_of_household__full_name' | 'household__id' | 'id' | 'last_registration_date' | 'registration_data_import__name' | 'residence_status' | 'sex' | 'size' | 'status_label' | 'total_cash_received' | 'unicef_id'>,
-        /**
-         * Which field to use when ordering the results.
-         */
-        ordering?: string,
-        program?: string,
-        rdiId?: string,
-        /**
-         * * `PENDING` - Pending
-         * * `MERGED` - Merged
-         */
-        rdiMergeStatus?: 'MERGED' | 'PENDING',
-        /**
-         * Household residence status
-         *
-         * * `` - None
-         * * `IDP` - Displaced  |  Internally Displaced People
-         * * `REFUGEE` - Displaced  |  Refugee / Asylum Seeker
-         * * `OTHERS_OF_CONCERN` - Displaced  |  Others of Concern
-         * * `HOST` - Non-displaced  |   Host
-         * * `NON_HOST` - Non-displaced  |   Non-host
-         * * `RETURNEE` - Displaced  |   Returnee
-         */
-        residenceStatus?: '' | 'HOST' | 'IDP' | 'NON_HOST' | 'OTHERS_OF_CONCERN' | 'REFUGEE' | 'RETURNEE',
-        search?: any,
-        sizeGte?: number,
-        sizeLte?: number,
-        /**
-         * Multiple values may be separated by commas.
-         */
-        sizeRange?: Array<number>,
-<<<<<<< HEAD
-        sizeMax?: number | null,
-=======
-        /**
-         * Household size
-         */
-        sizeMax?: number | null,
-        /**
-         * Household size
-         */
->>>>>>> e509e33f
-        sizeMin?: number | null,
-        withdrawn?: boolean,
-    }): CancelablePromise<PaginatedHouseholdListList> {
-        return __request(OpenAPI, {
-            method: 'GET',
-            url: '/api/rest/business-areas/{business_area_slug}/programs/{program_slug}/households/',
-            path: {
-                'business_area_slug': businessAreaSlug,
-                'program_slug': programSlug,
-            },
-            query: {
-                'address': address,
-                'address__startswith': addressStartswith,
-                'admin1': admin1,
-                'admin2': admin2,
-                'admin_area': adminArea,
-                'country_origin': countryOrigin,
-                'document_number': documentNumber,
-                'document_type': documentType,
-                'first_registration_date': firstRegistrationDate,
-                'head_of_household__full_name': headOfHouseholdFullName,
-                'head_of_household__full_name__startswith': headOfHouseholdFullNameStartswith,
-                'head_of_household__phone_no_valid': headOfHouseholdPhoneNoValid,
-                'is_active_program': isActiveProgram,
-                'last_registration_date_after': lastRegistrationDateAfter,
-                'last_registration_date_before': lastRegistrationDateBefore,
-                'limit': limit,
-                'offset': offset,
-                'order_by': orderBy,
-                'ordering': ordering,
-                'program': program,
-                'rdi_id': rdiId,
-                'rdi_merge_status': rdiMergeStatus,
-                'residence_status': residenceStatus,
-                'search': search,
-                'size__gte': sizeGte,
-                'size__lte': sizeLte,
-                'size__range': sizeRange,
-                'size_max': sizeMax,
-                'size_min': sizeMin,
-                'withdrawn': withdrawn,
-            },
-        });
-    }
-    /**
-     * Applies ProgramMixin and also filters the queryset based on the user's partner's area limits for the program.
-     * @returns HouseholdDetail
-     * @throws ApiError
-     */
-    public static restBusinessAreasProgramsHouseholdsRetrieve({
-        businessAreaSlug,
-        id,
-        programSlug,
-    }: {
-        businessAreaSlug: string,
-        /**
-         * A UUID string identifying this Household.
-         */
-        id: string,
-        programSlug: string,
-    }): CancelablePromise<HouseholdDetail> {
-        return __request(OpenAPI, {
-            method: 'GET',
-            url: '/api/rest/business-areas/{business_area_slug}/programs/{program_slug}/households/{id}/',
-            path: {
-                'business_area_slug': businessAreaSlug,
-                'id': id,
-                'program_slug': programSlug,
-            },
-        });
-    }
-    /**
-     * Applies ProgramMixin and also filters the queryset based on the user's partner's area limits for the program.
-     * @returns HouseholdList
-     * @throws ApiError
-     */
-    public static restBusinessAreasProgramsHouseholdsWithdrawCreate({
-        businessAreaSlug,
-        id,
-        programSlug,
-        requestBody,
-    }: {
-        businessAreaSlug: string,
-        /**
-         * A UUID string identifying this Household.
-         */
-        id: string,
-        programSlug: string,
-        requestBody: HouseholdList,
-    }): CancelablePromise<HouseholdList> {
-        return __request(OpenAPI, {
-            method: 'POST',
-            url: '/api/rest/business-areas/{business_area_slug}/programs/{program_slug}/households/{id}/withdraw/',
-            path: {
-                'business_area_slug': businessAreaSlug,
-                'id': id,
-                'program_slug': programSlug,
-            },
-            body: requestBody,
-            mediaType: 'application/json',
-        });
-    }
-    /**
-     * Applies ProgramMixin and also filters the queryset based on the user's partner's area limits for the program.
-     * @returns CountResponse
-     * @throws ApiError
-     */
-    public static restBusinessAreasProgramsHouseholdsCountRetrieve({
-        businessAreaSlug,
-        programSlug,
-    }: {
-        businessAreaSlug: string,
-        programSlug: string,
-    }): CancelablePromise<CountResponse> {
-        return __request(OpenAPI, {
-            method: 'GET',
-            url: '/api/rest/business-areas/{business_area_slug}/programs/{program_slug}/households/count/',
-            path: {
-                'business_area_slug': businessAreaSlug,
-                'program_slug': programSlug,
-            },
-        });
-    }
-    /**
-     * @returns PaymentPlanSupportingDocument
-     * @throws ApiError
-     */
-    public static restBusinessAreasProgramsPaymentPlansSupportingDocumentsCreate({
-        businessAreaSlug,
-        paymentPlanId,
-        programSlug,
-        requestBody,
-    }: {
-        businessAreaSlug: string,
-        paymentPlanId: string,
-        programSlug: string,
-        requestBody: PaymentPlanSupportingDocument,
-    }): CancelablePromise<PaymentPlanSupportingDocument> {
-        return __request(OpenAPI, {
-            method: 'POST',
-            url: '/api/rest/business-areas/{business_area_slug}/programs/{program_slug}/payment-plans/{payment_plan_id}/supporting-documents/',
-            path: {
-                'business_area_slug': businessAreaSlug,
-                'payment_plan_id': paymentPlanId,
-                'program_slug': programSlug,
-            },
-            body: requestBody,
-            mediaType: 'application/json',
-        });
-    }
-    /**
-     * @returns void
-     * @throws ApiError
-     */
-    public static restBusinessAreasProgramsPaymentPlansSupportingDocumentsDestroy({
-        businessAreaSlug,
-        fileId,
-        paymentPlanId,
-        programSlug,
-    }: {
-        businessAreaSlug: string,
-        fileId: string,
-        paymentPlanId: string,
-        programSlug: string,
-    }): CancelablePromise<void> {
-        return __request(OpenAPI, {
-            method: 'DELETE',
-            url: '/api/rest/business-areas/{business_area_slug}/programs/{program_slug}/payment-plans/{payment_plan_id}/supporting-documents/{file_id}/',
-            path: {
-                'business_area_slug': businessAreaSlug,
-                'file_id': fileId,
-                'payment_plan_id': paymentPlanId,
-                'program_slug': programSlug,
-            },
-        });
-    }
-    /**
-     * @returns PaymentPlanSupportingDocument
-     * @throws ApiError
-     */
-    public static restBusinessAreasProgramsPaymentPlansSupportingDocumentsDownloadRetrieve({
-        businessAreaSlug,
-        fileId,
-        paymentPlanId,
-        programSlug,
-    }: {
-        businessAreaSlug: string,
-        fileId: string,
-        paymentPlanId: string,
-        programSlug: string,
-    }): CancelablePromise<PaymentPlanSupportingDocument> {
-        return __request(OpenAPI, {
-            method: 'GET',
-            url: '/api/rest/business-areas/{business_area_slug}/programs/{program_slug}/payment-plans/{payment_plan_id}/supporting-documents/{file_id}/download/',
-            path: {
-                'business_area_slug': businessAreaSlug,
-                'file_id': fileId,
-                'payment_plan_id': paymentPlanId,
-                'program_slug': programSlug,
-            },
-        });
-    }
-    /**
-     * @returns PaginatedPeriodicDataUpdateTemplateListList
-     * @throws ApiError
-     */
-    public static restBusinessAreasProgramsPeriodicDataUpdateTemplatesList({
-        businessAreaSlug,
-        programSlug,
-        limit,
-        offset,
-        ordering,
-        updatedAtAfter,
-        updatedAtBefore,
-    }: {
-        businessAreaSlug: string,
-        programSlug: string,
-        /**
-         * Number of results to return per page.
-         */
-        limit?: number,
-        /**
-         * The initial index from which to return the results.
-         */
-        offset?: number,
-        /**
-         * Which field to use when ordering the results.
-         */
-        ordering?: string,
-        updatedAtAfter?: string,
-        updatedAtBefore?: string,
-    }): CancelablePromise<PaginatedPeriodicDataUpdateTemplateListList> {
-        return __request(OpenAPI, {
-            method: 'GET',
-            url: '/api/rest/business-areas/{business_area_slug}/programs/{program_slug}/periodic-data-update-templates/',
-            path: {
-                'business_area_slug': businessAreaSlug,
-                'program_slug': programSlug,
-            },
-            query: {
-                'limit': limit,
-                'offset': offset,
-                'ordering': ordering,
-                'updated_at_after': updatedAtAfter,
-                'updated_at_before': updatedAtBefore,
-            },
-        });
-    }
-    /**
-     * @returns PeriodicDataUpdateTemplateCreate
-     * @throws ApiError
-     */
-    public static restBusinessAreasProgramsPeriodicDataUpdateTemplatesCreate({
-        businessAreaSlug,
-        programSlug,
-        requestBody,
-    }: {
-        businessAreaSlug: string,
-        programSlug: string,
-        requestBody: PeriodicDataUpdateTemplateCreate,
-    }): CancelablePromise<PeriodicDataUpdateTemplateCreate> {
-        return __request(OpenAPI, {
-            method: 'POST',
-            url: '/api/rest/business-areas/{business_area_slug}/programs/{program_slug}/periodic-data-update-templates/',
-            path: {
-                'business_area_slug': businessAreaSlug,
-                'program_slug': programSlug,
-            },
-            body: requestBody,
-            mediaType: 'application/json',
-        });
-    }
-    /**
-     * @returns PeriodicDataUpdateTemplateDetail
-     * @throws ApiError
-     */
-    public static restBusinessAreasProgramsPeriodicDataUpdateTemplatesRetrieve({
-        businessAreaSlug,
-        id,
-        programSlug,
-    }: {
-        businessAreaSlug: string,
-        /**
-         * A unique integer value identifying this periodic data update template.
-         */
-        id: number,
-        programSlug: string,
-    }): CancelablePromise<PeriodicDataUpdateTemplateDetail> {
-        return __request(OpenAPI, {
-            method: 'GET',
-            url: '/api/rest/business-areas/{business_area_slug}/programs/{program_slug}/periodic-data-update-templates/{id}/',
-            path: {
-                'business_area_slug': businessAreaSlug,
-                'id': id,
-                'program_slug': programSlug,
-            },
-        });
-    }
-    /**
-     * @returns any No response body
-     * @throws ApiError
-     */
-    public static restBusinessAreasProgramsPeriodicDataUpdateTemplatesDownloadRetrieve({
-        businessAreaSlug,
-        id,
-        programSlug,
-    }: {
-        businessAreaSlug: string,
-        /**
-         * A unique integer value identifying this periodic data update template.
-         */
-        id: number,
-        programSlug: string,
-    }): CancelablePromise<any> {
-        return __request(OpenAPI, {
-            method: 'GET',
-            url: '/api/rest/business-areas/{business_area_slug}/programs/{program_slug}/periodic-data-update-templates/{id}/download/',
-            path: {
-                'business_area_slug': businessAreaSlug,
-                'id': id,
-                'program_slug': programSlug,
-            },
-        });
-    }
-    /**
-     * @returns any No response body
-     * @throws ApiError
-     */
-    public static restBusinessAreasProgramsPeriodicDataUpdateTemplatesExportCreate({
-        businessAreaSlug,
-        id,
-        programSlug,
-    }: {
-        businessAreaSlug: string,
-        /**
-         * A unique integer value identifying this periodic data update template.
-         */
-        id: number,
-        programSlug: string,
-    }): CancelablePromise<any> {
-        return __request(OpenAPI, {
-            method: 'POST',
-            url: '/api/rest/business-areas/{business_area_slug}/programs/{program_slug}/periodic-data-update-templates/{id}/export/',
-            path: {
-                'business_area_slug': businessAreaSlug,
-                'id': id,
-                'program_slug': programSlug,
-            },
-        });
-    }
-    /**
-     * @returns PaginatedPeriodicDataUpdateUploadListList
-     * @throws ApiError
-     */
-    public static restBusinessAreasProgramsPeriodicDataUpdateUploadsList({
-        businessAreaSlug,
-        programSlug,
-        limit,
-        offset,
-        ordering,
-        updatedAtAfter,
-        updatedAtBefore,
-    }: {
-        businessAreaSlug: string,
-        programSlug: string,
-        /**
-         * Number of results to return per page.
-         */
-        limit?: number,
-        /**
-         * The initial index from which to return the results.
-         */
-        offset?: number,
-        /**
-         * Which field to use when ordering the results.
-         */
-        ordering?: string,
-        updatedAtAfter?: string,
-        updatedAtBefore?: string,
-    }): CancelablePromise<PaginatedPeriodicDataUpdateUploadListList> {
-        return __request(OpenAPI, {
-            method: 'GET',
-            url: '/api/rest/business-areas/{business_area_slug}/programs/{program_slug}/periodic-data-update-uploads/',
-            path: {
-                'business_area_slug': businessAreaSlug,
-                'program_slug': programSlug,
-            },
-            query: {
-                'limit': limit,
-                'offset': offset,
-                'ordering': ordering,
-                'updated_at_after': updatedAtAfter,
-                'updated_at_before': updatedAtBefore,
-            },
-        });
-    }
-    /**
-     * @returns PeriodicDataUpdateUploadDetail
-     * @throws ApiError
-     */
-    public static restBusinessAreasProgramsPeriodicDataUpdateUploadsRetrieve({
-        businessAreaSlug,
-        id,
-        programSlug,
-    }: {
-        businessAreaSlug: string,
-        /**
-         * A unique integer value identifying this periodic data update upload.
-         */
-        id: number,
-        programSlug: string,
-    }): CancelablePromise<PeriodicDataUpdateUploadDetail> {
-        return __request(OpenAPI, {
-            method: 'GET',
-            url: '/api/rest/business-areas/{business_area_slug}/programs/{program_slug}/periodic-data-update-uploads/{id}/',
-            path: {
-                'business_area_slug': businessAreaSlug,
-                'id': id,
-                'program_slug': programSlug,
-            },
-        });
-    }
-    /**
-     * @returns PeriodicDataUpdateUpload
-     * @throws ApiError
-     */
-    public static restBusinessAreasProgramsPeriodicDataUpdateUploadsUploadCreate({
-        businessAreaSlug,
-        programSlug,
-        requestBody,
-    }: {
-        businessAreaSlug: string,
-        programSlug: string,
-        requestBody: PeriodicDataUpdateUpload,
-    }): CancelablePromise<PeriodicDataUpdateUpload> {
-        return __request(OpenAPI, {
-            method: 'POST',
-            url: '/api/rest/business-areas/{business_area_slug}/programs/{program_slug}/periodic-data-update-uploads/upload/',
-            path: {
-                'business_area_slug': businessAreaSlug,
-                'program_slug': programSlug,
-            },
-            body: requestBody,
-            mediaType: 'application/json',
-        });
-    }
-    /**
-     * @returns PaginatedPeriodicFieldList
-     * @throws ApiError
-     */
-    public static restBusinessAreasProgramsPeriodicFieldsList({
-        businessAreaSlug,
-        programSlug,
-        limit,
-        offset,
-        ordering,
-        updatedAtAfter,
-        updatedAtBefore,
-    }: {
-        businessAreaSlug: string,
-        programSlug: string,
-        /**
-         * Number of results to return per page.
-         */
-        limit?: number,
-        /**
-         * The initial index from which to return the results.
-         */
-        offset?: number,
-        /**
-         * Which field to use when ordering the results.
-         */
-        ordering?: string,
-        updatedAtAfter?: string,
-        updatedAtBefore?: string,
-    }): CancelablePromise<PaginatedPeriodicFieldList> {
-        return __request(OpenAPI, {
-            method: 'GET',
-            url: '/api/rest/business-areas/{business_area_slug}/programs/{program_slug}/periodic-fields/',
-            path: {
-                'business_area_slug': businessAreaSlug,
-                'program_slug': programSlug,
-            },
-            query: {
-                'limit': limit,
-                'offset': offset,
-                'ordering': ordering,
-                'updated_at_after': updatedAtAfter,
-                'updated_at_before': updatedAtBefore,
-            },
-        });
-    }
-    /**
-     * @returns PaginatedRegistrationDataImportListList
-     * @throws ApiError
-     */
-    public static restBusinessAreasProgramsRegistrationDataImportsList({
-        businessAreaSlug,
-        programSlug,
-        limit,
-        name,
-        offset,
-        ordering,
-        status,
-        updatedAtAfter,
-        updatedAtBefore,
-    }: {
-        businessAreaSlug: string,
-        programSlug: string,
-        /**
-         * Number of results to return per page.
-         */
-        limit?: number,
-        name?: string,
-        /**
-         * The initial index from which to return the results.
-         */
-        offset?: number,
-        /**
-         * Which field to use when ordering the results.
-         */
-        ordering?: string,
-        /**
-         * * `LOADING` - Loading
-         * * `DEDUPLICATION` - Deduplication
-         * * `DEDUPLICATION_FAILED` - Deduplication Failed
-         * * `IMPORT_SCHEDULED` - Import Scheduled
-         * * `IMPORTING` - Importing
-         * * `IMPORT_ERROR` - Import Error
-         * * `IN_REVIEW` - In Review
-         * * `MERGE_SCHEDULED` - Merge Scheduled
-         * * `MERGED` - Merged
-         * * `MERGING` - Merging
-         * * `MERGE_ERROR` - Merge Error
-         * * `REFUSED` - Refused import
-         */
-        status?: 'DEDUPLICATION' | 'DEDUPLICATION_FAILED' | 'IMPORTING' | 'IMPORT_ERROR' | 'IMPORT_SCHEDULED' | 'IN_REVIEW' | 'LOADING' | 'MERGED' | 'MERGE_ERROR' | 'MERGE_SCHEDULED' | 'MERGING' | 'REFUSED',
-        updatedAtAfter?: string,
-        updatedAtBefore?: string,
-    }): CancelablePromise<PaginatedRegistrationDataImportListList> {
-        return __request(OpenAPI, {
-            method: 'GET',
-            url: '/api/rest/business-areas/{business_area_slug}/programs/{program_slug}/registration-data-imports/',
-            path: {
-                'business_area_slug': businessAreaSlug,
-                'program_slug': programSlug,
-            },
-            query: {
-                'limit': limit,
-                'name': name,
-                'offset': offset,
-                'ordering': ordering,
-                'status': status,
-                'updated_at_after': updatedAtAfter,
-                'updated_at_before': updatedAtBefore,
-            },
-        });
-    }
-    /**
-     * @returns RegistrationDataImportList
-     * @throws ApiError
-     */
-    public static restBusinessAreasProgramsRegistrationDataImportsRunDeduplicationCreate({
-        businessAreaSlug,
-        programSlug,
-        requestBody,
-    }: {
-        businessAreaSlug: string,
-        programSlug: string,
-        requestBody: RegistrationDataImportList,
-    }): CancelablePromise<RegistrationDataImportList> {
-        return __request(OpenAPI, {
-            method: 'POST',
-            url: '/api/rest/business-areas/{business_area_slug}/programs/{program_slug}/registration-data-imports/run-deduplication/',
-            path: {
-                'business_area_slug': businessAreaSlug,
-                'program_slug': programSlug,
-            },
-            body: requestBody,
-            mediaType: 'application/json',
-        });
-    }
-    /**
-     * @returns RegistrationDataImportList
-     * @throws ApiError
-     */
-    public static restBusinessAreasProgramsRegistrationDataImportsWebhookdeduplicationRetrieve({
-        businessAreaSlug,
-        programSlug,
-    }: {
-        businessAreaSlug: string,
-        programSlug: string,
-    }): CancelablePromise<RegistrationDataImportList> {
-        return __request(OpenAPI, {
-            method: 'GET',
-            url: '/api/rest/business-areas/{business_area_slug}/programs/{program_slug}/registration-data-imports/webhookdeduplication/',
-            path: {
-                'business_area_slug': businessAreaSlug,
-                'program_slug': programSlug,
-            },
-        });
-    }
-    /**
-     * @returns PaginatedTargetPopulationListList
-     * @throws ApiError
-     */
-    public static restBusinessAreasProgramsTargetPopulationsList({
-        businessAreaSlug,
-        programSlug,
-        dispersionEndDateLte,
-        dispersionStartDateGte,
-        isFollowUp,
-        limit,
-        name,
-        offset,
-        ordering,
-        program,
-        status,
-        totalEntitledQuantityGte,
-        totalEntitledQuantityLte,
-    }: {
-        businessAreaSlug: string,
-        programSlug: string,
-        dispersionEndDateLte?: string,
-        dispersionStartDateGte?: string,
-        isFollowUp?: boolean,
-        /**
-         * Number of results to return per page.
-         */
-        limit?: number,
-        name?: string,
-        /**
-         * The initial index from which to return the results.
-         */
-        offset?: number,
-        /**
-         * Which field to use when ordering the results.
-         */
-        ordering?: string,
-        program?: string,
-        /**
-         * Status [sys]
-         *
-         * * `TP_OPEN` - Open
-         * * `TP_LOCKED` - Locked
-         * * `PROCESSING` - Processing
-         * * `STEFICON_WAIT` - Steficon Wait
-         * * `STEFICON_RUN` - Steficon Run
-         * * `STEFICON_COMPLETED` - Steficon Completed
-         * * `STEFICON_ERROR` - Steficon Error
-         * * `DRAFT` - Draft
-         * * `PREPARING` - Preparing
-         * * `OPEN` - Open
-         * * `LOCKED` - Locked
-         * * `LOCKED_FSP` - Locked FSP
-         * * `IN_APPROVAL` - In Approval
-         * * `IN_AUTHORIZATION` - In Authorization
-         * * `IN_REVIEW` - In Review
-         * * `ACCEPTED` - Accepted
-         * * `FINISHED` - Finished
-         */
-        status?: 'ACCEPTED' | 'DRAFT' | 'FINISHED' | 'IN_APPROVAL' | 'IN_AUTHORIZATION' | 'IN_REVIEW' | 'LOCKED' | 'LOCKED_FSP' | 'OPEN' | 'PREPARING' | 'PROCESSING' | 'STEFICON_COMPLETED' | 'STEFICON_ERROR' | 'STEFICON_RUN' | 'STEFICON_WAIT' | 'TP_LOCKED' | 'TP_OPEN',
-        totalEntitledQuantityGte?: number,
-        totalEntitledQuantityLte?: number,
-    }): CancelablePromise<PaginatedTargetPopulationListList> {
-        return __request(OpenAPI, {
-            method: 'GET',
-            url: '/api/rest/business-areas/{business_area_slug}/programs/{program_slug}/target-populations/',
-            path: {
-                'business_area_slug': businessAreaSlug,
-                'program_slug': programSlug,
-            },
-            query: {
-                'dispersion_end_date__lte': dispersionEndDateLte,
-                'dispersion_start_date__gte': dispersionStartDateGte,
-                'is_follow_up': isFollowUp,
-                'limit': limit,
-                'name': name,
-                'offset': offset,
-                'ordering': ordering,
-                'program': program,
-                'status': status,
-                'total_entitled_quantity__gte': totalEntitledQuantityGte,
-                'total_entitled_quantity__lte': totalEntitledQuantityLte,
-            },
-        });
-    }
-    /**
-     * Base validation class, inherit from this class to create custom validators.
-     * Your custom validators have to implement validation methods that starts
-     * with name "validate_" so validate can call all the validators from your
-     * custom validator.
+     * * `TP_OPEN` - Open
+     * * `TP_LOCKED` - Locked
+     * * `PROCESSING` - Processing
+     * * `STEFICON_WAIT` - Steficon Wait
+     * * `STEFICON_RUN` - Steficon Run
+     * * `STEFICON_COMPLETED` - Steficon Completed
+     * * `STEFICON_ERROR` - Steficon Error
+     * * `DRAFT` - Draft
+     * * `PREPARING` - Preparing
+     * * `OPEN` - Open
+     * * `LOCKED` - Locked
+     * * `LOCKED_FSP` - Locked FSP
+     * * `IN_APPROVAL` - In Approval
+     * * `IN_AUTHORIZATION` - In Authorization
+     * * `IN_REVIEW` - In Review
+     * * `ACCEPTED` - Accepted
+     * * `FINISHED` - Finished
+     */
+    status?:
+      | 'ACCEPTED'
+      | 'DRAFT'
+      | 'FINISHED'
+      | 'IN_APPROVAL'
+      | 'IN_AUTHORIZATION'
+      | 'IN_REVIEW'
+      | 'LOCKED'
+      | 'LOCKED_FSP'
+      | 'OPEN'
+      | 'PREPARING'
+      | 'PROCESSING'
+      | 'STEFICON_COMPLETED'
+      | 'STEFICON_ERROR'
+      | 'STEFICON_RUN'
+      | 'STEFICON_WAIT'
+      | 'TP_LOCKED'
+      | 'TP_OPEN';
+    totalEntitledQuantityGte?: number;
+    totalEntitledQuantityLte?: number;
+  }): CancelablePromise<PaginatedPaymentPlanList> {
+    return __request(OpenAPI, {
+      method: 'GET',
+      url: '/api/rest/business-areas/{business_area_slug}/payments/payment-plans-managerial/',
+      path: {
+        business_area_slug: businessAreaSlug,
+      },
+      query: {
+        dispersion_end_date__lte: dispersionEndDateLte,
+        dispersion_start_date__gte: dispersionStartDateGte,
+        is_follow_up: isFollowUp,
+        limit: limit,
+        name: name,
+        offset: offset,
+        ordering: ordering,
+        program: program,
+        search: search,
+        status: status,
+        total_entitled_quantity__gte: totalEntitledQuantityGte,
+        total_entitled_quantity__lte: totalEntitledQuantityLte,
+      },
+    });
+  }
+  /**
+   * Applies BusinessAreaMixin and also filters the queryset based on the user's partner's permissions across programs.
+   * @returns PaymentPlanBulkAction
+   * @throws ApiError
+   */
+  public static restBusinessAreasPaymentsPaymentPlansManagerialBulkActionCreate({
+    businessAreaSlug,
+    requestBody,
+  }: {
+    businessAreaSlug: string;
+    requestBody: PaymentPlanBulkAction;
+  }): CancelablePromise<PaymentPlanBulkAction> {
+    return __request(OpenAPI, {
+      method: 'POST',
+      url: '/api/rest/business-areas/{business_area_slug}/payments/payment-plans-managerial/bulk-action/',
+      path: {
+        business_area_slug: businessAreaSlug,
+      },
+      body: requestBody,
+      mediaType: 'application/json',
+    });
+  }
+  /**
+   * Base validation class, inherit from this class to create custom validators.
+   * Your custom validators have to implement validation methods that starts
+   * with name "validate_" so validate can call all the validators from your
+   * custom validator.
+   *
+   * Custom validate method have to takes *args, **kwargs parameters.
+   *
+   * validate method with parameters have to be called in mutate method.
+   * If there are validation errors they will be all
+   * returned as one error message.
+   * @returns PaginatedProgramListList
+   * @throws ApiError
+   */
+  public static restBusinessAreasProgramsList({
+    businessAreaSlug,
+    beneficiaryGroupMatch,
+    budgetMax,
+    budgetMin,
+    compatibleDct,
+    dataCollectingType,
+    endDate,
+    limit,
+    name,
+    numberOfHouseholdsMax,
+    numberOfHouseholdsMin,
+    numberOfHouseholdsWithTpInProgramMax,
+    numberOfHouseholdsWithTpInProgramMin,
+    offset,
+    orderBy,
+    ordering,
+    search,
+    sector,
+    startDate,
+    status,
+    updatedAtAfter,
+    updatedAtBefore,
+  }: {
+    businessAreaSlug: string;
+    beneficiaryGroupMatch?: string;
+    /**
+     * Program budget
+     */
+    budgetMax?: string;
+    /**
+     * Program budget
+     */
+    budgetMin?: string;
+    compatibleDct?: string;
+    dataCollectingType?: string;
+    endDate?: string;
+    /**
+     * Number of results to return per page.
+     */
+    limit?: number;
+    name?: string;
+    numberOfHouseholdsMax?: string;
+    numberOfHouseholdsMin?: string;
+    numberOfHouseholdsWithTpInProgramMax?: string;
+    numberOfHouseholdsWithTpInProgramMin?: string;
+    /**
+     * The initial index from which to return the results.
+     */
+    offset?: number;
+    /**
+     * Ordering
      *
-     * Custom validate method have to takes *args, **kwargs parameters.
+     * * `name` - Name
+     * * `-name` - Name (descending)
+     * * `status` - Status
+     * * `-status` - Status (descending)
+     * * `start_date` - Start date
+     * * `-start_date` - Start date (descending)
+     * * `end_date` - End date
+     * * `-end_date` - End date (descending)
+     * * `sector` - Sector
+     * * `-sector` - Sector (descending)
+     * * `number_of_households` - Number of households
+     * * `-number_of_households` - Number of households (descending)
+     * * `budget` - Budget
+     * * `-budget` - Budget (descending)
+     */
+    orderBy?: Array<
+      | '-budget'
+      | '-end_date'
+      | '-name'
+      | '-number_of_households'
+      | '-sector'
+      | '-start_date'
+      | '-status'
+      | 'budget'
+      | 'end_date'
+      | 'name'
+      | 'number_of_households'
+      | 'sector'
+      | 'start_date'
+      | 'status'
+    >;
+    /**
+     * Which field to use when ordering the results.
+     */
+    ordering?: string;
+    search?: any;
+    /**
+     * Program sector
      *
-     * validate method with parameters have to be called in mutate method.
-     * If there are validation errors they will be all
-     * returned as one error message.
-     * @returns ProgramDetail
-     * @throws ApiError
-     */
-    public static restBusinessAreasProgramsRetrieve({
-        businessAreaSlug,
-        slug,
-    }: {
-        businessAreaSlug: string,
-        slug: string,
-    }): CancelablePromise<ProgramDetail> {
-        return __request(OpenAPI, {
-            method: 'GET',
-            url: '/api/rest/business-areas/{business_area_slug}/programs/{slug}/',
-            path: {
-                'business_area_slug': businessAreaSlug,
-                'slug': slug,
-            },
-        });
-    }
-    /**
-     * Base validation class, inherit from this class to create custom validators.
-     * Your custom validators have to implement validation methods that starts
-     * with name "validate_" so validate can call all the validators from your
-     * custom validator.
+     * * `CHILD_PROTECTION` - Child Protection
+     * * `EDUCATION` - Education
+     * * `HEALTH` - Health
+     * * `MULTI_PURPOSE` - Multi Purpose
+     * * `NUTRITION` - Nutrition
+     * * `SOCIAL_POLICY` - Social Policy
+     * * `WASH` - WASH
+     */
+    sector?: Array<
+      | 'CHILD_PROTECTION'
+      | 'EDUCATION'
+      | 'HEALTH'
+      | 'MULTI_PURPOSE'
+      | 'NUTRITION'
+      | 'SOCIAL_POLICY'
+      | 'WASH'
+    >;
+    startDate?: string;
+    /**
+     * Program status
      *
-     * Custom validate method have to takes *args, **kwargs parameters.
+     * * `ACTIVE` - Active
+     * * `DRAFT` - Draft
+     * * `FINISHED` - Finished
+     */
+    status?: Array<'ACTIVE' | 'DRAFT' | 'FINISHED'>;
+    updatedAtAfter?: string;
+    updatedAtBefore?: string;
+  }): CancelablePromise<PaginatedProgramListList> {
+    return __request(OpenAPI, {
+      method: 'GET',
+      url: '/api/rest/business-areas/{business_area_slug}/programs/',
+      path: {
+        business_area_slug: businessAreaSlug,
+      },
+      query: {
+        beneficiary_group_match: beneficiaryGroupMatch,
+        budget_max: budgetMax,
+        budget_min: budgetMin,
+        compatible_dct: compatibleDct,
+        data_collecting_type: dataCollectingType,
+        end_date: endDate,
+        limit: limit,
+        name: name,
+        number_of_households_max: numberOfHouseholdsMax,
+        number_of_households_min: numberOfHouseholdsMin,
+        number_of_households_with_tp_in_program_max:
+          numberOfHouseholdsWithTpInProgramMax,
+        number_of_households_with_tp_in_program_min:
+          numberOfHouseholdsWithTpInProgramMin,
+        offset: offset,
+        order_by: orderBy,
+        ordering: ordering,
+        search: search,
+        sector: sector,
+        start_date: startDate,
+        status: status,
+        updated_at_after: updatedAtAfter,
+        updated_at_before: updatedAtBefore,
+      },
+    });
+  }
+  /**
+   * @returns PaginatedProgramCycleListList
+   * @throws ApiError
+   */
+  public static restBusinessAreasProgramsCyclesList({
+    businessAreaSlug,
+    programSlug,
+    endDate,
+    limit,
+    offset,
+    ordering,
+    program,
+    search,
+    startDate,
+    status,
+    title,
+    totalDeliveredQuantityUsdFrom,
+    totalDeliveredQuantityUsdTo,
+    updatedAtAfter,
+    updatedAtBefore,
+  }: {
+    businessAreaSlug: string;
+    programSlug: string;
+    endDate?: string;
+    /**
+     * Number of results to return per page.
+     */
+    limit?: number;
+    /**
+     * The initial index from which to return the results.
+     */
+    offset?: number;
+    /**
+     * Which field to use when ordering the results.
+     */
+    ordering?: string;
+    program?: string;
+    search?: any;
+    startDate?: string;
+    /**
+     * * `DRAFT` - Draft
+     * * `ACTIVE` - Active
+     * * `FINISHED` - Finished
+     */
+    status?: Array<'ACTIVE' | 'DRAFT' | 'FINISHED'>;
+    title?: string;
+    totalDeliveredQuantityUsdFrom?: any;
+    totalDeliveredQuantityUsdTo?: any;
+    updatedAtAfter?: string;
+    updatedAtBefore?: string;
+  }): CancelablePromise<PaginatedProgramCycleListList> {
+    return __request(OpenAPI, {
+      method: 'GET',
+      url: '/api/rest/business-areas/{business_area_slug}/programs/{program_slug}/cycles/',
+      path: {
+        business_area_slug: businessAreaSlug,
+        program_slug: programSlug,
+      },
+      query: {
+        end_date: endDate,
+        limit: limit,
+        offset: offset,
+        ordering: ordering,
+        program: program,
+        search: search,
+        start_date: startDate,
+        status: status,
+        title: title,
+        total_delivered_quantity_usd_from: totalDeliveredQuantityUsdFrom,
+        total_delivered_quantity_usd_to: totalDeliveredQuantityUsdTo,
+        updated_at_after: updatedAtAfter,
+        updated_at_before: updatedAtBefore,
+      },
+    });
+  }
+  /**
+   * @returns ProgramCycleCreate
+   * @throws ApiError
+   */
+  public static restBusinessAreasProgramsCyclesCreate({
+    businessAreaSlug,
+    programSlug,
+    requestBody,
+  }: {
+    businessAreaSlug: string;
+    programSlug: string;
+    requestBody: ProgramCycleCreate;
+  }): CancelablePromise<ProgramCycleCreate> {
+    return __request(OpenAPI, {
+      method: 'POST',
+      url: '/api/rest/business-areas/{business_area_slug}/programs/{program_slug}/cycles/',
+      path: {
+        business_area_slug: businessAreaSlug,
+        program_slug: programSlug,
+      },
+      body: requestBody,
+      mediaType: 'application/json',
+    });
+  }
+  /**
+   * @returns ProgramCycleList
+   * @throws ApiError
+   */
+  public static restBusinessAreasProgramsCyclesRetrieve({
+    businessAreaSlug,
+    id,
+    programSlug,
+  }: {
+    businessAreaSlug: string;
+    /**
+     * A UUID string identifying this Programme Cycle.
+     */
+    id: string;
+    programSlug: string;
+  }): CancelablePromise<ProgramCycleList> {
+    return __request(OpenAPI, {
+      method: 'GET',
+      url: '/api/rest/business-areas/{business_area_slug}/programs/{program_slug}/cycles/{id}/',
+      path: {
+        business_area_slug: businessAreaSlug,
+        id: id,
+        program_slug: programSlug,
+      },
+    });
+  }
+  /**
+   * @returns ProgramCycleUpdate
+   * @throws ApiError
+   */
+  public static restBusinessAreasProgramsCyclesUpdate({
+    businessAreaSlug,
+    id,
+    programSlug,
+    requestBody,
+  }: {
+    businessAreaSlug: string;
+    /**
+     * A UUID string identifying this Programme Cycle.
+     */
+    id: string;
+    programSlug: string;
+    requestBody?: ProgramCycleUpdate;
+  }): CancelablePromise<ProgramCycleUpdate> {
+    return __request(OpenAPI, {
+      method: 'PUT',
+      url: '/api/rest/business-areas/{business_area_slug}/programs/{program_slug}/cycles/{id}/',
+      path: {
+        business_area_slug: businessAreaSlug,
+        id: id,
+        program_slug: programSlug,
+      },
+      body: requestBody,
+      mediaType: 'application/json',
+    });
+  }
+  /**
+   * @returns ProgramCycleUpdate
+   * @throws ApiError
+   */
+  public static restBusinessAreasProgramsCyclesPartialUpdate({
+    businessAreaSlug,
+    id,
+    programSlug,
+    requestBody,
+  }: {
+    businessAreaSlug: string;
+    /**
+     * A UUID string identifying this Programme Cycle.
+     */
+    id: string;
+    programSlug: string;
+    requestBody?: PatchedProgramCycleUpdate;
+  }): CancelablePromise<ProgramCycleUpdate> {
+    return __request(OpenAPI, {
+      method: 'PATCH',
+      url: '/api/rest/business-areas/{business_area_slug}/programs/{program_slug}/cycles/{id}/',
+      path: {
+        business_area_slug: businessAreaSlug,
+        id: id,
+        program_slug: programSlug,
+      },
+      body: requestBody,
+      mediaType: 'application/json',
+    });
+  }
+  /**
+   * @returns void
+   * @throws ApiError
+   */
+  public static restBusinessAreasProgramsCyclesDestroy({
+    businessAreaSlug,
+    id,
+    programSlug,
+  }: {
+    businessAreaSlug: string;
+    /**
+     * A UUID string identifying this Programme Cycle.
+     */
+    id: string;
+    programSlug: string;
+  }): CancelablePromise<void> {
+    return __request(OpenAPI, {
+      method: 'DELETE',
+      url: '/api/rest/business-areas/{business_area_slug}/programs/{program_slug}/cycles/{id}/',
+      path: {
+        business_area_slug: businessAreaSlug,
+        id: id,
+        program_slug: programSlug,
+      },
+    });
+  }
+  /**
+   * @returns any No response body
+   * @throws ApiError
+   */
+  public static restBusinessAreasProgramsCyclesFinishCreate({
+    businessAreaSlug,
+    id,
+    programSlug,
+  }: {
+    businessAreaSlug: string;
+    /**
+     * A UUID string identifying this Programme Cycle.
+     */
+    id: string;
+    programSlug: string;
+  }): CancelablePromise<any> {
+    return __request(OpenAPI, {
+      method: 'POST',
+      url: '/api/rest/business-areas/{business_area_slug}/programs/{program_slug}/cycles/{id}/finish/',
+      path: {
+        business_area_slug: businessAreaSlug,
+        id: id,
+        program_slug: programSlug,
+      },
+    });
+  }
+  /**
+   * @returns any No response body
+   * @throws ApiError
+   */
+  public static restBusinessAreasProgramsCyclesReactivateCreate({
+    businessAreaSlug,
+    id,
+    programSlug,
+  }: {
+    businessAreaSlug: string;
+    /**
+     * A UUID string identifying this Programme Cycle.
+     */
+    id: string;
+    programSlug: string;
+  }): CancelablePromise<any> {
+    return __request(OpenAPI, {
+      method: 'POST',
+      url: '/api/rest/business-areas/{business_area_slug}/programs/{program_slug}/cycles/{id}/reactivate/',
+      path: {
+        business_area_slug: businessAreaSlug,
+        id: id,
+        program_slug: programSlug,
+      },
+    });
+  }
+  /**
+   * Applies ProgramMixin and also filters the queryset based on the user's partner's area limits for the program.
+   * @returns PaginatedHouseholdListList
+   * @throws ApiError
+   */
+  public static restBusinessAreasProgramsHouseholdsList({
+    businessAreaSlug,
+    programSlug,
+    address,
+    addressStartswith,
+    admin1,
+    admin2,
+    adminArea,
+    countryOrigin,
+    documentNumber,
+    documentType,
+    firstRegistrationDate,
+    headOfHouseholdFullName,
+    headOfHouseholdFullNameStartswith,
+    headOfHouseholdPhoneNoValid,
+    isActiveProgram,
+    lastRegistrationDateAfter,
+    lastRegistrationDateBefore,
+    limit,
+    offset,
+    orderBy,
+    ordering,
+    program,
+    rdiId,
+    rdiMergeStatus,
+    residenceStatus,
+    search,
+    sizeGte,
+    sizeLte,
+    sizeRange,
+    sizeMax,
+    sizeMin,
+    withdrawn,
+  }: {
+    businessAreaSlug: string;
+    programSlug: string;
+    address?: string;
+    addressStartswith?: string;
+    admin1?: string;
+    admin2?: string;
+    adminArea?: string;
+    countryOrigin?: string;
+    documentNumber?: string;
+    documentType?: string;
+    firstRegistrationDate?: string;
+    headOfHouseholdFullName?: string;
+    headOfHouseholdFullNameStartswith?: string;
+    headOfHouseholdPhoneNoValid?: boolean;
+    isActiveProgram?: boolean;
+    lastRegistrationDateAfter?: string;
+    lastRegistrationDateBefore?: string;
+    /**
+     * Number of results to return per page.
+     */
+    limit?: number;
+    /**
+     * The initial index from which to return the results.
+     */
+    offset?: number;
+    /**
+     * Ordering
      *
-     * validate method with parameters have to be called in mutate method.
-     * If there are validation errors they will be all
-     * returned as one error message.
-     * @returns void
-     * @throws ApiError
-     */
-    public static restBusinessAreasProgramsDestroy({
-        businessAreaSlug,
-        slug,
-    }: {
-        businessAreaSlug: string,
-        slug: string,
-    }): CancelablePromise<void> {
-        return __request(OpenAPI, {
-            method: 'DELETE',
-            url: '/api/rest/business-areas/{business_area_slug}/programs/{slug}/',
-            path: {
-                'business_area_slug': businessAreaSlug,
-                'slug': slug,
-            },
-        });
-    }
-    /**
-<<<<<<< HEAD
-=======
-     * Base validation class, inherit from this class to create custom validators.
-     * Your custom validators have to implement validation methods that starts
-     * with name "validate_" so validate can call all the validators from your
-     * custom validator.
+     * * `age` - Age
+     * * `-age` - Age (descending)
+     * * `sex` - Sex
+     * * `-sex` - Sex (descending)
+     * * `household__id` - Household  id
+     * * `-household__id` - Household  id (descending)
+     * * `id` - Id
+     * * `-id` - Id (descending)
+     * * `unicef_id` - Unicef id
+     * * `-unicef_id` - Unicef id (descending)
+     * * `size` - Size
+     * * `-size` - Size (descending)
+     * * `status_label` - Status label
+     * * `-status_label` - Status label (descending)
+     * * `head_of_household__full_name` - Head of household  full name
+     * * `-head_of_household__full_name` - Head of household  full name (descending)
+     * * `admin_area__name` - Admin area  name
+     * * `-admin_area__name` - Admin area  name (descending)
+     * * `residence_status` - Residence status
+     * * `-residence_status` - Residence status (descending)
+     * * `registration_data_import__name` - Registration data import  name
+     * * `-registration_data_import__name` - Registration data import  name (descending)
+     * * `total_cash_received` - Total cash received
+     * * `-total_cash_received` - Total cash received (descending)
+     * * `last_registration_date` - Last registration date
+     * * `-last_registration_date` - Last registration date (descending)
+     * * `first_registration_date` - First registration date
+     * * `-first_registration_date` - First registration date (descending)
+     */
+    orderBy?: Array<
+      | '-admin_area__name'
+      | '-age'
+      | '-first_registration_date'
+      | '-head_of_household__full_name'
+      | '-household__id'
+      | '-id'
+      | '-last_registration_date'
+      | '-registration_data_import__name'
+      | '-residence_status'
+      | '-sex'
+      | '-size'
+      | '-status_label'
+      | '-total_cash_received'
+      | '-unicef_id'
+      | 'admin_area__name'
+      | 'age'
+      | 'first_registration_date'
+      | 'head_of_household__full_name'
+      | 'household__id'
+      | 'id'
+      | 'last_registration_date'
+      | 'registration_data_import__name'
+      | 'residence_status'
+      | 'sex'
+      | 'size'
+      | 'status_label'
+      | 'total_cash_received'
+      | 'unicef_id'
+    >;
+    /**
+     * Which field to use when ordering the results.
+     */
+    ordering?: string;
+    program?: string;
+    rdiId?: string;
+    /**
+     * * `PENDING` - Pending
+     * * `MERGED` - Merged
+     */
+    rdiMergeStatus?: 'MERGED' | 'PENDING';
+    /**
+     * Household residence status
      *
-     * Custom validate method have to takes *args, **kwargs parameters.
+     * * `` - None
+     * * `IDP` - Displaced  |  Internally Displaced People
+     * * `REFUGEE` - Displaced  |  Refugee / Asylum Seeker
+     * * `OTHERS_OF_CONCERN` - Displaced  |  Others of Concern
+     * * `HOST` - Non-displaced  |   Host
+     * * `NON_HOST` - Non-displaced  |   Non-host
+     * * `RETURNEE` - Displaced  |   Returnee
+     */
+    residenceStatus?:
+      | ''
+      | 'HOST'
+      | 'IDP'
+      | 'NON_HOST'
+      | 'OTHERS_OF_CONCERN'
+      | 'REFUGEE'
+      | 'RETURNEE';
+    search?: any;
+    sizeGte?: number;
+    sizeLte?: number;
+    /**
+     * Multiple values may be separated by commas.
+     */
+    sizeRange?: Array<number>;
+    /**
+     * Household size
+     */
+    sizeMax?: number | null;
+    /**
+     * Household size
+     */
+    sizeMin?: number | null;
+    withdrawn?: boolean;
+  }): CancelablePromise<PaginatedHouseholdListList> {
+    return __request(OpenAPI, {
+      method: 'GET',
+      url: '/api/rest/business-areas/{business_area_slug}/programs/{program_slug}/households/',
+      path: {
+        business_area_slug: businessAreaSlug,
+        program_slug: programSlug,
+      },
+      query: {
+        address: address,
+        address__startswith: addressStartswith,
+        admin1: admin1,
+        admin2: admin2,
+        admin_area: adminArea,
+        country_origin: countryOrigin,
+        document_number: documentNumber,
+        document_type: documentType,
+        first_registration_date: firstRegistrationDate,
+        head_of_household__full_name: headOfHouseholdFullName,
+        head_of_household__full_name__startswith:
+          headOfHouseholdFullNameStartswith,
+        head_of_household__phone_no_valid: headOfHouseholdPhoneNoValid,
+        is_active_program: isActiveProgram,
+        last_registration_date_after: lastRegistrationDateAfter,
+        last_registration_date_before: lastRegistrationDateBefore,
+        limit: limit,
+        offset: offset,
+        order_by: orderBy,
+        ordering: ordering,
+        program: program,
+        rdi_id: rdiId,
+        rdi_merge_status: rdiMergeStatus,
+        residence_status: residenceStatus,
+        search: search,
+        size__gte: sizeGte,
+        size__lte: sizeLte,
+        size__range: sizeRange,
+        size_max: sizeMax,
+        size_min: sizeMin,
+        withdrawn: withdrawn,
+      },
+    });
+  }
+  /**
+   * Applies ProgramMixin and also filters the queryset based on the user's partner's area limits for the program.
+   * @returns HouseholdDetail
+   * @throws ApiError
+   */
+  public static restBusinessAreasProgramsHouseholdsRetrieve({
+    businessAreaSlug,
+    id,
+    programSlug,
+  }: {
+    businessAreaSlug: string;
+    /**
+     * A UUID string identifying this Household.
+     */
+    id: string;
+    programSlug: string;
+  }): CancelablePromise<HouseholdDetail> {
+    return __request(OpenAPI, {
+      method: 'GET',
+      url: '/api/rest/business-areas/{business_area_slug}/programs/{program_slug}/households/{id}/',
+      path: {
+        business_area_slug: businessAreaSlug,
+        id: id,
+        program_slug: programSlug,
+      },
+    });
+  }
+  /**
+   * Applies ProgramMixin and also filters the queryset based on the user's partner's area limits for the program.
+   * @returns HouseholdList
+   * @throws ApiError
+   */
+  public static restBusinessAreasProgramsHouseholdsWithdrawCreate({
+    businessAreaSlug,
+    id,
+    programSlug,
+    requestBody,
+  }: {
+    businessAreaSlug: string;
+    /**
+     * A UUID string identifying this Household.
+     */
+    id: string;
+    programSlug: string;
+    requestBody: HouseholdList;
+  }): CancelablePromise<HouseholdList> {
+    return __request(OpenAPI, {
+      method: 'POST',
+      url: '/api/rest/business-areas/{business_area_slug}/programs/{program_slug}/households/{id}/withdraw/',
+      path: {
+        business_area_slug: businessAreaSlug,
+        id: id,
+        program_slug: programSlug,
+      },
+      body: requestBody,
+      mediaType: 'application/json',
+    });
+  }
+  /**
+   * Applies ProgramMixin and also filters the queryset based on the user's partner's area limits for the program.
+   * @returns CountResponse
+   * @throws ApiError
+   */
+  public static restBusinessAreasProgramsHouseholdsCountRetrieve({
+    businessAreaSlug,
+    programSlug,
+  }: {
+    businessAreaSlug: string;
+    programSlug: string;
+  }): CancelablePromise<CountResponse> {
+    return __request(OpenAPI, {
+      method: 'GET',
+      url: '/api/rest/business-areas/{business_area_slug}/programs/{program_slug}/households/count/',
+      path: {
+        business_area_slug: businessAreaSlug,
+        program_slug: programSlug,
+      },
+    });
+  }
+  /**
+   * @returns PaymentPlanSupportingDocument
+   * @throws ApiError
+   */
+  public static restBusinessAreasProgramsPaymentPlansSupportingDocumentsCreate({
+    businessAreaSlug,
+    paymentPlanId,
+    programSlug,
+    requestBody,
+  }: {
+    businessAreaSlug: string;
+    paymentPlanId: string;
+    programSlug: string;
+    requestBody: PaymentPlanSupportingDocument;
+  }): CancelablePromise<PaymentPlanSupportingDocument> {
+    return __request(OpenAPI, {
+      method: 'POST',
+      url: '/api/rest/business-areas/{business_area_slug}/programs/{program_slug}/payment-plans/{payment_plan_id}/supporting-documents/',
+      path: {
+        business_area_slug: businessAreaSlug,
+        payment_plan_id: paymentPlanId,
+        program_slug: programSlug,
+      },
+      body: requestBody,
+      mediaType: 'application/json',
+    });
+  }
+  /**
+   * @returns void
+   * @throws ApiError
+   */
+  public static restBusinessAreasProgramsPaymentPlansSupportingDocumentsDestroy({
+    businessAreaSlug,
+    fileId,
+    paymentPlanId,
+    programSlug,
+  }: {
+    businessAreaSlug: string;
+    fileId: string;
+    paymentPlanId: string;
+    programSlug: string;
+  }): CancelablePromise<void> {
+    return __request(OpenAPI, {
+      method: 'DELETE',
+      url: '/api/rest/business-areas/{business_area_slug}/programs/{program_slug}/payment-plans/{payment_plan_id}/supporting-documents/{file_id}/',
+      path: {
+        business_area_slug: businessAreaSlug,
+        file_id: fileId,
+        payment_plan_id: paymentPlanId,
+        program_slug: programSlug,
+      },
+    });
+  }
+  /**
+   * @returns PaymentPlanSupportingDocument
+   * @throws ApiError
+   */
+  public static restBusinessAreasProgramsPaymentPlansSupportingDocumentsDownloadRetrieve({
+    businessAreaSlug,
+    fileId,
+    paymentPlanId,
+    programSlug,
+  }: {
+    businessAreaSlug: string;
+    fileId: string;
+    paymentPlanId: string;
+    programSlug: string;
+  }): CancelablePromise<PaymentPlanSupportingDocument> {
+    return __request(OpenAPI, {
+      method: 'GET',
+      url: '/api/rest/business-areas/{business_area_slug}/programs/{program_slug}/payment-plans/{payment_plan_id}/supporting-documents/{file_id}/download/',
+      path: {
+        business_area_slug: businessAreaSlug,
+        file_id: fileId,
+        payment_plan_id: paymentPlanId,
+        program_slug: programSlug,
+      },
+    });
+  }
+  /**
+   * @returns PaginatedPeriodicDataUpdateTemplateListList
+   * @throws ApiError
+   */
+  public static restBusinessAreasProgramsPeriodicDataUpdateTemplatesList({
+    businessAreaSlug,
+    programSlug,
+    limit,
+    offset,
+    ordering,
+    updatedAtAfter,
+    updatedAtBefore,
+  }: {
+    businessAreaSlug: string;
+    programSlug: string;
+    /**
+     * Number of results to return per page.
+     */
+    limit?: number;
+    /**
+     * The initial index from which to return the results.
+     */
+    offset?: number;
+    /**
+     * Which field to use when ordering the results.
+     */
+    ordering?: string;
+    updatedAtAfter?: string;
+    updatedAtBefore?: string;
+  }): CancelablePromise<PaginatedPeriodicDataUpdateTemplateListList> {
+    return __request(OpenAPI, {
+      method: 'GET',
+      url: '/api/rest/business-areas/{business_area_slug}/programs/{program_slug}/periodic-data-update-templates/',
+      path: {
+        business_area_slug: businessAreaSlug,
+        program_slug: programSlug,
+      },
+      query: {
+        limit: limit,
+        offset: offset,
+        ordering: ordering,
+        updated_at_after: updatedAtAfter,
+        updated_at_before: updatedAtBefore,
+      },
+    });
+  }
+  /**
+   * @returns PeriodicDataUpdateTemplateCreate
+   * @throws ApiError
+   */
+  public static restBusinessAreasProgramsPeriodicDataUpdateTemplatesCreate({
+    businessAreaSlug,
+    programSlug,
+    requestBody,
+  }: {
+    businessAreaSlug: string;
+    programSlug: string;
+    requestBody: PeriodicDataUpdateTemplateCreate;
+  }): CancelablePromise<PeriodicDataUpdateTemplateCreate> {
+    return __request(OpenAPI, {
+      method: 'POST',
+      url: '/api/rest/business-areas/{business_area_slug}/programs/{program_slug}/periodic-data-update-templates/',
+      path: {
+        business_area_slug: businessAreaSlug,
+        program_slug: programSlug,
+      },
+      body: requestBody,
+      mediaType: 'application/json',
+    });
+  }
+  /**
+   * @returns PeriodicDataUpdateTemplateDetail
+   * @throws ApiError
+   */
+  public static restBusinessAreasProgramsPeriodicDataUpdateTemplatesRetrieve({
+    businessAreaSlug,
+    id,
+    programSlug,
+  }: {
+    businessAreaSlug: string;
+    /**
+     * A unique integer value identifying this periodic data update template.
+     */
+    id: number;
+    programSlug: string;
+  }): CancelablePromise<PeriodicDataUpdateTemplateDetail> {
+    return __request(OpenAPI, {
+      method: 'GET',
+      url: '/api/rest/business-areas/{business_area_slug}/programs/{program_slug}/periodic-data-update-templates/{id}/',
+      path: {
+        business_area_slug: businessAreaSlug,
+        id: id,
+        program_slug: programSlug,
+      },
+    });
+  }
+  /**
+   * @returns any No response body
+   * @throws ApiError
+   */
+  public static restBusinessAreasProgramsPeriodicDataUpdateTemplatesDownloadRetrieve({
+    businessAreaSlug,
+    id,
+    programSlug,
+  }: {
+    businessAreaSlug: string;
+    /**
+     * A unique integer value identifying this periodic data update template.
+     */
+    id: number;
+    programSlug: string;
+  }): CancelablePromise<any> {
+    return __request(OpenAPI, {
+      method: 'GET',
+      url: '/api/rest/business-areas/{business_area_slug}/programs/{program_slug}/periodic-data-update-templates/{id}/download/',
+      path: {
+        business_area_slug: businessAreaSlug,
+        id: id,
+        program_slug: programSlug,
+      },
+    });
+  }
+  /**
+   * @returns any No response body
+   * @throws ApiError
+   */
+  public static restBusinessAreasProgramsPeriodicDataUpdateTemplatesExportCreate({
+    businessAreaSlug,
+    id,
+    programSlug,
+  }: {
+    businessAreaSlug: string;
+    /**
+     * A unique integer value identifying this periodic data update template.
+     */
+    id: number;
+    programSlug: string;
+  }): CancelablePromise<any> {
+    return __request(OpenAPI, {
+      method: 'POST',
+      url: '/api/rest/business-areas/{business_area_slug}/programs/{program_slug}/periodic-data-update-templates/{id}/export/',
+      path: {
+        business_area_slug: businessAreaSlug,
+        id: id,
+        program_slug: programSlug,
+      },
+    });
+  }
+  /**
+   * @returns PaginatedPeriodicDataUpdateUploadListList
+   * @throws ApiError
+   */
+  public static restBusinessAreasProgramsPeriodicDataUpdateUploadsList({
+    businessAreaSlug,
+    programSlug,
+    limit,
+    offset,
+    ordering,
+    updatedAtAfter,
+    updatedAtBefore,
+  }: {
+    businessAreaSlug: string;
+    programSlug: string;
+    /**
+     * Number of results to return per page.
+     */
+    limit?: number;
+    /**
+     * The initial index from which to return the results.
+     */
+    offset?: number;
+    /**
+     * Which field to use when ordering the results.
+     */
+    ordering?: string;
+    updatedAtAfter?: string;
+    updatedAtBefore?: string;
+  }): CancelablePromise<PaginatedPeriodicDataUpdateUploadListList> {
+    return __request(OpenAPI, {
+      method: 'GET',
+      url: '/api/rest/business-areas/{business_area_slug}/programs/{program_slug}/periodic-data-update-uploads/',
+      path: {
+        business_area_slug: businessAreaSlug,
+        program_slug: programSlug,
+      },
+      query: {
+        limit: limit,
+        offset: offset,
+        ordering: ordering,
+        updated_at_after: updatedAtAfter,
+        updated_at_before: updatedAtBefore,
+      },
+    });
+  }
+  /**
+   * @returns PeriodicDataUpdateUploadDetail
+   * @throws ApiError
+   */
+  public static restBusinessAreasProgramsPeriodicDataUpdateUploadsRetrieve({
+    businessAreaSlug,
+    id,
+    programSlug,
+  }: {
+    businessAreaSlug: string;
+    /**
+     * A unique integer value identifying this periodic data update upload.
+     */
+    id: number;
+    programSlug: string;
+  }): CancelablePromise<PeriodicDataUpdateUploadDetail> {
+    return __request(OpenAPI, {
+      method: 'GET',
+      url: '/api/rest/business-areas/{business_area_slug}/programs/{program_slug}/periodic-data-update-uploads/{id}/',
+      path: {
+        business_area_slug: businessAreaSlug,
+        id: id,
+        program_slug: programSlug,
+      },
+    });
+  }
+  /**
+   * @returns PeriodicDataUpdateUpload
+   * @throws ApiError
+   */
+  public static restBusinessAreasProgramsPeriodicDataUpdateUploadsUploadCreate({
+    businessAreaSlug,
+    programSlug,
+    requestBody,
+  }: {
+    businessAreaSlug: string;
+    programSlug: string;
+    requestBody: PeriodicDataUpdateUpload;
+  }): CancelablePromise<PeriodicDataUpdateUpload> {
+    return __request(OpenAPI, {
+      method: 'POST',
+      url: '/api/rest/business-areas/{business_area_slug}/programs/{program_slug}/periodic-data-update-uploads/upload/',
+      path: {
+        business_area_slug: businessAreaSlug,
+        program_slug: programSlug,
+      },
+      body: requestBody,
+      mediaType: 'application/json',
+    });
+  }
+  /**
+   * @returns PaginatedPeriodicFieldList
+   * @throws ApiError
+   */
+  public static restBusinessAreasProgramsPeriodicFieldsList({
+    businessAreaSlug,
+    programSlug,
+    limit,
+    offset,
+    ordering,
+    updatedAtAfter,
+    updatedAtBefore,
+  }: {
+    businessAreaSlug: string;
+    programSlug: string;
+    /**
+     * Number of results to return per page.
+     */
+    limit?: number;
+    /**
+     * The initial index from which to return the results.
+     */
+    offset?: number;
+    /**
+     * Which field to use when ordering the results.
+     */
+    ordering?: string;
+    updatedAtAfter?: string;
+    updatedAtBefore?: string;
+  }): CancelablePromise<PaginatedPeriodicFieldList> {
+    return __request(OpenAPI, {
+      method: 'GET',
+      url: '/api/rest/business-areas/{business_area_slug}/programs/{program_slug}/periodic-fields/',
+      path: {
+        business_area_slug: businessAreaSlug,
+        program_slug: programSlug,
+      },
+      query: {
+        limit: limit,
+        offset: offset,
+        ordering: ordering,
+        updated_at_after: updatedAtAfter,
+        updated_at_before: updatedAtBefore,
+      },
+    });
+  }
+  /**
+   * @returns PaginatedRegistrationDataImportListList
+   * @throws ApiError
+   */
+  public static restBusinessAreasProgramsRegistrationDataImportsList({
+    businessAreaSlug,
+    programSlug,
+    limit,
+    name,
+    offset,
+    ordering,
+    status,
+    updatedAtAfter,
+    updatedAtBefore,
+  }: {
+    businessAreaSlug: string;
+    programSlug: string;
+    /**
+     * Number of results to return per page.
+     */
+    limit?: number;
+    name?: string;
+    /**
+     * The initial index from which to return the results.
+     */
+    offset?: number;
+    /**
+     * Which field to use when ordering the results.
+     */
+    ordering?: string;
+    /**
+     * * `LOADING` - Loading
+     * * `DEDUPLICATION` - Deduplication
+     * * `DEDUPLICATION_FAILED` - Deduplication Failed
+     * * `IMPORT_SCHEDULED` - Import Scheduled
+     * * `IMPORTING` - Importing
+     * * `IMPORT_ERROR` - Import Error
+     * * `IN_REVIEW` - In Review
+     * * `MERGE_SCHEDULED` - Merge Scheduled
+     * * `MERGED` - Merged
+     * * `MERGING` - Merging
+     * * `MERGE_ERROR` - Merge Error
+     * * `REFUSED` - Refused import
+     */
+    status?:
+      | 'DEDUPLICATION'
+      | 'DEDUPLICATION_FAILED'
+      | 'IMPORTING'
+      | 'IMPORT_ERROR'
+      | 'IMPORT_SCHEDULED'
+      | 'IN_REVIEW'
+      | 'LOADING'
+      | 'MERGED'
+      | 'MERGE_ERROR'
+      | 'MERGE_SCHEDULED'
+      | 'MERGING'
+      | 'REFUSED';
+    updatedAtAfter?: string;
+    updatedAtBefore?: string;
+  }): CancelablePromise<PaginatedRegistrationDataImportListList> {
+    return __request(OpenAPI, {
+      method: 'GET',
+      url: '/api/rest/business-areas/{business_area_slug}/programs/{program_slug}/registration-data-imports/',
+      path: {
+        business_area_slug: businessAreaSlug,
+        program_slug: programSlug,
+      },
+      query: {
+        limit: limit,
+        name: name,
+        offset: offset,
+        ordering: ordering,
+        status: status,
+        updated_at_after: updatedAtAfter,
+        updated_at_before: updatedAtBefore,
+      },
+    });
+  }
+  /**
+   * @returns RegistrationDataImportList
+   * @throws ApiError
+   */
+  public static restBusinessAreasProgramsRegistrationDataImportsRunDeduplicationCreate({
+    businessAreaSlug,
+    programSlug,
+    requestBody,
+  }: {
+    businessAreaSlug: string;
+    programSlug: string;
+    requestBody: RegistrationDataImportList;
+  }): CancelablePromise<RegistrationDataImportList> {
+    return __request(OpenAPI, {
+      method: 'POST',
+      url: '/api/rest/business-areas/{business_area_slug}/programs/{program_slug}/registration-data-imports/run-deduplication/',
+      path: {
+        business_area_slug: businessAreaSlug,
+        program_slug: programSlug,
+      },
+      body: requestBody,
+      mediaType: 'application/json',
+    });
+  }
+  /**
+   * @returns RegistrationDataImportList
+   * @throws ApiError
+   */
+  public static restBusinessAreasProgramsRegistrationDataImportsWebhookdeduplicationRetrieve({
+    businessAreaSlug,
+    programSlug,
+  }: {
+    businessAreaSlug: string;
+    programSlug: string;
+  }): CancelablePromise<RegistrationDataImportList> {
+    return __request(OpenAPI, {
+      method: 'GET',
+      url: '/api/rest/business-areas/{business_area_slug}/programs/{program_slug}/registration-data-imports/webhookdeduplication/',
+      path: {
+        business_area_slug: businessAreaSlug,
+        program_slug: programSlug,
+      },
+    });
+  }
+  /**
+   * @returns PaginatedTargetPopulationListList
+   * @throws ApiError
+   */
+  public static restBusinessAreasProgramsTargetPopulationsList({
+    businessAreaSlug,
+    programSlug,
+    dispersionEndDateLte,
+    dispersionStartDateGte,
+    isFollowUp,
+    limit,
+    name,
+    offset,
+    ordering,
+    program,
+    status,
+    totalEntitledQuantityGte,
+    totalEntitledQuantityLte,
+  }: {
+    businessAreaSlug: string;
+    programSlug: string;
+    dispersionEndDateLte?: string;
+    dispersionStartDateGte?: string;
+    isFollowUp?: boolean;
+    /**
+     * Number of results to return per page.
+     */
+    limit?: number;
+    name?: string;
+    /**
+     * The initial index from which to return the results.
+     */
+    offset?: number;
+    /**
+     * Which field to use when ordering the results.
+     */
+    ordering?: string;
+    program?: string;
+    /**
+     * Status [sys]
      *
-     * validate method with parameters have to be called in mutate method.
-     * If there are validation errors they will be all
-     * returned as one error message.
-     * @returns CountResponse
-     * @throws ApiError
-     */
-    public static restBusinessAreasProgramsCountRetrieve({
-        businessAreaSlug,
-    }: {
-        businessAreaSlug: string,
-    }): CancelablePromise<CountResponse> {
-        return __request(OpenAPI, {
-            method: 'GET',
-            url: '/api/rest/business-areas/{business_area_slug}/programs/count/',
-            path: {
-                'business_area_slug': businessAreaSlug,
-            },
-        });
-    }
-    /**
->>>>>>> e509e33f
-     * @returns BusinessArea
-     * @throws ApiError
-     */
-    public static restBusinessAreasRetrieve({
-        slug,
-    }: {
-        /**
-         * A UUID string identifying this business area.
-         */
-        slug: string,
-    }): CancelablePromise<BusinessArea> {
-        return __request(OpenAPI, {
-            method: 'GET',
-            url: '/api/rest/business-areas/{slug}/',
-            path: {
-                'slug': slug,
-            },
-        });
-    }
-    /**
-     * @returns any No response body
-     * @throws ApiError
-     */
-    public static restConstanceRetrieve(): CancelablePromise<any> {
-        return __request(OpenAPI, {
-            method: 'GET',
-            url: '/api/rest/constance/',
-        });
-    }
-    /**
-     * Retrieve dashboard data for a given business area from Redis cache.
-     * If data is not cached or needs updating, refresh it.
-     * @returns any No response body
-     * @throws ApiError
-     */
-    public static restDashboardDataRetrieve({
-        businessAreaSlug,
-    }: {
-        businessAreaSlug: string,
-    }): CancelablePromise<any> {
-        return __request(OpenAPI, {
-            method: 'GET',
-            url: '/api/rest/dashboard/{business_area_slug}/data/',
-            path: {
-                'business_area_slug': businessAreaSlug,
-            },
-        });
-    }
-    /**
-     * API to trigger the creation or update of a DashReport for a given business area.
-     * Restricted to superusers and users with the required permissions.
-     * @returns any No response body
-     * @throws ApiError
-     */
-    public static restDashboardGenerateCreate({
-        businessAreaSlug,
-    }: {
-        businessAreaSlug: string,
-    }): CancelablePromise<any> {
-        return __request(OpenAPI, {
-            method: 'POST',
-            url: '/api/rest/dashboard/generate/{business_area_slug}/',
-            path: {
-                'business_area_slug': businessAreaSlug,
-            },
-        });
-    }
-    /**
-     * @returns PaginatedCountryList
-     * @throws ApiError
-     */
-    public static restLookupsCountryList({
-        limit,
-        offset,
-        ordering,
-        search,
-        updatedAtAfter,
-        updatedAtBefore,
-        validFromAfter,
-        validFromBefore,
-        validUntilAfter,
-        validUntilBefore,
-    }: {
-        /**
-         * Number of results to return per page.
-         */
-        limit?: number,
-        /**
-         * The initial index from which to return the results.
-         */
-        offset?: number,
-        /**
-         * Which field to use when ordering the results.
-         */
-        ordering?: string,
-        /**
-         * A search term.
-         */
-        search?: string,
-        updatedAtAfter?: string,
-        updatedAtBefore?: string,
-        validFromAfter?: string,
-        validFromBefore?: string,
-        validUntilAfter?: string,
-        validUntilBefore?: string,
-    }): CancelablePromise<PaginatedCountryList> {
-        return __request(OpenAPI, {
-            method: 'GET',
-            url: '/api/rest/lookups/country/',
-            query: {
-                'limit': limit,
-                'offset': offset,
-                'ordering': ordering,
-                'search': search,
-                'updated_at_after': updatedAtAfter,
-                'updated_at_before': updatedAtBefore,
-                'valid_from_after': validFromAfter,
-                'valid_from_before': validFromBefore,
-                'valid_until_after': validUntilAfter,
-                'valid_until_before': validUntilBefore,
-            },
-        });
-    }
-    /**
-     * @returns any No response body
-     * @throws ApiError
-     */
-    public static restLookupsDocumentRetrieve(): CancelablePromise<any> {
-        return __request(OpenAPI, {
-            method: 'GET',
-            url: '/api/rest/lookups/document/',
-        });
-    }
-    /**
-     * @returns any No response body
-     * @throws ApiError
-     */
-    public static restLookupsMaritalstatusRetrieve(): CancelablePromise<any> {
-        return __request(OpenAPI, {
-            method: 'GET',
-            url: '/api/rest/lookups/maritalstatus/',
-        });
-    }
-    /**
-     * @returns any No response body
-     * @throws ApiError
-     */
-    public static restLookupsObserveddisabilityRetrieve(): CancelablePromise<any> {
-        return __request(OpenAPI, {
-            method: 'GET',
-            url: '/api/rest/lookups/observeddisability/',
-        });
-    }
-    /**
-     * @returns any No response body
-     * @throws ApiError
-     */
-    public static restLookupsProgramStatusesRetrieve(): CancelablePromise<any> {
-        return __request(OpenAPI, {
-            method: 'GET',
-            url: '/api/rest/lookups/program-statuses/',
-        });
-    }
-    /**
-     * @returns any No response body
-     * @throws ApiError
-     */
-    public static restLookupsRelationshipRetrieve(): CancelablePromise<any> {
-        return __request(OpenAPI, {
-            method: 'GET',
-            url: '/api/rest/lookups/relationship/',
-        });
-    }
-    /**
-     * @returns any No response body
-     * @throws ApiError
-     */
-    public static restLookupsResidencestatusRetrieve(): CancelablePromise<any> {
-        return __request(OpenAPI, {
-            method: 'GET',
-            url: '/api/rest/lookups/residencestatus/',
-        });
-    }
-    /**
-     * @returns any No response body
-     * @throws ApiError
-     */
-    public static restLookupsRoleRetrieve(): CancelablePromise<any> {
-        return __request(OpenAPI, {
-            method: 'GET',
-            url: '/api/rest/lookups/role/',
-        });
-    }
-    /**
-     * @returns any No response body
-     * @throws ApiError
-     */
-    public static restLookupsSexRetrieve(): CancelablePromise<any> {
-        return __request(OpenAPI, {
-            method: 'GET',
-            url: '/api/rest/lookups/sex/',
-        });
-    }
-    /**
-     * @returns PaginatedProgramGlobalList
-     * @throws ApiError
-     */
-    public static restProgramsList({
-        active,
-        businessArea,
-        limit,
-        offset,
-        ordering,
-        status,
-        updatedAtAfter,
-        updatedAtBefore,
-    }: {
-        active?: boolean,
-        businessArea?: string,
-        /**
-         * Number of results to return per page.
-         */
-        limit?: number,
-        /**
-         * The initial index from which to return the results.
-         */
-        offset?: number,
-        /**
-         * Which field to use when ordering the results.
-         */
-        ordering?: string,
-        /**
-         * Program status
-         *
-         * * `ACTIVE` - Active
-         * * `DRAFT` - Draft
-         * * `FINISHED` - Finished
-         */
-        status?: 'ACTIVE' | 'DRAFT' | 'FINISHED',
-        updatedAtAfter?: string,
-        updatedAtBefore?: string,
-    }): CancelablePromise<PaginatedProgramGlobalList> {
-        return __request(OpenAPI, {
-            method: 'GET',
-            url: '/api/rest/programs/',
-            query: {
-                'active': active,
-                'business_area': businessArea,
-                'limit': limit,
-                'offset': offset,
-                'ordering': ordering,
-                'status': status,
-                'updated_at_after': updatedAtAfter,
-                'updated_at_before': updatedAtBefore,
-            },
-        });
-    }
-    /**
-     * @returns PaginatedOrganizationList
-     * @throws ApiError
-     */
-    public static restSystemsAuroraOfficesList({
-        limit,
-        offset,
-    }: {
-        /**
-         * Number of results to return per page.
-         */
-        limit?: number,
-        /**
-         * The initial index from which to return the results.
-         */
-        offset?: number,
-    }): CancelablePromise<PaginatedOrganizationList> {
-        return __request(OpenAPI, {
-            method: 'GET',
-            url: '/api/rest/systems/aurora/offices/',
-            query: {
-                'limit': limit,
-                'offset': offset,
-            },
-        });
-    }
-    /**
-     * @returns PaginatedProjectList
-     * @throws ApiError
-     */
-    public static restSystemsAuroraProjectsList({
-        limit,
-        offset,
-        orgPk,
-        orgSlug,
-    }: {
-        /**
-         * Number of results to return per page.
-         */
-        limit?: number,
-        /**
-         * The initial index from which to return the results.
-         */
-        offset?: number,
-        orgPk?: string,
-        orgSlug?: string,
-    }): CancelablePromise<PaginatedProjectList> {
-        return __request(OpenAPI, {
-            method: 'GET',
-            url: '/api/rest/systems/aurora/projects/',
-            query: {
-                'limit': limit,
-                'offset': offset,
-                'org_pk': orgPk,
-                'org_slug': orgSlug,
-            },
-        });
-    }
-    /**
-     * @returns PaginatedRegistrationList
-     * @throws ApiError
-     */
-    public static restSystemsAuroraRegistrationsList({
-        limit,
-        offset,
-        orgPk,
-        orgSlug,
-        programmePk,
-    }: {
-        /**
-         * Number of results to return per page.
-         */
-        limit?: number,
-        /**
-         * The initial index from which to return the results.
-         */
-        offset?: number,
-        orgPk?: string,
-        orgSlug?: string,
-        programmePk?: string,
-    }): CancelablePromise<PaginatedRegistrationList> {
-        return __request(OpenAPI, {
-            method: 'GET',
-            url: '/api/rest/systems/aurora/registrations/',
-            query: {
-                'limit': limit,
-                'offset': offset,
-                'org_pk': orgPk,
-                'org_slug': orgSlug,
-                'programme_pk': programmePk,
-            },
-        });
-    }
-    /**
-     * @returns Profile
-     * @throws ApiError
-     */
-    public static restUsersProfileRetrieve({
-        businessAreaSlug,
-        programSlug,
-    }: {
-        businessAreaSlug?: string,
-        programSlug?: string,
-    }): CancelablePromise<Profile> {
-        return __request(OpenAPI, {
-            method: 'GET',
-            url: '/api/rest/users/profile/',
-            query: {
-                'business_area_slug': businessAreaSlug,
-                'program_slug': programSlug,
-            },
-        });
-    }
+     * * `TP_OPEN` - Open
+     * * `TP_LOCKED` - Locked
+     * * `PROCESSING` - Processing
+     * * `STEFICON_WAIT` - Steficon Wait
+     * * `STEFICON_RUN` - Steficon Run
+     * * `STEFICON_COMPLETED` - Steficon Completed
+     * * `STEFICON_ERROR` - Steficon Error
+     * * `DRAFT` - Draft
+     * * `PREPARING` - Preparing
+     * * `OPEN` - Open
+     * * `LOCKED` - Locked
+     * * `LOCKED_FSP` - Locked FSP
+     * * `IN_APPROVAL` - In Approval
+     * * `IN_AUTHORIZATION` - In Authorization
+     * * `IN_REVIEW` - In Review
+     * * `ACCEPTED` - Accepted
+     * * `FINISHED` - Finished
+     */
+    status?:
+      | 'ACCEPTED'
+      | 'DRAFT'
+      | 'FINISHED'
+      | 'IN_APPROVAL'
+      | 'IN_AUTHORIZATION'
+      | 'IN_REVIEW'
+      | 'LOCKED'
+      | 'LOCKED_FSP'
+      | 'OPEN'
+      | 'PREPARING'
+      | 'PROCESSING'
+      | 'STEFICON_COMPLETED'
+      | 'STEFICON_ERROR'
+      | 'STEFICON_RUN'
+      | 'STEFICON_WAIT'
+      | 'TP_LOCKED'
+      | 'TP_OPEN';
+    totalEntitledQuantityGte?: number;
+    totalEntitledQuantityLte?: number;
+  }): CancelablePromise<PaginatedTargetPopulationListList> {
+    return __request(OpenAPI, {
+      method: 'GET',
+      url: '/api/rest/business-areas/{business_area_slug}/programs/{program_slug}/target-populations/',
+      path: {
+        business_area_slug: businessAreaSlug,
+        program_slug: programSlug,
+      },
+      query: {
+        dispersion_end_date__lte: dispersionEndDateLte,
+        dispersion_start_date__gte: dispersionStartDateGte,
+        is_follow_up: isFollowUp,
+        limit: limit,
+        name: name,
+        offset: offset,
+        ordering: ordering,
+        program: program,
+        status: status,
+        total_entitled_quantity__gte: totalEntitledQuantityGte,
+        total_entitled_quantity__lte: totalEntitledQuantityLte,
+      },
+    });
+  }
+  /**
+   * Base validation class, inherit from this class to create custom validators.
+   * Your custom validators have to implement validation methods that starts
+   * with name "validate_" so validate can call all the validators from your
+   * custom validator.
+   *
+   * Custom validate method have to takes *args, **kwargs parameters.
+   *
+   * validate method with parameters have to be called in mutate method.
+   * If there are validation errors they will be all
+   * returned as one error message.
+   * @returns ProgramDetail
+   * @throws ApiError
+   */
+  public static restBusinessAreasProgramsRetrieve({
+    businessAreaSlug,
+    slug,
+  }: {
+    businessAreaSlug: string;
+    slug: string;
+  }): CancelablePromise<ProgramDetail> {
+    return __request(OpenAPI, {
+      method: 'GET',
+      url: '/api/rest/business-areas/{business_area_slug}/programs/{slug}/',
+      path: {
+        business_area_slug: businessAreaSlug,
+        slug: slug,
+      },
+    });
+  }
+  /**
+   * Base validation class, inherit from this class to create custom validators.
+   * Your custom validators have to implement validation methods that starts
+   * with name "validate_" so validate can call all the validators from your
+   * custom validator.
+   *
+   * Custom validate method have to takes *args, **kwargs parameters.
+   *
+   * validate method with parameters have to be called in mutate method.
+   * If there are validation errors they will be all
+   * returned as one error message.
+   * @returns void
+   * @throws ApiError
+   */
+  public static restBusinessAreasProgramsDestroy({
+    businessAreaSlug,
+    slug,
+  }: {
+    businessAreaSlug: string;
+    slug: string;
+  }): CancelablePromise<void> {
+    return __request(OpenAPI, {
+      method: 'DELETE',
+      url: '/api/rest/business-areas/{business_area_slug}/programs/{slug}/',
+      path: {
+        business_area_slug: businessAreaSlug,
+        slug: slug,
+      },
+    });
+  }
+  /**
+   * Base validation class, inherit from this class to create custom validators.
+   * Your custom validators have to implement validation methods that starts
+   * with name "validate_" so validate can call all the validators from your
+   * custom validator.
+   *
+   * Custom validate method have to takes *args, **kwargs parameters.
+   *
+   * validate method with parameters have to be called in mutate method.
+   * If there are validation errors they will be all
+   * returned as one error message.
+   * @returns CountResponse
+   * @throws ApiError
+   */
+  public static restBusinessAreasProgramsCountRetrieve({
+    businessAreaSlug,
+  }: {
+    businessAreaSlug: string;
+  }): CancelablePromise<CountResponse> {
+    return __request(OpenAPI, {
+      method: 'GET',
+      url: '/api/rest/business-areas/{business_area_slug}/programs/count/',
+      path: {
+        business_area_slug: businessAreaSlug,
+      },
+    });
+  }
+  /**
+   * @returns BusinessArea
+   * @throws ApiError
+   */
+  public static restBusinessAreasRetrieve({
+    slug,
+  }: {
+    /**
+     * A UUID string identifying this business area.
+     */
+    slug: string;
+  }): CancelablePromise<BusinessArea> {
+    return __request(OpenAPI, {
+      method: 'GET',
+      url: '/api/rest/business-areas/{slug}/',
+      path: {
+        slug: slug,
+      },
+    });
+  }
+  /**
+   * @returns any No response body
+   * @throws ApiError
+   */
+  public static restConstanceRetrieve(): CancelablePromise<any> {
+    return __request(OpenAPI, {
+      method: 'GET',
+      url: '/api/rest/constance/',
+    });
+  }
+  /**
+   * Retrieve dashboard data for a given business area from Redis cache.
+   * If data is not cached or needs updating, refresh it.
+   * @returns any No response body
+   * @throws ApiError
+   */
+  public static restDashboardDataRetrieve({
+    businessAreaSlug,
+  }: {
+    businessAreaSlug: string;
+  }): CancelablePromise<any> {
+    return __request(OpenAPI, {
+      method: 'GET',
+      url: '/api/rest/dashboard/{business_area_slug}/data/',
+      path: {
+        business_area_slug: businessAreaSlug,
+      },
+    });
+  }
+  /**
+   * API to trigger the creation or update of a DashReport for a given business area.
+   * Restricted to superusers and users with the required permissions.
+   * @returns any No response body
+   * @throws ApiError
+   */
+  public static restDashboardGenerateCreate({
+    businessAreaSlug,
+  }: {
+    businessAreaSlug: string;
+  }): CancelablePromise<any> {
+    return __request(OpenAPI, {
+      method: 'POST',
+      url: '/api/rest/dashboard/generate/{business_area_slug}/',
+      path: {
+        business_area_slug: businessAreaSlug,
+      },
+    });
+  }
+  /**
+   * @returns PaginatedCountryList
+   * @throws ApiError
+   */
+  public static restLookupsCountryList({
+    limit,
+    offset,
+    ordering,
+    search,
+    updatedAtAfter,
+    updatedAtBefore,
+    validFromAfter,
+    validFromBefore,
+    validUntilAfter,
+    validUntilBefore,
+  }: {
+    /**
+     * Number of results to return per page.
+     */
+    limit?: number;
+    /**
+     * The initial index from which to return the results.
+     */
+    offset?: number;
+    /**
+     * Which field to use when ordering the results.
+     */
+    ordering?: string;
+    /**
+     * A search term.
+     */
+    search?: string;
+    updatedAtAfter?: string;
+    updatedAtBefore?: string;
+    validFromAfter?: string;
+    validFromBefore?: string;
+    validUntilAfter?: string;
+    validUntilBefore?: string;
+  }): CancelablePromise<PaginatedCountryList> {
+    return __request(OpenAPI, {
+      method: 'GET',
+      url: '/api/rest/lookups/country/',
+      query: {
+        limit: limit,
+        offset: offset,
+        ordering: ordering,
+        search: search,
+        updated_at_after: updatedAtAfter,
+        updated_at_before: updatedAtBefore,
+        valid_from_after: validFromAfter,
+        valid_from_before: validFromBefore,
+        valid_until_after: validUntilAfter,
+        valid_until_before: validUntilBefore,
+      },
+    });
+  }
+  /**
+   * @returns any No response body
+   * @throws ApiError
+   */
+  public static restLookupsDocumentRetrieve(): CancelablePromise<any> {
+    return __request(OpenAPI, {
+      method: 'GET',
+      url: '/api/rest/lookups/document/',
+    });
+  }
+  /**
+   * @returns any No response body
+   * @throws ApiError
+   */
+  public static restLookupsMaritalstatusRetrieve(): CancelablePromise<any> {
+    return __request(OpenAPI, {
+      method: 'GET',
+      url: '/api/rest/lookups/maritalstatus/',
+    });
+  }
+  /**
+   * @returns any No response body
+   * @throws ApiError
+   */
+  public static restLookupsObserveddisabilityRetrieve(): CancelablePromise<any> {
+    return __request(OpenAPI, {
+      method: 'GET',
+      url: '/api/rest/lookups/observeddisability/',
+    });
+  }
+  /**
+   * @returns any No response body
+   * @throws ApiError
+   */
+  public static restLookupsProgramStatusesRetrieve(): CancelablePromise<any> {
+    return __request(OpenAPI, {
+      method: 'GET',
+      url: '/api/rest/lookups/program-statuses/',
+    });
+  }
+  /**
+   * @returns any No response body
+   * @throws ApiError
+   */
+  public static restLookupsRelationshipRetrieve(): CancelablePromise<any> {
+    return __request(OpenAPI, {
+      method: 'GET',
+      url: '/api/rest/lookups/relationship/',
+    });
+  }
+  /**
+   * @returns any No response body
+   * @throws ApiError
+   */
+  public static restLookupsResidencestatusRetrieve(): CancelablePromise<any> {
+    return __request(OpenAPI, {
+      method: 'GET',
+      url: '/api/rest/lookups/residencestatus/',
+    });
+  }
+  /**
+   * @returns any No response body
+   * @throws ApiError
+   */
+  public static restLookupsRoleRetrieve(): CancelablePromise<any> {
+    return __request(OpenAPI, {
+      method: 'GET',
+      url: '/api/rest/lookups/role/',
+    });
+  }
+  /**
+   * @returns any No response body
+   * @throws ApiError
+   */
+  public static restLookupsSexRetrieve(): CancelablePromise<any> {
+    return __request(OpenAPI, {
+      method: 'GET',
+      url: '/api/rest/lookups/sex/',
+    });
+  }
+  /**
+   * @returns PaginatedProgramGlobalList
+   * @throws ApiError
+   */
+  public static restProgramsList({
+    active,
+    businessArea,
+    limit,
+    offset,
+    ordering,
+    status,
+    updatedAtAfter,
+    updatedAtBefore,
+  }: {
+    active?: boolean;
+    businessArea?: string;
+    /**
+     * Number of results to return per page.
+     */
+    limit?: number;
+    /**
+     * The initial index from which to return the results.
+     */
+    offset?: number;
+    /**
+     * Which field to use when ordering the results.
+     */
+    ordering?: string;
+    /**
+     * Program status
+     *
+     * * `ACTIVE` - Active
+     * * `DRAFT` - Draft
+     * * `FINISHED` - Finished
+     */
+    status?: 'ACTIVE' | 'DRAFT' | 'FINISHED';
+    updatedAtAfter?: string;
+    updatedAtBefore?: string;
+  }): CancelablePromise<PaginatedProgramGlobalList> {
+    return __request(OpenAPI, {
+      method: 'GET',
+      url: '/api/rest/programs/',
+      query: {
+        active: active,
+        business_area: businessArea,
+        limit: limit,
+        offset: offset,
+        ordering: ordering,
+        status: status,
+        updated_at_after: updatedAtAfter,
+        updated_at_before: updatedAtBefore,
+      },
+    });
+  }
+  /**
+   * @returns PaginatedOrganizationList
+   * @throws ApiError
+   */
+  public static restSystemsAuroraOfficesList({
+    limit,
+    offset,
+  }: {
+    /**
+     * Number of results to return per page.
+     */
+    limit?: number;
+    /**
+     * The initial index from which to return the results.
+     */
+    offset?: number;
+  }): CancelablePromise<PaginatedOrganizationList> {
+    return __request(OpenAPI, {
+      method: 'GET',
+      url: '/api/rest/systems/aurora/offices/',
+      query: {
+        limit: limit,
+        offset: offset,
+      },
+    });
+  }
+  /**
+   * @returns PaginatedProjectList
+   * @throws ApiError
+   */
+  public static restSystemsAuroraProjectsList({
+    limit,
+    offset,
+    orgPk,
+    orgSlug,
+  }: {
+    /**
+     * Number of results to return per page.
+     */
+    limit?: number;
+    /**
+     * The initial index from which to return the results.
+     */
+    offset?: number;
+    orgPk?: string;
+    orgSlug?: string;
+  }): CancelablePromise<PaginatedProjectList> {
+    return __request(OpenAPI, {
+      method: 'GET',
+      url: '/api/rest/systems/aurora/projects/',
+      query: {
+        limit: limit,
+        offset: offset,
+        org_pk: orgPk,
+        org_slug: orgSlug,
+      },
+    });
+  }
+  /**
+   * @returns PaginatedRegistrationList
+   * @throws ApiError
+   */
+  public static restSystemsAuroraRegistrationsList({
+    limit,
+    offset,
+    orgPk,
+    orgSlug,
+    programmePk,
+  }: {
+    /**
+     * Number of results to return per page.
+     */
+    limit?: number;
+    /**
+     * The initial index from which to return the results.
+     */
+    offset?: number;
+    orgPk?: string;
+    orgSlug?: string;
+    programmePk?: string;
+  }): CancelablePromise<PaginatedRegistrationList> {
+    return __request(OpenAPI, {
+      method: 'GET',
+      url: '/api/rest/systems/aurora/registrations/',
+      query: {
+        limit: limit,
+        offset: offset,
+        org_pk: orgPk,
+        org_slug: orgSlug,
+        programme_pk: programmePk,
+      },
+    });
+  }
+  /**
+   * @returns Profile
+   * @throws ApiError
+   */
+  public static restUsersProfileRetrieve({
+    businessAreaSlug,
+    programSlug,
+  }: {
+    businessAreaSlug?: string;
+    programSlug?: string;
+  }): CancelablePromise<Profile> {
+    return __request(OpenAPI, {
+      method: 'GET',
+      url: '/api/rest/users/profile/',
+      query: {
+        business_area_slug: businessAreaSlug,
+        program_slug: programSlug,
+      },
+    });
+  }
 }