--- conflicted
+++ resolved
@@ -7,6 +7,7 @@
 import type { BusinessArea } from '../models/BusinessArea';
 import type { Choice } from '../models/Choice';
 import type { CountResponse } from '../models/CountResponse';
+import type { CreateGrievanceTicket } from '../models/CreateGrievanceTicket';
 import type { DelegatePeople } from '../models/DelegatePeople';
 import type { FeedbackCreate } from '../models/FeedbackCreate';
 import type { FeedbackDetail } from '../models/FeedbackDetail';
@@ -14,6 +15,7 @@
 import type { FeedbackMessageCreate } from '../models/FeedbackMessageCreate';
 import type { FeedbackUpdate } from '../models/FeedbackUpdate';
 import type { FspChoices } from '../models/FspChoices';
+import type { GrievanceChoices } from '../models/GrievanceChoices';
 import type { GrievanceTicketDetail } from '../models/GrievanceTicketDetail';
 import type { HouseholdChoices } from '../models/HouseholdChoices';
 import type { HouseholdDetail } from '../models/HouseholdDetail';
@@ -28,11 +30,9 @@
 import type { PaginatedBeneficiaryGroupList } from '../models/PaginatedBeneficiaryGroupList';
 import type { PaginatedBusinessAreaList } from '../models/PaginatedBusinessAreaList';
 import type { PaginatedCountryList } from '../models/PaginatedCountryList';
+import type { PaginatedCreateGrievanceTicketList } from '../models/PaginatedCreateGrievanceTicketList';
 import type { PaginatedFeedbackListList } from '../models/PaginatedFeedbackListList';
-<<<<<<< HEAD
-=======
 import type { PaginatedGrievanceTicketListList } from '../models/PaginatedGrievanceTicketListList';
->>>>>>> e795bdee
 import type { PaginatedHouseholdListList } from '../models/PaginatedHouseholdListList';
 import type { PaginatedIndividualListList } from '../models/PaginatedIndividualListList';
 import type { PaginatedLogEntryList } from '../models/PaginatedLogEntryList';
@@ -1192,14 +1192,14 @@
     }
     /**
      * Applies BusinessAreaMixin and also filters the queryset based on the user's partner's area limits.
-     * @returns any No response body
+     * @returns GrievanceChoices
      * @throws ApiError
      */
     public static restBusinessAreasGrievanceTicketsChoicesRetrieve({
         businessAreaSlug,
     }: {
         businessAreaSlug: string,
-    }): CancelablePromise<any> {
+    }): CancelablePromise<GrievanceChoices> {
         return __request(OpenAPI, {
             method: 'GET',
             url: '/api/rest/business-areas/{business_area_slug}/grievance-tickets/choices/',
@@ -1913,116 +1913,6 @@
     /**
      * Applies BusinessAreaMixin and also filters the queryset based on the user's partner's permissions across programs.
      * @returns PaginatedLogEntryList
-<<<<<<< HEAD
-=======
-     * @throws ApiError
-     */
-    public static restBusinessAreasProgramsActivityLogsList({
-        businessAreaSlug,
-        programSlug,
-        businessArea,
-        limit,
-        module,
-        objectId,
-        offset,
-        ordering,
-        programId,
-        search,
-        user,
-        userId,
-    }: {
-        businessAreaSlug: string,
-        programSlug: string,
-        businessArea?: string,
-        /**
-         * Number of results to return per page.
-         */
-        limit?: number,
-        module?: string,
-        objectId?: string,
-        /**
-         * The initial index from which to return the results.
-         */
-        offset?: number,
-        /**
-         * Which field to use when ordering the results.
-         */
-        ordering?: string,
-        programId?: string,
-        /**
-         * A search term.
-         */
-        search?: string,
-        user?: string,
-        userId?: string,
-    }): CancelablePromise<PaginatedLogEntryList> {
-        return __request(OpenAPI, {
-            method: 'GET',
-            url: '/api/rest/business-areas/{business_area_slug}/programs/{program_slug}/activity-logs/',
-            path: {
-                'business_area_slug': businessAreaSlug,
-                'program_slug': programSlug,
-            },
-            query: {
-                'business_area': businessArea,
-                'limit': limit,
-                'module': module,
-                'object_id': objectId,
-                'offset': offset,
-                'ordering': ordering,
-                'program_id': programId,
-                'search': search,
-                'user': user,
-                'user_id': userId,
-            },
-        });
-    }
-    /**
-     * Applies BusinessAreaMixin and also filters the queryset based on the user's partner's permissions across programs.
-     * @returns any No response body
-     * @throws ApiError
-     */
-    public static restBusinessAreasProgramsActivityLogsActionChoicesRetrieve({
-        businessAreaSlug,
-        programSlug,
-    }: {
-        businessAreaSlug: string,
-        programSlug: string,
-    }): CancelablePromise<any> {
-        return __request(OpenAPI, {
-            method: 'GET',
-            url: '/api/rest/business-areas/{business_area_slug}/programs/{program_slug}/activity-logs/action-choices/',
-            path: {
-                'business_area_slug': businessAreaSlug,
-                'program_slug': programSlug,
-            },
-        });
-    }
-    /**
-     * Applies BusinessAreaMixin and also filters the queryset based on the user's partner's permissions across programs.
-     * @returns CountResponse
-     * @throws ApiError
-     */
-    public static restBusinessAreasProgramsActivityLogsCountRetrieve({
-        businessAreaSlug,
-        programSlug,
-    }: {
-        businessAreaSlug: string,
-        programSlug: string,
-    }): CancelablePromise<CountResponse> {
-        return __request(OpenAPI, {
-            method: 'GET',
-            url: '/api/rest/business-areas/{business_area_slug}/programs/{program_slug}/activity-logs/count/',
-            path: {
-                'business_area_slug': businessAreaSlug,
-                'program_slug': programSlug,
-            },
-        });
-    }
-    /**
-     * Adds a count action to the viewset that returns the count of the queryset.
-     * @returns PaginatedProgramCycleListList
->>>>>>> e795bdee
      * @throws ApiError
      */
     public static restBusinessAreasProgramsActivityLogsList({
@@ -2869,58 +2759,110 @@
     }
     /**
      * Applies ProgramMixin and also filters the queryset based on the user's partner's area limits for the program.
-     * @returns CountResponse
-     * @throws ApiError
-     */
-    public static restBusinessAreasProgramsGrievanceTicketsCountRetrieve({
-        businessAreaSlug,
-        programSlug,
-    }: {
-        businessAreaSlug: string,
-        programSlug: string,
-    }): CancelablePromise<CountResponse> {
-        return __request(OpenAPI, {
-            method: 'GET',
-            url: '/api/rest/business-areas/{business_area_slug}/programs/{program_slug}/grievance-tickets/count/',
-            path: {
-                'business_area_slug': businessAreaSlug,
-                'program_slug': programSlug,
-            },
-        });
-    }
-    /**
-     * Applies BusinessAreaMixin and also filters the queryset based on the user's partner's permissions across programs.
-     * @returns PaginatedFeedbackListList
-     * @throws ApiError
-     */
-    public static restBusinessAreasProgramsFeedbacksList({
-        businessAreaSlug,
-        programSlug,
-        businessArea,
-        createdAtRange,
+     * @returns PaginatedCreateGrievanceTicketList
+     * @throws ApiError
+     */
+    public static restBusinessAreasProgramsGrievanceTicketsCreate({
+        businessAreaSlug,
+        programSlug,
+        requestBody,
+        admin1,
+        admin2,
+        area,
+        areaStartswith,
+        assignedTo,
+        cashPlan,
+        category,
+        createdAtAfter,
+        createdAtBefore,
         createdBy,
-        feedbackId,
+        documentNumber,
+        documentType,
+        fsp,
+        grievanceStatus,
+        grievanceType,
+        household,
+        id,
+        idStartswith,
         isActiveProgram,
+        isCrossArea,
         issueType,
         limit,
         offset,
         orderBy,
         ordering,
+        preferredLanguage,
+        priority,
         program,
+        registrationDataImport,
+        scoreMax,
+        scoreMin,
         search,
-    }: {
-        businessAreaSlug: string,
-        programSlug: string,
-        businessArea?: string,
-        createdAtRange?: string,
+        status,
+        urgency,
+    }: {
+        businessAreaSlug: string,
+        programSlug: string,
+        requestBody: CreateGrievanceTicket,
+        admin1?: string,
+        admin2?: string,
+        area?: string,
+        areaStartswith?: string,
+        assignedTo?: string,
+        cashPlan?: string,
+        /**
+         * * `8` - Needs Adjudication
+         * * `1` - Payment Verification
+         * * `9` - System Flagging
+         * * `2` - Data Change
+         * * `4` - Grievance Complaint
+         * * `5` - Negative Feedback
+         * * `7` - Positive Feedback
+         * * `6` - Referral
+         * * `3` - Sensitive Grievance
+         */
+        category?: 1 | 2 | 3 | 4 | 5 | 6 | 7 | 8 | 9,
+        createdAtAfter?: string,
+        createdAtBefore?: string,
         createdBy?: string,
-        feedbackId?: string,
-        isActiveProgram?: string,
-        /**
-         * * `POSITIVE_FEEDBACK` - Positive feedback
-         * * `NEGATIVE_FEEDBACK` - Negative feedback
-         */
-        issueType?: 'NEGATIVE_FEEDBACK' | 'POSITIVE_FEEDBACK',
+        documentNumber?: string,
+        documentType?: string,
+        fsp?: string,
+        grievanceStatus?: string,
+        grievanceType?: string,
+        household?: string,
+        id?: string,
+        idStartswith?: string,
+        isActiveProgram?: boolean,
+        isCrossArea?: boolean,
+        /**
+         * * `16` - Add Individual
+         * * `13` - Household Data Update
+         * * `14` - Individual Data Update
+         * * `15` - Withdraw Individual
+         * * `17` - Withdraw Household
+         * * `2` - Bribery, corruption or kickback
+         * * `1` - Data breach
+         * * `8` - Conflict of interest
+         * * `3` - Fraud and forgery
+         * * `4` - Fraud involving misuse of programme funds by third party
+         * * `9` - Gross mismanagement
+         * * `5` - Harassment and abuse of authority
+         * * `6` - Inappropriate staff conduct
+         * * `12` - Miscellaneous
+         * * `10` - Personal disputes
+         * * `11` - Sexual harassment and sexual exploitation
+         * * `7` - Unauthorized use, misuse or waste of UNICEF property or funds
+         * * `18` - Payment Related Complaint
+         * * `19` - FSP Related Complaint
+         * * `20` - Registration Related Complaint
+         * * `21` - Other Complaint
+         * * `22` - Partner Related Complaint
+         * * `23` - Unique Identifiers Similarity
+         * * `24` - Biographical Data Similarity
+         * * `25` - Biometrics Similarity
+         */
+        issueType?: 1 | 10 | 11 | 12 | 13 | 14 | 15 | 16 | 17 | 18 | 19 | 2 | 20 | 21 | 22 | 23 | 24 | 25 | 3 | 4 | 5 | 6 | 7 | 8 | 9 | null,
         /**
          * Number of results to return per page.
          */
@@ -2934,171 +2876,119 @@
          *
          * * `unicef_id` - Unicef id
          * * `-unicef_id` - Unicef id (descending)
+         * * `status` - Status
+         * * `-status` - Status (descending)
+         * * `assigned_to__last_name` - Assigned to  last name
+         * * `-assigned_to__last_name` - Assigned to  last name (descending)
+         * * `category` - Category
+         * * `-category` - Category (descending)
+         * * `created_at` - Created at
+         * * `-created_at` - Created at (descending)
+         * * `households_count` - Households count
+         * * `-households_count` - Households count (descending)
+         * * `user_modified` - User modified
+         * * `-user_modified` - User modified (descending)
+         * * `household_unicef_id` - Household unicef id
+         * * `-household_unicef_id` - Household unicef id (descending)
          * * `issue_type` - Issue type
          * * `-issue_type` - Issue type (descending)
-         * * `household_lookup` - Household lookup
-         * * `-household_lookup` - Household lookup (descending)
-         * * `created_by` - Created by
-         * * `-created_by` - Created by (descending)
-         * * `created_at` - Created at
-         * * `-created_at` - Created at (descending)
-         * * `linked_grievance` - Linked grievance
-         * * `-linked_grievance` - Linked grievance (descending)
-         */
-        orderBy?: Array<'-created_at' | '-created_by' | '-household_lookup' | '-issue_type' | '-linked_grievance' | '-unicef_id' | 'created_at' | 'created_by' | 'household_lookup' | 'issue_type' | 'linked_grievance' | 'unicef_id'>,
+         * * `priority` - Priority
+         * * `-priority` - Priority (descending)
+         * * `urgency` - Urgency
+         * * `-urgency` - Urgency (descending)
+         * * `total_days` - Total days
+         * * `-total_days` - Total days (descending)
+         * * `linked_tickets` - Linked tickets
+         * * `-linked_tickets` - Linked tickets (descending)
+         */
+        orderBy?: Array<'-assigned_to__last_name' | '-category' | '-created_at' | '-household_unicef_id' | '-households_count' | '-issue_type' | '-linked_tickets' | '-priority' | '-status' | '-total_days' | '-unicef_id' | '-urgency' | '-user_modified' | 'assigned_to__last_name' | 'category' | 'created_at' | 'household_unicef_id' | 'households_count' | 'issue_type' | 'linked_tickets' | 'priority' | 'status' | 'total_days' | 'unicef_id' | 'urgency' | 'user_modified'>,
         /**
          * Which field to use when ordering the results.
          */
         ordering?: string,
+        preferredLanguage?: string,
+        /**
+         * * `0` - Not set
+         * * `1` - High
+         * * `2` - Medium
+         * * `3` - Low
+         */
+        priority?: 0 | 1 | 2 | 3,
         program?: string,
-        /**
-         * A search term.
-         */
+        registrationDataImport?: string,
+        scoreMax?: string,
+        scoreMin?: string,
         search?: string,
-    }): CancelablePromise<PaginatedFeedbackListList> {
-        return __request(OpenAPI, {
-            method: 'GET',
-            url: '/api/rest/business-areas/{business_area_slug}/programs/{program_slug}/feedbacks/',
+        /**
+         * * `1` - New
+         * * `2` - Assigned
+         * * `6` - Closed
+         * * `5` - For Approval
+         * * `3` - In Progress
+         * * `4` - On Hold
+         */
+        status?: Array<1 | 2 | 3 | 4 | 5 | 6>,
+        /**
+         * * `0` - Not set
+         * * `1` - Very urgent
+         * * `2` - Urgent
+         * * `3` - Not urgent
+         */
+        urgency?: 0 | 1 | 2 | 3,
+    }): CancelablePromise<PaginatedCreateGrievanceTicketList> {
+        return __request(OpenAPI, {
+            method: 'POST',
+            url: '/api/rest/business-areas/{business_area_slug}/programs/{program_slug}/grievance-tickets/',
             path: {
                 'business_area_slug': businessAreaSlug,
                 'program_slug': programSlug,
             },
             query: {
-                'business_area': businessArea,
-                'created_at_range': createdAtRange,
+                'admin1': admin1,
+                'admin2': admin2,
+                'area': area,
+                'area__startswith': areaStartswith,
+                'assigned_to': assignedTo,
+                'cash_plan': cashPlan,
+                'category': category,
+                'created_at_after': createdAtAfter,
+                'created_at_before': createdAtBefore,
                 'created_by': createdBy,
-                'feedback_id': feedbackId,
+                'document_number': documentNumber,
+                'document_type': documentType,
+                'fsp': fsp,
+                'grievance_status': grievanceStatus,
+                'grievance_type': grievanceType,
+                'household': household,
+                'id': id,
+                'id__startswith': idStartswith,
                 'is_active_program': isActiveProgram,
+                'is_cross_area': isCrossArea,
                 'issue_type': issueType,
                 'limit': limit,
                 'offset': offset,
                 'order_by': orderBy,
                 'ordering': ordering,
+                'preferred_language': preferredLanguage,
+                'priority': priority,
                 'program': program,
+                'registration_data_import': registrationDataImport,
+                'score_max': scoreMax,
+                'score_min': scoreMin,
                 'search': search,
-            },
-        });
-    }
-    /**
-     * Applies BusinessAreaMixin and also filters the queryset based on the user's partner's permissions across programs.
-     * @returns FeedbackDetail
-     * @throws ApiError
-     */
-    public static restBusinessAreasProgramsFeedbacksCreate({
-        businessAreaSlug,
-        programSlug,
-        requestBody,
-    }: {
-        businessAreaSlug: string,
-        programSlug: string,
-        requestBody: FeedbackCreate,
-    }): CancelablePromise<FeedbackDetail> {
-        return __request(OpenAPI, {
-            method: 'POST',
-            url: '/api/rest/business-areas/{business_area_slug}/programs/{program_slug}/feedbacks/',
-            path: {
-                'business_area_slug': businessAreaSlug,
-                'program_slug': programSlug,
+                'status': status,
+                'urgency': urgency,
             },
             body: requestBody,
             mediaType: 'application/json',
         });
     }
     /**
-     * Applies BusinessAreaMixin and also filters the queryset based on the user's partner's permissions across programs.
-     * @returns FeedbackDetail
-     * @throws ApiError
-     */
-    public static restBusinessAreasProgramsFeedbacksRetrieve({
-        businessAreaSlug,
-        id,
-        programSlug,
-    }: {
-        businessAreaSlug: string,
-        /**
-         * A UUID string identifying this Feedback.
-         */
-        id: string,
-        programSlug: string,
-    }): CancelablePromise<FeedbackDetail> {
-        return __request(OpenAPI, {
-            method: 'GET',
-            url: '/api/rest/business-areas/{business_area_slug}/programs/{program_slug}/feedbacks/{id}/',
-            path: {
-                'business_area_slug': businessAreaSlug,
-                'id': id,
-                'program_slug': programSlug,
-            },
-        });
-    }
-    /**
-     * Applies BusinessAreaMixin and also filters the queryset based on the user's partner's permissions across programs.
-     * @returns FeedbackUpdate
-     * @throws ApiError
-     */
-    public static restBusinessAreasProgramsFeedbacksPartialUpdate({
-        businessAreaSlug,
-        id,
-        programSlug,
-        requestBody,
-    }: {
-        businessAreaSlug: string,
-        /**
-         * A UUID string identifying this Feedback.
-         */
-        id: string,
-        programSlug: string,
-        requestBody?: PatchedFeedbackUpdate,
-    }): CancelablePromise<FeedbackUpdate> {
-        return __request(OpenAPI, {
-            method: 'PATCH',
-            url: '/api/rest/business-areas/{business_area_slug}/programs/{program_slug}/feedbacks/{id}/',
-            path: {
-                'business_area_slug': businessAreaSlug,
-                'id': id,
-                'program_slug': programSlug,
-            },
-            body: requestBody,
-            mediaType: 'application/json',
-        });
-    }
-    /**
-     * Applies BusinessAreaMixin and also filters the queryset based on the user's partner's permissions across programs.
-     * @returns FeedbackMessage
-     * @throws ApiError
-     */
-    public static restBusinessAreasProgramsFeedbacksMessageCreate({
-        businessAreaSlug,
-        id,
-        programSlug,
-        requestBody,
-    }: {
-        businessAreaSlug: string,
-        /**
-         * A UUID string identifying this Feedback.
-         */
-        id: string,
-        programSlug: string,
-        requestBody: FeedbackMessageCreate,
-    }): CancelablePromise<FeedbackMessage> {
-        return __request(OpenAPI, {
-            method: 'POST',
-            url: '/api/rest/business-areas/{business_area_slug}/programs/{program_slug}/feedbacks/{id}/message/',
-            path: {
-                'business_area_slug': businessAreaSlug,
-                'id': id,
-                'program_slug': programSlug,
-            },
-            body: requestBody,
-            mediaType: 'application/json',
-        });
-    }
-    /**
-     * Applies BusinessAreaMixin and also filters the queryset based on the user's partner's permissions across programs.
+     * Applies ProgramMixin and also filters the queryset based on the user's partner's area limits for the program.
      * @returns CountResponse
      * @throws ApiError
      */
-    public static restBusinessAreasProgramsFeedbacksCountRetrieve({
+    public static restBusinessAreasProgramsGrievanceTicketsCountRetrieve({
         businessAreaSlug,
         programSlug,
     }: {
@@ -3107,7 +2997,7 @@
     }): CancelablePromise<CountResponse> {
         return __request(OpenAPI, {
             method: 'GET',
-            url: '/api/rest/business-areas/{business_area_slug}/programs/{program_slug}/feedbacks/count/',
+            url: '/api/rest/business-areas/{business_area_slug}/programs/{program_slug}/grievance-tickets/count/',
             path: {
                 'business_area_slug': businessAreaSlug,
                 'program_slug': programSlug,
