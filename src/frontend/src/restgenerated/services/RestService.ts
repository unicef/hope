/* generated using openapi-typescript-codegen -- do not edit */
/* istanbul ignore file */
/* tslint:disable */
/* eslint-disable */
<<<<<<< HEAD
import type { AcceptanceProcess } from '../models/AcceptanceProcess';
=======
>>>>>>> 244534ce
import type { BusinessArea } from '../models/BusinessArea';
import type { CountResponse } from '../models/CountResponse';
import type { DelegatePeople } from '../models/DelegatePeople';
import type { HouseholdDetail } from '../models/HouseholdDetail';
import type { HouseholdList } from '../models/HouseholdList';
import type { HouseholdMember } from '../models/HouseholdMember';
import type { IndividualDetail } from '../models/IndividualDetail';
import type { PaginatedAreaList } from '../models/PaginatedAreaList';
import type { PaginatedAreaListList } from '../models/PaginatedAreaListList';
import type { PaginatedAreaTypeList } from '../models/PaginatedAreaTypeList';
import type { PaginatedBeneficiaryGroupList } from '../models/PaginatedBeneficiaryGroupList';
import type { PaginatedBusinessAreaList } from '../models/PaginatedBusinessAreaList';
import type { PaginatedCountryList } from '../models/PaginatedCountryList';
import type { PaginatedHouseholdListList } from '../models/PaginatedHouseholdListList';
import type { PaginatedIndividualListList } from '../models/PaginatedIndividualListList';
import type { PaginatedOrganizationList } from '../models/PaginatedOrganizationList';
<<<<<<< HEAD
import type { PaginatedPaymentListList } from '../models/PaginatedPaymentListList';
=======
>>>>>>> 244534ce
import type { PaginatedPaymentPlanList } from '../models/PaginatedPaymentPlanList';
import type { PaginatedPaymentPlanListList } from '../models/PaginatedPaymentPlanListList';
import type { PaginatedPeriodicDataUpdateTemplateListList } from '../models/PaginatedPeriodicDataUpdateTemplateListList';
import type { PaginatedPeriodicDataUpdateUploadListList } from '../models/PaginatedPeriodicDataUpdateUploadListList';
import type { PaginatedPeriodicFieldList } from '../models/PaginatedPeriodicFieldList';
import type { PaginatedProgramCycleListList } from '../models/PaginatedProgramCycleListList';
import type { PaginatedProgramGlobalList } from '../models/PaginatedProgramGlobalList';
import type { PaginatedProgramListList } from '../models/PaginatedProgramListList';
import type { PaginatedProjectList } from '../models/PaginatedProjectList';
import type { PaginatedRegistrationDataImportListList } from '../models/PaginatedRegistrationDataImportListList';
import type { PaginatedRegistrationList } from '../models/PaginatedRegistrationList';
<<<<<<< HEAD
import type { PaginatedRuleList } from '../models/PaginatedRuleList';
=======
>>>>>>> 244534ce
import type { PaginatedTargetPopulationListList } from '../models/PaginatedTargetPopulationListList';
import type { PaginatedTPHouseholdListList } from '../models/PaginatedTPHouseholdListList';
import type { PatchedPaymentPlanCreateUpdate } from '../models/PatchedPaymentPlanCreateUpdate';
import type { PatchedProgramCycleUpdate } from '../models/PatchedProgramCycleUpdate';
import type { PatchedRDI } from '../models/PatchedRDI';
import type { PatchedTargetPopulationCreate } from '../models/PatchedTargetPopulationCreate';
import type { PaymentDetail } from '../models/PaymentDetail';
import type { PaymentPlan } from '../models/PaymentPlan';
import type { PaymentPlanBulkAction } from '../models/PaymentPlanBulkAction';
<<<<<<< HEAD
import type { PaymentPlanCreateFollowUp } from '../models/PaymentPlanCreateFollowUp';
import type { PaymentPlanCreateUpdate } from '../models/PaymentPlanCreateUpdate';
import type { PaymentPlanDetail } from '../models/PaymentPlanDetail';
import type { PaymentPlanExcludeBeneficiaries } from '../models/PaymentPlanExcludeBeneficiaries';
import type { PaymentPlanExportAuthCode } from '../models/PaymentPlanExportAuthCode';
import type { PaymentPlanImportFile } from '../models/PaymentPlanImportFile';
=======
>>>>>>> 244534ce
import type { PaymentPlanSupportingDocument } from '../models/PaymentPlanSupportingDocument';
import type { PeriodicDataUpdateTemplateCreate } from '../models/PeriodicDataUpdateTemplateCreate';
import type { PeriodicDataUpdateTemplateDetail } from '../models/PeriodicDataUpdateTemplateDetail';
import type { PeriodicDataUpdateUpload } from '../models/PeriodicDataUpdateUpload';
import type { PeriodicDataUpdateUploadDetail } from '../models/PeriodicDataUpdateUploadDetail';
import type { Profile } from '../models/Profile';
import type { ProgramAPI } from '../models/ProgramAPI';
import type { ProgramCycleCreate } from '../models/ProgramCycleCreate';
import type { ProgramCycleList } from '../models/ProgramCycleList';
import type { ProgramCycleUpdate } from '../models/ProgramCycleUpdate';
import type { ProgramDetail } from '../models/ProgramDetail';
import type { PushPeople } from '../models/PushPeople';
import type { RDI } from '../models/RDI';
import type { RDINested } from '../models/RDINested';
import type { RegistrationDataImportDetail } from '../models/RegistrationDataImportDetail';
<<<<<<< HEAD
import type { RegistrationDataImportList } from '../models/RegistrationDataImportList';
import type { SplitPaymentPlan } from '../models/SplitPaymentPlan';
import type { TargetPopulationApplyEngineFormula } from '../models/TargetPopulationApplyEngineFormula';
import type { TargetPopulationCopy } from '../models/TargetPopulationCopy';
import type { TargetPopulationCreate } from '../models/TargetPopulationCreate';
import type { TargetPopulationDetail } from '../models/TargetPopulationDetail';
import type { TPHouseholdList } from '../models/TPHouseholdList';
=======
>>>>>>> 244534ce
import type { CancelablePromise } from '../core/CancelablePromise';
import { OpenAPI } from '../core/OpenAPI';
import { request as __request } from '../core/request';
export class RestService {
    /**
     * OpenApi3 schema for this API. Format can be selected via content negotiation.
     *
     * - YAML: application/vnd.oai.openapi
     * - JSON: application/vnd.oai.openapi+json
     * @returns any
     * @throws ApiError
     */
    public static restRetrieve({
        format,
        lang,
    }: {
        format?: 'json' | 'yaml',
        lang?: 'af' | 'ar' | 'ar-dz' | 'ast' | 'az' | 'be' | 'bg' | 'bn' | 'br' | 'bs' | 'ca' | 'cs' | 'cy' | 'da' | 'de' | 'dsb' | 'el' | 'en' | 'en-au' | 'en-gb' | 'eo' | 'es' | 'es-ar' | 'es-co' | 'es-mx' | 'es-ni' | 'es-ve' | 'et' | 'eu' | 'fa' | 'fi' | 'fr' | 'fy' | 'ga' | 'gd' | 'gl' | 'he' | 'hi' | 'hr' | 'hsb' | 'hu' | 'hy' | 'ia' | 'id' | 'ig' | 'io' | 'is' | 'it' | 'ja' | 'ka' | 'kab' | 'kk' | 'km' | 'kn' | 'ko' | 'ky' | 'lb' | 'lt' | 'lv' | 'mk' | 'ml' | 'mn' | 'mr' | 'my' | 'nb' | 'ne' | 'nl' | 'nn' | 'os' | 'pa' | 'pl' | 'pt' | 'pt-br' | 'ro' | 'ru' | 'sk' | 'sl' | 'sq' | 'sr' | 'sr-latn' | 'sv' | 'sw' | 'ta' | 'te' | 'tg' | 'th' | 'tk' | 'tr' | 'tt' | 'udm' | 'uk' | 'ur' | 'uz' | 'vi' | 'zh-hans' | 'zh-hant',
    }): CancelablePromise<Record<string, any>> {
        return __request(OpenAPI, {
            method: 'GET',
            url: '/api/rest/',
            query: {
                'format': format,
                'lang': lang,
            },
        });
    }
    /**
     * @returns ProgramAPI
<<<<<<< HEAD
     * @throws ApiError
     */
    public static restProgramList({
        businessArea,
        ordering,
        updatedAtAfter,
        updatedAtBefore,
    }: {
        businessArea: string,
        /**
         * Which field to use when ordering the results.
         */
        ordering?: string,
        updatedAtAfter?: string,
        updatedAtBefore?: string,
    }): CancelablePromise<Array<ProgramAPI>> {
        return __request(OpenAPI, {
            method: 'GET',
            url: '/api/rest/{business_area}/program/',
            path: {
                'business_area': businessArea,
            },
            query: {
                'ordering': ordering,
                'updated_at_after': updatedAtAfter,
                'updated_at_before': updatedAtBefore,
=======
     * @throws ApiError
     */
    public static restProgramList({
        businessArea,
        ordering,
        updatedAtAfter,
        updatedAtBefore,
    }: {
        businessArea: string,
        /**
         * Which field to use when ordering the results.
         */
        ordering?: string,
        updatedAtAfter?: string,
        updatedAtBefore?: string,
    }): CancelablePromise<Array<ProgramAPI>> {
        return __request(OpenAPI, {
            method: 'GET',
            url: '/api/rest/{business_area}/program/',
            path: {
                'business_area': businessArea,
            },
            query: {
                'ordering': ordering,
                'updated_at_after': updatedAtAfter,
                'updated_at_before': updatedAtBefore,
            },
        });
    }
    /**
     * @returns ProgramAPI
     * @throws ApiError
     */
    public static restProgramCreateCreate({
        businessArea,
        requestBody,
    }: {
        businessArea: string,
        requestBody: ProgramAPI,
    }): CancelablePromise<ProgramAPI> {
        return __request(OpenAPI, {
            method: 'POST',
            url: '/api/rest/{business_area}/program/create/',
            path: {
                'business_area': businessArea,
            },
            body: requestBody,
            mediaType: 'application/json',
        });
    }
    /**
     * Api to Create RDI for selected business area
     * @returns RDI
     * @throws ApiError
     */
    public static restRdiCompletedCreate({
        businessArea,
        rdi,
        requestBody,
    }: {
        businessArea: string,
        rdi: string,
        requestBody: RDI,
    }): CancelablePromise<RDI> {
        return __request(OpenAPI, {
            method: 'POST',
            url: '/api/rest/{business_area}/rdi/{rdi}/completed/',
            path: {
                'business_area': businessArea,
                'rdi': rdi,
>>>>>>> 244534ce
            },
            body: requestBody,
            mediaType: 'application/json',
        });
    }
    /**
<<<<<<< HEAD
     * @returns ProgramAPI
     * @throws ApiError
     */
    public static restProgramCreateCreate({
        businessArea,
        requestBody,
    }: {
        businessArea: string,
        requestBody: ProgramAPI,
    }): CancelablePromise<ProgramAPI> {
        return __request(OpenAPI, {
            method: 'POST',
            url: '/api/rest/{business_area}/program/create/',
=======
     * Api to Create RDI for selected business area
     * @returns RDI
     * @throws ApiError
     */
    public static restRdiCompletedUpdate({
        businessArea,
        rdi,
        requestBody,
    }: {
        businessArea: string,
        rdi: string,
        requestBody: RDI,
    }): CancelablePromise<RDI> {
        return __request(OpenAPI, {
            method: 'PUT',
            url: '/api/rest/{business_area}/rdi/{rdi}/completed/',
            path: {
                'business_area': businessArea,
                'rdi': rdi,
            },
            body: requestBody,
            mediaType: 'application/json',
        });
    }
    /**
     * Api to Create RDI for selected business area
     * @returns RDI
     * @throws ApiError
     */
    public static restRdiCompletedPartialUpdate({
        businessArea,
        rdi,
        requestBody,
    }: {
        businessArea: string,
        rdi: string,
        requestBody?: PatchedRDI,
    }): CancelablePromise<RDI> {
        return __request(OpenAPI, {
            method: 'PATCH',
            url: '/api/rest/{business_area}/rdi/{rdi}/completed/',
            path: {
                'business_area': businessArea,
                'rdi': rdi,
            },
            body: requestBody,
            mediaType: 'application/json',
        });
    }
    /**
     * @returns any No response body
     * @throws ApiError
     */
    public static restRdiDelegatePeopleCreate({
        businessArea,
        rdi,
        requestBody,
    }: {
        businessArea: string,
        rdi: string,
        requestBody: DelegatePeople,
    }): CancelablePromise<any> {
        return __request(OpenAPI, {
            method: 'POST',
            url: '/api/rest/{business_area}/rdi/{rdi}/delegate/people/',
>>>>>>> 244534ce
            path: {
                'business_area': businessArea,
                'rdi': rdi,
            },
            body: requestBody,
            mediaType: 'application/json',
        });
    }
    /**
<<<<<<< HEAD
     * Api to Create RDI for selected business area
     * @returns RDI
     * @throws ApiError
     */
    public static restRdiCompletedCreate({
        businessArea,
        rdi,
        requestBody,
    }: {
        businessArea: string,
        rdi: string,
        requestBody: RDI,
    }): CancelablePromise<RDI> {
        return __request(OpenAPI, {
            method: 'POST',
            url: '/api/rest/{business_area}/rdi/{rdi}/completed/',
=======
     * Api to link Households with selected RDI
     * @returns any No response body
     * @throws ApiError
     */
    public static restRdiPushCreate({
        businessArea,
        rdi,
    }: {
        businessArea: string,
        rdi: string,
    }): CancelablePromise<any> {
        return __request(OpenAPI, {
            method: 'POST',
            url: '/api/rest/{business_area}/rdi/{rdi}/push/',
            path: {
                'business_area': businessArea,
                'rdi': rdi,
            },
        });
    }
    /**
     * Api to link Households with selected RDI
     * @returns any No response body
     * @throws ApiError
     */
    public static restRdiPushLaxCreate({
        businessArea,
        rdi,
    }: {
        businessArea: string,
        rdi: string,
    }): CancelablePromise<any> {
        return __request(OpenAPI, {
            method: 'POST',
            url: '/api/rest/{business_area}/rdi/{rdi}/push/lax/',
>>>>>>> 244534ce
            path: {
                'business_area': businessArea,
                'rdi': rdi,
            },
            body: requestBody,
            mediaType: 'application/json',
        });
    }
    /**
<<<<<<< HEAD
     * Api to Create RDI for selected business area
     * @returns RDI
     * @throws ApiError
     */
    public static restRdiCompletedUpdate({
=======
     * @returns any No response body
     * @throws ApiError
     */
    public static restRdiPushPeopleCreate({
>>>>>>> 244534ce
        businessArea,
        rdi,
        requestBody,
    }: {
        businessArea: string,
        rdi: string,
<<<<<<< HEAD
        requestBody: RDI,
    }): CancelablePromise<RDI> {
        return __request(OpenAPI, {
            method: 'PUT',
            url: '/api/rest/{business_area}/rdi/{rdi}/completed/',
=======
        requestBody: PushPeople,
    }): CancelablePromise<any> {
        return __request(OpenAPI, {
            method: 'POST',
            url: '/api/rest/{business_area}/rdi/{rdi}/push/people/',
>>>>>>> 244534ce
            path: {
                'business_area': businessArea,
                'rdi': rdi,
            },
            body: requestBody,
            mediaType: 'application/json',
        });
    }
    /**
     * Api to Create RDI for selected business area
     * @returns RDI
<<<<<<< HEAD
     * @throws ApiError
     */
    public static restRdiCompletedPartialUpdate({
        businessArea,
        rdi,
        requestBody,
    }: {
        businessArea: string,
        rdi: string,
        requestBody?: PatchedRDI,
    }): CancelablePromise<RDI> {
        return __request(OpenAPI, {
            method: 'PATCH',
            url: '/api/rest/{business_area}/rdi/{rdi}/completed/',
            path: {
                'business_area': businessArea,
                'rdi': rdi,
=======
     * @throws ApiError
     */
    public static restRdiCreateCreate({
        businessArea,
        requestBody,
    }: {
        businessArea: string,
        requestBody: RDI,
    }): CancelablePromise<RDI> {
        return __request(OpenAPI, {
            method: 'POST',
            url: '/api/rest/{business_area}/rdi/create/',
            path: {
                'business_area': businessArea,
            },
            body: requestBody,
            mediaType: 'application/json',
        });
    }
    /**
     * @returns any No response body
     * @throws ApiError
     */
    public static restRdiUploadCreate({
        businessArea,
        requestBody,
    }: {
        businessArea: string,
        requestBody: RDINested,
    }): CancelablePromise<any> {
        return __request(OpenAPI, {
            method: 'POST',
            url: '/api/rest/{business_area}/rdi/upload/',
            path: {
                'business_area': businessArea,
            },
            body: requestBody,
            mediaType: 'application/json',
        });
    }
    /**
     * @returns PaginatedAreaList
     * @throws ApiError
     */
    public static restAreasList({
        areaTypeAreaLevel,
        countryIsoCode2,
        countryIsoCode3,
        limit,
        offset,
        ordering,
        parentId,
        parentPCode,
        search,
        updatedAtAfter,
        updatedAtBefore,
        validFromAfter,
        validFromBefore,
        validUntilAfter,
        validUntilBefore,
    }: {
        areaTypeAreaLevel?: number,
        countryIsoCode2?: string,
        countryIsoCode3?: string,
        /**
         * Number of results to return per page.
         */
        limit?: number,
        /**
         * The initial index from which to return the results.
         */
        offset?: number,
        /**
         * Which field to use when ordering the results.
         */
        ordering?: string,
        parentId?: string,
        parentPCode?: string,
        /**
         * A search term.
         */
        search?: string,
        updatedAtAfter?: string,
        updatedAtBefore?: string,
        validFromAfter?: string,
        validFromBefore?: string,
        validUntilAfter?: string,
        validUntilBefore?: string,
    }): CancelablePromise<PaginatedAreaList> {
        return __request(OpenAPI, {
            method: 'GET',
            url: '/api/rest/areas/',
            query: {
                'area_type_area_level': areaTypeAreaLevel,
                'country_iso_code2': countryIsoCode2,
                'country_iso_code3': countryIsoCode3,
                'limit': limit,
                'offset': offset,
                'ordering': ordering,
                'parent_id': parentId,
                'parent_p_code': parentPCode,
                'search': search,
                'updated_at_after': updatedAtAfter,
                'updated_at_before': updatedAtBefore,
                'valid_from_after': validFromAfter,
                'valid_from_before': validFromBefore,
                'valid_until_after': validUntilAfter,
                'valid_until_before': validUntilBefore,
            },
        });
    }
    /**
     * @returns PaginatedAreaTypeList
     * @throws ApiError
     */
    public static restAreatypesList({
        areaLevel,
        countryIsoCode2,
        countryIsoCode3,
        limit,
        offset,
        ordering,
        parentAreaLevel,
        search,
        updatedAtAfter,
        updatedAtBefore,
    }: {
        areaLevel?: number,
        countryIsoCode2?: string,
        countryIsoCode3?: string,
        /**
         * Number of results to return per page.
         */
        limit?: number,
        /**
         * The initial index from which to return the results.
         */
        offset?: number,
        /**
         * Which field to use when ordering the results.
         */
        ordering?: string,
        parentAreaLevel?: number,
        /**
         * A search term.
         */
        search?: string,
        updatedAtAfter?: string,
        updatedAtBefore?: string,
    }): CancelablePromise<PaginatedAreaTypeList> {
        return __request(OpenAPI, {
            method: 'GET',
            url: '/api/rest/areatypes/',
            query: {
                'area_level': areaLevel,
                'country_iso_code2': countryIsoCode2,
                'country_iso_code3': countryIsoCode3,
                'limit': limit,
                'offset': offset,
                'ordering': ordering,
                'parent_area_level': parentAreaLevel,
                'search': search,
                'updated_at_after': updatedAtAfter,
                'updated_at_before': updatedAtBefore,
            },
        });
    }
    /**
     * @returns PaginatedBeneficiaryGroupList
     * @throws ApiError
     */
    public static restBeneficiaryGroupsList({
        limit,
        offset,
    }: {
        /**
         * Number of results to return per page.
         */
        limit?: number,
        /**
         * The initial index from which to return the results.
         */
        offset?: number,
    }): CancelablePromise<PaginatedBeneficiaryGroupList> {
        return __request(OpenAPI, {
            method: 'GET',
            url: '/api/rest/beneficiary-groups/',
            query: {
                'limit': limit,
                'offset': offset,
            },
        });
    }
    /**
     * @returns PaginatedBusinessAreaList
     * @throws ApiError
     */
    public static restBusinessAreasList({
        active,
        limit,
        offset,
        ordering,
        updatedAtAfter,
        updatedAtBefore,
    }: {
        active?: boolean,
        /**
         * Number of results to return per page.
         */
        limit?: number,
        /**
         * The initial index from which to return the results.
         */
        offset?: number,
        /**
         * Which field to use when ordering the results.
         */
        ordering?: string,
        updatedAtAfter?: string,
        updatedAtBefore?: string,
    }): CancelablePromise<PaginatedBusinessAreaList> {
        return __request(OpenAPI, {
            method: 'GET',
            url: '/api/rest/business-areas/',
            query: {
                'active': active,
                'limit': limit,
                'offset': offset,
                'ordering': ordering,
                'updated_at_after': updatedAtAfter,
                'updated_at_before': updatedAtBefore,
            },
        });
    }
    /**
     * @returns PaginatedAreaListList
     * @throws ApiError
     */
    public static restBusinessAreasGeoAreasList({
        businessAreaSlug,
        level,
        limit,
        name,
        offset,
        ordering,
        updatedAtAfter,
        updatedAtBefore,
    }: {
        businessAreaSlug: string,
        level?: number,
        /**
         * Number of results to return per page.
         */
        limit?: number,
        name?: string,
        /**
         * The initial index from which to return the results.
         */
        offset?: number,
        /**
         * Which field to use when ordering the results.
         */
        ordering?: string,
        updatedAtAfter?: string,
        updatedAtBefore?: string,
    }): CancelablePromise<PaginatedAreaListList> {
        return __request(OpenAPI, {
            method: 'GET',
            url: '/api/rest/business-areas/{business_area_slug}/geo/areas/',
            path: {
                'business_area_slug': businessAreaSlug,
            },
            query: {
                'level': level,
                'limit': limit,
                'name': name,
                'offset': offset,
                'ordering': ordering,
                'updated_at_after': updatedAtAfter,
                'updated_at_before': updatedAtBefore,
            },
        });
    }
    /**
     * Applies BusinessAreaMixin and also filters the queryset based on the user's partner's area limits.
     * @returns PaginatedHouseholdListList
     * @throws ApiError
     */
    public static restBusinessAreasHouseholdsList({
        businessAreaSlug,
        address,
        admin1,
        admin2,
        adminArea,
        countryOrigin,
        documentNumber,
        documentType,
        firstRegistrationDate,
        headOfHouseholdFullName,
        headOfHouseholdPhoneNoValid,
        isActiveProgram,
        lastRegistrationDateAfter,
        lastRegistrationDateBefore,
        limit,
        offset,
        orderBy,
        ordering,
        program,
        rdiId,
        rdiMergeStatus,
        residenceStatus,
        search,
        sizeGte,
        sizeLte,
        sizeRange,
        sizeMax,
        sizeMin,
        withdrawn,
    }: {
        businessAreaSlug: string,
        address?: string,
        admin1?: string,
        admin2?: string,
        adminArea?: string,
        countryOrigin?: string,
        documentNumber?: string,
        documentType?: string,
        firstRegistrationDate?: string,
        headOfHouseholdFullName?: string,
        headOfHouseholdPhoneNoValid?: boolean,
        isActiveProgram?: boolean,
        lastRegistrationDateAfter?: string,
        lastRegistrationDateBefore?: string,
        /**
         * Number of results to return per page.
         */
        limit?: number,
        /**
         * The initial index from which to return the results.
         */
        offset?: number,
        /**
         * Ordering
         *
         * * `age` - Age
         * * `-age` - Age (descending)
         * * `sex` - Sex
         * * `-sex` - Sex (descending)
         * * `household__id` - Household  id
         * * `-household__id` - Household  id (descending)
         * * `id` - Id
         * * `-id` - Id (descending)
         * * `unicef_id` - Unicef id
         * * `-unicef_id` - Unicef id (descending)
         * * `size` - Size
         * * `-size` - Size (descending)
         * * `status_label` - Status label
         * * `-status_label` - Status label (descending)
         * * `head_of_household__full_name` - Head of household  full name
         * * `-head_of_household__full_name` - Head of household  full name (descending)
         * * `admin_area__name` - Admin area  name
         * * `-admin_area__name` - Admin area  name (descending)
         * * `residence_status` - Residence status
         * * `-residence_status` - Residence status (descending)
         * * `registration_data_import__name` - Registration data import  name
         * * `-registration_data_import__name` - Registration data import  name (descending)
         * * `total_cash_received` - Total cash received
         * * `-total_cash_received` - Total cash received (descending)
         * * `last_registration_date` - Last registration date
         * * `-last_registration_date` - Last registration date (descending)
         * * `first_registration_date` - First registration date
         * * `-first_registration_date` - First registration date (descending)
         */
        orderBy?: Array<'-admin_area__name' | '-age' | '-first_registration_date' | '-head_of_household__full_name' | '-household__id' | '-id' | '-last_registration_date' | '-registration_data_import__name' | '-residence_status' | '-sex' | '-size' | '-status_label' | '-total_cash_received' | '-unicef_id' | 'admin_area__name' | 'age' | 'first_registration_date' | 'head_of_household__full_name' | 'household__id' | 'id' | 'last_registration_date' | 'registration_data_import__name' | 'residence_status' | 'sex' | 'size' | 'status_label' | 'total_cash_received' | 'unicef_id'>,
        /**
         * Which field to use when ordering the results.
         */
        ordering?: string,
        program?: string,
        rdiId?: string,
        /**
         * * `PENDING` - Pending
         * * `MERGED` - Merged
         */
        rdiMergeStatus?: 'MERGED' | 'PENDING',
        /**
         * Household residence status
         *
         * * `` - None
         * * `IDP` - Displaced  |  Internally Displaced People
         * * `REFUGEE` - Displaced  |  Refugee / Asylum Seeker
         * * `OTHERS_OF_CONCERN` - Displaced  |  Others of Concern
         * * `HOST` - Non-displaced  |   Host
         * * `NON_HOST` - Non-displaced  |   Non-host
         * * `RETURNEE` - Displaced  |   Returnee
         */
        residenceStatus?: '' | 'HOST' | 'IDP' | 'NON_HOST' | 'OTHERS_OF_CONCERN' | 'REFUGEE' | 'RETURNEE',
        search?: any,
        sizeGte?: number,
        sizeLte?: number,
        /**
         * Multiple values may be separated by commas.
         */
        sizeRange?: Array<number>,
        /**
         * Household size
         */
        sizeMax?: number | null,
        /**
         * Household size
         */
        sizeMin?: number | null,
        withdrawn?: boolean,
    }): CancelablePromise<PaginatedHouseholdListList> {
        return __request(OpenAPI, {
            method: 'GET',
            url: '/api/rest/business-areas/{business_area_slug}/households/',
            path: {
                'business_area_slug': businessAreaSlug,
            },
            query: {
                'address': address,
                'admin1': admin1,
                'admin2': admin2,
                'admin_area': adminArea,
                'country_origin': countryOrigin,
                'document_number': documentNumber,
                'document_type': documentType,
                'first_registration_date': firstRegistrationDate,
                'head_of_household__full_name': headOfHouseholdFullName,
                'head_of_household__phone_no_valid': headOfHouseholdPhoneNoValid,
                'is_active_program': isActiveProgram,
                'last_registration_date_after': lastRegistrationDateAfter,
                'last_registration_date_before': lastRegistrationDateBefore,
                'limit': limit,
                'offset': offset,
                'order_by': orderBy,
                'ordering': ordering,
                'program': program,
                'rdi_id': rdiId,
                'rdi_merge_status': rdiMergeStatus,
                'residence_status': residenceStatus,
                'search': search,
                'size__gte': sizeGte,
                'size__lte': sizeLte,
                'size__range': sizeRange,
                'size_max': sizeMax,
                'size_min': sizeMin,
                'withdrawn': withdrawn,
            },
        });
    }
    /**
     * Applies BusinessAreaMixin and also filters the queryset based on the user's partner's area limits.
     * @returns CountResponse
     * @throws ApiError
     */
    public static restBusinessAreasHouseholdsCountRetrieve({
        businessAreaSlug,
    }: {
        businessAreaSlug: string,
    }): CancelablePromise<CountResponse> {
        return __request(OpenAPI, {
            method: 'GET',
            url: '/api/rest/business-areas/{business_area_slug}/households/count/',
            path: {
                'business_area_slug': businessAreaSlug,
            },
        });
    }
    /**
     * Applies BusinessAreaMixin and also filters the queryset based on the user's partner's area limits.
     * @returns PaginatedIndividualListList
     * @throws ApiError
     */
    public static restBusinessAreasIndividualsList({
        businessAreaSlug,
        admin1,
        admin2,
        ageMax,
        ageMin,
        documentNumber,
        documentType,
        duplicatesOnly,
        excludedId,
        flags,
        fullName,
        householdAdminArea,
        householdId,
        isActiveProgram,
        lastRegistrationDateAfter,
        lastRegistrationDateBefore,
        limit,
        offset,
        orderBy,
        ordering,
        program,
        rdiId,
        rdiMergeStatus,
        search,
        sex,
        status,
        withdrawn,
    }: {
        businessAreaSlug: string,
        admin1?: string,
        admin2?: string,
        ageMax?: string,
        ageMin?: string,
        documentNumber?: string,
        documentType?: string,
        duplicatesOnly?: boolean,
        excludedId?: any,
        /**
         * * `DUPLICATE` - Duplicate
         * * `NEEDS_ADJUDICATION` - Needs adjudication
         * * `SANCTION_LIST_CONFIRMED_MATCH` - Sanction list match
         * * `SANCTION_LIST_POSSIBLE_MATCH` - Sanction list possible match
         */
        flags?: Array<'DUPLICATE' | 'NEEDS_ADJUDICATION' | 'SANCTION_LIST_CONFIRMED_MATCH' | 'SANCTION_LIST_POSSIBLE_MATCH'>,
        fullName?: string,
        householdAdminArea?: string,
        householdId?: string,
        isActiveProgram?: boolean,
        lastRegistrationDateAfter?: string,
        lastRegistrationDateBefore?: string,
        /**
         * Number of results to return per page.
         */
        limit?: number,
        /**
         * The initial index from which to return the results.
         */
        offset?: number,
        /**
         * Ordering
         *
         * * `id` - Id
         * * `-id` - Id (descending)
         * * `unicef_id` - Unicef id
         * * `-unicef_id` - Unicef id (descending)
         * * `full_name` - Full name
         * * `-full_name` - Full name (descending)
         * * `household__id` - Household  id
         * * `-household__id` - Household  id (descending)
         * * `household__unicef_id` - Household  unicef id
         * * `-household__unicef_id` - Household  unicef id (descending)
         * * `birth_date` - Birth date
         * * `-birth_date` - Birth date (descending)
         * * `sex` - Sex
         * * `-sex` - Sex (descending)
         * * `relationship` - Relationship
         * * `-relationship` - Relationship (descending)
         * * `household__admin_area__name` - Household  admin area  name
         * * `-household__admin_area__name` - Household  admin area  name (descending)
         * * `last_registration_date` - Last registration date
         * * `-last_registration_date` - Last registration date (descending)
         * * `first_registration_date` - First registration date
         * * `-first_registration_date` - First registration date (descending)
         */
        orderBy?: Array<'-birth_date' | '-first_registration_date' | '-full_name' | '-household__admin_area__name' | '-household__id' | '-household__unicef_id' | '-id' | '-last_registration_date' | '-relationship' | '-sex' | '-unicef_id' | 'birth_date' | 'first_registration_date' | 'full_name' | 'household__admin_area__name' | 'household__id' | 'household__unicef_id' | 'id' | 'last_registration_date' | 'relationship' | 'sex' | 'unicef_id'>,
        /**
         * Which field to use when ordering the results.
         */
        ordering?: string,
        program?: string,
        rdiId?: string,
        /**
         * * `PENDING` - Pending
         * * `MERGED` - Merged
         */
        rdiMergeStatus?: 'MERGED' | 'PENDING',
        search?: any,
        /**
         * Beneficiary gender
         *
         * * `MALE` - Male
         * * `FEMALE` - Female
         * * `OTHER` - Other
         * * `NOT_COLLECTED` - Not collected
         * * `NOT_ANSWERED` - Not answered
         */
        sex?: Array<'FEMALE' | 'MALE' | 'NOT_ANSWERED' | 'NOT_COLLECTED' | 'OTHER'>,
        /**
         * * `ACTIVE` - Active
         * * `DUPLICATE` - Duplicate
         * * `WITHDRAWN` - Withdrawn
         */
        status?: Array<'ACTIVE' | 'DUPLICATE' | 'WITHDRAWN'>,
        withdrawn?: boolean,
    }): CancelablePromise<PaginatedIndividualListList> {
        return __request(OpenAPI, {
            method: 'GET',
            url: '/api/rest/business-areas/{business_area_slug}/individuals/',
            path: {
                'business_area_slug': businessAreaSlug,
            },
            query: {
                'admin1': admin1,
                'admin2': admin2,
                'age_max': ageMax,
                'age_min': ageMin,
                'document_number': documentNumber,
                'document_type': documentType,
                'duplicates_only': duplicatesOnly,
                'excluded_id': excludedId,
                'flags': flags,
                'full_name': fullName,
                'household__admin_area': householdAdminArea,
                'household__id': householdId,
                'is_active_program': isActiveProgram,
                'last_registration_date_after': lastRegistrationDateAfter,
                'last_registration_date_before': lastRegistrationDateBefore,
                'limit': limit,
                'offset': offset,
                'order_by': orderBy,
                'ordering': ordering,
                'program': program,
                'rdi_id': rdiId,
                'rdi_merge_status': rdiMergeStatus,
                'search': search,
                'sex': sex,
                'status': status,
                'withdrawn': withdrawn,
            },
        });
    }
    /**
     * Applies BusinessAreaMixin and also filters the queryset based on the user's partner's area limits.
     * @returns CountResponse
     * @throws ApiError
     */
    public static restBusinessAreasIndividualsCountRetrieve({
        businessAreaSlug,
    }: {
        businessAreaSlug: string,
    }): CancelablePromise<CountResponse> {
        return __request(OpenAPI, {
            method: 'GET',
            url: '/api/rest/business-areas/{business_area_slug}/individuals/count/',
            path: {
                'business_area_slug': businessAreaSlug,
            },
        });
    }
    /**
     * Applies BusinessAreaMixin and also filters the queryset based on the user's partner's permissions across programs.
     * @returns PaginatedPaymentPlanList
     * @throws ApiError
     */
    public static restBusinessAreasPaymentsPaymentPlansManagerialList({
        businessAreaSlug,
        dispersionEndDateLte,
        dispersionStartDateGte,
        isFollowUp,
        limit,
        name,
        offset,
        ordering,
        program,
        search,
        status,
        totalEntitledQuantityGte,
        totalEntitledQuantityLte,
    }: {
        businessAreaSlug: string,
        dispersionEndDateLte?: string,
        dispersionStartDateGte?: string,
        isFollowUp?: boolean,
        /**
         * Number of results to return per page.
         */
        limit?: number,
        name?: string,
        /**
         * The initial index from which to return the results.
         */
        offset?: number,
        /**
         * Which field to use when ordering the results.
         */
        ordering?: string,
        program?: string,
        /**
         * A search term.
         */
        search?: string,
        /**
         * Status [sys]
         *
         * * `TP_OPEN` - Open
         * * `TP_LOCKED` - Locked
         * * `PROCESSING` - Processing
         * * `STEFICON_WAIT` - Steficon Wait
         * * `STEFICON_RUN` - Steficon Run
         * * `STEFICON_COMPLETED` - Steficon Completed
         * * `STEFICON_ERROR` - Steficon Error
         * * `DRAFT` - Draft
         * * `PREPARING` - Preparing
         * * `OPEN` - Open
         * * `LOCKED` - Locked
         * * `LOCKED_FSP` - Locked FSP
         * * `IN_APPROVAL` - In Approval
         * * `IN_AUTHORIZATION` - In Authorization
         * * `IN_REVIEW` - In Review
         * * `ACCEPTED` - Accepted
         * * `FINISHED` - Finished
         */
        status?: 'ACCEPTED' | 'DRAFT' | 'FINISHED' | 'IN_APPROVAL' | 'IN_AUTHORIZATION' | 'IN_REVIEW' | 'LOCKED' | 'LOCKED_FSP' | 'OPEN' | 'PREPARING' | 'PROCESSING' | 'STEFICON_COMPLETED' | 'STEFICON_ERROR' | 'STEFICON_RUN' | 'STEFICON_WAIT' | 'TP_LOCKED' | 'TP_OPEN',
        totalEntitledQuantityGte?: number,
        totalEntitledQuantityLte?: number,
    }): CancelablePromise<PaginatedPaymentPlanList> {
        return __request(OpenAPI, {
            method: 'GET',
            url: '/api/rest/business-areas/{business_area_slug}/payments/payment-plans-managerial/',
            path: {
                'business_area_slug': businessAreaSlug,
            },
            query: {
                'dispersion_end_date__lte': dispersionEndDateLte,
                'dispersion_start_date__gte': dispersionStartDateGte,
                'is_follow_up': isFollowUp,
                'limit': limit,
                'name': name,
                'offset': offset,
                'ordering': ordering,
                'program': program,
                'search': search,
                'status': status,
                'total_entitled_quantity__gte': totalEntitledQuantityGte,
                'total_entitled_quantity__lte': totalEntitledQuantityLte,
            },
        });
    }
    /**
     * Applies BusinessAreaMixin and also filters the queryset based on the user's partner's permissions across programs.
     * @returns PaymentPlanBulkAction
     * @throws ApiError
     */
    public static restBusinessAreasPaymentsPaymentPlansManagerialBulkActionCreate({
        businessAreaSlug,
        requestBody,
    }: {
        businessAreaSlug: string,
        requestBody: PaymentPlanBulkAction,
    }): CancelablePromise<PaymentPlanBulkAction> {
        return __request(OpenAPI, {
            method: 'POST',
            url: '/api/rest/business-areas/{business_area_slug}/payments/payment-plans-managerial/bulk-action/',
            path: {
                'business_area_slug': businessAreaSlug,
            },
            body: requestBody,
            mediaType: 'application/json',
        });
    }
    /**
     * Base validation class, inherit from this class to create custom validators.
     * Your custom validators have to implement validation methods that starts
     * with name "validate_" so validate can call all the validators from your
     * custom validator.
     *
     * Custom validate method have to takes *args, **kwargs parameters.
     *
     * validate method with parameters have to be called in mutate method.
     * If there are validation errors they will be all
     * returned as one error message.
     * @returns PaginatedProgramListList
     * @throws ApiError
     */
    public static restBusinessAreasProgramsList({
        businessAreaSlug,
        beneficiaryGroupMatch,
        budgetMax,
        budgetMin,
        compatibleDct,
        dataCollectingType,
        endDate,
        limit,
        name,
        numberOfHouseholdsMax,
        numberOfHouseholdsMin,
        numberOfHouseholdsWithTpInProgramMax,
        numberOfHouseholdsWithTpInProgramMin,
        offset,
        orderBy,
        ordering,
        search,
        sector,
        startDate,
        status,
        updatedAtAfter,
        updatedAtBefore,
    }: {
        businessAreaSlug: string,
        beneficiaryGroupMatch?: string,
        /**
         * Program budget
         */
        budgetMax?: string,
        /**
         * Program budget
         */
        budgetMin?: string,
        compatibleDct?: string,
        dataCollectingType?: string,
        endDate?: string,
        /**
         * Number of results to return per page.
         */
        limit?: number,
        name?: string,
        numberOfHouseholdsMax?: string,
        numberOfHouseholdsMin?: string,
        numberOfHouseholdsWithTpInProgramMax?: string,
        numberOfHouseholdsWithTpInProgramMin?: string,
        /**
         * The initial index from which to return the results.
         */
        offset?: number,
        /**
         * Ordering
         *
         * * `name` - Name
         * * `-name` - Name (descending)
         * * `status` - Status
         * * `-status` - Status (descending)
         * * `start_date` - Start date
         * * `-start_date` - Start date (descending)
         * * `end_date` - End date
         * * `-end_date` - End date (descending)
         * * `sector` - Sector
         * * `-sector` - Sector (descending)
         * * `number_of_households` - Number of households
         * * `-number_of_households` - Number of households (descending)
         * * `budget` - Budget
         * * `-budget` - Budget (descending)
         */
        orderBy?: Array<'-budget' | '-end_date' | '-name' | '-number_of_households' | '-sector' | '-start_date' | '-status' | 'budget' | 'end_date' | 'name' | 'number_of_households' | 'sector' | 'start_date' | 'status'>,
        /**
         * Which field to use when ordering the results.
         */
        ordering?: string,
        search?: any,
        /**
         * Program sector
         *
         * * `CHILD_PROTECTION` - Child Protection
         * * `EDUCATION` - Education
         * * `HEALTH` - Health
         * * `MULTI_PURPOSE` - Multi Purpose
         * * `NUTRITION` - Nutrition
         * * `SOCIAL_POLICY` - Social Policy
         * * `WASH` - WASH
         */
        sector?: Array<'CHILD_PROTECTION' | 'EDUCATION' | 'HEALTH' | 'MULTI_PURPOSE' | 'NUTRITION' | 'SOCIAL_POLICY' | 'WASH'>,
        startDate?: string,
        /**
         * Program status
         *
         * * `ACTIVE` - Active
         * * `DRAFT` - Draft
         * * `FINISHED` - Finished
         */
        status?: Array<'ACTIVE' | 'DRAFT' | 'FINISHED'>,
        updatedAtAfter?: string,
        updatedAtBefore?: string,
    }): CancelablePromise<PaginatedProgramListList> {
        return __request(OpenAPI, {
            method: 'GET',
            url: '/api/rest/business-areas/{business_area_slug}/programs/',
            path: {
                'business_area_slug': businessAreaSlug,
            },
            query: {
                'beneficiary_group_match': beneficiaryGroupMatch,
                'budget_max': budgetMax,
                'budget_min': budgetMin,
                'compatible_dct': compatibleDct,
                'data_collecting_type': dataCollectingType,
                'end_date': endDate,
                'limit': limit,
                'name': name,
                'number_of_households_max': numberOfHouseholdsMax,
                'number_of_households_min': numberOfHouseholdsMin,
                'number_of_households_with_tp_in_program_max': numberOfHouseholdsWithTpInProgramMax,
                'number_of_households_with_tp_in_program_min': numberOfHouseholdsWithTpInProgramMin,
                'offset': offset,
                'order_by': orderBy,
                'ordering': ordering,
                'search': search,
                'sector': sector,
                'start_date': startDate,
                'status': status,
                'updated_at_after': updatedAtAfter,
                'updated_at_before': updatedAtBefore,
            },
        });
    }
    /**
     * @returns PaginatedProgramCycleListList
     * @throws ApiError
     */
    public static restBusinessAreasProgramsCyclesList({
        businessAreaSlug,
        programSlug,
        endDate,
        limit,
        offset,
        ordering,
        program,
        search,
        startDate,
        status,
        title,
        totalDeliveredQuantityUsdFrom,
        totalDeliveredQuantityUsdTo,
        updatedAtAfter,
        updatedAtBefore,
    }: {
        businessAreaSlug: string,
        programSlug: string,
        endDate?: string,
        /**
         * Number of results to return per page.
         */
        limit?: number,
        /**
         * The initial index from which to return the results.
         */
        offset?: number,
        /**
         * Which field to use when ordering the results.
         */
        ordering?: string,
        program?: string,
        search?: any,
        startDate?: string,
        /**
         * * `DRAFT` - Draft
         * * `ACTIVE` - Active
         * * `FINISHED` - Finished
         */
        status?: Array<'ACTIVE' | 'DRAFT' | 'FINISHED'>,
        title?: string,
        totalDeliveredQuantityUsdFrom?: any,
        totalDeliveredQuantityUsdTo?: any,
        updatedAtAfter?: string,
        updatedAtBefore?: string,
    }): CancelablePromise<PaginatedProgramCycleListList> {
        return __request(OpenAPI, {
            method: 'GET',
            url: '/api/rest/business-areas/{business_area_slug}/programs/{program_slug}/cycles/',
            path: {
                'business_area_slug': businessAreaSlug,
                'program_slug': programSlug,
            },
            query: {
                'end_date': endDate,
                'limit': limit,
                'offset': offset,
                'ordering': ordering,
                'program': program,
                'search': search,
                'start_date': startDate,
                'status': status,
                'title': title,
                'total_delivered_quantity_usd_from': totalDeliveredQuantityUsdFrom,
                'total_delivered_quantity_usd_to': totalDeliveredQuantityUsdTo,
                'updated_at_after': updatedAtAfter,
                'updated_at_before': updatedAtBefore,
>>>>>>> 244534ce
            },
            body: requestBody,
            mediaType: 'application/json',
        });
    }
    /**
<<<<<<< HEAD
     * @returns any No response body
     * @throws ApiError
     */
    public static restRdiDelegatePeopleCreate({
        businessArea,
        rdi,
        requestBody,
    }: {
        businessArea: string,
        rdi: string,
        requestBody: DelegatePeople,
    }): CancelablePromise<any> {
        return __request(OpenAPI, {
            method: 'POST',
            url: '/api/rest/{business_area}/rdi/{rdi}/delegate/people/',
            path: {
                'business_area': businessArea,
                'rdi': rdi,
=======
     * @returns ProgramCycleCreate
     * @throws ApiError
     */
    public static restBusinessAreasProgramsCyclesCreate({
        businessAreaSlug,
        programSlug,
        requestBody,
    }: {
        businessAreaSlug: string,
        programSlug: string,
        requestBody: ProgramCycleCreate,
    }): CancelablePromise<ProgramCycleCreate> {
        return __request(OpenAPI, {
            method: 'POST',
            url: '/api/rest/business-areas/{business_area_slug}/programs/{program_slug}/cycles/',
            path: {
                'business_area_slug': businessAreaSlug,
                'program_slug': programSlug,
>>>>>>> 244534ce
            },
            body: requestBody,
            mediaType: 'application/json',
        });
    }
    /**
<<<<<<< HEAD
     * Api to link Households with selected RDI
     * @returns any No response body
     * @throws ApiError
     */
    public static restRdiPushCreate({
        businessArea,
        rdi,
    }: {
        businessArea: string,
        rdi: string,
    }): CancelablePromise<any> {
        return __request(OpenAPI, {
            method: 'POST',
            url: '/api/rest/{business_area}/rdi/{rdi}/push/',
            path: {
                'business_area': businessArea,
                'rdi': rdi,
            },
        });
    }
    /**
     * Api to link Households with selected RDI
     * @returns any No response body
     * @throws ApiError
     */
    public static restRdiPushLaxCreate({
        businessArea,
        rdi,
    }: {
        businessArea: string,
        rdi: string,
    }): CancelablePromise<any> {
        return __request(OpenAPI, {
            method: 'POST',
            url: '/api/rest/{business_area}/rdi/{rdi}/push/lax/',
            path: {
                'business_area': businessArea,
                'rdi': rdi,
=======
     * @returns ProgramCycleList
     * @throws ApiError
     */
    public static restBusinessAreasProgramsCyclesRetrieve({
        businessAreaSlug,
        id,
        programSlug,
    }: {
        businessAreaSlug: string,
        /**
         * A UUID string identifying this Programme Cycle.
         */
        id: string,
        programSlug: string,
    }): CancelablePromise<ProgramCycleList> {
        return __request(OpenAPI, {
            method: 'GET',
            url: '/api/rest/business-areas/{business_area_slug}/programs/{program_slug}/cycles/{id}/',
            path: {
                'business_area_slug': businessAreaSlug,
                'id': id,
                'program_slug': programSlug,
            },
        });
    }
    /**
     * @returns ProgramCycleUpdate
     * @throws ApiError
     */
    public static restBusinessAreasProgramsCyclesUpdate({
        businessAreaSlug,
        id,
        programSlug,
        requestBody,
    }: {
        businessAreaSlug: string,
        /**
         * A UUID string identifying this Programme Cycle.
         */
        id: string,
        programSlug: string,
        requestBody?: ProgramCycleUpdate,
    }): CancelablePromise<ProgramCycleUpdate> {
        return __request(OpenAPI, {
            method: 'PUT',
            url: '/api/rest/business-areas/{business_area_slug}/programs/{program_slug}/cycles/{id}/',
            path: {
                'business_area_slug': businessAreaSlug,
                'id': id,
                'program_slug': programSlug,
>>>>>>> 244534ce
            },
        });
    }
    /**
<<<<<<< HEAD
     * @returns any No response body
     * @throws ApiError
     */
    public static restRdiPushPeopleCreate({
        businessArea,
        rdi,
        requestBody,
    }: {
        businessArea: string,
        rdi: string,
        requestBody: PushPeople,
    }): CancelablePromise<any> {
        return __request(OpenAPI, {
            method: 'POST',
            url: '/api/rest/{business_area}/rdi/{rdi}/push/people/',
            path: {
                'business_area': businessArea,
                'rdi': rdi,
=======
     * @returns ProgramCycleUpdate
     * @throws ApiError
     */
    public static restBusinessAreasProgramsCyclesPartialUpdate({
        businessAreaSlug,
        id,
        programSlug,
        requestBody,
    }: {
        businessAreaSlug: string,
        /**
         * A UUID string identifying this Programme Cycle.
         */
        id: string,
        programSlug: string,
        requestBody?: PatchedProgramCycleUpdate,
    }): CancelablePromise<ProgramCycleUpdate> {
        return __request(OpenAPI, {
            method: 'PATCH',
            url: '/api/rest/business-areas/{business_area_slug}/programs/{program_slug}/cycles/{id}/',
            path: {
                'business_area_slug': businessAreaSlug,
                'id': id,
                'program_slug': programSlug,
>>>>>>> 244534ce
            },
            body: requestBody,
            mediaType: 'application/json',
        });
    }
    /**
<<<<<<< HEAD
     * Api to Create RDI for selected business area
     * @returns RDI
     * @throws ApiError
     */
    public static restRdiCreateCreate({
        businessArea,
        requestBody,
    }: {
        businessArea: string,
        requestBody: RDI,
    }): CancelablePromise<RDI> {
        return __request(OpenAPI, {
            method: 'POST',
            url: '/api/rest/{business_area}/rdi/create/',
            path: {
                'business_area': businessArea,
=======
     * @returns void
     * @throws ApiError
     */
    public static restBusinessAreasProgramsCyclesDestroy({
        businessAreaSlug,
        id,
        programSlug,
    }: {
        businessAreaSlug: string,
        /**
         * A UUID string identifying this Programme Cycle.
         */
        id: string,
        programSlug: string,
    }): CancelablePromise<void> {
        return __request(OpenAPI, {
            method: 'DELETE',
            url: '/api/rest/business-areas/{business_area_slug}/programs/{program_slug}/cycles/{id}/',
            path: {
                'business_area_slug': businessAreaSlug,
                'id': id,
                'program_slug': programSlug,
>>>>>>> 244534ce
            },
            body: requestBody,
            mediaType: 'application/json',
        });
    }
    /**
     * @returns any No response body
     * @throws ApiError
     */
<<<<<<< HEAD
    public static restRdiUploadCreate({
        businessArea,
        requestBody,
    }: {
        businessArea: string,
        requestBody: RDINested,
    }): CancelablePromise<any> {
        return __request(OpenAPI, {
            method: 'POST',
            url: '/api/rest/{business_area}/rdi/upload/',
            path: {
                'business_area': businessArea,
=======
    public static restBusinessAreasProgramsCyclesFinishCreate({
        businessAreaSlug,
        id,
        programSlug,
    }: {
        businessAreaSlug: string,
        /**
         * A UUID string identifying this Programme Cycle.
         */
        id: string,
        programSlug: string,
    }): CancelablePromise<any> {
        return __request(OpenAPI, {
            method: 'POST',
            url: '/api/rest/business-areas/{business_area_slug}/programs/{program_slug}/cycles/{id}/finish/',
            path: {
                'business_area_slug': businessAreaSlug,
                'id': id,
                'program_slug': programSlug,
>>>>>>> 244534ce
            },
            body: requestBody,
            mediaType: 'application/json',
        });
    }
    /**
<<<<<<< HEAD
     * @returns PaginatedAreaList
     * @throws ApiError
     */
    public static restAreasList({
        areaTypeAreaLevel,
        countryIsoCode2,
        countryIsoCode3,
        limit,
        offset,
        ordering,
        parentId,
        parentPCode,
        search,
        updatedAtAfter,
        updatedAtBefore,
        validFromAfter,
        validFromBefore,
        validUntilAfter,
        validUntilBefore,
    }: {
        areaTypeAreaLevel?: number,
        countryIsoCode2?: string,
        countryIsoCode3?: string,
        /**
         * Number of results to return per page.
         */
        limit?: number,
        /**
         * The initial index from which to return the results.
         */
        offset?: number,
        /**
         * Which field to use when ordering the results.
         */
        ordering?: string,
        parentId?: string,
        parentPCode?: string,
        /**
         * A search term.
         */
        search?: string,
        updatedAtAfter?: string,
        updatedAtBefore?: string,
        validFromAfter?: string,
        validFromBefore?: string,
        validUntilAfter?: string,
        validUntilBefore?: string,
    }): CancelablePromise<PaginatedAreaList> {
        return __request(OpenAPI, {
            method: 'GET',
            url: '/api/rest/areas/',
            query: {
                'area_type_area_level': areaTypeAreaLevel,
                'country_iso_code2': countryIsoCode2,
                'country_iso_code3': countryIsoCode3,
                'limit': limit,
                'offset': offset,
                'ordering': ordering,
                'parent_id': parentId,
                'parent_p_code': parentPCode,
                'search': search,
                'updated_at_after': updatedAtAfter,
                'updated_at_before': updatedAtBefore,
                'valid_from_after': validFromAfter,
                'valid_from_before': validFromBefore,
                'valid_until_after': validUntilAfter,
                'valid_until_before': validUntilBefore,
            },
        });
    }
    /**
     * @returns PaginatedAreaTypeList
     * @throws ApiError
     */
    public static restAreatypesList({
        areaLevel,
        countryIsoCode2,
        countryIsoCode3,
        limit,
        offset,
        ordering,
        parentAreaLevel,
        search,
        updatedAtAfter,
        updatedAtBefore,
    }: {
        areaLevel?: number,
        countryIsoCode2?: string,
        countryIsoCode3?: string,
=======
     * @returns any No response body
     * @throws ApiError
     */
    public static restBusinessAreasProgramsCyclesReactivateCreate({
        businessAreaSlug,
        id,
        programSlug,
    }: {
        businessAreaSlug: string,
        /**
         * A UUID string identifying this Programme Cycle.
         */
        id: string,
        programSlug: string,
    }): CancelablePromise<any> {
        return __request(OpenAPI, {
            method: 'POST',
            url: '/api/rest/business-areas/{business_area_slug}/programs/{program_slug}/cycles/{id}/reactivate/',
            path: {
                'business_area_slug': businessAreaSlug,
                'id': id,
                'program_slug': programSlug,
            },
        });
    }
    /**
     * Applies ProgramMixin and also filters the queryset based on the user's partner's area limits for the program.
     * @returns PaginatedHouseholdListList
     * @throws ApiError
     */
    public static restBusinessAreasProgramsHouseholdsList({
        businessAreaSlug,
        programSlug,
        address,
        admin1,
        admin2,
        adminArea,
        countryOrigin,
        documentNumber,
        documentType,
        firstRegistrationDate,
        headOfHouseholdFullName,
        headOfHouseholdPhoneNoValid,
        isActiveProgram,
        lastRegistrationDateAfter,
        lastRegistrationDateBefore,
        limit,
        offset,
        orderBy,
        ordering,
        program,
        rdiId,
        rdiMergeStatus,
        residenceStatus,
        search,
        sizeGte,
        sizeLte,
        sizeRange,
        sizeMax,
        sizeMin,
        withdrawn,
    }: {
        businessAreaSlug: string,
        programSlug: string,
        address?: string,
        admin1?: string,
        admin2?: string,
        adminArea?: string,
        countryOrigin?: string,
        documentNumber?: string,
        documentType?: string,
        firstRegistrationDate?: string,
        headOfHouseholdFullName?: string,
        headOfHouseholdPhoneNoValid?: boolean,
        isActiveProgram?: boolean,
        lastRegistrationDateAfter?: string,
        lastRegistrationDateBefore?: string,
>>>>>>> 244534ce
        /**
         * Number of results to return per page.
         */
        limit?: number,
        /**
         * The initial index from which to return the results.
         */
        offset?: number,
        /**
<<<<<<< HEAD
         * Which field to use when ordering the results.
         */
        ordering?: string,
        parentAreaLevel?: number,
        /**
         * A search term.
         */
        search?: string,
        updatedAtAfter?: string,
        updatedAtBefore?: string,
    }): CancelablePromise<PaginatedAreaTypeList> {
        return __request(OpenAPI, {
            method: 'GET',
            url: '/api/rest/areatypes/',
            query: {
                'area_level': areaLevel,
                'country_iso_code2': countryIsoCode2,
                'country_iso_code3': countryIsoCode3,
                'limit': limit,
                'offset': offset,
                'ordering': ordering,
                'parent_area_level': parentAreaLevel,
                'search': search,
                'updated_at_after': updatedAtAfter,
                'updated_at_before': updatedAtBefore,
=======
         * Ordering
         *
         * * `age` - Age
         * * `-age` - Age (descending)
         * * `sex` - Sex
         * * `-sex` - Sex (descending)
         * * `household__id` - Household  id
         * * `-household__id` - Household  id (descending)
         * * `id` - Id
         * * `-id` - Id (descending)
         * * `unicef_id` - Unicef id
         * * `-unicef_id` - Unicef id (descending)
         * * `size` - Size
         * * `-size` - Size (descending)
         * * `status_label` - Status label
         * * `-status_label` - Status label (descending)
         * * `head_of_household__full_name` - Head of household  full name
         * * `-head_of_household__full_name` - Head of household  full name (descending)
         * * `admin_area__name` - Admin area  name
         * * `-admin_area__name` - Admin area  name (descending)
         * * `residence_status` - Residence status
         * * `-residence_status` - Residence status (descending)
         * * `registration_data_import__name` - Registration data import  name
         * * `-registration_data_import__name` - Registration data import  name (descending)
         * * `total_cash_received` - Total cash received
         * * `-total_cash_received` - Total cash received (descending)
         * * `last_registration_date` - Last registration date
         * * `-last_registration_date` - Last registration date (descending)
         * * `first_registration_date` - First registration date
         * * `-first_registration_date` - First registration date (descending)
         */
        orderBy?: Array<'-admin_area__name' | '-age' | '-first_registration_date' | '-head_of_household__full_name' | '-household__id' | '-id' | '-last_registration_date' | '-registration_data_import__name' | '-residence_status' | '-sex' | '-size' | '-status_label' | '-total_cash_received' | '-unicef_id' | 'admin_area__name' | 'age' | 'first_registration_date' | 'head_of_household__full_name' | 'household__id' | 'id' | 'last_registration_date' | 'registration_data_import__name' | 'residence_status' | 'sex' | 'size' | 'status_label' | 'total_cash_received' | 'unicef_id'>,
        /**
         * Which field to use when ordering the results.
         */
        ordering?: string,
        program?: string,
        rdiId?: string,
        /**
         * * `PENDING` - Pending
         * * `MERGED` - Merged
         */
        rdiMergeStatus?: 'MERGED' | 'PENDING',
        /**
         * Household residence status
         *
         * * `` - None
         * * `IDP` - Displaced  |  Internally Displaced People
         * * `REFUGEE` - Displaced  |  Refugee / Asylum Seeker
         * * `OTHERS_OF_CONCERN` - Displaced  |  Others of Concern
         * * `HOST` - Non-displaced  |   Host
         * * `NON_HOST` - Non-displaced  |   Non-host
         * * `RETURNEE` - Displaced  |   Returnee
         */
        residenceStatus?: '' | 'HOST' | 'IDP' | 'NON_HOST' | 'OTHERS_OF_CONCERN' | 'REFUGEE' | 'RETURNEE',
        search?: any,
        sizeGte?: number,
        sizeLte?: number,
        /**
         * Multiple values may be separated by commas.
         */
        sizeRange?: Array<number>,
        /**
         * Household size
         */
        sizeMax?: number | null,
        /**
         * Household size
         */
        sizeMin?: number | null,
        withdrawn?: boolean,
    }): CancelablePromise<PaginatedHouseholdListList> {
        return __request(OpenAPI, {
            method: 'GET',
            url: '/api/rest/business-areas/{business_area_slug}/programs/{program_slug}/households/',
            path: {
                'business_area_slug': businessAreaSlug,
                'program_slug': programSlug,
            },
            query: {
                'address': address,
                'admin1': admin1,
                'admin2': admin2,
                'admin_area': adminArea,
                'country_origin': countryOrigin,
                'document_number': documentNumber,
                'document_type': documentType,
                'first_registration_date': firstRegistrationDate,
                'head_of_household__full_name': headOfHouseholdFullName,
                'head_of_household__phone_no_valid': headOfHouseholdPhoneNoValid,
                'is_active_program': isActiveProgram,
                'last_registration_date_after': lastRegistrationDateAfter,
                'last_registration_date_before': lastRegistrationDateBefore,
                'limit': limit,
                'offset': offset,
                'order_by': orderBy,
                'ordering': ordering,
                'program': program,
                'rdi_id': rdiId,
                'rdi_merge_status': rdiMergeStatus,
                'residence_status': residenceStatus,
                'search': search,
                'size__gte': sizeGte,
                'size__lte': sizeLte,
                'size__range': sizeRange,
                'size_max': sizeMax,
                'size_min': sizeMin,
                'withdrawn': withdrawn,
            },
        });
    }
    /**
     * Applies ProgramMixin and also filters the queryset based on the user's partner's area limits for the program.
     * @returns HouseholdDetail
     * @throws ApiError
     */
    public static restBusinessAreasProgramsHouseholdsRetrieve({
        businessAreaSlug,
        id,
        programSlug,
    }: {
        businessAreaSlug: string,
        /**
         * A UUID string identifying this Household.
         */
        id: string,
        programSlug: string,
    }): CancelablePromise<HouseholdDetail> {
        return __request(OpenAPI, {
            method: 'GET',
            url: '/api/rest/business-areas/{business_area_slug}/programs/{program_slug}/households/{id}/',
            path: {
                'business_area_slug': businessAreaSlug,
                'id': id,
                'program_slug': programSlug,
            },
        });
    }
    /**
     * Applies ProgramMixin and also filters the queryset based on the user's partner's area limits for the program.
     * @returns HouseholdMember
     * @throws ApiError
     */
    public static restBusinessAreasProgramsHouseholdsMembersRetrieve({
        businessAreaSlug,
        id,
        programSlug,
    }: {
        businessAreaSlug: string,
        /**
         * A UUID string identifying this Household.
         */
        id: string,
        programSlug: string,
    }): CancelablePromise<HouseholdMember> {
        return __request(OpenAPI, {
            method: 'GET',
            url: '/api/rest/business-areas/{business_area_slug}/programs/{program_slug}/households/{id}/members/',
            path: {
                'business_area_slug': businessAreaSlug,
                'id': id,
                'program_slug': programSlug,
            },
        });
    }
    /**
     * Applies ProgramMixin and also filters the queryset based on the user's partner's area limits for the program.
     * @returns HouseholdList
     * @throws ApiError
     */
    public static restBusinessAreasProgramsHouseholdsWithdrawCreate({
        businessAreaSlug,
        id,
        programSlug,
        requestBody,
    }: {
        businessAreaSlug: string,
        /**
         * A UUID string identifying this Household.
         */
        id: string,
        programSlug: string,
        requestBody: HouseholdList,
    }): CancelablePromise<HouseholdList> {
        return __request(OpenAPI, {
            method: 'POST',
            url: '/api/rest/business-areas/{business_area_slug}/programs/{program_slug}/households/{id}/withdraw/',
            path: {
                'business_area_slug': businessAreaSlug,
                'id': id,
                'program_slug': programSlug,
            },
            body: requestBody,
            mediaType: 'application/json',
        });
    }
    /**
     * Applies ProgramMixin and also filters the queryset based on the user's partner's area limits for the program.
     * @returns CountResponse
     * @throws ApiError
     */
    public static restBusinessAreasProgramsHouseholdsCountRetrieve({
        businessAreaSlug,
        programSlug,
    }: {
        businessAreaSlug: string,
        programSlug: string,
    }): CancelablePromise<CountResponse> {
        return __request(OpenAPI, {
            method: 'GET',
            url: '/api/rest/business-areas/{business_area_slug}/programs/{program_slug}/households/count/',
            path: {
                'business_area_slug': businessAreaSlug,
                'program_slug': programSlug,
            },
        });
    }
    /**
     * Applies ProgramMixin and also filters the queryset based on the user's partner's area limits for the program.
     * @returns PaginatedIndividualListList
     * @throws ApiError
     */
    public static restBusinessAreasProgramsIndividualsList({
        businessAreaSlug,
        programSlug,
        admin1,
        admin2,
        ageMax,
        ageMin,
        documentNumber,
        documentType,
        duplicatesOnly,
        excludedId,
        flags,
        fullName,
        householdAdminArea,
        householdId,
        isActiveProgram,
        lastRegistrationDateAfter,
        lastRegistrationDateBefore,
        limit,
        offset,
        orderBy,
        ordering,
        program,
        rdiId,
        rdiMergeStatus,
        search,
        sex,
        status,
        withdrawn,
    }: {
        businessAreaSlug: string,
        programSlug: string,
        admin1?: string,
        admin2?: string,
        ageMax?: string,
        ageMin?: string,
        documentNumber?: string,
        documentType?: string,
        duplicatesOnly?: boolean,
        excludedId?: any,
        /**
         * * `DUPLICATE` - Duplicate
         * * `NEEDS_ADJUDICATION` - Needs adjudication
         * * `SANCTION_LIST_CONFIRMED_MATCH` - Sanction list match
         * * `SANCTION_LIST_POSSIBLE_MATCH` - Sanction list possible match
         */
        flags?: Array<'DUPLICATE' | 'NEEDS_ADJUDICATION' | 'SANCTION_LIST_CONFIRMED_MATCH' | 'SANCTION_LIST_POSSIBLE_MATCH'>,
        fullName?: string,
        householdAdminArea?: string,
        householdId?: string,
        isActiveProgram?: boolean,
        lastRegistrationDateAfter?: string,
        lastRegistrationDateBefore?: string,
        /**
         * Number of results to return per page.
         */
        limit?: number,
        /**
         * The initial index from which to return the results.
         */
        offset?: number,
        /**
         * Ordering
         *
         * * `id` - Id
         * * `-id` - Id (descending)
         * * `unicef_id` - Unicef id
         * * `-unicef_id` - Unicef id (descending)
         * * `full_name` - Full name
         * * `-full_name` - Full name (descending)
         * * `household__id` - Household  id
         * * `-household__id` - Household  id (descending)
         * * `household__unicef_id` - Household  unicef id
         * * `-household__unicef_id` - Household  unicef id (descending)
         * * `birth_date` - Birth date
         * * `-birth_date` - Birth date (descending)
         * * `sex` - Sex
         * * `-sex` - Sex (descending)
         * * `relationship` - Relationship
         * * `-relationship` - Relationship (descending)
         * * `household__admin_area__name` - Household  admin area  name
         * * `-household__admin_area__name` - Household  admin area  name (descending)
         * * `last_registration_date` - Last registration date
         * * `-last_registration_date` - Last registration date (descending)
         * * `first_registration_date` - First registration date
         * * `-first_registration_date` - First registration date (descending)
         */
        orderBy?: Array<'-birth_date' | '-first_registration_date' | '-full_name' | '-household__admin_area__name' | '-household__id' | '-household__unicef_id' | '-id' | '-last_registration_date' | '-relationship' | '-sex' | '-unicef_id' | 'birth_date' | 'first_registration_date' | 'full_name' | 'household__admin_area__name' | 'household__id' | 'household__unicef_id' | 'id' | 'last_registration_date' | 'relationship' | 'sex' | 'unicef_id'>,
        /**
         * Which field to use when ordering the results.
         */
        ordering?: string,
        program?: string,
        rdiId?: string,
        /**
         * * `PENDING` - Pending
         * * `MERGED` - Merged
         */
        rdiMergeStatus?: 'MERGED' | 'PENDING',
        search?: any,
        /**
         * Beneficiary gender
         *
         * * `MALE` - Male
         * * `FEMALE` - Female
         * * `OTHER` - Other
         * * `NOT_COLLECTED` - Not collected
         * * `NOT_ANSWERED` - Not answered
         */
        sex?: Array<'FEMALE' | 'MALE' | 'NOT_ANSWERED' | 'NOT_COLLECTED' | 'OTHER'>,
        /**
         * * `ACTIVE` - Active
         * * `DUPLICATE` - Duplicate
         * * `WITHDRAWN` - Withdrawn
         */
        status?: Array<'ACTIVE' | 'DUPLICATE' | 'WITHDRAWN'>,
        withdrawn?: boolean,
    }): CancelablePromise<PaginatedIndividualListList> {
        return __request(OpenAPI, {
            method: 'GET',
            url: '/api/rest/business-areas/{business_area_slug}/programs/{program_slug}/individuals/',
            path: {
                'business_area_slug': businessAreaSlug,
                'program_slug': programSlug,
            },
            query: {
                'admin1': admin1,
                'admin2': admin2,
                'age_max': ageMax,
                'age_min': ageMin,
                'document_number': documentNumber,
                'document_type': documentType,
                'duplicates_only': duplicatesOnly,
                'excluded_id': excludedId,
                'flags': flags,
                'full_name': fullName,
                'household__admin_area': householdAdminArea,
                'household__id': householdId,
                'is_active_program': isActiveProgram,
                'last_registration_date_after': lastRegistrationDateAfter,
                'last_registration_date_before': lastRegistrationDateBefore,
                'limit': limit,
                'offset': offset,
                'order_by': orderBy,
                'ordering': ordering,
                'program': program,
                'rdi_id': rdiId,
                'rdi_merge_status': rdiMergeStatus,
                'search': search,
                'sex': sex,
                'status': status,
                'withdrawn': withdrawn,
            },
        });
    }
    /**
     * Applies ProgramMixin and also filters the queryset based on the user's partner's area limits for the program.
     * @returns IndividualDetail
     * @throws ApiError
     */
    public static restBusinessAreasProgramsIndividualsRetrieve({
        businessAreaSlug,
        id,
        programSlug,
    }: {
        businessAreaSlug: string,
        /**
         * A UUID string identifying this Individual.
         */
        id: string,
        programSlug: string,
    }): CancelablePromise<IndividualDetail> {
        return __request(OpenAPI, {
            method: 'GET',
            url: '/api/rest/business-areas/{business_area_slug}/programs/{program_slug}/individuals/{id}/',
            path: {
                'business_area_slug': businessAreaSlug,
                'id': id,
                'program_slug': programSlug,
            },
        });
    }
    /**
     * Applies ProgramMixin and also filters the queryset based on the user's partner's area limits for the program.
     * @returns CountResponse
     * @throws ApiError
     */
    public static restBusinessAreasProgramsIndividualsCountRetrieve({
        businessAreaSlug,
        programSlug,
    }: {
        businessAreaSlug: string,
        programSlug: string,
    }): CancelablePromise<CountResponse> {
        return __request(OpenAPI, {
            method: 'GET',
            url: '/api/rest/business-areas/{business_area_slug}/programs/{program_slug}/individuals/count/',
            path: {
                'business_area_slug': businessAreaSlug,
                'program_slug': programSlug,
            },
        });
    }
    /**
     * @returns PaymentPlanSupportingDocument
     * @throws ApiError
     */
    public static restBusinessAreasProgramsPaymentPlansSupportingDocumentsCreate({
        businessAreaSlug,
        paymentPlanId,
        programSlug,
        requestBody,
    }: {
        businessAreaSlug: string,
        paymentPlanId: string,
        programSlug: string,
        requestBody: PaymentPlanSupportingDocument,
    }): CancelablePromise<PaymentPlanSupportingDocument> {
        return __request(OpenAPI, {
            method: 'POST',
            url: '/api/rest/business-areas/{business_area_slug}/programs/{program_slug}/payment-plans/{payment_plan_id}/supporting-documents/',
            path: {
                'business_area_slug': businessAreaSlug,
                'payment_plan_id': paymentPlanId,
                'program_slug': programSlug,
>>>>>>> 244534ce
            },
            body: requestBody,
            mediaType: 'application/json',
        });
    }
    /**
<<<<<<< HEAD
     * @returns PaginatedBeneficiaryGroupList
     * @throws ApiError
     */
    public static restBeneficiaryGroupsList({
        limit,
        offset,
    }: {
        /**
         * Number of results to return per page.
         */
        limit?: number,
        /**
         * The initial index from which to return the results.
         */
        offset?: number,
    }): CancelablePromise<PaginatedBeneficiaryGroupList> {
        return __request(OpenAPI, {
            method: 'GET',
            url: '/api/rest/beneficiary-groups/',
            query: {
                'limit': limit,
                'offset': offset,
            },
        });
    }
    /**
     * @returns PaginatedBusinessAreaList
     * @throws ApiError
     */
    public static restBusinessAreasList({
        active,
        limit,
        offset,
        ordering,
        updatedAtAfter,
        updatedAtBefore,
    }: {
        active?: boolean,
        /**
         * Number of results to return per page.
         */
        limit?: number,
        /**
         * The initial index from which to return the results.
         */
        offset?: number,
        /**
         * Which field to use when ordering the results.
         */
        ordering?: string,
        updatedAtAfter?: string,
        updatedAtBefore?: string,
    }): CancelablePromise<PaginatedBusinessAreaList> {
        return __request(OpenAPI, {
            method: 'GET',
            url: '/api/rest/business-areas/',
            query: {
                'active': active,
                'limit': limit,
                'offset': offset,
                'ordering': ordering,
                'updated_at_after': updatedAtAfter,
                'updated_at_before': updatedAtBefore,
            },
        });
    }
    /**
     * @returns PaginatedAreaListList
     * @throws ApiError
     */
    public static restBusinessAreasGeoAreasList({
        businessAreaSlug,
        level,
        limit,
        name,
=======
     * @returns void
     * @throws ApiError
     */
    public static restBusinessAreasProgramsPaymentPlansSupportingDocumentsDestroy({
        businessAreaSlug,
        fileId,
        paymentPlanId,
        programSlug,
    }: {
        businessAreaSlug: string,
        fileId: string,
        paymentPlanId: string,
        programSlug: string,
    }): CancelablePromise<void> {
        return __request(OpenAPI, {
            method: 'DELETE',
            url: '/api/rest/business-areas/{business_area_slug}/programs/{program_slug}/payment-plans/{payment_plan_id}/supporting-documents/{file_id}/',
            path: {
                'business_area_slug': businessAreaSlug,
                'file_id': fileId,
                'payment_plan_id': paymentPlanId,
                'program_slug': programSlug,
            },
        });
    }
    /**
     * @returns PaymentPlanSupportingDocument
     * @throws ApiError
     */
    public static restBusinessAreasProgramsPaymentPlansSupportingDocumentsDownloadRetrieve({
        businessAreaSlug,
        fileId,
        paymentPlanId,
        programSlug,
    }: {
        businessAreaSlug: string,
        fileId: string,
        paymentPlanId: string,
        programSlug: string,
    }): CancelablePromise<PaymentPlanSupportingDocument> {
        return __request(OpenAPI, {
            method: 'GET',
            url: '/api/rest/business-areas/{business_area_slug}/programs/{program_slug}/payment-plans/{payment_plan_id}/supporting-documents/{file_id}/download/',
            path: {
                'business_area_slug': businessAreaSlug,
                'file_id': fileId,
                'payment_plan_id': paymentPlanId,
                'program_slug': programSlug,
            },
        });
    }
    /**
     * @returns PaginatedPeriodicDataUpdateTemplateListList
     * @throws ApiError
     */
    public static restBusinessAreasProgramsPeriodicDataUpdateTemplatesList({
        businessAreaSlug,
        programSlug,
        limit,
>>>>>>> 244534ce
        offset,
        ordering,
        updatedAtAfter,
        updatedAtBefore,
    }: {
        businessAreaSlug: string,
<<<<<<< HEAD
        level?: number,
=======
        programSlug: string,
>>>>>>> 244534ce
        /**
         * Number of results to return per page.
         */
        limit?: number,
<<<<<<< HEAD
        name?: string,
=======
>>>>>>> 244534ce
        /**
         * The initial index from which to return the results.
         */
        offset?: number,
        /**
         * Which field to use when ordering the results.
         */
        ordering?: string,
        updatedAtAfter?: string,
        updatedAtBefore?: string,
<<<<<<< HEAD
    }): CancelablePromise<PaginatedAreaListList> {
        return __request(OpenAPI, {
            method: 'GET',
            url: '/api/rest/business-areas/{business_area_slug}/geo/areas/',
            path: {
                'business_area_slug': businessAreaSlug,
=======
    }): CancelablePromise<PaginatedPeriodicDataUpdateTemplateListList> {
        return __request(OpenAPI, {
            method: 'GET',
            url: '/api/rest/business-areas/{business_area_slug}/programs/{program_slug}/periodic-data-update-templates/',
            path: {
                'business_area_slug': businessAreaSlug,
                'program_slug': programSlug,
>>>>>>> 244534ce
            },
            query: {
                'level': level,
                'limit': limit,
                'name': name,
                'offset': offset,
                'ordering': ordering,
                'updated_at_after': updatedAtAfter,
                'updated_at_before': updatedAtBefore,
            },
        });
    }
    /**
<<<<<<< HEAD
     * Applies BusinessAreaMixin and also filters the queryset based on the user's partner's area limits.
     * @returns PaginatedHouseholdListList
     * @throws ApiError
     */
    public static restBusinessAreasHouseholdsList({
        businessAreaSlug,
        address,
        admin1,
        admin2,
        adminArea,
        countryOrigin,
        documentNumber,
        documentType,
        firstRegistrationDate,
        headOfHouseholdFullName,
        headOfHouseholdPhoneNoValid,
        isActiveProgram,
        lastRegistrationDateAfter,
        lastRegistrationDateBefore,
        limit,
        offset,
        orderBy,
        ordering,
        program,
        rdiId,
        rdiMergeStatus,
        residenceStatus,
        search,
        sizeGte,
        sizeLte,
        sizeRange,
        sizeMax,
        sizeMin,
        withdrawn,
    }: {
        businessAreaSlug: string,
        address?: string,
        admin1?: string,
        admin2?: string,
        adminArea?: string,
        countryOrigin?: string,
        documentNumber?: string,
        documentType?: string,
        firstRegistrationDate?: string,
        headOfHouseholdFullName?: string,
        headOfHouseholdPhoneNoValid?: boolean,
        isActiveProgram?: boolean,
        lastRegistrationDateAfter?: string,
        lastRegistrationDateBefore?: string,
        /**
         * Number of results to return per page.
         */
        limit?: number,
        /**
         * The initial index from which to return the results.
         */
        offset?: number,
        /**
         * Ordering
         *
         * * `age` - Age
         * * `-age` - Age (descending)
         * * `sex` - Sex
         * * `-sex` - Sex (descending)
         * * `household__id` - Household  id
         * * `-household__id` - Household  id (descending)
         * * `id` - Id
         * * `-id` - Id (descending)
         * * `unicef_id` - Unicef id
         * * `-unicef_id` - Unicef id (descending)
         * * `size` - Size
         * * `-size` - Size (descending)
         * * `status_label` - Status label
         * * `-status_label` - Status label (descending)
         * * `head_of_household__full_name` - Head of household  full name
         * * `-head_of_household__full_name` - Head of household  full name (descending)
         * * `admin_area__name` - Admin area  name
         * * `-admin_area__name` - Admin area  name (descending)
         * * `residence_status` - Residence status
         * * `-residence_status` - Residence status (descending)
         * * `registration_data_import__name` - Registration data import  name
         * * `-registration_data_import__name` - Registration data import  name (descending)
         * * `total_cash_received` - Total cash received
         * * `-total_cash_received` - Total cash received (descending)
         * * `last_registration_date` - Last registration date
         * * `-last_registration_date` - Last registration date (descending)
         * * `first_registration_date` - First registration date
         * * `-first_registration_date` - First registration date (descending)
         */
        orderBy?: Array<'-admin_area__name' | '-age' | '-first_registration_date' | '-head_of_household__full_name' | '-household__id' | '-id' | '-last_registration_date' | '-registration_data_import__name' | '-residence_status' | '-sex' | '-size' | '-status_label' | '-total_cash_received' | '-unicef_id' | 'admin_area__name' | 'age' | 'first_registration_date' | 'head_of_household__full_name' | 'household__id' | 'id' | 'last_registration_date' | 'registration_data_import__name' | 'residence_status' | 'sex' | 'size' | 'status_label' | 'total_cash_received' | 'unicef_id'>,
        /**
         * Which field to use when ordering the results.
         */
        ordering?: string,
        program?: string,
        rdiId?: string,
        /**
         * * `PENDING` - Pending
         * * `MERGED` - Merged
         */
        rdiMergeStatus?: 'MERGED' | 'PENDING',
        /**
         * Household residence status
         *
         * * `` - None
         * * `IDP` - Displaced  |  Internally Displaced People
         * * `REFUGEE` - Displaced  |  Refugee / Asylum Seeker
         * * `OTHERS_OF_CONCERN` - Displaced  |  Others of Concern
         * * `HOST` - Non-displaced  |   Host
         * * `NON_HOST` - Non-displaced  |   Non-host
         * * `RETURNEE` - Displaced  |   Returnee
         */
        residenceStatus?: '' | 'HOST' | 'IDP' | 'NON_HOST' | 'OTHERS_OF_CONCERN' | 'REFUGEE' | 'RETURNEE',
        search?: any,
        sizeGte?: number,
        sizeLte?: number,
        /**
         * Multiple values may be separated by commas.
         */
        sizeRange?: Array<number>,
        /**
         * Household size
         */
        sizeMax?: number | null,
        /**
         * Household size
         */
        sizeMin?: number | null,
        withdrawn?: boolean,
    }): CancelablePromise<PaginatedHouseholdListList> {
        return __request(OpenAPI, {
            method: 'GET',
            url: '/api/rest/business-areas/{business_area_slug}/households/',
            path: {
                'business_area_slug': businessAreaSlug,
            },
            query: {
                'address': address,
                'admin1': admin1,
                'admin2': admin2,
                'admin_area': adminArea,
                'country_origin': countryOrigin,
                'document_number': documentNumber,
                'document_type': documentType,
                'first_registration_date': firstRegistrationDate,
                'head_of_household__full_name': headOfHouseholdFullName,
                'head_of_household__phone_no_valid': headOfHouseholdPhoneNoValid,
                'is_active_program': isActiveProgram,
                'last_registration_date_after': lastRegistrationDateAfter,
                'last_registration_date_before': lastRegistrationDateBefore,
                'limit': limit,
                'offset': offset,
                'order_by': orderBy,
                'ordering': ordering,
                'program': program,
                'rdi_id': rdiId,
                'rdi_merge_status': rdiMergeStatus,
                'residence_status': residenceStatus,
                'search': search,
                'size__gte': sizeGte,
                'size__lte': sizeLte,
                'size__range': sizeRange,
                'size_max': sizeMax,
                'size_min': sizeMin,
                'withdrawn': withdrawn,
=======
     * @returns PeriodicDataUpdateTemplateCreate
     * @throws ApiError
     */
    public static restBusinessAreasProgramsPeriodicDataUpdateTemplatesCreate({
        businessAreaSlug,
        programSlug,
        requestBody,
    }: {
        businessAreaSlug: string,
        programSlug: string,
        requestBody: PeriodicDataUpdateTemplateCreate,
    }): CancelablePromise<PeriodicDataUpdateTemplateCreate> {
        return __request(OpenAPI, {
            method: 'POST',
            url: '/api/rest/business-areas/{business_area_slug}/programs/{program_slug}/periodic-data-update-templates/',
            path: {
                'business_area_slug': businessAreaSlug,
                'program_slug': programSlug,
>>>>>>> 244534ce
            },
        });
    }
    /**
<<<<<<< HEAD
     * Applies BusinessAreaMixin and also filters the queryset based on the user's partner's area limits.
     * @returns CountResponse
     * @throws ApiError
     */
    public static restBusinessAreasHouseholdsCountRetrieve({
        businessAreaSlug,
    }: {
        businessAreaSlug: string,
    }): CancelablePromise<CountResponse> {
        return __request(OpenAPI, {
            method: 'GET',
            url: '/api/rest/business-areas/{business_area_slug}/households/count/',
            path: {
                'business_area_slug': businessAreaSlug,
            },
        });
    }
    /**
     * Applies BusinessAreaMixin and also filters the queryset based on the user's partner's area limits.
     * @returns PaginatedIndividualListList
     * @throws ApiError
     */
    public static restBusinessAreasIndividualsList({
        businessAreaSlug,
        admin1,
        admin2,
        ageMax,
        ageMin,
        documentNumber,
        documentType,
        duplicatesOnly,
        excludedId,
        flags,
        fullName,
        householdAdminArea,
        householdId,
        isActiveProgram,
        lastRegistrationDateAfter,
        lastRegistrationDateBefore,
        limit,
        offset,
        orderBy,
        ordering,
        program,
        rdiId,
        rdiMergeStatus,
        search,
        sex,
        status,
        withdrawn,
    }: {
        businessAreaSlug: string,
        admin1?: string,
        admin2?: string,
        ageMax?: string,
        ageMin?: string,
        documentNumber?: string,
        documentType?: string,
        duplicatesOnly?: boolean,
        excludedId?: any,
        /**
         * * `DUPLICATE` - Duplicate
         * * `NEEDS_ADJUDICATION` - Needs adjudication
         * * `SANCTION_LIST_CONFIRMED_MATCH` - Sanction list match
         * * `SANCTION_LIST_POSSIBLE_MATCH` - Sanction list possible match
         */
        flags?: Array<'DUPLICATE' | 'NEEDS_ADJUDICATION' | 'SANCTION_LIST_CONFIRMED_MATCH' | 'SANCTION_LIST_POSSIBLE_MATCH'>,
        fullName?: string,
        householdAdminArea?: string,
        householdId?: string,
        isActiveProgram?: boolean,
        lastRegistrationDateAfter?: string,
        lastRegistrationDateBefore?: string,
        /**
         * Number of results to return per page.
         */
        limit?: number,
        /**
         * The initial index from which to return the results.
         */
        offset?: number,
        /**
         * Ordering
         *
         * * `id` - Id
         * * `-id` - Id (descending)
         * * `unicef_id` - Unicef id
         * * `-unicef_id` - Unicef id (descending)
         * * `full_name` - Full name
         * * `-full_name` - Full name (descending)
         * * `household__id` - Household  id
         * * `-household__id` - Household  id (descending)
         * * `household__unicef_id` - Household  unicef id
         * * `-household__unicef_id` - Household  unicef id (descending)
         * * `birth_date` - Birth date
         * * `-birth_date` - Birth date (descending)
         * * `sex` - Sex
         * * `-sex` - Sex (descending)
         * * `relationship` - Relationship
         * * `-relationship` - Relationship (descending)
         * * `household__admin_area__name` - Household  admin area  name
         * * `-household__admin_area__name` - Household  admin area  name (descending)
         * * `last_registration_date` - Last registration date
         * * `-last_registration_date` - Last registration date (descending)
         * * `first_registration_date` - First registration date
         * * `-first_registration_date` - First registration date (descending)
         */
        orderBy?: Array<'-birth_date' | '-first_registration_date' | '-full_name' | '-household__admin_area__name' | '-household__id' | '-household__unicef_id' | '-id' | '-last_registration_date' | '-relationship' | '-sex' | '-unicef_id' | 'birth_date' | 'first_registration_date' | 'full_name' | 'household__admin_area__name' | 'household__id' | 'household__unicef_id' | 'id' | 'last_registration_date' | 'relationship' | 'sex' | 'unicef_id'>,
        /**
         * Which field to use when ordering the results.
         */
        ordering?: string,
        program?: string,
        rdiId?: string,
        /**
         * * `PENDING` - Pending
         * * `MERGED` - Merged
         */
        rdiMergeStatus?: 'MERGED' | 'PENDING',
        search?: any,
        /**
         * Beneficiary gender
         *
         * * `MALE` - Male
         * * `FEMALE` - Female
         * * `OTHER` - Other
         * * `NOT_COLLECTED` - Not collected
         * * `NOT_ANSWERED` - Not answered
         */
        sex?: Array<'FEMALE' | 'MALE' | 'NOT_ANSWERED' | 'NOT_COLLECTED' | 'OTHER'>,
        /**
         * * `ACTIVE` - Active
         * * `DUPLICATE` - Duplicate
         * * `WITHDRAWN` - Withdrawn
         */
        status?: Array<'ACTIVE' | 'DUPLICATE' | 'WITHDRAWN'>,
        withdrawn?: boolean,
    }): CancelablePromise<PaginatedIndividualListList> {
        return __request(OpenAPI, {
            method: 'GET',
            url: '/api/rest/business-areas/{business_area_slug}/individuals/',
            path: {
                'business_area_slug': businessAreaSlug,
            },
            query: {
                'admin1': admin1,
                'admin2': admin2,
                'age_max': ageMax,
                'age_min': ageMin,
                'document_number': documentNumber,
                'document_type': documentType,
                'duplicates_only': duplicatesOnly,
                'excluded_id': excludedId,
                'flags': flags,
                'full_name': fullName,
                'household__admin_area': householdAdminArea,
                'household__id': householdId,
                'is_active_program': isActiveProgram,
                'last_registration_date_after': lastRegistrationDateAfter,
                'last_registration_date_before': lastRegistrationDateBefore,
                'limit': limit,
                'offset': offset,
                'order_by': orderBy,
                'ordering': ordering,
                'program': program,
                'rdi_id': rdiId,
                'rdi_merge_status': rdiMergeStatus,
                'search': search,
                'sex': sex,
                'status': status,
                'withdrawn': withdrawn,
            },
        });
    }
    /**
     * Applies BusinessAreaMixin and also filters the queryset based on the user's partner's area limits.
     * @returns CountResponse
     * @throws ApiError
     */
    public static restBusinessAreasIndividualsCountRetrieve({
        businessAreaSlug,
    }: {
        businessAreaSlug: string,
    }): CancelablePromise<CountResponse> {
        return __request(OpenAPI, {
            method: 'GET',
            url: '/api/rest/business-areas/{business_area_slug}/individuals/count/',
            path: {
                'business_area_slug': businessAreaSlug,
            },
        });
    }
    /**
     * Applies BusinessAreaMixin and also filters the queryset based on the user's partner's permissions across programs.
     * @returns PaginatedPaymentPlanList
     * @throws ApiError
     */
    public static restBusinessAreasPaymentsPaymentPlansManagerialList({
        businessAreaSlug,
        dispersionEndDateLte,
        dispersionStartDateGte,
        isFollowUp,
        limit,
        name,
        offset,
        ordering,
        program,
        programCycle,
        search,
        status,
        totalEntitledQuantityGte,
        totalEntitledQuantityLte,
    }: {
        businessAreaSlug: string,
        dispersionEndDateLte?: string,
        dispersionStartDateGte?: string,
        isFollowUp?: boolean,
=======
     * @returns PeriodicDataUpdateTemplateDetail
     * @throws ApiError
     */
    public static restBusinessAreasProgramsPeriodicDataUpdateTemplatesRetrieve({
        businessAreaSlug,
        id,
        programSlug,
    }: {
        businessAreaSlug: string,
        /**
         * A unique integer value identifying this periodic data update template.
         */
        id: number,
        programSlug: string,
    }): CancelablePromise<PeriodicDataUpdateTemplateDetail> {
        return __request(OpenAPI, {
            method: 'GET',
            url: '/api/rest/business-areas/{business_area_slug}/programs/{program_slug}/periodic-data-update-templates/{id}/',
            path: {
                'business_area_slug': businessAreaSlug,
                'id': id,
                'program_slug': programSlug,
            },
        });
    }
    /**
     * @returns any No response body
     * @throws ApiError
     */
    public static restBusinessAreasProgramsPeriodicDataUpdateTemplatesDownloadRetrieve({
        businessAreaSlug,
        id,
        programSlug,
    }: {
        businessAreaSlug: string,
        /**
         * A unique integer value identifying this periodic data update template.
         */
        id: number,
        programSlug: string,
    }): CancelablePromise<any> {
        return __request(OpenAPI, {
            method: 'GET',
            url: '/api/rest/business-areas/{business_area_slug}/programs/{program_slug}/periodic-data-update-templates/{id}/download/',
            path: {
                'business_area_slug': businessAreaSlug,
                'id': id,
                'program_slug': programSlug,
            },
        });
    }
    /**
     * @returns any No response body
     * @throws ApiError
     */
    public static restBusinessAreasProgramsPeriodicDataUpdateTemplatesExportCreate({
        businessAreaSlug,
        id,
        programSlug,
    }: {
        businessAreaSlug: string,
        /**
         * A unique integer value identifying this periodic data update template.
         */
        id: number,
        programSlug: string,
    }): CancelablePromise<any> {
        return __request(OpenAPI, {
            method: 'POST',
            url: '/api/rest/business-areas/{business_area_slug}/programs/{program_slug}/periodic-data-update-templates/{id}/export/',
            path: {
                'business_area_slug': businessAreaSlug,
                'id': id,
                'program_slug': programSlug,
            },
        });
    }
    /**
     * @returns PaginatedPeriodicDataUpdateUploadListList
     * @throws ApiError
     */
    public static restBusinessAreasProgramsPeriodicDataUpdateUploadsList({
        businessAreaSlug,
        programSlug,
        limit,
        offset,
        ordering,
        updatedAtAfter,
        updatedAtBefore,
    }: {
        businessAreaSlug: string,
        programSlug: string,
>>>>>>> 244534ce
        /**
         * Number of results to return per page.
         */
        limit?: number,
<<<<<<< HEAD
        name?: string,
=======
>>>>>>> 244534ce
        /**
         * The initial index from which to return the results.
         */
        offset?: number,
        /**
         * Which field to use when ordering the results.
         */
        ordering?: string,
<<<<<<< HEAD
        program?: string,
        programCycle?: string,
        /**
         * A search term.
         */
        search?: string,
        /**
         * Status [sys]
         *
         * * `TP_OPEN` - Open
         * * `TP_LOCKED` - Locked
         * * `PROCESSING` - Processing
         * * `STEFICON_WAIT` - Steficon Wait
         * * `STEFICON_RUN` - Steficon Run
         * * `STEFICON_COMPLETED` - Steficon Completed
         * * `STEFICON_ERROR` - Steficon Error
         * * `DRAFT` - Draft
         * * `PREPARING` - Preparing
         * * `OPEN` - Open
         * * `LOCKED` - Locked
         * * `LOCKED_FSP` - Locked FSP
         * * `IN_APPROVAL` - In Approval
         * * `IN_AUTHORIZATION` - In Authorization
         * * `IN_REVIEW` - In Review
         * * `ACCEPTED` - Accepted
         * * `FINISHED` - Finished
         */
        status?: 'ACCEPTED' | 'DRAFT' | 'FINISHED' | 'IN_APPROVAL' | 'IN_AUTHORIZATION' | 'IN_REVIEW' | 'LOCKED' | 'LOCKED_FSP' | 'OPEN' | 'PREPARING' | 'PROCESSING' | 'STEFICON_COMPLETED' | 'STEFICON_ERROR' | 'STEFICON_RUN' | 'STEFICON_WAIT' | 'TP_LOCKED' | 'TP_OPEN',
        totalEntitledQuantityGte?: number,
        totalEntitledQuantityLte?: number,
    }): CancelablePromise<PaginatedPaymentPlanList> {
        return __request(OpenAPI, {
            method: 'GET',
            url: '/api/rest/business-areas/{business_area_slug}/payments/payment-plans-managerial/',
            path: {
                'business_area_slug': businessAreaSlug,
=======
        updatedAtAfter?: string,
        updatedAtBefore?: string,
    }): CancelablePromise<PaginatedPeriodicDataUpdateUploadListList> {
        return __request(OpenAPI, {
            method: 'GET',
            url: '/api/rest/business-areas/{business_area_slug}/programs/{program_slug}/periodic-data-update-uploads/',
            path: {
                'business_area_slug': businessAreaSlug,
                'program_slug': programSlug,
>>>>>>> 244534ce
            },
            query: {
                'dispersion_end_date__lte': dispersionEndDateLte,
                'dispersion_start_date__gte': dispersionStartDateGte,
                'is_follow_up': isFollowUp,
                'limit': limit,
                'name': name,
                'offset': offset,
                'ordering': ordering,
<<<<<<< HEAD
                'program': program,
                'program_cycle': programCycle,
                'search': search,
                'status': status,
                'total_entitled_quantity__gte': totalEntitledQuantityGte,
                'total_entitled_quantity__lte': totalEntitledQuantityLte,
            },
        });
    }
    /**
     * Applies BusinessAreaMixin and also filters the queryset based on the user's partner's permissions across programs.
     * @returns PaymentPlanBulkAction
     * @throws ApiError
     */
    public static restBusinessAreasPaymentsPaymentPlansManagerialBulkActionCreate({
        businessAreaSlug,
        requestBody,
    }: {
        businessAreaSlug: string,
        requestBody: PaymentPlanBulkAction,
    }): CancelablePromise<PaymentPlanBulkAction> {
        return __request(OpenAPI, {
            method: 'POST',
            url: '/api/rest/business-areas/{business_area_slug}/payments/payment-plans-managerial/bulk-action/',
            path: {
                'business_area_slug': businessAreaSlug,
            },
            body: requestBody,
            mediaType: 'application/json',
        });
    }
    /**
     * Base validation class, inherit from this class to create custom validators.
     * Your custom validators have to implement validation methods that starts
     * with name "validate_" so validate can call all the validators from your
     * custom validator.
     *
     * Custom validate method have to takes *args, **kwargs parameters.
     *
     * validate method with parameters have to be called in mutate method.
     * If there are validation errors they will be all
     * returned as one error message.
     * @returns PaginatedProgramListList
     * @throws ApiError
     */
    public static restBusinessAreasProgramsList({
        businessAreaSlug,
        beneficiaryGroupMatch,
        budgetMax,
        budgetMin,
        compatibleDct,
        dataCollectingType,
        endDate,
        limit,
        name,
        numberOfHouseholdsMax,
        numberOfHouseholdsMin,
        numberOfHouseholdsWithTpInProgramMax,
        numberOfHouseholdsWithTpInProgramMin,
        offset,
        orderBy,
        ordering,
        search,
        sector,
        startDate,
        status,
        updatedAtAfter,
        updatedAtBefore,
    }: {
        businessAreaSlug: string,
        beneficiaryGroupMatch?: string,
        /**
         * Program budget
         */
        budgetMax?: string,
        /**
         * Program budget
         */
        budgetMin?: string,
        compatibleDct?: string,
        dataCollectingType?: string,
        endDate?: string,
        /**
         * Number of results to return per page.
         */
        limit?: number,
        name?: string,
        numberOfHouseholdsMax?: string,
        numberOfHouseholdsMin?: string,
        numberOfHouseholdsWithTpInProgramMax?: string,
        numberOfHouseholdsWithTpInProgramMin?: string,
        /**
         * The initial index from which to return the results.
         */
        offset?: number,
        /**
         * Ordering
         *
         * * `name` - Name
         * * `-name` - Name (descending)
         * * `status` - Status
         * * `-status` - Status (descending)
         * * `start_date` - Start date
         * * `-start_date` - Start date (descending)
         * * `end_date` - End date
         * * `-end_date` - End date (descending)
         * * `sector` - Sector
         * * `-sector` - Sector (descending)
         * * `number_of_households` - Number of households
         * * `-number_of_households` - Number of households (descending)
         * * `budget` - Budget
         * * `-budget` - Budget (descending)
         */
        orderBy?: Array<'-budget' | '-end_date' | '-name' | '-number_of_households' | '-sector' | '-start_date' | '-status' | 'budget' | 'end_date' | 'name' | 'number_of_households' | 'sector' | 'start_date' | 'status'>,
        /**
         * Which field to use when ordering the results.
         */
        ordering?: string,
        search?: any,
        /**
         * Program sector
         *
         * * `CHILD_PROTECTION` - Child Protection
         * * `EDUCATION` - Education
         * * `HEALTH` - Health
         * * `MULTI_PURPOSE` - Multi Purpose
         * * `NUTRITION` - Nutrition
         * * `SOCIAL_POLICY` - Social Policy
         * * `WASH` - WASH
         */
        sector?: Array<'CHILD_PROTECTION' | 'EDUCATION' | 'HEALTH' | 'MULTI_PURPOSE' | 'NUTRITION' | 'SOCIAL_POLICY' | 'WASH'>,
        startDate?: string,
        /**
         * Program status
         *
         * * `ACTIVE` - Active
         * * `DRAFT` - Draft
         * * `FINISHED` - Finished
         */
        status?: Array<'ACTIVE' | 'DRAFT' | 'FINISHED'>,
        updatedAtAfter?: string,
        updatedAtBefore?: string,
    }): CancelablePromise<PaginatedProgramListList> {
        return __request(OpenAPI, {
            method: 'GET',
            url: '/api/rest/business-areas/{business_area_slug}/programs/',
            path: {
                'business_area_slug': businessAreaSlug,
            },
            query: {
                'beneficiary_group_match': beneficiaryGroupMatch,
                'budget_max': budgetMax,
                'budget_min': budgetMin,
                'compatible_dct': compatibleDct,
                'data_collecting_type': dataCollectingType,
                'end_date': endDate,
                'limit': limit,
                'name': name,
                'number_of_households_max': numberOfHouseholdsMax,
                'number_of_households_min': numberOfHouseholdsMin,
                'number_of_households_with_tp_in_program_max': numberOfHouseholdsWithTpInProgramMax,
                'number_of_households_with_tp_in_program_min': numberOfHouseholdsWithTpInProgramMin,
                'offset': offset,
                'order_by': orderBy,
                'ordering': ordering,
                'search': search,
                'sector': sector,
                'start_date': startDate,
                'status': status,
                'updated_at_after': updatedAtAfter,
                'updated_at_before': updatedAtBefore,
            },
        });
    }
    /**
     * @returns PaginatedProgramCycleListList
     * @throws ApiError
     */
    public static restBusinessAreasProgramsCyclesList({
        businessAreaSlug,
        programSlug,
        endDate,
        limit,
        offset,
        ordering,
        program,
        search,
        startDate,
        status,
        title,
        totalDeliveredQuantityUsdFrom,
        totalDeliveredQuantityUsdTo,
        updatedAtAfter,
        updatedAtBefore,
    }: {
        businessAreaSlug: string,
        programSlug: string,
        endDate?: string,
        /**
         * Number of results to return per page.
         */
        limit?: number,
        /**
         * The initial index from which to return the results.
         */
        offset?: number,
        /**
         * Which field to use when ordering the results.
         */
        ordering?: string,
        program?: string,
        search?: any,
        startDate?: string,
        /**
         * * `DRAFT` - Draft
         * * `ACTIVE` - Active
         * * `FINISHED` - Finished
         */
        status?: Array<'ACTIVE' | 'DRAFT' | 'FINISHED'>,
        title?: string,
        totalDeliveredQuantityUsdFrom?: any,
        totalDeliveredQuantityUsdTo?: any,
        updatedAtAfter?: string,
        updatedAtBefore?: string,
    }): CancelablePromise<PaginatedProgramCycleListList> {
        return __request(OpenAPI, {
            method: 'GET',
            url: '/api/rest/business-areas/{business_area_slug}/programs/{program_slug}/cycles/',
            path: {
                'business_area_slug': businessAreaSlug,
                'program_slug': programSlug,
            },
            query: {
                'end_date': endDate,
                'limit': limit,
                'offset': offset,
                'ordering': ordering,
                'program': program,
                'search': search,
                'start_date': startDate,
                'status': status,
                'title': title,
                'total_delivered_quantity_usd_from': totalDeliveredQuantityUsdFrom,
                'total_delivered_quantity_usd_to': totalDeliveredQuantityUsdTo,
                'updated_at_after': updatedAtAfter,
                'updated_at_before': updatedAtBefore,
            },
        });
    }
    /**
     * @returns ProgramCycleCreate
     * @throws ApiError
     */
    public static restBusinessAreasProgramsCyclesCreate({
        businessAreaSlug,
        programSlug,
        requestBody,
    }: {
        businessAreaSlug: string,
        programSlug: string,
        requestBody: ProgramCycleCreate,
    }): CancelablePromise<ProgramCycleCreate> {
        return __request(OpenAPI, {
            method: 'POST',
            url: '/api/rest/business-areas/{business_area_slug}/programs/{program_slug}/cycles/',
            path: {
                'business_area_slug': businessAreaSlug,
                'program_slug': programSlug,
            },
            body: requestBody,
            mediaType: 'application/json',
        });
    }
    /**
     * @returns ProgramCycleList
     * @throws ApiError
     */
    public static restBusinessAreasProgramsCyclesRetrieve({
        businessAreaSlug,
        id,
        programSlug,
    }: {
        businessAreaSlug: string,
        /**
         * A UUID string identifying this Programme Cycle.
         */
        id: string,
        programSlug: string,
    }): CancelablePromise<ProgramCycleList> {
        return __request(OpenAPI, {
            method: 'GET',
            url: '/api/rest/business-areas/{business_area_slug}/programs/{program_slug}/cycles/{id}/',
            path: {
                'business_area_slug': businessAreaSlug,
                'id': id,
                'program_slug': programSlug,
            },
        });
    }
    /**
     * @returns ProgramCycleUpdate
     * @throws ApiError
     */
    public static restBusinessAreasProgramsCyclesUpdate({
        businessAreaSlug,
        id,
        programSlug,
        requestBody,
    }: {
        businessAreaSlug: string,
        /**
         * A UUID string identifying this Programme Cycle.
         */
        id: string,
        programSlug: string,
        requestBody?: ProgramCycleUpdate,
    }): CancelablePromise<ProgramCycleUpdate> {
        return __request(OpenAPI, {
            method: 'PUT',
            url: '/api/rest/business-areas/{business_area_slug}/programs/{program_slug}/cycles/{id}/',
            path: {
                'business_area_slug': businessAreaSlug,
                'id': id,
                'program_slug': programSlug,
            },
            body: requestBody,
            mediaType: 'application/json',
        });
    }
    /**
     * @returns ProgramCycleUpdate
     * @throws ApiError
     */
    public static restBusinessAreasProgramsCyclesPartialUpdate({
        businessAreaSlug,
        id,
        programSlug,
        requestBody,
    }: {
        businessAreaSlug: string,
        /**
         * A UUID string identifying this Programme Cycle.
         */
        id: string,
        programSlug: string,
        requestBody?: PatchedProgramCycleUpdate,
    }): CancelablePromise<ProgramCycleUpdate> {
        return __request(OpenAPI, {
            method: 'PATCH',
            url: '/api/rest/business-areas/{business_area_slug}/programs/{program_slug}/cycles/{id}/',
            path: {
                'business_area_slug': businessAreaSlug,
                'id': id,
                'program_slug': programSlug,
            },
            body: requestBody,
            mediaType: 'application/json',
        });
    }
    /**
     * @returns void
     * @throws ApiError
     */
    public static restBusinessAreasProgramsCyclesDestroy({
        businessAreaSlug,
        id,
        programSlug,
    }: {
        businessAreaSlug: string,
        /**
         * A UUID string identifying this Programme Cycle.
         */
        id: string,
        programSlug: string,
    }): CancelablePromise<void> {
        return __request(OpenAPI, {
            method: 'DELETE',
            url: '/api/rest/business-areas/{business_area_slug}/programs/{program_slug}/cycles/{id}/',
            path: {
                'business_area_slug': businessAreaSlug,
                'id': id,
                'program_slug': programSlug,
            },
        });
    }
    /**
     * @returns any No response body
     * @throws ApiError
     */
    public static restBusinessAreasProgramsCyclesFinishCreate({
        businessAreaSlug,
        id,
        programSlug,
    }: {
        businessAreaSlug: string,
        /**
         * A UUID string identifying this Programme Cycle.
         */
        id: string,
        programSlug: string,
    }): CancelablePromise<any> {
        return __request(OpenAPI, {
            method: 'POST',
            url: '/api/rest/business-areas/{business_area_slug}/programs/{program_slug}/cycles/{id}/finish/',
            path: {
                'business_area_slug': businessAreaSlug,
                'id': id,
                'program_slug': programSlug,
            },
        });
    }
    /**
     * @returns any No response body
     * @throws ApiError
     */
    public static restBusinessAreasProgramsCyclesReactivateCreate({
        businessAreaSlug,
        id,
        programSlug,
    }: {
        businessAreaSlug: string,
        /**
         * A UUID string identifying this Programme Cycle.
         */
        id: string,
        programSlug: string,
    }): CancelablePromise<any> {
        return __request(OpenAPI, {
            method: 'POST',
            url: '/api/rest/business-areas/{business_area_slug}/programs/{program_slug}/cycles/{id}/reactivate/',
            path: {
                'business_area_slug': businessAreaSlug,
                'id': id,
                'program_slug': programSlug,
            },
        });
    }
    /**
     * Applies ProgramMixin and also filters the queryset based on the user's partner's area limits for the program.
     * @returns PaginatedHouseholdListList
     * @throws ApiError
     */
    public static restBusinessAreasProgramsHouseholdsList({
        businessAreaSlug,
        programSlug,
        address,
        admin1,
        admin2,
        adminArea,
        countryOrigin,
        documentNumber,
        documentType,
        firstRegistrationDate,
        headOfHouseholdFullName,
        headOfHouseholdPhoneNoValid,
        isActiveProgram,
        lastRegistrationDateAfter,
        lastRegistrationDateBefore,
        limit,
        offset,
        orderBy,
        ordering,
        program,
        rdiId,
        rdiMergeStatus,
        residenceStatus,
        search,
        sizeGte,
        sizeLte,
        sizeRange,
        sizeMax,
        sizeMin,
        withdrawn,
    }: {
        businessAreaSlug: string,
        programSlug: string,
        address?: string,
        admin1?: string,
        admin2?: string,
        adminArea?: string,
        countryOrigin?: string,
        documentNumber?: string,
        documentType?: string,
        firstRegistrationDate?: string,
        headOfHouseholdFullName?: string,
        headOfHouseholdPhoneNoValid?: boolean,
        isActiveProgram?: boolean,
        lastRegistrationDateAfter?: string,
        lastRegistrationDateBefore?: string,
        /**
         * Number of results to return per page.
         */
        limit?: number,
        /**
         * The initial index from which to return the results.
         */
        offset?: number,
        /**
         * Ordering
         *
         * * `age` - Age
         * * `-age` - Age (descending)
         * * `sex` - Sex
         * * `-sex` - Sex (descending)
         * * `household__id` - Household  id
         * * `-household__id` - Household  id (descending)
         * * `id` - Id
         * * `-id` - Id (descending)
         * * `unicef_id` - Unicef id
         * * `-unicef_id` - Unicef id (descending)
         * * `size` - Size
         * * `-size` - Size (descending)
         * * `status_label` - Status label
         * * `-status_label` - Status label (descending)
         * * `head_of_household__full_name` - Head of household  full name
         * * `-head_of_household__full_name` - Head of household  full name (descending)
         * * `admin_area__name` - Admin area  name
         * * `-admin_area__name` - Admin area  name (descending)
         * * `residence_status` - Residence status
         * * `-residence_status` - Residence status (descending)
         * * `registration_data_import__name` - Registration data import  name
         * * `-registration_data_import__name` - Registration data import  name (descending)
         * * `total_cash_received` - Total cash received
         * * `-total_cash_received` - Total cash received (descending)
         * * `last_registration_date` - Last registration date
         * * `-last_registration_date` - Last registration date (descending)
         * * `first_registration_date` - First registration date
         * * `-first_registration_date` - First registration date (descending)
         */
        orderBy?: Array<'-admin_area__name' | '-age' | '-first_registration_date' | '-head_of_household__full_name' | '-household__id' | '-id' | '-last_registration_date' | '-registration_data_import__name' | '-residence_status' | '-sex' | '-size' | '-status_label' | '-total_cash_received' | '-unicef_id' | 'admin_area__name' | 'age' | 'first_registration_date' | 'head_of_household__full_name' | 'household__id' | 'id' | 'last_registration_date' | 'registration_data_import__name' | 'residence_status' | 'sex' | 'size' | 'status_label' | 'total_cash_received' | 'unicef_id'>,
        /**
         * Which field to use when ordering the results.
         */
        ordering?: string,
        program?: string,
        rdiId?: string,
        /**
         * * `PENDING` - Pending
         * * `MERGED` - Merged
         */
        rdiMergeStatus?: 'MERGED' | 'PENDING',
        /**
         * Household residence status
         *
         * * `` - None
         * * `IDP` - Displaced  |  Internally Displaced People
         * * `REFUGEE` - Displaced  |  Refugee / Asylum Seeker
         * * `OTHERS_OF_CONCERN` - Displaced  |  Others of Concern
         * * `HOST` - Non-displaced  |   Host
         * * `NON_HOST` - Non-displaced  |   Non-host
         * * `RETURNEE` - Displaced  |   Returnee
         */
        residenceStatus?: '' | 'HOST' | 'IDP' | 'NON_HOST' | 'OTHERS_OF_CONCERN' | 'REFUGEE' | 'RETURNEE',
        search?: any,
        sizeGte?: number,
        sizeLte?: number,
        /**
         * Multiple values may be separated by commas.
         */
        sizeRange?: Array<number>,
        /**
         * Household size
         */
        sizeMax?: number | null,
        /**
         * Household size
         */
        sizeMin?: number | null,
        withdrawn?: boolean,
    }): CancelablePromise<PaginatedHouseholdListList> {
        return __request(OpenAPI, {
            method: 'GET',
            url: '/api/rest/business-areas/{business_area_slug}/programs/{program_slug}/households/',
            path: {
                'business_area_slug': businessAreaSlug,
                'program_slug': programSlug,
            },
            query: {
                'address': address,
                'admin1': admin1,
                'admin2': admin2,
                'admin_area': adminArea,
                'country_origin': countryOrigin,
                'document_number': documentNumber,
                'document_type': documentType,
                'first_registration_date': firstRegistrationDate,
                'head_of_household__full_name': headOfHouseholdFullName,
                'head_of_household__phone_no_valid': headOfHouseholdPhoneNoValid,
                'is_active_program': isActiveProgram,
                'last_registration_date_after': lastRegistrationDateAfter,
                'last_registration_date_before': lastRegistrationDateBefore,
                'limit': limit,
                'offset': offset,
                'order_by': orderBy,
                'ordering': ordering,
                'program': program,
                'rdi_id': rdiId,
                'rdi_merge_status': rdiMergeStatus,
                'residence_status': residenceStatus,
                'search': search,
                'size__gte': sizeGte,
                'size__lte': sizeLte,
                'size__range': sizeRange,
                'size_max': sizeMax,
                'size_min': sizeMin,
                'withdrawn': withdrawn,
            },
        });
    }
    /**
     * Applies ProgramMixin and also filters the queryset based on the user's partner's area limits for the program.
     * @returns HouseholdDetail
     * @throws ApiError
     */
    public static restBusinessAreasProgramsHouseholdsRetrieve({
        businessAreaSlug,
        id,
        programSlug,
    }: {
        businessAreaSlug: string,
        /**
         * A UUID string identifying this Household.
         */
        id: string,
        programSlug: string,
    }): CancelablePromise<HouseholdDetail> {
        return __request(OpenAPI, {
            method: 'GET',
            url: '/api/rest/business-areas/{business_area_slug}/programs/{program_slug}/households/{id}/',
            path: {
                'business_area_slug': businessAreaSlug,
                'id': id,
                'program_slug': programSlug,
            },
        });
    }
    /**
     * Applies ProgramMixin and also filters the queryset based on the user's partner's area limits for the program.
     * @returns HouseholdMember
     * @throws ApiError
     */
    public static restBusinessAreasProgramsHouseholdsMembersRetrieve({
        businessAreaSlug,
        id,
        programSlug,
    }: {
        businessAreaSlug: string,
        /**
         * A UUID string identifying this Household.
         */
        id: string,
        programSlug: string,
    }): CancelablePromise<HouseholdMember> {
        return __request(OpenAPI, {
            method: 'GET',
            url: '/api/rest/business-areas/{business_area_slug}/programs/{program_slug}/households/{id}/members/',
            path: {
                'business_area_slug': businessAreaSlug,
                'id': id,
                'program_slug': programSlug,
            },
        });
    }
    /**
     * Applies ProgramMixin and also filters the queryset based on the user's partner's area limits for the program.
     * @returns HouseholdList
     * @throws ApiError
     */
    public static restBusinessAreasProgramsHouseholdsWithdrawCreate({
        businessAreaSlug,
        id,
        programSlug,
        requestBody,
    }: {
        businessAreaSlug: string,
        /**
         * A UUID string identifying this Household.
         */
        id: string,
        programSlug: string,
        requestBody: HouseholdList,
    }): CancelablePromise<HouseholdList> {
        return __request(OpenAPI, {
            method: 'POST',
            url: '/api/rest/business-areas/{business_area_slug}/programs/{program_slug}/households/{id}/withdraw/',
            path: {
                'business_area_slug': businessAreaSlug,
                'id': id,
                'program_slug': programSlug,
            },
            body: requestBody,
            mediaType: 'application/json',
        });
    }
    /**
     * Applies ProgramMixin and also filters the queryset based on the user's partner's area limits for the program.
     * @returns CountResponse
     * @throws ApiError
     */
    public static restBusinessAreasProgramsHouseholdsCountRetrieve({
        businessAreaSlug,
        programSlug,
    }: {
        businessAreaSlug: string,
        programSlug: string,
    }): CancelablePromise<CountResponse> {
        return __request(OpenAPI, {
            method: 'GET',
            url: '/api/rest/business-areas/{business_area_slug}/programs/{program_slug}/households/count/',
            path: {
                'business_area_slug': businessAreaSlug,
                'program_slug': programSlug,
            },
        });
    }
    /**
     * Applies ProgramMixin and also filters the queryset based on the user's partner's area limits for the program.
     * @returns PaginatedIndividualListList
     * @throws ApiError
     */
    public static restBusinessAreasProgramsIndividualsList({
        businessAreaSlug,
        programSlug,
        admin1,
        admin2,
        ageMax,
        ageMin,
        documentNumber,
        documentType,
        duplicatesOnly,
        excludedId,
        flags,
        fullName,
        householdAdminArea,
        householdId,
        isActiveProgram,
        lastRegistrationDateAfter,
        lastRegistrationDateBefore,
        limit,
        offset,
        orderBy,
        ordering,
        program,
        rdiId,
        rdiMergeStatus,
        search,
        sex,
        status,
        withdrawn,
    }: {
        businessAreaSlug: string,
        programSlug: string,
        admin1?: string,
        admin2?: string,
        ageMax?: string,
        ageMin?: string,
        documentNumber?: string,
        documentType?: string,
        duplicatesOnly?: boolean,
        excludedId?: any,
        /**
         * * `DUPLICATE` - Duplicate
         * * `NEEDS_ADJUDICATION` - Needs adjudication
         * * `SANCTION_LIST_CONFIRMED_MATCH` - Sanction list match
         * * `SANCTION_LIST_POSSIBLE_MATCH` - Sanction list possible match
         */
        flags?: Array<'DUPLICATE' | 'NEEDS_ADJUDICATION' | 'SANCTION_LIST_CONFIRMED_MATCH' | 'SANCTION_LIST_POSSIBLE_MATCH'>,
        fullName?: string,
        householdAdminArea?: string,
        householdId?: string,
        isActiveProgram?: boolean,
        lastRegistrationDateAfter?: string,
        lastRegistrationDateBefore?: string,
        /**
         * Number of results to return per page.
         */
        limit?: number,
        /**
         * The initial index from which to return the results.
         */
        offset?: number,
        /**
         * Ordering
         *
         * * `id` - Id
         * * `-id` - Id (descending)
         * * `unicef_id` - Unicef id
         * * `-unicef_id` - Unicef id (descending)
         * * `full_name` - Full name
         * * `-full_name` - Full name (descending)
         * * `household__id` - Household  id
         * * `-household__id` - Household  id (descending)
         * * `household__unicef_id` - Household  unicef id
         * * `-household__unicef_id` - Household  unicef id (descending)
         * * `birth_date` - Birth date
         * * `-birth_date` - Birth date (descending)
         * * `sex` - Sex
         * * `-sex` - Sex (descending)
         * * `relationship` - Relationship
         * * `-relationship` - Relationship (descending)
         * * `household__admin_area__name` - Household  admin area  name
         * * `-household__admin_area__name` - Household  admin area  name (descending)
         * * `last_registration_date` - Last registration date
         * * `-last_registration_date` - Last registration date (descending)
         * * `first_registration_date` - First registration date
         * * `-first_registration_date` - First registration date (descending)
         */
        orderBy?: Array<'-birth_date' | '-first_registration_date' | '-full_name' | '-household__admin_area__name' | '-household__id' | '-household__unicef_id' | '-id' | '-last_registration_date' | '-relationship' | '-sex' | '-unicef_id' | 'birth_date' | 'first_registration_date' | 'full_name' | 'household__admin_area__name' | 'household__id' | 'household__unicef_id' | 'id' | 'last_registration_date' | 'relationship' | 'sex' | 'unicef_id'>,
        /**
         * Which field to use when ordering the results.
         */
        ordering?: string,
        program?: string,
        rdiId?: string,
        /**
         * * `PENDING` - Pending
         * * `MERGED` - Merged
         */
        rdiMergeStatus?: 'MERGED' | 'PENDING',
        search?: any,
        /**
         * Beneficiary gender
         *
         * * `MALE` - Male
         * * `FEMALE` - Female
         * * `OTHER` - Other
         * * `NOT_COLLECTED` - Not collected
         * * `NOT_ANSWERED` - Not answered
         */
        sex?: Array<'FEMALE' | 'MALE' | 'NOT_ANSWERED' | 'NOT_COLLECTED' | 'OTHER'>,
        /**
         * * `ACTIVE` - Active
         * * `DUPLICATE` - Duplicate
         * * `WITHDRAWN` - Withdrawn
         */
        status?: Array<'ACTIVE' | 'DUPLICATE' | 'WITHDRAWN'>,
        withdrawn?: boolean,
    }): CancelablePromise<PaginatedIndividualListList> {
        return __request(OpenAPI, {
            method: 'GET',
            url: '/api/rest/business-areas/{business_area_slug}/programs/{program_slug}/individuals/',
            path: {
                'business_area_slug': businessAreaSlug,
                'program_slug': programSlug,
            },
            query: {
                'admin1': admin1,
                'admin2': admin2,
                'age_max': ageMax,
                'age_min': ageMin,
                'document_number': documentNumber,
                'document_type': documentType,
                'duplicates_only': duplicatesOnly,
                'excluded_id': excludedId,
                'flags': flags,
                'full_name': fullName,
                'household__admin_area': householdAdminArea,
                'household__id': householdId,
                'is_active_program': isActiveProgram,
                'last_registration_date_after': lastRegistrationDateAfter,
                'last_registration_date_before': lastRegistrationDateBefore,
                'limit': limit,
                'offset': offset,
                'order_by': orderBy,
                'ordering': ordering,
                'program': program,
                'rdi_id': rdiId,
                'rdi_merge_status': rdiMergeStatus,
                'search': search,
                'sex': sex,
                'status': status,
                'withdrawn': withdrawn,
            },
        });
    }
    /**
     * Applies ProgramMixin and also filters the queryset based on the user's partner's area limits for the program.
     * @returns IndividualDetail
     * @throws ApiError
     */
    public static restBusinessAreasProgramsIndividualsRetrieve({
        businessAreaSlug,
        id,
        programSlug,
    }: {
        businessAreaSlug: string,
        /**
         * A UUID string identifying this Individual.
         */
        id: string,
        programSlug: string,
    }): CancelablePromise<IndividualDetail> {
        return __request(OpenAPI, {
            method: 'GET',
            url: '/api/rest/business-areas/{business_area_slug}/programs/{program_slug}/individuals/{id}/',
            path: {
                'business_area_slug': businessAreaSlug,
                'id': id,
                'program_slug': programSlug,
            },
        });
    }
    /**
     * Applies ProgramMixin and also filters the queryset based on the user's partner's area limits for the program.
     * @returns CountResponse
     * @throws ApiError
     */
    public static restBusinessAreasProgramsIndividualsCountRetrieve({
        businessAreaSlug,
        programSlug,
    }: {
        businessAreaSlug: string,
        programSlug: string,
    }): CancelablePromise<CountResponse> {
        return __request(OpenAPI, {
            method: 'GET',
            url: '/api/rest/business-areas/{business_area_slug}/programs/{program_slug}/individuals/count/',
            path: {
                'business_area_slug': businessAreaSlug,
                'program_slug': programSlug,
            },
        });
    }
    /**
     * Adds a count action to the viewset that returns the count of the queryset.
     * @returns PaginatedPaymentPlanListList
     * @throws ApiError
     */
    public static restBusinessAreasProgramsPaymentPlansList({
        businessAreaSlug,
        programSlug,
        dispersionEndDateLte,
        dispersionStartDateGte,
        isFollowUp,
        limit,
        name,
        offset,
        ordering,
        program,
        programCycle,
        search,
        status,
        totalEntitledQuantityGte,
        totalEntitledQuantityLte,
    }: {
        businessAreaSlug: string,
        programSlug: string,
        dispersionEndDateLte?: string,
        dispersionStartDateGte?: string,
        isFollowUp?: boolean,
        /**
         * Number of results to return per page.
         */
        limit?: number,
        name?: string,
        /**
         * The initial index from which to return the results.
         */
        offset?: number,
        /**
         * Which field to use when ordering the results.
         */
        ordering?: string,
        program?: string,
        programCycle?: string,
        /**
         * A search term.
         */
        search?: string,
        /**
         * Status [sys]
         *
         * * `TP_OPEN` - Open
         * * `TP_LOCKED` - Locked
         * * `PROCESSING` - Processing
         * * `STEFICON_WAIT` - Steficon Wait
         * * `STEFICON_RUN` - Steficon Run
         * * `STEFICON_COMPLETED` - Steficon Completed
         * * `STEFICON_ERROR` - Steficon Error
         * * `DRAFT` - Draft
         * * `PREPARING` - Preparing
         * * `OPEN` - Open
         * * `LOCKED` - Locked
         * * `LOCKED_FSP` - Locked FSP
         * * `IN_APPROVAL` - In Approval
         * * `IN_AUTHORIZATION` - In Authorization
         * * `IN_REVIEW` - In Review
         * * `ACCEPTED` - Accepted
         * * `FINISHED` - Finished
         */
        status?: 'ACCEPTED' | 'DRAFT' | 'FINISHED' | 'IN_APPROVAL' | 'IN_AUTHORIZATION' | 'IN_REVIEW' | 'LOCKED' | 'LOCKED_FSP' | 'OPEN' | 'PREPARING' | 'PROCESSING' | 'STEFICON_COMPLETED' | 'STEFICON_ERROR' | 'STEFICON_RUN' | 'STEFICON_WAIT' | 'TP_LOCKED' | 'TP_OPEN',
        totalEntitledQuantityGte?: number,
        totalEntitledQuantityLte?: number,
    }): CancelablePromise<PaginatedPaymentPlanListList> {
        return __request(OpenAPI, {
            method: 'GET',
            url: '/api/rest/business-areas/{business_area_slug}/programs/{program_slug}/payment-plans/',
            path: {
                'business_area_slug': businessAreaSlug,
                'program_slug': programSlug,
            },
            query: {
                'dispersion_end_date__lte': dispersionEndDateLte,
                'dispersion_start_date__gte': dispersionStartDateGte,
                'is_follow_up': isFollowUp,
                'limit': limit,
                'name': name,
                'offset': offset,
                'ordering': ordering,
                'program': program,
                'program_cycle': programCycle,
                'search': search,
                'status': status,
                'total_entitled_quantity__gte': totalEntitledQuantityGte,
                'total_entitled_quantity__lte': totalEntitledQuantityLte,
            },
        });
    }
    /**
     * Adds a count action to the viewset that returns the count of the queryset.
     * @returns PaginatedPaymentListList
     * @throws ApiError
     */
    public static restBusinessAreasProgramsPaymentPlansPaymentsList({
        businessAreaSlug,
        paymentPlanId,
        programSlug,
        limit,
        offset,
    }: {
        businessAreaSlug: string,
        paymentPlanId: string,
        programSlug: string,
        /**
         * Number of results to return per page.
         */
        limit?: number,
        /**
         * The initial index from which to return the results.
         */
        offset?: number,
    }): CancelablePromise<PaginatedPaymentListList> {
        return __request(OpenAPI, {
            method: 'GET',
            url: '/api/rest/business-areas/{business_area_slug}/programs/{program_slug}/payment-plans/{payment_plan_id}/payments/',
            path: {
                'business_area_slug': businessAreaSlug,
                'payment_plan_id': paymentPlanId,
                'program_slug': programSlug,
            },
            query: {
                'limit': limit,
                'offset': offset,
            },
        });
    }
    /**
     * Adds a count action to the viewset that returns the count of the queryset.
     * @returns PaymentDetail
     * @throws ApiError
     */
    public static restBusinessAreasProgramsPaymentPlansPaymentsRetrieve({
        businessAreaSlug,
        id,
        paymentPlanId,
        programSlug,
    }: {
        businessAreaSlug: string,
        /**
         * A UUID string identifying this payment.
         */
        id: string,
        paymentPlanId: string,
        programSlug: string,
    }): CancelablePromise<PaymentDetail> {
        return __request(OpenAPI, {
            method: 'GET',
            url: '/api/rest/business-areas/{business_area_slug}/programs/{program_slug}/payment-plans/{payment_plan_id}/payments/{id}/',
            path: {
                'business_area_slug': businessAreaSlug,
                'id': id,
                'payment_plan_id': paymentPlanId,
                'program_slug': programSlug,
            },
        });
    }
    /**
     * Adds a count action to the viewset that returns the count of the queryset.
     * @returns CountResponse
     * @throws ApiError
     */
    public static restBusinessAreasProgramsPaymentPlansPaymentsCountRetrieve({
        businessAreaSlug,
        paymentPlanId,
        programSlug,
    }: {
        businessAreaSlug: string,
        paymentPlanId: string,
        programSlug: string,
    }): CancelablePromise<CountResponse> {
        return __request(OpenAPI, {
            method: 'GET',
            url: '/api/rest/business-areas/{business_area_slug}/programs/{program_slug}/payment-plans/{payment_plan_id}/payments/count/',
            path: {
                'business_area_slug': businessAreaSlug,
                'payment_plan_id': paymentPlanId,
                'program_slug': programSlug,
            },
        });
    }
    /**
     * @returns PaymentPlanSupportingDocument
     * @throws ApiError
     */
    public static restBusinessAreasProgramsPaymentPlansSupportingDocumentsCreate({
        businessAreaSlug,
        paymentPlanId,
        programSlug,
        requestBody,
    }: {
        businessAreaSlug: string,
        paymentPlanId: string,
        programSlug: string,
        requestBody: PaymentPlanSupportingDocument,
    }): CancelablePromise<PaymentPlanSupportingDocument> {
        return __request(OpenAPI, {
            method: 'POST',
            url: '/api/rest/business-areas/{business_area_slug}/programs/{program_slug}/payment-plans/{payment_plan_id}/supporting-documents/',
            path: {
                'business_area_slug': businessAreaSlug,
                'payment_plan_id': paymentPlanId,
                'program_slug': programSlug,
            },
            body: requestBody,
            mediaType: 'application/json',
        });
    }
    /**
     * @returns void
     * @throws ApiError
     */
    public static restBusinessAreasProgramsPaymentPlansSupportingDocumentsDestroy({
        businessAreaSlug,
        fileId,
        paymentPlanId,
        programSlug,
    }: {
        businessAreaSlug: string,
        fileId: string,
        paymentPlanId: string,
        programSlug: string,
    }): CancelablePromise<void> {
        return __request(OpenAPI, {
            method: 'DELETE',
            url: '/api/rest/business-areas/{business_area_slug}/programs/{program_slug}/payment-plans/{payment_plan_id}/supporting-documents/{file_id}/',
            path: {
                'business_area_slug': businessAreaSlug,
                'file_id': fileId,
                'payment_plan_id': paymentPlanId,
                'program_slug': programSlug,
            },
        });
    }
    /**
     * @returns PaymentPlanSupportingDocument
     * @throws ApiError
     */
    public static restBusinessAreasProgramsPaymentPlansSupportingDocumentsDownloadRetrieve({
        businessAreaSlug,
        fileId,
        paymentPlanId,
        programSlug,
    }: {
        businessAreaSlug: string,
        fileId: string,
        paymentPlanId: string,
        programSlug: string,
    }): CancelablePromise<PaymentPlanSupportingDocument> {
        return __request(OpenAPI, {
            method: 'GET',
            url: '/api/rest/business-areas/{business_area_slug}/programs/{program_slug}/payment-plans/{payment_plan_id}/supporting-documents/{file_id}/download/',
            path: {
                'business_area_slug': businessAreaSlug,
                'file_id': fileId,
                'payment_plan_id': paymentPlanId,
                'program_slug': programSlug,
            },
        });
    }
    /**
     * Adds a count action to the viewset that returns the count of the queryset.
     * @returns PaymentPlanDetail
     * @throws ApiError
     */
    public static restBusinessAreasProgramsPaymentPlansRetrieve({
        businessAreaSlug,
        id,
        programSlug,
    }: {
        businessAreaSlug: string,
        /**
         * A UUID string identifying this Payment Plan.
         */
        id: string,
        programSlug: string,
    }): CancelablePromise<PaymentPlanDetail> {
        return __request(OpenAPI, {
            method: 'GET',
            url: '/api/rest/business-areas/{business_area_slug}/programs/{program_slug}/payment-plans/{id}/',
            path: {
                'business_area_slug': businessAreaSlug,
                'id': id,
                'program_slug': programSlug,
            },
        });
    }
    /**
     * Adds a count action to the viewset that returns the count of the queryset.
     * @returns PaymentPlanCreateUpdate
     * @throws ApiError
     */
    public static restBusinessAreasProgramsPaymentPlansPartialUpdate({
        businessAreaSlug,
        id,
        programSlug,
        requestBody,
    }: {
        businessAreaSlug: string,
        /**
         * A UUID string identifying this Payment Plan.
         */
        id: string,
        programSlug: string,
        requestBody?: PatchedPaymentPlanCreateUpdate,
    }): CancelablePromise<PaymentPlanCreateUpdate> {
        return __request(OpenAPI, {
            method: 'PATCH',
            url: '/api/rest/business-areas/{business_area_slug}/programs/{program_slug}/payment-plans/{id}/',
            path: {
                'business_area_slug': businessAreaSlug,
                'id': id,
                'program_slug': programSlug,
            },
            body: requestBody,
            mediaType: 'application/json',
        });
    }
    /**
     * Adds a count action to the viewset that returns the count of the queryset.
     * @returns void
     * @throws ApiError
     */
    public static restBusinessAreasProgramsPaymentPlansDestroy({
        businessAreaSlug,
        id,
        programSlug,
    }: {
        businessAreaSlug: string,
        /**
         * A UUID string identifying this Payment Plan.
         */
        id: string,
        programSlug: string,
    }): CancelablePromise<void> {
        return __request(OpenAPI, {
            method: 'DELETE',
            url: '/api/rest/business-areas/{business_area_slug}/programs/{program_slug}/payment-plans/{id}/',
            path: {
                'business_area_slug': businessAreaSlug,
                'id': id,
                'program_slug': programSlug,
            },
        });
    }
    /**
     * Adds a count action to the viewset that returns the count of the queryset.
     * @returns TargetPopulationApplyEngineFormula
     * @throws ApiError
     */
    public static restBusinessAreasProgramsPaymentPlansApplyEngineFormulaCreate({
        businessAreaSlug,
        id,
        programSlug,
        requestBody,
    }: {
        businessAreaSlug: string,
        /**
         * A UUID string identifying this Payment Plan.
         */
        id: string,
        programSlug: string,
        requestBody: TargetPopulationApplyEngineFormula,
    }): CancelablePromise<TargetPopulationApplyEngineFormula> {
        return __request(OpenAPI, {
            method: 'POST',
            url: '/api/rest/business-areas/{business_area_slug}/programs/{program_slug}/payment-plans/{id}/apply_engine_formula/',
            path: {
                'business_area_slug': businessAreaSlug,
                'id': id,
                'program_slug': programSlug,
            },
            body: requestBody,
            mediaType: 'application/json',
        });
    }
    /**
     * Adds a count action to the viewset that returns the count of the queryset.
     * @returns AcceptanceProcess
     * @throws ApiError
     */
    public static restBusinessAreasProgramsPaymentPlansApproveCreate({
        businessAreaSlug,
        id,
        programSlug,
        requestBody,
    }: {
        businessAreaSlug: string,
        /**
         * A UUID string identifying this Payment Plan.
         */
        id: string,
        programSlug: string,
        requestBody: AcceptanceProcess,
    }): CancelablePromise<AcceptanceProcess> {
        return __request(OpenAPI, {
            method: 'POST',
            url: '/api/rest/business-areas/{business_area_slug}/programs/{program_slug}/payment-plans/{id}/approve/',
            path: {
                'business_area_slug': businessAreaSlug,
                'id': id,
                'program_slug': programSlug,
            },
            body: requestBody,
            mediaType: 'application/json',
        });
    }
    /**
     * Adds a count action to the viewset that returns the count of the queryset.
     * @returns AcceptanceProcess
     * @throws ApiError
     */
    public static restBusinessAreasProgramsPaymentPlansAuthorizeCreate({
        businessAreaSlug,
        id,
        programSlug,
        requestBody,
    }: {
        businessAreaSlug: string,
        /**
         * A UUID string identifying this Payment Plan.
         */
        id: string,
        programSlug: string,
        requestBody: AcceptanceProcess,
    }): CancelablePromise<AcceptanceProcess> {
        return __request(OpenAPI, {
            method: 'POST',
            url: '/api/rest/business-areas/{business_area_slug}/programs/{program_slug}/payment-plans/{id}/authorize/',
            path: {
                'business_area_slug': businessAreaSlug,
                'id': id,
                'program_slug': programSlug,
            },
            body: requestBody,
            mediaType: 'application/json',
        });
    }
    /**
     * Adds a count action to the viewset that returns the count of the queryset.
     * @returns PaymentPlanCreateFollowUp
     * @throws ApiError
     */
    public static restBusinessAreasProgramsPaymentPlansCreateFollowUpPaymentPlanCreate({
        businessAreaSlug,
        id,
        programSlug,
        requestBody,
    }: {
        businessAreaSlug: string,
        /**
         * A UUID string identifying this Payment Plan.
         */
        id: string,
        programSlug: string,
        requestBody: PaymentPlanCreateFollowUp,
    }): CancelablePromise<PaymentPlanCreateFollowUp> {
        return __request(OpenAPI, {
            method: 'POST',
            url: '/api/rest/business-areas/{business_area_slug}/programs/{program_slug}/payment-plans/{id}/create_follow_up_payment_plan/',
            path: {
                'business_area_slug': businessAreaSlug,
                'id': id,
                'program_slug': programSlug,
            },
            body: requestBody,
            mediaType: 'application/json',
        });
    }
    /**
     * Adds a count action to the viewset that returns the count of the queryset.
     * @returns PaymentPlan
     * @throws ApiError
     */
    public static restBusinessAreasProgramsPaymentPlansEntitlementExportXlsxRetrieve({
        businessAreaSlug,
        id,
        programSlug,
    }: {
        businessAreaSlug: string,
        /**
         * A UUID string identifying this Payment Plan.
         */
        id: string,
        programSlug: string,
    }): CancelablePromise<PaymentPlan> {
        return __request(OpenAPI, {
            method: 'GET',
            url: '/api/rest/business-areas/{business_area_slug}/programs/{program_slug}/payment-plans/{id}/entitlement_export_xlsx/',
            path: {
                'business_area_slug': businessAreaSlug,
                'id': id,
                'program_slug': programSlug,
            },
        });
    }
    /**
     * Adds a count action to the viewset that returns the count of the queryset.
     * @returns PaymentPlanImportFile
     * @throws ApiError
     */
    public static restBusinessAreasProgramsPaymentPlansEntitlementImportXlsxCreate({
        businessAreaSlug,
        id,
        programSlug,
        requestBody,
    }: {
        businessAreaSlug: string,
        /**
         * A UUID string identifying this Payment Plan.
         */
        id: string,
        programSlug: string,
        requestBody: PaymentPlanImportFile,
    }): CancelablePromise<PaymentPlanImportFile> {
        return __request(OpenAPI, {
            method: 'POST',
            url: '/api/rest/business-areas/{business_area_slug}/programs/{program_slug}/payment-plans/{id}/entitlement_import_xlsx/',
            path: {
                'business_area_slug': businessAreaSlug,
                'id': id,
                'program_slug': programSlug,
            },
            body: requestBody,
            mediaType: 'application/json',
        });
    }
    /**
     * Adds a count action to the viewset that returns the count of the queryset.
     * @returns PaymentPlanExcludeBeneficiaries
     * @throws ApiError
     */
    public static restBusinessAreasProgramsPaymentPlansExcludeBeneficiariesCreate({
        businessAreaSlug,
        id,
        programSlug,
        requestBody,
    }: {
        businessAreaSlug: string,
        /**
         * A UUID string identifying this Payment Plan.
         */
        id: string,
        programSlug: string,
        requestBody: PaymentPlanExcludeBeneficiaries,
    }): CancelablePromise<PaymentPlanExcludeBeneficiaries> {
        return __request(OpenAPI, {
            method: 'POST',
            url: '/api/rest/business-areas/{business_area_slug}/programs/{program_slug}/payment-plans/{id}/exclude_beneficiaries/',
            path: {
                'business_area_slug': businessAreaSlug,
                'id': id,
                'program_slug': programSlug,
            },
            body: requestBody,
            mediaType: 'application/json',
        });
    }
    /**
     * Adds a count action to the viewset that returns the count of the queryset.
     * @returns PaymentPlan
     * @throws ApiError
     */
    public static restBusinessAreasProgramsPaymentPlansExportPdfPaymentPlanSummaryRetrieve({
        businessAreaSlug,
        id,
        programSlug,
    }: {
        businessAreaSlug: string,
        /**
         * A UUID string identifying this Payment Plan.
         */
        id: string,
        programSlug: string,
    }): CancelablePromise<PaymentPlan> {
        return __request(OpenAPI, {
            method: 'GET',
            url: '/api/rest/business-areas/{business_area_slug}/programs/{program_slug}/payment-plans/{id}/export_pdf_payment_plan_summary/',
            path: {
                'business_area_slug': businessAreaSlug,
                'id': id,
                'program_slug': programSlug,
            },
        });
    }
    /**
     * Adds a count action to the viewset that returns the count of the queryset.
     * @returns PaymentPlanExportAuthCode
     * @throws ApiError
     */
    public static restBusinessAreasProgramsPaymentPlansGenerateXlsxWithAuthCodeCreate({
        businessAreaSlug,
        id,
        programSlug,
        requestBody,
    }: {
        businessAreaSlug: string,
        /**
         * A UUID string identifying this Payment Plan.
         */
        id: string,
        programSlug: string,
        requestBody: PaymentPlanExportAuthCode,
    }): CancelablePromise<PaymentPlanExportAuthCode> {
        return __request(OpenAPI, {
            method: 'POST',
            url: '/api/rest/business-areas/{business_area_slug}/programs/{program_slug}/payment-plans/{id}/generate_xlsx_with_auth_code/',
            path: {
                'business_area_slug': businessAreaSlug,
                'id': id,
                'program_slug': programSlug,
            },
            body: requestBody,
            mediaType: 'application/json',
        });
    }
    /**
     * Adds a count action to the viewset that returns the count of the queryset.
     * @returns PaymentPlan
     * @throws ApiError
     */
    public static restBusinessAreasProgramsPaymentPlansLockRetrieve({
        businessAreaSlug,
        id,
        programSlug,
    }: {
        businessAreaSlug: string,
        /**
         * A UUID string identifying this Payment Plan.
         */
        id: string,
        programSlug: string,
    }): CancelablePromise<PaymentPlan> {
        return __request(OpenAPI, {
            method: 'GET',
            url: '/api/rest/business-areas/{business_area_slug}/programs/{program_slug}/payment-plans/{id}/lock/',
            path: {
                'business_area_slug': businessAreaSlug,
                'id': id,
                'program_slug': programSlug,
            },
        });
    }
    /**
     * Adds a count action to the viewset that returns the count of the queryset.
     * @returns PaymentPlan
     * @throws ApiError
     */
    public static restBusinessAreasProgramsPaymentPlansLockFspRetrieve({
        businessAreaSlug,
        id,
        programSlug,
    }: {
        businessAreaSlug: string,
        /**
         * A UUID string identifying this Payment Plan.
         */
        id: string,
        programSlug: string,
    }): CancelablePromise<PaymentPlan> {
        return __request(OpenAPI, {
            method: 'GET',
            url: '/api/rest/business-areas/{business_area_slug}/programs/{program_slug}/payment-plans/{id}/lock_fsp/',
            path: {
                'business_area_slug': businessAreaSlug,
                'id': id,
                'program_slug': programSlug,
            },
        });
    }
    /**
     * Adds a count action to the viewset that returns the count of the queryset.
     * @returns AcceptanceProcess
     * @throws ApiError
     */
    public static restBusinessAreasProgramsPaymentPlansMarkAsReleasedCreate({
        businessAreaSlug,
        id,
        programSlug,
        requestBody,
    }: {
        businessAreaSlug: string,
        /**
         * A UUID string identifying this Payment Plan.
         */
        id: string,
        programSlug: string,
        requestBody: AcceptanceProcess,
    }): CancelablePromise<AcceptanceProcess> {
        return __request(OpenAPI, {
            method: 'POST',
            url: '/api/rest/business-areas/{business_area_slug}/programs/{program_slug}/payment-plans/{id}/mark_as_released/',
            path: {
                'business_area_slug': businessAreaSlug,
                'id': id,
                'program_slug': programSlug,
            },
            body: requestBody,
            mediaType: 'application/json',
        });
    }
    /**
     * Adds a count action to the viewset that returns the count of the queryset.
     * @returns PaymentPlanCreateUpdate
     * @throws ApiError
     */
    public static restBusinessAreasProgramsPaymentPlansOpenCreate({
        businessAreaSlug,
        id,
        programSlug,
        requestBody,
    }: {
        businessAreaSlug: string,
        /**
         * A UUID string identifying this Payment Plan.
         */
        id: string,
        programSlug: string,
        requestBody: PaymentPlanCreateUpdate,
    }): CancelablePromise<PaymentPlanCreateUpdate> {
        return __request(OpenAPI, {
            method: 'POST',
            url: '/api/rest/business-areas/{business_area_slug}/programs/{program_slug}/payment-plans/{id}/open/',
            path: {
                'business_area_slug': businessAreaSlug,
                'id': id,
                'program_slug': programSlug,
            },
            body: requestBody,
            mediaType: 'application/json',
        });
    }
    /**
     * Adds a count action to the viewset that returns the count of the queryset.
     * @returns PaymentPlan
     * @throws ApiError
     */
    public static restBusinessAreasProgramsPaymentPlansReconciliationExportXlsxRetrieve({
        businessAreaSlug,
        id,
        programSlug,
    }: {
        businessAreaSlug: string,
        /**
         * A UUID string identifying this Payment Plan.
         */
        id: string,
        programSlug: string,
    }): CancelablePromise<PaymentPlan> {
        return __request(OpenAPI, {
            method: 'GET',
            url: '/api/rest/business-areas/{business_area_slug}/programs/{program_slug}/payment-plans/{id}/reconciliation_export_xlsx/',
            path: {
                'business_area_slug': businessAreaSlug,
                'id': id,
                'program_slug': programSlug,
            },
        });
    }
    /**
     * Adds a count action to the viewset that returns the count of the queryset.
     * @returns PaymentPlanImportFile
     * @throws ApiError
     */
    public static restBusinessAreasProgramsPaymentPlansReconciliationImportXlsxCreate({
        businessAreaSlug,
        id,
        programSlug,
        requestBody,
    }: {
        businessAreaSlug: string,
        /**
         * A UUID string identifying this Payment Plan.
         */
        id: string,
        programSlug: string,
        requestBody: PaymentPlanImportFile,
    }): CancelablePromise<PaymentPlanImportFile> {
        return __request(OpenAPI, {
            method: 'POST',
            url: '/api/rest/business-areas/{business_area_slug}/programs/{program_slug}/payment-plans/{id}/reconciliation_import_xlsx/',
            path: {
                'business_area_slug': businessAreaSlug,
                'id': id,
                'program_slug': programSlug,
            },
            body: requestBody,
            mediaType: 'application/json',
        });
    }
    /**
     * Adds a count action to the viewset that returns the count of the queryset.
     * @returns AcceptanceProcess
     * @throws ApiError
     */
    public static restBusinessAreasProgramsPaymentPlansRejectCreate({
        businessAreaSlug,
        id,
        programSlug,
        requestBody,
    }: {
        businessAreaSlug: string,
        /**
         * A UUID string identifying this Payment Plan.
         */
        id: string,
        programSlug: string,
        requestBody: AcceptanceProcess,
    }): CancelablePromise<AcceptanceProcess> {
        return __request(OpenAPI, {
            method: 'POST',
            url: '/api/rest/business-areas/{business_area_slug}/programs/{program_slug}/payment-plans/{id}/reject/',
            path: {
                'business_area_slug': businessAreaSlug,
                'id': id,
                'program_slug': programSlug,
            },
            body: requestBody,
            mediaType: 'application/json',
        });
    }
    /**
     * Adds a count action to the viewset that returns the count of the queryset.
     * @returns PaymentPlan
     * @throws ApiError
     */
    public static restBusinessAreasProgramsPaymentPlansSendForApprovalRetrieve({
        businessAreaSlug,
        id,
        programSlug,
    }: {
        businessAreaSlug: string,
        /**
         * A UUID string identifying this Payment Plan.
         */
        id: string,
        programSlug: string,
    }): CancelablePromise<PaymentPlan> {
        return __request(OpenAPI, {
            method: 'GET',
            url: '/api/rest/business-areas/{business_area_slug}/programs/{program_slug}/payment-plans/{id}/send_for_approval/',
            path: {
                'business_area_slug': businessAreaSlug,
                'id': id,
                'program_slug': programSlug,
            },
        });
    }
    /**
     * Adds a count action to the viewset that returns the count of the queryset.
     * @returns PaymentPlan
     * @throws ApiError
     */
    public static restBusinessAreasProgramsPaymentPlansSendToPaymentGatewayRetrieve({
        businessAreaSlug,
        id,
        programSlug,
    }: {
        businessAreaSlug: string,
        /**
         * A UUID string identifying this Payment Plan.
         */
        id: string,
        programSlug: string,
    }): CancelablePromise<PaymentPlan> {
        return __request(OpenAPI, {
            method: 'GET',
            url: '/api/rest/business-areas/{business_area_slug}/programs/{program_slug}/payment-plans/{id}/send_to_payment_gateway/',
            path: {
                'business_area_slug': businessAreaSlug,
                'id': id,
                'program_slug': programSlug,
            },
        });
    }
    /**
     * Adds a count action to the viewset that returns the count of the queryset.
     * @returns PaymentPlan
     * @throws ApiError
     */
    public static restBusinessAreasProgramsPaymentPlansSendXlsxPasswordRetrieve({
        businessAreaSlug,
        id,
        programSlug,
    }: {
        businessAreaSlug: string,
        /**
         * A UUID string identifying this Payment Plan.
         */
        id: string,
        programSlug: string,
    }): CancelablePromise<PaymentPlan> {
        return __request(OpenAPI, {
            method: 'GET',
            url: '/api/rest/business-areas/{business_area_slug}/programs/{program_slug}/payment-plans/{id}/send_xlsx_password/',
            path: {
                'business_area_slug': businessAreaSlug,
                'id': id,
                'program_slug': programSlug,
            },
        });
    }
    /**
     * Adds a count action to the viewset that returns the count of the queryset.
     * @returns SplitPaymentPlan
     * @throws ApiError
     */
    public static restBusinessAreasProgramsPaymentPlansSplitCreate({
        businessAreaSlug,
        id,
        programSlug,
        requestBody,
    }: {
        businessAreaSlug: string,
        /**
         * A UUID string identifying this Payment Plan.
         */
        id: string,
        programSlug: string,
        requestBody: SplitPaymentPlan,
    }): CancelablePromise<SplitPaymentPlan> {
        return __request(OpenAPI, {
            method: 'POST',
            url: '/api/rest/business-areas/{business_area_slug}/programs/{program_slug}/payment-plans/{id}/split/',
            path: {
                'business_area_slug': businessAreaSlug,
                'id': id,
                'program_slug': programSlug,
            },
            body: requestBody,
            mediaType: 'application/json',
        });
    }
    /**
     * Adds a count action to the viewset that returns the count of the queryset.
     * @returns PaymentPlan
     * @throws ApiError
     */
    public static restBusinessAreasProgramsPaymentPlansUnlockRetrieve({
        businessAreaSlug,
        id,
        programSlug,
    }: {
        businessAreaSlug: string,
        /**
         * A UUID string identifying this Payment Plan.
         */
        id: string,
        programSlug: string,
    }): CancelablePromise<PaymentPlan> {
        return __request(OpenAPI, {
            method: 'GET',
            url: '/api/rest/business-areas/{business_area_slug}/programs/{program_slug}/payment-plans/{id}/unlock/',
            path: {
                'business_area_slug': businessAreaSlug,
                'id': id,
                'program_slug': programSlug,
            },
        });
    }
    /**
     * Adds a count action to the viewset that returns the count of the queryset.
     * @returns PaymentPlan
     * @throws ApiError
     */
    public static restBusinessAreasProgramsPaymentPlansUnlockFspRetrieve({
        businessAreaSlug,
        id,
        programSlug,
    }: {
        businessAreaSlug: string,
        /**
         * A UUID string identifying this Payment Plan.
         */
        id: string,
        programSlug: string,
    }): CancelablePromise<PaymentPlan> {
        return __request(OpenAPI, {
            method: 'GET',
            url: '/api/rest/business-areas/{business_area_slug}/programs/{program_slug}/payment-plans/{id}/unlock_fsp/',
            path: {
                'business_area_slug': businessAreaSlug,
                'id': id,
                'program_slug': programSlug,
            },
        });
    }
    /**
     * Adds a count action to the viewset that returns the count of the queryset.
     * @returns CountResponse
     * @throws ApiError
     */
    public static restBusinessAreasProgramsPaymentPlansCountRetrieve({
        businessAreaSlug,
        programSlug,
    }: {
        businessAreaSlug: string,
        programSlug: string,
    }): CancelablePromise<CountResponse> {
        return __request(OpenAPI, {
            method: 'GET',
            url: '/api/rest/business-areas/{business_area_slug}/programs/{program_slug}/payment-plans/count/',
            path: {
                'business_area_slug': businessAreaSlug,
                'program_slug': programSlug,
            },
        });
    }
    /**
     * @returns PaginatedPeriodicDataUpdateTemplateListList
     * @throws ApiError
     */
    public static restBusinessAreasProgramsPeriodicDataUpdateTemplatesList({
        businessAreaSlug,
        programSlug,
        limit,
        offset,
        ordering,
        updatedAtAfter,
        updatedAtBefore,
    }: {
        businessAreaSlug: string,
        programSlug: string,
        /**
         * Number of results to return per page.
         */
        limit?: number,
        /**
         * The initial index from which to return the results.
         */
        offset?: number,
        /**
         * Which field to use when ordering the results.
         */
        ordering?: string,
        updatedAtAfter?: string,
        updatedAtBefore?: string,
    }): CancelablePromise<PaginatedPeriodicDataUpdateTemplateListList> {
        return __request(OpenAPI, {
            method: 'GET',
            url: '/api/rest/business-areas/{business_area_slug}/programs/{program_slug}/periodic-data-update-templates/',
            path: {
                'business_area_slug': businessAreaSlug,
                'program_slug': programSlug,
            },
            query: {
                'limit': limit,
                'offset': offset,
                'ordering': ordering,
                'updated_at_after': updatedAtAfter,
                'updated_at_before': updatedAtBefore,
            },
        });
    }
    /**
     * @returns PeriodicDataUpdateTemplateCreate
     * @throws ApiError
     */
    public static restBusinessAreasProgramsPeriodicDataUpdateTemplatesCreate({
        businessAreaSlug,
        programSlug,
        requestBody,
    }: {
        businessAreaSlug: string,
        programSlug: string,
        requestBody: PeriodicDataUpdateTemplateCreate,
    }): CancelablePromise<PeriodicDataUpdateTemplateCreate> {
        return __request(OpenAPI, {
            method: 'POST',
            url: '/api/rest/business-areas/{business_area_slug}/programs/{program_slug}/periodic-data-update-templates/',
            path: {
                'business_area_slug': businessAreaSlug,
                'program_slug': programSlug,
            },
            body: requestBody,
            mediaType: 'application/json',
        });
    }
    /**
     * @returns PeriodicDataUpdateTemplateDetail
     * @throws ApiError
     */
    public static restBusinessAreasProgramsPeriodicDataUpdateTemplatesRetrieve({
        businessAreaSlug,
        id,
        programSlug,
    }: {
        businessAreaSlug: string,
        /**
         * A unique integer value identifying this periodic data update template.
         */
        id: number,
        programSlug: string,
    }): CancelablePromise<PeriodicDataUpdateTemplateDetail> {
        return __request(OpenAPI, {
            method: 'GET',
            url: '/api/rest/business-areas/{business_area_slug}/programs/{program_slug}/periodic-data-update-templates/{id}/',
            path: {
                'business_area_slug': businessAreaSlug,
                'id': id,
                'program_slug': programSlug,
            },
        });
    }
    /**
     * @returns any No response body
     * @throws ApiError
     */
    public static restBusinessAreasProgramsPeriodicDataUpdateTemplatesDownloadRetrieve({
        businessAreaSlug,
        id,
        programSlug,
    }: {
        businessAreaSlug: string,
        /**
         * A unique integer value identifying this periodic data update template.
         */
        id: number,
        programSlug: string,
    }): CancelablePromise<any> {
        return __request(OpenAPI, {
            method: 'GET',
            url: '/api/rest/business-areas/{business_area_slug}/programs/{program_slug}/periodic-data-update-templates/{id}/download/',
            path: {
                'business_area_slug': businessAreaSlug,
                'id': id,
                'program_slug': programSlug,
            },
        });
    }
    /**
     * @returns any No response body
     * @throws ApiError
     */
    public static restBusinessAreasProgramsPeriodicDataUpdateTemplatesExportCreate({
        businessAreaSlug,
        id,
        programSlug,
    }: {
        businessAreaSlug: string,
        /**
         * A unique integer value identifying this periodic data update template.
         */
        id: number,
        programSlug: string,
    }): CancelablePromise<any> {
        return __request(OpenAPI, {
            method: 'POST',
            url: '/api/rest/business-areas/{business_area_slug}/programs/{program_slug}/periodic-data-update-templates/{id}/export/',
            path: {
                'business_area_slug': businessAreaSlug,
                'id': id,
                'program_slug': programSlug,
            },
        });
    }
    /**
     * @returns PaginatedPeriodicDataUpdateUploadListList
     * @throws ApiError
     */
    public static restBusinessAreasProgramsPeriodicDataUpdateUploadsList({
        businessAreaSlug,
        programSlug,
        limit,
        offset,
        ordering,
        updatedAtAfter,
        updatedAtBefore,
    }: {
        businessAreaSlug: string,
        programSlug: string,
        /**
         * Number of results to return per page.
         */
        limit?: number,
        /**
         * The initial index from which to return the results.
         */
        offset?: number,
        /**
         * Which field to use when ordering the results.
         */
        ordering?: string,
        updatedAtAfter?: string,
        updatedAtBefore?: string,
    }): CancelablePromise<PaginatedPeriodicDataUpdateUploadListList> {
        return __request(OpenAPI, {
            method: 'GET',
            url: '/api/rest/business-areas/{business_area_slug}/programs/{program_slug}/periodic-data-update-uploads/',
            path: {
                'business_area_slug': businessAreaSlug,
                'program_slug': programSlug,
            },
            query: {
                'limit': limit,
                'offset': offset,
                'ordering': ordering,
                'updated_at_after': updatedAtAfter,
                'updated_at_before': updatedAtBefore,
            },
        });
    }
    /**
     * @returns PeriodicDataUpdateUploadDetail
     * @throws ApiError
     */
    public static restBusinessAreasProgramsPeriodicDataUpdateUploadsRetrieve({
        businessAreaSlug,
        id,
        programSlug,
    }: {
        businessAreaSlug: string,
        /**
         * A unique integer value identifying this periodic data update upload.
         */
        id: number,
        programSlug: string,
    }): CancelablePromise<PeriodicDataUpdateUploadDetail> {
        return __request(OpenAPI, {
            method: 'GET',
            url: '/api/rest/business-areas/{business_area_slug}/programs/{program_slug}/periodic-data-update-uploads/{id}/',
            path: {
                'business_area_slug': businessAreaSlug,
                'id': id,
                'program_slug': programSlug,
            },
        });
    }
    /**
     * @returns PeriodicDataUpdateUpload
     * @throws ApiError
     */
    public static restBusinessAreasProgramsPeriodicDataUpdateUploadsUploadCreate({
        businessAreaSlug,
        programSlug,
        requestBody,
    }: {
        businessAreaSlug: string,
        programSlug: string,
        requestBody: PeriodicDataUpdateUpload,
    }): CancelablePromise<PeriodicDataUpdateUpload> {
        return __request(OpenAPI, {
            method: 'POST',
            url: '/api/rest/business-areas/{business_area_slug}/programs/{program_slug}/periodic-data-update-uploads/upload/',
            path: {
                'business_area_slug': businessAreaSlug,
                'program_slug': programSlug,
            },
            body: requestBody,
            mediaType: 'application/json',
        });
    }
    /**
     * @returns PaginatedPeriodicFieldList
     * @throws ApiError
     */
    public static restBusinessAreasProgramsPeriodicFieldsList({
        businessAreaSlug,
        programSlug,
        limit,
        offset,
        ordering,
        updatedAtAfter,
        updatedAtBefore,
    }: {
        businessAreaSlug: string,
        programSlug: string,
        /**
         * Number of results to return per page.
         */
        limit?: number,
        /**
         * The initial index from which to return the results.
         */
        offset?: number,
        /**
         * Which field to use when ordering the results.
         */
        ordering?: string,
        updatedAtAfter?: string,
        updatedAtBefore?: string,
    }): CancelablePromise<PaginatedPeriodicFieldList> {
        return __request(OpenAPI, {
            method: 'GET',
            url: '/api/rest/business-areas/{business_area_slug}/programs/{program_slug}/periodic-fields/',
            path: {
                'business_area_slug': businessAreaSlug,
                'program_slug': programSlug,
            },
            query: {
                'limit': limit,
                'offset': offset,
                'ordering': ordering,
                'updated_at_after': updatedAtAfter,
                'updated_at_before': updatedAtBefore,
            },
        });
    }
    /**
     * Adds a count action to the viewset that returns the count of the queryset.
     * @returns PaginatedRegistrationDataImportListList
     * @throws ApiError
     */
    public static restBusinessAreasProgramsRegistrationDataImportsList({
        businessAreaSlug,
        programSlug,
        importDate,
        importDateRange,
        importedById,
        limit,
        name,
        nameStartswith,
        offset,
        orderBy,
        ordering,
        search,
        size,
        status,
        totalHouseholdsCountWithValidPhoneNoMax,
        totalHouseholdsCountWithValidPhoneNoMin,
    }: {
        businessAreaSlug: string,
        programSlug: string,
        importDate?: string,
        importDateRange?: string,
        importedById?: string,
        /**
         * Number of results to return per page.
         */
        limit?: number,
        name?: string,
        nameStartswith?: string,
        /**
         * The initial index from which to return the results.
         */
        offset?: number,
        /**
         * Ordering
         *
         * * `name` - Name
         * * `-name` - Name (descending)
         * * `status` - Status
         * * `-status` - Status (descending)
         * * `import_date` - Import date
         * * `-import_date` - Import date (descending)
         * * `number_of_individuals` - Number of individuals
         * * `-number_of_individuals` - Number of individuals (descending)
         * * `number_of_households` - Number of households
         * * `-number_of_households` - Number of households (descending)
         * * `data_source` - Data source
         * * `-data_source` - Data source (descending)
         * * `imported_by__first_name` - Imported by  first name
         * * `-imported_by__first_name` - Imported by  first name (descending)
         */
        orderBy?: Array<'-data_source' | '-import_date' | '-imported_by__first_name' | '-name' | '-number_of_households' | '-number_of_individuals' | '-status' | 'data_source' | 'import_date' | 'imported_by__first_name' | 'name' | 'number_of_households' | 'number_of_individuals' | 'status'>,
        /**
         * Which field to use when ordering the results.
         */
        ordering?: string,
        search?: string,
        size?: number,
        /**
         * * `LOADING` - Loading
         * * `DEDUPLICATION` - Deduplication
         * * `DEDUPLICATION_FAILED` - Deduplication Failed
         * * `IMPORT_SCHEDULED` - Import Scheduled
         * * `IMPORTING` - Importing
         * * `IMPORT_ERROR` - Import Error
         * * `IN_REVIEW` - In Review
         * * `MERGE_SCHEDULED` - Merge Scheduled
         * * `MERGED` - Merged
         * * `MERGING` - Merging
         * * `MERGE_ERROR` - Merge Error
         * * `REFUSED` - Refused import
         */
        status?: 'DEDUPLICATION' | 'DEDUPLICATION_FAILED' | 'IMPORTING' | 'IMPORT_ERROR' | 'IMPORT_SCHEDULED' | 'IN_REVIEW' | 'LOADING' | 'MERGED' | 'MERGE_ERROR' | 'MERGE_SCHEDULED' | 'MERGING' | 'REFUSED',
        totalHouseholdsCountWithValidPhoneNoMax?: any,
        totalHouseholdsCountWithValidPhoneNoMin?: any,
    }): CancelablePromise<PaginatedRegistrationDataImportListList> {
        return __request(OpenAPI, {
            method: 'GET',
            url: '/api/rest/business-areas/{business_area_slug}/programs/{program_slug}/registration-data-imports/',
            path: {
                'business_area_slug': businessAreaSlug,
                'program_slug': programSlug,
            },
            query: {
                'import_date': importDate,
                'import_date_range': importDateRange,
                'imported_by__id': importedById,
                'limit': limit,
                'name': name,
                'name__startswith': nameStartswith,
                'offset': offset,
                'order_by': orderBy,
                'ordering': ordering,
                'search': search,
                'size': size,
                'status': status,
                'total_households_count_with_valid_phone_no_max': totalHouseholdsCountWithValidPhoneNoMax,
                'total_households_count_with_valid_phone_no_min': totalHouseholdsCountWithValidPhoneNoMin,
            },
        });
    }
    /**
     * Adds a count action to the viewset that returns the count of the queryset.
     * @returns RegistrationDataImportDetail
     * @throws ApiError
     */
    public static restBusinessAreasProgramsRegistrationDataImportsRetrieve({
        businessAreaSlug,
        id,
        programSlug,
    }: {
        businessAreaSlug: string,
        /**
         * A UUID string identifying this Registration data import.
         */
        id: string,
        programSlug: string,
    }): CancelablePromise<RegistrationDataImportDetail> {
        return __request(OpenAPI, {
            method: 'GET',
            url: '/api/rest/business-areas/{business_area_slug}/programs/{program_slug}/registration-data-imports/{id}/',
            path: {
                'business_area_slug': businessAreaSlug,
                'id': id,
                'program_slug': programSlug,
            },
        });
    }
    /**
     * Adds a count action to the viewset that returns the count of the queryset.
     * @returns CountResponse
     * @throws ApiError
     */
    public static restBusinessAreasProgramsRegistrationDataImportsCountRetrieve({
        businessAreaSlug,
        programSlug,
    }: {
        businessAreaSlug: string,
        programSlug: string,
    }): CancelablePromise<CountResponse> {
        return __request(OpenAPI, {
            method: 'GET',
            url: '/api/rest/business-areas/{business_area_slug}/programs/{program_slug}/registration-data-imports/count/',
            path: {
                'business_area_slug': businessAreaSlug,
                'program_slug': programSlug,
            },
        });
    }
    /**
     * Adds a count action to the viewset that returns the count of the queryset.
     * @returns RegistrationDataImportList
     * @throws ApiError
     */
    public static restBusinessAreasProgramsRegistrationDataImportsRunDeduplicationCreate({
        businessAreaSlug,
        programSlug,
        requestBody,
    }: {
        businessAreaSlug: string,
        programSlug: string,
        requestBody: RegistrationDataImportList,
    }): CancelablePromise<RegistrationDataImportList> {
        return __request(OpenAPI, {
            method: 'POST',
            url: '/api/rest/business-areas/{business_area_slug}/programs/{program_slug}/registration-data-imports/run-deduplication/',
            path: {
                'business_area_slug': businessAreaSlug,
                'program_slug': programSlug,
            },
            body: requestBody,
            mediaType: 'application/json',
        });
    }
    /**
     * Adds a count action to the viewset that returns the count of the queryset.
     * @returns RegistrationDataImportList
     * @throws ApiError
     */
    public static restBusinessAreasProgramsRegistrationDataImportsWebhookdeduplicationRetrieve({
        businessAreaSlug,
        programSlug,
    }: {
        businessAreaSlug: string,
        programSlug: string,
    }): CancelablePromise<RegistrationDataImportList> {
        return __request(OpenAPI, {
            method: 'GET',
            url: '/api/rest/business-areas/{business_area_slug}/programs/{program_slug}/registration-data-imports/webhookdeduplication/',
            path: {
                'business_area_slug': businessAreaSlug,
                'program_slug': programSlug,
            },
        });
    }
    /**
     * Adds a count action to the viewset that returns the count of the queryset.
     * @returns PaginatedTargetPopulationListList
     * @throws ApiError
     */
    public static restBusinessAreasProgramsTargetPopulationsList({
        businessAreaSlug,
        programSlug,
        createdAtGte,
        createdAtLte,
        limit,
        name,
        offset,
        ordering,
        program,
        programCycle,
        search,
        status,
        totalHouseholdsCountGte,
        totalHouseholdsCountLte,
        totalIndividualsCountGte,
        totalIndividualsCountLte,
    }: {
        businessAreaSlug: string,
        programSlug: string,
        createdAtGte?: string,
        createdAtLte?: string,
        /**
         * Number of results to return per page.
         */
        limit?: number,
        name?: string,
        /**
         * The initial index from which to return the results.
         */
        offset?: number,
        /**
         * Which field to use when ordering the results.
         */
        ordering?: string,
        program?: string,
        programCycle?: string,
        /**
         * A search term.
         */
        search?: string,
        /**
         * * `TP_OPEN` - Open
         * * `TP_LOCKED` - Locked
         * * `PROCESSING` - Processing
         * * `STEFICON_WAIT` - Steficon Wait
         * * `STEFICON_RUN` - Steficon Run
         * * `STEFICON_COMPLETED` - Steficon Completed
         * * `STEFICON_ERROR` - Steficon Error
         * * `DRAFT` - Draft
         * * `PREPARING` - Preparing
         * * `OPEN` - Open
         * * `LOCKED` - Locked
         * * `LOCKED_FSP` - Locked FSP
         * * `IN_APPROVAL` - In Approval
         * * `IN_AUTHORIZATION` - In Authorization
         * * `IN_REVIEW` - In Review
         * * `ACCEPTED` - Accepted
         * * `FINISHED` - Finished
         * * `ASSIGNED` - Assigned
         */
        status?: 'ACCEPTED' | 'ASSIGNED' | 'DRAFT' | 'FINISHED' | 'IN_APPROVAL' | 'IN_AUTHORIZATION' | 'IN_REVIEW' | 'LOCKED' | 'LOCKED_FSP' | 'OPEN' | 'PREPARING' | 'PROCESSING' | 'STEFICON_COMPLETED' | 'STEFICON_ERROR' | 'STEFICON_RUN' | 'STEFICON_WAIT' | 'TP_LOCKED' | 'TP_OPEN',
        totalHouseholdsCountGte?: number,
        totalHouseholdsCountLte?: number,
        totalIndividualsCountGte?: number,
        totalIndividualsCountLte?: number,
    }): CancelablePromise<PaginatedTargetPopulationListList> {
        return __request(OpenAPI, {
            method: 'GET',
            url: '/api/rest/business-areas/{business_area_slug}/programs/{program_slug}/target-populations/',
            path: {
                'business_area_slug': businessAreaSlug,
                'program_slug': programSlug,
            },
            query: {
                'created_at__gte': createdAtGte,
                'created_at__lte': createdAtLte,
                'limit': limit,
                'name': name,
                'offset': offset,
                'ordering': ordering,
                'program': program,
                'program_cycle': programCycle,
                'search': search,
                'status': status,
                'total_households_count__gte': totalHouseholdsCountGte,
                'total_households_count__lte': totalHouseholdsCountLte,
                'total_individuals_count__gte': totalIndividualsCountGte,
                'total_individuals_count__lte': totalIndividualsCountLte,
            },
        });
    }
    /**
     * Adds a count action to the viewset that returns the count of the queryset.
     * @returns TargetPopulationCreate
     * @throws ApiError
     */
    public static restBusinessAreasProgramsTargetPopulationsCreate({
        businessAreaSlug,
        programSlug,
        requestBody,
    }: {
        businessAreaSlug: string,
        programSlug: string,
        requestBody: TargetPopulationCreate,
    }): CancelablePromise<TargetPopulationCreate> {
        return __request(OpenAPI, {
            method: 'POST',
            url: '/api/rest/business-areas/{business_area_slug}/programs/{program_slug}/target-populations/',
            path: {
                'business_area_slug': businessAreaSlug,
                'program_slug': programSlug,
            },
            body: requestBody,
            mediaType: 'application/json',
        });
    }
    /**
     * Adds a count action to the viewset that returns the count of the queryset.
     * @returns TargetPopulationDetail
     * @throws ApiError
     */
    public static restBusinessAreasProgramsTargetPopulationsRetrieve({
        businessAreaSlug,
        id,
        programSlug,
    }: {
        businessAreaSlug: string,
        /**
         * A UUID string identifying this Payment Plan.
         */
        id: string,
        programSlug: string,
    }): CancelablePromise<TargetPopulationDetail> {
        return __request(OpenAPI, {
            method: 'GET',
            url: '/api/rest/business-areas/{business_area_slug}/programs/{program_slug}/target-populations/{id}/',
            path: {
                'business_area_slug': businessAreaSlug,
                'id': id,
                'program_slug': programSlug,
            },
        });
    }
    /**
     * Adds a count action to the viewset that returns the count of the queryset.
     * @returns TargetPopulationCreate
     * @throws ApiError
     */
    public static restBusinessAreasProgramsTargetPopulationsPartialUpdate({
        businessAreaSlug,
        id,
        programSlug,
        requestBody,
    }: {
        businessAreaSlug: string,
        /**
         * A UUID string identifying this Payment Plan.
         */
        id: string,
        programSlug: string,
        requestBody?: PatchedTargetPopulationCreate,
    }): CancelablePromise<TargetPopulationCreate> {
        return __request(OpenAPI, {
            method: 'PATCH',
            url: '/api/rest/business-areas/{business_area_slug}/programs/{program_slug}/target-populations/{id}/',
            path: {
                'business_area_slug': businessAreaSlug,
                'id': id,
                'program_slug': programSlug,
            },
            body: requestBody,
            mediaType: 'application/json',
        });
    }
    /**
     * Adds a count action to the viewset that returns the count of the queryset.
     * @returns void
     * @throws ApiError
     */
    public static restBusinessAreasProgramsTargetPopulationsDestroy({
        businessAreaSlug,
        id,
        programSlug,
    }: {
        businessAreaSlug: string,
        /**
         * A UUID string identifying this Payment Plan.
         */
        id: string,
        programSlug: string,
    }): CancelablePromise<void> {
        return __request(OpenAPI, {
            method: 'DELETE',
            url: '/api/rest/business-areas/{business_area_slug}/programs/{program_slug}/target-populations/{id}/',
            path: {
                'business_area_slug': businessAreaSlug,
                'id': id,
                'program_slug': programSlug,
            },
        });
    }
    /**
     * Adds a count action to the viewset that returns the count of the queryset.
     * @returns TargetPopulationApplyEngineFormula
     * @throws ApiError
     */
    public static restBusinessAreasProgramsTargetPopulationsApplyEngineFormulaCreate({
        businessAreaSlug,
        id,
        programSlug,
        requestBody,
    }: {
        businessAreaSlug: string,
        /**
         * A UUID string identifying this Payment Plan.
         */
        id: string,
        programSlug: string,
        requestBody: TargetPopulationApplyEngineFormula,
    }): CancelablePromise<TargetPopulationApplyEngineFormula> {
        return __request(OpenAPI, {
            method: 'POST',
            url: '/api/rest/business-areas/{business_area_slug}/programs/{program_slug}/target-populations/{id}/apply_engine_formula/',
            path: {
                'business_area_slug': businessAreaSlug,
                'id': id,
                'program_slug': programSlug,
            },
            body: requestBody,
            mediaType: 'application/json',
        });
    }
    /**
     * Adds a count action to the viewset that returns the count of the queryset.
     * @returns TargetPopulationCopy
     * @throws ApiError
     */
    public static restBusinessAreasProgramsTargetPopulationsCopyCreate({
        businessAreaSlug,
        id,
        programSlug,
        requestBody,
    }: {
        businessAreaSlug: string,
        /**
         * A UUID string identifying this Payment Plan.
         */
        id: string,
        programSlug: string,
        requestBody: TargetPopulationCopy,
    }): CancelablePromise<TargetPopulationCopy> {
        return __request(OpenAPI, {
            method: 'POST',
            url: '/api/rest/business-areas/{business_area_slug}/programs/{program_slug}/target-populations/{id}/copy/',
            path: {
                'business_area_slug': businessAreaSlug,
                'id': id,
                'program_slug': programSlug,
            },
            body: requestBody,
            mediaType: 'application/json',
        });
    }
    /**
     * Adds a count action to the viewset that returns the count of the queryset.
     * @returns PaymentPlan
     * @throws ApiError
     */
    public static restBusinessAreasProgramsTargetPopulationsLockRetrieve({
        businessAreaSlug,
        id,
        programSlug,
    }: {
        businessAreaSlug: string,
        /**
         * A UUID string identifying this Payment Plan.
         */
        id: string,
        programSlug: string,
    }): CancelablePromise<PaymentPlan> {
        return __request(OpenAPI, {
            method: 'GET',
            url: '/api/rest/business-areas/{business_area_slug}/programs/{program_slug}/target-populations/{id}/lock/',
            path: {
                'business_area_slug': businessAreaSlug,
                'id': id,
                'program_slug': programSlug,
            },
        });
    }
    /**
     * Adds a count action to the viewset that returns the count of the queryset.
     * @returns PaymentPlan
     * @throws ApiError
     */
    public static restBusinessAreasProgramsTargetPopulationsMarkReadyRetrieve({
=======
                'updated_at_after': updatedAtAfter,
                'updated_at_before': updatedAtBefore,
            },
        });
    }
    /**
     * @returns PeriodicDataUpdateUploadDetail
     * @throws ApiError
     */
    public static restBusinessAreasProgramsPeriodicDataUpdateUploadsRetrieve({
>>>>>>> 244534ce
        businessAreaSlug,
        id,
        programSlug,
    }: {
        businessAreaSlug: string,
        /**
<<<<<<< HEAD
         * A UUID string identifying this Payment Plan.
         */
        id: string,
        programSlug: string,
    }): CancelablePromise<PaymentPlan> {
        return __request(OpenAPI, {
            method: 'GET',
            url: '/api/rest/business-areas/{business_area_slug}/programs/{program_slug}/target-populations/{id}/mark_ready/',
=======
         * A unique integer value identifying this periodic data update upload.
         */
        id: number,
        programSlug: string,
    }): CancelablePromise<PeriodicDataUpdateUploadDetail> {
        return __request(OpenAPI, {
            method: 'GET',
            url: '/api/rest/business-areas/{business_area_slug}/programs/{program_slug}/periodic-data-update-uploads/{id}/',
>>>>>>> 244534ce
            path: {
                'business_area_slug': businessAreaSlug,
                'id': id,
                'program_slug': programSlug,
            },
        });
    }
    /**
<<<<<<< HEAD
     * Adds a count action to the viewset that returns the count of the queryset.
     * @returns PaymentPlan
     * @throws ApiError
     */
    public static restBusinessAreasProgramsTargetPopulationsRebuildRetrieve({
        businessAreaSlug,
        id,
        programSlug,
    }: {
        businessAreaSlug: string,
        /**
         * A UUID string identifying this Payment Plan.
         */
        id: string,
        programSlug: string,
    }): CancelablePromise<PaymentPlan> {
        return __request(OpenAPI, {
            method: 'GET',
            url: '/api/rest/business-areas/{business_area_slug}/programs/{program_slug}/target-populations/{id}/rebuild/',
            path: {
                'business_area_slug': businessAreaSlug,
                'id': id,
=======
     * @returns PeriodicDataUpdateUpload
     * @throws ApiError
     */
    public static restBusinessAreasProgramsPeriodicDataUpdateUploadsUploadCreate({
        businessAreaSlug,
        programSlug,
        requestBody,
    }: {
        businessAreaSlug: string,
        programSlug: string,
        requestBody: PeriodicDataUpdateUpload,
    }): CancelablePromise<PeriodicDataUpdateUpload> {
        return __request(OpenAPI, {
            method: 'POST',
            url: '/api/rest/business-areas/{business_area_slug}/programs/{program_slug}/periodic-data-update-uploads/upload/',
            path: {
                'business_area_slug': businessAreaSlug,
>>>>>>> 244534ce
                'program_slug': programSlug,
            },
        });
    }
    /**
<<<<<<< HEAD
     * Adds a count action to the viewset that returns the count of the queryset.
     * @returns PaymentPlan
     * @throws ApiError
     */
    public static restBusinessAreasProgramsTargetPopulationsUnlockRetrieve({
        businessAreaSlug,
        id,
        programSlug,
    }: {
        businessAreaSlug: string,
        /**
         * A UUID string identifying this Payment Plan.
         */
        id: string,
        programSlug: string,
    }): CancelablePromise<PaymentPlan> {
        return __request(OpenAPI, {
            method: 'GET',
            url: '/api/rest/business-areas/{business_area_slug}/programs/{program_slug}/target-populations/{id}/unlock/',
            path: {
                'business_area_slug': businessAreaSlug,
                'id': id,
                'program_slug': programSlug,
=======
     * @returns PaginatedPeriodicFieldList
     * @throws ApiError
     */
    public static restBusinessAreasProgramsPeriodicFieldsList({
        businessAreaSlug,
        programSlug,
        limit,
        offset,
        ordering,
        updatedAtAfter,
        updatedAtBefore,
    }: {
        businessAreaSlug: string,
        programSlug: string,
        /**
         * Number of results to return per page.
         */
        limit?: number,
        /**
         * The initial index from which to return the results.
         */
        offset?: number,
        /**
         * Which field to use when ordering the results.
         */
        ordering?: string,
        updatedAtAfter?: string,
        updatedAtBefore?: string,
    }): CancelablePromise<PaginatedPeriodicFieldList> {
        return __request(OpenAPI, {
            method: 'GET',
            url: '/api/rest/business-areas/{business_area_slug}/programs/{program_slug}/periodic-fields/',
            path: {
                'business_area_slug': businessAreaSlug,
                'program_slug': programSlug,
            },
            query: {
                'limit': limit,
                'offset': offset,
                'ordering': ordering,
                'updated_at_after': updatedAtAfter,
                'updated_at_before': updatedAtBefore,
>>>>>>> 244534ce
            },
        });
    }
    /**
     * Adds a count action to the viewset that returns the count of the queryset.
<<<<<<< HEAD
     * @returns PaginatedTPHouseholdListList
     * @throws ApiError
     */
    public static restBusinessAreasProgramsTargetPopulationsHouseholdsList({
        businessAreaSlug,
        programSlug,
        targetPopulationId,
        limit,
        offset,
    }: {
        businessAreaSlug: string,
        programSlug: string,
        targetPopulationId: string,
=======
     * @returns PaginatedRegistrationDataImportListList
     * @throws ApiError
     */
    public static restBusinessAreasProgramsRegistrationDataImportsList({
        businessAreaSlug,
        programSlug,
        importDate,
        importDateRange,
        importedById,
        limit,
        name,
        nameStartswith,
        offset,
        orderBy,
        ordering,
        search,
        size,
        status,
        totalHouseholdsCountWithValidPhoneNoMax,
        totalHouseholdsCountWithValidPhoneNoMin,
    }: {
        businessAreaSlug: string,
        programSlug: string,
        importDate?: string,
        importDateRange?: string,
        importedById?: string,
>>>>>>> 244534ce
        /**
         * Number of results to return per page.
         */
        limit?: number,
<<<<<<< HEAD
=======
        name?: string,
        nameStartswith?: string,
>>>>>>> 244534ce
        /**
         * The initial index from which to return the results.
         */
        offset?: number,
<<<<<<< HEAD
    }): CancelablePromise<PaginatedTPHouseholdListList> {
        return __request(OpenAPI, {
            method: 'GET',
            url: '/api/rest/business-areas/{business_area_slug}/programs/{program_slug}/target-populations/{target_population_id}/households/',
            path: {
                'business_area_slug': businessAreaSlug,
                'program_slug': programSlug,
                'target_population_id': targetPopulationId,
=======
        /**
         * Ordering
         *
         * * `name` - Name
         * * `-name` - Name (descending)
         * * `status` - Status
         * * `-status` - Status (descending)
         * * `import_date` - Import date
         * * `-import_date` - Import date (descending)
         * * `number_of_individuals` - Number of individuals
         * * `-number_of_individuals` - Number of individuals (descending)
         * * `number_of_households` - Number of households
         * * `-number_of_households` - Number of households (descending)
         * * `data_source` - Data source
         * * `-data_source` - Data source (descending)
         * * `imported_by__first_name` - Imported by  first name
         * * `-imported_by__first_name` - Imported by  first name (descending)
         */
        orderBy?: Array<'-data_source' | '-import_date' | '-imported_by__first_name' | '-name' | '-number_of_households' | '-number_of_individuals' | '-status' | 'data_source' | 'import_date' | 'imported_by__first_name' | 'name' | 'number_of_households' | 'number_of_individuals' | 'status'>,
        /**
         * Which field to use when ordering the results.
         */
        ordering?: string,
        search?: string,
        size?: number,
        /**
         * * `LOADING` - Loading
         * * `DEDUPLICATION` - Deduplication
         * * `DEDUPLICATION_FAILED` - Deduplication Failed
         * * `IMPORT_SCHEDULED` - Import Scheduled
         * * `IMPORTING` - Importing
         * * `IMPORT_ERROR` - Import Error
         * * `IN_REVIEW` - In Review
         * * `MERGE_SCHEDULED` - Merge Scheduled
         * * `MERGED` - Merged
         * * `MERGING` - Merging
         * * `MERGE_ERROR` - Merge Error
         * * `REFUSED` - Refused import
         */
        status?: 'DEDUPLICATION' | 'DEDUPLICATION_FAILED' | 'IMPORTING' | 'IMPORT_ERROR' | 'IMPORT_SCHEDULED' | 'IN_REVIEW' | 'LOADING' | 'MERGED' | 'MERGE_ERROR' | 'MERGE_SCHEDULED' | 'MERGING' | 'REFUSED',
        totalHouseholdsCountWithValidPhoneNoMax?: any,
        totalHouseholdsCountWithValidPhoneNoMin?: any,
    }): CancelablePromise<PaginatedRegistrationDataImportListList> {
        return __request(OpenAPI, {
            method: 'GET',
            url: '/api/rest/business-areas/{business_area_slug}/programs/{program_slug}/registration-data-imports/',
            path: {
                'business_area_slug': businessAreaSlug,
                'program_slug': programSlug,
>>>>>>> 244534ce
            },
            query: {
                'import_date': importDate,
                'import_date_range': importDateRange,
                'imported_by__id': importedById,
                'limit': limit,
                'name': name,
                'name__startswith': nameStartswith,
                'offset': offset,
<<<<<<< HEAD
=======
                'order_by': orderBy,
                'ordering': ordering,
                'search': search,
                'size': size,
                'status': status,
                'total_households_count_with_valid_phone_no_max': totalHouseholdsCountWithValidPhoneNoMax,
                'total_households_count_with_valid_phone_no_min': totalHouseholdsCountWithValidPhoneNoMin,
>>>>>>> 244534ce
            },
        });
    }
    /**
     * Adds a count action to the viewset that returns the count of the queryset.
<<<<<<< HEAD
     * @returns TPHouseholdList
     * @throws ApiError
     */
    public static restBusinessAreasProgramsTargetPopulationsHouseholdsRetrieve({
        businessAreaSlug,
        id,
        programSlug,
        targetPopulationId,
    }: {
        businessAreaSlug: string,
        /**
         * A UUID string identifying this payment.
         */
        id: string,
        programSlug: string,
        targetPopulationId: string,
    }): CancelablePromise<TPHouseholdList> {
        return __request(OpenAPI, {
            method: 'GET',
            url: '/api/rest/business-areas/{business_area_slug}/programs/{program_slug}/target-populations/{target_population_id}/households/{id}/',
=======
     * @returns RegistrationDataImportDetail
     * @throws ApiError
     */
    public static restBusinessAreasProgramsRegistrationDataImportsRetrieve({
        businessAreaSlug,
        id,
        programSlug,
    }: {
        businessAreaSlug: string,
        /**
         * A UUID string identifying this Registration data import.
         */
        id: string,
        programSlug: string,
    }): CancelablePromise<RegistrationDataImportDetail> {
        return __request(OpenAPI, {
            method: 'GET',
            url: '/api/rest/business-areas/{business_area_slug}/programs/{program_slug}/registration-data-imports/{id}/',
            path: {
                'business_area_slug': businessAreaSlug,
                'id': id,
                'program_slug': programSlug,
            },
        });
    }
    /**
     * Adds a count action to the viewset that returns the count of the queryset.
     * @returns any No response body
     * @throws ApiError
     */
    public static restBusinessAreasProgramsRegistrationDataImportsEraseCreate({
        businessAreaSlug,
        id,
        programSlug,
    }: {
        businessAreaSlug: string,
        /**
         * A UUID string identifying this Registration data import.
         */
        id: string,
        programSlug: string,
    }): CancelablePromise<any> {
        return __request(OpenAPI, {
            method: 'POST',
            url: '/api/rest/business-areas/{business_area_slug}/programs/{program_slug}/registration-data-imports/{id}/erase/',
>>>>>>> 244534ce
            path: {
                'business_area_slug': businessAreaSlug,
                'id': id,
                'program_slug': programSlug,
<<<<<<< HEAD
                'target_population_id': targetPopulationId,
=======
>>>>>>> 244534ce
            },
        });
    }
    /**
     * Adds a count action to the viewset that returns the count of the queryset.
<<<<<<< HEAD
     * @returns CountResponse
     * @throws ApiError
     */
    public static restBusinessAreasProgramsTargetPopulationsHouseholdsCountRetrieve({
        businessAreaSlug,
        programSlug,
        targetPopulationId,
    }: {
        businessAreaSlug: string,
        programSlug: string,
        targetPopulationId: string,
    }): CancelablePromise<CountResponse> {
        return __request(OpenAPI, {
            method: 'GET',
            url: '/api/rest/business-areas/{business_area_slug}/programs/{program_slug}/target-populations/{target_population_id}/households/count/',
            path: {
                'business_area_slug': businessAreaSlug,
                'program_slug': programSlug,
                'target_population_id': targetPopulationId,
=======
     * @returns any No response body
     * @throws ApiError
     */
    public static restBusinessAreasProgramsRegistrationDataImportsMergeCreate({
        businessAreaSlug,
        id,
        programSlug,
    }: {
        businessAreaSlug: string,
        /**
         * A UUID string identifying this Registration data import.
         */
        id: string,
        programSlug: string,
    }): CancelablePromise<any> {
        return __request(OpenAPI, {
            method: 'POST',
            url: '/api/rest/business-areas/{business_area_slug}/programs/{program_slug}/registration-data-imports/{id}/merge/',
            path: {
                'business_area_slug': businessAreaSlug,
                'id': id,
                'program_slug': programSlug,
>>>>>>> 244534ce
            },
        });
    }
    /**
     * Adds a count action to the viewset that returns the count of the queryset.
     * @returns CountResponse
     * @throws ApiError
     */
<<<<<<< HEAD
    public static restBusinessAreasProgramsTargetPopulationsCountRetrieve({
=======
    public static restBusinessAreasProgramsRegistrationDataImportsCountRetrieve({
>>>>>>> 244534ce
        businessAreaSlug,
        programSlug,
    }: {
        businessAreaSlug: string,
        programSlug: string,
    }): CancelablePromise<CountResponse> {
        return __request(OpenAPI, {
            method: 'GET',
<<<<<<< HEAD
            url: '/api/rest/business-areas/{business_area_slug}/programs/{program_slug}/target-populations/count/',
=======
            url: '/api/rest/business-areas/{business_area_slug}/programs/{program_slug}/registration-data-imports/count/',
>>>>>>> 244534ce
            path: {
                'business_area_slug': businessAreaSlug,
                'program_slug': programSlug,
            },
        });
    }
    /**
<<<<<<< HEAD
     * Base validation class, inherit from this class to create custom validators.
     * Your custom validators have to implement validation methods that starts
     * with name "validate_" so validate can call all the validators from your
     * custom validator.
     *
     * Custom validate method have to takes *args, **kwargs parameters.
     *
     * validate method with parameters have to be called in mutate method.
     * If there are validation errors they will be all
     * returned as one error message.
     * @returns ProgramDetail
     * @throws ApiError
     */
    public static restBusinessAreasProgramsRetrieve({
        businessAreaSlug,
        slug,
    }: {
        businessAreaSlug: string,
        slug: string,
    }): CancelablePromise<ProgramDetail> {
        return __request(OpenAPI, {
            method: 'GET',
            url: '/api/rest/business-areas/{business_area_slug}/programs/{slug}/',
            path: {
                'business_area_slug': businessAreaSlug,
                'slug': slug,
            },
        });
    }
    /**
     * Base validation class, inherit from this class to create custom validators.
     * Your custom validators have to implement validation methods that starts
     * with name "validate_" so validate can call all the validators from your
     * custom validator.
     *
     * Custom validate method have to takes *args, **kwargs parameters.
     *
     * validate method with parameters have to be called in mutate method.
     * If there are validation errors they will be all
     * returned as one error message.
     * @returns void
     * @throws ApiError
     */
    public static restBusinessAreasProgramsDestroy({
        businessAreaSlug,
        slug,
    }: {
        businessAreaSlug: string,
        slug: string,
    }): CancelablePromise<void> {
        return __request(OpenAPI, {
            method: 'DELETE',
            url: '/api/rest/business-areas/{business_area_slug}/programs/{slug}/',
            path: {
                'business_area_slug': businessAreaSlug,
                'slug': slug,
            },
        });
    }
    /**
     * Base validation class, inherit from this class to create custom validators.
     * Your custom validators have to implement validation methods that starts
     * with name "validate_" so validate can call all the validators from your
     * custom validator.
     *
     * Custom validate method have to takes *args, **kwargs parameters.
     *
     * validate method with parameters have to be called in mutate method.
     * If there are validation errors they will be all
     * returned as one error message.
     * @returns CountResponse
     * @throws ApiError
     */
    public static restBusinessAreasProgramsCountRetrieve({
        businessAreaSlug,
    }: {
        businessAreaSlug: string,
    }): CancelablePromise<CountResponse> {
        return __request(OpenAPI, {
            method: 'GET',
            url: '/api/rest/business-areas/{business_area_slug}/programs/count/',
            path: {
                'business_area_slug': businessAreaSlug,
            },
        });
    }
    /**
     * @returns BusinessArea
     * @throws ApiError
     */
    public static restBusinessAreasRetrieve({
        slug,
    }: {
        /**
         * A UUID string identifying this business area.
         */
        slug: string,
    }): CancelablePromise<BusinessArea> {
        return __request(OpenAPI, {
            method: 'GET',
            url: '/api/rest/business-areas/{slug}/',
            path: {
=======
     * Adds a count action to the viewset that returns the count of the queryset.
     * @returns any No response body
     * @throws ApiError
     */
    public static restBusinessAreasProgramsRegistrationDataImportsRunDeduplicationCreate({
        businessAreaSlug,
        programSlug,
    }: {
        businessAreaSlug: string,
        programSlug: string,
    }): CancelablePromise<any> {
        return __request(OpenAPI, {
            method: 'POST',
            url: '/api/rest/business-areas/{business_area_slug}/programs/{program_slug}/registration-data-imports/run-deduplication/',
            path: {
                'business_area_slug': businessAreaSlug,
                'program_slug': programSlug,
            },
        });
    }
    /**
     * Adds a count action to the viewset that returns the count of the queryset.
     * @returns any No response body
     * @throws ApiError
     */
    public static restBusinessAreasProgramsRegistrationDataImportsWebhookdeduplicationRetrieve({
        businessAreaSlug,
        programSlug,
    }: {
        businessAreaSlug: string,
        programSlug: string,
    }): CancelablePromise<any> {
        return __request(OpenAPI, {
            method: 'GET',
            url: '/api/rest/business-areas/{business_area_slug}/programs/{program_slug}/registration-data-imports/webhookdeduplication/',
            path: {
                'business_area_slug': businessAreaSlug,
                'program_slug': programSlug,
            },
        });
    }
    /**
     * @returns PaginatedTargetPopulationListList
     * @throws ApiError
     */
    public static restBusinessAreasProgramsTargetPopulationsList({
        businessAreaSlug,
        programSlug,
        dispersionEndDateLte,
        dispersionStartDateGte,
        isFollowUp,
        limit,
        name,
        offset,
        ordering,
        program,
        status,
        totalEntitledQuantityGte,
        totalEntitledQuantityLte,
    }: {
        businessAreaSlug: string,
        programSlug: string,
        dispersionEndDateLte?: string,
        dispersionStartDateGte?: string,
        isFollowUp?: boolean,
        /**
         * Number of results to return per page.
         */
        limit?: number,
        name?: string,
        /**
         * The initial index from which to return the results.
         */
        offset?: number,
        /**
         * Which field to use when ordering the results.
         */
        ordering?: string,
        program?: string,
        /**
         * Status [sys]
         *
         * * `TP_OPEN` - Open
         * * `TP_LOCKED` - Locked
         * * `PROCESSING` - Processing
         * * `STEFICON_WAIT` - Steficon Wait
         * * `STEFICON_RUN` - Steficon Run
         * * `STEFICON_COMPLETED` - Steficon Completed
         * * `STEFICON_ERROR` - Steficon Error
         * * `DRAFT` - Draft
         * * `PREPARING` - Preparing
         * * `OPEN` - Open
         * * `LOCKED` - Locked
         * * `LOCKED_FSP` - Locked FSP
         * * `IN_APPROVAL` - In Approval
         * * `IN_AUTHORIZATION` - In Authorization
         * * `IN_REVIEW` - In Review
         * * `ACCEPTED` - Accepted
         * * `FINISHED` - Finished
         */
        status?: 'ACCEPTED' | 'DRAFT' | 'FINISHED' | 'IN_APPROVAL' | 'IN_AUTHORIZATION' | 'IN_REVIEW' | 'LOCKED' | 'LOCKED_FSP' | 'OPEN' | 'PREPARING' | 'PROCESSING' | 'STEFICON_COMPLETED' | 'STEFICON_ERROR' | 'STEFICON_RUN' | 'STEFICON_WAIT' | 'TP_LOCKED' | 'TP_OPEN',
        totalEntitledQuantityGte?: number,
        totalEntitledQuantityLte?: number,
    }): CancelablePromise<PaginatedTargetPopulationListList> {
        return __request(OpenAPI, {
            method: 'GET',
            url: '/api/rest/business-areas/{business_area_slug}/programs/{program_slug}/target-populations/',
            path: {
                'business_area_slug': businessAreaSlug,
                'program_slug': programSlug,
            },
            query: {
                'dispersion_end_date__lte': dispersionEndDateLte,
                'dispersion_start_date__gte': dispersionStartDateGte,
                'is_follow_up': isFollowUp,
                'limit': limit,
                'name': name,
                'offset': offset,
                'ordering': ordering,
                'program': program,
                'status': status,
                'total_entitled_quantity__gte': totalEntitledQuantityGte,
                'total_entitled_quantity__lte': totalEntitledQuantityLte,
            },
        });
    }
    /**
     * Base validation class, inherit from this class to create custom validators.
     * Your custom validators have to implement validation methods that starts
     * with name "validate_" so validate can call all the validators from your
     * custom validator.
     *
     * Custom validate method have to takes *args, **kwargs parameters.
     *
     * validate method with parameters have to be called in mutate method.
     * If there are validation errors they will be all
     * returned as one error message.
     * @returns ProgramDetail
     * @throws ApiError
     */
    public static restBusinessAreasProgramsRetrieve({
        businessAreaSlug,
        slug,
    }: {
        businessAreaSlug: string,
        slug: string,
    }): CancelablePromise<ProgramDetail> {
        return __request(OpenAPI, {
            method: 'GET',
            url: '/api/rest/business-areas/{business_area_slug}/programs/{slug}/',
            path: {
                'business_area_slug': businessAreaSlug,
>>>>>>> 244534ce
                'slug': slug,
            },
        });
    }
    /**
<<<<<<< HEAD
     * @returns any No response body
     * @throws ApiError
     */
    public static restConstanceRetrieve(): CancelablePromise<any> {
        return __request(OpenAPI, {
            method: 'GET',
            url: '/api/rest/constance/',
        });
    }
    /**
     * Returns the list of currency choices.
     * @returns any No response body
     * @throws ApiError
     */
    public static restCurrencyRetrieve(): CancelablePromise<any> {
        return __request(OpenAPI, {
            method: 'GET',
            url: '/api/rest/currency/',
        });
    }
    /**
     * Retrieve dashboard data for a given business area from Redis cache.
     * If data is not cached or needs updating, refresh it.
     * @returns any No response body
     * @throws ApiError
     */
    public static restDashboardDataRetrieve({
        businessAreaSlug,
    }: {
        businessAreaSlug: string,
    }): CancelablePromise<any> {
        return __request(OpenAPI, {
            method: 'GET',
            url: '/api/rest/dashboard/{business_area_slug}/data/',
            path: {
                'business_area_slug': businessAreaSlug,
            },
        });
    }
    /**
     * API to trigger the creation or update of a DashReport for a given business area.
     * Restricted to superusers and users with the required permissions.
     * @returns any No response body
     * @throws ApiError
     */
    public static restDashboardGenerateCreate({
=======
     * Base validation class, inherit from this class to create custom validators.
     * Your custom validators have to implement validation methods that starts
     * with name "validate_" so validate can call all the validators from your
     * custom validator.
     *
     * Custom validate method have to takes *args, **kwargs parameters.
     *
     * validate method with parameters have to be called in mutate method.
     * If there are validation errors they will be all
     * returned as one error message.
     * @returns void
     * @throws ApiError
     */
    public static restBusinessAreasProgramsDestroy({
        businessAreaSlug,
        slug,
    }: {
        businessAreaSlug: string,
        slug: string,
    }): CancelablePromise<void> {
        return __request(OpenAPI, {
            method: 'DELETE',
            url: '/api/rest/business-areas/{business_area_slug}/programs/{slug}/',
            path: {
                'business_area_slug': businessAreaSlug,
                'slug': slug,
            },
        });
    }
    /**
     * Base validation class, inherit from this class to create custom validators.
     * Your custom validators have to implement validation methods that starts
     * with name "validate_" so validate can call all the validators from your
     * custom validator.
     *
     * Custom validate method have to takes *args, **kwargs parameters.
     *
     * validate method with parameters have to be called in mutate method.
     * If there are validation errors they will be all
     * returned as one error message.
     * @returns CountResponse
     * @throws ApiError
     */
    public static restBusinessAreasProgramsCountRetrieve({
        businessAreaSlug,
    }: {
        businessAreaSlug: string,
    }): CancelablePromise<CountResponse> {
        return __request(OpenAPI, {
            method: 'GET',
            url: '/api/rest/business-areas/{business_area_slug}/programs/count/',
            path: {
                'business_area_slug': businessAreaSlug,
            },
        });
    }
    /**
     * @returns BusinessArea
     * @throws ApiError
     */
    public static restBusinessAreasRetrieve({
        slug,
    }: {
        /**
         * A UUID string identifying this business area.
         */
        slug: string,
    }): CancelablePromise<BusinessArea> {
        return __request(OpenAPI, {
            method: 'GET',
            url: '/api/rest/business-areas/{slug}/',
            path: {
                'slug': slug,
            },
        });
    }
    /**
     * @returns any No response body
     * @throws ApiError
     */
    public static restConstanceRetrieve(): CancelablePromise<any> {
        return __request(OpenAPI, {
            method: 'GET',
            url: '/api/rest/constance/',
        });
    }
    /**
     * Retrieve dashboard data for a given business area from Redis cache.
     * If data is not cached or needs updating, refresh it.
     * @returns any No response body
     * @throws ApiError
     */
    public static restDashboardDataRetrieve({
>>>>>>> 244534ce
        businessAreaSlug,
    }: {
        businessAreaSlug: string,
    }): CancelablePromise<any> {
        return __request(OpenAPI, {
<<<<<<< HEAD
            method: 'POST',
            url: '/api/rest/dashboard/generate/{business_area_slug}/',
=======
            method: 'GET',
            url: '/api/rest/dashboard/{business_area_slug}/data/',
>>>>>>> 244534ce
            path: {
                'business_area_slug': businessAreaSlug,
            },
        });
    }
    /**
<<<<<<< HEAD
     * @returns PaginatedRuleList
     * @throws ApiError
     */
    public static restEngineRulesList({
        type,
        deprecated,
        enabled,
        limit,
        offset,
        ordering,
    }: {
        /**
         * Use Rule for Targeting or Payment Plan
         *
         * * `PAYMENT_PLAN` - Payment Plan
         * * `TARGETING` - Targeting
         */
        type: 'PAYMENT_PLAN' | 'TARGETING',
        deprecated?: boolean,
        enabled?: boolean,
        /**
         * Number of results to return per page.
         */
        limit?: number,
        /**
         * The initial index from which to return the results.
         */
        offset?: number,
        /**
         * Which field to use when ordering the results.
         */
        ordering?: string,
    }): CancelablePromise<PaginatedRuleList> {
        return __request(OpenAPI, {
            method: 'GET',
            url: '/api/rest/engine-rules/',
            query: {
                'deprecated': deprecated,
                'enabled': enabled,
                'limit': limit,
                'offset': offset,
                'ordering': ordering,
                'type': type,
=======
     * API to trigger the creation or update of a DashReport for a given business area.
     * Restricted to superusers and users with the required permissions.
     * @returns any No response body
     * @throws ApiError
     */
    public static restDashboardGenerateCreate({
        businessAreaSlug,
    }: {
        businessAreaSlug: string,
    }): CancelablePromise<any> {
        return __request(OpenAPI, {
            method: 'POST',
            url: '/api/rest/dashboard/generate/{business_area_slug}/',
            path: {
                'business_area_slug': businessAreaSlug,
>>>>>>> 244534ce
            },
        });
    }
    /**
     * @returns PaginatedCountryList
     * @throws ApiError
     */
    public static restLookupsCountryList({
        limit,
        offset,
        ordering,
        search,
        updatedAtAfter,
        updatedAtBefore,
        validFromAfter,
        validFromBefore,
        validUntilAfter,
        validUntilBefore,
    }: {
        /**
         * Number of results to return per page.
         */
        limit?: number,
        /**
         * The initial index from which to return the results.
         */
        offset?: number,
        /**
         * Which field to use when ordering the results.
         */
        ordering?: string,
        /**
         * A search term.
         */
        search?: string,
        updatedAtAfter?: string,
        updatedAtBefore?: string,
        validFromAfter?: string,
        validFromBefore?: string,
        validUntilAfter?: string,
        validUntilBefore?: string,
    }): CancelablePromise<PaginatedCountryList> {
        return __request(OpenAPI, {
            method: 'GET',
            url: '/api/rest/lookups/country/',
            query: {
                'limit': limit,
                'offset': offset,
                'ordering': ordering,
                'search': search,
                'updated_at_after': updatedAtAfter,
                'updated_at_before': updatedAtBefore,
                'valid_from_after': validFromAfter,
                'valid_from_before': validFromBefore,
                'valid_until_after': validUntilAfter,
                'valid_until_before': validUntilBefore,
            },
        });
    }
    /**
     * @returns any No response body
     * @throws ApiError
     */
    public static restLookupsDocumentRetrieve(): CancelablePromise<any> {
        return __request(OpenAPI, {
            method: 'GET',
            url: '/api/rest/lookups/document/',
        });
    }
    /**
     * @returns any No response body
     * @throws ApiError
     */
    public static restLookupsMaritalstatusRetrieve(): CancelablePromise<any> {
        return __request(OpenAPI, {
            method: 'GET',
            url: '/api/rest/lookups/maritalstatus/',
        });
    }
    /**
     * @returns any No response body
     * @throws ApiError
     */
    public static restLookupsObserveddisabilityRetrieve(): CancelablePromise<any> {
        return __request(OpenAPI, {
            method: 'GET',
            url: '/api/rest/lookups/observeddisability/',
        });
    }
    /**
     * @returns any No response body
     * @throws ApiError
     */
    public static restLookupsProgramStatusesRetrieve(): CancelablePromise<any> {
        return __request(OpenAPI, {
            method: 'GET',
            url: '/api/rest/lookups/program-statuses/',
        });
    }
    /**
     * @returns any No response body
     * @throws ApiError
     */
    public static restLookupsRelationshipRetrieve(): CancelablePromise<any> {
        return __request(OpenAPI, {
            method: 'GET',
            url: '/api/rest/lookups/relationship/',
        });
    }
    /**
     * @returns any No response body
     * @throws ApiError
     */
    public static restLookupsResidencestatusRetrieve(): CancelablePromise<any> {
        return __request(OpenAPI, {
            method: 'GET',
            url: '/api/rest/lookups/residencestatus/',
        });
    }
    /**
     * @returns any No response body
     * @throws ApiError
     */
    public static restLookupsRoleRetrieve(): CancelablePromise<any> {
        return __request(OpenAPI, {
            method: 'GET',
            url: '/api/rest/lookups/role/',
        });
    }
    /**
     * @returns any No response body
     * @throws ApiError
     */
    public static restLookupsSexRetrieve(): CancelablePromise<any> {
        return __request(OpenAPI, {
            method: 'GET',
            url: '/api/rest/lookups/sex/',
        });
    }
    /**
     * @returns PaginatedProgramGlobalList
     * @throws ApiError
     */
    public static restProgramsList({
        active,
        businessArea,
        limit,
        offset,
        ordering,
        status,
        updatedAtAfter,
        updatedAtBefore,
    }: {
        active?: boolean,
        businessArea?: string,
        /**
         * Number of results to return per page.
         */
        limit?: number,
        /**
         * The initial index from which to return the results.
         */
        offset?: number,
        /**
         * Which field to use when ordering the results.
         */
        ordering?: string,
        /**
         * Program status
         *
         * * `ACTIVE` - Active
         * * `DRAFT` - Draft
         * * `FINISHED` - Finished
         */
        status?: 'ACTIVE' | 'DRAFT' | 'FINISHED',
        updatedAtAfter?: string,
        updatedAtBefore?: string,
    }): CancelablePromise<PaginatedProgramGlobalList> {
        return __request(OpenAPI, {
            method: 'GET',
            url: '/api/rest/programs/',
            query: {
                'active': active,
                'business_area': businessArea,
                'limit': limit,
                'offset': offset,
                'ordering': ordering,
                'status': status,
                'updated_at_after': updatedAtAfter,
                'updated_at_before': updatedAtBefore,
            },
        });
    }
    /**
     * @returns PaginatedOrganizationList
     * @throws ApiError
     */
    public static restSystemsAuroraOfficesList({
        limit,
        offset,
    }: {
        /**
         * Number of results to return per page.
         */
        limit?: number,
        /**
         * The initial index from which to return the results.
         */
        offset?: number,
    }): CancelablePromise<PaginatedOrganizationList> {
        return __request(OpenAPI, {
            method: 'GET',
            url: '/api/rest/systems/aurora/offices/',
            query: {
                'limit': limit,
                'offset': offset,
            },
        });
    }
    /**
     * @returns PaginatedProjectList
     * @throws ApiError
     */
    public static restSystemsAuroraProjectsList({
        limit,
        offset,
        orgPk,
        orgSlug,
    }: {
        /**
         * Number of results to return per page.
         */
        limit?: number,
        /**
         * The initial index from which to return the results.
         */
        offset?: number,
        orgPk?: string,
        orgSlug?: string,
    }): CancelablePromise<PaginatedProjectList> {
        return __request(OpenAPI, {
            method: 'GET',
            url: '/api/rest/systems/aurora/projects/',
            query: {
                'limit': limit,
                'offset': offset,
                'org_pk': orgPk,
                'org_slug': orgSlug,
            },
        });
    }
    /**
     * @returns PaginatedRegistrationList
     * @throws ApiError
     */
    public static restSystemsAuroraRegistrationsList({
        limit,
        offset,
        orgPk,
        orgSlug,
        programmePk,
    }: {
        /**
         * Number of results to return per page.
         */
        limit?: number,
        /**
         * The initial index from which to return the results.
         */
        offset?: number,
        orgPk?: string,
        orgSlug?: string,
        programmePk?: string,
    }): CancelablePromise<PaginatedRegistrationList> {
        return __request(OpenAPI, {
            method: 'GET',
            url: '/api/rest/systems/aurora/registrations/',
            query: {
                'limit': limit,
                'offset': offset,
                'org_pk': orgPk,
                'org_slug': orgSlug,
                'programme_pk': programmePk,
            },
        });
    }
    /**
     * @returns Profile
     * @throws ApiError
     */
    public static restUsersProfileRetrieve({
        businessAreaSlug,
        programSlug,
    }: {
        businessAreaSlug?: string,
        programSlug?: string,
    }): CancelablePromise<Profile> {
        return __request(OpenAPI, {
            method: 'GET',
            url: '/api/rest/users/profile/',
            query: {
                'business_area_slug': businessAreaSlug,
                'program_slug': programSlug,
            },
        });
    }
}<|MERGE_RESOLUTION|>--- conflicted
+++ resolved
@@ -2,10 +2,7 @@
 /* istanbul ignore file */
 /* tslint:disable */
 /* eslint-disable */
-<<<<<<< HEAD
 import type { AcceptanceProcess } from '../models/AcceptanceProcess';
-=======
->>>>>>> 244534ce
 import type { BusinessArea } from '../models/BusinessArea';
 import type { CountResponse } from '../models/CountResponse';
 import type { DelegatePeople } from '../models/DelegatePeople';
@@ -22,10 +19,7 @@
 import type { PaginatedHouseholdListList } from '../models/PaginatedHouseholdListList';
 import type { PaginatedIndividualListList } from '../models/PaginatedIndividualListList';
 import type { PaginatedOrganizationList } from '../models/PaginatedOrganizationList';
-<<<<<<< HEAD
 import type { PaginatedPaymentListList } from '../models/PaginatedPaymentListList';
-=======
->>>>>>> 244534ce
 import type { PaginatedPaymentPlanList } from '../models/PaginatedPaymentPlanList';
 import type { PaginatedPaymentPlanListList } from '../models/PaginatedPaymentPlanListList';
 import type { PaginatedPeriodicDataUpdateTemplateListList } from '../models/PaginatedPeriodicDataUpdateTemplateListList';
@@ -37,10 +31,7 @@
 import type { PaginatedProjectList } from '../models/PaginatedProjectList';
 import type { PaginatedRegistrationDataImportListList } from '../models/PaginatedRegistrationDataImportListList';
 import type { PaginatedRegistrationList } from '../models/PaginatedRegistrationList';
-<<<<<<< HEAD
 import type { PaginatedRuleList } from '../models/PaginatedRuleList';
-=======
->>>>>>> 244534ce
 import type { PaginatedTargetPopulationListList } from '../models/PaginatedTargetPopulationListList';
 import type { PaginatedTPHouseholdListList } from '../models/PaginatedTPHouseholdListList';
 import type { PatchedPaymentPlanCreateUpdate } from '../models/PatchedPaymentPlanCreateUpdate';
@@ -50,15 +41,12 @@
 import type { PaymentDetail } from '../models/PaymentDetail';
 import type { PaymentPlan } from '../models/PaymentPlan';
 import type { PaymentPlanBulkAction } from '../models/PaymentPlanBulkAction';
-<<<<<<< HEAD
 import type { PaymentPlanCreateFollowUp } from '../models/PaymentPlanCreateFollowUp';
 import type { PaymentPlanCreateUpdate } from '../models/PaymentPlanCreateUpdate';
 import type { PaymentPlanDetail } from '../models/PaymentPlanDetail';
 import type { PaymentPlanExcludeBeneficiaries } from '../models/PaymentPlanExcludeBeneficiaries';
 import type { PaymentPlanExportAuthCode } from '../models/PaymentPlanExportAuthCode';
 import type { PaymentPlanImportFile } from '../models/PaymentPlanImportFile';
-=======
->>>>>>> 244534ce
 import type { PaymentPlanSupportingDocument } from '../models/PaymentPlanSupportingDocument';
 import type { PeriodicDataUpdateTemplateCreate } from '../models/PeriodicDataUpdateTemplateCreate';
 import type { PeriodicDataUpdateTemplateDetail } from '../models/PeriodicDataUpdateTemplateDetail';
@@ -74,7032 +62,4793 @@
 import type { RDI } from '../models/RDI';
 import type { RDINested } from '../models/RDINested';
 import type { RegistrationDataImportDetail } from '../models/RegistrationDataImportDetail';
-<<<<<<< HEAD
-import type { RegistrationDataImportList } from '../models/RegistrationDataImportList';
-import type { SplitPaymentPlan } from '../models/SplitPaymentPlan';
-import type { TargetPopulationApplyEngineFormula } from '../models/TargetPopulationApplyEngineFormula';
-import type { TargetPopulationCopy } from '../models/TargetPopulationCopy';
-import type { TargetPopulationCreate } from '../models/TargetPopulationCreate';
-import type { TargetPopulationDetail } from '../models/TargetPopulationDetail';
-import type { TPHouseholdList } from '../models/TPHouseholdList';
-=======
->>>>>>> 244534ce
 import type { CancelablePromise } from '../core/CancelablePromise';
 import { OpenAPI } from '../core/OpenAPI';
 import { request as __request } from '../core/request';
 export class RestService {
-    /**
-     * OpenApi3 schema for this API. Format can be selected via content negotiation.
+  /**
+   * OpenApi3 schema for this API. Format can be selected via content negotiation.
+   *
+   * - YAML: application/vnd.oai.openapi
+   * - JSON: application/vnd.oai.openapi+json
+   * @returns any
+   * @throws ApiError
+   */
+  public static restRetrieve({
+    format,
+    lang,
+  }: {
+    format?: 'json' | 'yaml';
+    lang?:
+      | 'af'
+      | 'ar'
+      | 'ar-dz'
+      | 'ast'
+      | 'az'
+      | 'be'
+      | 'bg'
+      | 'bn'
+      | 'br'
+      | 'bs'
+      | 'ca'
+      | 'cs'
+      | 'cy'
+      | 'da'
+      | 'de'
+      | 'dsb'
+      | 'el'
+      | 'en'
+      | 'en-au'
+      | 'en-gb'
+      | 'eo'
+      | 'es'
+      | 'es-ar'
+      | 'es-co'
+      | 'es-mx'
+      | 'es-ni'
+      | 'es-ve'
+      | 'et'
+      | 'eu'
+      | 'fa'
+      | 'fi'
+      | 'fr'
+      | 'fy'
+      | 'ga'
+      | 'gd'
+      | 'gl'
+      | 'he'
+      | 'hi'
+      | 'hr'
+      | 'hsb'
+      | 'hu'
+      | 'hy'
+      | 'ia'
+      | 'id'
+      | 'ig'
+      | 'io'
+      | 'is'
+      | 'it'
+      | 'ja'
+      | 'ka'
+      | 'kab'
+      | 'kk'
+      | 'km'
+      | 'kn'
+      | 'ko'
+      | 'ky'
+      | 'lb'
+      | 'lt'
+      | 'lv'
+      | 'mk'
+      | 'ml'
+      | 'mn'
+      | 'mr'
+      | 'my'
+      | 'nb'
+      | 'ne'
+      | 'nl'
+      | 'nn'
+      | 'os'
+      | 'pa'
+      | 'pl'
+      | 'pt'
+      | 'pt-br'
+      | 'ro'
+      | 'ru'
+      | 'sk'
+      | 'sl'
+      | 'sq'
+      | 'sr'
+      | 'sr-latn'
+      | 'sv'
+      | 'sw'
+      | 'ta'
+      | 'te'
+      | 'tg'
+      | 'th'
+      | 'tk'
+      | 'tr'
+      | 'tt'
+      | 'udm'
+      | 'uk'
+      | 'ur'
+      | 'uz'
+      | 'vi'
+      | 'zh-hans'
+      | 'zh-hant';
+  }): CancelablePromise<Record<string, any>> {
+    return __request(OpenAPI, {
+      method: 'GET',
+      url: '/api/rest/',
+      query: {
+        format: format,
+        lang: lang,
+      },
+    });
+  }
+  /**
+   * @returns ProgramAPI
+   * @throws ApiError
+   */
+  public static restProgramList({
+    businessArea,
+    ordering,
+    updatedAtAfter,
+    updatedAtBefore,
+  }: {
+    businessArea: string;
+    /**
+     * Which field to use when ordering the results.
+     */
+    ordering?: string;
+    updatedAtAfter?: string;
+    updatedAtBefore?: string;
+  }): CancelablePromise<Array<ProgramAPI>> {
+    return __request(OpenAPI, {
+      method: 'GET',
+      url: '/api/rest/{business_area}/program/',
+      path: {
+        business_area: businessArea,
+      },
+      query: {
+        ordering: ordering,
+        updated_at_after: updatedAtAfter,
+        updated_at_before: updatedAtBefore,
+      },
+    });
+  }
+  /**
+   * @returns ProgramAPI
+   * @throws ApiError
+   */
+  public static restProgramCreateCreate({
+    businessArea,
+    requestBody,
+  }: {
+    businessArea: string;
+    requestBody: ProgramAPI;
+  }): CancelablePromise<ProgramAPI> {
+    return __request(OpenAPI, {
+      method: 'POST',
+      url: '/api/rest/{business_area}/program/create/',
+      path: {
+        business_area: businessArea,
+      },
+      body: requestBody,
+      mediaType: 'application/json',
+    });
+  }
+  /**
+   * Api to Create RDI for selected business area
+   * @returns RDI
+   * @throws ApiError
+   */
+  public static restRdiCompletedCreate({
+    businessArea,
+    rdi,
+    requestBody,
+  }: {
+    businessArea: string;
+    rdi: string;
+    requestBody: RDI;
+  }): CancelablePromise<RDI> {
+    return __request(OpenAPI, {
+      method: 'POST',
+      url: '/api/rest/{business_area}/rdi/{rdi}/completed/',
+      path: {
+        business_area: businessArea,
+        rdi: rdi,
+      },
+      body: requestBody,
+      mediaType: 'application/json',
+    });
+  }
+  /**
+   * Api to Create RDI for selected business area
+   * @returns RDI
+   * @throws ApiError
+   */
+  public static restRdiCompletedUpdate({
+    businessArea,
+    rdi,
+    requestBody,
+  }: {
+    businessArea: string;
+    rdi: string;
+    requestBody: RDI;
+  }): CancelablePromise<RDI> {
+    return __request(OpenAPI, {
+      method: 'PUT',
+      url: '/api/rest/{business_area}/rdi/{rdi}/completed/',
+      path: {
+        business_area: businessArea,
+        rdi: rdi,
+      },
+      body: requestBody,
+      mediaType: 'application/json',
+    });
+  }
+  /**
+   * Api to Create RDI for selected business area
+   * @returns RDI
+   * @throws ApiError
+   */
+  public static restRdiCompletedPartialUpdate({
+    businessArea,
+    rdi,
+    requestBody,
+  }: {
+    businessArea: string;
+    rdi: string;
+    requestBody?: PatchedRDI;
+  }): CancelablePromise<RDI> {
+    return __request(OpenAPI, {
+      method: 'PATCH',
+      url: '/api/rest/{business_area}/rdi/{rdi}/completed/',
+      path: {
+        business_area: businessArea,
+        rdi: rdi,
+      },
+      body: requestBody,
+      mediaType: 'application/json',
+    });
+  }
+  /**
+   * @returns any No response body
+   * @throws ApiError
+   */
+  public static restRdiDelegatePeopleCreate({
+    businessArea,
+    rdi,
+    requestBody,
+  }: {
+    businessArea: string;
+    rdi: string;
+    requestBody: DelegatePeople;
+  }): CancelablePromise<any> {
+    return __request(OpenAPI, {
+      method: 'POST',
+      url: '/api/rest/{business_area}/rdi/{rdi}/delegate/people/',
+      path: {
+        business_area: businessArea,
+        rdi: rdi,
+      },
+      body: requestBody,
+      mediaType: 'application/json',
+    });
+  }
+  /**
+   * Api to link Households with selected RDI
+   * @returns any No response body
+   * @throws ApiError
+   */
+  public static restRdiPushCreate({
+    businessArea,
+    rdi,
+  }: {
+    businessArea: string;
+    rdi: string;
+  }): CancelablePromise<any> {
+    return __request(OpenAPI, {
+      method: 'POST',
+      url: '/api/rest/{business_area}/rdi/{rdi}/push/',
+      path: {
+        business_area: businessArea,
+        rdi: rdi,
+      },
+    });
+  }
+  /**
+   * Api to link Households with selected RDI
+   * @returns any No response body
+   * @throws ApiError
+   */
+  public static restRdiPushLaxCreate({
+    businessArea,
+    rdi,
+  }: {
+    businessArea: string;
+    rdi: string;
+  }): CancelablePromise<any> {
+    return __request(OpenAPI, {
+      method: 'POST',
+      url: '/api/rest/{business_area}/rdi/{rdi}/push/lax/',
+      path: {
+        business_area: businessArea,
+        rdi: rdi,
+      },
+    });
+  }
+  /**
+   * @returns any No response body
+   * @throws ApiError
+   */
+  public static restRdiPushPeopleCreate({
+    businessArea,
+    rdi,
+    requestBody,
+  }: {
+    businessArea: string;
+    rdi: string;
+    requestBody: PushPeople;
+  }): CancelablePromise<any> {
+    return __request(OpenAPI, {
+      method: 'POST',
+      url: '/api/rest/{business_area}/rdi/{rdi}/push/people/',
+      path: {
+        business_area: businessArea,
+        rdi: rdi,
+      },
+      body: requestBody,
+      mediaType: 'application/json',
+    });
+  }
+  /**
+   * Api to Create RDI for selected business area
+   * @returns RDI
+   * @throws ApiError
+   */
+  public static restRdiCreateCreate({
+    businessArea,
+    requestBody,
+  }: {
+    businessArea: string;
+    requestBody: RDI;
+  }): CancelablePromise<RDI> {
+    return __request(OpenAPI, {
+      method: 'POST',
+      url: '/api/rest/{business_area}/rdi/create/',
+      path: {
+        business_area: businessArea,
+      },
+      body: requestBody,
+      mediaType: 'application/json',
+    });
+  }
+  /**
+   * @returns any No response body
+   * @throws ApiError
+   */
+  public static restRdiUploadCreate({
+    businessArea,
+    requestBody,
+  }: {
+    businessArea: string;
+    requestBody: RDINested;
+  }): CancelablePromise<any> {
+    return __request(OpenAPI, {
+      method: 'POST',
+      url: '/api/rest/{business_area}/rdi/upload/',
+      path: {
+        business_area: businessArea,
+      },
+      body: requestBody,
+      mediaType: 'application/json',
+    });
+  }
+  /**
+   * @returns PaginatedAreaList
+   * @throws ApiError
+   */
+  public static restAreasList({
+    areaTypeAreaLevel,
+    countryIsoCode2,
+    countryIsoCode3,
+    limit,
+    offset,
+    ordering,
+    parentId,
+    parentPCode,
+    search,
+    updatedAtAfter,
+    updatedAtBefore,
+    validFromAfter,
+    validFromBefore,
+    validUntilAfter,
+    validUntilBefore,
+  }: {
+    areaTypeAreaLevel?: number;
+    countryIsoCode2?: string;
+    countryIsoCode3?: string;
+    /**
+     * Number of results to return per page.
+     */
+    limit?: number;
+    /**
+     * The initial index from which to return the results.
+     */
+    offset?: number;
+    /**
+     * Which field to use when ordering the results.
+     */
+    ordering?: string;
+    parentId?: string;
+    parentPCode?: string;
+    /**
+     * A search term.
+     */
+    search?: string;
+    updatedAtAfter?: string;
+    updatedAtBefore?: string;
+    validFromAfter?: string;
+    validFromBefore?: string;
+    validUntilAfter?: string;
+    validUntilBefore?: string;
+  }): CancelablePromise<PaginatedAreaList> {
+    return __request(OpenAPI, {
+      method: 'GET',
+      url: '/api/rest/areas/',
+      query: {
+        area_type_area_level: areaTypeAreaLevel,
+        country_iso_code2: countryIsoCode2,
+        country_iso_code3: countryIsoCode3,
+        limit: limit,
+        offset: offset,
+        ordering: ordering,
+        parent_id: parentId,
+        parent_p_code: parentPCode,
+        search: search,
+        updated_at_after: updatedAtAfter,
+        updated_at_before: updatedAtBefore,
+        valid_from_after: validFromAfter,
+        valid_from_before: validFromBefore,
+        valid_until_after: validUntilAfter,
+        valid_until_before: validUntilBefore,
+      },
+    });
+  }
+  /**
+   * @returns PaginatedAreaTypeList
+   * @throws ApiError
+   */
+  public static restAreatypesList({
+    areaLevel,
+    countryIsoCode2,
+    countryIsoCode3,
+    limit,
+    offset,
+    ordering,
+    parentAreaLevel,
+    search,
+    updatedAtAfter,
+    updatedAtBefore,
+  }: {
+    areaLevel?: number;
+    countryIsoCode2?: string;
+    countryIsoCode3?: string;
+    /**
+     * Number of results to return per page.
+     */
+    limit?: number;
+    /**
+     * The initial index from which to return the results.
+     */
+    offset?: number;
+    /**
+     * Which field to use when ordering the results.
+     */
+    ordering?: string;
+    parentAreaLevel?: number;
+    /**
+     * A search term.
+     */
+    search?: string;
+    updatedAtAfter?: string;
+    updatedAtBefore?: string;
+  }): CancelablePromise<PaginatedAreaTypeList> {
+    return __request(OpenAPI, {
+      method: 'GET',
+      url: '/api/rest/areatypes/',
+      query: {
+        area_level: areaLevel,
+        country_iso_code2: countryIsoCode2,
+        country_iso_code3: countryIsoCode3,
+        limit: limit,
+        offset: offset,
+        ordering: ordering,
+        parent_area_level: parentAreaLevel,
+        search: search,
+        updated_at_after: updatedAtAfter,
+        updated_at_before: updatedAtBefore,
+      },
+    });
+  }
+  /**
+   * @returns PaginatedBeneficiaryGroupList
+   * @throws ApiError
+   */
+  public static restBeneficiaryGroupsList({
+    limit,
+    offset,
+  }: {
+    /**
+     * Number of results to return per page.
+     */
+    limit?: number;
+    /**
+     * The initial index from which to return the results.
+     */
+    offset?: number;
+  }): CancelablePromise<PaginatedBeneficiaryGroupList> {
+    return __request(OpenAPI, {
+      method: 'GET',
+      url: '/api/rest/beneficiary-groups/',
+      query: {
+        limit: limit,
+        offset: offset,
+      },
+    });
+  }
+  /**
+   * @returns PaginatedBusinessAreaList
+   * @throws ApiError
+   */
+  public static restBusinessAreasList({
+    active,
+    limit,
+    offset,
+    ordering,
+    updatedAtAfter,
+    updatedAtBefore,
+  }: {
+    active?: boolean;
+    /**
+     * Number of results to return per page.
+     */
+    limit?: number;
+    /**
+     * The initial index from which to return the results.
+     */
+    offset?: number;
+    /**
+     * Which field to use when ordering the results.
+     */
+    ordering?: string;
+    updatedAtAfter?: string;
+    updatedAtBefore?: string;
+  }): CancelablePromise<PaginatedBusinessAreaList> {
+    return __request(OpenAPI, {
+      method: 'GET',
+      url: '/api/rest/business-areas/',
+      query: {
+        active: active,
+        limit: limit,
+        offset: offset,
+        ordering: ordering,
+        updated_at_after: updatedAtAfter,
+        updated_at_before: updatedAtBefore,
+      },
+    });
+  }
+  /**
+   * @returns PaginatedAreaListList
+   * @throws ApiError
+   */
+  public static restBusinessAreasGeoAreasList({
+    businessAreaSlug,
+    level,
+    limit,
+    name,
+    offset,
+    ordering,
+    updatedAtAfter,
+    updatedAtBefore,
+  }: {
+    businessAreaSlug: string;
+    level?: number;
+    /**
+     * Number of results to return per page.
+     */
+    limit?: number;
+    name?: string;
+    /**
+     * The initial index from which to return the results.
+     */
+    offset?: number;
+    /**
+     * Which field to use when ordering the results.
+     */
+    ordering?: string;
+    updatedAtAfter?: string;
+    updatedAtBefore?: string;
+  }): CancelablePromise<PaginatedAreaListList> {
+    return __request(OpenAPI, {
+      method: 'GET',
+      url: '/api/rest/business-areas/{business_area_slug}/geo/areas/',
+      path: {
+        business_area_slug: businessAreaSlug,
+      },
+      query: {
+        level: level,
+        limit: limit,
+        name: name,
+        offset: offset,
+        ordering: ordering,
+        updated_at_after: updatedAtAfter,
+        updated_at_before: updatedAtBefore,
+      },
+    });
+  }
+  /**
+   * Applies BusinessAreaMixin and also filters the queryset based on the user's partner's area limits.
+   * @returns PaginatedHouseholdListList
+   * @throws ApiError
+   */
+  public static restBusinessAreasHouseholdsList({
+    businessAreaSlug,
+    address,
+    admin1,
+    admin2,
+    adminArea,
+    countryOrigin,
+    documentNumber,
+    documentType,
+    firstRegistrationDate,
+    headOfHouseholdFullName,
+    headOfHouseholdPhoneNoValid,
+    isActiveProgram,
+    lastRegistrationDateAfter,
+    lastRegistrationDateBefore,
+    limit,
+    offset,
+    orderBy,
+    ordering,
+    program,
+    rdiId,
+    rdiMergeStatus,
+    residenceStatus,
+    search,
+    sizeGte,
+    sizeLte,
+    sizeRange,
+    sizeMax,
+    sizeMin,
+    withdrawn,
+  }: {
+    businessAreaSlug: string;
+    address?: string;
+    admin1?: string;
+    admin2?: string;
+    adminArea?: string;
+    countryOrigin?: string;
+    documentNumber?: string;
+    documentType?: string;
+    firstRegistrationDate?: string;
+    headOfHouseholdFullName?: string;
+    headOfHouseholdPhoneNoValid?: boolean;
+    isActiveProgram?: boolean;
+    lastRegistrationDateAfter?: string;
+    lastRegistrationDateBefore?: string;
+    /**
+     * Number of results to return per page.
+     */
+    limit?: number;
+    /**
+     * The initial index from which to return the results.
+     */
+    offset?: number;
+    /**
+     * Ordering
      *
-     * - YAML: application/vnd.oai.openapi
-     * - JSON: application/vnd.oai.openapi+json
-     * @returns any
-     * @throws ApiError
-     */
-    public static restRetrieve({
-        format,
-        lang,
-    }: {
-        format?: 'json' | 'yaml',
-        lang?: 'af' | 'ar' | 'ar-dz' | 'ast' | 'az' | 'be' | 'bg' | 'bn' | 'br' | 'bs' | 'ca' | 'cs' | 'cy' | 'da' | 'de' | 'dsb' | 'el' | 'en' | 'en-au' | 'en-gb' | 'eo' | 'es' | 'es-ar' | 'es-co' | 'es-mx' | 'es-ni' | 'es-ve' | 'et' | 'eu' | 'fa' | 'fi' | 'fr' | 'fy' | 'ga' | 'gd' | 'gl' | 'he' | 'hi' | 'hr' | 'hsb' | 'hu' | 'hy' | 'ia' | 'id' | 'ig' | 'io' | 'is' | 'it' | 'ja' | 'ka' | 'kab' | 'kk' | 'km' | 'kn' | 'ko' | 'ky' | 'lb' | 'lt' | 'lv' | 'mk' | 'ml' | 'mn' | 'mr' | 'my' | 'nb' | 'ne' | 'nl' | 'nn' | 'os' | 'pa' | 'pl' | 'pt' | 'pt-br' | 'ro' | 'ru' | 'sk' | 'sl' | 'sq' | 'sr' | 'sr-latn' | 'sv' | 'sw' | 'ta' | 'te' | 'tg' | 'th' | 'tk' | 'tr' | 'tt' | 'udm' | 'uk' | 'ur' | 'uz' | 'vi' | 'zh-hans' | 'zh-hant',
-    }): CancelablePromise<Record<string, any>> {
-        return __request(OpenAPI, {
-            method: 'GET',
-            url: '/api/rest/',
-            query: {
-                'format': format,
-                'lang': lang,
-            },
-        });
-    }
-    /**
-     * @returns ProgramAPI
-<<<<<<< HEAD
-     * @throws ApiError
-     */
-    public static restProgramList({
-        businessArea,
-        ordering,
-        updatedAtAfter,
-        updatedAtBefore,
-    }: {
-        businessArea: string,
-        /**
-         * Which field to use when ordering the results.
-         */
-        ordering?: string,
-        updatedAtAfter?: string,
-        updatedAtBefore?: string,
-    }): CancelablePromise<Array<ProgramAPI>> {
-        return __request(OpenAPI, {
-            method: 'GET',
-            url: '/api/rest/{business_area}/program/',
-            path: {
-                'business_area': businessArea,
-            },
-            query: {
-                'ordering': ordering,
-                'updated_at_after': updatedAtAfter,
-                'updated_at_before': updatedAtBefore,
-=======
-     * @throws ApiError
-     */
-    public static restProgramList({
-        businessArea,
-        ordering,
-        updatedAtAfter,
-        updatedAtBefore,
-    }: {
-        businessArea: string,
-        /**
-         * Which field to use when ordering the results.
-         */
-        ordering?: string,
-        updatedAtAfter?: string,
-        updatedAtBefore?: string,
-    }): CancelablePromise<Array<ProgramAPI>> {
-        return __request(OpenAPI, {
-            method: 'GET',
-            url: '/api/rest/{business_area}/program/',
-            path: {
-                'business_area': businessArea,
-            },
-            query: {
-                'ordering': ordering,
-                'updated_at_after': updatedAtAfter,
-                'updated_at_before': updatedAtBefore,
-            },
-        });
-    }
-    /**
-     * @returns ProgramAPI
-     * @throws ApiError
-     */
-    public static restProgramCreateCreate({
-        businessArea,
-        requestBody,
-    }: {
-        businessArea: string,
-        requestBody: ProgramAPI,
-    }): CancelablePromise<ProgramAPI> {
-        return __request(OpenAPI, {
-            method: 'POST',
-            url: '/api/rest/{business_area}/program/create/',
-            path: {
-                'business_area': businessArea,
-            },
-            body: requestBody,
-            mediaType: 'application/json',
-        });
-    }
-    /**
-     * Api to Create RDI for selected business area
-     * @returns RDI
-     * @throws ApiError
-     */
-    public static restRdiCompletedCreate({
-        businessArea,
-        rdi,
-        requestBody,
-    }: {
-        businessArea: string,
-        rdi: string,
-        requestBody: RDI,
-    }): CancelablePromise<RDI> {
-        return __request(OpenAPI, {
-            method: 'POST',
-            url: '/api/rest/{business_area}/rdi/{rdi}/completed/',
-            path: {
-                'business_area': businessArea,
-                'rdi': rdi,
->>>>>>> 244534ce
-            },
-            body: requestBody,
-            mediaType: 'application/json',
-        });
-    }
-    /**
-<<<<<<< HEAD
-     * @returns ProgramAPI
-     * @throws ApiError
-     */
-    public static restProgramCreateCreate({
-        businessArea,
-        requestBody,
-    }: {
-        businessArea: string,
-        requestBody: ProgramAPI,
-    }): CancelablePromise<ProgramAPI> {
-        return __request(OpenAPI, {
-            method: 'POST',
-            url: '/api/rest/{business_area}/program/create/',
-=======
-     * Api to Create RDI for selected business area
-     * @returns RDI
-     * @throws ApiError
-     */
-    public static restRdiCompletedUpdate({
-        businessArea,
-        rdi,
-        requestBody,
-    }: {
-        businessArea: string,
-        rdi: string,
-        requestBody: RDI,
-    }): CancelablePromise<RDI> {
-        return __request(OpenAPI, {
-            method: 'PUT',
-            url: '/api/rest/{business_area}/rdi/{rdi}/completed/',
-            path: {
-                'business_area': businessArea,
-                'rdi': rdi,
-            },
-            body: requestBody,
-            mediaType: 'application/json',
-        });
-    }
-    /**
-     * Api to Create RDI for selected business area
-     * @returns RDI
-     * @throws ApiError
-     */
-    public static restRdiCompletedPartialUpdate({
-        businessArea,
-        rdi,
-        requestBody,
-    }: {
-        businessArea: string,
-        rdi: string,
-        requestBody?: PatchedRDI,
-    }): CancelablePromise<RDI> {
-        return __request(OpenAPI, {
-            method: 'PATCH',
-            url: '/api/rest/{business_area}/rdi/{rdi}/completed/',
-            path: {
-                'business_area': businessArea,
-                'rdi': rdi,
-            },
-            body: requestBody,
-            mediaType: 'application/json',
-        });
-    }
-    /**
-     * @returns any No response body
-     * @throws ApiError
-     */
-    public static restRdiDelegatePeopleCreate({
-        businessArea,
-        rdi,
-        requestBody,
-    }: {
-        businessArea: string,
-        rdi: string,
-        requestBody: DelegatePeople,
-    }): CancelablePromise<any> {
-        return __request(OpenAPI, {
-            method: 'POST',
-            url: '/api/rest/{business_area}/rdi/{rdi}/delegate/people/',
->>>>>>> 244534ce
-            path: {
-                'business_area': businessArea,
-                'rdi': rdi,
-            },
-            body: requestBody,
-            mediaType: 'application/json',
-        });
-    }
-    /**
-<<<<<<< HEAD
-     * Api to Create RDI for selected business area
-     * @returns RDI
-     * @throws ApiError
-     */
-    public static restRdiCompletedCreate({
-        businessArea,
-        rdi,
-        requestBody,
-    }: {
-        businessArea: string,
-        rdi: string,
-        requestBody: RDI,
-    }): CancelablePromise<RDI> {
-        return __request(OpenAPI, {
-            method: 'POST',
-            url: '/api/rest/{business_area}/rdi/{rdi}/completed/',
-=======
-     * Api to link Households with selected RDI
-     * @returns any No response body
-     * @throws ApiError
-     */
-    public static restRdiPushCreate({
-        businessArea,
-        rdi,
-    }: {
-        businessArea: string,
-        rdi: string,
-    }): CancelablePromise<any> {
-        return __request(OpenAPI, {
-            method: 'POST',
-            url: '/api/rest/{business_area}/rdi/{rdi}/push/',
-            path: {
-                'business_area': businessArea,
-                'rdi': rdi,
-            },
-        });
-    }
-    /**
-     * Api to link Households with selected RDI
-     * @returns any No response body
-     * @throws ApiError
-     */
-    public static restRdiPushLaxCreate({
-        businessArea,
-        rdi,
-    }: {
-        businessArea: string,
-        rdi: string,
-    }): CancelablePromise<any> {
-        return __request(OpenAPI, {
-            method: 'POST',
-            url: '/api/rest/{business_area}/rdi/{rdi}/push/lax/',
->>>>>>> 244534ce
-            path: {
-                'business_area': businessArea,
-                'rdi': rdi,
-            },
-            body: requestBody,
-            mediaType: 'application/json',
-        });
-    }
-    /**
-<<<<<<< HEAD
-     * Api to Create RDI for selected business area
-     * @returns RDI
-     * @throws ApiError
-     */
-    public static restRdiCompletedUpdate({
-=======
-     * @returns any No response body
-     * @throws ApiError
-     */
-    public static restRdiPushPeopleCreate({
->>>>>>> 244534ce
-        businessArea,
-        rdi,
-        requestBody,
-    }: {
-        businessArea: string,
-        rdi: string,
-<<<<<<< HEAD
-        requestBody: RDI,
-    }): CancelablePromise<RDI> {
-        return __request(OpenAPI, {
-            method: 'PUT',
-            url: '/api/rest/{business_area}/rdi/{rdi}/completed/',
-=======
-        requestBody: PushPeople,
-    }): CancelablePromise<any> {
-        return __request(OpenAPI, {
-            method: 'POST',
-            url: '/api/rest/{business_area}/rdi/{rdi}/push/people/',
->>>>>>> 244534ce
-            path: {
-                'business_area': businessArea,
-                'rdi': rdi,
-            },
-            body: requestBody,
-            mediaType: 'application/json',
-        });
-    }
-    /**
-     * Api to Create RDI for selected business area
-     * @returns RDI
-<<<<<<< HEAD
-     * @throws ApiError
-     */
-    public static restRdiCompletedPartialUpdate({
-        businessArea,
-        rdi,
-        requestBody,
-    }: {
-        businessArea: string,
-        rdi: string,
-        requestBody?: PatchedRDI,
-    }): CancelablePromise<RDI> {
-        return __request(OpenAPI, {
-            method: 'PATCH',
-            url: '/api/rest/{business_area}/rdi/{rdi}/completed/',
-            path: {
-                'business_area': businessArea,
-                'rdi': rdi,
-=======
-     * @throws ApiError
-     */
-    public static restRdiCreateCreate({
-        businessArea,
-        requestBody,
-    }: {
-        businessArea: string,
-        requestBody: RDI,
-    }): CancelablePromise<RDI> {
-        return __request(OpenAPI, {
-            method: 'POST',
-            url: '/api/rest/{business_area}/rdi/create/',
-            path: {
-                'business_area': businessArea,
-            },
-            body: requestBody,
-            mediaType: 'application/json',
-        });
-    }
-    /**
-     * @returns any No response body
-     * @throws ApiError
-     */
-    public static restRdiUploadCreate({
-        businessArea,
-        requestBody,
-    }: {
-        businessArea: string,
-        requestBody: RDINested,
-    }): CancelablePromise<any> {
-        return __request(OpenAPI, {
-            method: 'POST',
-            url: '/api/rest/{business_area}/rdi/upload/',
-            path: {
-                'business_area': businessArea,
-            },
-            body: requestBody,
-            mediaType: 'application/json',
-        });
-    }
-    /**
-     * @returns PaginatedAreaList
-     * @throws ApiError
-     */
-    public static restAreasList({
-        areaTypeAreaLevel,
-        countryIsoCode2,
-        countryIsoCode3,
-        limit,
-        offset,
-        ordering,
-        parentId,
-        parentPCode,
-        search,
-        updatedAtAfter,
-        updatedAtBefore,
-        validFromAfter,
-        validFromBefore,
-        validUntilAfter,
-        validUntilBefore,
-    }: {
-        areaTypeAreaLevel?: number,
-        countryIsoCode2?: string,
-        countryIsoCode3?: string,
-        /**
-         * Number of results to return per page.
-         */
-        limit?: number,
-        /**
-         * The initial index from which to return the results.
-         */
-        offset?: number,
-        /**
-         * Which field to use when ordering the results.
-         */
-        ordering?: string,
-        parentId?: string,
-        parentPCode?: string,
-        /**
-         * A search term.
-         */
-        search?: string,
-        updatedAtAfter?: string,
-        updatedAtBefore?: string,
-        validFromAfter?: string,
-        validFromBefore?: string,
-        validUntilAfter?: string,
-        validUntilBefore?: string,
-    }): CancelablePromise<PaginatedAreaList> {
-        return __request(OpenAPI, {
-            method: 'GET',
-            url: '/api/rest/areas/',
-            query: {
-                'area_type_area_level': areaTypeAreaLevel,
-                'country_iso_code2': countryIsoCode2,
-                'country_iso_code3': countryIsoCode3,
-                'limit': limit,
-                'offset': offset,
-                'ordering': ordering,
-                'parent_id': parentId,
-                'parent_p_code': parentPCode,
-                'search': search,
-                'updated_at_after': updatedAtAfter,
-                'updated_at_before': updatedAtBefore,
-                'valid_from_after': validFromAfter,
-                'valid_from_before': validFromBefore,
-                'valid_until_after': validUntilAfter,
-                'valid_until_before': validUntilBefore,
-            },
-        });
-    }
-    /**
-     * @returns PaginatedAreaTypeList
-     * @throws ApiError
-     */
-    public static restAreatypesList({
-        areaLevel,
-        countryIsoCode2,
-        countryIsoCode3,
-        limit,
-        offset,
-        ordering,
-        parentAreaLevel,
-        search,
-        updatedAtAfter,
-        updatedAtBefore,
-    }: {
-        areaLevel?: number,
-        countryIsoCode2?: string,
-        countryIsoCode3?: string,
-        /**
-         * Number of results to return per page.
-         */
-        limit?: number,
-        /**
-         * The initial index from which to return the results.
-         */
-        offset?: number,
-        /**
-         * Which field to use when ordering the results.
-         */
-        ordering?: string,
-        parentAreaLevel?: number,
-        /**
-         * A search term.
-         */
-        search?: string,
-        updatedAtAfter?: string,
-        updatedAtBefore?: string,
-    }): CancelablePromise<PaginatedAreaTypeList> {
-        return __request(OpenAPI, {
-            method: 'GET',
-            url: '/api/rest/areatypes/',
-            query: {
-                'area_level': areaLevel,
-                'country_iso_code2': countryIsoCode2,
-                'country_iso_code3': countryIsoCode3,
-                'limit': limit,
-                'offset': offset,
-                'ordering': ordering,
-                'parent_area_level': parentAreaLevel,
-                'search': search,
-                'updated_at_after': updatedAtAfter,
-                'updated_at_before': updatedAtBefore,
-            },
-        });
-    }
-    /**
-     * @returns PaginatedBeneficiaryGroupList
-     * @throws ApiError
-     */
-    public static restBeneficiaryGroupsList({
-        limit,
-        offset,
-    }: {
-        /**
-         * Number of results to return per page.
-         */
-        limit?: number,
-        /**
-         * The initial index from which to return the results.
-         */
-        offset?: number,
-    }): CancelablePromise<PaginatedBeneficiaryGroupList> {
-        return __request(OpenAPI, {
-            method: 'GET',
-            url: '/api/rest/beneficiary-groups/',
-            query: {
-                'limit': limit,
-                'offset': offset,
-            },
-        });
-    }
-    /**
-     * @returns PaginatedBusinessAreaList
-     * @throws ApiError
-     */
-    public static restBusinessAreasList({
-        active,
-        limit,
-        offset,
-        ordering,
-        updatedAtAfter,
-        updatedAtBefore,
-    }: {
-        active?: boolean,
-        /**
-         * Number of results to return per page.
-         */
-        limit?: number,
-        /**
-         * The initial index from which to return the results.
-         */
-        offset?: number,
-        /**
-         * Which field to use when ordering the results.
-         */
-        ordering?: string,
-        updatedAtAfter?: string,
-        updatedAtBefore?: string,
-    }): CancelablePromise<PaginatedBusinessAreaList> {
-        return __request(OpenAPI, {
-            method: 'GET',
-            url: '/api/rest/business-areas/',
-            query: {
-                'active': active,
-                'limit': limit,
-                'offset': offset,
-                'ordering': ordering,
-                'updated_at_after': updatedAtAfter,
-                'updated_at_before': updatedAtBefore,
-            },
-        });
-    }
-    /**
-     * @returns PaginatedAreaListList
-     * @throws ApiError
-     */
-    public static restBusinessAreasGeoAreasList({
-        businessAreaSlug,
-        level,
-        limit,
-        name,
-        offset,
-        ordering,
-        updatedAtAfter,
-        updatedAtBefore,
-    }: {
-        businessAreaSlug: string,
-        level?: number,
-        /**
-         * Number of results to return per page.
-         */
-        limit?: number,
-        name?: string,
-        /**
-         * The initial index from which to return the results.
-         */
-        offset?: number,
-        /**
-         * Which field to use when ordering the results.
-         */
-        ordering?: string,
-        updatedAtAfter?: string,
-        updatedAtBefore?: string,
-    }): CancelablePromise<PaginatedAreaListList> {
-        return __request(OpenAPI, {
-            method: 'GET',
-            url: '/api/rest/business-areas/{business_area_slug}/geo/areas/',
-            path: {
-                'business_area_slug': businessAreaSlug,
-            },
-            query: {
-                'level': level,
-                'limit': limit,
-                'name': name,
-                'offset': offset,
-                'ordering': ordering,
-                'updated_at_after': updatedAtAfter,
-                'updated_at_before': updatedAtBefore,
-            },
-        });
-    }
-    /**
-     * Applies BusinessAreaMixin and also filters the queryset based on the user's partner's area limits.
-     * @returns PaginatedHouseholdListList
-     * @throws ApiError
-     */
-    public static restBusinessAreasHouseholdsList({
-        businessAreaSlug,
-        address,
-        admin1,
-        admin2,
-        adminArea,
-        countryOrigin,
-        documentNumber,
-        documentType,
-        firstRegistrationDate,
-        headOfHouseholdFullName,
-        headOfHouseholdPhoneNoValid,
-        isActiveProgram,
-        lastRegistrationDateAfter,
-        lastRegistrationDateBefore,
-        limit,
-        offset,
-        orderBy,
-        ordering,
-        program,
-        rdiId,
-        rdiMergeStatus,
-        residenceStatus,
-        search,
-        sizeGte,
-        sizeLte,
-        sizeRange,
-        sizeMax,
-        sizeMin,
-        withdrawn,
-    }: {
-        businessAreaSlug: string,
-        address?: string,
-        admin1?: string,
-        admin2?: string,
-        adminArea?: string,
-        countryOrigin?: string,
-        documentNumber?: string,
-        documentType?: string,
-        firstRegistrationDate?: string,
-        headOfHouseholdFullName?: string,
-        headOfHouseholdPhoneNoValid?: boolean,
-        isActiveProgram?: boolean,
-        lastRegistrationDateAfter?: string,
-        lastRegistrationDateBefore?: string,
-        /**
-         * Number of results to return per page.
-         */
-        limit?: number,
-        /**
-         * The initial index from which to return the results.
-         */
-        offset?: number,
-        /**
-         * Ordering
-         *
-         * * `age` - Age
-         * * `-age` - Age (descending)
-         * * `sex` - Sex
-         * * `-sex` - Sex (descending)
-         * * `household__id` - Household  id
-         * * `-household__id` - Household  id (descending)
-         * * `id` - Id
-         * * `-id` - Id (descending)
-         * * `unicef_id` - Unicef id
-         * * `-unicef_id` - Unicef id (descending)
-         * * `size` - Size
-         * * `-size` - Size (descending)
-         * * `status_label` - Status label
-         * * `-status_label` - Status label (descending)
-         * * `head_of_household__full_name` - Head of household  full name
-         * * `-head_of_household__full_name` - Head of household  full name (descending)
-         * * `admin_area__name` - Admin area  name
-         * * `-admin_area__name` - Admin area  name (descending)
-         * * `residence_status` - Residence status
-         * * `-residence_status` - Residence status (descending)
-         * * `registration_data_import__name` - Registration data import  name
-         * * `-registration_data_import__name` - Registration data import  name (descending)
-         * * `total_cash_received` - Total cash received
-         * * `-total_cash_received` - Total cash received (descending)
-         * * `last_registration_date` - Last registration date
-         * * `-last_registration_date` - Last registration date (descending)
-         * * `first_registration_date` - First registration date
-         * * `-first_registration_date` - First registration date (descending)
-         */
-        orderBy?: Array<'-admin_area__name' | '-age' | '-first_registration_date' | '-head_of_household__full_name' | '-household__id' | '-id' | '-last_registration_date' | '-registration_data_import__name' | '-residence_status' | '-sex' | '-size' | '-status_label' | '-total_cash_received' | '-unicef_id' | 'admin_area__name' | 'age' | 'first_registration_date' | 'head_of_household__full_name' | 'household__id' | 'id' | 'last_registration_date' | 'registration_data_import__name' | 'residence_status' | 'sex' | 'size' | 'status_label' | 'total_cash_received' | 'unicef_id'>,
-        /**
-         * Which field to use when ordering the results.
-         */
-        ordering?: string,
-        program?: string,
-        rdiId?: string,
-        /**
-         * * `PENDING` - Pending
-         * * `MERGED` - Merged
-         */
-        rdiMergeStatus?: 'MERGED' | 'PENDING',
-        /**
-         * Household residence status
-         *
-         * * `` - None
-         * * `IDP` - Displaced  |  Internally Displaced People
-         * * `REFUGEE` - Displaced  |  Refugee / Asylum Seeker
-         * * `OTHERS_OF_CONCERN` - Displaced  |  Others of Concern
-         * * `HOST` - Non-displaced  |   Host
-         * * `NON_HOST` - Non-displaced  |   Non-host
-         * * `RETURNEE` - Displaced  |   Returnee
-         */
-        residenceStatus?: '' | 'HOST' | 'IDP' | 'NON_HOST' | 'OTHERS_OF_CONCERN' | 'REFUGEE' | 'RETURNEE',
-        search?: any,
-        sizeGte?: number,
-        sizeLte?: number,
-        /**
-         * Multiple values may be separated by commas.
-         */
-        sizeRange?: Array<number>,
-        /**
-         * Household size
-         */
-        sizeMax?: number | null,
-        /**
-         * Household size
-         */
-        sizeMin?: number | null,
-        withdrawn?: boolean,
-    }): CancelablePromise<PaginatedHouseholdListList> {
-        return __request(OpenAPI, {
-            method: 'GET',
-            url: '/api/rest/business-areas/{business_area_slug}/households/',
-            path: {
-                'business_area_slug': businessAreaSlug,
-            },
-            query: {
-                'address': address,
-                'admin1': admin1,
-                'admin2': admin2,
-                'admin_area': adminArea,
-                'country_origin': countryOrigin,
-                'document_number': documentNumber,
-                'document_type': documentType,
-                'first_registration_date': firstRegistrationDate,
-                'head_of_household__full_name': headOfHouseholdFullName,
-                'head_of_household__phone_no_valid': headOfHouseholdPhoneNoValid,
-                'is_active_program': isActiveProgram,
-                'last_registration_date_after': lastRegistrationDateAfter,
-                'last_registration_date_before': lastRegistrationDateBefore,
-                'limit': limit,
-                'offset': offset,
-                'order_by': orderBy,
-                'ordering': ordering,
-                'program': program,
-                'rdi_id': rdiId,
-                'rdi_merge_status': rdiMergeStatus,
-                'residence_status': residenceStatus,
-                'search': search,
-                'size__gte': sizeGte,
-                'size__lte': sizeLte,
-                'size__range': sizeRange,
-                'size_max': sizeMax,
-                'size_min': sizeMin,
-                'withdrawn': withdrawn,
-            },
-        });
-    }
-    /**
-     * Applies BusinessAreaMixin and also filters the queryset based on the user's partner's area limits.
-     * @returns CountResponse
-     * @throws ApiError
-     */
-    public static restBusinessAreasHouseholdsCountRetrieve({
-        businessAreaSlug,
-    }: {
-        businessAreaSlug: string,
-    }): CancelablePromise<CountResponse> {
-        return __request(OpenAPI, {
-            method: 'GET',
-            url: '/api/rest/business-areas/{business_area_slug}/households/count/',
-            path: {
-                'business_area_slug': businessAreaSlug,
-            },
-        });
-    }
-    /**
-     * Applies BusinessAreaMixin and also filters the queryset based on the user's partner's area limits.
-     * @returns PaginatedIndividualListList
-     * @throws ApiError
-     */
-    public static restBusinessAreasIndividualsList({
-        businessAreaSlug,
-        admin1,
-        admin2,
-        ageMax,
-        ageMin,
-        documentNumber,
-        documentType,
-        duplicatesOnly,
-        excludedId,
-        flags,
-        fullName,
-        householdAdminArea,
-        householdId,
-        isActiveProgram,
-        lastRegistrationDateAfter,
-        lastRegistrationDateBefore,
-        limit,
-        offset,
-        orderBy,
-        ordering,
-        program,
-        rdiId,
-        rdiMergeStatus,
-        search,
-        sex,
-        status,
-        withdrawn,
-    }: {
-        businessAreaSlug: string,
-        admin1?: string,
-        admin2?: string,
-        ageMax?: string,
-        ageMin?: string,
-        documentNumber?: string,
-        documentType?: string,
-        duplicatesOnly?: boolean,
-        excludedId?: any,
-        /**
-         * * `DUPLICATE` - Duplicate
-         * * `NEEDS_ADJUDICATION` - Needs adjudication
-         * * `SANCTION_LIST_CONFIRMED_MATCH` - Sanction list match
-         * * `SANCTION_LIST_POSSIBLE_MATCH` - Sanction list possible match
-         */
-        flags?: Array<'DUPLICATE' | 'NEEDS_ADJUDICATION' | 'SANCTION_LIST_CONFIRMED_MATCH' | 'SANCTION_LIST_POSSIBLE_MATCH'>,
-        fullName?: string,
-        householdAdminArea?: string,
-        householdId?: string,
-        isActiveProgram?: boolean,
-        lastRegistrationDateAfter?: string,
-        lastRegistrationDateBefore?: string,
-        /**
-         * Number of results to return per page.
-         */
-        limit?: number,
-        /**
-         * The initial index from which to return the results.
-         */
-        offset?: number,
-        /**
-         * Ordering
-         *
-         * * `id` - Id
-         * * `-id` - Id (descending)
-         * * `unicef_id` - Unicef id
-         * * `-unicef_id` - Unicef id (descending)
-         * * `full_name` - Full name
-         * * `-full_name` - Full name (descending)
-         * * `household__id` - Household  id
-         * * `-household__id` - Household  id (descending)
-         * * `household__unicef_id` - Household  unicef id
-         * * `-household__unicef_id` - Household  unicef id (descending)
-         * * `birth_date` - Birth date
-         * * `-birth_date` - Birth date (descending)
-         * * `sex` - Sex
-         * * `-sex` - Sex (descending)
-         * * `relationship` - Relationship
-         * * `-relationship` - Relationship (descending)
-         * * `household__admin_area__name` - Household  admin area  name
-         * * `-household__admin_area__name` - Household  admin area  name (descending)
-         * * `last_registration_date` - Last registration date
-         * * `-last_registration_date` - Last registration date (descending)
-         * * `first_registration_date` - First registration date
-         * * `-first_registration_date` - First registration date (descending)
-         */
-        orderBy?: Array<'-birth_date' | '-first_registration_date' | '-full_name' | '-household__admin_area__name' | '-household__id' | '-household__unicef_id' | '-id' | '-last_registration_date' | '-relationship' | '-sex' | '-unicef_id' | 'birth_date' | 'first_registration_date' | 'full_name' | 'household__admin_area__name' | 'household__id' | 'household__unicef_id' | 'id' | 'last_registration_date' | 'relationship' | 'sex' | 'unicef_id'>,
-        /**
-         * Which field to use when ordering the results.
-         */
-        ordering?: string,
-        program?: string,
-        rdiId?: string,
-        /**
-         * * `PENDING` - Pending
-         * * `MERGED` - Merged
-         */
-        rdiMergeStatus?: 'MERGED' | 'PENDING',
-        search?: any,
-        /**
-         * Beneficiary gender
-         *
-         * * `MALE` - Male
-         * * `FEMALE` - Female
-         * * `OTHER` - Other
-         * * `NOT_COLLECTED` - Not collected
-         * * `NOT_ANSWERED` - Not answered
-         */
-        sex?: Array<'FEMALE' | 'MALE' | 'NOT_ANSWERED' | 'NOT_COLLECTED' | 'OTHER'>,
-        /**
-         * * `ACTIVE` - Active
-         * * `DUPLICATE` - Duplicate
-         * * `WITHDRAWN` - Withdrawn
-         */
-        status?: Array<'ACTIVE' | 'DUPLICATE' | 'WITHDRAWN'>,
-        withdrawn?: boolean,
-    }): CancelablePromise<PaginatedIndividualListList> {
-        return __request(OpenAPI, {
-            method: 'GET',
-            url: '/api/rest/business-areas/{business_area_slug}/individuals/',
-            path: {
-                'business_area_slug': businessAreaSlug,
-            },
-            query: {
-                'admin1': admin1,
-                'admin2': admin2,
-                'age_max': ageMax,
-                'age_min': ageMin,
-                'document_number': documentNumber,
-                'document_type': documentType,
-                'duplicates_only': duplicatesOnly,
-                'excluded_id': excludedId,
-                'flags': flags,
-                'full_name': fullName,
-                'household__admin_area': householdAdminArea,
-                'household__id': householdId,
-                'is_active_program': isActiveProgram,
-                'last_registration_date_after': lastRegistrationDateAfter,
-                'last_registration_date_before': lastRegistrationDateBefore,
-                'limit': limit,
-                'offset': offset,
-                'order_by': orderBy,
-                'ordering': ordering,
-                'program': program,
-                'rdi_id': rdiId,
-                'rdi_merge_status': rdiMergeStatus,
-                'search': search,
-                'sex': sex,
-                'status': status,
-                'withdrawn': withdrawn,
-            },
-        });
-    }
-    /**
-     * Applies BusinessAreaMixin and also filters the queryset based on the user's partner's area limits.
-     * @returns CountResponse
-     * @throws ApiError
-     */
-    public static restBusinessAreasIndividualsCountRetrieve({
-        businessAreaSlug,
-    }: {
-        businessAreaSlug: string,
-    }): CancelablePromise<CountResponse> {
-        return __request(OpenAPI, {
-            method: 'GET',
-            url: '/api/rest/business-areas/{business_area_slug}/individuals/count/',
-            path: {
-                'business_area_slug': businessAreaSlug,
-            },
-        });
-    }
-    /**
-     * Applies BusinessAreaMixin and also filters the queryset based on the user's partner's permissions across programs.
-     * @returns PaginatedPaymentPlanList
-     * @throws ApiError
-     */
-    public static restBusinessAreasPaymentsPaymentPlansManagerialList({
-        businessAreaSlug,
-        dispersionEndDateLte,
-        dispersionStartDateGte,
-        isFollowUp,
-        limit,
-        name,
-        offset,
-        ordering,
-        program,
-        search,
-        status,
-        totalEntitledQuantityGte,
-        totalEntitledQuantityLte,
-    }: {
-        businessAreaSlug: string,
-        dispersionEndDateLte?: string,
-        dispersionStartDateGte?: string,
-        isFollowUp?: boolean,
-        /**
-         * Number of results to return per page.
-         */
-        limit?: number,
-        name?: string,
-        /**
-         * The initial index from which to return the results.
-         */
-        offset?: number,
-        /**
-         * Which field to use when ordering the results.
-         */
-        ordering?: string,
-        program?: string,
-        /**
-         * A search term.
-         */
-        search?: string,
-        /**
-         * Status [sys]
-         *
-         * * `TP_OPEN` - Open
-         * * `TP_LOCKED` - Locked
-         * * `PROCESSING` - Processing
-         * * `STEFICON_WAIT` - Steficon Wait
-         * * `STEFICON_RUN` - Steficon Run
-         * * `STEFICON_COMPLETED` - Steficon Completed
-         * * `STEFICON_ERROR` - Steficon Error
-         * * `DRAFT` - Draft
-         * * `PREPARING` - Preparing
-         * * `OPEN` - Open
-         * * `LOCKED` - Locked
-         * * `LOCKED_FSP` - Locked FSP
-         * * `IN_APPROVAL` - In Approval
-         * * `IN_AUTHORIZATION` - In Authorization
-         * * `IN_REVIEW` - In Review
-         * * `ACCEPTED` - Accepted
-         * * `FINISHED` - Finished
-         */
-        status?: 'ACCEPTED' | 'DRAFT' | 'FINISHED' | 'IN_APPROVAL' | 'IN_AUTHORIZATION' | 'IN_REVIEW' | 'LOCKED' | 'LOCKED_FSP' | 'OPEN' | 'PREPARING' | 'PROCESSING' | 'STEFICON_COMPLETED' | 'STEFICON_ERROR' | 'STEFICON_RUN' | 'STEFICON_WAIT' | 'TP_LOCKED' | 'TP_OPEN',
-        totalEntitledQuantityGte?: number,
-        totalEntitledQuantityLte?: number,
-    }): CancelablePromise<PaginatedPaymentPlanList> {
-        return __request(OpenAPI, {
-            method: 'GET',
-            url: '/api/rest/business-areas/{business_area_slug}/payments/payment-plans-managerial/',
-            path: {
-                'business_area_slug': businessAreaSlug,
-            },
-            query: {
-                'dispersion_end_date__lte': dispersionEndDateLte,
-                'dispersion_start_date__gte': dispersionStartDateGte,
-                'is_follow_up': isFollowUp,
-                'limit': limit,
-                'name': name,
-                'offset': offset,
-                'ordering': ordering,
-                'program': program,
-                'search': search,
-                'status': status,
-                'total_entitled_quantity__gte': totalEntitledQuantityGte,
-                'total_entitled_quantity__lte': totalEntitledQuantityLte,
-            },
-        });
-    }
-    /**
-     * Applies BusinessAreaMixin and also filters the queryset based on the user's partner's permissions across programs.
-     * @returns PaymentPlanBulkAction
-     * @throws ApiError
-     */
-    public static restBusinessAreasPaymentsPaymentPlansManagerialBulkActionCreate({
-        businessAreaSlug,
-        requestBody,
-    }: {
-        businessAreaSlug: string,
-        requestBody: PaymentPlanBulkAction,
-    }): CancelablePromise<PaymentPlanBulkAction> {
-        return __request(OpenAPI, {
-            method: 'POST',
-            url: '/api/rest/business-areas/{business_area_slug}/payments/payment-plans-managerial/bulk-action/',
-            path: {
-                'business_area_slug': businessAreaSlug,
-            },
-            body: requestBody,
-            mediaType: 'application/json',
-        });
-    }
-    /**
-     * Base validation class, inherit from this class to create custom validators.
-     * Your custom validators have to implement validation methods that starts
-     * with name "validate_" so validate can call all the validators from your
-     * custom validator.
+     * * `age` - Age
+     * * `-age` - Age (descending)
+     * * `sex` - Sex
+     * * `-sex` - Sex (descending)
+     * * `household__id` - Household  id
+     * * `-household__id` - Household  id (descending)
+     * * `id` - Id
+     * * `-id` - Id (descending)
+     * * `unicef_id` - Unicef id
+     * * `-unicef_id` - Unicef id (descending)
+     * * `size` - Size
+     * * `-size` - Size (descending)
+     * * `status_label` - Status label
+     * * `-status_label` - Status label (descending)
+     * * `head_of_household__full_name` - Head of household  full name
+     * * `-head_of_household__full_name` - Head of household  full name (descending)
+     * * `admin_area__name` - Admin area  name
+     * * `-admin_area__name` - Admin area  name (descending)
+     * * `residence_status` - Residence status
+     * * `-residence_status` - Residence status (descending)
+     * * `registration_data_import__name` - Registration data import  name
+     * * `-registration_data_import__name` - Registration data import  name (descending)
+     * * `total_cash_received` - Total cash received
+     * * `-total_cash_received` - Total cash received (descending)
+     * * `last_registration_date` - Last registration date
+     * * `-last_registration_date` - Last registration date (descending)
+     * * `first_registration_date` - First registration date
+     * * `-first_registration_date` - First registration date (descending)
+     */
+    orderBy?: Array<
+      | '-admin_area__name'
+      | '-age'
+      | '-first_registration_date'
+      | '-head_of_household__full_name'
+      | '-household__id'
+      | '-id'
+      | '-last_registration_date'
+      | '-registration_data_import__name'
+      | '-residence_status'
+      | '-sex'
+      | '-size'
+      | '-status_label'
+      | '-total_cash_received'
+      | '-unicef_id'
+      | 'admin_area__name'
+      | 'age'
+      | 'first_registration_date'
+      | 'head_of_household__full_name'
+      | 'household__id'
+      | 'id'
+      | 'last_registration_date'
+      | 'registration_data_import__name'
+      | 'residence_status'
+      | 'sex'
+      | 'size'
+      | 'status_label'
+      | 'total_cash_received'
+      | 'unicef_id'
+    >;
+    /**
+     * Which field to use when ordering the results.
+     */
+    ordering?: string;
+    program?: string;
+    rdiId?: string;
+    /**
+     * * `PENDING` - Pending
+     * * `MERGED` - Merged
+     */
+    rdiMergeStatus?: 'MERGED' | 'PENDING';
+    /**
+     * Household residence status
      *
-     * Custom validate method have to takes *args, **kwargs parameters.
+     * * `` - None
+     * * `IDP` - Displaced  |  Internally Displaced People
+     * * `REFUGEE` - Displaced  |  Refugee / Asylum Seeker
+     * * `OTHERS_OF_CONCERN` - Displaced  |  Others of Concern
+     * * `HOST` - Non-displaced  |   Host
+     * * `NON_HOST` - Non-displaced  |   Non-host
+     * * `RETURNEE` - Displaced  |   Returnee
+     */
+    residenceStatus?:
+      | ''
+      | 'HOST'
+      | 'IDP'
+      | 'NON_HOST'
+      | 'OTHERS_OF_CONCERN'
+      | 'REFUGEE'
+      | 'RETURNEE';
+    search?: any;
+    sizeGte?: number;
+    sizeLte?: number;
+    /**
+     * Multiple values may be separated by commas.
+     */
+    sizeRange?: Array<number>;
+    /**
+     * Household size
+     */
+    sizeMax?: number | null;
+    /**
+     * Household size
+     */
+    sizeMin?: number | null;
+    withdrawn?: boolean;
+  }): CancelablePromise<PaginatedHouseholdListList> {
+    return __request(OpenAPI, {
+      method: 'GET',
+      url: '/api/rest/business-areas/{business_area_slug}/households/',
+      path: {
+        business_area_slug: businessAreaSlug,
+      },
+      query: {
+        address: address,
+        admin1: admin1,
+        admin2: admin2,
+        admin_area: adminArea,
+        country_origin: countryOrigin,
+        document_number: documentNumber,
+        document_type: documentType,
+        first_registration_date: firstRegistrationDate,
+        head_of_household__full_name: headOfHouseholdFullName,
+        head_of_household__phone_no_valid: headOfHouseholdPhoneNoValid,
+        is_active_program: isActiveProgram,
+        last_registration_date_after: lastRegistrationDateAfter,
+        last_registration_date_before: lastRegistrationDateBefore,
+        limit: limit,
+        offset: offset,
+        order_by: orderBy,
+        ordering: ordering,
+        program: program,
+        rdi_id: rdiId,
+        rdi_merge_status: rdiMergeStatus,
+        residence_status: residenceStatus,
+        search: search,
+        size__gte: sizeGte,
+        size__lte: sizeLte,
+        size__range: sizeRange,
+        size_max: sizeMax,
+        size_min: sizeMin,
+        withdrawn: withdrawn,
+      },
+    });
+  }
+  /**
+   * Applies BusinessAreaMixin and also filters the queryset based on the user's partner's area limits.
+   * @returns CountResponse
+   * @throws ApiError
+   */
+  public static restBusinessAreasHouseholdsCountRetrieve({
+    businessAreaSlug,
+  }: {
+    businessAreaSlug: string;
+  }): CancelablePromise<CountResponse> {
+    return __request(OpenAPI, {
+      method: 'GET',
+      url: '/api/rest/business-areas/{business_area_slug}/households/count/',
+      path: {
+        business_area_slug: businessAreaSlug,
+      },
+    });
+  }
+  /**
+   * Applies BusinessAreaMixin and also filters the queryset based on the user's partner's area limits.
+   * @returns PaginatedIndividualListList
+   * @throws ApiError
+   */
+  public static restBusinessAreasIndividualsList({
+    businessAreaSlug,
+    admin1,
+    admin2,
+    ageMax,
+    ageMin,
+    documentNumber,
+    documentType,
+    duplicatesOnly,
+    excludedId,
+    flags,
+    fullName,
+    householdAdminArea,
+    householdId,
+    isActiveProgram,
+    lastRegistrationDateAfter,
+    lastRegistrationDateBefore,
+    limit,
+    offset,
+    orderBy,
+    ordering,
+    program,
+    rdiId,
+    rdiMergeStatus,
+    search,
+    sex,
+    status,
+    withdrawn,
+  }: {
+    businessAreaSlug: string;
+    admin1?: string;
+    admin2?: string;
+    ageMax?: string;
+    ageMin?: string;
+    documentNumber?: string;
+    documentType?: string;
+    duplicatesOnly?: boolean;
+    excludedId?: any;
+    /**
+     * * `DUPLICATE` - Duplicate
+     * * `NEEDS_ADJUDICATION` - Needs adjudication
+     * * `SANCTION_LIST_CONFIRMED_MATCH` - Sanction list match
+     * * `SANCTION_LIST_POSSIBLE_MATCH` - Sanction list possible match
+     */
+    flags?: Array<
+      | 'DUPLICATE'
+      | 'NEEDS_ADJUDICATION'
+      | 'SANCTION_LIST_CONFIRMED_MATCH'
+      | 'SANCTION_LIST_POSSIBLE_MATCH'
+    >;
+    fullName?: string;
+    householdAdminArea?: string;
+    householdId?: string;
+    isActiveProgram?: boolean;
+    lastRegistrationDateAfter?: string;
+    lastRegistrationDateBefore?: string;
+    /**
+     * Number of results to return per page.
+     */
+    limit?: number;
+    /**
+     * The initial index from which to return the results.
+     */
+    offset?: number;
+    /**
+     * Ordering
      *
-     * validate method with parameters have to be called in mutate method.
-     * If there are validation errors they will be all
-     * returned as one error message.
-     * @returns PaginatedProgramListList
-     * @throws ApiError
-     */
-    public static restBusinessAreasProgramsList({
-        businessAreaSlug,
-        beneficiaryGroupMatch,
-        budgetMax,
-        budgetMin,
-        compatibleDct,
-        dataCollectingType,
-        endDate,
-        limit,
-        name,
-        numberOfHouseholdsMax,
-        numberOfHouseholdsMin,
-        numberOfHouseholdsWithTpInProgramMax,
-        numberOfHouseholdsWithTpInProgramMin,
-        offset,
-        orderBy,
-        ordering,
-        search,
-        sector,
-        startDate,
-        status,
-        updatedAtAfter,
-        updatedAtBefore,
-    }: {
-        businessAreaSlug: string,
-        beneficiaryGroupMatch?: string,
-        /**
-         * Program budget
-         */
-        budgetMax?: string,
-        /**
-         * Program budget
-         */
-        budgetMin?: string,
-        compatibleDct?: string,
-        dataCollectingType?: string,
-        endDate?: string,
-        /**
-         * Number of results to return per page.
-         */
-        limit?: number,
-        name?: string,
-        numberOfHouseholdsMax?: string,
-        numberOfHouseholdsMin?: string,
-        numberOfHouseholdsWithTpInProgramMax?: string,
-        numberOfHouseholdsWithTpInProgramMin?: string,
-        /**
-         * The initial index from which to return the results.
-         */
-        offset?: number,
-        /**
-         * Ordering
-         *
-         * * `name` - Name
-         * * `-name` - Name (descending)
-         * * `status` - Status
-         * * `-status` - Status (descending)
-         * * `start_date` - Start date
-         * * `-start_date` - Start date (descending)
-         * * `end_date` - End date
-         * * `-end_date` - End date (descending)
-         * * `sector` - Sector
-         * * `-sector` - Sector (descending)
-         * * `number_of_households` - Number of households
-         * * `-number_of_households` - Number of households (descending)
-         * * `budget` - Budget
-         * * `-budget` - Budget (descending)
-         */
-        orderBy?: Array<'-budget' | '-end_date' | '-name' | '-number_of_households' | '-sector' | '-start_date' | '-status' | 'budget' | 'end_date' | 'name' | 'number_of_households' | 'sector' | 'start_date' | 'status'>,
-        /**
-         * Which field to use when ordering the results.
-         */
-        ordering?: string,
-        search?: any,
-        /**
-         * Program sector
-         *
-         * * `CHILD_PROTECTION` - Child Protection
-         * * `EDUCATION` - Education
-         * * `HEALTH` - Health
-         * * `MULTI_PURPOSE` - Multi Purpose
-         * * `NUTRITION` - Nutrition
-         * * `SOCIAL_POLICY` - Social Policy
-         * * `WASH` - WASH
-         */
-        sector?: Array<'CHILD_PROTECTION' | 'EDUCATION' | 'HEALTH' | 'MULTI_PURPOSE' | 'NUTRITION' | 'SOCIAL_POLICY' | 'WASH'>,
-        startDate?: string,
-        /**
-         * Program status
-         *
-         * * `ACTIVE` - Active
-         * * `DRAFT` - Draft
-         * * `FINISHED` - Finished
-         */
-        status?: Array<'ACTIVE' | 'DRAFT' | 'FINISHED'>,
-        updatedAtAfter?: string,
-        updatedAtBefore?: string,
-    }): CancelablePromise<PaginatedProgramListList> {
-        return __request(OpenAPI, {
-            method: 'GET',
-            url: '/api/rest/business-areas/{business_area_slug}/programs/',
-            path: {
-                'business_area_slug': businessAreaSlug,
-            },
-            query: {
-                'beneficiary_group_match': beneficiaryGroupMatch,
-                'budget_max': budgetMax,
-                'budget_min': budgetMin,
-                'compatible_dct': compatibleDct,
-                'data_collecting_type': dataCollectingType,
-                'end_date': endDate,
-                'limit': limit,
-                'name': name,
-                'number_of_households_max': numberOfHouseholdsMax,
-                'number_of_households_min': numberOfHouseholdsMin,
-                'number_of_households_with_tp_in_program_max': numberOfHouseholdsWithTpInProgramMax,
-                'number_of_households_with_tp_in_program_min': numberOfHouseholdsWithTpInProgramMin,
-                'offset': offset,
-                'order_by': orderBy,
-                'ordering': ordering,
-                'search': search,
-                'sector': sector,
-                'start_date': startDate,
-                'status': status,
-                'updated_at_after': updatedAtAfter,
-                'updated_at_before': updatedAtBefore,
-            },
-        });
-    }
-    /**
-     * @returns PaginatedProgramCycleListList
-     * @throws ApiError
-     */
-    public static restBusinessAreasProgramsCyclesList({
-        businessAreaSlug,
-        programSlug,
-        endDate,
-        limit,
-        offset,
-        ordering,
-        program,
-        search,
-        startDate,
-        status,
-        title,
-        totalDeliveredQuantityUsdFrom,
-        totalDeliveredQuantityUsdTo,
-        updatedAtAfter,
-        updatedAtBefore,
-    }: {
-        businessAreaSlug: string,
-        programSlug: string,
-        endDate?: string,
-        /**
-         * Number of results to return per page.
-         */
-        limit?: number,
-        /**
-         * The initial index from which to return the results.
-         */
-        offset?: number,
-        /**
-         * Which field to use when ordering the results.
-         */
-        ordering?: string,
-        program?: string,
-        search?: any,
-        startDate?: string,
-        /**
-         * * `DRAFT` - Draft
-         * * `ACTIVE` - Active
-         * * `FINISHED` - Finished
-         */
-        status?: Array<'ACTIVE' | 'DRAFT' | 'FINISHED'>,
-        title?: string,
-        totalDeliveredQuantityUsdFrom?: any,
-        totalDeliveredQuantityUsdTo?: any,
-        updatedAtAfter?: string,
-        updatedAtBefore?: string,
-    }): CancelablePromise<PaginatedProgramCycleListList> {
-        return __request(OpenAPI, {
-            method: 'GET',
-            url: '/api/rest/business-areas/{business_area_slug}/programs/{program_slug}/cycles/',
-            path: {
-                'business_area_slug': businessAreaSlug,
-                'program_slug': programSlug,
-            },
-            query: {
-                'end_date': endDate,
-                'limit': limit,
-                'offset': offset,
-                'ordering': ordering,
-                'program': program,
-                'search': search,
-                'start_date': startDate,
-                'status': status,
-                'title': title,
-                'total_delivered_quantity_usd_from': totalDeliveredQuantityUsdFrom,
-                'total_delivered_quantity_usd_to': totalDeliveredQuantityUsdTo,
-                'updated_at_after': updatedAtAfter,
-                'updated_at_before': updatedAtBefore,
->>>>>>> 244534ce
-            },
-            body: requestBody,
-            mediaType: 'application/json',
-        });
-    }
-    /**
-<<<<<<< HEAD
-     * @returns any No response body
-     * @throws ApiError
-     */
-    public static restRdiDelegatePeopleCreate({
-        businessArea,
-        rdi,
-        requestBody,
-    }: {
-        businessArea: string,
-        rdi: string,
-        requestBody: DelegatePeople,
-    }): CancelablePromise<any> {
-        return __request(OpenAPI, {
-            method: 'POST',
-            url: '/api/rest/{business_area}/rdi/{rdi}/delegate/people/',
-            path: {
-                'business_area': businessArea,
-                'rdi': rdi,
-=======
-     * @returns ProgramCycleCreate
-     * @throws ApiError
-     */
-    public static restBusinessAreasProgramsCyclesCreate({
-        businessAreaSlug,
-        programSlug,
-        requestBody,
-    }: {
-        businessAreaSlug: string,
-        programSlug: string,
-        requestBody: ProgramCycleCreate,
-    }): CancelablePromise<ProgramCycleCreate> {
-        return __request(OpenAPI, {
-            method: 'POST',
-            url: '/api/rest/business-areas/{business_area_slug}/programs/{program_slug}/cycles/',
-            path: {
-                'business_area_slug': businessAreaSlug,
-                'program_slug': programSlug,
->>>>>>> 244534ce
-            },
-            body: requestBody,
-            mediaType: 'application/json',
-        });
-    }
-    /**
-<<<<<<< HEAD
-     * Api to link Households with selected RDI
-     * @returns any No response body
-     * @throws ApiError
-     */
-    public static restRdiPushCreate({
-        businessArea,
-        rdi,
-    }: {
-        businessArea: string,
-        rdi: string,
-    }): CancelablePromise<any> {
-        return __request(OpenAPI, {
-            method: 'POST',
-            url: '/api/rest/{business_area}/rdi/{rdi}/push/',
-            path: {
-                'business_area': businessArea,
-                'rdi': rdi,
-            },
-        });
-    }
-    /**
-     * Api to link Households with selected RDI
-     * @returns any No response body
-     * @throws ApiError
-     */
-    public static restRdiPushLaxCreate({
-        businessArea,
-        rdi,
-    }: {
-        businessArea: string,
-        rdi: string,
-    }): CancelablePromise<any> {
-        return __request(OpenAPI, {
-            method: 'POST',
-            url: '/api/rest/{business_area}/rdi/{rdi}/push/lax/',
-            path: {
-                'business_area': businessArea,
-                'rdi': rdi,
-=======
-     * @returns ProgramCycleList
-     * @throws ApiError
-     */
-    public static restBusinessAreasProgramsCyclesRetrieve({
-        businessAreaSlug,
-        id,
-        programSlug,
-    }: {
-        businessAreaSlug: string,
-        /**
-         * A UUID string identifying this Programme Cycle.
-         */
-        id: string,
-        programSlug: string,
-    }): CancelablePromise<ProgramCycleList> {
-        return __request(OpenAPI, {
-            method: 'GET',
-            url: '/api/rest/business-areas/{business_area_slug}/programs/{program_slug}/cycles/{id}/',
-            path: {
-                'business_area_slug': businessAreaSlug,
-                'id': id,
-                'program_slug': programSlug,
-            },
-        });
-    }
-    /**
-     * @returns ProgramCycleUpdate
-     * @throws ApiError
-     */
-    public static restBusinessAreasProgramsCyclesUpdate({
-        businessAreaSlug,
-        id,
-        programSlug,
-        requestBody,
-    }: {
-        businessAreaSlug: string,
-        /**
-         * A UUID string identifying this Programme Cycle.
-         */
-        id: string,
-        programSlug: string,
-        requestBody?: ProgramCycleUpdate,
-    }): CancelablePromise<ProgramCycleUpdate> {
-        return __request(OpenAPI, {
-            method: 'PUT',
-            url: '/api/rest/business-areas/{business_area_slug}/programs/{program_slug}/cycles/{id}/',
-            path: {
-                'business_area_slug': businessAreaSlug,
-                'id': id,
-                'program_slug': programSlug,
->>>>>>> 244534ce
-            },
-        });
-    }
-    /**
-<<<<<<< HEAD
-     * @returns any No response body
-     * @throws ApiError
-     */
-    public static restRdiPushPeopleCreate({
-        businessArea,
-        rdi,
-        requestBody,
-    }: {
-        businessArea: string,
-        rdi: string,
-        requestBody: PushPeople,
-    }): CancelablePromise<any> {
-        return __request(OpenAPI, {
-            method: 'POST',
-            url: '/api/rest/{business_area}/rdi/{rdi}/push/people/',
-            path: {
-                'business_area': businessArea,
-                'rdi': rdi,
-=======
-     * @returns ProgramCycleUpdate
-     * @throws ApiError
-     */
-    public static restBusinessAreasProgramsCyclesPartialUpdate({
-        businessAreaSlug,
-        id,
-        programSlug,
-        requestBody,
-    }: {
-        businessAreaSlug: string,
-        /**
-         * A UUID string identifying this Programme Cycle.
-         */
-        id: string,
-        programSlug: string,
-        requestBody?: PatchedProgramCycleUpdate,
-    }): CancelablePromise<ProgramCycleUpdate> {
-        return __request(OpenAPI, {
-            method: 'PATCH',
-            url: '/api/rest/business-areas/{business_area_slug}/programs/{program_slug}/cycles/{id}/',
-            path: {
-                'business_area_slug': businessAreaSlug,
-                'id': id,
-                'program_slug': programSlug,
->>>>>>> 244534ce
-            },
-            body: requestBody,
-            mediaType: 'application/json',
-        });
-    }
-    /**
-<<<<<<< HEAD
-     * Api to Create RDI for selected business area
-     * @returns RDI
-     * @throws ApiError
-     */
-    public static restRdiCreateCreate({
-        businessArea,
-        requestBody,
-    }: {
-        businessArea: string,
-        requestBody: RDI,
-    }): CancelablePromise<RDI> {
-        return __request(OpenAPI, {
-            method: 'POST',
-            url: '/api/rest/{business_area}/rdi/create/',
-            path: {
-                'business_area': businessArea,
-=======
-     * @returns void
-     * @throws ApiError
-     */
-    public static restBusinessAreasProgramsCyclesDestroy({
-        businessAreaSlug,
-        id,
-        programSlug,
-    }: {
-        businessAreaSlug: string,
-        /**
-         * A UUID string identifying this Programme Cycle.
-         */
-        id: string,
-        programSlug: string,
-    }): CancelablePromise<void> {
-        return __request(OpenAPI, {
-            method: 'DELETE',
-            url: '/api/rest/business-areas/{business_area_slug}/programs/{program_slug}/cycles/{id}/',
-            path: {
-                'business_area_slug': businessAreaSlug,
-                'id': id,
-                'program_slug': programSlug,
->>>>>>> 244534ce
-            },
-            body: requestBody,
-            mediaType: 'application/json',
-        });
-    }
-    /**
-     * @returns any No response body
-     * @throws ApiError
-     */
-<<<<<<< HEAD
-    public static restRdiUploadCreate({
-        businessArea,
-        requestBody,
-    }: {
-        businessArea: string,
-        requestBody: RDINested,
-    }): CancelablePromise<any> {
-        return __request(OpenAPI, {
-            method: 'POST',
-            url: '/api/rest/{business_area}/rdi/upload/',
-            path: {
-                'business_area': businessArea,
-=======
-    public static restBusinessAreasProgramsCyclesFinishCreate({
-        businessAreaSlug,
-        id,
-        programSlug,
-    }: {
-        businessAreaSlug: string,
-        /**
-         * A UUID string identifying this Programme Cycle.
-         */
-        id: string,
-        programSlug: string,
-    }): CancelablePromise<any> {
-        return __request(OpenAPI, {
-            method: 'POST',
-            url: '/api/rest/business-areas/{business_area_slug}/programs/{program_slug}/cycles/{id}/finish/',
-            path: {
-                'business_area_slug': businessAreaSlug,
-                'id': id,
-                'program_slug': programSlug,
->>>>>>> 244534ce
-            },
-            body: requestBody,
-            mediaType: 'application/json',
-        });
-    }
-    /**
-<<<<<<< HEAD
-     * @returns PaginatedAreaList
-     * @throws ApiError
-     */
-    public static restAreasList({
-        areaTypeAreaLevel,
-        countryIsoCode2,
-        countryIsoCode3,
-        limit,
-        offset,
-        ordering,
-        parentId,
-        parentPCode,
-        search,
-        updatedAtAfter,
-        updatedAtBefore,
-        validFromAfter,
-        validFromBefore,
-        validUntilAfter,
-        validUntilBefore,
-    }: {
-        areaTypeAreaLevel?: number,
-        countryIsoCode2?: string,
-        countryIsoCode3?: string,
-        /**
-         * Number of results to return per page.
-         */
-        limit?: number,
-        /**
-         * The initial index from which to return the results.
-         */
-        offset?: number,
-        /**
-         * Which field to use when ordering the results.
-         */
-        ordering?: string,
-        parentId?: string,
-        parentPCode?: string,
-        /**
-         * A search term.
-         */
-        search?: string,
-        updatedAtAfter?: string,
-        updatedAtBefore?: string,
-        validFromAfter?: string,
-        validFromBefore?: string,
-        validUntilAfter?: string,
-        validUntilBefore?: string,
-    }): CancelablePromise<PaginatedAreaList> {
-        return __request(OpenAPI, {
-            method: 'GET',
-            url: '/api/rest/areas/',
-            query: {
-                'area_type_area_level': areaTypeAreaLevel,
-                'country_iso_code2': countryIsoCode2,
-                'country_iso_code3': countryIsoCode3,
-                'limit': limit,
-                'offset': offset,
-                'ordering': ordering,
-                'parent_id': parentId,
-                'parent_p_code': parentPCode,
-                'search': search,
-                'updated_at_after': updatedAtAfter,
-                'updated_at_before': updatedAtBefore,
-                'valid_from_after': validFromAfter,
-                'valid_from_before': validFromBefore,
-                'valid_until_after': validUntilAfter,
-                'valid_until_before': validUntilBefore,
-            },
-        });
-    }
-    /**
-     * @returns PaginatedAreaTypeList
-     * @throws ApiError
-     */
-    public static restAreatypesList({
-        areaLevel,
-        countryIsoCode2,
-        countryIsoCode3,
-        limit,
-        offset,
-        ordering,
-        parentAreaLevel,
-        search,
-        updatedAtAfter,
-        updatedAtBefore,
-    }: {
-        areaLevel?: number,
-        countryIsoCode2?: string,
-        countryIsoCode3?: string,
-=======
-     * @returns any No response body
-     * @throws ApiError
-     */
-    public static restBusinessAreasProgramsCyclesReactivateCreate({
-        businessAreaSlug,
-        id,
-        programSlug,
-    }: {
-        businessAreaSlug: string,
-        /**
-         * A UUID string identifying this Programme Cycle.
-         */
-        id: string,
-        programSlug: string,
-    }): CancelablePromise<any> {
-        return __request(OpenAPI, {
-            method: 'POST',
-            url: '/api/rest/business-areas/{business_area_slug}/programs/{program_slug}/cycles/{id}/reactivate/',
-            path: {
-                'business_area_slug': businessAreaSlug,
-                'id': id,
-                'program_slug': programSlug,
-            },
-        });
-    }
-    /**
-     * Applies ProgramMixin and also filters the queryset based on the user's partner's area limits for the program.
-     * @returns PaginatedHouseholdListList
-     * @throws ApiError
-     */
-    public static restBusinessAreasProgramsHouseholdsList({
-        businessAreaSlug,
-        programSlug,
-        address,
-        admin1,
-        admin2,
-        adminArea,
-        countryOrigin,
-        documentNumber,
-        documentType,
-        firstRegistrationDate,
-        headOfHouseholdFullName,
-        headOfHouseholdPhoneNoValid,
-        isActiveProgram,
-        lastRegistrationDateAfter,
-        lastRegistrationDateBefore,
-        limit,
-        offset,
-        orderBy,
-        ordering,
-        program,
-        rdiId,
-        rdiMergeStatus,
-        residenceStatus,
-        search,
-        sizeGte,
-        sizeLte,
-        sizeRange,
-        sizeMax,
-        sizeMin,
-        withdrawn,
-    }: {
-        businessAreaSlug: string,
-        programSlug: string,
-        address?: string,
-        admin1?: string,
-        admin2?: string,
-        adminArea?: string,
-        countryOrigin?: string,
-        documentNumber?: string,
-        documentType?: string,
-        firstRegistrationDate?: string,
-        headOfHouseholdFullName?: string,
-        headOfHouseholdPhoneNoValid?: boolean,
-        isActiveProgram?: boolean,
-        lastRegistrationDateAfter?: string,
-        lastRegistrationDateBefore?: string,
->>>>>>> 244534ce
-        /**
-         * Number of results to return per page.
-         */
-        limit?: number,
-        /**
-         * The initial index from which to return the results.
-         */
-        offset?: number,
-        /**
-<<<<<<< HEAD
-         * Which field to use when ordering the results.
-         */
-        ordering?: string,
-        parentAreaLevel?: number,
-        /**
-         * A search term.
-         */
-        search?: string,
-        updatedAtAfter?: string,
-        updatedAtBefore?: string,
-    }): CancelablePromise<PaginatedAreaTypeList> {
-        return __request(OpenAPI, {
-            method: 'GET',
-            url: '/api/rest/areatypes/',
-            query: {
-                'area_level': areaLevel,
-                'country_iso_code2': countryIsoCode2,
-                'country_iso_code3': countryIsoCode3,
-                'limit': limit,
-                'offset': offset,
-                'ordering': ordering,
-                'parent_area_level': parentAreaLevel,
-                'search': search,
-                'updated_at_after': updatedAtAfter,
-                'updated_at_before': updatedAtBefore,
-=======
-         * Ordering
-         *
-         * * `age` - Age
-         * * `-age` - Age (descending)
-         * * `sex` - Sex
-         * * `-sex` - Sex (descending)
-         * * `household__id` - Household  id
-         * * `-household__id` - Household  id (descending)
-         * * `id` - Id
-         * * `-id` - Id (descending)
-         * * `unicef_id` - Unicef id
-         * * `-unicef_id` - Unicef id (descending)
-         * * `size` - Size
-         * * `-size` - Size (descending)
-         * * `status_label` - Status label
-         * * `-status_label` - Status label (descending)
-         * * `head_of_household__full_name` - Head of household  full name
-         * * `-head_of_household__full_name` - Head of household  full name (descending)
-         * * `admin_area__name` - Admin area  name
-         * * `-admin_area__name` - Admin area  name (descending)
-         * * `residence_status` - Residence status
-         * * `-residence_status` - Residence status (descending)
-         * * `registration_data_import__name` - Registration data import  name
-         * * `-registration_data_import__name` - Registration data import  name (descending)
-         * * `total_cash_received` - Total cash received
-         * * `-total_cash_received` - Total cash received (descending)
-         * * `last_registration_date` - Last registration date
-         * * `-last_registration_date` - Last registration date (descending)
-         * * `first_registration_date` - First registration date
-         * * `-first_registration_date` - First registration date (descending)
-         */
-        orderBy?: Array<'-admin_area__name' | '-age' | '-first_registration_date' | '-head_of_household__full_name' | '-household__id' | '-id' | '-last_registration_date' | '-registration_data_import__name' | '-residence_status' | '-sex' | '-size' | '-status_label' | '-total_cash_received' | '-unicef_id' | 'admin_area__name' | 'age' | 'first_registration_date' | 'head_of_household__full_name' | 'household__id' | 'id' | 'last_registration_date' | 'registration_data_import__name' | 'residence_status' | 'sex' | 'size' | 'status_label' | 'total_cash_received' | 'unicef_id'>,
-        /**
-         * Which field to use when ordering the results.
-         */
-        ordering?: string,
-        program?: string,
-        rdiId?: string,
-        /**
-         * * `PENDING` - Pending
-         * * `MERGED` - Merged
-         */
-        rdiMergeStatus?: 'MERGED' | 'PENDING',
-        /**
-         * Household residence status
-         *
-         * * `` - None
-         * * `IDP` - Displaced  |  Internally Displaced People
-         * * `REFUGEE` - Displaced  |  Refugee / Asylum Seeker
-         * * `OTHERS_OF_CONCERN` - Displaced  |  Others of Concern
-         * * `HOST` - Non-displaced  |   Host
-         * * `NON_HOST` - Non-displaced  |   Non-host
-         * * `RETURNEE` - Displaced  |   Returnee
-         */
-        residenceStatus?: '' | 'HOST' | 'IDP' | 'NON_HOST' | 'OTHERS_OF_CONCERN' | 'REFUGEE' | 'RETURNEE',
-        search?: any,
-        sizeGte?: number,
-        sizeLte?: number,
-        /**
-         * Multiple values may be separated by commas.
-         */
-        sizeRange?: Array<number>,
-        /**
-         * Household size
-         */
-        sizeMax?: number | null,
-        /**
-         * Household size
-         */
-        sizeMin?: number | null,
-        withdrawn?: boolean,
-    }): CancelablePromise<PaginatedHouseholdListList> {
-        return __request(OpenAPI, {
-            method: 'GET',
-            url: '/api/rest/business-areas/{business_area_slug}/programs/{program_slug}/households/',
-            path: {
-                'business_area_slug': businessAreaSlug,
-                'program_slug': programSlug,
-            },
-            query: {
-                'address': address,
-                'admin1': admin1,
-                'admin2': admin2,
-                'admin_area': adminArea,
-                'country_origin': countryOrigin,
-                'document_number': documentNumber,
-                'document_type': documentType,
-                'first_registration_date': firstRegistrationDate,
-                'head_of_household__full_name': headOfHouseholdFullName,
-                'head_of_household__phone_no_valid': headOfHouseholdPhoneNoValid,
-                'is_active_program': isActiveProgram,
-                'last_registration_date_after': lastRegistrationDateAfter,
-                'last_registration_date_before': lastRegistrationDateBefore,
-                'limit': limit,
-                'offset': offset,
-                'order_by': orderBy,
-                'ordering': ordering,
-                'program': program,
-                'rdi_id': rdiId,
-                'rdi_merge_status': rdiMergeStatus,
-                'residence_status': residenceStatus,
-                'search': search,
-                'size__gte': sizeGte,
-                'size__lte': sizeLte,
-                'size__range': sizeRange,
-                'size_max': sizeMax,
-                'size_min': sizeMin,
-                'withdrawn': withdrawn,
-            },
-        });
-    }
-    /**
-     * Applies ProgramMixin and also filters the queryset based on the user's partner's area limits for the program.
-     * @returns HouseholdDetail
-     * @throws ApiError
-     */
-    public static restBusinessAreasProgramsHouseholdsRetrieve({
-        businessAreaSlug,
-        id,
-        programSlug,
-    }: {
-        businessAreaSlug: string,
-        /**
-         * A UUID string identifying this Household.
-         */
-        id: string,
-        programSlug: string,
-    }): CancelablePromise<HouseholdDetail> {
-        return __request(OpenAPI, {
-            method: 'GET',
-            url: '/api/rest/business-areas/{business_area_slug}/programs/{program_slug}/households/{id}/',
-            path: {
-                'business_area_slug': businessAreaSlug,
-                'id': id,
-                'program_slug': programSlug,
-            },
-        });
-    }
-    /**
-     * Applies ProgramMixin and also filters the queryset based on the user's partner's area limits for the program.
-     * @returns HouseholdMember
-     * @throws ApiError
-     */
-    public static restBusinessAreasProgramsHouseholdsMembersRetrieve({
-        businessAreaSlug,
-        id,
-        programSlug,
-    }: {
-        businessAreaSlug: string,
-        /**
-         * A UUID string identifying this Household.
-         */
-        id: string,
-        programSlug: string,
-    }): CancelablePromise<HouseholdMember> {
-        return __request(OpenAPI, {
-            method: 'GET',
-            url: '/api/rest/business-areas/{business_area_slug}/programs/{program_slug}/households/{id}/members/',
-            path: {
-                'business_area_slug': businessAreaSlug,
-                'id': id,
-                'program_slug': programSlug,
-            },
-        });
-    }
-    /**
-     * Applies ProgramMixin and also filters the queryset based on the user's partner's area limits for the program.
-     * @returns HouseholdList
-     * @throws ApiError
-     */
-    public static restBusinessAreasProgramsHouseholdsWithdrawCreate({
-        businessAreaSlug,
-        id,
-        programSlug,
-        requestBody,
-    }: {
-        businessAreaSlug: string,
-        /**
-         * A UUID string identifying this Household.
-         */
-        id: string,
-        programSlug: string,
-        requestBody: HouseholdList,
-    }): CancelablePromise<HouseholdList> {
-        return __request(OpenAPI, {
-            method: 'POST',
-            url: '/api/rest/business-areas/{business_area_slug}/programs/{program_slug}/households/{id}/withdraw/',
-            path: {
-                'business_area_slug': businessAreaSlug,
-                'id': id,
-                'program_slug': programSlug,
-            },
-            body: requestBody,
-            mediaType: 'application/json',
-        });
-    }
-    /**
-     * Applies ProgramMixin and also filters the queryset based on the user's partner's area limits for the program.
-     * @returns CountResponse
-     * @throws ApiError
-     */
-    public static restBusinessAreasProgramsHouseholdsCountRetrieve({
-        businessAreaSlug,
-        programSlug,
-    }: {
-        businessAreaSlug: string,
-        programSlug: string,
-    }): CancelablePromise<CountResponse> {
-        return __request(OpenAPI, {
-            method: 'GET',
-            url: '/api/rest/business-areas/{business_area_slug}/programs/{program_slug}/households/count/',
-            path: {
-                'business_area_slug': businessAreaSlug,
-                'program_slug': programSlug,
-            },
-        });
-    }
-    /**
-     * Applies ProgramMixin and also filters the queryset based on the user's partner's area limits for the program.
-     * @returns PaginatedIndividualListList
-     * @throws ApiError
-     */
-    public static restBusinessAreasProgramsIndividualsList({
-        businessAreaSlug,
-        programSlug,
-        admin1,
-        admin2,
-        ageMax,
-        ageMin,
-        documentNumber,
-        documentType,
-        duplicatesOnly,
-        excludedId,
-        flags,
-        fullName,
-        householdAdminArea,
-        householdId,
-        isActiveProgram,
-        lastRegistrationDateAfter,
-        lastRegistrationDateBefore,
-        limit,
-        offset,
-        orderBy,
-        ordering,
-        program,
-        rdiId,
-        rdiMergeStatus,
-        search,
-        sex,
-        status,
-        withdrawn,
-    }: {
-        businessAreaSlug: string,
-        programSlug: string,
-        admin1?: string,
-        admin2?: string,
-        ageMax?: string,
-        ageMin?: string,
-        documentNumber?: string,
-        documentType?: string,
-        duplicatesOnly?: boolean,
-        excludedId?: any,
-        /**
-         * * `DUPLICATE` - Duplicate
-         * * `NEEDS_ADJUDICATION` - Needs adjudication
-         * * `SANCTION_LIST_CONFIRMED_MATCH` - Sanction list match
-         * * `SANCTION_LIST_POSSIBLE_MATCH` - Sanction list possible match
-         */
-        flags?: Array<'DUPLICATE' | 'NEEDS_ADJUDICATION' | 'SANCTION_LIST_CONFIRMED_MATCH' | 'SANCTION_LIST_POSSIBLE_MATCH'>,
-        fullName?: string,
-        householdAdminArea?: string,
-        householdId?: string,
-        isActiveProgram?: boolean,
-        lastRegistrationDateAfter?: string,
-        lastRegistrationDateBefore?: string,
-        /**
-         * Number of results to return per page.
-         */
-        limit?: number,
-        /**
-         * The initial index from which to return the results.
-         */
-        offset?: number,
-        /**
-         * Ordering
-         *
-         * * `id` - Id
-         * * `-id` - Id (descending)
-         * * `unicef_id` - Unicef id
-         * * `-unicef_id` - Unicef id (descending)
-         * * `full_name` - Full name
-         * * `-full_name` - Full name (descending)
-         * * `household__id` - Household  id
-         * * `-household__id` - Household  id (descending)
-         * * `household__unicef_id` - Household  unicef id
-         * * `-household__unicef_id` - Household  unicef id (descending)
-         * * `birth_date` - Birth date
-         * * `-birth_date` - Birth date (descending)
-         * * `sex` - Sex
-         * * `-sex` - Sex (descending)
-         * * `relationship` - Relationship
-         * * `-relationship` - Relationship (descending)
-         * * `household__admin_area__name` - Household  admin area  name
-         * * `-household__admin_area__name` - Household  admin area  name (descending)
-         * * `last_registration_date` - Last registration date
-         * * `-last_registration_date` - Last registration date (descending)
-         * * `first_registration_date` - First registration date
-         * * `-first_registration_date` - First registration date (descending)
-         */
-        orderBy?: Array<'-birth_date' | '-first_registration_date' | '-full_name' | '-household__admin_area__name' | '-household__id' | '-household__unicef_id' | '-id' | '-last_registration_date' | '-relationship' | '-sex' | '-unicef_id' | 'birth_date' | 'first_registration_date' | 'full_name' | 'household__admin_area__name' | 'household__id' | 'household__unicef_id' | 'id' | 'last_registration_date' | 'relationship' | 'sex' | 'unicef_id'>,
-        /**
-         * Which field to use when ordering the results.
-         */
-        ordering?: string,
-        program?: string,
-        rdiId?: string,
-        /**
-         * * `PENDING` - Pending
-         * * `MERGED` - Merged
-         */
-        rdiMergeStatus?: 'MERGED' | 'PENDING',
-        search?: any,
-        /**
-         * Beneficiary gender
-         *
-         * * `MALE` - Male
-         * * `FEMALE` - Female
-         * * `OTHER` - Other
-         * * `NOT_COLLECTED` - Not collected
-         * * `NOT_ANSWERED` - Not answered
-         */
-        sex?: Array<'FEMALE' | 'MALE' | 'NOT_ANSWERED' | 'NOT_COLLECTED' | 'OTHER'>,
-        /**
-         * * `ACTIVE` - Active
-         * * `DUPLICATE` - Duplicate
-         * * `WITHDRAWN` - Withdrawn
-         */
-        status?: Array<'ACTIVE' | 'DUPLICATE' | 'WITHDRAWN'>,
-        withdrawn?: boolean,
-    }): CancelablePromise<PaginatedIndividualListList> {
-        return __request(OpenAPI, {
-            method: 'GET',
-            url: '/api/rest/business-areas/{business_area_slug}/programs/{program_slug}/individuals/',
-            path: {
-                'business_area_slug': businessAreaSlug,
-                'program_slug': programSlug,
-            },
-            query: {
-                'admin1': admin1,
-                'admin2': admin2,
-                'age_max': ageMax,
-                'age_min': ageMin,
-                'document_number': documentNumber,
-                'document_type': documentType,
-                'duplicates_only': duplicatesOnly,
-                'excluded_id': excludedId,
-                'flags': flags,
-                'full_name': fullName,
-                'household__admin_area': householdAdminArea,
-                'household__id': householdId,
-                'is_active_program': isActiveProgram,
-                'last_registration_date_after': lastRegistrationDateAfter,
-                'last_registration_date_before': lastRegistrationDateBefore,
-                'limit': limit,
-                'offset': offset,
-                'order_by': orderBy,
-                'ordering': ordering,
-                'program': program,
-                'rdi_id': rdiId,
-                'rdi_merge_status': rdiMergeStatus,
-                'search': search,
-                'sex': sex,
-                'status': status,
-                'withdrawn': withdrawn,
-            },
-        });
-    }
-    /**
-     * Applies ProgramMixin and also filters the queryset based on the user's partner's area limits for the program.
-     * @returns IndividualDetail
-     * @throws ApiError
-     */
-    public static restBusinessAreasProgramsIndividualsRetrieve({
-        businessAreaSlug,
-        id,
-        programSlug,
-    }: {
-        businessAreaSlug: string,
-        /**
-         * A UUID string identifying this Individual.
-         */
-        id: string,
-        programSlug: string,
-    }): CancelablePromise<IndividualDetail> {
-        return __request(OpenAPI, {
-            method: 'GET',
-            url: '/api/rest/business-areas/{business_area_slug}/programs/{program_slug}/individuals/{id}/',
-            path: {
-                'business_area_slug': businessAreaSlug,
-                'id': id,
-                'program_slug': programSlug,
-            },
-        });
-    }
-    /**
-     * Applies ProgramMixin and also filters the queryset based on the user's partner's area limits for the program.
-     * @returns CountResponse
-     * @throws ApiError
-     */
-    public static restBusinessAreasProgramsIndividualsCountRetrieve({
-        businessAreaSlug,
-        programSlug,
-    }: {
-        businessAreaSlug: string,
-        programSlug: string,
-    }): CancelablePromise<CountResponse> {
-        return __request(OpenAPI, {
-            method: 'GET',
-            url: '/api/rest/business-areas/{business_area_slug}/programs/{program_slug}/individuals/count/',
-            path: {
-                'business_area_slug': businessAreaSlug,
-                'program_slug': programSlug,
-            },
-        });
-    }
-    /**
-     * @returns PaymentPlanSupportingDocument
-     * @throws ApiError
-     */
-    public static restBusinessAreasProgramsPaymentPlansSupportingDocumentsCreate({
-        businessAreaSlug,
-        paymentPlanId,
-        programSlug,
-        requestBody,
-    }: {
-        businessAreaSlug: string,
-        paymentPlanId: string,
-        programSlug: string,
-        requestBody: PaymentPlanSupportingDocument,
-    }): CancelablePromise<PaymentPlanSupportingDocument> {
-        return __request(OpenAPI, {
-            method: 'POST',
-            url: '/api/rest/business-areas/{business_area_slug}/programs/{program_slug}/payment-plans/{payment_plan_id}/supporting-documents/',
-            path: {
-                'business_area_slug': businessAreaSlug,
-                'payment_plan_id': paymentPlanId,
-                'program_slug': programSlug,
->>>>>>> 244534ce
-            },
-            body: requestBody,
-            mediaType: 'application/json',
-        });
-    }
-    /**
-<<<<<<< HEAD
-     * @returns PaginatedBeneficiaryGroupList
-     * @throws ApiError
-     */
-    public static restBeneficiaryGroupsList({
-        limit,
-        offset,
-    }: {
-        /**
-         * Number of results to return per page.
-         */
-        limit?: number,
-        /**
-         * The initial index from which to return the results.
-         */
-        offset?: number,
-    }): CancelablePromise<PaginatedBeneficiaryGroupList> {
-        return __request(OpenAPI, {
-            method: 'GET',
-            url: '/api/rest/beneficiary-groups/',
-            query: {
-                'limit': limit,
-                'offset': offset,
-            },
-        });
-    }
-    /**
-     * @returns PaginatedBusinessAreaList
-     * @throws ApiError
-     */
-    public static restBusinessAreasList({
-        active,
-        limit,
-        offset,
-        ordering,
-        updatedAtAfter,
-        updatedAtBefore,
-    }: {
-        active?: boolean,
-        /**
-         * Number of results to return per page.
-         */
-        limit?: number,
-        /**
-         * The initial index from which to return the results.
-         */
-        offset?: number,
-        /**
-         * Which field to use when ordering the results.
-         */
-        ordering?: string,
-        updatedAtAfter?: string,
-        updatedAtBefore?: string,
-    }): CancelablePromise<PaginatedBusinessAreaList> {
-        return __request(OpenAPI, {
-            method: 'GET',
-            url: '/api/rest/business-areas/',
-            query: {
-                'active': active,
-                'limit': limit,
-                'offset': offset,
-                'ordering': ordering,
-                'updated_at_after': updatedAtAfter,
-                'updated_at_before': updatedAtBefore,
-            },
-        });
-    }
-    /**
-     * @returns PaginatedAreaListList
-     * @throws ApiError
-     */
-    public static restBusinessAreasGeoAreasList({
-        businessAreaSlug,
-        level,
-        limit,
-        name,
-=======
-     * @returns void
-     * @throws ApiError
-     */
-    public static restBusinessAreasProgramsPaymentPlansSupportingDocumentsDestroy({
-        businessAreaSlug,
-        fileId,
-        paymentPlanId,
-        programSlug,
-    }: {
-        businessAreaSlug: string,
-        fileId: string,
-        paymentPlanId: string,
-        programSlug: string,
-    }): CancelablePromise<void> {
-        return __request(OpenAPI, {
-            method: 'DELETE',
-            url: '/api/rest/business-areas/{business_area_slug}/programs/{program_slug}/payment-plans/{payment_plan_id}/supporting-documents/{file_id}/',
-            path: {
-                'business_area_slug': businessAreaSlug,
-                'file_id': fileId,
-                'payment_plan_id': paymentPlanId,
-                'program_slug': programSlug,
-            },
-        });
-    }
-    /**
-     * @returns PaymentPlanSupportingDocument
-     * @throws ApiError
-     */
-    public static restBusinessAreasProgramsPaymentPlansSupportingDocumentsDownloadRetrieve({
-        businessAreaSlug,
-        fileId,
-        paymentPlanId,
-        programSlug,
-    }: {
-        businessAreaSlug: string,
-        fileId: string,
-        paymentPlanId: string,
-        programSlug: string,
-    }): CancelablePromise<PaymentPlanSupportingDocument> {
-        return __request(OpenAPI, {
-            method: 'GET',
-            url: '/api/rest/business-areas/{business_area_slug}/programs/{program_slug}/payment-plans/{payment_plan_id}/supporting-documents/{file_id}/download/',
-            path: {
-                'business_area_slug': businessAreaSlug,
-                'file_id': fileId,
-                'payment_plan_id': paymentPlanId,
-                'program_slug': programSlug,
-            },
-        });
-    }
-    /**
-     * @returns PaginatedPeriodicDataUpdateTemplateListList
-     * @throws ApiError
-     */
-    public static restBusinessAreasProgramsPeriodicDataUpdateTemplatesList({
-        businessAreaSlug,
-        programSlug,
-        limit,
->>>>>>> 244534ce
-        offset,
-        ordering,
-        updatedAtAfter,
-        updatedAtBefore,
-    }: {
-        businessAreaSlug: string,
-<<<<<<< HEAD
-        level?: number,
-=======
-        programSlug: string,
->>>>>>> 244534ce
-        /**
-         * Number of results to return per page.
-         */
-        limit?: number,
-<<<<<<< HEAD
-        name?: string,
-=======
->>>>>>> 244534ce
-        /**
-         * The initial index from which to return the results.
-         */
-        offset?: number,
-        /**
-         * Which field to use when ordering the results.
-         */
-        ordering?: string,
-        updatedAtAfter?: string,
-        updatedAtBefore?: string,
-<<<<<<< HEAD
-    }): CancelablePromise<PaginatedAreaListList> {
-        return __request(OpenAPI, {
-            method: 'GET',
-            url: '/api/rest/business-areas/{business_area_slug}/geo/areas/',
-            path: {
-                'business_area_slug': businessAreaSlug,
-=======
-    }): CancelablePromise<PaginatedPeriodicDataUpdateTemplateListList> {
-        return __request(OpenAPI, {
-            method: 'GET',
-            url: '/api/rest/business-areas/{business_area_slug}/programs/{program_slug}/periodic-data-update-templates/',
-            path: {
-                'business_area_slug': businessAreaSlug,
-                'program_slug': programSlug,
->>>>>>> 244534ce
-            },
-            query: {
-                'level': level,
-                'limit': limit,
-                'name': name,
-                'offset': offset,
-                'ordering': ordering,
-                'updated_at_after': updatedAtAfter,
-                'updated_at_before': updatedAtBefore,
-            },
-        });
-    }
-    /**
-<<<<<<< HEAD
-     * Applies BusinessAreaMixin and also filters the queryset based on the user's partner's area limits.
-     * @returns PaginatedHouseholdListList
-     * @throws ApiError
-     */
-    public static restBusinessAreasHouseholdsList({
-        businessAreaSlug,
-        address,
-        admin1,
-        admin2,
-        adminArea,
-        countryOrigin,
-        documentNumber,
-        documentType,
-        firstRegistrationDate,
-        headOfHouseholdFullName,
-        headOfHouseholdPhoneNoValid,
-        isActiveProgram,
-        lastRegistrationDateAfter,
-        lastRegistrationDateBefore,
-        limit,
-        offset,
-        orderBy,
-        ordering,
-        program,
-        rdiId,
-        rdiMergeStatus,
-        residenceStatus,
-        search,
-        sizeGte,
-        sizeLte,
-        sizeRange,
-        sizeMax,
-        sizeMin,
-        withdrawn,
-    }: {
-        businessAreaSlug: string,
-        address?: string,
-        admin1?: string,
-        admin2?: string,
-        adminArea?: string,
-        countryOrigin?: string,
-        documentNumber?: string,
-        documentType?: string,
-        firstRegistrationDate?: string,
-        headOfHouseholdFullName?: string,
-        headOfHouseholdPhoneNoValid?: boolean,
-        isActiveProgram?: boolean,
-        lastRegistrationDateAfter?: string,
-        lastRegistrationDateBefore?: string,
-        /**
-         * Number of results to return per page.
-         */
-        limit?: number,
-        /**
-         * The initial index from which to return the results.
-         */
-        offset?: number,
-        /**
-         * Ordering
-         *
-         * * `age` - Age
-         * * `-age` - Age (descending)
-         * * `sex` - Sex
-         * * `-sex` - Sex (descending)
-         * * `household__id` - Household  id
-         * * `-household__id` - Household  id (descending)
-         * * `id` - Id
-         * * `-id` - Id (descending)
-         * * `unicef_id` - Unicef id
-         * * `-unicef_id` - Unicef id (descending)
-         * * `size` - Size
-         * * `-size` - Size (descending)
-         * * `status_label` - Status label
-         * * `-status_label` - Status label (descending)
-         * * `head_of_household__full_name` - Head of household  full name
-         * * `-head_of_household__full_name` - Head of household  full name (descending)
-         * * `admin_area__name` - Admin area  name
-         * * `-admin_area__name` - Admin area  name (descending)
-         * * `residence_status` - Residence status
-         * * `-residence_status` - Residence status (descending)
-         * * `registration_data_import__name` - Registration data import  name
-         * * `-registration_data_import__name` - Registration data import  name (descending)
-         * * `total_cash_received` - Total cash received
-         * * `-total_cash_received` - Total cash received (descending)
-         * * `last_registration_date` - Last registration date
-         * * `-last_registration_date` - Last registration date (descending)
-         * * `first_registration_date` - First registration date
-         * * `-first_registration_date` - First registration date (descending)
-         */
-        orderBy?: Array<'-admin_area__name' | '-age' | '-first_registration_date' | '-head_of_household__full_name' | '-household__id' | '-id' | '-last_registration_date' | '-registration_data_import__name' | '-residence_status' | '-sex' | '-size' | '-status_label' | '-total_cash_received' | '-unicef_id' | 'admin_area__name' | 'age' | 'first_registration_date' | 'head_of_household__full_name' | 'household__id' | 'id' | 'last_registration_date' | 'registration_data_import__name' | 'residence_status' | 'sex' | 'size' | 'status_label' | 'total_cash_received' | 'unicef_id'>,
-        /**
-         * Which field to use when ordering the results.
-         */
-        ordering?: string,
-        program?: string,
-        rdiId?: string,
-        /**
-         * * `PENDING` - Pending
-         * * `MERGED` - Merged
-         */
-        rdiMergeStatus?: 'MERGED' | 'PENDING',
-        /**
-         * Household residence status
-         *
-         * * `` - None
-         * * `IDP` - Displaced  |  Internally Displaced People
-         * * `REFUGEE` - Displaced  |  Refugee / Asylum Seeker
-         * * `OTHERS_OF_CONCERN` - Displaced  |  Others of Concern
-         * * `HOST` - Non-displaced  |   Host
-         * * `NON_HOST` - Non-displaced  |   Non-host
-         * * `RETURNEE` - Displaced  |   Returnee
-         */
-        residenceStatus?: '' | 'HOST' | 'IDP' | 'NON_HOST' | 'OTHERS_OF_CONCERN' | 'REFUGEE' | 'RETURNEE',
-        search?: any,
-        sizeGte?: number,
-        sizeLte?: number,
-        /**
-         * Multiple values may be separated by commas.
-         */
-        sizeRange?: Array<number>,
-        /**
-         * Household size
-         */
-        sizeMax?: number | null,
-        /**
-         * Household size
-         */
-        sizeMin?: number | null,
-        withdrawn?: boolean,
-    }): CancelablePromise<PaginatedHouseholdListList> {
-        return __request(OpenAPI, {
-            method: 'GET',
-            url: '/api/rest/business-areas/{business_area_slug}/households/',
-            path: {
-                'business_area_slug': businessAreaSlug,
-            },
-            query: {
-                'address': address,
-                'admin1': admin1,
-                'admin2': admin2,
-                'admin_area': adminArea,
-                'country_origin': countryOrigin,
-                'document_number': documentNumber,
-                'document_type': documentType,
-                'first_registration_date': firstRegistrationDate,
-                'head_of_household__full_name': headOfHouseholdFullName,
-                'head_of_household__phone_no_valid': headOfHouseholdPhoneNoValid,
-                'is_active_program': isActiveProgram,
-                'last_registration_date_after': lastRegistrationDateAfter,
-                'last_registration_date_before': lastRegistrationDateBefore,
-                'limit': limit,
-                'offset': offset,
-                'order_by': orderBy,
-                'ordering': ordering,
-                'program': program,
-                'rdi_id': rdiId,
-                'rdi_merge_status': rdiMergeStatus,
-                'residence_status': residenceStatus,
-                'search': search,
-                'size__gte': sizeGte,
-                'size__lte': sizeLte,
-                'size__range': sizeRange,
-                'size_max': sizeMax,
-                'size_min': sizeMin,
-                'withdrawn': withdrawn,
-=======
-     * @returns PeriodicDataUpdateTemplateCreate
-     * @throws ApiError
-     */
-    public static restBusinessAreasProgramsPeriodicDataUpdateTemplatesCreate({
-        businessAreaSlug,
-        programSlug,
-        requestBody,
-    }: {
-        businessAreaSlug: string,
-        programSlug: string,
-        requestBody: PeriodicDataUpdateTemplateCreate,
-    }): CancelablePromise<PeriodicDataUpdateTemplateCreate> {
-        return __request(OpenAPI, {
-            method: 'POST',
-            url: '/api/rest/business-areas/{business_area_slug}/programs/{program_slug}/periodic-data-update-templates/',
-            path: {
-                'business_area_slug': businessAreaSlug,
-                'program_slug': programSlug,
->>>>>>> 244534ce
-            },
-        });
-    }
-    /**
-<<<<<<< HEAD
-     * Applies BusinessAreaMixin and also filters the queryset based on the user's partner's area limits.
-     * @returns CountResponse
-     * @throws ApiError
-     */
-    public static restBusinessAreasHouseholdsCountRetrieve({
-        businessAreaSlug,
-    }: {
-        businessAreaSlug: string,
-    }): CancelablePromise<CountResponse> {
-        return __request(OpenAPI, {
-            method: 'GET',
-            url: '/api/rest/business-areas/{business_area_slug}/households/count/',
-            path: {
-                'business_area_slug': businessAreaSlug,
-            },
-        });
-    }
-    /**
-     * Applies BusinessAreaMixin and also filters the queryset based on the user's partner's area limits.
-     * @returns PaginatedIndividualListList
-     * @throws ApiError
-     */
-    public static restBusinessAreasIndividualsList({
-        businessAreaSlug,
-        admin1,
-        admin2,
-        ageMax,
-        ageMin,
-        documentNumber,
-        documentType,
-        duplicatesOnly,
-        excludedId,
-        flags,
-        fullName,
-        householdAdminArea,
-        householdId,
-        isActiveProgram,
-        lastRegistrationDateAfter,
-        lastRegistrationDateBefore,
-        limit,
-        offset,
-        orderBy,
-        ordering,
-        program,
-        rdiId,
-        rdiMergeStatus,
-        search,
-        sex,
-        status,
-        withdrawn,
-    }: {
-        businessAreaSlug: string,
-        admin1?: string,
-        admin2?: string,
-        ageMax?: string,
-        ageMin?: string,
-        documentNumber?: string,
-        documentType?: string,
-        duplicatesOnly?: boolean,
-        excludedId?: any,
-        /**
-         * * `DUPLICATE` - Duplicate
-         * * `NEEDS_ADJUDICATION` - Needs adjudication
-         * * `SANCTION_LIST_CONFIRMED_MATCH` - Sanction list match
-         * * `SANCTION_LIST_POSSIBLE_MATCH` - Sanction list possible match
-         */
-        flags?: Array<'DUPLICATE' | 'NEEDS_ADJUDICATION' | 'SANCTION_LIST_CONFIRMED_MATCH' | 'SANCTION_LIST_POSSIBLE_MATCH'>,
-        fullName?: string,
-        householdAdminArea?: string,
-        householdId?: string,
-        isActiveProgram?: boolean,
-        lastRegistrationDateAfter?: string,
-        lastRegistrationDateBefore?: string,
-        /**
-         * Number of results to return per page.
-         */
-        limit?: number,
-        /**
-         * The initial index from which to return the results.
-         */
-        offset?: number,
-        /**
-         * Ordering
-         *
-         * * `id` - Id
-         * * `-id` - Id (descending)
-         * * `unicef_id` - Unicef id
-         * * `-unicef_id` - Unicef id (descending)
-         * * `full_name` - Full name
-         * * `-full_name` - Full name (descending)
-         * * `household__id` - Household  id
-         * * `-household__id` - Household  id (descending)
-         * * `household__unicef_id` - Household  unicef id
-         * * `-household__unicef_id` - Household  unicef id (descending)
-         * * `birth_date` - Birth date
-         * * `-birth_date` - Birth date (descending)
-         * * `sex` - Sex
-         * * `-sex` - Sex (descending)
-         * * `relationship` - Relationship
-         * * `-relationship` - Relationship (descending)
-         * * `household__admin_area__name` - Household  admin area  name
-         * * `-household__admin_area__name` - Household  admin area  name (descending)
-         * * `last_registration_date` - Last registration date
-         * * `-last_registration_date` - Last registration date (descending)
-         * * `first_registration_date` - First registration date
-         * * `-first_registration_date` - First registration date (descending)
-         */
-        orderBy?: Array<'-birth_date' | '-first_registration_date' | '-full_name' | '-household__admin_area__name' | '-household__id' | '-household__unicef_id' | '-id' | '-last_registration_date' | '-relationship' | '-sex' | '-unicef_id' | 'birth_date' | 'first_registration_date' | 'full_name' | 'household__admin_area__name' | 'household__id' | 'household__unicef_id' | 'id' | 'last_registration_date' | 'relationship' | 'sex' | 'unicef_id'>,
-        /**
-         * Which field to use when ordering the results.
-         */
-        ordering?: string,
-        program?: string,
-        rdiId?: string,
-        /**
-         * * `PENDING` - Pending
-         * * `MERGED` - Merged
-         */
-        rdiMergeStatus?: 'MERGED' | 'PENDING',
-        search?: any,
-        /**
-         * Beneficiary gender
-         *
-         * * `MALE` - Male
-         * * `FEMALE` - Female
-         * * `OTHER` - Other
-         * * `NOT_COLLECTED` - Not collected
-         * * `NOT_ANSWERED` - Not answered
-         */
-        sex?: Array<'FEMALE' | 'MALE' | 'NOT_ANSWERED' | 'NOT_COLLECTED' | 'OTHER'>,
-        /**
-         * * `ACTIVE` - Active
-         * * `DUPLICATE` - Duplicate
-         * * `WITHDRAWN` - Withdrawn
-         */
-        status?: Array<'ACTIVE' | 'DUPLICATE' | 'WITHDRAWN'>,
-        withdrawn?: boolean,
-    }): CancelablePromise<PaginatedIndividualListList> {
-        return __request(OpenAPI, {
-            method: 'GET',
-            url: '/api/rest/business-areas/{business_area_slug}/individuals/',
-            path: {
-                'business_area_slug': businessAreaSlug,
-            },
-            query: {
-                'admin1': admin1,
-                'admin2': admin2,
-                'age_max': ageMax,
-                'age_min': ageMin,
-                'document_number': documentNumber,
-                'document_type': documentType,
-                'duplicates_only': duplicatesOnly,
-                'excluded_id': excludedId,
-                'flags': flags,
-                'full_name': fullName,
-                'household__admin_area': householdAdminArea,
-                'household__id': householdId,
-                'is_active_program': isActiveProgram,
-                'last_registration_date_after': lastRegistrationDateAfter,
-                'last_registration_date_before': lastRegistrationDateBefore,
-                'limit': limit,
-                'offset': offset,
-                'order_by': orderBy,
-                'ordering': ordering,
-                'program': program,
-                'rdi_id': rdiId,
-                'rdi_merge_status': rdiMergeStatus,
-                'search': search,
-                'sex': sex,
-                'status': status,
-                'withdrawn': withdrawn,
-            },
-        });
-    }
-    /**
-     * Applies BusinessAreaMixin and also filters the queryset based on the user's partner's area limits.
-     * @returns CountResponse
-     * @throws ApiError
-     */
-    public static restBusinessAreasIndividualsCountRetrieve({
-        businessAreaSlug,
-    }: {
-        businessAreaSlug: string,
-    }): CancelablePromise<CountResponse> {
-        return __request(OpenAPI, {
-            method: 'GET',
-            url: '/api/rest/business-areas/{business_area_slug}/individuals/count/',
-            path: {
-                'business_area_slug': businessAreaSlug,
-            },
-        });
-    }
-    /**
-     * Applies BusinessAreaMixin and also filters the queryset based on the user's partner's permissions across programs.
-     * @returns PaginatedPaymentPlanList
-     * @throws ApiError
-     */
-    public static restBusinessAreasPaymentsPaymentPlansManagerialList({
-        businessAreaSlug,
-        dispersionEndDateLte,
-        dispersionStartDateGte,
-        isFollowUp,
-        limit,
-        name,
-        offset,
-        ordering,
-        program,
-        programCycle,
-        search,
-        status,
-        totalEntitledQuantityGte,
-        totalEntitledQuantityLte,
-    }: {
-        businessAreaSlug: string,
-        dispersionEndDateLte?: string,
-        dispersionStartDateGte?: string,
-        isFollowUp?: boolean,
-=======
-     * @returns PeriodicDataUpdateTemplateDetail
-     * @throws ApiError
-     */
-    public static restBusinessAreasProgramsPeriodicDataUpdateTemplatesRetrieve({
-        businessAreaSlug,
-        id,
-        programSlug,
-    }: {
-        businessAreaSlug: string,
-        /**
-         * A unique integer value identifying this periodic data update template.
-         */
-        id: number,
-        programSlug: string,
-    }): CancelablePromise<PeriodicDataUpdateTemplateDetail> {
-        return __request(OpenAPI, {
-            method: 'GET',
-            url: '/api/rest/business-areas/{business_area_slug}/programs/{program_slug}/periodic-data-update-templates/{id}/',
-            path: {
-                'business_area_slug': businessAreaSlug,
-                'id': id,
-                'program_slug': programSlug,
-            },
-        });
-    }
-    /**
-     * @returns any No response body
-     * @throws ApiError
-     */
-    public static restBusinessAreasProgramsPeriodicDataUpdateTemplatesDownloadRetrieve({
-        businessAreaSlug,
-        id,
-        programSlug,
-    }: {
-        businessAreaSlug: string,
-        /**
-         * A unique integer value identifying this periodic data update template.
-         */
-        id: number,
-        programSlug: string,
-    }): CancelablePromise<any> {
-        return __request(OpenAPI, {
-            method: 'GET',
-            url: '/api/rest/business-areas/{business_area_slug}/programs/{program_slug}/periodic-data-update-templates/{id}/download/',
-            path: {
-                'business_area_slug': businessAreaSlug,
-                'id': id,
-                'program_slug': programSlug,
-            },
-        });
-    }
-    /**
-     * @returns any No response body
-     * @throws ApiError
-     */
-    public static restBusinessAreasProgramsPeriodicDataUpdateTemplatesExportCreate({
-        businessAreaSlug,
-        id,
-        programSlug,
-    }: {
-        businessAreaSlug: string,
-        /**
-         * A unique integer value identifying this periodic data update template.
-         */
-        id: number,
-        programSlug: string,
-    }): CancelablePromise<any> {
-        return __request(OpenAPI, {
-            method: 'POST',
-            url: '/api/rest/business-areas/{business_area_slug}/programs/{program_slug}/periodic-data-update-templates/{id}/export/',
-            path: {
-                'business_area_slug': businessAreaSlug,
-                'id': id,
-                'program_slug': programSlug,
-            },
-        });
-    }
-    /**
-     * @returns PaginatedPeriodicDataUpdateUploadListList
-     * @throws ApiError
-     */
-    public static restBusinessAreasProgramsPeriodicDataUpdateUploadsList({
-        businessAreaSlug,
-        programSlug,
-        limit,
-        offset,
-        ordering,
-        updatedAtAfter,
-        updatedAtBefore,
-    }: {
-        businessAreaSlug: string,
-        programSlug: string,
->>>>>>> 244534ce
-        /**
-         * Number of results to return per page.
-         */
-        limit?: number,
-<<<<<<< HEAD
-        name?: string,
-=======
->>>>>>> 244534ce
-        /**
-         * The initial index from which to return the results.
-         */
-        offset?: number,
-        /**
-         * Which field to use when ordering the results.
-         */
-        ordering?: string,
-<<<<<<< HEAD
-        program?: string,
-        programCycle?: string,
-        /**
-         * A search term.
-         */
-        search?: string,
-        /**
-         * Status [sys]
-         *
-         * * `TP_OPEN` - Open
-         * * `TP_LOCKED` - Locked
-         * * `PROCESSING` - Processing
-         * * `STEFICON_WAIT` - Steficon Wait
-         * * `STEFICON_RUN` - Steficon Run
-         * * `STEFICON_COMPLETED` - Steficon Completed
-         * * `STEFICON_ERROR` - Steficon Error
-         * * `DRAFT` - Draft
-         * * `PREPARING` - Preparing
-         * * `OPEN` - Open
-         * * `LOCKED` - Locked
-         * * `LOCKED_FSP` - Locked FSP
-         * * `IN_APPROVAL` - In Approval
-         * * `IN_AUTHORIZATION` - In Authorization
-         * * `IN_REVIEW` - In Review
-         * * `ACCEPTED` - Accepted
-         * * `FINISHED` - Finished
-         */
-        status?: 'ACCEPTED' | 'DRAFT' | 'FINISHED' | 'IN_APPROVAL' | 'IN_AUTHORIZATION' | 'IN_REVIEW' | 'LOCKED' | 'LOCKED_FSP' | 'OPEN' | 'PREPARING' | 'PROCESSING' | 'STEFICON_COMPLETED' | 'STEFICON_ERROR' | 'STEFICON_RUN' | 'STEFICON_WAIT' | 'TP_LOCKED' | 'TP_OPEN',
-        totalEntitledQuantityGte?: number,
-        totalEntitledQuantityLte?: number,
-    }): CancelablePromise<PaginatedPaymentPlanList> {
-        return __request(OpenAPI, {
-            method: 'GET',
-            url: '/api/rest/business-areas/{business_area_slug}/payments/payment-plans-managerial/',
-            path: {
-                'business_area_slug': businessAreaSlug,
-=======
-        updatedAtAfter?: string,
-        updatedAtBefore?: string,
-    }): CancelablePromise<PaginatedPeriodicDataUpdateUploadListList> {
-        return __request(OpenAPI, {
-            method: 'GET',
-            url: '/api/rest/business-areas/{business_area_slug}/programs/{program_slug}/periodic-data-update-uploads/',
-            path: {
-                'business_area_slug': businessAreaSlug,
-                'program_slug': programSlug,
->>>>>>> 244534ce
-            },
-            query: {
-                'dispersion_end_date__lte': dispersionEndDateLte,
-                'dispersion_start_date__gte': dispersionStartDateGte,
-                'is_follow_up': isFollowUp,
-                'limit': limit,
-                'name': name,
-                'offset': offset,
-                'ordering': ordering,
-<<<<<<< HEAD
-                'program': program,
-                'program_cycle': programCycle,
-                'search': search,
-                'status': status,
-                'total_entitled_quantity__gte': totalEntitledQuantityGte,
-                'total_entitled_quantity__lte': totalEntitledQuantityLte,
-            },
-        });
-    }
-    /**
-     * Applies BusinessAreaMixin and also filters the queryset based on the user's partner's permissions across programs.
-     * @returns PaymentPlanBulkAction
-     * @throws ApiError
-     */
-    public static restBusinessAreasPaymentsPaymentPlansManagerialBulkActionCreate({
-        businessAreaSlug,
-        requestBody,
-    }: {
-        businessAreaSlug: string,
-        requestBody: PaymentPlanBulkAction,
-    }): CancelablePromise<PaymentPlanBulkAction> {
-        return __request(OpenAPI, {
-            method: 'POST',
-            url: '/api/rest/business-areas/{business_area_slug}/payments/payment-plans-managerial/bulk-action/',
-            path: {
-                'business_area_slug': businessAreaSlug,
-            },
-            body: requestBody,
-            mediaType: 'application/json',
-        });
-    }
-    /**
-     * Base validation class, inherit from this class to create custom validators.
-     * Your custom validators have to implement validation methods that starts
-     * with name "validate_" so validate can call all the validators from your
-     * custom validator.
+     * * `id` - Id
+     * * `-id` - Id (descending)
+     * * `unicef_id` - Unicef id
+     * * `-unicef_id` - Unicef id (descending)
+     * * `full_name` - Full name
+     * * `-full_name` - Full name (descending)
+     * * `household__id` - Household  id
+     * * `-household__id` - Household  id (descending)
+     * * `household__unicef_id` - Household  unicef id
+     * * `-household__unicef_id` - Household  unicef id (descending)
+     * * `birth_date` - Birth date
+     * * `-birth_date` - Birth date (descending)
+     * * `sex` - Sex
+     * * `-sex` - Sex (descending)
+     * * `relationship` - Relationship
+     * * `-relationship` - Relationship (descending)
+     * * `household__admin_area__name` - Household  admin area  name
+     * * `-household__admin_area__name` - Household  admin area  name (descending)
+     * * `last_registration_date` - Last registration date
+     * * `-last_registration_date` - Last registration date (descending)
+     * * `first_registration_date` - First registration date
+     * * `-first_registration_date` - First registration date (descending)
+     */
+    orderBy?: Array<
+      | '-birth_date'
+      | '-first_registration_date'
+      | '-full_name'
+      | '-household__admin_area__name'
+      | '-household__id'
+      | '-household__unicef_id'
+      | '-id'
+      | '-last_registration_date'
+      | '-relationship'
+      | '-sex'
+      | '-unicef_id'
+      | 'birth_date'
+      | 'first_registration_date'
+      | 'full_name'
+      | 'household__admin_area__name'
+      | 'household__id'
+      | 'household__unicef_id'
+      | 'id'
+      | 'last_registration_date'
+      | 'relationship'
+      | 'sex'
+      | 'unicef_id'
+    >;
+    /**
+     * Which field to use when ordering the results.
+     */
+    ordering?: string;
+    program?: string;
+    rdiId?: string;
+    /**
+     * * `PENDING` - Pending
+     * * `MERGED` - Merged
+     */
+    rdiMergeStatus?: 'MERGED' | 'PENDING';
+    search?: any;
+    /**
+     * Beneficiary gender
      *
-     * Custom validate method have to takes *args, **kwargs parameters.
+     * * `MALE` - Male
+     * * `FEMALE` - Female
+     * * `OTHER` - Other
+     * * `NOT_COLLECTED` - Not collected
+     * * `NOT_ANSWERED` - Not answered
+     */
+    sex?: Array<'FEMALE' | 'MALE' | 'NOT_ANSWERED' | 'NOT_COLLECTED' | 'OTHER'>;
+    /**
+     * * `ACTIVE` - Active
+     * * `DUPLICATE` - Duplicate
+     * * `WITHDRAWN` - Withdrawn
+     */
+    status?: Array<'ACTIVE' | 'DUPLICATE' | 'WITHDRAWN'>;
+    withdrawn?: boolean;
+  }): CancelablePromise<PaginatedIndividualListList> {
+    return __request(OpenAPI, {
+      method: 'GET',
+      url: '/api/rest/business-areas/{business_area_slug}/individuals/',
+      path: {
+        business_area_slug: businessAreaSlug,
+      },
+      query: {
+        admin1: admin1,
+        admin2: admin2,
+        age_max: ageMax,
+        age_min: ageMin,
+        document_number: documentNumber,
+        document_type: documentType,
+        duplicates_only: duplicatesOnly,
+        excluded_id: excludedId,
+        flags: flags,
+        full_name: fullName,
+        household__admin_area: householdAdminArea,
+        household__id: householdId,
+        is_active_program: isActiveProgram,
+        last_registration_date_after: lastRegistrationDateAfter,
+        last_registration_date_before: lastRegistrationDateBefore,
+        limit: limit,
+        offset: offset,
+        order_by: orderBy,
+        ordering: ordering,
+        program: program,
+        rdi_id: rdiId,
+        rdi_merge_status: rdiMergeStatus,
+        search: search,
+        sex: sex,
+        status: status,
+        withdrawn: withdrawn,
+      },
+    });
+  }
+  /**
+   * Applies BusinessAreaMixin and also filters the queryset based on the user's partner's area limits.
+   * @returns CountResponse
+   * @throws ApiError
+   */
+  public static restBusinessAreasIndividualsCountRetrieve({
+    businessAreaSlug,
+  }: {
+    businessAreaSlug: string;
+  }): CancelablePromise<CountResponse> {
+    return __request(OpenAPI, {
+      method: 'GET',
+      url: '/api/rest/business-areas/{business_area_slug}/individuals/count/',
+      path: {
+        business_area_slug: businessAreaSlug,
+      },
+    });
+  }
+  /**
+   * Applies BusinessAreaMixin and also filters the queryset based on the user's partner's permissions across programs.
+   * @returns PaginatedPaymentPlanList
+   * @throws ApiError
+   */
+  public static restBusinessAreasPaymentsPaymentPlansManagerialList({
+    businessAreaSlug,
+    dispersionEndDateLte,
+    dispersionStartDateGte,
+    isFollowUp,
+    limit,
+    name,
+    offset,
+    ordering,
+    program,
+    programCycle,
+    search,
+    status,
+    totalEntitledQuantityGte,
+    totalEntitledQuantityLte,
+  }: {
+    businessAreaSlug: string;
+    dispersionEndDateLte?: string;
+    dispersionStartDateGte?: string;
+    isFollowUp?: boolean;
+    /**
+     * Number of results to return per page.
+     */
+    limit?: number;
+    name?: string;
+    /**
+     * The initial index from which to return the results.
+     */
+    offset?: number;
+    /**
+     * Which field to use when ordering the results.
+     */
+    ordering?: string;
+    program?: string;
+    programCycle?: string;
+    /**
+     * A search term.
+     */
+    search?: string;
+    /**
+     * Status [sys]
      *
-     * validate method with parameters have to be called in mutate method.
-     * If there are validation errors they will be all
-     * returned as one error message.
-     * @returns PaginatedProgramListList
-     * @throws ApiError
-     */
-    public static restBusinessAreasProgramsList({
-        businessAreaSlug,
-        beneficiaryGroupMatch,
-        budgetMax,
-        budgetMin,
-        compatibleDct,
-        dataCollectingType,
-        endDate,
-        limit,
-        name,
-        numberOfHouseholdsMax,
-        numberOfHouseholdsMin,
-        numberOfHouseholdsWithTpInProgramMax,
-        numberOfHouseholdsWithTpInProgramMin,
-        offset,
-        orderBy,
-        ordering,
-        search,
-        sector,
-        startDate,
-        status,
-        updatedAtAfter,
-        updatedAtBefore,
-    }: {
-        businessAreaSlug: string,
-        beneficiaryGroupMatch?: string,
-        /**
-         * Program budget
-         */
-        budgetMax?: string,
-        /**
-         * Program budget
-         */
-        budgetMin?: string,
-        compatibleDct?: string,
-        dataCollectingType?: string,
-        endDate?: string,
-        /**
-         * Number of results to return per page.
-         */
-        limit?: number,
-        name?: string,
-        numberOfHouseholdsMax?: string,
-        numberOfHouseholdsMin?: string,
-        numberOfHouseholdsWithTpInProgramMax?: string,
-        numberOfHouseholdsWithTpInProgramMin?: string,
-        /**
-         * The initial index from which to return the results.
-         */
-        offset?: number,
-        /**
-         * Ordering
-         *
-         * * `name` - Name
-         * * `-name` - Name (descending)
-         * * `status` - Status
-         * * `-status` - Status (descending)
-         * * `start_date` - Start date
-         * * `-start_date` - Start date (descending)
-         * * `end_date` - End date
-         * * `-end_date` - End date (descending)
-         * * `sector` - Sector
-         * * `-sector` - Sector (descending)
-         * * `number_of_households` - Number of households
-         * * `-number_of_households` - Number of households (descending)
-         * * `budget` - Budget
-         * * `-budget` - Budget (descending)
-         */
-        orderBy?: Array<'-budget' | '-end_date' | '-name' | '-number_of_households' | '-sector' | '-start_date' | '-status' | 'budget' | 'end_date' | 'name' | 'number_of_households' | 'sector' | 'start_date' | 'status'>,
-        /**
-         * Which field to use when ordering the results.
-         */
-        ordering?: string,
-        search?: any,
-        /**
-         * Program sector
-         *
-         * * `CHILD_PROTECTION` - Child Protection
-         * * `EDUCATION` - Education
-         * * `HEALTH` - Health
-         * * `MULTI_PURPOSE` - Multi Purpose
-         * * `NUTRITION` - Nutrition
-         * * `SOCIAL_POLICY` - Social Policy
-         * * `WASH` - WASH
-         */
-        sector?: Array<'CHILD_PROTECTION' | 'EDUCATION' | 'HEALTH' | 'MULTI_PURPOSE' | 'NUTRITION' | 'SOCIAL_POLICY' | 'WASH'>,
-        startDate?: string,
-        /**
-         * Program status
-         *
-         * * `ACTIVE` - Active
-         * * `DRAFT` - Draft
-         * * `FINISHED` - Finished
-         */
-        status?: Array<'ACTIVE' | 'DRAFT' | 'FINISHED'>,
-        updatedAtAfter?: string,
-        updatedAtBefore?: string,
-    }): CancelablePromise<PaginatedProgramListList> {
-        return __request(OpenAPI, {
-            method: 'GET',
-            url: '/api/rest/business-areas/{business_area_slug}/programs/',
-            path: {
-                'business_area_slug': businessAreaSlug,
-            },
-            query: {
-                'beneficiary_group_match': beneficiaryGroupMatch,
-                'budget_max': budgetMax,
-                'budget_min': budgetMin,
-                'compatible_dct': compatibleDct,
-                'data_collecting_type': dataCollectingType,
-                'end_date': endDate,
-                'limit': limit,
-                'name': name,
-                'number_of_households_max': numberOfHouseholdsMax,
-                'number_of_households_min': numberOfHouseholdsMin,
-                'number_of_households_with_tp_in_program_max': numberOfHouseholdsWithTpInProgramMax,
-                'number_of_households_with_tp_in_program_min': numberOfHouseholdsWithTpInProgramMin,
-                'offset': offset,
-                'order_by': orderBy,
-                'ordering': ordering,
-                'search': search,
-                'sector': sector,
-                'start_date': startDate,
-                'status': status,
-                'updated_at_after': updatedAtAfter,
-                'updated_at_before': updatedAtBefore,
-            },
-        });
-    }
-    /**
-     * @returns PaginatedProgramCycleListList
-     * @throws ApiError
-     */
-    public static restBusinessAreasProgramsCyclesList({
-        businessAreaSlug,
-        programSlug,
-        endDate,
-        limit,
-        offset,
-        ordering,
-        program,
-        search,
-        startDate,
-        status,
-        title,
-        totalDeliveredQuantityUsdFrom,
-        totalDeliveredQuantityUsdTo,
-        updatedAtAfter,
-        updatedAtBefore,
-    }: {
-        businessAreaSlug: string,
-        programSlug: string,
-        endDate?: string,
-        /**
-         * Number of results to return per page.
-         */
-        limit?: number,
-        /**
-         * The initial index from which to return the results.
-         */
-        offset?: number,
-        /**
-         * Which field to use when ordering the results.
-         */
-        ordering?: string,
-        program?: string,
-        search?: any,
-        startDate?: string,
-        /**
-         * * `DRAFT` - Draft
-         * * `ACTIVE` - Active
-         * * `FINISHED` - Finished
-         */
-        status?: Array<'ACTIVE' | 'DRAFT' | 'FINISHED'>,
-        title?: string,
-        totalDeliveredQuantityUsdFrom?: any,
-        totalDeliveredQuantityUsdTo?: any,
-        updatedAtAfter?: string,
-        updatedAtBefore?: string,
-    }): CancelablePromise<PaginatedProgramCycleListList> {
-        return __request(OpenAPI, {
-            method: 'GET',
-            url: '/api/rest/business-areas/{business_area_slug}/programs/{program_slug}/cycles/',
-            path: {
-                'business_area_slug': businessAreaSlug,
-                'program_slug': programSlug,
-            },
-            query: {
-                'end_date': endDate,
-                'limit': limit,
-                'offset': offset,
-                'ordering': ordering,
-                'program': program,
-                'search': search,
-                'start_date': startDate,
-                'status': status,
-                'title': title,
-                'total_delivered_quantity_usd_from': totalDeliveredQuantityUsdFrom,
-                'total_delivered_quantity_usd_to': totalDeliveredQuantityUsdTo,
-                'updated_at_after': updatedAtAfter,
-                'updated_at_before': updatedAtBefore,
-            },
-        });
-    }
-    /**
-     * @returns ProgramCycleCreate
-     * @throws ApiError
-     */
-    public static restBusinessAreasProgramsCyclesCreate({
-        businessAreaSlug,
-        programSlug,
-        requestBody,
-    }: {
-        businessAreaSlug: string,
-        programSlug: string,
-        requestBody: ProgramCycleCreate,
-    }): CancelablePromise<ProgramCycleCreate> {
-        return __request(OpenAPI, {
-            method: 'POST',
-            url: '/api/rest/business-areas/{business_area_slug}/programs/{program_slug}/cycles/',
-            path: {
-                'business_area_slug': businessAreaSlug,
-                'program_slug': programSlug,
-            },
-            body: requestBody,
-            mediaType: 'application/json',
-        });
-    }
-    /**
-     * @returns ProgramCycleList
-     * @throws ApiError
-     */
-    public static restBusinessAreasProgramsCyclesRetrieve({
-        businessAreaSlug,
-        id,
-        programSlug,
-    }: {
-        businessAreaSlug: string,
-        /**
-         * A UUID string identifying this Programme Cycle.
-         */
-        id: string,
-        programSlug: string,
-    }): CancelablePromise<ProgramCycleList> {
-        return __request(OpenAPI, {
-            method: 'GET',
-            url: '/api/rest/business-areas/{business_area_slug}/programs/{program_slug}/cycles/{id}/',
-            path: {
-                'business_area_slug': businessAreaSlug,
-                'id': id,
-                'program_slug': programSlug,
-            },
-        });
-    }
-    /**
-     * @returns ProgramCycleUpdate
-     * @throws ApiError
-     */
-    public static restBusinessAreasProgramsCyclesUpdate({
-        businessAreaSlug,
-        id,
-        programSlug,
-        requestBody,
-    }: {
-        businessAreaSlug: string,
-        /**
-         * A UUID string identifying this Programme Cycle.
-         */
-        id: string,
-        programSlug: string,
-        requestBody?: ProgramCycleUpdate,
-    }): CancelablePromise<ProgramCycleUpdate> {
-        return __request(OpenAPI, {
-            method: 'PUT',
-            url: '/api/rest/business-areas/{business_area_slug}/programs/{program_slug}/cycles/{id}/',
-            path: {
-                'business_area_slug': businessAreaSlug,
-                'id': id,
-                'program_slug': programSlug,
-            },
-            body: requestBody,
-            mediaType: 'application/json',
-        });
-    }
-    /**
-     * @returns ProgramCycleUpdate
-     * @throws ApiError
-     */
-    public static restBusinessAreasProgramsCyclesPartialUpdate({
-        businessAreaSlug,
-        id,
-        programSlug,
-        requestBody,
-    }: {
-        businessAreaSlug: string,
-        /**
-         * A UUID string identifying this Programme Cycle.
-         */
-        id: string,
-        programSlug: string,
-        requestBody?: PatchedProgramCycleUpdate,
-    }): CancelablePromise<ProgramCycleUpdate> {
-        return __request(OpenAPI, {
-            method: 'PATCH',
-            url: '/api/rest/business-areas/{business_area_slug}/programs/{program_slug}/cycles/{id}/',
-            path: {
-                'business_area_slug': businessAreaSlug,
-                'id': id,
-                'program_slug': programSlug,
-            },
-            body: requestBody,
-            mediaType: 'application/json',
-        });
-    }
-    /**
-     * @returns void
-     * @throws ApiError
-     */
-    public static restBusinessAreasProgramsCyclesDestroy({
-        businessAreaSlug,
-        id,
-        programSlug,
-    }: {
-        businessAreaSlug: string,
-        /**
-         * A UUID string identifying this Programme Cycle.
-         */
-        id: string,
-        programSlug: string,
-    }): CancelablePromise<void> {
-        return __request(OpenAPI, {
-            method: 'DELETE',
-            url: '/api/rest/business-areas/{business_area_slug}/programs/{program_slug}/cycles/{id}/',
-            path: {
-                'business_area_slug': businessAreaSlug,
-                'id': id,
-                'program_slug': programSlug,
-            },
-        });
-    }
-    /**
-     * @returns any No response body
-     * @throws ApiError
-     */
-    public static restBusinessAreasProgramsCyclesFinishCreate({
-        businessAreaSlug,
-        id,
-        programSlug,
-    }: {
-        businessAreaSlug: string,
-        /**
-         * A UUID string identifying this Programme Cycle.
-         */
-        id: string,
-        programSlug: string,
-    }): CancelablePromise<any> {
-        return __request(OpenAPI, {
-            method: 'POST',
-            url: '/api/rest/business-areas/{business_area_slug}/programs/{program_slug}/cycles/{id}/finish/',
-            path: {
-                'business_area_slug': businessAreaSlug,
-                'id': id,
-                'program_slug': programSlug,
-            },
-        });
-    }
-    /**
-     * @returns any No response body
-     * @throws ApiError
-     */
-    public static restBusinessAreasProgramsCyclesReactivateCreate({
-        businessAreaSlug,
-        id,
-        programSlug,
-    }: {
-        businessAreaSlug: string,
-        /**
-         * A UUID string identifying this Programme Cycle.
-         */
-        id: string,
-        programSlug: string,
-    }): CancelablePromise<any> {
-        return __request(OpenAPI, {
-            method: 'POST',
-            url: '/api/rest/business-areas/{business_area_slug}/programs/{program_slug}/cycles/{id}/reactivate/',
-            path: {
-                'business_area_slug': businessAreaSlug,
-                'id': id,
-                'program_slug': programSlug,
-            },
-        });
-    }
-    /**
-     * Applies ProgramMixin and also filters the queryset based on the user's partner's area limits for the program.
-     * @returns PaginatedHouseholdListList
-     * @throws ApiError
-     */
-    public static restBusinessAreasProgramsHouseholdsList({
-        businessAreaSlug,
-        programSlug,
-        address,
-        admin1,
-        admin2,
-        adminArea,
-        countryOrigin,
-        documentNumber,
-        documentType,
-        firstRegistrationDate,
-        headOfHouseholdFullName,
-        headOfHouseholdPhoneNoValid,
-        isActiveProgram,
-        lastRegistrationDateAfter,
-        lastRegistrationDateBefore,
-        limit,
-        offset,
-        orderBy,
-        ordering,
-        program,
-        rdiId,
-        rdiMergeStatus,
-        residenceStatus,
-        search,
-        sizeGte,
-        sizeLte,
-        sizeRange,
-        sizeMax,
-        sizeMin,
-        withdrawn,
-    }: {
-        businessAreaSlug: string,
-        programSlug: string,
-        address?: string,
-        admin1?: string,
-        admin2?: string,
-        adminArea?: string,
-        countryOrigin?: string,
-        documentNumber?: string,
-        documentType?: string,
-        firstRegistrationDate?: string,
-        headOfHouseholdFullName?: string,
-        headOfHouseholdPhoneNoValid?: boolean,
-        isActiveProgram?: boolean,
-        lastRegistrationDateAfter?: string,
-        lastRegistrationDateBefore?: string,
-        /**
-         * Number of results to return per page.
-         */
-        limit?: number,
-        /**
-         * The initial index from which to return the results.
-         */
-        offset?: number,
-        /**
-         * Ordering
-         *
-         * * `age` - Age
-         * * `-age` - Age (descending)
-         * * `sex` - Sex
-         * * `-sex` - Sex (descending)
-         * * `household__id` - Household  id
-         * * `-household__id` - Household  id (descending)
-         * * `id` - Id
-         * * `-id` - Id (descending)
-         * * `unicef_id` - Unicef id
-         * * `-unicef_id` - Unicef id (descending)
-         * * `size` - Size
-         * * `-size` - Size (descending)
-         * * `status_label` - Status label
-         * * `-status_label` - Status label (descending)
-         * * `head_of_household__full_name` - Head of household  full name
-         * * `-head_of_household__full_name` - Head of household  full name (descending)
-         * * `admin_area__name` - Admin area  name
-         * * `-admin_area__name` - Admin area  name (descending)
-         * * `residence_status` - Residence status
-         * * `-residence_status` - Residence status (descending)
-         * * `registration_data_import__name` - Registration data import  name
-         * * `-registration_data_import__name` - Registration data import  name (descending)
-         * * `total_cash_received` - Total cash received
-         * * `-total_cash_received` - Total cash received (descending)
-         * * `last_registration_date` - Last registration date
-         * * `-last_registration_date` - Last registration date (descending)
-         * * `first_registration_date` - First registration date
-         * * `-first_registration_date` - First registration date (descending)
-         */
-        orderBy?: Array<'-admin_area__name' | '-age' | '-first_registration_date' | '-head_of_household__full_name' | '-household__id' | '-id' | '-last_registration_date' | '-registration_data_import__name' | '-residence_status' | '-sex' | '-size' | '-status_label' | '-total_cash_received' | '-unicef_id' | 'admin_area__name' | 'age' | 'first_registration_date' | 'head_of_household__full_name' | 'household__id' | 'id' | 'last_registration_date' | 'registration_data_import__name' | 'residence_status' | 'sex' | 'size' | 'status_label' | 'total_cash_received' | 'unicef_id'>,
-        /**
-         * Which field to use when ordering the results.
-         */
-        ordering?: string,
-        program?: string,
-        rdiId?: string,
-        /**
-         * * `PENDING` - Pending
-         * * `MERGED` - Merged
-         */
-        rdiMergeStatus?: 'MERGED' | 'PENDING',
-        /**
-         * Household residence status
-         *
-         * * `` - None
-         * * `IDP` - Displaced  |  Internally Displaced People
-         * * `REFUGEE` - Displaced  |  Refugee / Asylum Seeker
-         * * `OTHERS_OF_CONCERN` - Displaced  |  Others of Concern
-         * * `HOST` - Non-displaced  |   Host
-         * * `NON_HOST` - Non-displaced  |   Non-host
-         * * `RETURNEE` - Displaced  |   Returnee
-         */
-        residenceStatus?: '' | 'HOST' | 'IDP' | 'NON_HOST' | 'OTHERS_OF_CONCERN' | 'REFUGEE' | 'RETURNEE',
-        search?: any,
-        sizeGte?: number,
-        sizeLte?: number,
-        /**
-         * Multiple values may be separated by commas.
-         */
-        sizeRange?: Array<number>,
-        /**
-         * Household size
-         */
-        sizeMax?: number | null,
-        /**
-         * Household size
-         */
-        sizeMin?: number | null,
-        withdrawn?: boolean,
-    }): CancelablePromise<PaginatedHouseholdListList> {
-        return __request(OpenAPI, {
-            method: 'GET',
-            url: '/api/rest/business-areas/{business_area_slug}/programs/{program_slug}/households/',
-            path: {
-                'business_area_slug': businessAreaSlug,
-                'program_slug': programSlug,
-            },
-            query: {
-                'address': address,
-                'admin1': admin1,
-                'admin2': admin2,
-                'admin_area': adminArea,
-                'country_origin': countryOrigin,
-                'document_number': documentNumber,
-                'document_type': documentType,
-                'first_registration_date': firstRegistrationDate,
-                'head_of_household__full_name': headOfHouseholdFullName,
-                'head_of_household__phone_no_valid': headOfHouseholdPhoneNoValid,
-                'is_active_program': isActiveProgram,
-                'last_registration_date_after': lastRegistrationDateAfter,
-                'last_registration_date_before': lastRegistrationDateBefore,
-                'limit': limit,
-                'offset': offset,
-                'order_by': orderBy,
-                'ordering': ordering,
-                'program': program,
-                'rdi_id': rdiId,
-                'rdi_merge_status': rdiMergeStatus,
-                'residence_status': residenceStatus,
-                'search': search,
-                'size__gte': sizeGte,
-                'size__lte': sizeLte,
-                'size__range': sizeRange,
-                'size_max': sizeMax,
-                'size_min': sizeMin,
-                'withdrawn': withdrawn,
-            },
-        });
-    }
-    /**
-     * Applies ProgramMixin and also filters the queryset based on the user's partner's area limits for the program.
-     * @returns HouseholdDetail
-     * @throws ApiError
-     */
-    public static restBusinessAreasProgramsHouseholdsRetrieve({
-        businessAreaSlug,
-        id,
-        programSlug,
-    }: {
-        businessAreaSlug: string,
-        /**
-         * A UUID string identifying this Household.
-         */
-        id: string,
-        programSlug: string,
-    }): CancelablePromise<HouseholdDetail> {
-        return __request(OpenAPI, {
-            method: 'GET',
-            url: '/api/rest/business-areas/{business_area_slug}/programs/{program_slug}/households/{id}/',
-            path: {
-                'business_area_slug': businessAreaSlug,
-                'id': id,
-                'program_slug': programSlug,
-            },
-        });
-    }
-    /**
-     * Applies ProgramMixin and also filters the queryset based on the user's partner's area limits for the program.
-     * @returns HouseholdMember
-     * @throws ApiError
-     */
-    public static restBusinessAreasProgramsHouseholdsMembersRetrieve({
-        businessAreaSlug,
-        id,
-        programSlug,
-    }: {
-        businessAreaSlug: string,
-        /**
-         * A UUID string identifying this Household.
-         */
-        id: string,
-        programSlug: string,
-    }): CancelablePromise<HouseholdMember> {
-        return __request(OpenAPI, {
-            method: 'GET',
-            url: '/api/rest/business-areas/{business_area_slug}/programs/{program_slug}/households/{id}/members/',
-            path: {
-                'business_area_slug': businessAreaSlug,
-                'id': id,
-                'program_slug': programSlug,
-            },
-        });
-    }
-    /**
-     * Applies ProgramMixin and also filters the queryset based on the user's partner's area limits for the program.
-     * @returns HouseholdList
-     * @throws ApiError
-     */
-    public static restBusinessAreasProgramsHouseholdsWithdrawCreate({
-        businessAreaSlug,
-        id,
-        programSlug,
-        requestBody,
-    }: {
-        businessAreaSlug: string,
-        /**
-         * A UUID string identifying this Household.
-         */
-        id: string,
-        programSlug: string,
-        requestBody: HouseholdList,
-    }): CancelablePromise<HouseholdList> {
-        return __request(OpenAPI, {
-            method: 'POST',
-            url: '/api/rest/business-areas/{business_area_slug}/programs/{program_slug}/households/{id}/withdraw/',
-            path: {
-                'business_area_slug': businessAreaSlug,
-                'id': id,
-                'program_slug': programSlug,
-            },
-            body: requestBody,
-            mediaType: 'application/json',
-        });
-    }
-    /**
-     * Applies ProgramMixin and also filters the queryset based on the user's partner's area limits for the program.
-     * @returns CountResponse
-     * @throws ApiError
-     */
-    public static restBusinessAreasProgramsHouseholdsCountRetrieve({
-        businessAreaSlug,
-        programSlug,
-    }: {
-        businessAreaSlug: string,
-        programSlug: string,
-    }): CancelablePromise<CountResponse> {
-        return __request(OpenAPI, {
-            method: 'GET',
-            url: '/api/rest/business-areas/{business_area_slug}/programs/{program_slug}/households/count/',
-            path: {
-                'business_area_slug': businessAreaSlug,
-                'program_slug': programSlug,
-            },
-        });
-    }
-    /**
-     * Applies ProgramMixin and also filters the queryset based on the user's partner's area limits for the program.
-     * @returns PaginatedIndividualListList
-     * @throws ApiError
-     */
-    public static restBusinessAreasProgramsIndividualsList({
-        businessAreaSlug,
-        programSlug,
-        admin1,
-        admin2,
-        ageMax,
-        ageMin,
-        documentNumber,
-        documentType,
-        duplicatesOnly,
-        excludedId,
-        flags,
-        fullName,
-        householdAdminArea,
-        householdId,
-        isActiveProgram,
-        lastRegistrationDateAfter,
-        lastRegistrationDateBefore,
-        limit,
-        offset,
-        orderBy,
-        ordering,
-        program,
-        rdiId,
-        rdiMergeStatus,
-        search,
-        sex,
-        status,
-        withdrawn,
-    }: {
-        businessAreaSlug: string,
-        programSlug: string,
-        admin1?: string,
-        admin2?: string,
-        ageMax?: string,
-        ageMin?: string,
-        documentNumber?: string,
-        documentType?: string,
-        duplicatesOnly?: boolean,
-        excludedId?: any,
-        /**
-         * * `DUPLICATE` - Duplicate
-         * * `NEEDS_ADJUDICATION` - Needs adjudication
-         * * `SANCTION_LIST_CONFIRMED_MATCH` - Sanction list match
-         * * `SANCTION_LIST_POSSIBLE_MATCH` - Sanction list possible match
-         */
-        flags?: Array<'DUPLICATE' | 'NEEDS_ADJUDICATION' | 'SANCTION_LIST_CONFIRMED_MATCH' | 'SANCTION_LIST_POSSIBLE_MATCH'>,
-        fullName?: string,
-        householdAdminArea?: string,
-        householdId?: string,
-        isActiveProgram?: boolean,
-        lastRegistrationDateAfter?: string,
-        lastRegistrationDateBefore?: string,
-        /**
-         * Number of results to return per page.
-         */
-        limit?: number,
-        /**
-         * The initial index from which to return the results.
-         */
-        offset?: number,
-        /**
-         * Ordering
-         *
-         * * `id` - Id
-         * * `-id` - Id (descending)
-         * * `unicef_id` - Unicef id
-         * * `-unicef_id` - Unicef id (descending)
-         * * `full_name` - Full name
-         * * `-full_name` - Full name (descending)
-         * * `household__id` - Household  id
-         * * `-household__id` - Household  id (descending)
-         * * `household__unicef_id` - Household  unicef id
-         * * `-household__unicef_id` - Household  unicef id (descending)
-         * * `birth_date` - Birth date
-         * * `-birth_date` - Birth date (descending)
-         * * `sex` - Sex
-         * * `-sex` - Sex (descending)
-         * * `relationship` - Relationship
-         * * `-relationship` - Relationship (descending)
-         * * `household__admin_area__name` - Household  admin area  name
-         * * `-household__admin_area__name` - Household  admin area  name (descending)
-         * * `last_registration_date` - Last registration date
-         * * `-last_registration_date` - Last registration date (descending)
-         * * `first_registration_date` - First registration date
-         * * `-first_registration_date` - First registration date (descending)
-         */
-        orderBy?: Array<'-birth_date' | '-first_registration_date' | '-full_name' | '-household__admin_area__name' | '-household__id' | '-household__unicef_id' | '-id' | '-last_registration_date' | '-relationship' | '-sex' | '-unicef_id' | 'birth_date' | 'first_registration_date' | 'full_name' | 'household__admin_area__name' | 'household__id' | 'household__unicef_id' | 'id' | 'last_registration_date' | 'relationship' | 'sex' | 'unicef_id'>,
-        /**
-         * Which field to use when ordering the results.
-         */
-        ordering?: string,
-        program?: string,
-        rdiId?: string,
-        /**
-         * * `PENDING` - Pending
-         * * `MERGED` - Merged
-         */
-        rdiMergeStatus?: 'MERGED' | 'PENDING',
-        search?: any,
-        /**
-         * Beneficiary gender
-         *
-         * * `MALE` - Male
-         * * `FEMALE` - Female
-         * * `OTHER` - Other
-         * * `NOT_COLLECTED` - Not collected
-         * * `NOT_ANSWERED` - Not answered
-         */
-        sex?: Array<'FEMALE' | 'MALE' | 'NOT_ANSWERED' | 'NOT_COLLECTED' | 'OTHER'>,
-        /**
-         * * `ACTIVE` - Active
-         * * `DUPLICATE` - Duplicate
-         * * `WITHDRAWN` - Withdrawn
-         */
-        status?: Array<'ACTIVE' | 'DUPLICATE' | 'WITHDRAWN'>,
-        withdrawn?: boolean,
-    }): CancelablePromise<PaginatedIndividualListList> {
-        return __request(OpenAPI, {
-            method: 'GET',
-            url: '/api/rest/business-areas/{business_area_slug}/programs/{program_slug}/individuals/',
-            path: {
-                'business_area_slug': businessAreaSlug,
-                'program_slug': programSlug,
-            },
-            query: {
-                'admin1': admin1,
-                'admin2': admin2,
-                'age_max': ageMax,
-                'age_min': ageMin,
-                'document_number': documentNumber,
-                'document_type': documentType,
-                'duplicates_only': duplicatesOnly,
-                'excluded_id': excludedId,
-                'flags': flags,
-                'full_name': fullName,
-                'household__admin_area': householdAdminArea,
-                'household__id': householdId,
-                'is_active_program': isActiveProgram,
-                'last_registration_date_after': lastRegistrationDateAfter,
-                'last_registration_date_before': lastRegistrationDateBefore,
-                'limit': limit,
-                'offset': offset,
-                'order_by': orderBy,
-                'ordering': ordering,
-                'program': program,
-                'rdi_id': rdiId,
-                'rdi_merge_status': rdiMergeStatus,
-                'search': search,
-                'sex': sex,
-                'status': status,
-                'withdrawn': withdrawn,
-            },
-        });
-    }
-    /**
-     * Applies ProgramMixin and also filters the queryset based on the user's partner's area limits for the program.
-     * @returns IndividualDetail
-     * @throws ApiError
-     */
-    public static restBusinessAreasProgramsIndividualsRetrieve({
-        businessAreaSlug,
-        id,
-        programSlug,
-    }: {
-        businessAreaSlug: string,
-        /**
-         * A UUID string identifying this Individual.
-         */
-        id: string,
-        programSlug: string,
-    }): CancelablePromise<IndividualDetail> {
-        return __request(OpenAPI, {
-            method: 'GET',
-            url: '/api/rest/business-areas/{business_area_slug}/programs/{program_slug}/individuals/{id}/',
-            path: {
-                'business_area_slug': businessAreaSlug,
-                'id': id,
-                'program_slug': programSlug,
-            },
-        });
-    }
-    /**
-     * Applies ProgramMixin and also filters the queryset based on the user's partner's area limits for the program.
-     * @returns CountResponse
-     * @throws ApiError
-     */
-    public static restBusinessAreasProgramsIndividualsCountRetrieve({
-        businessAreaSlug,
-        programSlug,
-    }: {
-        businessAreaSlug: string,
-        programSlug: string,
-    }): CancelablePromise<CountResponse> {
-        return __request(OpenAPI, {
-            method: 'GET',
-            url: '/api/rest/business-areas/{business_area_slug}/programs/{program_slug}/individuals/count/',
-            path: {
-                'business_area_slug': businessAreaSlug,
-                'program_slug': programSlug,
-            },
-        });
-    }
-    /**
-     * Adds a count action to the viewset that returns the count of the queryset.
-     * @returns PaginatedPaymentPlanListList
-     * @throws ApiError
-     */
-    public static restBusinessAreasProgramsPaymentPlansList({
-        businessAreaSlug,
-        programSlug,
-        dispersionEndDateLte,
-        dispersionStartDateGte,
-        isFollowUp,
-        limit,
-        name,
-        offset,
-        ordering,
-        program,
-        programCycle,
-        search,
-        status,
-        totalEntitledQuantityGte,
-        totalEntitledQuantityLte,
-    }: {
-        businessAreaSlug: string,
-        programSlug: string,
-        dispersionEndDateLte?: string,
-        dispersionStartDateGte?: string,
-        isFollowUp?: boolean,
-        /**
-         * Number of results to return per page.
-         */
-        limit?: number,
-        name?: string,
-        /**
-         * The initial index from which to return the results.
-         */
-        offset?: number,
-        /**
-         * Which field to use when ordering the results.
-         */
-        ordering?: string,
-        program?: string,
-        programCycle?: string,
-        /**
-         * A search term.
-         */
-        search?: string,
-        /**
-         * Status [sys]
-         *
-         * * `TP_OPEN` - Open
-         * * `TP_LOCKED` - Locked
-         * * `PROCESSING` - Processing
-         * * `STEFICON_WAIT` - Steficon Wait
-         * * `STEFICON_RUN` - Steficon Run
-         * * `STEFICON_COMPLETED` - Steficon Completed
-         * * `STEFICON_ERROR` - Steficon Error
-         * * `DRAFT` - Draft
-         * * `PREPARING` - Preparing
-         * * `OPEN` - Open
-         * * `LOCKED` - Locked
-         * * `LOCKED_FSP` - Locked FSP
-         * * `IN_APPROVAL` - In Approval
-         * * `IN_AUTHORIZATION` - In Authorization
-         * * `IN_REVIEW` - In Review
-         * * `ACCEPTED` - Accepted
-         * * `FINISHED` - Finished
-         */
-        status?: 'ACCEPTED' | 'DRAFT' | 'FINISHED' | 'IN_APPROVAL' | 'IN_AUTHORIZATION' | 'IN_REVIEW' | 'LOCKED' | 'LOCKED_FSP' | 'OPEN' | 'PREPARING' | 'PROCESSING' | 'STEFICON_COMPLETED' | 'STEFICON_ERROR' | 'STEFICON_RUN' | 'STEFICON_WAIT' | 'TP_LOCKED' | 'TP_OPEN',
-        totalEntitledQuantityGte?: number,
-        totalEntitledQuantityLte?: number,
-    }): CancelablePromise<PaginatedPaymentPlanListList> {
-        return __request(OpenAPI, {
-            method: 'GET',
-            url: '/api/rest/business-areas/{business_area_slug}/programs/{program_slug}/payment-plans/',
-            path: {
-                'business_area_slug': businessAreaSlug,
-                'program_slug': programSlug,
-            },
-            query: {
-                'dispersion_end_date__lte': dispersionEndDateLte,
-                'dispersion_start_date__gte': dispersionStartDateGte,
-                'is_follow_up': isFollowUp,
-                'limit': limit,
-                'name': name,
-                'offset': offset,
-                'ordering': ordering,
-                'program': program,
-                'program_cycle': programCycle,
-                'search': search,
-                'status': status,
-                'total_entitled_quantity__gte': totalEntitledQuantityGte,
-                'total_entitled_quantity__lte': totalEntitledQuantityLte,
-            },
-        });
-    }
-    /**
-     * Adds a count action to the viewset that returns the count of the queryset.
-     * @returns PaginatedPaymentListList
-     * @throws ApiError
-     */
-    public static restBusinessAreasProgramsPaymentPlansPaymentsList({
-        businessAreaSlug,
-        paymentPlanId,
-        programSlug,
-        limit,
-        offset,
-    }: {
-        businessAreaSlug: string,
-        paymentPlanId: string,
-        programSlug: string,
-        /**
-         * Number of results to return per page.
-         */
-        limit?: number,
-        /**
-         * The initial index from which to return the results.
-         */
-        offset?: number,
-    }): CancelablePromise<PaginatedPaymentListList> {
-        return __request(OpenAPI, {
-            method: 'GET',
-            url: '/api/rest/business-areas/{business_area_slug}/programs/{program_slug}/payment-plans/{payment_plan_id}/payments/',
-            path: {
-                'business_area_slug': businessAreaSlug,
-                'payment_plan_id': paymentPlanId,
-                'program_slug': programSlug,
-            },
-            query: {
-                'limit': limit,
-                'offset': offset,
-            },
-        });
-    }
-    /**
-     * Adds a count action to the viewset that returns the count of the queryset.
-     * @returns PaymentDetail
-     * @throws ApiError
-     */
-    public static restBusinessAreasProgramsPaymentPlansPaymentsRetrieve({
-        businessAreaSlug,
-        id,
-        paymentPlanId,
-        programSlug,
-    }: {
-        businessAreaSlug: string,
-        /**
-         * A UUID string identifying this payment.
-         */
-        id: string,
-        paymentPlanId: string,
-        programSlug: string,
-    }): CancelablePromise<PaymentDetail> {
-        return __request(OpenAPI, {
-            method: 'GET',
-            url: '/api/rest/business-areas/{business_area_slug}/programs/{program_slug}/payment-plans/{payment_plan_id}/payments/{id}/',
-            path: {
-                'business_area_slug': businessAreaSlug,
-                'id': id,
-                'payment_plan_id': paymentPlanId,
-                'program_slug': programSlug,
-            },
-        });
-    }
-    /**
-     * Adds a count action to the viewset that returns the count of the queryset.
-     * @returns CountResponse
-     * @throws ApiError
-     */
-    public static restBusinessAreasProgramsPaymentPlansPaymentsCountRetrieve({
-        businessAreaSlug,
-        paymentPlanId,
-        programSlug,
-    }: {
-        businessAreaSlug: string,
-        paymentPlanId: string,
-        programSlug: string,
-    }): CancelablePromise<CountResponse> {
-        return __request(OpenAPI, {
-            method: 'GET',
-            url: '/api/rest/business-areas/{business_area_slug}/programs/{program_slug}/payment-plans/{payment_plan_id}/payments/count/',
-            path: {
-                'business_area_slug': businessAreaSlug,
-                'payment_plan_id': paymentPlanId,
-                'program_slug': programSlug,
-            },
-        });
-    }
-    /**
-     * @returns PaymentPlanSupportingDocument
-     * @throws ApiError
-     */
-    public static restBusinessAreasProgramsPaymentPlansSupportingDocumentsCreate({
-        businessAreaSlug,
-        paymentPlanId,
-        programSlug,
-        requestBody,
-    }: {
-        businessAreaSlug: string,
-        paymentPlanId: string,
-        programSlug: string,
-        requestBody: PaymentPlanSupportingDocument,
-    }): CancelablePromise<PaymentPlanSupportingDocument> {
-        return __request(OpenAPI, {
-            method: 'POST',
-            url: '/api/rest/business-areas/{business_area_slug}/programs/{program_slug}/payment-plans/{payment_plan_id}/supporting-documents/',
-            path: {
-                'business_area_slug': businessAreaSlug,
-                'payment_plan_id': paymentPlanId,
-                'program_slug': programSlug,
-            },
-            body: requestBody,
-            mediaType: 'application/json',
-        });
-    }
-    /**
-     * @returns void
-     * @throws ApiError
-     */
-    public static restBusinessAreasProgramsPaymentPlansSupportingDocumentsDestroy({
-        businessAreaSlug,
-        fileId,
-        paymentPlanId,
-        programSlug,
-    }: {
-        businessAreaSlug: string,
-        fileId: string,
-        paymentPlanId: string,
-        programSlug: string,
-    }): CancelablePromise<void> {
-        return __request(OpenAPI, {
-            method: 'DELETE',
-            url: '/api/rest/business-areas/{business_area_slug}/programs/{program_slug}/payment-plans/{payment_plan_id}/supporting-documents/{file_id}/',
-            path: {
-                'business_area_slug': businessAreaSlug,
-                'file_id': fileId,
-                'payment_plan_id': paymentPlanId,
-                'program_slug': programSlug,
-            },
-        });
-    }
-    /**
-     * @returns PaymentPlanSupportingDocument
-     * @throws ApiError
-     */
-    public static restBusinessAreasProgramsPaymentPlansSupportingDocumentsDownloadRetrieve({
-        businessAreaSlug,
-        fileId,
-        paymentPlanId,
-        programSlug,
-    }: {
-        businessAreaSlug: string,
-        fileId: string,
-        paymentPlanId: string,
-        programSlug: string,
-    }): CancelablePromise<PaymentPlanSupportingDocument> {
-        return __request(OpenAPI, {
-            method: 'GET',
-            url: '/api/rest/business-areas/{business_area_slug}/programs/{program_slug}/payment-plans/{payment_plan_id}/supporting-documents/{file_id}/download/',
-            path: {
-                'business_area_slug': businessAreaSlug,
-                'file_id': fileId,
-                'payment_plan_id': paymentPlanId,
-                'program_slug': programSlug,
-            },
-        });
-    }
-    /**
-     * Adds a count action to the viewset that returns the count of the queryset.
-     * @returns PaymentPlanDetail
-     * @throws ApiError
-     */
-    public static restBusinessAreasProgramsPaymentPlansRetrieve({
-        businessAreaSlug,
-        id,
-        programSlug,
-    }: {
-        businessAreaSlug: string,
-        /**
-         * A UUID string identifying this Payment Plan.
-         */
-        id: string,
-        programSlug: string,
-    }): CancelablePromise<PaymentPlanDetail> {
-        return __request(OpenAPI, {
-            method: 'GET',
-            url: '/api/rest/business-areas/{business_area_slug}/programs/{program_slug}/payment-plans/{id}/',
-            path: {
-                'business_area_slug': businessAreaSlug,
-                'id': id,
-                'program_slug': programSlug,
-            },
-        });
-    }
-    /**
-     * Adds a count action to the viewset that returns the count of the queryset.
-     * @returns PaymentPlanCreateUpdate
-     * @throws ApiError
-     */
-    public static restBusinessAreasProgramsPaymentPlansPartialUpdate({
-        businessAreaSlug,
-        id,
-        programSlug,
-        requestBody,
-    }: {
-        businessAreaSlug: string,
-        /**
-         * A UUID string identifying this Payment Plan.
-         */
-        id: string,
-        programSlug: string,
-        requestBody?: PatchedPaymentPlanCreateUpdate,
-    }): CancelablePromise<PaymentPlanCreateUpdate> {
-        return __request(OpenAPI, {
-            method: 'PATCH',
-            url: '/api/rest/business-areas/{business_area_slug}/programs/{program_slug}/payment-plans/{id}/',
-            path: {
-                'business_area_slug': businessAreaSlug,
-                'id': id,
-                'program_slug': programSlug,
-            },
-            body: requestBody,
-            mediaType: 'application/json',
-        });
-    }
-    /**
-     * Adds a count action to the viewset that returns the count of the queryset.
-     * @returns void
-     * @throws ApiError
-     */
-    public static restBusinessAreasProgramsPaymentPlansDestroy({
-        businessAreaSlug,
-        id,
-        programSlug,
-    }: {
-        businessAreaSlug: string,
-        /**
-         * A UUID string identifying this Payment Plan.
-         */
-        id: string,
-        programSlug: string,
-    }): CancelablePromise<void> {
-        return __request(OpenAPI, {
-            method: 'DELETE',
-            url: '/api/rest/business-areas/{business_area_slug}/programs/{program_slug}/payment-plans/{id}/',
-            path: {
-                'business_area_slug': businessAreaSlug,
-                'id': id,
-                'program_slug': programSlug,
-            },
-        });
-    }
-    /**
-     * Adds a count action to the viewset that returns the count of the queryset.
-     * @returns TargetPopulationApplyEngineFormula
-     * @throws ApiError
-     */
-    public static restBusinessAreasProgramsPaymentPlansApplyEngineFormulaCreate({
-        businessAreaSlug,
-        id,
-        programSlug,
-        requestBody,
-    }: {
-        businessAreaSlug: string,
-        /**
-         * A UUID string identifying this Payment Plan.
-         */
-        id: string,
-        programSlug: string,
-        requestBody: TargetPopulationApplyEngineFormula,
-    }): CancelablePromise<TargetPopulationApplyEngineFormula> {
-        return __request(OpenAPI, {
-            method: 'POST',
-            url: '/api/rest/business-areas/{business_area_slug}/programs/{program_slug}/payment-plans/{id}/apply_engine_formula/',
-            path: {
-                'business_area_slug': businessAreaSlug,
-                'id': id,
-                'program_slug': programSlug,
-            },
-            body: requestBody,
-            mediaType: 'application/json',
-        });
-    }
-    /**
-     * Adds a count action to the viewset that returns the count of the queryset.
-     * @returns AcceptanceProcess
-     * @throws ApiError
-     */
-    public static restBusinessAreasProgramsPaymentPlansApproveCreate({
-        businessAreaSlug,
-        id,
-        programSlug,
-        requestBody,
-    }: {
-        businessAreaSlug: string,
-        /**
-         * A UUID string identifying this Payment Plan.
-         */
-        id: string,
-        programSlug: string,
-        requestBody: AcceptanceProcess,
-    }): CancelablePromise<AcceptanceProcess> {
-        return __request(OpenAPI, {
-            method: 'POST',
-            url: '/api/rest/business-areas/{business_area_slug}/programs/{program_slug}/payment-plans/{id}/approve/',
-            path: {
-                'business_area_slug': businessAreaSlug,
-                'id': id,
-                'program_slug': programSlug,
-            },
-            body: requestBody,
-            mediaType: 'application/json',
-        });
-    }
-    /**
-     * Adds a count action to the viewset that returns the count of the queryset.
-     * @returns AcceptanceProcess
-     * @throws ApiError
-     */
-    public static restBusinessAreasProgramsPaymentPlansAuthorizeCreate({
-        businessAreaSlug,
-        id,
-        programSlug,
-        requestBody,
-    }: {
-        businessAreaSlug: string,
-        /**
-         * A UUID string identifying this Payment Plan.
-         */
-        id: string,
-        programSlug: string,
-        requestBody: AcceptanceProcess,
-    }): CancelablePromise<AcceptanceProcess> {
-        return __request(OpenAPI, {
-            method: 'POST',
-            url: '/api/rest/business-areas/{business_area_slug}/programs/{program_slug}/payment-plans/{id}/authorize/',
-            path: {
-                'business_area_slug': businessAreaSlug,
-                'id': id,
-                'program_slug': programSlug,
-            },
-            body: requestBody,
-            mediaType: 'application/json',
-        });
-    }
-    /**
-     * Adds a count action to the viewset that returns the count of the queryset.
-     * @returns PaymentPlanCreateFollowUp
-     * @throws ApiError
-     */
-    public static restBusinessAreasProgramsPaymentPlansCreateFollowUpPaymentPlanCreate({
-        businessAreaSlug,
-        id,
-        programSlug,
-        requestBody,
-    }: {
-        businessAreaSlug: string,
-        /**
-         * A UUID string identifying this Payment Plan.
-         */
-        id: string,
-        programSlug: string,
-        requestBody: PaymentPlanCreateFollowUp,
-    }): CancelablePromise<PaymentPlanCreateFollowUp> {
-        return __request(OpenAPI, {
-            method: 'POST',
-            url: '/api/rest/business-areas/{business_area_slug}/programs/{program_slug}/payment-plans/{id}/create_follow_up_payment_plan/',
-            path: {
-                'business_area_slug': businessAreaSlug,
-                'id': id,
-                'program_slug': programSlug,
-            },
-            body: requestBody,
-            mediaType: 'application/json',
-        });
-    }
-    /**
-     * Adds a count action to the viewset that returns the count of the queryset.
-     * @returns PaymentPlan
-     * @throws ApiError
-     */
-    public static restBusinessAreasProgramsPaymentPlansEntitlementExportXlsxRetrieve({
-        businessAreaSlug,
-        id,
-        programSlug,
-    }: {
-        businessAreaSlug: string,
-        /**
-         * A UUID string identifying this Payment Plan.
-         */
-        id: string,
-        programSlug: string,
-    }): CancelablePromise<PaymentPlan> {
-        return __request(OpenAPI, {
-            method: 'GET',
-            url: '/api/rest/business-areas/{business_area_slug}/programs/{program_slug}/payment-plans/{id}/entitlement_export_xlsx/',
-            path: {
-                'business_area_slug': businessAreaSlug,
-                'id': id,
-                'program_slug': programSlug,
-            },
-        });
-    }
-    /**
-     * Adds a count action to the viewset that returns the count of the queryset.
-     * @returns PaymentPlanImportFile
-     * @throws ApiError
-     */
-    public static restBusinessAreasProgramsPaymentPlansEntitlementImportXlsxCreate({
-        businessAreaSlug,
-        id,
-        programSlug,
-        requestBody,
-    }: {
-        businessAreaSlug: string,
-        /**
-         * A UUID string identifying this Payment Plan.
-         */
-        id: string,
-        programSlug: string,
-        requestBody: PaymentPlanImportFile,
-    }): CancelablePromise<PaymentPlanImportFile> {
-        return __request(OpenAPI, {
-            method: 'POST',
-            url: '/api/rest/business-areas/{business_area_slug}/programs/{program_slug}/payment-plans/{id}/entitlement_import_xlsx/',
-            path: {
-                'business_area_slug': businessAreaSlug,
-                'id': id,
-                'program_slug': programSlug,
-            },
-            body: requestBody,
-            mediaType: 'application/json',
-        });
-    }
-    /**
-     * Adds a count action to the viewset that returns the count of the queryset.
-     * @returns PaymentPlanExcludeBeneficiaries
-     * @throws ApiError
-     */
-    public static restBusinessAreasProgramsPaymentPlansExcludeBeneficiariesCreate({
-        businessAreaSlug,
-        id,
-        programSlug,
-        requestBody,
-    }: {
-        businessAreaSlug: string,
-        /**
-         * A UUID string identifying this Payment Plan.
-         */
-        id: string,
-        programSlug: string,
-        requestBody: PaymentPlanExcludeBeneficiaries,
-    }): CancelablePromise<PaymentPlanExcludeBeneficiaries> {
-        return __request(OpenAPI, {
-            method: 'POST',
-            url: '/api/rest/business-areas/{business_area_slug}/programs/{program_slug}/payment-plans/{id}/exclude_beneficiaries/',
-            path: {
-                'business_area_slug': businessAreaSlug,
-                'id': id,
-                'program_slug': programSlug,
-            },
-            body: requestBody,
-            mediaType: 'application/json',
-        });
-    }
-    /**
-     * Adds a count action to the viewset that returns the count of the queryset.
-     * @returns PaymentPlan
-     * @throws ApiError
-     */
-    public static restBusinessAreasProgramsPaymentPlansExportPdfPaymentPlanSummaryRetrieve({
-        businessAreaSlug,
-        id,
-        programSlug,
-    }: {
-        businessAreaSlug: string,
-        /**
-         * A UUID string identifying this Payment Plan.
-         */
-        id: string,
-        programSlug: string,
-    }): CancelablePromise<PaymentPlan> {
-        return __request(OpenAPI, {
-            method: 'GET',
-            url: '/api/rest/business-areas/{business_area_slug}/programs/{program_slug}/payment-plans/{id}/export_pdf_payment_plan_summary/',
-            path: {
-                'business_area_slug': businessAreaSlug,
-                'id': id,
-                'program_slug': programSlug,
-            },
-        });
-    }
-    /**
-     * Adds a count action to the viewset that returns the count of the queryset.
-     * @returns PaymentPlanExportAuthCode
-     * @throws ApiError
-     */
-    public static restBusinessAreasProgramsPaymentPlansGenerateXlsxWithAuthCodeCreate({
-        businessAreaSlug,
-        id,
-        programSlug,
-        requestBody,
-    }: {
-        businessAreaSlug: string,
-        /**
-         * A UUID string identifying this Payment Plan.
-         */
-        id: string,
-        programSlug: string,
-        requestBody: PaymentPlanExportAuthCode,
-    }): CancelablePromise<PaymentPlanExportAuthCode> {
-        return __request(OpenAPI, {
-            method: 'POST',
-            url: '/api/rest/business-areas/{business_area_slug}/programs/{program_slug}/payment-plans/{id}/generate_xlsx_with_auth_code/',
-            path: {
-                'business_area_slug': businessAreaSlug,
-                'id': id,
-                'program_slug': programSlug,
-            },
-            body: requestBody,
-            mediaType: 'application/json',
-        });
-    }
-    /**
-     * Adds a count action to the viewset that returns the count of the queryset.
-     * @returns PaymentPlan
-     * @throws ApiError
-     */
-    public static restBusinessAreasProgramsPaymentPlansLockRetrieve({
-        businessAreaSlug,
-        id,
-        programSlug,
-    }: {
-        businessAreaSlug: string,
-        /**
-         * A UUID string identifying this Payment Plan.
-         */
-        id: string,
-        programSlug: string,
-    }): CancelablePromise<PaymentPlan> {
-        return __request(OpenAPI, {
-            method: 'GET',
-            url: '/api/rest/business-areas/{business_area_slug}/programs/{program_slug}/payment-plans/{id}/lock/',
-            path: {
-                'business_area_slug': businessAreaSlug,
-                'id': id,
-                'program_slug': programSlug,
-            },
-        });
-    }
-    /**
-     * Adds a count action to the viewset that returns the count of the queryset.
-     * @returns PaymentPlan
-     * @throws ApiError
-     */
-    public static restBusinessAreasProgramsPaymentPlansLockFspRetrieve({
-        businessAreaSlug,
-        id,
-        programSlug,
-    }: {
-        businessAreaSlug: string,
-        /**
-         * A UUID string identifying this Payment Plan.
-         */
-        id: string,
-        programSlug: string,
-    }): CancelablePromise<PaymentPlan> {
-        return __request(OpenAPI, {
-            method: 'GET',
-            url: '/api/rest/business-areas/{business_area_slug}/programs/{program_slug}/payment-plans/{id}/lock_fsp/',
-            path: {
-                'business_area_slug': businessAreaSlug,
-                'id': id,
-                'program_slug': programSlug,
-            },
-        });
-    }
-    /**
-     * Adds a count action to the viewset that returns the count of the queryset.
-     * @returns AcceptanceProcess
-     * @throws ApiError
-     */
-    public static restBusinessAreasProgramsPaymentPlansMarkAsReleasedCreate({
-        businessAreaSlug,
-        id,
-        programSlug,
-        requestBody,
-    }: {
-        businessAreaSlug: string,
-        /**
-         * A UUID string identifying this Payment Plan.
-         */
-        id: string,
-        programSlug: string,
-        requestBody: AcceptanceProcess,
-    }): CancelablePromise<AcceptanceProcess> {
-        return __request(OpenAPI, {
-            method: 'POST',
-            url: '/api/rest/business-areas/{business_area_slug}/programs/{program_slug}/payment-plans/{id}/mark_as_released/',
-            path: {
-                'business_area_slug': businessAreaSlug,
-                'id': id,
-                'program_slug': programSlug,
-            },
-            body: requestBody,
-            mediaType: 'application/json',
-        });
-    }
-    /**
-     * Adds a count action to the viewset that returns the count of the queryset.
-     * @returns PaymentPlanCreateUpdate
-     * @throws ApiError
-     */
-    public static restBusinessAreasProgramsPaymentPlansOpenCreate({
-        businessAreaSlug,
-        id,
-        programSlug,
-        requestBody,
-    }: {
-        businessAreaSlug: string,
-        /**
-         * A UUID string identifying this Payment Plan.
-         */
-        id: string,
-        programSlug: string,
-        requestBody: PaymentPlanCreateUpdate,
-    }): CancelablePromise<PaymentPlanCreateUpdate> {
-        return __request(OpenAPI, {
-            method: 'POST',
-            url: '/api/rest/business-areas/{business_area_slug}/programs/{program_slug}/payment-plans/{id}/open/',
-            path: {
-                'business_area_slug': businessAreaSlug,
-                'id': id,
-                'program_slug': programSlug,
-            },
-            body: requestBody,
-            mediaType: 'application/json',
-        });
-    }
-    /**
-     * Adds a count action to the viewset that returns the count of the queryset.
-     * @returns PaymentPlan
-     * @throws ApiError
-     */
-    public static restBusinessAreasProgramsPaymentPlansReconciliationExportXlsxRetrieve({
-        businessAreaSlug,
-        id,
-        programSlug,
-    }: {
-        businessAreaSlug: string,
-        /**
-         * A UUID string identifying this Payment Plan.
-         */
-        id: string,
-        programSlug: string,
-    }): CancelablePromise<PaymentPlan> {
-        return __request(OpenAPI, {
-            method: 'GET',
-            url: '/api/rest/business-areas/{business_area_slug}/programs/{program_slug}/payment-plans/{id}/reconciliation_export_xlsx/',
-            path: {
-                'business_area_slug': businessAreaSlug,
-                'id': id,
-                'program_slug': programSlug,
-            },
-        });
-    }
-    /**
-     * Adds a count action to the viewset that returns the count of the queryset.
-     * @returns PaymentPlanImportFile
-     * @throws ApiError
-     */
-    public static restBusinessAreasProgramsPaymentPlansReconciliationImportXlsxCreate({
-        businessAreaSlug,
-        id,
-        programSlug,
-        requestBody,
-    }: {
-        businessAreaSlug: string,
-        /**
-         * A UUID string identifying this Payment Plan.
-         */
-        id: string,
-        programSlug: string,
-        requestBody: PaymentPlanImportFile,
-    }): CancelablePromise<PaymentPlanImportFile> {
-        return __request(OpenAPI, {
-            method: 'POST',
-            url: '/api/rest/business-areas/{business_area_slug}/programs/{program_slug}/payment-plans/{id}/reconciliation_import_xlsx/',
-            path: {
-                'business_area_slug': businessAreaSlug,
-                'id': id,
-                'program_slug': programSlug,
-            },
-            body: requestBody,
-            mediaType: 'application/json',
-        });
-    }
-    /**
-     * Adds a count action to the viewset that returns the count of the queryset.
-     * @returns AcceptanceProcess
-     * @throws ApiError
-     */
-    public static restBusinessAreasProgramsPaymentPlansRejectCreate({
-        businessAreaSlug,
-        id,
-        programSlug,
-        requestBody,
-    }: {
-        businessAreaSlug: string,
-        /**
-         * A UUID string identifying this Payment Plan.
-         */
-        id: string,
-        programSlug: string,
-        requestBody: AcceptanceProcess,
-    }): CancelablePromise<AcceptanceProcess> {
-        return __request(OpenAPI, {
-            method: 'POST',
-            url: '/api/rest/business-areas/{business_area_slug}/programs/{program_slug}/payment-plans/{id}/reject/',
-            path: {
-                'business_area_slug': businessAreaSlug,
-                'id': id,
-                'program_slug': programSlug,
-            },
-            body: requestBody,
-            mediaType: 'application/json',
-        });
-    }
-    /**
-     * Adds a count action to the viewset that returns the count of the queryset.
-     * @returns PaymentPlan
-     * @throws ApiError
-     */
-    public static restBusinessAreasProgramsPaymentPlansSendForApprovalRetrieve({
-        businessAreaSlug,
-        id,
-        programSlug,
-    }: {
-        businessAreaSlug: string,
-        /**
-         * A UUID string identifying this Payment Plan.
-         */
-        id: string,
-        programSlug: string,
-    }): CancelablePromise<PaymentPlan> {
-        return __request(OpenAPI, {
-            method: 'GET',
-            url: '/api/rest/business-areas/{business_area_slug}/programs/{program_slug}/payment-plans/{id}/send_for_approval/',
-            path: {
-                'business_area_slug': businessAreaSlug,
-                'id': id,
-                'program_slug': programSlug,
-            },
-        });
-    }
-    /**
-     * Adds a count action to the viewset that returns the count of the queryset.
-     * @returns PaymentPlan
-     * @throws ApiError
-     */
-    public static restBusinessAreasProgramsPaymentPlansSendToPaymentGatewayRetrieve({
-        businessAreaSlug,
-        id,
-        programSlug,
-    }: {
-        businessAreaSlug: string,
-        /**
-         * A UUID string identifying this Payment Plan.
-         */
-        id: string,
-        programSlug: string,
-    }): CancelablePromise<PaymentPlan> {
-        return __request(OpenAPI, {
-            method: 'GET',
-            url: '/api/rest/business-areas/{business_area_slug}/programs/{program_slug}/payment-plans/{id}/send_to_payment_gateway/',
-            path: {
-                'business_area_slug': businessAreaSlug,
-                'id': id,
-                'program_slug': programSlug,
-            },
-        });
-    }
-    /**
-     * Adds a count action to the viewset that returns the count of the queryset.
-     * @returns PaymentPlan
-     * @throws ApiError
-     */
-    public static restBusinessAreasProgramsPaymentPlansSendXlsxPasswordRetrieve({
-        businessAreaSlug,
-        id,
-        programSlug,
-    }: {
-        businessAreaSlug: string,
-        /**
-         * A UUID string identifying this Payment Plan.
-         */
-        id: string,
-        programSlug: string,
-    }): CancelablePromise<PaymentPlan> {
-        return __request(OpenAPI, {
-            method: 'GET',
-            url: '/api/rest/business-areas/{business_area_slug}/programs/{program_slug}/payment-plans/{id}/send_xlsx_password/',
-            path: {
-                'business_area_slug': businessAreaSlug,
-                'id': id,
-                'program_slug': programSlug,
-            },
-        });
-    }
-    /**
-     * Adds a count action to the viewset that returns the count of the queryset.
-     * @returns SplitPaymentPlan
-     * @throws ApiError
-     */
-    public static restBusinessAreasProgramsPaymentPlansSplitCreate({
-        businessAreaSlug,
-        id,
-        programSlug,
-        requestBody,
-    }: {
-        businessAreaSlug: string,
-        /**
-         * A UUID string identifying this Payment Plan.
-         */
-        id: string,
-        programSlug: string,
-        requestBody: SplitPaymentPlan,
-    }): CancelablePromise<SplitPaymentPlan> {
-        return __request(OpenAPI, {
-            method: 'POST',
-            url: '/api/rest/business-areas/{business_area_slug}/programs/{program_slug}/payment-plans/{id}/split/',
-            path: {
-                'business_area_slug': businessAreaSlug,
-                'id': id,
-                'program_slug': programSlug,
-            },
-            body: requestBody,
-            mediaType: 'application/json',
-        });
-    }
-    /**
-     * Adds a count action to the viewset that returns the count of the queryset.
-     * @returns PaymentPlan
-     * @throws ApiError
-     */
-    public static restBusinessAreasProgramsPaymentPlansUnlockRetrieve({
-        businessAreaSlug,
-        id,
-        programSlug,
-    }: {
-        businessAreaSlug: string,
-        /**
-         * A UUID string identifying this Payment Plan.
-         */
-        id: string,
-        programSlug: string,
-    }): CancelablePromise<PaymentPlan> {
-        return __request(OpenAPI, {
-            method: 'GET',
-            url: '/api/rest/business-areas/{business_area_slug}/programs/{program_slug}/payment-plans/{id}/unlock/',
-            path: {
-                'business_area_slug': businessAreaSlug,
-                'id': id,
-                'program_slug': programSlug,
-            },
-        });
-    }
-    /**
-     * Adds a count action to the viewset that returns the count of the queryset.
-     * @returns PaymentPlan
-     * @throws ApiError
-     */
-    public static restBusinessAreasProgramsPaymentPlansUnlockFspRetrieve({
-        businessAreaSlug,
-        id,
-        programSlug,
-    }: {
-        businessAreaSlug: string,
-        /**
-         * A UUID string identifying this Payment Plan.
-         */
-        id: string,
-        programSlug: string,
-    }): CancelablePromise<PaymentPlan> {
-        return __request(OpenAPI, {
-            method: 'GET',
-            url: '/api/rest/business-areas/{business_area_slug}/programs/{program_slug}/payment-plans/{id}/unlock_fsp/',
-            path: {
-                'business_area_slug': businessAreaSlug,
-                'id': id,
-                'program_slug': programSlug,
-            },
-        });
-    }
-    /**
-     * Adds a count action to the viewset that returns the count of the queryset.
-     * @returns CountResponse
-     * @throws ApiError
-     */
-    public static restBusinessAreasProgramsPaymentPlansCountRetrieve({
-        businessAreaSlug,
-        programSlug,
-    }: {
-        businessAreaSlug: string,
-        programSlug: string,
-    }): CancelablePromise<CountResponse> {
-        return __request(OpenAPI, {
-            method: 'GET',
-            url: '/api/rest/business-areas/{business_area_slug}/programs/{program_slug}/payment-plans/count/',
-            path: {
-                'business_area_slug': businessAreaSlug,
-                'program_slug': programSlug,
-            },
-        });
-    }
-    /**
-     * @returns PaginatedPeriodicDataUpdateTemplateListList
-     * @throws ApiError
-     */
-    public static restBusinessAreasProgramsPeriodicDataUpdateTemplatesList({
-        businessAreaSlug,
-        programSlug,
-        limit,
-        offset,
-        ordering,
-        updatedAtAfter,
-        updatedAtBefore,
-    }: {
-        businessAreaSlug: string,
-        programSlug: string,
-        /**
-         * Number of results to return per page.
-         */
-        limit?: number,
-        /**
-         * The initial index from which to return the results.
-         */
-        offset?: number,
-        /**
-         * Which field to use when ordering the results.
-         */
-        ordering?: string,
-        updatedAtAfter?: string,
-        updatedAtBefore?: string,
-    }): CancelablePromise<PaginatedPeriodicDataUpdateTemplateListList> {
-        return __request(OpenAPI, {
-            method: 'GET',
-            url: '/api/rest/business-areas/{business_area_slug}/programs/{program_slug}/periodic-data-update-templates/',
-            path: {
-                'business_area_slug': businessAreaSlug,
-                'program_slug': programSlug,
-            },
-            query: {
-                'limit': limit,
-                'offset': offset,
-                'ordering': ordering,
-                'updated_at_after': updatedAtAfter,
-                'updated_at_before': updatedAtBefore,
-            },
-        });
-    }
-    /**
-     * @returns PeriodicDataUpdateTemplateCreate
-     * @throws ApiError
-     */
-    public static restBusinessAreasProgramsPeriodicDataUpdateTemplatesCreate({
-        businessAreaSlug,
-        programSlug,
-        requestBody,
-    }: {
-        businessAreaSlug: string,
-        programSlug: string,
-        requestBody: PeriodicDataUpdateTemplateCreate,
-    }): CancelablePromise<PeriodicDataUpdateTemplateCreate> {
-        return __request(OpenAPI, {
-            method: 'POST',
-            url: '/api/rest/business-areas/{business_area_slug}/programs/{program_slug}/periodic-data-update-templates/',
-            path: {
-                'business_area_slug': businessAreaSlug,
-                'program_slug': programSlug,
-            },
-            body: requestBody,
-            mediaType: 'application/json',
-        });
-    }
-    /**
-     * @returns PeriodicDataUpdateTemplateDetail
-     * @throws ApiError
-     */
-    public static restBusinessAreasProgramsPeriodicDataUpdateTemplatesRetrieve({
-        businessAreaSlug,
-        id,
-        programSlug,
-    }: {
-        businessAreaSlug: string,
-        /**
-         * A unique integer value identifying this periodic data update template.
-         */
-        id: number,
-        programSlug: string,
-    }): CancelablePromise<PeriodicDataUpdateTemplateDetail> {
-        return __request(OpenAPI, {
-            method: 'GET',
-            url: '/api/rest/business-areas/{business_area_slug}/programs/{program_slug}/periodic-data-update-templates/{id}/',
-            path: {
-                'business_area_slug': businessAreaSlug,
-                'id': id,
-                'program_slug': programSlug,
-            },
-        });
-    }
-    /**
-     * @returns any No response body
-     * @throws ApiError
-     */
-    public static restBusinessAreasProgramsPeriodicDataUpdateTemplatesDownloadRetrieve({
-        businessAreaSlug,
-        id,
-        programSlug,
-    }: {
-        businessAreaSlug: string,
-        /**
-         * A unique integer value identifying this periodic data update template.
-         */
-        id: number,
-        programSlug: string,
-    }): CancelablePromise<any> {
-        return __request(OpenAPI, {
-            method: 'GET',
-            url: '/api/rest/business-areas/{business_area_slug}/programs/{program_slug}/periodic-data-update-templates/{id}/download/',
-            path: {
-                'business_area_slug': businessAreaSlug,
-                'id': id,
-                'program_slug': programSlug,
-            },
-        });
-    }
-    /**
-     * @returns any No response body
-     * @throws ApiError
-     */
-    public static restBusinessAreasProgramsPeriodicDataUpdateTemplatesExportCreate({
-        businessAreaSlug,
-        id,
-        programSlug,
-    }: {
-        businessAreaSlug: string,
-        /**
-         * A unique integer value identifying this periodic data update template.
-         */
-        id: number,
-        programSlug: string,
-    }): CancelablePromise<any> {
-        return __request(OpenAPI, {
-            method: 'POST',
-            url: '/api/rest/business-areas/{business_area_slug}/programs/{program_slug}/periodic-data-update-templates/{id}/export/',
-            path: {
-                'business_area_slug': businessAreaSlug,
-                'id': id,
-                'program_slug': programSlug,
-            },
-        });
-    }
-    /**
-     * @returns PaginatedPeriodicDataUpdateUploadListList
-     * @throws ApiError
-     */
-    public static restBusinessAreasProgramsPeriodicDataUpdateUploadsList({
-        businessAreaSlug,
-        programSlug,
-        limit,
-        offset,
-        ordering,
-        updatedAtAfter,
-        updatedAtBefore,
-    }: {
-        businessAreaSlug: string,
-        programSlug: string,
-        /**
-         * Number of results to return per page.
-         */
-        limit?: number,
-        /**
-         * The initial index from which to return the results.
-         */
-        offset?: number,
-        /**
-         * Which field to use when ordering the results.
-         */
-        ordering?: string,
-        updatedAtAfter?: string,
-        updatedAtBefore?: string,
-    }): CancelablePromise<PaginatedPeriodicDataUpdateUploadListList> {
-        return __request(OpenAPI, {
-            method: 'GET',
-            url: '/api/rest/business-areas/{business_area_slug}/programs/{program_slug}/periodic-data-update-uploads/',
-            path: {
-                'business_area_slug': businessAreaSlug,
-                'program_slug': programSlug,
-            },
-            query: {
-                'limit': limit,
-                'offset': offset,
-                'ordering': ordering,
-                'updated_at_after': updatedAtAfter,
-                'updated_at_before': updatedAtBefore,
-            },
-        });
-    }
-    /**
-     * @returns PeriodicDataUpdateUploadDetail
-     * @throws ApiError
-     */
-    public static restBusinessAreasProgramsPeriodicDataUpdateUploadsRetrieve({
-        businessAreaSlug,
-        id,
-        programSlug,
-    }: {
-        businessAreaSlug: string,
-        /**
-         * A unique integer value identifying this periodic data update upload.
-         */
-        id: number,
-        programSlug: string,
-    }): CancelablePromise<PeriodicDataUpdateUploadDetail> {
-        return __request(OpenAPI, {
-            method: 'GET',
-            url: '/api/rest/business-areas/{business_area_slug}/programs/{program_slug}/periodic-data-update-uploads/{id}/',
-            path: {
-                'business_area_slug': businessAreaSlug,
-                'id': id,
-                'program_slug': programSlug,
-            },
-        });
-    }
-    /**
-     * @returns PeriodicDataUpdateUpload
-     * @throws ApiError
-     */
-    public static restBusinessAreasProgramsPeriodicDataUpdateUploadsUploadCreate({
-        businessAreaSlug,
-        programSlug,
-        requestBody,
-    }: {
-        businessAreaSlug: string,
-        programSlug: string,
-        requestBody: PeriodicDataUpdateUpload,
-    }): CancelablePromise<PeriodicDataUpdateUpload> {
-        return __request(OpenAPI, {
-            method: 'POST',
-            url: '/api/rest/business-areas/{business_area_slug}/programs/{program_slug}/periodic-data-update-uploads/upload/',
-            path: {
-                'business_area_slug': businessAreaSlug,
-                'program_slug': programSlug,
-            },
-            body: requestBody,
-            mediaType: 'application/json',
-        });
-    }
-    /**
-     * @returns PaginatedPeriodicFieldList
-     * @throws ApiError
-     */
-    public static restBusinessAreasProgramsPeriodicFieldsList({
-        businessAreaSlug,
-        programSlug,
-        limit,
-        offset,
-        ordering,
-        updatedAtAfter,
-        updatedAtBefore,
-    }: {
-        businessAreaSlug: string,
-        programSlug: string,
-        /**
-         * Number of results to return per page.
-         */
-        limit?: number,
-        /**
-         * The initial index from which to return the results.
-         */
-        offset?: number,
-        /**
-         * Which field to use when ordering the results.
-         */
-        ordering?: string,
-        updatedAtAfter?: string,
-        updatedAtBefore?: string,
-    }): CancelablePromise<PaginatedPeriodicFieldList> {
-        return __request(OpenAPI, {
-            method: 'GET',
-            url: '/api/rest/business-areas/{business_area_slug}/programs/{program_slug}/periodic-fields/',
-            path: {
-                'business_area_slug': businessAreaSlug,
-                'program_slug': programSlug,
-            },
-            query: {
-                'limit': limit,
-                'offset': offset,
-                'ordering': ordering,
-                'updated_at_after': updatedAtAfter,
-                'updated_at_before': updatedAtBefore,
-            },
-        });
-    }
-    /**
-     * Adds a count action to the viewset that returns the count of the queryset.
-     * @returns PaginatedRegistrationDataImportListList
-     * @throws ApiError
-     */
-    public static restBusinessAreasProgramsRegistrationDataImportsList({
-        businessAreaSlug,
-        programSlug,
-        importDate,
-        importDateRange,
-        importedById,
-        limit,
-        name,
-        nameStartswith,
-        offset,
-        orderBy,
-        ordering,
-        search,
-        size,
-        status,
-        totalHouseholdsCountWithValidPhoneNoMax,
-        totalHouseholdsCountWithValidPhoneNoMin,
-    }: {
-        businessAreaSlug: string,
-        programSlug: string,
-        importDate?: string,
-        importDateRange?: string,
-        importedById?: string,
-        /**
-         * Number of results to return per page.
-         */
-        limit?: number,
-        name?: string,
-        nameStartswith?: string,
-        /**
-         * The initial index from which to return the results.
-         */
-        offset?: number,
-        /**
-         * Ordering
-         *
-         * * `name` - Name
-         * * `-name` - Name (descending)
-         * * `status` - Status
-         * * `-status` - Status (descending)
-         * * `import_date` - Import date
-         * * `-import_date` - Import date (descending)
-         * * `number_of_individuals` - Number of individuals
-         * * `-number_of_individuals` - Number of individuals (descending)
-         * * `number_of_households` - Number of households
-         * * `-number_of_households` - Number of households (descending)
-         * * `data_source` - Data source
-         * * `-data_source` - Data source (descending)
-         * * `imported_by__first_name` - Imported by  first name
-         * * `-imported_by__first_name` - Imported by  first name (descending)
-         */
-        orderBy?: Array<'-data_source' | '-import_date' | '-imported_by__first_name' | '-name' | '-number_of_households' | '-number_of_individuals' | '-status' | 'data_source' | 'import_date' | 'imported_by__first_name' | 'name' | 'number_of_households' | 'number_of_individuals' | 'status'>,
-        /**
-         * Which field to use when ordering the results.
-         */
-        ordering?: string,
-        search?: string,
-        size?: number,
-        /**
-         * * `LOADING` - Loading
-         * * `DEDUPLICATION` - Deduplication
-         * * `DEDUPLICATION_FAILED` - Deduplication Failed
-         * * `IMPORT_SCHEDULED` - Import Scheduled
-         * * `IMPORTING` - Importing
-         * * `IMPORT_ERROR` - Import Error
-         * * `IN_REVIEW` - In Review
-         * * `MERGE_SCHEDULED` - Merge Scheduled
-         * * `MERGED` - Merged
-         * * `MERGING` - Merging
-         * * `MERGE_ERROR` - Merge Error
-         * * `REFUSED` - Refused import
-         */
-        status?: 'DEDUPLICATION' | 'DEDUPLICATION_FAILED' | 'IMPORTING' | 'IMPORT_ERROR' | 'IMPORT_SCHEDULED' | 'IN_REVIEW' | 'LOADING' | 'MERGED' | 'MERGE_ERROR' | 'MERGE_SCHEDULED' | 'MERGING' | 'REFUSED',
-        totalHouseholdsCountWithValidPhoneNoMax?: any,
-        totalHouseholdsCountWithValidPhoneNoMin?: any,
-    }): CancelablePromise<PaginatedRegistrationDataImportListList> {
-        return __request(OpenAPI, {
-            method: 'GET',
-            url: '/api/rest/business-areas/{business_area_slug}/programs/{program_slug}/registration-data-imports/',
-            path: {
-                'business_area_slug': businessAreaSlug,
-                'program_slug': programSlug,
-            },
-            query: {
-                'import_date': importDate,
-                'import_date_range': importDateRange,
-                'imported_by__id': importedById,
-                'limit': limit,
-                'name': name,
-                'name__startswith': nameStartswith,
-                'offset': offset,
-                'order_by': orderBy,
-                'ordering': ordering,
-                'search': search,
-                'size': size,
-                'status': status,
-                'total_households_count_with_valid_phone_no_max': totalHouseholdsCountWithValidPhoneNoMax,
-                'total_households_count_with_valid_phone_no_min': totalHouseholdsCountWithValidPhoneNoMin,
-            },
-        });
-    }
-    /**
-     * Adds a count action to the viewset that returns the count of the queryset.
-     * @returns RegistrationDataImportDetail
-     * @throws ApiError
-     */
-    public static restBusinessAreasProgramsRegistrationDataImportsRetrieve({
-        businessAreaSlug,
-        id,
-        programSlug,
-    }: {
-        businessAreaSlug: string,
-        /**
-         * A UUID string identifying this Registration data import.
-         */
-        id: string,
-        programSlug: string,
-    }): CancelablePromise<RegistrationDataImportDetail> {
-        return __request(OpenAPI, {
-            method: 'GET',
-            url: '/api/rest/business-areas/{business_area_slug}/programs/{program_slug}/registration-data-imports/{id}/',
-            path: {
-                'business_area_slug': businessAreaSlug,
-                'id': id,
-                'program_slug': programSlug,
-            },
-        });
-    }
-    /**
-     * Adds a count action to the viewset that returns the count of the queryset.
-     * @returns CountResponse
-     * @throws ApiError
-     */
-    public static restBusinessAreasProgramsRegistrationDataImportsCountRetrieve({
-        businessAreaSlug,
-        programSlug,
-    }: {
-        businessAreaSlug: string,
-        programSlug: string,
-    }): CancelablePromise<CountResponse> {
-        return __request(OpenAPI, {
-            method: 'GET',
-            url: '/api/rest/business-areas/{business_area_slug}/programs/{program_slug}/registration-data-imports/count/',
-            path: {
-                'business_area_slug': businessAreaSlug,
-                'program_slug': programSlug,
-            },
-        });
-    }
-    /**
-     * Adds a count action to the viewset that returns the count of the queryset.
-     * @returns RegistrationDataImportList
-     * @throws ApiError
-     */
-    public static restBusinessAreasProgramsRegistrationDataImportsRunDeduplicationCreate({
-        businessAreaSlug,
-        programSlug,
-        requestBody,
-    }: {
-        businessAreaSlug: string,
-        programSlug: string,
-        requestBody: RegistrationDataImportList,
-    }): CancelablePromise<RegistrationDataImportList> {
-        return __request(OpenAPI, {
-            method: 'POST',
-            url: '/api/rest/business-areas/{business_area_slug}/programs/{program_slug}/registration-data-imports/run-deduplication/',
-            path: {
-                'business_area_slug': businessAreaSlug,
-                'program_slug': programSlug,
-            },
-            body: requestBody,
-            mediaType: 'application/json',
-        });
-    }
-    /**
-     * Adds a count action to the viewset that returns the count of the queryset.
-     * @returns RegistrationDataImportList
-     * @throws ApiError
-     */
-    public static restBusinessAreasProgramsRegistrationDataImportsWebhookdeduplicationRetrieve({
-        businessAreaSlug,
-        programSlug,
-    }: {
-        businessAreaSlug: string,
-        programSlug: string,
-    }): CancelablePromise<RegistrationDataImportList> {
-        return __request(OpenAPI, {
-            method: 'GET',
-            url: '/api/rest/business-areas/{business_area_slug}/programs/{program_slug}/registration-data-imports/webhookdeduplication/',
-            path: {
-                'business_area_slug': businessAreaSlug,
-                'program_slug': programSlug,
-            },
-        });
-    }
-    /**
-     * Adds a count action to the viewset that returns the count of the queryset.
-     * @returns PaginatedTargetPopulationListList
-     * @throws ApiError
-     */
-    public static restBusinessAreasProgramsTargetPopulationsList({
-        businessAreaSlug,
-        programSlug,
-        createdAtGte,
-        createdAtLte,
-        limit,
-        name,
-        offset,
-        ordering,
-        program,
-        programCycle,
-        search,
-        status,
-        totalHouseholdsCountGte,
-        totalHouseholdsCountLte,
-        totalIndividualsCountGte,
-        totalIndividualsCountLte,
-    }: {
-        businessAreaSlug: string,
-        programSlug: string,
-        createdAtGte?: string,
-        createdAtLte?: string,
-        /**
-         * Number of results to return per page.
-         */
-        limit?: number,
-        name?: string,
-        /**
-         * The initial index from which to return the results.
-         */
-        offset?: number,
-        /**
-         * Which field to use when ordering the results.
-         */
-        ordering?: string,
-        program?: string,
-        programCycle?: string,
-        /**
-         * A search term.
-         */
-        search?: string,
-        /**
-         * * `TP_OPEN` - Open
-         * * `TP_LOCKED` - Locked
-         * * `PROCESSING` - Processing
-         * * `STEFICON_WAIT` - Steficon Wait
-         * * `STEFICON_RUN` - Steficon Run
-         * * `STEFICON_COMPLETED` - Steficon Completed
-         * * `STEFICON_ERROR` - Steficon Error
-         * * `DRAFT` - Draft
-         * * `PREPARING` - Preparing
-         * * `OPEN` - Open
-         * * `LOCKED` - Locked
-         * * `LOCKED_FSP` - Locked FSP
-         * * `IN_APPROVAL` - In Approval
-         * * `IN_AUTHORIZATION` - In Authorization
-         * * `IN_REVIEW` - In Review
-         * * `ACCEPTED` - Accepted
-         * * `FINISHED` - Finished
-         * * `ASSIGNED` - Assigned
-         */
-        status?: 'ACCEPTED' | 'ASSIGNED' | 'DRAFT' | 'FINISHED' | 'IN_APPROVAL' | 'IN_AUTHORIZATION' | 'IN_REVIEW' | 'LOCKED' | 'LOCKED_FSP' | 'OPEN' | 'PREPARING' | 'PROCESSING' | 'STEFICON_COMPLETED' | 'STEFICON_ERROR' | 'STEFICON_RUN' | 'STEFICON_WAIT' | 'TP_LOCKED' | 'TP_OPEN',
-        totalHouseholdsCountGte?: number,
-        totalHouseholdsCountLte?: number,
-        totalIndividualsCountGte?: number,
-        totalIndividualsCountLte?: number,
-    }): CancelablePromise<PaginatedTargetPopulationListList> {
-        return __request(OpenAPI, {
-            method: 'GET',
-            url: '/api/rest/business-areas/{business_area_slug}/programs/{program_slug}/target-populations/',
-            path: {
-                'business_area_slug': businessAreaSlug,
-                'program_slug': programSlug,
-            },
-            query: {
-                'created_at__gte': createdAtGte,
-                'created_at__lte': createdAtLte,
-                'limit': limit,
-                'name': name,
-                'offset': offset,
-                'ordering': ordering,
-                'program': program,
-                'program_cycle': programCycle,
-                'search': search,
-                'status': status,
-                'total_households_count__gte': totalHouseholdsCountGte,
-                'total_households_count__lte': totalHouseholdsCountLte,
-                'total_individuals_count__gte': totalIndividualsCountGte,
-                'total_individuals_count__lte': totalIndividualsCountLte,
-            },
-        });
-    }
-    /**
-     * Adds a count action to the viewset that returns the count of the queryset.
-     * @returns TargetPopulationCreate
-     * @throws ApiError
-     */
-    public static restBusinessAreasProgramsTargetPopulationsCreate({
-        businessAreaSlug,
-        programSlug,
-        requestBody,
-    }: {
-        businessAreaSlug: string,
-        programSlug: string,
-        requestBody: TargetPopulationCreate,
-    }): CancelablePromise<TargetPopulationCreate> {
-        return __request(OpenAPI, {
-            method: 'POST',
-            url: '/api/rest/business-areas/{business_area_slug}/programs/{program_slug}/target-populations/',
-            path: {
-                'business_area_slug': businessAreaSlug,
-                'program_slug': programSlug,
-            },
-            body: requestBody,
-            mediaType: 'application/json',
-        });
-    }
-    /**
-     * Adds a count action to the viewset that returns the count of the queryset.
-     * @returns TargetPopulationDetail
-     * @throws ApiError
-     */
-    public static restBusinessAreasProgramsTargetPopulationsRetrieve({
-        businessAreaSlug,
-        id,
-        programSlug,
-    }: {
-        businessAreaSlug: string,
-        /**
-         * A UUID string identifying this Payment Plan.
-         */
-        id: string,
-        programSlug: string,
-    }): CancelablePromise<TargetPopulationDetail> {
-        return __request(OpenAPI, {
-            method: 'GET',
-            url: '/api/rest/business-areas/{business_area_slug}/programs/{program_slug}/target-populations/{id}/',
-            path: {
-                'business_area_slug': businessAreaSlug,
-                'id': id,
-                'program_slug': programSlug,
-            },
-        });
-    }
-    /**
-     * Adds a count action to the viewset that returns the count of the queryset.
-     * @returns TargetPopulationCreate
-     * @throws ApiError
-     */
-    public static restBusinessAreasProgramsTargetPopulationsPartialUpdate({
-        businessAreaSlug,
-        id,
-        programSlug,
-        requestBody,
-    }: {
-        businessAreaSlug: string,
-        /**
-         * A UUID string identifying this Payment Plan.
-         */
-        id: string,
-        programSlug: string,
-        requestBody?: PatchedTargetPopulationCreate,
-    }): CancelablePromise<TargetPopulationCreate> {
-        return __request(OpenAPI, {
-            method: 'PATCH',
-            url: '/api/rest/business-areas/{business_area_slug}/programs/{program_slug}/target-populations/{id}/',
-            path: {
-                'business_area_slug': businessAreaSlug,
-                'id': id,
-                'program_slug': programSlug,
-            },
-            body: requestBody,
-            mediaType: 'application/json',
-        });
-    }
-    /**
-     * Adds a count action to the viewset that returns the count of the queryset.
-     * @returns void
-     * @throws ApiError
-     */
-    public static restBusinessAreasProgramsTargetPopulationsDestroy({
-        businessAreaSlug,
-        id,
-        programSlug,
-    }: {
-        businessAreaSlug: string,
-        /**
-         * A UUID string identifying this Payment Plan.
-         */
-        id: string,
-        programSlug: string,
-    }): CancelablePromise<void> {
-        return __request(OpenAPI, {
-            method: 'DELETE',
-            url: '/api/rest/business-areas/{business_area_slug}/programs/{program_slug}/target-populations/{id}/',
-            path: {
-                'business_area_slug': businessAreaSlug,
-                'id': id,
-                'program_slug': programSlug,
-            },
-        });
-    }
-    /**
-     * Adds a count action to the viewset that returns the count of the queryset.
-     * @returns TargetPopulationApplyEngineFormula
-     * @throws ApiError
-     */
-    public static restBusinessAreasProgramsTargetPopulationsApplyEngineFormulaCreate({
-        businessAreaSlug,
-        id,
-        programSlug,
-        requestBody,
-    }: {
-        businessAreaSlug: string,
-        /**
-         * A UUID string identifying this Payment Plan.
-         */
-        id: string,
-        programSlug: string,
-        requestBody: TargetPopulationApplyEngineFormula,
-    }): CancelablePromise<TargetPopulationApplyEngineFormula> {
-        return __request(OpenAPI, {
-            method: 'POST',
-            url: '/api/rest/business-areas/{business_area_slug}/programs/{program_slug}/target-populations/{id}/apply_engine_formula/',
-            path: {
-                'business_area_slug': businessAreaSlug,
-                'id': id,
-                'program_slug': programSlug,
-            },
-            body: requestBody,
-            mediaType: 'application/json',
-        });
-    }
-    /**
-     * Adds a count action to the viewset that returns the count of the queryset.
-     * @returns TargetPopulationCopy
-     * @throws ApiError
-     */
-    public static restBusinessAreasProgramsTargetPopulationsCopyCreate({
-        businessAreaSlug,
-        id,
-        programSlug,
-        requestBody,
-    }: {
-        businessAreaSlug: string,
-        /**
-         * A UUID string identifying this Payment Plan.
-         */
-        id: string,
-        programSlug: string,
-        requestBody: TargetPopulationCopy,
-    }): CancelablePromise<TargetPopulationCopy> {
-        return __request(OpenAPI, {
-            method: 'POST',
-            url: '/api/rest/business-areas/{business_area_slug}/programs/{program_slug}/target-populations/{id}/copy/',
-            path: {
-                'business_area_slug': businessAreaSlug,
-                'id': id,
-                'program_slug': programSlug,
-            },
-            body: requestBody,
-            mediaType: 'application/json',
-        });
-    }
-    /**
-     * Adds a count action to the viewset that returns the count of the queryset.
-     * @returns PaymentPlan
-     * @throws ApiError
-     */
-    public static restBusinessAreasProgramsTargetPopulationsLockRetrieve({
-        businessAreaSlug,
-        id,
-        programSlug,
-    }: {
-        businessAreaSlug: string,
-        /**
-         * A UUID string identifying this Payment Plan.
-         */
-        id: string,
-        programSlug: string,
-    }): CancelablePromise<PaymentPlan> {
-        return __request(OpenAPI, {
-            method: 'GET',
-            url: '/api/rest/business-areas/{business_area_slug}/programs/{program_slug}/target-populations/{id}/lock/',
-            path: {
-                'business_area_slug': businessAreaSlug,
-                'id': id,
-                'program_slug': programSlug,
-            },
-        });
-    }
-    /**
-     * Adds a count action to the viewset that returns the count of the queryset.
-     * @returns PaymentPlan
-     * @throws ApiError
-     */
-    public static restBusinessAreasProgramsTargetPopulationsMarkReadyRetrieve({
-=======
-                'updated_at_after': updatedAtAfter,
-                'updated_at_before': updatedAtBefore,
-            },
-        });
-    }
-    /**
-     * @returns PeriodicDataUpdateUploadDetail
-     * @throws ApiError
-     */
-    public static restBusinessAreasProgramsPeriodicDataUpdateUploadsRetrieve({
->>>>>>> 244534ce
-        businessAreaSlug,
-        id,
-        programSlug,
-    }: {
-        businessAreaSlug: string,
-        /**
-<<<<<<< HEAD
-         * A UUID string identifying this Payment Plan.
-         */
-        id: string,
-        programSlug: string,
-    }): CancelablePromise<PaymentPlan> {
-        return __request(OpenAPI, {
-            method: 'GET',
-            url: '/api/rest/business-areas/{business_area_slug}/programs/{program_slug}/target-populations/{id}/mark_ready/',
-=======
-         * A unique integer value identifying this periodic data update upload.
-         */
-        id: number,
-        programSlug: string,
-    }): CancelablePromise<PeriodicDataUpdateUploadDetail> {
-        return __request(OpenAPI, {
-            method: 'GET',
-            url: '/api/rest/business-areas/{business_area_slug}/programs/{program_slug}/periodic-data-update-uploads/{id}/',
->>>>>>> 244534ce
-            path: {
-                'business_area_slug': businessAreaSlug,
-                'id': id,
-                'program_slug': programSlug,
-            },
-        });
-    }
-    /**
-<<<<<<< HEAD
-     * Adds a count action to the viewset that returns the count of the queryset.
-     * @returns PaymentPlan
-     * @throws ApiError
-     */
-    public static restBusinessAreasProgramsTargetPopulationsRebuildRetrieve({
-        businessAreaSlug,
-        id,
-        programSlug,
-    }: {
-        businessAreaSlug: string,
-        /**
-         * A UUID string identifying this Payment Plan.
-         */
-        id: string,
-        programSlug: string,
-    }): CancelablePromise<PaymentPlan> {
-        return __request(OpenAPI, {
-            method: 'GET',
-            url: '/api/rest/business-areas/{business_area_slug}/programs/{program_slug}/target-populations/{id}/rebuild/',
-            path: {
-                'business_area_slug': businessAreaSlug,
-                'id': id,
-=======
-     * @returns PeriodicDataUpdateUpload
-     * @throws ApiError
-     */
-    public static restBusinessAreasProgramsPeriodicDataUpdateUploadsUploadCreate({
-        businessAreaSlug,
-        programSlug,
-        requestBody,
-    }: {
-        businessAreaSlug: string,
-        programSlug: string,
-        requestBody: PeriodicDataUpdateUpload,
-    }): CancelablePromise<PeriodicDataUpdateUpload> {
-        return __request(OpenAPI, {
-            method: 'POST',
-            url: '/api/rest/business-areas/{business_area_slug}/programs/{program_slug}/periodic-data-update-uploads/upload/',
-            path: {
-                'business_area_slug': businessAreaSlug,
->>>>>>> 244534ce
-                'program_slug': programSlug,
-            },
-        });
-    }
-    /**
-<<<<<<< HEAD
-     * Adds a count action to the viewset that returns the count of the queryset.
-     * @returns PaymentPlan
-     * @throws ApiError
-     */
-    public static restBusinessAreasProgramsTargetPopulationsUnlockRetrieve({
-        businessAreaSlug,
-        id,
-        programSlug,
-    }: {
-        businessAreaSlug: string,
-        /**
-         * A UUID string identifying this Payment Plan.
-         */
-        id: string,
-        programSlug: string,
-    }): CancelablePromise<PaymentPlan> {
-        return __request(OpenAPI, {
-            method: 'GET',
-            url: '/api/rest/business-areas/{business_area_slug}/programs/{program_slug}/target-populations/{id}/unlock/',
-            path: {
-                'business_area_slug': businessAreaSlug,
-                'id': id,
-                'program_slug': programSlug,
-=======
-     * @returns PaginatedPeriodicFieldList
-     * @throws ApiError
-     */
-    public static restBusinessAreasProgramsPeriodicFieldsList({
-        businessAreaSlug,
-        programSlug,
-        limit,
-        offset,
-        ordering,
-        updatedAtAfter,
-        updatedAtBefore,
-    }: {
-        businessAreaSlug: string,
-        programSlug: string,
-        /**
-         * Number of results to return per page.
-         */
-        limit?: number,
-        /**
-         * The initial index from which to return the results.
-         */
-        offset?: number,
-        /**
-         * Which field to use when ordering the results.
-         */
-        ordering?: string,
-        updatedAtAfter?: string,
-        updatedAtBefore?: string,
-    }): CancelablePromise<PaginatedPeriodicFieldList> {
-        return __request(OpenAPI, {
-            method: 'GET',
-            url: '/api/rest/business-areas/{business_area_slug}/programs/{program_slug}/periodic-fields/',
-            path: {
-                'business_area_slug': businessAreaSlug,
-                'program_slug': programSlug,
-            },
-            query: {
-                'limit': limit,
-                'offset': offset,
-                'ordering': ordering,
-                'updated_at_after': updatedAtAfter,
-                'updated_at_before': updatedAtBefore,
->>>>>>> 244534ce
-            },
-        });
-    }
-    /**
-     * Adds a count action to the viewset that returns the count of the queryset.
-<<<<<<< HEAD
-     * @returns PaginatedTPHouseholdListList
-     * @throws ApiError
-     */
-    public static restBusinessAreasProgramsTargetPopulationsHouseholdsList({
-        businessAreaSlug,
-        programSlug,
-        targetPopulationId,
-        limit,
-        offset,
-    }: {
-        businessAreaSlug: string,
-        programSlug: string,
-        targetPopulationId: string,
-=======
-     * @returns PaginatedRegistrationDataImportListList
-     * @throws ApiError
-     */
-    public static restBusinessAreasProgramsRegistrationDataImportsList({
-        businessAreaSlug,
-        programSlug,
-        importDate,
-        importDateRange,
-        importedById,
-        limit,
-        name,
-        nameStartswith,
-        offset,
-        orderBy,
-        ordering,
-        search,
-        size,
-        status,
-        totalHouseholdsCountWithValidPhoneNoMax,
-        totalHouseholdsCountWithValidPhoneNoMin,
-    }: {
-        businessAreaSlug: string,
-        programSlug: string,
-        importDate?: string,
-        importDateRange?: string,
-        importedById?: string,
->>>>>>> 244534ce
-        /**
-         * Number of results to return per page.
-         */
-        limit?: number,
-<<<<<<< HEAD
-=======
-        name?: string,
-        nameStartswith?: string,
->>>>>>> 244534ce
-        /**
-         * The initial index from which to return the results.
-         */
-        offset?: number,
-<<<<<<< HEAD
-    }): CancelablePromise<PaginatedTPHouseholdListList> {
-        return __request(OpenAPI, {
-            method: 'GET',
-            url: '/api/rest/business-areas/{business_area_slug}/programs/{program_slug}/target-populations/{target_population_id}/households/',
-            path: {
-                'business_area_slug': businessAreaSlug,
-                'program_slug': programSlug,
-                'target_population_id': targetPopulationId,
-=======
-        /**
-         * Ordering
-         *
-         * * `name` - Name
-         * * `-name` - Name (descending)
-         * * `status` - Status
-         * * `-status` - Status (descending)
-         * * `import_date` - Import date
-         * * `-import_date` - Import date (descending)
-         * * `number_of_individuals` - Number of individuals
-         * * `-number_of_individuals` - Number of individuals (descending)
-         * * `number_of_households` - Number of households
-         * * `-number_of_households` - Number of households (descending)
-         * * `data_source` - Data source
-         * * `-data_source` - Data source (descending)
-         * * `imported_by__first_name` - Imported by  first name
-         * * `-imported_by__first_name` - Imported by  first name (descending)
-         */
-        orderBy?: Array<'-data_source' | '-import_date' | '-imported_by__first_name' | '-name' | '-number_of_households' | '-number_of_individuals' | '-status' | 'data_source' | 'import_date' | 'imported_by__first_name' | 'name' | 'number_of_households' | 'number_of_individuals' | 'status'>,
-        /**
-         * Which field to use when ordering the results.
-         */
-        ordering?: string,
-        search?: string,
-        size?: number,
-        /**
-         * * `LOADING` - Loading
-         * * `DEDUPLICATION` - Deduplication
-         * * `DEDUPLICATION_FAILED` - Deduplication Failed
-         * * `IMPORT_SCHEDULED` - Import Scheduled
-         * * `IMPORTING` - Importing
-         * * `IMPORT_ERROR` - Import Error
-         * * `IN_REVIEW` - In Review
-         * * `MERGE_SCHEDULED` - Merge Scheduled
-         * * `MERGED` - Merged
-         * * `MERGING` - Merging
-         * * `MERGE_ERROR` - Merge Error
-         * * `REFUSED` - Refused import
-         */
-        status?: 'DEDUPLICATION' | 'DEDUPLICATION_FAILED' | 'IMPORTING' | 'IMPORT_ERROR' | 'IMPORT_SCHEDULED' | 'IN_REVIEW' | 'LOADING' | 'MERGED' | 'MERGE_ERROR' | 'MERGE_SCHEDULED' | 'MERGING' | 'REFUSED',
-        totalHouseholdsCountWithValidPhoneNoMax?: any,
-        totalHouseholdsCountWithValidPhoneNoMin?: any,
-    }): CancelablePromise<PaginatedRegistrationDataImportListList> {
-        return __request(OpenAPI, {
-            method: 'GET',
-            url: '/api/rest/business-areas/{business_area_slug}/programs/{program_slug}/registration-data-imports/',
-            path: {
-                'business_area_slug': businessAreaSlug,
-                'program_slug': programSlug,
->>>>>>> 244534ce
-            },
-            query: {
-                'import_date': importDate,
-                'import_date_range': importDateRange,
-                'imported_by__id': importedById,
-                'limit': limit,
-                'name': name,
-                'name__startswith': nameStartswith,
-                'offset': offset,
-<<<<<<< HEAD
-=======
-                'order_by': orderBy,
-                'ordering': ordering,
-                'search': search,
-                'size': size,
-                'status': status,
-                'total_households_count_with_valid_phone_no_max': totalHouseholdsCountWithValidPhoneNoMax,
-                'total_households_count_with_valid_phone_no_min': totalHouseholdsCountWithValidPhoneNoMin,
->>>>>>> 244534ce
-            },
-        });
-    }
-    /**
-     * Adds a count action to the viewset that returns the count of the queryset.
-<<<<<<< HEAD
-     * @returns TPHouseholdList
-     * @throws ApiError
-     */
-    public static restBusinessAreasProgramsTargetPopulationsHouseholdsRetrieve({
-        businessAreaSlug,
-        id,
-        programSlug,
-        targetPopulationId,
-    }: {
-        businessAreaSlug: string,
-        /**
-         * A UUID string identifying this payment.
-         */
-        id: string,
-        programSlug: string,
-        targetPopulationId: string,
-    }): CancelablePromise<TPHouseholdList> {
-        return __request(OpenAPI, {
-            method: 'GET',
-            url: '/api/rest/business-areas/{business_area_slug}/programs/{program_slug}/target-populations/{target_population_id}/households/{id}/',
-=======
-     * @returns RegistrationDataImportDetail
-     * @throws ApiError
-     */
-    public static restBusinessAreasProgramsRegistrationDataImportsRetrieve({
-        businessAreaSlug,
-        id,
-        programSlug,
-    }: {
-        businessAreaSlug: string,
-        /**
-         * A UUID string identifying this Registration data import.
-         */
-        id: string,
-        programSlug: string,
-    }): CancelablePromise<RegistrationDataImportDetail> {
-        return __request(OpenAPI, {
-            method: 'GET',
-            url: '/api/rest/business-areas/{business_area_slug}/programs/{program_slug}/registration-data-imports/{id}/',
-            path: {
-                'business_area_slug': businessAreaSlug,
-                'id': id,
-                'program_slug': programSlug,
-            },
-        });
-    }
-    /**
-     * Adds a count action to the viewset that returns the count of the queryset.
-     * @returns any No response body
-     * @throws ApiError
-     */
-    public static restBusinessAreasProgramsRegistrationDataImportsEraseCreate({
-        businessAreaSlug,
-        id,
-        programSlug,
-    }: {
-        businessAreaSlug: string,
-        /**
-         * A UUID string identifying this Registration data import.
-         */
-        id: string,
-        programSlug: string,
-    }): CancelablePromise<any> {
-        return __request(OpenAPI, {
-            method: 'POST',
-            url: '/api/rest/business-areas/{business_area_slug}/programs/{program_slug}/registration-data-imports/{id}/erase/',
->>>>>>> 244534ce
-            path: {
-                'business_area_slug': businessAreaSlug,
-                'id': id,
-                'program_slug': programSlug,
-<<<<<<< HEAD
-                'target_population_id': targetPopulationId,
-=======
->>>>>>> 244534ce
-            },
-        });
-    }
-    /**
-     * Adds a count action to the viewset that returns the count of the queryset.
-<<<<<<< HEAD
-     * @returns CountResponse
-     * @throws ApiError
-     */
-    public static restBusinessAreasProgramsTargetPopulationsHouseholdsCountRetrieve({
-        businessAreaSlug,
-        programSlug,
-        targetPopulationId,
-    }: {
-        businessAreaSlug: string,
-        programSlug: string,
-        targetPopulationId: string,
-    }): CancelablePromise<CountResponse> {
-        return __request(OpenAPI, {
-            method: 'GET',
-            url: '/api/rest/business-areas/{business_area_slug}/programs/{program_slug}/target-populations/{target_population_id}/households/count/',
-            path: {
-                'business_area_slug': businessAreaSlug,
-                'program_slug': programSlug,
-                'target_population_id': targetPopulationId,
-=======
-     * @returns any No response body
-     * @throws ApiError
-     */
-    public static restBusinessAreasProgramsRegistrationDataImportsMergeCreate({
-        businessAreaSlug,
-        id,
-        programSlug,
-    }: {
-        businessAreaSlug: string,
-        /**
-         * A UUID string identifying this Registration data import.
-         */
-        id: string,
-        programSlug: string,
-    }): CancelablePromise<any> {
-        return __request(OpenAPI, {
-            method: 'POST',
-            url: '/api/rest/business-areas/{business_area_slug}/programs/{program_slug}/registration-data-imports/{id}/merge/',
-            path: {
-                'business_area_slug': businessAreaSlug,
-                'id': id,
-                'program_slug': programSlug,
->>>>>>> 244534ce
-            },
-        });
-    }
-    /**
-     * Adds a count action to the viewset that returns the count of the queryset.
-     * @returns CountResponse
-     * @throws ApiError
-     */
-<<<<<<< HEAD
-    public static restBusinessAreasProgramsTargetPopulationsCountRetrieve({
-=======
-    public static restBusinessAreasProgramsRegistrationDataImportsCountRetrieve({
->>>>>>> 244534ce
-        businessAreaSlug,
-        programSlug,
-    }: {
-        businessAreaSlug: string,
-        programSlug: string,
-    }): CancelablePromise<CountResponse> {
-        return __request(OpenAPI, {
-            method: 'GET',
-<<<<<<< HEAD
-            url: '/api/rest/business-areas/{business_area_slug}/programs/{program_slug}/target-populations/count/',
-=======
-            url: '/api/rest/business-areas/{business_area_slug}/programs/{program_slug}/registration-data-imports/count/',
->>>>>>> 244534ce
-            path: {
-                'business_area_slug': businessAreaSlug,
-                'program_slug': programSlug,
-            },
-        });
-    }
-    /**
-<<<<<<< HEAD
-     * Base validation class, inherit from this class to create custom validators.
-     * Your custom validators have to implement validation methods that starts
-     * with name "validate_" so validate can call all the validators from your
-     * custom validator.
+     * * `TP_OPEN` - Open
+     * * `TP_LOCKED` - Locked
+     * * `PROCESSING` - Processing
+     * * `STEFICON_WAIT` - Steficon Wait
+     * * `STEFICON_RUN` - Steficon Run
+     * * `STEFICON_COMPLETED` - Steficon Completed
+     * * `STEFICON_ERROR` - Steficon Error
+     * * `DRAFT` - Draft
+     * * `PREPARING` - Preparing
+     * * `OPEN` - Open
+     * * `LOCKED` - Locked
+     * * `LOCKED_FSP` - Locked FSP
+     * * `IN_APPROVAL` - In Approval
+     * * `IN_AUTHORIZATION` - In Authorization
+     * * `IN_REVIEW` - In Review
+     * * `ACCEPTED` - Accepted
+     * * `FINISHED` - Finished
+     */
+    status?:
+      | 'ACCEPTED'
+      | 'DRAFT'
+      | 'FINISHED'
+      | 'IN_APPROVAL'
+      | 'IN_AUTHORIZATION'
+      | 'IN_REVIEW'
+      | 'LOCKED'
+      | 'LOCKED_FSP'
+      | 'OPEN'
+      | 'PREPARING'
+      | 'PROCESSING'
+      | 'STEFICON_COMPLETED'
+      | 'STEFICON_ERROR'
+      | 'STEFICON_RUN'
+      | 'STEFICON_WAIT'
+      | 'TP_LOCKED'
+      | 'TP_OPEN';
+    totalEntitledQuantityGte?: number;
+    totalEntitledQuantityLte?: number;
+  }): CancelablePromise<PaginatedPaymentPlanList> {
+    return __request(OpenAPI, {
+      method: 'GET',
+      url: '/api/rest/business-areas/{business_area_slug}/payments/payment-plans-managerial/',
+      path: {
+        business_area_slug: businessAreaSlug,
+      },
+      query: {
+        dispersion_end_date__lte: dispersionEndDateLte,
+        dispersion_start_date__gte: dispersionStartDateGte,
+        is_follow_up: isFollowUp,
+        limit: limit,
+        name: name,
+        offset: offset,
+        ordering: ordering,
+        program: program,
+        program_cycle: programCycle,
+        search: search,
+        status: status,
+        total_entitled_quantity__gte: totalEntitledQuantityGte,
+        total_entitled_quantity__lte: totalEntitledQuantityLte,
+      },
+    });
+  }
+  /**
+   * Applies BusinessAreaMixin and also filters the queryset based on the user's partner's permissions across programs.
+   * @returns PaymentPlanBulkAction
+   * @throws ApiError
+   */
+  public static restBusinessAreasPaymentsPaymentPlansManagerialBulkActionCreate({
+    businessAreaSlug,
+    requestBody,
+  }: {
+    businessAreaSlug: string;
+    requestBody: PaymentPlanBulkAction;
+  }): CancelablePromise<PaymentPlanBulkAction> {
+    return __request(OpenAPI, {
+      method: 'POST',
+      url: '/api/rest/business-areas/{business_area_slug}/payments/payment-plans-managerial/bulk-action/',
+      path: {
+        business_area_slug: businessAreaSlug,
+      },
+      body: requestBody,
+      mediaType: 'application/json',
+    });
+  }
+  /**
+   * Base validation class, inherit from this class to create custom validators.
+   * Your custom validators have to implement validation methods that starts
+   * with name "validate_" so validate can call all the validators from your
+   * custom validator.
+   *
+   * Custom validate method have to takes *args, **kwargs parameters.
+   *
+   * validate method with parameters have to be called in mutate method.
+   * If there are validation errors they will be all
+   * returned as one error message.
+   * @returns PaginatedProgramListList
+   * @throws ApiError
+   */
+  public static restBusinessAreasProgramsList({
+    businessAreaSlug,
+    beneficiaryGroupMatch,
+    budgetMax,
+    budgetMin,
+    compatibleDct,
+    dataCollectingType,
+    endDate,
+    limit,
+    name,
+    numberOfHouseholdsMax,
+    numberOfHouseholdsMin,
+    numberOfHouseholdsWithTpInProgramMax,
+    numberOfHouseholdsWithTpInProgramMin,
+    offset,
+    orderBy,
+    ordering,
+    search,
+    sector,
+    startDate,
+    status,
+    updatedAtAfter,
+    updatedAtBefore,
+  }: {
+    businessAreaSlug: string;
+    beneficiaryGroupMatch?: string;
+    /**
+     * Program budget
+     */
+    budgetMax?: string;
+    /**
+     * Program budget
+     */
+    budgetMin?: string;
+    compatibleDct?: string;
+    dataCollectingType?: string;
+    endDate?: string;
+    /**
+     * Number of results to return per page.
+     */
+    limit?: number;
+    name?: string;
+    numberOfHouseholdsMax?: string;
+    numberOfHouseholdsMin?: string;
+    numberOfHouseholdsWithTpInProgramMax?: string;
+    numberOfHouseholdsWithTpInProgramMin?: string;
+    /**
+     * The initial index from which to return the results.
+     */
+    offset?: number;
+    /**
+     * Ordering
      *
-     * Custom validate method have to takes *args, **kwargs parameters.
+     * * `name` - Name
+     * * `-name` - Name (descending)
+     * * `status` - Status
+     * * `-status` - Status (descending)
+     * * `start_date` - Start date
+     * * `-start_date` - Start date (descending)
+     * * `end_date` - End date
+     * * `-end_date` - End date (descending)
+     * * `sector` - Sector
+     * * `-sector` - Sector (descending)
+     * * `number_of_households` - Number of households
+     * * `-number_of_households` - Number of households (descending)
+     * * `budget` - Budget
+     * * `-budget` - Budget (descending)
+     */
+    orderBy?: Array<
+      | '-budget'
+      | '-end_date'
+      | '-name'
+      | '-number_of_households'
+      | '-sector'
+      | '-start_date'
+      | '-status'
+      | 'budget'
+      | 'end_date'
+      | 'name'
+      | 'number_of_households'
+      | 'sector'
+      | 'start_date'
+      | 'status'
+    >;
+    /**
+     * Which field to use when ordering the results.
+     */
+    ordering?: string;
+    search?: any;
+    /**
+     * Program sector
      *
-     * validate method with parameters have to be called in mutate method.
-     * If there are validation errors they will be all
-     * returned as one error message.
-     * @returns ProgramDetail
-     * @throws ApiError
-     */
-    public static restBusinessAreasProgramsRetrieve({
-        businessAreaSlug,
-        slug,
-    }: {
-        businessAreaSlug: string,
-        slug: string,
-    }): CancelablePromise<ProgramDetail> {
-        return __request(OpenAPI, {
-            method: 'GET',
-            url: '/api/rest/business-areas/{business_area_slug}/programs/{slug}/',
-            path: {
-                'business_area_slug': businessAreaSlug,
-                'slug': slug,
-            },
-        });
-    }
-    /**
-     * Base validation class, inherit from this class to create custom validators.
-     * Your custom validators have to implement validation methods that starts
-     * with name "validate_" so validate can call all the validators from your
-     * custom validator.
+     * * `CHILD_PROTECTION` - Child Protection
+     * * `EDUCATION` - Education
+     * * `HEALTH` - Health
+     * * `MULTI_PURPOSE` - Multi Purpose
+     * * `NUTRITION` - Nutrition
+     * * `SOCIAL_POLICY` - Social Policy
+     * * `WASH` - WASH
+     */
+    sector?: Array<
+      | 'CHILD_PROTECTION'
+      | 'EDUCATION'
+      | 'HEALTH'
+      | 'MULTI_PURPOSE'
+      | 'NUTRITION'
+      | 'SOCIAL_POLICY'
+      | 'WASH'
+    >;
+    startDate?: string;
+    /**
+     * Program status
      *
-     * Custom validate method have to takes *args, **kwargs parameters.
+     * * `ACTIVE` - Active
+     * * `DRAFT` - Draft
+     * * `FINISHED` - Finished
+     */
+    status?: Array<'ACTIVE' | 'DRAFT' | 'FINISHED'>;
+    updatedAtAfter?: string;
+    updatedAtBefore?: string;
+  }): CancelablePromise<PaginatedProgramListList> {
+    return __request(OpenAPI, {
+      method: 'GET',
+      url: '/api/rest/business-areas/{business_area_slug}/programs/',
+      path: {
+        business_area_slug: businessAreaSlug,
+      },
+      query: {
+        beneficiary_group_match: beneficiaryGroupMatch,
+        budget_max: budgetMax,
+        budget_min: budgetMin,
+        compatible_dct: compatibleDct,
+        data_collecting_type: dataCollectingType,
+        end_date: endDate,
+        limit: limit,
+        name: name,
+        number_of_households_max: numberOfHouseholdsMax,
+        number_of_households_min: numberOfHouseholdsMin,
+        number_of_households_with_tp_in_program_max:
+          numberOfHouseholdsWithTpInProgramMax,
+        number_of_households_with_tp_in_program_min:
+          numberOfHouseholdsWithTpInProgramMin,
+        offset: offset,
+        order_by: orderBy,
+        ordering: ordering,
+        search: search,
+        sector: sector,
+        start_date: startDate,
+        status: status,
+        updated_at_after: updatedAtAfter,
+        updated_at_before: updatedAtBefore,
+      },
+    });
+  }
+  /**
+   * @returns PaginatedProgramCycleListList
+   * @throws ApiError
+   */
+  public static restBusinessAreasProgramsCyclesList({
+    businessAreaSlug,
+    programSlug,
+    endDate,
+    limit,
+    offset,
+    ordering,
+    program,
+    search,
+    startDate,
+    status,
+    title,
+    totalDeliveredQuantityUsdFrom,
+    totalDeliveredQuantityUsdTo,
+    updatedAtAfter,
+    updatedAtBefore,
+  }: {
+    businessAreaSlug: string;
+    programSlug: string;
+    endDate?: string;
+    /**
+     * Number of results to return per page.
+     */
+    limit?: number;
+    /**
+     * The initial index from which to return the results.
+     */
+    offset?: number;
+    /**
+     * Which field to use when ordering the results.
+     */
+    ordering?: string;
+    program?: string;
+    search?: any;
+    startDate?: string;
+    /**
+     * * `DRAFT` - Draft
+     * * `ACTIVE` - Active
+     * * `FINISHED` - Finished
+     */
+    status?: Array<'ACTIVE' | 'DRAFT' | 'FINISHED'>;
+    title?: string;
+    totalDeliveredQuantityUsdFrom?: any;
+    totalDeliveredQuantityUsdTo?: any;
+    updatedAtAfter?: string;
+    updatedAtBefore?: string;
+  }): CancelablePromise<PaginatedProgramCycleListList> {
+    return __request(OpenAPI, {
+      method: 'GET',
+      url: '/api/rest/business-areas/{business_area_slug}/programs/{program_slug}/cycles/',
+      path: {
+        business_area_slug: businessAreaSlug,
+        program_slug: programSlug,
+      },
+      query: {
+        end_date: endDate,
+        limit: limit,
+        offset: offset,
+        ordering: ordering,
+        program: program,
+        search: search,
+        start_date: startDate,
+        status: status,
+        title: title,
+        total_delivered_quantity_usd_from: totalDeliveredQuantityUsdFrom,
+        total_delivered_quantity_usd_to: totalDeliveredQuantityUsdTo,
+        updated_at_after: updatedAtAfter,
+        updated_at_before: updatedAtBefore,
+      },
+    });
+  }
+  /**
+   * @returns ProgramCycleCreate
+   * @throws ApiError
+   */
+  public static restBusinessAreasProgramsCyclesCreate({
+    businessAreaSlug,
+    programSlug,
+    requestBody,
+  }: {
+    businessAreaSlug: string;
+    programSlug: string;
+    requestBody: ProgramCycleCreate;
+  }): CancelablePromise<ProgramCycleCreate> {
+    return __request(OpenAPI, {
+      method: 'POST',
+      url: '/api/rest/business-areas/{business_area_slug}/programs/{program_slug}/cycles/',
+      path: {
+        business_area_slug: businessAreaSlug,
+        program_slug: programSlug,
+      },
+      body: requestBody,
+      mediaType: 'application/json',
+    });
+  }
+  /**
+   * @returns ProgramCycleList
+   * @throws ApiError
+   */
+  public static restBusinessAreasProgramsCyclesRetrieve({
+    businessAreaSlug,
+    id,
+    programSlug,
+  }: {
+    businessAreaSlug: string;
+    /**
+     * A UUID string identifying this Programme Cycle.
+     */
+    id: string;
+    programSlug: string;
+  }): CancelablePromise<ProgramCycleList> {
+    return __request(OpenAPI, {
+      method: 'GET',
+      url: '/api/rest/business-areas/{business_area_slug}/programs/{program_slug}/cycles/{id}/',
+      path: {
+        business_area_slug: businessAreaSlug,
+        id: id,
+        program_slug: programSlug,
+      },
+    });
+  }
+  /**
+   * @returns ProgramCycleUpdate
+   * @throws ApiError
+   */
+  public static restBusinessAreasProgramsCyclesUpdate({
+    businessAreaSlug,
+    id,
+    programSlug,
+    requestBody,
+  }: {
+    businessAreaSlug: string;
+    /**
+     * A UUID string identifying this Programme Cycle.
+     */
+    id: string;
+    programSlug: string;
+    requestBody?: ProgramCycleUpdate;
+  }): CancelablePromise<ProgramCycleUpdate> {
+    return __request(OpenAPI, {
+      method: 'PUT',
+      url: '/api/rest/business-areas/{business_area_slug}/programs/{program_slug}/cycles/{id}/',
+      path: {
+        business_area_slug: businessAreaSlug,
+        id: id,
+        program_slug: programSlug,
+      },
+      body: requestBody,
+      mediaType: 'application/json',
+    });
+  }
+  /**
+   * @returns ProgramCycleUpdate
+   * @throws ApiError
+   */
+  public static restBusinessAreasProgramsCyclesPartialUpdate({
+    businessAreaSlug,
+    id,
+    programSlug,
+    requestBody,
+  }: {
+    businessAreaSlug: string;
+    /**
+     * A UUID string identifying this Programme Cycle.
+     */
+    id: string;
+    programSlug: string;
+    requestBody?: PatchedProgramCycleUpdate;
+  }): CancelablePromise<ProgramCycleUpdate> {
+    return __request(OpenAPI, {
+      method: 'PATCH',
+      url: '/api/rest/business-areas/{business_area_slug}/programs/{program_slug}/cycles/{id}/',
+      path: {
+        business_area_slug: businessAreaSlug,
+        id: id,
+        program_slug: programSlug,
+      },
+      body: requestBody,
+      mediaType: 'application/json',
+    });
+  }
+  /**
+   * @returns void
+   * @throws ApiError
+   */
+  public static restBusinessAreasProgramsCyclesDestroy({
+    businessAreaSlug,
+    id,
+    programSlug,
+  }: {
+    businessAreaSlug: string;
+    /**
+     * A UUID string identifying this Programme Cycle.
+     */
+    id: string;
+    programSlug: string;
+  }): CancelablePromise<void> {
+    return __request(OpenAPI, {
+      method: 'DELETE',
+      url: '/api/rest/business-areas/{business_area_slug}/programs/{program_slug}/cycles/{id}/',
+      path: {
+        business_area_slug: businessAreaSlug,
+        id: id,
+        program_slug: programSlug,
+      },
+    });
+  }
+  /**
+   * @returns any No response body
+   * @throws ApiError
+   */
+  public static restBusinessAreasProgramsCyclesFinishCreate({
+    businessAreaSlug,
+    id,
+    programSlug,
+  }: {
+    businessAreaSlug: string;
+    /**
+     * A UUID string identifying this Programme Cycle.
+     */
+    id: string;
+    programSlug: string;
+  }): CancelablePromise<any> {
+    return __request(OpenAPI, {
+      method: 'POST',
+      url: '/api/rest/business-areas/{business_area_slug}/programs/{program_slug}/cycles/{id}/finish/',
+      path: {
+        business_area_slug: businessAreaSlug,
+        id: id,
+        program_slug: programSlug,
+      },
+    });
+  }
+  /**
+   * @returns any No response body
+   * @throws ApiError
+   */
+  public static restBusinessAreasProgramsCyclesReactivateCreate({
+    businessAreaSlug,
+    id,
+    programSlug,
+  }: {
+    businessAreaSlug: string;
+    /**
+     * A UUID string identifying this Programme Cycle.
+     */
+    id: string;
+    programSlug: string;
+  }): CancelablePromise<any> {
+    return __request(OpenAPI, {
+      method: 'POST',
+      url: '/api/rest/business-areas/{business_area_slug}/programs/{program_slug}/cycles/{id}/reactivate/',
+      path: {
+        business_area_slug: businessAreaSlug,
+        id: id,
+        program_slug: programSlug,
+      },
+    });
+  }
+  /**
+   * Applies ProgramMixin and also filters the queryset based on the user's partner's area limits for the program.
+   * @returns PaginatedHouseholdListList
+   * @throws ApiError
+   */
+  public static restBusinessAreasProgramsHouseholdsList({
+    businessAreaSlug,
+    programSlug,
+    address,
+    admin1,
+    admin2,
+    adminArea,
+    countryOrigin,
+    documentNumber,
+    documentType,
+    firstRegistrationDate,
+    headOfHouseholdFullName,
+    headOfHouseholdPhoneNoValid,
+    isActiveProgram,
+    lastRegistrationDateAfter,
+    lastRegistrationDateBefore,
+    limit,
+    offset,
+    orderBy,
+    ordering,
+    program,
+    rdiId,
+    rdiMergeStatus,
+    residenceStatus,
+    search,
+    sizeGte,
+    sizeLte,
+    sizeRange,
+    sizeMax,
+    sizeMin,
+    withdrawn,
+  }: {
+    businessAreaSlug: string;
+    programSlug: string;
+    address?: string;
+    admin1?: string;
+    admin2?: string;
+    adminArea?: string;
+    countryOrigin?: string;
+    documentNumber?: string;
+    documentType?: string;
+    firstRegistrationDate?: string;
+    headOfHouseholdFullName?: string;
+    headOfHouseholdPhoneNoValid?: boolean;
+    isActiveProgram?: boolean;
+    lastRegistrationDateAfter?: string;
+    lastRegistrationDateBefore?: string;
+    /**
+     * Number of results to return per page.
+     */
+    limit?: number;
+    /**
+     * The initial index from which to return the results.
+     */
+    offset?: number;
+    /**
+     * Ordering
      *
-     * validate method with parameters have to be called in mutate method.
-     * If there are validation errors they will be all
-     * returned as one error message.
-     * @returns void
-     * @throws ApiError
-     */
-    public static restBusinessAreasProgramsDestroy({
-        businessAreaSlug,
-        slug,
-    }: {
-        businessAreaSlug: string,
-        slug: string,
-    }): CancelablePromise<void> {
-        return __request(OpenAPI, {
-            method: 'DELETE',
-            url: '/api/rest/business-areas/{business_area_slug}/programs/{slug}/',
-            path: {
-                'business_area_slug': businessAreaSlug,
-                'slug': slug,
-            },
-        });
-    }
-    /**
-     * Base validation class, inherit from this class to create custom validators.
-     * Your custom validators have to implement validation methods that starts
-     * with name "validate_" so validate can call all the validators from your
-     * custom validator.
+     * * `age` - Age
+     * * `-age` - Age (descending)
+     * * `sex` - Sex
+     * * `-sex` - Sex (descending)
+     * * `household__id` - Household  id
+     * * `-household__id` - Household  id (descending)
+     * * `id` - Id
+     * * `-id` - Id (descending)
+     * * `unicef_id` - Unicef id
+     * * `-unicef_id` - Unicef id (descending)
+     * * `size` - Size
+     * * `-size` - Size (descending)
+     * * `status_label` - Status label
+     * * `-status_label` - Status label (descending)
+     * * `head_of_household__full_name` - Head of household  full name
+     * * `-head_of_household__full_name` - Head of household  full name (descending)
+     * * `admin_area__name` - Admin area  name
+     * * `-admin_area__name` - Admin area  name (descending)
+     * * `residence_status` - Residence status
+     * * `-residence_status` - Residence status (descending)
+     * * `registration_data_import__name` - Registration data import  name
+     * * `-registration_data_import__name` - Registration data import  name (descending)
+     * * `total_cash_received` - Total cash received
+     * * `-total_cash_received` - Total cash received (descending)
+     * * `last_registration_date` - Last registration date
+     * * `-last_registration_date` - Last registration date (descending)
+     * * `first_registration_date` - First registration date
+     * * `-first_registration_date` - First registration date (descending)
+     */
+    orderBy?: Array<
+      | '-admin_area__name'
+      | '-age'
+      | '-first_registration_date'
+      | '-head_of_household__full_name'
+      | '-household__id'
+      | '-id'
+      | '-last_registration_date'
+      | '-registration_data_import__name'
+      | '-residence_status'
+      | '-sex'
+      | '-size'
+      | '-status_label'
+      | '-total_cash_received'
+      | '-unicef_id'
+      | 'admin_area__name'
+      | 'age'
+      | 'first_registration_date'
+      | 'head_of_household__full_name'
+      | 'household__id'
+      | 'id'
+      | 'last_registration_date'
+      | 'registration_data_import__name'
+      | 'residence_status'
+      | 'sex'
+      | 'size'
+      | 'status_label'
+      | 'total_cash_received'
+      | 'unicef_id'
+    >;
+    /**
+     * Which field to use when ordering the results.
+     */
+    ordering?: string;
+    program?: string;
+    rdiId?: string;
+    /**
+     * * `PENDING` - Pending
+     * * `MERGED` - Merged
+     */
+    rdiMergeStatus?: 'MERGED' | 'PENDING';
+    /**
+     * Household residence status
      *
-     * Custom validate method have to takes *args, **kwargs parameters.
+     * * `` - None
+     * * `IDP` - Displaced  |  Internally Displaced People
+     * * `REFUGEE` - Displaced  |  Refugee / Asylum Seeker
+     * * `OTHERS_OF_CONCERN` - Displaced  |  Others of Concern
+     * * `HOST` - Non-displaced  |   Host
+     * * `NON_HOST` - Non-displaced  |   Non-host
+     * * `RETURNEE` - Displaced  |   Returnee
+     */
+    residenceStatus?:
+      | ''
+      | 'HOST'
+      | 'IDP'
+      | 'NON_HOST'
+      | 'OTHERS_OF_CONCERN'
+      | 'REFUGEE'
+      | 'RETURNEE';
+    search?: any;
+    sizeGte?: number;
+    sizeLte?: number;
+    /**
+     * Multiple values may be separated by commas.
+     */
+    sizeRange?: Array<number>;
+    /**
+     * Household size
+     */
+    sizeMax?: number | null;
+    /**
+     * Household size
+     */
+    sizeMin?: number | null;
+    withdrawn?: boolean;
+  }): CancelablePromise<PaginatedHouseholdListList> {
+    return __request(OpenAPI, {
+      method: 'GET',
+      url: '/api/rest/business-areas/{business_area_slug}/programs/{program_slug}/households/',
+      path: {
+        business_area_slug: businessAreaSlug,
+        program_slug: programSlug,
+      },
+      query: {
+        address: address,
+        admin1: admin1,
+        admin2: admin2,
+        admin_area: adminArea,
+        country_origin: countryOrigin,
+        document_number: documentNumber,
+        document_type: documentType,
+        first_registration_date: firstRegistrationDate,
+        head_of_household__full_name: headOfHouseholdFullName,
+        head_of_household__phone_no_valid: headOfHouseholdPhoneNoValid,
+        is_active_program: isActiveProgram,
+        last_registration_date_after: lastRegistrationDateAfter,
+        last_registration_date_before: lastRegistrationDateBefore,
+        limit: limit,
+        offset: offset,
+        order_by: orderBy,
+        ordering: ordering,
+        program: program,
+        rdi_id: rdiId,
+        rdi_merge_status: rdiMergeStatus,
+        residence_status: residenceStatus,
+        search: search,
+        size__gte: sizeGte,
+        size__lte: sizeLte,
+        size__range: sizeRange,
+        size_max: sizeMax,
+        size_min: sizeMin,
+        withdrawn: withdrawn,
+      },
+    });
+  }
+  /**
+   * Applies ProgramMixin and also filters the queryset based on the user's partner's area limits for the program.
+   * @returns HouseholdDetail
+   * @throws ApiError
+   */
+  public static restBusinessAreasProgramsHouseholdsRetrieve({
+    businessAreaSlug,
+    id,
+    programSlug,
+  }: {
+    businessAreaSlug: string;
+    /**
+     * A UUID string identifying this Household.
+     */
+    id: string;
+    programSlug: string;
+  }): CancelablePromise<HouseholdDetail> {
+    return __request(OpenAPI, {
+      method: 'GET',
+      url: '/api/rest/business-areas/{business_area_slug}/programs/{program_slug}/households/{id}/',
+      path: {
+        business_area_slug: businessAreaSlug,
+        id: id,
+        program_slug: programSlug,
+      },
+    });
+  }
+  /**
+   * Applies ProgramMixin and also filters the queryset based on the user's partner's area limits for the program.
+   * @returns HouseholdMember
+   * @throws ApiError
+   */
+  public static restBusinessAreasProgramsHouseholdsMembersRetrieve({
+    businessAreaSlug,
+    id,
+    programSlug,
+  }: {
+    businessAreaSlug: string;
+    /**
+     * A UUID string identifying this Household.
+     */
+    id: string;
+    programSlug: string;
+  }): CancelablePromise<HouseholdMember> {
+    return __request(OpenAPI, {
+      method: 'GET',
+      url: '/api/rest/business-areas/{business_area_slug}/programs/{program_slug}/households/{id}/members/',
+      path: {
+        business_area_slug: businessAreaSlug,
+        id: id,
+        program_slug: programSlug,
+      },
+    });
+  }
+  /**
+   * Applies ProgramMixin and also filters the queryset based on the user's partner's area limits for the program.
+   * @returns HouseholdList
+   * @throws ApiError
+   */
+  public static restBusinessAreasProgramsHouseholdsWithdrawCreate({
+    businessAreaSlug,
+    id,
+    programSlug,
+    requestBody,
+  }: {
+    businessAreaSlug: string;
+    /**
+     * A UUID string identifying this Household.
+     */
+    id: string;
+    programSlug: string;
+    requestBody: HouseholdList;
+  }): CancelablePromise<HouseholdList> {
+    return __request(OpenAPI, {
+      method: 'POST',
+      url: '/api/rest/business-areas/{business_area_slug}/programs/{program_slug}/households/{id}/withdraw/',
+      path: {
+        business_area_slug: businessAreaSlug,
+        id: id,
+        program_slug: programSlug,
+      },
+      body: requestBody,
+      mediaType: 'application/json',
+    });
+  }
+  /**
+   * Applies ProgramMixin and also filters the queryset based on the user's partner's area limits for the program.
+   * @returns CountResponse
+   * @throws ApiError
+   */
+  public static restBusinessAreasProgramsHouseholdsCountRetrieve({
+    businessAreaSlug,
+    programSlug,
+  }: {
+    businessAreaSlug: string;
+    programSlug: string;
+  }): CancelablePromise<CountResponse> {
+    return __request(OpenAPI, {
+      method: 'GET',
+      url: '/api/rest/business-areas/{business_area_slug}/programs/{program_slug}/households/count/',
+      path: {
+        business_area_slug: businessAreaSlug,
+        program_slug: programSlug,
+      },
+    });
+  }
+  /**
+   * Applies ProgramMixin and also filters the queryset based on the user's partner's area limits for the program.
+   * @returns PaginatedIndividualListList
+   * @throws ApiError
+   */
+  public static restBusinessAreasProgramsIndividualsList({
+    businessAreaSlug,
+    programSlug,
+    admin1,
+    admin2,
+    ageMax,
+    ageMin,
+    documentNumber,
+    documentType,
+    duplicatesOnly,
+    excludedId,
+    flags,
+    fullName,
+    householdAdminArea,
+    householdId,
+    isActiveProgram,
+    lastRegistrationDateAfter,
+    lastRegistrationDateBefore,
+    limit,
+    offset,
+    orderBy,
+    ordering,
+    program,
+    rdiId,
+    rdiMergeStatus,
+    search,
+    sex,
+    status,
+    withdrawn,
+  }: {
+    businessAreaSlug: string;
+    programSlug: string;
+    admin1?: string;
+    admin2?: string;
+    ageMax?: string;
+    ageMin?: string;
+    documentNumber?: string;
+    documentType?: string;
+    duplicatesOnly?: boolean;
+    excludedId?: any;
+    /**
+     * * `DUPLICATE` - Duplicate
+     * * `NEEDS_ADJUDICATION` - Needs adjudication
+     * * `SANCTION_LIST_CONFIRMED_MATCH` - Sanction list match
+     * * `SANCTION_LIST_POSSIBLE_MATCH` - Sanction list possible match
+     */
+    flags?: Array<
+      | 'DUPLICATE'
+      | 'NEEDS_ADJUDICATION'
+      | 'SANCTION_LIST_CONFIRMED_MATCH'
+      | 'SANCTION_LIST_POSSIBLE_MATCH'
+    >;
+    fullName?: string;
+    householdAdminArea?: string;
+    householdId?: string;
+    isActiveProgram?: boolean;
+    lastRegistrationDateAfter?: string;
+    lastRegistrationDateBefore?: string;
+    /**
+     * Number of results to return per page.
+     */
+    limit?: number;
+    /**
+     * The initial index from which to return the results.
+     */
+    offset?: number;
+    /**
+     * Ordering
      *
-     * validate method with parameters have to be called in mutate method.
-     * If there are validation errors they will be all
-     * returned as one error message.
-     * @returns CountResponse
-     * @throws ApiError
-     */
-    public static restBusinessAreasProgramsCountRetrieve({
-        businessAreaSlug,
-    }: {
-        businessAreaSlug: string,
-    }): CancelablePromise<CountResponse> {
-        return __request(OpenAPI, {
-            method: 'GET',
-            url: '/api/rest/business-areas/{business_area_slug}/programs/count/',
-            path: {
-                'business_area_slug': businessAreaSlug,
-            },
-        });
-    }
-    /**
-     * @returns BusinessArea
-     * @throws ApiError
-     */
-    public static restBusinessAreasRetrieve({
-        slug,
-    }: {
-        /**
-         * A UUID string identifying this business area.
-         */
-        slug: string,
-    }): CancelablePromise<BusinessArea> {
-        return __request(OpenAPI, {
-            method: 'GET',
-            url: '/api/rest/business-areas/{slug}/',
-            path: {
-=======
-     * Adds a count action to the viewset that returns the count of the queryset.
-     * @returns any No response body
-     * @throws ApiError
-     */
-    public static restBusinessAreasProgramsRegistrationDataImportsRunDeduplicationCreate({
-        businessAreaSlug,
-        programSlug,
-    }: {
-        businessAreaSlug: string,
-        programSlug: string,
-    }): CancelablePromise<any> {
-        return __request(OpenAPI, {
-            method: 'POST',
-            url: '/api/rest/business-areas/{business_area_slug}/programs/{program_slug}/registration-data-imports/run-deduplication/',
-            path: {
-                'business_area_slug': businessAreaSlug,
-                'program_slug': programSlug,
-            },
-        });
-    }
-    /**
-     * Adds a count action to the viewset that returns the count of the queryset.
-     * @returns any No response body
-     * @throws ApiError
-     */
-    public static restBusinessAreasProgramsRegistrationDataImportsWebhookdeduplicationRetrieve({
-        businessAreaSlug,
-        programSlug,
-    }: {
-        businessAreaSlug: string,
-        programSlug: string,
-    }): CancelablePromise<any> {
-        return __request(OpenAPI, {
-            method: 'GET',
-            url: '/api/rest/business-areas/{business_area_slug}/programs/{program_slug}/registration-data-imports/webhookdeduplication/',
-            path: {
-                'business_area_slug': businessAreaSlug,
-                'program_slug': programSlug,
-            },
-        });
-    }
-    /**
-     * @returns PaginatedTargetPopulationListList
-     * @throws ApiError
-     */
-    public static restBusinessAreasProgramsTargetPopulationsList({
-        businessAreaSlug,
-        programSlug,
-        dispersionEndDateLte,
-        dispersionStartDateGte,
-        isFollowUp,
-        limit,
-        name,
-        offset,
-        ordering,
-        program,
-        status,
-        totalEntitledQuantityGte,
-        totalEntitledQuantityLte,
-    }: {
-        businessAreaSlug: string,
-        programSlug: string,
-        dispersionEndDateLte?: string,
-        dispersionStartDateGte?: string,
-        isFollowUp?: boolean,
-        /**
-         * Number of results to return per page.
-         */
-        limit?: number,
-        name?: string,
-        /**
-         * The initial index from which to return the results.
-         */
-        offset?: number,
-        /**
-         * Which field to use when ordering the results.
-         */
-        ordering?: string,
-        program?: string,
-        /**
-         * Status [sys]
-         *
-         * * `TP_OPEN` - Open
-         * * `TP_LOCKED` - Locked
-         * * `PROCESSING` - Processing
-         * * `STEFICON_WAIT` - Steficon Wait
-         * * `STEFICON_RUN` - Steficon Run
-         * * `STEFICON_COMPLETED` - Steficon Completed
-         * * `STEFICON_ERROR` - Steficon Error
-         * * `DRAFT` - Draft
-         * * `PREPARING` - Preparing
-         * * `OPEN` - Open
-         * * `LOCKED` - Locked
-         * * `LOCKED_FSP` - Locked FSP
-         * * `IN_APPROVAL` - In Approval
-         * * `IN_AUTHORIZATION` - In Authorization
-         * * `IN_REVIEW` - In Review
-         * * `ACCEPTED` - Accepted
-         * * `FINISHED` - Finished
-         */
-        status?: 'ACCEPTED' | 'DRAFT' | 'FINISHED' | 'IN_APPROVAL' | 'IN_AUTHORIZATION' | 'IN_REVIEW' | 'LOCKED' | 'LOCKED_FSP' | 'OPEN' | 'PREPARING' | 'PROCESSING' | 'STEFICON_COMPLETED' | 'STEFICON_ERROR' | 'STEFICON_RUN' | 'STEFICON_WAIT' | 'TP_LOCKED' | 'TP_OPEN',
-        totalEntitledQuantityGte?: number,
-        totalEntitledQuantityLte?: number,
-    }): CancelablePromise<PaginatedTargetPopulationListList> {
-        return __request(OpenAPI, {
-            method: 'GET',
-            url: '/api/rest/business-areas/{business_area_slug}/programs/{program_slug}/target-populations/',
-            path: {
-                'business_area_slug': businessAreaSlug,
-                'program_slug': programSlug,
-            },
-            query: {
-                'dispersion_end_date__lte': dispersionEndDateLte,
-                'dispersion_start_date__gte': dispersionStartDateGte,
-                'is_follow_up': isFollowUp,
-                'limit': limit,
-                'name': name,
-                'offset': offset,
-                'ordering': ordering,
-                'program': program,
-                'status': status,
-                'total_entitled_quantity__gte': totalEntitledQuantityGte,
-                'total_entitled_quantity__lte': totalEntitledQuantityLte,
-            },
-        });
-    }
-    /**
-     * Base validation class, inherit from this class to create custom validators.
-     * Your custom validators have to implement validation methods that starts
-     * with name "validate_" so validate can call all the validators from your
-     * custom validator.
+     * * `id` - Id
+     * * `-id` - Id (descending)
+     * * `unicef_id` - Unicef id
+     * * `-unicef_id` - Unicef id (descending)
+     * * `full_name` - Full name
+     * * `-full_name` - Full name (descending)
+     * * `household__id` - Household  id
+     * * `-household__id` - Household  id (descending)
+     * * `household__unicef_id` - Household  unicef id
+     * * `-household__unicef_id` - Household  unicef id (descending)
+     * * `birth_date` - Birth date
+     * * `-birth_date` - Birth date (descending)
+     * * `sex` - Sex
+     * * `-sex` - Sex (descending)
+     * * `relationship` - Relationship
+     * * `-relationship` - Relationship (descending)
+     * * `household__admin_area__name` - Household  admin area  name
+     * * `-household__admin_area__name` - Household  admin area  name (descending)
+     * * `last_registration_date` - Last registration date
+     * * `-last_registration_date` - Last registration date (descending)
+     * * `first_registration_date` - First registration date
+     * * `-first_registration_date` - First registration date (descending)
+     */
+    orderBy?: Array<
+      | '-birth_date'
+      | '-first_registration_date'
+      | '-full_name'
+      | '-household__admin_area__name'
+      | '-household__id'
+      | '-household__unicef_id'
+      | '-id'
+      | '-last_registration_date'
+      | '-relationship'
+      | '-sex'
+      | '-unicef_id'
+      | 'birth_date'
+      | 'first_registration_date'
+      | 'full_name'
+      | 'household__admin_area__name'
+      | 'household__id'
+      | 'household__unicef_id'
+      | 'id'
+      | 'last_registration_date'
+      | 'relationship'
+      | 'sex'
+      | 'unicef_id'
+    >;
+    /**
+     * Which field to use when ordering the results.
+     */
+    ordering?: string;
+    program?: string;
+    rdiId?: string;
+    /**
+     * * `PENDING` - Pending
+     * * `MERGED` - Merged
+     */
+    rdiMergeStatus?: 'MERGED' | 'PENDING';
+    search?: any;
+    /**
+     * Beneficiary gender
      *
-     * Custom validate method have to takes *args, **kwargs parameters.
+     * * `MALE` - Male
+     * * `FEMALE` - Female
+     * * `OTHER` - Other
+     * * `NOT_COLLECTED` - Not collected
+     * * `NOT_ANSWERED` - Not answered
+     */
+    sex?: Array<'FEMALE' | 'MALE' | 'NOT_ANSWERED' | 'NOT_COLLECTED' | 'OTHER'>;
+    /**
+     * * `ACTIVE` - Active
+     * * `DUPLICATE` - Duplicate
+     * * `WITHDRAWN` - Withdrawn
+     */
+    status?: Array<'ACTIVE' | 'DUPLICATE' | 'WITHDRAWN'>;
+    withdrawn?: boolean;
+  }): CancelablePromise<PaginatedIndividualListList> {
+    return __request(OpenAPI, {
+      method: 'GET',
+      url: '/api/rest/business-areas/{business_area_slug}/programs/{program_slug}/individuals/',
+      path: {
+        business_area_slug: businessAreaSlug,
+        program_slug: programSlug,
+      },
+      query: {
+        admin1: admin1,
+        admin2: admin2,
+        age_max: ageMax,
+        age_min: ageMin,
+        document_number: documentNumber,
+        document_type: documentType,
+        duplicates_only: duplicatesOnly,
+        excluded_id: excludedId,
+        flags: flags,
+        full_name: fullName,
+        household__admin_area: householdAdminArea,
+        household__id: householdId,
+        is_active_program: isActiveProgram,
+        last_registration_date_after: lastRegistrationDateAfter,
+        last_registration_date_before: lastRegistrationDateBefore,
+        limit: limit,
+        offset: offset,
+        order_by: orderBy,
+        ordering: ordering,
+        program: program,
+        rdi_id: rdiId,
+        rdi_merge_status: rdiMergeStatus,
+        search: search,
+        sex: sex,
+        status: status,
+        withdrawn: withdrawn,
+      },
+    });
+  }
+  /**
+   * Applies ProgramMixin and also filters the queryset based on the user's partner's area limits for the program.
+   * @returns IndividualDetail
+   * @throws ApiError
+   */
+  public static restBusinessAreasProgramsIndividualsRetrieve({
+    businessAreaSlug,
+    id,
+    programSlug,
+  }: {
+    businessAreaSlug: string;
+    /**
+     * A UUID string identifying this Individual.
+     */
+    id: string;
+    programSlug: string;
+  }): CancelablePromise<IndividualDetail> {
+    return __request(OpenAPI, {
+      method: 'GET',
+      url: '/api/rest/business-areas/{business_area_slug}/programs/{program_slug}/individuals/{id}/',
+      path: {
+        business_area_slug: businessAreaSlug,
+        id: id,
+        program_slug: programSlug,
+      },
+    });
+  }
+  /**
+   * Applies ProgramMixin and also filters the queryset based on the user's partner's area limits for the program.
+   * @returns CountResponse
+   * @throws ApiError
+   */
+  public static restBusinessAreasProgramsIndividualsCountRetrieve({
+    businessAreaSlug,
+    programSlug,
+  }: {
+    businessAreaSlug: string;
+    programSlug: string;
+  }): CancelablePromise<CountResponse> {
+    return __request(OpenAPI, {
+      method: 'GET',
+      url: '/api/rest/business-areas/{business_area_slug}/programs/{program_slug}/individuals/count/',
+      path: {
+        business_area_slug: businessAreaSlug,
+        program_slug: programSlug,
+      },
+    });
+  }
+  /**
+   * Adds a count action to the viewset that returns the count of the queryset.
+   * @returns PaginatedPaymentPlanListList
+   * @throws ApiError
+   */
+  public static restBusinessAreasProgramsPaymentPlansList({
+    businessAreaSlug,
+    programSlug,
+    dispersionEndDateLte,
+    dispersionStartDateGte,
+    isFollowUp,
+    limit,
+    name,
+    offset,
+    ordering,
+    program,
+    programCycle,
+    search,
+    status,
+    totalEntitledQuantityGte,
+    totalEntitledQuantityLte,
+  }: {
+    businessAreaSlug: string;
+    programSlug: string;
+    dispersionEndDateLte?: string;
+    dispersionStartDateGte?: string;
+    isFollowUp?: boolean;
+    /**
+     * Number of results to return per page.
+     */
+    limit?: number;
+    name?: string;
+    /**
+     * The initial index from which to return the results.
+     */
+    offset?: number;
+    /**
+     * Which field to use when ordering the results.
+     */
+    ordering?: string;
+    program?: string;
+    programCycle?: string;
+    /**
+     * A search term.
+     */
+    search?: string;
+    /**
+     * Status [sys]
      *
-     * validate method with parameters have to be called in mutate method.
-     * If there are validation errors they will be all
-     * returned as one error message.
-     * @returns ProgramDetail
-     * @throws ApiError
-     */
-    public static restBusinessAreasProgramsRetrieve({
-        businessAreaSlug,
-        slug,
-    }: {
-        businessAreaSlug: string,
-        slug: string,
-    }): CancelablePromise<ProgramDetail> {
-        return __request(OpenAPI, {
-            method: 'GET',
-            url: '/api/rest/business-areas/{business_area_slug}/programs/{slug}/',
-            path: {
-                'business_area_slug': businessAreaSlug,
->>>>>>> 244534ce
-                'slug': slug,
-            },
-        });
-    }
-    /**
-<<<<<<< HEAD
-     * @returns any No response body
-     * @throws ApiError
-     */
-    public static restConstanceRetrieve(): CancelablePromise<any> {
-        return __request(OpenAPI, {
-            method: 'GET',
-            url: '/api/rest/constance/',
-        });
-    }
-    /**
-     * Returns the list of currency choices.
-     * @returns any No response body
-     * @throws ApiError
-     */
-    public static restCurrencyRetrieve(): CancelablePromise<any> {
-        return __request(OpenAPI, {
-            method: 'GET',
-            url: '/api/rest/currency/',
-        });
-    }
-    /**
-     * Retrieve dashboard data for a given business area from Redis cache.
-     * If data is not cached or needs updating, refresh it.
-     * @returns any No response body
-     * @throws ApiError
-     */
-    public static restDashboardDataRetrieve({
-        businessAreaSlug,
-    }: {
-        businessAreaSlug: string,
-    }): CancelablePromise<any> {
-        return __request(OpenAPI, {
-            method: 'GET',
-            url: '/api/rest/dashboard/{business_area_slug}/data/',
-            path: {
-                'business_area_slug': businessAreaSlug,
-            },
-        });
-    }
-    /**
-     * API to trigger the creation or update of a DashReport for a given business area.
-     * Restricted to superusers and users with the required permissions.
-     * @returns any No response body
-     * @throws ApiError
-     */
-    public static restDashboardGenerateCreate({
-=======
-     * Base validation class, inherit from this class to create custom validators.
-     * Your custom validators have to implement validation methods that starts
-     * with name "validate_" so validate can call all the validators from your
-     * custom validator.
+     * * `TP_OPEN` - Open
+     * * `TP_LOCKED` - Locked
+     * * `PROCESSING` - Processing
+     * * `STEFICON_WAIT` - Steficon Wait
+     * * `STEFICON_RUN` - Steficon Run
+     * * `STEFICON_COMPLETED` - Steficon Completed
+     * * `STEFICON_ERROR` - Steficon Error
+     * * `DRAFT` - Draft
+     * * `PREPARING` - Preparing
+     * * `OPEN` - Open
+     * * `LOCKED` - Locked
+     * * `LOCKED_FSP` - Locked FSP
+     * * `IN_APPROVAL` - In Approval
+     * * `IN_AUTHORIZATION` - In Authorization
+     * * `IN_REVIEW` - In Review
+     * * `ACCEPTED` - Accepted
+     * * `FINISHED` - Finished
+     */
+    status?:
+      | 'ACCEPTED'
+      | 'DRAFT'
+      | 'FINISHED'
+      | 'IN_APPROVAL'
+      | 'IN_AUTHORIZATION'
+      | 'IN_REVIEW'
+      | 'LOCKED'
+      | 'LOCKED_FSP'
+      | 'OPEN'
+      | 'PREPARING'
+      | 'PROCESSING'
+      | 'STEFICON_COMPLETED'
+      | 'STEFICON_ERROR'
+      | 'STEFICON_RUN'
+      | 'STEFICON_WAIT'
+      | 'TP_LOCKED'
+      | 'TP_OPEN';
+    totalEntitledQuantityGte?: number;
+    totalEntitledQuantityLte?: number;
+  }): CancelablePromise<PaginatedPaymentPlanListList> {
+    return __request(OpenAPI, {
+      method: 'GET',
+      url: '/api/rest/business-areas/{business_area_slug}/programs/{program_slug}/payment-plans/',
+      path: {
+        business_area_slug: businessAreaSlug,
+        program_slug: programSlug,
+      },
+      query: {
+        dispersion_end_date__lte: dispersionEndDateLte,
+        dispersion_start_date__gte: dispersionStartDateGte,
+        is_follow_up: isFollowUp,
+        limit: limit,
+        name: name,
+        offset: offset,
+        ordering: ordering,
+        program: program,
+        program_cycle: programCycle,
+        search: search,
+        status: status,
+        total_entitled_quantity__gte: totalEntitledQuantityGte,
+        total_entitled_quantity__lte: totalEntitledQuantityLte,
+      },
+    });
+  }
+  /**
+   * Adds a count action to the viewset that returns the count of the queryset.
+   * @returns PaginatedPaymentListList
+   * @throws ApiError
+   */
+  public static restBusinessAreasProgramsPaymentPlansPaymentsList({
+    businessAreaSlug,
+    paymentPlanId,
+    programSlug,
+    limit,
+    offset,
+  }: {
+    businessAreaSlug: string;
+    paymentPlanId: string;
+    programSlug: string;
+    /**
+     * Number of results to return per page.
+     */
+    limit?: number;
+    /**
+     * The initial index from which to return the results.
+     */
+    offset?: number;
+  }): CancelablePromise<PaginatedPaymentListList> {
+    return __request(OpenAPI, {
+      method: 'GET',
+      url: '/api/rest/business-areas/{business_area_slug}/programs/{program_slug}/payment-plans/{payment_plan_id}/payments/',
+      path: {
+        business_area_slug: businessAreaSlug,
+        payment_plan_id: paymentPlanId,
+        program_slug: programSlug,
+      },
+      query: {
+        limit: limit,
+        offset: offset,
+      },
+    });
+  }
+  /**
+   * Adds a count action to the viewset that returns the count of the queryset.
+   * @returns PaymentDetail
+   * @throws ApiError
+   */
+  public static restBusinessAreasProgramsPaymentPlansPaymentsRetrieve({
+    businessAreaSlug,
+    id,
+    paymentPlanId,
+    programSlug,
+  }: {
+    businessAreaSlug: string;
+    /**
+     * A UUID string identifying this payment.
+     */
+    id: string;
+    paymentPlanId: string;
+    programSlug: string;
+  }): CancelablePromise<PaymentDetail> {
+    return __request(OpenAPI, {
+      method: 'GET',
+      url: '/api/rest/business-areas/{business_area_slug}/programs/{program_slug}/payment-plans/{payment_plan_id}/payments/{id}/',
+      path: {
+        business_area_slug: businessAreaSlug,
+        id: id,
+        payment_plan_id: paymentPlanId,
+        program_slug: programSlug,
+      },
+    });
+  }
+  /**
+   * Adds a count action to the viewset that returns the count of the queryset.
+   * @returns CountResponse
+   * @throws ApiError
+   */
+  public static restBusinessAreasProgramsPaymentPlansPaymentsCountRetrieve({
+    businessAreaSlug,
+    paymentPlanId,
+    programSlug,
+  }: {
+    businessAreaSlug: string;
+    paymentPlanId: string;
+    programSlug: string;
+  }): CancelablePromise<CountResponse> {
+    return __request(OpenAPI, {
+      method: 'GET',
+      url: '/api/rest/business-areas/{business_area_slug}/programs/{program_slug}/payment-plans/{payment_plan_id}/payments/count/',
+      path: {
+        business_area_slug: businessAreaSlug,
+        payment_plan_id: paymentPlanId,
+        program_slug: programSlug,
+      },
+    });
+  }
+  /**
+   * @returns PaymentPlanSupportingDocument
+   * @throws ApiError
+   */
+  public static restBusinessAreasProgramsPaymentPlansSupportingDocumentsCreate({
+    businessAreaSlug,
+    paymentPlanId,
+    programSlug,
+    requestBody,
+  }: {
+    businessAreaSlug: string;
+    paymentPlanId: string;
+    programSlug: string;
+    requestBody: PaymentPlanSupportingDocument;
+  }): CancelablePromise<PaymentPlanSupportingDocument> {
+    return __request(OpenAPI, {
+      method: 'POST',
+      url: '/api/rest/business-areas/{business_area_slug}/programs/{program_slug}/payment-plans/{payment_plan_id}/supporting-documents/',
+      path: {
+        business_area_slug: businessAreaSlug,
+        payment_plan_id: paymentPlanId,
+        program_slug: programSlug,
+      },
+      body: requestBody,
+      mediaType: 'application/json',
+    });
+  }
+  /**
+   * @returns void
+   * @throws ApiError
+   */
+  public static restBusinessAreasProgramsPaymentPlansSupportingDocumentsDestroy({
+    businessAreaSlug,
+    fileId,
+    paymentPlanId,
+    programSlug,
+  }: {
+    businessAreaSlug: string;
+    fileId: string;
+    paymentPlanId: string;
+    programSlug: string;
+  }): CancelablePromise<void> {
+    return __request(OpenAPI, {
+      method: 'DELETE',
+      url: '/api/rest/business-areas/{business_area_slug}/programs/{program_slug}/payment-plans/{payment_plan_id}/supporting-documents/{file_id}/',
+      path: {
+        business_area_slug: businessAreaSlug,
+        file_id: fileId,
+        payment_plan_id: paymentPlanId,
+        program_slug: programSlug,
+      },
+    });
+  }
+  /**
+   * @returns PaymentPlanSupportingDocument
+   * @throws ApiError
+   */
+  public static restBusinessAreasProgramsPaymentPlansSupportingDocumentsDownloadRetrieve({
+    businessAreaSlug,
+    fileId,
+    paymentPlanId,
+    programSlug,
+  }: {
+    businessAreaSlug: string;
+    fileId: string;
+    paymentPlanId: string;
+    programSlug: string;
+  }): CancelablePromise<PaymentPlanSupportingDocument> {
+    return __request(OpenAPI, {
+      method: 'GET',
+      url: '/api/rest/business-areas/{business_area_slug}/programs/{program_slug}/payment-plans/{payment_plan_id}/supporting-documents/{file_id}/download/',
+      path: {
+        business_area_slug: businessAreaSlug,
+        file_id: fileId,
+        payment_plan_id: paymentPlanId,
+        program_slug: programSlug,
+      },
+    });
+  }
+  /**
+   * Adds a count action to the viewset that returns the count of the queryset.
+   * @returns PaymentPlanDetail
+   * @throws ApiError
+   */
+  public static restBusinessAreasProgramsPaymentPlansRetrieve({
+    businessAreaSlug,
+    id,
+    programSlug,
+  }: {
+    businessAreaSlug: string;
+    /**
+     * A UUID string identifying this Payment Plan.
+     */
+    id: string;
+    programSlug: string;
+  }): CancelablePromise<PaymentPlanDetail> {
+    return __request(OpenAPI, {
+      method: 'GET',
+      url: '/api/rest/business-areas/{business_area_slug}/programs/{program_slug}/payment-plans/{id}/',
+      path: {
+        business_area_slug: businessAreaSlug,
+        id: id,
+        program_slug: programSlug,
+      },
+    });
+  }
+  /**
+   * Adds a count action to the viewset that returns the count of the queryset.
+   * @returns PaymentPlanCreateUpdate
+   * @throws ApiError
+   */
+  public static restBusinessAreasProgramsPaymentPlansPartialUpdate({
+    businessAreaSlug,
+    id,
+    programSlug,
+    requestBody,
+  }: {
+    businessAreaSlug: string;
+    /**
+     * A UUID string identifying this Payment Plan.
+     */
+    id: string;
+    programSlug: string;
+    requestBody?: PatchedPaymentPlanCreateUpdate;
+  }): CancelablePromise<PaymentPlanCreateUpdate> {
+    return __request(OpenAPI, {
+      method: 'PATCH',
+      url: '/api/rest/business-areas/{business_area_slug}/programs/{program_slug}/payment-plans/{id}/',
+      path: {
+        business_area_slug: businessAreaSlug,
+        id: id,
+        program_slug: programSlug,
+      },
+      body: requestBody,
+      mediaType: 'application/json',
+    });
+  }
+  /**
+   * Adds a count action to the viewset that returns the count of the queryset.
+   * @returns void
+   * @throws ApiError
+   */
+  public static restBusinessAreasProgramsPaymentPlansDestroy({
+    businessAreaSlug,
+    id,
+    programSlug,
+  }: {
+    businessAreaSlug: string;
+    /**
+     * A UUID string identifying this Payment Plan.
+     */
+    id: string;
+    programSlug: string;
+  }): CancelablePromise<void> {
+    return __request(OpenAPI, {
+      method: 'DELETE',
+      url: '/api/rest/business-areas/{business_area_slug}/programs/{program_slug}/payment-plans/{id}/',
+      path: {
+        business_area_slug: businessAreaSlug,
+        id: id,
+        program_slug: programSlug,
+      },
+    });
+  }
+  /**
+   * Adds a count action to the viewset that returns the count of the queryset.
+   * @returns TargetPopulationApplyEngineFormula
+   * @throws ApiError
+   */
+  public static restBusinessAreasProgramsPaymentPlansApplyEngineFormulaCreate({
+    businessAreaSlug,
+    id,
+    programSlug,
+    requestBody,
+  }: {
+    businessAreaSlug: string;
+    /**
+     * A UUID string identifying this Payment Plan.
+     */
+    id: string;
+    programSlug: string;
+    requestBody: TargetPopulationApplyEngineFormula;
+  }): CancelablePromise<TargetPopulationApplyEngineFormula> {
+    return __request(OpenAPI, {
+      method: 'POST',
+      url: '/api/rest/business-areas/{business_area_slug}/programs/{program_slug}/payment-plans/{id}/apply_engine_formula/',
+      path: {
+        business_area_slug: businessAreaSlug,
+        id: id,
+        program_slug: programSlug,
+      },
+      body: requestBody,
+      mediaType: 'application/json',
+    });
+  }
+  /**
+   * Adds a count action to the viewset that returns the count of the queryset.
+   * @returns AcceptanceProcess
+   * @throws ApiError
+   */
+  public static restBusinessAreasProgramsPaymentPlansApproveCreate({
+    businessAreaSlug,
+    id,
+    programSlug,
+    requestBody,
+  }: {
+    businessAreaSlug: string;
+    /**
+     * A UUID string identifying this Payment Plan.
+     */
+    id: string;
+    programSlug: string;
+    requestBody: AcceptanceProcess;
+  }): CancelablePromise<AcceptanceProcess> {
+    return __request(OpenAPI, {
+      method: 'POST',
+      url: '/api/rest/business-areas/{business_area_slug}/programs/{program_slug}/payment-plans/{id}/approve/',
+      path: {
+        business_area_slug: businessAreaSlug,
+        id: id,
+        program_slug: programSlug,
+      },
+      body: requestBody,
+      mediaType: 'application/json',
+    });
+  }
+  /**
+   * Adds a count action to the viewset that returns the count of the queryset.
+   * @returns AcceptanceProcess
+   * @throws ApiError
+   */
+  public static restBusinessAreasProgramsPaymentPlansAuthorizeCreate({
+    businessAreaSlug,
+    id,
+    programSlug,
+    requestBody,
+  }: {
+    businessAreaSlug: string;
+    /**
+     * A UUID string identifying this Payment Plan.
+     */
+    id: string;
+    programSlug: string;
+    requestBody: AcceptanceProcess;
+  }): CancelablePromise<AcceptanceProcess> {
+    return __request(OpenAPI, {
+      method: 'POST',
+      url: '/api/rest/business-areas/{business_area_slug}/programs/{program_slug}/payment-plans/{id}/authorize/',
+      path: {
+        business_area_slug: businessAreaSlug,
+        id: id,
+        program_slug: programSlug,
+      },
+      body: requestBody,
+      mediaType: 'application/json',
+    });
+  }
+  /**
+   * Adds a count action to the viewset that returns the count of the queryset.
+   * @returns PaymentPlanCreateFollowUp
+   * @throws ApiError
+   */
+  public static restBusinessAreasProgramsPaymentPlansCreateFollowUpPaymentPlanCreate({
+    businessAreaSlug,
+    id,
+    programSlug,
+    requestBody,
+  }: {
+    businessAreaSlug: string;
+    /**
+     * A UUID string identifying this Payment Plan.
+     */
+    id: string;
+    programSlug: string;
+    requestBody: PaymentPlanCreateFollowUp;
+  }): CancelablePromise<PaymentPlanCreateFollowUp> {
+    return __request(OpenAPI, {
+      method: 'POST',
+      url: '/api/rest/business-areas/{business_area_slug}/programs/{program_slug}/payment-plans/{id}/create_follow_up_payment_plan/',
+      path: {
+        business_area_slug: businessAreaSlug,
+        id: id,
+        program_slug: programSlug,
+      },
+      body: requestBody,
+      mediaType: 'application/json',
+    });
+  }
+  /**
+   * Adds a count action to the viewset that returns the count of the queryset.
+   * @returns PaymentPlan
+   * @throws ApiError
+   */
+  public static restBusinessAreasProgramsPaymentPlansEntitlementExportXlsxRetrieve({
+    businessAreaSlug,
+    id,
+    programSlug,
+  }: {
+    businessAreaSlug: string;
+    /**
+     * A UUID string identifying this Payment Plan.
+     */
+    id: string;
+    programSlug: string;
+  }): CancelablePromise<PaymentPlan> {
+    return __request(OpenAPI, {
+      method: 'GET',
+      url: '/api/rest/business-areas/{business_area_slug}/programs/{program_slug}/payment-plans/{id}/entitlement_export_xlsx/',
+      path: {
+        business_area_slug: businessAreaSlug,
+        id: id,
+        program_slug: programSlug,
+      },
+    });
+  }
+  /**
+   * Adds a count action to the viewset that returns the count of the queryset.
+   * @returns PaymentPlanImportFile
+   * @throws ApiError
+   */
+  public static restBusinessAreasProgramsPaymentPlansEntitlementImportXlsxCreate({
+    businessAreaSlug,
+    id,
+    programSlug,
+    requestBody,
+  }: {
+    businessAreaSlug: string;
+    /**
+     * A UUID string identifying this Payment Plan.
+     */
+    id: string;
+    programSlug: string;
+    requestBody: PaymentPlanImportFile;
+  }): CancelablePromise<PaymentPlanImportFile> {
+    return __request(OpenAPI, {
+      method: 'POST',
+      url: '/api/rest/business-areas/{business_area_slug}/programs/{program_slug}/payment-plans/{id}/entitlement_import_xlsx/',
+      path: {
+        business_area_slug: businessAreaSlug,
+        id: id,
+        program_slug: programSlug,
+      },
+      body: requestBody,
+      mediaType: 'application/json',
+    });
+  }
+  /**
+   * Adds a count action to the viewset that returns the count of the queryset.
+   * @returns PaymentPlanExcludeBeneficiaries
+   * @throws ApiError
+   */
+  public static restBusinessAreasProgramsPaymentPlansExcludeBeneficiariesCreate({
+    businessAreaSlug,
+    id,
+    programSlug,
+    requestBody,
+  }: {
+    businessAreaSlug: string;
+    /**
+     * A UUID string identifying this Payment Plan.
+     */
+    id: string;
+    programSlug: string;
+    requestBody: PaymentPlanExcludeBeneficiaries;
+  }): CancelablePromise<PaymentPlanExcludeBeneficiaries> {
+    return __request(OpenAPI, {
+      method: 'POST',
+      url: '/api/rest/business-areas/{business_area_slug}/programs/{program_slug}/payment-plans/{id}/exclude_beneficiaries/',
+      path: {
+        business_area_slug: businessAreaSlug,
+        id: id,
+        program_slug: programSlug,
+      },
+      body: requestBody,
+      mediaType: 'application/json',
+    });
+  }
+  /**
+   * Adds a count action to the viewset that returns the count of the queryset.
+   * @returns PaymentPlan
+   * @throws ApiError
+   */
+  public static restBusinessAreasProgramsPaymentPlansExportPdfPaymentPlanSummaryRetrieve({
+    businessAreaSlug,
+    id,
+    programSlug,
+  }: {
+    businessAreaSlug: string;
+    /**
+     * A UUID string identifying this Payment Plan.
+     */
+    id: string;
+    programSlug: string;
+  }): CancelablePromise<PaymentPlan> {
+    return __request(OpenAPI, {
+      method: 'GET',
+      url: '/api/rest/business-areas/{business_area_slug}/programs/{program_slug}/payment-plans/{id}/export_pdf_payment_plan_summary/',
+      path: {
+        business_area_slug: businessAreaSlug,
+        id: id,
+        program_slug: programSlug,
+      },
+    });
+  }
+  /**
+   * Adds a count action to the viewset that returns the count of the queryset.
+   * @returns PaymentPlanExportAuthCode
+   * @throws ApiError
+   */
+  public static restBusinessAreasProgramsPaymentPlansGenerateXlsxWithAuthCodeCreate({
+    businessAreaSlug,
+    id,
+    programSlug,
+    requestBody,
+  }: {
+    businessAreaSlug: string;
+    /**
+     * A UUID string identifying this Payment Plan.
+     */
+    id: string;
+    programSlug: string;
+    requestBody: PaymentPlanExportAuthCode;
+  }): CancelablePromise<PaymentPlanExportAuthCode> {
+    return __request(OpenAPI, {
+      method: 'POST',
+      url: '/api/rest/business-areas/{business_area_slug}/programs/{program_slug}/payment-plans/{id}/generate_xlsx_with_auth_code/',
+      path: {
+        business_area_slug: businessAreaSlug,
+        id: id,
+        program_slug: programSlug,
+      },
+      body: requestBody,
+      mediaType: 'application/json',
+    });
+  }
+  /**
+   * Adds a count action to the viewset that returns the count of the queryset.
+   * @returns PaymentPlan
+   * @throws ApiError
+   */
+  public static restBusinessAreasProgramsPaymentPlansLockRetrieve({
+    businessAreaSlug,
+    id,
+    programSlug,
+  }: {
+    businessAreaSlug: string;
+    /**
+     * A UUID string identifying this Payment Plan.
+     */
+    id: string;
+    programSlug: string;
+  }): CancelablePromise<PaymentPlan> {
+    return __request(OpenAPI, {
+      method: 'GET',
+      url: '/api/rest/business-areas/{business_area_slug}/programs/{program_slug}/payment-plans/{id}/lock/',
+      path: {
+        business_area_slug: businessAreaSlug,
+        id: id,
+        program_slug: programSlug,
+      },
+    });
+  }
+  /**
+   * Adds a count action to the viewset that returns the count of the queryset.
+   * @returns PaymentPlan
+   * @throws ApiError
+   */
+  public static restBusinessAreasProgramsPaymentPlansLockFspRetrieve({
+    businessAreaSlug,
+    id,
+    programSlug,
+  }: {
+    businessAreaSlug: string;
+    /**
+     * A UUID string identifying this Payment Plan.
+     */
+    id: string;
+    programSlug: string;
+  }): CancelablePromise<PaymentPlan> {
+    return __request(OpenAPI, {
+      method: 'GET',
+      url: '/api/rest/business-areas/{business_area_slug}/programs/{program_slug}/payment-plans/{id}/lock_fsp/',
+      path: {
+        business_area_slug: businessAreaSlug,
+        id: id,
+        program_slug: programSlug,
+      },
+    });
+  }
+  /**
+   * Adds a count action to the viewset that returns the count of the queryset.
+   * @returns AcceptanceProcess
+   * @throws ApiError
+   */
+  public static restBusinessAreasProgramsPaymentPlansMarkAsReleasedCreate({
+    businessAreaSlug,
+    id,
+    programSlug,
+    requestBody,
+  }: {
+    businessAreaSlug: string;
+    /**
+     * A UUID string identifying this Payment Plan.
+     */
+    id: string;
+    programSlug: string;
+    requestBody: AcceptanceProcess;
+  }): CancelablePromise<AcceptanceProcess> {
+    return __request(OpenAPI, {
+      method: 'POST',
+      url: '/api/rest/business-areas/{business_area_slug}/programs/{program_slug}/payment-plans/{id}/mark_as_released/',
+      path: {
+        business_area_slug: businessAreaSlug,
+        id: id,
+        program_slug: programSlug,
+      },
+      body: requestBody,
+      mediaType: 'application/json',
+    });
+  }
+  /**
+   * Adds a count action to the viewset that returns the count of the queryset.
+   * @returns PaymentPlanCreateUpdate
+   * @throws ApiError
+   */
+  public static restBusinessAreasProgramsPaymentPlansOpenCreate({
+    businessAreaSlug,
+    id,
+    programSlug,
+    requestBody,
+  }: {
+    businessAreaSlug: string;
+    /**
+     * A UUID string identifying this Payment Plan.
+     */
+    id: string;
+    programSlug: string;
+    requestBody: PaymentPlanCreateUpdate;
+  }): CancelablePromise<PaymentPlanCreateUpdate> {
+    return __request(OpenAPI, {
+      method: 'POST',
+      url: '/api/rest/business-areas/{business_area_slug}/programs/{program_slug}/payment-plans/{id}/open/',
+      path: {
+        business_area_slug: businessAreaSlug,
+        id: id,
+        program_slug: programSlug,
+      },
+      body: requestBody,
+      mediaType: 'application/json',
+    });
+  }
+  /**
+   * Adds a count action to the viewset that returns the count of the queryset.
+   * @returns PaymentPlan
+   * @throws ApiError
+   */
+  public static restBusinessAreasProgramsPaymentPlansReconciliationExportXlsxRetrieve({
+    businessAreaSlug,
+    id,
+    programSlug,
+  }: {
+    businessAreaSlug: string;
+    /**
+     * A UUID string identifying this Payment Plan.
+     */
+    id: string;
+    programSlug: string;
+  }): CancelablePromise<PaymentPlan> {
+    return __request(OpenAPI, {
+      method: 'GET',
+      url: '/api/rest/business-areas/{business_area_slug}/programs/{program_slug}/payment-plans/{id}/reconciliation_export_xlsx/',
+      path: {
+        business_area_slug: businessAreaSlug,
+        id: id,
+        program_slug: programSlug,
+      },
+    });
+  }
+  /**
+   * Adds a count action to the viewset that returns the count of the queryset.
+   * @returns PaymentPlanImportFile
+   * @throws ApiError
+   */
+  public static restBusinessAreasProgramsPaymentPlansReconciliationImportXlsxCreate({
+    businessAreaSlug,
+    id,
+    programSlug,
+    requestBody,
+  }: {
+    businessAreaSlug: string;
+    /**
+     * A UUID string identifying this Payment Plan.
+     */
+    id: string;
+    programSlug: string;
+    requestBody: PaymentPlanImportFile;
+  }): CancelablePromise<PaymentPlanImportFile> {
+    return __request(OpenAPI, {
+      method: 'POST',
+      url: '/api/rest/business-areas/{business_area_slug}/programs/{program_slug}/payment-plans/{id}/reconciliation_import_xlsx/',
+      path: {
+        business_area_slug: businessAreaSlug,
+        id: id,
+        program_slug: programSlug,
+      },
+      body: requestBody,
+      mediaType: 'application/json',
+    });
+  }
+  /**
+   * Adds a count action to the viewset that returns the count of the queryset.
+   * @returns AcceptanceProcess
+   * @throws ApiError
+   */
+  public static restBusinessAreasProgramsPaymentPlansRejectCreate({
+    businessAreaSlug,
+    id,
+    programSlug,
+    requestBody,
+  }: {
+    businessAreaSlug: string;
+    /**
+     * A UUID string identifying this Payment Plan.
+     */
+    id: string;
+    programSlug: string;
+    requestBody: AcceptanceProcess;
+  }): CancelablePromise<AcceptanceProcess> {
+    return __request(OpenAPI, {
+      method: 'POST',
+      url: '/api/rest/business-areas/{business_area_slug}/programs/{program_slug}/payment-plans/{id}/reject/',
+      path: {
+        business_area_slug: businessAreaSlug,
+        id: id,
+        program_slug: programSlug,
+      },
+      body: requestBody,
+      mediaType: 'application/json',
+    });
+  }
+  /**
+   * Adds a count action to the viewset that returns the count of the queryset.
+   * @returns PaymentPlan
+   * @throws ApiError
+   */
+  public static restBusinessAreasProgramsPaymentPlansSendForApprovalRetrieve({
+    businessAreaSlug,
+    id,
+    programSlug,
+  }: {
+    businessAreaSlug: string;
+    /**
+     * A UUID string identifying this Payment Plan.
+     */
+    id: string;
+    programSlug: string;
+  }): CancelablePromise<PaymentPlan> {
+    return __request(OpenAPI, {
+      method: 'GET',
+      url: '/api/rest/business-areas/{business_area_slug}/programs/{program_slug}/payment-plans/{id}/send_for_approval/',
+      path: {
+        business_area_slug: businessAreaSlug,
+        id: id,
+        program_slug: programSlug,
+      },
+    });
+  }
+  /**
+   * Adds a count action to the viewset that returns the count of the queryset.
+   * @returns PaymentPlan
+   * @throws ApiError
+   */
+  public static restBusinessAreasProgramsPaymentPlansSendToPaymentGatewayRetrieve({
+    businessAreaSlug,
+    id,
+    programSlug,
+  }: {
+    businessAreaSlug: string;
+    /**
+     * A UUID string identifying this Payment Plan.
+     */
+    id: string;
+    programSlug: string;
+  }): CancelablePromise<PaymentPlan> {
+    return __request(OpenAPI, {
+      method: 'GET',
+      url: '/api/rest/business-areas/{business_area_slug}/programs/{program_slug}/payment-plans/{id}/send_to_payment_gateway/',
+      path: {
+        business_area_slug: businessAreaSlug,
+        id: id,
+        program_slug: programSlug,
+      },
+    });
+  }
+  /**
+   * Adds a count action to the viewset that returns the count of the queryset.
+   * @returns PaymentPlan
+   * @throws ApiError
+   */
+  public static restBusinessAreasProgramsPaymentPlansSendXlsxPasswordRetrieve({
+    businessAreaSlug,
+    id,
+    programSlug,
+  }: {
+    businessAreaSlug: string;
+    /**
+     * A UUID string identifying this Payment Plan.
+     */
+    id: string;
+    programSlug: string;
+  }): CancelablePromise<PaymentPlan> {
+    return __request(OpenAPI, {
+      method: 'GET',
+      url: '/api/rest/business-areas/{business_area_slug}/programs/{program_slug}/payment-plans/{id}/send_xlsx_password/',
+      path: {
+        business_area_slug: businessAreaSlug,
+        id: id,
+        program_slug: programSlug,
+      },
+    });
+  }
+  /**
+   * Adds a count action to the viewset that returns the count of the queryset.
+   * @returns SplitPaymentPlan
+   * @throws ApiError
+   */
+  public static restBusinessAreasProgramsPaymentPlansSplitCreate({
+    businessAreaSlug,
+    id,
+    programSlug,
+    requestBody,
+  }: {
+    businessAreaSlug: string;
+    /**
+     * A UUID string identifying this Payment Plan.
+     */
+    id: string;
+    programSlug: string;
+    requestBody: SplitPaymentPlan;
+  }): CancelablePromise<SplitPaymentPlan> {
+    return __request(OpenAPI, {
+      method: 'POST',
+      url: '/api/rest/business-areas/{business_area_slug}/programs/{program_slug}/payment-plans/{id}/split/',
+      path: {
+        business_area_slug: businessAreaSlug,
+        id: id,
+        program_slug: programSlug,
+      },
+      body: requestBody,
+      mediaType: 'application/json',
+    });
+  }
+  /**
+   * Adds a count action to the viewset that returns the count of the queryset.
+   * @returns PaymentPlan
+   * @throws ApiError
+   */
+  public static restBusinessAreasProgramsPaymentPlansUnlockRetrieve({
+    businessAreaSlug,
+    id,
+    programSlug,
+  }: {
+    businessAreaSlug: string;
+    /**
+     * A UUID string identifying this Payment Plan.
+     */
+    id: string;
+    programSlug: string;
+  }): CancelablePromise<PaymentPlan> {
+    return __request(OpenAPI, {
+      method: 'GET',
+      url: '/api/rest/business-areas/{business_area_slug}/programs/{program_slug}/payment-plans/{id}/unlock/',
+      path: {
+        business_area_slug: businessAreaSlug,
+        id: id,
+        program_slug: programSlug,
+      },
+    });
+  }
+  /**
+   * Adds a count action to the viewset that returns the count of the queryset.
+   * @returns PaymentPlan
+   * @throws ApiError
+   */
+  public static restBusinessAreasProgramsPaymentPlansUnlockFspRetrieve({
+    businessAreaSlug,
+    id,
+    programSlug,
+  }: {
+    businessAreaSlug: string;
+    /**
+     * A UUID string identifying this Payment Plan.
+     */
+    id: string;
+    programSlug: string;
+  }): CancelablePromise<PaymentPlan> {
+    return __request(OpenAPI, {
+      method: 'GET',
+      url: '/api/rest/business-areas/{business_area_slug}/programs/{program_slug}/payment-plans/{id}/unlock_fsp/',
+      path: {
+        business_area_slug: businessAreaSlug,
+        id: id,
+        program_slug: programSlug,
+      },
+    });
+  }
+  /**
+   * Adds a count action to the viewset that returns the count of the queryset.
+   * @returns CountResponse
+   * @throws ApiError
+   */
+  public static restBusinessAreasProgramsPaymentPlansCountRetrieve({
+    businessAreaSlug,
+    programSlug,
+  }: {
+    businessAreaSlug: string;
+    programSlug: string;
+  }): CancelablePromise<CountResponse> {
+    return __request(OpenAPI, {
+      method: 'GET',
+      url: '/api/rest/business-areas/{business_area_slug}/programs/{program_slug}/payment-plans/count/',
+      path: {
+        business_area_slug: businessAreaSlug,
+        program_slug: programSlug,
+      },
+    });
+  }
+  /**
+   * @returns PaginatedPeriodicDataUpdateTemplateListList
+   * @throws ApiError
+   */
+  public static restBusinessAreasProgramsPeriodicDataUpdateTemplatesList({
+    businessAreaSlug,
+    programSlug,
+    limit,
+    offset,
+    ordering,
+    updatedAtAfter,
+    updatedAtBefore,
+  }: {
+    businessAreaSlug: string;
+    programSlug: string;
+    /**
+     * Number of results to return per page.
+     */
+    limit?: number;
+    /**
+     * The initial index from which to return the results.
+     */
+    offset?: number;
+    /**
+     * Which field to use when ordering the results.
+     */
+    ordering?: string;
+    updatedAtAfter?: string;
+    updatedAtBefore?: string;
+  }): CancelablePromise<PaginatedPeriodicDataUpdateTemplateListList> {
+    return __request(OpenAPI, {
+      method: 'GET',
+      url: '/api/rest/business-areas/{business_area_slug}/programs/{program_slug}/periodic-data-update-templates/',
+      path: {
+        business_area_slug: businessAreaSlug,
+        program_slug: programSlug,
+      },
+      query: {
+        limit: limit,
+        offset: offset,
+        ordering: ordering,
+        updated_at_after: updatedAtAfter,
+        updated_at_before: updatedAtBefore,
+      },
+    });
+  }
+  /**
+   * @returns PeriodicDataUpdateTemplateCreate
+   * @throws ApiError
+   */
+  public static restBusinessAreasProgramsPeriodicDataUpdateTemplatesCreate({
+    businessAreaSlug,
+    programSlug,
+    requestBody,
+  }: {
+    businessAreaSlug: string;
+    programSlug: string;
+    requestBody: PeriodicDataUpdateTemplateCreate;
+  }): CancelablePromise<PeriodicDataUpdateTemplateCreate> {
+    return __request(OpenAPI, {
+      method: 'POST',
+      url: '/api/rest/business-areas/{business_area_slug}/programs/{program_slug}/periodic-data-update-templates/',
+      path: {
+        business_area_slug: businessAreaSlug,
+        program_slug: programSlug,
+      },
+      body: requestBody,
+      mediaType: 'application/json',
+    });
+  }
+  /**
+   * @returns PeriodicDataUpdateTemplateDetail
+   * @throws ApiError
+   */
+  public static restBusinessAreasProgramsPeriodicDataUpdateTemplatesRetrieve({
+    businessAreaSlug,
+    id,
+    programSlug,
+  }: {
+    businessAreaSlug: string;
+    /**
+     * A unique integer value identifying this periodic data update template.
+     */
+    id: number;
+    programSlug: string;
+  }): CancelablePromise<PeriodicDataUpdateTemplateDetail> {
+    return __request(OpenAPI, {
+      method: 'GET',
+      url: '/api/rest/business-areas/{business_area_slug}/programs/{program_slug}/periodic-data-update-templates/{id}/',
+      path: {
+        business_area_slug: businessAreaSlug,
+        id: id,
+        program_slug: programSlug,
+      },
+    });
+  }
+  /**
+   * @returns any No response body
+   * @throws ApiError
+   */
+  public static restBusinessAreasProgramsPeriodicDataUpdateTemplatesDownloadRetrieve({
+    businessAreaSlug,
+    id,
+    programSlug,
+  }: {
+    businessAreaSlug: string;
+    /**
+     * A unique integer value identifying this periodic data update template.
+     */
+    id: number;
+    programSlug: string;
+  }): CancelablePromise<any> {
+    return __request(OpenAPI, {
+      method: 'GET',
+      url: '/api/rest/business-areas/{business_area_slug}/programs/{program_slug}/periodic-data-update-templates/{id}/download/',
+      path: {
+        business_area_slug: businessAreaSlug,
+        id: id,
+        program_slug: programSlug,
+      },
+    });
+  }
+  /**
+   * @returns any No response body
+   * @throws ApiError
+   */
+  public static restBusinessAreasProgramsPeriodicDataUpdateTemplatesExportCreate({
+    businessAreaSlug,
+    id,
+    programSlug,
+  }: {
+    businessAreaSlug: string;
+    /**
+     * A unique integer value identifying this periodic data update template.
+     */
+    id: number;
+    programSlug: string;
+  }): CancelablePromise<any> {
+    return __request(OpenAPI, {
+      method: 'POST',
+      url: '/api/rest/business-areas/{business_area_slug}/programs/{program_slug}/periodic-data-update-templates/{id}/export/',
+      path: {
+        business_area_slug: businessAreaSlug,
+        id: id,
+        program_slug: programSlug,
+      },
+    });
+  }
+  /**
+   * @returns PaginatedPeriodicDataUpdateUploadListList
+   * @throws ApiError
+   */
+  public static restBusinessAreasProgramsPeriodicDataUpdateUploadsList({
+    businessAreaSlug,
+    programSlug,
+    limit,
+    offset,
+    ordering,
+    updatedAtAfter,
+    updatedAtBefore,
+  }: {
+    businessAreaSlug: string;
+    programSlug: string;
+    /**
+     * Number of results to return per page.
+     */
+    limit?: number;
+    /**
+     * The initial index from which to return the results.
+     */
+    offset?: number;
+    /**
+     * Which field to use when ordering the results.
+     */
+    ordering?: string;
+    updatedAtAfter?: string;
+    updatedAtBefore?: string;
+  }): CancelablePromise<PaginatedPeriodicDataUpdateUploadListList> {
+    return __request(OpenAPI, {
+      method: 'GET',
+      url: '/api/rest/business-areas/{business_area_slug}/programs/{program_slug}/periodic-data-update-uploads/',
+      path: {
+        business_area_slug: businessAreaSlug,
+        program_slug: programSlug,
+      },
+      query: {
+        limit: limit,
+        offset: offset,
+        ordering: ordering,
+        updated_at_after: updatedAtAfter,
+        updated_at_before: updatedAtBefore,
+      },
+    });
+  }
+  /**
+   * @returns PeriodicDataUpdateUploadDetail
+   * @throws ApiError
+   */
+  public static restBusinessAreasProgramsPeriodicDataUpdateUploadsRetrieve({
+    businessAreaSlug,
+    id,
+    programSlug,
+  }: {
+    businessAreaSlug: string;
+    /**
+     * A unique integer value identifying this periodic data update upload.
+     */
+    id: number;
+    programSlug: string;
+  }): CancelablePromise<PeriodicDataUpdateUploadDetail> {
+    return __request(OpenAPI, {
+      method: 'GET',
+      url: '/api/rest/business-areas/{business_area_slug}/programs/{program_slug}/periodic-data-update-uploads/{id}/',
+      path: {
+        business_area_slug: businessAreaSlug,
+        id: id,
+        program_slug: programSlug,
+      },
+    });
+  }
+  /**
+   * @returns PeriodicDataUpdateUpload
+   * @throws ApiError
+   */
+  public static restBusinessAreasProgramsPeriodicDataUpdateUploadsUploadCreate({
+    businessAreaSlug,
+    programSlug,
+    requestBody,
+  }: {
+    businessAreaSlug: string;
+    programSlug: string;
+    requestBody: PeriodicDataUpdateUpload;
+  }): CancelablePromise<PeriodicDataUpdateUpload> {
+    return __request(OpenAPI, {
+      method: 'POST',
+      url: '/api/rest/business-areas/{business_area_slug}/programs/{program_slug}/periodic-data-update-uploads/upload/',
+      path: {
+        business_area_slug: businessAreaSlug,
+        program_slug: programSlug,
+      },
+      body: requestBody,
+      mediaType: 'application/json',
+    });
+  }
+  /**
+   * @returns PaginatedPeriodicFieldList
+   * @throws ApiError
+   */
+  public static restBusinessAreasProgramsPeriodicFieldsList({
+    businessAreaSlug,
+    programSlug,
+    limit,
+    offset,
+    ordering,
+    updatedAtAfter,
+    updatedAtBefore,
+  }: {
+    businessAreaSlug: string;
+    programSlug: string;
+    /**
+     * Number of results to return per page.
+     */
+    limit?: number;
+    /**
+     * The initial index from which to return the results.
+     */
+    offset?: number;
+    /**
+     * Which field to use when ordering the results.
+     */
+    ordering?: string;
+    updatedAtAfter?: string;
+    updatedAtBefore?: string;
+  }): CancelablePromise<PaginatedPeriodicFieldList> {
+    return __request(OpenAPI, {
+      method: 'GET',
+      url: '/api/rest/business-areas/{business_area_slug}/programs/{program_slug}/periodic-fields/',
+      path: {
+        business_area_slug: businessAreaSlug,
+        program_slug: programSlug,
+      },
+      query: {
+        limit: limit,
+        offset: offset,
+        ordering: ordering,
+        updated_at_after: updatedAtAfter,
+        updated_at_before: updatedAtBefore,
+      },
+    });
+  }
+  /**
+   * Adds a count action to the viewset that returns the count of the queryset.
+   * @returns PaginatedRegistrationDataImportListList
+   * @throws ApiError
+   */
+  public static restBusinessAreasProgramsRegistrationDataImportsList({
+    businessAreaSlug,
+    programSlug,
+    importDate,
+    importDateRange,
+    importedById,
+    limit,
+    name,
+    nameStartswith,
+    offset,
+    orderBy,
+    ordering,
+    search,
+    size,
+    status,
+    totalHouseholdsCountWithValidPhoneNoMax,
+    totalHouseholdsCountWithValidPhoneNoMin,
+  }: {
+    businessAreaSlug: string;
+    programSlug: string;
+    importDate?: string;
+    importDateRange?: string;
+    importedById?: string;
+    /**
+     * Number of results to return per page.
+     */
+    limit?: number;
+    name?: string;
+    nameStartswith?: string;
+    /**
+     * The initial index from which to return the results.
+     */
+    offset?: number;
+    /**
+     * Ordering
      *
-     * Custom validate method have to takes *args, **kwargs parameters.
+     * * `name` - Name
+     * * `-name` - Name (descending)
+     * * `status` - Status
+     * * `-status` - Status (descending)
+     * * `import_date` - Import date
+     * * `-import_date` - Import date (descending)
+     * * `number_of_individuals` - Number of individuals
+     * * `-number_of_individuals` - Number of individuals (descending)
+     * * `number_of_households` - Number of households
+     * * `-number_of_households` - Number of households (descending)
+     * * `data_source` - Data source
+     * * `-data_source` - Data source (descending)
+     * * `imported_by__first_name` - Imported by  first name
+     * * `-imported_by__first_name` - Imported by  first name (descending)
+     */
+    orderBy?: Array<
+      | '-data_source'
+      | '-import_date'
+      | '-imported_by__first_name'
+      | '-name'
+      | '-number_of_households'
+      | '-number_of_individuals'
+      | '-status'
+      | 'data_source'
+      | 'import_date'
+      | 'imported_by__first_name'
+      | 'name'
+      | 'number_of_households'
+      | 'number_of_individuals'
+      | 'status'
+    >;
+    /**
+     * Which field to use when ordering the results.
+     */
+    ordering?: string;
+    search?: string;
+    size?: number;
+    /**
+     * * `LOADING` - Loading
+     * * `DEDUPLICATION` - Deduplication
+     * * `DEDUPLICATION_FAILED` - Deduplication Failed
+     * * `IMPORT_SCHEDULED` - Import Scheduled
+     * * `IMPORTING` - Importing
+     * * `IMPORT_ERROR` - Import Error
+     * * `IN_REVIEW` - In Review
+     * * `MERGE_SCHEDULED` - Merge Scheduled
+     * * `MERGED` - Merged
+     * * `MERGING` - Merging
+     * * `MERGE_ERROR` - Merge Error
+     * * `REFUSED` - Refused import
+     */
+    status?:
+      | 'DEDUPLICATION'
+      | 'DEDUPLICATION_FAILED'
+      | 'IMPORTING'
+      | 'IMPORT_ERROR'
+      | 'IMPORT_SCHEDULED'
+      | 'IN_REVIEW'
+      | 'LOADING'
+      | 'MERGED'
+      | 'MERGE_ERROR'
+      | 'MERGE_SCHEDULED'
+      | 'MERGING'
+      | 'REFUSED';
+    totalHouseholdsCountWithValidPhoneNoMax?: any;
+    totalHouseholdsCountWithValidPhoneNoMin?: any;
+  }): CancelablePromise<PaginatedRegistrationDataImportListList> {
+    return __request(OpenAPI, {
+      method: 'GET',
+      url: '/api/rest/business-areas/{business_area_slug}/programs/{program_slug}/registration-data-imports/',
+      path: {
+        business_area_slug: businessAreaSlug,
+        program_slug: programSlug,
+      },
+      query: {
+        import_date: importDate,
+        import_date_range: importDateRange,
+        imported_by__id: importedById,
+        limit: limit,
+        name: name,
+        name__startswith: nameStartswith,
+        offset: offset,
+        order_by: orderBy,
+        ordering: ordering,
+        search: search,
+        size: size,
+        status: status,
+        total_households_count_with_valid_phone_no_max:
+          totalHouseholdsCountWithValidPhoneNoMax,
+        total_households_count_with_valid_phone_no_min:
+          totalHouseholdsCountWithValidPhoneNoMin,
+      },
+    });
+  }
+  /**
+   * Adds a count action to the viewset that returns the count of the queryset.
+   * @returns RegistrationDataImportDetail
+   * @throws ApiError
+   */
+  public static restBusinessAreasProgramsRegistrationDataImportsRetrieve({
+    businessAreaSlug,
+    id,
+    programSlug,
+  }: {
+    businessAreaSlug: string;
+    /**
+     * A UUID string identifying this Registration data import.
+     */
+    id: string;
+    programSlug: string;
+  }): CancelablePromise<RegistrationDataImportDetail> {
+    return __request(OpenAPI, {
+      method: 'GET',
+      url: '/api/rest/business-areas/{business_area_slug}/programs/{program_slug}/registration-data-imports/{id}/',
+      path: {
+        business_area_slug: businessAreaSlug,
+        id: id,
+        program_slug: programSlug,
+      },
+    });
+  }
+  /**
+   * Adds a count action to the viewset that returns the count of the queryset.
+   * @returns any No response body
+   * @throws ApiError
+   */
+  public static restBusinessAreasProgramsRegistrationDataImportsEraseCreate({
+    businessAreaSlug,
+    id,
+    programSlug,
+  }: {
+    businessAreaSlug: string;
+    /**
+     * A UUID string identifying this Registration data import.
+     */
+    id: string;
+    programSlug: string;
+  }): CancelablePromise<any> {
+    return __request(OpenAPI, {
+      method: 'POST',
+      url: '/api/rest/business-areas/{business_area_slug}/programs/{program_slug}/registration-data-imports/{id}/erase/',
+      path: {
+        business_area_slug: businessAreaSlug,
+        id: id,
+        program_slug: programSlug,
+      },
+    });
+  }
+  /**
+   * Adds a count action to the viewset that returns the count of the queryset.
+   * @returns any No response body
+   * @throws ApiError
+   */
+  public static restBusinessAreasProgramsRegistrationDataImportsMergeCreate({
+    businessAreaSlug,
+    id,
+    programSlug,
+  }: {
+    businessAreaSlug: string;
+    /**
+     * A UUID string identifying this Registration data import.
+     */
+    id: string;
+    programSlug: string;
+  }): CancelablePromise<any> {
+    return __request(OpenAPI, {
+      method: 'POST',
+      url: '/api/rest/business-areas/{business_area_slug}/programs/{program_slug}/registration-data-imports/{id}/merge/',
+      path: {
+        business_area_slug: businessAreaSlug,
+        id: id,
+        program_slug: programSlug,
+      },
+    });
+  }
+  /**
+   * Adds a count action to the viewset that returns the count of the queryset.
+   * @returns CountResponse
+   * @throws ApiError
+   */
+  public static restBusinessAreasProgramsRegistrationDataImportsCountRetrieve({
+    businessAreaSlug,
+    programSlug,
+  }: {
+    businessAreaSlug: string;
+    programSlug: string;
+  }): CancelablePromise<CountResponse> {
+    return __request(OpenAPI, {
+      method: 'GET',
+      url: '/api/rest/business-areas/{business_area_slug}/programs/{program_slug}/registration-data-imports/count/',
+      path: {
+        business_area_slug: businessAreaSlug,
+        program_slug: programSlug,
+      },
+    });
+  }
+  /**
+   * Adds a count action to the viewset that returns the count of the queryset.
+   * @returns any No response body
+   * @throws ApiError
+   */
+  public static restBusinessAreasProgramsRegistrationDataImportsRunDeduplicationCreate({
+    businessAreaSlug,
+    programSlug,
+  }: {
+    businessAreaSlug: string;
+    programSlug: string;
+  }): CancelablePromise<any> {
+    return __request(OpenAPI, {
+      method: 'POST',
+      url: '/api/rest/business-areas/{business_area_slug}/programs/{program_slug}/registration-data-imports/run-deduplication/',
+      path: {
+        business_area_slug: businessAreaSlug,
+        program_slug: programSlug,
+      },
+    });
+  }
+  /**
+   * Adds a count action to the viewset that returns the count of the queryset.
+   * @returns any No response body
+   * @throws ApiError
+   */
+  public static restBusinessAreasProgramsRegistrationDataImportsWebhookdeduplicationRetrieve({
+    businessAreaSlug,
+    programSlug,
+  }: {
+    businessAreaSlug: string;
+    programSlug: string;
+  }): CancelablePromise<any> {
+    return __request(OpenAPI, {
+      method: 'GET',
+      url: '/api/rest/business-areas/{business_area_slug}/programs/{program_slug}/registration-data-imports/webhookdeduplication/',
+      path: {
+        business_area_slug: businessAreaSlug,
+        program_slug: programSlug,
+      },
+    });
+  }
+  /**
+   * Adds a count action to the viewset that returns the count of the queryset.
+   * @returns PaginatedTargetPopulationListList
+   * @throws ApiError
+   */
+  public static restBusinessAreasProgramsTargetPopulationsList({
+    businessAreaSlug,
+    programSlug,
+    createdAtGte,
+    createdAtLte,
+    limit,
+    name,
+    offset,
+    ordering,
+    program,
+    programCycle,
+    search,
+    status,
+    totalHouseholdsCountGte,
+    totalHouseholdsCountLte,
+    totalIndividualsCountGte,
+    totalIndividualsCountLte,
+  }: {
+    businessAreaSlug: string;
+    programSlug: string;
+    createdAtGte?: string;
+    createdAtLte?: string;
+    /**
+     * Number of results to return per page.
+     */
+    limit?: number;
+    name?: string;
+    /**
+     * The initial index from which to return the results.
+     */
+    offset?: number;
+    /**
+     * Which field to use when ordering the results.
+     */
+    ordering?: string;
+    program?: string;
+    programCycle?: string;
+    /**
+     * A search term.
+     */
+    search?: string;
+    /**
+     * * `TP_OPEN` - Open
+     * * `TP_LOCKED` - Locked
+     * * `PROCESSING` - Processing
+     * * `STEFICON_WAIT` - Steficon Wait
+     * * `STEFICON_RUN` - Steficon Run
+     * * `STEFICON_COMPLETED` - Steficon Completed
+     * * `STEFICON_ERROR` - Steficon Error
+     * * `DRAFT` - Draft
+     * * `PREPARING` - Preparing
+     * * `OPEN` - Open
+     * * `LOCKED` - Locked
+     * * `LOCKED_FSP` - Locked FSP
+     * * `IN_APPROVAL` - In Approval
+     * * `IN_AUTHORIZATION` - In Authorization
+     * * `IN_REVIEW` - In Review
+     * * `ACCEPTED` - Accepted
+     * * `FINISHED` - Finished
+     * * `ASSIGNED` - Assigned
+     */
+    status?:
+      | 'ACCEPTED'
+      | 'ASSIGNED'
+      | 'DRAFT'
+      | 'FINISHED'
+      | 'IN_APPROVAL'
+      | 'IN_AUTHORIZATION'
+      | 'IN_REVIEW'
+      | 'LOCKED'
+      | 'LOCKED_FSP'
+      | 'OPEN'
+      | 'PREPARING'
+      | 'PROCESSING'
+      | 'STEFICON_COMPLETED'
+      | 'STEFICON_ERROR'
+      | 'STEFICON_RUN'
+      | 'STEFICON_WAIT'
+      | 'TP_LOCKED'
+      | 'TP_OPEN';
+    totalHouseholdsCountGte?: number;
+    totalHouseholdsCountLte?: number;
+    totalIndividualsCountGte?: number;
+    totalIndividualsCountLte?: number;
+  }): CancelablePromise<PaginatedTargetPopulationListList> {
+    return __request(OpenAPI, {
+      method: 'GET',
+      url: '/api/rest/business-areas/{business_area_slug}/programs/{program_slug}/target-populations/',
+      path: {
+        business_area_slug: businessAreaSlug,
+        program_slug: programSlug,
+      },
+      query: {
+        created_at__gte: createdAtGte,
+        created_at__lte: createdAtLte,
+        limit: limit,
+        name: name,
+        offset: offset,
+        ordering: ordering,
+        program: program,
+        program_cycle: programCycle,
+        search: search,
+        status: status,
+        total_households_count__gte: totalHouseholdsCountGte,
+        total_households_count__lte: totalHouseholdsCountLte,
+        total_individuals_count__gte: totalIndividualsCountGte,
+        total_individuals_count__lte: totalIndividualsCountLte,
+      },
+    });
+  }
+  /**
+   * Adds a count action to the viewset that returns the count of the queryset.
+   * @returns TargetPopulationCreate
+   * @throws ApiError
+   */
+  public static restBusinessAreasProgramsTargetPopulationsCreate({
+    businessAreaSlug,
+    programSlug,
+    requestBody,
+  }: {
+    businessAreaSlug: string;
+    programSlug: string;
+    requestBody: TargetPopulationCreate;
+  }): CancelablePromise<TargetPopulationCreate> {
+    return __request(OpenAPI, {
+      method: 'POST',
+      url: '/api/rest/business-areas/{business_area_slug}/programs/{program_slug}/target-populations/',
+      path: {
+        business_area_slug: businessAreaSlug,
+        program_slug: programSlug,
+      },
+      body: requestBody,
+      mediaType: 'application/json',
+    });
+  }
+  /**
+   * Adds a count action to the viewset that returns the count of the queryset.
+   * @returns TargetPopulationDetail
+   * @throws ApiError
+   */
+  public static restBusinessAreasProgramsTargetPopulationsRetrieve({
+    businessAreaSlug,
+    id,
+    programSlug,
+  }: {
+    businessAreaSlug: string;
+    /**
+     * A UUID string identifying this Payment Plan.
+     */
+    id: string;
+    programSlug: string;
+  }): CancelablePromise<TargetPopulationDetail> {
+    return __request(OpenAPI, {
+      method: 'GET',
+      url: '/api/rest/business-areas/{business_area_slug}/programs/{program_slug}/target-populations/{id}/',
+      path: {
+        business_area_slug: businessAreaSlug,
+        id: id,
+        program_slug: programSlug,
+      },
+    });
+  }
+  /**
+   * Adds a count action to the viewset that returns the count of the queryset.
+   * @returns TargetPopulationCreate
+   * @throws ApiError
+   */
+  public static restBusinessAreasProgramsTargetPopulationsPartialUpdate({
+    businessAreaSlug,
+    id,
+    programSlug,
+    requestBody,
+  }: {
+    businessAreaSlug: string;
+    /**
+     * A UUID string identifying this Payment Plan.
+     */
+    id: string;
+    programSlug: string;
+    requestBody?: PatchedTargetPopulationCreate;
+  }): CancelablePromise<TargetPopulationCreate> {
+    return __request(OpenAPI, {
+      method: 'PATCH',
+      url: '/api/rest/business-areas/{business_area_slug}/programs/{program_slug}/target-populations/{id}/',
+      path: {
+        business_area_slug: businessAreaSlug,
+        id: id,
+        program_slug: programSlug,
+      },
+      body: requestBody,
+      mediaType: 'application/json',
+    });
+  }
+  /**
+   * Adds a count action to the viewset that returns the count of the queryset.
+   * @returns void
+   * @throws ApiError
+   */
+  public static restBusinessAreasProgramsTargetPopulationsDestroy({
+    businessAreaSlug,
+    id,
+    programSlug,
+  }: {
+    businessAreaSlug: string;
+    /**
+     * A UUID string identifying this Payment Plan.
+     */
+    id: string;
+    programSlug: string;
+  }): CancelablePromise<void> {
+    return __request(OpenAPI, {
+      method: 'DELETE',
+      url: '/api/rest/business-areas/{business_area_slug}/programs/{program_slug}/target-populations/{id}/',
+      path: {
+        business_area_slug: businessAreaSlug,
+        id: id,
+        program_slug: programSlug,
+      },
+    });
+  }
+  /**
+   * Adds a count action to the viewset that returns the count of the queryset.
+   * @returns TargetPopulationApplyEngineFormula
+   * @throws ApiError
+   */
+  public static restBusinessAreasProgramsTargetPopulationsApplyEngineFormulaCreate({
+    businessAreaSlug,
+    id,
+    programSlug,
+    requestBody,
+  }: {
+    businessAreaSlug: string;
+    /**
+     * A UUID string identifying this Payment Plan.
+     */
+    id: string;
+    programSlug: string;
+    requestBody: TargetPopulationApplyEngineFormula;
+  }): CancelablePromise<TargetPopulationApplyEngineFormula> {
+    return __request(OpenAPI, {
+      method: 'POST',
+      url: '/api/rest/business-areas/{business_area_slug}/programs/{program_slug}/target-populations/{id}/apply_engine_formula/',
+      path: {
+        business_area_slug: businessAreaSlug,
+        id: id,
+        program_slug: programSlug,
+      },
+      body: requestBody,
+      mediaType: 'application/json',
+    });
+  }
+  /**
+   * Adds a count action to the viewset that returns the count of the queryset.
+   * @returns TargetPopulationCopy
+   * @throws ApiError
+   */
+  public static restBusinessAreasProgramsTargetPopulationsCopyCreate({
+    businessAreaSlug,
+    id,
+    programSlug,
+    requestBody,
+  }: {
+    businessAreaSlug: string;
+    /**
+     * A UUID string identifying this Payment Plan.
+     */
+    id: string;
+    programSlug: string;
+    requestBody: TargetPopulationCopy;
+  }): CancelablePromise<TargetPopulationCopy> {
+    return __request(OpenAPI, {
+      method: 'POST',
+      url: '/api/rest/business-areas/{business_area_slug}/programs/{program_slug}/target-populations/{id}/copy/',
+      path: {
+        business_area_slug: businessAreaSlug,
+        id: id,
+        program_slug: programSlug,
+      },
+      body: requestBody,
+      mediaType: 'application/json',
+    });
+  }
+  /**
+   * Adds a count action to the viewset that returns the count of the queryset.
+   * @returns PaymentPlan
+   * @throws ApiError
+   */
+  public static restBusinessAreasProgramsTargetPopulationsLockRetrieve({
+    businessAreaSlug,
+    id,
+    programSlug,
+  }: {
+    businessAreaSlug: string;
+    /**
+     * A UUID string identifying this Payment Plan.
+     */
+    id: string;
+    programSlug: string;
+  }): CancelablePromise<PaymentPlan> {
+    return __request(OpenAPI, {
+      method: 'GET',
+      url: '/api/rest/business-areas/{business_area_slug}/programs/{program_slug}/target-populations/{id}/lock/',
+      path: {
+        business_area_slug: businessAreaSlug,
+        id: id,
+        program_slug: programSlug,
+      },
+    });
+  }
+  /**
+   * Adds a count action to the viewset that returns the count of the queryset.
+   * @returns PaymentPlan
+   * @throws ApiError
+   */
+  public static restBusinessAreasProgramsTargetPopulationsMarkReadyRetrieve({
+    businessAreaSlug,
+    id,
+    programSlug,
+  }: {
+    businessAreaSlug: string;
+    /**
+     * A UUID string identifying this Payment Plan.
+     */
+    id: string;
+    programSlug: string;
+  }): CancelablePromise<PaymentPlan> {
+    return __request(OpenAPI, {
+      method: 'GET',
+      url: '/api/rest/business-areas/{business_area_slug}/programs/{program_slug}/target-populations/{id}/mark_ready/',
+      path: {
+        business_area_slug: businessAreaSlug,
+        id: id,
+        program_slug: programSlug,
+      },
+    });
+  }
+  /**
+   * Adds a count action to the viewset that returns the count of the queryset.
+   * @returns PaymentPlan
+   * @throws ApiError
+   */
+  public static restBusinessAreasProgramsTargetPopulationsRebuildRetrieve({
+    businessAreaSlug,
+    id,
+    programSlug,
+  }: {
+    businessAreaSlug: string;
+    /**
+     * A UUID string identifying this Payment Plan.
+     */
+    id: string;
+    programSlug: string;
+  }): CancelablePromise<PaymentPlan> {
+    return __request(OpenAPI, {
+      method: 'GET',
+      url: '/api/rest/business-areas/{business_area_slug}/programs/{program_slug}/target-populations/{id}/rebuild/',
+      path: {
+        business_area_slug: businessAreaSlug,
+        id: id,
+        program_slug: programSlug,
+      },
+    });
+  }
+  /**
+   * Adds a count action to the viewset that returns the count of the queryset.
+   * @returns PaymentPlan
+   * @throws ApiError
+   */
+  public static restBusinessAreasProgramsTargetPopulationsUnlockRetrieve({
+    businessAreaSlug,
+    id,
+    programSlug,
+  }: {
+    businessAreaSlug: string;
+    /**
+     * A UUID string identifying this Payment Plan.
+     */
+    id: string;
+    programSlug: string;
+  }): CancelablePromise<PaymentPlan> {
+    return __request(OpenAPI, {
+      method: 'GET',
+      url: '/api/rest/business-areas/{business_area_slug}/programs/{program_slug}/target-populations/{id}/unlock/',
+      path: {
+        business_area_slug: businessAreaSlug,
+        id: id,
+        program_slug: programSlug,
+      },
+    });
+  }
+  /**
+   * Adds a count action to the viewset that returns the count of the queryset.
+   * @returns PaginatedTPHouseholdListList
+   * @throws ApiError
+   */
+  public static restBusinessAreasProgramsTargetPopulationsHouseholdsList({
+    businessAreaSlug,
+    programSlug,
+    targetPopulationId,
+    limit,
+    offset,
+  }: {
+    businessAreaSlug: string;
+    programSlug: string;
+    targetPopulationId: string;
+    /**
+     * Number of results to return per page.
+     */
+    limit?: number;
+    /**
+     * The initial index from which to return the results.
+     */
+    offset?: number;
+  }): CancelablePromise<PaginatedTPHouseholdListList> {
+    return __request(OpenAPI, {
+      method: 'GET',
+      url: '/api/rest/business-areas/{business_area_slug}/programs/{program_slug}/target-populations/{target_population_id}/households/',
+      path: {
+        business_area_slug: businessAreaSlug,
+        program_slug: programSlug,
+        target_population_id: targetPopulationId,
+      },
+      query: {
+        limit: limit,
+        offset: offset,
+      },
+    });
+  }
+  /**
+   * Adds a count action to the viewset that returns the count of the queryset.
+   * @returns TPHouseholdList
+   * @throws ApiError
+   */
+  public static restBusinessAreasProgramsTargetPopulationsHouseholdsRetrieve({
+    businessAreaSlug,
+    id,
+    programSlug,
+    targetPopulationId,
+  }: {
+    businessAreaSlug: string;
+    /**
+     * A UUID string identifying this payment.
+     */
+    id: string;
+    programSlug: string;
+    targetPopulationId: string;
+  }): CancelablePromise<TPHouseholdList> {
+    return __request(OpenAPI, {
+      method: 'GET',
+      url: '/api/rest/business-areas/{business_area_slug}/programs/{program_slug}/target-populations/{target_population_id}/households/{id}/',
+      path: {
+        business_area_slug: businessAreaSlug,
+        id: id,
+        program_slug: programSlug,
+        target_population_id: targetPopulationId,
+      },
+    });
+  }
+  /**
+   * Adds a count action to the viewset that returns the count of the queryset.
+   * @returns CountResponse
+   * @throws ApiError
+   */
+  public static restBusinessAreasProgramsTargetPopulationsHouseholdsCountRetrieve({
+    businessAreaSlug,
+    programSlug,
+    targetPopulationId,
+  }: {
+    businessAreaSlug: string;
+    programSlug: string;
+    targetPopulationId: string;
+  }): CancelablePromise<CountResponse> {
+    return __request(OpenAPI, {
+      method: 'GET',
+      url: '/api/rest/business-areas/{business_area_slug}/programs/{program_slug}/target-populations/{target_population_id}/households/count/',
+      path: {
+        business_area_slug: businessAreaSlug,
+        program_slug: programSlug,
+        target_population_id: targetPopulationId,
+      },
+    });
+  }
+  /**
+   * Adds a count action to the viewset that returns the count of the queryset.
+   * @returns CountResponse
+   * @throws ApiError
+   */
+  public static restBusinessAreasProgramsTargetPopulationsCountRetrieve({
+    businessAreaSlug,
+    programSlug,
+  }: {
+    businessAreaSlug: string;
+    programSlug: string;
+  }): CancelablePromise<CountResponse> {
+    return __request(OpenAPI, {
+      method: 'GET',
+      url: '/api/rest/business-areas/{business_area_slug}/programs/{program_slug}/target-populations/count/',
+      path: {
+        business_area_slug: businessAreaSlug,
+        program_slug: programSlug,
+      },
+    });
+  }
+  /**
+   * Base validation class, inherit from this class to create custom validators.
+   * Your custom validators have to implement validation methods that starts
+   * with name "validate_" so validate can call all the validators from your
+   * custom validator.
+   *
+   * Custom validate method have to takes *args, **kwargs parameters.
+   *
+   * validate method with parameters have to be called in mutate method.
+   * If there are validation errors they will be all
+   * returned as one error message.
+   * @returns ProgramDetail
+   * @throws ApiError
+   */
+  public static restBusinessAreasProgramsRetrieve({
+    businessAreaSlug,
+    slug,
+  }: {
+    businessAreaSlug: string;
+    slug: string;
+  }): CancelablePromise<ProgramDetail> {
+    return __request(OpenAPI, {
+      method: 'GET',
+      url: '/api/rest/business-areas/{business_area_slug}/programs/{slug}/',
+      path: {
+        business_area_slug: businessAreaSlug,
+        slug: slug,
+      },
+    });
+  }
+  /**
+   * Base validation class, inherit from this class to create custom validators.
+   * Your custom validators have to implement validation methods that starts
+   * with name "validate_" so validate can call all the validators from your
+   * custom validator.
+   *
+   * Custom validate method have to takes *args, **kwargs parameters.
+   *
+   * validate method with parameters have to be called in mutate method.
+   * If there are validation errors they will be all
+   * returned as one error message.
+   * @returns void
+   * @throws ApiError
+   */
+  public static restBusinessAreasProgramsDestroy({
+    businessAreaSlug,
+    slug,
+  }: {
+    businessAreaSlug: string;
+    slug: string;
+  }): CancelablePromise<void> {
+    return __request(OpenAPI, {
+      method: 'DELETE',
+      url: '/api/rest/business-areas/{business_area_slug}/programs/{slug}/',
+      path: {
+        business_area_slug: businessAreaSlug,
+        slug: slug,
+      },
+    });
+  }
+  /**
+   * Base validation class, inherit from this class to create custom validators.
+   * Your custom validators have to implement validation methods that starts
+   * with name "validate_" so validate can call all the validators from your
+   * custom validator.
+   *
+   * Custom validate method have to takes *args, **kwargs parameters.
+   *
+   * validate method with parameters have to be called in mutate method.
+   * If there are validation errors they will be all
+   * returned as one error message.
+   * @returns CountResponse
+   * @throws ApiError
+   */
+  public static restBusinessAreasProgramsCountRetrieve({
+    businessAreaSlug,
+  }: {
+    businessAreaSlug: string;
+  }): CancelablePromise<CountResponse> {
+    return __request(OpenAPI, {
+      method: 'GET',
+      url: '/api/rest/business-areas/{business_area_slug}/programs/count/',
+      path: {
+        business_area_slug: businessAreaSlug,
+      },
+    });
+  }
+  /**
+   * @returns BusinessArea
+   * @throws ApiError
+   */
+  public static restBusinessAreasRetrieve({
+    slug,
+  }: {
+    /**
+     * A UUID string identifying this business area.
+     */
+    slug: string;
+  }): CancelablePromise<BusinessArea> {
+    return __request(OpenAPI, {
+      method: 'GET',
+      url: '/api/rest/business-areas/{slug}/',
+      path: {
+        slug: slug,
+      },
+    });
+  }
+  /**
+   * @returns any No response body
+   * @throws ApiError
+   */
+  public static restConstanceRetrieve(): CancelablePromise<any> {
+    return __request(OpenAPI, {
+      method: 'GET',
+      url: '/api/rest/constance/',
+    });
+  }
+  /**
+   * Returns the list of currency choices.
+   * @returns any No response body
+   * @throws ApiError
+   */
+  public static restCurrencyRetrieve(): CancelablePromise<any> {
+    return __request(OpenAPI, {
+      method: 'GET',
+      url: '/api/rest/currency/',
+    });
+  }
+  /**
+   * Retrieve dashboard data for a given business area from Redis cache.
+   * If data is not cached or needs updating, refresh it.
+   * @returns any No response body
+   * @throws ApiError
+   */
+  public static restDashboardDataRetrieve({
+    businessAreaSlug,
+  }: {
+    businessAreaSlug: string;
+  }): CancelablePromise<any> {
+    return __request(OpenAPI, {
+      method: 'GET',
+      url: '/api/rest/dashboard/{business_area_slug}/data/',
+      path: {
+        business_area_slug: businessAreaSlug,
+      },
+    });
+  }
+  /**
+   * API to trigger the creation or update of a DashReport for a given business area.
+   * Restricted to superusers and users with the required permissions.
+   * @returns any No response body
+   * @throws ApiError
+   */
+  public static restDashboardGenerateCreate({
+    businessAreaSlug,
+  }: {
+    businessAreaSlug: string;
+  }): CancelablePromise<any> {
+    return __request(OpenAPI, {
+      method: 'POST',
+      url: '/api/rest/dashboard/generate/{business_area_slug}/',
+      path: {
+        business_area_slug: businessAreaSlug,
+      },
+    });
+  }
+  /**
+   * @returns PaginatedRuleList
+   * @throws ApiError
+   */
+  public static restEngineRulesList({
+    type,
+    deprecated,
+    enabled,
+    limit,
+    offset,
+    ordering,
+  }: {
+    /**
+     * Use Rule for Targeting or Payment Plan
      *
-     * validate method with parameters have to be called in mutate method.
-     * If there are validation errors they will be all
-     * returned as one error message.
-     * @returns void
-     * @throws ApiError
-     */
-    public static restBusinessAreasProgramsDestroy({
-        businessAreaSlug,
-        slug,
-    }: {
-        businessAreaSlug: string,
-        slug: string,
-    }): CancelablePromise<void> {
-        return __request(OpenAPI, {
-            method: 'DELETE',
-            url: '/api/rest/business-areas/{business_area_slug}/programs/{slug}/',
-            path: {
-                'business_area_slug': businessAreaSlug,
-                'slug': slug,
-            },
-        });
-    }
-    /**
-     * Base validation class, inherit from this class to create custom validators.
-     * Your custom validators have to implement validation methods that starts
-     * with name "validate_" so validate can call all the validators from your
-     * custom validator.
+     * * `PAYMENT_PLAN` - Payment Plan
+     * * `TARGETING` - Targeting
+     */
+    type: 'PAYMENT_PLAN' | 'TARGETING';
+    deprecated?: boolean;
+    enabled?: boolean;
+    /**
+     * Number of results to return per page.
+     */
+    limit?: number;
+    /**
+     * The initial index from which to return the results.
+     */
+    offset?: number;
+    /**
+     * Which field to use when ordering the results.
+     */
+    ordering?: string;
+  }): CancelablePromise<PaginatedRuleList> {
+    return __request(OpenAPI, {
+      method: 'GET',
+      url: '/api/rest/engine-rules/',
+      query: {
+        deprecated: deprecated,
+        enabled: enabled,
+        limit: limit,
+        offset: offset,
+        ordering: ordering,
+        type: type,
+      },
+    });
+  }
+  /**
+   * @returns PaginatedCountryList
+   * @throws ApiError
+   */
+  public static restLookupsCountryList({
+    limit,
+    offset,
+    ordering,
+    search,
+    updatedAtAfter,
+    updatedAtBefore,
+    validFromAfter,
+    validFromBefore,
+    validUntilAfter,
+    validUntilBefore,
+  }: {
+    /**
+     * Number of results to return per page.
+     */
+    limit?: number;
+    /**
+     * The initial index from which to return the results.
+     */
+    offset?: number;
+    /**
+     * Which field to use when ordering the results.
+     */
+    ordering?: string;
+    /**
+     * A search term.
+     */
+    search?: string;
+    updatedAtAfter?: string;
+    updatedAtBefore?: string;
+    validFromAfter?: string;
+    validFromBefore?: string;
+    validUntilAfter?: string;
+    validUntilBefore?: string;
+  }): CancelablePromise<PaginatedCountryList> {
+    return __request(OpenAPI, {
+      method: 'GET',
+      url: '/api/rest/lookups/country/',
+      query: {
+        limit: limit,
+        offset: offset,
+        ordering: ordering,
+        search: search,
+        updated_at_after: updatedAtAfter,
+        updated_at_before: updatedAtBefore,
+        valid_from_after: validFromAfter,
+        valid_from_before: validFromBefore,
+        valid_until_after: validUntilAfter,
+        valid_until_before: validUntilBefore,
+      },
+    });
+  }
+  /**
+   * @returns any No response body
+   * @throws ApiError
+   */
+  public static restLookupsDocumentRetrieve(): CancelablePromise<any> {
+    return __request(OpenAPI, {
+      method: 'GET',
+      url: '/api/rest/lookups/document/',
+    });
+  }
+  /**
+   * @returns any No response body
+   * @throws ApiError
+   */
+  public static restLookupsMaritalstatusRetrieve(): CancelablePromise<any> {
+    return __request(OpenAPI, {
+      method: 'GET',
+      url: '/api/rest/lookups/maritalstatus/',
+    });
+  }
+  /**
+   * @returns any No response body
+   * @throws ApiError
+   */
+  public static restLookupsObserveddisabilityRetrieve(): CancelablePromise<any> {
+    return __request(OpenAPI, {
+      method: 'GET',
+      url: '/api/rest/lookups/observeddisability/',
+    });
+  }
+  /**
+   * @returns any No response body
+   * @throws ApiError
+   */
+  public static restLookupsProgramStatusesRetrieve(): CancelablePromise<any> {
+    return __request(OpenAPI, {
+      method: 'GET',
+      url: '/api/rest/lookups/program-statuses/',
+    });
+  }
+  /**
+   * @returns any No response body
+   * @throws ApiError
+   */
+  public static restLookupsRelationshipRetrieve(): CancelablePromise<any> {
+    return __request(OpenAPI, {
+      method: 'GET',
+      url: '/api/rest/lookups/relationship/',
+    });
+  }
+  /**
+   * @returns any No response body
+   * @throws ApiError
+   */
+  public static restLookupsResidencestatusRetrieve(): CancelablePromise<any> {
+    return __request(OpenAPI, {
+      method: 'GET',
+      url: '/api/rest/lookups/residencestatus/',
+    });
+  }
+  /**
+   * @returns any No response body
+   * @throws ApiError
+   */
+  public static restLookupsRoleRetrieve(): CancelablePromise<any> {
+    return __request(OpenAPI, {
+      method: 'GET',
+      url: '/api/rest/lookups/role/',
+    });
+  }
+  /**
+   * @returns any No response body
+   * @throws ApiError
+   */
+  public static restLookupsSexRetrieve(): CancelablePromise<any> {
+    return __request(OpenAPI, {
+      method: 'GET',
+      url: '/api/rest/lookups/sex/',
+    });
+  }
+  /**
+   * @returns PaginatedProgramGlobalList
+   * @throws ApiError
+   */
+  public static restProgramsList({
+    active,
+    businessArea,
+    limit,
+    offset,
+    ordering,
+    status,
+    updatedAtAfter,
+    updatedAtBefore,
+  }: {
+    active?: boolean;
+    businessArea?: string;
+    /**
+     * Number of results to return per page.
+     */
+    limit?: number;
+    /**
+     * The initial index from which to return the results.
+     */
+    offset?: number;
+    /**
+     * Which field to use when ordering the results.
+     */
+    ordering?: string;
+    /**
+     * Program status
      *
-     * Custom validate method have to takes *args, **kwargs parameters.
-     *
-     * validate method with parameters have to be called in mutate method.
-     * If there are validation errors they will be all
-     * returned as one error message.
-     * @returns CountResponse
-     * @throws ApiError
-     */
-    public static restBusinessAreasProgramsCountRetrieve({
-        businessAreaSlug,
-    }: {
-        businessAreaSlug: string,
-    }): CancelablePromise<CountResponse> {
-        return __request(OpenAPI, {
-            method: 'GET',
-            url: '/api/rest/business-areas/{business_area_slug}/programs/count/',
-            path: {
-                'business_area_slug': businessAreaSlug,
-            },
-        });
-    }
-    /**
-     * @returns BusinessArea
-     * @throws ApiError
-     */
-    public static restBusinessAreasRetrieve({
-        slug,
-    }: {
-        /**
-         * A UUID string identifying this business area.
-         */
-        slug: string,
-    }): CancelablePromise<BusinessArea> {
-        return __request(OpenAPI, {
-            method: 'GET',
-            url: '/api/rest/business-areas/{slug}/',
-            path: {
-                'slug': slug,
-            },
-        });
-    }
-    /**
-     * @returns any No response body
-     * @throws ApiError
-     */
-    public static restConstanceRetrieve(): CancelablePromise<any> {
-        return __request(OpenAPI, {
-            method: 'GET',
-            url: '/api/rest/constance/',
-        });
-    }
-    /**
-     * Retrieve dashboard data for a given business area from Redis cache.
-     * If data is not cached or needs updating, refresh it.
-     * @returns any No response body
-     * @throws ApiError
-     */
-    public static restDashboardDataRetrieve({
->>>>>>> 244534ce
-        businessAreaSlug,
-    }: {
-        businessAreaSlug: string,
-    }): CancelablePromise<any> {
-        return __request(OpenAPI, {
-<<<<<<< HEAD
-            method: 'POST',
-            url: '/api/rest/dashboard/generate/{business_area_slug}/',
-=======
-            method: 'GET',
-            url: '/api/rest/dashboard/{business_area_slug}/data/',
->>>>>>> 244534ce
-            path: {
-                'business_area_slug': businessAreaSlug,
-            },
-        });
-    }
-    /**
-<<<<<<< HEAD
-     * @returns PaginatedRuleList
-     * @throws ApiError
-     */
-    public static restEngineRulesList({
-        type,
-        deprecated,
-        enabled,
-        limit,
-        offset,
-        ordering,
-    }: {
-        /**
-         * Use Rule for Targeting or Payment Plan
-         *
-         * * `PAYMENT_PLAN` - Payment Plan
-         * * `TARGETING` - Targeting
-         */
-        type: 'PAYMENT_PLAN' | 'TARGETING',
-        deprecated?: boolean,
-        enabled?: boolean,
-        /**
-         * Number of results to return per page.
-         */
-        limit?: number,
-        /**
-         * The initial index from which to return the results.
-         */
-        offset?: number,
-        /**
-         * Which field to use when ordering the results.
-         */
-        ordering?: string,
-    }): CancelablePromise<PaginatedRuleList> {
-        return __request(OpenAPI, {
-            method: 'GET',
-            url: '/api/rest/engine-rules/',
-            query: {
-                'deprecated': deprecated,
-                'enabled': enabled,
-                'limit': limit,
-                'offset': offset,
-                'ordering': ordering,
-                'type': type,
-=======
-     * API to trigger the creation or update of a DashReport for a given business area.
-     * Restricted to superusers and users with the required permissions.
-     * @returns any No response body
-     * @throws ApiError
-     */
-    public static restDashboardGenerateCreate({
-        businessAreaSlug,
-    }: {
-        businessAreaSlug: string,
-    }): CancelablePromise<any> {
-        return __request(OpenAPI, {
-            method: 'POST',
-            url: '/api/rest/dashboard/generate/{business_area_slug}/',
-            path: {
-                'business_area_slug': businessAreaSlug,
->>>>>>> 244534ce
-            },
-        });
-    }
-    /**
-     * @returns PaginatedCountryList
-     * @throws ApiError
-     */
-    public static restLookupsCountryList({
-        limit,
-        offset,
-        ordering,
-        search,
-        updatedAtAfter,
-        updatedAtBefore,
-        validFromAfter,
-        validFromBefore,
-        validUntilAfter,
-        validUntilBefore,
-    }: {
-        /**
-         * Number of results to return per page.
-         */
-        limit?: number,
-        /**
-         * The initial index from which to return the results.
-         */
-        offset?: number,
-        /**
-         * Which field to use when ordering the results.
-         */
-        ordering?: string,
-        /**
-         * A search term.
-         */
-        search?: string,
-        updatedAtAfter?: string,
-        updatedAtBefore?: string,
-        validFromAfter?: string,
-        validFromBefore?: string,
-        validUntilAfter?: string,
-        validUntilBefore?: string,
-    }): CancelablePromise<PaginatedCountryList> {
-        return __request(OpenAPI, {
-            method: 'GET',
-            url: '/api/rest/lookups/country/',
-            query: {
-                'limit': limit,
-                'offset': offset,
-                'ordering': ordering,
-                'search': search,
-                'updated_at_after': updatedAtAfter,
-                'updated_at_before': updatedAtBefore,
-                'valid_from_after': validFromAfter,
-                'valid_from_before': validFromBefore,
-                'valid_until_after': validUntilAfter,
-                'valid_until_before': validUntilBefore,
-            },
-        });
-    }
-    /**
-     * @returns any No response body
-     * @throws ApiError
-     */
-    public static restLookupsDocumentRetrieve(): CancelablePromise<any> {
-        return __request(OpenAPI, {
-            method: 'GET',
-            url: '/api/rest/lookups/document/',
-        });
-    }
-    /**
-     * @returns any No response body
-     * @throws ApiError
-     */
-    public static restLookupsMaritalstatusRetrieve(): CancelablePromise<any> {
-        return __request(OpenAPI, {
-            method: 'GET',
-            url: '/api/rest/lookups/maritalstatus/',
-        });
-    }
-    /**
-     * @returns any No response body
-     * @throws ApiError
-     */
-    public static restLookupsObserveddisabilityRetrieve(): CancelablePromise<any> {
-        return __request(OpenAPI, {
-            method: 'GET',
-            url: '/api/rest/lookups/observeddisability/',
-        });
-    }
-    /**
-     * @returns any No response body
-     * @throws ApiError
-     */
-    public static restLookupsProgramStatusesRetrieve(): CancelablePromise<any> {
-        return __request(OpenAPI, {
-            method: 'GET',
-            url: '/api/rest/lookups/program-statuses/',
-        });
-    }
-    /**
-     * @returns any No response body
-     * @throws ApiError
-     */
-    public static restLookupsRelationshipRetrieve(): CancelablePromise<any> {
-        return __request(OpenAPI, {
-            method: 'GET',
-            url: '/api/rest/lookups/relationship/',
-        });
-    }
-    /**
-     * @returns any No response body
-     * @throws ApiError
-     */
-    public static restLookupsResidencestatusRetrieve(): CancelablePromise<any> {
-        return __request(OpenAPI, {
-            method: 'GET',
-            url: '/api/rest/lookups/residencestatus/',
-        });
-    }
-    /**
-     * @returns any No response body
-     * @throws ApiError
-     */
-    public static restLookupsRoleRetrieve(): CancelablePromise<any> {
-        return __request(OpenAPI, {
-            method: 'GET',
-            url: '/api/rest/lookups/role/',
-        });
-    }
-    /**
-     * @returns any No response body
-     * @throws ApiError
-     */
-    public static restLookupsSexRetrieve(): CancelablePromise<any> {
-        return __request(OpenAPI, {
-            method: 'GET',
-            url: '/api/rest/lookups/sex/',
-        });
-    }
-    /**
-     * @returns PaginatedProgramGlobalList
-     * @throws ApiError
-     */
-    public static restProgramsList({
-        active,
-        businessArea,
-        limit,
-        offset,
-        ordering,
-        status,
-        updatedAtAfter,
-        updatedAtBefore,
-    }: {
-        active?: boolean,
-        businessArea?: string,
-        /**
-         * Number of results to return per page.
-         */
-        limit?: number,
-        /**
-         * The initial index from which to return the results.
-         */
-        offset?: number,
-        /**
-         * Which field to use when ordering the results.
-         */
-        ordering?: string,
-        /**
-         * Program status
-         *
-         * * `ACTIVE` - Active
-         * * `DRAFT` - Draft
-         * * `FINISHED` - Finished
-         */
-        status?: 'ACTIVE' | 'DRAFT' | 'FINISHED',
-        updatedAtAfter?: string,
-        updatedAtBefore?: string,
-    }): CancelablePromise<PaginatedProgramGlobalList> {
-        return __request(OpenAPI, {
-            method: 'GET',
-            url: '/api/rest/programs/',
-            query: {
-                'active': active,
-                'business_area': businessArea,
-                'limit': limit,
-                'offset': offset,
-                'ordering': ordering,
-                'status': status,
-                'updated_at_after': updatedAtAfter,
-                'updated_at_before': updatedAtBefore,
-            },
-        });
-    }
-    /**
-     * @returns PaginatedOrganizationList
-     * @throws ApiError
-     */
-    public static restSystemsAuroraOfficesList({
-        limit,
-        offset,
-    }: {
-        /**
-         * Number of results to return per page.
-         */
-        limit?: number,
-        /**
-         * The initial index from which to return the results.
-         */
-        offset?: number,
-    }): CancelablePromise<PaginatedOrganizationList> {
-        return __request(OpenAPI, {
-            method: 'GET',
-            url: '/api/rest/systems/aurora/offices/',
-            query: {
-                'limit': limit,
-                'offset': offset,
-            },
-        });
-    }
-    /**
-     * @returns PaginatedProjectList
-     * @throws ApiError
-     */
-    public static restSystemsAuroraProjectsList({
-        limit,
-        offset,
-        orgPk,
-        orgSlug,
-    }: {
-        /**
-         * Number of results to return per page.
-         */
-        limit?: number,
-        /**
-         * The initial index from which to return the results.
-         */
-        offset?: number,
-        orgPk?: string,
-        orgSlug?: string,
-    }): CancelablePromise<PaginatedProjectList> {
-        return __request(OpenAPI, {
-            method: 'GET',
-            url: '/api/rest/systems/aurora/projects/',
-            query: {
-                'limit': limit,
-                'offset': offset,
-                'org_pk': orgPk,
-                'org_slug': orgSlug,
-            },
-        });
-    }
-    /**
-     * @returns PaginatedRegistrationList
-     * @throws ApiError
-     */
-    public static restSystemsAuroraRegistrationsList({
-        limit,
-        offset,
-        orgPk,
-        orgSlug,
-        programmePk,
-    }: {
-        /**
-         * Number of results to return per page.
-         */
-        limit?: number,
-        /**
-         * The initial index from which to return the results.
-         */
-        offset?: number,
-        orgPk?: string,
-        orgSlug?: string,
-        programmePk?: string,
-    }): CancelablePromise<PaginatedRegistrationList> {
-        return __request(OpenAPI, {
-            method: 'GET',
-            url: '/api/rest/systems/aurora/registrations/',
-            query: {
-                'limit': limit,
-                'offset': offset,
-                'org_pk': orgPk,
-                'org_slug': orgSlug,
-                'programme_pk': programmePk,
-            },
-        });
-    }
-    /**
-     * @returns Profile
-     * @throws ApiError
-     */
-    public static restUsersProfileRetrieve({
-        businessAreaSlug,
-        programSlug,
-    }: {
-        businessAreaSlug?: string,
-        programSlug?: string,
-    }): CancelablePromise<Profile> {
-        return __request(OpenAPI, {
-            method: 'GET',
-            url: '/api/rest/users/profile/',
-            query: {
-                'business_area_slug': businessAreaSlug,
-                'program_slug': programSlug,
-            },
-        });
-    }
+     * * `ACTIVE` - Active
+     * * `DRAFT` - Draft
+     * * `FINISHED` - Finished
+     */
+    status?: 'ACTIVE' | 'DRAFT' | 'FINISHED';
+    updatedAtAfter?: string;
+    updatedAtBefore?: string;
+  }): CancelablePromise<PaginatedProgramGlobalList> {
+    return __request(OpenAPI, {
+      method: 'GET',
+      url: '/api/rest/programs/',
+      query: {
+        active: active,
+        business_area: businessArea,
+        limit: limit,
+        offset: offset,
+        ordering: ordering,
+        status: status,
+        updated_at_after: updatedAtAfter,
+        updated_at_before: updatedAtBefore,
+      },
+    });
+  }
+  /**
+   * @returns PaginatedOrganizationList
+   * @throws ApiError
+   */
+  public static restSystemsAuroraOfficesList({
+    limit,
+    offset,
+  }: {
+    /**
+     * Number of results to return per page.
+     */
+    limit?: number;
+    /**
+     * The initial index from which to return the results.
+     */
+    offset?: number;
+  }): CancelablePromise<PaginatedOrganizationList> {
+    return __request(OpenAPI, {
+      method: 'GET',
+      url: '/api/rest/systems/aurora/offices/',
+      query: {
+        limit: limit,
+        offset: offset,
+      },
+    });
+  }
+  /**
+   * @returns PaginatedProjectList
+   * @throws ApiError
+   */
+  public static restSystemsAuroraProjectsList({
+    limit,
+    offset,
+    orgPk,
+    orgSlug,
+  }: {
+    /**
+     * Number of results to return per page.
+     */
+    limit?: number;
+    /**
+     * The initial index from which to return the results.
+     */
+    offset?: number;
+    orgPk?: string;
+    orgSlug?: string;
+  }): CancelablePromise<PaginatedProjectList> {
+    return __request(OpenAPI, {
+      method: 'GET',
+      url: '/api/rest/systems/aurora/projects/',
+      query: {
+        limit: limit,
+        offset: offset,
+        org_pk: orgPk,
+        org_slug: orgSlug,
+      },
+    });
+  }
+  /**
+   * @returns PaginatedRegistrationList
+   * @throws ApiError
+   */
+  public static restSystemsAuroraRegistrationsList({
+    limit,
+    offset,
+    orgPk,
+    orgSlug,
+    programmePk,
+  }: {
+    /**
+     * Number of results to return per page.
+     */
+    limit?: number;
+    /**
+     * The initial index from which to return the results.
+     */
+    offset?: number;
+    orgPk?: string;
+    orgSlug?: string;
+    programmePk?: string;
+  }): CancelablePromise<PaginatedRegistrationList> {
+    return __request(OpenAPI, {
+      method: 'GET',
+      url: '/api/rest/systems/aurora/registrations/',
+      query: {
+        limit: limit,
+        offset: offset,
+        org_pk: orgPk,
+        org_slug: orgSlug,
+        programme_pk: programmePk,
+      },
+    });
+  }
+  /**
+   * @returns Profile
+   * @throws ApiError
+   */
+  public static restUsersProfileRetrieve({
+    businessAreaSlug,
+    programSlug,
+  }: {
+    businessAreaSlug?: string;
+    programSlug?: string;
+  }): CancelablePromise<Profile> {
+    return __request(OpenAPI, {
+      method: 'GET',
+      url: '/api/rest/users/profile/',
+      query: {
+        business_area_slug: businessAreaSlug,
+        program_slug: programSlug,
+      },
+    });
+  }
 }