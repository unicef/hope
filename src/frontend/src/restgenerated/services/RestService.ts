--- conflicted
+++ resolved
@@ -985,7 +985,6 @@
     /**
      * Ordering
      *
-<<<<<<< HEAD
      * * `id` - Id
      * * `-id` - Id (descending)
      * * `unicef_id` - Unicef id
@@ -1045,243 +1044,6 @@
      */
     rdiMergeStatus?: 'MERGED' | 'PENDING';
     search?: any;
-    /**
-     * Beneficiary gender
-=======
-     * validate method with parameters have to be called in mutate method.
-     * If there are validation errors they will be all
-     * returned as one error message.
-     * @returns PaginatedProgramListList
-     * @throws ApiError
-     */
-    public static restBusinessAreasProgramsList({
-        businessAreaSlug,
-        beneficiaryGroupMatch,
-        budgetMax,
-        budgetMin,
-        compatibleDct,
-        dataCollectingType,
-        endDate,
-        limit,
-        name,
-        numberOfHouseholdsMax,
-        numberOfHouseholdsMin,
-        numberOfHouseholdsWithTpInProgramMax,
-        numberOfHouseholdsWithTpInProgramMin,
-        offset,
-        orderBy,
-        ordering,
-        search,
-        sector,
-        startDate,
-        status,
-        updatedAtAfter,
-        updatedAtBefore,
-    }: {
-        businessAreaSlug: string,
-        beneficiaryGroupMatch?: string,
-        /**
-         * Program budget
-         */
-        budgetMax?: string,
-        /**
-         * Program budget
-         */
-        budgetMin?: string,
-        compatibleDct?: string,
-        dataCollectingType?: string,
-        endDate?: string,
-        /**
-         * Number of results to return per page.
-         */
-        limit?: number,
-        name?: string,
-        numberOfHouseholdsMax?: string,
-        numberOfHouseholdsMin?: string,
-        numberOfHouseholdsWithTpInProgramMax?: string,
-        numberOfHouseholdsWithTpInProgramMin?: string,
-        /**
-         * The initial index from which to return the results.
-         */
-        offset?: number,
-        /**
-         * Ordering
-         *
-         * * `name` - Name
-         * * `-name` - Name (descending)
-         * * `status` - Status
-         * * `-status` - Status (descending)
-         * * `start_date` - Start date
-         * * `-start_date` - Start date (descending)
-         * * `end_date` - End date
-         * * `-end_date` - End date (descending)
-         * * `sector` - Sector
-         * * `-sector` - Sector (descending)
-         * * `number_of_households` - Number of households
-         * * `-number_of_households` - Number of households (descending)
-         * * `budget` - Budget
-         * * `-budget` - Budget (descending)
-         */
-        orderBy?: Array<'-budget' | '-end_date' | '-name' | '-number_of_households' | '-sector' | '-start_date' | '-status' | 'budget' | 'end_date' | 'name' | 'number_of_households' | 'sector' | 'start_date' | 'status'>,
-        /**
-         * Which field to use when ordering the results.
-         */
-        ordering?: string,
-        search?: any,
-        /**
-         * Program sector
-         *
-         * * `CHILD_PROTECTION` - Child Protection
-         * * `EDUCATION` - Education
-         * * `HEALTH` - Health
-         * * `MULTI_PURPOSE` - Multi Purpose
-         * * `NUTRITION` - Nutrition
-         * * `SOCIAL_POLICY` - Social Policy
-         * * `WASH` - WASH
-         */
-        sector?: Array<'CHILD_PROTECTION' | 'EDUCATION' | 'HEALTH' | 'MULTI_PURPOSE' | 'NUTRITION' | 'SOCIAL_POLICY' | 'WASH'>,
-        startDate?: string,
-        /**
-         * Program status
-         *
-         * * `ACTIVE` - Active
-         * * `DRAFT` - Draft
-         * * `FINISHED` - Finished
-         */
-        status?: Array<'ACTIVE' | 'DRAFT' | 'FINISHED'>,
-        updatedAtAfter?: string,
-        updatedAtBefore?: string,
-    }): CancelablePromise<PaginatedProgramListList> {
-        return __request(OpenAPI, {
-            method: 'GET',
-            url: '/api/rest/business-areas/{business_area_slug}/programs/',
-            path: {
-                'business_area_slug': businessAreaSlug,
-            },
-            query: {
-                'beneficiary_group_match': beneficiaryGroupMatch,
-                'budget_max': budgetMax,
-                'budget_min': budgetMin,
-                'compatible_dct': compatibleDct,
-                'data_collecting_type': dataCollectingType,
-                'end_date': endDate,
-                'limit': limit,
-                'name': name,
-                'number_of_households_max': numberOfHouseholdsMax,
-                'number_of_households_min': numberOfHouseholdsMin,
-                'number_of_households_with_tp_in_program_max': numberOfHouseholdsWithTpInProgramMax,
-                'number_of_households_with_tp_in_program_min': numberOfHouseholdsWithTpInProgramMin,
-                'offset': offset,
-                'order_by': orderBy,
-                'ordering': ordering,
-                'search': search,
-                'sector': sector,
-                'start_date': startDate,
-                'status': status,
-                'updated_at_after': updatedAtAfter,
-                'updated_at_before': updatedAtBefore,
-            },
-        });
-    }
-    /**
-     * @returns PaginatedProgramCycleListList
-     * @throws ApiError
-     */
-    public static restBusinessAreasProgramsCyclesList({
-        businessAreaSlug,
-        programSlug,
-        endDate,
-        limit,
-        offset,
-        ordering,
-        program,
-        search,
-        startDate,
-        status,
-        title,
-        totalDeliveredQuantityUsdFrom,
-        totalDeliveredQuantityUsdTo,
-        updatedAtAfter,
-        updatedAtBefore,
-    }: {
-        businessAreaSlug: string,
-        programSlug: string,
-        endDate?: string,
-        /**
-         * Number of results to return per page.
-         */
-        limit?: number,
-        /**
-         * The initial index from which to return the results.
-         */
-        offset?: number,
-        /**
-         * Which field to use when ordering the results.
-         */
-        ordering?: string,
-        program?: string,
-        search?: any,
-        startDate?: string,
-        /**
-         * * `DRAFT` - Draft
-         * * `ACTIVE` - Active
-         * * `FINISHED` - Finished
-         */
-        status?: Array<'ACTIVE' | 'DRAFT' | 'FINISHED'>,
-        title?: string,
-        totalDeliveredQuantityUsdFrom?: any,
-        totalDeliveredQuantityUsdTo?: any,
-        updatedAtAfter?: string,
-        updatedAtBefore?: string,
-    }): CancelablePromise<PaginatedProgramCycleListList> {
-        return __request(OpenAPI, {
-            method: 'GET',
-            url: '/api/rest/business-areas/{business_area_slug}/programs/{program_slug}/cycles/',
-            path: {
-                'business_area_slug': businessAreaSlug,
-                'program_slug': programSlug,
-            },
-            query: {
-                'end_date': endDate,
-                'limit': limit,
-                'offset': offset,
-                'ordering': ordering,
-                'program': program,
-                'search': search,
-                'start_date': startDate,
-                'status': status,
-                'title': title,
-                'total_delivered_quantity_usd_from': totalDeliveredQuantityUsdFrom,
-                'total_delivered_quantity_usd_to': totalDeliveredQuantityUsdTo,
-                'updated_at_after': updatedAtAfter,
-                'updated_at_before': updatedAtBefore,
-            },
-        });
-    }
-    /**
-     * @returns ProgramCycleCreate
-     * @throws ApiError
-     */
-    public static restBusinessAreasProgramsCyclesCreate({
-        businessAreaSlug,
-        programSlug,
-        requestBody,
-    }: {
-        businessAreaSlug: string,
-        programSlug: string,
-        requestBody: ProgramCycleCreate,
-    }): CancelablePromise<ProgramCycleCreate> {
-        return __request(OpenAPI, {
-            method: 'POST',
-            url: '/api/rest/business-areas/{business_area_slug}/programs/{program_slug}/cycles/',
-            path: {
-                'business_area_slug': businessAreaSlug,
-                'program_slug': programSlug,
-            },
-            body: requestBody,
-            mediaType: 'application/json',
-        });
-    }
     /**
      * @returns ProgramCycleList
      * @throws ApiError
@@ -2699,7 +2461,6 @@
      * Your custom validators have to implement validation methods that starts
      * with name "validate_" so validate can call all the validators from your
      * custom validator.
->>>>>>> 1d3d62ce
      *
      * * `MALE` - Male
      * * `FEMALE` - Female
