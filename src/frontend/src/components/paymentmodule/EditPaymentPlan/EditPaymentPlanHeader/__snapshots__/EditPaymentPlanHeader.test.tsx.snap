--- conflicted
+++ resolved
@@ -70,11 +70,7 @@
                       class="sc-dycHyt gCnfnG"
                     >
                       <div
-<<<<<<< HEAD
-                        class="sc-jbAkgO dLceGF status-box-container"
-=======
                         class="sc-ivxoEo cpfoMz status-box-container"
->>>>>>> a92ff450
                         data-cy="status-container"
                       >
                         ACCEPTED
@@ -100,14 +96,8 @@
               class="MuiBox-root css-5hicrt"
             >
               <a
-<<<<<<< HEAD
-                class="MuiButtonBase-root MuiButton-root MuiButton-text MuiButton-textPrimary MuiButton-sizeMedium MuiButton-textSizeMedium MuiButton-colorPrimary MuiButton-root MuiButton-text MuiButton-textPrimary MuiButton-sizeMedium MuiButton-textSizeMedium MuiButton-colorPrimary css-4ifa8d-MuiButtonBase-root-MuiButton-root"
-                href="/afghanistan/programs/UHJvZ3JhbU5vZGU6NmI1OTE1OTktYmNhNy00NDVhLWJmZjItYWU5MTUyMjMxZGFm/payment-module/payment-plans/UGF5bWVudFBsYW5Ob2RlOmE5YzJjMmM4LWJmYWUtNDBhMy05YmYwLWIxYWE1ZmRlMDE0YQ=="
-                id=":r0:"
-=======
                 class="MuiButtonBase-root MuiButton-root MuiButton-text MuiButton-textPrimary MuiButton-sizeMedium MuiButton-textSizeMedium MuiButton-colorPrimary MuiButton-root MuiButton-text MuiButton-textPrimary MuiButton-sizeMedium MuiButton-textSizeMedium MuiButton-colorPrimary css-11ph28e-MuiButtonBase-root-MuiButton-root"
                 href="/afghanistan/programs/UHJvZ3JhbU5vZGU6NmI1OTE1OTktYmNhNy00NDVhLWJmZjItYWU5MTUyMjMxZGFm/payment-module/payment-plans/UGF5bWVudFBsYW5Ob2RlOjU4MmE3ZTYzLTRkZGEtNDQ3Zi1hYWFhLTQzYWJmMzI0ZTViMw=="
->>>>>>> a92ff450
                 tabindex="0"
               >
                 Cancel
