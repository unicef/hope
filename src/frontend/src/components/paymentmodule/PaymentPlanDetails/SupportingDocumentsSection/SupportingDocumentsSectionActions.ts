<<<<<<< HEAD
import {
  fetchSupportingDocument,
} from '@api/paymentModuleApi';
=======
import { fetchSupportingDocument } from '@api/paymentModuleApi';
>>>>>>> b8dc97f9
import { useMutation } from '@tanstack/react-query';

export const useDownloadSupportingDocument = () => {
  return useMutation({
    mutationFn: ({
      businessAreaSlug: mutationBusinessAreaSlug,
      programId: mutationProgramId,
      paymentPlanId: mutationPaymentPlanId,
      fileId: mutationFileId,
    }: {
      businessAreaSlug: string;
      programId: string;
      paymentPlanId: string;
      fileId: string;
    }) => {
      return fetchSupportingDocument(
        mutationBusinessAreaSlug,
        mutationProgramId,
        mutationPaymentPlanId,
        mutationFileId,
      );
    },
    onSuccess: (data) => {
      if (data.url) {
        window.open(data.url);
      }
    },
  });
};<|MERGE_RESOLUTION|>--- conflicted
+++ resolved
@@ -1,10 +1,4 @@
-<<<<<<< HEAD
-import {
-  fetchSupportingDocument,
-} from '@api/paymentModuleApi';
-=======
 import { fetchSupportingDocument } from '@api/paymentModuleApi';
->>>>>>> b8dc97f9
 import { useMutation } from '@tanstack/react-query';
 
 export const useDownloadSupportingDocument = () => {
