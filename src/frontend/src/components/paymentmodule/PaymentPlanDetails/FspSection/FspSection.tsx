--- conflicted
+++ resolved
@@ -1,8 +1,4 @@
-<<<<<<< HEAD
-import { Box, Grid, Typography } from '@mui/material';
-=======
-import { Box, Button, Grid2 as Grid, Typography } from '@mui/material';
->>>>>>> e81e6608
+import { Box, Grid2 as Grid, Typography } from '@mui/material';
 import { useTranslation } from 'react-i18next';
 import { PaymentPlanQuery } from '@generated/graphql';
 import { ContainerColumnWithBorder } from '@core/ContainerColumnWithBorder';
@@ -15,32 +11,12 @@
   paymentPlan: PaymentPlanQuery['paymentPlan'];
 }
 
-export const FspSection = ({
-  paymentPlan,
-}: FspSectionProps): ReactElement => {
+export const FspSection = ({ paymentPlan }: FspSectionProps): ReactElement => {
   const { t } = useTranslation();
 
   const { deliveryMechanism, financialServiceProvider } = paymentPlan;
 
-<<<<<<< HEAD
-  return <Box m={5}>
-    <ContainerColumnWithBorder>
-      <Box
-        display="flex"
-        justifyContent="space-between"
-        alignItems="center"
-        mt={4}
-      >
-        <Typography variant="h6">{t('FSPs')}</Typography>
-      </Box>
-      <Grid container spacing={3}>
-        <>
-          <Grid
-            key={`${deliveryMechanism?.name}-${financialServiceProvider?.name}`}
-            item
-            xs={3}
-=======
-  return showFspDisplay ? (
+  return (
     <Box m={5}>
       <ContainerColumnWithBorder>
         <Box
@@ -50,71 +26,23 @@
           mt={4}
         >
           <Typography variant="h6">{t('FSPs')}</Typography>
-          {paymentPlan.status === PaymentPlanStatus.Locked && (
-            <Button
-              color="primary"
-              variant="contained"
-              component={Link}
-              to={`/${baseUrl}/payment-module/${
-                isFollowUp ? 'followup-payment-plans' : 'payment-plans'
-              }/${paymentPlanId}/setup-fsp/edit`}
-              disabled={!isActiveProgram}
-            >
-              {t('Edit FSP')}
-            </Button>
-          )}
         </Box>
         <Grid container spacing={3}>
-          {deliveryMechanisms.map((el) => (
-            <>
-              <Grid key={`${el.name}-${el.fsp?.name}`} size={{ xs: 3 }}>
-                <LabelizedField label={el.name} value={el.fsp?.name} />
-              </Grid>
-              {el.chosenConfiguration && (
-                <Grid key={el.chosenConfiguration} size={{ xs: 3 }}>
-                  <LabelizedField
-                    label="Configuration"
-                    value={el.chosenConfiguration}
-                  />
-                </Grid>
-              )}
-            </>
-          ))}
+          <>
+            <Grid
+              key={`${deliveryMechanism?.name}-${financialServiceProvider?.name}`}
+              size={{ xs: 3 }}
+            >
+              <LabelizedField
+                label={deliveryMechanism?.name || '-'}
+                value={financialServiceProvider?.name || '-'}
+              />
+            </Grid>
+          </>
         </Grid>
         <DividerLine />
         <VolumeByDeliveryMechanismSection paymentPlan={paymentPlan} />
       </ContainerColumnWithBorder>
     </Box>
-  ) : (
-    <Box m={5}>
-      <ContainerColumnWithBorder>
-        <Box
-          display="flex"
-          justifyContent="space-between"
-          alignItems="center"
-          mt={4}
-        >
-          <Typography variant="h6">{t('FSPs')}</Typography>
-          <Button
-            color="primary"
-            variant="contained"
-            disabled={shouldDisableSetUpFsp()}
-            data-cy="button-set-up-fsp"
-            component={Link}
-            to={`/${baseUrl}/payment-module/${
-              isFollowUp ? 'followup-payment-plans' : 'payment-plans'
-            }/${paymentPlanId}/setup-fsp/create`}
->>>>>>> e81e6608
-          >
-            <LabelizedField
-              label={deliveryMechanism?.name || '-'}
-              value={financialServiceProvider?.name || '-'}
-            />
-          </Grid>
-        </>
-      </Grid>
-      <DividerLine/>
-      <VolumeByDeliveryMechanismSection paymentPlan={paymentPlan}/>
-    </ContainerColumnWithBorder>
-  </Box>;
+  );
 };