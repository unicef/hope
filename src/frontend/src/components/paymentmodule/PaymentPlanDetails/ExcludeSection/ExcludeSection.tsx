--- conflicted
+++ resolved
@@ -173,15 +173,7 @@
 
   const numberOfExcluded = excludedIds.length - deletedIds.length;
 
-<<<<<<< HEAD
-  const renderButtons = (
-    submitForm,
-    _values,
-    resetForm,
-  ): React.ReactElement => {
-=======
-  const renderButtons = (submitForm, values, resetForm): ReactElement => {
->>>>>>> 9fafa628
+  const renderButtons = (submitForm, _values, resetForm): ReactElement => {
     const noExclusions = numberOfExcluded === 0;
     const editMode = isExclusionsOpen && isEdit;
     const previewMode =
