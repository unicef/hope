import {
  Box,
  Button,
  Dialog,
  DialogActions,
  DialogContent,
  DialogTitle,
  MenuItem,
  Select,
} from '@mui/material';
import { GetApp } from '@mui/icons-material';
import { useTranslation } from 'react-i18next';
import { useSnackbar } from '@hooks/useSnackBar';
import { useBaseUrl } from '@hooks/useBaseUrl';
import { LoadingButton } from '../../../../core/LoadingButton';
import { CreateFollowUpPaymentPlan } from '../../../CreateFollowUpPaymentPlan';
import { RestService } from '@restgenerated/services/RestService';
import { useMutation, useQuery } from '@tanstack/react-query';
import { PaymentPlanBackgroundActionStatusEnum } from '@restgenerated/models/PaymentPlanBackgroundActionStatusEnum';
import { PaymentPlanExportAuthCode } from '@restgenerated/models/PaymentPlanExportAuthCode';
import { SplitIntoPaymentLists } from '../SplitIntoPaymentLists';
import { ReactElement, useState } from 'react';
import { LoadingComponent } from '@components/core/LoadingComponent';
<<<<<<< HEAD
import { PaymentPlanDetail } from '@restgenerated/models/PaymentPlanDetail';
=======
import { useBaseUrl } from '@hooks/useBaseUrl';
>>>>>>> e340bdbc

export interface AcceptedPaymentPlanHeaderButtonsProps {
  canSendToPaymentGateway: boolean;
  canSplit: boolean;
  paymentPlan: PaymentPlanDetail;
}

export function AcceptedPaymentPlanHeaderButtons({
  canSendToPaymentGateway,
  canSplit,
  paymentPlan,
}: AcceptedPaymentPlanHeaderButtonsProps): ReactElement {
  const { t } = useTranslation();
  const [open, setOpen] = useState(false);
  const [selectedTemplate, setSelectedTemplate] = useState('');
  const { showMessage } = useSnackbar();
<<<<<<< HEAD
  const { businessArea, programId } = useBaseUrl();
=======
  const { businessArea } = useBaseUrl();
  const { data, loading } = useAllFinancialServiceProviderXlsxTemplatesQuery({ variables: { businessArea } });
  const { mutatePaymentPlanAction: sendXlsxPassword, loading: loadingSend } =
    usePaymentPlanAction(Action.SendXlsxPassword, paymentPlan.id, () =>
      showMessage(t('Password has been sent.')),
    );
>>>>>>> e340bdbc

  // TODO: Replace with proper REST API call when available
  // Temporary mock data structure to match GraphQL response
  const { data, isLoading: loading } = useQuery({
    queryKey: ['fspXlsxTemplates'],
    queryFn: () =>
      Promise.resolve({
        allFinancialServiceProviderXlsxTemplates: {
          edges: [], // Empty array for now - will be populated when REST endpoint is available
        },
      }),
  });

  const { mutateAsync: sendXlsxPassword, isPending: loadingSend } = useMutation(
    {
      mutationFn: () =>
        RestService.restBusinessAreasProgramsPaymentPlansSendXlsxPasswordRetrieve(
          {
            businessAreaSlug: businessArea,
            programSlug: programId,
            id: paymentPlan.id,
          },
        ),
      onSuccess: () => {
        showMessage(t('Password has been sent.'));
      },
      onError: (error) => {
        showMessage(
          error.message || t('An error occurred while sending the password'),
        );
      },
    },
  );

  // Replace GraphQL mutation with REST API call
  const { mutateAsync: mutateExport, isPending: loadingExport } = useMutation({
    mutationFn: async (variables: { fspXlsxTemplateId?: string }) => {
      const requestBody: PaymentPlanExportAuthCode = {
        fspXlsxTemplateId: variables.fspXlsxTemplateId || '',
      };
      return RestService.restBusinessAreasProgramsPaymentPlansGenerateXlsxWithAuthCodeCreate(
        {
          businessAreaSlug: businessArea,
          programSlug: programId,
          id: paymentPlan.id,
          requestBody,
        },
      );
    },
    onSuccess: () => {
      showMessage(t('Exporting XLSX started'));
    },
    onError: (error: any) => {
      showMessage(
        error?.body?.errors ||
          error?.message ||
          'An error occurred while exporting',
      );
    },
  });

  const {
    mutateAsync: sendToPaymentGateway,
    isPending: LoadingSendToPaymentGateway,
  } = useMutation({
    mutationFn: () =>
      RestService.restBusinessAreasProgramsPaymentPlansSendToPaymentGatewayRetrieve(
        {
          businessAreaSlug: businessArea,
          programSlug: programId,
          id: paymentPlan.id,
        },
      ),
    onSuccess: () => {
      showMessage(t('Sending to Payment Gateway started'));
    },
    onError: (error) => {
      showMessage(
        error.message ||
          t('An error occurred while sending to payment gateway'),
      );
    },
  });

  const shouldDisableExportXlsx =
    loadingExport ||
    !paymentPlan.canExportXlsx ||
    paymentPlan.backgroundActionStatus ===
      PaymentPlanBackgroundActionStatusEnum.XLSX_EXPORTING;

  const shouldDisableDownloadXlsx = !paymentPlan.canDownloadXlsx;

  if (loading) return <LoadingComponent />;
  if (!data) return null;

  const handleClickOpen = () => {
    setOpen(true);
  };

  const handleClose = () => {
    setOpen(false);
  };

  const handleTemplateChange = (event) => {
    setSelectedTemplate(event.target.value);
  };

  const handleExportAPI = async () => {
    try {
      await mutateExport({
        fspXlsxTemplateId: selectedTemplate,
      });
      handleClose();
    } catch (e: any) {
      showMessage(
        e?.body?.errors || e?.message || 'An error occurred while exporting',
      );
    }
  };

  const handleExport = async () => {
    try {
      await mutateExport({
        fspXlsxTemplateId: '',
      });
      handleClose();
    } catch (e: any) {
      showMessage(
        e?.body?.errors || e?.message || 'An error occurred while exporting',
      );
    }
  };

  return (
    <Box display="flex" alignItems="center">
      <>
        {paymentPlan.canCreateFollowUp && (
          <Box p={2}>
            <CreateFollowUpPaymentPlan paymentPlan={paymentPlan} />
          </Box>
        )}
        <Box p={2}>
          <SplitIntoPaymentLists
            paymentPlan={paymentPlan}
            canSplit={canSplit}
          />
        </Box>
        {!paymentPlan.hasPaymentListExportFile && (
          <Box m={2}>
            <LoadingButton
              loading={loadingExport}
              disabled={shouldDisableExportXlsx}
              color="primary"
              variant="contained"
              startIcon={<GetApp />}
              data-cy="button-export-xlsx"
              onClick={
                paymentPlan.fspCommunicationChannel === 'API'
                  ? handleClickOpen
                  : handleExport
              }
            >
              {t('Export Xlsx')}
            </LoadingButton>
          </Box>
        )}
        <Dialog open={open} onClose={handleClose}>
          <DialogTitle>{t('Select Template')}</DialogTitle>
          <DialogContent>
            <Select
              value={selectedTemplate}
              onChange={handleTemplateChange}
              fullWidth
              variant="outlined"
              size="small"
              data-cy="select-template"
            >
              {data.allFinancialServiceProviderXlsxTemplates.edges.map(
                ({ node }) => (
                  <MenuItem key={node.id} value={node.id}>
                    {node.name}
                  </MenuItem>
                ),
              )}
            </Select>
          </DialogContent>
          <DialogActions>
            <Button
              data-cy="cancel-button"
              onClick={handleClose}
              color="primary"
            >
              {t('Cancel')}
            </Button>
            <Button
              onClick={handleExportAPI}
              data-cy="export-button"
              color="primary"
              disabled={!selectedTemplate}
            >
              {t('Export Xlsx')}
            </Button>
          </DialogActions>
        </Dialog>
        {paymentPlan.hasPaymentListExportFile && (
          <>
            <Box m={2}>
              <Button
                color="primary"
                component="a"
                variant="contained"
                data-cy="button-download-xlsx"
                download
                href={`/api/download-payment-plan-payment-list/${paymentPlan.id}`}
                disabled={shouldDisableDownloadXlsx}
              >
                {t('Download XLSX')}
              </Button>
            </Box>
            {paymentPlan.canSendXlsxPassword && (
              <Box m={2}>
                <LoadingButton
                  loading={loadingSend}
                  disabled={loadingSend}
                  color="primary"
                  variant="contained"
                  data-cy="button-send-xlsx-password"
                  onClick={() => sendXlsxPassword()}
                >
                  {t('Send Xlsx Password')}
                </LoadingButton>
              </Box>
            )}
          </>
        )}

        {canSendToPaymentGateway && (
          <Box m={2}>
            <Button
              type="button"
              color="primary"
              variant="contained"
              onClick={() => sendToPaymentGateway()}
              data-cy="button-send-to-payment-gateway"
              disabled={LoadingSendToPaymentGateway}
            >
              {t('Send to FSP')}
            </Button>
          </Box>
        )}
      </>
    </Box>
  );
}<|MERGE_RESOLUTION|>--- conflicted
+++ resolved
@@ -21,11 +21,7 @@
 import { SplitIntoPaymentLists } from '../SplitIntoPaymentLists';
 import { ReactElement, useState } from 'react';
 import { LoadingComponent } from '@components/core/LoadingComponent';
-<<<<<<< HEAD
 import { PaymentPlanDetail } from '@restgenerated/models/PaymentPlanDetail';
-=======
-import { useBaseUrl } from '@hooks/useBaseUrl';
->>>>>>> e340bdbc
 
 export interface AcceptedPaymentPlanHeaderButtonsProps {
   canSendToPaymentGateway: boolean;
@@ -42,16 +38,7 @@
   const [open, setOpen] = useState(false);
   const [selectedTemplate, setSelectedTemplate] = useState('');
   const { showMessage } = useSnackbar();
-<<<<<<< HEAD
   const { businessArea, programId } = useBaseUrl();
-=======
-  const { businessArea } = useBaseUrl();
-  const { data, loading } = useAllFinancialServiceProviderXlsxTemplatesQuery({ variables: { businessArea } });
-  const { mutatePaymentPlanAction: sendXlsxPassword, loading: loadingSend } =
-    usePaymentPlanAction(Action.SendXlsxPassword, paymentPlan.id, () =>
-      showMessage(t('Password has been sent.')),
-    );
->>>>>>> e340bdbc
 
   // TODO: Replace with proper REST API call when available
   // Temporary mock data structure to match GraphQL response
@@ -60,6 +47,7 @@
     queryFn: () =>
       Promise.resolve({
         allFinancialServiceProviderXlsxTemplates: {
+          // ({ variables: { businessArea } }) filter by BA
           edges: [], // Empty array for now - will be populated when REST endpoint is available
         },
       }),
