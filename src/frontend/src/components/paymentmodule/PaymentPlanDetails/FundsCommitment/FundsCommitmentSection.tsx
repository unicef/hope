--- conflicted
+++ resolved
@@ -1,10 +1,7 @@
-<<<<<<< HEAD
 import { ContainerColumnWithBorder } from '@components/core/ContainerColumnWithBorder';
 import { LoadingButton } from '@components/core/LoadingButton';
 import { Title } from '@components/core/Title';
-=======
 import React, { useMemo, useState } from 'react';
->>>>>>> af4bb348
 import {
   Autocomplete,
   TextField,
@@ -180,11 +177,7 @@
             <Typography variant="h6">{t('Funds Commitment')}</Typography>
           </Title>
         </Box>
-<<<<<<< HEAD
         {paymentPlan.status === PaymentPlanStatusEnum.IN_REVIEW ? (
-=======
-        {paymentPlan.status === PaymentPlanStatus.InReview && (
->>>>>>> af4bb348
           <>
             <Box mt={2}>
               <FormControl fullWidth size="small">
@@ -309,7 +302,6 @@
           <>
             <Box mt={2}>
               {paymentPlan?.fundsCommitments?.fundsCommitmentNumber && (
-<<<<<<< HEAD
                 <Typography variant="h6" fontWeight="bold" mb={2}>
                   {t('Funds Commitment Number')}:{' '}
                   {selectedCommitment.fundsCommitmentNumber}{' '}
@@ -319,15 +311,6 @@
                     />
                   )}
                 </Typography>
-=======
-                  <Typography variant="h6" fontWeight="bold" mb={2}>
-                    {t('Funds Commitment Number')}: {selectedCommitment?.fundsCommitmentNumber} {paymentPlan.fundsCommitments.insufficientAmount && <WarningTooltip
-                      message={t(
-                        'Insufficient Commitment Amount',
-                      )}
-                    />}
-                  </Typography>
->>>>>>> af4bb348
               )}
               {paymentPlan?.fundsCommitments?.fundsCommitmentItems?.map(
                 (item, index) => (
