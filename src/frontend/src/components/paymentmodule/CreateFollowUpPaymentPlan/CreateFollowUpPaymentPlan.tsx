--- conflicted
+++ resolved
@@ -51,10 +51,7 @@
   const { showMessage } = useSnackbar();
   const { selectedProgram } = useProgramContext();
   const beneficiaryGroup = selectedProgram?.beneficiaryGroup;
-<<<<<<< HEAD
-=======
-
->>>>>>> 1766bb22
+
   const { id, totalWithdrawnHouseholdsCount, unsuccessfulPaymentsCount } =
     paymentPlan;
 
