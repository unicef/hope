import { Grid, IconButton, Button } from '@mui/material';
import { Delete, Add } from '@mui/icons-material';
import { useLocation } from 'react-router-dom';
import { Field, FieldArray } from 'formik';
import { useTranslation } from 'react-i18next';
import { FormikTextField } from '@shared/Formik/FormikTextField';
import { LabelizedField } from '@core/LabelizedField';
import { getIndexForId } from './utils/helpers';
import React, { Fragment, ReactElement } from 'react';
import { FormikSelectField } from '@shared/Formik/FormikSelectField';
import { Account } from '@restgenerated/models/Account';

export interface AccountProps {
  id: string;
  baseName: string;
  onDelete;
  isEdited?: boolean;
  account?: Account;
  values;
  accountTypeChoices: Record<string, any>[];
  accountFinancialInstitutionChoices: Record<string, any>[];
}

export function AccountField({
  id,
  baseName,
  onDelete,
  isEdited,
  account,
  values,
  accountTypeChoices,
  accountFinancialInstitutionChoices,
}: AccountProps): ReactElement {
  const { t } = useTranslation();

<<<<<<< HEAD
  const accountFieldName = `${baseName}.${getIndexForId(values[baseName], id)}`;
=======
  const accountIndex = getIndexForId(
    values[baseName],
    id,
  );
  const accountFieldName = `${baseName}.${accountIndex}`;
>>>>>>> c6054a9a

  const location = useLocation();
  const isEditTicket = location.pathname.indexOf('edit-ticket') !== -1;
  const dataFields = account?.dataFields || {};

  const dynamicFieldsName = `${accountFieldName}.dynamicFields`;
  const accountType = account?.name || values?.[baseName]?.[accountIndex]?.name;
  const isBank = accountType === 'bank';

  return (
    <>
      <Grid size={{ xs: 11 }} />
      {!isEdited ? (
        <Grid size={{ xs: 1 }}>
          <IconButton disabled={isEditTicket} onClick={onDelete}>
            <Delete />
          </IconButton>
        </Grid>
      ) : null}

      <Fragment key="type">
        <Grid size={{ xs: 4 }}>
          <LabelizedField label={t('Account Item')} value="type" />
        </Grid>

        {account ? (
          <>
            <Grid size={{ xs: 4 }}>
              <LabelizedField
                label={t('Current Value')}
                value={account?.accountType || ''}
              />
            </Grid>
            <Grid size={{ xs: 3 }}>
              <LabelizedField
                label={t('New Value')}
                value={account?.accountType || ''}
              />
            </Grid>
          </>
        ) : (
          <Grid size={{ xs: 8 }}>
            <Field
              name={`${accountFieldName}.name`}
              variant="outlined"
              label={t('New Value')}
              component={FormikSelectField}
              choices={accountTypeChoices}
              required
            />
          </Grid>
        )}
      </Fragment>

      {!account ? (
        <>
          <Fragment key="number">
            <Grid size={{ xs: 4 }}>
              <LabelizedField label={t('Account Item')} value="number" />
            </Grid>
            <Grid size={{ xs: 8 }}>
              <Field
                fullWidth
                name={`${accountFieldName}.number`}
                variant="outlined"
                label={t('New Value')}
                component={FormikTextField}
                required
              />
            </Grid>
          </Fragment>
          <Fragment key="financial_institution">
            <Grid size={{ xs: 4 }}>
              <LabelizedField
                label={t('Account Item')}
                value="financial_institution"
              />
            </Grid>
            <Grid size={{ xs: 8 }}>
              <Field
                name={`${accountFieldName}.financial_institution`}
                variant="outlined"
                label={t('New Value')}
                component={FormikSelectField}
                choices={accountFinancialInstitutionChoices}
                required={isBank}
              />
            </Grid>
          </Fragment>
        </>
      ) : (
        <>
          {Object.entries(dataFields).map(([key, value]) => {
<<<<<<< HEAD
            let displayValue = String(value);
            const isFinancialInstitutionField = key === 'financial_institution';
            if (
              isFinancialInstitutionField &&
              Array.isArray(accountFinancialInstitutionChoices)
            ) {
              const choice = accountFinancialInstitutionChoices.find(
                (c: any) => c.value === value,
=======
              let displayValue = String(value);
              const isFinancialInstitutionField = key === 'financial_institution';
              if (
                isFinancialInstitutionField &&
                Array.isArray(accountFinancialInstitutionChoices)
              ) {
                const choice = accountFinancialInstitutionChoices.find(
                  (c: any) => c.value === value,
                );
                displayValue = choice ? choice.name : String(value);
              }
              const fieldProps = {
                component: isFinancialInstitutionField ? FormikSelectField : FormikTextField,
                ...(isFinancialInstitutionField ? { choices: accountFinancialInstitutionChoices, required: isBank } : {}),
              };

              return (
                <Fragment key={key}>
                  <Grid size={{ xs: 4 }}>
                    <LabelizedField
                      label={t('Account Item')}
                      value={String(key)}
                    />
                  </Grid>
                  <Grid size={{ xs: 4 }}>
                    <LabelizedField
                      label={t('Current Value')}
                      value={displayValue}
                    />
                  </Grid>
                  <Grid size={{ xs: 3 }}>
                    <Field
                      name={`${accountFieldName}.${key}`}
                      fullWidth
                      variant="outlined"
                      label={t('New Value')}
                      required={!isEditTicket}
                      disabled={isEditTicket}
                      {...fieldProps}
                    />
                  </Grid>
                </Fragment>
>>>>>>> c6054a9a
              );
              displayValue = choice ? choice.name : String(value);
            }
            const fieldProps = {
              component: isFinancialInstitutionField
                ? FormikSelectField
                : FormikTextField,
              ...(isFinancialInstitutionField
                ? { choices: accountFinancialInstitutionChoices }
                : {}),
            };

            return (
              <Fragment key={key}>
                <Grid size={{ xs: 4 }}>
                  <LabelizedField
                    label={t('Account Item')}
                    value={String(key)}
                  />
                </Grid>
                <Grid size={{ xs: 4 }}>
                  <LabelizedField
                    label={t('Current Value')}
                    value={displayValue}
                  />
                </Grid>
                <Grid size={{ xs: 3 }}>
                  <Field
                    name={`${accountFieldName}.${key}`}
                    fullWidth
                    variant="outlined"
                    label={t('New Value')}
                    required={!isEditTicket}
                    disabled={isEditTicket}
                    {...fieldProps}
                  />
                </Grid>
              </Fragment>
            );
          })}
        </>
      )}
      {/* --- Dynamic Fields Section --- */}
      <FieldArray name={dynamicFieldsName}>
        {/* eslint-disable-next-line @typescript-eslint/unbound-method*/}
        {({ push, remove, form }) => (
          <>
            {form.values[baseName][
              getIndexForId(values[baseName], id)
            ]?.dynamicFields?.map((field, idx) => (
              <Fragment key={idx}>
                <Grid size={{ xs: 4 }}>
                  <Field
                    name={`${dynamicFieldsName}.${idx}.key`}
                    component={FormikTextField}
                    label={t('Field Name')}
                    variant="outlined"
                    fullWidth
                    required
                  />
                </Grid>
                <Grid size={{ xs: 7 }}>
                  <Field
                    name={`${dynamicFieldsName}.${idx}.value`}
                    component={FormikTextField}
                    label={t('Field Value')}
                    variant="outlined"
                    fullWidth
                    required
                  />
                </Grid>
                <Grid size={{ xs: 1 }}>
                  <IconButton onClick={() => remove(idx)}>
                    <Delete />
                  </IconButton>
                </Grid>
              </Fragment>
            ))}
            <Grid size={{ xs: 12 }}>
              <Button
                variant="outlined"
                startIcon={<Add />}
                onClick={() => push({ key: '', value: '' })}
              >
                {t('Add Field')}
              </Button>
            </Grid>
          </>
        )}
      </FieldArray>
      {/* --- End Dynamic Fields --- */}
    </>
  );
}<|MERGE_RESOLUTION|>--- conflicted
+++ resolved
@@ -33,15 +33,11 @@
 }: AccountProps): ReactElement {
   const { t } = useTranslation();
 
-<<<<<<< HEAD
-  const accountFieldName = `${baseName}.${getIndexForId(values[baseName], id)}`;
-=======
   const accountIndex = getIndexForId(
     values[baseName],
     id,
   );
   const accountFieldName = `${baseName}.${accountIndex}`;
->>>>>>> c6054a9a
 
   const location = useLocation();
   const isEditTicket = location.pathname.indexOf('edit-ticket') !== -1;
@@ -135,16 +131,6 @@
       ) : (
         <>
           {Object.entries(dataFields).map(([key, value]) => {
-<<<<<<< HEAD
-            let displayValue = String(value);
-            const isFinancialInstitutionField = key === 'financial_institution';
-            if (
-              isFinancialInstitutionField &&
-              Array.isArray(accountFinancialInstitutionChoices)
-            ) {
-              const choice = accountFinancialInstitutionChoices.find(
-                (c: any) => c.value === value,
-=======
               let displayValue = String(value);
               const isFinancialInstitutionField = key === 'financial_institution';
               if (
@@ -160,45 +146,6 @@
                 component: isFinancialInstitutionField ? FormikSelectField : FormikTextField,
                 ...(isFinancialInstitutionField ? { choices: accountFinancialInstitutionChoices, required: isBank } : {}),
               };
-
-              return (
-                <Fragment key={key}>
-                  <Grid size={{ xs: 4 }}>
-                    <LabelizedField
-                      label={t('Account Item')}
-                      value={String(key)}
-                    />
-                  </Grid>
-                  <Grid size={{ xs: 4 }}>
-                    <LabelizedField
-                      label={t('Current Value')}
-                      value={displayValue}
-                    />
-                  </Grid>
-                  <Grid size={{ xs: 3 }}>
-                    <Field
-                      name={`${accountFieldName}.${key}`}
-                      fullWidth
-                      variant="outlined"
-                      label={t('New Value')}
-                      required={!isEditTicket}
-                      disabled={isEditTicket}
-                      {...fieldProps}
-                    />
-                  </Grid>
-                </Fragment>
->>>>>>> c6054a9a
-              );
-              displayValue = choice ? choice.name : String(value);
-            }
-            const fieldProps = {
-              component: isFinancialInstitutionField
-                ? FormikSelectField
-                : FormikTextField,
-              ...(isFinancialInstitutionField
-                ? { choices: accountFinancialInstitutionChoices }
-                : {}),
-            };
 
             return (
               <Fragment key={key}>
