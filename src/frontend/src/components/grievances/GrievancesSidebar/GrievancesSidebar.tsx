--- conflicted
+++ resolved
@@ -107,11 +107,7 @@
                   ticket.paymentVerificationTicketDetails?.paymentVerifications?.edges.map(
                     (edge) => ({
                       id: edge.node.id,
-<<<<<<< HEAD
-                      paymentId: ticket.paymentRecord.id,
-=======
-                      caId: ticket.paymentRecord.unicefId,
->>>>>>> 4ffa15fe
+                      paymentId: ticket.paymentRecord.unicefId,
                     }),
                   ) || []
                 }
