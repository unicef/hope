--- conflicted
+++ resolved
@@ -15,11 +15,8 @@
 import { LoadingComponent } from '@core/LoadingComponent';
 import { Title } from '@core/Title';
 import { ApproveBox } from './GrievancesApproveSection/ApproveSectionStyles';
-<<<<<<< HEAD
 import { useProgramContext } from 'src/programContext';
-=======
 import { ReactElement, ReactNode } from 'react';
->>>>>>> 9fafa628
 
 export function AddIndividualGrievanceDetails({
   ticket,
