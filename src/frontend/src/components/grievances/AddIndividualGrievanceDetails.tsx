import { Box, Button, Grid2 as Grid, Typography } from '@mui/material';
import capitalize from 'lodash/capitalize';
import { useTranslation } from 'react-i18next';
import { useSnackbar } from '@hooks/useSnackBar';
import { GRIEVANCE_TICKET_STATES } from '@utils/constants';
import { getFlexFieldTextValue, renderBoolean } from '@utils/utils';
import {
  GrievanceTicketDocument,
  GrievanceTicketQuery,
  useAllAddIndividualFieldsQuery,
  useApproveAddIndividualDataChangeMutation,
} from '@generated/graphql';
import { useConfirmation } from '@core/ConfirmationDialog';
import { LabelizedField } from '@core/LabelizedField';
import { LoadingComponent } from '@core/LoadingComponent';
import { Title } from '@core/Title';
import { ApproveBox } from './GrievancesApproveSection/ApproveSectionStyles';
import { useProgramContext } from 'src/programContext';
import { ReactElement, ReactNode } from 'react';
import withErrorBoundary from '@components/core/withErrorBoundary';

function AddIndividualGrievanceDetails({
  ticket,
  canApproveDataChange,
}: {
  ticket: GrievanceTicketQuery['grievanceTicket'];
  canApproveDataChange: boolean;
}): ReactElement {
  const { t } = useTranslation();
  const { data, loading } = useAllAddIndividualFieldsQuery();
  const [mutate] = useApproveAddIndividualDataChangeMutation();
  const { selectedProgram } = useProgramContext();
  const beneficiaryGroup = selectedProgram?.beneficiaryGroup;
<<<<<<< HEAD
=======

>>>>>>> 1766bb22
  const confirm = useConfirmation();
  const { showMessage } = useSnackbar();
  if (loading) {
    return <LoadingComponent />;
  }
  if (!data) {
    return null;
  }
  const fieldsDict = data.allAddIndividualsFieldsAttributes.reduce(
    (previousValue, currentValue) => ({
      ...previousValue,
      [currentValue?.name]: currentValue,
    }),
    {},
  );

  const individualData = {
    ...ticket.addIndividualTicketDetails?.individualData,
  };
  const documents = individualData?.documents;
  const identities = individualData?.identities;
  delete individualData.documents;
  delete individualData.identities;
  const flexFields = individualData?.flexFields;
  delete individualData?.flexFields;
  delete individualData.documents;
  delete individualData.identities;
  const labels =
    Object.entries(individualData || {}).map(([key, value]) => {
      let textValue = value;

      const fieldAttribute = fieldsDict[key];
      if (fieldAttribute.type === 'BOOL') {
        textValue = renderBoolean(value as boolean);
      }
      if (fieldAttribute.type === 'SELECT_ONE') {
        textValue =
          fieldAttribute.choices.find((item) => item.value === value)
            ?.labelEn || '-';
      }
      if (Array.isArray(value)) {
        textValue = value.map((el) => capitalize(el)).join(', ');
      }
      return (
        <Grid key={key} size={{ xs: 6 }}>
          <LabelizedField
            label={key === 'sex' ? t('GENDER') : key.replace(/_/g, ' ')}
            value={<span>{textValue as ReactNode}</span>}
          />
        </Grid>
      );
    }) || [];

  const flexFieldLabels =
    Object.entries(flexFields || {}).map(
      ([key, value]: [string, string | string[]]) => (
        <Grid key={key} size={{ xs: 6 }}>
          <LabelizedField
            label={key.replaceAll('_i_f', '').replace(/_/g, ' ')}
            value={getFlexFieldTextValue(key, value, fieldsDict[key])}
          />
        </Grid>
      ),
    ) || [];
  const documentLabels =
    documents?.map((item) => (
      <Grid key={item?.country + item?.key} size={{ xs: 6 }}>
        <LabelizedField
          label={item?.key?.replace(/_/g, ' ')}
          value={item.number}
        />
      </Grid>
    )) || [];
  const identityLabels =
    identities?.map((item) => {
      const partner = item.partner || item.agency; // For backward compatibility
      return (
        <Grid key={item.country + partner} size={{ xs: 6 }}>
          <LabelizedField label={partner} value={item.number} />
        </Grid>
      );
    }) || [];
  const allLabels = [
    ...labels,
    ...flexFieldLabels,
    ...documentLabels,
    ...identityLabels,
  ];

  let dialogText = t(
    `You did not approve the following add ${beneficiaryGroup?.memberLabel} data. Are you sure you want to continue?`,
  );
  if (!ticket.addIndividualTicketDetails.approveStatus) {
    dialogText = t(
      `You are approving the following Add ${beneficiaryGroup?.memberLabel} data. Are you sure you want to continue?`,
    );
  }

  return (
    <ApproveBox>
      <Title>
        <Box display="flex" justifyContent="space-between">
          <Typography variant="h6">
            {t(`${beneficiaryGroup?.memberLabel} Data`)}
          </Typography>
          {canApproveDataChange && (
            <Button
              data-cy="button-approve"
              onClick={() =>
                confirm({
                  title: t('Warning'),
                  content: dialogText,
                }).then(async () => {
                  try {
                    await mutate({
                      variables: {
                        grievanceTicketId: ticket.id,
                        approveStatus:
                          !ticket.addIndividualTicketDetails.approveStatus,
                      },
                      refetchQueries: () => [
                        {
                          query: GrievanceTicketDocument,
                          variables: { id: ticket.id },
                        },
                      ],
                    });
                    if (ticket.addIndividualTicketDetails.approveStatus) {
                      showMessage(t('Changes Disapproved'));
                    }
                    if (!ticket.addIndividualTicketDetails.approveStatus) {
                      showMessage(t('Changes Approved'));
                    }
                  } catch (e) {
                    e.graphQLErrors.map((x) => showMessage(x.message));
                  }
                })
              }
              variant={
                ticket.addIndividualTicketDetails?.approveStatus
                  ? 'outlined'
                  : 'contained'
              }
              color="primary"
              disabled={ticket.status !== GRIEVANCE_TICKET_STATES.FOR_APPROVAL}
            >
              {ticket.addIndividualTicketDetails.approveStatus
                ? t('Disapprove')
                : t('Approve')}
            </Button>
          )}
        </Box>
      </Title>
      <Grid container spacing={6}>
        {allLabels}
      </Grid>
    </ApproveBox>
  );
}
export default withErrorBoundary(
  AddIndividualGrievanceDetails,
  'AddIndividualGrievanceDetails',
);<|MERGE_RESOLUTION|>--- conflicted
+++ resolved
@@ -31,10 +31,7 @@
   const [mutate] = useApproveAddIndividualDataChangeMutation();
   const { selectedProgram } = useProgramContext();
   const beneficiaryGroup = selectedProgram?.beneficiaryGroup;
-<<<<<<< HEAD
-=======
 
->>>>>>> 1766bb22
   const confirm = useConfirmation();
   const { showMessage } = useSnackbar();
   if (loading) {
