import { Box, Grid2 as Grid, Typography } from '@mui/material';
import InfoIcon from '@mui/icons-material/Info';
import { useTranslation } from 'react-i18next';
import styled from 'styled-components';
import {
  GrievanceTicketQuery,
  useHouseholdChoiceDataQuery,
} from '@generated/graphql';
import { useBaseUrl } from '@hooks/useBaseUrl';
import { choicesToDict } from '@utils/utils';
import { BlackLink } from '@core/BlackLink';
import { ContentLink } from '@core/ContentLink';
import { LabelizedField } from '@core/LabelizedField';
import { LoadingComponent } from '@core/LoadingComponent';
import { Title } from '@core/Title';
import { ApproveDeleteHouseholdGrievanceDetails } from './ApproveDeleteHouseholdGrievanceDetails';
import { ApproveBox } from './GrievancesApproveSection/ApproveSectionStyles';
import { useProgramContext } from 'src/programContext';
import { ReactElement } from 'react';

const Info = styled(InfoIcon)`
  color: ${({ theme }) => theme.hctPalette.gray};
  margin-right: 10px;
`;

export function DeleteHouseholdGrievanceDetails({
  ticket,
  canApproveDataChange,
}: {
  ticket: GrievanceTicketQuery['grievanceTicket'];
  canApproveDataChange: boolean;
}): ReactElement {
  const { t } = useTranslation();
  const { baseUrl, isAllPrograms } = useBaseUrl();
  const { selectedProgram } = useProgramContext();
  const beneficiaryGroup = selectedProgram?.beneficiaryGroup;
<<<<<<< HEAD
=======

>>>>>>> 1766bb22
  const { data: choicesData, loading: choicesLoading } =
    useHouseholdChoiceDataQuery();

  if (choicesLoading) return <LoadingComponent />;
  if (!choicesData) return null;

  const residenceChoicesDict = choicesToDict(
    choicesData.residenceStatusChoices,
  );

  const { approveStatus } = ticket.deleteHouseholdTicketDetails;

  return (
    <ApproveBox>
      <Title>
        <Box display="flex" justifyContent="space-between" alignItems="center">
          <Typography variant="h6">{`${beneficiaryGroup?.groupLabel} to be withdrawn`}</Typography>
          {approveStatus &&
            ticket.deleteHouseholdTicketDetails.reasonHousehold && (
              <Box display="flex" alignItems="center">
                <Info />
                <Box mr={2}>
                  <p>
                    This {beneficiaryGroup?.groupLabel} is a duplicate of a{' '}
                    {beneficiaryGroup?.groupLabel} ID:
                  </p>
                </Box>
                {!isAllPrograms ? (
                  <BlackLink
                    to={`/${baseUrl}/population/household/${ticket.deleteHouseholdTicketDetails.reasonHousehold.id}`}
                  >
                    {
                      ticket.deleteHouseholdTicketDetails.reasonHousehold
                        .unicefId
                    }
                  </BlackLink>
                ) : (
                  <span>
                    {
                      ticket.deleteHouseholdTicketDetails.reasonHousehold
                        .unicefId
                    }
                  </span>
                )}
                {canApproveDataChange && (
                  <ApproveDeleteHouseholdGrievanceDetails
                    type="edit"
                    ticket={ticket}
                  />
                )}
              </Box>
            )}
          {canApproveDataChange && (
            <ApproveDeleteHouseholdGrievanceDetails
              type="button"
              ticket={ticket}
            />
          )}
        </Box>
      </Title>
      <Grid container spacing={6}>
        <Grid size={{ xs: 3 }}>
          <LabelizedField label={`${beneficiaryGroup?.groupLabel} Size`}>
            {ticket.household.size}
          </LabelizedField>
        </Grid>
        <Grid size={{ xs: 3 }}>
          <LabelizedField label={t('Residence Status')}>
            {residenceChoicesDict[ticket.household.residenceStatus]}
          </LabelizedField>
        </Grid>
        <Grid size={{ xs: 3 }}>
          <LabelizedField label={`Head of ${beneficiaryGroup?.groupLabel}`}>
            <ContentLink
              href={`/${baseUrl}/population/individuals/${ticket.household.headOfHousehold.id}`}
            >
              {ticket.household.headOfHousehold.fullName}
            </ContentLink>
          </LabelizedField>
        </Grid>
        <Grid size={{ xs: 3 }}>
          <LabelizedField label={t('Country')}>
            {ticket.household.country}
          </LabelizedField>
        </Grid>

        <Grid size={{ xs: 3 }}>
          <LabelizedField label={t('Country of Origin')}>
            {ticket.household.countryOrigin}
          </LabelizedField>
        </Grid>
        <Grid size={{ xs: 3 }}>
          <LabelizedField label={t('Address')}>
            {ticket.household.address}
          </LabelizedField>
        </Grid>
        <Grid size={{ xs: 3 }}>
          <LabelizedField label={t('Village')}>
            {ticket.household.village}
          </LabelizedField>
        </Grid>
        <Grid size={{ xs: 3 }}>
          <LabelizedField label={t('Administrative Level 1')}>
            {ticket.household.admin1?.name}
          </LabelizedField>
        </Grid>
        <Grid size={{ xs: 3 }}>
          <LabelizedField label={t('Administrative Level 2')}>
            {ticket.household.admin2?.name}
          </LabelizedField>
        </Grid>
        <Grid size={{ xs: 3 }}>
          <LabelizedField label={t('Geolocation')}>
            {ticket.household?.geopoint || '-'}
          </LabelizedField>
        </Grid>
        <Grid size={{ xs: 3 }}>
          <LabelizedField label={t('UNHCR CASE ID')}>
            {ticket.household?.unhcrId}
          </LabelizedField>
        </Grid>
      </Grid>
    </ApproveBox>
  );
}<|MERGE_RESOLUTION|>--- conflicted
+++ resolved
@@ -34,10 +34,7 @@
   const { baseUrl, isAllPrograms } = useBaseUrl();
   const { selectedProgram } = useProgramContext();
   const beneficiaryGroup = selectedProgram?.beneficiaryGroup;
-<<<<<<< HEAD
-=======
 
->>>>>>> 1766bb22
   const { data: choicesData, loading: choicesLoading } =
     useHouseholdChoiceDataQuery();
 
