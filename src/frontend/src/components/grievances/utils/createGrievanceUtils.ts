--- conflicted
+++ resolved
@@ -464,22 +464,17 @@
   return prepareFunction(requiredVariables, values);
 }
 
-<<<<<<< HEAD
 export function prepareExistingAccountValues(
   individualDataUpdateAccountsToEdit: any,
 ) {
   if (!individualDataUpdateAccountsToEdit) {
     return [];
   }
-=======
-export function prepareExistingAccountValues(individualDataUpdateAccountsToEdit: any) {
->>>>>>> d4c2a3b3
   function popKey(obj: any, key: string) {
     const value = obj[key];
     delete obj[key];
     return value;
   }
-<<<<<<< HEAD
   return individualDataUpdateAccountsToEdit.map((item) => {
     return {
       number: popKey(item, 'number'),
@@ -488,16 +483,6 @@
       dataFields: { ...item },
     };
   });
-=======
-  return individualDataUpdateAccountsToEdit.map(item=>{
-    return {
-      number: popKey(item, 'number'),
-        financialInstitution: popKey(item, 'financialInstitution'),
-      id: popKey(item, 'id'),
-      dataFields: { ...item },
-    };
-    });
->>>>>>> d4c2a3b3
 }
 
 export function prepareRestVariables(values: any): CreateGrievanceTicket {
@@ -644,13 +629,9 @@
             identitiesToRemove: values.individualDataUpdateIdentitiesToRemove,
             identitiesToEdit: values.individualDataUpdateIdentitiesToEdit,
             accounts: individualDataUpdateFieldsAccountsWithoutIds,
-<<<<<<< HEAD
             accounts_to_edit: prepareExistingAccountValues(
               values.individualDataUpdateAccountsToEdit,
             ),
-=======
-            accounts_to_edit: prepareExistingAccountValues(values.individualDataUpdateAccountsToEdit),
->>>>>>> d4c2a3b3
           },
         },
       };
