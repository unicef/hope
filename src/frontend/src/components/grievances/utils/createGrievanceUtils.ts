import { CreateGrievanceTicket } from '@restgenerated/models/CreateGrievanceTicket';
import {
  GRIEVANCE_CATEGORIES,
  GRIEVANCE_ISSUE_TYPES,
  GRIEVANCE_ISSUE_TYPES_NAMES,
} from '@utils/constants';
import { thingForSpecificGrievanceType } from '@utils/utils';
import camelCase from 'lodash/camelCase';
import { removeIdPropertyFromObjects } from './helpers';
<<<<<<< HEAD
import { CategoryD86Enum } from '@restgenerated/models/CategoryD86Enum';
=======
>>>>>>> 041c5437

export const replaceLabels = (text, _beneficiaryGroup) => {
  if (!_beneficiaryGroup || !text) {
    return '';
  }
  if (!_beneficiaryGroup) {
    return text;
  }
  return text
    .replace(/Individual/g, _beneficiaryGroup.memberLabel)
    .replace(/Household/g, _beneficiaryGroup.groupLabel);
};

<<<<<<< HEAD
export function isShowIssueType(category: string | CategoryD86Enum): boolean {
=======
export function isShowIssueType(category: any): boolean {
>>>>>>> 041c5437
  const cat = category?.toString();
  return (
    cat === GRIEVANCE_CATEGORIES.SENSITIVE_GRIEVANCE ||
    cat === GRIEVANCE_CATEGORIES.DATA_CHANGE ||
    cat === GRIEVANCE_CATEGORIES.NEEDS_ADJUDICATION ||
    cat === GRIEVANCE_CATEGORIES.GRIEVANCE_COMPLAINT
  );
}
export const getIssueTypeToDisplay = (issueType: number): string =>
  (issueType &&
    GRIEVANCE_ISSUE_TYPES_NAMES[issueType]
      ?.toLowerCase()
      ?.replace(/_/g, ' ')
      ?.replace(/\b\w/g, (char) => char.toUpperCase())) ||
  '';

export const selectedIssueType = (formValues, issueTypeDict): string => {
  const subCategoriesObj =
    issueTypeDict[formValues.category]?.subCategories || [];

  const subcategories = Object.entries(subCategoriesObj).map(
    ([value, name]) => ({
      name,
      value,
    }),
  );
  const issueType = formValues.issueType.toString();
  return (
    (
      subcategories.find((el) => el.value === issueType) as
        | { name: string; value: string }
        | undefined
    )?.name || '-'
  );
};

function preparePositiveFeedbackVariables(requiredVariables, values) {
  return {
    variables: {
      input: {
        ...requiredVariables,
        linkedTickets: values.selectedLinkedTickets,
        extras: {
          category: {
            positiveFeedbackTicketExtras: {
              household: values.selectedHousehold?.id,
              individual: values.selectedIndividual?.id,
            },
          },
        },
      },
    },
  };
}

function prepareNegativeFeedbackVariables(requiredVariables, values) {
  return {
    variables: {
      input: {
        ...requiredVariables,
        linkedTickets: values.selectedLinkedTickets,
        extras: {
          category: {
            negativeFeedbackTicketExtras: {
              household: values.selectedHousehold?.id,
              individual: values.selectedIndividual?.id,
            },
          },
        },
      },
    },
  };
}

function prepareReferralVariables(requiredVariables, values) {
  return {
    variables: {
      input: {
        ...requiredVariables,
        linkedTickets: values.selectedLinkedTickets,
        extras: {
          category: {
            referralTicketExtras: {
              household: values.selectedHousehold?.id,
              individual: values.selectedIndividual?.id,
            },
          },
        },
      },
    },
  };
}

function prepareGrievanceComplaintVariables(requiredVariables, values) {
  return {
    variables: {
      input: {
        ...requiredVariables,
        issueType: parseInt(values.issueType, 10),
        linkedTickets: values.selectedLinkedTickets,
        extras: {
          category: {
            grievanceComplaintTicketExtras: {
              household: values.selectedHousehold?.id,
              individual: values.selectedIndividual?.id,
              paymentRecord:
                values.selectedPaymentRecords?.map((el) => el.id) || null,
            },
          },
        },
      },
    },
  };
}

function prepareSensitiveVariables(requiredVariables, values) {
  return {
    variables: {
      input: {
        ...requiredVariables,
        issueType: parseInt(values.issueType, 10),
        partner: parseInt(values.partner, 10),
        linkedTickets: values.selectedLinkedTickets,
        extras: {
          category: {
            sensitiveGrievanceTicketExtras: {
              household: values.selectedHousehold?.id,
              individual: values.selectedIndividual?.id,
            },
          },
        },
      },
    },
  };
}

function prepareAddIndividualVariables(requiredVariables, values) {
  let { flexFields } = values.individualData;
  if (flexFields) {
    flexFields = { ...flexFields };
    for (const [key, value] of Object.entries(flexFields)) {
      if (value === '') {
        delete flexFields[key];
      }
    }
  }

  const newlyAddedDocumentsWithoutIds = removeIdPropertyFromObjects(
    values.individualData.documents,
  );

  const newlyAddedIdentitiesWithoutIds = removeIdPropertyFromObjects(
    values.individualData.identities,
  );

  return {
    variables: {
      input: {
        ...requiredVariables,
        issueType: parseInt(values.issueType, 10),
        linkedTickets: values.selectedLinkedTickets,
        extras: {
          issueType: {
            addIndividualIssueTypeExtras: {
              household: values.selectedHousehold?.id,
              individualData: {
                ...values.individualData,
                documents: newlyAddedDocumentsWithoutIds,
                identities: newlyAddedIdentitiesWithoutIds,
                flexFields,
              },
            },
          },
        },
      },
    },
  };
}

function prepareDeleteIndividualVariables(requiredVariables, values) {
  return {
    variables: {
      input: {
        ...requiredVariables,
        issueType: parseInt(values.issueType, 10),
        linkedTickets: values.selectedLinkedTickets,
        extras: {
          issueType: {
            individualDeleteIssueTypeExtras: {
              individual: values.selectedIndividual?.id,
            },
          },
        },
      },
    },
  };
}

export function customSnakeCase(str: string): string {
  return (
    str
      // Insert _ between lowercase and uppercase
      .replace(/([a-z])([A-Z])/g, '$1_$2')
      // Insert _ between letter and number
      .replace(/([a-zA-Z])([0-9])/g, '$1_$2')
      // Insert _ between number and letter
      .replace(/([0-9])([a-zA-Z])/g, '$1_$2')
      // Replace age group numbers like 05, 611, 1217, 1859, 60 with correct underscores
      .replace(/_0(\d)(_|$)/g, '_0_$1$2') // 05 -> 0_5
      .replace(/_6(\d{2})(_|$)/g, '_6_$1$2') // 611 -> 6_11
      .replace(/_1(\d{2})(_|$)/g, '_1_$1$2') // 1217, 1859 -> 12_17, 18_59
      .replace(/_6_0(_|$)/g, '_60$1') // 60 stays as 60 (optional, if you want _60 not _6_0)
      .toLowerCase()
  );
}

function prepareDeleteHouseholdVariables(requiredVariables, values) {
  return {
    variables: {
      input: {
        ...requiredVariables,
        issueType: parseInt(values.issueType, 10),
        linkedTickets: values.selectedLinkedTickets,
        extras: {
          issueType: {
            householdDeleteIssueTypeExtras: {
              household: values.selectedHousehold?.id,
            },
          },
        },
      },
    },
  };
}

function prepareEditIndividualVariables(requiredVariables, values) {
  const individualData = values.individualDataUpdateFields
    .filter((item) => item.fieldName && !item.isFlexField)
    .reduce((prev, current) => {
      prev[camelCase(current.fieldName)] = current.fieldValue;
      return prev;
    }, {});
  const flexFields = values.individualDataUpdateFields
    .filter((item) => item.fieldName && item.isFlexField)
    .reduce((prev, current) => {
      prev[camelCase(current.fieldName)] = current.fieldValue;
      return prev;
    }, {});
  individualData.flexFields = flexFields;

  const newlyAddedDocumentsWithoutIds = removeIdPropertyFromObjects(
    values.individualDataUpdateFieldsDocuments,
  );

  const newlyAddedIdentitiesWithoutIds = removeIdPropertyFromObjects(
    values.individualDataUpdateFieldsIdentities,
  );

  const newlyAddedAccountsWithoutIds = removeIdPropertyFromObjects(
    values.individualDataUpdateFieldsAccounts,
  )?.map((account) => {
    const { name, ...dataFields } = account;
    const { dynamicFields, ...restDataFields } = dataFields;
    const mappedDynamicFields = dynamicFields?.reduce((acc, curr) => {
      if (curr.key) acc[curr.key] = curr.value;
      return acc;
    }, {});

    return {
      name,
      dataFields: {
        ...restDataFields,
        ...mappedDynamicFields,
      },
    };
  });

  const accountsToEdit = values.individualDataUpdateAccountsToEdit?.map(
    (account) => {
      const { id, name, ...dataFields } = account;
      const { dynamicFields, ...restDataFields } = dataFields;
      const mappedDynamicFields = dynamicFields?.reduce((acc, curr) => {
        if (curr.key) acc[curr.key] = curr.value;
        return acc;
      }, {});
      return {
        id,
        name,
        dataFields: {
          ...restDataFields,
          ...mappedDynamicFields,
        },
      };
    },
  );

  return {
    variables: {
      input: {
        ...requiredVariables,
        issueType: parseInt(values.issueType, 10),
        linkedTickets: values.selectedLinkedTickets,
        extras: {
          issueType: {
            individualDataUpdateIssueTypeExtras: {
              individual: values.selectedIndividual?.id,
              individualData: {
                ...individualData,
                documents: newlyAddedDocumentsWithoutIds,
                documentsToRemove: values.individualDataUpdateDocumentsToRemove,
                documentsToEdit: values.individualDataUpdateDocumentsToEdit,
                identities: newlyAddedIdentitiesWithoutIds,
                identitiesToRemove:
                  values.individualDataUpdateIdentitiesToRemove,
                identitiesToEdit: values.individualDataUpdateIdentitiesToEdit,
                accounts: newlyAddedAccountsWithoutIds,
                accountsToEdit: accountsToEdit,
              },
            },
          },
        },
      },
    },
  };
}

// Map role values for display
export const roleDisplayMap = {
  PRIMARY: 'Primary collector',
  ALTERNATE: 'Alternate collector',
};

function prepareEditHouseholdVariables(requiredVariables, values) {
  const householdData = values.householdDataUpdateFields
    .filter((item) => item.fieldName && !item.isFlexField)
    .reduce((prev, current) => {
      prev[camelCase(current.fieldName)] = current.fieldValue;
      return prev;
    }, {});
  const flexFields = values.householdDataUpdateFields
    .filter((item) => item.fieldName && item.isFlexField)
    .reduce((prev, current) => {
      prev[current.fieldName] = current.fieldValue;
      return prev;
    }, {});
  const householdDataUpdateIssueTypeExtras = {
    household: values.selectedHousehold?.id,
    householdData: { ...householdData, flexFields },
  } as {
    household: any;
    householdData: any;
    roles?: any;
  };
  if (Array.isArray(values.roles) && values.roles.length > 0) {
    householdDataUpdateIssueTypeExtras.householdData.roles = values.roles;
  } else if (householdDataUpdateIssueTypeExtras.householdData.roles) {
    delete householdDataUpdateIssueTypeExtras.householdData.roles;
  }
  return {
    variables: {
      input: {
        ...requiredVariables,
        issueType: parseInt(values.issueType, 10),
        linkedTickets: values.selectedLinkedTickets,
        extras: {
          issueType: {
            householdDataUpdateIssueTypeExtras,
          },
        },
      },
    },
  };
}

function prepareDefaultVariables(requiredVariables, values) {
  return {
    variables: {
      input: {
        ...requiredVariables,
        linkedTickets: values.selectedLinkedTickets,
      },
    },
  };
}

export const prepareVariablesDict = {
  [GRIEVANCE_CATEGORIES.NEGATIVE_FEEDBACK]: prepareNegativeFeedbackVariables,
  [GRIEVANCE_CATEGORIES.POSITIVE_FEEDBACK]: preparePositiveFeedbackVariables,
  [GRIEVANCE_CATEGORIES.REFERRAL]: prepareReferralVariables,
  [GRIEVANCE_CATEGORIES.GRIEVANCE_COMPLAINT]:
    prepareGrievanceComplaintVariables,
  [GRIEVANCE_CATEGORIES.SENSITIVE_GRIEVANCE]: prepareSensitiveVariables,
  [GRIEVANCE_CATEGORIES.DATA_CHANGE]: {
    [GRIEVANCE_ISSUE_TYPES.ADD_INDIVIDUAL]: prepareAddIndividualVariables,
    [GRIEVANCE_ISSUE_TYPES.DELETE_INDIVIDUAL]: prepareDeleteIndividualVariables,
    [GRIEVANCE_ISSUE_TYPES.DELETE_HOUSEHOLD]: prepareDeleteHouseholdVariables,
    [GRIEVANCE_ISSUE_TYPES.EDIT_INDIVIDUAL]: prepareEditIndividualVariables,
    [GRIEVANCE_ISSUE_TYPES.EDIT_HOUSEHOLD]: prepareEditHouseholdVariables,
  },
};
const grievanceTypeIssueTypeDict = {
  [GRIEVANCE_CATEGORIES.NEGATIVE_FEEDBACK]: false,
  [GRIEVANCE_CATEGORIES.POSITIVE_FEEDBACK]: false,
  [GRIEVANCE_CATEGORIES.REFERRAL]: false,
  [GRIEVANCE_CATEGORIES.GRIEVANCE_COMPLAINT]: 'IGNORE',
  [GRIEVANCE_CATEGORIES.SENSITIVE_GRIEVANCE]: 'IGNORE',
  [GRIEVANCE_CATEGORIES.DATA_CHANGE]: true,
};

export function prepareVariables(businessArea, values) {
  const requiredVariables = {
    businessArea,
    description: values.description,
    assignedTo: values.assignedTo,
    category: parseInt(values.category, 10),
    consent: values.consent,
    language: values.language,
    admin: values.admin,
    area: values.area,
    priority:
      values.priority === 'Not set' || values.priority === null
        ? 0
        : values.priority,
    urgency:
      values.urgency === 'Not set' || values.urgency === null
        ? 0
        : values.urgency,
    partner: values.partner,
    comments: values.comments,
    program: values.program,
    linkedFeedbackId: values.linkedFeedbackId,
    documentation: values.documentation,
  };
  const prepareFunction = thingForSpecificGrievanceType(
    values,
    prepareVariablesDict,
    prepareDefaultVariables,
    grievanceTypeIssueTypeDict,
  );
  return prepareFunction(requiredVariables, values);
}

export function prepareExistingAccountValues(
  individualDataUpdateAccountsToEdit: any,
) {
  if (!individualDataUpdateAccountsToEdit) {
    return [];
  }
  return individualDataUpdateAccountsToEdit.map((item) => {
    const preparedItem = { ...item };
    delete preparedItem.accountType;
    delete preparedItem.isNew;
    return preparedItem;
  });
}

export function prepareRestVariables(values: any): CreateGrievanceTicket {
  const extras: any = {};
  const category = parseInt(values.category, 10);
  const issueType = values.issueType
    ? parseInt(values.issueType, 10)
    : undefined;

  // Category-specific extras
  if (category === parseInt(GRIEVANCE_CATEGORIES.POSITIVE_FEEDBACK, 10)) {
    extras.category = {
      positiveFeedbackTicketExtras: {
        household: values.selectedHousehold?.id,
        individual: values.selectedIndividual?.id,
      },
    };
  } else if (
    category === parseInt(GRIEVANCE_CATEGORIES.NEGATIVE_FEEDBACK, 10)
  ) {
    extras.category = {
      negativeFeedbackTicketExtras: {
        household: values.selectedHousehold?.id,
        individual: values.selectedIndividual?.id,
      },
    };
  } else if (category === parseInt(GRIEVANCE_CATEGORIES.REFERRAL, 10)) {
    extras.category = {
      referralTicketExtras: {
        household: values.selectedHousehold?.id,
        individual: values.selectedIndividual?.id,
      },
    };
  } else if (
    category === parseInt(GRIEVANCE_CATEGORIES.GRIEVANCE_COMPLAINT, 10)
  ) {
    extras.category = {
      grievanceComplaintTicketExtras: {
        household: values.selectedHousehold?.id,
        individual: values.selectedIndividual?.id,
        paymentRecord:
          values.selectedPaymentRecords?.map((el) => el.id) || null,
      },
    };
  } else if (
    category === parseInt(GRIEVANCE_CATEGORIES.SENSITIVE_GRIEVANCE, 10)
  ) {
    extras.category = {
      sensitiveGrievanceTicketExtras: {
        household: values.selectedHousehold?.id,
        individual: values.selectedIndividual?.id,
        paymentRecord:
          values.selectedPaymentRecords?.map((el) => el.id) || null,
      },
    };
  }

  // Issue type-specific extras for DATA_CHANGE category
  if (
    category === parseInt(GRIEVANCE_CATEGORIES.DATA_CHANGE, 10) &&
    issueType
  ) {
    if (issueType === parseInt(GRIEVANCE_ISSUE_TYPES.ADD_INDIVIDUAL, 10)) {
      let flexFields = values.individualData?.flexFields;
      if (flexFields) {
        flexFields = { ...flexFields };
        for (const [key, value] of Object.entries(flexFields)) {
          if (value === '') {
            delete flexFields[key];
          }
        }
      }

      const newlyAddedDocumentsWithoutIds = removeIdPropertyFromObjects(
        values.individualData?.documents,
      );
      const newlyAddedIdentitiesWithoutIds = removeIdPropertyFromObjects(
        values.individualData?.identities,
      );

      extras.issueType = {
        addIndividualIssueTypeExtras: {
          household: values.selectedHousehold?.id,
          individualData: {
            ...values.individualData,
            documents: newlyAddedDocumentsWithoutIds,
            identities: newlyAddedIdentitiesWithoutIds,
            flexFields,
          },
        },
      };
    } else if (
      issueType === parseInt(GRIEVANCE_ISSUE_TYPES.DELETE_INDIVIDUAL, 10)
    ) {
      extras.issueType = {
        individualDeleteIssueTypeExtras: {
          individual: values.selectedIndividual?.id,
        },
      };
    } else if (
      issueType === parseInt(GRIEVANCE_ISSUE_TYPES.DELETE_HOUSEHOLD, 10)
    ) {
      extras.issueType = {
        householdDeleteIssueTypeExtras: {
          household: values.selectedHousehold?.id,
        },
      };
    } else if (
      issueType === parseInt(GRIEVANCE_ISSUE_TYPES.EDIT_INDIVIDUAL, 10)
    ) {
      const individualData = values.individualDataUpdateFields
        .filter((item) => item.fieldName && !item.isFlexField)
        .reduce((prev, current) => {
          prev[camelCase(current.fieldName)] = current.fieldValue;
          return prev;
        }, {});

      const flexFields = values.individualDataUpdateFields
        .filter((item) => item.fieldName && item.isFlexField)
        .reduce((prev, current) => {
          prev[current.fieldName] = current.fieldValue;
          return prev;
        }, {});
      individualData.flexFields = flexFields;

      const newlyAddedDocumentsWithoutIds = removeIdPropertyFromObjects(
        values.individualDataUpdateFieldsDocuments,
      );
      const newlyAddedIdentitiesWithoutIds = removeIdPropertyFromObjects(
        values.individualDataUpdateFieldsIdentities,
      );
      const individualDataUpdateFieldsAccountsWithoutIds =
        removeIdPropertyFromObjects(values.individualDataUpdateFieldsAccounts);

      extras.issueType = {
        individualDataUpdateIssueTypeExtras: {
          individual: values.selectedIndividual?.id,
          individualData: {
            ...individualData,
            documents: newlyAddedDocumentsWithoutIds,
            documentsToRemove: values.individualDataUpdateDocumentsToRemove,
            documentsToEdit: values.individualDataUpdateDocumentsToEdit,
            identities: newlyAddedIdentitiesWithoutIds,
            identitiesToRemove: values.individualDataUpdateIdentitiesToRemove,
            identitiesToEdit: values.individualDataUpdateIdentitiesToEdit,
            accounts: individualDataUpdateFieldsAccountsWithoutIds,
            accounts_to_edit: prepareExistingAccountValues(
              values.individualDataUpdateAccountsToEdit,
            ),
          },
        },
      };
    } else if (
      issueType === parseInt(GRIEVANCE_ISSUE_TYPES.EDIT_HOUSEHOLD, 10)
    ) {
      const householdData = values.householdDataUpdateFields
        .filter((item) => item.fieldName && !item.isFlexField)
        .reduce((prev, current) => {
          prev[current.fieldName] = current.fieldValue;
          return prev;
        }, {});
      const flexFields = values.householdDataUpdateFields
        .filter((item) => item.fieldName && item.isFlexField)
        .reduce((prev, current) => {
          prev[current.fieldName] = current.fieldValue;
          return prev;
        }, {});

      // Add roles if present and valid
      if (Array.isArray(values.roles) && values.roles.length > 0) {
        // Accept both newRole and new_role, always map to new_role for backend
        const validRoles = values.roles
          .filter((role) => {
            const roleValue = role.new_role || role.newRole;
            return (
              roleValue &&
              typeof roleValue === 'string' &&
              roleValue.trim() !== ''
            );
          })
          .map((role) => ({
            ...role,
            new_role: role.new_role || role.newRole,
          }));
        if (validRoles.length > 0) {
          householdData.roles = validRoles;
        } else if (householdData.roles) {
          delete householdData.roles;
        }
      } else if (householdData.roles) {
        delete householdData.roles;
      }
      extras.issueType = {
        householdDataUpdateIssueTypeExtras: {
          household: values.selectedHousehold?.id,
          householdData: {
            ...householdData,
            flexFields,
            ...(Array.isArray(householdData.roles) &&
            householdData.roles.length > 0
              ? { roles: householdData.roles }
              : {}),
          },
        },
      };
    }
  }

  return {
    description: values.description,
    assignedTo: values.assignedTo,
    category,
    issueType,
    admin: values.admin,
    area: values.area,
    language: values.language,
    consent: values.consent,
    linkedTickets: values.selectedLinkedTickets || [],
    extras: Object.keys(extras).length > 0 ? extras : {},
    priority:
      values.priority === 'Not set' || values.priority === null
        ? 0
        : values.priority,
    urgency:
      values.urgency === 'Not set' || values.urgency === null
        ? 0
        : values.urgency,
    partner: values.partner ? parseInt(values.partner, 10) : undefined,
    program: values.program,
    comments: values.comments,
    linkedFeedbackId: values.linkedFeedbackId,
    documentation: values.documentation || [],
  };
}

export const matchGrievanceUrlByCategory = (category: number): string => {
  if (!category) return null;
  const categoryString = category.toString();
  const systemGeneratedGrievanceCategories = [
    GRIEVANCE_CATEGORIES.PAYMENT_VERIFICATION,
    GRIEVANCE_CATEGORIES.NEEDS_ADJUDICATION,
    GRIEVANCE_CATEGORIES.SYSTEM_FLAGGING,
  ];
  if (systemGeneratedGrievanceCategories.includes(categoryString)) {
    return 'system-generated';
  }
  return 'user-generated';
};

export const getGrievanceDetailsPath = (
  ticketId: string,
  category: number,
  baseUrl: string,
): string => {
  if (!ticketId || !category) {
    return null;
  }
  return `/${baseUrl}/grievance/tickets/${matchGrievanceUrlByCategory(
    category,
  )}/${ticketId}`;
};

export const getGrievanceEditPath = (
  ticketId: string,
  category: number,
  baseUrl: string,
): string => {
  if (!ticketId || !category) {
    return null;
  }
  return `/${baseUrl}/grievance/edit-ticket/${matchGrievanceUrlByCategory(
    category,
  )}/${ticketId}`;
};

export const categoriesAndColors = [
  { category: 'Data Change', color: '#FFAA20' },
  { category: 'Grievance Complaint', color: '#023E90' },
  { category: 'Needs Adjudication', color: '#05C9B7' },
  { category: 'Negative Feedback', color: '#FF0200' },
  { category: 'Payment Verification', color: '#FFE399' },
  { category: 'Positive Feedback', color: '#13CB17' },
  { category: 'Referral', color: '#FFAA20' },
  { category: 'Sensitive Grievance', color: '#7FCB28' },
  { category: 'System Flagging', color: '#00867B' },
];

/**
 * Converts a nested object into FormData, recursively flattening keys using bracket notation and snake_case.
 * - Files are appended directly.
 * - Booleans are serialized as 'true'/'false'.
 * - Arrays: Non-empty arrays are expanded with indexed keys; empty arrays are omitted (not sent).
 * - Objects: Empty objects are always sent as '{}'.
 * - All keys are snake_cased and use bracket notation for nesting.
 *
 * This utility is robust to OpenAPI codegen overwrites and backend requirements.
 *
 * Example:
 *   { fooBar: [ { nestedKey: true } ], emptyArr: [], emptyObj: {} }
 *   =>
 *   foo_bar[0][nested_key]=true
 *   empty_obj={}
 *   (empty_arr is omitted)
 */

export function grievanceRequestToFormData(
  obj: any,
  form?: FormData,
  parentKey?: string,
): FormData {
  const formData = form || new FormData();
  for (const key in obj) {
    if (obj[key] === undefined || obj[key] === null) continue;
    const value = obj[key];
    const snakeKey = customSnakeCase(key);
    let formKey;
    if (Array.isArray(obj)) {
      // Array: use bracket notation for index
      formKey = parentKey ? `${parentKey}[${key}]` : key;
    } else {
      // Object: use dot notation for nesting
      formKey = parentKey ? `${parentKey}.${snakeKey}` : snakeKey;
    }

    if (value instanceof File) {
      formData.append(formKey, value);
    } else if (Array.isArray(value)) {
      if (value.length === 0) {
        continue;
      } else {
        value.forEach((item, idx) => {
          grievanceRequestToFormData(item, formData, `${formKey}[${idx}]`);
        });
      }
    } else if (typeof value === 'object' && value !== null) {
      if (Object.keys(value).length === 0) {
        // Do not send empty objects at all
        continue;
      } else {
        grievanceRequestToFormData(value, formData, formKey);
      }
    } else if (typeof value === 'boolean') {
      formData.append(formKey, value ? 'true' : 'false');
    } else {
      formData.append(formKey, value);
    }
  }
  return formData;
}<|MERGE_RESOLUTION|>--- conflicted
+++ resolved
@@ -7,10 +7,6 @@
 import { thingForSpecificGrievanceType } from '@utils/utils';
 import camelCase from 'lodash/camelCase';
 import { removeIdPropertyFromObjects } from './helpers';
-<<<<<<< HEAD
-import { CategoryD86Enum } from '@restgenerated/models/CategoryD86Enum';
-=======
->>>>>>> 041c5437
 
 export const replaceLabels = (text, _beneficiaryGroup) => {
   if (!_beneficiaryGroup || !text) {
@@ -24,11 +20,7 @@
     .replace(/Household/g, _beneficiaryGroup.groupLabel);
 };
 
-<<<<<<< HEAD
-export function isShowIssueType(category: string | CategoryD86Enum): boolean {
-=======
 export function isShowIssueType(category: any): boolean {
->>>>>>> 041c5437
   const cat = category?.toString();
   return (
     cat === GRIEVANCE_CATEGORIES.SENSITIVE_GRIEVANCE ||
