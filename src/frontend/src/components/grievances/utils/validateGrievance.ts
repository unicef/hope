import camelCase from 'lodash/camelCase';
import {
  GRIEVANCE_CATEGORIES,
  GRIEVANCE_ISSUE_TYPES,
  GrievanceSteps,
} from '@utils/constants';
export function isEmpty(value): boolean {
  return value === undefined || value === null || value === '';
}

// eslint-disable-next-line @typescript-eslint/explicit-function-return-type
export function validate(
  values,
  addIndividualFieldsData: Array<any> | null,
  individualFieldsDict,
  householdFieldsDict,
  beneficiaryGroup,
) {
  const category = values.category?.toString();
  const issueType = values.issueType?.toString();
  const errors: { [key: string]: string | { [key: string]: string } } = {};
  if (category === GRIEVANCE_CATEGORIES.DATA_CHANGE) {
    if (issueType === GRIEVANCE_ISSUE_TYPES.ADD_INDIVIDUAL) {
      if (!values.selectedHousehold) {
        errors.selectedHousehold = `${beneficiaryGroup?.groupLabel} is Required`;
      }
      if (values.individualData?.documents?.length) {
        values.individualData.documents
          .filter((el) => el)
          .forEach((doc) => {
            // Handle nested structure: doc.value.{country, key, number} or direct structure
            const docValue = doc.value || doc;
            if (!docValue.country || !docValue.key || !docValue.number) {
              errors.individualData =
                'Document type, country and number are required';
            }
          });
      }
    }
    if (issueType === GRIEVANCE_ISSUE_TYPES.EDIT_HOUSEHOLD) {
      if (!values.selectedHousehold) {
        errors.selectedHousehold = `${beneficiaryGroup?.groupLabel} is Required`;
      }
      if (
        // xD
        values.selectedHousehold &&
        !values.householdDataUpdateFields?.[0]?.fieldName
      ) {
        errors.householdDataUpdateFields = `${beneficiaryGroup?.groupLabel} Data Change is Required`;
      }
      if (
        values.householdDataUpdateFields?.length &&
        values.householdDataUpdateFields?.[0]?.fieldName
      ) {
        values.householdDataUpdateFields.forEach((el) => {
          if (el?.fieldName) {
            const { required } = householdFieldsDict[el.fieldName];
            if (el.fieldValue === 0) {
              delete errors.householdDataUpdateFields;
            } else if (!el.fieldName || (isEmpty(el.fieldValue) && required)) {
              errors.householdDataUpdateFields =
                'Field and field value are required';
            }
          }
        });
      }
    }
    if (issueType === GRIEVANCE_ISSUE_TYPES.DELETE_INDIVIDUAL) {
      if (!values.selectedIndividual) {
        errors.selectedIndividual = `${beneficiaryGroup?.memberLabel} is Required`;
      }
    }
    if (issueType === GRIEVANCE_ISSUE_TYPES.DELETE_HOUSEHOLD) {
      if (!values.selectedHousehold) {
        errors.selectedHousehold = `${beneficiaryGroup?.groupLabel} is Required`;
      }
    }
    if (issueType === GRIEVANCE_ISSUE_TYPES.EDIT_INDIVIDUAL) {
      if (!values.selectedIndividual) {
        errors.selectedIndividual = `${beneficiaryGroup?.memberLabel} is Required`;
      }
      if (
        values.selectedIndividual &&
        !values.individualDataUpdateFields[0]?.fieldName &&
        !values.individualDataUpdateFieldsDocuments?.length &&
        !values.individualDataUpdateDocumentsToRemove?.length &&
        !values.individualDataUpdateFieldsIdentities?.length &&
        !values.individualDataUpdateIdentitiesToRemove?.length &&
        !values.individualDataUpdateDocumentsToEdit?.length &&
        !values.individualDataUpdateIdentitiesToEdit?.length
      ) {
        errors.individualDataUpdateFields = `${beneficiaryGroup?.memberLabel} Data Change is Required`;
      }
      if (values.individualDataUpdateFields?.length) {
        values.individualDataUpdateFields.forEach((el) => {
          if (el?.fieldName) {
            if (individualFieldsDict[el.fieldName]) {
              const { required } = individualFieldsDict[el.fieldName];
              if (el.fieldValue === 0) {
                delete errors.individualDataUpdateFields;
              } else if (
                !el.fieldName ||
                (isEmpty(el.fieldValue) && required)
              ) {
                errors.individualDataUpdateFields =
                  'Field and field value are required';
              }
            }
          }
        });
      }

      if (values.individualDataUpdateFieldsDocuments?.length) {
        values.individualDataUpdateFieldsDocuments
          .filter((el) => el)
          .forEach((doc) => {
            // Handle nested structure: doc.value.{country, key, number}
            const docValue = doc.value || doc;
            if (!docValue.country || !docValue.key || !docValue.number) {
              errors.individualDataUpdateFieldsDocuments =
                'Document type, country and number are required';
            }
          });
      }
      if (values.individualDataUpdateFieldsDocumentsToEdit?.length) {
        values.individualDataUpdateFieldsDocumentsToEdit
          .filter((el) => el)
          .forEach((doc) => {
            // Handle nested structure: doc.value.{country, key, number}
            const docValue = doc.value || doc;
            if (!docValue.country || !docValue.key || !docValue.number) {
              errors.individualDataUpdateFieldsDocumentsToEdit =
                'Document type, country and number are required';
            }
          });
      }
      if (values.individualDataUpdateFieldsIdentities?.length) {
        values.individualDataUpdateFieldsIdentities
          .filter((el) => el)
          .forEach((doc) => {
            // Handle nested structure: doc.value.{country, partner, number}
            const docValue = doc.value || doc;
            const partner = docValue.partner || docValue.agency; // For backward compatibility
            if (!docValue.country || !partner || !docValue.number) {
              errors.individualDataUpdateFieldsIdentities =
                'Identity partner, country and number are required';
            }
          });
      }
      if (values.individualDataUpdateFieldsIdentitiesToEdit?.length) {
        values.individualDataUpdateFieldsIdentitiesToEdit
          .filter((el) => el)
          .forEach((doc) => {
            // Handle nested structure: doc.value.{country, partner, number}
            const docValue = doc.value || doc;
            const partner = docValue.partner || docValue.agency; // For backward compatibility
            if (!docValue.country || !partner || !docValue.number) {
              errors.individualDataUpdateFieldsIdentitiesToEdit =
                'Identity partner, country and number are required';
            }
          });
      }
    }
  }
  if (
    category === GRIEVANCE_CATEGORIES.SENSITIVE_GRIEVANCE ||
    category === GRIEVANCE_CATEGORIES.DATA_CHANGE ||
    category === GRIEVANCE_CATEGORIES.GRIEVANCE_COMPLAINT ||
    category === GRIEVANCE_CATEGORIES.NEEDS_ADJUDICATION
  ) {
    if (!issueType) {
      errors.issueType = 'Issue Type is required';
    }
  }

  if (
    category === GRIEVANCE_CATEGORIES.DATA_CHANGE &&
    issueType === GRIEVANCE_ISSUE_TYPES.ADD_INDIVIDUAL
  ) {
    const individualDataErrors = {};
    const individualData = values.individualData || {};
    if (addIndividualFieldsData) {
      for (const field of addIndividualFieldsData) {
        const fieldName = camelCase(field.name);
        if (
          field.required &&
          (individualData[fieldName] === null ||
            individualData[fieldName] === undefined)
        ) {
          individualDataErrors[fieldName] = 'Field Required';
        }
        if (Object.keys(individualDataErrors).length > 0) {
          errors.individualData = individualDataErrors;
        }
      }
    }
  }

  if (values.documentation?.length) {
    values.documentation
      .filter((el) => el)
      .forEach((doc) => {
        if (!doc.name || !doc.file) {
          errors.documentation =
            'Grievance Supporting Document name and file are required';
        }
      });
  }
  if (values.documentationToUpdate?.length) {
    values.documentationToUpdate
      .filter((el) => el)
      .forEach((doc) => {
        if (!doc.name || !doc.file) {
          errors.documentationToUpdate =
            'Grievance Supporting Document name and file are required';
        }
      });
  }
  return errors;
}

// eslint-disable-next-line @typescript-eslint/explicit-function-return-type
export function validateUsingSteps(
  values,
  addIndividualFieldsData: Array<any> | null,
  individualFieldsDict,
  householdFieldsDict,
  activeStep,
  setValidateData,
  beneficiaryGroup,
) {
  const category = values.category?.toString();
  const issueType = values.issueType?.toString();
  const errors: { [key: string]: string | { [key: string]: string } } = {};

  // TODO: enable this when questionnaire verification is required
  // const verficationStepFields = [
  //   'size',
  //   'maleChildrenCount',
  //   'femaleChildrenCount',
  //   'childrenDisabledCount',
  //   'headOfHousehold',
  //   'countryOrigin',
  //   'address',
  //   'village',
  //   'admin1',
  //   'admin2',
  //   'admin3',
  //   'unhcrId',
  //   'months_displaced_h_f',
  //   'fullName',
  //   'birthDate',
  //   'phoneNo',
  //   'relationship',
  //   'sex',
  // ];

  if (category === GRIEVANCE_CATEGORIES.DATA_CHANGE) {
    if (issueType === GRIEVANCE_ISSUE_TYPES.ADD_INDIVIDUAL) {
      if (!values.selectedHousehold && activeStep === GrievanceSteps.Lookup) {
        errors.selectedHousehold = `${beneficiaryGroup?.groupLabel} is Required`;
      }
    }
    if (issueType === GRIEVANCE_ISSUE_TYPES.EDIT_HOUSEHOLD) {
      if (!values.selectedHousehold && activeStep === GrievanceSteps.Lookup) {
        errors.selectedHousehold = `${beneficiaryGroup?.groupLabel} is Required`;
      }
      if (
        // xD
        values.selectedHousehold &&
        !values.householdDataUpdateFields?.[0]?.fieldName &&
        !values.roles?.length &&
        activeStep === GrievanceSteps.Description
      ) {
        errors.householdDataUpdateFields = `${beneficiaryGroup?.groupLabel} Data Change is Required`;
      }
      if (
        values.householdDataUpdateFields?.length &&
        values.householdDataUpdateFields?.[0]?.fieldName
      ) {
        values.householdDataUpdateFields.forEach((el) => {
          if (el?.fieldName) {
            const { required } = householdFieldsDict[el.fieldName];
            if (el.fieldValue === 0) {
              delete errors.householdDataUpdateFields;
            } else if (!el.fieldName || (isEmpty(el.fieldValue) && required)) {
              errors.householdDataUpdateFields =
                'Field and field value are required';
            }
          }
        });
      }
    }
    if (issueType === GRIEVANCE_ISSUE_TYPES.DELETE_INDIVIDUAL) {
      if (!values.selectedIndividual && activeStep === GrievanceSteps.Lookup) {
        errors.selectedIndividual = `${beneficiaryGroup?.memberLabel} is Required`;
      }
    }
    if (issueType === GRIEVANCE_ISSUE_TYPES.DELETE_HOUSEHOLD) {
      if (!values.selectedHousehold && activeStep === GrievanceSteps.Lookup) {
        errors.selectedHousehold = `${beneficiaryGroup?.groupLabel} is Required`;
      }
    }
    if (issueType === GRIEVANCE_ISSUE_TYPES.EDIT_INDIVIDUAL) {
      if (
        values.selectedIndividual &&
        values.individualDataUpdateFields?.length &&
        !values.individualDataUpdateFields[0]?.fieldName &&
        !values.individualDataUpdateFieldsDocuments?.length &&
        !values.individualDataUpdateDocumentsToRemove?.length &&
        !values.individualDataUpdateFieldsIdentities?.length &&
        !values.individualDataUpdateIdentitiesToRemove?.length &&
        !values.individualDataUpdateDocumentsToEdit?.length &&
        !values.individualDataUpdateIdentitiesToEdit?.length &&
        !values.individualDataUpdateAccountsToEdit?.length &&
        !values.individualDataUpdateFieldsAccounts?.length &&
        activeStep === GrievanceSteps.Description
      ) {
        errors.individualDataUpdateFields = `${beneficiaryGroup?.memberLabel} Data Change is Required`;
      }
      if (values.individualDataUpdateFields?.length) {
        values.individualDataUpdateFields.forEach((el) => {
          if (el?.fieldName) {
            if (individualFieldsDict[el.fieldName]) {
              const { required } = individualFieldsDict[el.fieldName];
              if (el.fieldValue === 0) {
                delete errors.individualDataUpdateFields;
              } else if (
                !el.fieldName ||
                (isEmpty(el.fieldValue) && required)
              ) {
                errors.individualDataUpdateFields =
                  'Field and field value are required';
              }
            }
          }
        });
      }

      if (values.individualDataUpdateFieldsDocuments?.length) {
        values.individualDataUpdateFieldsDocuments.forEach((el, index) => {
          const doc = values.individualDataUpdateFieldsDocuments[index];
          // Handle nested structure: doc.value.{country, key, number}
          const docValue = doc.value || doc;
          if (!docValue.country || !docValue.key || !docValue.number) {
            errors.individualDataUpdateFieldsDocuments =
              'Document type, country and number are required';
          }
        });
      }
      if (values.individualDataUpdateFieldsDocumentsToEdit?.length) {
        values.individualDataUpdateFieldsDocumentsToEdit.forEach(
          (el, index) => {
            const doc = values.individualDataUpdateFieldsDocumentsToEdit[index];
            const docValue = doc.value || doc;
            if (!docValue.country || !docValue.key || !docValue.number) {
              errors.individualDataUpdateFieldsDocumentsToEdit =
                'Document type, country and number are required';
            }
          },
        );
      }
      if (values.individualDataUpdateFieldsIdentities?.length) {
        values.individualDataUpdateFieldsIdentities.forEach((el, index) => {
          const doc = values.individualDataUpdateFieldsIdentities[index];
          const docValue = doc.value || doc;
          const partner = docValue.partner || docValue.agency;
          if (!docValue.country || !partner || !docValue.number) {
            errors.individualDataUpdateFieldsIdentities =
              'Identity partner, country and number are required';
          }
        });
      }
      if (values.individualDataUpdateFieldsIdentitiesToEdit?.length) {
        values.individualDataUpdateFieldsIdentitiesToEdit.forEach(
          (el, index) => {
            const doc =
              values.individualDataUpdateFieldsIdentitiesToEdit[index];
            const docValue = doc.value || doc;
            const partner = docValue.partner || docValue.agency;
            if (!docValue.country || !partner || !docValue.number) {
              errors.individualDataUpdateFieldsIdentitiesToEdit =
                'Identity partner, country and number are required';
            }
          },
        );
      }
<<<<<<< HEAD
      if (values.individualDataUpdateFieldsAccountsToEdit?.length) {
        values.individualDataUpdateFieldsAccountsToEdit.forEach((el, index) => {
          const doc = values.individualDataUpdateFieldsAccountsToEdit[index];
          if (!doc.number) {
            errors.individualDataUpdateFieldsAccountsToEdit =
              'Number is required';
          }
        });
=======
      if (values.individualDataUpdateFieldsAccounts?.length) {
        values.individualDataUpdateFieldsAccounts
          .filter((el) => el)
          .forEach((acc) => {
            if (!acc.number) {
              errors.individualDataUpdateFieldsAccounts =
                'Account Number is required';
            }
            if (!acc.name) {
              errors.individualDataUpdateFieldsAccounts =
                'Account Type is required';
            }
            if (!acc.financial_institution) {
              errors.individualDataUpdateFieldsAccounts =
                'Account Financial Institution is required';
            }
            acc.dynamicFields?.forEach((field) => {
              if (!field.key || !field.value) {
                errors.individualDataUpdateFieldsAccounts = 'New Account fields need to have both key/value';
              }
            });
          });
      }
      if (values.individualDataUpdateAccountsToEdit?.length) {
        values.individualDataUpdateAccountsToEdit
          .filter((el) => el)
          .forEach((acc) => {
            if (!acc.number) {
              errors.individualDataUpdateAccountsToEdit =
                'Account Number is required';
            }
            if (!acc.financial_institution) {
              errors.individualDataUpdateAccountsToEdit =
                'Account Financial Institution is required';
            }
            acc.dynamicFields?.forEach((field) => {
              if (!field.key || !field.value) {
                errors.individualDataUpdateFieldsAccounts = 'Edited Account fields need to have both key/value';
              }
            });
          });
>>>>>>> d49a8f84
      }
    }
  }

  if (
    category === GRIEVANCE_CATEGORIES.DATA_CHANGE &&
    issueType === GRIEVANCE_ISSUE_TYPES.ADD_INDIVIDUAL &&
    activeStep === GrievanceSteps.Description
  ) {
    const individualDataErrors = {};
    const individualData = values.individualData || {};

    if (addIndividualFieldsData) {
      for (const field of addIndividualFieldsData) {
        const fieldName = camelCase(field.name);
        if (
          field.required &&
          (individualData[fieldName] === null ||
            individualData[fieldName] === undefined)
        ) {
          individualDataErrors[fieldName] = 'Field Required';
        }
        if (Object.keys(individualDataErrors).length > 0) {
          errors.individualData = individualDataErrors;
        }
      }
    }

    if (individualData?.documents?.length) {
      individualData.documents.forEach((_el, index) => {
        const doc = values.individualData.documents[index];
        const docValue = doc.value || doc;
        if (!docValue.country || !docValue.key || !docValue.number) {
          errors.individualDataUpdateFieldsDocuments =
            'Document type, country and number are required';
        }
      });
    }

    if (individualData?.identities?.length) {
      individualData.identities.forEach((_el, index) => {
        const doc = values.individualData.identities[index];
        const docValue = doc.value || doc;
        const partner = docValue.partner || docValue.agency;
        if (!docValue.country || !partner || !docValue.number) {
          errors.individualDataUpdateFieldsIdentities =
            'Identity partner, country and number are required';
        }
      });
    }
  }
  const householdRequiredGrievanceTypes = [
    GRIEVANCE_ISSUE_TYPES.PAYMENT_COMPLAINT,
    GRIEVANCE_ISSUE_TYPES.FSP_COMPLAINT,
  ];
  if (
    activeStep === GrievanceSteps.Lookup &&
    !values.selectedHousehold &&
    householdRequiredGrievanceTypes.includes(values.issueType)
  ) {
    errors.selectedHousehold = `${beneficiaryGroup?.groupLabel} is Required`;
  }
  if (activeStep === GrievanceSteps.Lookup) {
    const individualRequiredIssueTypes = [
      GRIEVANCE_ISSUE_TYPES.EDIT_INDIVIDUAL,
      GRIEVANCE_ISSUE_TYPES.DELETE_INDIVIDUAL,
    ];
    const householdRequiredIssueTypes = [
      GRIEVANCE_ISSUE_TYPES.EDIT_HOUSEHOLD,
      GRIEVANCE_ISSUE_TYPES.DELETE_HOUSEHOLD,
    ];
    const isHouseholdRequired = householdRequiredIssueTypes.includes(
      values.issueType,
    );
    const isIndividualRequired = individualRequiredIssueTypes.includes(
      values.issueType,
    );
    if (isIndividualRequired && !values.selectedIndividual) {
      errors.selectedIndividual = `${beneficiaryGroup?.memberLabel} is Required`;
    } else if (isHouseholdRequired && !values.selectedHousehold) {
      errors.selectedHousehold = `${beneficiaryGroup?.groupLabel} is Required`;
    }
  }
  if (
    activeStep === GrievanceSteps.Verification &&
    (values.selectedHousehold ||
      (values.selectedIndividual && !values.verificationRequired))
  ) {
    // const MIN_SELECTED_ITEMS = 5;
    // const selectedItems = verficationStepFields.filter((item) => values[item]);
    // TODO: enable this when questionnaire verification is required
    // if (selectedItems.length < MIN_SELECTED_ITEMS) {
    //   setValidateData(true);
    //   errors.verificationRequired = 'Select correctly minimum 5 questions';
    // }
  }
  if (activeStep === GrievanceSteps.Description) {
    if (
      values.issueType === GRIEVANCE_ISSUE_TYPES.PAYMENT_COMPLAINT &&
      !Object.keys(values.selectedPaymentRecords).length
    ) {
      errors.selectedPaymentRecords = 'Payment Records are required';
    } else if (
      values.issueType === GRIEVANCE_ISSUE_TYPES.PARTNER_COMPLAINT &&
      !values.partner
    ) {
      errors.partner = 'Partner is required';
    }
    setValidateData(true);
  }

  if (values.documentation?.length) {
    values.documentation
      .filter((el) => el)
      .forEach((doc) => {
        if (!doc.name || !doc.file) {
          errors.documentation =
            'Grievance Supporting Document name and file are required';
        }
      });
  }

  return errors;
}<|MERGE_RESOLUTION|>--- conflicted
+++ resolved
@@ -385,16 +385,6 @@
           },
         );
       }
-<<<<<<< HEAD
-      if (values.individualDataUpdateFieldsAccountsToEdit?.length) {
-        values.individualDataUpdateFieldsAccountsToEdit.forEach((el, index) => {
-          const doc = values.individualDataUpdateFieldsAccountsToEdit[index];
-          if (!doc.number) {
-            errors.individualDataUpdateFieldsAccountsToEdit =
-              'Number is required';
-          }
-        });
-=======
       if (values.individualDataUpdateFieldsAccounts?.length) {
         values.individualDataUpdateFieldsAccounts
           .filter((el) => el)
@@ -413,7 +403,8 @@
             }
             acc.dynamicFields?.forEach((field) => {
               if (!field.key || !field.value) {
-                errors.individualDataUpdateFieldsAccounts = 'New Account fields need to have both key/value';
+                errors.individualDataUpdateFieldsAccounts =
+                  'New Account fields need to have both key/value';
               }
             });
           });
@@ -432,11 +423,11 @@
             }
             acc.dynamicFields?.forEach((field) => {
               if (!field.key || !field.value) {
-                errors.individualDataUpdateFieldsAccounts = 'Edited Account fields need to have both key/value';
+                errors.individualDataUpdateFieldsAccounts =
+                  'Edited Account fields need to have both key/value';
               }
             });
           });
->>>>>>> d49a8f84
       }
     }
   }
