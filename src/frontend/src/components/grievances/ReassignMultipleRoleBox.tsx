import { Box, Paper, Typography } from '@mui/material';
import WarningIcon from '@mui/icons-material/Warning';
import capitalize from 'lodash/capitalize';
import { useTranslation } from 'react-i18next';
import styled from 'styled-components';
import {
  GrievanceTicketQuery,
  IndividualRoleInHouseholdRole,
} from '@generated/graphql';
import { useBaseUrl } from '@hooks/useBaseUrl';
import { ContentLink } from '@core/ContentLink';
import { LabelizedField } from '@core/LabelizedField';
import { LookUpReassignRole } from './LookUps/LookUpReassignRole/LookUpReassignRole';
import { useProgramContext } from 'src/programContext';
import { ReactElement } from 'react';

const StyledBox = styled(Paper)`
  border: 1px solid ${({ theme }) => theme.hctPalette.orange};
  border-radius: 3px;
  background-color: #fff;
  display: flex;
  flex-direction: column;
  width: 100%;
  padding: 26px 22px;
`;

const OrangeTitle = styled.div`
  color: ${({ theme }) => theme.hctPalette.orange};
`;

const WarnIcon = styled(WarningIcon)`
  position: relative;
  top: 5px;
  margin-right: 10px;
`;

export function ReassignMultipleRoleBox({
  ticket,
}: {
  ticket: GrievanceTicketQuery['grievanceTicket'];
}): ReactElement {
  const { t } = useTranslation();
  const { baseUrl } = useBaseUrl();
  const { selectedProgram } = useProgramContext();
  const beneficiaryGroup = selectedProgram?.beneficiaryGroup;
<<<<<<< HEAD
=======

>>>>>>> 1766bb22
  const reassignData = JSON.parse(
    ticket.needsAdjudicationTicketDetails.roleReassignData,
  );
  const reassignDataDictByIndividualId = {};
  for (const key of Object.keys(reassignData)) {
    reassignDataDictByIndividualId[reassignData[key].individual] =
      reassignData[key];
  }
  const selectedIndividualsToReassign =
    ticket.needsAdjudicationTicketDetails.selectedDuplicates?.filter(
      (el) =>
        el.role === IndividualRoleInHouseholdRole.Primary || el.role === 'HEAD',
    );
  const mappedReassignLookups = (): ReactElement => (
    <>
      {selectedIndividualsToReassign.map((selectedIndividualToReassign) => {
        const { household } = selectedIndividualToReassign;

        const householdsAndRoles =
          selectedIndividualToReassign?.householdsAndRoles || [];

        const shouldShowReassignHoH =
          selectedIndividualToReassign?.id === household?.headOfHousehold?.id;

        const mappedLookUpsForExternalHouseholds = householdsAndRoles
          .filter((element) => element.role !== 'NO_ROLE')
          .map((householdAndRole) => (
            <Box mb={2} mt={2} key={householdAndRole.id}>
              <Box mb={2}>
                <LabelizedField label={t('ROLE')}>
                  <>{capitalize(householdAndRole.role)} Collector</>
                </LabelizedField>
                <LabelizedField
<<<<<<< HEAD
                  label={t(`${beneficiaryGroup?.memberLabel.toUpperCase()} ID`)}
=======
                  label={t(
                    `${beneficiaryGroup?.memberLabel.toUpperCase()} ID`,
                  )}
>>>>>>> 1766bb22
                >
                  <ContentLink
                    href={`/${baseUrl}/population/individuals/${householdAndRole.individual.id}`}
                  >
                    {householdAndRole.individual.unicefId}
                  </ContentLink>{' '}
                  {householdAndRole.individual.fullName}
                </LabelizedField>
                <LabelizedField
                  label={t(`${beneficiaryGroup?.groupLabel.toUpperCase()} ID`)}
                >
                  <ContentLink
                    href={`/${baseUrl}/population/household/${householdAndRole.household.id}`}
                  >
                    {householdAndRole.household.unicefId}
                  </ContentLink>
                </LabelizedField>
              </Box>
              <LookUpReassignRole
                shouldDisableButton={false}
                individualRole={{
                  role: householdAndRole.role,
                  id: householdAndRole.id,
                }}
                ticket={ticket}
                household={householdAndRole.household}
                individualToReassign={selectedIndividualToReassign}
                initialSelectedIndividualId={
                  reassignDataDictByIndividualId[
                    selectedIndividualToReassign.id
                  ]?.new_individual
                }
              />
            </Box>
          ));

        return (
          <Box
            key={household.unicefId}
            mt={3}
            display="flex"
            flexDirection="column"
          >
            {shouldShowReassignHoH && (
              <Box mb={2} mt={2}>
                <Box mb={2}>
                  <LabelizedField label={t('ROLE')}>
                    <>{t(`Head of ${beneficiaryGroup?.groupLabel}`)}</>
                  </LabelizedField>
                  <LabelizedField
                    label={t(
                      `${beneficiaryGroup?.memberLabel.toUpperCase()} ID`,
                    )}
                  >
                    <ContentLink
                      href={`/${baseUrl}/population/individuals/${ticket.individual.id}`}
                    >
                      {ticket.individual.unicefId}
                    </ContentLink>{' '}
                    {ticket.individual.fullName}
                  </LabelizedField>
                  <LabelizedField
                    label={t(
                      `${beneficiaryGroup?.groupLabel.toUpperCase()} ID`,
                    )}
                  >
                    <ContentLink
                      href={`/${baseUrl}/population/household/${ticket?.household.id}`}
                    >
                      {household.unicefId}
                    </ContentLink>
                  </LabelizedField>
                </Box>
                <LookUpReassignRole
                  shouldDisableButton={false}
                  individualRole={{ role: 'HEAD', id: 'HEAD' }}
                  ticket={ticket}
                  household={household}
                  individualToReassign={selectedIndividualToReassign}
                  initialSelectedIndividualId={
                    reassignDataDictByIndividualId[
                      selectedIndividualToReassign.id
                    ]?.new_individual
                  }
                />
              </Box>
            )}
            {mappedLookUpsForExternalHouseholds}
          </Box>
        );
      })}
    </>
  );

  return selectedIndividualsToReassign.length ? (
    <StyledBox>
      <OrangeTitle>
        <Typography variant="h6">
          <WarnIcon />
          {t(
            `${beneficiaryGroup?.memberLabel} is the Head of ${beneficiaryGroup?.groupLabel} or the collector for the ${beneficiaryGroup?.groupLabel}`,
          )}
        </Typography>
      </OrangeTitle>
      <Typography variant="body2">
        {t(
          `Upon changing you will need to select new ${beneficiaryGroup?.memberLabelPlural} for this role.`,
        )}
      </Typography>
      <Typography variant="body2">
        {t(
          `Upon removing you will need to select new ${beneficiaryGroup?.memberLabelPlural} for this role.`,
        )}
      </Typography>
      <Box mt={3} display="flex" flexDirection="column">
        {mappedReassignLookups()}
      </Box>
    </StyledBox>
  ) : null;
}<|MERGE_RESOLUTION|>--- conflicted
+++ resolved
@@ -43,10 +43,7 @@
   const { baseUrl } = useBaseUrl();
   const { selectedProgram } = useProgramContext();
   const beneficiaryGroup = selectedProgram?.beneficiaryGroup;
-<<<<<<< HEAD
-=======
-
->>>>>>> 1766bb22
+
   const reassignData = JSON.parse(
     ticket.needsAdjudicationTicketDetails.roleReassignData,
   );
@@ -80,13 +77,7 @@
                   <>{capitalize(householdAndRole.role)} Collector</>
                 </LabelizedField>
                 <LabelizedField
-<<<<<<< HEAD
                   label={t(`${beneficiaryGroup?.memberLabel.toUpperCase()} ID`)}
-=======
-                  label={t(
-                    `${beneficiaryGroup?.memberLabel.toUpperCase()} ID`,
-                  )}
->>>>>>> 1766bb22
                 >
                   <ContentLink
                     href={`/${baseUrl}/population/individuals/${householdAndRole.individual.id}`}
