import { BlackLink } from '@core/BlackLink';
import { ContainerColumnWithBorder } from '@core/ContainerColumnWithBorder';
import { ContentLink } from '@core/ContentLink';
import { LabelizedField } from '@core/LabelizedField';
import { OverviewContainer } from '@core/OverviewContainer';
import PhotoModal from '@core/PhotoModal/PhotoModal';
import { StatusBox } from '@core/StatusBox';
import { Title } from '@core/Title';
import { UniversalMoment } from '@core/UniversalMoment';
import { useBaseUrl } from '@hooks/useBaseUrl';
import { Box, Grid, GridSize, Typography } from '@mui/material';
import { GRIEVANCE_ISSUE_TYPES } from '@utils/constants';
import {
  choicesToDict,
  grievanceTicketBadgeColors,
  grievanceTicketStatusToColor,
  renderUserName,
} from '@utils/utils';
import { ReactElement } from 'react';
import { useTranslation } from 'react-i18next';
import { useProgramContext } from 'src/programContext';
import {
  getIssueTypeToDisplay,
  isShowIssueType,
  replaceLabels,
} from '../utils/createGrievanceUtils';
import withErrorBoundary from '@components/core/withErrorBoundary';
import { GrievanceTicketDetail } from '@restgenerated/models/GrievanceTicketDetail';
import { GrievanceChoices } from '@restgenerated/models/GrievanceChoices';

interface GrievancesDetailsProps {
  ticket: GrievanceTicketDetail;
  choicesData: GrievanceChoices;
  baseUrl: string;
  canViewHouseholdDetails: boolean;
  canViewIndividualDetails: boolean;
}

function GrievancesDetails({
  ticket,
  choicesData,
  baseUrl,
  canViewHouseholdDetails,
  canViewIndividualDetails,
}: GrievancesDetailsProps): ReactElement {
  const { t } = useTranslation();
  const { isAllPrograms } = useBaseUrl();
  const { selectedProgram, isSocialDctType } = useProgramContext();
  const beneficiaryGroup = selectedProgram?.beneficiaryGroup;
  const statusChoices: {
    [id: number]: string;
  } = choicesToDict(choicesData.grievanceTicketStatusChoices);

  const priorityChoicesData = choicesData.grievanceTicketPriorityChoices;
  const urgencyChoicesData = choicesData.grievanceTicketUrgencyChoices;

  const categoryChoices: {
    [id: number]: string;
  } = choicesToDict(choicesData.grievanceTicketCategoryChoices);

  const showIssueType = isShowIssueType(ticket.category);
  const issueTypeToDisplay = getIssueTypeToDisplay(ticket.issueType);

  const showPartner =
    ticket.issueType === +GRIEVANCE_ISSUE_TYPES.PARTNER_COMPLAINT;

  const mappedDocumentation = (): ReactElement => (
    <Box display="flex" flexDirection="column">
      {ticket.documentation?.length
        ? ticket.documentation.map((doc) => {
            if (doc.contentType.includes('image')) {
              return (
                <PhotoModal
                  key={doc.id}
                  src={doc.filePath}
                  variant="link"
                  linkText={doc.name}
                />
              );
            }
            return (
              <ContentLink key={doc.id} download href={doc.filePath}>
                {doc.name}
              </ContentLink>
            );
          })
        : '-'}
    </Box>
  );

  const renderPaymentUrl = (): ReactElement => {
    const paymentRecord = ticket?.paymentRecord;
    if (paymentRecord) {
      return (
        <ContentLink
          href={`/${baseUrl}/payment-module/payments/${paymentRecord.id}`}
        >
          {paymentRecord.unicefId}
        </ContentLink>
      );
    }
    return <>-</>;
  };

  const renderPaymentPlanUrl = (): ReactElement => {
    const parent = ticket?.paymentRecord?.parent;
    if (parent) {
      return (
        <ContentLink
          href={`/${baseUrl}/payment-module/payment-plans/${parent.id}`}
        >
          {parent.unicefId}
        </ContentLink>
      );
    }
    return <>-</>;
  };

  const renderPaymentPlanVerificationUrl = (): ReactElement => {
    const parent = ticket?.paymentRecord?.parent;
    if (parent) {
      const url = `/${baseUrl}/payment-verification/payment-plan/${parent.id}`;
      return <ContentLink href={url}>{parent.unicefId}</ContentLink>;
    }
    return <>-</>;
  };

  const mappedPrograms = (): ReactElement => {
    if (!ticket.programs?.length) {
      return <>-</>;
    }
    return (
      <Box display="flex" flexDirection="column">
        {ticket.programs.map((program) => (
          <ContentLink
            key={program.id}
            href={`/${baseUrl}/details/${program.id}`}
          >
            {program.name}
          </ContentLink>
        ))}
      </Box>
    );
  };

  return (
    <Grid size={{ xs: 12 }}>
      <ContainerColumnWithBorder>
        <Title>
          <Typography variant="h6">{t('Details')}</Typography>
        </Title>
        <OverviewContainer>
          <Grid container spacing={6}>
            {[
              {
                label: t('Status'),
                value: (
                  <StatusBox
                    status={statusChoices[ticket.status]}
                    statusToColor={grievanceTicketStatusToColor}
                  />
                ),
                size: 3,
              },
              {
                label: t('Priority'),
                value: (
                  <StatusBox
                    status={
                      priorityChoicesData[
                        priorityChoicesData.findIndex(
                          (obj) => obj.value === ticket.priority,
                        )
                      ]?.name || '-'
                    }
                    statusToColor={grievanceTicketBadgeColors}
                  />
                ),
                size: 3,
              },
              {
                label: t('Urgency'),
                value: (
                  <StatusBox
                    status={
                      urgencyChoicesData[
                        urgencyChoicesData.findIndex(
                          (obj) => obj.value === ticket.urgency,
                        )
                      ]?.name || '-'
                    }
                    statusToColor={grievanceTicketBadgeColors}
                  />
                ),
                size: 3,
              },
              {
                label: t('Assigned to'),
                value: renderUserName(ticket.assignedTo),
                size: 3,
              },
              {
                label: t('Category'),
                value: <span>{categoryChoices[ticket.category]}</span>,
                size: 3,
              },
              showIssueType && {
                label: t('Issue Type'),
                value: (
                  <span>
                    {replaceLabels(issueTypeToDisplay, beneficiaryGroup)}
                  </span>
                ),
                size: 3,
              },
<<<<<<< HEAD
              !isSocialDctType && {
                label: `${beneficiaryGroup?.groupLabel} ID`,
                value: (
                  <span>
                    {ticket.household?.id &&
                    canViewHouseholdDetails &&
                    !isAllPrograms ? (
                      <BlackLink
                        to={`/${baseUrl}/population/household/${ticket.household.id}`}
                      >
                        {ticket.household.unicefId}
                      </BlackLink>
                    ) : (
                      <div>
                        {ticket.household?.id ? ticket.household.unicefId : '-'}
                      </div>
                    )}
                  </span>
                ),
                size: 3,
              },
=======
              !isAllPrograms &&
                !isSocialDctType && {
                  label: `${beneficiaryGroup?.groupLabel} ID`,
                  value: (
                    <span>
                      {ticket.household?.id &&
                      canViewHouseholdDetails &&
                      !isAllPrograms ? (
                        <BlackLink
                          to={`/${baseUrl}/population/household/${ticket.household.id}`}
                        >
                          {ticket.household.unicefId}
                        </BlackLink>
                      ) : (
                        <div>
                          {ticket.household?.id
                            ? ticket.household.unicefId
                            : '-'}
                        </div>
                      )}
                    </span>
                  ),
                  size: 3,
                },
>>>>>>> ed19d368
              {
                label:
                  isAllPrograms || isSocialDctType
                    ? t('Target ID')
                    : `${beneficiaryGroup?.memberLabel} ID`,

                value:
                  isAllPrograms || isSocialDctType ? (
                    <div>{ticket?.targetId || '-'}</div>
                  ) : (
                    <span>
                      {ticket.individual?.id && canViewIndividualDetails ? (
                        <BlackLink
                          to={`/${baseUrl}/population/individuals/${ticket.individual.id}`}
                        >
                          {ticket.individual.unicefId}
                        </BlackLink>
                      ) : (
                        <div>
                          {ticket.individual?.id
                            ? ticket.individual.unicefId
                            : '-'}
                        </div>
                      )}
                    </span>
                  ),
                size: 3,
              },
              {
                label: t('Payment ID'),
                value: <span>{renderPaymentUrl()}</span>,
                size: 3,
              },
              {
                label: t('Payment Plan'),
                value: <span>{renderPaymentPlanUrl()}</span>,
                size: 3,
              },
              {
                label: t('Payment Plan Verification'),
                value: <span>{renderPaymentPlanVerificationUrl()}</span>,
                size: 3,
              },
              {
                label: t('Programme'),
                value: mappedPrograms(),
                size: 3,
              },
              showPartner && {
                label: t('Partner'),
                value: ticket.partner?.name,
                size: 3,
              },
              {
                label: t('Created By'),
                value: renderUserName(ticket.createdBy),
                size: 3,
              },
              {
                label: t('Date Created'),
                value: <UniversalMoment>{ticket.createdAt}</UniversalMoment>,
                size: 3,
              },
              {
                label: t('Last Modified Date'),
                value: <UniversalMoment>{ticket.updatedAt}</UniversalMoment>,
                size: 3,
              },
              {
                label: t('Administrative Level 2'),
                value: ticket.admin,
                size: 3,
              },
              {
                label: t('Area / Village / Pay point'),
                value: ticket.area,
                size: 3,
              },
              {
                label: t('Languages Spoken'),
                value: ticket.language,
                size: 3,
              },
              {
                label: t('Grievance Supporting Documents'),
                value: mappedDocumentation(),
                size: 3,
              },
              {
                label: t('Description'),
                value: ticket.description,
                size: 12,
              },
              {
                label: t('Comments'),
                value: ticket.comments,
                size: 12,
              },
            ]
              .filter((el) =>
                isSocialDctType
                  ? el.label !== `${beneficiaryGroup?.groupLabel} ID`
                  : el,
              )
              .map(
                (el) =>
                  el.label &&
                  el.value &&
                  el.size && (
                    <Grid key={el.label} size={{ xs: el.size as GridSize }}>
                      <LabelizedField label={el.label}>
                        {el.value}
                      </LabelizedField>
                    </Grid>
                  ),
              )}
          </Grid>
        </OverviewContainer>
      </ContainerColumnWithBorder>
    </Grid>
  );
}

export default withErrorBoundary(GrievancesDetails, 'GrievancesDetails');<|MERGE_RESOLUTION|>--- conflicted
+++ resolved
@@ -213,7 +213,6 @@
                 ),
                 size: 3,
               },
-<<<<<<< HEAD
               !isSocialDctType && {
                 label: `${beneficiaryGroup?.groupLabel} ID`,
                 value: (
@@ -235,32 +234,6 @@
                 ),
                 size: 3,
               },
-=======
-              !isAllPrograms &&
-                !isSocialDctType && {
-                  label: `${beneficiaryGroup?.groupLabel} ID`,
-                  value: (
-                    <span>
-                      {ticket.household?.id &&
-                      canViewHouseholdDetails &&
-                      !isAllPrograms ? (
-                        <BlackLink
-                          to={`/${baseUrl}/population/household/${ticket.household.id}`}
-                        >
-                          {ticket.household.unicefId}
-                        </BlackLink>
-                      ) : (
-                        <div>
-                          {ticket.household?.id
-                            ? ticket.household.unicefId
-                            : '-'}
-                        </div>
-                      )}
-                    </span>
-                  ),
-                  size: 3,
-                },
->>>>>>> ed19d368
               {
                 label:
                   isAllPrograms || isSocialDctType
