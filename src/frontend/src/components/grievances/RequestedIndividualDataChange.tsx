/* eslint-disable react-hooks/rules-of-hooks */

import { Box, Button, Paper, Typography } from '@mui/material';
import { Formik } from 'formik';
import camelCase from 'lodash/camelCase';
import mapKeys from 'lodash/mapKeys';
import { ReactElement, useState } from 'react';
import { useTranslation } from 'react-i18next';
import styled from 'styled-components';
import { useSnackbar } from '@hooks/useSnackBar';
import {
  GRIEVANCE_ISSUE_TYPES,
  GRIEVANCE_TICKET_STATES,
} from '@utils/constants';
import {
  GrievanceTicketQuery,
  HouseholdNode,
  IndividualNode,
  IndividualRoleInHouseholdRole,
  useApproveIndividualDataChangeMutation,
} from '@generated/graphql';
import { useConfirmation } from '@core/ConfirmationDialog';
import { Title } from '@core/Title';
import { RequestedIndividualDataChangeTable } from './RequestedIndividualDataChangeTable/RequestedIndividualDataChangeTable';

const StyledBox = styled(Paper)`
  display: flex;
  flex-direction: column;
  width: 100%;
  padding: 26px 22px;
`;

export type RoleReassignData = {
  role: IndividualRoleInHouseholdRole | string;
  individual: IndividualNode;
  household: HouseholdNode;
};

export function RequestedIndividualDataChange({
  ticket,
  canApproveDataChange,
}: {
  ticket: GrievanceTicketQuery['grievanceTicket'];
  canApproveDataChange: boolean;
}): ReactElement {
  const { t } = useTranslation();
  const { showMessage } = useSnackbar();
  const confirm = useConfirmation();
  const individualData = {
    ...ticket.individualDataUpdateTicketDetails.individualData,
  };
  let allApprovedCount = 0;
  const isForApproval = ticket.status === GRIEVANCE_TICKET_STATES.FOR_APPROVAL;
  const documents = individualData?.documents || [];
  const documentsToRemove = individualData.documents_to_remove || [];
  const documentsToEdit = individualData.documents_to_edit || [];
  const identities = individualData?.identities || [];
  const identitiesToRemove = individualData.identities_to_remove || [];
  const identitiesToEdit = individualData.identities_to_edit || [];
  const paymentChannels = individualData?.payment_channels || [];
  const paymentChannelsToRemove =
    individualData.payment_channels_to_remove || [];
  const paymentChannelsToEdit = individualData.payment_channels_to_edit || [];
  const flexFields = individualData.flex_fields || {};

  delete individualData.flex_fields;
  delete individualData.documents;
  delete individualData.identities;
  delete individualData.documents_to_remove;
  delete individualData.documents_to_edit;
  delete individualData.payment_channels;
  delete individualData.payment_channels_to_remove;
  delete individualData.payment_channels_to_edit;
  delete individualData.identities_to_remove;
  delete individualData.identities_to_edit;
  delete individualData.previous_documents;
  delete individualData.previous_identities;
  delete individualData.previous_payment_channels;

  const entries = Object.entries(individualData);
  const entriesFlexFields = Object.entries(flexFields);
  allApprovedCount += documents.filter((el) => el.approve_status).length;
  allApprovedCount += documentsToRemove.filter(
    (el) => el.approve_status,
  ).length;
  allApprovedCount += documentsToEdit.filter((el) => el.approve_status).length;
  allApprovedCount += identities.filter((el) => el.approve_status).length;
  allApprovedCount += identitiesToRemove.filter(
    (el) => el.approve_status,
  ).length;
  allApprovedCount += identitiesToEdit.filter((el) => el.approve_status).length;
  allApprovedCount += paymentChannels.filter((el) => el.approve_status).length;
  allApprovedCount += paymentChannelsToRemove.filter(
    (el) => el.approve_status,
  ).length;
  allApprovedCount += paymentChannelsToEdit.filter(
    (el) => el.approve_status,
  ).length;
  allApprovedCount += entries.filter(
    ([, value]: [string, { approve_status: boolean }]) => value.approve_status,
  ).length;
  allApprovedCount += entriesFlexFields.filter(
    ([, value]: [string, { approve_status: boolean }]) => value.approve_status,
  ).length;

  const [isEdit, setEdit] = useState(allApprovedCount === 0);
  const getConfirmationText = (allChangesLength): string =>
    `You approved ${allChangesLength || 0} change${
      allChangesLength === 1 ? '' : 's'
    }, remaining proposed changes will be automatically rejected upon ticket closure.`;
  const [mutate] = useApproveIndividualDataChangeMutation();
  const selectedDocuments = [];
  const selectedDocumentsToRemove = [];
  const selectedDocumentsToEdit = [];
  // eslint-disable-next-line no-plusplus
  for (let i = 0; i < documents?.length; i++) {
    if (documents[i]?.approve_status) {
      selectedDocuments.push(i);
    }
  }
  // eslint-disable-next-line no-plusplus
  for (let i = 0; i < documentsToRemove?.length; i++) {
    if (documentsToRemove[i]?.approve_status) {
      selectedDocumentsToRemove.push(i);
    }
  }
  // eslint-disable-next-line no-plusplus
  for (let i = 0; i < documentsToEdit?.length; i++) {
    if (documentsToEdit[i]?.approve_status) {
      selectedDocumentsToEdit.push(i);
    }
  }
  const selectedIdentities = [];
  const selectedIdentitiesToRemove = [];
  const selectedIdentitiesToEdit = [];
  // eslint-disable-next-line no-plusplus
  for (let i = 0; i < identities?.length; i++) {
    if (identities[i]?.approve_status) {
      selectedIdentities.push(i);
    }
  }
  // eslint-disable-next-line no-plusplus
  for (let i = 0; i < identitiesToRemove?.length; i++) {
    if (identitiesToRemove[i]?.approve_status) {
      selectedIdentitiesToRemove.push(i);
    }
  }
  // eslint-disable-next-line no-plusplus
  for (let i = 0; i < identitiesToEdit?.length; i++) {
    if (identitiesToEdit[i]?.approve_status) {
      selectedIdentitiesToEdit.push(i);
    }
  }

  const selectedPaymentChannels = [];
  const selectedPaymentChannelsToRemove = [];
  const selectedPaymentChannelsToEdit = [];
  // eslint-disable-next-line no-plusplus
  for (let i = 0; i < paymentChannels?.length; i++) {
    if (paymentChannels[i]?.approve_status) {
      selectedPaymentChannels.push(i);
    }
  }
  // eslint-disable-next-line no-plusplus
  for (let i = 0; i < paymentChannelsToRemove?.length; i++) {
    if (paymentChannelsToRemove[i]?.approve_status) {
      selectedPaymentChannelsToRemove.push(i);
    }
  }
  // eslint-disable-next-line no-plusplus
  for (let i = 0; i < paymentChannelsToEdit?.length; i++) {
    if (paymentChannelsToEdit[i]?.approve_status) {
      selectedPaymentChannelsToEdit.push(i);
    }
  }

  const isHeadOfHousehold =
    ticket.individual?.id === ticket.household?.headOfHousehold?.id;

  const primaryCollectorRolesCount =
    ticket?.individual?.householdsAndRoles.filter(
      (el) => el.role === IndividualRoleInHouseholdRole.Primary,
    ).length + (isHeadOfHousehold ? 1 : 0);
  const primaryColletorRolesReassignedCount = Object.values(
    JSON.parse(ticket.individualDataUpdateTicketDetails.roleReassignData),
  )?.filter(
    (el: RoleReassignData) =>
      el.role === IndividualRoleInHouseholdRole.Primary || el.role === 'HEAD',
  ).length;

  let approveEnabled = false;
  if (ticket.issueType.toString() === GRIEVANCE_ISSUE_TYPES.DELETE_INDIVIDUAL) {
    approveEnabled =
      isForApproval &&
      primaryCollectorRolesCount === primaryColletorRolesReassignedCount;
  } else {
    approveEnabled = isForApproval;
  }

  const shouldShowEditButton = (allChangesLength): boolean =>
    allChangesLength && !isEdit && isForApproval;

  const areAllApproved = (allSelected): boolean => {
    const countAll =
      entries.length +
      entriesFlexFields.length +
      documents.length +
      documentsToRemove.length +
      documentsToEdit.length +
      identities.length +
      identitiesToRemove.length +
      identitiesToEdit.length +
      paymentChannels.length +
      paymentChannelsToRemove.length +
      paymentChannelsToEdit.length;

    return allSelected === countAll;
  };

  const getApprovalButton = (allSelected, submitForm): ReactElement => {
    if (areAllApproved(allSelected)) {
      return (
        <Button
          onClick={submitForm}
          variant="contained"
          color="primary"
          disabled={!approveEnabled}
          data-cy="button-approve"
        >
          {t('Approve')}
        </Button>
      );
    }
    return (
      <Button
        onClick={() =>
          confirm({
            title: t('Warning'),
            content: getConfirmationText(allSelected),
          }).then(() => {
            submitForm();
          })
        }
        variant="contained"
        color="primary"
        disabled={!approveEnabled}
        data-cy="button-approve"
      >
        {t('Approve')}
      </Button>
    );
  };

  return (
    <Formik
      initialValues={{
        selected: entries
          .filter((row: [string, Record<string, unknown>]) => {
            const valueDetails = mapKeys(row[1], (_v, k) => camelCase(k)) as {
              value: string;
              approveStatus: boolean;
            };
            return valueDetails.approveStatus;
          })
          .map((row) => camelCase(row[0])),
        selectedFlexFields: entriesFlexFields
          .filter((row: [string, Record<string, unknown>]) => {
            const valueDetails = mapKeys(row[1], (_v, k) => camelCase(k)) as {
              value: string;
              approveStatus: boolean;
            };
            return valueDetails.approveStatus;
          })
          .map((row) => row[0]),
        selectedDocuments,
        selectedDocumentsToRemove,
        selectedDocumentsToEdit,
        selectedIdentities,
        selectedIdentitiesToEdit,
        selectedIdentitiesToRemove,
        selectedPaymentChannels,
        selectedPaymentChannelsToEdit,
        selectedPaymentChannelsToRemove,
      }}
      onSubmit={async (values) => {
        const individualApproveData = values.selected.reduce((prev, curr) => {
          // eslint-disable-next-line no-param-reassign
          prev[curr] = true;
          return prev;
        }, {});
        const approvedDocumentsToCreate = values.selectedDocuments;
        const approvedDocumentsToRemove = values.selectedDocumentsToRemove;
        const approvedDocumentsToEdit = values.selectedDocumentsToEdit;
        const approvedIdentitiesToCreate = values.selectedIdentities;
        const approvedIdentitiesToRemove = values.selectedIdentitiesToRemove;
        const approvedIdentitiesToEdit = values.selectedIdentitiesToEdit;
        const approvedPaymentChannelsToCreate = values.selectedPaymentChannels;
        const approvedPaymentChannelsToRemove =
          values.selectedPaymentChannelsToRemove;
        const approvedPaymentChannelsToEdit =
          values.selectedPaymentChannelsToEdit;
<<<<<<< HEAD
        const approvedDeliveryMechanismDataToEdit =
          values.selectedDeliveryMechanismDataToEdit;
        const approvedDeliveryMechanismDataToCreate = [];
        const approvedDeliveryMechanismDataToRemove = [];
=======
>>>>>>> 9f67d40c
        const flexFieldsApproveData = values.selectedFlexFields.reduce(
          (prev, curr) => {
            // eslint-disable-next-line no-param-reassign
            prev[curr] = true;
            return prev;
          },
          {},
        );
        try {
          await mutate({
            variables: {
              grievanceTicketId: ticket.id,
              individualApproveData: JSON.stringify(individualApproveData),
              approvedDocumentsToCreate,
              approvedDocumentsToRemove,
              approvedDocumentsToEdit,
              approvedIdentitiesToCreate,
              approvedIdentitiesToRemove,
              approvedIdentitiesToEdit,
              approvedPaymentChannelsToCreate,
              approvedPaymentChannelsToRemove,
              approvedPaymentChannelsToEdit,
              flexFieldsApproveData: JSON.stringify(flexFieldsApproveData),
            },
          });
          showMessage('Changes Approved');
          const sum = Object.values(values).flat().length;
          setEdit(sum === 0);
        } catch (e) {
          e.graphQLErrors.map((x) => showMessage(x.message));
        }
      }}
    >
      {({ submitForm, setFieldValue, values }) => {
        const allChangesLength = Object.values(values).flat().length;

        return (
          <StyledBox>
            <Title>
              <Box display="flex" justifyContent="space-between">
                <Typography variant="h6">Requested Data Change</Typography>
                {shouldShowEditButton(allChangesLength) ? (
                  <Button
                    onClick={() => setEdit(true)}
                    variant="outlined"
                    color="primary"
                    disabled={ticket.status === GRIEVANCE_TICKET_STATES.CLOSED}
                  >
                    {t('EDIT')}
                  </Button>
                ) : (
                  canApproveDataChange &&
                  getApprovalButton(allChangesLength, submitForm)
                )}
              </Box>
            </Title>
            <RequestedIndividualDataChangeTable
              values={values}
              ticket={ticket}
              setFieldValue={setFieldValue}
              isEdit={isEdit}
            />
          </StyledBox>
        );
      }}
    </Formik>
  );
}<|MERGE_RESOLUTION|>--- conflicted
+++ resolved
@@ -299,13 +299,7 @@
           values.selectedPaymentChannelsToRemove;
         const approvedPaymentChannelsToEdit =
           values.selectedPaymentChannelsToEdit;
-<<<<<<< HEAD
-        const approvedDeliveryMechanismDataToEdit =
-          values.selectedDeliveryMechanismDataToEdit;
-        const approvedDeliveryMechanismDataToCreate = [];
-        const approvedDeliveryMechanismDataToRemove = [];
-=======
->>>>>>> 9f67d40c
+
         const flexFieldsApproveData = values.selectedFlexFields.reduce(
           (prev, curr) => {
             // eslint-disable-next-line no-param-reassign
