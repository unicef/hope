--- conflicted
+++ resolved
@@ -18,11 +18,8 @@
 import { useProgramContext } from 'src/programContext';
 import { ExistingAccountsFieldArray } from './ExistingAccountsFieldArray';
 import withErrorBoundary from '@components/core/withErrorBoundary';
-<<<<<<< HEAD
 import { IndividualList } from '@restgenerated/models/IndividualList';
-=======
 import { NewAccountFieldArray } from '@components/grievances/EditIndividualDataChange/NewAccountFieldArray';
->>>>>>> af4bb348
 
 const BoxWithBorders = styled.div`
   border-bottom: 1px solid ${({ theme }) => theme.hctPalette.lighterGray};
@@ -235,12 +232,8 @@
           <ExistingAccountsFieldArray
             values={values}
             setFieldValue={setFieldValue}
-<<<<<<< HEAD
             individual={fullIndividual}
-=======
-            individual={fullIndividual.individual}
             addIndividualFieldsData={addIndividualFieldsData}
->>>>>>> af4bb348
           />
            {!isEditTicket && <NewAccountFieldArray values={values} addIndividualFieldsData={addIndividualFieldsData}/>}
         </Box>
