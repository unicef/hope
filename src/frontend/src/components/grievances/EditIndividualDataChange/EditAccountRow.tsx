--- conflicted
+++ resolved
@@ -65,24 +65,14 @@
           value={String(account.accountType)}
         />
       </Grid>
-<<<<<<< HEAD
-
-=======
->>>>>>> b5912b27
     {Object.entries(dataFields).map(([key, value]) => {
       let displayValue = String(value);
 
       if (
         key === 'financial_institution' &&
-<<<<<<< HEAD
-        Array.isArray(addIndividualFieldsData.accountFinancialInstitutionChoices)
-      ) {
-        const choice = addIndividualFieldsData.accountFinancialInstitutionChoices.find(
-=======
         Array.isArray(individualChoicesData.accountFinancialInstitutionChoices)
       ) {
         const choice = individualChoicesData.accountFinancialInstitutionChoices.find(
->>>>>>> b5912b27
           (c: any) => c.value === value,
         );
         displayValue = choice ? choice.name : String(value);
