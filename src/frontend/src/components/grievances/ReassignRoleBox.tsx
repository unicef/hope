--- conflicted
+++ resolved
@@ -136,16 +136,7 @@
       (ticket.issueType.toString() ===
         GRIEVANCE_ISSUE_TYPES.DELETE_INDIVIDUAL &&
         (ticket.individual?.role === 'PRIMARY' ||
-<<<<<<< HEAD
-          ticket.individual?.relationship === 'HEAD')) ||
-      (ticket.issueType.toString() === GRIEVANCE_ISSUE_TYPES.EDIT_INDIVIDUAL &&
-        ticket.ticketDetails?.individualData?.role?.previousValue ===
-          'PRIMARY' &&
-        (ticket.ticketDetails?.individualData?.role?.value === 'ALTERNATE' ||
-          ticket.ticketDetails?.individualData?.role?.value === null))
-=======
           ticket.individual?.relationship === 'HEAD'))
->>>>>>> 26bbbfbd
     ) {
       return (
         <Typography variant="body2">
