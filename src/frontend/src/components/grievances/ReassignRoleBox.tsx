import { Box, Paper, Typography } from '@mui/material';
import WarningIcon from '@mui/icons-material/Warning';
import capitalize from 'lodash/capitalize';
import isEmpty from 'lodash/isEmpty';
import { useTranslation } from 'react-i18next';
import styled from 'styled-components';
import { GrievanceTicketQuery } from '@generated/graphql';
import { useBaseUrl } from '@hooks/useBaseUrl';
import { GRIEVANCE_CATEGORIES, GRIEVANCE_ISSUE_TYPES } from '@utils/constants';
import { ContentLink } from '@core/ContentLink';
import { LabelizedField } from '@core/LabelizedField';
import { LookUpReassignRole } from './LookUps/LookUpReassignRole/LookUpReassignRole';
import { ReassignRoleUnique } from './LookUps/LookUpReassignRole/ReassignRoleUnique';
import { useProgramContext } from 'src/programContext';
import { ReactElement } from 'react';

const StyledBox = styled(Paper)`
  border: 1px solid ${({ theme }) => theme.hctPalette.orange};
  border-radius: 3px;
  background-color: #fff;
  display: flex;
  flex-direction: column;
  width: 100%;
  padding: 26px 22px;
`;

const OrangeTitle = styled.div`
  color: ${({ theme }) => theme.hctPalette.orange};
`;

const WarnIcon = styled(WarningIcon)`
  position: relative;
  top: 5px;
  margin-right: 10px;
`;

export const ReassignRoleBox = ({
  ticket,
  shouldDisplayButton,
  shouldDisableButton,
}: {
  ticket: GrievanceTicketQuery['grievanceTicket'];
  shouldDisplayButton?: boolean;
  shouldDisableButton?: boolean;
}): ReactElement => {
  const { t } = useTranslation();
  const { baseUrl } = useBaseUrl();
  const { selectedProgram } = useProgramContext();
  const beneficiaryGroup = selectedProgram?.beneficiaryGroup;

  let { individual } = ticket;
  let { household } = ticket;
  let reassignData;
  let uniqueIndividual;

  if (ticket.category.toString() === GRIEVANCE_CATEGORIES.NEEDS_ADJUDICATION) {
    individual = ticket.needsAdjudicationTicketDetails.selectedIndividual;
    household =
      ticket.needsAdjudicationTicketDetails.selectedIndividual?.household;
    reassignData = JSON.parse(
      ticket.needsAdjudicationTicketDetails.roleReassignData,
    );
    uniqueIndividual =
      ticket.needsAdjudicationTicketDetails.possibleDuplicate.id ===
      individual.id
        ? ticket.needsAdjudicationTicketDetails.goldenRecordsIndividual
        : ticket.needsAdjudicationTicketDetails.possibleDuplicate;
  } else if (
    ticket.category.toString() === GRIEVANCE_CATEGORIES.SYSTEM_FLAGGING
  ) {
    reassignData = JSON.parse(
      ticket.systemFlaggingTicketDetails.roleReassignData,
    );
  }
  let householdsAndRoles = individual?.householdsAndRoles || [];
  let shouldShowReassignHoH = individual?.id === household?.headOfHousehold?.id;

  if (
    ticket.category.toString() === GRIEVANCE_CATEGORIES.DATA_CHANGE &&
    ticket.issueType.toString() === GRIEVANCE_ISSUE_TYPES.EDIT_INDIVIDUAL
  ) {
    if (isEmpty(ticket.individualDataUpdateTicketDetails.individualData.role)) {
      householdsAndRoles = [];
    }
    if (
      isEmpty(
        ticket.individualDataUpdateTicketDetails.individualData.relationship,
      )
    ) {
      shouldShowReassignHoH = false;
    }
  }
  const reassignDataDictByIndividualId = {};
<<<<<<< HEAD
  if (reassignData && typeof reassignData === 'object') {
    for (const key of Object.keys(reassignData)) {
      if (reassignData[key] && reassignData[key].individual) {
        reassignDataDictByIndividualId[reassignData[key].individual] = reassignData[key];
      }
    }
=======
  for (const key of Object.keys(reassignData)) {
    reassignDataDictByIndividualId[reassignData[key].individual] =
      reassignData[key];
>>>>>>> d2b3fc2d
  }

  const mappedLookUpsForExternalHouseholds = householdsAndRoles
    .filter((el) => el.role !== 'NO_ROLE')
    .map((el) => (
      <Box mb={2} mt={2} key={el.id}>
        <Box mb={2}>
          <LabelizedField label={t('ROLE')}>
            <>{capitalize(el.role)} Collector</>
          </LabelizedField>
          <LabelizedField label={t(`${beneficiaryGroup?.groupLabel} ID`)}>
            <ContentLink
              href={`/${baseUrl}/population/household/${el.household.id}`}
            >
              {el.household.unicefId}
            </ContentLink>
          </LabelizedField>
        </Box>
        {shouldDisplayButton ? (
          <LookUpReassignRole
            shouldDisableButton={shouldDisableButton}
            individualRole={{ role: el.role, id: el.id }}
            ticket={ticket}
            household={el.household}
            individualToReassign={individual}
            initialSelectedIndividualId={
              reassignDataDictByIndividualId[individual.id]?.new_individual
            }
          />
        ) : null}
        {shouldDisplayButton &&
        ticket.category.toString() ===
          GRIEVANCE_CATEGORIES.NEEDS_ADJUDICATION &&
        reassignData[el.id]?.individual !== uniqueIndividual.id ? (
          <ReassignRoleUnique
            individualRole={{ role: el.role, id: el.id }}
            ticket={ticket}
            household={el.household}
            individual={uniqueIndividual}
          />
        ) : null}
      </Box>
    ));

  const showMessage = (): ReactElement => {
    if (
      (ticket.issueType.toString() ===
        GRIEVANCE_ISSUE_TYPES.DELETE_INDIVIDUAL &&
        (ticket.individual?.role === 'PRIMARY' ||
          ticket.individual?.relationship === 'HEAD')) ||
      (ticket.issueType.toString() === GRIEVANCE_ISSUE_TYPES.EDIT_INDIVIDUAL &&
        ticket.individualDataUpdateTicketDetails?.individualData?.role
          ?.previous_value === 'PRIMARY' &&
        (ticket.individualDataUpdateTicketDetails?.individualData?.role
          ?.value === 'ALTERNATE' ||
          ticket.individualDataUpdateTicketDetails?.individualData?.role
            ?.value === 'NO_ROLE'))
    ) {
      return (
        <Typography variant="body2">
          {t(
            `Upon removing you will need to select new ${beneficiaryGroup?.memberLabelPlural} for this role.`,
          )}
        </Typography>
      );
    }
    return null;
  };

  return (
    <StyledBox>
      <OrangeTitle>
        <Typography variant="h6">
          <WarnIcon />
          {t(
            `${beneficiaryGroup?.memberLabel} is the Head of Household or the collector for the ${beneficiaryGroup?.groupLabel}`,
          )}{' '}
        </Typography>
      </OrangeTitle>
      {showMessage()}
      <Box mt={3} display="flex" flexDirection="column">
        {shouldShowReassignHoH && (
          <Box mb={2} mt={2}>
            <Box mb={2}>
              <LabelizedField label={t('ROLE')}>
                <>{t(`Head of ${beneficiaryGroup?.groupLabel}`)}</>
              </LabelizedField>
              <LabelizedField label={t(`${beneficiaryGroup?.groupLabel} ID`)}>
                <ContentLink
                  href={`/${baseUrl}/population/household/${ticket?.household.id}`}
                >
                  {household.unicefId}
                </ContentLink>
              </LabelizedField>
            </Box>
            {shouldDisplayButton ? (
              <LookUpReassignRole
                shouldDisableButton={shouldDisableButton}
                individualRole={{ role: 'HEAD', id: 'HEAD' }}
                ticket={ticket}
                household={household}
                individualToReassign={individual}
                initialSelectedIndividualId={
                  reassignDataDictByIndividualId[individual.id]?.new_individual
                }
              />
            ) : null}
          </Box>
        )}
        {mappedLookUpsForExternalHouseholds}
      </Box>
    </StyledBox>
  );
};<|MERGE_RESOLUTION|>--- conflicted
+++ resolved
@@ -91,18 +91,12 @@
     }
   }
   const reassignDataDictByIndividualId = {};
-<<<<<<< HEAD
   if (reassignData && typeof reassignData === 'object') {
     for (const key of Object.keys(reassignData)) {
       if (reassignData[key] && reassignData[key].individual) {
         reassignDataDictByIndividualId[reassignData[key].individual] = reassignData[key];
       }
     }
-=======
-  for (const key of Object.keys(reassignData)) {
-    reassignDataDictByIndividualId[reassignData[key].individual] =
-      reassignData[key];
->>>>>>> d2b3fc2d
   }
 
   const mappedLookUpsForExternalHouseholds = householdsAndRoles
