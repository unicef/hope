import { Grid } from '@mui/material';
import { Field } from 'formik';
import { useTranslation } from 'react-i18next';
import { FormikCheckboxField } from '@shared/Formik/FormikCheckboxField';
import { ContentLink } from '@core/ContentLink';
import { useBaseUrl } from '@hooks/useBaseUrl';
<<<<<<< HEAD
import { useProgramContext } from 'src/programContext';
=======
import { ReactElement } from 'react';
>>>>>>> 1b838857

interface IndividualQuestionnaireProps {
  values;
}

export const IndividualQuestionnaire = ({
  values,
}: IndividualQuestionnaireProps): ReactElement => {
  const { t } = useTranslation();
  const { baseUrl } = useBaseUrl();
  const { isSocialDctType } = useProgramContext();
  const selectedIndividualData =
    values.selectedIndividual || values.selectedHousehold.headOfHousehold;
  const questionFields = isSocialDctType
    ? [
        {
          name: 'questionnaire_fullName',
          label: t('Individual Full Name'),
          value: (
            <ContentLink
              href={`/${baseUrl}/population/individuals/${selectedIndividualData.id}`}
            >
              {selectedIndividualData.fullName}
            </ContentLink>
          ),
          size: 3,
        },
        {
          name: 'questionnaire_birthDate',
          label: t('Birth Date'),
          value: selectedIndividualData.birthDate,
          size: 3,
        },
        {
          name: 'questionnaire_sex',
          label: t('Gender'),
          value: selectedIndividualData.sex,
          size: 3,
        },
        {
          name: 'questionnaire_phoneNo',
          label: t('Phone Number'),
          value: selectedIndividualData.phoneNo,
          size: 3,
        },
        {
          name: 'questionnaire_countryOrigin',
          label: t('Country of Origin'),
          value: selectedIndividualData?.countryOrigin,
          size: 3,
        },
        {
          name: 'questionnaire_address',
          label: t('Address'),
          value: selectedIndividualData?.household?.address,
          size: 3,
        },
        {
          name: 'questionnaire_village',
          label: t('Village'),
          value: selectedIndividualData?.household?.village,
          size: 3,
        },
        {
          name: 'questionnaire_adminLevel1',
          label: t('Administrative Level 1'),
          value: selectedIndividualData?.household?.admin1?.name,
          size: 3,
        },
        {
          name: 'questionnaire_adminLevel2',
          label: t('Administrative Level 2'),
          value: selectedIndividualData?.household?.admin2?.name,
          size: 3,
        },
        {
          name: 'questionnaire_adminLevel3',
          label: t('Administrative Level 3'),
          value: selectedIndividualData?.household?.admin3?.name,
          size: 3,
        },
        {
          name: 'questionnaire_adminLevel4',
          label: t('Administrative Level 4'),
          value: selectedIndividualData?.household?.admin4?.name,
          size: 3,
        },
      ]
    : [
        {
          name: 'questionnaire_fullName',
          label: t('Individual Full Name'),
          value: (
            <ContentLink
              href={`/${baseUrl}/population/individuals/${selectedIndividualData.id}`}
            >
              {selectedIndividualData.fullName}
            </ContentLink>
          ),
          size: 3,
        },
        {
          name: 'questionnaire_birthDate',
          label: t('Birth Date'),
          value: selectedIndividualData.birthDate,
          size: 3,
        },
        {
          name: 'questionnaire_sex',
          label: t('Gender'),
          value: selectedIndividualData.sex,
          size: 3,
        },
        {
          name: 'questionnaire_phoneNo',
          label: t('Phone Number'),
          value: selectedIndividualData.phoneNo,
          size: 3,
        },
        {
          name: 'questionnaire_relationship',
          label: t('Relationship to HOH'),
          value: selectedIndividualData.relationship,
          size: 3,
        },
      ];
  return (
    <Grid container spacing={6}>
      {questionFields.map((el) => (
        <Grid key={el.name} item xs={3}>
          <Field
            data-cy={`input-${el.name}`}
            name={el.name}
            label={el.label}
            displayValue={el.value || '-'}
            color="primary"
            component={FormikCheckboxField}
          />
        </Grid>
      ))}
    </Grid>
  );
};<|MERGE_RESOLUTION|>--- conflicted
+++ resolved
@@ -4,11 +4,8 @@
 import { FormikCheckboxField } from '@shared/Formik/FormikCheckboxField';
 import { ContentLink } from '@core/ContentLink';
 import { useBaseUrl } from '@hooks/useBaseUrl';
-<<<<<<< HEAD
 import { useProgramContext } from 'src/programContext';
-=======
 import { ReactElement } from 'react';
->>>>>>> 1b838857
 
 interface IndividualQuestionnaireProps {
   values;
