import { Box, Typography } from '@mui/material';
import { Field } from 'formik';
import { useTranslation } from 'react-i18next';
import styled from 'styled-components';
import { FormikCheckboxField } from '@shared/Formik/FormikCheckboxField';
import { Consent } from '../../Consent';
import { HouseholdQuestionnaire } from '../../HouseholdQuestionnaire/HouseholdQuestionnaire';
import { IndividualQuestionnaire } from '../../IndividualQuestionnnaire/IndividualQuestionnaire';
import { useProgramContext } from 'src/programContext';
<<<<<<< HEAD
=======
import { ReactElement } from 'react';
>>>>>>> 9fafa628

const BoxWithBorders = styled.div`
  border-bottom: 1px solid ${({ theme }) => theme.hctPalette.lighterGray};
  border-top: 1px solid ${({ theme }) => theme.hctPalette.lighterGray};
  padding: 15px 0;
`;

const BoxWithBorderBottom = styled.div`
  border-bottom: 1px solid ${({ theme }) => theme.hctPalette.lighterGray};
  padding: 15px 0;
`;

export interface VerificationProps {
  values;
}

export function Verification({ values }: VerificationProps): ReactElement {
  const { t } = useTranslation();
<<<<<<< HEAD
  const { selectedProgram } = useProgramContext();
  const beneficiaryGroup = selectedProgram?.beneficiaryGroup;

=======
  const { isSocialDctType } = useProgramContext();
>>>>>>> 9fafa628
  return (
    <BoxWithBorders>
      <>
        {/* //TODO: Optional for now */}
        {/* {(values.selectedHousehold || values.selectedIndividual) && (
          <Typography variant='subtitle1'>
            {t('Select correctly answered questions (minimum 5)')}
          </Typography>
        )} */}
        {values.selectedHousehold && !isSocialDctType && (
          <Box py={4}>
            <Typography variant="subtitle2">
              {`${beneficiaryGroup.groupLabel} Questionnaire`}
            </Typography>
            <Box py={4}>
              <HouseholdQuestionnaire values={values} />
            </Box>
          </Box>
        )}
        {values.selectedIndividual && (
          <>
            <Typography variant="subtitle2">
              {`${beneficiaryGroup.memberLabel} Questionnaire`}
            </Typography>
            <Box py={4}>
              <IndividualQuestionnaire values={values} />
            </Box>
            <BoxWithBorderBottom />
          </>
        )}
      </>
      <Consent />
      <Field
        name="consent"
        label={t('Received Consent')}
        color="primary"
        required
        fullWidth
        container={false}
        component={FormikCheckboxField}
      />
    </BoxWithBorders>
  );
}<|MERGE_RESOLUTION|>--- conflicted
+++ resolved
@@ -7,10 +7,7 @@
 import { HouseholdQuestionnaire } from '../../HouseholdQuestionnaire/HouseholdQuestionnaire';
 import { IndividualQuestionnaire } from '../../IndividualQuestionnnaire/IndividualQuestionnaire';
 import { useProgramContext } from 'src/programContext';
-<<<<<<< HEAD
-=======
 import { ReactElement } from 'react';
->>>>>>> 9fafa628
 
 const BoxWithBorders = styled.div`
   border-bottom: 1px solid ${({ theme }) => theme.hctPalette.lighterGray};
@@ -29,13 +26,9 @@
 
 export function Verification({ values }: VerificationProps): ReactElement {
   const { t } = useTranslation();
-<<<<<<< HEAD
-  const { selectedProgram } = useProgramContext();
+  const { selectedProgram, isSocialDctType } = useProgramContext();
   const beneficiaryGroup = selectedProgram?.beneficiaryGroup;
 
-=======
-  const { isSocialDctType } = useProgramContext();
->>>>>>> 9fafa628
   return (
     <BoxWithBorders>
       <>
