import { Box, Typography } from '@mui/material';
import { Field } from 'formik';
import { useTranslation } from 'react-i18next';
import styled from 'styled-components';
import { FormikCheckboxField } from '@shared/Formik/FormikCheckboxField';
import { Consent } from '../../Consent';
import { HouseholdQuestionnaire } from '../../HouseholdQuestionnaire/HouseholdQuestionnaire';
import { IndividualQuestionnaire } from '../../IndividualQuestionnnaire/IndividualQuestionnaire';
<<<<<<< HEAD
import { useProgramContext } from 'src/programContext';
=======
import { ReactElement } from 'react';
>>>>>>> 1b838857

const BoxWithBorders = styled.div`
  border-bottom: 1px solid ${({ theme }) => theme.hctPalette.lighterGray};
  border-top: 1px solid ${({ theme }) => theme.hctPalette.lighterGray};
  padding: 15px 0;
`;

const BoxWithBorderBottom = styled.div`
  border-bottom: 1px solid ${({ theme }) => theme.hctPalette.lighterGray};
  padding: 15px 0;
`;

export interface VerificationProps {
  values;
}

export function Verification({ values }: VerificationProps): ReactElement {
  const { t } = useTranslation();
  const { isSocialDctType } = useProgramContext();
  return (
    <BoxWithBorders>
      <>
        {/* //TODO: Optional for now */}
        {/* {(values.selectedHousehold || values.selectedIndividual) && (
          <Typography variant='subtitle1'>
            {t('Select correctly answered questions (minimum 5)')}
          </Typography>
        )} */}
        {values.selectedHousehold && !isSocialDctType && (
          <Box py={4}>
            <Typography variant="subtitle2">
              {t('Household Questionnaire')}
            </Typography>
            <Box py={4}>
              <HouseholdQuestionnaire values={values} />
            </Box>
          </Box>
        )}
        {values.selectedIndividual && (
          <>
            <Typography variant="subtitle2">
              {t('Individual Questionnaire')}
            </Typography>
            <Box py={4}>
              <IndividualQuestionnaire values={values} />
            </Box>
            <BoxWithBorderBottom />
          </>
        )}
      </>
      <Consent />
      <Field
        name="consent"
        label={t('Received Consent')}
        color="primary"
        required
        fullWidth
        container={false}
        component={FormikCheckboxField}
      />
    </BoxWithBorders>
  );
}<|MERGE_RESOLUTION|>--- conflicted
+++ resolved
@@ -6,11 +6,8 @@
 import { Consent } from '../../Consent';
 import { HouseholdQuestionnaire } from '../../HouseholdQuestionnaire/HouseholdQuestionnaire';
 import { IndividualQuestionnaire } from '../../IndividualQuestionnnaire/IndividualQuestionnaire';
-<<<<<<< HEAD
 import { useProgramContext } from 'src/programContext';
-=======
 import { ReactElement } from 'react';
->>>>>>> 1b838857
 
 const BoxWithBorders = styled.div`
   border-bottom: 1px solid ${({ theme }) => theme.hctPalette.lighterGray};
