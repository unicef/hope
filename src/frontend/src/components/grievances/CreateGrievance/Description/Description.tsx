import {
  Box,
  FormHelperText,
  Grid2 as Grid,
  GridSize,
  Typography,
} from '@mui/material';
import { Field } from 'formik';
import { ReactElement, useEffect } from 'react';
import { useTranslation } from 'react-i18next';
import styled from 'styled-components';
import {
  AllProgramsForChoicesQuery,
  GrievancesChoiceDataQuery,
  usePartnerForGrievanceChoicesQuery,
} from '@generated/graphql';
import { PERMISSIONS, hasPermissions } from '../../../../config/permissions';
import { useBaseUrl } from '@hooks/useBaseUrl';
import { FormikAdminAreaAutocomplete } from '@shared/Formik/FormikAdminAreaAutocomplete';
import { FormikSelectField } from '@shared/Formik/FormikSelectField';
import { FormikTextField } from '@shared/Formik/FormikTextField';
import { GRIEVANCE_ISSUE_TYPES } from '@utils/constants';
import { choicesToDict } from '@utils/utils';
import { BlackLink } from '@core/BlackLink';
import { LabelizedField } from '@core/LabelizedField';
import { OverviewContainer } from '@core/OverviewContainer';
import { Title } from '@core/Title';
import { NewDocumentationFieldArray } from '../../Documentation/NewDocumentationFieldArray';
import { LookUpLinkedTickets } from '../../LookUps/LookUpLinkedTickets/LookUpLinkedTickets';
import { LookUpPaymentRecord } from '../../LookUps/LookUpPaymentRecord/LookUpPaymentRecord';
import { useProgramContext } from 'src/programContext';
import { replaceLabels } from '@components/grievances/utils/createGrievanceUtils';
import withErrorBoundary from '@components/core/withErrorBoundary';

const BoxPadding = styled.div`
  padding: 15px 0;
`;

const BoxWithBorders = styled.div`
  border-bottom: 1px solid ${({ theme }) => theme.hctPalette.lighterGray};
  border-top: 1px solid ${({ theme }) => theme.hctPalette.lighterGray};
  padding: 15px 0;
`;

const BoxWithBorderBottom = styled.div`
  border-bottom: 1px solid ${({ theme }) => theme.hctPalette.lighterGray};
  padding: 15px 0;
`;

export interface DescriptionProps {
  values;
  showIssueType: (values) => boolean;
  selectedIssueType: (values) => string;
  baseUrl: string;
  choicesData: GrievancesChoiceDataQuery;
  programsData: AllProgramsForChoicesQuery;
  setFieldValue: (field: string, value, shouldValidate?: boolean) => void;
  errors;
  permissions: string[];
}

function Description({
  values,
  showIssueType,
  selectedIssueType,
  baseUrl,
  choicesData,
  programsData,
  setFieldValue,
  errors,
  permissions,
}: DescriptionProps): ReactElement {
  const { t } = useTranslation();
  const { isAllPrograms } = useBaseUrl();
  const { isSocialDctType } = useProgramContext();

  const { data: partnerChoicesData } = usePartnerForGrievanceChoicesQuery({
    variables: {
      householdId: values.selectedHousehold?.id,
      individualId: values.selectedIndividual?.id,
    },
    fetchPolicy: 'network-only',
  });
  const { selectedProgram } = useProgramContext();
  const beneficiaryGroup = selectedProgram?.beneficiaryGroup;
<<<<<<< HEAD
=======

>>>>>>> 1766bb22
  // Set program value based on selected household or individual
  useEffect(() => {
    if (values.selectedHousehold?.program?.id) {
      setFieldValue('program', values.selectedHousehold.program.id);
    } else if (values.selectedIndividual?.program?.id) {
      setFieldValue('program', values.selectedIndividual.program.id);
    }
  }, [values.selectedHousehold, values.selectedIndividual, setFieldValue]);

  const categoryChoices: {
    [id: number]: string;
  } = choicesToDict(choicesData?.grievanceTicketCategoryChoices || []);
  const priorityChoicesData = choicesData?.grievanceTicketPriorityChoices;
  const urgencyChoicesData = choicesData?.grievanceTicketUrgencyChoices;
  const canAddDocumentation = hasPermissions(
    PERMISSIONS.GRIEVANCE_DOCUMENTS_UPLOAD,
    permissions,
  );
  const canViewHouseholdDetails = hasPermissions(
    PERMISSIONS.POPULATION_VIEW_HOUSEHOLDS_DETAILS,
    permissions,
  );
  const canViewIndividualDetails = hasPermissions(
    PERMISSIONS.POPULATION_VIEW_INDIVIDUALS_DETAILS,
    permissions,
  );

  const mappedProgramChoices = programsData?.allPrograms?.edges?.map(
    (element) => ({ name: element.node.name, value: element.node.id }),
  );

  const isAnonymousTicket =
    !values.selectedHousehold?.id && !values.selectedIndividual?.id;

  return (
    <>
      <BoxPadding>
        <OverviewContainer>
          <Grid container spacing={6}>
            {[
              {
                label: t('Category'),
                value: <span>{categoryChoices[values.category]}</span>,
                size: 4,
              },
              showIssueType(values) && {
                label: t('Issue Type'),
                value: (
                  <span>
                    {replaceLabels(selectedIssueType(values), beneficiaryGroup)}
                  </span>
                ),
                size: 8,
              },
              {
                label: `${beneficiaryGroup?.groupLabel} ID`,
                value: (
                  <span>
                    {values.selectedHousehold?.id &&
                    canViewHouseholdDetails &&
                    !isAllPrograms ? (
                      <BlackLink
                        to={`/${baseUrl}/population/household/${values.selectedHousehold.id}`}
                      >
                        {values.selectedHousehold.unicefId}
                      </BlackLink>
                    ) : (
                      <div>{values.selectedHousehold?.unicefId || '-'}</div>
                    )}
                  </span>
                ),
                size: 3,
              },
              {
                label: `${beneficiaryGroup?.memberLabel} ID`,
                value: (
                  <span>
                    {values.selectedIndividual?.id &&
                    canViewIndividualDetails &&
                    !isAllPrograms ? (
                      <BlackLink
                        to={`/${baseUrl}/population/individuals/${values.selectedIndividual.id}`}
                      >
                        {values.selectedIndividual.unicefId}
                      </BlackLink>
                    ) : (
                      <div>{values.selectedIndividual?.unicefId || '-'}</div>
                    )}
                  </span>
                ),
                size: 3,
              },
            ]
              .filter((el) =>
                isSocialDctType ? el.label !== 'Household ID' : el,
              )
              .map((el) => (
                <Grid key={el.label} size={{ xs: el.size as GridSize }}>
                  <LabelizedField label={el.label}>{el.value}</LabelizedField>
                </Grid>
              ))}
          </Grid>
        </OverviewContainer>
        <BoxWithBorderBottom />
        <BoxPadding />
        <Grid container spacing={3}>
          {values.issueType === GRIEVANCE_ISSUE_TYPES.PARTNER_COMPLAINT && (
            <Grid size={{ xs: 3 }}>
              <Field
                name="partner"
                fullWidth
                variant="outlined"
                label={t('Partner*')}
                choices={partnerChoicesData?.partnerForGrievanceChoices || []}
                component={FormikSelectField}
              />
            </Grid>
          )}
          <Grid size={{ xs: 12 }}>
            <Field
              name="description"
              multiline
              fullWidth
              variant="outlined"
              label={
                values.issueType === GRIEVANCE_ISSUE_TYPES.DELETE_HOUSEHOLD ||
                values.issueType === GRIEVANCE_ISSUE_TYPES.DELETE_INDIVIDUAL
                  ? t('Withdrawal Reason*')
                  : t('Description*')
              }
              component={FormikTextField}
            />
          </Grid>
          <Grid size={{ xs: 12 }}>
            <Field
              name="comments"
              multiline
              fullWidth
              variant="outlined"
              label={t('Comments')}
              component={FormikTextField}
            />
          </Grid>
          <Grid size={{ xs: 6 }}>
            <Field
              name="admin"
              variant="outlined"
              component={FormikAdminAreaAutocomplete}
              disabled={Boolean(values.selectedHousehold?.admin2)}
            />
          </Grid>
          <Grid size={{ xs: 6 }}>
            <Field
              name="area"
              fullWidth
              variant="outlined"
              label={t('Area / Village / Pay point')}
              component={FormikTextField}
            />
          </Grid>
          <Grid size={{ xs: 6 }}>
            <Field
              name="language"
              multiline
              fullWidth
              variant="outlined"
              label={t('Languages Spoken')}
              component={FormikTextField}
            />
          </Grid>
          <Grid size={{ xs: 3 }}>
            <Field
              name="priority"
              multiline
              fullWidth
              variant="outlined"
              label={t('Priority')}
              choices={priorityChoicesData}
              component={FormikSelectField}
            />
          </Grid>
          <Grid size={{ xs: 3 }}>
            <Field
              name="urgency"
              multiline
              fullWidth
              variant="outlined"
              label={t('Urgency')}
              choices={urgencyChoicesData}
              component={FormikSelectField}
            />
          </Grid>
          <Grid size={{ xs: 3 }}>
            <Field
              name="program"
              label={t('Programme Name')}
              fullWidth
              variant="outlined"
              choices={mappedProgramChoices}
              component={FormikSelectField}
              disabled={!isAllPrograms || !isAnonymousTicket}
            />
          </Grid>
        </Grid>
        <Box pt={5}>
          <BoxWithBorders>
            <Grid container spacing={4}>
              <Grid size={{ xs: 6 }}>
                <Box py={3}>
                  <LookUpLinkedTickets
                    values={values}
                    onValueChange={setFieldValue}
                  />
                </Box>
              </Grid>
              {(values.issueType === GRIEVANCE_ISSUE_TYPES.PAYMENT_COMPLAINT ||
                values.issueType === GRIEVANCE_ISSUE_TYPES.FSP_COMPLAINT) && (
                <Grid size={{ xs: 6 }}>
                  <Box py={3}>
                    <LookUpPaymentRecord
                      values={values}
                      onValueChange={setFieldValue}
                    />
                  </Box>
                  <FormHelperText key="selectedPaymentRecords" error>
                    {errors.selectedPaymentRecords}
                  </FormHelperText>
                </Grid>
              )}
            </Grid>
          </BoxWithBorders>
        </Box>
      </BoxPadding>
      {canAddDocumentation && (
        <Box mt={3}>
          <BoxWithBorderBottom>
            <Title>
              <Typography variant="h6">
                {t(
                  'Grievance Supporting Documents: upload of documents for the ticket',
                )}
              </Typography>
            </Title>
            <NewDocumentationFieldArray
              values={values}
              setFieldValue={setFieldValue}
              errors={errors}
            />
          </BoxWithBorderBottom>
        </Box>
      )}
    </>
  );
}
export default withErrorBoundary(Description, 'Description');<|MERGE_RESOLUTION|>--- conflicted
+++ resolved
@@ -83,10 +83,7 @@
   });
   const { selectedProgram } = useProgramContext();
   const beneficiaryGroup = selectedProgram?.beneficiaryGroup;
-<<<<<<< HEAD
-=======
-
->>>>>>> 1766bb22
+
   // Set program value based on selected household or individual
   useEffect(() => {
     if (values.selectedHousehold?.program?.id) {
