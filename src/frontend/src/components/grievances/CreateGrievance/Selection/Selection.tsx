--- conflicted
+++ resolved
@@ -13,13 +13,7 @@
   GRIEVANCE_CATEGORIES_NAMES,
   GRIEVANCE_ISSUE_TYPES_NAMES,
 } from '@utils/constants';
-<<<<<<< HEAD
-=======
-import { DividerLine } from '@core/DividerLine';
-import { LabelizedField } from '@core/LabelizedField';
-import { useProgramContext } from 'src/programContext';
 import { ChangeEvent, ReactElement } from 'react';
->>>>>>> 9fafa628
 
 export interface SelectionProps {
   handleChange: (e: ChangeEvent) => void;
@@ -54,12 +48,11 @@
     { name: `${beneficiaryGroup?.memberLabel} Data Update`, value: '14' },
   ];
 
-<<<<<<< HEAD
   const categoryDescriptions =
     getGrievanceCategoryDescriptions(beneficiaryGroup);
   const issueTypeDescriptions =
     getGrievanceIssueTypeDescriptions(beneficiaryGroup);
-=======
+
   const issueTypeChoices = redirectedFromRelatedTicket
     ? dataChangeIssueTypes
     : issueTypeDict[values.category]?.subCategories;
@@ -82,7 +75,6 @@
   const issueTypeChoicesBasedOnDctType = addDisabledProperty(
     redirectedFromRelatedTicket ? dataChangeIssueTypes : issueTypeChoices,
   );
->>>>>>> 9fafa628
 
   const categoryDescription =
     categoryDescriptions[GRIEVANCE_CATEGORIES_NAMES[values.category]] || '';
