--- conflicted
+++ resolved
@@ -36,16 +36,6 @@
 }
 
 export function AccountTable({
-<<<<<<< HEAD
-                                values,
-                                isEdit,
-                                ticket,
-                                setFieldValue,
-                                index,
-                                account,
-                                accountFinancialInstitutionsDict,
-                              }: AccountsTableProps): ReactElement {
-=======
   values,
   isEdit,
   ticket,
@@ -53,9 +43,7 @@
   index,
   account,
   accountFinancialInstitutionsDict,
-
 }: AccountsTableProps): ReactElement {
->>>>>>> b5912b27
   const { t } = useTranslation();
   const { selectedAccounts } = values;
 
@@ -101,17 +89,12 @@
             <TableCell align="left">{t('Value')}</TableCell>
           </TableRow>
         </TableHead>
-<<<<<<< HEAD
        <TableBody>
-=======
-        <TableBody>
->>>>>>> b5912b27
           {Object.entries(account.value.data_fields).map(([key, value]) => {
             if (key === 'financial_institution') {
               value = accountFinancialInstitutionsDict[value as string];
             }
             return (
-<<<<<<< HEAD
               <TableRow key={key}>
                 <TableCell align="left"></TableCell>
                 <TableCell align="left">{key}</TableCell>
@@ -120,16 +103,6 @@
               </TableRow>
             );
           })}
-=======
-            <TableRow key={key}>
-              <TableCell align="left"></TableCell>
-              <TableCell align="left">{key}</TableCell>
-              <TableCell align="left">{String(value)}</TableCell>
-              <TableCell align="left"></TableCell>
-            </TableRow>
-          );
-})}
->>>>>>> b5912b27
         </TableBody>
       </StyledTable>
     </>
