import { ReactElement } from 'react';
import { useArrayToDict } from '@hooks/useArrayToDict';
import { LoadingComponent } from '@core/LoadingComponent';
import { DocumentsTable } from './DocumentsTable';
import { DocumentsToEditTable } from './DocumentsToEditTable';
import { DocumentsToRemoveTable } from './DocumentsToRemoveTable';
import { EntriesTable } from './EntriesTable';
import { IdentitiesTable } from './IdentitiesTable';
import { IdentitiesToEditTable } from './IdentitiesToEditTable';
import { IdentitiesToRemoveTable } from './IdentitiesToRemoveTable';
import { AccountToEditTable } from './AccountToEditTable';
import { AccountTable } from './AccountTable';
import { GrievanceTicketDetail } from '@restgenerated/models/GrievanceTicketDetail';
import { useQuery } from '@tanstack/react-query';
import { RestService } from '@restgenerated/services/RestService';
import { useBaseUrl } from '@hooks/useBaseUrl';

interface RequestedIndividualDataChangeTableProps {
  ticket: GrievanceTicketDetail;
  setFieldValue;
  values;
  isEdit;
}

export function RequestedIndividualDataChangeTable({
  setFieldValue,
  ticket,
  values,
  isEdit,
}: RequestedIndividualDataChangeTableProps): ReactElement {
  const { businessAreaSlug } = useBaseUrl();

  const { data: addIndividualFieldsData, isLoading: loading } = useQuery({
    queryKey: ['addIndividualFieldsAttributes', businessAreaSlug],
    queryFn: () =>
      RestService.restBusinessAreasGrievanceTicketsAllAddIndividualsFieldsAttributesList(
        {
          businessAreaSlug,
        },
      ),
  });

  const { data: individualChoicesData, isLoading: individualChoicesLoading } =
    useQuery({
      queryKey: ['individualChoices', businessAreaSlug],
      queryFn: () =>
        RestService.restBusinessAreasIndividualsChoicesRetrieve({
          businessAreaSlug,
        }),
    });

  const { data: countriesData, isLoading: countriesLoading } = useQuery({
    queryKey: ['countriesList'],
    queryFn: () => RestService.restChoicesCountriesList(),
  });

  const { data: individual, isLoading: individualLoading } = useQuery({
    queryKey: [
      'individualChoices',
      businessAreaSlug,
      ticket.individual.id,
      ticket.individual.programSlug,
    ],
    queryFn: () => {
      if (!ticket.individual.id) return null;
      return RestService.restBusinessAreasProgramsIndividualsRetrieve({
        businessAreaSlug,
        programSlug: ticket.individual.programSlug,
        id: ticket.individual.id,
      });
    },
  });

  const individualData = {
    ...ticket.ticketDetails.individualData,
  };
  const {
    documents,
    identities,
    previous_documents: previousDocuments,
    documents_to_remove: documentsToRemove,
    documents_to_edit: documentsToEdit,
    previous_identities: previousIdentities,
    identities_to_remove: identitiesToRemove,
    identities_to_edit: identitiesToEdit,
    accounts: accounts,
    accounts_to_edit: accountsToEdit,
    flex_fields: flexFields,
    ...restIndividualData
  } = individualData;
  const entries = restIndividualData && Object.entries(restIndividualData);
  const entriesFlexFields = flexFields && Object.entries(flexFields);
  //@ts-ignore
  const fieldsDict = useArrayToDict(addIndividualFieldsData, 'name', '*');
  const countriesDict = useArrayToDict(countriesData, 'name', 'value');
  const documentTypeDict = useArrayToDict(
    individualChoicesData?.documentTypeChoices,
    'value',
    'name',
  );
  const identityTypeDict = useArrayToDict(
    individualChoicesData?.identityTypeChoices,
    'value',
    'name',
  );
  const accountFinancialInstitutionsDict = useArrayToDict(
<<<<<<< HEAD
    data?.accountFinancialInstitutionChoices,
    'value',
    'name',
  );
  const accountFinancialInstitutionsDict = useArrayToDict(
    data?.accountFinancialInstitutionChoices,
=======
    individualChoicesData?.accountFinancialInstitutionChoices,
>>>>>>> b5912b27
    'value',
    'name',
  );

  if (
    loading ||
    individualChoicesLoading ||
    countriesLoading ||
    !fieldsDict ||
    !countriesDict ||
    !documentTypeDict ||
    !identityTypeDict ||
<<<<<<< HEAD
    !accountFinancialInstitutionsDict
=======
    !accountFinancialInstitutionsDict ||
    individualLoading
>>>>>>> b5912b27
  ) {
    return <LoadingComponent />;
  }

  return (
    <div>
      {entries?.length || entriesFlexFields?.length ? (
        <EntriesTable
          values={values}
          isEdit={isEdit}
          fieldsDict={fieldsDict}
          countriesDict={countriesDict}
          ticket={ticket}
          entries={entries}
          entriesFlexFields={entriesFlexFields}
          setFieldValue={setFieldValue}
          individual={individual}
        />
      ) : null}
      {documents?.length ? (
        <DocumentsTable
          values={values}
          isEdit={isEdit}
          ticket={ticket}
          documents={documents}
          setFieldValue={setFieldValue}
          documentTypeDict={documentTypeDict}
          countriesDict={countriesDict}
        />
      ) : null}
      {documentsToEdit?.length
        ? documentsToEdit.map((document, index) => (
            <DocumentsToEditTable
              key={document.previous_value.number}
              values={values}
              isEdit={isEdit}
              ticket={ticket}
              setFieldValue={setFieldValue}
              documentTypeDict={documentTypeDict}
              countriesDict={countriesDict}
              index={index}
              document={document}
            />
          ))
        : null}
      {identities?.length ? (
        <IdentitiesTable
          values={values}
          isEdit={isEdit}
          ticket={ticket}
          setFieldValue={setFieldValue}
          documentTypeDict={documentTypeDict}
          countriesDict={countriesDict}
          identityTypeDict={identityTypeDict}
          document={document}
          identities={identities}
        />
      ) : null}
      {identitiesToEdit?.length
        ? identitiesToEdit.map((identity, index) => (
            <IdentitiesToEditTable
              key={identity.previous_value.number}
              values={values}
              isEdit={isEdit}
              ticket={ticket}
              setFieldValue={setFieldValue}
              countriesDict={countriesDict}
              index={index}
              identity={identity}
            />
          ))
        : null}
<<<<<<< HEAD
      {accounts?.length ? accounts.map((account, index) => (
        <AccountTable
          key={account.id}
          values={values}
          isEdit={isEdit}
          ticket={ticket}
          setFieldValue={setFieldValue}
          index={index}
          account={account}
          accountFinancialInstitutionsDict={accountFinancialInstitutionsDict}
        />
      )) : null}
=======
      {accounts?.length
        ? accounts.map((account, index) => (
            <AccountTable
              key={account.id}
              values={values}
              isEdit={isEdit}
              ticket={ticket}
              setFieldValue={setFieldValue}
              index={index}
              account={account}
              accountFinancialInstitutionsDict={accountFinancialInstitutionsDict}
            />
          ))
        : null}
>>>>>>> b5912b27
      {accountsToEdit?.length
        ? accountsToEdit.map((account, index) => (
            <AccountToEditTable
              key={account.id}
              values={values}
              isEdit={isEdit}
              ticket={ticket}
              setFieldValue={setFieldValue}
              index={index}
              account={account}
              accountFinancialInstitutionsDict={accountFinancialInstitutionsDict}
            />
          ))
        : null}
      {documentsToRemove?.length ? (
        <DocumentsToRemoveTable
          values={values}
          isEdit={isEdit}
          ticket={ticket}
          setFieldValue={setFieldValue}
          countriesDict={countriesDict}
          documentsToRemove={documentsToRemove}
          previousDocuments={previousDocuments}
        />
      ) : null}
      {identitiesToRemove?.length ? (
        <IdentitiesToRemoveTable
          values={values}
          isEdit={isEdit}
          ticket={ticket}
          setFieldValue={setFieldValue}
          countriesDict={countriesDict}
          identitiesToRemove={identitiesToRemove}
          previousIdentities={previousIdentities}
        />
      ) : null}
    </div>
  );
}<|MERGE_RESOLUTION|>--- conflicted
+++ resolved
@@ -104,16 +104,7 @@
     'name',
   );
   const accountFinancialInstitutionsDict = useArrayToDict(
-<<<<<<< HEAD
-    data?.accountFinancialInstitutionChoices,
-    'value',
-    'name',
-  );
-  const accountFinancialInstitutionsDict = useArrayToDict(
-    data?.accountFinancialInstitutionChoices,
-=======
     individualChoicesData?.accountFinancialInstitutionChoices,
->>>>>>> b5912b27
     'value',
     'name',
   );
@@ -126,12 +117,8 @@
     !countriesDict ||
     !documentTypeDict ||
     !identityTypeDict ||
-<<<<<<< HEAD
-    !accountFinancialInstitutionsDict
-=======
     !accountFinancialInstitutionsDict ||
     individualLoading
->>>>>>> b5912b27
   ) {
     return <LoadingComponent />;
   }
@@ -204,20 +191,6 @@
             />
           ))
         : null}
-<<<<<<< HEAD
-      {accounts?.length ? accounts.map((account, index) => (
-        <AccountTable
-          key={account.id}
-          values={values}
-          isEdit={isEdit}
-          ticket={ticket}
-          setFieldValue={setFieldValue}
-          index={index}
-          account={account}
-          accountFinancialInstitutionsDict={accountFinancialInstitutionsDict}
-        />
-      )) : null}
-=======
       {accounts?.length
         ? accounts.map((account, index) => (
             <AccountTable
@@ -232,7 +205,6 @@
             />
           ))
         : null}
->>>>>>> b5912b27
       {accountsToEdit?.length
         ? accountsToEdit.map((account, index) => (
             <AccountToEditTable
