--- conflicted
+++ resolved
@@ -8,7 +8,9 @@
 import { IdentitiesTable } from './IdentitiesTable';
 import { IdentitiesToEditTable } from './IdentitiesToEditTable';
 import { IdentitiesToRemoveTable } from './IdentitiesToRemoveTable';
-<<<<<<< HEAD
+import { AccountToEditTable } from './AccountToEditTable';
+import { AccountTable } from './AccountTable';
+
 import { PaymentChannelsTable } from './PaymentChannelsTable';
 import { PaymentChannelsToEditTable } from './PaymentChannelsToEditTable';
 import { PaymentChannelsToRemoveTable } from './PaymentChannelsToRemoveTable';
@@ -18,11 +20,6 @@
 import { useBaseUrl } from '@hooks/useBaseUrl';
 import { useHopeDetailsQuery } from '@hooks/useHopeDetailsQuery';
 import { IndividualDetail } from '@restgenerated/models/IndividualDetail';
-=======
-import { AccountToEditTable } from './AccountToEditTable';
-import { AccountTable } from './AccountTable';
-
->>>>>>> af4bb348
 
 interface RequestedIndividualDataChangeTableProps {
   ticket: GrievanceTicketDetail;
@@ -76,19 +73,6 @@
   const {
     documents,
     identities,
-<<<<<<< HEAD
-    previousDocuments,
-    documentsToRemove,
-    documentsToEdit,
-    previousIdentities,
-    identitiesToRemove,
-    identitiesToEdit,
-    paymentChannels,
-    paymentChannelsToRemove,
-    paymentChannelsToEdit,
-    previousPaymentChannels,
-    flexFields,
-=======
     previous_documents: previousDocuments,
     documents_to_remove: documentsToRemove,
     documents_to_edit: documentsToEdit,
@@ -98,7 +82,6 @@
     accounts: accounts,
     accounts_to_edit: accountsToEdit,
     flex_fields: flexFields,
->>>>>>> af4bb348
     ...restIndividualData
   } = individualData;
   const entries = restIndividualData && Object.entries(restIndividualData);
