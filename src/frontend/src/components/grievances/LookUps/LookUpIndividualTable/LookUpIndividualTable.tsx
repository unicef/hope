import styled from 'styled-components';
import {
  AllIndividualsForPopulationTableQuery,
  AllIndividualsForPopulationTableQueryVariables,
  useAllIndividualsForPopulationTableQuery,
} from '@generated/graphql';
import { UniversalTable } from '@containers/tables/UniversalTable';
import { decodeIdString } from '@utils/utils';
import { TableWrapper } from '@core/TableWrapper';
import { useBaseUrl } from '@hooks/useBaseUrl';
import {
  headCellsSocialProgram,
  headCellsStandardProgram,
} from './LookUpIndividualTableHeadCells';
import { LookUpIndividualTableRow } from './LookUpIndividualTableRow';
<<<<<<< HEAD
import { useProgramContext } from 'src/programContext';
=======
import { ReactElement } from 'react';
>>>>>>> 1b838857

interface LookUpIndividualTableProps {
  filter;
  businessArea?: string;
  setFieldValue;
  valuesInner;
  selectedIndividual;
  selectedHousehold;
  setSelectedIndividual;
  setSelectedHousehold;
  ticket?;
  excludedId?;
  noTableStyling?;
}

const NoTableStyling = styled.div`
  .MuiPaper-elevation1 {
    box-shadow: none;
    padding: 0 !important;
  }
`;

export function LookUpIndividualTable({
  businessArea,
  filter,
  setFieldValue,
  valuesInner,
  selectedIndividual,
  setSelectedIndividual,
  setSelectedHousehold,
  ticket,
  excludedId,
  noTableStyling = false,
<<<<<<< HEAD
}: LookUpIndividualTableProps): React.ReactElement {
  const { isSocialDctType } = useProgramContext();
=======
}: LookUpIndividualTableProps): ReactElement {
>>>>>>> 1b838857
  const { programId, isAllPrograms } = useBaseUrl();

  const handleRadioChange = (individual): void => {
    setSelectedIndividual(individual);

    if (individual.household && !isSocialDctType) {
      setSelectedHousehold(individual.household);
      setFieldValue('selectedHousehold', individual.household);
    }
    setFieldValue('selectedIndividual', individual);
    setFieldValue('identityVerified', false);
  };
  let householdId;
  if ('household' in filter) {
    householdId = decodeIdString(filter.household);
  } else {
    householdId = valuesInner.selectedHousehold
      ? decodeIdString(valuesInner.selectedHousehold.id)
      : null;
  }

  const initialVariables: AllIndividualsForPopulationTableQueryVariables = {
    businessArea,
    age: JSON.stringify({ min: filter.ageMin, max: filter.ageMax }),
    sex: [filter.sex],
    search: filter.search.trim(),
    documentType: filter.documentType,
    documentNumber: filter.documentNumber.trim(),
    admin2: [filter.admin2],
    flags: filter.flags,
    status: filter.status,
    lastRegistrationDate: JSON.stringify({
      min: filter.lastRegistrationDateMin,
      max: filter.lastRegistrationDateMax,
    }),
    orderBy: filter.orderBy,
    householdId,
    excludedId: excludedId || ticket?.individual?.id || null,
    program: isAllPrograms ? filter.program : programId,
    isActiveProgram: filter.programState === 'active' ? true : null,
  };

  const headCells = isSocialDctType
    ? headCellsSocialProgram
    : headCellsStandardProgram;

  const headCellsWithProgramColumn = [
    ...headCells,
    {
      disablePadding: false,
      label: 'Programme',
      id: 'household__programme',
      numeric: false,
      dataCy: 'individual-programme',
    },
  ];

  const preparedHeadcells = isAllPrograms
    ? headCellsWithProgramColumn
    : headCells;

  const renderTable = (): ReactElement => (
    <UniversalTable<
      AllIndividualsForPopulationTableQuery['allIndividuals']['edges'][number]['node'],
      AllIndividualsForPopulationTableQueryVariables
    >
      headCells={preparedHeadcells}
      allowSort={false}
      rowsPerPageOptions={[5, 10, 15, 20]}
      filterOrderBy={filter.orderBy}
      query={useAllIndividualsForPopulationTableQuery}
      queriedObjectName="allIndividuals"
      initialVariables={initialVariables}
      renderRow={(row) => (
        <LookUpIndividualTableRow
          radioChangeHandler={handleRadioChange}
          selectedIndividual={selectedIndividual}
          key={row.id}
          individual={row}
        />
      )}
    />
  );
  return noTableStyling ? (
    <NoTableStyling>{renderTable()}</NoTableStyling>
  ) : (
    <TableWrapper>{renderTable()}</TableWrapper>
  );
}<|MERGE_RESOLUTION|>--- conflicted
+++ resolved
@@ -13,11 +13,8 @@
   headCellsStandardProgram,
 } from './LookUpIndividualTableHeadCells';
 import { LookUpIndividualTableRow } from './LookUpIndividualTableRow';
-<<<<<<< HEAD
 import { useProgramContext } from 'src/programContext';
-=======
 import { ReactElement } from 'react';
->>>>>>> 1b838857
 
 interface LookUpIndividualTableProps {
   filter;
@@ -51,12 +48,8 @@
   ticket,
   excludedId,
   noTableStyling = false,
-<<<<<<< HEAD
-}: LookUpIndividualTableProps): React.ReactElement {
+}: LookUpIndividualTableProps): ReactElement {
   const { isSocialDctType } = useProgramContext();
-=======
-}: LookUpIndividualTableProps): ReactElement {
->>>>>>> 1b838857
   const { programId, isAllPrograms } = useBaseUrl();
 
   const handleRadioChange = (individual): void => {
