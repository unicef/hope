import styled from 'styled-components';
import {
  AllIndividualsForPopulationTableQuery,
  AllIndividualsForPopulationTableQueryVariables,
  useAllIndividualsForPopulationTableQuery,
} from '@generated/graphql';
import { UniversalTable } from '@containers/tables/UniversalTable';
import { adjustHeadCells, decodeIdString } from '@utils/utils';
import { TableWrapper } from '@core/TableWrapper';
import { useBaseUrl } from '@hooks/useBaseUrl';
import {
  headCellsSocialProgram,
  headCellsStandardProgram,
} from './LookUpIndividualTableHeadCells';
import { LookUpIndividualTableRow } from './LookUpIndividualTableRow';
import { useProgramContext } from 'src/programContext';
<<<<<<< HEAD
=======
import { ReactElement } from 'react';
>>>>>>> 9fafa628

interface LookUpIndividualTableProps {
  filter;
  businessArea?: string;
  setFieldValue;
  valuesInner;
  selectedIndividual;
  selectedHousehold;
  setSelectedIndividual;
  setSelectedHousehold;
  ticket?;
  excludedId?;
  noTableStyling?;
}

const NoTableStyling = styled.div`
  .MuiPaper-elevation1 {
    box-shadow: none;
    padding: 0 !important;
  }
`;

export function LookUpIndividualTable({
  businessArea,
  filter,
  setFieldValue,
  valuesInner,
  selectedIndividual,
  setSelectedIndividual,
  setSelectedHousehold,
  ticket,
  excludedId,
  noTableStyling = false,
}: LookUpIndividualTableProps): ReactElement {
  const { isSocialDctType } = useProgramContext();
  const { programId, isAllPrograms } = useBaseUrl();
  const { selectedProgram } = useProgramContext();
  const beneficiaryGroup = selectedProgram?.beneficiaryGroup;

  const handleRadioChange = (individual): void => {
    setSelectedIndividual(individual);

    if (individual.household && !isSocialDctType) {
      setSelectedHousehold(individual.household);
      setFieldValue('selectedHousehold', individual.household);
    }
    setFieldValue('selectedIndividual', individual);
    setFieldValue('identityVerified', false);
  };
  let householdId;
  if ('household' in filter) {
    householdId = decodeIdString(filter.household);
  } else {
    householdId = valuesInner.selectedHousehold
      ? decodeIdString(valuesInner.selectedHousehold.id)
      : null;
  }

  const initialVariables: AllIndividualsForPopulationTableQueryVariables = {
    businessArea,
    age: JSON.stringify({ min: filter.ageMin, max: filter.ageMax }),
    sex: [filter.sex],
    search: filter.search.trim(),
    documentType: filter.documentType,
    documentNumber: filter.documentNumber.trim(),
    admin2: [filter.admin2],
    flags: filter.flags,
    status: filter.status,
    lastRegistrationDate: JSON.stringify({
      min: filter.lastRegistrationDateMin,
      max: filter.lastRegistrationDateMax,
    }),
    orderBy: filter.orderBy,
    householdId,
    excludedId: excludedId || ticket?.individual?.id || null,
    program: isAllPrograms ? filter.program : programId,
    isActiveProgram: filter.programState === 'active' ? true : null,
  };

<<<<<<< HEAD
  const replacements = {
    unicefId: (_beneficiaryGroup) => `${_beneficiaryGroup.memberLabel} ID`,
    household__id: (_beneficiaryGroup) => `${_beneficiaryGroup.groupLabel} ID`,
  };

  const adjustedHeadCells = adjustHeadCells(
    headCells,
    beneficiaryGroup,
    replacements,
  );
=======
  const headCells = isSocialDctType
    ? headCellsSocialProgram
    : headCellsStandardProgram;
>>>>>>> 9fafa628

  const headCellsWithProgramColumn = [
    ...adjustedHeadCells,
    {
      disablePadding: false,
      label: 'Programme',
      id: 'household__programme',
      numeric: false,
      dataCy: 'individual-programme',
    },
  ];

  const preparedHeadcells = isAllPrograms
    ? headCellsWithProgramColumn
    : adjustedHeadCells;

  const renderTable = (): ReactElement => (
    <UniversalTable<
      AllIndividualsForPopulationTableQuery['allIndividuals']['edges'][number]['node'],
      AllIndividualsForPopulationTableQueryVariables
    >
      headCells={preparedHeadcells}
      allowSort={false}
      rowsPerPageOptions={[5, 10, 15, 20]}
      filterOrderBy={filter.orderBy}
      query={useAllIndividualsForPopulationTableQuery}
      queriedObjectName="allIndividuals"
      initialVariables={initialVariables}
      renderRow={(row) => (
        <LookUpIndividualTableRow
          radioChangeHandler={handleRadioChange}
          selectedIndividual={selectedIndividual}
          key={row.id}
          individual={row}
        />
      )}
    />
  );
  return noTableStyling ? (
    <NoTableStyling>{renderTable()}</NoTableStyling>
  ) : (
    <TableWrapper>{renderTable()}</TableWrapper>
  );
}<|MERGE_RESOLUTION|>--- conflicted
+++ resolved
@@ -14,10 +14,7 @@
 } from './LookUpIndividualTableHeadCells';
 import { LookUpIndividualTableRow } from './LookUpIndividualTableRow';
 import { useProgramContext } from 'src/programContext';
-<<<<<<< HEAD
-=======
 import { ReactElement } from 'react';
->>>>>>> 9fafa628
 
 interface LookUpIndividualTableProps {
   filter;
@@ -97,22 +94,20 @@
     isActiveProgram: filter.programState === 'active' ? true : null,
   };
 
-<<<<<<< HEAD
   const replacements = {
     unicefId: (_beneficiaryGroup) => `${_beneficiaryGroup.memberLabel} ID`,
     household__id: (_beneficiaryGroup) => `${_beneficiaryGroup.groupLabel} ID`,
   };
+
+  const headCells = isSocialDctType
+    ? headCellsSocialProgram
+    : headCellsStandardProgram;
 
   const adjustedHeadCells = adjustHeadCells(
     headCells,
     beneficiaryGroup,
     replacements,
   );
-=======
-  const headCells = isSocialDctType
-    ? headCellsSocialProgram
-    : headCellsStandardProgram;
->>>>>>> 9fafa628
 
   const headCellsWithProgramColumn = [
     ...adjustedHeadCells,
