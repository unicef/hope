--- conflicted
+++ resolved
@@ -3,6 +3,7 @@
 import { ReactElement } from 'react';
 import { useProgramContext } from 'src/programContext';
 import { BlueText, LightGrey, StyledBox } from '../LookUpStyles';
+import { HouseholdDetail } from '@restgenerated/models/HouseholdDetail';
 
 export function LookUpReassignRoleDisplay({
   selectedHousehold,
@@ -10,19 +11,13 @@
   setLookUpDialogOpen,
   disabled,
 }: {
-  selectedHousehold;
-  //TODO: add correct type
-  // selectedHousehold: HouseholdDetail;
+  selectedHousehold: HouseholdDetail;
   selectedIndividual;
   setLookUpDialogOpen;
   disabled?: boolean;
 }): ReactElement {
   const { selectedProgram } = useProgramContext();
   const beneficiaryGroup = selectedProgram?.beneficiaryGroup;
-<<<<<<< HEAD
-=======
-
->>>>>>> 1766bb22
   return (
     <StyledBox>
       <Grid container>
@@ -30,11 +25,7 @@
           <Box display="flex" flexDirection="column">
             <span>
               {`${beneficiaryGroup?.groupLabel} ID`}:
-<<<<<<< HEAD
               <BlueText> {selectedHousehold?.unicefId || '-'}</BlueText>
-=======
-              <BlueText> {selectedHousehold?.unicef_id || '-'}</BlueText>
->>>>>>> 1766bb22
             </span>
             <span>
               {`${beneficiaryGroup?.memberLabel} ID`}:
