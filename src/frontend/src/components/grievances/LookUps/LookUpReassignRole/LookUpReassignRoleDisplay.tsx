import { Box, Grid } from '@mui/material';
import EditIcon from '@mui/icons-material/Edit';
<<<<<<< HEAD
import * as React from 'react';
import { StyledBox, BlueText, LightGrey } from '../LookUpStyles';
import { useProgramContext } from 'src/programContext';
=======
import { useTranslation } from 'react-i18next';
import { StyledBox, BlueText, LightGrey } from '../LookUpStyles';
import { ReactElement } from 'react';
>>>>>>> 9fafa628

export function LookUpReassignRoleDisplay({
  selectedHousehold,
  selectedIndividual,
  setLookUpDialogOpen,
  disabled,
}: {
  selectedHousehold;
  selectedIndividual;
  setLookUpDialogOpen;
  disabled?: boolean;
<<<<<<< HEAD
}): React.ReactElement {
  const { selectedProgram } = useProgramContext();
  const beneficiaryGroup = selectedProgram?.beneficiaryGroup;

=======
}): ReactElement {
  const { t } = useTranslation();
>>>>>>> 9fafa628
  return (
    <StyledBox>
      <Grid container>
        <Grid item>
          <Box display="flex" flexDirection="column">
            <span>
              {`${beneficiaryGroup?.groupLabel} ID`}:
              <BlueText> {selectedHousehold?.unicefId || '-'}</BlueText>
            </span>
            <span>
              {`${beneficiaryGroup?.memberLabel} ID`}:
              <BlueText>{selectedIndividual?.unicefId || '-'}</BlueText>
            </span>
          </Box>
        </Grid>
        <Grid item>
          <Box p={2}>
            <Grid container justifyContent="center" alignItems="center">
              <Grid item>
                {disabled ? null : (
                  <LightGrey>
                    <EditIcon
                      color="inherit"
                      fontSize="small"
                      onClick={() => setLookUpDialogOpen(true)}
                    />
                  </LightGrey>
                )}
              </Grid>
            </Grid>
          </Box>
        </Grid>
      </Grid>
    </StyledBox>
  );
}<|MERGE_RESOLUTION|>--- conflicted
+++ resolved
@@ -1,14 +1,8 @@
+import EditIcon from '@mui/icons-material/Edit';
 import { Box, Grid } from '@mui/material';
-import EditIcon from '@mui/icons-material/Edit';
-<<<<<<< HEAD
-import * as React from 'react';
-import { StyledBox, BlueText, LightGrey } from '../LookUpStyles';
+import { ReactElement } from 'react';
 import { useProgramContext } from 'src/programContext';
-=======
-import { useTranslation } from 'react-i18next';
-import { StyledBox, BlueText, LightGrey } from '../LookUpStyles';
-import { ReactElement } from 'react';
->>>>>>> 9fafa628
+import { BlueText, LightGrey, StyledBox } from '../LookUpStyles';
 
 export function LookUpReassignRoleDisplay({
   selectedHousehold,
@@ -20,15 +14,10 @@
   selectedIndividual;
   setLookUpDialogOpen;
   disabled?: boolean;
-<<<<<<< HEAD
-}): React.ReactElement {
+}): ReactElement {
   const { selectedProgram } = useProgramContext();
   const beneficiaryGroup = selectedProgram?.beneficiaryGroup;
 
-=======
-}): ReactElement {
-  const { t } = useTranslation();
->>>>>>> 9fafa628
   return (
     <StyledBox>
       <Grid container>
