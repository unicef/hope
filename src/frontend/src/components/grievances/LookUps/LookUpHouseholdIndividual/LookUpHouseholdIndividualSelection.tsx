--- conflicted
+++ resolved
@@ -19,12 +19,8 @@
   touched?;
   redirectedFromRelatedTicket?: boolean;
   isFeedbackWithHouseholdOnly?: boolean;
-<<<<<<< HEAD
-}): React.ReactElement {
+}): ReactElement {
   const { isSocialDctType } = useProgramContext();
-=======
-}): ReactElement {
->>>>>>> 1b838857
   const [selectedHousehold, setSelectedHousehold] = useState(
     values.selectedHousehold,
   );
