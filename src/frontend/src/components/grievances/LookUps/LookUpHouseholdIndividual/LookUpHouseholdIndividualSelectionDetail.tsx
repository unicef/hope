<<<<<<< HEAD
import { LoadingComponent } from '@core/LoadingComponent';
import { TabPanel } from '@core/TabPanel';
import { Tab, Tabs } from '@core/Tabs';
=======
import { Box } from '@mui/material';
import { ChangeEvent, ReactElement, useState } from 'react';
import { useTranslation } from 'react-i18next';
import { useLocation } from 'react-router-dom';
import styled from 'styled-components';
import get from 'lodash/get';
>>>>>>> 9fafa628
import {
  useAllProgramsForChoicesQuery,
  useHouseholdChoiceDataQuery,
  useIndividualChoiceDataQuery,
} from '@generated/graphql';
import { useBaseUrl } from '@hooks/useBaseUrl';
import { Box } from '@mui/material';
import { GRIEVANCE_ISSUE_TYPES } from '@utils/constants';
import { getFilterFromQueryParams } from '@utils/utils';
import get from 'lodash/get';
import * as React from 'react';
import { useState } from 'react';
import { useLocation } from 'react-router-dom';
import { useProgramContext } from 'src/programContext';
import styled from 'styled-components';
import { HouseholdFilters } from '../../../population/HouseholdFilter';
import { IndividualsFilter } from '../../../population/IndividualsFilter';
import { LookUpHouseholdTable } from '../LookUpHouseholdTable/LookUpHouseholdTable';
import { LookUpIndividualTable } from '../LookUpIndividualTable/LookUpIndividualTable';
import { useProgramContext } from 'src/programContext';

const StyledTabs = styled(Tabs)`
  && {
    max-width: 500px;
  }
`;

export function LookUpHouseholdIndividualSelectionDetail({
  onValueChange,
  initialValues,
  selectedIndividual,
  selectedHousehold,
  setSelectedIndividual,
  setSelectedHousehold,
  redirectedFromRelatedTicket,
  isFeedbackWithHouseholdOnly,
}: {
  onValueChange;
  initialValues;
  selectedIndividual;
  selectedHousehold;
  setSelectedIndividual;
  setSelectedHousehold;
  redirectedFromRelatedTicket?: boolean;
  isFeedbackWithHouseholdOnly?: boolean;
<<<<<<< HEAD
}): React.ReactElement {
=======
}): ReactElement {
  const { t } = useTranslation();
>>>>>>> 9fafa628
  const location = useLocation();
  const { businessArea, isAllPrograms, programId } = useBaseUrl();
  const { isSocialDctType } = useProgramContext();
  const [selectedTab, setSelectedTab] = useState(isSocialDctType ? 1 : 0);
  const { data: householdChoicesData, loading: householdChoicesLoading } =
    useHouseholdChoiceDataQuery();
  const { data: individualChoicesData, loading: individualChoicesLoading } =
    useIndividualChoiceDataQuery();
  const initialFilterHH = {
    program: isAllPrograms ? '' : programId,
    search: '',
    documentType: householdChoicesData?.documentTypeChoices?.[0]?.value,
    documentNumber: '',
    residenceStatus: '',
    admin1: '',
    admin2: '',
    householdSizeMin: '',
    householdSizeMax: '',
    orderBy: 'unicef_id',
    withdrawn: '',
    programState: 'active',
  };
  const initialFilterIND = {
    program: isAllPrograms ? '' : programId,
    search: '',
    documentType: individualChoicesData?.documentTypeChoices?.[0]?.value,
    documentNumber: '',
    admin2: '',
    sex: '',
    ageMin: '',
    ageMax: '',
    flags: [],
    orderBy: 'unicef_id',
    status: '',
    programState: 'active',
  };

  const [filterIND, setFilterIND] = useState(
    getFilterFromQueryParams(location, initialFilterIND),
  );
  const [appliedFilterIND, setAppliedFilterIND] = useState(
    getFilterFromQueryParams(location, initialFilterIND),
  );

  const [filterHH, setFilterHH] = useState(
    getFilterFromQueryParams(location, initialFilterHH),
  );
  const [appliedFilterHH, setAppliedFilterHH] = useState(
    getFilterFromQueryParams(location, initialFilterHH),
  );

  const { selectedProgram } = useProgramContext();
  const beneficiaryGroup = selectedProgram?.beneficiaryGroup;

  const { data: programsData, loading: programsLoading } =
    useAllProgramsForChoicesQuery({
      variables: { businessArea, first: 100 },
      fetchPolicy: 'cache-first',
    });

  if (householdChoicesLoading || individualChoicesLoading || programsLoading)
    return <LoadingComponent />;

  if (!individualChoicesData || !householdChoicesData || !programsData) {
    return null;
  }

  const onSelect = (key, value): void => {
    onValueChange(key, value);
  };

  const allPrograms = get(programsData, 'allPrograms.edges', []);
  const programs = allPrograms.map((edge) => edge.node);

  return (
    <>
      <Box>
        <Box id="scroll-dialog-title">
          <StyledTabs
            value={isSocialDctType ? 0 : selectedTab}
            onChange={(_event: ChangeEvent<object>, newValue: number) => {
              setSelectedTab(newValue);
            }}
            indicatorColor="primary"
            textColor="primary"
            variant="fullWidth"
            aria-label="look up tabs"
          >
<<<<<<< HEAD
            <Tab
              data-cy="look-up-household"
              label={`LOOK UP ${beneficiaryGroup?.groupLabel}`}
            />
=======
            {!isSocialDctType && (
              <Tab data-cy="look-up-household" label={t('LOOK UP HOUSEHOLD')} />
            )}
>>>>>>> 9fafa628
            <Tab
              disabled={
                initialValues.issueType ===
                  GRIEVANCE_ISSUE_TYPES.ADD_INDIVIDUAL ||
                initialValues.issueType ===
                  GRIEVANCE_ISSUE_TYPES.DELETE_HOUSEHOLD ||
                initialValues.issueType === GRIEVANCE_ISSUE_TYPES.EDIT_HOUSEHOLD
              }
              data-cy="look-up-individual"
<<<<<<< HEAD
              label={`LOOK UP ${beneficiaryGroup?.memberLabel}`}
=======
              label={t('LOOK UP INDIVIDUAL')}
>>>>>>> 9fafa628
            />
          </StyledTabs>
        </Box>
      </Box>
      <Box>
        {!isSocialDctType && (
          <TabPanel value={selectedTab} index={0}>
            <Box mt={2}>
              <HouseholdFilters
                filter={filterHH}
                choicesData={householdChoicesData}
                setFilter={setFilterHH}
                initialFilter={initialFilterHH}
                appliedFilter={appliedFilterHH}
                setAppliedFilter={setAppliedFilterHH}
                isOnPaper={false}
                programs={programs}
              />
            </Box>
            <LookUpHouseholdTable
              filter={appliedFilterHH}
              businessArea={businessArea}
              choicesData={householdChoicesData}
              setFieldValue={onSelect}
              selectedHousehold={selectedHousehold}
              setSelectedHousehold={setSelectedHousehold}
              setSelectedIndividual={setSelectedIndividual}
              redirectedFromRelatedTicket={redirectedFromRelatedTicket}
              isFeedbackWithHouseholdOnly={isFeedbackWithHouseholdOnly}
              noTableStyling
            />
          </TabPanel>
        )}

        <TabPanel value={selectedTab} index={1}>
          <IndividualsFilter
            filter={filterIND}
            choicesData={individualChoicesData}
            setFilter={setFilterIND}
            initialFilter={initialFilterIND}
            appliedFilter={appliedFilterIND}
            setAppliedFilter={setAppliedFilterIND}
            isOnPaper={false}
            programs={programs}
          />
          <LookUpIndividualTable
            filter={appliedFilterIND}
            businessArea={businessArea}
            setFieldValue={onSelect}
            valuesInner={initialValues}
            selectedHousehold={selectedHousehold}
            setSelectedHousehold={setSelectedHousehold}
            selectedIndividual={selectedIndividual}
            setSelectedIndividual={setSelectedIndividual}
            noTableStyling
          />
        </TabPanel>
      </Box>
    </>
  );
}<|MERGE_RESOLUTION|>--- conflicted
+++ resolved
@@ -1,15 +1,6 @@
-<<<<<<< HEAD
 import { LoadingComponent } from '@core/LoadingComponent';
 import { TabPanel } from '@core/TabPanel';
 import { Tab, Tabs } from '@core/Tabs';
-=======
-import { Box } from '@mui/material';
-import { ChangeEvent, ReactElement, useState } from 'react';
-import { useTranslation } from 'react-i18next';
-import { useLocation } from 'react-router-dom';
-import styled from 'styled-components';
-import get from 'lodash/get';
->>>>>>> 9fafa628
 import {
   useAllProgramsForChoicesQuery,
   useHouseholdChoiceDataQuery,
@@ -20,8 +11,7 @@
 import { GRIEVANCE_ISSUE_TYPES } from '@utils/constants';
 import { getFilterFromQueryParams } from '@utils/utils';
 import get from 'lodash/get';
-import * as React from 'react';
-import { useState } from 'react';
+import { ChangeEvent, ReactElement, useState } from 'react';
 import { useLocation } from 'react-router-dom';
 import { useProgramContext } from 'src/programContext';
 import styled from 'styled-components';
@@ -29,7 +19,6 @@
 import { IndividualsFilter } from '../../../population/IndividualsFilter';
 import { LookUpHouseholdTable } from '../LookUpHouseholdTable/LookUpHouseholdTable';
 import { LookUpIndividualTable } from '../LookUpIndividualTable/LookUpIndividualTable';
-import { useProgramContext } from 'src/programContext';
 
 const StyledTabs = styled(Tabs)`
   && {
@@ -55,12 +44,7 @@
   setSelectedHousehold;
   redirectedFromRelatedTicket?: boolean;
   isFeedbackWithHouseholdOnly?: boolean;
-<<<<<<< HEAD
-}): React.ReactElement {
-=======
 }): ReactElement {
-  const { t } = useTranslation();
->>>>>>> 9fafa628
   const location = useLocation();
   const { businessArea, isAllPrograms, programId } = useBaseUrl();
   const { isSocialDctType } = useProgramContext();
@@ -149,16 +133,12 @@
             variant="fullWidth"
             aria-label="look up tabs"
           >
-<<<<<<< HEAD
-            <Tab
-              data-cy="look-up-household"
-              label={`LOOK UP ${beneficiaryGroup?.groupLabel}`}
-            />
-=======
             {!isSocialDctType && (
-              <Tab data-cy="look-up-household" label={t('LOOK UP HOUSEHOLD')} />
+              <Tab
+                data-cy="look-up-household"
+                label={`LOOK UP ${beneficiaryGroup?.groupLabel}`}
+              />
             )}
->>>>>>> 9fafa628
             <Tab
               disabled={
                 initialValues.issueType ===
@@ -168,11 +148,7 @@
                 initialValues.issueType === GRIEVANCE_ISSUE_TYPES.EDIT_HOUSEHOLD
               }
               data-cy="look-up-individual"
-<<<<<<< HEAD
               label={`LOOK UP ${beneficiaryGroup?.memberLabel}`}
-=======
-              label={t('LOOK UP INDIVIDUAL')}
->>>>>>> 9fafa628
             />
           </StyledTabs>
         </Box>
