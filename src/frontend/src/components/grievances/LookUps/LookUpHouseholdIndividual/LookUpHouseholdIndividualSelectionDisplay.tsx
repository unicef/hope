--- conflicted
+++ resolved
@@ -1,17 +1,10 @@
 import DeleteIcon from '@mui/icons-material/Delete';
-<<<<<<< HEAD
 import { Box, Grid } from '@mui/material';
+import { t } from 'i18next';
 import * as React from 'react';
 import { useProgramContext } from 'src/programContext';
 import styled from 'styled-components';
 import { BlueText, DarkGrey, StyledBox } from '../LookUpStyles';
-=======
-import styled from 'styled-components';
-import { useTranslation } from 'react-i18next';
-import { StyledBox, BlueText, DarkGrey } from '../LookUpStyles';
-import { useProgramContext } from 'src/programContext';
-import { ReactElement } from 'react';
->>>>>>> 9fafa628
 
 const Types = { household: 'household', individual: 'individual' };
 
@@ -38,16 +31,10 @@
   setSelectedHousehold,
   selectedIndividual,
   setSelectedIndividual,
-<<<<<<< HEAD
 }: LookUpHouseholdIndividualSelectionDisplayProps): React.ReactElement => {
-  const { selectedProgram } = useProgramContext();
+  const { selectedProgram, isSocialDctType } = useProgramContext();
   const beneficiaryGroup = selectedProgram?.beneficiaryGroup;
 
-=======
-}: LookUpHouseholdIndividualSelectionDisplayProps): ReactElement => {
-  const { t } = useTranslation();
-  const { isSocialDctType } = useProgramContext();
->>>>>>> 9fafa628
   const handleRemove = (type): void => {
     if (type === Types.household) {
       onValueChange('selectedHousehold', null);
@@ -62,26 +49,10 @@
   };
   return (
     <Grid container spacing={5}>
-<<<<<<< HEAD
-      <Grid item xs={4}>
-        <StyledBox disabled={disableUnselectHousehold}>
-          <Grid container alignItems="center" justifyContent="space-between">
-            <Grid item>
-              <Box display="flex">
-                {`${beneficiaryGroup?.groupLabel} ID`}:
-                <BlueText>
-                  &ensp;
-                  {selectedHousehold?.unicefId || '-'}
-                </BlueText>
-              </Box>
-            </Grid>
-            {!disableUnselectHousehold && selectedHousehold?.unicefId && (
-=======
       {!isSocialDctType && (
         <Grid item xs={4}>
           <StyledBox disabled={disableUnselectHousehold}>
             <Grid container alignItems="center" justifyContent="space-between">
->>>>>>> 9fafa628
               <Grid item>
                 <Box display="flex">
                   {t('Household ID')}:
