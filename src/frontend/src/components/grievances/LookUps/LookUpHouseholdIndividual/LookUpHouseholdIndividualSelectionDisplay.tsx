import DeleteIcon from '@mui/icons-material/Delete';
import { Box, Grid2 as Grid } from '@mui/material';
import * as React from 'react';
import { useProgramContext } from 'src/programContext';
import styled from 'styled-components';
import { BlueText, DarkGrey, StyledBox } from '../LookUpStyles';
import { HouseholdDetail } from '@restgenerated/models/HouseholdDetail';

const Types = { household: 'household', individual: 'individual' };

const Flex = styled.div`
  .MuiSvgIcon-root {
    display: flex;
  }
`;
interface LookUpHouseholdIndividualSelectionDisplayProps {
  onValueChange;
  disableUnselectIndividual: boolean;
  disableUnselectHousehold: boolean;
  selectedHousehold: HouseholdDetail;
  setSelectedHousehold: (value) => void;
  selectedIndividual;
  setSelectedIndividual: (value) => void;
}

export const LookUpHouseholdIndividualSelectionDisplay = ({
  onValueChange,
  disableUnselectIndividual,
  disableUnselectHousehold,
  selectedHousehold,
  setSelectedHousehold,
  selectedIndividual,
  setSelectedIndividual,
}: LookUpHouseholdIndividualSelectionDisplayProps): React.ReactElement => {
  const { selectedProgram, isSocialDctType } = useProgramContext();
  const beneficiaryGroup = selectedProgram?.beneficiaryGroup;
<<<<<<< HEAD
=======

>>>>>>> 1766bb22
  const handleRemove = (type): void => {
    if (type === Types.household) {
      onValueChange('selectedHousehold', null);
      onValueChange('selectedIndividual', null);
      setSelectedHousehold(null);
      setSelectedIndividual(null);
    } else {
      onValueChange('selectedIndividual', null);
      setSelectedIndividual(null);
    }
    onValueChange('identityVerified', false);
  };
  return (
    <Grid container spacing={5}>
      {!isSocialDctType && (
        <Grid size={{ xs: 4 }}>
          <StyledBox disabled={disableUnselectHousehold}>
            <Grid container alignItems="center" justifyContent="space-between">
              <Grid>
                <Box display="flex">
                  {`${beneficiaryGroup?.groupLabel} ID`}:
                  <BlueText>
                    &ensp;
                    {selectedHousehold?.unicefId || '-'}
                  </BlueText>
                </Box>
              </Grid>
              {!disableUnselectHousehold && selectedHousehold?.unicefId && (
                <Grid>
                  <DarkGrey>
                    <Flex>
                      <DeleteIcon
                        color="inherit"
                        fontSize="small"
                        onClick={() => handleRemove(Types.household)}
                      />
                    </Flex>
                  </DarkGrey>
                </Grid>
              )}
            </Grid>
          </StyledBox>
        </Grid>
      )}
      <Grid size={{ xs: 4 }}>
        <StyledBox disabled={disableUnselectIndividual}>
          <Grid container alignItems="center" justifyContent="space-between">
            <Grid>
              <Box display="flex">
                {`${beneficiaryGroup?.memberLabel} ID`}:
                <BlueText>
                  &ensp;
                  {selectedIndividual?.unicefId || '-'}
                </BlueText>
              </Box>
            </Grid>
            {!disableUnselectIndividual && selectedIndividual?.unicefId && (
              <Grid>
                <DarkGrey>
                  <Flex>
                    <DeleteIcon
                      color="inherit"
                      fontSize="small"
                      onClick={() => handleRemove(Types.individual)}
                    />
                  </Flex>
                </DarkGrey>
              </Grid>
            )}
          </Grid>
        </StyledBox>
      </Grid>
    </Grid>
  );
};<|MERGE_RESOLUTION|>--- conflicted
+++ resolved
@@ -34,10 +34,7 @@
 }: LookUpHouseholdIndividualSelectionDisplayProps): React.ReactElement => {
   const { selectedProgram, isSocialDctType } = useProgramContext();
   const beneficiaryGroup = selectedProgram?.beneficiaryGroup;
-<<<<<<< HEAD
-=======
 
->>>>>>> 1766bb22
   const handleRemove = (type): void => {
     if (type === Types.household) {
       onValueChange('selectedHousehold', null);
