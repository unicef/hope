import React, { ReactElement, useEffect } from 'react';
import { Button, Grid2 as Grid, Typography } from '@mui/material';
import { Field, FieldArray } from 'formik';
import { FormikSelectField } from '@shared/Formik/FormikSelectField';
import { AddCircleOutline, Delete } from '@mui/icons-material';
import { useLocation } from 'react-router-dom';
import { useTranslation } from 'react-i18next';
import { LoadingComponent } from '@core/LoadingComponent';
import { Title } from '@core/Title';
import { EditHouseholdDataChangeFieldRow } from './EditHouseholdDataChangeFieldRow';
import { useProgramContext } from 'src/programContext';
import withErrorBoundary from '@components/core/withErrorBoundary';
import { DarkGrey } from '@components/grievances/LookUps/LookUpStyles';
import { useBaseUrl } from '@hooks/useBaseUrl';
import { RestService } from '@restgenerated/index';
import { HouseholdDetail } from '@restgenerated/models/HouseholdDetail';
import { useQuery } from '@tanstack/react-query';
<<<<<<< HEAD
=======
import { useBaseUrl } from '@hooks/useBaseUrl';
import { HouseholdList } from '@restgenerated/models/HouseholdList';
>>>>>>> d49a8f84

export interface EditHouseholdDataChangeProps {
  values;
  setFieldValue;
}

function EditHouseholdDataChange({
  values,
  setFieldValue,
}: EditHouseholdDataChangeProps): ReactElement {
  const { t } = useTranslation();
  const location = useLocation();
  const { businessArea, programId } = useBaseUrl();
  const { selectedProgram } = useProgramContext();
  const beneficiaryGroup = selectedProgram?.beneficiaryGroup;
  const isEditTicket = location.pathname.includes('edit-ticket');
<<<<<<< HEAD
  const household: HouseholdDetail = values.selectedHousehold;

  const { data: householdFieldsData, isLoading: householdFieldsLoading } =
    useQuery({
      queryKey: ['householdFields', businessArea, programId],
      queryFn: () =>
        RestService.restBusinessAreasGrievanceTicketsAllEditHouseholdFieldsAttributesList(
          {
            businessAreaSlug: businessArea,
          },
        ),
      enabled: Boolean(businessArea),
    });

=======
  const household: HouseholdList = values.selectedHousehold;
>>>>>>> d49a8f84
  const {
    data: fullHousehold,
    isLoading: fullHouseholdLoading,
    refetch: refetchHousehold,
  } = useQuery<HouseholdDetail>({
    queryKey: [
      'household',
      businessArea,
      household.id,
      programId,
      household.program.slug,
    ],
    queryFn: () =>
      RestService.restBusinessAreasProgramsHouseholdsRetrieve({
        businessAreaSlug: businessArea,
        id: household.id,
        programSlug: household.program.slug,
      }),
    enabled: Boolean(household && businessArea),
  });

  useEffect(() => {
    if (values.selectedHousehold) {
      refetchHousehold();
    }
    // eslint-disable-next-line react-hooks/exhaustive-deps
  }, [values.selectedHousehold]);

  useEffect(() => {
    if (
      !values.householdDataUpdateFields ||
      values.householdDataUpdateFields.length === 0
    ) {
      setFieldValue('householdDataUpdateFields', [
        { fieldName: null, fieldValue: '' },
      ]);
    }
    // eslint-disable-next-line react-hooks/exhaustive-deps
  }, []);

  useEffect(() => {
    if (
      fullHousehold &&
      (!values.roles || values.roles.length === 0)
    ) {
      setFieldValue(
        'roles',
        fullHousehold.individualsAndRoles.map((roleItem) => ({
          individual: roleItem.individual.id,
          newRole: '',
        })),
      );
    }
  }, [fullHousehold, setFieldValue, values.roles]);

  const householdFieldsDict = householdFieldsData;

  if (!household) {
    return (
      <div>{`You have to select a ${beneficiaryGroup?.groupLabel} earlier`}</div>
    );
  }
  if (fullHouseholdLoading || householdFieldsLoading || !fullHousehold) {
    return <LoadingComponent />;
  }
  const notAvailableItems = (values.householdDataUpdateFields || []).map(
    (fieldItem) => fieldItem.fieldName,
  );

  return (
    !isEditTicket && (
      <>
        <Title>
          <Typography variant="h6">{`${beneficiaryGroup?.groupLabel} Data`}</Typography>
        </Title>
        <Grid container spacing={3}>
          <FieldArray
            name="householdDataUpdateFields"
            render={(arrayHelpers) => (
              <>
                {(values.householdDataUpdateFields || []).map((item, index) => (
                  <EditHouseholdDataChangeFieldRow
                    key={`${index}-${item.fieldName}`}
                    itemValue={item}
                    index={index}
                    household={fullHousehold}
                    fields={householdFieldsDict}
                    notAvailableFields={notAvailableItems}
                    onDelete={() => arrayHelpers.remove(index)}
                    values={values}
                  />
                ))}

                <Grid size={{ xs: 4 }}>
                  <Button
                    color="primary"
                    startIcon={<AddCircleOutline />}
                    onClick={() => {
                      arrayHelpers.push({ fieldName: null, fieldValue: null });
                    }}
                    data-cy="button-add-new-field"
                  >
                    {t('Add new field')}
                  </Button>
                </Grid>
              </>
            )}
          />
        </Grid>

        {/* Roles in Household Section */}
        <Title>
          <Typography variant="h6">{t('Roles in Household')}</Typography>
        </Title>
        <Grid container spacing={2} alignItems="center">
          <Grid size={{ xs: 4 }}>
            <strong>{t('Full Name')}</strong>
          </Grid>
          <Grid size={{ xs: 4 }}>
            <strong>{t('Current Role')}</strong>
          </Grid>
          <Grid size={{ xs: 3 }}>
            <strong>{t('New Role')}</strong>
          </Grid>
          <Grid size={{ xs: 1 }}></Grid>
          {/* Render all roles, including added ones */}
          {(values.roles || []).map((roleItem, index) => {
            // Find individual details from household
            const individualObj =
              fullHousehold.household.individuals.edges.find(
                (ind) => ind.node.id === roleItem.individual,
              );
            const currentRoleObj =
              fullHousehold.household.individualsAndRoles.find(
                (r) => r.individual.id === roleItem.individual,
              );
            // Filter out individuals already assigned in other rows
            const usedIds = (values.roles || []).map((r, i) =>
              i !== index ? r.individual : null,
            );
            const availableChoices = fullHousehold.household.individuals.edges
              .map((ind) => ({ value: ind.node.id, label: ind.node.fullName }))
              .filter((choice) => !usedIds.includes(choice.value));
            return (
              <React.Fragment key={roleItem.individual + '-' + index}>
                <Grid size={{ xs: 4 }}>
                  <Field
                    name={`roles.${index}.individual`}
                    component={FormikSelectField}
                    label={t('Individual')}
                    choices={availableChoices}
                    fullWidth
                  />
                </Grid>
                <Grid size={{ xs: 4 }}>
                  {currentRoleObj ? currentRoleObj.role : 'None'}
                </Grid>
                <Grid size={{ xs: 3 }}>
                  <Field
                    name={`roles.${index}.newRole`}
                    component={FormikSelectField}
                    label={t('New Role')}
                    choices={roleChoices}
                    fullWidth
                  />
                </Grid>
                <Grid size={{ xs: 1 }}>
                  <Button
                    color="secondary"
                    onClick={() => {
                      const updatedRoles = [...(values.roles || [])];
                      updatedRoles.splice(index, 1);
                      setFieldValue('roles', updatedRoles);
                    }}
                    data-cy={`button-remove-role-${index}`}
                  >
                    <DarkGrey>
                      <Delete />
                    </DarkGrey>
                  </Button>
                </Grid>
              </React.Fragment>
            );
          })}
          {/* Add a New Role button */}
          <Grid size={{ xs: 12 }} style={{ marginTop: 16 }}>
            <Button
              color="primary"
              startIcon={<AddCircleOutline />}
              onClick={() => {
                // Find individuals not already assigned in roles
                const usedIds = (values.roles || []).map((r) => r.individual);
                const availableIndividuals =
                  fullHousehold.household.individuals.edges
                    .map((edge) => edge.node)
                    .filter((ind) => !usedIds.includes(ind.id));
                const defaultIndividual =
                  availableIndividuals.length > 0
                    ? availableIndividuals[0].id
                    : '';
                setFieldValue('roles', [
                  ...(values.roles || []),
                  {
                    individual: defaultIndividual,
                    newRole: '',
                  },
                ]);
              }}
              data-cy="button-add-new-role"
            >
              {t('Add a New Role')}
            </Button>
          </Grid>
        </Grid>
      </>
    )
  );
}

export default withErrorBoundary(
  EditHouseholdDataChange,
  'EditHouseholdDataChange',
);<|MERGE_RESOLUTION|>--- conflicted
+++ resolved
@@ -15,11 +15,6 @@
 import { RestService } from '@restgenerated/index';
 import { HouseholdDetail } from '@restgenerated/models/HouseholdDetail';
 import { useQuery } from '@tanstack/react-query';
-<<<<<<< HEAD
-=======
-import { useBaseUrl } from '@hooks/useBaseUrl';
-import { HouseholdList } from '@restgenerated/models/HouseholdList';
->>>>>>> d49a8f84
 
 export interface EditHouseholdDataChangeProps {
   values;
@@ -36,7 +31,6 @@
   const { selectedProgram } = useProgramContext();
   const beneficiaryGroup = selectedProgram?.beneficiaryGroup;
   const isEditTicket = location.pathname.includes('edit-ticket');
-<<<<<<< HEAD
   const household: HouseholdDetail = values.selectedHousehold;
 
   const { data: householdFieldsData, isLoading: householdFieldsLoading } =
@@ -51,9 +45,6 @@
       enabled: Boolean(businessArea),
     });
 
-=======
-  const household: HouseholdList = values.selectedHousehold;
->>>>>>> d49a8f84
   const {
     data: fullHousehold,
     isLoading: fullHouseholdLoading,
@@ -95,10 +86,7 @@
   }, []);
 
   useEffect(() => {
-    if (
-      fullHousehold &&
-      (!values.roles || values.roles.length === 0)
-    ) {
+    if (fullHousehold && (!values.roles || values.roles.length === 0)) {
       setFieldValue(
         'roles',
         fullHousehold.individualsAndRoles.map((roleItem) => ({
