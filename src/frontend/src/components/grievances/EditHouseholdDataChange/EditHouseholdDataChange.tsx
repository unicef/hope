--- conflicted
+++ resolved
@@ -25,13 +25,9 @@
 }: EditHouseholdDataChangeProps): ReactElement {
   const { t } = useTranslation();
   const location = useLocation();
-<<<<<<< HEAD
-  const { selectedProgram } = useProgramContext();
+  const { selectedProgram, isSocialDctType } = useProgramContext();
   const beneficiaryGroup = selectedProgram?.beneficiaryGroup;
 
-=======
-  const { isSocialDctType } = useProgramContext();
->>>>>>> 9fafa628
   const isEditTicket = location.pathname.includes('edit-ticket');
   const household: AllHouseholdsQuery['allHouseholds']['edges'][number]['node'] =
     values.selectedHousehold;
