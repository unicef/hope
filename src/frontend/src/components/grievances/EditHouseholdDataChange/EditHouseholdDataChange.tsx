--- conflicted
+++ resolved
@@ -12,6 +12,7 @@
 import { LoadingComponent } from '@core/LoadingComponent';
 import { Title } from '@core/Title';
 import { EditHouseholdDataChangeFieldRow } from './EditHouseholdDataChangeFieldRow';
+import { useProgramContext } from 'src/programContext';
 
 export interface EditHouseholdDataChangeProps {
   values;
@@ -23,12 +24,9 @@
 }: EditHouseholdDataChangeProps): ReactElement {
   const { t } = useTranslation();
   const location = useLocation();
-<<<<<<< HEAD
-  const { selectedProgram, isSocialDctType } = useProgramContext();
+  const { selectedProgram } = useProgramContext();
   const beneficiaryGroup = selectedProgram?.beneficiaryGroup;
 
-=======
->>>>>>> 1d0be064
   const isEditTicket = location.pathname.includes('edit-ticket');
   const household: AllHouseholdsQuery['allHouseholds']['edges'][number]['node'] =
     values.selectedHousehold;
