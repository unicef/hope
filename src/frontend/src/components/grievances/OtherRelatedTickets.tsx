--- conflicted
+++ resolved
@@ -38,17 +38,6 @@
           baseUrl,
         );
 
-<<<<<<< HEAD
-          return (
-            <Box key={edge.id} mb={1}>
-              <ContentLink href={grievanceDetailsPath}>
-                {edge.unicefId}
-              </ContentLink>
-            </Box>
-          );
-        })
-      : <>-</>;
-=======
         return (
           <Box key={edge.id} mb={1}>
             <ContentLink href={grievanceDetailsPath}>
@@ -60,7 +49,6 @@
     ) : (
       <>-</>
     );
->>>>>>> c61760aa
 
   const openExistingTickets =
     ticket.household?.id && existingTickets.length
