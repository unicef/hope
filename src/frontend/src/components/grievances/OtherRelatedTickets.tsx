import { Box, Typography } from '@mui/material';
import { ReactElement, useState } from 'react';
import { useTranslation } from 'react-i18next';
import { useParams } from 'react-router-dom';
import { GrievanceTicketQuery } from '@generated/graphql';
import { useBaseUrl } from '@hooks/useBaseUrl';
import { GRIEVANCE_TICKET_STATES } from '@utils/constants';
import { ContentLink } from '@core/ContentLink';
import { LabelizedField } from '@core/LabelizedField';
import { Title } from '@core/Title';
import {
  ApproveBox,
  BlueBold,
} from './GrievancesApproveSection/ApproveSectionStyles';
import { getGrievanceDetailsPath } from './utils/createGrievanceUtils';
import { useProgramContext } from 'src/programContext';

export function OtherRelatedTickets({
  ticket,
}: {
  ticket: GrievanceTicketQuery['grievanceTicket'];
}): ReactElement {
  const { t } = useTranslation();
  const { baseUrl } = useBaseUrl();
  const { id } = useParams();
  const { selectedProgram } = useProgramContext();
  const beneficiaryGroup = selectedProgram?.beneficiaryGroup;
<<<<<<< HEAD
=======

>>>>>>> 1766bb22
  const [show, setShow] = useState(false);
  const { existingTickets, linkedTickets } = ticket;

  const renderIds = (tickets): ReactElement =>
    tickets.length
      ? tickets.map((edge) => {
          const grievanceDetailsPath = getGrievanceDetailsPath(
            edge.id,
            edge.category,
            baseUrl,
          );

          return (
            <Box key={edge.id} mb={1}>
              <ContentLink href={grievanceDetailsPath}>
                {edge.unicefId}
              </ContentLink>
            </Box>
          );
        })
      : '-';

  const openExistingTickets =
    ticket.household?.id && existingTickets.length
      ? existingTickets.filter(
          (edge) =>
            edge.status !== GRIEVANCE_TICKET_STATES.CLOSED && edge.id !== id,
        )
      : [];
  const closedExistingTickets =
    ticket.household?.id && existingTickets.length
      ? existingTickets.filter(
          (edge) =>
            edge.status === GRIEVANCE_TICKET_STATES.CLOSED && edge.id !== id,
        )
      : [];

  const openLinkedTickets = linkedTickets.length
    ? linkedTickets.filter(
        (edge) =>
          edge.status !== GRIEVANCE_TICKET_STATES.CLOSED && edge.id !== id,
      )
    : [];
  const closedLinkedTickets = linkedTickets.length
    ? linkedTickets.filter(
        (edge) =>
          edge.status === GRIEVANCE_TICKET_STATES.CLOSED && edge.id !== id,
      )
    : [];

  return linkedTickets.length > 0 || existingTickets.length > 0 ? (
    <ApproveBox>
      <Title>
        <Typography variant="h6">{t('Other Related Tickets')}</Typography>
      </Title>
      <Box display="flex" flexDirection="column">
        <LabelizedField
          label={`For ${beneficiaryGroup?.groupLabel} ${ticket.household?.unicefId || '-'}`}
        >
          <>{renderIds(openExistingTickets)}</>
        </LabelizedField>
        <LabelizedField label={t('Tickets')}>
          <>{renderIds(openLinkedTickets)}</>
        </LabelizedField>
        {!show &&
        (closedLinkedTickets.length > 0 || closedExistingTickets.length > 0) ? (
          <Box mt={3}>
            <BlueBold onClick={() => setShow(true)}>
              {t('SHOW CLOSED TICKETS')} (
              {closedLinkedTickets.length + closedExistingTickets.length})
            </BlueBold>
          </Box>
        ) : null}
        {show && (
          <Box mb={3} mt={3}>
            <Typography>{t('Closed Tickets')}</Typography>
            <LabelizedField
              label={`${t(`For ${beneficiaryGroup?.groupLabel}`)} ${ticket.household?.unicefId || '-'}`}
            >
              <>{renderIds(closedExistingTickets)}</>
            </LabelizedField>
            <LabelizedField label={t('Tickets')}>
              <>{renderIds(closedLinkedTickets)}</>
            </LabelizedField>
          </Box>
        )}
        {show &&
        (closedLinkedTickets.length > 0 || closedExistingTickets.length > 0) ? (
          <BlueBold onClick={() => setShow(false)}>
            {t('HIDE CLOSED TICKETS')} (
            {closedLinkedTickets.length + closedExistingTickets.length})
          </BlueBold>
        ) : null}
      </Box>
    </ApproveBox>
  ) : null;
}<|MERGE_RESOLUTION|>--- conflicted
+++ resolved
@@ -25,10 +25,7 @@
   const { id } = useParams();
   const { selectedProgram } = useProgramContext();
   const beneficiaryGroup = selectedProgram?.beneficiaryGroup;
-<<<<<<< HEAD
-=======
 
->>>>>>> 1766bb22
   const [show, setShow] = useState(false);
   const { existingTickets, linkedTickets } = ticket;
 
