import { Dialog } from '@containers/dialogs/Dialog';
import { DialogActions } from '@containers/dialogs/DialogActions';
import { DialogContainer } from '@containers/dialogs/DialogContainer';
import { DialogFooter } from '@containers/dialogs/DialogFooter';
import { DialogTitleWrapper } from '@containers/dialogs/DialogTitleWrapper';
import { useGrievanceTicketLazyQuery } from '@generated/graphql';
import { usePermissions } from '@hooks/usePermissions';
import PersonIcon from '@mui/icons-material/Person';
import {
  Box,
  Button,
  DialogContent,
  DialogTitle,
  Typography,
} from '@mui/material';
import { FC, ReactElement, useState } from 'react';
import { useTranslation } from 'react-i18next';
import { hasPermissions, PERMISSIONS } from 'src/config/permissions';
import { useProgramContext } from 'src/programContext';

export interface Individual {
  __typename?: 'DeduplicationEngineSimilarityPairIndividualNode';
  unicefId?: string;
  fullName?: string;
  photo?: string;
}

export interface BiometricsResultsProps {
  ticketId: string;
  similarityScore: string;
  individual1?: Individual;
  individual2?: Individual;
  statusCode?: string;
}

const Placeholder: FC = () => (
  <Box
    display="flex"
    justifyContent="center"
    alignItems="center"
    width="45%"
    height="200px"
    border="1px solid #ccc"
    data-cy="placeholder"
  >
    <PersonIcon color="primary" style={{ fontSize: 100 }} />
  </Box>
);

export const BiometricsResults = ({
  ticketId,
  similarityScore,
  individual1,
  individual2,
  statusCode,
}: BiometricsResultsProps): ReactElement => {
  const { t } = useTranslation();
  const [dialogOpen, setDialogOpen] = useState(false);
  const permissions = usePermissions();
  const canViewBiometricsResults = hasPermissions(
    PERMISSIONS.GRIEVANCES_VIEW_BIOMETRIC_RESULTS,
    permissions,
  );
  const { selectedProgram } = useProgramContext();
  const beneficiaryGroup = selectedProgram?.beneficiaryGroup;
<<<<<<< HEAD
=======

>>>>>>> 1766bb22
  const [loadData] = useGrievanceTicketLazyQuery({
    variables: {
      id: ticketId,
    },
    fetchPolicy: 'cache-and-network',
  });

  return (
    <>
      {canViewBiometricsResults && (
        <Box p={2}>
          <Button
            onClick={() => {
              setDialogOpen(true);
              loadData();
            }}
            data-cy="button-open-biometrics-results"
          >
            {t('View Biometrics Results')}
          </Button>
        </Box>
      )}
      <Dialog
        open={dialogOpen}
        onClose={() => setDialogOpen(false)}
        scroll="paper"
        aria-labelledby="form-dialog-title"
        maxWidth="md"
        data-cy="dialog-biometrics-results"
      >
        <DialogTitleWrapper>
          <DialogTitle data-cy="dialog-title">
            {t('Biometrics Results')}
          </DialogTitle>
        </DialogTitleWrapper>
        <DialogContent data-cy="dialog-content">
          <DialogContainer>
            <Box display="flex" justifyContent="space-between" p={5}>
<<<<<<< HEAD
              {individual1?.unicefId && (
                <Box display="flex" flexDirection="column">
                  {individual1?.photo ? (
                    <img
                      src={individual1?.photo}
                      alt="Image 1"
                      style={{
                        maxWidth: '100%',
                        maxHeight: '300px',
                        objectFit: 'cover',
                      }}
                      data-cy="image1"
                    />
                  ) : (
                    <Placeholder />
                  )}
                  <Typography variant="subtitle2">
                    {beneficiaryGroup?.memberLabel} {individual1?.unicefId}:{' '}
                    {individual1?.fullName}
                  </Typography>
                </Box>
              )}

              {individual2?.unicefId && (
                <Box display="flex" flexDirection="column">
                  {individual2?.photo ? (
                    <img
                      src={individual2?.photo}
                      alt="Image 2"
                      style={{
                        maxWidth: '100%',
                        maxHeight: '300px',
                        objectFit: 'cover',
                      }}
                      data-cy="image2"
                    />
                  ) : (
                    <Placeholder />
                  )}
                  <Typography variant="subtitle2">
                    {beneficiaryGroup?.memberLabel} {individual2?.unicefId}:{' '}
                    {individual2?.fullName}
                  </Typography>
                </Box>
=======
                {individual1?.unicefId && (
                   <Box display="flex" flexDirection="column">
                     {individual1?.photo ? (
                  <img
                    src={individual1?.photo}
                    alt="Image 1"
                    style={{
                      maxWidth: '100%',
                      maxHeight: '300px',
                      objectFit: 'cover',
                    }}
                    data-cy="image1"
                  />
                ) : (
                  <Placeholder />
                )}
                <Typography variant="subtitle2">
                  {beneficiaryGroup?.memberLabel} {individual1?.unicefId}:{' '}
                  {individual1?.fullName}
                </Typography>
              </Box>
                )}

              {individual2?.unicefId && (
                              <Box display="flex" flexDirection="column">
                {individual2?.photo ? (
                  <img
                    src={individual2?.photo}
                    alt="Image 2"
                    style={{
                      maxWidth: '100%',
                      maxHeight: '300px',
                      objectFit: 'cover',
                    }}
                    data-cy="image2"
                  />
                ) : (
                  <Placeholder />
                )}
                <Typography variant="subtitle2">
                  {beneficiaryGroup?.memberLabel} {individual2?.unicefId}:{' '}
                  {individual2?.fullName}
                </Typography>
              </Box>
>>>>>>> 1766bb22
              )}
            </Box>
            <Box p={5} data-cy="results-info">
              <div>
                <strong>
                  {t('Algorithm similarity score:')} {similarityScore}
                </strong>
              </div>
              {Number(similarityScore) > 0 ? (
                <div>{t('Face images matching suggests: Duplicates')}</div>
              ) : (
                statusCode
              )}
            </Box>
          </DialogContainer>
        </DialogContent>
        <DialogFooter>
          <DialogActions>
            <Button onClick={() => setDialogOpen(false)} data-cy="button-close">
              {t('CLOSE')}
            </Button>
          </DialogActions>
        </DialogFooter>
      </Dialog>
    </>
  );
};<|MERGE_RESOLUTION|>--- conflicted
+++ resolved
@@ -63,10 +63,7 @@
   );
   const { selectedProgram } = useProgramContext();
   const beneficiaryGroup = selectedProgram?.beneficiaryGroup;
-<<<<<<< HEAD
-=======
 
->>>>>>> 1766bb22
   const [loadData] = useGrievanceTicketLazyQuery({
     variables: {
       id: ticketId,
@@ -105,7 +102,6 @@
         <DialogContent data-cy="dialog-content">
           <DialogContainer>
             <Box display="flex" justifyContent="space-between" p={5}>
-<<<<<<< HEAD
               {individual1?.unicefId && (
                 <Box display="flex" flexDirection="column">
                   {individual1?.photo ? (
@@ -150,52 +146,29 @@
                     {individual2?.fullName}
                   </Typography>
                 </Box>
-=======
-                {individual1?.unicefId && (
-                   <Box display="flex" flexDirection="column">
-                     {individual1?.photo ? (
-                  <img
-                    src={individual1?.photo}
-                    alt="Image 1"
-                    style={{
-                      maxWidth: '100%',
-                      maxHeight: '300px',
-                      objectFit: 'cover',
-                    }}
-                    data-cy="image1"
-                  />
-                ) : (
-                  <Placeholder />
-                )}
-                <Typography variant="subtitle2">
-                  {beneficiaryGroup?.memberLabel} {individual1?.unicefId}:{' '}
-                  {individual1?.fullName}
-                </Typography>
-              </Box>
-                )}
+              )}
 
               {individual2?.unicefId && (
-                              <Box display="flex" flexDirection="column">
-                {individual2?.photo ? (
-                  <img
-                    src={individual2?.photo}
-                    alt="Image 2"
-                    style={{
-                      maxWidth: '100%',
-                      maxHeight: '300px',
-                      objectFit: 'cover',
-                    }}
-                    data-cy="image2"
-                  />
-                ) : (
-                  <Placeholder />
-                )}
-                <Typography variant="subtitle2">
-                  {beneficiaryGroup?.memberLabel} {individual2?.unicefId}:{' '}
-                  {individual2?.fullName}
-                </Typography>
-              </Box>
->>>>>>> 1766bb22
+                <Box display="flex" flexDirection="column">
+                  {individual2?.photo ? (
+                    <img
+                      src={individual2?.photo}
+                      alt="Image 2"
+                      style={{
+                        maxWidth: '100%',
+                        maxHeight: '300px',
+                        objectFit: 'cover',
+                      }}
+                      data-cy="image2"
+                    />
+                  ) : (
+                    <Placeholder />
+                  )}
+                  <Typography variant="subtitle2">
+                    {beneficiaryGroup?.memberLabel} {individual2?.unicefId}:{' '}
+                    {individual2?.fullName}
+                  </Typography>
+                </Box>
               )}
             </Box>
             <Box p={5} data-cy="results-info">
