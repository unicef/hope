--- conflicted
+++ resolved
@@ -1,4 +1,4 @@
-import React, { ChangeEvent } from 'react';
+import { ChangeEvent } from 'react';
 import { BlackLink } from '@core/BlackLink';
 import { UniversalMoment } from '@core/UniversalMoment';
 import PeopleIcon from '@mui/icons-material/People';
@@ -43,14 +43,10 @@
 }: NeedsAdjudicationTableProps) => {
   const { t } = useTranslation();
   const { baseUrl, isAllPrograms } = useBaseUrl();
-<<<<<<< HEAD
-  const { isActiveProgram } = useProgramContext();
+  const { isActiveProgram, isSocialDctType } = useProgramContext();
   const { selectedProgram } = useProgramContext();
   const beneficiaryGroup = selectedProgram?.beneficiaryGroup;
 
-=======
-  const { isActiveProgram, isSocialDctType } = useProgramContext();
->>>>>>> 9fafa628
   const details = ticket?.needsAdjudicationTicketDetails;
 
   const handleSelect = (id: string) => {
@@ -104,7 +100,10 @@
     !isActiveProgram;
 
   const renderPossibleDuplicateRow = (possibleDuplicate) => (
-    <TableRow key={possibleDuplicate.id} data-cy={`possible-duplicate-row-${possibleDuplicate?.unicefId}`}>
+    <TableRow
+      key={possibleDuplicate.id}
+      data-cy={`possible-duplicate-row-${possibleDuplicate?.unicefId}`}
+    >
       <TableCell align="left" data-cy="checkbox-cell">
         <Checkbox
           color="primary"
@@ -208,17 +207,11 @@
           <TableCell data-cy="table-cell-individual-id" align="left">
             {beneficiaryGroup?.memberLabel} ID
           </TableCell>
-<<<<<<< HEAD
-          <TableCell data-cy="table-cell-household-id" align="left">
-            {beneficiaryGroup?.groupLabel} ID
-          </TableCell>
-=======
           {!isSocialDctType && (
             <TableCell data-cy="table-cell-household-id" align="left">
-              {t('Household ID')}
+              {beneficiaryGroup?.groupLabel} ID
             </TableCell>
           )}
->>>>>>> 9fafa628
           <TableCell data-cy="table-cell-full-name" align="left">
             {t('Full Name')}
           </TableCell>
@@ -249,7 +242,9 @@
         </TableRow>
       </TableHead>
       <TableBody>
-        <TableRow data-cy={`possible-duplicate-row-${details.goldenRecordsIndividual?.unicefId}`}>
+        <TableRow
+          data-cy={`possible-duplicate-row-${details.goldenRecordsIndividual?.unicefId}`}
+        >
           <TableCell align="left">
             <Checkbox
               color="primary"
