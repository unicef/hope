--- conflicted
+++ resolved
@@ -46,10 +46,7 @@
   const { isActiveProgram, isSocialDctType } = useProgramContext();
   const { selectedProgram } = useProgramContext();
   const beneficiaryGroup = selectedProgram?.beneficiaryGroup;
-<<<<<<< HEAD
-=======
-
->>>>>>> 1766bb22
+
   const details = ticket?.needsAdjudicationTicketDetails;
 
   const handleSelect = (id: string) => {
