import withErrorBoundary from '@components/core/withErrorBoundary';
import { Dialog } from '@containers/dialogs/Dialog';
import { DialogActions } from '@containers/dialogs/DialogActions';
import { DialogContainer } from '@containers/dialogs/DialogContainer';
import { DialogFooter } from '@containers/dialogs/DialogFooter';
import { DialogTitleWrapper } from '@containers/dialogs/DialogTitleWrapper';
import {
  DeduplicationEngineSimilarityPairIndividualNode,
  IndividualDetailedFragment,
  useIndividualLazyQuery,
} from '@generated/graphql';
import { usePermissions } from '@hooks/usePermissions';
import PersonIcon from '@mui/icons-material/Person';
import {
  Box,
  Button,
  DialogContent,
  DialogTitle,
  Typography,
} from '@mui/material';
import { FC, ReactElement, useState, useEffect } from 'react';
import { useTranslation } from 'react-i18next';
import { hasPermissions, PERMISSIONS } from 'src/config/permissions';
import { useProgramContext } from 'src/programContext';

export interface BiometricsResultsProps {
  similarityScore: number;
  individual1?: IndividualDetailedFragment;
  individual2?: DeduplicationEngineSimilarityPairIndividualNode;
  openLinkText?: string;
  modalTitle?: string;
}

const Placeholder: FC = () => (
  <Box
    display="flex"
    justifyContent="center"
    alignItems="center"
    width="45%"
    height="200px"
    border="1px solid #ccc"
    data-cy="placeholder"
  >
    <PersonIcon color="primary" style={{ fontSize: 100 }} />
  </Box>
);

const BiometricsResultsRdi = ({
  similarityScore,
  individual1,
  individual2,
  openLinkText = 'View Similarity Details',
  modalTitle = 'Biometrics Results',
}: BiometricsResultsProps): ReactElement => {
  const { t } = useTranslation();
  const [dialogOpen, setDialogOpen] = useState(false);
  const permissions = usePermissions();
  const [individual1Data, setIndividual1Data] = useState<
    IndividualDetailedFragment | undefined
  >(individual1);
  const [individual2Data, setIndividual2Data] = useState<
    DeduplicationEngineSimilarityPairIndividualNode | IndividualDetailedFragment
  >(individual2);

  const canViewBiometricsResults = hasPermissions(
    PERMISSIONS.GRIEVANCES_VIEW_BIOMETRIC_RESULTS,
    permissions,
  );

  const { selectedProgram } = useProgramContext();
  const beneficiaryGroup = selectedProgram?.beneficiaryGroup;
<<<<<<< HEAD
=======

>>>>>>> 1766bb22
  const [loadIndividual1Data] = useIndividualLazyQuery({
    variables: {
      id: individual1?.id,
    },
    fetchPolicy: 'cache-and-network',
    onCompleted: (data) => {
      setIndividual1Data(data.individual);
    },
  });

  const [loadIndividual2Data] = useIndividualLazyQuery({
    variables: {
      id: individual2?.id,
    },
    fetchPolicy: 'cache-and-network',
    onCompleted: (data) => {
      setIndividual2Data(data.individual);
    },
  });

  useEffect(() => {
    if (dialogOpen) {
      loadIndividual1Data();
      loadIndividual2Data();
    }
  }, [dialogOpen, loadIndividual1Data, loadIndividual2Data]);

  return (
    <>
      <Box p={2}>
        {canViewBiometricsResults && (
          <Button
            onClick={(e) => {
              e.stopPropagation();
              setDialogOpen(true);
            }}
            data-cy="button-open-biometrics-results"
          >
            {t(openLinkText)}
          </Button>
        )}
      </Box>
      <Dialog
        open={dialogOpen}
        onClose={() => setDialogOpen(false)}
        scroll="paper"
        aria-labelledby="form-dialog-title"
        maxWidth="md"
        data-cy="dialog-biometrics-results"
      >
        <DialogTitleWrapper>
          <DialogTitle data-cy="dialog-title">{t(modalTitle)}</DialogTitle>
        </DialogTitleWrapper>
        <DialogContent data-cy="dialog-content">
          <DialogContainer>
            <Box display="flex" justifyContent="space-between" p={5}>
              <Box display="flex" flexDirection="column">
                {individual1Data?.photo ? (
                  <img
                    src={individual1Data?.photo}
                    alt="Image 1"
                    style={{
                      maxWidth: '100%',
                      maxHeight: '300px',
                      objectFit: 'cover',
                    }}
                    data-cy="image1"
                  />
                ) : (
                  <Placeholder />
                )}
                <Typography variant="subtitle2">
                  {beneficiaryGroup?.memberLabel} {individual1Data?.unicefId}:{' '}
                  {individual1Data?.fullName}
                </Typography>
              </Box>
              <Box display="flex" flexDirection="column">
                {individual2Data?.photo ? (
                  <img
                    src={individual2Data?.photo}
                    alt="Image 2"
                    style={{
                      maxWidth: '100%',
                      maxHeight: '300px',
                      objectFit: 'cover',
                    }}
                    data-cy="image2"
                  />
                ) : (
                  <Placeholder />
                )}
                <Typography variant="subtitle2">
                  {beneficiaryGroup?.memberLabel} {individual2Data?.unicefId}:{' '}
                  {individual2Data?.fullName}
                </Typography>
              </Box>
            </Box>
            <Box p={5} data-cy="results-info">
              <div>
                <strong>
                  {t('Algorithm similarity score:')} {similarityScore}
                </strong>
              </div>
              <div>{t('Face images matching suggests: Duplicates')}</div>
            </Box>
          </DialogContainer>
        </DialogContent>
        <DialogFooter>
          <DialogActions>
            <Button
              onClick={(e) => {
                e.stopPropagation();
                setDialogOpen(false);
              }}
              data-cy="button-close"
            >
              {t('CLOSE')}
            </Button>
          </DialogActions>
        </DialogFooter>
      </Dialog>
    </>
  );
};

export default withErrorBoundary(BiometricsResultsRdi, 'BiometricsResultsRdi');<|MERGE_RESOLUTION|>--- conflicted
+++ resolved
@@ -69,10 +69,7 @@
 
   const { selectedProgram } = useProgramContext();
   const beneficiaryGroup = selectedProgram?.beneficiaryGroup;
-<<<<<<< HEAD
-=======
 
->>>>>>> 1766bb22
   const [loadIndividual1Data] = useIndividualLazyQuery({
     variables: {
       id: individual1?.id,
