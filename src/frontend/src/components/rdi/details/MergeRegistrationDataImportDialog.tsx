import {
  Button,
  Dialog,
  DialogActions,
  DialogContent,
  DialogTitle,
} from '@mui/material';
import MergeTypeRoundedIcon from '@mui/icons-material/MergeTypeRounded';
import { ReactElement, useState } from 'react';
import { useTranslation } from 'react-i18next';
import { DialogDescription } from '@containers/dialogs/DialogDescription';
import { DialogFooter } from '@containers/dialogs/DialogFooter';
import { DialogTitleWrapper } from '@containers/dialogs/DialogTitleWrapper';
import { useSnackbar } from '@hooks/useSnackBar';
import {
  RegistrationDetailedFragment,
  useMergeRdiMutation,
} from '@generated/graphql';
import { LoadingButton } from '@core/LoadingButton';
import { useProgramContext } from '../../../programContext';
import withErrorBoundary from '@components/core/withErrorBoundary';
import { useMutation } from '@tanstack/react-query';
import { RestService } from '@restgenerated/services/RestService';
import { useBaseUrl } from '@hooks/useBaseUrl';
import { useHopeDetailsQuery } from '@hooks/useActionMutation';

interface MergeRegistrationDataImportDialogProps {
  registration: RegistrationDetailedFragment;
}

function MergeRegistrationDataImportDialog({
  registration,
}: MergeRegistrationDataImportDialogProps): ReactElement {
  const { t } = useTranslation();
  const [open, setOpen] = useState(false);
  const { showMessage } = useSnackbar();
  const { isSocialDctType, selectedProgram } = useProgramContext();
  const beneficiaryGroup = selectedProgram?.beneficiaryGroup;
<<<<<<< HEAD
  const [mutate, { loading }] = useMergeRdiMutation({
    variables: { id: registration.id },
  });
=======

  const { mutateAsync, isPending } = useHopeDetailsQuery(
    registration.id,
    RestService.restBusinessAreasProgramsRegistrationDataImportsMergeCreate,
    [RestService.restBusinessAreasProgramsRegistrationDataImportsRetrieve.name],
  );
>>>>>>> 244534ce
  const merge = async (): Promise<void> => {
    const { errors } = await mutateAsync();
    if (errors) {
      showMessage(t('Error while merging Registration Data Import'));
      return;
    }
    setOpen(false);
    showMessage(t('Registration Data Import Merging started'));
  };
  let dataCountInformation = (
    <div>
      <strong>
        {registration.numberOfHouseholds} {beneficiaryGroup?.groupLabelPlural}{' '}
        and {registration.numberOfIndividuals}{' '}
        {beneficiaryGroup?.memberLabelPlural} will be merged.{' '}
      </strong>
      {t('Do you want to proceed?')}
    </div>
  );
  if (isSocialDctType) {
    dataCountInformation = (
      <div>
        <strong>
          {registration.numberOfIndividuals}{' '}
          {beneficiaryGroup?.memberLabelPlural} will be merged.
        </strong>
        {t('Do you want to proceed?')}
      </div>
    );
  }
  return (
    <span>
      <Button
        startIcon={<MergeTypeRoundedIcon />}
        color="primary"
        variant="contained"
        onClick={() => setOpen(true)}
        disabled={!registration.canMerge}
        data-cy="button-merge-rdi"
      >
        {t('Merge')}
      </Button>
      <Dialog
        open={open}
        onClose={() => setOpen(false)}
        scroll="paper"
        aria-labelledby="form-dialog-title"
      >
        <DialogTitleWrapper>
          <DialogTitle>{t('Merge Import')}</DialogTitle>
        </DialogTitleWrapper>
        <DialogContent>
          <DialogDescription>
            <div>{t('Are your sure you want to merge this data import?')}</div>
            {dataCountInformation}
          </DialogDescription>
        </DialogContent>
        <DialogFooter>
          <DialogActions>
            <Button data-cy="button-cancel" onClick={() => setOpen(false)}>
              {t('CANCEL')}
            </Button>
            <LoadingButton
              loading={isPending}
              type="submit"
              color="primary"
              variant="contained"
              onClick={merge}
              data-cy="button-merge"
            >
              {t('MERGE')}
            </LoadingButton>
          </DialogActions>
        </DialogFooter>
      </Dialog>
    </span>
  );
}

export default withErrorBoundary(
  MergeRegistrationDataImportDialog,
  'MergeRegistrationDataImportDialog',
);<|MERGE_RESOLUTION|>--- conflicted
+++ resolved
@@ -12,16 +12,11 @@
 import { DialogFooter } from '@containers/dialogs/DialogFooter';
 import { DialogTitleWrapper } from '@containers/dialogs/DialogTitleWrapper';
 import { useSnackbar } from '@hooks/useSnackBar';
-import {
-  RegistrationDetailedFragment,
-  useMergeRdiMutation,
-} from '@generated/graphql';
+import { RegistrationDetailedFragment } from '@generated/graphql';
 import { LoadingButton } from '@core/LoadingButton';
 import { useProgramContext } from '../../../programContext';
 import withErrorBoundary from '@components/core/withErrorBoundary';
-import { useMutation } from '@tanstack/react-query';
 import { RestService } from '@restgenerated/services/RestService';
-import { useBaseUrl } from '@hooks/useBaseUrl';
 import { useHopeDetailsQuery } from '@hooks/useActionMutation';
 
 interface MergeRegistrationDataImportDialogProps {
@@ -36,18 +31,12 @@
   const { showMessage } = useSnackbar();
   const { isSocialDctType, selectedProgram } = useProgramContext();
   const beneficiaryGroup = selectedProgram?.beneficiaryGroup;
-<<<<<<< HEAD
-  const [mutate, { loading }] = useMergeRdiMutation({
-    variables: { id: registration.id },
-  });
-=======
 
   const { mutateAsync, isPending } = useHopeDetailsQuery(
     registration.id,
     RestService.restBusinessAreasProgramsRegistrationDataImportsMergeCreate,
     [RestService.restBusinessAreasProgramsRegistrationDataImportsRetrieve.name],
   );
->>>>>>> 244534ce
   const merge = async (): Promise<void> => {
     const { errors } = await mutateAsync();
     if (errors) {
