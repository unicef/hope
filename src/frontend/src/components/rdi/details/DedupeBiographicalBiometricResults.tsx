import { DialogDescription } from '@containers/dialogs/DialogDescription';
import { DialogFooter } from '@containers/dialogs/DialogFooter';
import { DialogTitleWrapper } from '@containers/dialogs/DialogTitleWrapper';
import { BlackLink } from '@core/BlackLink';
import {
  DeduplicationEngineSimilarityPairIndividualNode,
  DeduplicationResultNode,
} from '@generated/graphql';
import { useBaseUrl } from '@hooks/useBaseUrl';
import {
  Button,
  Dialog,
  DialogActions,
  DialogContent,
  DialogTitle,
} from '@mui/material';
import Table from '@mui/material/Table';
import TableBody from '@mui/material/TableBody';
import TableCell from '@mui/material/TableCell';
import TableHead from '@mui/material/TableHead';
import TableRow from '@mui/material/TableRow';
import { ReactElement, useState } from 'react';
import { useTranslation } from 'react-i18next';
import { useProgramContext } from 'src/programContext';
import styled from 'styled-components';
import { MiśTheme } from '../../../theme';
import BiometricsResultsRdi from './BiometricsResultsRdi';
import { IndividualDetail } from '@restgenerated/models/IndividualDetail';

const Error = styled.span`
  color: ${({ theme }: { theme: MiśTheme }) => theme.hctPalette.red};
  font-weight: bold;
  text-decoration: underline;
  cursor: pointer;
`;
const Bold = styled.span`
  font-weight: bold;
  font-size: 16px;
`;

const StyledTable = styled(Table)`
  min-width: 100;
`;

interface DedupeBiographicalBiometricResultsProps {
  individual: IndividualDetail;
  status: string;
  results: Array<DeduplicationResultNode>;
  biometricResults: Array<DeduplicationEngineSimilarityPairIndividualNode>;
  isInBatch?: boolean;
}

export function DedupeBiographicalBiometricResults({
  individual,
  status,
  results,
  biometricResults,
  isInBatch = false,
}: DedupeBiographicalBiometricResultsProps): ReactElement {
  const { t } = useTranslation();
  const [open, setOpen] = useState(false);
  const { baseUrl } = useBaseUrl();
  const { selectedProgram } = useProgramContext();
  const beneficiaryGroup = selectedProgram?.beneficiaryGroup;
<<<<<<< HEAD
=======

>>>>>>> 1766bb22
  const createBiographicalData = (
    unicefId: string,
    fullName: string,
    age: number,
    location: string | undefined,
    score: number | undefined,
    proximityToScore: number | undefined,
    hitId: string,
  ) => {
    return {
      unicefId,
      fullName,
      age,
      location: location || 'N/A',
      score: score || 0,
      proximityToScore: proximityToScore || 0,
      hitId,
    };
  };

  const createBiometricData = (
    unicefId: string,
    fullName: string,
    age: number,
    location: string | undefined,
    similarityScore: number | undefined,
    id: string,
  ) => {
    return {
      unicefId,
      fullName,
      age,
      location: location || 'N/A',
      similarityScore: similarityScore || 0,
      id,
    };
  };

  const rows = results.map((result) => {
    return createBiographicalData(
      result.unicefId,
      result.fullName,
      result.age,
      result.location,
      result.score,
      result.proximityToScore,
      result.hitId,
    );
  });

  const biometricRows = biometricResults.map((result) => {
    return createBiometricData(
      result.unicefId,
      result.fullName,
      result.age,
      result.location,
      result.similarityScore,
      result.id,
    );
  });
  const getIndividualDetailsPath = (id): string => {
    const path = `/${baseUrl}/population/individuals/${id}`;
    return path;
  };

  const biographicalRows = rows.sort((a, b) => b.score - a.score);
  const biometricSortedRows = biometricRows.sort(
    (a, b) => b.similarityScore - a.similarityScore,
  );

  return (
    <>
      <Error
        onClick={(e) => {
          e.preventDefault();
          e.stopPropagation();
          setOpen(true);
        }}
      >
        {status} ({results.length + biometricResults.length})
      </Error>
      <Dialog
        maxWidth="md"
        fullWidth
        open={open}
        onClose={() => setOpen(false)}
        scroll="paper"
        aria-labelledby="form-dialog-title"
      >
        <DialogTitleWrapper>
          <DialogTitle>{t('Duplicates')}</DialogTitle>
        </DialogTitleWrapper>
        <DialogContent>
          <DialogDescription>
            <div>
              {t('Duplicates of')}{' '}
              <Bold>
                {individual.fullName} ({individual.unicefId})
              </Bold>{' '}
              {isInBatch ? t('within batch ') : t('against population ')}
              {t('are listed below.')}
            </div>
          </DialogDescription>
          <div>
            <h3>{t('Biographical')}</h3>
            <StyledTable>
              <TableHead>
                <TableRow>
                  <TableCell style={{ width: 100 }}>
                    {t(`${beneficiaryGroup?.memberLabel} ID`)}
                  </TableCell>
                  <TableCell style={{ width: 100 }}>{t('Full Name')}</TableCell>
                  <TableCell style={{ width: 100 }}>{t('Age')}</TableCell>
                  <TableCell style={{ width: 100 }}>
                    {t('Administrative Level 2')}
                  </TableCell>
                  <TableCell style={{ width: 100 }} align="left">
                    {t('Similarity Score')}
                  </TableCell>
                  <TableCell style={{ width: 100 }} align="left">
                    {t('Proximity to the Score')}
                  </TableCell>
                </TableRow>
              </TableHead>
              <TableBody>
                {biographicalRows.map((row) => {
                  return (
                    <TableRow key={row.hitId}>
                      <TableCell>
                        <BlackLink to={getIndividualDetailsPath(row.hitId)}>
                          {row.unicefId}
                        </BlackLink>
                      </TableCell>
                      <TableCell align="left">{row.fullName}</TableCell>
                      <TableCell align="left">
                        {row.age || t('Not provided')}
                      </TableCell>
                      <TableCell align="left">{row.location}</TableCell>
                      <TableCell align="left">{row.score}</TableCell>
                      <TableCell align="left">
                        {row.proximityToScore > 0 && '+'} {row.proximityToScore}
                      </TableCell>
                    </TableRow>
                  );
                })}{' '}
              </TableBody>
            </StyledTable>
          </div>
          <div>
            <h3>{t('Biometric')}</h3>
            <StyledTable>
              <TableHead>
                <TableRow>
                  <TableCell style={{ width: 100 }}>
                    {t(`${beneficiaryGroup?.memberLabel} ID`)}
                  </TableCell>
                  <TableCell style={{ width: 100 }}>{t('Full Name')}</TableCell>
                  <TableCell style={{ width: 100 }}>{t('Age')}</TableCell>
                  <TableCell style={{ width: 100 }}>
                    {t('Administrative Level 2')}
                  </TableCell>
                  <TableCell style={{ width: 100 }} align="left">
                    {t('Similarity Score')}
                  </TableCell>
                  <TableCell style={{ width: 100 }} align="left" />
                </TableRow>
              </TableHead>
              <TableBody>
                {biometricSortedRows.map((row) => (
                  <TableRow key={row.id}>
                    <TableCell>
                      <BlackLink to={getIndividualDetailsPath(row.id)}>
                        {row.unicefId}
                      </BlackLink>
                    </TableCell>
                    <TableCell align="left">{row.fullName}</TableCell>
                    <TableCell align="left">
                      {row.age || t('Not provided')}
                    </TableCell>
                    <TableCell align="left">{row.location}</TableCell>
                    <TableCell align="left">{row.similarityScore}</TableCell>
                    <TableCell align="left">
                      <BiometricsResultsRdi
                        similarityScore={row.similarityScore}
                        individual1={individual}
                        individual2={row}
                      />
                    </TableCell>
                  </TableRow>
                ))}
              </TableBody>
            </StyledTable>
          </div>
        </DialogContent>
        <DialogFooter>
          <DialogActions>
            <Button
              onClick={(e) => {
                setOpen(false);
                e.preventDefault();
                e.stopPropagation();
              }}
            >
              {t('CLOSE')}
            </Button>
          </DialogActions>
        </DialogFooter>
      </Dialog>
    </>
  );
}<|MERGE_RESOLUTION|>--- conflicted
+++ resolved
@@ -62,10 +62,7 @@
   const { baseUrl } = useBaseUrl();
   const { selectedProgram } = useProgramContext();
   const beneficiaryGroup = selectedProgram?.beneficiaryGroup;
-<<<<<<< HEAD
-=======
-
->>>>>>> 1766bb22
+
   const createBiographicalData = (
     unicefId: string,
     fullName: string,
