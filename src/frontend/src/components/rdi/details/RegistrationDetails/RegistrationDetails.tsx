import { Box, Grid2 as Grid, Typography } from '@mui/material';
import { useTranslation } from 'react-i18next';
import styled from 'styled-components';
import { ContainerColumnWithBorder } from '@core/ContainerColumnWithBorder';
import { LabelizedField } from '@core/LabelizedField';
import { OverviewContainer } from '@core/OverviewContainer';
import { StatusBox } from '@core/StatusBox';
import { UniversalMoment } from '@core/UniversalMoment';
import { MiśTheme } from '../../../../theme';
import {
  registrationDataImportDeduplicationEngineStatusToColor,
  registrationDataImportStatusToColor,
} from '@utils/utils';
import {
  RegistrationDataImportStatus,
} from '@generated/graphql';
import { DedupeBox, OptionType } from '../DedupeBox';
import { Title } from '@core/Title';
import { useProgramContext } from 'src/programContext';
import { ReactElement } from 'react';
import withErrorBoundary from '@components/core/withErrorBoundary';

export const BigValueContainer = styled.div`
  padding: ${({ theme }) => theme.spacing(6)};
  border-color: #b1b1b5;
  border-left-width: 1px;
  border-left-style: solid;
  display: flex;
`;
export const BigValue = styled.div`
  font-family: ${({ theme }: { theme: MiśTheme }) =>
    theme.hctTypography.fontFamily};
  color: #253b46;
  font-size: 36px;
  line-height: 32px;
  margin-top: ${({ theme }) => theme.spacing(2)};
`;

const Error = styled.p`
  color: ${({ theme }: { theme: MiśTheme }) => theme.hctPalette.red};
  font-size: 12px;
`;

const BoldGrey = styled.span`
  font-weight: bold;
  font-size: 14px;
  color: rgba(37, 59, 70, 0.6);
`;

interface RegistrationDetailsProps {
  registration: any;
  isSocialWorkerProgram?: boolean;
}

function RegistrationDetails({
  registration,
  isSocialWorkerProgram,
}: RegistrationDetailsProps): ReactElement {
  const { t } = useTranslation();
  const { selectedProgram } = useProgramContext();
  const beneficiaryGroup = selectedProgram?.beneficiaryGroup;
<<<<<<< HEAD
=======

>>>>>>> 1766bb22
  const withinBatchOptions: OptionType[] = [
    {
      name: 'Unique',
      options: registration?.batchUniqueCountAndPercentage,
    },
    {
      name: 'Duplicates',
      options: registration?.batchDuplicatesCountAndPercentage,
    },
  ];
  const populationOptions: OptionType[] = [
    {
      name: 'Unique',
      options: registration?.goldenRecordUniqueCountAndPercentage,
    },
    {
      name: 'Duplicates',
      options: registration?.goldenRecordDuplicatesCountAndPercentage,
    },
    {
      name: 'Need Adjudication',
      options: registration?.goldenRecordPossibleDuplicatesCountAndPercentage,
    },
  ];

  let numbersComponent: ReactElement;
  if (isSocialWorkerProgram) {
    numbersComponent = (
      <Grid size={{ xs: 4 }}>
        <Grid container>
          <Grid size={{ xs: 6 }}>
            <BigValueContainer>
              <LabelizedField
                label={t('Total Number of Registered People')}
                dataCy="individuals"
              >
                <BigValue>{registration?.numberOfIndividuals}</BigValue>
              </LabelizedField>
            </BigValueContainer>
          </Grid>
        </Grid>
      </Grid>
    );
  } else {
    numbersComponent = (
      <Grid size={{ xs: 'auto' }}>
        <Grid container>
          <Grid size={{ xs: 6 }}>
            <BigValueContainer>
              <LabelizedField
                label={`Total Number of ${beneficiaryGroup?.groupLabelPlural}`}
                dataCy="households"
              >
                <BigValue>{registration?.numberOfHouseholds}</BigValue>
              </LabelizedField>
            </BigValueContainer>
          </Grid>
          <Grid size={{ xs: 6 }}>
            <BigValueContainer>
              <LabelizedField
                label={`Total Number of ${beneficiaryGroup?.memberLabelPlural}`}
                dataCy="individuals"
              >
                <BigValue>{registration?.numberOfIndividuals}</BigValue>
              </LabelizedField>
            </BigValueContainer>
          </Grid>
        </Grid>
      </Grid>
    );
  }
  return (
    <ContainerColumnWithBorder>
      <Title>
        <Typography variant="h6">{t('Import Details')}</Typography>
      </Title>
      <OverviewContainer>
        <Grid alignItems="center" container>
          <Grid size={{ xs: 'auto' }}>
            <Grid container spacing={3}>
              <Grid size={{ xs: 6 }}>
                <Box display="flex" flexDirection="column">
                  <LabelizedField label={t('status')}>
                    <StatusBox
                      status={registration?.status}
                      statusToColor={registrationDataImportStatusToColor}
                    />
                  </LabelizedField>
                  {registration?.errorMessage && (
                    <Error>{registration.errorMessage}</Error>
                  )}
                </Box>
              </Grid>
              {registration?.biometricDeduplicationEnabled && (
                <Grid size={{ xs: 6 }}>
                  <Box display="flex" flexDirection="column">
                    <LabelizedField
                      label={t('Biometrics Deduplication Status')}
                    >
                      <StatusBox
                        status={registration?.deduplicationEngineStatus}
                        statusToColor={
                          registrationDataImportDeduplicationEngineStatusToColor
                        }
                      />
                    </LabelizedField>
                    {registration?.errorMessage && (
                      <Error>{registration.errorMessage}</Error>
                    )}
                  </Box>
                </Grid>
              )}
              <Grid size={{ xs: 6 }}>
                <LabelizedField
                  label={t('Source of Data')}
                  value={registration?.dataSource}
                />
              </Grid>
              <Grid size={{ xs: 6 }}>
                <LabelizedField
                  label={t('Import Date')}
                  value={
                    <UniversalMoment withTime>
                      {registration?.importDate}
                    </UniversalMoment>
                  }
                />
              </Grid>
              <Grid size={{ xs: 6 }}>
                <LabelizedField
                  label={t('Imported by')}
                  value={registration?.importedBy}
                />
              </Grid>
              {registration.status === RegistrationDataImportStatus.Refused &&
              registration.refuseReason ? (
                <Grid size={{ xs: 6 }}>
                  <LabelizedField
                    label={t('Refuse Reason')}
                    value={registration?.refuseReason}
                  />
                </Grid>
              ) : null}
            </Grid>
          </Grid>
          {numbersComponent}
          {registration.status === 'DEDUPLICATION_FAILED' ? null : (
            <Grid size={{ xs: 'auto' }}>
              <Grid container direction="column">
                <Grid container size={{ xs: 12 }} spacing={3}>
                  <Grid size={{ xs: 4 }}></Grid>
                  <Grid size={{ xs: 4 }}>
                    <BoldGrey>{t('Biographical')}</BoldGrey>
                  </Grid>
                  {registration.biometricDeduplicationEnabled && (
                    <Grid size={{ xs: 4 }}>
                      <BoldGrey>{t('Biometrics')}</BoldGrey>
                    </Grid>
                  )}
                </Grid>
                <DedupeBox label="Within Batch" options={withinBatchOptions} />
                <DedupeBox label="In Population" options={populationOptions} />
              </Grid>
            </Grid>
          )}
        </Grid>
      </OverviewContainer>
    </ContainerColumnWithBorder>
  );
}

export default withErrorBoundary(RegistrationDetails, 'RegistrationDetails');<|MERGE_RESOLUTION|>--- conflicted
+++ resolved
@@ -11,9 +11,7 @@
   registrationDataImportDeduplicationEngineStatusToColor,
   registrationDataImportStatusToColor,
 } from '@utils/utils';
-import {
-  RegistrationDataImportStatus,
-} from '@generated/graphql';
+import { RegistrationDataImportStatus } from '@generated/graphql';
 import { DedupeBox, OptionType } from '../DedupeBox';
 import { Title } from '@core/Title';
 import { useProgramContext } from 'src/programContext';
@@ -59,10 +57,7 @@
   const { t } = useTranslation();
   const { selectedProgram } = useProgramContext();
   const beneficiaryGroup = selectedProgram?.beneficiaryGroup;
-<<<<<<< HEAD
-=======
-
->>>>>>> 1766bb22
+
   const withinBatchOptions: OptionType[] = [
     {
       name: 'Unique',
