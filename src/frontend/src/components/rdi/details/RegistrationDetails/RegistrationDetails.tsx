import { Box, Grid, Typography } from '@mui/material';
import { useTranslation } from 'react-i18next';
import styled from 'styled-components';
import { ContainerColumnWithBorder } from '@core/ContainerColumnWithBorder';
import { LabelizedField } from '@core/LabelizedField';
import { OverviewContainer } from '@core/OverviewContainer';
import { StatusBox } from '@core/StatusBox';
import { UniversalMoment } from '@core/UniversalMoment';
import { MiśTheme } from '../../../../theme';
import {
  registrationDataImportDeduplicationEngineStatusToColor,
  registrationDataImportStatusToColor,
} from '@utils/utils';
import {
  RegistrationDataImportQuery,
  RegistrationDataImportStatus,
} from '@generated/graphql';
import { DedupeBox, OptionType } from '../DedupeBox';
import { Title } from '@core/Title';
<<<<<<< HEAD
import { useProgramContext } from 'src/programContext';
=======
import { ReactElement } from 'react';
>>>>>>> 9fafa628

export const BigValueContainer = styled.div`
  padding: ${({ theme }) => theme.spacing(6)};
  border-color: #b1b1b5;
  border-left-width: 1px;
  border-left-style: solid;
  display: flex;
`;
export const BigValue = styled.div`
  font-family: ${({ theme }: { theme: MiśTheme }) =>
    theme.hctTypography.fontFamily};
  color: #253b46;
  font-size: 36px;
  line-height: 32px;
  margin-top: ${({ theme }) => theme.spacing(2)};
`;

const Error = styled.p`
  color: ${({ theme }: { theme: MiśTheme }) => theme.hctPalette.red};
  font-size: 12px;
`;

const BoldGrey = styled.span`
  font-weight: bold;
  font-size: 14px;
  color: rgba(37, 59, 70, 0.6);
`;

interface RegistrationDetailsProps {
  registration: RegistrationDataImportQuery['registrationDataImport'];
  isSocialWorkerProgram?: boolean;
}

export function RegistrationDetails({
  registration,
  isSocialWorkerProgram,
}: RegistrationDetailsProps): ReactElement {
  const { t } = useTranslation();
  const { selectedProgram } = useProgramContext();
  const beneficiaryGroup = selectedProgram?.beneficiaryGroup;

  const withinBatchOptions: OptionType[] = [
    {
      name: 'Unique',
      options: registration?.batchUniqueCountAndPercentage,
    },
    {
      name: 'Duplicates',
      options: registration?.batchDuplicatesCountAndPercentage,
    },
  ];
  const populationOptions: OptionType[] = [
    {
      name: 'Unique',
      options: registration?.goldenRecordUniqueCountAndPercentage,
    },
    {
      name: 'Duplicates',
      options: registration?.goldenRecordDuplicatesCountAndPercentage,
    },
    {
      name: 'Need Adjudication',
      options: registration?.goldenRecordPossibleDuplicatesCountAndPercentage,
    },
  ];
  const renderImportedBy = (): string => {
    if (registration?.importedBy) {
      return `${registration?.importedBy?.firstName} ${registration?.importedBy?.lastName}`;
    }
    return '-';
  };

  let numbersComponent: ReactElement;
  if (isSocialWorkerProgram) {
    numbersComponent = (
      <Grid item xs={4}>
        <Grid container>
          <Grid item xs={6}>
            <BigValueContainer>
              <LabelizedField
                label={t('Total Number of Registered People')}
                dataCy="individuals"
              >
                <BigValue>{registration?.numberOfIndividuals}</BigValue>
              </LabelizedField>
            </BigValueContainer>
          </Grid>
        </Grid>
      </Grid>
    );
  } else {
    numbersComponent = (
      <Grid item xs={'auto'}>
        <Grid container>
          <Grid item xs={6}>
            <BigValueContainer>
              <LabelizedField
                label={`Total Number of ${beneficiaryGroup?.groupLabelPlural}`}
                dataCy="households"
              >
                <BigValue>{registration?.numberOfHouseholds}</BigValue>
              </LabelizedField>
            </BigValueContainer>
          </Grid>
          <Grid item xs={6}>
            <BigValueContainer>
              <LabelizedField
                label={`Total Number of ${beneficiaryGroup?.memberLabelPlural}`}
                dataCy="individuals"
              >
                <BigValue>{registration?.numberOfIndividuals}</BigValue>
              </LabelizedField>
            </BigValueContainer>
          </Grid>
        </Grid>
      </Grid>
    );
  }
  return (
    <ContainerColumnWithBorder>
      <Title>
        <Typography variant="h6">{t('Import Details')}</Typography>
      </Title>
      <OverviewContainer>
        <Grid alignItems="center" container>
          <Grid item xs={'auto'}>
            <Grid container spacing={3}>
              <Grid item xs={6}>
                <Box display="flex" flexDirection="column">
                  <LabelizedField label={t('status')}>
                    <StatusBox
                      status={registration?.status}
                      statusToColor={registrationDataImportStatusToColor}
                    />
                  </LabelizedField>
                  {registration?.errorMessage && (
                    <Error>{registration.errorMessage}</Error>
                  )}
                </Box>
              </Grid>
              {registration?.biometricDeduplicationEnabled && (
                <Grid item xs={6}>
                  <Box display="flex" flexDirection="column">
                    <LabelizedField
                      label={t('Biometrics Deduplication Status')}
                    >
                      <StatusBox
                        status={registration?.deduplicationEngineStatus}
                        statusToColor={
                          registrationDataImportDeduplicationEngineStatusToColor
                        }
                      />
                    </LabelizedField>
                    {registration?.errorMessage && (
                      <Error>{registration.errorMessage}</Error>
                    )}
                  </Box>
                </Grid>
              )}
              <Grid item xs={6}>
                <LabelizedField
                  label={t('Source of Data')}
                  value={registration?.dataSource}
                />
              </Grid>
              <Grid item xs={6}>
                <LabelizedField
                  label={t('Import Date')}
                  value={
                    <UniversalMoment withTime>
                      {registration?.importDate}
                    </UniversalMoment>
                  }
                />
              </Grid>
              <Grid item xs={6}>
                <LabelizedField
                  label={t('Imported by')}
                  value={renderImportedBy()}
                />
              </Grid>
              {registration.status === RegistrationDataImportStatus.Refused &&
              registration.refuseReason ? (
                <Grid item xs={6}>
                  <LabelizedField
                    label={t('Refuse Reason')}
                    value={registration?.refuseReason}
                  />
                </Grid>
              ) : null}
            </Grid>
          </Grid>
          {numbersComponent}
          {registration.status === 'DEDUPLICATION_FAILED' ? null : (
            <Grid item xs={'auto'}>
              <Grid container direction="column">
                <Grid container item xs={12} spacing={3}>
                  <Grid item xs={4}></Grid>
                  <Grid item xs={4}>
                    <BoldGrey>{t('Biographical')}</BoldGrey>
                  </Grid>
                  {registration.biometricDeduplicationEnabled && (
                    <Grid item xs={4}>
                      <BoldGrey>{t('Biometrics')}</BoldGrey>
                    </Grid>
                  )}
                </Grid>
                <DedupeBox label="Within Batch" options={withinBatchOptions} />
                <DedupeBox label="In Population" options={populationOptions} />
              </Grid>
            </Grid>
          )}
        </Grid>
      </OverviewContainer>
    </ContainerColumnWithBorder>
  );
}<|MERGE_RESOLUTION|>--- conflicted
+++ resolved
@@ -17,11 +17,8 @@
 } from '@generated/graphql';
 import { DedupeBox, OptionType } from '../DedupeBox';
 import { Title } from '@core/Title';
-<<<<<<< HEAD
 import { useProgramContext } from 'src/programContext';
-=======
 import { ReactElement } from 'react';
->>>>>>> 9fafa628
 
 export const BigValueContainer = styled.div`
   padding: ${({ theme }) => theme.spacing(6)};
