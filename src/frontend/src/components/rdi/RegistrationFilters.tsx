import { Grid2 as Grid, MenuItem } from '@mui/material';
import GroupIcon from '@mui/icons-material/Group';
import { useTranslation } from 'react-i18next';
import { useLocation, useNavigate } from 'react-router-dom';
import { useRegistrationChoicesQuery } from '@generated/graphql';
import { AssigneeAutocomplete } from '@shared/autocompletes/AssigneeAutocomplete';
import { createHandleApplyFilterChange } from '@utils/utils';
import { DatePickerFilter } from '@core/DatePickerFilter';
import { NumberTextField } from '@core/NumberTextField';
import { SearchTextField } from '@core/SearchTextField';
import { SelectFilter } from '@core/SelectFilter';
import { FiltersSection } from '@core/FiltersSection';
import { useProgramContext } from 'src/programContext';
import { ReactElement } from 'react';
import withErrorBoundary from '@components/core/withErrorBoundary';

interface RegistrationFiltersProps {
  filter;
  setFilter: (filter) => void;
  initialFilter;
  appliedFilter;
  setAppliedFilter: (filter) => void;
}

const RegistrationFilters = ({
  filter,
  setFilter,
  initialFilter,
  appliedFilter,
  setAppliedFilter,
}: RegistrationFiltersProps): ReactElement => {
  const navigate = useNavigate();
  const location = useLocation();
  const { selectedProgram } = useProgramContext();
  const beneficiaryGroup = selectedProgram?.beneficiaryGroup;

  const { handleFilterChange, applyFilterChanges, clearFilter } =
    createHandleApplyFilterChange(
      initialFilter,
      navigate,
      location,
      filter,
      setFilter,
      appliedFilter,
      setAppliedFilter,
    );
  const handleApplyFilter = (): void => {
    applyFilterChanges();
  };

  const handleClearFilter = (): void => {
    clearFilter();
  };

  const { t } = useTranslation();
  const { data: registrationChoicesData } = useRegistrationChoicesQuery();
  if (!registrationChoicesData) {
    return null;
  }

  return (
<<<<<<< HEAD
    <>
      <FiltersSection
        clearHandler={handleClearFilter}
        applyHandler={handleApplyFilter}
      >
        <Grid container alignItems="flex-end" spacing={3}>
          <Grid item xs={4}>
            <SearchTextField
              label={t('Search')}
              value={filter.search}
              onChange={(e) => handleFilterChange('search', e.target.value)}
              data-cy="filter-search"
            />
          </Grid>
          <Grid item xs={4}>
            <AssigneeAutocomplete
              name="importedBy"
              label={t('Imported By')}
              filter={filter}
              value={filter.importedBy}
              data-cy="filter-imported-by"
              setFilter={setFilter}
              initialFilter={initialFilter}
              appliedFilter={appliedFilter}
              setAppliedFilter={setAppliedFilter}
            />
          </Grid>
          <Grid item xs={4}>
            <SelectFilter
              value={filter.status}
              label={t('Status')}
              onChange={(e) => handleFilterChange('status', e.target.value)}
              data-cy="filter-status"
            >
              {registrationChoicesData.registrationDataStatusChoices.map(
                (item) => (
                  <MenuItem key={item.value} value={item.value}>
                    {item.name}
                  </MenuItem>
                ),
              )}
            </SelectFilter>
          </Grid>
          <Grid item xs={3}>
            <NumberTextField
              id="minFilter"
              topLabel={`Num. of ${beneficiaryGroup?.groupLabelPlural}`}
              value={filter.sizeMin}
              placeholder="From"
              icon={<GroupIcon />}
              onChange={(e) => handleFilterChange('sizeMin', e.target.value)}
              data-cy="filter-size-min"
            />
          </Grid>
          <Grid item xs={3}>
            <NumberTextField
              id="maxFilter"
              value={filter.sizeMax}
              placeholder="To"
              icon={<GroupIcon />}
              onChange={(e) => handleFilterChange('sizeMax', e.target.value)}
              data-cy="filter-size-max"
            />
          </Grid>
          <Grid item xs={3}>
            <DatePickerFilter
              topLabel={t('Import Date')}
              placeholder={t('From')}
              onChange={(date) =>
                handleFilterChange('importDateRangeMin', date)
              }
              value={filter.importDateRangeMin}
              dataCy="filter-import-date-range-min"
            />
          </Grid>
          <Grid item xs={3}>
            <DatePickerFilter
              placeholder={t('To')}
              onChange={(date) =>
                handleFilterChange('importDateRangeMax', date)
              }
              value={filter.importDateRangeMax}
              dataCy="filter-import-date-range-max"
            />
          </Grid>
        </Grid>
      </FiltersSection>
    </>
=======
    <FiltersSection
      clearHandler={handleClearFilter}
      applyHandler={handleApplyFilter}
    >
      <Grid container alignItems="flex-end" spacing={3}>
        <Grid size={{ xs: 4 }}>
          <SearchTextField
            label={t('Search')}
            value={filter.search}
            onChange={(e) => handleFilterChange('search', e.target.value)}
            data-cy="filter-search"
          />
        </Grid>
        <Grid size={{ xs: 4 }}>
          <AssigneeAutocomplete
            name="importedBy"
            label={t('Imported By')}
            filter={filter}
            value={filter.importedBy}
            data-cy="filter-imported-by"
            setFilter={setFilter}
            initialFilter={initialFilter}
            appliedFilter={appliedFilter}
            setAppliedFilter={setAppliedFilter}
          />
        </Grid>
        <Grid size={{ xs: 4 }}>
          <SelectFilter
            value={filter.status}
            label={t('Status')}
            onChange={(e) => handleFilterChange('status', e.target.value)}
            data-cy="filter-status"
          >
            {registrationChoicesData.registrationDataStatusChoices.map(
              (item) => (
                <MenuItem key={item.value} value={item.value}>
                  {item.name}
                </MenuItem>
              ),
            )}
          </SelectFilter>
        </Grid>
        <Grid size={{ xs: 3 }}>
          <NumberTextField
            id="minFilter"
            topLabel={`Num. of ${beneficiaryGroup?.groupLabelPlural}`}
            value={filter.sizeMin}
            placeholder="From"
            icon={<GroupIcon />}
            onChange={(e) => handleFilterChange('sizeMin', e.target.value)}
            data-cy="filter-size-min"
          />
        </Grid>
        <Grid size={{ xs: 3 }}>
          <NumberTextField
            id="maxFilter"
            value={filter.sizeMax}
            placeholder="To"
            icon={<GroupIcon />}
            onChange={(e) => handleFilterChange('sizeMax', e.target.value)}
            data-cy="filter-size-max"
          />
        </Grid>
        <Grid size={{ xs: 3 }}>
          <DatePickerFilter
            topLabel={t('Import Date')}
            placeholder={t('From')}
            onChange={(date) => handleFilterChange('importDateRangeMin', date)}
            value={filter.importDateRangeMin}
            dataCy="filter-import-date-range-min"
          />
        </Grid>
        <Grid size={{ xs: 3 }}>
          <DatePickerFilter
            placeholder={t('To')}
            onChange={(date) => handleFilterChange('importDateRangeMax', date)}
            value={filter.importDateRangeMax}
            dataCy="filter-import-date-range-max"
          />
        </Grid>
      </Grid>
    </FiltersSection>
>>>>>>> 0ac08f3c
  );
};

export default withErrorBoundary(RegistrationFilters, 'RegistrationFilters');<|MERGE_RESOLUTION|>--- conflicted
+++ resolved
@@ -59,96 +59,6 @@
   }
 
   return (
-<<<<<<< HEAD
-    <>
-      <FiltersSection
-        clearHandler={handleClearFilter}
-        applyHandler={handleApplyFilter}
-      >
-        <Grid container alignItems="flex-end" spacing={3}>
-          <Grid item xs={4}>
-            <SearchTextField
-              label={t('Search')}
-              value={filter.search}
-              onChange={(e) => handleFilterChange('search', e.target.value)}
-              data-cy="filter-search"
-            />
-          </Grid>
-          <Grid item xs={4}>
-            <AssigneeAutocomplete
-              name="importedBy"
-              label={t('Imported By')}
-              filter={filter}
-              value={filter.importedBy}
-              data-cy="filter-imported-by"
-              setFilter={setFilter}
-              initialFilter={initialFilter}
-              appliedFilter={appliedFilter}
-              setAppliedFilter={setAppliedFilter}
-            />
-          </Grid>
-          <Grid item xs={4}>
-            <SelectFilter
-              value={filter.status}
-              label={t('Status')}
-              onChange={(e) => handleFilterChange('status', e.target.value)}
-              data-cy="filter-status"
-            >
-              {registrationChoicesData.registrationDataStatusChoices.map(
-                (item) => (
-                  <MenuItem key={item.value} value={item.value}>
-                    {item.name}
-                  </MenuItem>
-                ),
-              )}
-            </SelectFilter>
-          </Grid>
-          <Grid item xs={3}>
-            <NumberTextField
-              id="minFilter"
-              topLabel={`Num. of ${beneficiaryGroup?.groupLabelPlural}`}
-              value={filter.sizeMin}
-              placeholder="From"
-              icon={<GroupIcon />}
-              onChange={(e) => handleFilterChange('sizeMin', e.target.value)}
-              data-cy="filter-size-min"
-            />
-          </Grid>
-          <Grid item xs={3}>
-            <NumberTextField
-              id="maxFilter"
-              value={filter.sizeMax}
-              placeholder="To"
-              icon={<GroupIcon />}
-              onChange={(e) => handleFilterChange('sizeMax', e.target.value)}
-              data-cy="filter-size-max"
-            />
-          </Grid>
-          <Grid item xs={3}>
-            <DatePickerFilter
-              topLabel={t('Import Date')}
-              placeholder={t('From')}
-              onChange={(date) =>
-                handleFilterChange('importDateRangeMin', date)
-              }
-              value={filter.importDateRangeMin}
-              dataCy="filter-import-date-range-min"
-            />
-          </Grid>
-          <Grid item xs={3}>
-            <DatePickerFilter
-              placeholder={t('To')}
-              onChange={(date) =>
-                handleFilterChange('importDateRangeMax', date)
-              }
-              value={filter.importDateRangeMax}
-              dataCy="filter-import-date-range-max"
-            />
-          </Grid>
-        </Grid>
-      </FiltersSection>
-    </>
-=======
     <FiltersSection
       clearHandler={handleClearFilter}
       applyHandler={handleApplyFilter}
@@ -231,7 +141,6 @@
         </Grid>
       </Grid>
     </FiltersSection>
->>>>>>> 0ac08f3c
   );
 };
 
