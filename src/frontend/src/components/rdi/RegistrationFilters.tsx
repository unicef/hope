import { Grid, MenuItem } from '@mui/material';
import GroupIcon from '@mui/icons-material/Group';
import { useTranslation } from 'react-i18next';
import { useLocation, useNavigate } from 'react-router-dom';
import { useRegistrationChoicesQuery } from '@generated/graphql';
import { AssigneeAutocomplete } from '@shared/autocompletes/AssigneeAutocomplete';
import { createHandleApplyFilterChange } from '@utils/utils';
import { DatePickerFilter } from '@core/DatePickerFilter';
import { NumberTextField } from '@core/NumberTextField';
import { SearchTextField } from '@core/SearchTextField';
import { SelectFilter } from '@core/SelectFilter';
import { FiltersSection } from '@core/FiltersSection';
<<<<<<< HEAD
import { useProgramContext } from 'src/programContext';
=======
import { ReactElement } from 'react';
>>>>>>> 9fafa628

interface RegistrationFiltersProps {
  filter;
  setFilter: (filter) => void;
  initialFilter;
  appliedFilter;
  setAppliedFilter: (filter) => void;
}

export const RegistrationFilters = ({
  filter,
  setFilter,
  initialFilter,
  appliedFilter,
  setAppliedFilter,
}: RegistrationFiltersProps): ReactElement => {
  const navigate = useNavigate();
  const location = useLocation();
  const { selectedProgram } = useProgramContext();
  const beneficiaryGroup = selectedProgram?.beneficiaryGroup;

  const { handleFilterChange, applyFilterChanges, clearFilter } =
    createHandleApplyFilterChange(
      initialFilter,
      navigate,
      location,
      filter,
      setFilter,
      appliedFilter,
      setAppliedFilter,
    );
  const handleApplyFilter = (): void => {
    applyFilterChanges();
  };

  const handleClearFilter = (): void => {
    clearFilter();
  };

  const { t } = useTranslation();
  const { data: registrationChoicesData } = useRegistrationChoicesQuery();
  if (!registrationChoicesData) {
    return null;
  }

  return (
    <FiltersSection
      clearHandler={handleClearFilter}
      applyHandler={handleApplyFilter}
    >
      <Grid container alignItems="flex-end" spacing={3}>
        <Grid item xs={4}>
          <SearchTextField
            label={t('Search')}
            value={filter.search}
            onChange={(e) => handleFilterChange('search', e.target.value)}
            data-cy="filter-search"
          />
        </Grid>
        <Grid item xs={4}>
          <AssigneeAutocomplete
            name="importedBy"
            label={t('Imported By')}
            filter={filter}
            value={filter.importedBy}
            data-cy="filter-imported-by"
            setFilter={setFilter}
            initialFilter={initialFilter}
            appliedFilter={appliedFilter}
            setAppliedFilter={setAppliedFilter}
          />
        </Grid>
        <Grid item xs={4}>
          <SelectFilter
            value={filter.status}
            label={t('Status')}
            onChange={(e) => handleFilterChange('status', e.target.value)}
            data-cy="filter-status"
          >
            {registrationChoicesData.registrationDataStatusChoices.map(
              (item) => (
                <MenuItem key={item.value} value={item.value}>
                  {item.name}
                </MenuItem>
              ),
            )}
          </SelectFilter>
        </Grid>
        <Grid item xs={3}>
          <NumberTextField
            id="minFilter"
            topLabel={`Num. of ${beneficiaryGroup.groupLabelPlural}`}
            value={filter.sizeMin}
            placeholder="From"
            icon={<GroupIcon />}
            onChange={(e) => handleFilterChange('sizeMin', e.target.value)}
            data-cy="filter-size-min"
          />
        </Grid>
        <Grid item xs={3}>
          <NumberTextField
            id="maxFilter"
            value={filter.sizeMax}
            placeholder="To"
            icon={<GroupIcon />}
            onChange={(e) => handleFilterChange('sizeMax', e.target.value)}
            data-cy="filter-size-max"
          />
        </Grid>
        <Grid item xs={3}>
          <DatePickerFilter
            topLabel={t('Import Date')}
            placeholder={t('From')}
            onChange={(date) => handleFilterChange('importDateRangeMin', date)}
            value={filter.importDateRangeMin}
            dataCy="filter-import-date-range-min"
          />
        </Grid>
        <Grid item xs={3}>
          <DatePickerFilter
            placeholder={t('To')}
            onChange={(date) => handleFilterChange('importDateRangeMax', date)}
            value={filter.importDateRangeMax}
            dataCy="filter-import-date-range-max"
          />
        </Grid>
      </Grid>
    </FiltersSection>
  );
};<|MERGE_RESOLUTION|>--- conflicted
+++ resolved
@@ -10,11 +10,8 @@
 import { SearchTextField } from '@core/SearchTextField';
 import { SelectFilter } from '@core/SelectFilter';
 import { FiltersSection } from '@core/FiltersSection';
-<<<<<<< HEAD
 import { useProgramContext } from 'src/programContext';
-=======
 import { ReactElement } from 'react';
->>>>>>> 9fafa628
 
 interface RegistrationFiltersProps {
   filter;
