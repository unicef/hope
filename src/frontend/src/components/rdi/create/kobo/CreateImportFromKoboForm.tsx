/* eslint-disable react-hooks/exhaustive-deps */
import { CircularProgress } from '@mui/material';
import { Field, FormikProvider, useFormik } from 'formik';
import { ReactElement, useEffect } from 'react';
import { useTranslation } from 'react-i18next';
import { useNavigate } from 'react-router-dom';
import styled from 'styled-components';
import * as Yup from 'yup';
import { useBaseUrl } from '@hooks/useBaseUrl';
import { RestService } from '@restgenerated/services/RestService';
<<<<<<< HEAD
import { StatusF63Enum } from '@restgenerated/models/StatusF63Enum';
=======
>>>>>>> 041c5437
import { useSnackbar } from '@hooks/useSnackBar';
import { useMutation } from '@tanstack/react-query';
import { FormikCheckboxField } from '@shared/Formik/FormikCheckboxField';
import { FormikTextField } from '@shared/Formik/FormikTextField';
import { ScreenBeneficiaryField } from '../ScreenBeneficiaryField';
import { KoboImportDataRepresentation } from './KoboImportDataRepresentation';
import { KoboProjectSelect } from './KoboProjectSelect';
import { useSaveKoboImportDataAndCheckStatus } from './useSaveKoboImportDataAndCheckStatus';
import { showApiErrorMessages } from '@utils/utils';

const CircularProgressContainer = styled.div`
  display: flex;
  justify-content: center;
  align-content: center;
  width: 100%;
  height: 50px;
`;

const validationSchema = Yup.object().shape({
  name: Yup.string()
    .required('Title is required')
    .min(4, 'Too short')
    .max(255, 'Too long'),
});
export function CreateImportFromKoboForm({
  setSubmitForm,
  setSubmitDisabled,
}): ReactElement {
  const {
    saveAndStartPolling,
    loading: saveKoboLoading,
    koboImportData,
  } = useSaveKoboImportDataAndCheckStatus();
  const { showMessage } = useSnackbar();
  const { t } = useTranslation();
  const navigate = useNavigate();
  const { baseUrl, businessArea, programId } = useBaseUrl();

  // Mutation for creating registration kobo import
  const createImportMutation = useMutation({
    mutationFn: async (data: {
      importDataId: string;
      name: string;
      screenBeneficiary: boolean;
      pullPictures: boolean;
    }) => {
      return RestService.restBusinessAreasProgramsRegistrationDataImportsRegistrationKoboImportCreate(
        {
          businessAreaSlug: businessArea,
          programSlug: programId,
          requestBody: data,
        },
      );
    },
    onSuccess: (data) => {
      navigate(`/${baseUrl}/registration-data-import/${data.id}`);
    },
    onError: (error) => {
      showApiErrorMessages(error, showMessage);
    },
  });

  const onSubmit = (values): void => {
    if (!koboImportData?.id) {
      return;
    }

    createImportMutation.mutate({
      importDataId: koboImportData.id,
      name: values.name,
      screenBeneficiary: values.screenBeneficiary,
      pullPictures: values.pullPictures,
    });
  };
  const formik = useFormik({
    initialValues: {
      name: '',
      koboAssetId: '',
      onlyActiveSubmissions: true,
      screenBeneficiary: false,
      pullPictures: true,
    },
    validationSchema,
    onSubmit,
  });
  const saveKoboInputData = (): Promise<void> => {
    if (!formik.values.koboAssetId) {
      return;
    }
    setSubmitDisabled(true);
    saveAndStartPolling({
      businessAreaSlug: businessArea,
      programSlug: programId,
      onlyActiveSubmissions: formik.values.onlyActiveSubmissions,
      koboAssetId: formik.values.koboAssetId,
      pullPictures: formik.values.pullPictures,
    });
  };
  useEffect(() => {
    saveKoboInputData();
  }, [
    formik.values.koboAssetId,
    formik.values.onlyActiveSubmissions,
    formik.values.pullPictures,
  ]);
  useEffect(() => {
    setSubmitForm(formik.submitForm);
  }, [formik.submitForm]);
  useEffect(() => {
<<<<<<< HEAD
    if (koboImportData?.status === StatusF63Enum.FINISHED) {
=======
    if (koboImportData?.status === 'FINISHED') {
>>>>>>> 041c5437
      setSubmitDisabled(false);
    } else {
      setSubmitDisabled(true);
    }
  }, [koboImportData]);

  return (
    <div>
      <FormikProvider value={formik}>
        <Field
          name="onlyActiveSubmissions"
          label={t('Only approved submissions')}
          color="primary"
          component={FormikCheckboxField}
        />
        <Field
          name="pullPictures"
          label={t('Pull pictures')}
          color="primary"
          component={FormikCheckboxField}
        />
        <KoboProjectSelect />
        <Field
          name="name"
          fullWidth
          label={t('Title')}
          required
          variant="outlined"
          component={FormikTextField}
        />
        <ScreenBeneficiaryField />
        {saveKoboLoading ? (
          <CircularProgressContainer>
            <CircularProgress />
          </CircularProgressContainer>
        ) : (
          <KoboImportDataRepresentation
            koboImportData={koboImportData}
            loading={saveKoboLoading}
          />
        )}
      </FormikProvider>
    </div>
  );
}<|MERGE_RESOLUTION|>--- conflicted
+++ resolved
@@ -8,10 +8,6 @@
 import * as Yup from 'yup';
 import { useBaseUrl } from '@hooks/useBaseUrl';
 import { RestService } from '@restgenerated/services/RestService';
-<<<<<<< HEAD
-import { StatusF63Enum } from '@restgenerated/models/StatusF63Enum';
-=======
->>>>>>> 041c5437
 import { useSnackbar } from '@hooks/useSnackBar';
 import { useMutation } from '@tanstack/react-query';
 import { FormikCheckboxField } from '@shared/Formik/FormikCheckboxField';
@@ -121,11 +117,7 @@
     setSubmitForm(formik.submitForm);
   }, [formik.submitForm]);
   useEffect(() => {
-<<<<<<< HEAD
-    if (koboImportData?.status === StatusF63Enum.FINISHED) {
-=======
     if (koboImportData?.status === 'FINISHED') {
->>>>>>> 041c5437
       setSubmitDisabled(false);
     } else {
       setSubmitDisabled(true);
