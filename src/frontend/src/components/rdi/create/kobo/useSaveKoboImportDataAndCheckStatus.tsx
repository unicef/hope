import { useState } from 'react';
import { RestService } from '@restgenerated/services/RestService';
import { KoboImportData } from '@restgenerated/models/KoboImportData';
<<<<<<< HEAD
import { StatusF63Enum } from '@restgenerated/models/StatusF63Enum';
=======
>>>>>>> 041c5437
import { useMutation, useQuery } from '@tanstack/react-query';
import { useBaseUrl } from '@hooks/useBaseUrl';

interface SaveKoboVariables {
  businessAreaSlug: string;
  programSlug: string;
  koboAssetId: string;
  onlyActiveSubmissions: boolean;
  pullPictures: boolean;
}

export interface UseSaveKoboImportDataAndCheckStatusReturnType {
  saveAndStartPolling: (variables: SaveKoboVariables) => void;
  loading: boolean;
  koboImportData: KoboImportData | null;
}

export function useSaveKoboImportDataAndCheckStatus(): UseSaveKoboImportDataAndCheckStatusReturnType {
  const [importDataId, setImportDataId] = useState<string | null>(null);
  const { businessAreaSlug } = useBaseUrl();

  // Mutation for saving Kobo import data
  const saveMutation = useMutation({
    mutationFn: async (variables: SaveKoboVariables) => {
      return RestService.restBusinessAreasProgramsKoboImportDataUploadSaveKoboImportDataCreate(
        {
          businessAreaSlug: variables.businessAreaSlug,
          programSlug: variables.programSlug,
          requestBody: {
            uid: variables.koboAssetId,
            onlyActiveSubmissions: variables.onlyActiveSubmissions,
            pullPictures: variables.pullPictures,
          },
        },
      );
    },
    onSuccess: (data) => {
      setImportDataId(data.id);
    },
  });

  // Query for polling kobo import data status
  const { data: koboImportData } = useQuery({
    queryKey: ['koboImportData', importDataId, businessAreaSlug],
    queryFn: async () => {
      if (!importDataId || !businessAreaSlug) return null;
      return RestService.restBusinessAreasKoboImportDataRetrieve({
        businessAreaSlug: businessAreaSlug,
        id: importDataId,
      });
    },
    enabled: !!importDataId,
    refetchInterval: (data) => {
      // Stop polling if status is final
      if (
        data &&
<<<<<<< HEAD
        [
          StatusF63Enum.ERROR,
          StatusF63Enum.VALIDATION_ERROR,
          StatusF63Enum.FINISHED,
        ].includes(data?.state?.data?.status)
=======
        ['ERROR', 'VALIDATION_ERROR', 'FINISHED'].includes(
          data?.state?.data?.status,
        )
>>>>>>> 041c5437
      ) {
        return false;
      }
      return 3000; // Poll every 3 seconds
    },
  });

  const saveAndStartPolling = (variables: SaveKoboVariables): void => {
    saveMutation.mutateAsync(variables);
  };

  return {
    saveAndStartPolling,
    loading:
      saveMutation.isPending ||
<<<<<<< HEAD
      [StatusF63Enum.PENDING, StatusF63Enum.RUNNING].includes(
        koboImportData?.status,
      ),
=======
      ['PENDING', 'RUNNING'].includes(koboImportData?.status),
>>>>>>> 041c5437
    koboImportData: koboImportData || null,
  };
}<|MERGE_RESOLUTION|>--- conflicted
+++ resolved
@@ -1,10 +1,6 @@
 import { useState } from 'react';
 import { RestService } from '@restgenerated/services/RestService';
 import { KoboImportData } from '@restgenerated/models/KoboImportData';
-<<<<<<< HEAD
-import { StatusF63Enum } from '@restgenerated/models/StatusF63Enum';
-=======
->>>>>>> 041c5437
 import { useMutation, useQuery } from '@tanstack/react-query';
 import { useBaseUrl } from '@hooks/useBaseUrl';
 
@@ -61,17 +57,9 @@
       // Stop polling if status is final
       if (
         data &&
-<<<<<<< HEAD
-        [
-          StatusF63Enum.ERROR,
-          StatusF63Enum.VALIDATION_ERROR,
-          StatusF63Enum.FINISHED,
-        ].includes(data?.state?.data?.status)
-=======
         ['ERROR', 'VALIDATION_ERROR', 'FINISHED'].includes(
           data?.state?.data?.status,
         )
->>>>>>> 041c5437
       ) {
         return false;
       }
@@ -87,13 +75,7 @@
     saveAndStartPolling,
     loading:
       saveMutation.isPending ||
-<<<<<<< HEAD
-      [StatusF63Enum.PENDING, StatusF63Enum.RUNNING].includes(
-        koboImportData?.status,
-      ),
-=======
       ['PENDING', 'RUNNING'].includes(koboImportData?.status),
->>>>>>> 041c5437
     koboImportData: koboImportData || null,
   };
 }