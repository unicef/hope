import { useState } from 'react';
import { RestService } from '@restgenerated/services/RestService';
import { ImportData } from '@restgenerated/models/ImportData';
<<<<<<< HEAD
import { StatusF63Enum } from '@restgenerated/models/StatusF63Enum';
=======
>>>>>>> 041c5437
import { useMutation, useQuery } from '@tanstack/react-query';
import { useBaseUrl } from '@hooks/useBaseUrl';

interface SaveXlsxVariables {
  businessAreaSlug: string;
  programSlug: string;
  file: File;
}

export interface UseSaveXlsxImportDataAndCheckStatusReturnType {
  saveAndStartPolling: (variables: SaveXlsxVariables) => Promise<void>;
  loading: boolean;
  xlsxImportData: ImportData | null;
}

export function useSaveXlsxImportDataAndCheckStatus(): UseSaveXlsxImportDataAndCheckStatusReturnType {
  const [importDataId, setImportDataId] = useState<string | null>(null);
  const { businessAreaSlug } = useBaseUrl();

  // Mutation for uploading XLSX file
  const uploadMutation = useMutation({
    mutationFn: async (variables: SaveXlsxVariables) => {
      const formData = {
        file: variables.file,
      } as any;
      return RestService.restBusinessAreasProgramsImportDataUploadUploadXlsxFileCreate(
        {
          businessAreaSlug: variables.businessAreaSlug,
          programSlug: variables.programSlug,
          formData,
        },
      );
    },
    onSuccess: (data) => {
      setImportDataId(data.id);
    },
  });

  // Query for polling import data status
  const { data: xlsxImportData } = useQuery({
    queryKey: ['importData', importDataId, businessAreaSlug],
    queryFn: async () => {
      if (!importDataId || !businessAreaSlug) return null;
      return RestService.restBusinessAreasImportDataRetrieve({
        businessAreaSlug: businessAreaSlug,
        id: importDataId,
      });
    },
    enabled: !!importDataId,
    refetchInterval: (data) => {
      // Stop polling if status is final
      if (
        data &&
<<<<<<< HEAD
        [
          StatusF63Enum.ERROR,
          StatusF63Enum.VALIDATION_ERROR,
          StatusF63Enum.FINISHED,
        ].includes(data?.state?.data?.status)
=======
        ['ERROR', 'VALIDATION_ERROR', 'FINISHED'].includes(
          data?.state?.data?.status,
        )
>>>>>>> 041c5437
      ) {
        return false;
      }
      return 3000; // Poll every 3 seconds
    },
  });

  const saveAndStartPolling = async (
    variables: SaveXlsxVariables,
  ): Promise<void> => {
    await uploadMutation.mutateAsync(variables);
  };

  return {
    saveAndStartPolling,
    loading:
      uploadMutation.isPending ||
<<<<<<< HEAD
      [StatusF63Enum.PENDING, StatusF63Enum.RUNNING].includes(
        xlsxImportData?.status,
      ),
=======
      ['PENDING', 'RUNNING'].includes(xlsxImportData?.status),
>>>>>>> 041c5437
    xlsxImportData: xlsxImportData || null,
  };
}<|MERGE_RESOLUTION|>--- conflicted
+++ resolved
@@ -1,10 +1,6 @@
 import { useState } from 'react';
 import { RestService } from '@restgenerated/services/RestService';
 import { ImportData } from '@restgenerated/models/ImportData';
-<<<<<<< HEAD
-import { StatusF63Enum } from '@restgenerated/models/StatusF63Enum';
-=======
->>>>>>> 041c5437
 import { useMutation, useQuery } from '@tanstack/react-query';
 import { useBaseUrl } from '@hooks/useBaseUrl';
 
@@ -58,17 +54,9 @@
       // Stop polling if status is final
       if (
         data &&
-<<<<<<< HEAD
-        [
-          StatusF63Enum.ERROR,
-          StatusF63Enum.VALIDATION_ERROR,
-          StatusF63Enum.FINISHED,
-        ].includes(data?.state?.data?.status)
-=======
         ['ERROR', 'VALIDATION_ERROR', 'FINISHED'].includes(
           data?.state?.data?.status,
         )
->>>>>>> 041c5437
       ) {
         return false;
       }
@@ -86,13 +74,7 @@
     saveAndStartPolling,
     loading:
       uploadMutation.isPending ||
-<<<<<<< HEAD
-      [StatusF63Enum.PENDING, StatusF63Enum.RUNNING].includes(
-        xlsxImportData?.status,
-      ),
-=======
       ['PENDING', 'RUNNING'].includes(xlsxImportData?.status),
->>>>>>> 041c5437
     xlsxImportData: xlsxImportData || null,
   };
 }