/* eslint-disable react-hooks/exhaustive-deps */
import { useBaseUrl } from '@hooks/useBaseUrl';
import { RestService } from '@restgenerated/services/RestService';
<<<<<<< HEAD
import { StatusF63Enum } from '@restgenerated/models/StatusF63Enum';
=======
>>>>>>> 041c5437
import { useSnackbar } from '@hooks/useSnackBar';
import { useMutation } from '@tanstack/react-query';
import { Box, CircularProgress } from '@mui/material';
import { FormikTextField } from '@shared/Formik/FormikTextField';
import { Field, FormikProvider, useFormik } from 'formik';
import { ReactElement, useEffect } from 'react';
import { useTranslation } from 'react-i18next';
import { useNavigate } from 'react-router-dom';
import styled from 'styled-components';
import * as Yup from 'yup';
import { ScreenBeneficiaryField } from '../ScreenBeneficiaryField';
import { DropzoneField } from './DropzoneField';
import { XlsxImportDataRepresentation } from './XlsxImportDataRepresentation';
import { useSaveXlsxImportDataAndCheckStatus } from './useSaveXlsxImportDataAndCheckStatus';
import { showApiErrorMessages } from '@utils/utils';

const CircularProgressContainer = styled.div`
  display: flex;
  justify-content: center;
  align-content: center;
  height: 50px;
  width: 100%;
`;

const validationSchema = Yup.object().shape({
  name: Yup.string()
    .required('Title is required')
    .min(4, 'Too short')
    .max(255, 'Too long'),
});
export function CreateImportFromXlsxForm({
  setSubmitForm,
  setSubmitDisabled,
}): ReactElement {
  const {
    saveAndStartPolling,
    loading: saveXlsxLoading,
    xlsxImportData,
  } = useSaveXlsxImportDataAndCheckStatus();
  const { baseUrl, businessArea, programId } = useBaseUrl();
  const { showMessage } = useSnackbar();
  const { t } = useTranslation();
  const navigate = useNavigate();

  // Mutation for creating registration xlsx import
  const createImportMutation = useMutation({
    mutationFn: async (data: {
      importDataId: string;
      name: string;
      screenBeneficiary: boolean;
    }) => {
      return RestService.restBusinessAreasProgramsRegistrationDataImportsRegistrationXlsxImportCreate(
        {
          businessAreaSlug: businessArea,
          programSlug: programId,
          requestBody: data,
        },
      );
    },
    onSuccess: (data) => {
      navigate(`/${baseUrl}/registration-data-import/${data.id}`);
    },
    onError: (error: any) => {
      showApiErrorMessages(error, showMessage);
      setSubmitDisabled(false);
    },
  });

  const onSubmit = (values): Promise<void> => {
    setSubmitDisabled(true);
    if (!xlsxImportData?.id) {
      setSubmitDisabled(false);
      return;
    }

    createImportMutation.mutate({
      importDataId: xlsxImportData.id,
      name: values.name,
      screenBeneficiary: values.screenBeneficiary,
    });
  };

  const formik = useFormik({
    initialValues: {
      name: '',
      screenBeneficiary: false,
      file: null,
    },
    validationSchema,
    onSubmit,
  });
  const saveXlsxInputData = async (): Promise<void> => {
    if (!formik.values.file) {
      return;
    }
    setSubmitDisabled(true);
    await saveAndStartPolling({
      businessAreaSlug: businessArea,
      programSlug: programId,
      file: formik.values.file,
    });
  };
  useEffect(() => {
    saveXlsxInputData();
  }, [formik.values.file]);
  useEffect(() => {
    setSubmitForm(formik.submitForm);
  }, [formik.submitForm]);
  useEffect(() => {
<<<<<<< HEAD
    if (xlsxImportData?.status === StatusF63Enum.FINISHED) {
=======
    if (xlsxImportData?.status === 'FINISHED') {
>>>>>>> 041c5437
      setSubmitDisabled(false);
    } else {
      setSubmitDisabled(true);
    }
  }, [xlsxImportData]);

  return (
    <FormikProvider value={formik}>
      <DropzoneField loading={saveXlsxLoading} />
      <Box mt={2}>
        <Field
          name="name"
          fullWidth
          label={t('Title')}
          required
          variant="outlined"
          component={FormikTextField}
        />
      </Box>
      <ScreenBeneficiaryField />
      {saveXlsxLoading ? (
        <CircularProgressContainer>
          <CircularProgress />
        </CircularProgressContainer>
      ) : (
        <XlsxImportDataRepresentation
          xlsxImportData={xlsxImportData}
          loading={saveXlsxLoading}
        />
      )}
    </FormikProvider>
  );
}<|MERGE_RESOLUTION|>--- conflicted
+++ resolved
@@ -1,10 +1,6 @@
 /* eslint-disable react-hooks/exhaustive-deps */
 import { useBaseUrl } from '@hooks/useBaseUrl';
 import { RestService } from '@restgenerated/services/RestService';
-<<<<<<< HEAD
-import { StatusF63Enum } from '@restgenerated/models/StatusF63Enum';
-=======
->>>>>>> 041c5437
 import { useSnackbar } from '@hooks/useSnackBar';
 import { useMutation } from '@tanstack/react-query';
 import { Box, CircularProgress } from '@mui/material';
@@ -114,11 +110,7 @@
     setSubmitForm(formik.submitForm);
   }, [formik.submitForm]);
   useEffect(() => {
-<<<<<<< HEAD
-    if (xlsxImportData?.status === StatusF63Enum.FINISHED) {
-=======
     if (xlsxImportData?.status === 'FINISHED') {
->>>>>>> 041c5437
       setSubmitDisabled(false);
     } else {
       setSubmitDisabled(true);
