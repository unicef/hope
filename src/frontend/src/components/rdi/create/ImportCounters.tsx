--- conflicted
+++ resolved
@@ -1,11 +1,8 @@
 import { useTranslation } from 'react-i18next';
 import { useBaseUrl } from '@hooks/useBaseUrl';
 import { useProgramQuery } from '@generated/graphql';
-<<<<<<< HEAD
 import { useProgramContext } from 'src/programContext';
-=======
 import { ReactElement } from 'react';
->>>>>>> 9fafa628
 
 export interface ImportCountersPropTypes {
   numberOfHouseholds: number;
