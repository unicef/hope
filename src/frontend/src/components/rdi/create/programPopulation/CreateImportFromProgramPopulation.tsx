/* eslint-disable react-hooks/exhaustive-deps */
import { LoadingComponent } from '@components/core/LoadingComponent';
import { useBaseUrl } from '@hooks/useBaseUrl';
import { useSnackbar } from '@hooks/useSnackBar';
import { Box } from '@mui/material';
import { FormikRadioGroup } from '@shared/Formik/FormikRadioGroup';
import { FormikSelectField } from '@shared/Formik/FormikSelectField';
import { FormikTextField } from '@shared/Formik/FormikTextField';
import { Field, FormikProvider, useFormik } from 'formik';
import { ReactElement, useEffect } from 'react';
import { useTranslation } from 'react-i18next';
import { useNavigate } from 'react-router-dom';
import { useProgramContext } from 'src/programContext';
import * as Yup from 'yup';
import { ScreenBeneficiaryField } from '../ScreenBeneficiaryField';
import { useMutation, useQuery, useQueryClient } from '@tanstack/react-query';
import { RestService } from '@restgenerated/services/RestService';
<<<<<<< HEAD
import type { RegistrationDataImportCreate } from '@restgenerated/models/RegistrationDataImportCreate';
=======
import { PaginatedProgramListList } from '@restgenerated/models/PaginatedProgramListList';
>>>>>>> 3408b166

export const CreateImportFromProgramPopulationForm = ({
  setSubmitForm,
  setSubmitDisabled,
}): ReactElement => {
  const { baseUrl, businessAreaSlug, programSlug } = useBaseUrl();
  const { showMessage } = useSnackbar();
  const { t } = useTranslation();
  const navigate = useNavigate();
  const client = useQueryClient();
  const { mutateAsync: createImport } = useMutation({
    mutationFn: (data: RegistrationDataImportCreate) => {
      return RestService.restBusinessAreasProgramsRegistrationDataImportsCreate(
        {
          businessAreaSlug,
          programSlug,
          requestBody: data,
        },
      );
    },
    onSuccess: () => {
      client.invalidateQueries({
        queryKey: [
          RestService.restBusinessAreasProgramsRegistrationDataImportsList.name,
        ],
      });
    },
  });
  const { selectedProgram, isSocialDctType } = useProgramContext();
  const beneficiaryGroup = selectedProgram?.beneficiaryGroup;
  const regex = isSocialDctType
    ? /^\s*(IND)-\d{2}-\d{4}\.\d{4}\s*$/
    : /^\s*(HH)-\d{2}-\d{4}\.\d{4}\s*$/;

  const validationSchema = Yup.object().shape({
    name: Yup.string()
      .required('Title is required')
      .min(4, 'Too short')
      .max(255, 'Too long'),
    importFromProgramId: Yup.string().required('Programme is required'),
    importType: Yup.string(),
    // eslint-disable-next-line @typescript-eslint/no-shadow
    importFromIds: Yup.string().when('importType', ([importType], schema) =>
      importType === 'usingIds'
        ? schema
            .required('IDs are required')
            .test('testName', 'ID is not in the correct format', (ids) => {
              if (!ids?.length) {
                return true;
              }
              const idsArr = ids.split(',');
              return idsArr.every((el) => regex.test(el));
            })
        : schema,
    ),
  });

  const queryVariables = {
    businessAreaSlug,
    beneficiaryGroupMatch: programSlug,
    compatibleDct: programSlug,
    first: 100,
  };

<<<<<<< HEAD
  const { data: programsData, isLoading: programsDataLoading } = useQuery({
    queryKey: ['businessAreasProgramsList', queryVariables, businessAreaSlug],
    queryFn: () =>
      RestService.restBusinessAreasProgramsList({ ...queryVariables }),
  });
=======
  const { data: programsData, isLoading: programsDataLoading } =
    useQuery<PaginatedProgramListList>({
      queryKey: ['businessAreasProgramsList', queryVariables],
      queryFn: () => RestService.restBusinessAreasProgramsList(queryVariables),
    });
>>>>>>> 3408b166

  const onSubmit = async (values): Promise<void> => {
    setSubmitDisabled(true);
    try {
      const data = await createImport({
        name: values.name,
        screenBeneficiary: values.screenBeneficiary,
        importFromProgramId: values.importFromProgramId,
        importFromIds: values.importFromIds,
      });
      navigate(`/${baseUrl}/registration-data-import/${data.id}`);
    } catch (e) {
      if (!e.body || e.status !== 400) {
        showMessage(t('Error creating import'));
        setSubmitDisabled(false);
        return;
      }
      const errorBody = e.body;
      let fullMessage = '';
      for (const key in errorBody) {
        const message = errorBody[key];
        if (!isNaN(Number(key))) {
          fullMessage += `${message}\n`;
          continue;
        }
        fullMessage += `${key}: ${message}\n`;
      }
      showMessage(fullMessage);
      setSubmitDisabled(false);
    }
  };

  const formik = useFormik({
    initialValues: {
      name: '',
      screenBeneficiary: false,
      importFromIds: '',
      importType: 'all',
      importFromProgramId: '',
    },
    validationSchema,
    onSubmit,
  });

  const { values } = formik;

  useEffect(() => {
    setSubmitForm(formik.submitForm);
  }, [formik.submitForm]);

  useEffect(() => {
    if (formik.values.importType !== 'usingIds') {
      formik.setFieldValue('importFromIds', '');
    }
  }, [formik.values.importType]);

  if (programsDataLoading) return <LoadingComponent />;
  if (!programsData) return null;

  const mappedProgramChoices = programsData.results.map((element) => ({
    name: element.name,
    value: element.id,
  }));

  return (
    <FormikProvider value={formik}>
      <Box mt={2}>
        <Field
          name="name"
          fullWidth
          label={t('Title')}
          required
          variant="outlined"
          component={FormikTextField}
        />
      </Box>
      <ScreenBeneficiaryField />
      <Box mt={2}>
        <Field
          name="importFromProgramId"
          label={t('Programme Name')}
          fullWidth
          variant="outlined"
          choices={mappedProgramChoices}
          component={FormikSelectField}
        />
      </Box>
      <Box mt={2}>
        <Field
          name="importType"
          data-cy="checkbox-verification-channel"
          choices={[
            {
              value: 'all',
              name: 'All Programme Population',
              dataCy: 'radio-all',
            },
            { value: 'usingIds', name: 'Using Ids', dataCy: 'radio-ids' },
          ]}
          component={FormikRadioGroup}
          alignItems="center"
        />
      </Box>
      {values.importType === 'usingIds' && (
        <Box mt={2}>
          <Field
            data-cy="input-import-from-ids"
            name="importFromIds"
            fullWidth
            multiline
            variant="outlined"
            label={t(
              isSocialDctType
                ? `${beneficiaryGroup?.memberLabelPlural} IDs`
                : `${beneficiaryGroup?.groupLabelPlural} IDs`,
            )}
            component={FormikTextField}
          />
        </Box>
      )}
    </FormikProvider>
  );
};<|MERGE_RESOLUTION|>--- conflicted
+++ resolved
@@ -1,5 +1,6 @@
 /* eslint-disable react-hooks/exhaustive-deps */
 import { LoadingComponent } from '@components/core/LoadingComponent';
+import { useCreateRegistrationProgramPopulationImportMutation } from '@generated/graphql';
 import { useBaseUrl } from '@hooks/useBaseUrl';
 import { useSnackbar } from '@hooks/useSnackBar';
 import { Box } from '@mui/material';
@@ -13,41 +14,19 @@
 import { useProgramContext } from 'src/programContext';
 import * as Yup from 'yup';
 import { ScreenBeneficiaryField } from '../ScreenBeneficiaryField';
-import { useMutation, useQuery, useQueryClient } from '@tanstack/react-query';
+import { useQuery } from '@tanstack/react-query';
 import { RestService } from '@restgenerated/services/RestService';
-<<<<<<< HEAD
-import type { RegistrationDataImportCreate } from '@restgenerated/models/RegistrationDataImportCreate';
-=======
 import { PaginatedProgramListList } from '@restgenerated/models/PaginatedProgramListList';
->>>>>>> 3408b166
 
 export const CreateImportFromProgramPopulationForm = ({
   setSubmitForm,
   setSubmitDisabled,
 }): ReactElement => {
-  const { baseUrl, businessAreaSlug, programSlug } = useBaseUrl();
+  const { baseUrl, businessArea, programId } = useBaseUrl();
   const { showMessage } = useSnackbar();
   const { t } = useTranslation();
   const navigate = useNavigate();
-  const client = useQueryClient();
-  const { mutateAsync: createImport } = useMutation({
-    mutationFn: (data: RegistrationDataImportCreate) => {
-      return RestService.restBusinessAreasProgramsRegistrationDataImportsCreate(
-        {
-          businessAreaSlug,
-          programSlug,
-          requestBody: data,
-        },
-      );
-    },
-    onSuccess: () => {
-      client.invalidateQueries({
-        queryKey: [
-          RestService.restBusinessAreasProgramsRegistrationDataImportsList.name,
-        ],
-      });
-    },
-  });
+  const [createImport] = useCreateRegistrationProgramPopulationImportMutation();
   const { selectedProgram, isSocialDctType } = useProgramContext();
   const beneficiaryGroup = selectedProgram?.beneficiaryGroup;
   const regex = isSocialDctType
@@ -78,53 +57,37 @@
   });
 
   const queryVariables = {
-    businessAreaSlug,
-    beneficiaryGroupMatch: programSlug,
-    compatibleDct: programSlug,
+    businessAreaSlug: businessArea,
+    beneficiaryGroupMatch: programId,
+    compatibleDct: programId,
     first: 100,
   };
 
-<<<<<<< HEAD
-  const { data: programsData, isLoading: programsDataLoading } = useQuery({
-    queryKey: ['businessAreasProgramsList', queryVariables, businessAreaSlug],
-    queryFn: () =>
-      RestService.restBusinessAreasProgramsList({ ...queryVariables }),
-  });
-=======
   const { data: programsData, isLoading: programsDataLoading } =
     useQuery<PaginatedProgramListList>({
       queryKey: ['businessAreasProgramsList', queryVariables],
       queryFn: () => RestService.restBusinessAreasProgramsList(queryVariables),
     });
->>>>>>> 3408b166
 
   const onSubmit = async (values): Promise<void> => {
     setSubmitDisabled(true);
     try {
       const data = await createImport({
-        name: values.name,
-        screenBeneficiary: values.screenBeneficiary,
-        importFromProgramId: values.importFromProgramId,
-        importFromIds: values.importFromIds,
+        variables: {
+          registrationDataImportData: {
+            name: values.name,
+            screenBeneficiary: values.screenBeneficiary,
+            importFromProgramId: values.importFromProgramId,
+            importFromIds: values.importFromIds,
+            businessAreaSlug: businessArea,
+          },
+        },
       });
-      navigate(`/${baseUrl}/registration-data-import/${data.id}`);
+      navigate(
+        `/${baseUrl}/registration-data-import/${data.data.registrationProgramPopulationImport.registrationDataImport.id}`,
+      );
     } catch (e) {
-      if (!e.body || e.status !== 400) {
-        showMessage(t('Error creating import'));
-        setSubmitDisabled(false);
-        return;
-      }
-      const errorBody = e.body;
-      let fullMessage = '';
-      for (const key in errorBody) {
-        const message = errorBody[key];
-        if (!isNaN(Number(key))) {
-          fullMessage += `${message}\n`;
-          continue;
-        }
-        fullMessage += `${key}: ${message}\n`;
-      }
-      showMessage(fullMessage);
+      e.graphQLErrors.map((x) => showMessage(x.message));
       setSubmitDisabled(false);
     }
   };
