import { Grid2 as Grid, MenuItem } from '@mui/material';
import CakeIcon from '@mui/icons-material/Cake';
import FlashOnIcon from '@mui/icons-material/FlashOn';
import { useTranslation } from 'react-i18next';
import { useLocation, useNavigate } from 'react-router-dom';
import {
  DataCollectingTypeType,
  IndividualChoiceDataQuery,
  ProgramNode,
} from '@generated/graphql';
import { useBaseUrl } from '@hooks/useBaseUrl';
import { AdminAreaAutocomplete } from '@shared/autocompletes/AdminAreaAutocomplete';
import { generateTableOrderOptionsMember } from '@utils/constants';
import { createHandleApplyFilterChange } from '@utils/utils';
import { DatePickerFilter } from '@core/DatePickerFilter';
import { FiltersSection } from '@core/FiltersSection';
import { NumberTextField } from '@core/NumberTextField';
import { SearchTextField } from '@core/SearchTextField';
import { SelectFilter } from '@core/SelectFilter';
import { useProgramContext } from '../../programContext';
import { DocumentSearchField } from '@core/DocumentSearchField';
import { ReactElement } from 'react';

interface IndividualsFilterProps {
  filter;
  programs?: ProgramNode[];
  choicesData: IndividualChoiceDataQuery;
  setFilter: (filter) => void;
  initialFilter;
  appliedFilter;
  setAppliedFilter: (filter) => void;
  isOnPaper?: boolean;
}

export function IndividualsFilter({
  filter,
  programs,
  choicesData,
  setFilter,
  initialFilter,
  appliedFilter,
  setAppliedFilter,
  isOnPaper = true,
}: IndividualsFilterProps): ReactElement {
  const { t } = useTranslation();
  const navigate = useNavigate();
  const location = useLocation();
  const { isAllPrograms } = useBaseUrl();
  const { selectedProgram } = useProgramContext();
  const beneficiaryGroup = selectedProgram?.beneficiaryGroup;
<<<<<<< HEAD
=======

>>>>>>> 1766bb22
  const { handleFilterChange, applyFilterChanges, clearFilter } =
    createHandleApplyFilterChange(
      initialFilter,
      navigate,
      location,
      filter,
      setFilter,
      appliedFilter,
      setAppliedFilter,
    );
  const handleApplyFilter = (): void => {
    applyFilterChanges();
  };

  const handleClearFilter = (): void => {
    clearFilter();
  };

  // Show admin area filter only for social programs
  const showAdminAreaFilter =
    selectedProgram?.dataCollectingType?.type?.toUpperCase() ===
    DataCollectingTypeType.Social;

  const individualTableOrderOptions =
    generateTableOrderOptionsMember(beneficiaryGroup);

  return (
    <FiltersSection
      clearHandler={handleClearFilter}
      applyHandler={handleApplyFilter}
      isOnPaper={isOnPaper}
    >
      <Grid container alignItems="flex-end" spacing={3}>
        <Grid size={{ xs: 3 }}>
          <SearchTextField
            label={t('Search')}
            value={filter.search}
            onChange={(e) => handleFilterChange('search', e.target.value)}
            data-cy="ind-filters-search"
          />
        </Grid>
        <DocumentSearchField
          onChange={handleFilterChange}
          type={filter.documentType}
          number={filter.documentNumber}
          choices={choicesData?.documentTypeChoices}
        />
        {isAllPrograms && (
          <Grid size={{ xs: 3 }}>
            <SelectFilter
              onChange={(e) => handleFilterChange('program', e.target.value)}
              label={t('Programme')}
              value={filter.program}
              fullWidth
              icon={<FlashOnIcon />}
              data-cy="filters-program"
            >
              {programs?.map((program) => (
                <MenuItem key={program.id} value={program.id}>
                  {program.name}
                </MenuItem>
              ))}
            </SelectFilter>
          </Grid>
        )}
        {showAdminAreaFilter && (
          <Grid size={{ xs: 3 }}>
            <AdminAreaAutocomplete
              level={2}
              name="admin2"
              value={filter.admin2}
              setFilter={setFilter}
              filter={filter}
              initialFilter={initialFilter}
              appliedFilter={appliedFilter}
              setAppliedFilter={setAppliedFilter}
              dataCy="ind-filters-admin2"
            />
          </Grid>
        )}
        <Grid size={{ xs: 3 }}>
          <SelectFilter
            onChange={(e) => handleFilterChange('sex', e.target.value)}
            value={filter.sex}
            label={t('Gender')}
            data-cy="ind-filters-gender"
            fullWidth
          >
            <MenuItem value="FEMALE">{t('Female')}</MenuItem>
            <MenuItem value="MALE">{t('Male')}</MenuItem>
            <MenuItem value="OTHER">{t('Other')}</MenuItem>
            <MenuItem value="NOT_COLLECTED">{t('Not Collected')}</MenuItem>
            <MenuItem value="NOT_ANSWERED">{t('Not Answered')}</MenuItem>
          </SelectFilter>
        </Grid>
        <Grid size={{ xs: 2 }}>
          <NumberTextField
            fullWidth
            topLabel={t('Age')}
            placeholder={t('From')}
            value={filter.ageMin}
            data-cy="ind-filters-age-from"
            onChange={(e) => {
              if (e.target.value < 0 || e.target.value > 120) return;
              handleFilterChange('ageMin', e.target.value);
            }}
            icon={<CakeIcon />}
          />
        </Grid>
        <Grid size={{ xs: 2 }}>
          <NumberTextField
            fullWidth
            placeholder={t('To')}
            value={filter.ageMax}
            data-cy="ind-filters-age-to"
            onChange={(e) => {
              if (e.target.value < 0 || e.target.value > 120) return;
              handleFilterChange('ageMax', e.target.value);
            }}
            icon={<CakeIcon />}
          />
        </Grid>
        <Grid size={{ xs: 3 }}>
          <SelectFilter
            onChange={(e) => handleFilterChange('flags', e.target.value)}
            label={t('Flags')}
            multiple
            fullWidth
            value={filter.flags}
            data-cy="ind-filters-flags"
          >
            {choicesData?.flagChoices.map((each, index) => (
              <MenuItem
                key={each.value}
                value={each.value}
                data-cy={`select-option-${index}`}
              >
                {each.name}
              </MenuItem>
            ))}
          </SelectFilter>
        </Grid>
        <Grid size={{ xs: 3 }}>
          <SelectFilter
            onChange={(e) => handleFilterChange('orderBy', e.target.value)}
            label={t('Sort by')}
            value={filter.orderBy}
            fullWidth
            data-cy="ind-filters-order-by"
            disableClearable
          >
            {individualTableOrderOptions.map((order) => (
              <MenuItem key={order.value} value={order.value}>
                {order.name}
              </MenuItem>
            ))}
          </SelectFilter>
        </Grid>
        <Grid size={{ xs: 2 }}>
          <SelectFilter
            onChange={(e) => handleFilterChange('status', e.target.value)}
            label={t('Status')}
            value={filter.status}
            data-cy="ind-filters-status"
          >
            <MenuItem key="active" value="ACTIVE">
              Active
            </MenuItem>
            <MenuItem key="duplicate" value="DUPLICATE">
              Duplicate
            </MenuItem>
            <MenuItem key="withdrawn" value="WITHDRAWN">
              Withdrawn
            </MenuItem>
          </SelectFilter>
        </Grid>
        <Grid size={{ xs: 2 }}>
          <DatePickerFilter
            topLabel={t('Registration Date')}
            placeholder={t('From')}
            onChange={(date) =>
              handleFilterChange('lastRegistrationDateMin', date)
            }
            value={filter.lastRegistrationDateMin}
            dataCy="ind-filters-reg-date-from"
          />
        </Grid>
        <Grid size={{ xs: 2 }}>
          <DatePickerFilter
            placeholder={t('To')}
            onChange={(date) =>
              handleFilterChange('lastRegistrationDateMax', date)
            }
            value={filter.lastRegistrationDateMax}
            dataCy="ind-filters-reg-date-to"
          />
        </Grid>
        {isAllPrograms && (
          <Grid size={{ xs: 2 }}>
            <SelectFilter
              onChange={(e) =>
                handleFilterChange('programState', e.target.value)
              }
              label={t('Programme State')}
              value={filter.programState}
              fullWidth
              disableClearable
              data-cy="filters-program-state"
            >
              <MenuItem value="active">{t('Active Programmes')}</MenuItem>
              <MenuItem value="all">{t('All Programmes')}</MenuItem>
            </SelectFilter>
          </Grid>
        )}
      </Grid>
    </FiltersSection>
  );
}<|MERGE_RESOLUTION|>--- conflicted
+++ resolved
@@ -48,10 +48,7 @@
   const { isAllPrograms } = useBaseUrl();
   const { selectedProgram } = useProgramContext();
   const beneficiaryGroup = selectedProgram?.beneficiaryGroup;
-<<<<<<< HEAD
-=======
-
->>>>>>> 1766bb22
+
   const { handleFilterChange, applyFilterChanges, clearFilter } =
     createHandleApplyFilterChange(
       initialFilter,
