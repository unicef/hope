--- conflicted
+++ resolved
@@ -14,11 +14,8 @@
 import { SearchTextField } from '@core/SearchTextField';
 import { SelectFilter } from '@core/SelectFilter';
 import { DocumentSearchField } from '@core/DocumentSearchField';
-<<<<<<< HEAD
 import { useProgramContext } from 'src/programContext';
-=======
 import { ReactElement } from 'react';
->>>>>>> 9fafa628
 
 interface HouseholdFiltersProps {
   filter;
