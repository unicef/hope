--- conflicted
+++ resolved
@@ -60,37 +60,19 @@
         <Title>
           <Typography variant="h6">{t('Details')}</Typography>
         </Title>
-<<<<<<< HEAD
-        <Grid container spacing={3}>
-          <Grid size={{ xs: 3 }}>
-            <LabelizedField label={`${beneficiaryGroup?.group_label} Size`}>
-              {household?.size}
-            </LabelizedField>
-          </Grid>
-          <Grid size={{ xs: 3 }}>
-            <LabelizedField label={t('Residence Status')}>
+          <Grid container spacing={3}>
+            <Grid size={{ xs: 3 }}>
+              <LabelizedField label={`${beneficiaryGroup?.group_label} Size`}>
+                {household?.size}
+              </LabelizedField>
+            </Grid>
+            <Grid size={{ xs: 3 }}>
+               <LabelizedField label={t('Residence Status')}>
               {household?.residence_status}
             </LabelizedField>
-          </Grid>
-          <Grid size={{ xs: 6 }}>
-            <LabelizedField label={`Head of ${beneficiaryGroup?.group_label}`}>
-              <ContentLink
-                href={`/${baseUrl}/population/individuals/${household?.head_of_household?.id}`}
-=======
-        <Overview>
-          <Grid container spacing={3}>
-            <Grid size={{ xs: 3 }}>
-              <LabelizedField label={`${beneficiaryGroup?.groupLabel} Size`}>
-                {household?.size}
-              </LabelizedField>
-            </Grid>
-            <Grid size={{ xs: 3 }}>
-              <LabelizedField label={t('Residence Status')}>
-                {residenceChoicesDict[household?.residenceStatus]}
-              </LabelizedField>
             </Grid>
             <Grid size={{ xs: 6 }}>
-              <LabelizedField label={`Head of ${beneficiaryGroup?.groupLabel}`}>
+              <LabelizedField label={`Head of ${beneficiaryGroup?.group_label}`}>
                 <ContentLink
                   href={`/${baseUrl}/population/individuals/${household?.headOfHousehold?.id}`}
                 >
@@ -100,15 +82,38 @@
             </Grid>
             <Grid size={{ xs: 3 }}>
               <LabelizedField
-                label={t('FEMALE CHILD HEADED ' + beneficiaryGroup?.groupLabel)}
+                label={t('FEMALE CHILD HEADED ' + beneficiaryGroup?.group_label)}
               >
                 {household?.fchildHoh ? t('Yes') : t('No')}
               </LabelizedField>
             </Grid>
             <Grid size={{ xs: 3 }}>
               <LabelizedField
-                label={t('CHILD HEADED ' + beneficiaryGroup?.groupLabel)}
->>>>>>> c678d57a
+                label={t('CHILD HEADED ' + beneficiaryGroup?.group_label)}
+              >
+                {household?.childHoh ? t('Yes') : t('No')}
+              </LabelizedField>
+            </Grid>
+            <Grid size={{ xs: 3 }}>
+              <LabelizedField label={t('Country')}>
+                {household?.country}
+              </LabelizedField>
+            </Grid>
+        <Grid container spacing={3}>
+          <Grid size={{ xs: 3 }}>
+            <LabelizedField label={`${beneficiaryGroup?.group_label} Size`}>
+              {household?.size}
+            </LabelizedField>
+          </Grid>
+          <Grid size={{ xs: 3 }}>
+            <LabelizedField label={t('Residence Status')}>
+              {household?.residence_status}
+            </LabelizedField>
+          </Grid>
+          <Grid size={{ xs: 6 }}>
+            <LabelizedField label={`Head of ${beneficiaryGroup?.group_label}`}>
+              <ContentLink
+                href={`/${baseUrl}/population/individuals/${household?.head_of_household?.id}`}
               >
                 {household?.head_of_household?.full_name}
               </ContentLink>
@@ -134,7 +139,6 @@
             </LabelizedField>
           </Grid>
 
-<<<<<<< HEAD
           <Grid size={{ xs: 3 }}>
             <LabelizedField label={t('Country of Origin')}>
               {household?.country_origin}
@@ -201,95 +205,6 @@
             <LabelizedField
               label={t(
                 'IS THIS A RETURNEE ' + beneficiaryGroup?.group_label + '?',
-=======
-            <Grid size={{ xs: 3 }}>
-              <LabelizedField label={t('Country of Origin')}>
-                {household?.countryOrigin}
-              </LabelizedField>
-            </Grid>
-            <Grid size={{ xs: 3 }}>
-              <LabelizedField label={t('Address')}>
-                {household?.address}
-              </LabelizedField>
-            </Grid>
-            <Grid size={{ xs: 3 }}>
-              <LabelizedField label={t('Village')}>
-                {household?.village}
-              </LabelizedField>
-            </Grid>
-            <Grid size={{ xs: 3 }}>
-              <LabelizedField label={t('Zip code')}>
-                {household?.zipCode}
-              </LabelizedField>
-            </Grid>
-            <Grid size={{ xs: 3 }}>
-              <LabelizedField label={t('Administrative Level 1')}>
-                {household?.admin1?.name}
-              </LabelizedField>
-            </Grid>
-            <Grid size={{ xs: 3 }}>
-              <LabelizedField label={t('Administrative Level 2')}>
-                {household?.admin2?.name}
-              </LabelizedField>
-            </Grid>
-            <Grid size={{ xs: 3 }}>
-              <LabelizedField label={t('Administrative Level 3')}>
-                {household?.admin3?.name}
-              </LabelizedField>
-            </Grid>
-            <Grid size={{ xs: 3 }}>
-              <LabelizedField label={t('Administrative Level 4')}>
-                {household?.admin4?.name}
-              </LabelizedField>
-            </Grid>
-            <Grid size={{ xs: 6 }}>
-              <LabelizedField label={t('Geolocation')}>
-                {household?.geopoint || '-'}
-              </LabelizedField>
-            </Grid>
-            <Grid size={{ xs: 3 }}>
-              <LabelizedField label={t('UNHCR CASE ID')}>
-                {household?.unhcrId}
-              </LabelizedField>
-            </Grid>
-            <Grid size={{ xs: 3 }}>
-              <LabelizedField label={t('LENGTH OF TIME SINCE ARRIVAL')}>
-                {household?.flexFields?.months_displaced_h_f}
-              </LabelizedField>
-            </Grid>
-            <Grid size={{ xs: 3 }}>
-              <LabelizedField label={t('NUMBER OF TIMES DISPLACED')}>
-                {household?.flexFields?.number_times_displaced_h_f}
-              </LabelizedField>
-            </Grid>
-            <Grid size={{ xs: 3 }}>
-              <LabelizedField
-                label={t(
-                  'IS THIS A RETURNEE ' + beneficiaryGroup?.groupLabel + '?',
-                )}
-              >
-                {household?.returnee ? t('Yes') : t('No')}
-              </LabelizedField>
-            </Grid>
-            <Grid size={{ xs: 3 }}>
-              {household?.unicefId && (
-                <LinkedGrievancesModal
-                  household={household}
-                  baseUrl={baseUrl}
-                  businessArea={businessArea}
-                  grievancesChoices={grievancesChoices}
-                />
-              )}
-            </Grid>
-            <Grid size={{ xs: 3 }}>
-              {household?.unicefId && (
-                <LinkedGrievancesModal
-                  household={household}
-                  baseUrl={baseUrl}
-                  businessArea={businessArea}
-                  grievancesChoices={grievancesChoices}
-                />
->>>>>>> c678d57a
               )}
             >
               {household?.returnee ? t('Yes') : t('No')}
