import { Box, Grid2 as Grid, Paper, Typography } from '@mui/material';
import { useTranslation } from 'react-i18next';
import styled from 'styled-components';
import {
  choicesToDict,
  formatAge,
  getPhoneNoLabel,
  renderBoolean,
  sexToCapitalize,
} from '@utils/utils';
import {
  GrievancesChoiceDataQuery,
  HouseholdChoiceDataQuery,
  IndividualDisability,
} from '@generated/graphql';
import { ContentLink } from '@core/ContentLink';
import { LabelizedField } from '@core/LabelizedField';
import { Title } from '@core/Title';
import { UniversalMoment } from '@core/UniversalMoment';
import { DocumentPopulationPhotoModal } from '../DocumentPopulationPhotoModal';
import { LinkedGrievancesModal } from '../LinkedGrievancesModal/LinkedGrievancesModal';
import { useProgramContext } from 'src/programContext';
import { ReactElement, ReactNode } from 'react';
import { IndividualDetail } from '@restgenerated/models/IndividualDetail';
import { DisabilityEnum } from '@restgenerated/models/DisabilityEnum';

const Overview = styled(Paper)`
  padding: ${({ theme }) => theme.spacing(8)}
    ${({ theme }) => theme.spacing(11)};
`;

const BorderBox = styled.div`
  border-bottom: 1px solid #e1e1e1;
`;

interface IndividualBioDataProps {
  individual: IndividualDetail;
  baseUrl: string;
  businessArea: string;
  choicesData: HouseholdChoiceDataQuery;
  grievancesChoices: GrievancesChoiceDataQuery;
}
export const IndividualBioData = ({
  individual,
  baseUrl,
  businessArea,
  choicesData,
  grievancesChoices,
}: IndividualBioDataProps): ReactElement => {
  const { t } = useTranslation();
  const { selectedProgram } = useProgramContext();
  const beneficiaryGroup = selectedProgram?.beneficiaryGroup;
<<<<<<< HEAD
=======

>>>>>>> 1766bb22
  const relationshipChoicesDict = choicesToDict(
    choicesData.relationshipChoices,
  );
  const maritalStatusChoicesDict = choicesToDict(
    choicesData.maritalStatusChoices,
  );
  const workStatusChoicesDict = choicesToDict(choicesData.workStatusChoices);
  const roleChoicesDict = choicesToDict(choicesData.roleChoices);
  const observedDisabilityChoicesDict = choicesToDict(
    choicesData.observedDisabilityChoices,
  );
  const severityOfDisabilityChoicesDict = choicesToDict(
    choicesData.severityOfDisabilityChoices,
  );

  const mappedIndividualDocuments = individual?.documents?.map((doc) => (
    <Grid size={{ xs: 3 }} key={doc.id}>
      <Box flexDirection="column">
        <Box mb={1}>
          <LabelizedField label={doc.type.label}>
            {doc.photo ? (
              <DocumentPopulationPhotoModal
                documentNumber={doc.documentNumber}
                documentId={doc.id}
                individual={individual}
              />
            ) : (
              doc.documentNumber
            )}
          </LabelizedField>
        </Box>
        <LabelizedField label="issued">{doc.country}</LabelizedField>
      </Box>
    </Grid>
  ));

  const mappedIdentities = individual?.identities?.map((item) => (
    <Grid size={{ xs: 3 }} key={item.id}>
      <Box flexDirection="column">
        <Box mb={1}>
          <LabelizedField label={`${item.partner} ID`}>
            {item.number}
          </LabelizedField>
        </Box>
        <LabelizedField label="issued">{item.country}</LabelizedField>
      </Box>
    </Grid>
  ));

  const mappedRoles = (
    <Grid size={{ xs: 3 }}>
      <LabelizedField label={`Linked ${beneficiaryGroup?.groupLabelPlural}`}>
        {individual?.householdsAndRoles?.length
          ? individual?.householdsAndRoles?.map((item) => (
              <Box key={item.id}>
                {item.household.unicefId} -{roleChoicesDict[item.role]}
              </Box>
            ))
          : '-'}
      </LabelizedField>
    </Grid>
  );

  const renderBankAccountInfo = (): ReactNode => {
    if (!individual?.bankAccountInfo) {
      return null;
    }
    return (
      <>
        <Grid size={{ xs: 12 }}>
          <BorderBox />
        </Grid>
        <Grid size={{ xs: 3 }}>
          <LabelizedField label={t('Bank name')}>
            {individual?.bankAccountInfo?.bankName}
          </LabelizedField>
        </Grid>
        <Grid size={{ xs: 3 }}>
          <LabelizedField label={t('Bank account number')}>
            {individual?.bankAccountInfo?.bankAccountNumber}
          </LabelizedField>
        </Grid>
        <Grid size={{ xs: 3 }}>
          <LabelizedField label={t('Account holder name')}>
            {individual?.bankAccountInfo?.accountHolderName}
          </LabelizedField>
        </Grid>
        <Grid size={{ xs: 3 }}>
          <LabelizedField label={t('Bank branch name')}>
            {individual?.bankAccountInfo?.bankBranchName}
          </LabelizedField>
        </Grid>
      </>
    );
  };

  const renderDigitalWalletInfo = (): ReactNode => {
    return (
      <>
        <Grid size={{ xs: 12 }}>
          <BorderBox />
        </Grid>
        <Grid size={{ xs: 4 }}>
          <LabelizedField label={t('Wallet Name')}>
            {individual?.walletName}
          </LabelizedField>
        </Grid>
        <Grid size={{ xs: 4 }}>
          <LabelizedField label={t('Blockchain Name')}>
            {individual?.blockchainName}
          </LabelizedField>
        </Grid>
        <Grid size={{ xs: 4 }}>
          <LabelizedField label={t('Wallet Address')}>
            {individual?.walletAddress}
          </LabelizedField>
        </Grid>
      </>
    );
  };

  return (
    <Overview>
      <Title>
        <Typography variant="h6">{t('Bio Data')}</Typography>
      </Title>
      <Grid container spacing={6}>
        <Grid size={{ xs: 3 }}>
          <LabelizedField label={t('Full Name')}>
            {individual?.fullName}
          </LabelizedField>
        </Grid>
        <Grid size={{ xs: 3 }}>
          <LabelizedField label={t('Given Name')}>
            {individual?.givenName}
          </LabelizedField>
        </Grid>
        <Grid size={{ xs: 3 }}>
          <LabelizedField label={t('Middle Name')}>
            {individual?.middleName}
          </LabelizedField>
        </Grid>
        <Grid size={{ xs: 3 }}>
          <LabelizedField label={t('Family Name')}>
            {individual?.familyName}
          </LabelizedField>
        </Grid>
        <Grid size={{ xs: 3 }}>
          <LabelizedField label={t('Gender')}>
            {sexToCapitalize(individual?.sex)}
          </LabelizedField>
        </Grid>
        <Grid size={{ xs: 3 }}>
          <LabelizedField label={t('Age')}>
            {formatAge(individual?.age)}
          </LabelizedField>
        </Grid>
        <Grid size={{ xs: 3 }}>
          <LabelizedField label={t('Date of Birth')}>
            <UniversalMoment>{individual?.birthDate}</UniversalMoment>
          </LabelizedField>
        </Grid>
        <Grid size={{ xs: 3 }}>
          <LabelizedField label={t('Estimated Date of Birth')}>
            {renderBoolean(individual?.estimatedBirthDate)}
          </LabelizedField>
        </Grid>
        <Grid size={{ xs: 3 }}>
          <LabelizedField label={t('Marital Status')}>
            {maritalStatusChoicesDict[individual?.maritalStatus]}
          </LabelizedField>
        </Grid>
        <Grid size={{ xs: 3 }}>
          <LabelizedField label={t('Work Status')}>
            {workStatusChoicesDict[individual?.workStatus]}
          </LabelizedField>
        </Grid>
        <Grid size={{ xs: 3 }}>
          <LabelizedField label={t('Pregnant')}>
            {renderBoolean(individual?.pregnant)}
          </LabelizedField>
        </Grid>
        <Grid size={{ xs: 3 }}>
          <LabelizedField label={`${beneficiaryGroup?.groupLabel} ID`}>
            {individual?.household?.id ? (
              <ContentLink
                href={`/${baseUrl}/population/household/${individual?.household?.id}`}
              >
                {individual?.household?.unicefId}
              </ContentLink>
            ) : (
              <span>-</span>
            )}
          </LabelizedField>
        </Grid>
        <Grid size={{ xs: 3 }}>
          <LabelizedField label={t('Role')}>
            {roleChoicesDict[individual?.role]}
          </LabelizedField>
        </Grid>
        <Grid size={{ xs: 3 }}>
          <LabelizedField
            label={`Relationship to Head Of ${beneficiaryGroup?.groupLabel}`}
          >
            {relationshipChoicesDict[individual?.relationship]}
          </LabelizedField>
        </Grid>
        <Grid size={{ xs: 3 }}>
          <LabelizedField label={t('Preferred language')}>
            {individual?.preferredLanguage}
          </LabelizedField>
        </Grid>
        {mappedRoles}
        <Grid size={{ xs: 12 }}>
          <BorderBox />
        </Grid>
        <Grid size={{ xs: 3 }}>
          <LabelizedField label={t('Observed disabilities')}>
            {individual?.observedDisability
              .map((choice) => observedDisabilityChoicesDict[choice])
              .join(', ')}
          </LabelizedField>
        </Grid>
        <Grid size={{ xs: 3 }}>
          <LabelizedField label={t('Seeing disability severity')}>
            {severityOfDisabilityChoicesDict[individual?.seeingDisability]}
          </LabelizedField>
        </Grid>
        <Grid size={{ xs: 3 }}>
          <LabelizedField label={t('Hearing disability severity')}>
            {severityOfDisabilityChoicesDict[individual?.hearingDisability]}
          </LabelizedField>
        </Grid>
        <Grid size={{ xs: 3 }}>
          <LabelizedField label={t('Physical disability severity')}>
            {severityOfDisabilityChoicesDict[individual?.physicalDisability]}
          </LabelizedField>
        </Grid>
        <Grid size={{ xs: 3 }}>
          <LabelizedField
            label={t('Remembering or concentrating disability severity')}
          >
            {severityOfDisabilityChoicesDict[individual?.memoryDisability]}
          </LabelizedField>
        </Grid>
        <Grid size={{ xs: 3 }}>
          <LabelizedField label={t('Self-care disability severity')}>
            {severityOfDisabilityChoicesDict[individual?.selfcareDisability]}
          </LabelizedField>
        </Grid>
        <Grid size={{ xs: 3 }}>
          <LabelizedField label={t('Communicating disability severity')}>
            {severityOfDisabilityChoicesDict[individual?.commsDisability]}
          </LabelizedField>
        </Grid>
        <Grid size={{ xs: 3 }}>
          <LabelizedField label={t('Disability')}>
            {individual?.disability === DisabilityEnum.DISABLED
              ? 'Disabled'
              : 'Not Disabled'}
          </LabelizedField>
        </Grid>
        {!mappedIndividualDocuments?.length &&
        !mappedIdentities?.length ? null : (
          <Grid size={{ xs: 12 }}>
            <BorderBox />
          </Grid>
        )}
        {mappedIndividualDocuments}
        {mappedIdentities}
        <Grid size={{ xs: 12 }}>
          <BorderBox />
        </Grid>
        <Grid size={{ xs: 3 }}>
          <LabelizedField label={t('Email')}>
            {individual?.email}
          </LabelizedField>
        </Grid>
        <Grid size={{ xs: 3 }}>
          <LabelizedField label={t('Phone Number')}>
            {getPhoneNoLabel(individual?.phoneNo, individual?.phoneNoValid)}
          </LabelizedField>
        </Grid>
        <Grid size={{ xs: 3 }}>
          <LabelizedField label={t('Alternative Phone Number')}>
            {getPhoneNoLabel(
              individual?.phoneNoAlternative,
              individual?.phoneNoAlternativeValid,
            )}
          </LabelizedField>
        </Grid>
        <Grid size={{ xs: 12 }}>
          <BorderBox />
        </Grid>
        <Grid size={{ xs: 3 }}>
          <LabelizedField
            label={t('Date of last screening against sanctions list')}
          >
            <UniversalMoment>
              {individual?.sanctionListLastCheck}
            </UniversalMoment>
          </LabelizedField>
        </Grid>
        <Grid size={{ xs: 6 }}>
          {individual?.household?.unicefId && (
            <LinkedGrievancesModal
              household={individual?.household}
              baseUrl={baseUrl}
              businessArea={businessArea}
              grievancesChoices={grievancesChoices}
            />
          )}
        </Grid>
        {renderBankAccountInfo()}
        {renderDigitalWalletInfo()}
      </Grid>
    </Overview>
  );
};<|MERGE_RESOLUTION|>--- conflicted
+++ resolved
@@ -11,7 +11,6 @@
 import {
   GrievancesChoiceDataQuery,
   HouseholdChoiceDataQuery,
-  IndividualDisability,
 } from '@generated/graphql';
 import { ContentLink } from '@core/ContentLink';
 import { LabelizedField } from '@core/LabelizedField';
@@ -50,10 +49,7 @@
   const { t } = useTranslation();
   const { selectedProgram } = useProgramContext();
   const beneficiaryGroup = selectedProgram?.beneficiaryGroup;
-<<<<<<< HEAD
-=======
-
->>>>>>> 1766bb22
+
   const relationshipChoicesDict = choicesToDict(
     choicesData.relationshipChoices,
   );
