--- conflicted
+++ resolved
@@ -66,10 +66,7 @@
   const { t } = useTranslation();
   const { selectedProgram } = useProgramContext();
   const beneficiaryGroup = selectedProgram?.beneficiaryGroup;
-<<<<<<< HEAD
-=======
-
->>>>>>> 1766bb22
+
   const { data: grievances } = useAllGrievanceTicketQuery({
     variables: { businessArea, household: household.unicefId },
     notifyOnNetworkStatusChange: true,
@@ -180,11 +177,7 @@
           <Box mt={2} mb={6}>
             <Typography>
               <Bold>
-<<<<<<< HEAD
                 {beneficiaryGroup?.groupLabel} ID {household.unicefId}
-=======
-                {beneficiaryGroup?.groupLabel} ID {household.unicef_id}
->>>>>>> 1766bb22
               </Bold>
               is linked to following Grievances.
             </Typography>
