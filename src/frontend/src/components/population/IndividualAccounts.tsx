--- conflicted
+++ resolved
@@ -1,13 +1,10 @@
 import { DividerLine } from '@components/core/DividerLine';
-<<<<<<< HEAD
-=======
 import { HouseholdChoiceDataQuery, IndividualNode } from '@generated/graphql';
 import { Grid2 as Grid, Paper, Typography } from '@mui/material';
 import { Title } from '@core/Title';
 import { t } from 'i18next';
 import React, { FC } from 'react';
 import styled from 'styled-components';
->>>>>>> fbbdfddc
 import { LabelizedField } from '@components/core/LabelizedField';
 import { Title } from '@core/Title';
 import { usePermissions } from '@hooks/usePermissions';
@@ -18,18 +15,12 @@
 import { FC } from 'react';
 import { hasPermissions, PERMISSIONS } from 'src/config/permissions';
 import { useProgramContext } from 'src/programContext';
-<<<<<<< HEAD
 import styled from 'styled-components';
+import { useArrayToDict } from '@hooks/useArrayToDict';
 
 interface IndividualAccountsProps {
   individual: IndividualDetail;
-=======
-import { useArrayToDict } from '@hooks/useArrayToDict';
-
-interface IndividualAccountsProps {
-  individual: IndividualNode;
   choicesData: HouseholdChoiceDataQuery;
->>>>>>> fbbdfddc
 }
 
 const Overview = styled(Paper)<{ theme?: Theme }>`
