--- conflicted
+++ resolved
@@ -6,17 +6,10 @@
     class="MuiPaper-root MuiPaper-elevation MuiPaper-rounded MuiPaper-elevation1 sc-ixGGxD fHLOhc css-1ps6pg7-MuiPaper-root"
   >
     <div
-<<<<<<< HEAD
-      class="MuiPaper-root MuiPaper-elevation MuiPaper-rounded MuiPaper-elevation1 sc-ixGGxD fHLOhc css-1ps6pg7-MuiPaper-root"
-    >
-      <div
-        class="sc-egkSDF flCGEE"
-=======
       class="sc-egkSDF flCGEE"
     >
       <h6
         class="MuiTypography-root MuiTypography-h6 css-1j53xw6-MuiTypography-root"
->>>>>>> b8dc97f9
       >
         Additional Registration information
       </h6>
@@ -38,28 +31,11 @@
             data-cy="label-muac"
           >
             <span
-<<<<<<< HEAD
-              class="sc-blHHSb dUfUKp"
-=======
               class="sc-gtLWhw dynQwi"
->>>>>>> b8dc97f9
               color="textSecondary"
             >
               334
             </span>
-<<<<<<< HEAD
-            <div
-              data-cy="label-muac"
-            >
-              <span
-                class="sc-gtLWhw dynQwi"
-                color="textSecondary"
-              >
-                334
-              </span>
-            </div>
-=======
->>>>>>> b8dc97f9
           </div>
         </div>
       </div>
@@ -77,28 +53,11 @@
             data-cy="label-school enrolled"
           >
             <span
-<<<<<<< HEAD
-              class="sc-blHHSb dUfUKp"
-=======
               class="sc-gtLWhw dynQwi"
->>>>>>> b8dc97f9
               color="textSecondary"
             >
               Yes
             </span>
-<<<<<<< HEAD
-            <div
-              data-cy="label-school enrolled"
-            >
-              <span
-                class="sc-gtLWhw dynQwi"
-                color="textSecondary"
-              >
-                Yes
-              </span>
-            </div>
-=======
->>>>>>> b8dc97f9
           </div>
         </div>
       </div>
@@ -116,28 +75,11 @@
             data-cy="label-school enrolled before"
           >
             <span
-<<<<<<< HEAD
-              class="sc-blHHSb dUfUKp"
-=======
               class="sc-gtLWhw dynQwi"
->>>>>>> b8dc97f9
               color="textSecondary"
             >
               No
             </span>
-<<<<<<< HEAD
-            <div
-              data-cy="label-school enrolled before"
-            >
-              <span
-                class="sc-gtLWhw dynQwi"
-                color="textSecondary"
-              >
-                No
-              </span>
-            </div>
-=======
->>>>>>> b8dc97f9
           </div>
         </div>
       </div>
