import { LabelizedField } from '@core/LabelizedField';
import { Title } from '@core/Title';
import { useArrayToDict } from '@hooks/useArrayToDict';
import { Grid, Theme, Typography } from '@mui/material';
import Paper from '@mui/material/Paper';
import { IndividualDetail } from '@restgenerated/models/IndividualDetail';
import { ReactElement } from 'react';
import { useTranslation } from 'react-i18next';
import styled from 'styled-components';
import { IndividualFlexFieldPhotoModal } from '../IndividualFlexFieldPhotoModal';
<<<<<<< HEAD
import { renderNestedObject } from '@utils/utils';
=======
import { formatNormalCaseValue } from '@utils/utils';
>>>>>>> 64dd09ee

const Overview = styled(Paper)<{ theme?: Theme }>`
  padding: ${({ theme }) => theme.spacing(8)}
    ${({ theme }) => theme.spacing(11)};
  margin-top: ${({ theme }) => theme.spacing(6)};
  margin-bottom: ${({ theme }) => theme.spacing(4)};
`;
interface IndividualAdditionalRegistrationInformationProps {
  individual: IndividualDetail;
  flexFieldsData: any;
}

export const IndividualAdditionalRegistrationInformation = ({
  individual,
  flexFieldsData,
}: IndividualAdditionalRegistrationInformationProps): ReactElement => {
  const { t } = useTranslation();

  const flexAttributesDict = useArrayToDict(
    flexFieldsData?.allIndividualsFlexFieldsAttributes,
    'name',
    '*',
  );

  if (Object.entries(individual?.flexFields || {}).length === 0) {
    return (
      <Overview>
        <Title>
          <Typography variant="h6">
            {t('No additional registration information available')}
          </Typography>
        </Title>
      </Overview>
    );
  }

  const fields = Object.entries(individual?.flexFields || {}).map(
    ([key, value]: [string, any]) => {
      // Generate label: remove _i_f, replace underscores, add spaces before uppercase
      const label = key
        .replaceAll('_i_f', '')
        .replace(/_/g, ' ')
        .replace(/([a-z])([A-Z])/g, '$1 $2');

      if (flexAttributesDict[key]?.type === 'IMAGE') {
        return (
          <LabelizedField key={key} label={label}>
            <IndividualFlexFieldPhotoModal field={flexAttributesDict[key]} />
          </LabelizedField>
        );
      }
      if (
        flexAttributesDict[key]?.type === 'SELECT_MANY' ||
        flexAttributesDict[key]?.type === 'SELECT_ONE'
      ) {
        let newValue =
          flexAttributesDict[key].choices.find((item) => item.value === value)
            ?.labelEn || '-';
        if (Array.isArray(value)) {
          newValue = value
            .map(
              (choice) =>
                flexAttributesDict[key].choices.find(
                  (item) => item.value === choice,
                )?.labelEn || '-',
            )
            .join(', ');
        }
        return <LabelizedField key={key} label={label} value={newValue} />;
      }

      // Handle nested objects generically
      if (value && typeof value === 'object' && !Array.isArray(value)) {
        const formattedValue = renderNestedObject(value);
        return (
<<<<<<< HEAD
          <LabelizedField key={key} label={label}>
            <div
              style={{
                whiteSpace: 'pre-line',
                fontFamily: 'monospace',
                fontSize: '0.9em',
              }}
            >
              {formattedValue}
            </div>
          </LabelizedField>
        );
      }

      // Handle arrays
      if (Array.isArray(value)) {
        return (
          <LabelizedField key={key} label={label} value={value.join(', ')} />
        );
      }

      return <LabelizedField key={key} label={label} value={value} />;
=======
          <LabelizedField
            key={key}
            label={key.replaceAll('_i_f', '').replace(/_/g, ' ')}
            value={formatNormalCaseValue(newValue)}
          />
        );
      }
      // Fallback: if value is array, join and format each
      let displayValue: string;
      if (Array.isArray(value)) {
        displayValue = value.map((v) => formatNormalCaseValue(v)).join(', ');
      } else {
        displayValue = formatNormalCaseValue(value);
      }
      return (
        <LabelizedField
          key={key}
          label={key.replaceAll('_i_f', '').replace(/_/g, ' ')}
          value={displayValue}
        />
      );
>>>>>>> 64dd09ee
    },
  );
  return (
    <Overview>
      <Title>
        <Typography variant="h6">
          {t('Additional Registration information')}
        </Typography>
      </Title>
      <Grid container spacing={6}>
        {fields.map((field, i) => (
          <Grid key={i} size={4}>
            {field}
          </Grid>
        ))}
      </Grid>
    </Overview>
  );
};<|MERGE_RESOLUTION|>--- conflicted
+++ resolved
@@ -8,11 +8,7 @@
 import { useTranslation } from 'react-i18next';
 import styled from 'styled-components';
 import { IndividualFlexFieldPhotoModal } from '../IndividualFlexFieldPhotoModal';
-<<<<<<< HEAD
-import { renderNestedObject } from '@utils/utils';
-=======
 import { formatNormalCaseValue } from '@utils/utils';
->>>>>>> 64dd09ee
 
 const Overview = styled(Paper)<{ theme?: Theme }>`
   padding: ${({ theme }) => theme.spacing(8)}
@@ -88,30 +84,6 @@
       if (value && typeof value === 'object' && !Array.isArray(value)) {
         const formattedValue = renderNestedObject(value);
         return (
-<<<<<<< HEAD
-          <LabelizedField key={key} label={label}>
-            <div
-              style={{
-                whiteSpace: 'pre-line',
-                fontFamily: 'monospace',
-                fontSize: '0.9em',
-              }}
-            >
-              {formattedValue}
-            </div>
-          </LabelizedField>
-        );
-      }
-
-      // Handle arrays
-      if (Array.isArray(value)) {
-        return (
-          <LabelizedField key={key} label={label} value={value.join(', ')} />
-        );
-      }
-
-      return <LabelizedField key={key} label={label} value={value} />;
-=======
           <LabelizedField
             key={key}
             label={key.replaceAll('_i_f', '').replace(/_/g, ' ')}
@@ -133,7 +105,6 @@
           value={displayValue}
         />
       );
->>>>>>> 64dd09ee
     },
   );
   return (
