import ViewModuleRoundedIcon from '@mui/icons-material/ViewModuleRounded';
import { Grid, MenuItem } from '@mui/material';
import { useTranslation } from 'react-i18next';
import { useLocation, useNavigate } from 'react-router-dom';
import { AssigneeAutocomplete } from '@shared/autocompletes/AssigneeAutocomplete';
import { createHandleApplyFilterChange } from '@utils/utils';
import { FiltersSection } from './FiltersSection';
import { SearchTextField } from './SearchTextField';
import { SelectFilter } from './SelectFilter';
<<<<<<< HEAD
import { useProgramContext } from 'src/programContext';
=======
import { ReactElement } from 'react';
>>>>>>> 9fafa628

interface ActivityLogPageFiltersProps {
  filter;
  setFilter: (filter) => void;
  initialFilter;
  appliedFilter;
  setAppliedFilter: (filter) => void;
}
export function ActivityLogPageFilters({
  filter,
  setFilter,
  initialFilter,
  appliedFilter,
  setAppliedFilter,
}: ActivityLogPageFiltersProps): ReactElement {
  const { t } = useTranslation();
  const navigate = useNavigate();
  const location = useLocation();
  const { selectedProgram } = useProgramContext();
  const beneficiaryGroup = selectedProgram?.beneficiaryGroup;

  const { handleFilterChange, applyFilterChanges, clearFilter } =
    createHandleApplyFilterChange(
      initialFilter,
      navigate,
      location,
      filter,
      setFilter,
      appliedFilter,
      setAppliedFilter,
    );

  const handleApplyFilter = (): void => {
    applyFilterChanges();
  };

  const handleClearFilter = (): void => {
    clearFilter();
  };

  const modules = {
    program: 'Programme',
    household: `${beneficiaryGroup?.groupLabel}`,
    individual: `${beneficiaryGroup?.memberLabel}`,
    grievanceticket: 'Grievance Tickets',
    paymentverificationplan: 'Payment Plan Payment Verification',
    targetpopulation: 'Target Population',
    registrationdataimport: 'Registration Data Import',
  };
  return (
    <FiltersSection
      clearHandler={handleClearFilter}
      applyHandler={handleApplyFilter}
    >
      <Grid container alignItems="center" spacing={3}>
        <Grid item xs={3}>
          <SearchTextField
            label={t('Search')}
            value={filter.search}
            onChange={(e) => handleFilterChange('search', e.target.value)}
            data-cy="filters-search"
          />
        </Grid>
        <Grid item xs={3}>
          <SelectFilter
            onChange={(e) => handleFilterChange('module', e.target.value)}
            label={t('Module')}
            value={filter.module}
            icon={<ViewModuleRoundedIcon />}
            SelectDisplayProps={{
              'data-cy': 'filters-residence-status',
            }}
            MenuProps={{
              'data-cy': 'filters-residence-status-options',
            }}
          >
            {Object.entries(modules)
              .sort()
              .map(([key, value]) => (
                <MenuItem key={key} value={key}>
                  {value}
                </MenuItem>
              ))}
          </SelectFilter>
        </Grid>
        <Grid item xs={3}>
          <AssigneeAutocomplete
            label={t('User')}
            filter={filter}
            name="userId"
            value={filter.userId}
            setFilter={setFilter}
            initialFilter={initialFilter}
            appliedFilter={appliedFilter}
            setAppliedFilter={setAppliedFilter}
          />
        </Grid>
      </Grid>
    </FiltersSection>
  );
}<|MERGE_RESOLUTION|>--- conflicted
+++ resolved
@@ -7,11 +7,8 @@
 import { FiltersSection } from './FiltersSection';
 import { SearchTextField } from './SearchTextField';
 import { SelectFilter } from './SelectFilter';
-<<<<<<< HEAD
 import { useProgramContext } from 'src/programContext';
-=======
 import { ReactElement } from 'react';
->>>>>>> 9fafa628
 
 interface ActivityLogPageFiltersProps {
   filter;
