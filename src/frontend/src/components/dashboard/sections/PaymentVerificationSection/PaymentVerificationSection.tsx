--- conflicted
+++ resolved
@@ -3,11 +3,8 @@
 import { AllChartsQuery } from '@generated/graphql';
 import { PaymentVerificationChart } from '../../charts/PaymentVerificationChart';
 import { DashboardPaper } from '../../DashboardPaper';
-<<<<<<< HEAD
 import { useProgramContext } from 'src/programContext';
-=======
 import { ReactElement } from 'react';
->>>>>>> 9fafa628
 
 interface PaymentVerificationSectionProps {
   data: AllChartsQuery['chartPaymentVerification'];
