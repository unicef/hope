--- conflicted
+++ resolved
@@ -6,11 +6,7 @@
     class="MuiPaper-root MuiPaper-elevation MuiPaper-rounded MuiPaper-elevation1 sc-blHHSb kPa-dfK css-1ps6pg7-MuiPaper-root"
   >
     <div
-<<<<<<< HEAD
-      class="sc-ghWlax hIyGwR"
-=======
       class="sc-ixGGxD gVEuoR"
->>>>>>> b8dc97f9
     >
       <h6
         class="MuiTypography-root MuiTypography-h6 css-1j53xw6-MuiTypography-root"
@@ -19,11 +15,7 @@
       </h6>
     </div>
     <div
-<<<<<<< HEAD
-      class="sc-fAUdSK dKXDYV"
-=======
       class="sc-ivxoEo gQJYfN"
->>>>>>> b8dc97f9
     >
       <div
         class="MuiGrid-root MuiGrid-container MuiGrid-spacing-xs-6 css-zow5z4-MuiGrid-root"
@@ -33,11 +25,7 @@
         >
           <div>
             <span
-<<<<<<< HEAD
-              class="sc-gtLWhw bkWrmx"
-=======
-              class="sc-fAUdSK goVbUg"
->>>>>>> b8dc97f9
+              class="sc-fAUdSK goVbUg"
               color="textSecondary"
             >
               status
@@ -46,16 +34,6 @@
               data-cy="label-status"
             >
               <span
-<<<<<<< HEAD
-                class="sc-egkSDF XYdBd"
-                color="textSecondary"
-              >
-                <div
-                  class="sc-dntaoT gQSLBb"
-                >
-                  <div
-                    class="sc-ivxoEo gsVMTT status-box-container"
-=======
                 class="sc-dntaoT dIDHTF"
                 color="textSecondary"
               >
@@ -64,7 +42,6 @@
                 >
                   <div
                     class="sc-kLhKbu ujRxK status-box-container"
->>>>>>> b8dc97f9
                     data-cy="status-container"
                   >
                     FINISHED
@@ -79,11 +56,7 @@
         >
           <div>
             <span
-<<<<<<< HEAD
-              class="sc-gtLWhw bkWrmx"
-=======
-              class="sc-fAUdSK goVbUg"
->>>>>>> b8dc97f9
+              class="sc-fAUdSK goVbUg"
               color="textSecondary"
             >
               START DATE
@@ -92,11 +65,7 @@
               data-cy="label-START DATE"
             >
               <span
-<<<<<<< HEAD
-                class="sc-egkSDF XYdBd"
-=======
-                class="sc-dntaoT dIDHTF"
->>>>>>> b8dc97f9
+                class="sc-dntaoT dIDHTF"
                 color="textSecondary"
               >
                 <time
@@ -113,11 +82,7 @@
         >
           <div>
             <span
-<<<<<<< HEAD
-              class="sc-gtLWhw bkWrmx"
-=======
-              class="sc-fAUdSK goVbUg"
->>>>>>> b8dc97f9
+              class="sc-fAUdSK goVbUg"
               color="textSecondary"
             >
               END DATE
@@ -126,11 +91,7 @@
               data-cy="label-END DATE"
             >
               <span
-<<<<<<< HEAD
-                class="sc-egkSDF XYdBd"
-=======
-                class="sc-dntaoT dIDHTF"
->>>>>>> b8dc97f9
+                class="sc-dntaoT dIDHTF"
                 color="textSecondary"
               >
                 <time
@@ -147,11 +108,7 @@
         >
           <div>
             <span
-<<<<<<< HEAD
-              class="sc-gtLWhw bkWrmx"
-=======
-              class="sc-fAUdSK goVbUg"
->>>>>>> b8dc97f9
+              class="sc-fAUdSK goVbUg"
               color="textSecondary"
             >
               Programme Code
@@ -168,11 +125,7 @@
         >
           <div>
             <span
-<<<<<<< HEAD
-              class="sc-gtLWhw bkWrmx"
-=======
-              class="sc-fAUdSK goVbUg"
->>>>>>> b8dc97f9
+              class="sc-fAUdSK goVbUg"
               color="textSecondary"
             >
               Sector
@@ -181,11 +134,7 @@
               data-cy="label-Sector"
             >
               <span
-<<<<<<< HEAD
-                class="sc-egkSDF XYdBd"
-=======
-                class="sc-dntaoT dIDHTF"
->>>>>>> b8dc97f9
+                class="sc-dntaoT dIDHTF"
                 color="textSecondary"
               >
                 Child Protection
@@ -198,11 +147,7 @@
         >
           <div>
             <span
-<<<<<<< HEAD
-              class="sc-gtLWhw bkWrmx"
-=======
-              class="sc-fAUdSK goVbUg"
->>>>>>> b8dc97f9
+              class="sc-fAUdSK goVbUg"
               color="textSecondary"
             >
               Data Collecting Type
@@ -219,11 +164,7 @@
         >
           <div>
             <span
-<<<<<<< HEAD
-              class="sc-gtLWhw bkWrmx"
-=======
-              class="sc-fAUdSK goVbUg"
->>>>>>> b8dc97f9
+              class="sc-fAUdSK goVbUg"
               color="textSecondary"
             >
               Frequency of Payment
@@ -232,11 +173,7 @@
               data-cy="label-Frequency of Payment"
             >
               <span
-<<<<<<< HEAD
-                class="sc-egkSDF XYdBd"
-=======
-                class="sc-dntaoT dIDHTF"
->>>>>>> b8dc97f9
+                class="sc-dntaoT dIDHTF"
                 color="textSecondary"
               >
                 Regular
@@ -249,11 +186,7 @@
         >
           <div>
             <span
-<<<<<<< HEAD
-              class="sc-gtLWhw bkWrmx"
-=======
-              class="sc-fAUdSK goVbUg"
->>>>>>> b8dc97f9
+              class="sc-fAUdSK goVbUg"
               color="textSecondary"
             >
               Administrative Areas of implementation
@@ -262,11 +195,7 @@
               data-cy="label-Administrative Areas of implementation"
             >
               <span
-<<<<<<< HEAD
-                class="sc-egkSDF XYdBd"
-=======
-                class="sc-dntaoT dIDHTF"
->>>>>>> b8dc97f9
+                class="sc-dntaoT dIDHTF"
                 color="textSecondary"
               >
                 Crime book.
@@ -279,11 +208,7 @@
         >
           <div>
             <span
-<<<<<<< HEAD
-              class="sc-gtLWhw bkWrmx"
-=======
-              class="sc-fAUdSK goVbUg"
->>>>>>> b8dc97f9
+              class="sc-fAUdSK goVbUg"
               color="textSecondary"
             >
               Description
@@ -292,11 +217,7 @@
               data-cy="label-Description"
             >
               <span
-<<<<<<< HEAD
-                class="sc-egkSDF XYdBd"
-=======
-                class="sc-dntaoT dIDHTF"
->>>>>>> b8dc97f9
+                class="sc-dntaoT dIDHTF"
                 color="textSecondary"
               >
                 Yeah worry might newspaper drive her many.
@@ -309,11 +230,7 @@
         >
           <div>
             <span
-<<<<<<< HEAD
-              class="sc-gtLWhw bkWrmx"
-=======
-              class="sc-fAUdSK goVbUg"
->>>>>>> b8dc97f9
+              class="sc-fAUdSK goVbUg"
               color="textSecondary"
             >
               CASH+
@@ -322,11 +239,7 @@
               data-cy="label-CASH+"
             >
               <span
-<<<<<<< HEAD
-                class="sc-egkSDF XYdBd"
-=======
-                class="sc-dntaoT dIDHTF"
->>>>>>> b8dc97f9
+                class="sc-dntaoT dIDHTF"
                 color="textSecondary"
               >
                 No
@@ -339,11 +252,7 @@
         >
           <div>
             <span
-<<<<<<< HEAD
-              class="sc-gtLWhw bkWrmx"
-=======
-              class="sc-fAUdSK goVbUg"
->>>>>>> b8dc97f9
+              class="sc-fAUdSK goVbUg"
               color="textSecondary"
             >
               Partner Access
@@ -352,11 +261,7 @@
               data-cy="label-Partner Access"
             >
               <span
-<<<<<<< HEAD
-                class="sc-egkSDF XYdBd"
-=======
-                class="sc-dntaoT dIDHTF"
->>>>>>> b8dc97f9
+                class="sc-dntaoT dIDHTF"
                 color="textSecondary"
               >
                 Only Selected Partners within the business area
@@ -370,11 +275,7 @@
       >
         <div>
           <span
-<<<<<<< HEAD
-            class="sc-gtLWhw bkWrmx"
-=======
             class="sc-fAUdSK goVbUg"
->>>>>>> b8dc97f9
             color="textSecondary"
           >
             Programme size
@@ -383,11 +284,7 @@
             data-cy="label-Programme size"
           >
             <span
-<<<<<<< HEAD
-              class="sc-egkSDF XYdBd"
-=======
               class="sc-dntaoT dIDHTF"
->>>>>>> b8dc97f9
               color="textSecondary"
             >
               <div
@@ -401,16 +298,6 @@
       </div>
     </div>
     <div
-<<<<<<< HEAD
-      class="sc-kLhKbu kxIxRy"
-    >
-      <div
-        class="sc-ixGGxD eCmDCF"
-      />
-    </div>
-    <div
-      class="sc-ghWlax hIyGwR"
-=======
       class="sc-gtLWhw VFxTS"
     >
       <div
@@ -419,7 +306,6 @@
     </div>
     <div
       class="sc-ixGGxD gVEuoR"
->>>>>>> b8dc97f9
     >
       <h6
         class="MuiTypography-root MuiTypography-h6 css-1j53xw6-MuiTypography-root"
@@ -428,11 +314,7 @@
       </h6>
     </div>
     <div
-<<<<<<< HEAD
-      class="sc-fAUdSK dKXDYV"
-=======
       class="sc-ivxoEo gQJYfN"
->>>>>>> b8dc97f9
     >
       <div
         class="MuiGrid-root MuiGrid-container MuiGrid-spacing-xs-6 css-zow5z4-MuiGrid-root"
@@ -451,11 +333,7 @@
               data-cy="labelized-field-container-area-access-field"
             >
               <span
-<<<<<<< HEAD
-                class="sc-gtLWhw bkWrmx"
-=======
                 class="sc-fAUdSK goVbUg"
->>>>>>> b8dc97f9
                 color="textSecondary"
               >
                 Area Access
@@ -464,11 +342,7 @@
                 data-cy="label-Area Access"
               >
                 <span
-<<<<<<< HEAD
-                  class="sc-egkSDF XYdBd"
-=======
                   class="sc-dntaoT dIDHTF"
->>>>>>> b8dc97f9
                   color="textSecondary"
                 >
                   Business Area
