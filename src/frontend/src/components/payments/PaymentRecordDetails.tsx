import { Grid, Paper, Typography } from '@mui/material';
import { useTranslation } from 'react-i18next';
import styled from 'styled-components';
import { UniversalActivityLogTable } from '@containers/tables/UniversalActivityLogTable';
import {
  formatCurrencyWithSymbol,
  getPhoneNoLabel,
  paymentRecordStatusToColor,
  paymentStatusDisplayMap,
  verificationRecordsStatusToColor,
} from '@utils/utils';
import { PaymentRecordNode, PaymentVerificationNode } from '@generated/graphql';
import { ContainerColumnWithBorder } from '@core/ContainerColumnWithBorder';
import { LabelizedField } from '@core/LabelizedField';
import { StatusBox } from '@core/StatusBox';
import { Title } from '@core/Title';
import { UniversalMoment } from '@core/UniversalMoment';
import { BlackLink } from '@core/BlackLink';
import { useBaseUrl } from '@hooks/useBaseUrl';
<<<<<<< HEAD
import { useProgramContext } from 'src/programContext';
=======
import { ReactElement } from 'react';
>>>>>>> 9fafa628

const Overview = styled(Paper)`
  margin: 20px;
  padding: ${({ theme }) => theme.spacing(8)}
    ${({ theme }) => theme.spacing(11)};
`;

interface PaymentRecordDetailsProps {
  paymentRecord: PaymentRecordNode;
  canViewActivityLog: boolean;
}

export function PaymentRecordDetails({
  paymentRecord,
  canViewActivityLog,
}: PaymentRecordDetailsProps): ReactElement {
  const { t } = useTranslation();
  const { baseUrl } = useBaseUrl();
  const { selectedProgram } = useProgramContext();
  const beneficiaryGroup = selectedProgram?.beneficiaryGroup;

  let paymentVerification: PaymentVerificationNode = null;
  if (paymentRecord.verification) {
    paymentVerification = paymentRecord.verification;
  }
  return (
    <>
      <ContainerColumnWithBorder>
        <Title>
          <Typography variant="h6">{t('Payment Record Details')}</Typography>
        </Title>
        <Grid container spacing={3}>
          <Grid item xs={3}>
            <LabelizedField label={t('STATUS')}>
              <StatusBox
                status={paymentRecord.status}
                statusToColor={paymentRecordStatusToColor}
                statusNameMapping={paymentStatusDisplayMap}
              />
            </LabelizedField>
          </Grid>
          <Grid item xs={3}>
            <LabelizedField label={`${beneficiaryGroup?.groupLabel}`}>
              <BlackLink
                to={`/${baseUrl}/population/household/${paymentRecord.household.id}`}
              >
                {paymentRecord.household.unicefId}
              </BlackLink>
            </LabelizedField>
          </Grid>
          <Grid item xs={3}>
            <LabelizedField
              label={t('TARGET POPULATION')}
              value={paymentRecord.targetPopulation.name}
            />
          </Grid>
          <Grid item xs={3}>
            <LabelizedField
              label={t('DISTRIBUTION MODALITY')}
              value={paymentRecord.distributionModality}
            />
          </Grid>
        </Grid>
      </ContainerColumnWithBorder>
      {paymentVerification != null ? (
        <ContainerColumnWithBorder>
          <Title>
            <Typography variant="h6">{t('Verification Details')}</Typography>
          </Title>
          <Grid container spacing={3}>
            <Grid item xs={3}>
              <LabelizedField label={t('STATUS')}>
                <StatusBox
                  status={paymentVerification.status}
                  statusToColor={verificationRecordsStatusToColor}
                />
              </LabelizedField>
            </Grid>
            <Grid item xs={3}>
              <LabelizedField
                label={t('AMOUNT RECEIVED')}
                value={formatCurrencyWithSymbol(
                  paymentVerification.receivedAmount,
                  paymentRecord.currency,
                )}
              />
            </Grid>
          </Grid>
        </ContainerColumnWithBorder>
      ) : null}
      <Overview>
        <Title>
          <Typography variant="h6">{`${beneficiaryGroup?.groupLabel}`}</Typography>
        </Title>
        <Grid container spacing={3}>
          <Grid item xs={3}>
            <LabelizedField
              label={`${beneficiaryGroup?.groupLabel} ID`}
              value={paymentRecord.household.unicefId}
            />
          </Grid>
          <Grid item xs={3}>
            <LabelizedField
              label={`HEAD OF ${beneficiaryGroup?.groupLabel}`}
              value={paymentRecord.fullName}
            />
          </Grid>
          <Grid item xs={3}>
            <LabelizedField
              label={t('TOTAL PERSON COVERED')}
              value={paymentRecord.totalPersonsCovered}
            />
          </Grid>
          <Grid item xs={3}>
            <LabelizedField
              label={t('PHONE NUMBER')}
              value={getPhoneNoLabel(
                paymentRecord.household.headOfHousehold.phoneNo,
                paymentRecord.household.headOfHousehold.phoneNoValid,
              )}
            />
          </Grid>
          <Grid item xs={3}>
            <LabelizedField
              label={t('ALT. PHONE NUMBER')}
              value={getPhoneNoLabel(
                paymentRecord.household.headOfHousehold.phoneNoAlternative,
                paymentRecord.household.headOfHousehold.phoneNoAlternativeValid,
              )}
            />
          </Grid>
        </Grid>
      </Overview>
      <Overview>
        <Title>
          <Typography variant="h6">{t('Entitlement Details')}</Typography>
        </Title>
        <Grid container spacing={3}>
          <Grid item xs={3}>
            <LabelizedField
              label={t('ENTITLEMENT QUANTITY')}
              value={paymentRecord.entitlementQuantity}
            />
          </Grid>
          <Grid item xs={3}>
            <LabelizedField
              label={t('DELIVERED QUANTITY')}
              value={paymentRecord.deliveredQuantity}
            />
          </Grid>
          <Grid item xs={3}>
            <LabelizedField
              label={t('CURRENCY')}
              value={paymentRecord.currency}
            />
          </Grid>
          <Grid item xs={3}>
            <LabelizedField
              label={t('DELIVERY TYPE')}
              value={paymentRecord.deliveryType?.name}
            />
          </Grid>
          <Grid item xs={3}>
            <LabelizedField
              label={t('DELIVERY DATE')}
              value={
                <UniversalMoment>{paymentRecord.deliveryDate}</UniversalMoment>
              }
            />
          </Grid>
          <Grid item xs={3}>
            <LabelizedField
              label={t('ENTITLEMENT CARD ID')}
              value={paymentRecord.entitlementCardNumber}
            />
          </Grid>
          <Grid item xs={3}>
            <LabelizedField
              label={t('TRANSACTION REFERENCE ID')}
              value={paymentRecord.transactionReferenceId}
            />
          </Grid>
          <Grid item xs={3}>
            <LabelizedField
              label={t('ENTITLEMENT CARD ISSUE DATE')}
              value={
                <UniversalMoment>
                  {paymentRecord.entitlementCardIssueDate}
                </UniversalMoment>
              }
            />
          </Grid>
          <Grid item xs={3}>
            <LabelizedField
              label={t('FSP')}
              value={paymentRecord.serviceProvider.fullName}
            />
          </Grid>
        </Grid>
      </Overview>
      {paymentVerification != null && canViewActivityLog ? (
        <UniversalActivityLogTable objectId={paymentVerification.id} />
      ) : null}
    </>
  );
}<|MERGE_RESOLUTION|>--- conflicted
+++ resolved
@@ -17,11 +17,8 @@
 import { UniversalMoment } from '@core/UniversalMoment';
 import { BlackLink } from '@core/BlackLink';
 import { useBaseUrl } from '@hooks/useBaseUrl';
-<<<<<<< HEAD
 import { useProgramContext } from 'src/programContext';
-=======
 import { ReactElement } from 'react';
->>>>>>> 9fafa628
 
 const Overview = styled(Paper)`
   margin: 20px;
