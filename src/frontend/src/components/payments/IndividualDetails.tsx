--- conflicted
+++ resolved
@@ -4,11 +4,8 @@
 import { Grid, Typography } from '@mui/material';
 import { LabelizedField } from '@core/LabelizedField';
 import { getPhoneNoLabel } from '@utils/utils';
-<<<<<<< HEAD
 import { useProgramContext } from 'src/programContext';
-=======
 import { ReactElement } from 'react';
->>>>>>> 9fafa628
 
 export const IndividualDetails = ({ individual }): ReactElement => {
   const { t } = useTranslation();
@@ -30,14 +27,10 @@
           />
         </Grid>
         <Grid item xs={3}>
-<<<<<<< HEAD
           <LabelizedField
             label={t(`${beneficiaryGroup?.memberLabel.toUpperCase()} ID`)}
             value={individual.fullName}
           />
-=======
-          <LabelizedField label={t('INDIVIDUAL')} value={individual.fullName} />
->>>>>>> 9fafa628
         </Grid>
         <Grid item xs={3}>
           <LabelizedField
