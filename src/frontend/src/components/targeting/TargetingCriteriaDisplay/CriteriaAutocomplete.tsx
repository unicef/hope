import { forwardRef, ReactElement, useEffect, useState } from 'react';
import styled from 'styled-components';
import get from 'lodash/get';
<<<<<<< HEAD
import { Paper, TextField } from '@mui/material';
import withErrorBoundary from '@components/core/withErrorBoundary';
=======
import { Autocomplete, Paper, TextField } from '@mui/material';
>>>>>>> 0ac08f3c

const StyledAutocomplete = styled(Autocomplete)`
  width: 100%;
`;
interface Option {
  labelEn: string;
}

function CriteriaAutocomplete({ field, ...otherProps }): ReactElement {
  const [open, setOpen] = useState(false);
  const [newValue, setNewValue] = useState(null);
  const [choicesWithoutDuplicates, setChoicesWithoutDuplicates] = useState();

  useEffect(() => {
    const optionValue =
      otherProps.choices.find((choice) => choice.name === field.value) || null;
    setNewValue(optionValue);
  }, [field.value, otherProps.choices]);
  useEffect(() => {
    const uniqueChoices = otherProps.choices.filter(
      (choice, index, self) =>
        index === self.findIndex((t) => t.name === choice.name),
    );
    setChoicesWithoutDuplicates(uniqueChoices);
  }, [otherProps.choices]);
  const isInvalid =
    get(otherProps.form.errors, field.name) &&
    get(otherProps.form.touched, field.name);
  return (
    // @ts-ignore
    <StyledAutocomplete<Option>
      {...field}
      {...otherProps}
      open={open}
      onOpen={() => {
        setOpen(true);
      }}
      onClose={() => {
        setOpen(false);
      }}
      options={choicesWithoutDuplicates || []}
      value={newValue}
      getOptionLabel={(option) => {
        if (option) {
          return option.labelEn;
        }
        return '';
      }}
      renderInput={(params) => (
        <TextField
          {...params}
          {...otherProps}
          size="small"
          variant="outlined"
          fullWidth
          helperText={isInvalid && get(otherProps.form.errors, field.name)}
          error={isInvalid}
          InputProps={{
            ...params.InputProps,
          }}
          // https://github.com/mui-org/material-ui/issues/12805
          // eslint-disable-next-line react/jsx-no-duplicate-props
          inputProps={{
            ...params.inputProps,
            'data-cy': `autocomplete-target-criteria-option-${otherProps.index}`,
          }}
        />
      )}
      data-cy="autocomplete-target-criteria"
      component={forwardRef(
        function CriteriaAutocompletePaperComponent(props, ref) {
          return (
            <Paper
              {...{
                ...props,
                ref,
              }}
              data-cy="autocomplete-target-criteria-options"
            />
          );
        },
      )}
    />
  );
}

export default withErrorBoundary(CriteriaAutocomplete, 'CriteriaAutocomplete');<|MERGE_RESOLUTION|>--- conflicted
+++ resolved
@@ -1,12 +1,8 @@
 import { forwardRef, ReactElement, useEffect, useState } from 'react';
 import styled from 'styled-components';
 import get from 'lodash/get';
-<<<<<<< HEAD
-import { Paper, TextField } from '@mui/material';
+import { Autocomplete, Paper, TextField } from '@mui/material';
 import withErrorBoundary from '@components/core/withErrorBoundary';
-=======
-import { Autocomplete, Paper, TextField } from '@mui/material';
->>>>>>> 0ac08f3c
 
 const StyledAutocomplete = styled(Autocomplete)`
   width: 100%;
