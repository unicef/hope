import { Field } from 'formik';
import { useTranslation } from 'react-i18next';
import { Box, Checkbox, FormControlLabel, Grid2 as Grid } from '@mui/material';
import styled from 'styled-components';
import { FormikCheckboxField } from '@shared/Formik/FormikCheckboxField';
import { FC } from 'react';
import { useProgramContext } from 'src/programContext';
import withErrorBoundary from '@components/core/withErrorBoundary';

const NoWrapCheckbox = styled(FormControlLabel)`
  white-space: nowrap;
`;

interface ExcludeCheckboxesProps {
  isStandardDctType: boolean;
  isSocialDctType: boolean;
  screenBeneficiary: boolean;
  isDetailsPage: boolean;
  targetPopulation: any;
}

const ExcludeCheckboxes: FC<ExcludeCheckboxesProps> = ({
  isStandardDctType,
  isSocialDctType,
  screenBeneficiary,
  isDetailsPage,
  targetPopulation,
}) => {
  const { t } = useTranslation();
  const { selectedProgram } = useProgramContext();
  const beneficiaryGroup = selectedProgram?.beneficiaryGroup;
<<<<<<< HEAD
=======

>>>>>>> 1766bb22
  return (
    <Box mt={3} p={3}>
      {isDetailsPage ? (
        <Box mt={3} p={3}>
          <Grid container spacing={3}>
            <Grid size={{ xs: 6 }}>
              {isStandardDctType && (
                <NoWrapCheckbox
                  disabled
                  control={
                    <Checkbox
                      name="flagExcludeIfActiveAdjudicationTicket"
                      color="primary"
                      data-cy="checkbox-exclude-if-active-adjudication-ticket"
                      checked={Boolean(
                        targetPopulation?.targetingCriteria
                          ?.flagExcludeIfActiveAdjudicationTicket,
                      )}
                    />
                  }
                  label={t(
                    `Exclude ${beneficiaryGroup?.groupLabelPlural} with Active Adjudication Ticket`,
                  )}
                />
              )}
              {isSocialDctType && (
                <NoWrapCheckbox
                  disabled
                  control={
                    <Checkbox
                      name="flagExcludeIfActiveAdjudicationTicket"
                      color="primary"
                      data-cy="checkbox-exclude-people-if-active-adjudication-ticket"
                      checked={Boolean(
                        targetPopulation?.targetingCriteria
                          ?.flagExcludeIfActiveAdjudicationTicket,
                      )}
                    />
                  }
                  label={t('Exclude People with Active Adjudication Ticket')}
                />
              )}
            </Grid>
            <Grid size={{ xs: 6 }}>
              {screenBeneficiary && isSocialDctType && (
                <NoWrapCheckbox
                  disabled
                  control={
                    <Checkbox
                      name="flagExcludeIfOnSanctionList"
                      color="primary"
                      data-cy="checkbox-exclude-if-on-sanction-list"
                    />
                  }
                  checked={Boolean(
                    targetPopulation?.targetingCriteria
                      ?.flagExcludeIfOnSanctionList,
                  )}
                  label={t(
                    `Exclude ${beneficiaryGroup?.memberLabelPlural} with an Active Sanction Screen Flag`,
                  )}
                />
              )}
              {screenBeneficiary && isStandardDctType && (
                <NoWrapCheckbox
                  disabled
                  control={
                    <Checkbox
                      name="flagExcludeIfOnSanctionList"
                      color="primary"
                      data-cy="checkbox-exclude-if-on-sanction-list"
                    />
                  }
                  checked={Boolean(
                    targetPopulation?.targetingCriteria
                      ?.flagExcludeIfOnSanctionList,
                  )}
                  label={t(
                    `Exclude ${beneficiaryGroup?.groupLabelPlural} with an Active Sanction Screen Flag`,
                  )}
                />
              )}
            </Grid>
          </Grid>
        </Box>
      ) : (
        <Box mt={3} p={3}>
          <Grid container spacing={3}>
            {isStandardDctType && (
              <Grid size={{ xs: 6 }}>
                <Field
                  name="flagExcludeIfActiveAdjudicationTicket"
                  label={t(
                    `Exclude ${beneficiaryGroup?.groupLabelPlural} with Active Adjudication Ticket`,
                  )}
                  color="primary"
                  component={FormikCheckboxField}
                  data-cy="input-active-adjudication-ticket"
                />
              </Grid>
            )}
            {isSocialDctType && (
              <Grid size={{ xs: 6 }}>
                <Field
                  name="flagExcludeIfActiveAdjudicationTicket"
                  label={t(
                    `Exclude ${beneficiaryGroup?.memberLabelPlural} with Active Adjudication Ticket`,
                  )}
                  color="primary"
                  component={FormikCheckboxField}
                  data-cy="input-active-adjudication-ticket"
                />
              </Grid>
            )}
            {screenBeneficiary && isStandardDctType && (
              <Grid size={{ xs: 6 }}>
                <Field
                  name="flagExcludeIfOnSanctionList"
                  label={t(
                    `Exclude ${beneficiaryGroup?.groupLabelPlural} with an Active Sanction Screen Flag`,
                  )}
                  color="primary"
                  component={FormikCheckboxField}
                  data-cy="input-active-sanction-flag"
                />
              </Grid>
            )}
            {screenBeneficiary && isSocialDctType && (
              <Grid size={{ xs: 6 }}>
                <Field
                  name="flagExcludeIfOnSanctionList"
                  label={t(
                    `Exclude ${beneficiaryGroup?.memberLabelPlural} with an Active Sanction Screen Flag`,
                  )}
                  color="primary"
                  component={FormikCheckboxField}
                  data-cy="input-active-sanction-flag"
                />
              </Grid>
            )}
          </Grid>
        </Box>
      )}
    </Box>
  );
};

export default withErrorBoundary(ExcludeCheckboxes, 'ExcludeCheckboxes');<|MERGE_RESOLUTION|>--- conflicted
+++ resolved
@@ -29,10 +29,7 @@
   const { t } = useTranslation();
   const { selectedProgram } = useProgramContext();
   const beneficiaryGroup = selectedProgram?.beneficiaryGroup;
-<<<<<<< HEAD
-=======
 
->>>>>>> 1766bb22
   return (
     <Box mt={3} p={3}>
       {isDetailsPage ? (
