--- conflicted
+++ resolved
@@ -280,16 +280,12 @@
   criteria,
 }: CriteriaProps): ReactElement {
   const { selectedProgram } = useProgramContext();
-<<<<<<< HEAD
-  const beneficiaryGroup = selectedProgram?.beneficiary_group;
-=======
   const [deliveryMechanismToDisplay, setDeliveryMechanismToDisplay] =
     useState('');
   const [fspToDisplay, setFspToDisplay] = useState('');
   const { data: availableFspsForDeliveryMechanismData } =
     useAvailableFspsForDeliveryMechanismsQuery();
-  const beneficiaryGroup = selectedProgram?.beneficiaryGroup;
->>>>>>> 314e5251
+  const beneficiaryGroup = selectedProgram?.beneficiary_group;
   const [openHH, setOpenHH] = useState(false);
   const [openIND, setOpenIND] = useState(false);
   const [currentHouseholdIds, setCurrentHouseholdIds] = useState<string[]>([]);
