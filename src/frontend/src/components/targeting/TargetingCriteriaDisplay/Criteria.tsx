--- conflicted
+++ resolved
@@ -28,11 +28,8 @@
 import { Fragment } from 'react/jsx-runtime';
 import { t } from 'i18next';
 import { useProgramContext } from 'src/programContext';
-<<<<<<< HEAD
+import withErrorBoundary from '@components/core/withErrorBoundary';
 import { LabelizedField } from '@components/core/LabelizedField';
-=======
-import withErrorBoundary from '@components/core/withErrorBoundary';
->>>>>>> f5cf5497
 
 interface CriteriaElementProps {
   alternative?: boolean;
