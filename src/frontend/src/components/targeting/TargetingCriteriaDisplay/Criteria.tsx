import {
  Button,
  Dialog,
  DialogActions,
  DialogContent,
  DialogTitle,
  Grid2 as Grid,
  IconButton,
  Table,
  TableBody,
  TableCell,
  TableHead,
  TablePagination,
  TableRow,
  Typography,
} from '@mui/material';
import { Delete, Edit } from '@mui/icons-material';
import styled from 'styled-components';
import GreaterThanEqual from '../../../assets/GreaterThanEqual.svg';
import LessThanEqual from '../../../assets/LessThanEqual.svg';
import { TargetingCriteriaRuleObjectType } from '@generated/graphql';
import { Box } from '@mui/system';
import { BlueText } from '@components/grievances/LookUps/LookUpStyles';
import { ReactElement, useEffect, useState } from 'react';
import { Fragment } from 'react/jsx-runtime';
import { t } from 'i18next';
import { useProgramContext } from 'src/programContext';
import withErrorBoundary from '@components/core/withErrorBoundary';
import { LabelizedField } from '@components/core/LabelizedField';
import { RestService } from '@restgenerated/services/RestService';
import { useQuery } from '@tanstack/react-query';
import { useBaseUrl } from '@hooks/useBaseUrl';
import { FspChoices } from '@restgenerated/models/FspChoices';

interface CriteriaElementProps {
  alternative?: boolean;
}

const CriteriaElement = styled.div<CriteriaElementProps>`
  width: auto;
  max-width: 380px;
  position: relative;
  border: ${(props) => (props.alternative ? '0' : '2px solid #033f91')};
  border-radius: 3px;
  font-size: 16px;
  background-color: ${(props) =>
    props.alternative ? 'transparent' : '#f7faff'};
  padding: ${({ theme }) => theme.spacing(1)}
    ${({ theme, alternative }) =>
      alternative ? theme.spacing(1) : theme.spacing(17)}
    ${({ theme }) => theme.spacing(1)} ${({ theme }) => theme.spacing(4)};
  margin: ${({ theme }) => theme.spacing(2)} 0;
  p {
    margin: ${({ theme }) => theme.spacing(2)} 0;
    span {
      color: ${(props) => (props.alternative ? '#000' : '#003c8f')};
      font-weight: bold;
    }
  }
`;

const ButtonsContainer = styled.div`
  position: absolute;
  right: 0;
  top: 0;
  button {
    color: #949494;
    padding: 12px 8px;
    svg {
      width: 20px;
      height: 20px;
    }
  }
`;

const MathSign = styled.img`
  width: 20px;
  height: 20px;
  vertical-align: middle;
`;

const CriteriaSetBox = styled.div`
  border: '1px solid #607cab';
  border-radius: 3px;
  padding: 0 ${({ theme }) => theme.spacing(2)};
  margin: ${({ theme }) => theme.spacing(2)} 0;
`;

const PduDataBox = styled(Box)`
  display: flex;
  justify-content: center;
  align-items: center;
  background-color: #fff;
  border: 1px solid #ccc;
  border-radius: 3px;
  padding: ${({ theme }) => theme.spacing(3)};
  margin: ${({ theme }) => theme.spacing(3)};
`;

const CriteriaField = ({ field, choicesDict, dataCy }): ReactElement => {
  const extractChoiceLabel = (choiceField, argument) => {
    let choices = choicesDict?.[choiceField.fieldName];
    if (!choices) {
      choices = choiceField?.fieldAttribute?.choices;
    }
    return choices?.length
      ? choices.find((each) => each.value === argument)?.labelEn
      : argument;
  };

  const displayValueOrEmpty = (value) => (value ? value : 'Empty');

  let fieldElement;

  switch (field.comparisonMethod) {
    case 'NOT_EQUALS':
      fieldElement = (
        <p>
          {field.fieldAttribute?.labelEn || field.labelEn}:{' '}
          <span>{displayValueOrEmpty(field.arguments?.[0])}</span>
        </p>
      );
      break;
    case 'RANGE':
      fieldElement = (
        <p>
          {field.fieldAttribute?.labelEn || field.labelEn}:{' '}
          <span>
            {displayValueOrEmpty(field.arguments?.[0])} -{' '}
            {displayValueOrEmpty(field.arguments?.[1])}
          </span>
        </p>
      );
      break;
    case 'EQUALS':
      fieldElement = (
        <p>
          {field.fieldAttribute?.labelEn || field.labelEn}:{' '}
          {field.isNull === true || field.comparisonMethod === 'IS_NULL' ? (
            <BlueText>{t('Empty')}</BlueText>
          ) : typeof field.arguments?.[0] === 'boolean' ? (
            field.arguments[0] ? (
              <BlueText>{t('Yes')}</BlueText>
            ) : (
              <BlueText>{t('No')}</BlueText>
            )
          ) : (
            <>
              {field.arguments?.[0] != null ? (
                field.arguments[0] === 'Yes' ? (
                  <BlueText>{t('Yes')}</BlueText>
                ) : field.arguments[0] === 'No' ? (
                  <BlueText>{t('No')}</BlueText>
                ) : (
                  <span>{extractChoiceLabel(field, field.arguments[0])}</span>
                )
              ) : (
                <BlueText>{t('Empty')}</BlueText>
              )}
            </>
          )}
        </p>
      );
      break;
    case 'LESS_THAN':
    case 'GREATER_THAN': {
      const isLessThan = field?.type === 'LESS_THAN';
      const MathSignComponent = isLessThan ? LessThanEqual : GreaterThanEqual;
      const altText = isLessThan ? 'less_than' : 'greater_than';
      const displayValue = field.arguments?.[0];

      fieldElement = (
        <p>
          {field.fieldAttribute?.labelEn || field.labelEn}:{' '}
          {displayValue && <MathSign src={MathSignComponent} alt={altText} />}
          <span>{displayValueOrEmpty(displayValue)}</span>
        </p>
      );
      break;
    }
    case 'CONTAINS':
      fieldElement = (
        <p>
          {field.fieldAttribute?.labelEn || field.labelEn}:{' '}
          {field.__typename === 'TargetingCollectorBlockRuleFilterNode'
            ? field.arguments?.map((argument, index) => (
                <Fragment key={index}>
                  <span>
                    {argument === true ? (
                      <BlueText>{t('Yes')}</BlueText>
                    ) : argument === false ? (
                      <BlueText>{t('No')}</BlueText>
                    ) : (
                      displayValueOrEmpty(extractChoiceLabel(field, argument))
                    )}
                  </span>
                  {index !== field.arguments.length - 1 && ', '}
                </Fragment>
              ))
            : field.arguments?.map((argument, index) => (
                <Fragment key={index}>
                  <span>
                    {displayValueOrEmpty(extractChoiceLabel(field, argument))}
                  </span>
                  {index !== field.arguments.length - 1 && ', '}
                </Fragment>
              ))}
        </p>
      );
      break;
    default:
      fieldElement = (
        <p>
          {field.fieldAttribute.labelEn}:{' '}
          <span>{displayValueOrEmpty(field.arguments?.[0])}</span>
        </p>
      );
      break;
  }

  return (
    <>
      <div data-cy={dataCy}>{fieldElement}</div>
      {field.fieldAttribute?.type === 'PDU' &&
        (field.pduData || field.fieldAttribute.pduData) && (
          <PduDataBox data-cy="round-number-round-name-display">
            Round {field.roundNumber}
            {(field.pduData || field.fieldAttribute.pduData).roundsNames[
              field.roundNumber - 1
            ] && (
              <>
                {' '}
                (
                {
                  (field.pduData || field.fieldAttribute.pduData).roundsNames[
                    field.roundNumber - 1
                  ]
                }
                )
              </>
            )}
          </PduDataBox>
        )}
    </>
  );
};

interface CriteriaProps {
  rules: [TargetingCriteriaRuleObjectType];
  individualsFiltersBlocks;
  collectorsFiltersBlocks;
  removeFunction?;
  editFunction?;
  isEdit: boolean;
  canRemove: boolean;
  alternative?: boolean;
  allDataFieldsChoicesDict;
  allCollectorFieldsChoicesDict;
  householdIds: string;
  individualIds: string;
  deliveryMechanism;
  financialServiceProvider;
  criteriaIndex: number;
  criteria;
}

export function Criteria({
  rules,
  removeFunction = () => null,
  editFunction = () => null,
  isEdit,
  canRemove,
  allDataFieldsChoicesDict,
  allCollectorFieldsChoicesDict,
  alternative = null,
  individualsFiltersBlocks,
  collectorsFiltersBlocks,
  householdIds,
  individualIds,
  deliveryMechanism,
  financialServiceProvider,
  criteriaIndex,
  criteria,
}: CriteriaProps): ReactElement {
  const { businessArea } = useBaseUrl();
  const { selectedProgram } = useProgramContext();
  const [deliveryMechanismToDisplay, setDeliveryMechanismToDisplay] =
    useState('');
  const [fspToDisplay, setFspToDisplay] = useState('');
<<<<<<< HEAD
  const { data: availableFspsForDeliveryMechanismData } = useQuery<FspChoices>({
    queryKey: ['businessAreasAvailableFspsForDeliveryMechanisms', businessArea],
    queryFn: () => {
      return RestService.restBusinessAreasAvailableFspsForDeliveryMechanismsRetrieve(
        {
          businessAreaSlug: businessArea,
        },
      );
    },
=======
  const { data: availableFspsForDeliveryMechanismData } = useQuery<
    FspChoices[]
  >({
    queryKey: [
      'businessAreasAvailableFspsForDeliveryMechanismsList',
      businessArea,
    ],
    queryFn: () =>
      RestService.restBusinessAreasAvailableFspsForDeliveryMechanismsList({
        businessAreaSlug: businessArea,
      }),
>>>>>>> 3408b166
  });
  const beneficiaryGroup = selectedProgram?.beneficiaryGroup;
  const [openHH, setOpenHH] = useState(false);
  const [openIND, setOpenIND] = useState(false);
  const [currentHouseholdIds, setCurrentHouseholdIds] = useState<string[]>([]);
  const [currentIndividualIds, setCurrentIndividualIds] = useState<string[]>(
    [],
  );
  const [pageHH, setPageHH] = useState(0);
  const [rowsPerPageHH, setRowsPerPageHH] = useState(5);
  const [pageIND, setPageIND] = useState(0);
  const [rowsPerPageIND, setRowsPerPageIND] = useState(5);

<<<<<<< HEAD
  // useEffect(() => {
  //   const mappedDeliveryMechanisms =
  //     availableFspsForDeliveryMechanismData.deliveryMechanism((el) => ({
  //       name: el.deliveryMechanism.name,
  //       value: el.deliveryMechanism.code,
  //     }));
=======
  useEffect(() => {
    const mappedDeliveryMechanisms = availableFspsForDeliveryMechanismData?.map(
      (el) => ({
        name: el.deliveryMechanism.name,
        value: el.deliveryMechanism.code,
      }),
    );
>>>>>>> 3408b166

  //   const deliveryMechanismName =
  //     deliveryMechanism?.name ||
  //     mappedDeliveryMechanisms?.find(
  //       (el) => el.value === criteria.deliveryMechanism,
  //     )?.name;

<<<<<<< HEAD
  //   const mappedFsps =
  //     availableFspsForDeliveryMechanismData.deliveryMechanism
  //       ?.find(
  //         (el) =>
  //           el.deliveryMechanism.code === deliveryMechanism ||
  //           el.deliveryMechanism.code ===
  //             mappedDeliveryMechanisms?.find(
  //               (elem) => elem.value === criteria.deliveryMechanism,
  //             )?.value,
  //       )
  //       ?.fsps.map((el) => ({ name: el.name, value: el.id })) || [];
=======
    const mappedFsps =
      availableFspsForDeliveryMechanismData
        ?.find(
          (el) =>
            el.deliveryMechanism.code === deliveryMechanism ||
            el.deliveryMechanism.code ===
              mappedDeliveryMechanisms?.find(
                (elem) => elem.value === criteria.deliveryMechanism,
              )?.value,
        )
        ?.fsps.map((el) => ({ name: el.name, value: el.id })) || [];
>>>>>>> 3408b166

  //   const fspName =
  //     financialServiceProvider?.name ||
  //     mappedFsps?.find((el) => el.value === criteria.fsp)?.name;

  //   setDeliveryMechanismToDisplay(deliveryMechanismName);
  //   setFspToDisplay(fspName);
  // }, [
  //   deliveryMechanism,
  //   financialServiceProvider,
  //   availableFspsForDeliveryMechanismData,
  //   criteria,
  // ]);

  if (!availableFspsForDeliveryMechanismData) return null;

  const handleChangePageHH = (_event, newPage) => {
    setPageHH(newPage);
  };

  const handleChangeRowsPerPageHH = (event) => {
    setRowsPerPageHH(parseInt(event.target.value, 10));
    setPageHH(0);
  };

  const handleChangePageIND = (_event, newPage) => {
    setPageIND(newPage);
  };

  const handleChangeRowsPerPageIND = (event) => {
    setRowsPerPageIND(parseInt(event.target.value, 10));
    setPageIND(0);
  };

  const handleOpenHouseholdIds = (ids: string): void => {
    setCurrentHouseholdIds(ids.split(','));
    setOpenHH(true);
  };

  const handleOpenIndividualIds = (ids: string): void => {
    setCurrentIndividualIds(ids.split(','));
    setOpenIND(true);
  };

  const handleClose = (): void => {
    setOpenHH(false);
    setOpenIND(false);
  };
  const adjustedCollectorsFiltersBlocks = collectorsFiltersBlocks.map(
    (block) => ({
      ...block,
      collectorBlockFilters: block.collectorBlockFilters.map((filter) => ({
        ...filter,
        arguments: filter.arguments.map((arg) =>
          arg === true ? 'Yes' : arg === false ? 'No' : arg,
        ),
      })),
    }),
  );

  return (
    <CriteriaElement alternative={alternative} data-cy="criteria-container">
      {deliveryMechanismToDisplay && criteriaIndex === 0 && (
        <Grid container>
          <Grid size={{ xs: 6 }}>
            <LabelizedField
              label={t('Delivery Mechanism')}
              value={deliveryMechanismToDisplay}
            />
          </Grid>
          <Grid size={{ xs: 6 }}>
            <LabelizedField label={t('FSP')} value={fspToDisplay} />
          </Grid>
        </Grid>
      )}
      {householdIds && (
        <div>
          <Typography data-cy="household-ids-modal-title" variant="body1">
            {t(`${beneficiaryGroup?.groupLabel} IDs selected`)}:
          </Typography>
          <BlueText
            onClick={() => handleOpenHouseholdIds(householdIds)}
            style={{ textDecoration: 'underline', cursor: 'pointer' }}
            data-cy="button-household-ids-open"
          >
            {householdIds.split(',').length}
          </BlueText>
        </div>
      )}
      {individualIds && (
        <div>
          <Typography data-cy="individual-ids-modal-title" variant="body1">
            {t(`${beneficiaryGroup?.groupLabel} IDs selected`)}:
          </Typography>
          <BlueText
            onClick={() => handleOpenIndividualIds(individualIds)}
            style={{ textDecoration: 'underline', cursor: 'pointer' }}
            data-cy="button-individual-ids-open"
          >
            {individualIds.split(',').length}
          </BlueText>
        </div>
      )}
      {(rules || []).map((each, index) => (
        <CriteriaField
          choicesDict={allDataFieldsChoicesDict}
          key={index}
          field={each}
          dataCy={`criteria-field-${index}`}
        />
      ))}
      {individualsFiltersBlocks.map(
        (item, index) =>
          item.individualBlockFilters.length > 0 && (
            <CriteriaSetBox
              key={index}
              data-cy={`individuals-criteria-set-box-${index}`}
            >
              {item.individualBlockFilters.map((filter, filterIndex) => (
                <CriteriaField
                  choicesDict={allDataFieldsChoicesDict}
                  key={filterIndex}
                  field={filter}
                  dataCy={`individuals-criteria-field-${filterIndex}`}
                />
              ))}
            </CriteriaSetBox>
          ),
      )}
      {adjustedCollectorsFiltersBlocks.map(
        (item, index) =>
          item.collectorBlockFilters.length > 0 && (
            <CriteriaSetBox
              key={index}
              data-cy={`collectors-criteria-set-box-${index}`}
            >
              {item.collectorBlockFilters.map((filter, filterIndex) => (
                <CriteriaField
                  choicesDict={allCollectorFieldsChoicesDict}
                  key={filterIndex}
                  field={filter}
                  dataCy={`collectors-criteria-field-${filterIndex}`}
                />
              ))}
            </CriteriaSetBox>
          ),
      )}
      {isEdit && (
        <ButtonsContainer>
          <IconButton data-cy="button-edit" onClick={editFunction}>
            <Edit />
          </IconButton>
          {canRemove && (
            <IconButton data-cy="button-remove" onClick={removeFunction}>
              <Delete />
            </IconButton>
          )}
        </ButtonsContainer>
      )}
      <Dialog open={openHH} onClose={handleClose} maxWidth="sm" fullWidth>
        <DialogTitle>
          {t(`Selected ${beneficiaryGroup?.groupLabelPlural}`)}
        </DialogTitle>
        <DialogContent>
          <Table>
            <TableHead>
              <TableRow>
                <TableCell>ID</TableCell>
              </TableRow>
            </TableHead>
            <TableBody>
              {currentHouseholdIds
                .slice(
                  pageHH * rowsPerPageHH,
                  pageHH * rowsPerPageHH + rowsPerPageHH,
                )
                .map((id, index) => (
                  <TableRow key={index}>
                    <TableCell data-cy={`table-cell-hh-${id}`}>{id}</TableCell>
                  </TableRow>
                ))}
            </TableBody>
          </Table>
          <TablePagination
            rowsPerPageOptions={[5, 10, 25]}
            component="div"
            count={currentHouseholdIds.length}
            rowsPerPage={rowsPerPageHH}
            page={pageHH}
            onPageChange={handleChangePageHH}
            onRowsPerPageChange={handleChangeRowsPerPageHH}
          />
        </DialogContent>
        <DialogActions>
          <Button data-cy="button-close" color="primary" onClick={handleClose}>
            Close
          </Button>
        </DialogActions>
      </Dialog>

      <Dialog open={openIND} onClose={handleClose} maxWidth="sm" fullWidth>
        <DialogTitle>{t('Selected Individuals')}</DialogTitle>
        <DialogContent>
          <Table>
            <TableHead>
              <TableRow>
                <TableCell>ID</TableCell>
              </TableRow>
            </TableHead>
            <TableBody>
              {currentIndividualIds
                .slice(
                  pageIND * rowsPerPageIND,
                  pageIND * rowsPerPageIND + rowsPerPageIND,
                )
                .map((id, index) => (
                  <TableRow key={index}>
                    <TableCell data-cy={`table-cell-ind-${id}`}>{id}</TableCell>
                  </TableRow>
                ))}
            </TableBody>
          </Table>
          <TablePagination
            rowsPerPageOptions={[5, 10, 25]}
            component="div"
            count={currentIndividualIds.length}
            rowsPerPage={rowsPerPageIND}
            page={pageIND}
            onPageChange={handleChangePageIND}
            onRowsPerPageChange={handleChangeRowsPerPageIND}
          />
        </DialogContent>
        <DialogActions>
          <Button data-cy="button-close" color="primary" onClick={handleClose}>
            Close
          </Button>
        </DialogActions>
      </Dialog>
    </CriteriaElement>
  );
}

export default withErrorBoundary(Criteria, 'Criteria');<|MERGE_RESOLUTION|>--- conflicted
+++ resolved
@@ -287,17 +287,6 @@
   const [deliveryMechanismToDisplay, setDeliveryMechanismToDisplay] =
     useState('');
   const [fspToDisplay, setFspToDisplay] = useState('');
-<<<<<<< HEAD
-  const { data: availableFspsForDeliveryMechanismData } = useQuery<FspChoices>({
-    queryKey: ['businessAreasAvailableFspsForDeliveryMechanisms', businessArea],
-    queryFn: () => {
-      return RestService.restBusinessAreasAvailableFspsForDeliveryMechanismsRetrieve(
-        {
-          businessAreaSlug: businessArea,
-        },
-      );
-    },
-=======
   const { data: availableFspsForDeliveryMechanismData } = useQuery<
     FspChoices[]
   >({
@@ -309,7 +298,6 @@
       RestService.restBusinessAreasAvailableFspsForDeliveryMechanismsList({
         businessAreaSlug: businessArea,
       }),
->>>>>>> 3408b166
   });
   const beneficiaryGroup = selectedProgram?.beneficiaryGroup;
   const [openHH, setOpenHH] = useState(false);
@@ -323,14 +311,6 @@
   const [pageIND, setPageIND] = useState(0);
   const [rowsPerPageIND, setRowsPerPageIND] = useState(5);
 
-<<<<<<< HEAD
-  // useEffect(() => {
-  //   const mappedDeliveryMechanisms =
-  //     availableFspsForDeliveryMechanismData.deliveryMechanism((el) => ({
-  //       name: el.deliveryMechanism.name,
-  //       value: el.deliveryMechanism.code,
-  //     }));
-=======
   useEffect(() => {
     const mappedDeliveryMechanisms = availableFspsForDeliveryMechanismData?.map(
       (el) => ({
@@ -338,27 +318,13 @@
         value: el.deliveryMechanism.code,
       }),
     );
->>>>>>> 3408b166
-
-  //   const deliveryMechanismName =
-  //     deliveryMechanism?.name ||
-  //     mappedDeliveryMechanisms?.find(
-  //       (el) => el.value === criteria.deliveryMechanism,
-  //     )?.name;
-
-<<<<<<< HEAD
-  //   const mappedFsps =
-  //     availableFspsForDeliveryMechanismData.deliveryMechanism
-  //       ?.find(
-  //         (el) =>
-  //           el.deliveryMechanism.code === deliveryMechanism ||
-  //           el.deliveryMechanism.code ===
-  //             mappedDeliveryMechanisms?.find(
-  //               (elem) => elem.value === criteria.deliveryMechanism,
-  //             )?.value,
-  //       )
-  //       ?.fsps.map((el) => ({ name: el.name, value: el.id })) || [];
-=======
+
+    const deliveryMechanismName =
+      deliveryMechanism?.name ||
+      mappedDeliveryMechanisms?.find(
+        (el) => el.value === criteria.deliveryMechanism,
+      )?.name;
+
     const mappedFsps =
       availableFspsForDeliveryMechanismData
         ?.find(
@@ -370,20 +336,19 @@
               )?.value,
         )
         ?.fsps.map((el) => ({ name: el.name, value: el.id })) || [];
->>>>>>> 3408b166
-
-  //   const fspName =
-  //     financialServiceProvider?.name ||
-  //     mappedFsps?.find((el) => el.value === criteria.fsp)?.name;
-
-  //   setDeliveryMechanismToDisplay(deliveryMechanismName);
-  //   setFspToDisplay(fspName);
-  // }, [
-  //   deliveryMechanism,
-  //   financialServiceProvider,
-  //   availableFspsForDeliveryMechanismData,
-  //   criteria,
-  // ]);
+
+    const fspName =
+      financialServiceProvider?.name ||
+      mappedFsps?.find((el) => el.value === criteria.fsp)?.name;
+
+    setDeliveryMechanismToDisplay(deliveryMechanismName);
+    setFspToDisplay(fspName);
+  }, [
+    deliveryMechanism,
+    financialServiceProvider,
+    availableFspsForDeliveryMechanismData,
+    criteria,
+  ]);
 
   if (!availableFspsForDeliveryMechanismData) return null;
 
