--- conflicted
+++ resolved
@@ -37,10 +37,7 @@
   const { t } = useTranslation();
   const { selectedProgram } = useProgramContext();
   const beneficiaryGroup = selectedProgram?.beneficiaryGroup;
-<<<<<<< HEAD
-=======
 
->>>>>>> 1766bb22
   if (!targetPopulation) return null;
 
   const ResultComponent = targetPopulation.program.isSocialWorkerProgram
