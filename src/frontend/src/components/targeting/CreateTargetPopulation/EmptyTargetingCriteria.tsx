import { Typography } from '@mui/material';
import { useTranslation } from 'react-i18next';
import styled from 'styled-components';
import { PaperContainer } from '../PaperContainer';
<<<<<<< HEAD
import { useProgramContext } from 'src/programContext';
=======
import { ReactElement } from 'react';
>>>>>>> 9fafa628

const Label = styled.p`
  color: #b1b1b5;
`;

export function EmptyTargetingCriteria(): ReactElement {
  const { t } = useTranslation();
  const { selectedProgram } = useProgramContext();
  const beneficiaryGroup = selectedProgram?.beneficiaryGroup;
  return (
    <PaperContainer>
      <Typography variant="h6">
        {t(`Target Population Entries (${beneficiaryGroup?.groupLabelPlural})`)}
      </Typography>
      <Label>{t('Add targeting criteria to see results.')}</Label>
    </PaperContainer>
  );
}<|MERGE_RESOLUTION|>--- conflicted
+++ resolved
@@ -2,11 +2,8 @@
 import { useTranslation } from 'react-i18next';
 import styled from 'styled-components';
 import { PaperContainer } from '../PaperContainer';
-<<<<<<< HEAD
 import { useProgramContext } from 'src/programContext';
-=======
 import { ReactElement } from 'react';
->>>>>>> 9fafa628
 
 const Label = styled.p`
   color: #b1b1b5;
