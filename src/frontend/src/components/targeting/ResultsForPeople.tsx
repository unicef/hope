--- conflicted
+++ resolved
@@ -17,11 +17,8 @@
 import { FieldBorder } from '@core/FieldBorder';
 import { ReactElement, useState } from 'react';
 import { PaymentPlanBuildStatus, PaymentPlanQuery } from '@generated/graphql';
-<<<<<<< HEAD
+import withErrorBoundary from '@components/core/withErrorBoundary';
 import { Pointer } from '@components/core/Pointer';
-=======
-import withErrorBoundary from '@components/core/withErrorBoundary';
->>>>>>> f5cf5497
 
 const colors = {
   femaleChildren: '#5F02CF',
