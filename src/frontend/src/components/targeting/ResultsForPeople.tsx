import {
  Button,
  Dialog,
  DialogActions,
  DialogContent,
  DialogTitle,
  Grid2 as Grid,
  List,
  ListItem,
  Typography,
} from '@mui/material';
import { useTranslation } from 'react-i18next';
import styled from 'styled-components';
import { MiśTheme } from '../../theme';
import { LabelizedField } from '@core/LabelizedField';
import { PaperContainer } from './PaperContainer';
import { FieldBorder } from '@core/FieldBorder';
import { ReactElement, useState } from 'react';
import { PaymentPlanBuildStatus, PaymentPlanQuery } from '@generated/graphql';
import withErrorBoundary from '@components/core/withErrorBoundary';
<<<<<<< HEAD
import { PaymentPlanDetail } from '@restgenerated/models/PaymentPlanDetail';
=======
import { Pointer } from '@components/core/Pointer';
>>>>>>> 9f67d40c

const colors = {
  femaleChildren: '#5F02CF',
  maleChildren: '#1D6A64',
  femaleAdult: '#DFCCF5',
  maleAdult: '#B1E3E0',
};

const Title = styled.div`
  padding-bottom: ${({ theme }) => theme.spacing(2)};
`;

const ContentWrapper = styled.div`
  display: flex;
`;

const SummaryBorder = styled.div`
  padding: ${({ theme }) => theme.spacing(4)};
  border-color: #b1b1b5;
  border-left-width: 1px;
  border-left-style: solid;
`;

const SummaryValue = styled.div`
  font-family: ${({ theme }: { theme: MiśTheme }) =>
    theme.hctTypography.fontFamily};
  color: #253b46;
  font-size: 36px;
  line-height: 32px;
  margin-top: ${({ theme }) => theme.spacing(2)};
`;

interface ResultsProps {
  targetPopulation: PaymentPlanDetail;
}

function ResultsForPeople({ targetPopulation }: ResultsProps): ReactElement {
  const { t } = useTranslation();
<<<<<<< HEAD
  if (targetPopulation.build_status !== PaymentPlanBuildStatus.Ok) {
=======
  const [openDialog, setOpenDialog] = useState(false);
  const handleOpen = () => {
    if (targetPopulation?.failedWalletValidationCollectorsIds?.length > 0) {
      setOpenDialog(true);
    }
  };
  const handleClose = () => setOpenDialog(false);

  if (targetPopulation.buildStatus !== PaymentPlanBuildStatus.Ok) {
>>>>>>> 9f67d40c
    return null;
  }

  return (
    <div>
      <PaperContainer>
        <Title>
          <Typography variant="h6">{t('Results')}</Typography>
        </Title>
        <ContentWrapper>
          <Grid container>
            <Grid size={{ xs: 4 }}>
              <Grid container spacing={0} justifyContent="flex-start">
                <Grid size={{ xs: 6 }}>
                  <FieldBorder color={colors.femaleChildren}>
                    <LabelizedField
                      label={t('Female Children')}
                      value={targetPopulation.female_children_count}
                    />
                  </FieldBorder>
                </Grid>
                <Grid size={{ xs: 6 }}>
                  <FieldBorder color={colors.femaleAdult}>
                    <LabelizedField
                      label={t('Female Adults')}
                      value={targetPopulation.female_adults_count}
                    />
                  </FieldBorder>
                </Grid>
                <Grid size={{ xs: 6 }}>
                  <FieldBorder color={colors.maleChildren}>
                    <LabelizedField
                      label={t('Male Children')}
                      value={targetPopulation.male_children_count}
                    />
                  </FieldBorder>
                </Grid>
                <Grid size={{ xs: 6 }}>
                  <FieldBorder color={colors.maleAdult}>
                    <LabelizedField
                      label={t('Male Adults')}
                      value={targetPopulation.male_adults_count}
                    />
                  </FieldBorder>
                </Grid>
              </Grid>
            </Grid>
            <Grid size={{ xs: 4 }}>
              <Grid
                container
                spacing={0}
                justifyContent="flex-start"
                alignItems="center"
              >
                <Grid size={{ xs: 6 }}>
                  <SummaryBorder>
                    <>
                      <LabelizedField
                        label={t(
                          'Collectors failed payment channel validation',
                        )}
                      >
                        <SummaryValue
                          onClick={() => handleOpen()}
                          data-cy="total-collectors-failed-count"
                        >
                          <Pointer>
                            {targetPopulation
                              ?.failedWalletValidationCollectorsIds?.length ||
                              '-'}
                          </Pointer>
                        </SummaryValue>
                      </LabelizedField>
                      <Dialog open={openDialog} onClose={handleClose}>
                        <DialogTitle>View IDs</DialogTitle>
                        <DialogContent>
                          <List>
                            {targetPopulation?.failedWalletValidationCollectorsIds?.map(
                              (id, index) => (
                                <ListItem key={index}>{id}</ListItem>
                              ),
                            )}
                          </List>
                        </DialogContent>
                        <DialogActions>
                          <Button onClick={handleClose} color="primary">
                            Close
                          </Button>
                        </DialogActions>
                      </Dialog>
                    </>
                  </SummaryBorder>
                </Grid>

                {/* <Grid item xs={4}>
                  <ChartContainer>
                    <Pie
                      width={100}
                      height={100}
                      options={{
                        plugins: {
                          legend: {
                            display: false,
                          },
                        },
                      }}
                      data={{
                        labels: [
                          t('Female Children'),
                          t('Female Adults'),
                          t('Male Children'),
                          t('Male Adults'),
                        ],
                        datasets: [
                          {
                            data: [
                              targetPopulation.female_children_count,
                              targetPopulation.female_adults_count,
                              targetPopulation.male_children_count,
                              targetPopulation.male_adults_count,
                            ],
                            backgroundColor: [
                              colors.femaleChildren,
                              colors.femaleAdult,
                              colors.maleChildren,
                              colors.maleAdult,
                            ],
                          },
                        ],
                      }}
                    />
                  </ChartContainer>
                </Grid> */}
              </Grid>
            </Grid>
            <Grid size={{ xs: 4 }}>
              <Grid container spacing={0} justifyContent="flex-end">
                <Grid size={{ xs: 6 }}>
                  <SummaryBorder>
                    <LabelizedField label={t('Total Number of People')}>
                      <SummaryValue>
                        {targetPopulation.total_households_count || '0'}
                      </SummaryValue>
                    </LabelizedField>
                  </SummaryBorder>
                </Grid>
              </Grid>
            </Grid>
          </Grid>
        </ContentWrapper>
      </PaperContainer>
    </div>
  );
}

export default withErrorBoundary(ResultsForPeople, 'ResultsForPeople');<|MERGE_RESOLUTION|>--- conflicted
+++ resolved
@@ -16,13 +16,10 @@
 import { PaperContainer } from './PaperContainer';
 import { FieldBorder } from '@core/FieldBorder';
 import { ReactElement, useState } from 'react';
-import { PaymentPlanBuildStatus, PaymentPlanQuery } from '@generated/graphql';
+import { PaymentPlanBuildStatus } from '@generated/graphql';
 import withErrorBoundary from '@components/core/withErrorBoundary';
-<<<<<<< HEAD
 import { PaymentPlanDetail } from '@restgenerated/models/PaymentPlanDetail';
-=======
 import { Pointer } from '@components/core/Pointer';
->>>>>>> 9f67d40c
 
 const colors = {
   femaleChildren: '#5F02CF',
@@ -61,19 +58,15 @@
 
 function ResultsForPeople({ targetPopulation }: ResultsProps): ReactElement {
   const { t } = useTranslation();
-<<<<<<< HEAD
-  if (targetPopulation.build_status !== PaymentPlanBuildStatus.Ok) {
-=======
   const [openDialog, setOpenDialog] = useState(false);
   const handleOpen = () => {
-    if (targetPopulation?.failedWalletValidationCollectorsIds?.length > 0) {
+    if (targetPopulation?.failed_wallet_validation_collectors_ids?.length > 0) {
       setOpenDialog(true);
     }
   };
   const handleClose = () => setOpenDialog(false);
 
-  if (targetPopulation.buildStatus !== PaymentPlanBuildStatus.Ok) {
->>>>>>> 9f67d40c
+  if (targetPopulation.build_status !== PaymentPlanBuildStatus.Ok) {
     return null;
   }
 
@@ -142,8 +135,8 @@
                         >
                           <Pointer>
                             {targetPopulation
-                              ?.failedWalletValidationCollectorsIds?.length ||
-                              '-'}
+                              ?.failed_wallet_validation_collectors_ids
+                              ?.length || '-'}
                           </Pointer>
                         </SummaryValue>
                       </LabelizedField>
@@ -151,7 +144,7 @@
                         <DialogTitle>View IDs</DialogTitle>
                         <DialogContent>
                           <List>
-                            {targetPopulation?.failedWalletValidationCollectorsIds?.map(
+                            {targetPopulation?.failed_wallet_validation_collectors_ids?.map(
                               (id, index) => (
                                 <ListItem key={index}>{id}</ListItem>
                               ),
