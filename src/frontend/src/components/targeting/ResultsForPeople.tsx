<<<<<<< HEAD
import {
  Button,
  Dialog,
  DialogActions,
  DialogContent,
  DialogTitle,
  Grid,
  List,
  ListItem,
  Typography,
} from '@mui/material';
=======
import { Grid2 as Grid, Typography } from '@mui/material';
>>>>>>> e81e6608
import { useTranslation } from 'react-i18next';
import styled from 'styled-components';
import { MiśTheme } from '../../theme';
import { LabelizedField } from '@core/LabelizedField';
import { PaperContainer } from './PaperContainer';
import { FieldBorder } from '@core/FieldBorder';
import { ReactElement, useState } from 'react';
import { PaymentPlanBuildStatus, PaymentPlanQuery } from '@generated/graphql';
import { Pointer } from '@components/core/Pointer';

const colors = {
  femaleChildren: '#5F02CF',
  maleChildren: '#1D6A64',
  femaleAdult: '#DFCCF5',
  maleAdult: '#B1E3E0',
};

const Title = styled.div`
  padding-bottom: ${({ theme }) => theme.spacing(2)};
`;

const ContentWrapper = styled.div`
  display: flex;
`;

const SummaryBorder = styled.div`
  padding: ${({ theme }) => theme.spacing(4)};
  border-color: #b1b1b5;
  border-left-width: 1px;
  border-left-style: solid;
`;

const SummaryValue = styled.div`
  font-family: ${({ theme }: { theme: MiśTheme }) =>
    theme.hctTypography.fontFamily};
  color: #253b46;
  font-size: 36px;
  line-height: 32px;
  margin-top: ${({ theme }) => theme.spacing(2)};
`;

interface ResultsProps {
  targetPopulation: PaymentPlanQuery['paymentPlan'];
}

export function ResultsForPeople({
  targetPopulation,
}: ResultsProps): ReactElement {
  const { t } = useTranslation();
  const [openDialog, setOpenDialog] = useState(false);
  const handleOpen = () => {
    if (targetPopulation?.failedWalletValidationCollectorsIds?.length > 0) {
      setOpenDialog(true);
    }
  };
  const handleClose = () => setOpenDialog(false);

  if (targetPopulation.buildStatus !== PaymentPlanBuildStatus.Ok) {
    return null;
  }

  return (
    <div>
      <PaperContainer>
        <Title>
          <Typography variant="h6">{t('Results')}</Typography>
        </Title>
        <ContentWrapper>
          <Grid container>
            <Grid size={{ xs: 4 }}>
              <Grid container spacing={0} justifyContent="flex-start">
                <Grid size={{ xs:6 }}>
                  <FieldBorder color={colors.femaleChildren}>
                    <LabelizedField
                      label={t('Female Children')}
                      value={targetPopulation.femaleChildrenCount}
                    />
                  </FieldBorder>
                </Grid>
                <Grid size={{ xs:6 }}>
                  <FieldBorder color={colors.femaleAdult}>
                    <LabelizedField
                      label={t('Female Adults')}
                      value={targetPopulation.femaleAdultsCount}
                    />
                  </FieldBorder>
                </Grid>
                <Grid size={{ xs:6 }}>
                  <FieldBorder color={colors.maleChildren}>
                    <LabelizedField
                      label={t('Male Children')}
                      value={targetPopulation.maleChildrenCount}
                    />
                  </FieldBorder>
                </Grid>
                <Grid size={{ xs:6 }}>
                  <FieldBorder color={colors.maleAdult}>
                    <LabelizedField
                      label={t('Male Adults')}
                      value={targetPopulation.maleAdultsCount}
                    />
                  </FieldBorder>
                </Grid>
              </Grid>
            </Grid>
            <Grid size={{ xs: 4 }}>
              <Grid
                container
                spacing={0}
                justifyContent="flex-start"
                alignItems="center"
              >
<<<<<<< HEAD
                <Grid item xs={6}>
                  <SummaryBorder>
                    <>
                      <LabelizedField
                        label={t(
                          'Collectors failed payment channel validation',
                        )}
                      >
                        <SummaryValue
                          onClick={() => handleOpen()}
                          data-cy="total-collectors-failed-count"
                        >
                          <Pointer>
                            {targetPopulation
                              ?.failedWalletValidationCollectorsIds?.length ||
                              '-'}
                          </Pointer>
                        </SummaryValue>
                      </LabelizedField>
                      <Dialog open={openDialog} onClose={handleClose}>
                        <DialogTitle>View IDs</DialogTitle>
                        <DialogContent>
                          <List>
                            {targetPopulation?.failedWalletValidationCollectorsIds?.map(
                              (id, index) => (
                                <ListItem key={index}>{id}</ListItem>
                              ),
                            )}
                          </List>
                        </DialogContent>
                        <DialogActions>
                          <Button onClick={handleClose} color="primary">
                            Close
                          </Button>
                        </DialogActions>
                      </Dialog>
                    </>
                  </SummaryBorder>
                </Grid>

                {/* <Grid item xs={4}>
=======
                <Grid size={{ xs: 4 }}>
>>>>>>> e81e6608
                  <ChartContainer>
                    <Pie
                      width={100}
                      height={100}
                      options={{
                        plugins: {
                          legend: {
                            display: false,
                          },
                        },
                      }}
                      data={{
                        labels: [
                          t('Female Children'),
                          t('Female Adults'),
                          t('Male Children'),
                          t('Male Adults'),
                        ],
                        datasets: [
                          {
                            data: [
                              targetPopulation.femaleChildrenCount,
                              targetPopulation.femaleAdultsCount,
                              targetPopulation.maleChildrenCount,
                              targetPopulation.maleAdultsCount,
                            ],
                            backgroundColor: [
                              colors.femaleChildren,
                              colors.femaleAdult,
                              colors.maleChildren,
                              colors.maleAdult,
                            ],
                          },
                        ],
                      }}
                    />
                  </ChartContainer>
                </Grid> */}
              </Grid>
            </Grid>
            <Grid size={{ xs: 4 }}>
              <Grid container spacing={0} justifyContent="flex-end">
                <Grid size={{ xs:6 }}>
                  <SummaryBorder>
                    <LabelizedField label={t('Total Number of People')}>
                      <SummaryValue>
                        {targetPopulation.totalHouseholdsCount || '0'}
                      </SummaryValue>
                    </LabelizedField>
                  </SummaryBorder>
                </Grid>
              </Grid>
            </Grid>
          </Grid>
        </ContentWrapper>
      </PaperContainer>
    </div>
  );
}<|MERGE_RESOLUTION|>--- conflicted
+++ resolved
@@ -1,18 +1,14 @@
-<<<<<<< HEAD
 import {
   Button,
   Dialog,
   DialogActions,
   DialogContent,
   DialogTitle,
-  Grid,
+  Grid2 as Grid,
   List,
   ListItem,
   Typography,
 } from '@mui/material';
-=======
-import { Grid2 as Grid, Typography } from '@mui/material';
->>>>>>> e81e6608
 import { useTranslation } from 'react-i18next';
 import styled from 'styled-components';
 import { MiśTheme } from '../../theme';
@@ -84,7 +80,7 @@
           <Grid container>
             <Grid size={{ xs: 4 }}>
               <Grid container spacing={0} justifyContent="flex-start">
-                <Grid size={{ xs:6 }}>
+                <Grid size={{ xs: 6 }}>
                   <FieldBorder color={colors.femaleChildren}>
                     <LabelizedField
                       label={t('Female Children')}
@@ -92,7 +88,7 @@
                     />
                   </FieldBorder>
                 </Grid>
-                <Grid size={{ xs:6 }}>
+                <Grid size={{ xs: 6 }}>
                   <FieldBorder color={colors.femaleAdult}>
                     <LabelizedField
                       label={t('Female Adults')}
@@ -100,7 +96,7 @@
                     />
                   </FieldBorder>
                 </Grid>
-                <Grid size={{ xs:6 }}>
+                <Grid size={{ xs: 6 }}>
                   <FieldBorder color={colors.maleChildren}>
                     <LabelizedField
                       label={t('Male Children')}
@@ -108,7 +104,7 @@
                     />
                   </FieldBorder>
                 </Grid>
-                <Grid size={{ xs:6 }}>
+                <Grid size={{ xs: 6 }}>
                   <FieldBorder color={colors.maleAdult}>
                     <LabelizedField
                       label={t('Male Adults')}
@@ -125,8 +121,7 @@
                 justifyContent="flex-start"
                 alignItems="center"
               >
-<<<<<<< HEAD
-                <Grid item xs={6}>
+                <Grid size={{ xs: 6 }}>
                   <SummaryBorder>
                     <>
                       <LabelizedField
@@ -167,9 +162,6 @@
                 </Grid>
 
                 {/* <Grid item xs={4}>
-=======
-                <Grid size={{ xs: 4 }}>
->>>>>>> e81e6608
                   <ChartContainer>
                     <Pie
                       width={100}
@@ -212,7 +204,7 @@
             </Grid>
             <Grid size={{ xs: 4 }}>
               <Grid container spacing={0} justifyContent="flex-end">
-                <Grid size={{ xs:6 }}>
+                <Grid size={{ xs: 6 }}>
                   <SummaryBorder>
                     <LabelizedField label={t('Total Number of People')}>
                       <SummaryValue>
