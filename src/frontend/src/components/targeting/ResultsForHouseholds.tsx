<<<<<<< HEAD
import {
  Button,
  Dialog,
  DialogActions,
  DialogContent,
  DialogTitle,
  Grid,
  List,
  ListItem,
  Typography,
} from '@mui/material';
=======
import { Grid2 as Grid, Typography } from '@mui/material';
import { Pie } from 'react-chartjs-2';
>>>>>>> e81e6608
import { useTranslation } from 'react-i18next';
import styled from 'styled-components';
import { PaymentPlanBuildStatus, PaymentPlanQuery } from '@generated/graphql';
import { MiśTheme } from '../../theme';
import { FieldBorder } from '@core/FieldBorder';
import { LabelizedField } from '@core/LabelizedField';
import { PaperContainer } from './PaperContainer';
import { useProgramContext } from 'src/programContext';
import { ReactElement, useState } from 'react';
import { Pointer } from '@components/core/Pointer';

const colors = {
  femaleChildren: '#5F02CF',
  maleChildren: '#1D6A64',
  femaleAdult: '#DFCCF5',
  maleAdult: '#B1E3E0',
};

const Title = styled.div`
  padding-bottom: ${({ theme }) => theme.spacing(2)};
`;

const ContentWrapper = styled.div`
  display: flex;
`;

const SummaryBorder = styled.div`
  padding: ${({ theme }) => theme.spacing(4)};
  border-color: #b1b1b5;
  border-left-width: 1px;
  border-left-style: solid;
`;

const SummaryValue = styled.div`
  font-family: ${({ theme }: { theme: MiśTheme }) =>
    theme.hctTypography.fontFamily};
  color: #253b46;
  font-size: 36px;
  line-height: 32px;
  margin-top: ${({ theme }) => theme.spacing(2)};
`;

interface ResultsProps {
  targetPopulation: PaymentPlanQuery['paymentPlan'];
}

export function ResultsForHouseholds({
  targetPopulation,
}: ResultsProps): ReactElement {
  const { t } = useTranslation();
  const { selectedProgram } = useProgramContext();
  const beneficiaryGroup = selectedProgram?.beneficiaryGroup;
  const [openDialog, setOpenDialog] = useState(false);
  const handleOpen = () => {
    if (targetPopulation?.failedWalletValidationCollectorsIds?.length > 0) {
      setOpenDialog(true);
    }
  };
  const handleClose = () => setOpenDialog(false);

  if (targetPopulation.buildStatus !== PaymentPlanBuildStatus.Ok) {
    return null;
  }

  return (
    <div>
      <PaperContainer>
        <Title>
          <Typography variant="h6">{t('Results')}</Typography>
        </Title>
        <ContentWrapper>
          <Grid container>
            <Grid size={{ xs: 4 }}>
              <Grid container spacing={0} justifyContent="flex-start">
                <Grid size={{ xs:6 }}>
                  <FieldBorder color={colors.femaleChildren}>
                    <LabelizedField
                      label={t('Female Children')}
                      value={targetPopulation.femaleChildrenCount}
                    />
                  </FieldBorder>
                </Grid>
                <Grid size={{ xs:6 }}>
                  <FieldBorder color={colors.femaleAdult}>
                    <LabelizedField
                      label={t('Female Adults')}
                      value={targetPopulation.femaleAdultsCount}
                    />
                  </FieldBorder>
                </Grid>
                <Grid size={{ xs:6 }}>
                  <FieldBorder color={colors.maleChildren}>
                    <LabelizedField
                      label={t('Male Children')}
                      value={targetPopulation.maleChildrenCount}
                    />
                  </FieldBorder>
                </Grid>
                <Grid size={{ xs:6 }}>
                  <FieldBorder color={colors.maleAdult}>
                    <LabelizedField
                      label={t('Male Adults')}
                      value={targetPopulation.maleAdultsCount}
                    />
                  </FieldBorder>
                </Grid>
              </Grid>
            </Grid>
            <Grid size={{ xs: 4 }}>
              <Grid
                container
                spacing={0}
                justifyContent="flex-start"
                alignItems="center"
              >
<<<<<<< HEAD
                <Grid item xs={6}>
                  <SummaryBorder>
                    <>
                      <LabelizedField
                        label={t(
                          'Collectors failed payment channel validation',
                        )}
                      >
                        <SummaryValue
                          onClick={() => handleOpen()}
                          data-cy="total-collectors-failed-count"
                        >
                          <Pointer>
                            {targetPopulation
                              ?.failedWalletValidationCollectorsIds?.length ||
                              '-'}
                          </Pointer>
                        </SummaryValue>
                      </LabelizedField>
                      <Dialog open={openDialog} onClose={handleClose}>
                        <DialogTitle>View IDs</DialogTitle>
                        <DialogContent>
                          <List>
                            {targetPopulation?.failedWalletValidationCollectorsIds?.map(
                              (id, index) => (
                                <ListItem key={index}>{id}</ListItem>
                              ),
                            )}
                          </List>
                        </DialogContent>
                        <DialogActions>
                          <Button onClick={handleClose} color="primary">
                            Close
                          </Button>
                        </DialogActions>
                      </Dialog>
                    </>
                  </SummaryBorder>
                </Grid>

                {/* <Grid item xs={4}>
=======
                <Grid size={{ xs: 4 }}>
>>>>>>> e81e6608
                  <ChartContainer>
                    <Pie
                      width={100}
                      height={100}
                      options={{
                        plugins: {
                          legend: {
                            display: false,
                          },
                        },
                      }}
                      data={{
                        labels: [
                          t('Female Children'),
                          t('Female Adults'),
                          t('Male Children'),
                          t('Male Adults'),
                        ],
                        datasets: [
                          {
                            data: [
                              targetPopulation.femaleChildrenCount,
                              targetPopulation.femaleAdultsCount,
                              targetPopulation.maleChildrenCount,
                              targetPopulation.maleAdultsCount,
                            ],
                            backgroundColor: [
                              colors.femaleChildren,
                              colors.femaleAdult,
                              colors.maleChildren,
                              colors.maleAdult,
                            ],
                          },
                        ],
                      }}
                    />
                  </ChartContainer>
                </Grid> */}
              </Grid>
            </Grid>
            <Grid size={{ xs: 4 }}>
              <Grid container spacing={0} justifyContent="flex-end">
                <Grid size={{ xs:6 }}>
                  <SummaryBorder>
                    <LabelizedField
                      label={`Total Number of ${beneficiaryGroup?.groupLabelPlural}`}
                    >
                      <SummaryValue data-cy="total-number-of-households-count">
                        {targetPopulation.totalHouseholdsCount || '0'}
                      </SummaryValue>
                    </LabelizedField>
                  </SummaryBorder>
                </Grid>
                <Grid size={{ xs:6 }}>
                  <SummaryBorder>
                    <LabelizedField
                      label={`Targeted ${beneficiaryGroup?.memberLabelPlural}`}
                    >
                      <SummaryValue>
                        {targetPopulation.totalIndividualsCount || '0'}
                      </SummaryValue>
                    </LabelizedField>
                  </SummaryBorder>
                </Grid>
              </Grid>
            </Grid>
          </Grid>
        </ContentWrapper>
      </PaperContainer>
    </div>
  );
}<|MERGE_RESOLUTION|>--- conflicted
+++ resolved
@@ -1,19 +1,14 @@
-<<<<<<< HEAD
 import {
   Button,
   Dialog,
   DialogActions,
   DialogContent,
   DialogTitle,
-  Grid,
+  Grid2 as Grid,
   List,
   ListItem,
   Typography,
 } from '@mui/material';
-=======
-import { Grid2 as Grid, Typography } from '@mui/material';
-import { Pie } from 'react-chartjs-2';
->>>>>>> e81e6608
 import { useTranslation } from 'react-i18next';
 import styled from 'styled-components';
 import { PaymentPlanBuildStatus, PaymentPlanQuery } from '@generated/graphql';
@@ -88,7 +83,7 @@
           <Grid container>
             <Grid size={{ xs: 4 }}>
               <Grid container spacing={0} justifyContent="flex-start">
-                <Grid size={{ xs:6 }}>
+                <Grid size={{ xs: 6 }}>
                   <FieldBorder color={colors.femaleChildren}>
                     <LabelizedField
                       label={t('Female Children')}
@@ -96,7 +91,7 @@
                     />
                   </FieldBorder>
                 </Grid>
-                <Grid size={{ xs:6 }}>
+                <Grid size={{ xs: 6 }}>
                   <FieldBorder color={colors.femaleAdult}>
                     <LabelizedField
                       label={t('Female Adults')}
@@ -104,7 +99,7 @@
                     />
                   </FieldBorder>
                 </Grid>
-                <Grid size={{ xs:6 }}>
+                <Grid size={{ xs: 6 }}>
                   <FieldBorder color={colors.maleChildren}>
                     <LabelizedField
                       label={t('Male Children')}
@@ -112,7 +107,7 @@
                     />
                   </FieldBorder>
                 </Grid>
-                <Grid size={{ xs:6 }}>
+                <Grid size={{ xs: 6 }}>
                   <FieldBorder color={colors.maleAdult}>
                     <LabelizedField
                       label={t('Male Adults')}
@@ -129,8 +124,7 @@
                 justifyContent="flex-start"
                 alignItems="center"
               >
-<<<<<<< HEAD
-                <Grid item xs={6}>
+                <Grid size={{ xs: 6 }}>
                   <SummaryBorder>
                     <>
                       <LabelizedField
@@ -171,9 +165,6 @@
                 </Grid>
 
                 {/* <Grid item xs={4}>
-=======
-                <Grid size={{ xs: 4 }}>
->>>>>>> e81e6608
                   <ChartContainer>
                     <Pie
                       width={100}
@@ -216,7 +207,7 @@
             </Grid>
             <Grid size={{ xs: 4 }}>
               <Grid container spacing={0} justifyContent="flex-end">
-                <Grid size={{ xs:6 }}>
+                <Grid size={{ xs: 6 }}>
                   <SummaryBorder>
                     <LabelizedField
                       label={`Total Number of ${beneficiaryGroup?.groupLabelPlural}`}
@@ -227,7 +218,7 @@
                     </LabelizedField>
                   </SummaryBorder>
                 </Grid>
-                <Grid size={{ xs:6 }}>
+                <Grid size={{ xs: 6 }}>
                   <SummaryBorder>
                     <LabelizedField
                       label={`Targeted ${beneficiaryGroup?.memberLabelPlural}`}
