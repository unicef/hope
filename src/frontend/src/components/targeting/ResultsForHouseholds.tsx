--- conflicted
+++ resolved
@@ -17,13 +17,9 @@
 import { LabelizedField } from '@core/LabelizedField';
 import { PaperContainer } from './PaperContainer';
 import { useProgramContext } from 'src/programContext';
-<<<<<<< HEAD
+import withErrorBoundary from '@components/core/withErrorBoundary';
 import { ReactElement, useState } from 'react';
 import { Pointer } from '@components/core/Pointer';
-=======
-import { ReactElement } from 'react';
-import withErrorBoundary from '@components/core/withErrorBoundary';
->>>>>>> f5cf5497
 
 const colors = {
   femaleChildren: '#5F02CF',
