import {
  Button,
  Dialog,
  DialogActions,
  DialogContent,
  DialogTitle,
  Grid2 as Grid,
  List,
  ListItem,
  Typography,
} from '@mui/material';
import { useTranslation } from 'react-i18next';
import styled from 'styled-components';
import { PaymentPlanBuildStatus, PaymentPlanQuery } from '@generated/graphql';
import { MiśTheme } from '../../theme';
import { FieldBorder } from '@core/FieldBorder';
import { LabelizedField } from '@core/LabelizedField';
import { PaperContainer } from './PaperContainer';
import { useProgramContext } from 'src/programContext';
import withErrorBoundary from '@components/core/withErrorBoundary';
import { ReactElement, useState } from 'react';
import { Pointer } from '@components/core/Pointer';

const colors = {
  femaleChildren: '#5F02CF',
  maleChildren: '#1D6A64',
  femaleAdult: '#DFCCF5',
  maleAdult: '#B1E3E0',
};

const Title = styled.div`
  padding-bottom: ${({ theme }) => theme.spacing(2)};
`;

const ContentWrapper = styled.div`
  display: flex;
`;

const SummaryBorder = styled.div`
  padding: ${({ theme }) => theme.spacing(4)};
  border-color: #b1b1b5;
  border-left-width: 1px;
  border-left-style: solid;
`;

const SummaryValue = styled.div`
  font-family: ${({ theme }: { theme: MiśTheme }) =>
    theme.hctTypography.fontFamily};
  color: #253b46;
  font-size: 36px;
  line-height: 32px;
  margin-top: ${({ theme }) => theme.spacing(2)};
`;

interface ResultsProps {
  targetPopulation: PaymentPlanQuery['paymentPlan'];
}

function ResultsForHouseholds({
  targetPopulation,
}: ResultsProps): ReactElement {
  const { t } = useTranslation();
  const { selectedProgram } = useProgramContext();
<<<<<<< HEAD
  const beneficiaryGroup = selectedProgram?.beneficiary_group;
=======
  const beneficiaryGroup = selectedProgram?.beneficiaryGroup;
  const [openDialog, setOpenDialog] = useState(false);
  const handleOpen = () => {
    if (targetPopulation?.failedWalletValidationCollectorsIds?.length > 0) {
      setOpenDialog(true);
    }
  };
  const handleClose = () => setOpenDialog(false);
>>>>>>> 314e5251

  if (targetPopulation.buildStatus !== PaymentPlanBuildStatus.Ok) {
    return null;
  }

  return (
    <div>
      <PaperContainer>
        <Title>
          <Typography variant="h6">{t('Results')}</Typography>
        </Title>
        <ContentWrapper>
          <Grid container>
            <Grid size={{ xs: 4 }}>
              <Grid container spacing={0} justifyContent="flex-start">
                <Grid size={{ xs: 6 }}>
                  <FieldBorder color={colors.femaleChildren}>
                    <LabelizedField
                      label={t('Female Children')}
                      value={targetPopulation.femaleChildrenCount}
                    />
                  </FieldBorder>
                </Grid>
                <Grid size={{ xs: 6 }}>
                  <FieldBorder color={colors.femaleAdult}>
                    <LabelizedField
                      label={t('Female Adults')}
                      value={targetPopulation.femaleAdultsCount}
                    />
                  </FieldBorder>
                </Grid>
                <Grid size={{ xs: 6 }}>
                  <FieldBorder color={colors.maleChildren}>
                    <LabelizedField
                      label={t('Male Children')}
                      value={targetPopulation.maleChildrenCount}
                    />
                  </FieldBorder>
                </Grid>
                <Grid size={{ xs: 6 }}>
                  <FieldBorder color={colors.maleAdult}>
                    <LabelizedField
                      label={t('Male Adults')}
                      value={targetPopulation.maleAdultsCount}
                    />
                  </FieldBorder>
                </Grid>
              </Grid>
            </Grid>
            <Grid size={{ xs: 4 }}>
              <Grid
                container
                spacing={0}
                justifyContent="flex-start"
                alignItems="center"
              >
                <Grid size={{ xs: 6 }}>
                  <SummaryBorder>
                    <>
                      <LabelizedField
                        label={t(
                          'Collectors failed payment channel validation',
                        )}
                      >
                        <SummaryValue
                          onClick={() => handleOpen()}
                          data-cy="total-collectors-failed-count"
                        >
                          <Pointer>
                            {targetPopulation
                              ?.failedWalletValidationCollectorsIds?.length ||
                              '-'}
                          </Pointer>
                        </SummaryValue>
                      </LabelizedField>
                      <Dialog open={openDialog} onClose={handleClose}>
                        <DialogTitle>View IDs</DialogTitle>
                        <DialogContent>
                          <List>
                            {targetPopulation?.failedWalletValidationCollectorsIds?.map(
                              (id, index) => (
                                <ListItem key={index}>{id}</ListItem>
                              ),
                            )}
                          </List>
                        </DialogContent>
                        <DialogActions>
                          <Button onClick={handleClose} color="primary">
                            Close
                          </Button>
                        </DialogActions>
                      </Dialog>
                    </>
                  </SummaryBorder>
                </Grid>

                {/* <Grid item xs={4}>
                  <ChartContainer>
                    <Pie
                      width={100}
                      height={100}
                      options={{
                        plugins: {
                          legend: {
                            display: false,
                          },
                        },
                      }}
                      data={{
                        labels: [
                          t('Female Children'),
                          t('Female Adults'),
                          t('Male Children'),
                          t('Male Adults'),
                        ],
                        datasets: [
                          {
                            data: [
                              targetPopulation.femaleChildrenCount,
                              targetPopulation.femaleAdultsCount,
                              targetPopulation.maleChildrenCount,
                              targetPopulation.maleAdultsCount,
                            ],
                            backgroundColor: [
                              colors.femaleChildren,
                              colors.femaleAdult,
                              colors.maleChildren,
                              colors.maleAdult,
                            ],
                          },
                        ],
                      }}
                    />
                  </ChartContainer>
                </Grid> */}
              </Grid>
            </Grid>
            <Grid size={{ xs: 4 }}>
              <Grid container spacing={0} justifyContent="flex-end">
                <Grid size={{ xs: 6 }}>
                  <SummaryBorder>
                    <LabelizedField
                      label={`Total Number of ${beneficiaryGroup?.group_label_plural}`}
                    >
                      <SummaryValue data-cy="total-number-of-households-count">
                        {targetPopulation.totalHouseholdsCount || '0'}
                      </SummaryValue>
                    </LabelizedField>
                  </SummaryBorder>
                </Grid>
                <Grid size={{ xs: 6 }}>
                  <SummaryBorder>
                    <LabelizedField
                      label={`Targeted ${beneficiaryGroup?.member_label_plural}`}
                    >
                      <SummaryValue>
                        {targetPopulation.totalIndividualsCount || '0'}
                      </SummaryValue>
                    </LabelizedField>
                  </SummaryBorder>
                </Grid>
              </Grid>
            </Grid>
          </Grid>
        </ContentWrapper>
      </PaperContainer>
    </div>
  );
}

export default withErrorBoundary(ResultsForHouseholds, 'ResultsForHouseholds');<|MERGE_RESOLUTION|>--- conflicted
+++ resolved
@@ -61,10 +61,7 @@
 }: ResultsProps): ReactElement {
   const { t } = useTranslation();
   const { selectedProgram } = useProgramContext();
-<<<<<<< HEAD
   const beneficiaryGroup = selectedProgram?.beneficiary_group;
-=======
-  const beneficiaryGroup = selectedProgram?.beneficiaryGroup;
   const [openDialog, setOpenDialog] = useState(false);
   const handleOpen = () => {
     if (targetPopulation?.failedWalletValidationCollectorsIds?.length > 0) {
@@ -72,7 +69,6 @@
     }
   };
   const handleClose = () => setOpenDialog(false);
->>>>>>> 314e5251
 
   if (targetPopulation.buildStatus !== PaymentPlanBuildStatus.Ok) {
     return null;
