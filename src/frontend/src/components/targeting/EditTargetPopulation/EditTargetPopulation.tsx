import { AutoSubmitFormOnEnter } from '@core/AutoSubmitFormOnEnter';
import { PaymentPlanStatus, useUpdatePpMutation } from '@generated/graphql';
import { useBaseUrl } from '@hooks/useBaseUrl';
import { useSnackbar } from '@hooks/useSnackBar';
import { Box, Divider, Grid2 as Grid, Typography } from '@mui/material';
import { ProgramCycleAutocompleteRest } from '@shared/autocompletes/rest/ProgramCycleAutocompleteRest';
import { FormikTextField } from '@shared/Formik/FormikTextField';
import {
  getTargetingCriteriaVariables,
  HhIdValidation,
  HhIndIdValidation,
  IndIdValidation,
} from '@utils/targetingUtils';
import { Field, FieldArray, Form, Formik } from 'formik';
import { ReactElement } from 'react';
import { useTranslation } from 'react-i18next';
import { useNavigate } from 'react-router-dom';
import { useProgramContext } from 'src/programContext';
import * as Yup from 'yup';
import Exclusions from '../CreateTargetPopulation/Exclusions';
import { PaperContainer } from '../PaperContainer';
import AddFilterTargetingCriteriaDisplay from '../TargetingCriteriaDisplay/AddFilterTargetingCriteriaDisplay';
import withErrorBoundary from '@components/core/withErrorBoundary';
import EditTargetPopulationHeader from './EditTargetPopulationHeader';
import { PaymentPlanDetail } from '@restgenerated/models/PaymentPlanDetail';

interface EditTargetPopulationProps {
  paymentPlan: PaymentPlanDetail;
  screenBeneficiary: boolean;
}

type TargetingCriteriaRuleNodeExtended = {
  __typename: 'TargetingCriteriaRuleNode';
  id: any;
  householdIds: string;
  individualIds: string;
  individualsFiltersBlocks?: {
    __typename: 'TargetingIndividualRuleFilterBlockNode';
    individualBlockFilters?: {
      // Define the properties of individualBlockFilters here
    }[];
  }[];
  collectorsFiltersBlocks: {
    // Define the properties of collectorsFiltersBlocks here
  }[];
  householdsFiltersBlocks?: {
    // Define the properties of householdsFiltersBlocks here
  }[];
  deliveryMechanism?: string;
  fsp?: string;
};

const EditTargetPopulation = ({
  paymentPlan,
  screenBeneficiary,
}: EditTargetPopulationProps): ReactElement => {
  const navigate = useNavigate();
  const { t } = useTranslation();
  const targetingCriteriaCopy: TargetingCriteriaRuleNodeExtended[] =
    paymentPlan.targetingCriteria?.rules.map((rule) => ({ ...rule })) || [];

  if (targetingCriteriaCopy.length > 0) {
    targetingCriteriaCopy[0].deliveryMechanism =
      paymentPlan.deliveryMechanism?.code;
    targetingCriteriaCopy[0].fsp = paymentPlan.financialServiceProvider?.id;
  }

  const initialValues = {
    id: paymentPlan.id,
    name: paymentPlan.name || '',
    program: paymentPlan.program?.id || '',
<<<<<<< HEAD
    targetingCriteria: paymentPlan.targeting_criteria.rules || [],
    excludedIds: paymentPlan.excluded_ids || '',
    exclusionReason: paymentPlan.exclusion_reason || '',
=======
    targetingCriteria: targetingCriteriaCopy || [],
    excludedIds: paymentPlan.excludedIds || '',
    exclusionReason: paymentPlan.exclusionReason || '',
>>>>>>> 9f67d40c
    flagExcludeIfActiveAdjudicationTicket:
      paymentPlan.targeting_criteria.flagExcludeIfActiveAdjudicationTicket ||
      false,
    flagExcludeIfOnSanctionList:
      paymentPlan.targeting_criteria.flagExcludeIfOnSanctionList || false,
    programCycleId: {
      value: paymentPlan.program_cycle.id,
      name: paymentPlan.program_cycle.title,
    },
  };

  const [mutate, { loading }] = useUpdatePpMutation();
  const { showMessage } = useSnackbar();
  const { baseUrl } = useBaseUrl();
  const { selectedProgram, isSocialDctType, isStandardDctType } =
    useProgramContext();
  const beneficiaryGroup = selectedProgram?.beneficiary_group;

  const handleValidate = (values): { targetingCriteria?: string } => {
    const { targetingCriteria, householdIds, individualIds } = values;
    const errors: { targetingCriteria?: string } = {};
    if (!targetingCriteria.length && !householdIds && !individualIds) {
      errors.targetingCriteria = t(
        `You need to select at least one targeting criteria or ${beneficiaryGroup?.member_label} ID or ${beneficiaryGroup?.group_label} ID`,
      );
    }
    return errors;
  };

  const validationSchema = Yup.object().shape({
    name: Yup.string()
      .min(3, 'Targeting name should have at least 3 characters.')
      .max(255, 'Targeting name should have at most 255 characters.'),
    excludedIds: HhIndIdValidation,
    householdIds: HhIdValidation,
    individualIds: IndIdValidation,
    exclusionReason: Yup.string().max(500, t('Too long')),
    programCycleId: Yup.object().shape({
      value: Yup.string().required('Program Cycle is required'),
    }),
  });

  const handleSubmit = async (values): Promise<void> => {
    try {
      await mutate({
        variables: {
          paymentPlanId: values.id,
          fspId: values.targetingCriteria[0]?.fsp,
          deliveryMechanismCode: values.targetingCriteria[0]?.deliveryMechanism,
          excludedIds: values.excludedIds,
          exclusionReason: values.exclusionReason,
          programCycleId: values.programCycleId.value,
          ...(paymentPlan.status === PaymentPlanStatus.TpOpen && {
            name: values.name,
          }),
          ...getTargetingCriteriaVariables({
            flagExcludeIfActiveAdjudicationTicket:
              values.flagExcludeIfActiveAdjudicationTicket,
            flagExcludeIfOnSanctionList: values.flagExcludeIfOnSanctionList,
            criterias: values.targetingCriteria,
          }),
        },
      });
      showMessage(t('Target Population Updated'));
      navigate(`/${baseUrl}/target-population/${values.id}`);
    } catch (e) {
      e.graphQLErrors.map((x) => showMessage(x.message));
    }
  };

  return (
    <Formik
      initialValues={initialValues}
      validate={handleValidate}
      validationSchema={validationSchema}
      onSubmit={handleSubmit}
    >
      {({ values, submitForm, errors, setFieldValue }) => (
        <Form data-cy="edit-target-population-form">
          <AutoSubmitFormOnEnter />
          <EditTargetPopulationHeader
            handleSubmit={submitForm}
            values={values}
            loading={loading}
            baseUrl={baseUrl}
            targetPopulation={paymentPlan}
            data-cy="edit-target-population-header"
          />
          <PaperContainer data-cy="paper-container">
            <Box pt={3} pb={3}>
              <Typography variant="h6">{t('Targeting Criteria')}</Typography>
            </Box>
            <Grid container mb={5}>
              <Grid size={{ xs: 6 }}>
                <ProgramCycleAutocompleteRest
                  value={values.programCycleId}
                  onChange={async (e) => {
                    await setFieldValue('programCycleId', e);
                  }}
                  required
                  // @ts-ignore
                  error={errors.programCycleId?.value}
                  data-cy="program-cycle-autocomplete"
                />
              </Grid>
            </Grid>
            <Grid container>
              <Grid size={{ xs: 6 }}>
                <Field
                  name="name"
                  label={t('Target Population Name')}
                  type="text"
                  fullWidth
                  required
                  component={FormikTextField}
                  variant="outlined"
                  disabled={paymentPlan.status === 'LOCKED'}
                />
              </Grid>
            </Grid>
            <Box pt={6} pb={6}>
              <Divider />
            </Box>
            <FieldArray
              name="targetingCriteria"
              render={(arrayHelpers) => (
                <AddFilterTargetingCriteriaDisplay
                  helpers={arrayHelpers}
                  rules={values.targetingCriteria}
                  isEdit
                  screenBeneficiary={screenBeneficiary}
                  isStandardDctType={isStandardDctType}
                  isSocialDctType={isSocialDctType}
                  targetPopulation={paymentPlan}
                  data-cy="add-filter-targeting-criteria-display"
                />
              )}
            />
          </PaperContainer>
          <Exclusions
            initialOpen={Boolean(values.excludedIds)}
            data-cy="exclusions"
          />
          <Box
            pt={3}
            pb={3}
            display="flex"
            flexDirection="column"
            alignItems="center"
            data-cy="save-message-box"
          >
            <Typography style={{ color: '#b1b1b5' }} variant="h6">
              {t(
                `Save to see the list of ${beneficiaryGroup?.group_label_plural}`,
              )}
            </Typography>
            <Typography style={{ color: '#b1b1b5' }} variant="subtitle1">
              {t(
                `List of ${beneficiaryGroup?.group_label_plural} will be available after saving`,
              )}{' '}
            </Typography>
          </Box>
        </Form>
      )}
    </Formik>
  );
};

export default withErrorBoundary(EditTargetPopulation, 'EditTargetPopulation');<|MERGE_RESOLUTION|>--- conflicted
+++ resolved
@@ -69,15 +69,9 @@
     id: paymentPlan.id,
     name: paymentPlan.name || '',
     program: paymentPlan.program?.id || '',
-<<<<<<< HEAD
-    targetingCriteria: paymentPlan.targeting_criteria.rules || [],
-    excludedIds: paymentPlan.excluded_ids || '',
-    exclusionReason: paymentPlan.exclusion_reason || '',
-=======
     targetingCriteria: targetingCriteriaCopy || [],
     excludedIds: paymentPlan.excludedIds || '',
     exclusionReason: paymentPlan.exclusionReason || '',
->>>>>>> 9f67d40c
     flagExcludeIfActiveAdjudicationTicket:
       paymentPlan.targeting_criteria.flagExcludeIfActiveAdjudicationTicket ||
       false,
