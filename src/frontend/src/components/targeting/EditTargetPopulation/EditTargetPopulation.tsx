import { AutoSubmitFormOnEnter } from '@core/AutoSubmitFormOnEnter';
import { PaymentPlanStatus } from '@generated/graphql';
import { useBaseUrl } from '@hooks/useBaseUrl';
import { useSnackbar } from '@hooks/useSnackBar';
import { Box, Divider, Grid2 as Grid, Typography } from '@mui/material';
import { ProgramCycleAutocompleteRest } from '@shared/autocompletes/rest/ProgramCycleAutocompleteRest';
import { FormikTextField } from '@shared/Formik/FormikTextField';
import {
  getTargetingCriteriaVariables,
  HhIdValidation,
  HhIndIdValidation,
  IndIdValidation,
} from '@utils/targetingUtils';
import { Field, FieldArray, Form, Formik } from 'formik';
import { ReactElement } from 'react';
import { useTranslation } from 'react-i18next';
import { useNavigate } from 'react-router-dom';
import { useProgramContext } from 'src/programContext';
import * as Yup from 'yup';
import Exclusions from '../CreateTargetPopulation/Exclusions';
import { PaperContainer } from '../PaperContainer';
import AddFilterTargetingCriteriaDisplay from '../TargetingCriteriaDisplay/AddFilterTargetingCriteriaDisplay';
import withErrorBoundary from '@components/core/withErrorBoundary';
import EditTargetPopulationHeader from './EditTargetPopulationHeader';
import { TargetPopulationDetail } from '@restgenerated/models/TargetPopulationDetail';
import { useMutation } from '@tanstack/react-query';
import { PatchedTargetPopulationCreate } from '@restgenerated/models/PatchedTargetPopulationCreate';
import { RestService } from '@restgenerated/services/RestService';

interface EditTargetPopulationProps {
  paymentPlan: TargetPopulationDetail;
  screenBeneficiary: boolean;
}

const EditTargetPopulation = ({
  paymentPlan,
  screenBeneficiary,
}: EditTargetPopulationProps): ReactElement => {
  const navigate = useNavigate();
  const { t } = useTranslation();
  const targetingCriteriaCopy =
    paymentPlan.targetingCriteria?.rules.map((rule) => ({ ...rule })) || [];

  if (targetingCriteriaCopy.length > 0) {
    targetingCriteriaCopy[0].deliveryMechanism =
      paymentPlan.deliveryMechanism?.code;
    targetingCriteriaCopy[0].fsp = paymentPlan.financialServiceProvider?.id;
  }

  const initialValues = {
    id: paymentPlan.id,
    name: paymentPlan.name || '',
    program: paymentPlan.program?.id || '',
    targetingCriteria: targetingCriteriaCopy || [],
    excludedIds: paymentPlan.excludedIds || '',
    exclusionReason: paymentPlan.exclusionReason || '',
    flagExcludeIfActiveAdjudicationTicket:
      paymentPlan.targetingCriteria.flagExcludeIfActiveAdjudicationTicket ||
      false,
    flagExcludeIfOnSanctionList:
      paymentPlan.targetingCriteria.flagExcludeIfOnSanctionList || false,
    programCycleId: {
      value: paymentPlan.programCycle.id,
      name: paymentPlan.programCycle.title,
    },
  };

  const { mutateAsync: updateTargetPopulation, isPending: loadingUpdate } =
    useMutation({
      mutationFn: ({
        businessAreaSlug,
        id,
        programSlug,
        requestBody,
      }: {
        businessAreaSlug: string;
        id: string;
        programSlug: string;
        requestBody?: PatchedTargetPopulationCreate;
      }) =>
        RestService.restBusinessAreasProgramsTargetPopulationsPartialUpdate({
          businessAreaSlug,
          id,
          programSlug,
          requestBody,
        }),
    });
  const { showMessage } = useSnackbar();
  const { baseUrl } = useBaseUrl();
  const { selectedProgram, isSocialDctType, isStandardDctType } =
    useProgramContext();
  const beneficiaryGroup = selectedProgram?.beneficiaryGroup;
<<<<<<< HEAD
=======

>>>>>>> 1766bb22
  const handleValidate = (values): { targetingCriteria?: string } => {
    const { targetingCriteria, householdIds, individualIds } = values;
    const errors: { targetingCriteria?: string } = {};
    if (!targetingCriteria.length && !householdIds && !individualIds) {
      errors.targetingCriteria = t(
        `You need to select at least one targeting criteria or ${beneficiaryGroup?.memberLabel} ID or ${beneficiaryGroup?.groupLabel} ID`,
      );
    }
    return errors;
  };

  const validationSchema = Yup.object().shape({
    name: Yup.string()
      .min(3, 'Targeting name should have at least 3 characters.')
      .max(255, 'Targeting name should have at most 255 characters.'),
    excludedIds: HhIndIdValidation,
    householdIds: HhIdValidation,
    individualIds: IndIdValidation,
    exclusionReason: Yup.string().max(500, t('Too long')),
    programCycleId: Yup.object().shape({
      value: Yup.string().required('Program Cycle is required'),
    }),
  });

  const handleSubmit = async (values): Promise<void> => {
    try {
      await updateTargetPopulation(
        {
          businessAreaSlug: values.businessAreaSlug,
          id: values.id,
          programSlug: values.programSlug,
          requestBody: {
            excludedIds: values.excludedIds,
            exclusionReason: values.exclusionReason,
            programCycleId: values.programCycleId.value,
            ...(paymentPlan.status === PaymentPlanStatus.TpOpen && {
              name: values.name,
            }),
            ...getTargetingCriteriaVariables({
              flagExcludeIfActiveAdjudicationTicket:
                values.flagExcludeIfActiveAdjudicationTicket,
              flagExcludeIfOnSanctionList: values.flagExcludeIfOnSanctionList,
              criterias: values.targetingCriteria,
            }),
          },
        },
        {
          onSuccess: () => {
            showMessage(t('Target Population Updated'));
            navigate(`/${baseUrl}/target-population/${values.id}`);
          },
        },
      );
    } catch (e) {
      console.error(e);
    }
  };

  return (
    <Formik
      initialValues={initialValues}
      validate={handleValidate}
      validationSchema={validationSchema}
      onSubmit={handleSubmit}
    >
      {({ values, submitForm, errors, setFieldValue }) => (
        <Form data-cy="edit-target-population-form">
          <AutoSubmitFormOnEnter />
          <EditTargetPopulationHeader
            handleSubmit={submitForm}
            values={values}
            loading={loadingUpdate}
            baseUrl={baseUrl}
            targetPopulation={paymentPlan}
            data-cy="edit-target-population-header"
          />
          <PaperContainer data-cy="paper-container">
            <Box pt={3} pb={3}>
              <Typography variant="h6">{t('Targeting Criteria')}</Typography>
            </Box>
            <Grid container mb={5}>
              <Grid size={{ xs: 6 }}>
                <ProgramCycleAutocompleteRest
                  value={values.programCycleId}
                  onChange={async (e) => {
                    await setFieldValue('programCycleId', e);
                  }}
                  required
                  // @ts-ignore
                  error={errors.programCycleId?.value}
                  data-cy="program-cycle-autocomplete"
                />
              </Grid>
            </Grid>
            <Grid container>
              <Grid size={{ xs: 6 }}>
                <Field
                  name="name"
                  label={t('Target Population Name')}
                  type="text"
                  fullWidth
                  required
                  component={FormikTextField}
                  variant="outlined"
                  disabled={paymentPlan.status === 'LOCKED'}
                />
              </Grid>
            </Grid>
            <Box pt={6} pb={6}>
              <Divider />
            </Box>
            <FieldArray
              name="targetingCriteria"
              render={(arrayHelpers) => (
                <AddFilterTargetingCriteriaDisplay
                  helpers={arrayHelpers}
                  rules={values.targetingCriteria}
                  isEdit
                  screenBeneficiary={screenBeneficiary}
                  isStandardDctType={isStandardDctType}
                  isSocialDctType={isSocialDctType}
                  targetPopulation={paymentPlan}
                  data-cy="add-filter-targeting-criteria-display"
                />
              )}
            />
          </PaperContainer>
          <Exclusions
            initialOpen={Boolean(values.excludedIds)}
            data-cy="exclusions"
          />
          <Box
            pt={3}
            pb={3}
            display="flex"
            flexDirection="column"
            alignItems="center"
            data-cy="save-message-box"
          >
            <Typography style={{ color: '#b1b1b5' }} variant="h6">
              {t(
                `Save to see the list of ${beneficiaryGroup?.groupLabelPlural}`,
              )}
            </Typography>
            <Typography style={{ color: '#b1b1b5' }} variant="subtitle1">
              {t(
                `List of ${beneficiaryGroup?.groupLabelPlural} will be available after saving`,
              )}{' '}
            </Typography>
          </Box>
        </Form>
      )}
    </Formik>
  );
};

export default withErrorBoundary(EditTargetPopulation, 'EditTargetPopulation');<|MERGE_RESOLUTION|>--- conflicted
+++ resolved
@@ -90,10 +90,7 @@
   const { selectedProgram, isSocialDctType, isStandardDctType } =
     useProgramContext();
   const beneficiaryGroup = selectedProgram?.beneficiaryGroup;
-<<<<<<< HEAD
-=======
-
->>>>>>> 1766bb22
+
   const handleValidate = (values): { targetingCriteria?: string } => {
     const { targetingCriteria, householdIds, individualIds } = values;
     const errors: { targetingCriteria?: string } = {};
