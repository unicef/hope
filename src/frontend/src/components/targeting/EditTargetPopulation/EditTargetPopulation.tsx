import { AutoSubmitFormOnEnter } from '@core/AutoSubmitFormOnEnter';
import { PaymentPlanStatusEnum } from '@restgenerated/models/PaymentPlanStatusEnum';
import { useBaseUrl } from '@hooks/useBaseUrl';
import { useSnackbar } from '@hooks/useSnackBar';
import { Box, Divider, Grid2 as Grid, Typography } from '@mui/material';
import { ProgramCycleAutocompleteRest } from '@shared/autocompletes/rest/ProgramCycleAutocompleteRest';
import { FormikTextField } from '@shared/Formik/FormikTextField';
import {
  getTargetingCriteriaVariables,
  HhIdValidation,
  HhIndIdValidation,
  IndIdValidation,
} from '@utils/targetingUtils';
import { Field, FieldArray, Form, Formik } from 'formik';
import { ReactElement } from 'react';
import { useTranslation } from 'react-i18next';
import { useNavigate, useParams } from 'react-router-dom';
import { useProgramContext } from 'src/programContext';
import * as Yup from 'yup';
import Exclusions from '../CreateTargetPopulation/Exclusions';
import { PaperContainer } from '../PaperContainer';
import AddFilterTargetingCriteriaDisplay from '../TargetingCriteriaDisplay/AddFilterTargetingCriteriaDisplay';
import withErrorBoundary from '@components/core/withErrorBoundary';
import EditTargetPopulationHeader from './EditTargetPopulationHeader';
import { TargetPopulationDetail } from '@restgenerated/models/TargetPopulationDetail';
import { useMutation } from '@tanstack/react-query';
import { PatchedTargetPopulationCreate } from '@restgenerated/models/PatchedTargetPopulationCreate';
import { RestService } from '@restgenerated/services/RestService';
import { showApiErrorMessages } from '@utils/utils';

interface EditTargetPopulationProps {
  paymentPlan: TargetPopulationDetail;
  screenBeneficiary: boolean;
}

const EditTargetPopulation = ({
  paymentPlan,
  screenBeneficiary,
}: EditTargetPopulationProps): ReactElement => {
  const navigate = useNavigate();
  const { t } = useTranslation();
<<<<<<< HEAD
  const { showMessage } = useSnackbar();
  const { id } = useParams();
  const { baseUrl, programSlug, businessArea } = useBaseUrl();
  const { selectedProgram, isSocialDctType, isStandardDctType } =
    useProgramContext();
  const beneficiaryGroup = selectedProgram?.beneficiaryGroup;

  const targetingCriteriaCopy =
    paymentPlan.targetingCriteria?.rules.map((rule) => ({
      ...rule,
      fsp: undefined,
      deliveryMechanism: undefined,
    })) || [];
=======
  const targetingCriteriaCopy: TargetingCriteriaRuleNodeExtended[] =
    paymentPlan.rules.map((rule) => ({ ...rule })) || [];
>>>>>>> 6c88ad6c

  if (targetingCriteriaCopy.length > 0) {
    targetingCriteriaCopy[0].deliveryMechanism =
      paymentPlan.deliveryMechanism?.code;
    targetingCriteriaCopy[0].fsp = paymentPlan.financialServiceProvider?.id;
  }

  const initialValues = {
    id: paymentPlan.id,
    name: paymentPlan.name || '',
    program: paymentPlan.program?.id || '',
    targetingCriteria: targetingCriteriaCopy || [],
    excludedIds: paymentPlan.excludedIds || '',
    exclusionReason: paymentPlan.exclusionReason || '',
    flagExcludeIfActiveAdjudicationTicket:
      paymentPlan.flagExcludeIfActiveAdjudicationTicket ||
      false,
    flagExcludeIfOnSanctionList:
      paymentPlan.flagExcludeIfOnSanctionList || false,
    programCycleId: {
      value: paymentPlan.programCycle.id,
      name: paymentPlan.programCycle.title,
    },
  };

  const { mutateAsync: updateTargetPopulation, isPending: loadingUpdate } =
    useMutation({
      mutationFn: ({
        businessAreaSlug,
        tpId,
        slug,
        requestBody,
      }: {
        businessAreaSlug: string;
        tpId: string;
        slug: string;
        requestBody?: PatchedTargetPopulationCreate;
      }) =>
        RestService.restBusinessAreasProgramsTargetPopulationsPartialUpdate({
          businessAreaSlug,
          id: tpId,
          programSlug: slug,
          requestBody,
        }),
    });

  const handleValidate = (values): { targetingCriteria?: string } => {
    const { targetingCriteria, householdIds, individualIds } = values;
    const errors: { targetingCriteria?: string } = {};
    if (!targetingCriteria.length && !householdIds && !individualIds) {
      errors.targetingCriteria = t(
        `You need to select at least one targeting criteria or ${beneficiaryGroup?.memberLabel} ID or ${beneficiaryGroup?.groupLabel} ID`,
      );
    }
    return errors;
  };

  const validationSchema = Yup.object().shape({
    name: Yup.string()
      .min(3, 'Targeting name should have at least 3 characters.')
      .max(255, 'Targeting name should have at most 255 characters.'),
    excludedIds: HhIndIdValidation,
    householdIds: HhIdValidation,
    individualIds: IndIdValidation,
    exclusionReason: Yup.string().max(500, t('Too long')),
    programCycleId: Yup.object().shape({
      value: Yup.string().required('Program Cycle is required'),
    }),
  });

  const handleSubmit = async (values): Promise<void> => {
    try {
      await updateTargetPopulation(
        {
          businessAreaSlug: businessArea,
          tpId: id,
          slug: programSlug,
          requestBody: {
            excludedIds: values.excludedIds,
            exclusionReason: values.exclusionReason,
            programCycleId: values.programCycleId.value,
            ...(paymentPlan.status === PaymentPlanStatusEnum.TP_OPEN && {
              name: values.name,
            }),
            ...getTargetingCriteriaVariables({
              flagExcludeIfActiveAdjudicationTicket:
                values.flagExcludeIfActiveAdjudicationTicket,
              flagExcludeIfOnSanctionList: values.flagExcludeIfOnSanctionList,
              criterias: values.targetingCriteria,
            }),
          },
        },
        {
          onSuccess: () => {
            showMessage(t('Target Population Updated'));
            navigate(`/${baseUrl}/target-population/${values.id}`);
          },
        },
      );
    } catch (e) {
      showApiErrorMessages(e, showMessage);
    }
  };

  return (
    <Formik
      initialValues={initialValues}
      validate={handleValidate}
      validationSchema={validationSchema}
      onSubmit={handleSubmit}
    >
      {({ values, submitForm, errors, setFieldValue }) => (
        <Form data-cy="edit-target-population-form">
          <AutoSubmitFormOnEnter />
          <EditTargetPopulationHeader
            handleSubmit={submitForm}
            values={values}
            loading={loadingUpdate}
            baseUrl={baseUrl}
            targetPopulation={paymentPlan}
            data-cy="edit-target-population-header"
          />
          <PaperContainer data-cy="paper-container">
            <Box pt={3} pb={3}>
              <Typography variant="h6">{t('Targeting Criteria')}</Typography>
            </Box>
            <Grid container mb={5}>
              <Grid size={{ xs: 6 }}>
                <ProgramCycleAutocompleteRest
                  value={values.programCycleId}
                  onChange={async (e) => {
                    await setFieldValue('programCycleId', e);
                  }}
                  required
                  // @ts-ignore
                  error={errors.programCycleId?.value}
                  data-cy="program-cycle-autocomplete"
                />
              </Grid>
            </Grid>
            <Grid container>
              <Grid size={{ xs: 6 }}>
                <Field
                  name="name"
                  label={t('Target Population Name')}
                  type="text"
                  fullWidth
                  required
                  component={FormikTextField}
                  variant="outlined"
                  disabled={paymentPlan.status === 'LOCKED'}
                />
              </Grid>
            </Grid>
            <Box pt={6} pb={6}>
              <Divider />
            </Box>
            <FieldArray
              name="targetingCriteria"
              render={(arrayHelpers) => (
                <AddFilterTargetingCriteriaDisplay
                  helpers={arrayHelpers}
                  rules={values.targetingCriteria}
                  isEdit
                  screenBeneficiary={screenBeneficiary}
                  isStandardDctType={isStandardDctType}
                  isSocialDctType={isSocialDctType}
                  targetPopulation={paymentPlan}
                  data-cy="add-filter-targeting-criteria-display"
                />
              )}
            />
          </PaperContainer>
          <Exclusions
            initialOpen={Boolean(values.excludedIds)}
            data-cy="exclusions"
          />
          <Box
            pt={3}
            pb={3}
            display="flex"
            flexDirection="column"
            alignItems="center"
            data-cy="save-message-box"
          >
            <Typography style={{ color: '#b1b1b5' }} variant="h6">
              {t(
                `Save to see the list of ${beneficiaryGroup?.groupLabelPlural}`,
              )}
            </Typography>
            <Typography style={{ color: '#b1b1b5' }} variant="subtitle1">
              {t(
                `List of ${beneficiaryGroup?.groupLabelPlural} will be available after saving`,
              )}{' '}
            </Typography>
          </Box>
        </Form>
      )}
    </Formik>
  );
};

export default withErrorBoundary(EditTargetPopulation, 'EditTargetPopulation');<|MERGE_RESOLUTION|>--- conflicted
+++ resolved
@@ -39,7 +39,6 @@
 }: EditTargetPopulationProps): ReactElement => {
   const navigate = useNavigate();
   const { t } = useTranslation();
-<<<<<<< HEAD
   const { showMessage } = useSnackbar();
   const { id } = useParams();
   const { baseUrl, programSlug, businessArea } = useBaseUrl();
@@ -48,15 +47,11 @@
   const beneficiaryGroup = selectedProgram?.beneficiaryGroup;
 
   const targetingCriteriaCopy =
-    paymentPlan.targetingCriteria?.rules.map((rule) => ({
+    paymentPlan.rules.map((rule) => ({
       ...rule,
       fsp: undefined,
       deliveryMechanism: undefined,
     })) || [];
-=======
-  const targetingCriteriaCopy: TargetingCriteriaRuleNodeExtended[] =
-    paymentPlan.rules.map((rule) => ({ ...rule })) || [];
->>>>>>> 6c88ad6c
 
   if (targetingCriteriaCopy.length > 0) {
     targetingCriteriaCopy[0].deliveryMechanism =
