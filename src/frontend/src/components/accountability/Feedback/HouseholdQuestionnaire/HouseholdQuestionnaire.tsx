import { Grid2 as Grid } from '@mui/material';
import { Field } from 'formik';
import { useTranslation } from 'react-i18next';
import { FormikCheckboxField } from '@shared/Formik/FormikCheckboxField';
import { ContentLink } from '@core/ContentLink';
import { useBaseUrl } from '@hooks/useBaseUrl';
import { useProgramContext } from 'src/programContext';
import { ReactElement } from 'react';
import withErrorBoundary from '@components/core/withErrorBoundary';

interface HouseholdQuestionnaireProps {
  values;
}

function HouseholdQuestionnaire({
  values,
}: HouseholdQuestionnaireProps): ReactElement {
  const { baseUrl } = useBaseUrl();
  const { t } = useTranslation();
  const selectedHouseholdData = values.selectedHousehold;
  const { selectedProgram } = useProgramContext();
  const beneficiaryGroup = selectedProgram?.beneficiaryGroup;
<<<<<<< HEAD
=======

>>>>>>> 1766bb22
  return (
    <Grid container spacing={6}>
      {[
        {
          name: 'questionnaire_size',
          label: `${beneficiaryGroup?.groupLabel} Size`,
          value: selectedHouseholdData.size,
          size: 3,
        },
        {
          name: 'questionnaire_maleChildrenCount',
          label: t('Number of Male Children'),
          value: selectedHouseholdData.maleChildrenCount?.toString(),
          size: 3,
        },
        {
          name: 'questionnaire_femaleChildrenCount',
          label: t('Number of Female Children'),
          value: selectedHouseholdData.femaleChildrenCount?.toString(),
          size: 3,
        },
        {
          name: 'questionnaire_childrenDisabledCount',
          label: t('Number of Disabled Children'),
          value: selectedHouseholdData.childrenDisabledCount?.toString(),
          size: 3,
        },
        {
          name: 'questionnaire_headOfHousehold',
          label: `Head of ${beneficiaryGroup?.groupLabel}`,
          value: (
            <ContentLink
              href={`/${baseUrl}/population/individuals/${selectedHouseholdData.headOfHousehold?.id}`}
            >
              {selectedHouseholdData.headOfHousehold?.fullName}
            </ContentLink>
          ),
          size: 3,
        },
        {
          name: 'questionnaire_countryOrigin',
          label: t('Country of Origin'),
          value: selectedHouseholdData.countryOrigin,
          size: 3,
        },
        {
          name: 'questionnaire_address',
          label: t('Address'),
          value: selectedHouseholdData.address,
          size: 3,
        },
        {
          name: 'questionnaire_village',
          label: t('Village'),
          value: selectedHouseholdData.village,
          size: 3,
        },
        {
          name: 'questionnaire_admin1',
          label: t('Administrative Level 1'),
          value: selectedHouseholdData.admin1?.name,
          size: 3,
        },
        {
          name: 'questionnaire_admin2',
          label: t('Administrative Level 2'),
          value: selectedHouseholdData.admin2?.name,
          size: 3,
        },
        {
          name: 'questionnaire_admin3',
          label: t('Administrative Level 3'),
          value: selectedHouseholdData.admin3?.name,
          size: 3,
        },
        {
          name: 'questionnaire_admin4',
          label: t('Administrative Level 4'),
          value: selectedHouseholdData.admin4?.name,
          size: 3,
        },
        {
          name: 'questionnaire_months_displaced_h_f',
          label: t('LENGTH OF TIME SINCE ARRIVAL'),
          value: selectedHouseholdData.flexFields?.months_displaced_h_f,
          size: 3,
        },
      ].map((el) => (
        <Grid key={el.name} size={{ xs: 3 }}>
          <Field
            data-cy={`input-${el.name}`}
            name={el.name}
            label={el.label}
            displayValue={el.value || '-'}
            color="primary"
            component={FormikCheckboxField}
          />
        </Grid>
      ))}
    </Grid>
  );
}

export default withErrorBoundary(
  HouseholdQuestionnaire,
  'HouseholdQuestionnaire',
);<|MERGE_RESOLUTION|>--- conflicted
+++ resolved
@@ -20,10 +20,7 @@
   const selectedHouseholdData = values.selectedHousehold;
   const { selectedProgram } = useProgramContext();
   const beneficiaryGroup = selectedProgram?.beneficiaryGroup;
-<<<<<<< HEAD
-=======
 
->>>>>>> 1766bb22
   return (
     <Grid container spacing={6}>
       {[
