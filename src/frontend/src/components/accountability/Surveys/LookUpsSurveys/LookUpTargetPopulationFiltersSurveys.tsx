--- conflicted
+++ resolved
@@ -36,10 +36,7 @@
   const isAccountability = location.pathname.includes('accountability');
   const { selectedProgram } = useProgramContext();
   const beneficiaryGroup = selectedProgram?.beneficiaryGroup;
-<<<<<<< HEAD
-=======
 
->>>>>>> 1766bb22
   const { handleFilterChange, applyFilterChanges, clearFilter } =
     createHandleApplyFilterChange(
       initialFilter,
