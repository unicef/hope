--- conflicted
+++ resolved
@@ -36,10 +36,7 @@
   const location = useLocation();
   const { selectedProgram } = useProgramContext();
   const beneficiaryGroup = selectedProgram?.beneficiaryGroup;
-<<<<<<< HEAD
-=======
 
->>>>>>> 1766bb22
   const { handleFilterChange, applyFilterChanges, clearFilter } =
     createHandleApplyFilterChange(
       initialFilter,
