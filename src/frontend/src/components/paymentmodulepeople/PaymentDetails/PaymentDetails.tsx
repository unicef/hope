--- conflicted
+++ resolved
@@ -221,36 +221,6 @@
         </Grid>
         <DividerLine />
         <Grid container spacing={3}>
-<<<<<<< HEAD
-          <Grid size={{ xs: 3 }}>
-            <LabelizedField
-              label={t('Bank Name')}
-              value={payment.snapshotCollectorBankName}
-            />
-          </Grid>
-          <Grid size={{ xs: 3 }}>
-            <LabelizedField
-              label={t('Bank Account Number')}
-              value={payment.snapshotCollectorBankAccountNumber}
-            />
-          </Grid>
-          {payment.deliveryMechanism?.name === 'Deposit to Card' && (
-            <>
-              <Grid size={{ xs: 3 }}>
-                <LabelizedField
-                  label={t('Debit Card Issuer')}
-                  value={payment.debitCardIssuer}
-                />
-              </Grid>
-              <Grid size={{ xs: 3 }}>
-                <LabelizedField
-                  label={t('Debit Card Number')}
-                  value={payment.debitCardNumber}
-                />
-              </Grid>
-            </>
-          )}
-=======
           {Object.entries(collectorAccountData).map(([key, value]) => (
             <Grid key={key} size={{ xs: 3 }}>
               <LabelizedField
@@ -259,7 +229,6 @@
               />
             </Grid>
           ))}
->>>>>>> af4bb348
         </Grid>
       </Overview>
       <Overview>
