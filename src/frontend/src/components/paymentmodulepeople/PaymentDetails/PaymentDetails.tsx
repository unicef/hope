--- conflicted
+++ resolved
@@ -23,11 +23,8 @@
 import { Title } from '@core/Title';
 import { UniversalMoment } from '@core/UniversalMoment';
 import { useBaseUrl } from '@hooks/useBaseUrl';
-<<<<<<< HEAD
 import { useProgramContext } from 'src/programContext';
-=======
 import { ReactElement } from 'react';
->>>>>>> 9fafa628
 
 const Overview = styled(Paper)`
   margin: 20px;
