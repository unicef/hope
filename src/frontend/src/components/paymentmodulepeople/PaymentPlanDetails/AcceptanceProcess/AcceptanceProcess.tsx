import { Box, Button, Typography } from '@mui/material';
import ExpandLessIcon from '@mui/icons-material/ExpandLess';
import ExpandMoreIcon from '@mui/icons-material/ExpandMore';
import { ReactElement, useState } from 'react';
import { useTranslation } from 'react-i18next';
import styled from 'styled-components';
import { PaymentPlanStatusEnum } from '@restgenerated/models/PaymentPlanStatusEnum';
import { PERMISSIONS, hasPermissions } from '../../../../config/permissions';
import { usePermissions } from '@hooks/usePermissions';
import { useSnackbar } from '@hooks/useSnackBar';
import { useBaseUrl } from '@hooks/useBaseUrl';
import { ContainerColumnWithBorder } from '@core/ContainerColumnWithBorder';
import { LoadingButton } from '@core/LoadingButton';
import { Title } from '@core/Title';
import { useProgramContext } from '../../../../programContext';
import { AcceptanceProcessRow } from './AcceptanceProcessRow';
import { PaymentPlanDetail } from '@restgenerated/models/PaymentPlanDetail';
import { RestService } from '@restgenerated/services/RestService';
import { useMutation } from '@tanstack/react-query';

const ButtonContainer = styled(Box)`
  width: 200px;
`;

interface AcceptanceProcessProps {
  paymentPlan: PaymentPlanDetail;
}

export function AcceptanceProcess({
  paymentPlan,
}: AcceptanceProcessProps): ReactElement {
  const { t } = useTranslation();
  const { showMessage } = useSnackbar();
  const permissions = usePermissions();
  const { isActiveProgram } = useProgramContext();
  const { businessArea, programId: programSlug } = useBaseUrl();

  const { approvalProcess } = paymentPlan;
  const [showAll, setShowAll] = useState(false);

  const exportPdfMutation = useMutation({
    mutationFn: () =>
      RestService.restBusinessAreasProgramsPaymentPlansExportPdfPaymentPlanSummaryRetrieve(
        {
          businessAreaSlug: businessArea,
          programSlug: programSlug,
          id: paymentPlan.id,
        },
      ),
  });

  const matchDataSize = (
    data: PaymentPlanDetail['approvalProcess'],
  ): PaymentPlanDetail['approvalProcess'] => (showAll ? data : [data[0]]);

  if (!approvalProcess.length) {
    return null;
  }
  const handleExportPdf = async (): Promise<void> => {
    try {
      await exportPdfMutation.mutateAsync();
      showMessage(t('PDF generated. Please check your email.'));
    } catch (e) {
      showMessage(e.message || t('Failed to export PDF'));
    }
  };

<<<<<<< HEAD
  const canExportPdf =
    hasPermissions(PERMISSIONS.PM_EXPORT_PDF_SUMMARY, permissions) &&
    (paymentPlan.status === PaymentPlanStatusEnum.ACCEPTED ||
      paymentPlan.status === PaymentPlanStatusEnum.FINISHED);
=======
const exportPdfAllowedStatuses = [
  PaymentPlanStatus.InReview,
  PaymentPlanStatus.Accepted,
  PaymentPlanStatus.Finished,
];

const canExportPdf =
  hasPermissions(PERMISSIONS.PM_EXPORT_PDF_SUMMARY, permissions) &&
  exportPdfAllowedStatuses.includes(paymentPlan.status);
>>>>>>> e340bdbc

  return (
    <Box m={5}>
      <ContainerColumnWithBorder>
        <Box display="flex" justifyContent="space-between" mt={4}>
          <Title>
            <Typography variant="h6">{t('Acceptance Process')}</Typography>
          </Title>
          {canExportPdf && (
            <LoadingButton
              loading={exportPdfMutation.isPending}
              color="primary"
              variant="contained"
              onClick={handleExportPdf}
              disabled={!isActiveProgram}
            >
              {t('Download Payment Plan Summary')}
            </LoadingButton>
          )}
        </Box>
        {matchDataSize(approvalProcess).map((process, index) => (
          <AcceptanceProcessRow
            key={index}
            acceptanceProcess={process}
            paymentPlan={paymentPlan}
          />
        ))}
        {approvalProcess.length > 1 && (
          <ButtonContainer>
            <Button
              variant="outlined"
              color="primary"
              onClick={() => setShowAll(!showAll)}
              endIcon={showAll ? <ExpandLessIcon /> : <ExpandMoreIcon />}
            >
              {showAll ? t('HIDE') : t('SHOW PREVIOUS')}
            </Button>
          </ButtonContainer>
        )}
      </ContainerColumnWithBorder>
    </Box>
  );
}<|MERGE_RESOLUTION|>--- conflicted
+++ resolved
@@ -65,22 +65,11 @@
     }
   };
 
-<<<<<<< HEAD
   const canExportPdf =
     hasPermissions(PERMISSIONS.PM_EXPORT_PDF_SUMMARY, permissions) &&
     (paymentPlan.status === PaymentPlanStatusEnum.ACCEPTED ||
-      paymentPlan.status === PaymentPlanStatusEnum.FINISHED);
-=======
-const exportPdfAllowedStatuses = [
-  PaymentPlanStatus.InReview,
-  PaymentPlanStatus.Accepted,
-  PaymentPlanStatus.Finished,
-];
-
-const canExportPdf =
-  hasPermissions(PERMISSIONS.PM_EXPORT_PDF_SUMMARY, permissions) &&
-  exportPdfAllowedStatuses.includes(paymentPlan.status);
->>>>>>> e340bdbc
+      paymentPlan.status === PaymentPlanStatusEnum.FINISHED ||
+    paymentPlan.status === PaymentPlanStatusEnum.IN_REVIEW);
 
   return (
     <Box m={5}>
