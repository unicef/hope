--- conflicted
+++ resolved
@@ -24,11 +24,7 @@
 import { SplitIntoPaymentLists } from '../SplitIntoPaymentLists';
 import { ReactElement, useState } from 'react';
 import { LoadingComponent } from '@components/core/LoadingComponent';
-<<<<<<< HEAD
 import { PaymentPlanDetail } from '@restgenerated/models/PaymentPlanDetail';
-=======
-import { useBaseUrl } from '@hooks/useBaseUrl';
->>>>>>> e340bdbc
 
 export interface AcceptedPaymentPlanHeaderButtonsProps {
   canSendToPaymentGateway: boolean;
@@ -45,9 +41,8 @@
   const [open, setOpen] = useState(false);
   const [selectedTemplate, setSelectedTemplate] = useState('');
   const { showMessage } = useSnackbar();
-<<<<<<< HEAD
   const { businessArea, programId } = useBaseUrl();
-  const { data, loading } = useAllFinancialServiceProviderXlsxTemplatesQuery();
+  const { data, loading } = useAllFinancialServiceProviderXlsxTemplatesQuery({ variables: { businessArea } });
 
   const { mutateAsync: sendXlsxPassword, isPending: loadingSend } = useMutation(
     {
@@ -69,14 +64,6 @@
       },
     },
   );
-=======
-  const { businessArea } = useBaseUrl();
-  const { data, loading } = useAllFinancialServiceProviderXlsxTemplatesQuery({ variables: { businessArea } });
-  const { mutatePaymentPlanAction: sendXlsxPassword, loading: loadingSend } =
-    usePaymentPlanAction(Action.SendXlsxPassword, paymentPlan.id, () =>
-      showMessage(t('Password has been sent.')),
-    );
->>>>>>> e340bdbc
 
   const [mutateExport, { loading: loadingExport }] =
     useExportXlsxPpListPerFspMutation();
