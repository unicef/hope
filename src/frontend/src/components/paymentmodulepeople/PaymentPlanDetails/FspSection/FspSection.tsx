import { Box, Button, Grid, Typography } from '@mui/material';
import { useTranslation } from 'react-i18next';
import { Link, useParams } from 'react-router-dom';
import { PaymentPlanQuery, PaymentPlanStatus } from '@generated/graphql';
import { ContainerColumnWithBorder } from '@core/ContainerColumnWithBorder';
import { DividerLine } from '@core/DividerLine';
import { LabelizedField } from '@core/LabelizedField';
import { useProgramContext } from '../../../../programContext';
import { VolumeByDeliveryMechanismSection } from './VolumeByDeliveryMechanismSection';
import { ReactElement } from 'react';

interface FspSectionProps {
  baseUrl: string;
  paymentPlan: PaymentPlanQuery['paymentPlan'];
}

export function FspSection({
  baseUrl,
  paymentPlan,
}: FspSectionProps): ReactElement {
  const { t } = useTranslation();
  const { paymentPlanId } = useParams();
  const { isActiveProgram } = useProgramContext();

<<<<<<< HEAD
  const { deliveryMechanism, isFollowUp } = paymentPlan;
  const showFspDisplay = Boolean(deliveryMechanism);
=======
  const { deliveryMechanisms, isFollowUp } = paymentPlan;
  const showFspDisplay = deliveryMechanisms?.length;
>>>>>>> 96384163
  const shouldDisableSetUpFsp = (): boolean => {
    if (paymentPlan.isFollowUp) {
      return false;
    }
    if (!paymentPlan.totalEntitledQuantityUsd) {
      return true;
    }
    if (!isActiveProgram) {
      return true;
    }
    return false;
  };

  return showFspDisplay ? (
    <Box m={5}>
      <ContainerColumnWithBorder>
        <Box
          display="flex"
          justifyContent="space-between"
          alignItems="center"
          mt={4}
        >
          <Typography variant="h6">{t('FSPs')}</Typography>
          {paymentPlan.status === PaymentPlanStatus.Locked && (
            <Button
              color="primary"
              variant="contained"
              component={Link}
              to={`/${baseUrl}/payment-module/${
                isFollowUp ? 'followup-payment-plans' : 'payment-plans'
              }/${paymentPlanId}/setup-fsp/edit`}
              disabled={!isActiveProgram}
            >
              {t('Edit FSP')}
            </Button>
          )}
        </Box>
        <Grid container spacing={3}>
          <>
            <Grid key={deliveryMechanism.name} item xs={3}>
              <LabelizedField
                label={deliveryMechanism.name}
                value={deliveryMechanism.fsp?.name}
              />
            </Grid>
          </>
        </Grid>
        <DividerLine />
        <VolumeByDeliveryMechanismSection paymentPlan={paymentPlan} />
      </ContainerColumnWithBorder>
    </Box>
  ) : (
    <Box m={5}>
      <ContainerColumnWithBorder>
        <Box
          display="flex"
          justifyContent="space-between"
          alignItems="center"
          mt={4}
        >
          <Typography variant="h6">{t('FSPs')}</Typography>
          <Button
            color="primary"
            variant="contained"
            disabled={shouldDisableSetUpFsp()}
            data-cy="button-set-up-fsp"
            component={Link}
            to={`/${baseUrl}/payment-module/${
              isFollowUp ? 'followup-payment-plans' : 'payment-plans'
            }/${paymentPlanId}/setup-fsp/create`}
          >
            {t('Set up FSP')}
          </Button>
        </Box>
      </ContainerColumnWithBorder>
    </Box>
  );
}<|MERGE_RESOLUTION|>--- conflicted
+++ resolved
@@ -22,28 +22,9 @@
   const { paymentPlanId } = useParams();
   const { isActiveProgram } = useProgramContext();
 
-<<<<<<< HEAD
-  const { deliveryMechanism, isFollowUp } = paymentPlan;
-  const showFspDisplay = Boolean(deliveryMechanism);
-=======
-  const { deliveryMechanisms, isFollowUp } = paymentPlan;
-  const showFspDisplay = deliveryMechanisms?.length;
->>>>>>> 96384163
-  const shouldDisableSetUpFsp = (): boolean => {
-    if (paymentPlan.isFollowUp) {
-      return false;
-    }
-    if (!paymentPlan.totalEntitledQuantityUsd) {
-      return true;
-    }
-    if (!isActiveProgram) {
-      return true;
-    }
-    return false;
-  };
+  const { deliveryMechanism, isFollowUp, financialServiceProvider } = paymentPlan;
 
-  return showFspDisplay ? (
-    <Box m={5}>
+  return <Box m={5}>
       <ContainerColumnWithBorder>
         <Box
           display="flex"
@@ -80,30 +61,4 @@
         <VolumeByDeliveryMechanismSection paymentPlan={paymentPlan} />
       </ContainerColumnWithBorder>
     </Box>
-  ) : (
-    <Box m={5}>
-      <ContainerColumnWithBorder>
-        <Box
-          display="flex"
-          justifyContent="space-between"
-          alignItems="center"
-          mt={4}
-        >
-          <Typography variant="h6">{t('FSPs')}</Typography>
-          <Button
-            color="primary"
-            variant="contained"
-            disabled={shouldDisableSetUpFsp()}
-            data-cy="button-set-up-fsp"
-            component={Link}
-            to={`/${baseUrl}/payment-module/${
-              isFollowUp ? 'followup-payment-plans' : 'payment-plans'
-            }/${paymentPlanId}/setup-fsp/create`}
-          >
-            {t('Set up FSP')}
-          </Button>
-        </Box>
-      </ContainerColumnWithBorder>
-    </Box>
-  );
 }