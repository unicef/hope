--- conflicted
+++ resolved
@@ -1,11 +1,5 @@
 import { Box, Grid2 as Grid, Typography } from '@mui/material';
 import { useTranslation } from 'react-i18next';
-<<<<<<< HEAD
-import { Link, useParams } from 'react-router-dom';
-import { PaymentPlanStatus } from '@generated/graphql';
-=======
-import { PaymentPlanQuery } from '@generated/graphql';
->>>>>>> 9f67d40c
 import { ContainerColumnWithBorder } from '@core/ContainerColumnWithBorder';
 import { DividerLine } from '@core/DividerLine';
 import { LabelizedField } from '@core/LabelizedField';
@@ -14,35 +8,14 @@
 import { PaymentPlanDetail } from '@restgenerated/models/PaymentPlanDetail';
 
 interface FspSectionProps {
-<<<<<<< HEAD
   baseUrl: string;
   paymentPlan: PaymentPlanDetail;
-=======
-  paymentPlan: PaymentPlanQuery['paymentPlan'];
->>>>>>> 9f67d40c
 }
 
 export function FspSection({ paymentPlan }: FspSectionProps): ReactElement {
   const { t } = useTranslation();
 
-<<<<<<< HEAD
-  const { delivery_mechanisms, is_follow_up } = paymentPlan;
-  const showFspDisplay = delivery_mechanisms?.length;
-  const shouldDisableSetUpFsp = (): boolean => {
-    if (paymentPlan.is_follow_up) {
-      return false;
-    }
-    if (!paymentPlan.total_entitled_quantity_usd) {
-      return true;
-    }
-    if (!isActiveProgram) {
-      return true;
-    }
-    return false;
-  };
-=======
-  const { deliveryMechanism, financialServiceProvider } = paymentPlan;
->>>>>>> 9f67d40c
+  const { delivery_mechanism, financial_service_provider } = paymentPlan;
 
   return (
     <Box m={5}>
@@ -54,32 +27,16 @@
           mt={4}
         >
           <Typography variant="h6">{t('FSPs')}</Typography>
-<<<<<<< HEAD
-          {paymentPlan.status === PaymentPlanStatus.Locked && (
-            <Button
-              color="primary"
-              variant="contained"
-              component={Link}
-              to={`/${baseUrl}/payment-module/${
-                is_follow_up ? 'followup-payment-plans' : 'payment-plans'
-              }/${paymentPlanId}/setup-fsp/edit`}
-              disabled={!isActiveProgram}
-            >
-              {t('Edit FSP')}
-            </Button>
-          )}
-=======
->>>>>>> 9f67d40c
         </Box>
         <Grid container spacing={3}>
           <>
             <Grid
-              key={`${deliveryMechanism?.name}-${financialServiceProvider?.name}`}
+              key={`${delivery_mechanism?.name}-${financial_service_provider?.name}`}
               size={{ xs: 3 }}
             >
               <LabelizedField
-                label={deliveryMechanism?.name || '-'}
-                value={financialServiceProvider?.name || '-'}
+                label={delivery_mechanism?.name || '-'}
+                value={financial_service_provider?.name || '-'}
               />
             </Grid>
           </>
@@ -88,33 +45,5 @@
         <VolumeByDeliveryMechanismSection paymentPlan={paymentPlan} />
       </ContainerColumnWithBorder>
     </Box>
-<<<<<<< HEAD
-  ) : (
-    <Box m={5}>
-      <ContainerColumnWithBorder>
-        <Box
-          display="flex"
-          justifyContent="space-between"
-          alignItems="center"
-          mt={4}
-        >
-          <Typography variant="h6">{t('FSPs')}</Typography>
-          <Button
-            color="primary"
-            variant="contained"
-            disabled={shouldDisableSetUpFsp()}
-            data-cy="button-set-up-fsp"
-            component={Link}
-            to={`/${baseUrl}/payment-module/${
-              is_follow_up ? 'followup-payment-plans' : 'payment-plans'
-            }/${paymentPlanId}/setup-fsp/create`}
-          >
-            {t('Set up FSP')}
-          </Button>
-        </Box>
-      </ContainerColumnWithBorder>
-    </Box>
-=======
->>>>>>> 9f67d40c
   );
 }