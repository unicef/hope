--- conflicted
+++ resolved
@@ -42,11 +42,7 @@
                   class="sc-gtLWhw dynQwi"
                   color="textSecondary"
                 >
-<<<<<<< HEAD
-                  0 PLN (0 USD)
-=======
                   424 USD (424 USD)
->>>>>>> 96384163
                 </span>
               </div>
             </div>
