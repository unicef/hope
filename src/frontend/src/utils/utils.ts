--- conflicted
+++ resolved
@@ -22,10 +22,7 @@
   TARGETING_STATES,
 } from './constants';
 import _ from 'lodash';
-<<<<<<< HEAD
-=======
 import { HeadCell } from '@core/Table/EnhancedTableHead';
->>>>>>> 244534ce
 
 const Gender = new Map([
   ['MALE', 'Male'],
