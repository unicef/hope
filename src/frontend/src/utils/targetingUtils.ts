--- conflicted
+++ resolved
@@ -176,10 +176,6 @@
   const householdsFiltersBlocks = criteria.householdsFiltersBlocks || [];
   const individualsFiltersBlocks = criteria.individualsFiltersBlocks || [];
   const collectorsFiltersBlocks = criteria.collectorsFiltersBlocks || [];
-<<<<<<< HEAD
-  return {
-    filters: mapFiltersToInitialValues(filters),
-=======
 
   const adjustedCollectorsFiltersBlocks = collectorsFiltersBlocks.map(
     (block) => ({
@@ -197,17 +193,12 @@
     individualIds,
     householdIds,
     householdsFiltersBlocks: mapFiltersToInitialValues(householdsFiltersBlocks),
->>>>>>> 61dde38a
     individualsFiltersBlocks: mapBlockFilters(
       individualsFiltersBlocks,
       'individual',
     ),
     collectorsFiltersBlocks: mapBlockFilters(
-<<<<<<< HEAD
-      collectorsFiltersBlocks,
-=======
       adjustedCollectorsFiltersBlocks,
->>>>>>> 61dde38a
       'collector',
     ),
   };
@@ -387,19 +378,12 @@
               block.individualBlockFilters.map(mapFilterToVariable),
           }),
         ),
-<<<<<<< HEAD
-        collectorsFiltersBlocks: rule.collectorsFiltersBlocks.map((block) => ({
-          collectorsFiltersBlocks:
-            block.collectorsFiltersBlocks.map(mapFilterToVariable),
-        })),
-=======
         collectorsFiltersBlocks: criteria.collectorsFiltersBlocks.map(
           (block) => ({
             collectorBlockFilters:
               block.collectorBlockFilters.map(mapFilterToVariable),
           }),
         ),
->>>>>>> 61dde38a
       })),
     },
   };
