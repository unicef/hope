--- conflicted
+++ resolved
@@ -218,10 +218,7 @@
   );
   const { selectedProgram } = useProgramContext();
   const beneficiaryGroup = selectedProgram?.beneficiaryGroup;
-<<<<<<< HEAD
-=======
-
->>>>>>> 1766bb22
+
   const { data, loading } = useCachedIndividualFieldsQuery(
     businessArea,
     programId,
