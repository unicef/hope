--- conflicted
+++ resolved
@@ -3,15 +3,6 @@
 import withErrorBoundary from '@components/core/withErrorBoundary';
 import { TargetPopulationCore } from '@components/targeting/TargetPopulationCore';
 import TargetPopulationDetails from '@components/targeting/TargetPopulationDetails';
-<<<<<<< HEAD
-=======
-import {
-  PaymentPlanBuildStatus,
-  useBusinessAreaDataQuery,
-  useProgramQuery,
-  useTargetPopulationQuery,
-} from '@generated/graphql';
->>>>>>> af4bb348
 import { useBaseUrl } from '@hooks/useBaseUrl';
 import { usePermissions } from '@hooks/usePermissions';
 import { BusinessArea } from '@restgenerated/models/BusinessArea';
@@ -29,29 +20,15 @@
   const { id } = useParams();
   const { isStandardDctType, isSocialDctType } = useProgramContext();
   const permissions = usePermissions();
-<<<<<<< HEAD
-  const { programId } = useBaseUrl();
-  const { businessArea } = useBaseUrl();
-  const { data: businessAreaData } = useQuery<BusinessArea>({
-    queryKey: ['businessArea', businessArea],
-    queryFn: () =>
-      RestService.restBusinessAreasRetrieve({
-        slug: businessArea,
-      }),
-=======
   const { data, loading, error, startPolling, stopPolling } =
     useTargetPopulationQuery({
       variables: { id },
       fetchPolicy: 'cache-and-network',
     });
 
-  const { businessArea, programId } = useBaseUrl();
-  const { data: programData } = useProgramQuery({
-    variables: { id: programId },
-  });
+  const { businessArea } = useBaseUrl();
   const { data: businessAreaData } = useBusinessAreaDataQuery({
     variables: { businessAreaSlug: businessArea },
->>>>>>> af4bb348
   });
 
   const {
@@ -79,13 +56,14 @@
 
   if (loading && !paymentPlan) return <LoadingComponent />;
 
-<<<<<<< HEAD
   if (isPermissionDeniedError(error)) return <PermissionDenied />;
-=======
-  if (!data || permissions === null || !businessAreaData || !programData) return null;
->>>>>>> af4bb348
 
-  if (!paymentPlan || permissions === null || !businessAreaData) return null;
+  if (!data || permissions === null || !businessAreaData) return null;
+
+  const { paymentPlan } = data;
+    const { data: programData } = useProgramQuery({
+    variables: { id: programId },
+  });
 
   const canDuplicate =
     hasPermissions(PERMISSIONS.TARGETING_DUPLICATE, permissions) &&
@@ -109,11 +87,7 @@
         isStandardDctType={isStandardDctType}
         isSocialDctType={isSocialDctType}
         permissions={permissions}
-<<<<<<< HEAD
-        screenBeneficiary={paymentPlan.screenBeneficiary}
-=======
         screenBeneficiary={programData?.program?.screenBeneficiary}
->>>>>>> af4bb348
       />
     </>
   );
