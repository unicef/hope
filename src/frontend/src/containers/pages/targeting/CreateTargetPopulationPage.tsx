import { AutoSubmitFormOnEnter } from '@components/core/AutoSubmitFormOnEnter';
import { PermissionDenied } from '@components/core/PermissionDenied';
import withErrorBoundary from '@components/core/withErrorBoundary';
import CreateTargetPopulationHeader from '@components/targeting/CreateTargetPopulation/CreateTargetPopulationHeader';
import Exclusions from '@components/targeting/CreateTargetPopulation/Exclusions';
import { PaperContainer } from '@components/targeting/PaperContainer';
import AddFilterTargetingCriteriaDisplay from '@components/targeting/TargetingCriteriaDisplay/AddFilterTargetingCriteriaDisplay';
<<<<<<< HEAD
=======
import {
  useBusinessAreaDataQuery,
  useCreateTpMutation,
  useProgramQuery,
} from '@generated/graphql';
>>>>>>> af4bb348
import { useBaseUrl } from '@hooks/useBaseUrl';
import { usePermissions } from '@hooks/usePermissions';
import { useSnackbar } from '@hooks/useSnackBar';
import { Box, Divider, Grid2 as Grid, Typography } from '@mui/material';
import { BusinessArea } from '@restgenerated/models/BusinessArea';
import { RestService } from '@restgenerated/services/RestService';
import { FormikTextField } from '@shared/Formik/FormikTextField';
import { ProgramCycleAutocompleteRest } from '@shared/autocompletes/rest/ProgramCycleAutocompleteRest';
import { useMutation, useQuery } from '@tanstack/react-query';
import {
  getTargetingCriteriaVariables,
  HhIndIdValidation,
} from '@utils/targetingUtils';
import { showApiErrorMessages } from '@utils/utils';
import { Field, FieldArray, Form, Formik } from 'formik';
import { ReactElement } from 'react';
import { useTranslation } from 'react-i18next';
import { useNavigate } from 'react-router-dom';
import { useProgramContext } from 'src/programContext';
import * as Yup from 'yup';
import { hasPermissions, PERMISSIONS } from '../../../config/permissions';
import { ProgramDetail } from '@restgenerated/models/ProgramDetail';

const CreateTargetPopulationPage = (): ReactElement => {
  const { t } = useTranslation();
  const { programSlug, businessAreaSlug, baseUrl } = useBaseUrl();
  const { isSocialDctType, isStandardDctType } = useProgramContext();
  const initialValues = {
    name: '',
    criterias: [],
    program: programSlug,
    programCycleId: {
      value: '',
      name: '',
    },
    excludedIds: '',
    exclusionReason: '',
    flagExcludeIfActiveAdjudicationTicket: false,
    flagExcludeIfOnSanctionList: false,
    householdIds: '',
    individualIds: '',
    deliveryMechanism: '',
    fsp: '',
  };
  const { mutateAsync: createTargetPopulation, isPending: loadingCreate } =
    useMutation({
      mutationFn: ({
        requestBody,
      }: {
        businessAreaSlug: string;
        programSlug: string;
        requestBody;
      }) =>
        RestService.restBusinessAreasProgramsTargetPopulationsCreate({
          businessAreaSlug,
          programSlug,
          requestBody,
        }),
    });
  const { showMessage } = useSnackbar();
  const permissions = usePermissions();
  const navigate = useNavigate();

<<<<<<< HEAD
  const { data: businessAreaData } = useQuery<BusinessArea>({
    queryKey: ['businessArea', businessAreaSlug],
    queryFn: () =>
      RestService.restBusinessAreasRetrieve({
        slug: businessAreaSlug,
      }),
  });
  const { data: program } = useQuery<ProgramDetail>({
    queryKey: ['program', businessAreaSlug, programSlug],
    queryFn: () =>
      RestService.restBusinessAreasProgramsRetrieve({
        businessAreaSlug,
        slug: programSlug,
      }),
=======
  const { data: programData } = useProgramQuery({
    variables: { id: programId },
  });

  const { data: businessAreaData } = useBusinessAreaDataQuery({
    variables: { businessAreaSlug: businessArea },
>>>>>>> af4bb348
  });

  if (permissions === null) return null;
  if (!businessAreaData) return null;
<<<<<<< HEAD
  if (!program) return null;
  if (!hasPermissions(PERMISSIONS.TARGETING_CREATE, permissions))
    return <PermissionDenied />;
  const screenBeneficiary = program?.screenBeneficiary;
=======
  if (!programData) return null;
  if (!hasPermissions(PERMISSIONS.TARGETING_CREATE, permissions))
    return <PermissionDenied />;

  const screenBeneficiary = programData?.program?.screenBeneficiary;
>>>>>>> af4bb348
  const validationSchema = Yup.object().shape({
    name: Yup.string()
      .required(t('Targeting Name is required'))
      .min(3, t('Targeting Name should have at least 3 characters.'))
      .max(255, t('Targeting Name should have at most 255 characters.')),
    excludedIds: HhIndIdValidation,
    exclusionReason: Yup.string().max(500, t('Too long')),
    programCycleId: Yup.object().shape({
      value: Yup.string().required('Programme Cycle is required'),
    }),
  });

  const handleSubmit = async (values): Promise<void> => {
    const fsp = values.criterias[0]?.fsp || null;
    const deliveryMechanism = values.criterias[0]?.deliveryMechanism || null;
    const requestBody = {
      programCycleId: values.programCycleId.value,
      name: values.name,
      excludedIds: values.excludedIds,
      exclusionReason: values.exclusionReason,
      fspId: fsp,
      deliveryMechanismCode: deliveryMechanism,
      ...getTargetingCriteriaVariables(values),
    };

    try {
      const res = await createTargetPopulation({
        businessAreaSlug,
        programSlug,
        requestBody,
      });
      showMessage(t('Target Population Created'));
      navigate(`/${baseUrl}/target-population/${res.id}`);
    } catch (e) {
      showApiErrorMessages(e, showMessage);
    }
  };

  return (
    <Formik
      initialValues={initialValues}
      validationSchema={validationSchema}
      onSubmit={handleSubmit}
    >
      {({ submitForm, values, setFieldValue, errors }) => {
        return (
          <Form>
            <AutoSubmitFormOnEnter />
            <CreateTargetPopulationHeader
              handleSubmit={submitForm}
              loading={loadingCreate}
              values={values}
              baseUrl={baseUrl}
              permissions={permissions}
            />
            <PaperContainer>
              <Box pt={3} pb={3}>
                <Typography variant="h6">{t('Targeting Criteria')}</Typography>
              </Box>
              <Grid container mb={5}>
                <Grid size={{ xs: 6 }}>
                  <ProgramCycleAutocompleteRest
                    value={values.programCycleId}
                    onChange={async (e) => {
                      await setFieldValue('programCycleId', e);
                    }}
                    required
                    // @ts-ignore
                    error={errors.programCycleId?.value}
                  />
                </Grid>
              </Grid>
              <Grid container>
                <Grid size={{ xs: 6 }}>
                  <Field
                    name="name"
                    label={t('Target Population Name')}
                    type="text"
                    fullWidth
                    required
                    component={FormikTextField}
                    variant="outlined"
                    data-cy="input-name"
                  />
                </Grid>
              </Grid>
              <Box pt={6} pb={6}>
                <Divider />
              </Box>
              {values.program ? (
                <FieldArray
                  name="criterias"
                  render={(arrayHelpers) => (
                    <AddFilterTargetingCriteriaDisplay
                      helpers={arrayHelpers}
                      rules={values.criterias}
                      screenBeneficiary={screenBeneficiary}
                      isStandardDctType={isStandardDctType}
                      isSocialDctType={isSocialDctType}
                      isEdit
                    />
                  )}
                />
              ) : null}
            </PaperContainer>
            <Exclusions />

            <Box
              pt={3}
              pb={3}
              display="flex"
              flexDirection="column"
              alignItems="center"
            >
              <Typography style={{ color: '#b1b1b5' }} variant="h6">
                {t('Save to see the list of households')}
              </Typography>
              <Typography style={{ color: '#b1b1b5' }} variant="subtitle1">
                {t('List of households will be available after saving')}
              </Typography>
            </Box>
          </Form>
        );
      }}
    </Formik>
  );
};

export default withErrorBoundary(
  CreateTargetPopulationPage,
  'CreateTargetPopulationPage',
);<|MERGE_RESOLUTION|>--- conflicted
+++ resolved
@@ -5,14 +5,11 @@
 import Exclusions from '@components/targeting/CreateTargetPopulation/Exclusions';
 import { PaperContainer } from '@components/targeting/PaperContainer';
 import AddFilterTargetingCriteriaDisplay from '@components/targeting/TargetingCriteriaDisplay/AddFilterTargetingCriteriaDisplay';
-<<<<<<< HEAD
-=======
 import {
   useBusinessAreaDataQuery,
   useCreateTpMutation,
   useProgramQuery,
 } from '@generated/graphql';
->>>>>>> af4bb348
 import { useBaseUrl } from '@hooks/useBaseUrl';
 import { usePermissions } from '@hooks/usePermissions';
 import { useSnackbar } from '@hooks/useSnackBar';
@@ -76,7 +73,6 @@
   const permissions = usePermissions();
   const navigate = useNavigate();
 
-<<<<<<< HEAD
   const { data: businessAreaData } = useQuery<BusinessArea>({
     queryKey: ['businessArea', businessAreaSlug],
     queryFn: () =>
@@ -91,30 +87,18 @@
         businessAreaSlug,
         slug: programSlug,
       }),
-=======
-  const { data: programData } = useProgramQuery({
-    variables: { id: programId },
-  });
 
   const { data: businessAreaData } = useBusinessAreaDataQuery({
     variables: { businessAreaSlug: businessArea },
->>>>>>> af4bb348
   });
 
   if (permissions === null) return null;
   if (!businessAreaData) return null;
-<<<<<<< HEAD
   if (!program) return null;
   if (!hasPermissions(PERMISSIONS.TARGETING_CREATE, permissions))
     return <PermissionDenied />;
+
   const screenBeneficiary = program?.screenBeneficiary;
-=======
-  if (!programData) return null;
-  if (!hasPermissions(PERMISSIONS.TARGETING_CREATE, permissions))
-    return <PermissionDenied />;
-
-  const screenBeneficiary = programData?.program?.screenBeneficiary;
->>>>>>> af4bb348
   const validationSchema = Yup.object().shape({
     name: Yup.string()
       .required(t('Targeting Name is required'))
