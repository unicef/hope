import { AutoSubmitFormOnEnter } from '@components/core/AutoSubmitFormOnEnter';
import { PermissionDenied } from '@components/core/PermissionDenied';
import withErrorBoundary from '@components/core/withErrorBoundary';
import { CreateTargetPopulationHeader } from '@components/targeting/CreateTargetPopulation/CreateTargetPopulationHeader';
import { Exclusions } from '@components/targeting/CreateTargetPopulation/Exclusions';
import { PaperContainer } from '@components/targeting/PaperContainer';
import { AddFilterTargetingCriteriaDisplay } from '@components/targeting/TargetingCriteriaDisplay/AddFilterTargetingCriteriaDisplay';
import {
  useBusinessAreaDataQuery,
  useCreateTpMutation,
} from '@generated/graphql';
import { useBaseUrl } from '@hooks/useBaseUrl';
import { usePermissions } from '@hooks/usePermissions';
import { useSnackbar } from '@hooks/useSnackBar';
import { Box, Divider, Grid2 as Grid, Typography } from '@mui/material';
import { FormikTextField } from '@shared/Formik/FormikTextField';
import { ProgramCycleAutocompleteRest } from '@shared/autocompletes/rest/ProgramCycleAutocompleteRest';
import {
  getTargetingCriteriaVariables,
  HhIndIdValidation,
} from '@utils/targetingUtils';
import { Field, FieldArray, Form, Formik } from 'formik';
import { ReactElement } from 'react';
import { useTranslation } from 'react-i18next';
import { useNavigate } from 'react-router-dom';
import { useProgramContext } from 'src/programContext';
import * as Yup from 'yup';
import { hasPermissions, PERMISSIONS } from '../../../config/permissions';

const CreateTargetPopulationPage = (): ReactElement => {
  const { t } = useTranslation();
  const { programId } = useBaseUrl();
  const { isSocialDctType, isStandardDctType } = useProgramContext();
  const initialValues = {
    name: '',
    criterias: [],
    program: programId,
    programCycleId: {
      value: '',
      name: '',
    },
    excludedIds: '',
    exclusionReason: '',
    flagExcludeIfActiveAdjudicationTicket: false,
    flagExcludeIfOnSanctionList: false,
    householdIds: '',
    individualIds: '',
  };
  const [mutate, { loading }] = useCreateTpMutation();
  const { showMessage } = useSnackbar();
  const { baseUrl, businessArea } = useBaseUrl();
  const permissions = usePermissions();
  const navigate = useNavigate();

  const { data: businessAreaData } = useBusinessAreaDataQuery({
    variables: { businessAreaSlug: businessArea },
  });

  if (permissions === null) return null;
  if (!businessAreaData) return null;
  if (!hasPermissions(PERMISSIONS.TARGETING_CREATE, permissions))
    return <PermissionDenied />;

  const screenBeneficiary = businessAreaData?.businessArea?.screenBeneficiary;

  const validationSchema = Yup.object().shape({
    name: Yup.string()
      .required(t('Targeting Name is required'))
      .min(3, t('Targeting Name should have at least 3 characters.'))
      .max(255, t('Targeting Name should have at most 255 characters.')),
    excludedIds: HhIndIdValidation,
    exclusionReason: Yup.string().max(500, t('Too long')),
    programCycleId: Yup.object().shape({
      value: Yup.string().required('Programme Cycle is required'),
    }),
  });

  const handleSubmit = async (values): Promise<void> => {
    try {
      const res = await mutate({
        variables: {
          input: {
            programCycleId: values.programCycleId.value,
            name: values.name,
            excludedIds: values.excludedIds,
            exclusionReason: values.exclusionReason,
            ...getTargetingCriteriaVariables(values),
          },
        },
      });
      showMessage(t('Target Population Created'));
      navigate(
        `/${baseUrl}/target-population/${res.data.createPaymentPlan.paymentPlan.id}`,
      );
    } catch (e) {
      e.graphQLErrors.map((x) => showMessage(x.message));
    }
  };

  return (
    <Formik
      initialValues={initialValues}
      validationSchema={validationSchema}
      onSubmit={handleSubmit}
    >
<<<<<<< HEAD
      {({ submitForm, values, setFieldValue, errors }) => {
        return (
          <Form>
            <AutoSubmitFormOnEnter />
            <CreateTargetPopulationHeader
              handleSubmit={submitForm}
              loading={loading}
              values={values}
              baseUrl={baseUrl}
              permissions={permissions}
            />
            <PaperContainer>
              <Box pt={3} pb={3}>
                <Typography variant="h6">{t('Targeting Criteria')}</Typography>
              </Box>
              <Grid container mb={5}>
                <Grid item xs={6}>
                  <ProgramCycleAutocompleteRest
                    value={values.programCycleId}
                    onChange={async (e) => {
                      await setFieldValue('programCycleId', e);
                    }}
                    required
                    // @ts-ignore
                    error={errors.programCycleId?.value}
                  />
=======
      <Formik
        initialValues={initialValues}
        validationSchema={validationSchema}
        onSubmit={handleSubmit}
      >
        {({ submitForm, values, setFieldValue, errors }) => {
          return (
            <Form>
              <AutoSubmitFormOnEnter />
              <CreateTargetPopulationHeader
                handleSubmit={submitForm}
                loading={loading}
                values={values}
                baseUrl={baseUrl}
                permissions={permissions}
              />
              <PaperContainer>
                <Box pt={3} pb={3}>
                  <Typography variant="h6">
                    {t('Targeting Criteria')}
                  </Typography>
                </Box>
                <Grid container mb={5}>
                  <Grid size={{ xs:6 }}>
                    <ProgramCycleAutocompleteRest
                      value={values.programCycleId}
                      onChange={async (e) => {
                        await setFieldValue('programCycleId', e);
                      }}
                      required
                      // @ts-ignore
                      error={errors.programCycleId?.value}
                    />
                  </Grid>
                </Grid>
                <Grid container>
                  <Grid size={{ xs:6 }}>
                    <Field
                      name="name"
                      label={t('Target Population Name')}
                      type="text"
                      fullWidth
                      required
                      component={FormikTextField}
                      variant="outlined"
                      data-cy="input-name"
                    />
                  </Grid>
>>>>>>> 0ac08f3c
                </Grid>
              </Grid>
              <Grid container>
                <Grid item xs={6}>
                  <Field
                    name="name"
                    label={t('Target Population Name')}
                    type="text"
                    fullWidth
                    required
                    component={FormikTextField}
                    variant="outlined"
                    data-cy="input-name"
                  />
                </Grid>
              </Grid>
              <Box pt={6} pb={6}>
                <Divider />
              </Box>
              {values.program ? (
                <FieldArray
                  name="criterias"
                  render={(arrayHelpers) => (
                    <AddFilterTargetingCriteriaDisplay
                      helpers={arrayHelpers}
                      rules={values.criterias}
                      screenBeneficiary={screenBeneficiary}
                      isStandardDctType={isStandardDctType}
                      isSocialDctType={isSocialDctType}
                      isEdit
                    />
                  )}
                />
              ) : null}
            </PaperContainer>
            <Exclusions />

            <Box
              pt={3}
              pb={3}
              display="flex"
              flexDirection="column"
              alignItems="center"
            >
              <Typography style={{ color: '#b1b1b5' }} variant="h6">
                {t('Save to see the list of households')}
              </Typography>
              <Typography style={{ color: '#b1b1b5' }} variant="subtitle1">
                {t('List of households will be available after saving')}
              </Typography>
            </Box>
          </Form>
        );
      }}
    </Formik>
  );
};

export default withErrorBoundary(
  CreateTargetPopulationPage,
  'CreateTargetPopulationPage',
);<|MERGE_RESOLUTION|>--- conflicted
+++ resolved
@@ -1,10 +1,9 @@
 import { AutoSubmitFormOnEnter } from '@components/core/AutoSubmitFormOnEnter';
 import { PermissionDenied } from '@components/core/PermissionDenied';
-import withErrorBoundary from '@components/core/withErrorBoundary';
-import { CreateTargetPopulationHeader } from '@components/targeting/CreateTargetPopulation/CreateTargetPopulationHeader';
-import { Exclusions } from '@components/targeting/CreateTargetPopulation/Exclusions';
+import CreateTargetPopulationHeader from '@components/targeting/CreateTargetPopulation/CreateTargetPopulationHeader';
+import Exclusions from '@components/targeting/CreateTargetPopulation/Exclusions';
 import { PaperContainer } from '@components/targeting/PaperContainer';
-import { AddFilterTargetingCriteriaDisplay } from '@components/targeting/TargetingCriteriaDisplay/AddFilterTargetingCriteriaDisplay';
+import AddFilterTargetingCriteriaDisplay from '@components/targeting/TargetingCriteriaDisplay/AddFilterTargetingCriteriaDisplay';
 import {
   useBusinessAreaDataQuery,
   useCreateTpMutation,
@@ -25,7 +24,8 @@
 import { useNavigate } from 'react-router-dom';
 import { useProgramContext } from 'src/programContext';
 import * as Yup from 'yup';
-import { hasPermissions, PERMISSIONS } from '../../../config/permissions';
+import { PERMISSIONS, hasPermissions } from '../../../config/permissions';
+import withErrorBoundary from '@components/core/withErrorBoundary';
 
 const CreateTargetPopulationPage = (): ReactElement => {
   const { t } = useTranslation();
@@ -103,7 +103,6 @@
       validationSchema={validationSchema}
       onSubmit={handleSubmit}
     >
-<<<<<<< HEAD
       {({ submitForm, values, setFieldValue, errors }) => {
         return (
           <Form>
@@ -120,7 +119,7 @@
                 <Typography variant="h6">{t('Targeting Criteria')}</Typography>
               </Box>
               <Grid container mb={5}>
-                <Grid item xs={6}>
+                <Grid size={{ xs: 6 }}>
                   <ProgramCycleAutocompleteRest
                     value={values.programCycleId}
                     onChange={async (e) => {
@@ -130,60 +129,10 @@
                     // @ts-ignore
                     error={errors.programCycleId?.value}
                   />
-=======
-      <Formik
-        initialValues={initialValues}
-        validationSchema={validationSchema}
-        onSubmit={handleSubmit}
-      >
-        {({ submitForm, values, setFieldValue, errors }) => {
-          return (
-            <Form>
-              <AutoSubmitFormOnEnter />
-              <CreateTargetPopulationHeader
-                handleSubmit={submitForm}
-                loading={loading}
-                values={values}
-                baseUrl={baseUrl}
-                permissions={permissions}
-              />
-              <PaperContainer>
-                <Box pt={3} pb={3}>
-                  <Typography variant="h6">
-                    {t('Targeting Criteria')}
-                  </Typography>
-                </Box>
-                <Grid container mb={5}>
-                  <Grid size={{ xs:6 }}>
-                    <ProgramCycleAutocompleteRest
-                      value={values.programCycleId}
-                      onChange={async (e) => {
-                        await setFieldValue('programCycleId', e);
-                      }}
-                      required
-                      // @ts-ignore
-                      error={errors.programCycleId?.value}
-                    />
-                  </Grid>
-                </Grid>
-                <Grid container>
-                  <Grid size={{ xs:6 }}>
-                    <Field
-                      name="name"
-                      label={t('Target Population Name')}
-                      type="text"
-                      fullWidth
-                      required
-                      component={FormikTextField}
-                      variant="outlined"
-                      data-cy="input-name"
-                    />
-                  </Grid>
->>>>>>> 0ac08f3c
                 </Grid>
               </Grid>
               <Grid container>
-                <Grid item xs={6}>
+                <Grid size={{ xs: 6 }}>
                   <Field
                     name="name"
                     label={t('Target Population Name')}
