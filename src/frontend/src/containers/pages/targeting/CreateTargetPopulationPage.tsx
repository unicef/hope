--- conflicted
+++ resolved
@@ -15,14 +15,10 @@
 import { Box, Divider, Grid, Typography } from '@mui/material';
 import { FormikTextField } from '@shared/Formik/FormikTextField';
 import { ProgramCycleAutocompleteRest } from '@shared/autocompletes/rest/ProgramCycleAutocompleteRest';
-<<<<<<< HEAD
-import { getTargetingCriteriaVariables } from '@utils/targetingUtils';
-=======
 import {
   getTargetingCriteriaVariables,
   HhIndIdValidation,
 } from '@utils/targetingUtils';
->>>>>>> 61dde38a
 import { Field, FieldArray, Form, Formik } from 'formik';
 import { ReactElement } from 'react';
 import { useTranslation } from 'react-i18next';
@@ -30,10 +26,6 @@
 import { useProgramContext } from 'src/programContext';
 import * as Yup from 'yup';
 import { PERMISSIONS, hasPermissions } from '../../../config/permissions';
-<<<<<<< HEAD
-import { CreateAndEditTPCheckboxes } from './CreateAndEditTPCheckboxes';
-=======
->>>>>>> 61dde38a
 
 export const CreateTargetPopulationPage = (): ReactElement => {
   const { t } = useTranslation();
@@ -53,7 +45,6 @@
     flagExcludeIfOnSanctionList: false,
     householdIds: '',
     individualIds: '',
-    collectorIds: '',
   };
   const [mutate, { loading }] = useCreateTpMutation();
   const { showMessage } = useSnackbar();
@@ -72,23 +63,6 @@
     return <PermissionDenied />;
 
   const screenBeneficiary = businessAreaData?.businessArea?.screenBeneficiary;
-<<<<<<< HEAD
-
-  const idValidation = Yup.string().test(
-    'testName',
-    'ID is not in the correct format',
-    (ids) => {
-      if (!ids?.length) {
-        return true;
-      }
-      const idsArr = ids.split(',');
-      return idsArr.every((el) =>
-        /^\s*(IND|HH)-\d{2}-\d{4}\.\d{4}\s*$/.test(el),
-      );
-    },
-  );
-=======
->>>>>>> 61dde38a
 
   const validationSchema = Yup.object().shape({
     name: Yup.string()
@@ -138,90 +112,6 @@
         validationSchema={validationSchema}
         onSubmit={handleSubmit}
       >
-<<<<<<< HEAD
-        {({ submitForm, values, setFieldValue, errors }) => (
-          <Form>
-            <AutoSubmitFormOnEnter />
-            <CreateTargetPopulationHeader
-              handleSubmit={submitForm}
-              loading={loading}
-              values={values}
-              baseUrl={baseUrl}
-              permissions={permissions}
-            />
-            <PaperContainer>
-              <Box pt={3} pb={3}>
-                <Typography variant="h6">{t('Targeting Criteria')}</Typography>
-              </Box>
-              <Grid container mb={5}>
-                <Grid item xs={6}>
-                  <ProgramCycleAutocompleteRest
-                    value={values.programCycleId}
-                    onChange={async (e) => {
-                      await setFieldValue('programCycleId', e);
-                    }}
-                    required
-                    // @ts-ignore
-                    error={errors.programCycleId?.value}
-                  />
-                </Grid>
-              </Grid>
-              <Grid container>
-                <Grid item xs={6}>
-                  <Field
-                    name="name"
-                    label={t('Target Population Name')}
-                    type="text"
-                    fullWidth
-                    required
-                    component={FormikTextField}
-                    variant="outlined"
-                    data-cy="input-name"
-                  />
-                </Grid>
-              </Grid>
-              <Box pt={6} pb={6}>
-                <Divider />
-              </Box>
-              {values.program ? (
-                <FieldArray
-                  name="criterias"
-                  render={(arrayHelpers) => (
-                    <AddFilterTargetingCriteriaDisplay
-                      helpers={arrayHelpers}
-                      rules={values.criterias}
-                      screenBeneficiary={screenBeneficiary}
-                      isStandardDctType={isStandardDctType}
-                      isSocialDctType={isSocialDctType}
-                      isEdit
-                    />
-                  )}
-                />
-              ) : null}
-              <CreateAndEditTPCheckboxes
-                isStandardDctType={isStandardDctType}
-                isSocialDctType={isSocialDctType}
-                screenBeneficiary={screenBeneficiary}
-              />
-            </PaperContainer>
-            <Exclusions />
-            <Box
-              pt={3}
-              pb={3}
-              display="flex"
-              flexDirection="column"
-              alignItems="center"
-            >
-              <Typography style={{ color: '#b1b1b5' }} variant="h6">
-                {t('Save to see the list of households')}
-              </Typography>
-              <Typography style={{ color: '#b1b1b5' }} variant="subtitle1">
-                {t('List of households will be available after saving')}
-              </Typography>
-            </Box>
-          </Form>
-        )}
-=======
         {({ submitForm, values, setFieldValue, errors }) => {
           return (
             <Form>
@@ -304,7 +194,6 @@
             </Form>
           );
         }}
->>>>>>> 61dde38a
       </Formik>
     </UniversalErrorBoundary>
   );
