import { BreadCrumbsItem } from '@components/core/BreadCrumbs';
import { LoadingComponent } from '@components/core/LoadingComponent';
import { PageHeader } from '@components/core/PageHeader';
import { PermissionDenied } from '@components/core/PermissionDenied';
import withErrorBoundary from '@components/core/withErrorBoundary';
import { IndividualAccounts } from '@components/population/IndividualAccounts';
import { IndividualAdditionalRegistrationInformation } from '@components/population/IndividualAdditionalRegistrationInformation/IndividualAdditionalRegistrationInformation';
import { IndividualBioData } from '@components/population/IndividualBioData/IndividualBioData';
import { ProgrammeTimeSeriesFields } from '@components/population/ProgrammeTimeSeriesFields';
import { useBaseUrl } from '@hooks/useBaseUrl';
import { usePermissions } from '@hooks/usePermissions';
import { Box } from '@mui/material';
import { IndividualChoices } from '@restgenerated/models/IndividualChoices';
import { IndividualDetail } from '@restgenerated/models/IndividualDetail';
import { RestService } from '@restgenerated/services/RestService';
import { useQuery } from '@tanstack/react-query';
import { isPermissionDeniedError } from '@utils/utils';
import { ReactElement } from 'react';
import { useTranslation } from 'react-i18next';
import { useLocation, useParams } from 'react-router-dom';
import { useProgramContext } from 'src/programContext';
import styled from 'styled-components';
import { hasPermissions, PERMISSIONS } from '../../../config/permissions';
import { UniversalActivityLogTable } from '../../tables/UniversalActivityLogTable';
import { useHopeDetailsQuery } from '@hooks/useHopeDetailsQuery';
import { AdminButton } from '@components/core/AdminButton';
import { IndividualFlags } from '@components/population/IndividualFlags';
import { IndividualPhotoModal } from '@components/population/IndividualPhotoModal';

const Container = styled.div`
  padding: 20px;
  && {
    display: flex;
    flex-direction: column;
    width: 100%;
  }
`;

const PopulationIndividualsDetailsPage = (): ReactElement => {
  const { id } = useParams();
  const location = useLocation();
  const { selectedProgram } = useProgramContext();
  const beneficiaryGroup = selectedProgram?.beneficiaryGroup;
  const { t } = useTranslation();

  const { baseUrl, businessArea, programId } = useBaseUrl();
  const permissions = usePermissions();

  const {
    data: individual,
    isLoading: loadingIndividual,
    error,
  } = useHopeDetailsQuery<IndividualDetail>(
    id,
    RestService.restBusinessAreasProgramsIndividualsRetrieve,
    {},
  );

  const { data: choicesData, isLoading: choicesLoading } =
    useQuery<IndividualChoices>({
      queryKey: ['individualChoices', businessArea],
      queryFn: () =>
        RestService.restBusinessAreasIndividualsChoicesRetrieve({
          businessAreaSlug: businessArea,
        }),
    });

  const { data: flexFieldsData, isLoading: flexFieldsDataLoading } = useQuery({
    queryKey: ['fieldsAttributes', businessArea, programId],
    queryFn: async () => {
      const data =
        await RestService.restBusinessAreasProgramsIndividualsAllFlexFieldsAttributesList(
          {
            businessAreaSlug: businessArea,
            programSlug: programId,
          },
        );
      return { allIndividualsFlexFieldsAttributes: data.results };
    },
  });

  const { data: grievancesChoices, isLoading: grievancesChoicesLoading } =
    useQuery({
      queryKey: ['businessAreasGrievanceTicketsChoices', businessArea],
      queryFn: () =>
        RestService.restBusinessAreasGrievanceTicketsChoicesRetrieve({
          businessAreaSlug: businessArea,
        }),
    });

  const { data: periodicFieldsData, isLoading: periodicFieldsLoading } =
    useQuery({
      queryKey: ['periodicFields', businessArea, programId],
      queryFn: () =>
        RestService.restBusinessAreasProgramsPeriodicFieldsList({
          businessAreaSlug: businessArea,
          programSlug: programId,
          limit: 1000,
        }),
    });

  if (
    loadingIndividual ||
    choicesLoading ||
    flexFieldsDataLoading ||
    grievancesChoicesLoading ||
    periodicFieldsLoading
  )
    return <LoadingComponent />;

  if (isPermissionDeniedError(error)) return <PermissionDenied />;

  if (
    !individual ||
    !choicesData ||
    !flexFieldsData ||
    !grievancesChoices ||
    !periodicFieldsData ||
    permissions === null
  )
    return null;

  let breadCrumbsItems: BreadCrumbsItem[] = [
    {
      title: `${beneficiaryGroup?.memberLabelPlural}`,
      to: `/${baseUrl}/population/individuals`,
    },
  ];

  const breadcrumbTitle = location?.state?.breadcrumbTitle;
  const breadcrumbUrl = location?.state?.breadcrumbUrl;

  if (breadcrumbTitle && breadcrumbUrl) {
    breadCrumbsItems = [
      {
        title: breadcrumbTitle,
        to: breadcrumbUrl,
      },
    ];
  }

  return (
    <>
      <PageHeader
        title={`${t(`${beneficiaryGroup?.memberLabel} ID`)}: ${individual?.unicefId}`}
        breadCrumbs={
          hasPermissions(
            PERMISSIONS.POPULATION_VIEW_INDIVIDUALS_LIST,
            permissions,
          )
            ? breadCrumbsItems
            : null
        }
        flags={
          <>
            <IndividualFlags individual={individual} />
            <AdminButton adminUrl={individual?.adminUrl} />
          </>
        }
      >
        <Box mr={2}>
          {individual?.photo ? (
            <IndividualPhotoModal individual={individual} />
          ) : null}
        </Box>
      </PageHeader>
      <Container>
        <IndividualBioData
          baseUrl={baseUrl}
          businessArea={businessArea}
          individual={individual}
          choicesData={choicesData}
          grievancesChoices={grievancesChoices}
        />
        <IndividualAccounts
<<<<<<< HEAD
          individual={individual as IndividualNode}
=======
          individual={individual}
>>>>>>> b5912b27
          choicesData={choicesData}
        />
        <IndividualAdditionalRegistrationInformation
          flexFieldsData={flexFieldsData}
          individual={individual}
        />
        <ProgrammeTimeSeriesFields
          individual={individual}
          periodicFieldsData={periodicFieldsData}
        />
        {hasPermissions(PERMISSIONS.ACTIVITY_LOG_VIEW, permissions) && (
          <UniversalActivityLogTable objectId={individual?.id} />
        )}
      </Container>
    </>
  );
};
export default withErrorBoundary(
  PopulationIndividualsDetailsPage,
  'PopulationIndividualsDetailsPage',
);<|MERGE_RESOLUTION|>--- conflicted
+++ resolved
@@ -173,11 +173,7 @@
           grievancesChoices={grievancesChoices}
         />
         <IndividualAccounts
-<<<<<<< HEAD
-          individual={individual as IndividualNode}
-=======
           individual={individual}
->>>>>>> b5912b27
           choicesData={choicesData}
         />
         <IndividualAdditionalRegistrationInformation
