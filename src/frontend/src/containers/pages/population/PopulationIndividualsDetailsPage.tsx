--- conflicted
+++ resolved
@@ -5,13 +5,9 @@
 import withErrorBoundary from '@components/core/withErrorBoundary';
 import { IndividualAdditionalRegistrationInformation } from '@components/population/IndividualAdditionalRegistrationInformation/IndividualAdditionalRegistrationInformation';
 import { IndividualBioData } from '@components/population/IndividualBioData/IndividualBioData';
-<<<<<<< HEAD
-import { IndividualDeliveryMechanisms } from '@components/population/IndividualDeliveryMechanisms';
-=======
 import { IndividualAccounts } from '@components/population/IndividualAccounts';
 import { IndividualFlags } from '@components/population/IndividualFlags';
 import { IndividualPhotoModal } from '@components/population/IndividualPhotoModal';
->>>>>>> c44a6d9c
 import { ProgrammeTimeSeriesFields } from '@components/population/ProgrammeTimeSeriesFields';
 import {
   useAllIndividualsFlexFieldsAttributesQuery,
@@ -161,11 +157,7 @@
           choicesData={choicesData}
           grievancesChoices={grievancesChoices}
         />
-<<<<<<< HEAD
-        <IndividualDeliveryMechanisms individual={individual} />
-=======
-        <IndividualAccounts individual={individual as IndividualNode} />
->>>>>>> c44a6d9c
+        <IndividualAccounts individual={individual} />
         <IndividualAdditionalRegistrationInformation
           flexFieldsData={flexFieldsData}
           individual={individual}
