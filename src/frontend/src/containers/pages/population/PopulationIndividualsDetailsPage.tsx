import { Box } from '@mui/material';
import { useLocation, useParams } from 'react-router-dom';
import styled from 'styled-components';
import {
  IndividualNode,
  useAllIndividualsFlexFieldsAttributesQuery,
  useGrievancesChoiceDataQuery,
  useHouseholdChoiceDataQuery,
  useIndividualQuery,
} from '@generated/graphql';
import { BreadCrumbsItem } from '@components/core/BreadCrumbs';
import { LoadingComponent } from '@components/core/LoadingComponent';
import { PageHeader } from '@components/core/PageHeader';
import { PermissionDenied } from '@components/core/PermissionDenied';
import { IndividualBioData } from '@components/population/IndividualBioData/IndividualBioData';
import { IndividualFlags } from '@components/population/IndividualFlags';
import { IndividualPhotoModal } from '@components/population/IndividualPhotoModal';
import { IndividualAdditionalRegistrationInformation } from '@components/population/IndividualAdditionalRegistrationInformation/IndividualAdditionalRegistrationInformation';
import { hasPermissions, PERMISSIONS } from '../../../config/permissions';
import { useBaseUrl } from '@hooks/useBaseUrl';
import { usePermissions } from '@hooks/usePermissions';
import { isPermissionDeniedError } from '@utils/utils';
import { UniversalActivityLogTable } from '../../tables/UniversalActivityLogTable';
import { AdminButton } from '@core/AdminButton';
import { ProgrammeTimeSeriesFields } from '@components/population/ProgrammeTimeSeriesFields';
import { fetchPeriodicFields } from '@api/periodicDataUpdateApi';
import { useQuery } from '@tanstack/react-query';
import { IndividualDeliveryMechanisms } from '@components/population/IndividualDeliveryMechanisms';
import { UniversalErrorBoundary } from '@components/core/UniversalErrorBoundary';
import { useProgramContext } from 'src/programContext';
import { ReactElement } from 'react';
import { useTranslation } from 'react-i18next';

const Container = styled.div`
  padding: 20px;
  && {
    display: flex;
    flex-direction: column;
    width: 100%;
  }
`;

export const PopulationIndividualsDetailsPage = (): ReactElement => {
  const { id } = useParams();
  const location = useLocation();
<<<<<<< HEAD
  const { selectedProgram } = useProgramContext();
  const beneficiaryGroup = selectedProgram?.beneficiaryGroup;
=======
  const { t } = useTranslation();
>>>>>>> 9bca8fd7

  const { baseUrl, businessArea, programId } = useBaseUrl();
  const permissions = usePermissions();

  const { data, loading, error } = useIndividualQuery({
    variables: {
      id,
    },
    fetchPolicy: 'cache-and-network',
  });

  const { data: choicesData, loading: choicesLoading } =
    useHouseholdChoiceDataQuery();

  const { data: flexFieldsData, loading: flexFieldsDataLoading } =
    useAllIndividualsFlexFieldsAttributesQuery();

  const { data: grievancesChoices, loading: grievancesChoicesLoading } =
    useGrievancesChoiceDataQuery();

  const { data: periodicFieldsData, isLoading: periodicFieldsLoading } =
    useQuery({
      queryKey: ['periodicFields', businessArea, programId],
      queryFn: () =>
        fetchPeriodicFields(businessArea, programId, { limit: 1000 }),
    });

  if (
    loading ||
    choicesLoading ||
    flexFieldsDataLoading ||
    grievancesChoicesLoading ||
    periodicFieldsLoading
  )
    return <LoadingComponent />;

  if (isPermissionDeniedError(error)) return <PermissionDenied />;

  if (
    !data ||
    !choicesData ||
    !flexFieldsData ||
    !grievancesChoices ||
    !periodicFieldsData ||
    permissions === null
  )
    return null;

  let breadCrumbsItems: BreadCrumbsItem[] = [
    {
      title: `${beneficiaryGroup?.groupLabelPlural}`,
      to: `/${baseUrl}/population/individuals`,
    },
  ];

  const breadcrumbTitle = location?.state?.breadcrumbTitle;
  const breadcrumbUrl = location?.state?.breadcrumbUrl;

  if (breadcrumbTitle && breadcrumbUrl) {
    breadCrumbsItems = [
      {
        title: breadcrumbTitle,
        to: breadcrumbUrl,
      },
    ];
  }

  const { individual } = data;

  return (
    <UniversalErrorBoundary
      location={location}
      beforeCapture={(scope) => {
        scope.setTag('location', location.pathname);
        scope.setTag('component', 'PopulationIndividualsDetailsPage.tsx');
      }}
      componentName="PopulationIndividualsDetailsPage"
    >
      <PageHeader
        title={`${t(`${beneficiaryGroup?.memberLabel} ID`)}: ${individual?.unicefId}`}
        breadCrumbs={
          hasPermissions(
            PERMISSIONS.POPULATION_VIEW_INDIVIDUALS_LIST,
            permissions,
          )
            ? breadCrumbsItems
            : null
        }
        flags={
          <>
            <IndividualFlags individual={individual} />
            <AdminButton adminUrl={individual?.adminUrl} />
          </>
        }
      >
        <Box mr={2}>
          {individual?.photo ? (
            <IndividualPhotoModal individual={individual as IndividualNode} />
          ) : null}
        </Box>
      </PageHeader>
      <Container>
        <IndividualBioData
          baseUrl={baseUrl}
          businessArea={businessArea}
          individual={individual as IndividualNode}
          choicesData={choicesData}
          grievancesChoices={grievancesChoices}
        />
        <IndividualDeliveryMechanisms
          individual={individual as IndividualNode}
        />
        <IndividualAdditionalRegistrationInformation
          flexFieldsData={flexFieldsData}
          individual={individual as IndividualNode}
        />
        <ProgrammeTimeSeriesFields
          individual={individual as IndividualNode}
          periodicFieldsData={periodicFieldsData}
        />
        {hasPermissions(PERMISSIONS.ACTIVITY_LOG_VIEW, permissions) && (
          <UniversalActivityLogTable objectId={individual?.id} />
        )}
      </Container>
    </UniversalErrorBoundary>
  );
};<|MERGE_RESOLUTION|>--- conflicted
+++ resolved
@@ -43,12 +43,9 @@
 export const PopulationIndividualsDetailsPage = (): ReactElement => {
   const { id } = useParams();
   const location = useLocation();
-<<<<<<< HEAD
   const { selectedProgram } = useProgramContext();
   const beneficiaryGroup = selectedProgram?.beneficiaryGroup;
-=======
   const { t } = useTranslation();
->>>>>>> 9bca8fd7
 
   const { baseUrl, businessArea, programId } = useBaseUrl();
   const permissions = usePermissions();
