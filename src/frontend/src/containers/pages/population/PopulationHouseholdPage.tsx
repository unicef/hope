--- conflicted
+++ resolved
@@ -1,11 +1,3 @@
-<<<<<<< HEAD
-=======
-import { Box } from '@mui/material';
-import { ReactElement, useState } from 'react';
-import { useTranslation } from 'react-i18next';
-import { useLocation } from 'react-router-dom';
-import { useHouseholdChoiceDataQuery } from '@generated/graphql';
->>>>>>> 9fafa628
 import { LoadingComponent } from '@components/core/LoadingComponent';
 import { PageHeader } from '@components/core/PageHeader';
 import { PermissionDenied } from '@components/core/PermissionDenied';
@@ -16,19 +8,13 @@
 import { usePermissions } from '@hooks/usePermissions';
 import { Box } from '@mui/material';
 import { getFilterFromQueryParams } from '@utils/utils';
-import * as React from 'react';
-import { useState } from 'react';
+import { ReactElement, useState } from 'react';
 import { useLocation } from 'react-router-dom';
 import { useProgramContext } from 'src/programContext';
 import { PERMISSIONS, hasPermissions } from '../../../config/permissions';
 import { HouseholdTable } from '../../tables/population/HouseholdTable';
 
-<<<<<<< HEAD
-export function PopulationHouseholdPage(): React.ReactElement {
-=======
 export function PopulationHouseholdPage(): ReactElement {
-  const { t } = useTranslation();
->>>>>>> 9fafa628
   const location = useLocation();
   const { selectedProgram } = useProgramContext();
   const beneficiaryGroup = selectedProgram?.beneficiaryGroup;
