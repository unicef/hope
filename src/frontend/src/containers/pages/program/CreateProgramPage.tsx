--- conflicted
+++ resolved
@@ -291,7 +291,6 @@
           ? stepsData[step].description
           : undefined;
 
-<<<<<<< HEAD
         return (
           <>
             <PageHeader
@@ -354,6 +353,7 @@
                         setStep={setStep}
                         submitForm={submitForm}
                         setFieldValue={setFieldValue}
+                        loading={loadingCreate}
                       />
                     )}
                   </div>
@@ -364,82 +364,6 @@
         );
       }}
     </Formik>
-=======
-          return (
-            <>
-              <PageHeader
-                title={t('New Programme')}
-                breadCrumbs={
-                  hasPermissionInModule(
-                    'PROGRAMME_VIEW_LIST_AND_DETAILS',
-                    permissions,
-                  )
-                    ? breadCrumbsItems
-                    : null
-                }
-              />
-              <BaseSection
-                title={title}
-                description={description}
-                stepper={
-                  <ProgramStepper
-                    step={step}
-                    setStep={setStep}
-                    stepsData={stepsData}
-                  />
-                }
-              >
-                <Box p={3}>
-                  <Fade in={step === 0} timeout={600}>
-                    <div>
-                      {step === 0 && (
-                        <DetailsStep
-                          values={values}
-                          handleNext={handleNextStep}
-                          errors={errors}
-                        />
-                      )}
-                    </div>
-                  </Fade>
-                  <Fade in={step === 1} timeout={600}>
-                    <div>
-                      {step === 1 && (
-                        <ProgramFieldSeriesStep
-                          values={values}
-                          handleNext={handleNextStep}
-                          step={step}
-                          setStep={setStep}
-                          pdusubtypeChoicesData={pdusubtypeChoicesData}
-                          errors={errors}
-                          setFieldValue={setFieldValue}
-                        />
-                      )}
-                    </div>
-                  </Fade>
-                  <Fade in={step === 2} timeout={600}>
-                    <div>
-                      {step === 2 && (
-                        <PartnersStep
-                          values={values}
-                          allAreasTreeData={allAreasTree}
-                          partnerChoices={mappedPartnerChoices}
-                          step={step}
-                          setStep={setStep}
-                          submitForm={submitForm}
-                          setFieldValue={setFieldValue}
-                          loading={loadingCreate}
-                        />
-                      )}
-                    </div>
-                  </Fade>
-                </Box>
-              </BaseSection>
-            </>
-          );
-        }}
-      </Formik>
-    </UniversalErrorBoundary>
->>>>>>> 85aebfd2
   );
 };
 
