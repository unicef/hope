import { Box, Fade } from '@mui/material';
import { Formik } from 'formik';
import { ReactElement, useState } from 'react';
import { useTranslation } from 'react-i18next';
import {
  AllProgramsForChoicesDocument,
  ProgramPartnerAccess,
  useAllAreasTreeQuery,
  useCreateProgramMutation,
  usePduSubtypeChoicesDataQuery,
  useUserPartnerChoicesQuery,
} from '@generated/graphql';
import { ALL_PROGRAMS_QUERY } from '../../../apollo/queries/program/AllPrograms';
import { LoadingComponent } from '@components/core/LoadingComponent';
import { PageHeader } from '@components/core/PageHeader';
import { DetailsStep } from '@components/programs/CreateProgram/DetailsStep';
import { PartnersStep } from '@components/programs/CreateProgram/PartnersStep';
import { useBaseUrl } from '@hooks/useBaseUrl';
import { useSnackbar } from '@hooks/useSnackBar';
import { hasPermissionInModule } from '../../../config/permissions';
import { usePermissions } from '@hooks/usePermissions';
import { BreadCrumbsItem } from '@components/core/BreadCrumbs';
import { useNavigate } from 'react-router-dom';
import { BaseSection } from '@components/core/BaseSection';
import { ProgramFieldSeriesStep } from '@components/programs/CreateProgram/ProgramFieldSeriesStep';
import {
  handleNext,
  ProgramStepper,
} from '@components/programs/CreateProgram/ProgramStepper';
import { programValidationSchema } from '@components/programs/CreateProgram/programValidationSchema';
import { useProgramContext } from 'src/programContext';
import { omit } from 'lodash';
<<<<<<< HEAD
import withErrorBoundary from '@components/core/withErrorBoundary';
=======
import { mapPartnerChoicesWithoutUnicef } from '@utils/utils';
>>>>>>> 17c9da10

export const CreateProgramPage = (): ReactElement => {
  const navigate = useNavigate();
  const { t } = useTranslation();
  const permissions = usePermissions();
  const [step, setStep] = useState(0);
  const { showMessage } = useSnackbar();
  const { baseUrl, businessArea } = useBaseUrl();
  const { selectedProgram } = useProgramContext();
  const beneficiaryGroup = selectedProgram?.beneficiaryGroup;

  const { data: treeData, loading: treeLoading } = useAllAreasTreeQuery({
    variables: { businessArea },
  });
  const { data: userPartnerChoicesData, loading: userPartnerChoicesLoading } =
    useUserPartnerChoicesQuery();

  const { data: pdusubtypeChoicesData, loading: pdusubtypeChoicesLoading } =
    usePduSubtypeChoicesDataQuery();

  const [mutate, { loading: loadingCreate }] = useCreateProgramMutation({
    refetchQueries: () => [
      { query: ALL_PROGRAMS_QUERY, variables: { businessArea } },
    ],
  });

  const handleSubmit = async (values): Promise<void> => {
    const budgetValue = parseFloat(values.budget) ?? 0;
    const budgetToFixed = !Number.isNaN(budgetValue)
      ? budgetValue.toFixed(2)
      : 0;
    const populationGoalValue = parseInt(values.populationGoal, 10) ?? 0;
    const populationGoalParsed = !Number.isNaN(populationGoalValue)
      ? populationGoalValue
      : 0;
    const partnersToSet =
      values.partnerAccess === ProgramPartnerAccess.SelectedPartnersAccess
        ? values.partners.map(({ id, areas, areaAccess }) => ({
            partner: id,
            areas: areaAccess === 'ADMIN_AREA' ? areas : [],
            areaAccess,
          }))
        : [];

    const requestValues = omit(values, ['editMode']);

    const initialPduFieldState = {
      label: '',
      pduData: {
        subtype: '',
        numberOfRounds: null,
        roundsNames: [],
      },
    };

    const arePduFieldsEqual = (pduField) => {
      const initialRoundsNames = initialPduFieldState.pduData.roundsNames.map(
        (name) => name || '',
      );
      const currentRoundsNames = pduField.pduData.roundsNames.map((name) =>
        name === null || name === undefined ? '' : name,
      );

      return (
        pduField.label === initialPduFieldState.label &&
        pduField.pduData.subtype === initialPduFieldState.pduData.subtype &&
        pduField.pduData.numberOfRounds ===
          initialPduFieldState.pduData.numberOfRounds &&
        currentRoundsNames.length === initialRoundsNames.length &&
        currentRoundsNames.every(
          (name, index) => name === initialRoundsNames[index],
        )
      );
    };

    // Function to replace null and undefined values, and ensure length consistency
    const transformPduField = (pduField) => {
      // Replace null and undefined values with empty strings
      const transformedRoundsNames = pduField.pduData.roundsNames.map((name) =>
        name === null || name === undefined ? '' : name,
      );

      // Adjust roundsNames length to match numberOfRounds
      while (transformedRoundsNames.length < pduField.pduData.numberOfRounds) {
        transformedRoundsNames.push('');
      }

      // Trim roundsNames if it's longer than numberOfRounds
      const finalRoundsNames = transformedRoundsNames.slice(
        0,
        pduField.pduData.numberOfRounds,
      );

      return {
        ...pduField,
        pduData: {
          ...pduField.pduData,
          roundsNames: finalRoundsNames,
        },
      };
    };

    const pduFieldsWithReplacedNulls = values.pduFields.map(transformPduField);

    const pduFieldsToSend = pduFieldsWithReplacedNulls.every(arePduFieldsEqual)
      ? null
      : pduFieldsWithReplacedNulls.length > 0
        ? pduFieldsWithReplacedNulls
        : null;

    try {
      const response = await mutate({
        variables: {
          programData: {
            ...requestValues,
            budget: budgetToFixed,
            populationGoal: populationGoalParsed,
            businessAreaSlug: businessArea,
            partners: partnersToSet,
            pduFields: pduFieldsToSend,
          },
        },
        refetchQueries: () => [
          {
            query: AllProgramsForChoicesDocument,
            variables: { businessArea, first: 100 },
          },
        ],
      });

      showMessage('Programme created.');
      navigate(`/${baseUrl}/details/${response.data.createProgram.program.id}`);
    } catch (e) {
      e.graphQLErrors.map((x) => showMessage(x.message));
    }
  };

  const initialValues = {
    editMode: false,
    name: '',
    programmeCode: '',
    startDate: '',
    endDate: undefined,
    sector: '',
    dataCollectingTypeCode: '',
    beneficiaryGroup: '',
    description: '',
    budget: '',
    administrativeAreasOfImplementation: '',
    populationGoal: '',
    cashPlus: false,
    frequencyOfPayments: 'REGULAR',
    partners: [],
    partnerAccess: ProgramPartnerAccess.AllPartnersAccess,
    pduFields: [],
  };

  const stepFields = [
    [
      'name',
      'programmeCode',
      'startDate',
      'endDate',
      'sector',
      'dataCollectingTypeCode',
      'description',
      'budget',
      'administrativeAreasOfImplementation',
      'populationGoal',
      'cashPlus',
      'frequencyOfPayments',
    ],
    ['pduField'],
    ['partnerAccess'],
  ];

  if (treeLoading || userPartnerChoicesLoading || pdusubtypeChoicesLoading)
    return <LoadingComponent />;

  if (!treeData || !userPartnerChoicesData || !pdusubtypeChoicesData)
    return null;

  const { allAreasTree } = treeData;
  const { userPartnerChoices } = userPartnerChoicesData;

  const breadCrumbsItems: BreadCrumbsItem[] = [
    {
      title: t('Programme Management'),
      to: `/${baseUrl}/list/`,
    },
  ];

  return (
    <Formik
      initialValues={initialValues}
      onSubmit={(values) => {
        handleSubmit(values);
      }}
      initialTouched={{
        programmeCode: true,
      }}
      validationSchema={programValidationSchema(t)}
      validateOnChange={true}
    >
<<<<<<< HEAD
      {({
        submitForm,
        values,
        validateForm,
        setFieldTouched,
        setFieldValue,
        errors,
        setErrors,
      }) => {
        const mappedPartnerChoices = userPartnerChoices
          .filter((partner) => partner.name !== 'UNICEF')
          .map((partner) => ({
            value: partner.value,
            label: partner.name,
            disabled: values.partners.some((p) => p.id === partner.value),
          }));
=======
      <Formik
        initialValues={initialValues}
        onSubmit={(values) => {
          handleSubmit(values);
        }}
        initialTouched={{
          programmeCode: true,
        }}
        validationSchema={programValidationSchema(t)}
        validateOnChange={true}
      >
        {({
          submitForm,
          values,
          validateForm,
          setFieldTouched,
          setFieldValue,
          errors,
          setErrors,
        }) => {
          const mappedPartnerChoices = mapPartnerChoicesWithoutUnicef(
            userPartnerChoices,
            values.partners,
          );
>>>>>>> 17c9da10

        const handleNextStep = async () => {
          await handleNext({
            validateForm,
            stepFields,
            step,
            setStep,
            setFieldTouched,
            values,
            setErrors,
          });
        };

        const stepsData = [
          {
            title: t('Details'),
            description: t(
              'To create a new Programme, please complete all required fields on the form below and save.',
            ),
            dataCy: 'step-button-details',
          },
          {
            title: t('Programme Time Series Fields'),
            description: t(
              `The Time Series Fields feature allows serial updating of ${beneficiaryGroup?.memberLabel} data through an XLSX file.`,
            ),
            dataCy: 'step-button-time-series-fields',
          },
          {
            title: t('Programme Partners'),
            description: '',
            dataCy: 'step-button-partners',
          },
        ];

        const title = stepsData[step].title;
        const description = stepsData[step].description
          ? stepsData[step].description
          : undefined;

        return (
          <>
            <PageHeader
              title={t('New Programme')}
              breadCrumbs={
                hasPermissionInModule(
                  'PROGRAMME_VIEW_LIST_AND_DETAILS',
                  permissions,
                )
                  ? breadCrumbsItems
                  : null
              }
            />
            <BaseSection
              title={title}
              description={description}
              stepper={
                <ProgramStepper
                  step={step}
                  setStep={setStep}
                  stepsData={stepsData}
                />
              }
            >
              <Box p={3}>
                <Fade in={step === 0} timeout={600}>
                  <div>
                    {step === 0 && (
                      <DetailsStep
                        values={values}
                        handleNext={handleNextStep}
                        errors={errors}
                      />
                    )}
                  </div>
                </Fade>
                <Fade in={step === 1} timeout={600}>
                  <div>
                    {step === 1 && (
                      <ProgramFieldSeriesStep
                        values={values}
                        handleNext={handleNextStep}
                        step={step}
                        setStep={setStep}
                        pdusubtypeChoicesData={pdusubtypeChoicesData}
                        errors={errors}
                        setFieldValue={setFieldValue}
                      />
                    )}
                  </div>
                </Fade>
                <Fade in={step === 2} timeout={600}>
                  <div>
                    {step === 2 && (
                      <PartnersStep
                        values={values}
                        allAreasTreeData={allAreasTree}
                        partnerChoices={mappedPartnerChoices}
                        step={step}
                        setStep={setStep}
                        submitForm={submitForm}
                        setFieldValue={setFieldValue}
                        loading={loadingCreate}
                      />
                    )}
                  </div>
                </Fade>
              </Box>
            </BaseSection>
          </>
        );
      }}
    </Formik>
  );
};

export default withErrorBoundary(CreateProgramPage, 'CreateProgramPage');<|MERGE_RESOLUTION|>--- conflicted
+++ resolved
@@ -30,11 +30,8 @@
 import { programValidationSchema } from '@components/programs/CreateProgram/programValidationSchema';
 import { useProgramContext } from 'src/programContext';
 import { omit } from 'lodash';
-<<<<<<< HEAD
 import withErrorBoundary from '@components/core/withErrorBoundary';
-=======
 import { mapPartnerChoicesWithoutUnicef } from '@utils/utils';
->>>>>>> 17c9da10
 
 export const CreateProgramPage = (): ReactElement => {
   const navigate = useNavigate();
@@ -239,7 +236,6 @@
       validationSchema={programValidationSchema(t)}
       validateOnChange={true}
     >
-<<<<<<< HEAD
       {({
         submitForm,
         values,
@@ -249,39 +245,10 @@
         errors,
         setErrors,
       }) => {
-        const mappedPartnerChoices = userPartnerChoices
-          .filter((partner) => partner.name !== 'UNICEF')
-          .map((partner) => ({
-            value: partner.value,
-            label: partner.name,
-            disabled: values.partners.some((p) => p.id === partner.value),
-          }));
-=======
-      <Formik
-        initialValues={initialValues}
-        onSubmit={(values) => {
-          handleSubmit(values);
-        }}
-        initialTouched={{
-          programmeCode: true,
-        }}
-        validationSchema={programValidationSchema(t)}
-        validateOnChange={true}
-      >
-        {({
-          submitForm,
-          values,
-          validateForm,
-          setFieldTouched,
-          setFieldValue,
-          errors,
-          setErrors,
-        }) => {
-          const mappedPartnerChoices = mapPartnerChoicesWithoutUnicef(
+        const mappedPartnerChoices = mapPartnerChoicesWithoutUnicef(
             userPartnerChoices,
             values.partners,
           );
->>>>>>> 17c9da10
 
         const handleNextStep = async () => {
           await handleNext({
