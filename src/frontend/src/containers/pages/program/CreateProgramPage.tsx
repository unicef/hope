--- conflicted
+++ resolved
@@ -29,11 +29,8 @@
 } from '@components/programs/CreateProgram/ProgramStepper';
 import { programValidationSchema } from '@components/programs/CreateProgram/programValidationSchema';
 import { UniversalErrorBoundary } from '@components/core/UniversalErrorBoundary';
-<<<<<<< HEAD
 import { useProgramContext } from 'src/programContext';
-=======
 import { omit } from 'lodash';
->>>>>>> 9fafa628
 
 export const CreateProgramPage = (): ReactElement => {
   const navigate = useNavigate();
