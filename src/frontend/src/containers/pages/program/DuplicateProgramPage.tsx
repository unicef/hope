--- conflicted
+++ resolved
@@ -276,32 +276,6 @@
     : undefined;
 
   return (
-    <Formik
-      initialValues={initialValues}
-      onSubmit={(values) => {
-        handleSubmit(values);
-      }}
-      validationSchema={editProgramDetailsValidationSchema(t, initialValues)}
-      validateOnChange={true}
-    >
-<<<<<<< HEAD
-      {({
-        submitForm,
-        values,
-        validateForm,
-        setFieldTouched,
-        setFieldValue,
-        errors,
-        setErrors,
-      }) => {
-        const mappedPartnerChoices = userPartnerChoices
-          .filter((partner) => partner.name !== 'UNICEF')
-          .map((partner) => ({
-            value: partner.value,
-            label: partner.name,
-            disabled: values.partners.some((p) => p.id === partner.value),
-          }));
-=======
       <Formik
         initialValues={initialValues}
         onSubmit={(values) => {
@@ -323,8 +297,6 @@
             userPartnerChoices,
             values.partners,
           );
->>>>>>> 17c9da10
-
         const handleNextStep = async () => {
           await handleNext({
             validateForm,
