--- conflicted
+++ resolved
@@ -309,7 +309,6 @@
           });
         };
 
-<<<<<<< HEAD
         return (
           <>
             <PageHeader
@@ -375,6 +374,7 @@
                         submitForm={submitForm}
                         setFieldValue={setFieldValue}
                         programId={id}
+                        loading={loadingCopy}
                       />
                     )}
                   </div>
@@ -385,85 +385,6 @@
         );
       }}
     </Formik>
-=======
-          return (
-            <>
-              <PageHeader
-                title={`${t('Copy of Programme')}: (${name})`}
-                breadCrumbs={
-                  hasPermissionInModule(
-                    'PROGRAMME_VIEW_LIST_AND_DETAILS',
-                    permissions,
-                  )
-                    ? breadCrumbsItems
-                    : null
-                }
-              />
-              <BaseSection
-                title={stepTitle}
-                description={stepDescription}
-                stepper={
-                  <ProgramStepper
-                    step={step}
-                    setStep={setStep}
-                    stepsData={stepsData}
-                  />
-                }
-              >
-                <Box p={3}>
-                  <Fade in={step === 0} timeout={600}>
-                    <div>
-                      {step === 0 && (
-                        <DetailsStep
-                          values={values}
-                          handleNext={handleNextStep}
-                          programId={id}
-                          errors={errors}
-                        />
-                      )}
-                    </div>
-                  </Fade>
-                  <Fade in={step === 1} timeout={600}>
-                    <div>
-                      {step === 1 && (
-                        <ProgramFieldSeriesStep
-                          values={values}
-                          handleNext={handleNextStep}
-                          step={step}
-                          setStep={setStep}
-                          pdusubtypeChoicesData={pdusubtypeChoicesData}
-                          errors={errors}
-                          programId={id}
-                          setFieldValue={setFieldValue}
-                        />
-                      )}
-                    </div>
-                  </Fade>
-                  <Fade in={step === 2} timeout={600}>
-                    <div>
-                      {step === 2 && (
-                        <PartnersStep
-                          values={values}
-                          allAreasTreeData={allAreasTree}
-                          partnerChoices={mappedPartnerChoices}
-                          step={step}
-                          setStep={setStep}
-                          submitForm={submitForm}
-                          setFieldValue={setFieldValue}
-                          programId={id}
-                          loading={loadingCopy}
-                        />
-                      )}
-                    </div>
-                  </Fade>
-                </Box>
-              </BaseSection>
-            </>
-          );
-        }}
-      </Formik>
-    </UniversalErrorBoundary>
->>>>>>> 85aebfd2
   );
 };
 export default withErrorBoundary(DuplicateProgramPage, 'DuplicateProgramPage');