import { BaseSection } from '@components/core/BaseSection';
import { BreadCrumbsItem } from '@components/core/BreadCrumbs';
import { LoadingComponent } from '@components/core/LoadingComponent';
import { PageHeader } from '@components/core/PageHeader';
import { DetailsStep } from '@components/programs/EditProgram/DetailsStep';
import { PartnersStep } from '@components/programs/EditProgram/PartnersStep';
import { ProgramFieldSeriesStep } from '@components/programs/EditProgram/ProgramFieldSeriesStep';
import {
  handleNext,
  ProgramStepper,
} from '@components/programs/CreateProgram/ProgramStepper';
import {
  ProgramPartnerAccess,
  useAllAreasTreeQuery,
  usePduSubtypeChoicesDataQuery,
  useUpdateProgramMutation,
  useUpdateProgramPartnersMutation,
  useUserPartnerChoicesQuery,
} from '@generated/graphql';
import { useBaseUrl } from '@hooks/useBaseUrl';
import { usePermissions } from '@hooks/usePermissions';
import { useSnackbar } from '@hooks/useSnackBar';
import { Box, Fade } from '@mui/material';
import {
  decodeIdString,
  mapPartnerChoicesWithoutUnicef,
  isPartnerVisible,
} from '@utils/utils';
import { Formik } from 'formik';
import { ReactElement, useState } from 'react';
import { useTranslation } from 'react-i18next';
import { useNavigate, useLocation, useParams } from 'react-router-dom';
import { ALL_LOG_ENTRIES_QUERY } from '../../../apollo/queries/core/AllLogEntries';
import { hasPermissionInModule } from '../../../config/permissions';
import {
  editPartnersValidationSchema,
  editProgramDetailsValidationSchema,
} from '@components/programs/CreateProgram/editProgramValidationSchema';
import { omit } from 'lodash';
import withErrorBoundary from '@components/core/withErrorBoundary';
import { useQuery } from '@tanstack/react-query';
import { RestService } from '@restgenerated/services/RestService';
import { ProgramDetail } from '@restgenerated/models/ProgramDetail';

const EditProgramPage = (): ReactElement => {
  const navigate = useNavigate();
  const { t } = useTranslation();
  const { id } = useParams();
  const permissions = usePermissions();
  const location = useLocation();
  const option = location.state?.option;

  const [step, setStep] = useState(0);
  const { showMessage } = useSnackbar();
  const { baseUrl, businessArea } = useBaseUrl();
  const { data: treeData, loading: treeLoading } = useAllAreasTreeQuery({
    variables: { businessArea },
  });

  const { data: program, isLoading: loadingProgram } = useQuery<ProgramDetail>({
    queryKey: ['businessAreaProgram', businessArea, id],
    queryFn: () =>
      RestService.restBusinessAreasProgramsRetrieve({
        businessAreaSlug: businessArea,
        slug: id,
      }),
  });

  const { data: userPartnerChoicesData, loading: userPartnerChoicesLoading } =
    useUserPartnerChoicesQuery();

  const { data: pdusubtypeChoicesData, loading: pdusubtypeChoicesLoading } =
    usePduSubtypeChoicesDataQuery();

  const [updateProgramDetails, { loading: loadingUpdate }] =
    useUpdateProgramMutation({
      refetchQueries: [
        {
          query: ALL_LOG_ENTRIES_QUERY,
          variables: {
            objectId: decodeIdString(id),
            count: 5,
            businessArea,
          },
        },
      ],
    });

  const [updateProgramPartners] = useUpdateProgramPartnersMutation({
    refetchQueries: [
      {
        query: ALL_LOG_ENTRIES_QUERY,
        variables: {
          objectId: decodeIdString(id),
          count: 5,
          businessArea,
        },
      },
    ],
  });

  if (
    loadingProgram ||
    treeLoading ||
    userPartnerChoicesLoading ||
    pdusubtypeChoicesLoading
  )
    return <LoadingComponent />;

  if (
    !program ||
    !treeData ||
    !userPartnerChoicesData ||
    !pdusubtypeChoicesData
  )
    return null;

  const {
    name,
    programmeCode,
    startDate,
    endDate,
    sector,
    dataCollectingType,
    beneficiaryGroup,
    description,
    budget = '',
    administrativeAreasOfImplementation,
    populationGoal = '',
    cashPlus = false,
    frequencyOfPayments = 'REGULAR',
    version,
    partners,
    partnerAccess = ProgramPartnerAccess.AllPartnersAccess,
    registrationImportsTotalCount,
    pduFields,
    targetPopulationsCount,
  } = program;

  const programHasRdi = registrationImportsTotalCount > 0;
  const programHasTp = targetPopulationsCount > 0;

  const handleSubmitProgramDetails = async (values): Promise<void> => {
    const budgetValue = parseFloat(values.budget) ?? 0;
    const budgetToFixed = !Number.isNaN(budgetValue)
      ? budgetValue.toFixed(2)
      : 0;
    const population_goalValue = parseInt(values.population_goal, 10) ?? 0;
    const population_goalParsed = !Number.isNaN(population_goalValue)
      ? population_goalValue
      : 0;

    const pduFieldsToSend = values.pduFields
      .filter((item) => item.label !== '')
      .map(({ pduData, ...rest }) => ({
        ...rest,
        pduData: pduData
          ? {
              ...Object.fromEntries(
                Object.entries(pduData).filter(
                  ([key]) => key !== '__typename' && key !== 'id',
                ),
              ),
              roundsNames: (() => {
                if (!pduData.roundsNames) {
                  pduData.roundsNames = [];
                }

                if (
                  pduData.numberOfRounds === 1 &&
                  pduData.roundsNames.length === 0
                ) {
                  return [''];
                }

                return pduData.roundsNames.map((roundName) => roundName || '');
              })(),
            }
          : pduData,
      }));

    try {
      const requestValuesDetails = omit(values, [
        'editMode',
        'partners',
        'partnerAccess',
        'pduFields',
      ]);
      const pduFieldsToSendWithoutTypename = pduFieldsToSend.map((pduField) =>
        omit(pduField, ['__typename']),
      );
      const response = await updateProgramDetails({
        variables: {
          programData: {
            id,
            ...requestValuesDetails,
            budget: budgetToFixed,
<<<<<<< HEAD
            populationGoal: population_goalParsed,
            pduFields: pduFieldsToSend,
=======
            populationGoal: populationGoalParsed,
            pduFields: pduFieldsToSendWithoutTypename,
>>>>>>> c44a6d9c
          },
          version,
        },
      });
      showMessage(t('Programme edited.'));
      navigate(`/${baseUrl}/details/${response.data.updateProgram.program.id}`);
    } catch (e) {
      e.graphQLErrors.map((x) => showMessage(x.message));
    }
  };

  const handleSubmitPartners = async (values): Promise<void> => {
    const partnersToSet =
      values.partnerAccess === ProgramPartnerAccess.SelectedPartnersAccess
        ? values.partners.map(({ id: partnerId, areas, areaAccess }) => ({
            partner: partnerId,
            areas: areaAccess === 'ADMIN_AREA' ? areas : [],
            areaAccess,
          }))
        : [];

    try {
      const response = await updateProgramPartners({
        variables: {
          programData: {
            id,
            partners: partnersToSet,
            partnerAccess: values.partnerAccess,
          },
          version,
        },
      });
      showMessage(t('Programme Partners updated.'));
      navigate(
        `/${baseUrl}/details/${response.data.updateProgramPartners.program.id}`,
      );
    } catch (e) {
      e.graphQLErrors.map((x) => showMessage(x.message));
    }
  };

  const initialValuesProgramDetails = {
    editMode: true,
    name,
    programmeCode: programmeCode,
    startDate: startDate,
    endDate: endDate,
    sector,
    dataCollectingTypeCode: dataCollectingType.code,
    beneficiaryGroup: decodeIdString(beneficiaryGroup.id),
    description,
    budget,
    administrativeAreasOfImplementation: administrativeAreasOfImplementation,
    populationGoal: populationGoal,
    cashPlus: cashPlus,
    frequencyOfPayments: frequencyOfPayments,
    pduFields: pduFields,
  };

  initialValuesProgramDetails.budget =
    program.budget === '0.00' ? '' : program.budget;
  initialValuesProgramDetails.populationGoal =
    program.populationGoal === 0 ? '' : program.populationGoal;

  const initialValuesPartners = {
    partners:
      partners.length > 0
        ? partners
            .filter((partner) => isPartnerVisible(partner.name))
            .map((partner) => ({
              id: partner.id,
              areas: partner.areas.map((area) => decodeIdString(area.id)),
              areaAccess: partner.areaAccess,
            }))
        : [],
    partnerAccess,
  };

  const stepFields = [
    [
      'name',
      'programmeCode',
      'startDate',
      'endDate',
      'sector',
      'dataCollectingTypeCode',
      'beneficiaryGroup',
      'description',
      'budget',
      'administrativeAreasOfImplementation',
      'population_goal',
      'cashPlus',
      'frequencyOfPayments',
    ],
    ['partnerAccess'],
  ];

  const { allAreasTree } = treeData;
  const { userPartnerChoices } = userPartnerChoicesData;

  const breadCrumbsItems: BreadCrumbsItem[] = [
    {
      title: t('Programme'),
      to: `/${baseUrl}/details/${id}`,
    },
  ];
  const stepsData = [
    {
      title: t('Details'),
      description: t(
        'To create a new Programme, please complete all required fields on the form below and save.',
      ),
      dataCy: 'step-button-details',
    },
    {
      title: t('Programme Time Series Fields'),
      description: t(
        'The Time Series Fields feature allows serial updating of individual data through an XLSX file.',
      ),
      dataCy: 'step-button-time-series-fields',
    },
  ];

  return (
    <>
      <PageHeader
        title={`${t('Edit Programme')}: (${name})`}
        breadCrumbs={
          hasPermissionInModule('PROGRAMME_VIEW_LIST_AND_DETAILS', permissions)
            ? breadCrumbsItems
            : null
        }
      />
      {option === 'details' && (
        <Formik
          initialValues={initialValuesProgramDetails}
          onSubmit={(values) => {
            handleSubmitProgramDetails(values);
          }}
          validationSchema={editProgramDetailsValidationSchema(
            t,
            initialValuesProgramDetails,
          )}
          validateOnChange={true}
        >
          {({
            submitForm,
            values,
            validateForm,
            setFieldTouched,
            setFieldValue,
            errors,
            setErrors,
          }) => {
            const handleNextStep = async () => {
              await handleNext({
                validateForm,
                stepFields,
                step,
                setStep,
                setFieldTouched,
                values,
                setErrors,
              });
            };
            return (
              <BaseSection
                title={stepsData[step].title}
                description={stepsData[step].description}
                stepper={
                  <ProgramStepper
                    step={step}
                    setStep={setStep}
                    stepsData={stepsData}
                  />
                }
              >
                <Box p={3}>
                  <>
                    <Fade in={step === 0} timeout={600}>
                      <div>
                        {step === 0 && (
                          <DetailsStep
                            values={values}
                            handleNext={handleNextStep}
                            programId={id}
                            errors={errors}
                            programHasRdi={programHasRdi}
                          />
                        )}
                      </div>
                    </Fade>
                    <Fade in={step === 1} timeout={600}>
                      <div>
                        {step === 1 && (
                          <ProgramFieldSeriesStep
                            values={values}
                            step={step}
                            setStep={setStep}
                            pdusubtypeChoicesData={pdusubtypeChoicesData}
                            programHasRdi={programHasRdi}
                            programHasTp={programHasTp}
                            programId={id}
                            program={program}
                            setFieldValue={setFieldValue}
                            submitForm={submitForm}
                          />
                        )}
                      </div>
                    </Fade>
                  </>
                </Box>
              </BaseSection>
            );
          }}
        </Formik>
      )}
      {option === 'partners' && (
        <Formik
          initialValues={initialValuesPartners}
          onSubmit={(values) => {
            handleSubmitPartners(values);
          }}
          validationSchema={editPartnersValidationSchema(t)}
        >
          {({ submitForm, values, setFieldValue }) => {
            const mappedPartnerChoices = mapPartnerChoicesWithoutUnicef(
              userPartnerChoices,
              values.partners,
            );

            return (
              <BaseSection title={t('Programme Partners')}>
                <Fade in={option === 'partners'} timeout={600}>
                  <div>
                    <PartnersStep
                      values={values}
                      allAreasTreeData={allAreasTree}
                      partnerChoices={mappedPartnerChoices}
                      submitForm={submitForm}
                      setFieldValue={setFieldValue}
                      programId={id}
                      loading={loadingUpdate}
                    />
                  </div>
                </Fade>
              </BaseSection>
            );
          }}
        </Formik>
      )}
    </>
  );
};
export default withErrorBoundary(EditProgramPage, 'EditProgramPage');<|MERGE_RESOLUTION|>--- conflicted
+++ resolved
@@ -145,9 +145,9 @@
     const budgetToFixed = !Number.isNaN(budgetValue)
       ? budgetValue.toFixed(2)
       : 0;
-    const population_goalValue = parseInt(values.population_goal, 10) ?? 0;
-    const population_goalParsed = !Number.isNaN(population_goalValue)
-      ? population_goalValue
+    const populationGoalValue = parseInt(values.population_goal, 10) ?? 0;
+    const populationGoalParsed = !Number.isNaN(population_goalValue)
+      ? populationGoalValue
       : 0;
 
     const pduFieldsToSend = values.pduFields
@@ -195,13 +195,8 @@
             id,
             ...requestValuesDetails,
             budget: budgetToFixed,
-<<<<<<< HEAD
-            populationGoal: population_goalParsed,
-            pduFields: pduFieldsToSend,
-=======
             populationGoal: populationGoalParsed,
             pduFields: pduFieldsToSendWithoutTypename,
->>>>>>> c44a6d9c
           },
           version,
         },
@@ -292,7 +287,7 @@
       'description',
       'budget',
       'administrativeAreasOfImplementation',
-      'population_goal',
+      'populationGoal',
       'cashPlus',
       'frequencyOfPayments',
     ],
