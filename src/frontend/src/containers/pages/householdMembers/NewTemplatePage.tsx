--- conflicted
+++ resolved
@@ -22,13 +22,9 @@
 import { hasPermissions, PERMISSIONS } from 'src/config/permissions';
 import { useProgramContext } from 'src/programContext';
 
-<<<<<<< HEAD
-export const NewTemplatePage = (): React.ReactElement => {
+export const NewTemplatePage = (): ReactElement => {
   const { selectedProgram } = useProgramContext();
   const beneficiaryGroup = selectedProgram?.beneficiaryGroup;
-=======
-export const NewTemplatePage = (): ReactElement => {
->>>>>>> 9fafa628
   const { t } = useTranslation();
   const navigate = useNavigate();
   const location = useLocation();
