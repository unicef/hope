import { fetchPeriodicFields } from '@api/periodicDataUpdateApi';
import { BreadCrumbsItem } from '@components/core/BreadCrumbs';
import { LoadingComponent } from '@components/core/LoadingComponent';
import { PageHeader } from '@components/core/PageHeader';
import { PermissionDenied } from '@components/core/PermissionDenied';
import { PeopleBioData } from '@components/people/PeopleBioData/PeopleBioData';
import { IndividualAdditionalRegistrationInformation } from '@components/population/IndividualAdditionalRegistrationInformation/IndividualAdditionalRegistrationInformation';
import { IndividualFlags } from '@components/population/IndividualFlags';
import { IndividualPhotoModal } from '@components/population/IndividualPhotoModal';
import { ProgrammeTimeSeriesFields } from '@components/population/ProgrammeTimeSeriesFields';
import {
  BigValue,
  BigValueContainer,
} from '@components/rdi/details/RegistrationDetails/RegistrationDetails';
import { AdminButton } from '@core/AdminButton';
import { LabelizedField } from '@core/LabelizedField';
import { Title } from '@core/Title';
import { UniversalMoment } from '@core/UniversalMoment';
import {
  HouseholdNode,
  IndividualNode,
  useAllIndividualsFlexFieldsAttributesQuery,
  useGrievancesChoiceDataQuery,
  useHouseholdChoiceDataQuery,
  useIndividualQuery,
} from '@generated/graphql';
import { useBaseUrl } from '@hooks/useBaseUrl';
import { usePermissions } from '@hooks/usePermissions';
import { Box, Grid2 as Grid, Paper, Typography } from '@mui/material';
import { useQuery } from '@tanstack/react-query';
import {
  formatCurrencyWithSymbol,
  isPermissionDeniedError,
} from '@utils/utils';
import { useTranslation } from 'react-i18next';
import { useParams } from 'react-router-dom';
import styled from 'styled-components';
import { hasPermissions, PERMISSIONS } from '../../../config/permissions';
import { UniversalActivityLogTable } from '../../tables/UniversalActivityLogTable';
import { ReactElement } from 'react';
import { IndividualDeliveryMechanisms } from '@components/population/IndividualDeliveryMechanisms';
import { PaymentsPeopleTable } from '@containers/tables/payments/PaymentsPeopleTable';
import withErrorBoundary from '@components/core/withErrorBoundary';

const Container = styled.div`
  padding: 20px 20px 00px 20px;
  && {
    display: flex;
    flex-direction: column;
    width: 100%;
  }
`;
const OverviewPaper = styled(Paper)`
  margin: 0px 0px 20px 0px;
  padding: 20px ${({ theme }) => theme.spacing(11)};
`;
const Overview = styled(Paper)`
  margin: 15px 0px 20px 0px;
  padding: 20px ${({ theme }) => theme.spacing(11)};
`;
const SubTitle = styled(Typography)`
  && {
    font-size: 16px;
  }
`;

const PeopleDetailsPage = (): ReactElement => {
  const { t } = useTranslation();
  const { id } = useParams();
  const { baseUrl, businessArea, programId } = useBaseUrl();
  const permissions = usePermissions();

  const { data, loading, error } = useIndividualQuery({
    variables: {
      id,
    },
    fetchPolicy: 'cache-and-network',
  });

  const { data: choicesData, loading: choicesLoading } =
    useHouseholdChoiceDataQuery();

  const { data: flexFieldsData, loading: flexFieldsDataLoading } =
    useAllIndividualsFlexFieldsAttributesQuery();

  const { data: grievancesChoices, loading: grievancesChoicesLoading } =
    useGrievancesChoiceDataQuery();

  const { data: periodicFieldsData, isLoading: periodicFieldsLoading } =
    useQuery({
      queryKey: ['periodicFields', businessArea, programId],
      queryFn: () =>
        fetchPeriodicFields(businessArea, programId, { limit: 1000 }),
    });

  if (
    loading ||
    choicesLoading ||
    flexFieldsDataLoading ||
    grievancesChoicesLoading ||
    periodicFieldsLoading
  )
    return <LoadingComponent />;

  if (isPermissionDeniedError(error)) return <PermissionDenied />;

  if (
    !data ||
    !choicesData ||
    !flexFieldsData ||
    !grievancesChoices ||
    permissions === null
  )
    return null;

  const breadCrumbsItems: BreadCrumbsItem[] = [
    {
      title: 'People',
      to: `/${baseUrl}/population/people`,
    },
  ];

  const { individual } = data;
  const household = individual?.household;

  return (
    <>
      <PageHeader
        title={`${t('Individual ID')}: ${individual?.unicefId}`}
        breadCrumbs={
          hasPermissions(
            PERMISSIONS.POPULATION_VIEW_INDIVIDUALS_LIST,
            permissions,
          )
            ? breadCrumbsItems
            : null
        }
        flags={
          <>
            <IndividualFlags individual={individual} />
            <AdminButton adminUrl={individual?.adminUrl} />
          </>
        }
      >
        <Box mr={2}>
          {individual?.photo ? (
            <IndividualPhotoModal individual={individual as IndividualNode} />
          ) : null}
        </Box>
      </PageHeader>

      <Container>
        <PeopleBioData
          baseUrl={baseUrl}
          businessArea={businessArea}
          individual={individual as IndividualNode}
          choicesData={choicesData}
          grievancesChoices={grievancesChoices}
        />
        <IndividualDeliveryMechanisms
          individual={individual as IndividualNode}
        />
        <IndividualAdditionalRegistrationInformation
          flexFieldsData={flexFieldsData}
          individual={individual as IndividualNode}
        />
        <Box mb={4}>
          <ProgrammeTimeSeriesFields
            individual={individual as IndividualNode}
            periodicFieldsData={periodicFieldsData}
          />
<<<<<<< HEAD
        </Box>
        <OverviewPaper>
          <Title>
            <Typography variant="h6">{t('Benefits')}</Typography>
          </Title>
          <Grid container>
            <Grid item xs={3}>
              <LabelizedField label={t('Cash received')}>
                {household?.deliveredQuantities?.length ? (
                  <Box mb={2}>
                    <Grid container>
                      <Grid item xs={6}>
                        <Box display="flex" flexDirection="column">
                          {household?.deliveredQuantities?.map((item) => (
                            <Box
                              key={`${item.currency}-${item.totalDeliveredQuantity}`}
                            >
                              {item.currency === 'USD'
                                ? formatCurrencyWithSymbol(
                                    item.totalDeliveredQuantity,
                                    item.currency,
                                  )
                                : `(${formatCurrencyWithSymbol(
                                    item.totalDeliveredQuantity,
                                    item.currency,
                                  )})`}
                            </Box>
                          ))}
                        </Box>
=======
          <IndividualDeliveryMechanisms
            individual={individual as IndividualNode}
          />
          <IndividualAdditionalRegistrationInformation
            flexFieldsData={flexFieldsData}
            individual={individual as IndividualNode}
          />
          <Box mb={4}>
            <ProgrammeTimeSeriesFields
              individual={individual as IndividualNode}
              periodicFieldsData={periodicFieldsData}
            />
          </Box>
          <OverviewPaper>
            <Title>
              <Typography variant="h6">{t('Benefits')}</Typography>
            </Title>
            <Grid container>
              <Grid size={{ xs: 3 }}>
                <LabelizedField label={t('Cash received')}>
                  {household?.deliveredQuantities?.length ? (
                    <Box mb={2}>
                      <Grid container>
                        <Grid size={{ xs:6 }}>
                          <Box display="flex" flexDirection="column">
                            {household?.deliveredQuantities?.map((item) => (
                              <Box
                                key={`${item.currency}-${item.totalDeliveredQuantity}`}
                              >
                                {item.currency === 'USD'
                                  ? formatCurrencyWithSymbol(
                                      item.totalDeliveredQuantity,
                                      item.currency,
                                    )
                                  : `(${formatCurrencyWithSymbol(
                                      item.totalDeliveredQuantity,
                                      item.currency,
                                    )})`}
                              </Box>
                            ))}
                          </Box>
                        </Grid>
>>>>>>> 0ac08f3c
                      </Grid>
                    </Grid>
                  </Box>
                ) : (
                  <>-</>
                )}
              </LabelizedField>
            </Grid>
            <Grid item xs={3}>
              <BigValueContainer>
                <LabelizedField label={t('Total Cash Received')}>
                  <BigValue>
                    {formatCurrencyWithSymbol(
                      household?.totalCashReceivedUsd,
                      'USD',
                    )}
                  </BigValue>
                </LabelizedField>
<<<<<<< HEAD
              </BigValueContainer>
=======
              </Grid>
              <Grid size={{ xs: 3 }}>
                <BigValueContainer>
                  <LabelizedField label={t('Total Cash Received')}>
                    <BigValue>
                      {formatCurrencyWithSymbol(
                        household?.totalCashReceivedUsd,
                        'USD',
                      )}
                    </BigValue>
                  </LabelizedField>
                </BigValueContainer>
              </Grid>
>>>>>>> 0ac08f3c
            </Grid>
          </Grid>
        </OverviewPaper>
        {hasPermissions(
          PERMISSIONS.PROGRAMME_VIEW_LIST_AND_DETAILS,
          permissions,
        ) && (
          <PaymentsPeopleTable
            openInNewTab
            household={household as HouseholdNode}
            businessArea={businessArea}
            canViewPaymentRecordDetails={hasPermissions(
              PERMISSIONS.PROGRAMME_VIEW_PAYMENT_RECORD_DETAILS,
              permissions,
            )}
          />
        )}

<<<<<<< HEAD
        <Overview>
          <Title>
            <Typography variant="h6">{t('Registration Details')}</Typography>
          </Title>
          <Grid container spacing={6}>
            <Grid item xs={3}>
              <LabelizedField label={t('Source')}>
                <div>{household?.registrationDataImport?.dataSource}</div>
              </LabelizedField>
            </Grid>
            <Grid item xs={3}>
              <LabelizedField label={t('Import name')}>
                <div>{household?.registrationDataImport?.name}</div>
              </LabelizedField>
            </Grid>
            <Grid item xs={3}>
              <LabelizedField label={t('Registration Date')}>
                <div>
                  <UniversalMoment>
                    {household?.lastRegistrationDate}
                  </UniversalMoment>
                </div>
              </LabelizedField>
            </Grid>
            <Grid item xs={3}>
              <LabelizedField label={t('User name')}>
                {household?.registrationDataImport?.importedBy?.email}
              </LabelizedField>
            </Grid>
          </Grid>
          {household?.registrationDataImport?.dataSource === 'XLS' ? null : (
            <>
              <hr />
              <SubTitle variant="h6">{t('Data Collection')}</SubTitle>
              <Grid container spacing={6}>
                <Grid item xs={3}>
                  <LabelizedField label={t('Start time')}>
                    <UniversalMoment>{household?.start}</UniversalMoment>
                  </LabelizedField>
                </Grid>
                <Grid item xs={3}>
                  <LabelizedField label={t('End time')}>
=======
          <Overview>
            <Title>
              <Typography variant="h6">{t('Registration Details')}</Typography>
            </Title>
            <Grid container spacing={6}>
              <Grid size={{ xs: 3 }}>
                <LabelizedField label={t('Source')}>
                  <div>{household?.registrationDataImport?.dataSource}</div>
                </LabelizedField>
              </Grid>
              <Grid size={{ xs: 3 }}>
                <LabelizedField label={t('Import name')}>
                  <div>{household?.registrationDataImport?.name}</div>
                </LabelizedField>
              </Grid>
              <Grid size={{ xs: 3 }}>
                <LabelizedField label={t('Registration Date')}>
                  <div>
>>>>>>> 0ac08f3c
                    <UniversalMoment>
                      {household?.firstRegistrationDate}
                    </UniversalMoment>
<<<<<<< HEAD
                  </LabelizedField>
=======
                  </div>
                </LabelizedField>
              </Grid>
              <Grid size={{ xs: 3 }}>
                <LabelizedField label={t('User name')}>
                  {household?.registrationDataImport?.importedBy?.email}
                </LabelizedField>
              </Grid>
            </Grid>
            {household?.registrationDataImport?.dataSource === 'XLS' ? null : (
              <>
                <hr />
                <SubTitle variant="h6">{t('Data Collection')}</SubTitle>
                <Grid container spacing={6}>
                  <Grid size={{ xs: 3 }}>
                    <LabelizedField label={t('Start time')}>
                      <UniversalMoment>{household?.start}</UniversalMoment>
                    </LabelizedField>
                  </Grid>
                  <Grid size={{ xs: 3 }}>
                    <LabelizedField label={t('End time')}>
                      <UniversalMoment>
                        {household?.firstRegistrationDate}
                      </UniversalMoment>
                    </LabelizedField>
                  </Grid>
                  <Grid size={{ xs: 3 }}>
                    <LabelizedField label={t('Device ID')}>
                      {/* //TODO: Figure it out. deviceId removed from the model? */}
                      {/* {household?.deviceid} */} -
                    </LabelizedField>
                  </Grid>
>>>>>>> 0ac08f3c
                </Grid>
                <Grid item xs={3}>
                  <LabelizedField label={t('Device ID')}>
                    {/* //TODO: Figure it out. deviceId removed from the model? */}
                    {/* {household?.deviceid} */} -
                  </LabelizedField>
                </Grid>
              </Grid>
            </>
          )}
        </Overview>
      </Container>
      {hasPermissions(PERMISSIONS.ACTIVITY_LOG_VIEW, permissions) && (
        <UniversalActivityLogTable objectId={individual?.id} />
      )}
    </>
  );
};
export default withErrorBoundary(PeopleDetailsPage, 'PeopleDetailsPage');<|MERGE_RESOLUTION|>--- conflicted
+++ resolved
@@ -169,19 +169,18 @@
             individual={individual as IndividualNode}
             periodicFieldsData={periodicFieldsData}
           />
-<<<<<<< HEAD
         </Box>
         <OverviewPaper>
           <Title>
             <Typography variant="h6">{t('Benefits')}</Typography>
           </Title>
           <Grid container>
-            <Grid item xs={3}>
+            <Grid size={{ xs: 3 }}>
               <LabelizedField label={t('Cash received')}>
                 {household?.deliveredQuantities?.length ? (
                   <Box mb={2}>
                     <Grid container>
-                      <Grid item xs={6}>
+                      <Grid size={{ xs: 6 }}>
                         <Box display="flex" flexDirection="column">
                           {household?.deliveredQuantities?.map((item) => (
                             <Box
@@ -199,50 +198,6 @@
                             </Box>
                           ))}
                         </Box>
-=======
-          <IndividualDeliveryMechanisms
-            individual={individual as IndividualNode}
-          />
-          <IndividualAdditionalRegistrationInformation
-            flexFieldsData={flexFieldsData}
-            individual={individual as IndividualNode}
-          />
-          <Box mb={4}>
-            <ProgrammeTimeSeriesFields
-              individual={individual as IndividualNode}
-              periodicFieldsData={periodicFieldsData}
-            />
-          </Box>
-          <OverviewPaper>
-            <Title>
-              <Typography variant="h6">{t('Benefits')}</Typography>
-            </Title>
-            <Grid container>
-              <Grid size={{ xs: 3 }}>
-                <LabelizedField label={t('Cash received')}>
-                  {household?.deliveredQuantities?.length ? (
-                    <Box mb={2}>
-                      <Grid container>
-                        <Grid size={{ xs:6 }}>
-                          <Box display="flex" flexDirection="column">
-                            {household?.deliveredQuantities?.map((item) => (
-                              <Box
-                                key={`${item.currency}-${item.totalDeliveredQuantity}`}
-                              >
-                                {item.currency === 'USD'
-                                  ? formatCurrencyWithSymbol(
-                                      item.totalDeliveredQuantity,
-                                      item.currency,
-                                    )
-                                  : `(${formatCurrencyWithSymbol(
-                                      item.totalDeliveredQuantity,
-                                      item.currency,
-                                    )})`}
-                              </Box>
-                            ))}
-                          </Box>
-                        </Grid>
->>>>>>> 0ac08f3c
                       </Grid>
                     </Grid>
                   </Box>
@@ -251,7 +206,7 @@
                 )}
               </LabelizedField>
             </Grid>
-            <Grid item xs={3}>
+            <Grid size={{ xs: 3 }}>
               <BigValueContainer>
                 <LabelizedField label={t('Total Cash Received')}>
                   <BigValue>
@@ -261,23 +216,7 @@
                     )}
                   </BigValue>
                 </LabelizedField>
-<<<<<<< HEAD
               </BigValueContainer>
-=======
-              </Grid>
-              <Grid size={{ xs: 3 }}>
-                <BigValueContainer>
-                  <LabelizedField label={t('Total Cash Received')}>
-                    <BigValue>
-                      {formatCurrencyWithSymbol(
-                        household?.totalCashReceivedUsd,
-                        'USD',
-                      )}
-                    </BigValue>
-                  </LabelizedField>
-                </BigValueContainer>
-              </Grid>
->>>>>>> 0ac08f3c
             </Grid>
           </Grid>
         </OverviewPaper>
@@ -296,23 +235,22 @@
           />
         )}
 
-<<<<<<< HEAD
         <Overview>
           <Title>
             <Typography variant="h6">{t('Registration Details')}</Typography>
           </Title>
           <Grid container spacing={6}>
-            <Grid item xs={3}>
+            <Grid size={{ xs: 3 }}>
               <LabelizedField label={t('Source')}>
                 <div>{household?.registrationDataImport?.dataSource}</div>
               </LabelizedField>
             </Grid>
-            <Grid item xs={3}>
+            <Grid size={{ xs: 3 }}>
               <LabelizedField label={t('Import name')}>
                 <div>{household?.registrationDataImport?.name}</div>
               </LabelizedField>
             </Grid>
-            <Grid item xs={3}>
+            <Grid size={{ xs: 3 }}>
               <LabelizedField label={t('Registration Date')}>
                 <div>
                   <UniversalMoment>
@@ -321,7 +259,7 @@
                 </div>
               </LabelizedField>
             </Grid>
-            <Grid item xs={3}>
+            <Grid size={{ xs: 3 }}>
               <LabelizedField label={t('User name')}>
                 {household?.registrationDataImport?.importedBy?.email}
               </LabelizedField>
@@ -332,74 +270,19 @@
               <hr />
               <SubTitle variant="h6">{t('Data Collection')}</SubTitle>
               <Grid container spacing={6}>
-                <Grid item xs={3}>
+                <Grid size={{ xs: 3 }}>
                   <LabelizedField label={t('Start time')}>
                     <UniversalMoment>{household?.start}</UniversalMoment>
                   </LabelizedField>
                 </Grid>
-                <Grid item xs={3}>
+                <Grid size={{ xs: 3 }}>
                   <LabelizedField label={t('End time')}>
-=======
-          <Overview>
-            <Title>
-              <Typography variant="h6">{t('Registration Details')}</Typography>
-            </Title>
-            <Grid container spacing={6}>
-              <Grid size={{ xs: 3 }}>
-                <LabelizedField label={t('Source')}>
-                  <div>{household?.registrationDataImport?.dataSource}</div>
-                </LabelizedField>
-              </Grid>
-              <Grid size={{ xs: 3 }}>
-                <LabelizedField label={t('Import name')}>
-                  <div>{household?.registrationDataImport?.name}</div>
-                </LabelizedField>
-              </Grid>
-              <Grid size={{ xs: 3 }}>
-                <LabelizedField label={t('Registration Date')}>
-                  <div>
->>>>>>> 0ac08f3c
                     <UniversalMoment>
                       {household?.firstRegistrationDate}
                     </UniversalMoment>
-<<<<<<< HEAD
                   </LabelizedField>
-=======
-                  </div>
-                </LabelizedField>
-              </Grid>
-              <Grid size={{ xs: 3 }}>
-                <LabelizedField label={t('User name')}>
-                  {household?.registrationDataImport?.importedBy?.email}
-                </LabelizedField>
-              </Grid>
-            </Grid>
-            {household?.registrationDataImport?.dataSource === 'XLS' ? null : (
-              <>
-                <hr />
-                <SubTitle variant="h6">{t('Data Collection')}</SubTitle>
-                <Grid container spacing={6}>
-                  <Grid size={{ xs: 3 }}>
-                    <LabelizedField label={t('Start time')}>
-                      <UniversalMoment>{household?.start}</UniversalMoment>
-                    </LabelizedField>
-                  </Grid>
-                  <Grid size={{ xs: 3 }}>
-                    <LabelizedField label={t('End time')}>
-                      <UniversalMoment>
-                        {household?.firstRegistrationDate}
-                      </UniversalMoment>
-                    </LabelizedField>
-                  </Grid>
-                  <Grid size={{ xs: 3 }}>
-                    <LabelizedField label={t('Device ID')}>
-                      {/* //TODO: Figure it out. deviceId removed from the model? */}
-                      {/* {household?.deviceid} */} -
-                    </LabelizedField>
-                  </Grid>
->>>>>>> 0ac08f3c
                 </Grid>
-                <Grid item xs={3}>
+                <Grid size={{ xs: 3 }}>
                   <LabelizedField label={t('Device ID')}>
                     {/* //TODO: Figure it out. deviceId removed from the model? */}
                     {/* {household?.deviceid} */} -
@@ -416,4 +299,5 @@
     </>
   );
 };
+
 export default withErrorBoundary(PeopleDetailsPage, 'PeopleDetailsPage');