import { BreadCrumbsItem } from '@components/core/BreadCrumbs';
import { LoadingComponent } from '@components/core/LoadingComponent';
import { PageHeader } from '@components/core/PageHeader';
import { PermissionDenied } from '@components/core/PermissionDenied';
import { PeopleBioData } from '@components/people/PeopleBioData/PeopleBioData';
import { IndividualAdditionalRegistrationInformation } from '@components/population/IndividualAdditionalRegistrationInformation/IndividualAdditionalRegistrationInformation';
import { IndividualPhotoModal } from '@components/population/IndividualPhotoModal';
import { ProgrammeTimeSeriesFields } from '@components/population/ProgrammeTimeSeriesFields';
import {
  BigValue,
  BigValueContainer,
} from '@components/rdi/details/RegistrationDetails/RegistrationDetails';
import { AdminButton } from '@core/AdminButton';
import { LabelizedField } from '@core/LabelizedField';
import { Title } from '@core/Title';
import { UniversalMoment } from '@core/UniversalMoment';
import {
  HouseholdNode,
  useAllIndividualsFlexFieldsAttributesQuery,
  useGrievancesChoiceDataQuery,
  useHouseholdChoiceDataQuery,
} from '@generated/graphql';
import { useBaseUrl } from '@hooks/useBaseUrl';
import { usePermissions } from '@hooks/usePermissions';
import { Box, Grid2 as Grid, Paper, Typography } from '@mui/material';
import { useQuery } from '@tanstack/react-query';
import {
  formatCurrencyWithSymbol,
  isPermissionDeniedError,
} from '@utils/utils';
import { useTranslation } from 'react-i18next';
import { useParams } from 'react-router-dom';
import styled from 'styled-components';
import { hasPermissions, PERMISSIONS } from '../../../config/permissions';
import { UniversalActivityLogTable } from '../../tables/UniversalActivityLogTable';
import { ReactElement } from 'react';
import { IndividualDeliveryMechanisms } from '@components/population/IndividualDeliveryMechanisms';
import withErrorBoundary from '@components/core/withErrorBoundary';
import PaymentsPeopleTable from '@containers/tables/payments/PaymentsPeopleTable/PaymentsPeopleTable';
import { RestService } from '@restgenerated/services/RestService';
import { IndividualDetail } from '@restgenerated/models/IndividualDetail';
import { error } from 'console';

const Container = styled.div`
  padding: 20px 20px 00px 20px;
  && {
    display: flex;
    flex-direction: column;
    width: 100%;
  }
`;
const OverviewPaper = styled(Paper)`
  margin: 0px 0px 20px 0px;
  padding: 20px ${({ theme }) => theme.spacing(11)};
`;
const Overview = styled(Paper)`
  margin: 15px 0px 20px 0px;
  padding: 20px ${({ theme }) => theme.spacing(11)};
`;
const SubTitle = styled(Typography)`
  && {
    font-size: 16px;
  }
`;

const PeopleDetailsPage = (): ReactElement => {
  const { t } = useTranslation();
  const { id } = useParams();
  const { baseUrl, businessArea, programId } = useBaseUrl();
  const permissions = usePermissions();

  const { data: individual, isLoading: loadingIndividual } =
    useQuery<IndividualDetail>({
      queryKey: ['businessAreaProgramIndividual', businessArea, programId, id],
      queryFn: () =>
        RestService.restBusinessAreasProgramsIndividualsRetrieve({
          businessAreaSlug: businessArea,
          programSlug: programId,
          id: id,
        }),
    });

  const { data: choicesData, loading: choicesLoading } =
    useHouseholdChoiceDataQuery();

  const { data: flexFieldsData, loading: flexFieldsDataLoading } =
    useAllIndividualsFlexFieldsAttributesQuery();

  const { data: grievancesChoices, loading: grievancesChoicesLoading } =
    useGrievancesChoiceDataQuery();

  const { data: periodicFieldsData, isLoading: periodicFieldsLoading } =
    useQuery({
      queryKey: ['periodicFields', businessArea, programId],
      queryFn: () =>
        RestService.restBusinessAreasProgramsPeriodicFieldsList({
          businessAreaSlug: businessArea,
          programSlug: programId,
          limit: 1000,
        }),
    });

  if (
    loadingIndividual ||
    choicesLoading ||
    flexFieldsDataLoading ||
    grievancesChoicesLoading ||
    periodicFieldsLoading
  )
    return <LoadingComponent />;

  if (isPermissionDeniedError(error)) return <PermissionDenied />;

  if (
    !individual ||
    !choicesData ||
    !flexFieldsData ||
    !grievancesChoices ||
    permissions === null
  )
    return null;

  const breadCrumbsItems: BreadCrumbsItem[] = [
    {
      title: 'People',
      to: `/${baseUrl}/population/people`,
    },
  ];

  const household = individual?.household;

  return (
    <>
      <PageHeader
        title={`${t('Individual ID')}: ${individual?.unicefId}`}
        breadCrumbs={
          hasPermissions(
            PERMISSIONS.POPULATION_VIEW_INDIVIDUALS_LIST,
            permissions,
          )
            ? breadCrumbsItems
            : null
        }
        flags={
          <>
            {/*<IndividualFlags individual={individual} />  TODO REST Refactor*/}
            <AdminButton adminUrl={individual?.adminUrl} />
          </>
        }
      >
        <Box mr={2}>
          {individual?.photo ? (
            <IndividualPhotoModal individual={individual} />
          ) : null}
        </Box>
      </PageHeader>

      <Container>
        <PeopleBioData
          baseUrl={baseUrl}
          businessArea={businessArea}
<<<<<<< HEAD
          individual={individual}
          choicesData={choicesData}
          grievancesChoices={grievancesChoices}
        />
        <IndividualDeliveryMechanisms individual={individual} />
        <IndividualAdditionalRegistrationInformation
          flexFieldsData={flexFieldsData}
          individual={individual}
        />
        <Box mb={4}>
          <ProgrammeTimeSeriesFields
            individual={individual}
=======
          individual={individual as IndividualNode}
          choicesData={choicesData}
          grievancesChoices={grievancesChoices}
        />
        <IndividualDeliveryMechanisms
          individual={individual as IndividualNode}
        />
        <IndividualAdditionalRegistrationInformation
          flexFieldsData={flexFieldsData}
          individual={individual as IndividualNode}
        />
        <Box mb={4}>
          <ProgrammeTimeSeriesFields
            individual={individual as IndividualNode}
>>>>>>> 1766bb22
            periodicFieldsData={periodicFieldsData}
          />
        </Box>
        <OverviewPaper>
          <Title>
            <Typography variant="h6">{t('Benefits')}</Typography>
          </Title>
          <Grid container>
            <Grid size={{ xs: 3 }}>
              <LabelizedField label={t('Cash received')}>
                {household?.deliveredQuantities?.length ? (
                  <Box mb={2}>
                    <Grid container>
                      <Grid size={{ xs: 6 }}>
                        <Box display="flex" flexDirection="column">
                          {household?.deliveredQuantities?.map((item) => (
                            <Box
                              key={`${item.currency}-${item.totalDeliveredQuantity}`}
                            >
                              {item.currency === 'USD'
                                ? formatCurrencyWithSymbol(
                                    item.totalDeliveredQuantity,
                                    item.currency,
                                  )
                                : `(${formatCurrencyWithSymbol(
                                    item.totalDeliveredQuantity,
                                    item.currency,
                                  )})`}
                            </Box>
                          ))}
                        </Box>
                      </Grid>
                    </Grid>
                  </Box>
                ) : (
                  <>-</>
                )}
              </LabelizedField>
            </Grid>
            <Grid size={{ xs: 3 }}>
              <BigValueContainer>
                <LabelizedField label={t('Total Cash Received')}>
                  <BigValue>
                    {formatCurrencyWithSymbol(
                      household?.totalCashReceivedUsd,
                      'USD',
                    )}
                  </BigValue>
                </LabelizedField>
              </BigValueContainer>
            </Grid>
          </Grid>
        </OverviewPaper>
        {hasPermissions(PERMISSIONS.PM_VIEW_PAYMENT_LIST, permissions) && (
          <PaymentsPeopleTable
            openInNewTab
<<<<<<< HEAD
            household={household}
=======
            household={household as HouseholdNode}
>>>>>>> 1766bb22
            businessArea={businessArea}
            canViewPaymentRecordDetails={hasPermissions(
              PERMISSIONS.PROGRAMME_VIEW_PAYMENT_RECORD_DETAILS,
              permissions,
            )}
          />
        )}

        <Overview>
          <Title>
            <Typography variant="h6">{t('Registration Details')}</Typography>
          </Title>
          <Grid container spacing={6}>
            <Grid size={{ xs: 3 }}>
              <LabelizedField label={t('Source')}>
                <div>{household?.registrationDataImport?.dataSource}</div>
              </LabelizedField>
            </Grid>
            <Grid size={{ xs: 3 }}>
              <LabelizedField label={t('Import name')}>
                <div>{household?.registrationDataImport?.name}</div>
              </LabelizedField>
            </Grid>
            <Grid size={{ xs: 3 }}>
              <LabelizedField label={t('Registration Date')}>
                <div>
                  <UniversalMoment>
                    {household?.lastRegistrationDate}
                  </UniversalMoment>
                </div>
              </LabelizedField>
            </Grid>
            <Grid size={{ xs: 3 }}>
              <LabelizedField label={t('User name')}>
                {household?.registrationDataImport?.importedBy?.email}
              </LabelizedField>
            </Grid>
          </Grid>
          {household?.registrationDataImport?.dataSource === 'XLS' ? null : (
            <>
              <hr />
              <SubTitle variant="h6">{t('Data Collection')}</SubTitle>
              <Grid container spacing={6}>
                <Grid size={{ xs: 3 }}>
                  <LabelizedField label={t('Start time')}>
                    <UniversalMoment>{household?.start}</UniversalMoment>
                  </LabelizedField>
                </Grid>
                <Grid size={{ xs: 3 }}>
                  <LabelizedField label={t('End time')}>
                    <UniversalMoment>
                      {household?.firstRegistrationDate}
                    </UniversalMoment>
                  </LabelizedField>
                </Grid>
                <Grid size={{ xs: 3 }}>
                  <LabelizedField label={t('Device ID')}>
                    {/* //TODO: Figure it out. deviceId removed from the model? */}
                    {/* {household?.deviceid} */} -
                  </LabelizedField>
                </Grid>
              </Grid>
            </>
          )}
        </Overview>
      </Container>
      {hasPermissions(PERMISSIONS.ACTIVITY_LOG_VIEW, permissions) && (
        <UniversalActivityLogTable objectId={individual?.id} />
      )}
    </>
  );
};

export default withErrorBoundary(PeopleDetailsPage, 'PeopleDetailsPage');<|MERGE_RESOLUTION|>--- conflicted
+++ resolved
@@ -15,7 +15,6 @@
 import { Title } from '@core/Title';
 import { UniversalMoment } from '@core/UniversalMoment';
 import {
-  HouseholdNode,
   useAllIndividualsFlexFieldsAttributesQuery,
   useGrievancesChoiceDataQuery,
   useHouseholdChoiceDataQuery,
@@ -159,7 +158,6 @@
         <PeopleBioData
           baseUrl={baseUrl}
           businessArea={businessArea}
-<<<<<<< HEAD
           individual={individual}
           choicesData={choicesData}
           grievancesChoices={grievancesChoices}
@@ -172,22 +170,6 @@
         <Box mb={4}>
           <ProgrammeTimeSeriesFields
             individual={individual}
-=======
-          individual={individual as IndividualNode}
-          choicesData={choicesData}
-          grievancesChoices={grievancesChoices}
-        />
-        <IndividualDeliveryMechanisms
-          individual={individual as IndividualNode}
-        />
-        <IndividualAdditionalRegistrationInformation
-          flexFieldsData={flexFieldsData}
-          individual={individual as IndividualNode}
-        />
-        <Box mb={4}>
-          <ProgrammeTimeSeriesFields
-            individual={individual as IndividualNode}
->>>>>>> 1766bb22
             periodicFieldsData={periodicFieldsData}
           />
         </Box>
@@ -244,11 +226,7 @@
         {hasPermissions(PERMISSIONS.PM_VIEW_PAYMENT_LIST, permissions) && (
           <PaymentsPeopleTable
             openInNewTab
-<<<<<<< HEAD
             household={household}
-=======
-            household={household as HouseholdNode}
->>>>>>> 1766bb22
             businessArea={businessArea}
             canViewPaymentRecordDetails={hasPermissions(
               PERMISSIONS.PROGRAMME_VIEW_PAYMENT_RECORD_DETAILS,
