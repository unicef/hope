--- conflicted
+++ resolved
@@ -176,14 +176,10 @@
           choicesData={individualChoicesData}
           grievancesChoices={grievancesChoices}
         />
-<<<<<<< HEAD
-        <IndividualAccounts individual={individual} />
-=======
         <IndividualAccounts
           individual={individual as IndividualNode}
           choicesData={choicesData}
         />
->>>>>>> fbbdfddc
         <IndividualAdditionalRegistrationInformation
           flexFieldsData={flexFieldsData}
           individual={individual}
