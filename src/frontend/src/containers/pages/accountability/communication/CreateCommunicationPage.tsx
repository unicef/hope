--- conflicted
+++ resolved
@@ -1,25 +1,3 @@
-import { LookUpSelectionCommunication } from '@components/accountability/Communication/LookUpsCommunication/LookUpSelectionCommunication';
-import { BreadCrumbsItem } from '@components/core/BreadCrumbs';
-import { useConfirmation } from '@components/core/ConfirmationDialog';
-import { FormikEffect } from '@components/core/FormikEffect';
-import { LoadingButton } from '@components/core/LoadingButton';
-import { PageHeader } from '@components/core/PageHeader';
-import { PermissionDenied } from '@components/core/PermissionDenied';
-import { TabPanel } from '@components/core/TabPanel';
-import withErrorBoundary from '@components/core/withErrorBoundary';
-import { PaperContainer } from '@components/targeting/PaperContainer';
-import {
-  AccountabilityCommunicationMessageSampleSizeQueryVariables,
-  CreateAccountabilityCommunicationMessageMutationVariables,
-  SamplingChoices,
-  useAccountabilityCommunicationMessageSampleSizeLazyQuery,
-  useAllAdminAreasQuery,
-  useCreateAccountabilityCommunicationMessageMutation,
-  useSurveyAvailableFlowsLazyQuery,
-} from '@generated/graphql';
-import { useBaseUrl } from '@hooks/useBaseUrl';
-import { usePermissions } from '@hooks/usePermissions';
-import { useSnackbar } from '@hooks/useSnackBar';
 import {
   Box,
   Button,
@@ -33,13 +11,6 @@
   Stepper,
   Typography,
 } from '@mui/material';
-import { FormikCheckboxField } from '@shared/Formik/FormikCheckboxField';
-import { FormikMultiSelectField } from '@shared/Formik/FormikMultiSelectField';
-import { FormikSelectField } from '@shared/Formik/FormikSelectField';
-import { FormikSliderField } from '@shared/Formik/FormikSliderField';
-import { FormikTextField } from '@shared/Formik/FormikTextField';
-import { CommunicationSteps, CommunicationTabsValues } from '@utils/constants';
-import { getPercentage } from '@utils/utils';
 import { Field, Form, Formik } from 'formik';
 import {
   ReactElement,
@@ -52,7 +23,36 @@
 import { Link, useNavigate } from 'react-router-dom';
 import styled from 'styled-components';
 import * as Yup from 'yup';
+import {
+  AccountabilityCommunicationMessageSampleSizeQueryVariables,
+  CreateAccountabilityCommunicationMessageMutationVariables,
+  SamplingChoices,
+  useAccountabilityCommunicationMessageSampleSizeLazyQuery,
+  useAllAdminAreasQuery,
+  useCreateAccountabilityCommunicationMessageMutation,
+  useSurveyAvailableFlowsLazyQuery,
+} from '@generated/graphql';
+import { LookUpSelectionCommunication } from '@components/accountability/Communication/LookUpsCommunication/LookUpSelectionCommunication';
+import { BreadCrumbsItem } from '@components/core/BreadCrumbs';
+import { useConfirmation } from '@components/core/ConfirmationDialog';
+import { FormikEffect } from '@components/core/FormikEffect';
+import { LoadingButton } from '@components/core/LoadingButton';
+import { PageHeader } from '@components/core/PageHeader';
+import { PermissionDenied } from '@components/core/PermissionDenied';
+import { TabPanel } from '@components/core/TabPanel';
+import { PaperContainer } from '@components/targeting/PaperContainer';
 import { PERMISSIONS, hasPermissions } from '../../../../config/permissions';
+import { useBaseUrl } from '@hooks/useBaseUrl';
+import { usePermissions } from '@hooks/usePermissions';
+import { useSnackbar } from '@hooks/useSnackBar';
+import { FormikCheckboxField } from '@shared/Formik/FormikCheckboxField';
+import { FormikMultiSelectField } from '@shared/Formik/FormikMultiSelectField';
+import { FormikSelectField } from '@shared/Formik/FormikSelectField';
+import { FormikSliderField } from '@shared/Formik/FormikSliderField';
+import { FormikTextField } from '@shared/Formik/FormikTextField';
+import { CommunicationSteps, CommunicationTabsValues } from '@utils/constants';
+import { getPercentage } from '@utils/utils';
+import withErrorBoundary from '@components/core/withErrorBoundary';
 
 const steps = ['Recipients Look up', 'Sample Size', 'Details'];
 const SampleSizeTabs = ['Full List', 'Random Sampling'];
@@ -330,7 +330,6 @@
         }
       }}
     >
-<<<<<<< HEAD
       {({ submitForm, setValues, values, setFieldValue, errors }) => (
         <>
           <PageHeader
@@ -345,7 +344,7 @@
             }
           />
           <PaperContainer>
-            <Grid xs={9} item>
+            <Grid size={{ xs: 9 }}>
               <Stepper activeStep={activeStep}>
                 {steps.map((label) => {
                   const stepProps: { completed?: boolean } = {};
@@ -396,81 +395,6 @@
                         ({values.households.length})
                       </Box>
                     </Box>
-=======
-      <Formik
-        initialValues={initialValues}
-        validationSchema={validationSchema}
-        validate={(values) => validate(values)}
-        validateOnBlur={validateData}
-        validateOnChange={validateData}
-        onSubmit={(values) => {
-          if (activeStep === steps.length - 1) {
-            confirm({
-              title: t('Confirmation'),
-              content: t('Are you sure you want to send this message?'),
-            }).then(async () => {
-              try {
-                const response = await mutate({
-                  variables: prepareMutationVariables(values),
-                });
-                showMessage(t('Communication Ticket created.'));
-                navigate(
-                  `/${baseUrl}/accountability/communication/${response.data.createAccountabilityCommunicationMessage.message.id}`,
-                );
-              } catch (e) {
-                e.graphQLErrors.map((x) => showMessage(x.message));
-              }
-            });
-          } else {
-            handleNext();
-          }
-        }}
-      >
-        {({ submitForm, setValues, values, setFieldValue, errors }) => (
-          <>
-            <PageHeader
-              title="New Message"
-              breadCrumbs={
-                hasPermissions(
-                  PERMISSIONS.ACCOUNTABILITY_COMMUNICATION_MESSAGE_VIEW_CREATE,
-                  permissions,
-                )
-                  ? breadCrumbsItems
-                  : null
-              }
-            />
-            <PaperContainer>
-              <Grid size={{ xs: 9 }} >
-                <Stepper activeStep={activeStep}>
-                  {steps.map((label) => {
-                    const stepProps: { completed?: boolean } = {};
-                    const labelProps: {
-                      optional?: ReactNode;
-                    } = {};
-                    return (
-                      <Step key={label} {...stepProps}>
-                        <StepLabel {...labelProps}>{label}</StepLabel>
-                      </Step>
-                    );
-                  })}
-                </Stepper>
-              </Grid>
-              <Form>
-                <FormikEffect
-                  values={values}
-                  onChange={() => setFormValues(values)}
-                />
-                {activeStep === CommunicationSteps.LookUp && (
-                  <Box display="flex" flexDirection="column">
-                    <LookUpSelectionCommunication
-                      businessArea={businessArea}
-                      values={values}
-                      onValueChange={setFieldValue}
-                      setValues={setValues}
-                      selectedTab={selectedTab}
-                      setSelectedTab={setSelectedTab}
-                    />
->>>>>>> 0ac08f3c
                   </Box>
                 ) : (
                   <Box px={8}>
@@ -580,12 +504,11 @@
                             />
                           )}
 
-<<<<<<< HEAD
                           <Grid container>
                             {values.ageCheckbox && (
-                              <Grid item xs={12}>
+                              <Grid size={{ xs: 12 }}>
                                 <Grid container>
-                                  <Grid item xs={4}>
+                                  <Grid size={{ xs: 4 }}>
                                     <Field
                                       name="filterAgeMin"
                                       label={t('Minimum Age')}
@@ -594,7 +517,7 @@
                                       component={FormikTextField}
                                     />
                                   </Grid>
-                                  <Grid item xs={4}>
+                                  <Grid size={{ xs: 4 }}>
                                     <Field
                                       name="filterAgeMax"
                                       label={t('Maximum Age')}
@@ -607,7 +530,7 @@
                               </Grid>
                             )}
                             {values.sexCheckbox && (
-                              <Grid item xs={5}>
+                              <Grid size={{ xs: 5 }}>
                                 <Field
                                   name="filterSex"
                                   label={t('Gender')}
@@ -659,100 +582,7 @@
                 <>
                   <Border />
                   <Box my={3}>
-                    <Grid item xs={12}>
-=======
-                            <Grid container>
-                              {values.ageCheckbox && (
-                                <Grid size={{ xs: 12 }}>
-                                  <Grid container>
-                                    <Grid size={{ xs: 4 }}>
-                                      <Field
-                                        name="filterAgeMin"
-                                        label={t('Minimum Age')}
-                                        type="number"
-                                        color="primary"
-                                        component={FormikTextField}
-                                      />
-                                    </Grid>
-                                    <Grid size={{ xs: 4 }}>
-                                      <Field
-                                        name="filterAgeMax"
-                                        label={t('Maximum Age')}
-                                        type="number"
-                                        color="primary"
-                                        component={FormikTextField}
-                                      />
-                                    </Grid>
-                                  </Grid>
-                                </Grid>
-                              )}
-                              {values.sexCheckbox && (
-                                <Grid size={{ xs:5 }}>
-                                  <Field
-                                    name="filterSex"
-                                    label={t('Gender')}
-                                    color="primary"
-                                    choices={[
-                                      { value: 'FEMALE', name: t('Female') },
-                                      { value: 'MALE', name: t('Male') },
-                                      { value: 'OTHER', name: t('Other') },
-                                      {
-                                        value: 'NOT_COLLECTED',
-                                        name: t('Not Collected'),
-                                      },
-                                      {
-                                        value: 'NOT_ANSWERED',
-                                        name: t('Not Answered'),
-                                      },
-                                    ]}
-                                    component={FormikSelectField}
-                                  />
-                                </Grid>
-                              )}
-                            </Grid>
-                          </Box>
-                          <Box
-                            pb={3}
-                            pt={3}
-                            fontSize={16}
-                            fontWeight="fontWeightBold"
-                          >
-                            Sample size:{' '}
-                            {
-                              sampleSizesData
-                                ?.accountabilityCommunicationMessageSampleSize
-                                ?.sampleSize
-                            }{' '}
-                            out of{' '}
-                            {
-                              sampleSizesData
-                                ?.accountabilityCommunicationMessageSampleSize
-                                ?.numberOfRecipients
-                            }{' '}
-                            {getSampleSizePercentage()}
-                          </Box>
-                        </Box>
-                      </TabPanel>
-                    </Box>
-                  ))}
-                {activeStep === CommunicationSteps.Details && (
-                  <>
-                    <Border />
-                    <Box my={3}>
-                      <Grid size={{ xs: 12 }}>
-                        <Field
-                          name="title"
-                          required
-                          fullWidth
-                          variant="outlined"
-                          label={t('Title')}
-                          component={FormikTextField}
-                          data-cy="input-title"
-                        />
-                      </Grid>
-                    </Box>
                     <Grid size={{ xs: 12 }}>
->>>>>>> 0ac08f3c
                       <Field
                         name="title"
                         required
@@ -764,7 +594,7 @@
                       />
                     </Grid>
                   </Box>
-                  <Grid item xs={12}>
+                  <Grid size={{ xs: 12 }}>
                     <Field
                       name="body"
                       required
@@ -816,4 +646,7 @@
   );
 };
 
-export default withErrorBoundary(CreateCommunicationPage, 'CommunicationPage');+export default withErrorBoundary(
+  CreateCommunicationPage,
+  'CreateCommunicationPage',
+);