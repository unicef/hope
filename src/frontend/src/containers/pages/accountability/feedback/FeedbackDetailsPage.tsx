--- conflicted
+++ resolved
@@ -1,10 +1,5 @@
-<<<<<<< HEAD
-import { Grid } from '@mui/material';
+import { Grid2 as Grid } from '@mui/material';
 import { useParams } from 'react-router-dom';
-=======
-import { Grid2 as Grid } from '@mui/material';
-import { useLocation, useParams } from 'react-router-dom';
->>>>>>> 0ac08f3c
 import { useFeedbackQuery } from '@generated/graphql';
 import { FeedbackDetails } from '@components/accountability/Feedback/FeedbackDetails/FeedbackDetails';
 import { FeedbackDetailsToolbar } from '@components/accountability/Feedback/FeedbackDetailsToolbar';
