import {
  Box,
  Button,
  FormHelperText,
  Grid2 as Grid,
  Step,
  StepLabel,
  Stepper,
  Typography,
} from '@mui/material';
import { Field, Formik } from 'formik';
import { ReactElement, ReactNode, useState } from 'react';
import { useTranslation } from 'react-i18next';
import { Link, useNavigate } from 'react-router-dom';
import styled from 'styled-components';
import * as Yup from 'yup';
import {
  CreateFeedbackInput,
  FeedbackIssueType,
  useAllProgramsForChoicesQuery,
  useAllUsersQuery,
  useCreateFeedbackTicketMutation,
  useFeedbackIssueTypeChoicesQuery,
} from '@generated/graphql';
import { BreadCrumbsItem } from '@components/core/BreadCrumbs';
import { ContainerColumnWithBorder } from '@components/core/ContainerColumnWithBorder';
import { LabelizedField } from '@components/core/LabelizedField';
import { LoadingButton } from '@components/core/LoadingButton';
import { LoadingComponent } from '@components/core/LoadingComponent';
import { OverviewContainer } from '@components/core/OverviewContainer';
import { PageHeader } from '@components/core/PageHeader';
import { PermissionDenied } from '@components/core/PermissionDenied';
import { Consent } from '@components/grievances/Consent';
import { LookUpHouseholdIndividualSelection } from '@components/grievances/LookUps/LookUpHouseholdIndividual/LookUpHouseholdIndividualSelection';
import {
  PERMISSIONS,
  hasPermissionInModule,
  hasPermissions,
} from '../../../../config/permissions';
import { useBaseUrl } from '@hooks/useBaseUrl';
import { usePermissions } from '@hooks/usePermissions';
import { useSnackbar } from '@hooks/useSnackBar';
import { FormikAdminAreaAutocomplete } from '@shared/Formik/FormikAdminAreaAutocomplete';
import { FormikCheckboxField } from '@shared/Formik/FormikCheckboxField';
import { FormikSelectField } from '@shared/Formik/FormikSelectField';
import { FormikTextField } from '@shared/Formik/FormikTextField';
import { FeedbackSteps } from '@utils/constants';
import { useProgramContext } from 'src/programContext';
import withErrorBoundary from '@components/core/withErrorBoundary';
import HouseholdQuestionnaire from '@components/grievances/HouseholdQuestionnaire/HouseholdQuestionnaire';
import IndividualQuestionnaire from '@components/grievances/IndividualQuestionnnaire/IndividualQuestionnaire';

const BoxPadding = styled.div`
  padding: 15px 0;
`;
const NoRootPadding = styled.div`
  .MuiStepper-root {
    padding: 0 !important;
  }
`;
const InnerBoxPadding = styled.div`
  .MuiPaper-root {
    padding: 32px 20px;
  }
`;
const NewTicket = styled.div`
  padding: 20px;
`;
const BoxWithBorderBottom = styled.div`
  border-bottom: 1px solid ${({ theme }) => theme.hctPalette.lighterGray};
  padding: 15px 0;
`;
const BoxWithBorders = styled.div`
  border-bottom: 1px solid ${({ theme }) => theme.hctPalette.lighterGray};
  border-top: 1px solid ${({ theme }) => theme.hctPalette.lighterGray};
  padding: 15px 0;
`;

export const validationSchemaWithSteps = (currentStep: number): unknown => {
  const datum = {
    category: Yup.string().required('Category is required'),
    issueType: Yup.string().required('Issue Type is required'),
    admin: Yup.string().nullable(),
    description: Yup.string().nullable(),
    consent: Yup.bool().nullable(),
    area: Yup.string().nullable(),
    language: Yup.string().nullable(),
    program: Yup.string().nullable(),
  };
  if (currentStep === FeedbackSteps.Description) {
    datum.description = Yup.string().required('Description is required');
  }
  if (currentStep >= FeedbackSteps.Verification) {
    datum.consent = Yup.bool().oneOf([true], 'Consent is required');
  }
  return Yup.object().shape(datum);
};

// export function validateUsingSteps(
//   values,
//   activeStep,
//   setValidateData,
// ): { [key: string]: string | { [key: string]: string } } {
//   const errors: { [key: string]: string | { [key: string]: string } } = {};
// const verficationStepFields = [
//   'size',
//   'maleChildrenCount',
//   'femaleChildrenCount',
//   'childrenDisabledCount',
//   'headOfHousehold',
//   'countryOrigin',
//   'address',
//   'village',
//   'admin1',
//   'admin2',
//   'admin3',
//   'unhcrId',
//   'months_displaced_h_f',
//   'fullName',
//   'birthDate',
//   'phoneNo',
//   'relationship',
// ];

// if (
//   activeStep === FeedbackSteps.Verification &&
//   (values.selectedHousehold ||
//     (values.selectedIndividual && !values.verificationRequired))
// ) {
// const MIN_SELECTED_ITEMS = 5;
// const selectedItems = verficationStepFields.filter((item) => values[item]);

// TODO: enable this when questionnaire verification is required

// if (selectedItems.length < MIN_SELECTED_ITEMS) {
//   setValidateData(true);
//   errors.verificationRequired = 'Select correctly minimum 5 questions';
// }
// }
//   return errors;
// }

function CreateFeedbackPage(): ReactElement {
  const navigate = useNavigate();
  const { t } = useTranslation();
  const { baseUrl, businessArea, isAllPrograms, programId } = useBaseUrl();
  const permissions = usePermissions();
  const { showMessage } = useSnackbar();
  const { selectedProgram } = useProgramContext();
  const beneficiaryGroup = selectedProgram?.beneficiaryGroup;
<<<<<<< HEAD
=======

>>>>>>> 1766bb22
  const steps = [
    'Category Selection',
    `${beneficiaryGroup?.groupLabel}/${beneficiaryGroup?.memberLabel} Look up`,
    'Identity Verification',
    'Description',
  ];

  const [activeStep, setActiveStep] = useState(FeedbackSteps.Selection);
  const [validateData, setValidateData] = useState(false);

  const initialValues = {
    category: 'Feedback',
    issueType: null,
    selectedHousehold: null,
    selectedIndividual: null,
    description: '',
    comments: null,
    admin2: null,
    area: null,
    language: null,
    consent: false,
    program: isAllPrograms ? '' : programId,
    verificationRequired: false,
  };

  const { data: userData, loading: userDataLoading } = useAllUsersQuery({
    variables: { businessArea, first: 1000 },
  });

  const { data: choicesData, loading: choicesLoading } =
    useFeedbackIssueTypeChoicesQuery();

  const { data: programsData, loading: programsDataLoading } =
    useAllProgramsForChoicesQuery({
      variables: {
        first: 100,
        businessArea,
      },
    });

  const [mutate, { loading }] = useCreateFeedbackTicketMutation();

  if (userDataLoading || choicesLoading || programsDataLoading)
    return <LoadingComponent />;
  if (permissions === null) return null;
  if (!hasPermissions(PERMISSIONS.GRIEVANCES_FEEDBACK_VIEW_CREATE, permissions))
    return <PermissionDenied />;

  if (!choicesData || !userData || !programsData) return null;

  const breadCrumbsItems: BreadCrumbsItem[] = [
    {
      title: t('Feedback'),
      to: `/${baseUrl}/grievance/feedback/`,
    },
  ];

  const handleNext = (): void => {
    setActiveStep((prevActiveStep) => prevActiveStep + 1);
  };

  const handleBack = (): void => {
    setActiveStep((prevActiveStep) => prevActiveStep - 1);
  };

  const prepareVariables = (values): CreateFeedbackInput => ({
    area: values.area,
    comments: values.comments,
    consent: values.consent,
    description: values.description,
    householdLookup: values.selectedHousehold?.id,
    individualLookup: values.selectedIndividual?.id,
    issueType: values.issueType,
    admin2: values.admin2,
    language: values.language,
    program: values.program,
  });

  const mappedProgramChoices = programsData?.allPrograms?.edges?.map(
    (element) => ({ name: element.node.name, value: element.node.id }),
  );

  return (
    <Formik
      initialValues={initialValues}
      onSubmit={async (values) => {
        if (activeStep === steps.length - 1) {
          try {
            const response = await mutate({
              variables: { input: prepareVariables(values) },
            });
            showMessage(t('Feedback created'));
            navigate(
              `/${baseUrl}/grievance/feedback/${response.data.createFeedback.feedback.id}`,
            );
          } catch (e) {
            e.graphQLErrors.map((x) => showMessage(x.message));
          }
        } else {
          setValidateData(false);
          handleNext();
        }
      }}
      validateOnChange={activeStep < FeedbackSteps.Verification || validateData}
      validateOnBlur={activeStep < FeedbackSteps.Verification || validateData}
      validationSchema={validationSchemaWithSteps(activeStep)}
      // validate={(values) =>
      //   validateUsingSteps(values, activeStep, setValidateData)
      // }
    >
      {({ submitForm, values, setFieldValue, errors, touched }) => {
        const isAnonymousTicket =
          !values.selectedHousehold?.id && !values.selectedIndividual?.id;

        // Set program value based on selected household or individual
        if (
          values.selectedHousehold?.program?.id &&
          values.program !== values.selectedHousehold.program.id
        ) {
          setFieldValue('program', values.selectedHousehold.program.id);
        } else if (
          values.selectedIndividual?.program?.id &&
          values.program !== values.selectedIndividual.program.id
        ) {
          setFieldValue('program', values.selectedIndividual.program.id);
        }
        return (
          <>
            <PageHeader
              title="New Feedback"
              breadCrumbs={
                hasPermissionInModule(
                  'GRIEVANCES_FEEDBACK_VIEW_LIST',
                  permissions,
                )
                  ? breadCrumbsItems
                  : null
              }
            />
            <Grid container spacing={3}>
              <Grid size={{ xs: 12 }}>
                <NewTicket>
                  <InnerBoxPadding>
                    <ContainerColumnWithBorder>
                      <NoRootPadding>
                        <Stepper activeStep={activeStep}>
                          {steps.map((label) => {
                            const stepProps: { completed?: boolean } = {};
                            const labelProps: {
                              optional?: ReactNode;
                            } = {};
                            return (
                              <Step key={label} {...stepProps}>
                                <StepLabel {...labelProps}>{label}</StepLabel>
                              </Step>
                            );
                          })}
                        </Stepper>
                      </NoRootPadding>
                      {activeStep === FeedbackSteps.Selection && (
                        <Grid container spacing={3}>
                          <Grid size={{ xs: 6 }}>
                            <LabelizedField label={t('Category')}>
                              {t('Feedback')}
                            </LabelizedField>
                          </Grid>
                          <Grid size={{ xs: 6 }}>
                            <Field
                              name="issueType"
                              label="Issue Type"
                              variant="outlined"
                              required
                              choices={choicesData.feedbackIssueTypeChoices}
                              component={FormikSelectField}
                              data-cy="input-issue-type"
                            />
                          </Grid>
                        </Grid>
                      )}
                      {activeStep === FeedbackSteps.Lookup && (
                        <BoxWithBorders>
                          <Box display="flex" flexDirection="column">
                            <LookUpHouseholdIndividualSelection
                              values={values}
                              onValueChange={setFieldValue}
                              errors={errors}
                              touched={touched}
                            />
                          </Box>
                        </BoxWithBorders>
                      )}
                      {activeStep === FeedbackSteps.Verification && (
                        <BoxWithBorders>
                          {values.selectedHousehold && (
                            <>
                              {/* //TODO: Optional for now */}
                              {/* <Typography variant='subtitle1'>
                                {t(
                                  'Select correctly answered questions (minimum 5)',
                                )}
                              </Typography> */}
                              <Box py={4}>
                                <Typography variant="subtitle2">
                                  {t(
                                    `${beneficiaryGroup?.groupLabel} Questionnaire`,
                                  )}
                                </Typography>
                                <Box py={4}>
                                  <HouseholdQuestionnaire values={values} />
                                </Box>
                              </Box>
                              <Typography variant="subtitle2">
                                {t(
                                  `${beneficiaryGroup?.memberLabel} Questionnaire`,
                                )}
                              </Typography>
                              <Box py={4}>
                                <IndividualQuestionnaire values={values} />
                              </Box>
                              <BoxWithBorderBottom />
                            </>
                          )}
                          <Consent />
                          <Field
                            name="consent"
                            label={t('Received Consent')}
                            color="primary"
                            fullWidth
                            required
                            container={false}
                            component={FormikCheckboxField}
                            data-cy="input-consent"
                          />
                        </BoxWithBorders>
                      )}
                      {activeStep === steps.length - 1 && (
                        <BoxPadding>
                          <OverviewContainer>
                            <Box p={6}>
                              <Grid container spacing={6}>
                                <Grid size={{ xs: 6 }}>
                                  <LabelizedField label={t('Category')}>
                                    {t('Feedback')}
                                  </LabelizedField>
                                </Grid>
                                <Grid size={{ xs: 6 }}>
                                  <LabelizedField label={t('Issue Type')}>
                                    {values.issueType ===
                                    FeedbackIssueType.PositiveFeedback
                                      ? 'Positive Feedback'
                                      : 'Negative Feedback'}
                                  </LabelizedField>
                                </Grid>
                                <Grid size={{ xs: 6 }}>
                                  <LabelizedField
<<<<<<< HEAD
                                    label={t(`${beneficiaryGroup?.groupLabel}`)}
=======
                                    label={t(
                                      `${beneficiaryGroup?.groupLabel}`,
                                    )}
>>>>>>> 1766bb22
                                  >
                                    {values.selectedHousehold?.unicefId}
                                  </LabelizedField>
                                </Grid>
                                <Grid size={{ xs: 6 }}>
                                  <LabelizedField
                                    label={t(
                                      `${beneficiaryGroup?.memberLabel}`,
                                    )}
                                  >
                                    {values.selectedIndividual?.unicefId}
                                  </LabelizedField>
                                </Grid>
                              </Grid>
                            </Box>
                          </OverviewContainer>
                          <BoxWithBorderBottom />
                          <BoxPadding />
                          <Grid container spacing={3}>
                            <Grid size={{ xs: 12 }}>
                              <Field
                                name="description"
                                multiline
                                fullWidth
                                variant="outlined"
                                label={t('Description')}
                                required
                                component={FormikTextField}
                                data-cy="input-description"
                              />
                            </Grid>
                            <Grid size={{ xs: 12 }}>
                              <Field
                                name="comments"
                                multiline
                                fullWidth
                                variant="outlined"
                                label={t('Comments')}
                                component={FormikTextField}
                                data-cy="input-comments"
                              />
                            </Grid>
                            <Grid size={{ xs: 6 }}>
                              <Field
                                name="admin2"
                                variant="outlined"
                                component={FormikAdminAreaAutocomplete}
                                dataCy="input-admin2"
                                disabled={Boolean(
                                  values.selectedHousehold?.admin2,
                                )}
                              />
                            </Grid>
                            <Grid size={{ xs: 6 }}>
                              <Field
                                name="area"
                                fullWidth
                                variant="outlined"
                                label={t('Area / Village / Pay point')}
                                component={FormikTextField}
                                data-cy="input-area"
                              />
                            </Grid>
                            <Grid size={{ xs: 6 }}>
                              <Field
                                name="language"
                                multiline
                                fullWidth
                                variant="outlined"
                                label={t('Languages Spoken')}
                                component={FormikTextField}
                                data-cy="input-languages"
                              />
                            </Grid>
                            <Grid size={{ xs: 3 }}>
                              <Field
                                name="program"
                                label={t('Programme Name')}
                                fullWidth
                                variant="outlined"
                                choices={mappedProgramChoices}
                                component={FormikSelectField}
                                disabled={!isAllPrograms || !isAnonymousTicket}
                              />
                            </Grid>
                          </Grid>
                        </BoxPadding>
                      )}
                      {errors.verificationRequired ? (
                        <FormHelperText error>
                          {errors.verificationRequired}
                        </FormHelperText>
                      ) : null}
                      <Box pt={3} display="flex" flexDirection="row">
                        <Box mr={3}>
                          <Button
                            component={Link}
                            to={`/${baseUrl}/grievance/feedback`}
                            data-cy="button-cancel"
                          >
                            {t('Cancel')}
                          </Button>
                        </Box>
                        <Box display="flex" ml="auto">
                          <Button
                            disabled={activeStep === 0}
                            onClick={handleBack}
                            data-cy="button-back"
                          >
                            {t('Back')}
                          </Button>
                          <LoadingButton
                            loading={loading}
                            color="primary"
                            variant="contained"
                            onClick={submitForm}
                            data-cy="button-submit"
                          >
                            {activeStep === steps.length - 1
                              ? t('Save')
                              : t('Next')}
                          </LoadingButton>
                        </Box>
                      </Box>
                    </ContainerColumnWithBorder>
                  </InnerBoxPadding>
                </NewTicket>
              </Grid>
            </Grid>
          </>
        );
      }}
    </Formik>
  );
}

export default withErrorBoundary(CreateFeedbackPage, 'CreateFeedbackPage');<|MERGE_RESOLUTION|>--- conflicted
+++ resolved
@@ -148,10 +148,7 @@
   const { showMessage } = useSnackbar();
   const { selectedProgram } = useProgramContext();
   const beneficiaryGroup = selectedProgram?.beneficiaryGroup;
-<<<<<<< HEAD
-=======
-
->>>>>>> 1766bb22
+
   const steps = [
     'Category Selection',
     `${beneficiaryGroup?.groupLabel}/${beneficiaryGroup?.memberLabel} Look up`,
@@ -407,13 +404,7 @@
                                 </Grid>
                                 <Grid size={{ xs: 6 }}>
                                   <LabelizedField
-<<<<<<< HEAD
                                     label={t(`${beneficiaryGroup?.groupLabel}`)}
-=======
-                                    label={t(
-                                      `${beneficiaryGroup?.groupLabel}`,
-                                    )}
->>>>>>> 1766bb22
                                   >
                                     {values.selectedHousehold?.unicefId}
                                   </LabelizedField>
