--- conflicted
+++ resolved
@@ -1,9 +1,7 @@
-<<<<<<< HEAD
-=======
 import { Box, Button, Divider, Grid2 as Grid } from '@mui/material';
 import { Field, Formik } from 'formik';
 import { useTranslation } from 'react-i18next';
-import { Link, useLocation, useNavigate, useParams } from 'react-router-dom';
+import { Link, useNavigate, useParams } from 'react-router-dom';
 import * as Yup from 'yup';
 import {
   UpdateFeedbackInput,
@@ -13,7 +11,6 @@
   useFeedbackQuery,
   useUpdateFeedbackTicketMutation,
 } from '@generated/graphql';
->>>>>>> 0ac08f3c
 import { BlackLink } from '@components/core/BlackLink';
 import { BreadCrumbsItem } from '@components/core/BreadCrumbs';
 import { ContainerColumnWithBorder } from '@components/core/ContainerColumnWithBorder';
@@ -22,33 +19,20 @@
 import { LoadingComponent } from '@components/core/LoadingComponent';
 import { PageHeader } from '@components/core/PageHeader';
 import { PermissionDenied } from '@components/core/PermissionDenied';
-import withErrorBoundary from '@components/core/withErrorBoundary';
-import {
-  UpdateFeedbackInput,
-  useAllProgramsForChoicesQuery,
-  useAllUsersQuery,
-  useFeedbackIssueTypeChoicesQuery,
-  useFeedbackQuery,
-  useUpdateFeedbackTicketMutation,
-} from '@generated/graphql';
-import { useBaseUrl } from '@hooks/useBaseUrl';
-import { usePermissions } from '@hooks/usePermissions';
-import { useSnackbar } from '@hooks/useSnackBar';
-import { Box, Button, Divider, Grid } from '@mui/material';
-import { FormikAdminAreaAutocomplete } from '@shared/Formik/FormikAdminAreaAutocomplete';
-import { FormikSelectField } from '@shared/Formik/FormikSelectField';
-import { FormikTextField } from '@shared/Formik/FormikTextField';
-import { Field, Formik } from 'formik';
-import { ReactElement } from 'react';
-import { useTranslation } from 'react-i18next';
-import { Link, useNavigate, useParams } from 'react-router-dom';
-import { useProgramContext } from 'src/programContext';
-import * as Yup from 'yup';
 import {
   PERMISSIONS,
   hasPermissionInModule,
   hasPermissions,
 } from '../../../../config/permissions';
+import { useBaseUrl } from '@hooks/useBaseUrl';
+import { usePermissions } from '@hooks/usePermissions';
+import { useSnackbar } from '@hooks/useSnackBar';
+import { FormikAdminAreaAutocomplete } from '@shared/Formik/FormikAdminAreaAutocomplete';
+import { FormikTextField } from '@shared/Formik/FormikTextField';
+import { FormikSelectField } from '@shared/Formik/FormikSelectField';
+import { useProgramContext } from 'src/programContext';
+import { ReactElement } from 'react';
+import withErrorBoundary from '@components/core/withErrorBoundary';
 
 export const validationSchema = Yup.object().shape({
   issueType: Yup.string().required('Issue Type is required').nullable(),
@@ -60,7 +44,7 @@
   comments: Yup.string().nullable(),
 });
 
-export const EditFeedbackPage = (): ReactElement => {
+const EditFeedbackPage = (): ReactElement => {
   const navigate = useNavigate();
   const { t } = useTranslation();
   const { id } = useParams();
@@ -197,7 +181,6 @@
                   {t('Cancel')}
                 </Button>
               </Box>
-<<<<<<< HEAD
               <LoadingButton
                 loading={loading}
                 color="primary"
@@ -210,18 +193,18 @@
             </Box>
           </PageHeader>
           <Grid container spacing={3}>
-            <Grid item xs={12}>
+            <Grid size={{ xs: 12 }}>
               <Box p={3}>
                 <ContainerColumnWithBorder>
                   <Box p={3}>
                     <Box mb={3}>
-                      <Grid container item xs={6} spacing={6}>
-                        <Grid item xs={6}>
+                      <Grid container size={{ xs: 6 }} spacing={6}>
+                        <Grid size={{ xs: 6 }}>
                           <LabelizedField label={t('Category')}>
                             {t('Feedback')}
                           </LabelizedField>
                         </Grid>
-                        <Grid item xs={6}>
+                        <Grid size={{ xs: 6 }}>
                           <LabelizedField label={t('Issue Type')}>
                             {feedback.issueType === 'POSITIVE_FEEDBACK'
                               ? 'Positive Feedback'
@@ -229,8 +212,8 @@
                           </LabelizedField>
                         </Grid>
                       </Grid>
-                      <Grid container xs={6} spacing={6}>
-                        <Grid item xs={6}>
+                      <Grid container size={{ xs: 6 }} spacing={6}>
+                        <Grid size={{ xs: 6 }}>
                           <LabelizedField
                             label={t(`${beneficiaryGroup?.groupLabel} ID`)}
                           >
@@ -252,7 +235,7 @@
                             )}
                           </LabelizedField>
                         </Grid>
-                        <Grid item xs={6}>
+                        <Grid size={{ xs: 6 }}>
                           <LabelizedField
                             label={t(`${beneficiaryGroup?.memberLabel} ID`)}
                           >
@@ -273,140 +256,6 @@
                               </div>
                             )}
                           </LabelizedField>
-=======
-            </PageHeader>
-            <Grid container spacing={3}>
-              <Grid size={{ xs: 12 }}>
-                <Box p={3}>
-                  <ContainerColumnWithBorder>
-                    <Box p={3}>
-                      <Box mb={3}>
-                        <Grid container size={{ xs: 6 }} spacing={6}>
-                          <Grid size={{ xs:6 }}>
-                            <LabelizedField label={t('Category')}>
-                              {t('Feedback')}
-                            </LabelizedField>
-                          </Grid>
-                          <Grid size={{ xs:6 }}>
-                            <LabelizedField label={t('Issue Type')}>
-                              {feedback.issueType === 'POSITIVE_FEEDBACK'
-                                ? 'Positive Feedback'
-                                : 'Negative Feedback'}
-                            </LabelizedField>
-                          </Grid>
-                        </Grid>
-                        <Grid container size={{ xs: 6 }} spacing={6}>
-                          <Grid size={{ xs:6 }}>
-                            <LabelizedField
-                              label={t(`${beneficiaryGroup?.groupLabel} ID`)}
-                            >
-                              {' '}
-                              {feedback.householdLookup?.id &&
-                              canViewHouseholdDetails &&
-                              !isAllPrograms ? (
-                                <BlackLink
-                                  to={`/${baseUrl}/population/household/${feedback.householdLookup?.id}`}
-                                >
-                                  {feedback.householdLookup?.unicefId}
-                                </BlackLink>
-                              ) : (
-                                <div>
-                                  {feedback.householdLookup?.id
-                                    ? feedback.householdLookup?.unicefId
-                                    : '-'}
-                                </div>
-                              )}
-                            </LabelizedField>
-                          </Grid>
-                          <Grid size={{ xs:6 }}>
-                            <LabelizedField
-                              label={t(`${beneficiaryGroup?.memberLabel} ID`)}
-                            >
-                              {' '}
-                              {feedback.individualLookup?.id &&
-                              canViewIndividualDetails &&
-                              !isAllPrograms ? (
-                                <BlackLink
-                                  to={`/${baseUrl}/population/individuals/${feedback.individualLookup?.id}`}
-                                >
-                                  {feedback.individualLookup?.unicefId}
-                                </BlackLink>
-                              ) : (
-                                <div>
-                                  {feedback.individualLookup?.id
-                                    ? feedback.individualLookup?.unicefId
-                                    : '-'}
-                                </div>
-                              )}
-                            </LabelizedField>
-                          </Grid>
-                        </Grid>
-                        <Box mt={6} mb={6}>
-                          <Divider />
-                        </Box>
-                      </Box>
-                      <Grid container spacing={3}>
-                        <Grid size={{ xs: 12 }}>
-                          <Field
-                            name="description"
-                            multiline
-                            fullWidth
-                            variant="outlined"
-                            label={t('Description')}
-                            required
-                            component={FormikTextField}
-                          />
-                        </Grid>
-                        <Grid size={{ xs: 12 }}>
-                          <Field
-                            name="comments"
-                            multiline
-                            fullWidth
-                            variant="outlined"
-                            label={t('Comments')}
-                            component={FormikTextField}
-                          />
-                        </Grid>
-                        <Grid size={{ xs:6 }}>
-                          <Field
-                            name="admin2"
-                            variant="outlined"
-                            component={FormikAdminAreaAutocomplete}
-                            disabled={Boolean(feedback.admin2?.id)}
-                          />
-                        </Grid>
-                        <Grid size={{ xs:6 }}>
-                          <Field
-                            name="area"
-                            fullWidth
-                            variant="outlined"
-                            label={t('Area / Village / Pay point')}
-                            component={FormikTextField}
-                          />
-                        </Grid>
-                        <Grid size={{ xs:6 }}>
-                          <Field
-                            name="language"
-                            multiline
-                            fullWidth
-                            variant="outlined"
-                            label={t('Languages Spoken')}
-                            component={FormikTextField}
-                          />
-                        </Grid>
-                        <Grid size={{ xs: 3 }}>
-                          <Field
-                            name="program"
-                            label={t('Programme Name')}
-                            fullWidth
-                            variant="outlined"
-                            choices={mappedProgramChoices}
-                            component={FormikSelectField}
-                            disabled={
-                              !isAllPrograms || Boolean(feedback.program?.id)
-                            }
-                          />
->>>>>>> 0ac08f3c
                         </Grid>
                       </Grid>
                       <Box mt={6} mb={6}>
@@ -414,7 +263,7 @@
                       </Box>
                     </Box>
                     <Grid container spacing={3}>
-                      <Grid item xs={12}>
+                      <Grid size={{ xs: 12 }}>
                         <Field
                           name="description"
                           multiline
@@ -425,7 +274,7 @@
                           component={FormikTextField}
                         />
                       </Grid>
-                      <Grid item xs={12}>
+                      <Grid size={{ xs: 12 }}>
                         <Field
                           name="comments"
                           multiline
@@ -435,7 +284,7 @@
                           component={FormikTextField}
                         />
                       </Grid>
-                      <Grid item xs={6}>
+                      <Grid size={{ xs: 6 }}>
                         <Field
                           name="admin2"
                           variant="outlined"
@@ -443,7 +292,7 @@
                           disabled={Boolean(feedback.admin2?.id)}
                         />
                       </Grid>
-                      <Grid item xs={6}>
+                      <Grid size={{ xs: 6 }}>
                         <Field
                           name="area"
                           fullWidth
@@ -452,7 +301,7 @@
                           component={FormikTextField}
                         />
                       </Grid>
-                      <Grid item xs={6}>
+                      <Grid size={{ xs: 6 }}>
                         <Field
                           name="language"
                           multiline
@@ -462,7 +311,7 @@
                           component={FormikTextField}
                         />
                       </Grid>
-                      <Grid item xs={3}>
+                      <Grid size={{ xs: 3 }}>
                         <Field
                           name="program"
                           label={t('Programme Name')}
