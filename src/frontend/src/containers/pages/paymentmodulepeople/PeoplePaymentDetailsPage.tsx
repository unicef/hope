--- conflicted
+++ resolved
@@ -37,11 +37,7 @@
         businessAreaSlug: businessArea,
         paymentId: paymentId,
         programSlug: programId,
-<<<<<<< HEAD
-        paymentPlanPk:paymentPlanId,
-=======
         paymentPlanPk: paymentPlanId,
->>>>>>> 78bef177
       }),
   });
   const paymentPlanStatus = payment?.parent?.status;
