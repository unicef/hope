--- conflicted
+++ resolved
@@ -74,54 +74,6 @@
   const { paymentPlan } = data;
 
   return (
-<<<<<<< HEAD
-    <UniversalErrorBoundary
-      location={location}
-      beforeCapture={(scope) => {
-        scope.setTag('location', location.pathname);
-        scope.setTag('component', 'PeoplePaymentPlanDetailsPage.tsx');
-      }}
-      componentName="PeoplePaymentPlanDetailsPage"
-    >
-      <Box display="flex" flexDirection="column">
-        <PaymentPlanDetailsHeader
-          paymentPlan={paymentPlan}
-          baseUrl={baseUrl}
-          permissions={permissions}
-        />
-        <PaymentPlanDetails baseUrl={baseUrl} paymentPlan={paymentPlan} />
-        {status !== PaymentPlanStatus.Preparing && (
-          <>
-            <AcceptanceProcess paymentPlan={paymentPlan} />
-            {shouldDisplayEntitlement && (
-              <Entitlement
-                paymentPlan={paymentPlan}
-                permissions={permissions}
-              />
-            )}
-            {shouldDisplayFsp && (
-              <FspSection paymentPlan={paymentPlan} />
-            )}
-            <ExcludeSection paymentPlan={paymentPlan} />
-            <SupportingDocumentsSection paymentPlan={paymentPlan} />
-            <PeoplePaymentPlanDetailsResults paymentPlan={paymentPlan} />
-            <PeoplePaymentsTable
-              businessArea={businessArea}
-              paymentPlan={paymentPlan}
-              permissions={permissions}
-              canViewDetails
-            />
-            {shouldDisplayReconciliationSummary && (
-              <ReconciliationSummary paymentPlan={paymentPlan} />
-            )}
-            {hasPermissions(PERMISSIONS.ACTIVITY_LOG_VIEW, permissions) && (
-              <UniversalActivityLogTable objectId={paymentPlan.id} />
-            )}
-          </>
-        )}
-      </Box>
-    </UniversalErrorBoundary>
-=======
     <Box display="flex" flexDirection="column">
       <PaymentPlanDetailsHeader
         paymentPlan={paymentPlan}
@@ -136,7 +88,7 @@
             <Entitlement paymentPlan={paymentPlan} permissions={permissions} />
           )}
           {shouldDisplayFsp && (
-            <FspSection baseUrl={baseUrl} paymentPlan={paymentPlan} />
+            <FspSection paymentPlan={paymentPlan} />
           )}
           <ExcludeSection paymentPlan={paymentPlan} />
           <SupportingDocumentsSection paymentPlan={paymentPlan} />
@@ -156,7 +108,6 @@
         </>
       )}
     </Box>
->>>>>>> f5cf5497
   );
 };
 export default withErrorBoundary(
