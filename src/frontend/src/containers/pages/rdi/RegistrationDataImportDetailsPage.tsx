--- conflicted
+++ resolved
@@ -63,11 +63,7 @@
   const { id } = useParams();
   const permissions = usePermissions();
   const { selectedProgram } = useProgramContext();
-<<<<<<< HEAD
-  const { businessArea, programSlug } = useBaseUrl();
-=======
   const { businessArea } = useBaseUrl();
->>>>>>> 244534ce
   const beneficiaryGroup = selectedProgram?.beneficiaryGroup;
   const refetchInterval = (result) => {
     if (
