import { AutoSubmitFormOnEnter } from '@components/core/AutoSubmitFormOnEnter';
import { BreadCrumbsItem } from '@components/core/BreadCrumbs';
import { ContainerColumnWithBorder } from '@components/core/ContainerColumnWithBorder';
import { LoadingButton } from '@components/core/LoadingButton';
import { LoadingComponent } from '@components/core/LoadingComponent';
import { PageHeader } from '@components/core/PageHeader';
import { PermissionDenied } from '@components/core/PermissionDenied';
import { AddIndividualDataChange } from '@components/grievances/AddIndividualDataChange';
import { CreateGrievanceStepper } from '@components/grievances/CreateGrievance/CreateGrievanceStepper/CreateGrievanceStepper';
import { Description } from '@components/grievances/CreateGrievance/Description/Description';
import { Selection } from '@components/grievances/CreateGrievance/Selection/Selection';
import { Verification } from '@components/grievances/CreateGrievance/Verification/Verification';
import { EditHouseholdDataChange } from '@components/grievances/EditHouseholdDataChange/EditHouseholdDataChange';
import { EditIndividualDataChange } from '@components/grievances/EditIndividualDataChange/EditIndividualDataChange';
import { LookUpHouseholdIndividualSelection } from '@components/grievances/LookUps/LookUpHouseholdIndividual/LookUpHouseholdIndividualSelection';
import { OtherRelatedTicketsCreate } from '@components/grievances/OtherRelatedTicketsCreate';
import { TicketsAlreadyExist } from '@components/grievances/TicketsAlreadyExist';
import {
  getGrievanceDetailsPath,
  prepareVariables,
  selectedIssueType,
} from '@components/grievances/utils/createGrievanceUtils';
import { validateUsingSteps } from '@components/grievances/utils/validateGrievance';
import { validationSchemaWithSteps } from '@components/grievances/utils/validationSchema';
import {
  useAllAddIndividualFieldsQuery,
  useAllEditHouseholdFieldsQuery,
  useAllProgramsForChoicesQuery,
  useCreateGrievanceMutation,
  useGrievancesChoiceDataQuery,
} from '@generated/graphql';
import { useArrayToDict } from '@hooks/useArrayToDict';
import { useBaseUrl } from '@hooks/useBaseUrl';
import { usePermissions } from '@hooks/usePermissions';
import { useSnackbar } from '@hooks/useSnackBar';
import { Box, Button, FormHelperText, Grid } from '@mui/material';
import {
  GRIEVANCE_CATEGORIES,
  GRIEVANCE_ISSUE_TYPES,
  GrievanceSteps,
} from '@utils/constants';
import { decodeIdString, thingForSpecificGrievanceType } from '@utils/utils';
import { Formik } from 'formik';
import { ReactElement, useState } from 'react';
import { useTranslation } from 'react-i18next';
import { Link, useLocation, useNavigate } from 'react-router-dom';
import styled from 'styled-components';
import {
  PERMISSIONS,
  hasPermissionInModule,
  hasPermissions,
} from '../../../config/permissions';
<<<<<<< HEAD
import { useProgramContext } from 'src/programContext';
=======
import { UniversalErrorBoundary } from '@components/core/UniversalErrorBoundary';
>>>>>>> b2887a22

const InnerBoxPadding = styled.div`
  .MuiPaper-root {
    padding: 32px 20px;
  }
`;

const NewTicket = styled.div`
  padding: 20px;
`;

const BoxWithBorders = styled.div`
  border-bottom: 1px solid ${({ theme }) => theme.hctPalette.lighterGray};
  border-top: 1px solid ${({ theme }) => theme.hctPalette.lighterGray};
  padding: 15px 0;
`;
function EmptyComponent(): React.ReactElement {
  return null;
}
export const dataChangeComponentDict = {
  [GRIEVANCE_CATEGORIES.DATA_CHANGE]: {
    [GRIEVANCE_ISSUE_TYPES.ADD_INDIVIDUAL]: AddIndividualDataChange,
    [GRIEVANCE_ISSUE_TYPES.EDIT_INDIVIDUAL]: EditIndividualDataChange,
    [GRIEVANCE_ISSUE_TYPES.EDIT_HOUSEHOLD]: EditHouseholdDataChange,
  },
};

export const CreateGrievancePage = (): React.ReactElement => {
  const navigate = useNavigate();
  const { t } = useTranslation();
  const location = useLocation();
  const { baseUrl, businessArea, programId, isAllPrograms } = useBaseUrl();
  const { isSocialDctType } = useProgramContext();
  const permissions = usePermissions();
  const { showMessage } = useSnackbar();

  const [activeStep, setActiveStep] = useState(GrievanceSteps.Selection);
  const [validateData, setValidateData] = useState(false);

  const linkedTicketId = location.state?.linkedTicketId;
  const selectedHousehold = location.state?.selectedHousehold;
  const selectedIndividual = location.state?.selectedIndividual;
  const category = location.state?.category;
  const linkedFeedbackId = location.state?.linkedFeedbackId;
  const redirectedFromRelatedTicket = Boolean(category);
  const isFeedbackWithHouseholdOnly =
    location.state?.isFeedbackWithHouseholdOnly;

  const initialValues = {
    description: '',
    category: category || null,
    language: '',
    consent: false,
    admin: selectedHousehold?.admin2?.id || null,
    area: '',
    selectedHousehold: selectedHousehold || null,
    selectedIndividual: selectedIndividual || null,
    selectedPaymentRecords: [],
    selectedLinkedTickets: linkedTicketId ? [linkedTicketId] : [],
    identityVerified: false,
    issueType: null,
    priority: null,
    urgency: null,
    partner: null,
    program: isAllPrograms ? '' : programId,
    comments: null,
    linkedFeedbackId: linkedFeedbackId
      ? decodeIdString(linkedFeedbackId)
      : null,
    documentation: [],
    individualDataUpdateFields: [{ fieldName: null, fieldValue: null }],
  };

  const { data: choicesData, loading: choicesLoading } =
    useGrievancesChoiceDataQuery();

  const [mutate, { loading }] = useCreateGrievanceMutation();
  const { data: programsData, loading: programsDataLoading } =
    useAllProgramsForChoicesQuery({
      variables: {
        first: 100,
        businessArea,
      },
    });

  const {
    data: allAddIndividualFieldsData,
    loading: allAddIndividualFieldsDataLoading,
  } = useAllAddIndividualFieldsQuery();
  const { data: householdFieldsData, loading: householdFieldsLoading } =
    useAllEditHouseholdFieldsQuery();
  const individualFieldsDict = useArrayToDict(
    allAddIndividualFieldsData?.allAddIndividualsFieldsAttributes,
    'name',
    '*',
  );
  const householdFieldsDict = useArrayToDict(
    householdFieldsData?.allEditHouseholdFieldsAttributes,
    'name',
    '*',
  );

  const showIssueType = (values): boolean =>
    values.category === GRIEVANCE_CATEGORIES.SENSITIVE_GRIEVANCE ||
    values.category === GRIEVANCE_CATEGORIES.DATA_CHANGE ||
    values.category === GRIEVANCE_CATEGORIES.GRIEVANCE_COMPLAINT;

  if (
    choicesLoading ||
    allAddIndividualFieldsDataLoading ||
    householdFieldsLoading ||
    programsDataLoading
  )
    return <LoadingComponent />;
  if (permissions === null) return null;

  if (!hasPermissions(PERMISSIONS.GRIEVANCES_CREATE, permissions))
    return <PermissionDenied />;

  if (
    !choicesData ||
    !allAddIndividualFieldsData ||
    !householdFieldsData ||
    !householdFieldsDict ||
    !individualFieldsDict ||
    !programsData
  )
    return null;

  const breadCrumbsItems: BreadCrumbsItem[] = [
    {
      title: t('Grievance and Feedback'),
      to: `/${baseUrl}/grievance/tickets/`,
    },
  ];

  const dataChangeErrors = (errors): ReactElement[] =>
    [
      'householdDataUpdateFields',
      'individualDataUpdateFields',
      'individualDataUpdateFieldsDocuments',
      'individualDataUpdateFieldsIdentities',
      'verificationRequired',
    ].map((fieldname) => (
      <FormHelperText key={fieldname} error>
        {errors[fieldname]}
      </FormHelperText>
    ));

  const handleNext = (): void => {
    setActiveStep((prevActiveStep) => prevActiveStep + 1);
  };

  const handleBack = (): void => {
    setActiveStep((prevActiveStep) => prevActiveStep - 1);
  };

  let steps = isSocialDctType
    ? [
        'Category Selection',
        'Individual Look up',
        'Identity Verification',
        'Description',
      ]
    : [
        'Category Selection',
        'Household/Individual Look up',
        'Identity Verification',
        'Description',
      ];

  // if creating a linked G&F ticket from Feedback page skip Look Up
  if (linkedFeedbackId && selectedHousehold && selectedIndividual) {
    steps = ['Category Selection', 'Identity Verification', 'Description'];
  }

  return (
    <UniversalErrorBoundary
      location={location}
      beforeCapture={(scope) => {
        scope.setTag('location', location.pathname);
        scope.setTag('component', 'CreateGrievancePage.tsx');
      }}
      componentName="CreateGrievancePage"
    >
      <Formik
        initialValues={initialValues}
        onSubmit={async (values) => {
          if (activeStep === GrievanceSteps.Description) {
            try {
              const { data } = await mutate(
                prepareVariables(businessArea, values),
              );
              const grievanceTicket =
                data.createGrievanceTicket.grievanceTickets[0];
              let msg: string;
              let url: string;
              const paymentsNumber = values.selectedPaymentRecords.length;
              if (paymentsNumber > 1) {
                msg = `${paymentsNumber} ${t('Grievance Tickets created')}.`;
                url = `/${baseUrl}/grievance/tickets/user-generated`;
              } else {
                msg = t('Grievance Ticket created.');
                url = getGrievanceDetailsPath(
                  grievanceTicket.id,
                  grievanceTicket.category,
                  baseUrl,
                );
              }
              showMessage(msg);
              navigate(url);
            } catch (e) {
              e.graphQLErrors.map((x) => showMessage(x.message));
            }
          } else {
            setValidateData(false);
            handleNext();
            // if creating a linked G&F ticket from Feedback page and IND and HH selected skip Look Up
            if (
              activeStep === 0 &&
              linkedFeedbackId &&
              selectedHousehold &&
              selectedIndividual
            ) {
              handleNext();
            }
          }
        }}
        validateOnChange={
          activeStep < GrievanceSteps.Verification || validateData
        }
        validateOnBlur={
          activeStep < GrievanceSteps.Verification || validateData
        }
        validate={(values) =>
          validateUsingSteps(
            values,
            allAddIndividualFieldsData,
            individualFieldsDict,
            householdFieldsDict,
            activeStep,
            setValidateData,
          )
        }
        validationSchema={validationSchemaWithSteps(activeStep)}
      >
        {({
          submitForm,
          values,
          setFieldValue,
          errors,
          touched,
          handleChange,
        }) => {
          const DataChangeComponent = thingForSpecificGrievanceType(
            values,
            dataChangeComponentDict,
            EmptyComponent,
          );

          const issueTypeToDisplay = (): string =>
            selectedIssueType(
              values,
              choicesData.grievanceTicketIssueTypeChoices,
            );

          const disableNextOnFirstStep = (): boolean => {
            if (!values.category) return true;
            if (showIssueType(values)) {
              if (!values.issueType) return true;
            }
            return false;
          };

          return (
            <>
              <AutoSubmitFormOnEnter />
              <PageHeader
                title="New Ticket"
                breadCrumbs={
                  hasPermissionInModule('GRIEVANCES_VIEW_LIST', permissions)
                    ? breadCrumbsItems
                    : null
                }
              />
              <Grid container spacing={3}>
                <Grid item xs={12}>
                  <NewTicket>
                    <InnerBoxPadding>
                      <ContainerColumnWithBorder>
                        <CreateGrievanceStepper
                          activeStep={activeStep}
                          steps={steps}
                        />
                        {activeStep === GrievanceSteps.Selection && (
                          <Selection
                            handleChange={handleChange}
                            choicesData={choicesData}
                            setFieldValue={setFieldValue}
                            showIssueType={showIssueType}
                            values={values}
                            redirectedFromRelatedTicket={
                              redirectedFromRelatedTicket
                            }
                          />
                        )}
                        {activeStep === GrievanceSteps.Lookup && (
                          <BoxWithBorders>
                            <Box display="flex" flexDirection="column">
                              <LookUpHouseholdIndividualSelection
                                values={values}
                                onValueChange={setFieldValue}
                                errors={errors}
                                touched={touched}
                                redirectedFromRelatedTicket={
                                  redirectedFromRelatedTicket
                                }
                                isFeedbackWithHouseholdOnly={
                                  isFeedbackWithHouseholdOnly
                                }
                              />
                            </Box>
                          </BoxWithBorders>
                        )}
                        {activeStep === GrievanceSteps.Verification && (
                          <Verification values={values} />
                        )}
                        {activeStep === GrievanceSteps.Description && (
                          <>
                            <Description
                              values={values}
                              showIssueType={showIssueType}
                              selectedIssueType={issueTypeToDisplay}
                              baseUrl={baseUrl}
                              choicesData={choicesData}
                              programsData={programsData}
                              setFieldValue={setFieldValue}
                              errors={errors}
                              permissions={permissions}
                            />
                            <DataChangeComponent
                              values={values}
                              setFieldValue={setFieldValue}
                            />
                          </>
                        )}
                        {dataChangeErrors(errors)}
                        <Box pt={3} display="flex" flexDirection="row">
                          <Box mr={3}>
                            <Button
                              component={Link}
                              to={`/${baseUrl}/grievance/tickets/user-generated`}
                            >
                              {t('Cancel')}
                            </Button>
                          </Box>
                          <Box display="flex" ml="auto">
                            <Button
                              disabled={activeStep === 0}
                              onClick={handleBack}
                            >
                              {t('Back')}
                            </Button>
                            <LoadingButton
                              loading={loading}
                              color="primary"
                              variant="contained"
                              onClick={submitForm}
                              data-cy="button-submit"
                              disabled={disableNextOnFirstStep()}
                            >
                              {activeStep === GrievanceSteps.Description
                                ? t('Save')
                                : t('Next')}
                            </LoadingButton>
                          </Box>
                        </Box>
                      </ContainerColumnWithBorder>
                    </InnerBoxPadding>
                  </NewTicket>
                </Grid>
                {activeStep === GrievanceSteps.Selection && (
                  <Grid item xs={12}>
                    <NewTicket>
                      <Grid container spacing={3}>
                        <TicketsAlreadyExist values={values} />
                        <Grid item xs={6}>
                          <OtherRelatedTicketsCreate values={values} />
                        </Grid>
                      </Grid>
                    </NewTicket>
                  </Grid>
                )}
              </Grid>
            </>
          );
        }}
      </Formik>
    </UniversalErrorBoundary>
  );
};<|MERGE_RESOLUTION|>--- conflicted
+++ resolved
@@ -50,11 +50,8 @@
   hasPermissionInModule,
   hasPermissions,
 } from '../../../config/permissions';
-<<<<<<< HEAD
 import { useProgramContext } from 'src/programContext';
-=======
 import { UniversalErrorBoundary } from '@components/core/UniversalErrorBoundary';
->>>>>>> b2887a22
 
 const InnerBoxPadding = styled.div`
   .MuiPaper-root {
