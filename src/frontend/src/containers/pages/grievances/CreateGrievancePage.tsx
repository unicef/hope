--- conflicted
+++ resolved
@@ -319,11 +319,7 @@
             householdFieldsDict,
             activeStep,
             setValidateData,
-<<<<<<< HEAD
             beneficiaryGroup,
-            isSocialDctType,
-=======
->>>>>>> 1d0be064
           )
         }
         validationSchema={validationSchemaWithSteps(activeStep)}
