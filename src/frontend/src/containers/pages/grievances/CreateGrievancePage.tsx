import React, { ReactElement, useState } from 'react';
import { Formik, useFormikContext } from 'formik';
import { AutoSubmitFormOnEnter } from '@components/core/AutoSubmitFormOnEnter';
import { BreadCrumbsItem } from '@components/core/BreadCrumbs';
import { ContainerColumnWithBorder } from '@components/core/ContainerColumnWithBorder';
import { LoadingButton } from '@components/core/LoadingButton';
import { LoadingComponent } from '@components/core/LoadingComponent';
import { PageHeader } from '@components/core/PageHeader';
import { PermissionDenied } from '@components/core/PermissionDenied';
import withErrorBoundary from '@components/core/withErrorBoundary';
import AddIndividualDataChange from '@components/grievances/AddIndividualDataChange';
import { CreateGrievanceStepper } from '@components/grievances/CreateGrievance/CreateGrievanceStepper/CreateGrievanceStepper';
import Description from '@components/grievances/CreateGrievance/Description/Description';
import Selection from '@components/grievances/CreateGrievance/Selection/Selection';
import Verification from '@components/grievances/CreateGrievance/Verification/Verification';
import EditHouseholdDataChange from '@components/grievances/EditHouseholdDataChange/EditHouseholdDataChange';
import EditIndividualDataChange from '@components/grievances/EditIndividualDataChange/EditIndividualDataChange';
import EditPeopleDataChange from '@components/grievances/EditPeopleDataChange/EditPeopleDataChange';
import { LookUpHouseholdIndividualSelection } from '@components/grievances/LookUps/LookUpHouseholdIndividual/LookUpHouseholdIndividualSelection';
import { OtherRelatedTicketsCreate } from '@components/grievances/OtherRelatedTicketsCreate';
import { TicketsAlreadyExist } from '@components/grievances/TicketsAlreadyExist';
import {
  getGrievanceDetailsPath,
  prepareRestVariables,
  selectedIssueType,
} from '@components/grievances/utils/createGrievanceUtils';
import { validateUsingSteps } from '@components/grievances/utils/validateGrievance';
import { validationSchemaWithSteps } from '@components/grievances/utils/validationSchema';
import { useArrayToDict } from '@hooks/useArrayToDict';
import { useBaseUrl } from '@hooks/useBaseUrl';
import { usePermissions } from '@hooks/usePermissions';
import { useSnackbar } from '@hooks/useSnackBar';
import Box from '@mui/material/Box';
import Button from '@mui/material/Button';
import FormHelperText from '@mui/material/FormHelperText';
import Grid from '@mui/material/Grid';
import { CreateGrievanceTicket } from '@restgenerated/models/CreateGrievanceTicket';
import { PaginatedProgramListList } from '@restgenerated/models/PaginatedProgramListList';
import { RestService } from '@restgenerated/services/RestService';
import { useMutation, useQuery } from '@tanstack/react-query';
import { createApiParams } from '@utils/apiUtils';
import {
  GRIEVANCE_CATEGORIES,
  GRIEVANCE_ISSUE_TYPES,
  GrievanceSteps,
} from '@utils/constants';
import {
  showApiErrorMessages,
  thingForSpecificGrievanceType,
} from '@utils/utils';
import { useTranslation } from 'react-i18next';
import { Link, useLocation, useNavigate } from 'react-router-dom';
import { useProgramContext } from 'src/programContext';
import styled from 'styled-components';
import {
  hasPermissionInModule,
  hasPermissions,
  PERMISSIONS,
} from '../../../config/permissions';

const InnerBoxPadding = styled.div`
  .MuiPaper-root {
    padding: 32px 20px;
  }
`;

const NewTicket = styled.div`
  padding: 20px;
`;

const BoxWithBorders = styled.div`
  border-bottom: 1px solid ${({ theme }) => theme.hctPalette.lighterGray};
  border-top: 1px solid ${({ theme }) => theme.hctPalette.lighterGray};
  padding: 15px 0;
`;

function EmptyComponent(): ReactElement {
  return null;
}

function FormikSelectedEntitiesSync({
  fetchedHousehold,
  fetchedIndividual,
}: {
  fetchedHousehold: any;
  fetchedIndividual: any;
}) {
  const { values, setFieldValue } = useFormikContext<any>();
  React.useEffect(() => {
    if (fetchedHousehold && values.selectedHousehold !== fetchedHousehold) {
      setFieldValue('selectedHousehold', fetchedHousehold);
    }
  }, [fetchedHousehold, values.selectedHousehold, setFieldValue]);
  React.useEffect(() => {
    if (fetchedIndividual && values.selectedIndividual !== fetchedIndividual) {
      setFieldValue('selectedIndividual', fetchedIndividual);
    }
  }, [fetchedIndividual, values.selectedIndividual, setFieldValue]);
  return null;
}

const CreateGrievancePage = (): ReactElement => {
  const location = useLocation();
  const navigate = useNavigate();
  const { t } = useTranslation();
  const { baseUrl, businessArea, programId, isAllPrograms } = useBaseUrl();
  const { isSocialDctType, selectedProgram } = useProgramContext();
  const permissions = usePermissions();
  const { showMessage } = useSnackbar();
  const beneficiaryGroup = selectedProgram?.beneficiaryGroup;

  const [activeStep, setActiveStep] = useState(GrievanceSteps.Selection);
  const [validateData, setValidateData] = useState(false);

  const dataChangeComponentDict = {
    [GRIEVANCE_CATEGORIES.DATA_CHANGE]: {
      [GRIEVANCE_ISSUE_TYPES.ADD_INDIVIDUAL]: AddIndividualDataChange,
      [GRIEVANCE_ISSUE_TYPES.EDIT_INDIVIDUAL]: isSocialDctType
        ? EditPeopleDataChange
        : EditIndividualDataChange,
      [GRIEVANCE_ISSUE_TYPES.EDIT_HOUSEHOLD]: EditHouseholdDataChange,
    },
  };

  const linkedTicketId = location.state?.linkedTicketId;
  const selectedHousehold = location.state?.selectedHousehold;
  const feedbackProgramId = location.state?.feedbackProgramId;

  const { data: programsData, isLoading: programsDataLoading } =
    useQuery<PaginatedProgramListList>({
      queryKey: ['businessAreasProgramsList', { limit: 100 }, businessArea],
      queryFn: () =>
        RestService.restBusinessAreasProgramsList(
          createApiParams(
            { businessAreaSlug: businessArea, limit: 100 },
            {
              withPagination: false,
            },
          ),
        ),
    });

  const feedbackProgram = feedbackProgramId
    ? programsData?.results?.find((prog) => prog.id === feedbackProgramId)
    : undefined;
  const feedbackProgramSlug = feedbackProgram?.slug;

  // Fetch full household object if selectedHousehold is an ID (string/number)
  const shouldFetchHousehold = Boolean(
    selectedHousehold &&
      (typeof selectedHousehold === 'string' ||
        typeof selectedHousehold === 'number'),
  );

  const entityProgramSlug =
    feedbackProgramSlug || (programId !== 'all' ? programId : undefined);

  const { data: fetchedHousehold, isLoading: fetchedHouseholdLoading } =
    useQuery({
      queryKey: [
        'household',
        businessArea,
        entityProgramSlug,
        selectedHousehold,
      ],
      queryFn: () =>
        RestService.restBusinessAreasProgramsHouseholdsRetrieve({
          businessAreaSlug: businessArea,
          programSlug: entityProgramSlug,
          id: String(selectedHousehold),
        }),
      enabled: shouldFetchHousehold && !!entityProgramSlug,
    });
  const selectedIndividual = location.state?.selectedIndividual;

  // Fetch full individual object if selectedIndividual is an ID (string/number)
  const shouldFetchIndividual = Boolean(
    selectedIndividual &&
      (typeof selectedIndividual === 'string' ||
        typeof selectedIndividual === 'number'),
  );

  const { data: fetchedIndividual, isLoading: fetchedIndividualLoading } =
    useQuery({
      queryKey: [
        'individual',
        businessArea,
        entityProgramSlug,
        selectedIndividual,
      ],
      queryFn: () =>
        RestService.restBusinessAreasProgramsIndividualsRetrieve({
          businessAreaSlug: businessArea,
          programSlug: entityProgramSlug,
          id: String(selectedIndividual),
        }),
      enabled: shouldFetchIndividual && !!entityProgramSlug,
    });
  const category = location.state?.category;
  const linkedFeedbackId = location.state?.linkedFeedbackId;
  const redirectedFromRelatedTicket = Boolean(category);
  const isFeedbackWithHouseholdOnly =
    location.state?.isFeedbackWithHouseholdOnly;

  const initialValues = {
    description: '',
    category:
      typeof category === 'number' ? category : Number(category) || null,
    language: '',
    consent: false,
    admin: selectedHousehold?.admin2?.id || null,
    area: '',
    selectedHousehold: selectedHousehold || null,
    selectedIndividual: selectedIndividual || null,
    selectedPaymentRecords: [],
    selectedLinkedTickets: linkedTicketId ? [linkedTicketId] : [],
    identityVerified: false,
    issueType: null,
    priority: null,
    urgency: null,
    partner: null,
    program: isAllPrograms ? '' : selectedProgram?.id || '',
    comments: null,
    linkedFeedbackId: linkedFeedbackId || null,
    documentation: [],
    individualDataUpdateFields: [{ fieldName: null, fieldValue: null }],
    roles: [],
  };

  const { data: choicesData, isLoading: choicesLoading } = useQuery<any>({
    queryKey: ['businessAreasGrievanceTicketsChoices', businessArea],
    queryFn: () =>
      RestService.restBusinessAreasGrievanceTicketsChoicesRetrieve({
        businessAreaSlug: businessArea,
      }),
  });

  const { mutateAsync, isPending: loading } = useMutation({
    mutationFn: (requestData: CreateGrievanceTicket) => {
      return RestService.restBusinessAreasGrievanceTicketsCreate({
        businessAreaSlug: businessArea,
        formData: requestData as any,
      });
    },
  });

  const {
    data: allAddIndividualFieldsData,
    isLoading: allAddIndividualFieldsDataLoading,
  } = useQuery({
    queryKey: ['addIndividualFieldsAttributes', businessArea],
    queryFn: () =>
      RestService.restBusinessAreasGrievanceTicketsAllAddIndividualsFieldsAttributesList(
        {
          businessAreaSlug: businessArea,
        },
      ),
  });

  const { data: householdFieldsData, isLoading: householdFieldsLoading } =
    useQuery({
      queryKey: ['householdFieldsAttributes', businessArea],
      queryFn: () =>
        RestService.restBusinessAreasGrievanceTicketsAllEditHouseholdFieldsAttributesList(
          {
            businessAreaSlug: businessArea,
          },
        ),
    });

  const {
    data: allEditPeopleFieldsData,
    isLoading: allEditPeopleFieldsLoading,
  } = useQuery({
    queryKey: ['editPeopleFieldsAttributes', businessArea],
    queryFn: () =>
      RestService.restBusinessAreasGrievanceTicketsAllEditPeopleFieldsAttributesList(
        {
          businessAreaSlug: businessArea,
        },
      ),
  });

  const individualFieldsDict = useArrayToDict(
    //@ts-ignore
    allAddIndividualFieldsData,
    'name',
    '*',
  );

  const householdFieldsDict = useArrayToDict(
    //@ts-ignore
    householdFieldsData,
    'name',
    '*',
  );

  const peopleFieldsDict = useArrayToDict(
    //@ts-ignore
    allEditPeopleFieldsData,
    'name',
    '*',
  );

  const issueTypeDict = useArrayToDict(
    choicesData?.grievanceTicketIssueTypeChoices,
    'category',
    '*',
  );

  const individualFieldsDictForValidation = isSocialDctType
    ? peopleFieldsDict
    : individualFieldsDict;

  const showIssueType = (values): boolean =>
    values.category?.toString() === GRIEVANCE_CATEGORIES.SENSITIVE_GRIEVANCE ||
    values.category?.toString() === GRIEVANCE_CATEGORIES.DATA_CHANGE ||
    values.category?.toString() === GRIEVANCE_CATEGORIES.GRIEVANCE_COMPLAINT;
  if (
    choicesLoading ||
    allAddIndividualFieldsDataLoading ||
    householdFieldsLoading ||
    programsDataLoading ||
    allEditPeopleFieldsLoading ||
    (fetchedIndividualLoading && shouldFetchIndividual) ||
    fetchedHouseholdLoading
  )
    return <LoadingComponent />;
  if (permissions === null) return null;

  if (!hasPermissions(PERMISSIONS.GRIEVANCES_CREATE, permissions))
    return <PermissionDenied />;

  const breadCrumbsItems: BreadCrumbsItem[] = [
    {
      title: t('Grievance and Feedback'),
      to: `/${baseUrl}/grievance/tickets/user-generated`,
    },
  ];

  const dataChangeErrors = (errors): ReactElement[] =>
    [
      'householdDataUpdateFields',
      'individualDataUpdateFields',
      'individualDataUpdateFieldsDocuments',
      'individualDataUpdateFieldsIdentities',
      'individualDataUpdateFieldsAccounts',
      'individualDataUpdateAccountsToEdit',
      'verificationRequired',
    ].map((fieldname) => (
      <FormHelperText key={fieldname} error>
        {errors[fieldname]}
      </FormHelperText>
    ));

  const handleNext = (): void => {
    setActiveStep((prevActiveStep) => prevActiveStep + 1);
  };

  const handleBack = (): void => {
    setActiveStep((prevActiveStep) => prevActiveStep - 1);
  };

  let steps = isSocialDctType
    ? [
        'Category Selection',
        `${beneficiaryGroup?.memberLabel} Look up`,
        'Identity Verification',
        'Description',
      ]
    : [
        'Category Selection',
        `${beneficiaryGroup?.groupLabel}/${beneficiaryGroup?.memberLabel} Look up`,
        'Identity Verification',
        'Description',
      ];

  // if creating a linked G&F ticket from Feedback page skip Look Up
  if (linkedFeedbackId && selectedHousehold && selectedIndividual) {
    steps = ['Category Selection', 'Identity Verification', 'Description'];
  }

  return (
    <Formik
      initialValues={initialValues}
      onSubmit={async (values) => {
        if (activeStep === GrievanceSteps.Description) {
          try {
            const requestData = prepareRestVariables(values);
            const data = await mutateAsync(requestData);
            const grievanceTickets = data || [];
            const grievanceTicket = grievanceTickets[0];
            let msg: string;
            let url: string;
            const paymentsNumber = values.selectedPaymentRecords.length;
            if (paymentsNumber > 1) {
              msg = `${paymentsNumber} ${t('Grievance Tickets created')}.`;
              url = `/${baseUrl}/grievance/tickets/user-generated`;
            } else {
              msg = t('Grievance Ticket created.');
              url = getGrievanceDetailsPath(
                grievanceTicket.id,
                grievanceTicket.category,
                baseUrl,
              );
            }
            showMessage(msg);
            navigate(url);
          } catch (e) {
            showApiErrorMessages(
              e,
              showMessage,
              'An error occurred while creating the grievance ticket',
            );
          }
        } else {
          setValidateData(false);
          handleNext();
          // if creating a linked G&F ticket from Feedback page and IND and HH selected skip Look Up
          if (
            activeStep === 0 &&
            linkedFeedbackId &&
            selectedHousehold &&
            selectedIndividual
          ) {
            handleNext();
          }
        }
      }}
      validateOnChange={
        activeStep < GrievanceSteps.Verification || validateData
      }
      validateOnBlur={activeStep < GrievanceSteps.Verification || validateData}
      validate={(values) =>
        validateUsingSteps(
          values,
          allAddIndividualFieldsData || null,
          individualFieldsDictForValidation,
          householdFieldsDict,
          activeStep,
          setValidateData,
          beneficiaryGroup,
        )
      }
      validationSchema={validationSchemaWithSteps(activeStep)}
    >
      {({
        submitForm,
        values,
        setFieldValue,
        errors,
        touched,
        handleChange,
      }) => {
        const dynamicEntityProgramSlug =
          feedbackProgramSlug ||
          (programId !== 'all'
            ? programId
            : (typeof values.selectedHousehold === 'object' &&
                values.selectedHousehold?.program?.slug) ||
<<<<<<< HEAD
              (typeof values.selectedIndividual === 'object' &&
                values.selectedIndividual?.program?.slug));
=======
              (typeof values.selectedHousehold === 'object' &&
                values.selectedHousehold?.programSlug) ||
              (typeof values.selectedIndividual === 'object' &&
                values.selectedIndividual?.program?.slug) ||
              (typeof values.selectedIndividual === 'object' &&
                values.selectedIndividual?.programSlug));
>>>>>>> d4c2a3b3

        const DataChangeComponent = thingForSpecificGrievanceType(
          values,
          dataChangeComponentDict,
          EmptyComponent,
        );

        const getIssueTypeToDisplay = (): string => {
          if (!values.issueType) return '';
          return selectedIssueType(values, issueTypeDict);
        };

        const issueTypeToDisplay = getIssueTypeToDisplay();

        const disableNextOnFirstStep = (): boolean => {
          if (!values.category) return true;
          if (showIssueType(values)) {
            if (!values.issueType) return true;
          }
          return false;
        };

        return (
          <>
            <FormikSelectedEntitiesSync
              fetchedHousehold={
                shouldFetchHousehold
                  ? fetchedHousehold
                  : values.selectedHousehold
              }
              fetchedIndividual={
                shouldFetchIndividual
                  ? fetchedIndividual
                  : values.selectedIndividual
              }
            />
            <AutoSubmitFormOnEnter />
            <PageHeader
              title="New Ticket"
              breadCrumbs={
                hasPermissionInModule('GRIEVANCES_VIEW_LIST', permissions)
                  ? breadCrumbsItems
                  : null
              }
            />
            <Grid container spacing={3}>
              <Grid size={{ xs: 12 }}>
                <NewTicket>
                  <InnerBoxPadding>
                    <ContainerColumnWithBorder>
                      <CreateGrievanceStepper
                        activeStep={activeStep}
                        steps={steps}
                      />
                      {activeStep === GrievanceSteps.Selection && (
                        <Selection
                          handleChange={handleChange}
                          choicesData={choicesData}
                          setFieldValue={setFieldValue}
                          showIssueType={showIssueType}
                          values={values}
                          redirectedFromRelatedTicket={
                            redirectedFromRelatedTicket
                          }
                        />
                      )}
                      {activeStep === GrievanceSteps.Lookup && (
                        <BoxWithBorders>
                          <Box
                            sx={{ display: 'flex', flexDirection: 'column' }}
                          >
                            <LookUpHouseholdIndividualSelection
                              values={values}
                              onValueChange={setFieldValue}
                              errors={errors}
                              touched={touched}
                              redirectedFromRelatedTicket={
                                redirectedFromRelatedTicket
                              }
                              isFeedbackWithHouseholdOnly={
                                isFeedbackWithHouseholdOnly
                              }
                            />
                          </Box>
                        </BoxWithBorders>
                      )}
                      {activeStep === GrievanceSteps.Verification && (
                        <Verification
                          values={values}
                          programSlug={dynamicEntityProgramSlug}
                        />
                      )}
                      {activeStep === GrievanceSteps.Description && (
                        <>
                          <Description
                            values={values}
                            showIssueType={showIssueType}
                            issueTypeToDisplay={issueTypeToDisplay}
                            baseUrl={baseUrl}
                            choicesData={choicesData}
                            programsData={programsData}
                            setFieldValue={setFieldValue}
                            errors={errors}
                            permissions={permissions}
                          />
                          <DataChangeComponent
                            values={values}
                            setFieldValue={setFieldValue}
                            programSlug={dynamicEntityProgramSlug}
                          />
                        </>
                      )}
                      {dataChangeErrors(errors)}
                      <Box
                        sx={{ pt: 3, display: 'flex', flexDirection: 'row' }}
                      >
                        <Box sx={{ mr: 3 }}>
                          <Button
                            component={Link}
                            to={`/${baseUrl}/grievance/tickets/user-generated`}
                          >
                            {t('Cancel')}
                          </Button>
                        </Box>
                        <Box sx={{ display: 'flex', ml: 'auto' }}>
                          <Button
                            disabled={activeStep === 0}
                            onClick={handleBack}
                          >
                            {t('Back')}
                          </Button>
                          <LoadingButton
                            loading={loading}
                            color="primary"
                            variant="contained"
                            onClick={submitForm}
                            data-cy="button-submit"
                            disabled={disableNextOnFirstStep()}
                          >
                            {activeStep === GrievanceSteps.Description
                              ? t('Save')
                              : t('Next')}
                          </LoadingButton>
                        </Box>
                      </Box>
                    </ContainerColumnWithBorder>
                  </InnerBoxPadding>
                </NewTicket>
              </Grid>
              {activeStep === GrievanceSteps.Selection && (
                <Grid size={{ xs: 12 }}>
                  <NewTicket>
                    <Grid container spacing={3}>
                      <TicketsAlreadyExist values={values} />
                      <Grid size={{ xs: 6 }}>
                        <OtherRelatedTicketsCreate values={values} />
                      </Grid>
                    </Grid>
                  </NewTicket>
                </Grid>
              )}
            </Grid>
          </>
        );
      }}
    </Formik>
  );
};

export default withErrorBoundary(CreateGrievancePage, 'CreateGrievancePage');<|MERGE_RESOLUTION|>--- conflicted
+++ resolved
@@ -458,17 +458,12 @@
             ? programId
             : (typeof values.selectedHousehold === 'object' &&
                 values.selectedHousehold?.program?.slug) ||
-<<<<<<< HEAD
-              (typeof values.selectedIndividual === 'object' &&
-                values.selectedIndividual?.program?.slug));
-=======
               (typeof values.selectedHousehold === 'object' &&
                 values.selectedHousehold?.programSlug) ||
               (typeof values.selectedIndividual === 'object' &&
                 values.selectedIndividual?.program?.slug) ||
               (typeof values.selectedIndividual === 'object' &&
                 values.selectedIndividual?.programSlug));
->>>>>>> d4c2a3b3
 
         const DataChangeComponent = thingForSpecificGrievanceType(
           values,
