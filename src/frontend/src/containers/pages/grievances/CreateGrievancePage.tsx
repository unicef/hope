import { AutoSubmitFormOnEnter } from '@components/core/AutoSubmitFormOnEnter';
import { BreadCrumbsItem } from '@components/core/BreadCrumbs';
import { ContainerColumnWithBorder } from '@components/core/ContainerColumnWithBorder';
import { LoadingButton } from '@components/core/LoadingButton';
import { LoadingComponent } from '@components/core/LoadingComponent';
import { PageHeader } from '@components/core/PageHeader';
import { PermissionDenied } from '@components/core/PermissionDenied';
import { AddIndividualDataChange } from '@components/grievances/AddIndividualDataChange';
import { CreateGrievanceStepper } from '@components/grievances/CreateGrievance/CreateGrievanceStepper/CreateGrievanceStepper';
import { Description } from '@components/grievances/CreateGrievance/Description/Description';
import { Selection } from '@components/grievances/CreateGrievance/Selection/Selection';
import { Verification } from '@components/grievances/CreateGrievance/Verification/Verification';
import { EditHouseholdDataChange } from '@components/grievances/EditHouseholdDataChange/EditHouseholdDataChange';
import { EditIndividualDataChange } from '@components/grievances/EditIndividualDataChange/EditIndividualDataChange';
import { LookUpHouseholdIndividualSelection } from '@components/grievances/LookUps/LookUpHouseholdIndividual/LookUpHouseholdIndividualSelection';
import { OtherRelatedTicketsCreate } from '@components/grievances/OtherRelatedTicketsCreate';
import { TicketsAlreadyExist } from '@components/grievances/TicketsAlreadyExist';
import {
  getGrievanceDetailsPath,
  prepareVariables,
  selectedIssueType,
} from '@components/grievances/utils/createGrievanceUtils';
import { validateUsingSteps } from '@components/grievances/utils/validateGrievance';
import { validationSchemaWithSteps } from '@components/grievances/utils/validationSchema';
import {
  useAllAddIndividualFieldsQuery,
  useAllEditHouseholdFieldsQuery,
  useAllEditPeopleFieldsQuery,
  useAllProgramsForChoicesQuery,
  useCreateGrievanceMutation,
  useGrievancesChoiceDataQuery,
} from '@generated/graphql';
import { useArrayToDict } from '@hooks/useArrayToDict';
import { useBaseUrl } from '@hooks/useBaseUrl';
import { usePermissions } from '@hooks/usePermissions';
import { useSnackbar } from '@hooks/useSnackBar';
import { Box, Button, FormHelperText, Grid } from '@mui/material';
import {
  GRIEVANCE_CATEGORIES,
  GRIEVANCE_ISSUE_TYPES,
  GrievanceSteps,
} from '@utils/constants';
import { decodeIdString, thingForSpecificGrievanceType } from '@utils/utils';
import { Formik } from 'formik';
import { ReactElement, useState } from 'react';
import { useTranslation } from 'react-i18next';
import { Link, useLocation, useNavigate } from 'react-router-dom';
import styled from 'styled-components';
import {
  PERMISSIONS,
  hasPermissionInModule,
  hasPermissions,
} from '../../../config/permissions';
import { useProgramContext } from 'src/programContext';
import { UniversalErrorBoundary } from '@components/core/UniversalErrorBoundary';
import { useProgramContext } from 'src/programContext';

const InnerBoxPadding = styled.div`
  .MuiPaper-root {
    padding: 32px 20px;
  }
`;

const NewTicket = styled.div`
  padding: 20px;
`;

const BoxWithBorders = styled.div`
  border-bottom: 1px solid ${({ theme }) => theme.hctPalette.lighterGray};
  border-top: 1px solid ${({ theme }) => theme.hctPalette.lighterGray};
  padding: 15px 0;
`;
function EmptyComponent(): ReactElement {
  return null;
}
export const dataChangeComponentDict = {
  [GRIEVANCE_CATEGORIES.DATA_CHANGE]: {
    [GRIEVANCE_ISSUE_TYPES.ADD_INDIVIDUAL]: AddIndividualDataChange,
    [GRIEVANCE_ISSUE_TYPES.EDIT_INDIVIDUAL]: EditIndividualDataChange,
    [GRIEVANCE_ISSUE_TYPES.EDIT_HOUSEHOLD]: EditHouseholdDataChange,
  },
};

export const CreateGrievancePage = (): ReactElement => {
  const navigate = useNavigate();
  const { t } = useTranslation();
  const location = useLocation();
  const { baseUrl, businessArea, programId, isAllPrograms } = useBaseUrl();
  const { isSocialDctType } = useProgramContext();
  const permissions = usePermissions();
  const { showMessage } = useSnackbar();
  const { selectedProgram } = useProgramContext();
  const beneficiaryGroup = selectedProgram?.beneficiaryGroup;

  const [activeStep, setActiveStep] = useState(GrievanceSteps.Selection);
  const [validateData, setValidateData] = useState(false);

  const linkedTicketId = location.state?.linkedTicketId;
  const selectedHousehold = location.state?.selectedHousehold;
  const selectedIndividual = location.state?.selectedIndividual;
  const category = location.state?.category;
  const linkedFeedbackId = location.state?.linkedFeedbackId;
  const redirectedFromRelatedTicket = Boolean(category);
  const isFeedbackWithHouseholdOnly =
    location.state?.isFeedbackWithHouseholdOnly;

  const initialValues = {
    description: '',
    category: category || null,
    language: '',
    consent: false,
    admin: selectedHousehold?.admin2?.id || null,
    area: '',
    selectedHousehold: selectedHousehold || null,
    selectedIndividual: selectedIndividual || null,
    selectedPaymentRecords: [],
    selectedLinkedTickets: linkedTicketId ? [linkedTicketId] : [],
    identityVerified: false,
    issueType: null,
    priority: null,
    urgency: null,
    partner: null,
    program: isAllPrograms ? '' : programId,
    comments: null,
    linkedFeedbackId: linkedFeedbackId
      ? decodeIdString(linkedFeedbackId)
      : null,
    documentation: [],
    individualDataUpdateFields: [{ fieldName: null, fieldValue: null }],
  };

  const { data: choicesData, loading: choicesLoading } =
    useGrievancesChoiceDataQuery();

  const [mutate, { loading }] = useCreateGrievanceMutation();
  const { data: programsData, loading: programsDataLoading } =
    useAllProgramsForChoicesQuery({
      variables: {
        first: 100,
        businessArea,
      },
    });

  const {
    data: allAddIndividualFieldsData,
    loading: allAddIndividualFieldsDataLoading,
  } = useAllAddIndividualFieldsQuery();

  const { data: householdFieldsData, loading: householdFieldsLoading } =
    useAllEditHouseholdFieldsQuery();

  const { data: allEditPeopleFieldsData, loading: allEditPeopleFieldsLoading } =
    useAllEditPeopleFieldsQuery();

  const individualFieldsDict = useArrayToDict(
    allAddIndividualFieldsData?.allAddIndividualsFieldsAttributes,
    'name',
    '*',
  );

  const householdFieldsDict = useArrayToDict(
    householdFieldsData?.allEditHouseholdFieldsAttributes,
    'name',
    '*',
  );

  const peopleFieldsDict = useArrayToDict(
    allEditPeopleFieldsData?.allEditPeopleFieldsAttributes,
    'name',
    '*',
  );

  const householdFieldsDictByDctType = isSocialDctType
    ? peopleFieldsDict
    : householdFieldsDict;

  const showIssueType = (values): boolean =>
    values.category === GRIEVANCE_CATEGORIES.SENSITIVE_GRIEVANCE ||
    values.category === GRIEVANCE_CATEGORIES.DATA_CHANGE ||
    values.category === GRIEVANCE_CATEGORIES.GRIEVANCE_COMPLAINT;

  if (
    choicesLoading ||
    allAddIndividualFieldsDataLoading ||
    householdFieldsLoading ||
    programsDataLoading ||
    allEditPeopleFieldsLoading
  )
    return <LoadingComponent />;
  if (permissions === null) return null;

  if (!hasPermissions(PERMISSIONS.GRIEVANCES_CREATE, permissions))
    return <PermissionDenied />;

  if (
    !choicesData ||
    !allAddIndividualFieldsData ||
    !householdFieldsData ||
    !householdFieldsDict ||
    !individualFieldsDict ||
    !programsData ||
    !peopleFieldsDict
  )
    return null;

  const breadCrumbsItems: BreadCrumbsItem[] = [
    {
      title: t('Grievance and Feedback'),
      to: `/${baseUrl}/grievance/tickets/`,
    },
  ];

  const dataChangeErrors = (errors): ReactElement[] =>
    [
      'householdDataUpdateFields',
      'individualDataUpdateFields',
      'individualDataUpdateFieldsDocuments',
      'individualDataUpdateFieldsIdentities',
      'verificationRequired',
    ].map((fieldname) => (
      <FormHelperText key={fieldname} error>
        {errors[fieldname]}
      </FormHelperText>
    ));

  const handleNext = (): void => {
    setActiveStep((prevActiveStep) => prevActiveStep + 1);
  };

  const handleBack = (): void => {
    setActiveStep((prevActiveStep) => prevActiveStep - 1);
  };

<<<<<<< HEAD
  let steps = [
    'Category Selection',
    `${beneficiaryGroup?.groupLabel}/${beneficiaryGroup?.memberLabel} Look up`,
    'Identity Verification',
    'Description',
  ];
=======
  let steps = isSocialDctType
    ? [
        'Category Selection',
        'Individual Look up',
        'Identity Verification',
        'Description',
      ]
    : [
        'Category Selection',
        'Household/Individual Look up',
        'Identity Verification',
        'Description',
      ];

>>>>>>> 9fafa628
  // if creating a linked G&F ticket from Feedback page skip Look Up
  if (linkedFeedbackId && selectedHousehold && selectedIndividual) {
    steps = ['Category Selection', 'Identity Verification', 'Description'];
  }

  return (
    <UniversalErrorBoundary
      location={location}
      beforeCapture={(scope) => {
        scope.setTag('location', location.pathname);
        scope.setTag('component', 'CreateGrievancePage.tsx');
      }}
      componentName="CreateGrievancePage"
    >
      <Formik
        initialValues={initialValues}
        onSubmit={async (values) => {
          if (activeStep === GrievanceSteps.Description) {
            try {
              const { data } = await mutate(
                prepareVariables(businessArea, values),
              );
              const grievanceTicket =
                data.createGrievanceTicket.grievanceTickets[0];
              let msg: string;
              let url: string;
              const paymentsNumber = values.selectedPaymentRecords.length;
              if (paymentsNumber > 1) {
                msg = `${paymentsNumber} ${t('Grievance Tickets created')}.`;
                url = `/${baseUrl}/grievance/tickets/user-generated`;
              } else {
                msg = t('Grievance Ticket created.');
                url = getGrievanceDetailsPath(
                  grievanceTicket.id,
                  grievanceTicket.category,
                  baseUrl,
                );
              }
              showMessage(msg);
              navigate(url);
            } catch (e) {
              e.graphQLErrors.map((x) => showMessage(x.message));
            }
          } else {
            setValidateData(false);
            handleNext();
            // if creating a linked G&F ticket from Feedback page and IND and HH selected skip Look Up
            if (
              activeStep === 0 &&
              linkedFeedbackId &&
              selectedHousehold &&
              selectedIndividual
            ) {
              handleNext();
            }
          }
        }}
        validateOnChange={
          activeStep < GrievanceSteps.Verification || validateData
        }
        validateOnBlur={
          activeStep < GrievanceSteps.Verification || validateData
        }
        validate={(values) =>
          validateUsingSteps(
            values,
            allAddIndividualFieldsData,
            individualFieldsDict,
            householdFieldsDictByDctType,
            activeStep,
            setValidateData,
<<<<<<< HEAD
            beneficiaryGroup,
=======
            isSocialDctType,
>>>>>>> 9fafa628
          )
        }
        validationSchema={validationSchemaWithSteps(activeStep)}
      >
        {({
          submitForm,
          values,
          setFieldValue,
          errors,
          touched,
          handleChange,
        }) => {
          const DataChangeComponent = thingForSpecificGrievanceType(
            values,
            dataChangeComponentDict,
            EmptyComponent,
          );

          const issueTypeToDisplay = (): string =>
            selectedIssueType(
              values,
              choicesData.grievanceTicketIssueTypeChoices,
            );

          const disableNextOnFirstStep = (): boolean => {
            if (!values.category) return true;
            if (showIssueType(values)) {
              if (!values.issueType) return true;
            }
            return false;
          };

          return (
            <>
              <AutoSubmitFormOnEnter />
              <PageHeader
                title="New Ticket"
                breadCrumbs={
                  hasPermissionInModule('GRIEVANCES_VIEW_LIST', permissions)
                    ? breadCrumbsItems
                    : null
                }
              />
              <Grid container spacing={3}>
                <Grid item xs={12}>
                  <NewTicket>
                    <InnerBoxPadding>
                      <ContainerColumnWithBorder>
                        <CreateGrievanceStepper
                          activeStep={activeStep}
                          steps={steps}
                        />
                        {activeStep === GrievanceSteps.Selection && (
                          <Selection
                            handleChange={handleChange}
                            choicesData={choicesData}
                            setFieldValue={setFieldValue}
                            showIssueType={showIssueType}
                            values={values}
                            redirectedFromRelatedTicket={
                              redirectedFromRelatedTicket
                            }
                          />
                        )}
                        {activeStep === GrievanceSteps.Lookup && (
                          <BoxWithBorders>
                            <Box display="flex" flexDirection="column">
                              <LookUpHouseholdIndividualSelection
                                values={values}
                                onValueChange={setFieldValue}
                                errors={errors}
                                touched={touched}
                                redirectedFromRelatedTicket={
                                  redirectedFromRelatedTicket
                                }
                                isFeedbackWithHouseholdOnly={
                                  isFeedbackWithHouseholdOnly
                                }
                              />
                            </Box>
                          </BoxWithBorders>
                        )}
                        {activeStep === GrievanceSteps.Verification && (
                          <Verification values={values} />
                        )}
                        {activeStep === GrievanceSteps.Description && (
                          <>
                            <Description
                              values={values}
                              showIssueType={showIssueType}
                              selectedIssueType={issueTypeToDisplay}
                              baseUrl={baseUrl}
                              choicesData={choicesData}
                              programsData={programsData}
                              setFieldValue={setFieldValue}
                              errors={errors}
                              permissions={permissions}
                            />
                            <DataChangeComponent
                              values={values}
                              setFieldValue={setFieldValue}
                            />
                          </>
                        )}
                        {dataChangeErrors(errors)}
                        <Box pt={3} display="flex" flexDirection="row">
                          <Box mr={3}>
                            <Button
                              component={Link}
                              to={`/${baseUrl}/grievance/tickets/user-generated`}
                            >
                              {t('Cancel')}
                            </Button>
                          </Box>
                          <Box display="flex" ml="auto">
                            <Button
                              disabled={activeStep === 0}
                              onClick={handleBack}
                            >
                              {t('Back')}
                            </Button>
                            <LoadingButton
                              loading={loading}
                              color="primary"
                              variant="contained"
                              onClick={submitForm}
                              data-cy="button-submit"
                              disabled={disableNextOnFirstStep()}
                            >
                              {activeStep === GrievanceSteps.Description
                                ? t('Save')
                                : t('Next')}
                            </LoadingButton>
                          </Box>
                        </Box>
                      </ContainerColumnWithBorder>
                    </InnerBoxPadding>
                  </NewTicket>
                </Grid>
                {activeStep === GrievanceSteps.Selection && (
                  <Grid item xs={12}>
                    <NewTicket>
                      <Grid container spacing={3}>
                        <TicketsAlreadyExist values={values} />
                        <Grid item xs={6}>
                          <OtherRelatedTicketsCreate values={values} />
                        </Grid>
                      </Grid>
                    </NewTicket>
                  </Grid>
                )}
              </Grid>
            </>
          );
        }}
      </Formik>
    </UniversalErrorBoundary>
  );
};<|MERGE_RESOLUTION|>--- conflicted
+++ resolved
@@ -53,7 +53,6 @@
 } from '../../../config/permissions';
 import { useProgramContext } from 'src/programContext';
 import { UniversalErrorBoundary } from '@components/core/UniversalErrorBoundary';
-import { useProgramContext } from 'src/programContext';
 
 const InnerBoxPadding = styled.div`
   .MuiPaper-root {
@@ -231,29 +230,20 @@
     setActiveStep((prevActiveStep) => prevActiveStep - 1);
   };
 
-<<<<<<< HEAD
-  let steps = [
-    'Category Selection',
-    `${beneficiaryGroup?.groupLabel}/${beneficiaryGroup?.memberLabel} Look up`,
-    'Identity Verification',
-    'Description',
-  ];
-=======
   let steps = isSocialDctType
     ? [
         'Category Selection',
-        'Individual Look up',
+        `${beneficiaryGroup?.memberLabel} Look up`,
         'Identity Verification',
         'Description',
       ]
     : [
         'Category Selection',
-        'Household/Individual Look up',
+        `${beneficiaryGroup?.groupLabel}/${beneficiaryGroup?.memberLabel} Look up`,
         'Identity Verification',
         'Description',
       ];
 
->>>>>>> 9fafa628
   // if creating a linked G&F ticket from Feedback page skip Look Up
   if (linkedFeedbackId && selectedHousehold && selectedIndividual) {
     steps = ['Category Selection', 'Identity Verification', 'Description'];
@@ -325,11 +315,8 @@
             householdFieldsDictByDctType,
             activeStep,
             setValidateData,
-<<<<<<< HEAD
             beneficiaryGroup,
-=======
             isSocialDctType,
->>>>>>> 9fafa628
           )
         }
         validationSchema={validationSchemaWithSteps(activeStep)}
