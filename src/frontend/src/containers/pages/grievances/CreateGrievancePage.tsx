--- conflicted
+++ resolved
@@ -5,7 +5,6 @@
 import { LoadingComponent } from '@components/core/LoadingComponent';
 import { PageHeader } from '@components/core/PageHeader';
 import { PermissionDenied } from '@components/core/PermissionDenied';
-import withErrorBoundary from '@components/core/withErrorBoundary';
 import { AddIndividualDataChange } from '@components/grievances/AddIndividualDataChange';
 import { CreateGrievanceStepper } from '@components/grievances/CreateGrievance/CreateGrievanceStepper/CreateGrievanceStepper';
 import { Description } from '@components/grievances/CreateGrievance/Description/Description';
@@ -13,7 +12,6 @@
 import { Verification } from '@components/grievances/CreateGrievance/Verification/Verification';
 import { EditHouseholdDataChange } from '@components/grievances/EditHouseholdDataChange/EditHouseholdDataChange';
 import { EditIndividualDataChange } from '@components/grievances/EditIndividualDataChange/EditIndividualDataChange';
-import { EditPeopleDataChange } from '@components/grievances/EditPeopleDataChange/EditPeopleDataChange';
 import { LookUpHouseholdIndividualSelection } from '@components/grievances/LookUps/LookUpHouseholdIndividual/LookUpHouseholdIndividualSelection';
 import { OtherRelatedTicketsCreate } from '@components/grievances/OtherRelatedTicketsCreate';
 import { TicketsAlreadyExist } from '@components/grievances/TicketsAlreadyExist';
@@ -47,13 +45,15 @@
 import { ReactElement, useState } from 'react';
 import { useTranslation } from 'react-i18next';
 import { Link, useLocation, useNavigate } from 'react-router-dom';
-import { useProgramContext } from 'src/programContext';
 import styled from 'styled-components';
 import {
   PERMISSIONS,
   hasPermissionInModule,
   hasPermissions,
 } from '../../../config/permissions';
+import { useProgramContext } from 'src/programContext';
+import { EditPeopleDataChange } from '@components/grievances/EditPeopleDataChange/EditPeopleDataChange';
+import withErrorBoundary from '@components/core/withErrorBoundary';
 
 const InnerBoxPadding = styled.div`
   .MuiPaper-root {
@@ -74,10 +74,10 @@
   return null;
 }
 
-export const CreateGrievancePage = (): ReactElement => {
+const CreateGrievancePage = (): ReactElement => {
+  const location = useLocation();
   const navigate = useNavigate();
   const { t } = useTranslation();
-  const location = useLocation();
   const { baseUrl, businessArea, programId, isAllPrograms } = useBaseUrl();
   const { isSocialDctType } = useProgramContext();
   const permissions = usePermissions();
@@ -342,7 +342,6 @@
           return false;
         };
 
-<<<<<<< HEAD
         return (
           <>
             <AutoSubmitFormOnEnter />
@@ -355,7 +354,7 @@
               }
             />
             <Grid container spacing={3}>
-              <Grid item xs={12}>
+              <Grid size={{ xs: 12 }}>
                 <NewTicket>
                   <InnerBoxPadding>
                     <ContainerColumnWithBorder>
@@ -373,35 +372,6 @@
                           redirectedFromRelatedTicket={
                             redirectedFromRelatedTicket
                           }
-=======
-          const disableNextOnFirstStep = (): boolean => {
-            if (!values.category) return true;
-            if (showIssueType(values)) {
-              if (!values.issueType) return true;
-            }
-            return false;
-          };
-
-          return (
-            <>
-              <AutoSubmitFormOnEnter />
-              <PageHeader
-                title="New Ticket"
-                breadCrumbs={
-                  hasPermissionInModule('GRIEVANCES_VIEW_LIST', permissions)
-                    ? breadCrumbsItems
-                    : null
-                }
-              />
-              <Grid container spacing={3}>
-                <Grid size={{ xs: 12 }}>
-                  <NewTicket>
-                    <InnerBoxPadding>
-                      <ContainerColumnWithBorder>
-                        <CreateGrievanceStepper
-                          activeStep={activeStep}
-                          steps={steps}
->>>>>>> 0ac08f3c
                         />
                       )}
                       {activeStep === GrievanceSteps.Lookup && (
@@ -480,43 +450,22 @@
                 </NewTicket>
               </Grid>
               {activeStep === GrievanceSteps.Selection && (
-                <Grid item xs={12}>
+                <Grid size={{ xs: 12 }}>
                   <NewTicket>
                     <Grid container spacing={3}>
                       <TicketsAlreadyExist values={values} />
-                      <Grid item xs={6}>
+                      <Grid size={{ xs: 6 }}>
                         <OtherRelatedTicketsCreate values={values} />
                       </Grid>
                     </Grid>
                   </NewTicket>
                 </Grid>
-<<<<<<< HEAD
               )}
             </Grid>
           </>
         );
       }}
     </Formik>
-=======
-                {activeStep === GrievanceSteps.Selection && (
-                  <Grid size={{ xs: 12 }}>
-                    <NewTicket>
-                      <Grid container spacing={3}>
-                        <TicketsAlreadyExist values={values} />
-                        <Grid size={{ xs:6 }}>
-                          <OtherRelatedTicketsCreate values={values} />
-                        </Grid>
-                      </Grid>
-                    </NewTicket>
-                  </Grid>
-                )}
-              </Grid>
-            </>
-          );
-        }}
-      </Formik>
-    </UniversalErrorBoundary>
->>>>>>> 0ac08f3c
   );
 };
 
