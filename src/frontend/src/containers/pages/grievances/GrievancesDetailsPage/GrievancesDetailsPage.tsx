<<<<<<< HEAD
import { Grid } from '@mui/material';
import { useParams } from 'react-router-dom';
=======
import { Grid2 as Grid } from '@mui/material';
import { useLocation, useParams } from 'react-router-dom';
>>>>>>> 0ac08f3c
import {
  useGrievancesChoiceDataQuery,
  useGrievanceTicketQuery,
  useMeQuery,
} from '@generated/graphql';
import { LoadingComponent } from '@components/core/LoadingComponent';
import { PermissionDenied } from '@components/core/PermissionDenied';
import { GrievanceDetailsToolbar } from '@components/grievances/GrievanceDetailsToolbar';
import { GrievancesApproveSection } from '@components/grievances/GrievancesApproveSection/GrievancesApproveSection';
import { GrievancesDetails } from '@components/grievances/GrievancesDetails/GrievancesDetails';
import { GrievancesSidebar } from '@components/grievances/GrievancesSidebar/GrievancesSidebar';
import { Notes } from '@components/grievances/Notes/Notes';
import { hasPermissions, PERMISSIONS } from '../../../../config/permissions';
import { useBaseUrl } from '@hooks/useBaseUrl';
import { usePermissions } from '@hooks/usePermissions';
import { isPermissionDeniedError } from '@utils/utils';
import { UniversalActivityLogTable } from '../../../tables/UniversalActivityLogTable';
import { grievancePermissions } from './grievancePermissions';
import { ReactElement } from 'react';
import withErrorBoundary from '@components/core/withErrorBoundary';

export const GrievancesDetailsPage = (): ReactElement => {
  const { id } = useParams();
  const permissions = usePermissions();
  const { data: currentUserData, loading: currentUserDataLoading } =
    useMeQuery();
  const { data, loading, error } = useGrievanceTicketQuery({
    variables: { id },
    fetchPolicy: 'network-only',
  });

  const { baseUrl } = useBaseUrl();
  const { data: choicesData, loading: choicesLoading } =
    useGrievancesChoiceDataQuery();

  if (choicesLoading || loading || currentUserDataLoading)
    return <LoadingComponent />;
  if (isPermissionDeniedError(error)) return <PermissionDenied />;

  if (
    !data?.grievanceTicket ||
    !choicesData ||
    !currentUserData ||
    permissions === null
  )
    return null;

  const ticket = data?.grievanceTicket;
  const currentUserId = currentUserData?.me?.id;
  const isCreator = currentUserId === ticket?.createdBy?.id;
  const isOwner = currentUserId === ticket?.assignedTo?.id;

  const {
    canViewHouseholdDetails,
    canViewIndividualDetails,
    canEdit,
    canAddNote,
    canSetInProgress,
    canSetOnHold,
    canSendForApproval,
    canSendBack,
    canClose,
    canApproveDataChange,
    canApproveFlagAndAdjudication,
    canApprovePaymentVerification,
    canAssign,
  } = grievancePermissions(isCreator, isOwner, ticket, permissions);

  return (
    <>
      <GrievanceDetailsToolbar
        ticket={ticket}
        canEdit={canEdit}
        canSetInProgress={canSetInProgress}
        canSetOnHold={canSetOnHold}
        canSendForApproval={canSendForApproval}
        canSendBack={canSendBack}
        canClose={canClose}
        canAssign={canAssign}
      />
      <Grid container>
        <GrievancesDetails
          ticket={ticket}
          choicesData={choicesData}
          baseUrl={baseUrl}
          canViewHouseholdDetails={canViewHouseholdDetails}
          canViewIndividualDetails={canViewIndividualDetails}
        />
        <GrievancesApproveSection
          ticket={ticket}
          baseUrl={baseUrl}
          canApproveFlagAndAdjudication={canApproveFlagAndAdjudication}
          canApproveDataChange={canApproveDataChange}
          canApprovePaymentVerification={canApprovePaymentVerification}
        />
        <Notes notes={ticket.ticketNotes} canAddNote={canAddNote} />
        <GrievancesSidebar ticket={ticket} />
      </Grid>
      {hasPermissions(PERMISSIONS.ACTIVITY_LOG_VIEW, permissions) && (
        <UniversalActivityLogTable objectId={ticket.id} />
      )}
    </>
  );
};
export default withErrorBoundary(
  GrievancesDetailsPage,
  'GrievancesDetailsPage',
);<|MERGE_RESOLUTION|>--- conflicted
+++ resolved
@@ -1,10 +1,5 @@
-<<<<<<< HEAD
-import { Grid } from '@mui/material';
+import { Grid2 as Grid } from '@mui/material';
 import { useParams } from 'react-router-dom';
-=======
-import { Grid2 as Grid } from '@mui/material';
-import { useLocation, useParams } from 'react-router-dom';
->>>>>>> 0ac08f3c
 import {
   useGrievancesChoiceDataQuery,
   useGrievanceTicketQuery,
@@ -26,7 +21,7 @@
 import { ReactElement } from 'react';
 import withErrorBoundary from '@components/core/withErrorBoundary';
 
-export const GrievancesDetailsPage = (): ReactElement => {
+const GrievancesDetailsPage = (): ReactElement => {
   const { id } = useParams();
   const permissions = usePermissions();
   const { data: currentUserData, loading: currentUserDataLoading } =
