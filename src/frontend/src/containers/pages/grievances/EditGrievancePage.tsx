--- conflicted
+++ resolved
@@ -1,9 +1,13 @@
-<<<<<<< HEAD
-=======
-import { Box, Button, FormHelperText, Grid2 as Grid, Typography } from '@mui/material';
+import {
+  Box,
+  Button,
+  FormHelperText,
+  Grid2 as Grid,
+  Typography,
+} from '@mui/material';
 import { Field, Formik } from 'formik';
 import { useTranslation } from 'react-i18next';
-import { Link, useLocation, useNavigate, useParams } from 'react-router-dom';
+import { Link, useNavigate, useParams } from 'react-router-dom';
 import styled from 'styled-components';
 import {
   GrievanceTicketDocument,
@@ -17,7 +21,6 @@
   useMeQuery,
   useUpdateGrievanceMutation,
 } from '@generated/graphql';
->>>>>>> 0ac08f3c
 import { AutoSubmitFormOnEnter } from '@components/core/AutoSubmitFormOnEnter';
 import { BlackLink } from '@components/core/BlackLink';
 import { BreadCrumbsItem } from '@components/core/BreadCrumbs';
@@ -29,7 +32,6 @@
 import { PageHeader } from '@components/core/PageHeader';
 import { PermissionDenied } from '@components/core/PermissionDenied';
 import { Title } from '@components/core/Title';
-import withErrorBoundary from '@components/core/withErrorBoundary';
 import { ExistingDocumentationFieldArray } from '@components/grievances/Documentation/ExistingDocumentationFieldArray';
 import { NewDocumentationFieldArray } from '@components/grievances/Documentation/NewDocumentationFieldArray';
 import { LookUpLinkedTickets } from '@components/grievances/LookUps/LookUpLinkedTickets/LookUpLinkedTickets';
@@ -48,33 +50,25 @@
 import { validate } from '@components/grievances/utils/validateGrievance';
 import { validationSchema } from '@components/grievances/utils/validationSchema';
 import {
-  GrievanceTicketDocument,
-  useAllAddIndividualFieldsQuery,
-  useAllEditHouseholdFieldsQuery,
-  useAllEditPeopleFieldsQuery,
-  useAllProgramsForChoicesQuery,
-  useGrievanceTicketQuery,
-  useGrievanceTicketStatusChangeMutation,
-  useGrievancesChoiceDataQuery,
-  useMeQuery,
-  useUpdateGrievanceMutation,
-} from '@generated/graphql';
+  PERMISSIONS,
+  hasCreatorOrOwnerPermissions,
+  hasPermissions,
+} from '../../../config/permissions';
 import { useArrayToDict } from '@hooks/useArrayToDict';
 import { useBaseUrl } from '@hooks/useBaseUrl';
 import { usePermissions } from '@hooks/usePermissions';
 import { useSnackbar } from '@hooks/useSnackBar';
-import { Box, Button, FormHelperText, Grid, Typography } from '@mui/material';
 import { FormikAdminAreaAutocomplete } from '@shared/Formik/FormikAdminAreaAutocomplete';
 import { FormikSelectField } from '@shared/Formik/FormikSelectField';
 import { FormikTextField } from '@shared/Formik/FormikTextField';
 import {
+  getGrievanceCategoryDescriptions,
+  getGrievanceIssueTypeDescriptions,
   GRIEVANCE_CATEGORIES,
   GRIEVANCE_CATEGORIES_NAMES,
   GRIEVANCE_ISSUE_TYPES,
   GRIEVANCE_ISSUE_TYPES_NAMES,
   GRIEVANCE_TICKET_STATES,
-  getGrievanceCategoryDescriptions,
-  getGrievanceIssueTypeDescriptions,
 } from '@utils/constants';
 import {
   choicesToDict,
@@ -82,18 +76,10 @@
   isPermissionDeniedError,
   thingForSpecificGrievanceType,
 } from '@utils/utils';
-import { Field, Formik } from 'formik';
+import { grievancePermissions } from './GrievancesDetailsPage/grievancePermissions';
+import { useProgramContext } from 'src/programContext';
 import { ReactElement } from 'react';
-import { useTranslation } from 'react-i18next';
-import { Link, useNavigate, useParams } from 'react-router-dom';
-import { useProgramContext } from 'src/programContext';
-import styled from 'styled-components';
-import {
-  PERMISSIONS,
-  hasCreatorOrOwnerPermissions,
-  hasPermissions,
-} from '../../../config/permissions';
-import { grievancePermissions } from './GrievancesDetailsPage/grievancePermissions';
+import withErrorBoundary from '@components/core/withErrorBoundary';
 
 const BoxPadding = styled.div`
   padding: 15px 0;
@@ -107,7 +93,7 @@
   padding: 15px 0;
 `;
 
-export const EditGrievancePage = (): ReactElement => {
+const EditGrievancePage = (): ReactElement => {
   const navigate = useNavigate();
   const { t } = useTranslation();
   const { baseUrl, businessArea, isAllPrograms } = useBaseUrl();
@@ -352,7 +338,6 @@
                     {t('Cancel')}
                   </Button>
                 </Box>
-<<<<<<< HEAD
                 <LoadingButton
                   loading={loading}
                   color="primary"
@@ -365,17 +350,17 @@
               </Box>
             </PageHeader>
             <Grid container spacing={3}>
-              <Grid item xs={12}>
+              <Grid size={{ xs: 12 }}>
                 <NewTicket>
                   <ContainerColumnWithBorder>
                     <Grid container spacing={3}>
-                      <Grid item xs={3}>
+                      <Grid size={{ xs: 3 }}>
                         <LabelizedField label={t('Category')}>
                           {categoryChoices[ticket.category]}
                         </LabelizedField>
                       </Grid>
                       {showIssueType(values) ? (
-                        <Grid item xs={6}>
+                        <Grid size={{ xs: 6 }}>
                           <LabelizedField label={t('Issue Type')}>
                             {selectedIssueType(
                               values,
@@ -387,13 +372,13 @@
                       {values.category && (
                         <>
                           <DividerLine />
-                          <Grid item xs={6}>
+                          <Grid size={{ xs: 6 }}>
                             <LabelizedField label={t('Category Description')}>
                               {categoryDescription}
                             </LabelizedField>
                           </Grid>
                           {issueTypeDescription && (
-                            <Grid item xs={6}>
+                            <Grid size={{ xs: 6 }}>
                               <LabelizedField
                                 label={t('Issue Type Description')}
                               >
@@ -404,8 +389,8 @@
                           <DividerLine />
                         </>
                       )}
-                      <Grid container xs={12} item>
-                        <Grid item xs={3}>
+                      <Grid container size={{ xs: 12 }}>
+                        <Grid size={{ xs: 3 }}>
                           <LabelizedField
                             label={`${beneficiaryGroup?.groupLabel}`}
                           >
@@ -428,7 +413,7 @@
                             </span>
                           </LabelizedField>
                         </Grid>
-                        <Grid item xs={3}>
+                        <Grid size={{ xs: 3 }}>
                           <LabelizedField label={t('Individual ID')}>
                             <span>
                               {ticket.individual?.id &&
@@ -453,7 +438,7 @@
                     </Grid>
                     <BoxPadding>
                       <Grid container spacing={3}>
-                        <Grid item xs={12}>
+                        <Grid size={{ xs: 12 }}>
                           <Field
                             name="description"
                             multiline
@@ -465,7 +450,7 @@
                             component={FormikTextField}
                           />
                         </Grid>
-                        <Grid item xs={12}>
+                        <Grid size={{ xs: 12 }}>
                           <Field
                             name="comments"
                             multiline
@@ -476,7 +461,7 @@
                             component={FormikTextField}
                           />
                         </Grid>
-                        <Grid item xs={6}>
+                        <Grid size={{ xs: 6 }}>
                           <Field
                             name="admin"
                             disabled={Boolean(ticket.admin)}
@@ -484,7 +469,7 @@
                             component={FormikAdminAreaAutocomplete}
                           />
                         </Grid>
-                        <Grid item xs={6}>
+                        <Grid size={{ xs: 6 }}>
                           <Field
                             name="area"
                             fullWidth
@@ -494,7 +479,7 @@
                             component={FormikTextField}
                           />
                         </Grid>
-                        <Grid item xs={6}>
+                        <Grid size={{ xs: 6 }}>
                           <Field
                             name="language"
                             multiline
@@ -505,7 +490,7 @@
                             component={FormikTextField}
                           />
                         </Grid>
-                        <Grid item xs={3}>
+                        <Grid size={{ xs: 3 }}>
                           <Field
                             name="priority"
                             multiline
@@ -516,7 +501,7 @@
                             component={FormikSelectField}
                           />
                         </Grid>
-                        <Grid item xs={3}>
+                        <Grid size={{ xs: 3 }}>
                           <Field
                             name="urgency"
                             multiline
@@ -527,7 +512,7 @@
                             component={FormikSelectField}
                           />
                         </Grid>
-                        <Grid item xs={3}>
+                        <Grid size={{ xs: 3 }}>
                           <Field
                             name="program"
                             label={t('Programme Name')}
@@ -566,7 +551,7 @@
                       )}
                     </BoxPadding>
                     <BoxPadding>
-                      <Grid item xs={6}>
+                      <Grid size={{ xs: 6 }}>
                         <Box py={3}>
                           <LookUpLinkedTickets
                             values={values}
@@ -580,7 +565,7 @@
                         ticket.issueType?.toString() ===
                           GRIEVANCE_ISSUE_TYPES.FSP_COMPLAINT) && (
                         <BoxWithBottomBorders>
-                          <Grid item xs={6}>
+                          <Grid size={{ xs: 6 }}>
                             <Box py={3}>
                               <LookUpPaymentRecord
                                 values={values}
@@ -633,7 +618,11 @@
                                     },
                                     index: number,
                                   ) => (
-                                    <Grid container item xs={12} key={item.id}>
+                                    <Grid
+                                      container
+                                      size={{ xs: 12 }}
+                                      key={item.id}
+                                    >
                                       <Typography variant="subtitle1">
                                         Delivery Mechanism: {item.label}
                                       </Typography>
@@ -655,14 +644,14 @@
                                             alignItems="flex-end"
                                             spacing={3}
                                           >
-                                            <Grid item xs={4}>
+                                            <Grid size={{ xs: 4 }}>
                                               <LabelizedField
                                                 label={t('Field Name')}
                                               >
                                                 {field.name}
                                               </LabelizedField>
                                             </Grid>
-                                            <Grid item xs={4}>
+                                            <Grid size={{ xs: 4 }}>
                                               <Field
                                                 name={`individualDataUpdateDeliveryMechanismDataToEdit[${index}].dataFields[${fieldIndex}].previous_value`}
                                                 type="text"
@@ -671,7 +660,7 @@
                                                 disabled
                                               />
                                             </Grid>
-                                            <Grid item xs={4}>
+                                            <Grid size={{ xs: 4 }}>
                                               <Field
                                                 name={`individualDataUpdateDeliveryMechanismDataToEdit[${index}].dataFields[${fieldIndex}].value`}
                                                 type="text"
@@ -694,355 +683,8 @@
                     )}
                   </ContainerColumnWithBorder>
                 </NewTicket>
-=======
-              </PageHeader>
-              <Grid container spacing={3}>
-                <Grid size={{ xs: 12 }}>
-                  <NewTicket>
-                    <ContainerColumnWithBorder>
-                      <Grid container spacing={3}>
-                        <Grid size={{ xs: 3 }}>
-                          <LabelizedField label={t('Category')}>
-                            {categoryChoices[ticket.category]}
-                          </LabelizedField>
-                        </Grid>
-                        {showIssueType(values) ? (
-                          <Grid size={{ xs:6 }}>
-                            <LabelizedField label={t('Issue Type')}>
-                              {selectedIssueType(
-                                values,
-                                choicesData.grievanceTicketIssueTypeChoices,
-                              )}
-                            </LabelizedField>
-                          </Grid>
-                        ) : null}
-                        {values.category && (
-                          <>
-                            <DividerLine />
-                            <Grid size={{ xs:6 }}>
-                              <LabelizedField label={t('Category Description')}>
-                                {categoryDescription}
-                              </LabelizedField>
-                            </Grid>
-                            {issueTypeDescription && (
-                              <Grid size={{ xs:6 }}>
-                                <LabelizedField
-                                  label={t('Issue Type Description')}
-                                >
-                                  {issueTypeDescription}
-                                </LabelizedField>
-                              </Grid>
-                            )}
-                            <DividerLine />
-                          </>
-                        )}
-                        <Grid container size={{ xs: 12 }} >
-                          <Grid size={{ xs: 3 }}>
-                            <LabelizedField
-                              label={`${beneficiaryGroup?.groupLabel}`}
-                            >
-                              <span>
-                                {ticket.household?.id &&
-                                canViewHouseholdDetails &&
-                                !isAllPrograms ? (
-                                  <BlackLink
-                                    to={`/${baseUrl}/population/household/${ticket.household.id}`}
-                                  >
-                                    {ticket.household.unicefId}
-                                  </BlackLink>
-                                ) : (
-                                  <div>
-                                    {ticket.household?.id
-                                      ? ticket.household.unicefId
-                                      : '-'}
-                                  </div>
-                                )}
-                              </span>
-                            </LabelizedField>
-                          </Grid>
-                          <Grid size={{ xs: 3 }}>
-                            <LabelizedField label={t('Individual ID')}>
-                              <span>
-                                {ticket.individual?.id &&
-                                canViewIndividualDetails &&
-                                !isAllPrograms ? (
-                                  <BlackLink
-                                    to={`/${baseUrl}/population/individuals/${ticket.individual.id}`}
-                                  >
-                                    {ticket.individual.unicefId}
-                                  </BlackLink>
-                                ) : (
-                                  <div>
-                                    {ticket.individual?.id
-                                      ? ticket.individual.unicefId
-                                      : '-'}
-                                  </div>
-                                )}
-                              </span>
-                            </LabelizedField>
-                          </Grid>
-                        </Grid>
-                      </Grid>
-                      <BoxPadding>
-                        <Grid container spacing={3}>
-                          <Grid size={{ xs: 12 }}>
-                            <Field
-                              name="description"
-                              multiline
-                              fullWidth
-                              disabled={Boolean(ticket.description)}
-                              variant="outlined"
-                              label="Description"
-                              required
-                              component={FormikTextField}
-                            />
-                          </Grid>
-                          <Grid size={{ xs: 12 }}>
-                            <Field
-                              name="comments"
-                              multiline
-                              fullWidth
-                              disabled={Boolean(ticket.comments)}
-                              variant="outlined"
-                              label="Comments"
-                              component={FormikTextField}
-                            />
-                          </Grid>
-                          <Grid size={{ xs:6 }}>
-                            <Field
-                              name="admin"
-                              disabled={Boolean(ticket.admin)}
-                              variant="outlined"
-                              component={FormikAdminAreaAutocomplete}
-                            />
-                          </Grid>
-                          <Grid size={{ xs:6 }}>
-                            <Field
-                              name="area"
-                              fullWidth
-                              disabled={Boolean(ticket.area)}
-                              variant="outlined"
-                              label={t('Area / Village / Pay point')}
-                              component={FormikTextField}
-                            />
-                          </Grid>
-                          <Grid size={{ xs:6 }}>
-                            <Field
-                              name="language"
-                              multiline
-                              fullWidth
-                              disabled={Boolean(ticket.language)}
-                              variant="outlined"
-                              label={t('Languages Spoken')}
-                              component={FormikTextField}
-                            />
-                          </Grid>
-                          <Grid size={{ xs: 3 }}>
-                            <Field
-                              name="priority"
-                              multiline
-                              fullWidth
-                              variant="outlined"
-                              label={t('Priority')}
-                              choices={
-                                choicesData.grievanceTicketPriorityChoices
-                              }
-                              component={FormikSelectField}
-                            />
-                          </Grid>
-                          <Grid size={{ xs: 3 }}>
-                            <Field
-                              name="urgency"
-                              multiline
-                              fullWidth
-                              variant="outlined"
-                              label={t('Urgency')}
-                              choices={
-                                choicesData.grievanceTicketUrgencyChoices
-                              }
-                              component={FormikSelectField}
-                            />
-                          </Grid>
-                          <Grid size={{ xs: 3 }}>
-                            <Field
-                              name="program"
-                              label={t('Programme Name')}
-                              fullWidth
-                              variant="outlined"
-                              choices={mappedProgramChoices}
-                              component={FormikSelectField}
-                              disabled={
-                                !isAllPrograms ||
-                                Boolean(ticket.programs?.[0]?.id)
-                              }
-                            />
-                          </Grid>
-                        </Grid>
-                        {canAddDocumentation && (
-                          <Box mt={3}>
-                            <Title>
-                              <Typography variant="h6">
-                                {t(
-                                  'Documentation: upload of document: support documentation for the ticket',
-                                )}
-                              </Typography>
-                            </Title>
-                            <ExistingDocumentationFieldArray
-                              values={values}
-                              setFieldValue={setFieldValue}
-                              errors={errors}
-                              ticket={ticket}
-                            />
-                            <NewDocumentationFieldArray
-                              values={values}
-                              setFieldValue={setFieldValue}
-                              errors={errors}
-                            />
-                          </Box>
-                        )}
-                      </BoxPadding>
-                      <BoxPadding>
-                        <Grid size={{ xs:6 }}>
-                          <Box py={3}>
-                            <LookUpLinkedTickets
-                              values={values}
-                              onValueChange={setFieldValue}
-                              disabled={Boolean(ticket.linkedTickets)}
-                            />
-                          </Box>
-                        </Grid>
-                        {(ticket.issueType?.toString() ===
-                          GRIEVANCE_ISSUE_TYPES.PAYMENT_COMPLAINT ||
-                          ticket.issueType?.toString() ===
-                            GRIEVANCE_ISSUE_TYPES.FSP_COMPLAINT) && (
-                          <BoxWithBottomBorders>
-                            <Grid size={{ xs:6 }}>
-                              <Box py={3}>
-                                <LookUpPaymentRecord
-                                  values={values}
-                                  disabled={Boolean(ticket.paymentRecord)}
-                                  onValueChange={setFieldValue}
-                                />
-                              </Box>
-                            </Grid>
-                          </BoxWithBottomBorders>
-                        )}
-                      </BoxPadding>
-                      {hasCreatorOrOwnerPermissions(
-                        PERMISSIONS.GRIEVANCES_UPDATE_REQUESTED_DATA_CHANGE,
-                        isCreator,
-                        PERMISSIONS.GRIEVANCES_UPDATE_REQUESTED_DATA_CHANGE_AS_CREATOR,
-                        isOwner,
-                        PERMISSIONS.GRIEVANCES_UPDATE_REQUESTED_DATA_CHANGE_AS_OWNER,
-                        permissions,
-                      ) && (
-                        <>
-                          <BoxPadding>
-                            <DataChangeComponent
-                              values={values}
-                              setFieldValue={setFieldValue}
-                            />
-                            {dataChangeErrors(errors, touched)}
-                          </BoxPadding>
-                          <BoxPadding>
-                            {deliveryMechanismDataToEdit && (
-                              <>
-                                <Title>
-                                  <Typography variant="h6">
-                                    {t('Delivery Mechanisms Data to Edit')}
-                                  </Typography>
-                                </Title>
-                                <Grid container spacing={3}>
-                                  {values.individualDataUpdateDeliveryMechanismDataToEdit?.map(
-                                    (
-                                      item: {
-                                        id: string;
-                                        label: string;
-                                        dataFields: Record<
-                                          string,
-                                          {
-                                            name: string;
-                                            previousValue: string;
-                                            value: string;
-                                          }
-                                        >;
-                                      },
-                                      index: number,
-                                    ) => (
-                                      <Grid
-                                        container
-                                        size={{ xs: 12 }}
-                                        key={item.id}
-                                      >
-                                        <Typography variant="subtitle1">
-                                          Delivery Mechanism: {item.label}
-                                        </Typography>
-                                        {Object.entries(item.dataFields).map(
-                                          (
-                                            [, field]: [
-                                              string,
-                                              {
-                                                name: string;
-                                                previousValue: string;
-                                                value: string;
-                                              },
-                                            ],
-                                            fieldIndex: number,
-                                          ) => (
-                                            <Grid
-                                              key={field.name}
-                                              container
-                                              alignItems="flex-end"
-                                              spacing={3}
-                                            >
-                                              <Grid size={{ xs: 4 }}>
-                                                <LabelizedField
-                                                  label={t('Field Name')}
-                                                >
-                                                  {field.name}
-                                                </LabelizedField>
-                                              </Grid>
-                                              <Grid size={{ xs: 4 }}>
-                                                <Field
-                                                  name={`individualDataUpdateDeliveryMechanismDataToEdit[${index}].dataFields[${fieldIndex}].previous_value`}
-                                                  type="text"
-                                                  label={t('Current Value')}
-                                                  component={FormikTextField}
-                                                  disabled
-                                                />
-                                              </Grid>
-                                              <Grid size={{ xs: 4 }}>
-                                                <Field
-                                                  name={`individualDataUpdateDeliveryMechanismDataToEdit[${index}].dataFields[${fieldIndex}].value`}
-                                                  type="text"
-                                                  label={t('New Value')}
-                                                  component={FormikTextField}
-                                                  required
-                                                />
-                                              </Grid>
-                                            </Grid>
-                                          ),
-                                        )}
-                                      </Grid>
-                                    ),
-                                  )}
-                                </Grid>
-                              </>
-                            )}
-                          </BoxPadding>
-                        </>
-                      )}
-                    </ContainerColumnWithBorder>
-                  </NewTicket>
-                </Grid>
-                <Grid size={{ xs:6 }}>
-                  <NewTicket>
-                    <OtherRelatedTicketsCreate values={values} />
-                  </NewTicket>
-                </Grid>
->>>>>>> 0ac08f3c
               </Grid>
-              <Grid item xs={6}>
+              <Grid size={{ xs: 6 }}>
                 <NewTicket>
                   <OtherRelatedTicketsCreate values={values} />
                 </NewTicket>
