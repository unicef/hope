import React, { ReactElement, useState } from 'react';
import { PageHeader } from '@core/PageHeader';
import { useTranslation } from 'react-i18next';
import { ProgramCyclesFilters } from '@containers/tables/ProgramCyclesTablePaymentModule/ProgramCyclesFilters';
import { adjustHeadCells, getFilterFromQueryParams } from '@utils/utils';
import { useLocation } from 'react-router-dom';
import { usePermissions } from '@hooks/usePermissions';
import { hasPermissions, PERMISSIONS } from '../../../../config/permissions';
import { PermissionDenied } from '@core/PermissionDenied';
import { useProgramContext } from '../../../../programContext';
import { TableWrapper } from '@core/TableWrapper';
import { ProgramCyclesTablePaymentModule } from '@containers/tables/ProgramCyclesTablePaymentModule/ProgramCyclesTablePaymentModule';
import { headCells } from '@containers/tables/ProgramCyclesTablePaymentModule/HeadCells';
import withErrorBoundary from '@components/core/withErrorBoundary';

const initialFilter = {
  search: '',
  status: '',
  total_entitled_quantity_usd_from: '',
  total_entitled_quantity_usd_to: '',
  startDate: '',
  end_date: '',
};

export const ProgramCyclePage = (): ReactElement => {
  const { t } = useTranslation();
  const permissions = usePermissions();
  const location = useLocation();
  const { selectedProgram } = useProgramContext();
  const beneficiaryGroup = selectedProgram?.beneficiaryGroup;
<<<<<<< HEAD
=======

>>>>>>> 1766bb22
  const [filter, setFilter] = useState(
    getFilterFromQueryParams(location, initialFilter),
  );
  const [appliedFilter, setAppliedFilter] = useState(
    getFilterFromQueryParams(location, initialFilter),
  );

  const replacements = {
    totalHouseholdsCount: (_beneficiaryGroup) =>
      `Total ${_beneficiaryGroup?.groupLabelPlural} Count`,
  };

  const adjustedHeadCells = adjustHeadCells(
    headCells,
    beneficiaryGroup,
    replacements,
  );

  if (permissions === null) return null;
  if (!selectedProgram) return null;
  if (!hasPermissions(PERMISSIONS.PM_PROGRAMME_CYCLE_VIEW_LIST, permissions))
    return <PermissionDenied />;

  return (
    <>
      <PageHeader title={t('Payment Module')} />
      <ProgramCyclesFilters
        filter={filter}
        setFilter={setFilter}
        initialFilter={initialFilter}
        appliedFilter={appliedFilter}
        setAppliedFilter={setAppliedFilter}
      />
      <TableWrapper>
        <ProgramCyclesTablePaymentModule
          program={selectedProgram}
          filters={appliedFilter}
          adjustedHeadCells={adjustedHeadCells}
        />
      </TableWrapper>
    </>
  );
};
export default withErrorBoundary(ProgramCyclePage, 'ProgramCyclePage');<|MERGE_RESOLUTION|>--- conflicted
+++ resolved
@@ -28,10 +28,7 @@
   const location = useLocation();
   const { selectedProgram } = useProgramContext();
   const beneficiaryGroup = selectedProgram?.beneficiaryGroup;
-<<<<<<< HEAD
-=======
 
->>>>>>> 1766bb22
   const [filter, setFilter] = useState(
     getFilterFromQueryParams(location, initialFilter),
   );
