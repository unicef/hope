import withErrorBoundary from '@components/core/withErrorBoundary';
import { FspSection } from '@components/paymentmodule/PaymentPlanDetails/FspSection';
import { PaymentPlanDetailsResults } from '@components/paymentmodule/PaymentPlanDetails/PaymentPlanDetailsResults';
import { ReconciliationSummary } from '@components/paymentmodule/PaymentPlanDetails/ReconciliationSummary';
import { SupportingDocumentsSection } from '@components/paymentmodule/PaymentPlanDetails/SupportingDocumentsSection/SupportingDocumentsSection';
import { PaymentPlanDetails } from '@containers/pages/paymentmodule/ProgramCycle/PaymentPlanDetails/PaymentPlanDetails';
import { PaymentPlanDetailsHeader } from '@containers/pages/paymentmodule/ProgramCycle/PaymentPlanDetails/PaymentPlanDetailsHeader';
import { UniversalActivityLogTable } from '@containers/tables/UniversalActivityLogTable';
import { LoadingComponent } from '@core/LoadingComponent';
import { PermissionDenied } from '@core/PermissionDenied';
import {
  PaymentPlanBackgroundActionStatus,
  PaymentPlanStatus,
} from '@generated/graphql';
import { useBaseUrl } from '@hooks/useBaseUrl';
import { usePermissions } from '@hooks/usePermissions';
import { Box } from '@mui/material';
import { isPermissionDeniedError } from '@utils/utils';
import { ReactElement } from 'react';
import { useParams } from 'react-router-dom';
import { hasPermissions, PERMISSIONS } from '../../../../../config/permissions';
import PaymentsTable from '@containers/tables/paymentmodule/PaymentsTable/PaymentsTable';
import { AcceptanceProcess } from '@components/paymentmodulepeople/PaymentPlanDetails/AcceptanceProcess';
import { Entitlement } from '@components/paymentmodulepeople/PaymentPlanDetails/Entitlement';
import ExcludeSection from '@components/paymentmodule/PaymentPlanDetails/ExcludeSection/ExcludeSection';
<<<<<<< HEAD
import { useQuery } from '@tanstack/react-query';
import { RestService } from '@restgenerated/services/RestService';
import { error } from 'console';
import { PaymentPlanDetail } from '@restgenerated/models/PaymentPlanDetail';
=======
import FundsCommitmentSection from '@components/paymentmodule/PaymentPlanDetails/FundsCommitment/FundsCommitmentSection';
>>>>>>> 1766bb22

const PaymentPlanDetailsPage = (): ReactElement => {
  const { paymentPlanId } = useParams();
  const permissions = usePermissions();
  const { baseUrl, businessArea, programId } = useBaseUrl();
  const { data: paymentPlan, isLoading } = useQuery<PaymentPlanDetail>({
    queryKey: ['paymentPlan', businessArea, paymentPlanId, programId],
    queryFn: () =>
      RestService.restBusinessAreasProgramsPaymentPlansRetrieve({
        businessAreaSlug: businessArea,
        id: paymentPlanId,
        programSlug: programId,
      }),
    refetchInterval: () => {
      const { status, backgroundActionStatus } = paymentPlan;
      if (
        status === PaymentPlanStatus.Preparing ||
        (backgroundActionStatus !== null &&
          backgroundActionStatus !==
            PaymentPlanBackgroundActionStatus.ExcludeBeneficiariesError)
      ) {
        return 3000;
      }

      return false;
    },
    refetchIntervalInBackground: true,
  });

  if (isLoading && !paymentPlan) return <LoadingComponent />;
  if (permissions === null || !paymentPlan) return null;

  if (
    !hasPermissions(PERMISSIONS.PM_VIEW_DETAILS, permissions) ||
    isPermissionDeniedError(error)
  )
    return <PermissionDenied />;

  const { status } = paymentPlan;

  const shouldDisplayEntitlement =
    status !== PaymentPlanStatus.Open && status !== PaymentPlanStatus.Accepted;

  const shouldDisplayFsp = status !== PaymentPlanStatus.Open;
  const shouldDisplayReconciliationSummary =
    status === PaymentPlanStatus.Accepted ||
    status === PaymentPlanStatus.Finished;

<<<<<<< HEAD
=======
  const shouldDisplayFundsCommitment = status === PaymentPlanStatus.InReview;

  const { paymentPlan } = data;
  if (!paymentPlan) return null;

>>>>>>> 1766bb22
  return (
    <Box display="flex" flexDirection="column">
      <PaymentPlanDetailsHeader
        paymentPlan={paymentPlan}
        permissions={permissions}
      />
      <PaymentPlanDetails baseUrl={baseUrl} paymentPlan={paymentPlan} />
      {status !== PaymentPlanStatus.Preparing && (
        <>
          <AcceptanceProcess paymentPlan={paymentPlan} />
          {shouldDisplayFundsCommitment && (
            <FundsCommitmentSection paymentPlan={paymentPlan} />
          )}
          {shouldDisplayEntitlement && (
            <Entitlement paymentPlan={paymentPlan} permissions={permissions} />
          )}
          {shouldDisplayFsp && <FspSection paymentPlan={paymentPlan} />}
          <ExcludeSection paymentPlan={paymentPlan} />
          <SupportingDocumentsSection paymentPlan={paymentPlan} />
          <PaymentPlanDetailsResults paymentPlan={paymentPlan} />
          <PaymentsTable
            businessArea={businessArea}
            paymentPlan={paymentPlan}
            permissions={permissions}
            canViewDetails
          />
          {shouldDisplayReconciliationSummary && (
            <ReconciliationSummary paymentPlan={paymentPlan} />
          )}
        </>
      )}
      {hasPermissions(PERMISSIONS.ACTIVITY_LOG_VIEW, permissions) && (
        <UniversalActivityLogTable objectId={paymentPlan?.id} />
      )}
    </Box>
  );
};

export default withErrorBoundary(
  PaymentPlanDetailsPage,
  'PaymentPlanDetailsPage',
);<|MERGE_RESOLUTION|>--- conflicted
+++ resolved
@@ -23,14 +23,11 @@
 import { AcceptanceProcess } from '@components/paymentmodulepeople/PaymentPlanDetails/AcceptanceProcess';
 import { Entitlement } from '@components/paymentmodulepeople/PaymentPlanDetails/Entitlement';
 import ExcludeSection from '@components/paymentmodule/PaymentPlanDetails/ExcludeSection/ExcludeSection';
-<<<<<<< HEAD
 import { useQuery } from '@tanstack/react-query';
 import { RestService } from '@restgenerated/services/RestService';
 import { error } from 'console';
 import { PaymentPlanDetail } from '@restgenerated/models/PaymentPlanDetail';
-=======
 import FundsCommitmentSection from '@components/paymentmodule/PaymentPlanDetails/FundsCommitment/FundsCommitmentSection';
->>>>>>> 1766bb22
 
 const PaymentPlanDetailsPage = (): ReactElement => {
   const { paymentPlanId } = useParams();
@@ -79,14 +76,10 @@
     status === PaymentPlanStatus.Accepted ||
     status === PaymentPlanStatus.Finished;
 
-<<<<<<< HEAD
-=======
   const shouldDisplayFundsCommitment = status === PaymentPlanStatus.InReview;
 
-  const { paymentPlan } = data;
   if (!paymentPlan) return null;
 
->>>>>>> 1766bb22
   return (
     <Box display="flex" flexDirection="column">
       <PaymentPlanDetailsHeader
