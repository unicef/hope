--- conflicted
+++ resolved
@@ -1,27 +1,22 @@
+import { RelatedFollowUpPaymentPlans } from '@components/paymentmodule/PaymentPlanDetails/PaymentPlanDetails/RelatedFollowUpPaymentPlans';
+import { ContainerColumnWithBorder } from '@core/ContainerColumnWithBorder';
+import { FieldBorder } from '@core/FieldBorder';
+import { LabelizedField } from '@core/LabelizedField';
+import { OverviewContainer } from '@core/OverviewContainer';
+import { Title } from '@core/Title';
+import { UniversalMoment } from '@core/UniversalMoment';
+import { Info } from '@mui/icons-material';
 import {
   Box,
   Grid2 as Grid,
   IconButton,
   Tooltip,
   Typography,
-<<<<<<< HEAD
 } from '@mui/material';
+import { PaymentPlanDetail } from '@restgenerated/models/PaymentPlanDetail';
+import { renderUserName } from '@utils/utils';
+import { ReactElement } from 'react';
 import { useTranslation } from 'react-i18next';
-=======
-} from '@mui/material';import { useTranslation } from 'react-i18next';
->>>>>>> 1766bb22
-import { renderUserName } from '@utils/utils';
-import { ContainerColumnWithBorder } from '@core/ContainerColumnWithBorder';
-import { LabelizedField } from '@core/LabelizedField';
-import { OverviewContainer } from '@core/OverviewContainer';
-import { Title } from '@core/Title';
-import { UniversalMoment } from '@core/UniversalMoment';
-import { FieldBorder } from '@core/FieldBorder';
-import { RelatedFollowUpPaymentPlans } from '@components/paymentmodule/PaymentPlanDetails/PaymentPlanDetails/RelatedFollowUpPaymentPlans';
-import { Info } from '@mui/icons-material';
-import { ReactElement } from 'react';
-import { PaymentPlanDetail } from '@restgenerated/models/PaymentPlanDetail';
-
 interface PaymentPlanDetailsProps {
   baseUrl: string;
   paymentPlan: PaymentPlanDetail;
