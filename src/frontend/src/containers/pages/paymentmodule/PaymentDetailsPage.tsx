import { BreadCrumbsItem } from '@components/core/BreadCrumbs';
import { LoadingComponent } from '@components/core/LoadingComponent';
import { PageHeader } from '@components/core/PageHeader';
import { PermissionDenied } from '@components/core/PermissionDenied';
import withErrorBoundary from '@components/core/withErrorBoundary';
import { ForceFailedButton } from '@components/paymentmodule/ForceFailedButton';
import { RevertForceFailedButton } from '@components/paymentmodule/RevertForceFailedButton';
import { PaymentDetails } from '@components/paymentmodulepeople/PaymentDetails';
import { AdminButton } from '@core/AdminButton';
import { PaymentPlanStatusEnum } from '@restgenerated/models/PaymentPlanStatusEnum';
import { PaymentStatusEnum } from '@restgenerated/models/PaymentStatusEnum';
import { useBaseUrl } from '@hooks/useBaseUrl';
import { usePermissions } from '@hooks/usePermissions';
import { Box } from '@mui/material';
import { PaymentDetail } from '@restgenerated/models/PaymentDetail';
import { RestService } from '@restgenerated/services/RestService';
import { useQuery } from '@tanstack/react-query';
import { ReactElement } from 'react';
import { useTranslation } from 'react-i18next';
import { useParams } from 'react-router-dom';
import { hasPermissions, PERMISSIONS } from '../../../config/permissions';

function PaymentDetailsPage(): ReactElement {
  const { t } = useTranslation();
  const { paymentPlanId, paymentId } = useParams();
  const { businessArea, programId } = useBaseUrl();

  const { data: payment, isLoading: loading } = useQuery<PaymentDetail>({
    queryKey: ['payment', businessArea, paymentId, programId, paymentPlanId],
    queryFn: () =>
      RestService.restBusinessAreasProgramsPaymentPlansPaymentsRetrieve({
        businessAreaSlug: businessArea,
        paymentId: paymentId,
        programSlug: programId,
        paymentPlanPk: paymentPlanId,
<<<<<<< HEAD
        }),
=======
      }),
>>>>>>> 78bef177
  });

  const paymentPlanStatus = payment?.parent?.status;
  const paymentPlanIsFollowUp = payment?.parent?.isFollowUp;
  const permissions = usePermissions();
  const { baseUrl } = useBaseUrl();
  if (loading) return <LoadingComponent />;
  if (permissions === null) return null;
  if (!hasPermissions(PERMISSIONS.PM_VIEW_DETAILS, permissions))
    return <PermissionDenied />;

  const breadCrumbsItems: BreadCrumbsItem[] = [
    {
      title: t('Payment Module'),
      to: '../payment-plans',
    },
    {
      title: ` ${paymentPlanIsFollowUp ? 'Follow-up ' : ''} Payment Plan ${
        payment?.parent?.unicefId
      }`,
      to: `/${baseUrl}/payment-module/${
        paymentPlanIsFollowUp ? 'followup-payment-plans' : 'payment-plans'
      }/${payment?.parent?.id}/`,
    },
  ];

  const renderButton = (): ReactElement | null => {
    if (!payment || !paymentPlanStatus) return null;

    if (
      (hasPermissions(PERMISSIONS.PM_MARK_PAYMENT_AS_FAILED, permissions) &&
        paymentPlanStatus === PaymentPlanStatusEnum.ACCEPTED) ||
      paymentPlanStatus === PaymentPlanStatusEnum.FINISHED
    ) {
      const ButtonComponent =
        payment.status === PaymentStatusEnum.FORCE_FAILED
          ? RevertForceFailedButton
          : ForceFailedButton;
      return <ButtonComponent paymentId={payment.id} />;
    }
    return null;
  };

  const canViewHouseholdDetails = hasPermissions(
    PERMISSIONS.POPULATION_VIEW_HOUSEHOLDS_DETAILS,
    permissions,
  );

  return (
    <>
      <PageHeader
        title={`Payment ${payment?.unicefId}`}
        breadCrumbs={breadCrumbsItems}
        flags={<AdminButton adminUrl={payment?.adminUrl} />}
      >
        {renderButton()}
      </PageHeader>
      <Box display="flex" flexDirection="column">
        <PaymentDetails
          payment={payment}
          canViewActivityLog={hasPermissions(
            PERMISSIONS.ACTIVITY_LOG_VIEW,
            permissions,
          )}
          canViewHouseholdDetails={canViewHouseholdDetails}
        />
      </Box>
    </>
  );
}
export default withErrorBoundary(PaymentDetailsPage, 'PaymentDetailsPage');<|MERGE_RESOLUTION|>--- conflicted
+++ resolved
@@ -33,11 +33,7 @@
         paymentId: paymentId,
         programSlug: programId,
         paymentPlanPk: paymentPlanId,
-<<<<<<< HEAD
-        }),
-=======
       }),
->>>>>>> 78bef177
   });
 
   const paymentPlanStatus = payment?.parent?.status;
