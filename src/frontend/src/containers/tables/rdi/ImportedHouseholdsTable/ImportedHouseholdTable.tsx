--- conflicted
+++ resolved
@@ -1,8 +1,6 @@
 import withErrorBoundary from '@components/core/withErrorBoundary';
-import { UniversalRestTable } from '@components/rest/UniversalRestTable/UniversalRestTable';
 import { HouseholdRdiMergeStatus } from '@generated/graphql';
 import { RestService } from '@restgenerated/services/RestService';
-import { useQuery } from '@tanstack/react-query';
 import { adjustHeadCells } from '@utils/utils';
 import { ReactElement, useMemo, useState } from 'react';
 import { useProgramContext } from 'src/programContext';
@@ -11,17 +9,11 @@
 import { headCells as mergedHeadCells } from './MergedHouseholdTableHeadCells';
 import { useBaseUrl } from '@hooks/useBaseUrl';
 import { HouseholdDetail } from '@restgenerated/models/HouseholdDetail';
-<<<<<<< HEAD
-import { PaginatedHouseholdListList } from '@restgenerated/models/PaginatedHouseholdListList';
-=======
 import { UniversalRestQueryTable } from '@components/rest/UniversalRestQueryTable/UniversalRestQueryTable';
->>>>>>> 244534ce
 
 function ImportedHouseholdTable({ rdi, businessArea, isMerged }): ReactElement {
   const { selectedProgram } = useProgramContext();
   const { programId } = useBaseUrl();
-<<<<<<< HEAD
-=======
 
   const initialQueryVariables = useMemo(
     () => ({
@@ -37,36 +29,8 @@
 
   const [queryVariables, setQueryVariables] = useState(initialQueryVariables);
 
+  const beneficiaryGroup = selectedProgram?.beneficiaryGroup;
 
-  const beneficiaryGroup = selectedProgram?.beneficiaryGroup;
->>>>>>> 244534ce
-
-  const initialQueryVariables = useMemo(
-    () => ({
-      rdiId: rdi.id,
-      businessAreaSlug: businessArea,
-      programSlug: programId,
-      rdiMergeStatus: isMerged
-        ? HouseholdRdiMergeStatus.Merged
-        : HouseholdRdiMergeStatus.Pending,
-    }),
-    [rdi, businessArea, isMerged, programId],
-  );
-
-  const [queryVariables, setQueryVariables] = useState(initialQueryVariables);
-
-  const { data, isLoading, error } = useQuery<PaginatedHouseholdListList>({
-    queryKey: [
-      'businessAreasProgramsHouseholdsList',
-      queryVariables,
-      programId,
-    ],
-    queryFn: () =>
-      RestService.restBusinessAreasProgramsHouseholdsList(queryVariables),
-    enabled: !!businessArea && !!programId,
-  });
-
-  const beneficiaryGroup = selectedProgram?.beneficiaryGroup;
   const mergedReplacements = {
     id: (_beneficiaryGroup) => `${_beneficiaryGroup?.memberLabel} ID`,
     head_of_household__full_name: (_beneficiaryGroup) =>
@@ -94,40 +58,19 @@
   );
   if (isMerged) {
     return (
-<<<<<<< HEAD
-      <UniversalRestTable
-=======
       <UniversalRestQueryTable
->>>>>>> 244534ce
         renderRow={(row) => (
-          <ImportedHouseholdTableRow
-            rdi={rdi}
-            key={(row as any).id}
-            household={row}
-          />
+          <ImportedHouseholdTableRow rdi={rdi} key={row.id} household={row} />
         )}
-<<<<<<< HEAD
-        headCells={adjustedMergedHeadCells}
-        queryVariables={queryVariables}
-        setQueryVariables={setQueryVariables}
-        data={data}
-        isLoading={isLoading}
-        error={error}
-=======
         query={RestService.restBusinessAreasProgramsHouseholdsList}
         headCells={adjustedMergedHeadCells}
         queryVariables={queryVariables}
         setQueryVariables={setQueryVariables}
->>>>>>> 244534ce
       />
     );
   }
   return (
-<<<<<<< HEAD
-    <UniversalRestTable
-=======
     <UniversalRestQueryTable
->>>>>>> 244534ce
       renderRow={(row) => (
         <ImportedHouseholdTableRow
           rdi={rdi}
@@ -138,13 +81,7 @@
       headCells={adjustedImportedHeadCells}
       queryVariables={queryVariables}
       setQueryVariables={setQueryVariables}
-<<<<<<< HEAD
-      data={data}
-      isLoading={isLoading}
-      error={error}
-=======
       query={RestService.restBusinessAreasProgramsHouseholdsList}
->>>>>>> 244534ce
     />
   );
 }
