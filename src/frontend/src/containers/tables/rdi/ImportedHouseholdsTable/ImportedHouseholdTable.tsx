import {
  AllHouseholdsQueryVariables,
  HouseholdMinimalFragment,
  HouseholdRdiMergeStatus,
  useAllHouseholdsQuery,
} from '@generated/graphql';
import { ReactElement } from 'react';
import { UniversalTable } from '../../UniversalTable';
import { headCells as importedHeadCells } from './ImportedHouseholdTableHeadCells';
import { ImportedHouseholdTableRow } from './ImportedHouseholdTableRow';
import { headCells as mergedHeadCells } from './MergedHouseholdTableHeadCells';
import { useProgramContext } from 'src/programContext';
import { adjustHeadCells } from '@utils/utils';

export function ImportedHouseholdTable({
  rdi,
  businessArea,
  isMerged,
}): ReactElement {
  const initialVariables = {
    rdiId: rdi.id,
    businessArea,
    rdiMergeStatus: isMerged
      ? HouseholdRdiMergeStatus.Merged
      : HouseholdRdiMergeStatus.Pending,
  };

  const { selectedProgram } = useProgramContext();
  const beneficiaryGroup = selectedProgram?.beneficiaryGroup;

  const mergedReplacements = {
    id: (_beneficiaryGroup) => `${_beneficiaryGroup.memberLabel} ID`,
    head_of_household__full_name: (_beneficiaryGroup) =>
      `Head of ${_beneficiaryGroup.groupLabel}`,
    size: (_beneficiaryGroup) => `${_beneficiaryGroup.groupLabel} Size`,
  };

  const adjustedMergedHeadCells = adjustHeadCells(
    mergedHeadCells,
    beneficiaryGroup,
    mergedReplacements,
  );

  const importedReplacements = {
    id: (_beneficiaryGroup) => `${_beneficiaryGroup.groupLabel} ID`,
    head_of_household__full_name: (_beneficiaryGroup) =>
      `Head of ${_beneficiaryGroup.groupLabel}`,
    size: (_beneficiaryGroup) => `${_beneficiaryGroup.groupLabel} Size`,
  };

  const adjustedImportedHeadCells = adjustHeadCells(
    importedHeadCells,
    beneficiaryGroup,
    importedReplacements,
  );
  if (isMerged) {
    return (
<<<<<<< HEAD
      <UniversalTable<
        MergedHouseholdMinimalFragment,
        AllMergedHouseholdsQueryVariables
      >
        headCells={adjustedMergedHeadCells}
        query={useAllMergedHouseholdsQuery}
        queriedObjectName="allMergedHouseholds"
=======
      <UniversalTable<HouseholdMinimalFragment, AllHouseholdsQueryVariables>
        headCells={mergedHeadCells}
        query={useAllHouseholdsQuery}
        queriedObjectName="allHouseholds"
>>>>>>> 9bca8fd7
        rowsPerPageOptions={[10, 15, 20]}
        initialVariables={initialVariables}
        isOnPaper={false}
        renderRow={(row) => (
          <ImportedHouseholdTableRow
            rdi={rdi}
            isMerged={isMerged}
            key={row.id}
            household={row}
          />
        )}
      />
    );
  }
  return (
<<<<<<< HEAD
    <UniversalTable<
      ImportedHouseholdMinimalFragment,
      AllImportedHouseholdsQueryVariables
    >
      headCells={adjustedImportedHeadCells}
      query={useAllImportedHouseholdsQuery}
      queriedObjectName="allImportedHouseholds"
=======
    <UniversalTable<HouseholdMinimalFragment, AllHouseholdsQueryVariables>
      headCells={importedHeadCells}
      query={useAllHouseholdsQuery}
      queriedObjectName="allHouseholds"
>>>>>>> 9bca8fd7
      rowsPerPageOptions={[10, 15, 20]}
      initialVariables={initialVariables}
      isOnPaper={false}
      renderRow={(row) => (
        <ImportedHouseholdTableRow
          rdi={rdi}
          isMerged={isMerged}
          key={row.id}
          household={row}
        />
      )}
    />
  );
}<|MERGE_RESOLUTION|>--- conflicted
+++ resolved
@@ -55,20 +55,10 @@
   );
   if (isMerged) {
     return (
-<<<<<<< HEAD
-      <UniversalTable<
-        MergedHouseholdMinimalFragment,
-        AllMergedHouseholdsQueryVariables
-      >
+      <UniversalTable<HouseholdMinimalFragment, AllHouseholdsQueryVariables>
         headCells={adjustedMergedHeadCells}
-        query={useAllMergedHouseholdsQuery}
-        queriedObjectName="allMergedHouseholds"
-=======
-      <UniversalTable<HouseholdMinimalFragment, AllHouseholdsQueryVariables>
-        headCells={mergedHeadCells}
         query={useAllHouseholdsQuery}
         queriedObjectName="allHouseholds"
->>>>>>> 9bca8fd7
         rowsPerPageOptions={[10, 15, 20]}
         initialVariables={initialVariables}
         isOnPaper={false}
@@ -84,20 +74,10 @@
     );
   }
   return (
-<<<<<<< HEAD
-    <UniversalTable<
-      ImportedHouseholdMinimalFragment,
-      AllImportedHouseholdsQueryVariables
-    >
+    <UniversalTable<HouseholdMinimalFragment, AllHouseholdsQueryVariables>
       headCells={adjustedImportedHeadCells}
-      query={useAllImportedHouseholdsQuery}
-      queriedObjectName="allImportedHouseholds"
-=======
-    <UniversalTable<HouseholdMinimalFragment, AllHouseholdsQueryVariables>
-      headCells={importedHeadCells}
       query={useAllHouseholdsQuery}
       queriedObjectName="allHouseholds"
->>>>>>> 9bca8fd7
       rowsPerPageOptions={[10, 15, 20]}
       initialVariables={initialVariables}
       isOnPaper={false}
