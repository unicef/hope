import { ReactElement, useState } from 'react';
import { HeadCell } from '@components/core/Table/EnhancedTableHead';
import { Order, TableComponent } from '@components/core/Table/TableComponent';
import { IndividualMinimalFragment } from '@generated/graphql';
import { ImportedIndividualsTableRow } from '../ImportedIndividualsTable/ImportedIndividualsTableRow';
import { useProgramContext } from 'src/programContext';
import { adjustHeadCells } from '@utils/utils';

const headCells: HeadCell<IndividualMinimalFragment>[] = [
  {
    disablePadding: false,
    label: 'Individual ID',
    id: 'unicefId',
    numeric: false,
  },
  {
    disablePadding: false,
    label: 'Individual',
    id: 'fullName',
    numeric: false,
  },
  {
    disablePadding: false,
    label: 'Role',
    id: 'role',
    numeric: false,
  },
  {
    disablePadding: false,
    label: 'Relationship to HoH',
    id: 'relationship',
    numeric: false,
  },
  {
    disablePadding: false,
    label: 'Date of Birth',
    id: 'birthDate',
    numeric: true,
  },
  {
    disablePadding: false,
    label: 'Gender',
    id: 'sex',
    numeric: false,
  },
  {
    disablePadding: false,
    label: 'Dedupe within Batch',
    id: 'deduplicationBatchStatus',
    numeric: false,
  },
  {
    disablePadding: false,
    label: 'Dedupe against Population',
    id: 'deduplicationGoldenRecordStatus',
    numeric: false,
  },
];

export function HouseholdImportedIndividualsTable({
  household,
  choicesData,
}): ReactElement {
  const [page, setPage] = useState(0);
  const [rowsPerPage, setRowsPerPage] = useState(5);
  const [orderBy, setOrderBy] = useState(null);
  const [orderDirection, setOrderDirection] = useState('asc');
  const { selectedProgram } = useProgramContext();
  const beneficiaryGroup = selectedProgram?.beneficiaryGroup;

  const allIndividuals = household.individuals.edges.map((edge) => edge.node);
  if (orderBy) {
    if (orderDirection === 'asc') {
      allIndividuals.sort((a, b) => (a[orderBy] < b[orderBy] ? 1 : -1));
    } else {
      allIndividuals.sort((a, b) => (a[orderBy] > b[orderBy] ? 1 : -1));
    }
  }

  const replacements = {
    unicefId: (_beneficiaryGroup) => `${_beneficiaryGroup.memberLabel} ID`,
    fullName: (_beneficiaryGroup) => _beneficiaryGroup.memberLabel,
    household__unicef_id: (_beneficiaryGroup) =>
      `${_beneficiaryGroup.groupLabel} ID`,
    relationship: (_beneficiaryGroup) =>
      `Relationship to Head of ${_beneficiaryGroup.groupLabel}`,
  };

  const adjustedHeadCells = adjustHeadCells(
    headCells,
    beneficiaryGroup,
    replacements,
  );

  const totalCount = allIndividuals.length;
  return (
<<<<<<< HEAD
    <TableComponent<ImportedIndividualMinimalFragment>
      title={`${beneficiaryGroup?.memberLabelPlural} in ${beneficiaryGroup?.groupLabel}`}
=======
    <TableComponent<IndividualMinimalFragment>
      title="Individuals in Household"
>>>>>>> 9bca8fd7
      data={allIndividuals.slice(
        page * rowsPerPage,
        page * rowsPerPage + rowsPerPage,
      )}
      allowSort={false}
      renderRow={(row) => (
        <ImportedIndividualsTableRow
          key={row.id}
          choices={choicesData}
          individual={row}
          rdi={household.rdi}
          isMerged={household.rdiMergeStatus}
        />
      )}
      headCells={adjustedHeadCells}
      rowsPerPageOptions={totalCount < 5 ? [totalCount] : [5, 10, 15]}
      rowsPerPage={totalCount > 5 ? rowsPerPage : totalCount}
      page={page}
      itemsCount={totalCount}
      handleChangePage={(_event, newPage) => {
        setPage(newPage);
      }}
      handleChangeRowsPerPage={(event) => {
        setRowsPerPage(Number(event.target.value));
        setPage(0);
      }}
      handleRequestSort={(_event, property) => {
        let direction = 'asc';
        if (property === orderBy) {
          direction = orderDirection === 'asc' ? 'desc' : 'asc';
        }
        setOrderBy(property);
        setOrderDirection(direction);
      }}
      orderBy={orderBy}
      order={orderDirection as Order}
    />
  );
}<|MERGE_RESOLUTION|>--- conflicted
+++ resolved
@@ -94,13 +94,8 @@
 
   const totalCount = allIndividuals.length;
   return (
-<<<<<<< HEAD
-    <TableComponent<ImportedIndividualMinimalFragment>
-      title={`${beneficiaryGroup?.memberLabelPlural} in ${beneficiaryGroup?.groupLabel}`}
-=======
     <TableComponent<IndividualMinimalFragment>
       title="Individuals in Household"
->>>>>>> 9bca8fd7
       data={allIndividuals.slice(
         page * rowsPerPage,
         page * rowsPerPage + rowsPerPage,
