import { ReactElement, useState } from 'react';
import { HeadCell } from '@components/core/Table/EnhancedTableHead';
import { Order, TableComponent } from '@components/core/Table/TableComponent';
import { IndividualMinimalFragment } from '@generated/graphql';
import { ImportedIndividualsTableRow } from '../ImportedIndividualsTable/ImportedIndividualsTableRow';
import { useProgramContext } from 'src/programContext';
import { adjustHeadCells } from '@utils/utils';

const headCells: HeadCell<IndividualMinimalFragment>[] = [
  {
    disablePadding: false,
    label: 'Individual ID',
    id: 'unicefId',
    numeric: false,
  },
  {
    disablePadding: false,
    label: 'Individual',
    id: 'fullName',
    numeric: false,
  },
  {
    disablePadding: false,
    label: 'Role',
    id: 'role',
    numeric: false,
  },
  {
    disablePadding: false,
    label: 'Relationship to HoH',
    id: 'relationship',
    numeric: false,
  },
  {
    disablePadding: false,
    label: 'Date of Birth',
    id: 'birthDate',
    numeric: true,
  },
  {
    disablePadding: false,
    label: 'Gender',
    id: 'sex',
    numeric: false,
  },
  {
    disablePadding: false,
    label: 'Dedupe within Batch',
    id: 'deduplicationBatchStatus',
    numeric: false,
  },
  {
    disablePadding: false,
    label: 'Dedupe against Population',
    id: 'deduplicationGoldenRecordStatus',
    numeric: false,
  },
];

export function HouseholdImportedIndividualsTable({
  household,
  choicesData,
}): ReactElement {
  const [page, setPage] = useState(0);
  const [rowsPerPage, setRowsPerPage] = useState(5);
  const [orderBy, setOrderBy] = useState(null);
  const [orderDirection, setOrderDirection] = useState('asc');
  const { selectedProgram } = useProgramContext();
  const beneficiaryGroup = selectedProgram?.beneficiaryGroup;
<<<<<<< HEAD
=======

>>>>>>> 1766bb22
  const allIndividuals = household.individuals.edges.map((edge) => edge.node);
  if (orderBy) {
    if (orderDirection === 'asc') {
      allIndividuals.sort((a, b) => (a[orderBy] < b[orderBy] ? 1 : -1));
    } else {
      allIndividuals.sort((a, b) => (a[orderBy] > b[orderBy] ? 1 : -1));
    }
  }

  const replacements = {
    unicefId: (_beneficiaryGroup) => `${_beneficiaryGroup?.memberLabel} ID`,
    fullName: (_beneficiaryGroup) => _beneficiaryGroup?.memberLabel,
    household__unicef_id: (_beneficiaryGroup) =>
      `${_beneficiaryGroup?.groupLabel} ID`,
    relationship: (_beneficiaryGroup) =>
      `Relationship to Head of ${_beneficiaryGroup?.groupLabel}`,
  };

  const adjustedHeadCells = adjustHeadCells(
    headCells,
    beneficiaryGroup,
    replacements,
  );

  const totalCount = allIndividuals.length;
  return (
    <TableComponent<IndividualMinimalFragment>
      title="Individuals in Household"
      data={allIndividuals.slice(
        page * rowsPerPage,
        page * rowsPerPage + rowsPerPage,
      )}
      allowSort={false}
      renderRow={(row) => (
        <ImportedIndividualsTableRow
          key={row.id}
          choices={choicesData}
          individual={row}
          rdi={household.rdi}
        />
      )}
      headCells={adjustedHeadCells}
      rowsPerPageOptions={totalCount < 5 ? [totalCount] : [5, 10, 15]}
      rowsPerPage={totalCount > 5 ? rowsPerPage : totalCount}
      page={page}
      itemsCount={totalCount}
      handleChangePage={(_event, newPage) => {
        setPage(newPage);
      }}
      handleChangeRowsPerPage={(event) => {
        setRowsPerPage(Number(event.target.value));
        setPage(0);
      }}
      handleRequestSort={(_event, property) => {
        let direction = 'asc';
        if (property === orderBy) {
          direction = orderDirection === 'asc' ? 'desc' : 'asc';
        }
        setOrderBy(property);
        setOrderDirection(direction);
      }}
      orderBy={orderBy}
      order={orderDirection as Order}
    />
  );
}<|MERGE_RESOLUTION|>--- conflicted
+++ resolved
@@ -67,10 +67,7 @@
   const [orderDirection, setOrderDirection] = useState('asc');
   const { selectedProgram } = useProgramContext();
   const beneficiaryGroup = selectedProgram?.beneficiaryGroup;
-<<<<<<< HEAD
-=======
 
->>>>>>> 1766bb22
   const allIndividuals = household.individuals.edges.map((edge) => edge.node);
   if (orderBy) {
     if (orderDirection === 'asc') {
