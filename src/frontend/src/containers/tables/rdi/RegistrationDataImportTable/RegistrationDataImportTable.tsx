import { TableWrapper } from '@components/core/TableWrapper';
import withErrorBoundary from '@components/core/withErrorBoundary';
import { useBaseUrl } from '@hooks/useBaseUrl';
import { useQuery } from '@tanstack/react-query';
import { adjustHeadCells } from '@utils/utils';
import { ReactElement, useEffect, useState, useMemo } from 'react';
import { usePersistedCount } from '@hooks/usePersistedCount';
import { useTranslation } from 'react-i18next';
import { useProgramContext } from 'src/programContext';
import styled from 'styled-components';
import { headCells } from './RegistrationDataImportTableHeadCells';
import { RegistrationDataImportTableRow } from './RegistrationDataImportTableRow';
import { UniversalRestQueryTable } from '@components/rest/UniversalRestQueryTable/UniversalRestQueryTable';
import { RestService } from '@restgenerated/services/RestService';
import { createApiParams } from '@utils/apiUtils';
import { usePersistedCount } from '@hooks/usePersistedCount';

interface RegistrationDataImportProps {
  filter;
  canViewDetails: boolean;
  enableRadioButton?: boolean;
  selectedRDI?;
  handleChange?;
  noTableStyling?;
  noTitle?;
}

const NoTableStyling = styled.div`
  .MuiPaper-elevation1 {
    box-shadow: none;
    padding: 0 !important;
  }
`;

function RegistrationDataImportTable({
  filter,
  canViewDetails,
  enableRadioButton,
  selectedRDI,
  handleChange,
  noTableStyling,
  noTitle,
}: RegistrationDataImportProps): ReactElement {
  const { t } = useTranslation();
  const { selectedProgram } = useProgramContext();
  const beneficiaryGroup = selectedProgram?.beneficiaryGroup;

  const { businessAreaSlug, programSlug, businessArea, programId } =
    useBaseUrl();

  const { data: deduplicationFlags } = useQuery({
    queryKey: ['deduplicationFlags', businessAreaSlug, programSlug],
    queryFn: () =>
      RestService.restBusinessAreasProgramsDeduplicationFlagsRetrieve({
        businessAreaSlug,
        slug: programSlug,
      }),
  });

  const initialVariables = useMemo(
    () => ({
      search: filter.search,
      importedById: filter.importedBy || undefined,
      status: filter.status !== '' ? filter.status : undefined,
      businessArea,
      program: programId,
      importDateAfter: filter.importDateRangeMin,
      importDateBefore: filter.importDateRangeMax,
      sizeMin: filter.sizeMin,
      sizeMax: filter.sizeMax,
    }),
    [
      filter.importDateRangeMax,
      filter.importDateRangeMin,
      filter.importedBy,
      filter.search,
      filter.sizeMax,
      filter.sizeMin,
      filter.status,
      businessArea,
      programId,
    ],
  );

  const [queryVariables, setQueryVariables] = useState(initialVariables);

  useEffect(() => {
    setQueryVariables(initialVariables);
  }, [initialVariables]);

  const handleRadioChange = (id: string): void => {
    handleChange(id);
  };

  const replacements = {
    numberOfIndividuals: (_beneficiaryGroup) =>
      `Num. of ${_beneficiaryGroup?.memberLabelPlural}`,
    numberOfHouseholds: (_beneficiaryGroup) =>
      `Num. of ${_beneficiaryGroup?.groupLabelPlural}`,
    household__unicef_id: (_beneficiaryGroup) =>
      `${_beneficiaryGroup?.groupLabel} ID`,
  };

  const adjustedHeadCells = adjustHeadCells(
    headCells,
    beneficiaryGroup,
    replacements,
  );

  const prepareHeadCells = () => {
    let header = adjustedHeadCells.slice();
    if (deduplicationFlags?.canRunDeduplication) {
      header.splice(4, 0, {
        disablePadding: false,
        label: 'Biometric Deduplicated',
        id: 'biometricDeduplicated',
        numeric: false,
        disableSort: true,
      });
    }

    if (!enableRadioButton) {
      header = header.slice(1);
    }
    return header;
  };
  const [page, setPage] = useState(0);

  const { data: countData } = useQuery<{ count: number }>({
    queryKey: [
      'businessAreasProgramsRegistrationDataImportsCount',
      businessArea,
      programSlug,
      queryVariables,
    ],
    queryFn: async () => {
      const params = createApiParams(
        { businessAreaSlug: businessArea, programSlug },
        queryVariables,
        { withPagination: false },
      );
      return RestService.restBusinessAreasProgramsRegistrationDataImportsCountRetrieve(
        params,
      );
    },
    enabled: page === 0,
  });

<<<<<<< HEAD
=======
  const [page, setPage] = useState(0);
>>>>>>> 34819a4c
  const itemsCount = usePersistedCount(page, countData);

  const renderTable = (): ReactElement => (
    <TableWrapper>
      <UniversalRestQueryTable
        renderRow={(row) => (
          <RegistrationDataImportTableRow
            key={row.id}
            radioChangeHandler={enableRadioButton && handleRadioChange}
            selectedRDI={selectedRDI}
            registrationDataImport={row}
            canViewDetails={canViewDetails}
            biometricDeduplicationEnabled={
              deduplicationFlags?.canRunDeduplication
            }
          />
        )}
<<<<<<< HEAD
        title={
          noTitle ? null : `${t('List of Imports')} (${countData?.count || 0})`
        }
        itemsCount={itemsCount}
=======
        title={noTitle ? null : `${t('List of Imports')} (${itemsCount || 0})`}
        itemsCount={itemsCount || 0}
>>>>>>> 34819a4c
        headCells={prepareHeadCells()}
        queryVariables={queryVariables}
        setQueryVariables={setQueryVariables}
        query={RestService.restBusinessAreasProgramsRegistrationDataImportsList}
        page={page}
        setPage={setPage}
      />
    </TableWrapper>
  );
  return (
    <>
      {noTableStyling ? (
        <NoTableStyling>{renderTable()}</NoTableStyling>
      ) : (
        renderTable()
      )}
    </>
  );
}
export default withErrorBoundary(
  RegistrationDataImportTable,
  'RegistrationDataImportTable',
);<|MERGE_RESOLUTION|>--- conflicted
+++ resolved
@@ -146,10 +146,7 @@
     enabled: page === 0,
   });
 
-<<<<<<< HEAD
-=======
   const [page, setPage] = useState(0);
->>>>>>> 34819a4c
   const itemsCount = usePersistedCount(page, countData);
 
   const renderTable = (): ReactElement => (
@@ -167,15 +164,8 @@
             }
           />
         )}
-<<<<<<< HEAD
-        title={
-          noTitle ? null : `${t('List of Imports')} (${countData?.count || 0})`
-        }
-        itemsCount={itemsCount}
-=======
         title={noTitle ? null : `${t('List of Imports')} (${itemsCount || 0})`}
         itemsCount={itemsCount || 0}
->>>>>>> 34819a4c
         headCells={prepareHeadCells()}
         queryVariables={queryVariables}
         setQueryVariables={setQueryVariables}
