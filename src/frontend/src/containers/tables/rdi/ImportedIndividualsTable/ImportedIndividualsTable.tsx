import {
  AllIndividualsQueryVariables,
  HouseholdChoiceDataQuery,
  IndividualMinimalFragment,
  IndividualRdiMergeStatus,
} from '@generated/graphql';
import { Box, Checkbox, FormControlLabel, Grid2 as Grid } from '@mui/material';
<<<<<<< HEAD
import { ReactElement, useEffect, useState } from 'react';
=======
import { ReactElement, useEffect, useState, useMemo } from 'react';
>>>>>>> 1d3d62ce
import { headCells as importedIndividualHeadCells } from './ImportedIndividualsTableHeadCells';
import { ImportedIndividualsTableRow } from './ImportedIndividualsTableRow';
import { useProgramContext } from 'src/programContext';
import { adjustHeadCells } from '@utils/utils';
import { headCells as mergedIndividualHeadCells } from './MergedIndividualsTableHeadCells';
import withErrorBoundary from '@components/core/withErrorBoundary';
import { UniversalRestQueryTable } from '@components/rest/UniversalRestQueryTable/UniversalRestQueryTable';
import { RestService } from '@restgenerated/services/RestService';

interface ImportedIndividualsTableProps {
  rdi;
  rdiId: string;
  household?: string;
  title?: string;
  showCheckbox?: boolean;
  rowsPerPageOptions?: number[];
  isOnPaper?: boolean;
  businessArea: string;
  choicesData: HouseholdChoiceDataQuery;
  isMerged: boolean;
}

function ImportedIndividualsTable({
  rdi,
  rdiId,
  title,
  household,
  showCheckbox,
  businessArea,
  choicesData,
  isMerged,
}: ImportedIndividualsTableProps): ReactElement {
  const [showDuplicates, setShowDuplicates] = useState(false);
  const { selectedProgram } = useProgramContext();
  const beneficiaryGroup = selectedProgram?.beneficiaryGroup;

  // Wrap initialVariables in useMemo to avoid recreating it on every render
  const initialVariables = useMemo(() => ({
    rdiId,
    household,
    duplicatesOnly: showDuplicates,
    businessArea,
    rdiMergeStatus: isMerged
      ? IndividualRdiMergeStatus.Merged
      : IndividualRdiMergeStatus.Pending,
  }), [rdiId, household, showDuplicates, businessArea, isMerged]);
  
  const [queryVariables, setQueryVariables] = useState(initialVariables);

  useEffect(() => {
    setQueryVariables(initialVariables);
  }, [initialVariables]);

  const replacements = {
    id: (_beneficiaryGroup) => `${_beneficiaryGroup?.memberLabel} ID`,
    full_name: (_beneficiaryGroup) => _beneficiaryGroup?.memberLabel,
    relationship: (_beneficiaryGroup) =>
      `Relationship to Head of ${_beneficiaryGroup?.groupLabel}`,
  };

  const adjustedMergedIndividualsHeadCells = adjustHeadCells(
    mergedIndividualHeadCells,
    beneficiaryGroup,
    replacements,
  );
  const adjustedImportedIndividualsHeadCells = adjustHeadCells(
    importedIndividualHeadCells,
    beneficiaryGroup,
    replacements,
  );
  return (
    <div data-cy="imported-individuals-table">
      {showCheckbox && (
        <Grid container justifyContent="flex-end" spacing={3}>
          <Grid>
            <Box p={3}>
              <FormControlLabel
                control={
                  <Checkbox
                    color="primary"
                    checked={showDuplicates}
                    onChange={() => setShowDuplicates(!showDuplicates)}
                  />
                }
                label="Show duplicates only"
              />
            </Box>
          </Grid>
        </Grid>
      )}

      {isMerged ? (
        <UniversalRestQueryTable<
          IndividualMinimalFragment,
          AllIndividualsQueryVariables
        >
          title={title}
          headCells={adjustedMergedIndividualsHeadCells}
          query={RestService.restBusinessAreasProgramsIndividualsList}
          queryVariables={queryVariables}
          setQueryVariables={setQueryVariables}
          renderRow={(row) => (
            <ImportedIndividualsTableRow
              choices={choicesData}
              key={row.id}
              individual={row}
              rdi={rdi}
            />
          )}
        />
      ) : (
        <UniversalRestQueryTable
          queryVariables={queryVariables}
          setQueryVariables={setQueryVariables}
          query={RestService.restBusinessAreasProgramsIndividualsList}
          title={title}
          headCells={adjustedImportedIndividualsHeadCells}
          renderRow={(row) => (
            <ImportedIndividualsTableRow
              choices={choicesData}
              key={row.id}
              individual={row}
              rdi={rdi}
            />
          )}
        />
      )}
    </div>
  );
}

export default withErrorBoundary(
  ImportedIndividualsTable,
  'ImportedIndividualsTable',
);<|MERGE_RESOLUTION|>--- conflicted
+++ resolved
@@ -5,11 +5,7 @@
   IndividualRdiMergeStatus,
 } from '@generated/graphql';
 import { Box, Checkbox, FormControlLabel, Grid2 as Grid } from '@mui/material';
-<<<<<<< HEAD
-import { ReactElement, useEffect, useState } from 'react';
-=======
 import { ReactElement, useEffect, useState, useMemo } from 'react';
->>>>>>> 1d3d62ce
 import { headCells as importedIndividualHeadCells } from './ImportedIndividualsTableHeadCells';
 import { ImportedIndividualsTableRow } from './ImportedIndividualsTableRow';
 import { useProgramContext } from 'src/programContext';
@@ -47,16 +43,19 @@
   const beneficiaryGroup = selectedProgram?.beneficiaryGroup;
 
   // Wrap initialVariables in useMemo to avoid recreating it on every render
-  const initialVariables = useMemo(() => ({
-    rdiId,
-    household,
-    duplicatesOnly: showDuplicates,
-    businessArea,
-    rdiMergeStatus: isMerged
-      ? IndividualRdiMergeStatus.Merged
-      : IndividualRdiMergeStatus.Pending,
-  }), [rdiId, household, showDuplicates, businessArea, isMerged]);
-  
+  const initialVariables = useMemo(
+    () => ({
+      rdiId,
+      household,
+      duplicatesOnly: showDuplicates,
+      businessArea,
+      rdiMergeStatus: isMerged
+        ? IndividualRdiMergeStatus.Merged
+        : IndividualRdiMergeStatus.Pending,
+    }),
+    [rdiId, household, showDuplicates, businessArea, isMerged],
+  );
+
   const [queryVariables, setQueryVariables] = useState(initialVariables);
 
   useEffect(() => {
