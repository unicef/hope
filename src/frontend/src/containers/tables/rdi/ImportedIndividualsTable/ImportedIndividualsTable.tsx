--- conflicted
+++ resolved
@@ -10,12 +10,9 @@
 import { UniversalTable } from '../../UniversalTable';
 import { headCells as importedIndividualHeadCells } from './ImportedIndividualsTableHeadCells';
 import { ImportedIndividualsTableRow } from './ImportedIndividualsTableRow';
-<<<<<<< HEAD
 import { useProgramContext } from 'src/programContext';
 import { adjustHeadCells } from '@utils/utils';
-=======
 import { headCells as mergedIndividualHeadCells } from './MergedIndividualsTableHeadCells';
->>>>>>> 9bca8fd7
 
 interface ImportedIndividualsTableProps {
   rdi;
@@ -94,22 +91,11 @@
         </Grid>
       )}
       {isMerged ? (
-<<<<<<< HEAD
-        <UniversalTable<
-          MergedIndividualMinimalFragment,
-          AllMergedIndividualsQueryVariables
-        >
+        <UniversalTable<IndividualMinimalFragment, AllIndividualsQueryVariables>
           title={title}
           headCells={adjustedMergedIndividualsHeadCells}
-          query={useAllMergedIndividualsQuery}
-          queriedObjectName="allMergedIndividuals"
-=======
-        <UniversalTable<IndividualMinimalFragment, AllIndividualsQueryVariables>
-          title={title}
-          headCells={mergedIndividualHeadCells}
           query={useAllIndividualsQuery}
           queriedObjectName="allIndividuals"
->>>>>>> 9bca8fd7
           rowsPerPageOptions={rowsPerPageOptions}
           initialVariables={initialVariables}
           isOnPaper={isOnPaper}
@@ -124,22 +110,11 @@
           )}
         />
       ) : (
-<<<<<<< HEAD
-        <UniversalTable<
-          ImportedIndividualMinimalFragment,
-          AllImportedIndividualsQueryVariables
-        >
+        <UniversalTable<IndividualMinimalFragment, AllIndividualsQueryVariables>
           title={title}
           headCells={adjustedImportedIndividualsHeadCells}
-          query={useAllImportedIndividualsQuery}
-          queriedObjectName="allImportedIndividuals"
-=======
-        <UniversalTable<IndividualMinimalFragment, AllIndividualsQueryVariables>
-          title={title}
-          headCells={importedIndividualHeadCells}
           query={useAllIndividualsQuery}
           queriedObjectName="allIndividuals"
->>>>>>> 9bca8fd7
           rowsPerPageOptions={rowsPerPageOptions}
           initialVariables={initialVariables}
           isOnPaper={isOnPaper}
