--- conflicted
+++ resolved
@@ -107,13 +107,6 @@
 
   const [queryVariables, setQueryVariables] = useState(initialQueryVariables);
 
-<<<<<<< HEAD
-  useEffect(() => {
-    setQueryVariables(initialQueryVariables);
-  }, [initialQueryVariables]);
-
-=======
->>>>>>> 3408b166
   const { data, isLoading, error } = useQuery<HouseholdMember>({
     queryKey: [
       'businessAreasProgramsHouseholdsMembers',
