--- conflicted
+++ resolved
@@ -1,8 +1,4 @@
-<<<<<<< HEAD
-import * as React from 'react';
-=======
-import { useTranslation } from 'react-i18next';
->>>>>>> 9fafa628
+import { TableWrapper } from '@components/core/TableWrapper';
 import {
   AllIndividualsForPopulationTableQueryVariables,
   AllIndividualsQueryVariables,
@@ -10,17 +6,13 @@
   IndividualNode,
   useAllIndividualsForPopulationTableQuery,
 } from '@generated/graphql';
-import { TableWrapper } from '@components/core/TableWrapper';
+import { useBaseUrl } from '@hooks/useBaseUrl';
 import { adjustHeadCells, dateToIsoString } from '@utils/utils';
+import { ReactElement } from 'react';
+import { useProgramContext } from 'src/programContext';
 import { UniversalTable } from '../../UniversalTable';
-import { useBaseUrl } from '@hooks/useBaseUrl';
 import { headCells } from './IndividualsListTableHeadCells';
 import { IndividualsListTableRow } from './IndividualsListTableRow';
-<<<<<<< HEAD
-import { useProgramContext } from 'src/programContext';
-=======
-import { ReactElement } from 'react';
->>>>>>> 9fafa628
 
 interface IndividualsListTableProps {
   filter;
@@ -34,12 +26,7 @@
   filter,
   canViewDetails,
   choicesData,
-<<<<<<< HEAD
-}: IndividualsListTableProps): React.ReactElement {
-=======
 }: IndividualsListTableProps): ReactElement {
-  const { t } = useTranslation();
->>>>>>> 9fafa628
   const { programId } = useBaseUrl();
   const { selectedProgram } = useProgramContext();
   const beneficiaryGroup = selectedProgram?.beneficiaryGroup;
