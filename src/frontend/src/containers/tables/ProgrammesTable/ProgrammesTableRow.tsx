--- conflicted
+++ resolved
@@ -7,15 +7,11 @@
 import { useBaseUrl } from '@hooks/useBaseUrl';
 import TableCell from '@mui/material/TableCell';
 import { ProgramDetail } from '@restgenerated/models/ProgramDetail';
-<<<<<<< HEAD
-import { choicesToDict, programStatusToColor } from '@utils/utils';
-=======
 import {
   choicesToDict,
   formatCurrency,
   programStatusToColor,
 } from '@utils/utils';
->>>>>>> e509e33f
 import { ReactElement } from 'react';
 import { useNavigate } from 'react-router-dom';
 
