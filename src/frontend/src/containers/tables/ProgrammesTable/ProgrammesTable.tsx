import { TableWrapper } from '@components/core/TableWrapper';
import withErrorBoundary from '@components/core/withErrorBoundary';
import { UniversalRestTable } from '@components/rest/UniversalRestTable/UniversalRestTable';
import { ProgrammeChoiceDataQuery } from '@generated/graphql';
import { useBaseUrl } from '@hooks/useBaseUrl';
import { CountResponse } from '@restgenerated/models/CountResponse';
import { PaginatedProgramListList } from '@restgenerated/models/PaginatedProgramListList';
import { RestService } from '@restgenerated/services/RestService';
import { useQuery } from '@tanstack/react-query';
import { ReactElement, useMemo, useState } from 'react';
import { useTranslation } from 'react-i18next';
import { headCells } from './ProgrammesHeadCells';
import ProgrammesTableRow from './ProgrammesTableRow';

interface ProgrammesTableProps {
  businessArea: string;
  filter;
  choicesData: ProgrammeChoiceDataQuery;
}

function ProgrammesTable({
  businessArea,
  filter,
  choicesData,
}: ProgrammesTableProps): ReactElement {
  const { t } = useTranslation();
  const { programId, isAllPrograms } = useBaseUrl();

  const initialQueryVariables = useMemo(
    () => ({
      businessAreaSlug: businessArea,
      programSlug: programId,
      beneficiaryGroupMatch: isAllPrograms ? '' : programId,
      compatibleDct: isAllPrograms ? '' : programId,
      search: filter.search,
      startDate: filter.startDate || null,
      endDate: filter.endDate || null,
      status: filter.status,
      sector: filter.sector,
      numberOfHouseholds: JSON.stringify({
        before: filter.numberOfHouseholdsMin,
        after: filter.numberOfHouseholdsMax,
      }),
      budget: JSON.stringify({ min: filter.budgetMin, max: filter.budgetMax }),
      dataCollectingType: filter.dataCollectingType,
      ordering: 'startDate',
    }),
    [
      businessArea,
      programId,
      isAllPrograms,
      filter.search,
      filter.startDate,
      filter.endDate,
      filter.status,
      filter.sector,
      filter.numberOfHouseholdsMin,
      filter.numberOfHouseholdsMax,
      filter.budgetMin,
      filter.budgetMax,
      filter.dataCollectingType,
    ],
  );

  const [queryVariables, setQueryVariables] = useState(initialQueryVariables);

<<<<<<< HEAD
  useEffect(() => {
    setQueryVariables(initialQueryVariables);
  }, [initialQueryVariables]);

=======
>>>>>>> 3408b166
  const {
    data: dataPrograms,
    isLoading: isLoadingPrograms,
    error: errorPrograms,
  } = useQuery<PaginatedProgramListList>({
<<<<<<< HEAD
    queryKey: ['businessAreasProgramsList', queryVariables],
    queryFn: () => RestService.restBusinessAreasProgramsList(queryVariables),
=======
    queryKey: ['businessAreasProgramsList', initialQueryVariables],
    queryFn: () =>
      RestService.restBusinessAreasProgramsList(initialQueryVariables),
    enabled: !!initialQueryVariables.businessAreaSlug,
>>>>>>> 3408b166
  });

  const { data: dataProgramsCount } = useQuery<CountResponse>({
    queryKey: ['businessAreasProgramsCount', businessArea],
    queryFn: () =>
      RestService.restBusinessAreasProgramsCountRetrieve({
        businessAreaSlug: businessArea,
      }),
  });

  return (
    <>
      <TableWrapper>
        <UniversalRestTable
          title={t('Programmes')}
          headCells={headCells}
          queryVariables={queryVariables}
          setQueryVariables={setQueryVariables}
          defaultOrderBy="startDate"
          data={dataPrograms}
          isLoading={isLoadingPrograms}
          error={errorPrograms}
          itemsCount={dataProgramsCount?.count}
          renderRow={(row) => (
            <ProgrammesTableRow
              key={row.id}
              program={row}
              choicesData={choicesData}
            />
          )}
        />
      </TableWrapper>
    </>
  );
}
export default withErrorBoundary(ProgrammesTable, 'ProgrammesTable');<|MERGE_RESOLUTION|>--- conflicted
+++ resolved
@@ -64,27 +64,15 @@
 
   const [queryVariables, setQueryVariables] = useState(initialQueryVariables);
 
-<<<<<<< HEAD
-  useEffect(() => {
-    setQueryVariables(initialQueryVariables);
-  }, [initialQueryVariables]);
-
-=======
->>>>>>> 3408b166
   const {
     data: dataPrograms,
     isLoading: isLoadingPrograms,
     error: errorPrograms,
   } = useQuery<PaginatedProgramListList>({
-<<<<<<< HEAD
-    queryKey: ['businessAreasProgramsList', queryVariables],
-    queryFn: () => RestService.restBusinessAreasProgramsList(queryVariables),
-=======
     queryKey: ['businessAreasProgramsList', initialQueryVariables],
     queryFn: () =>
       RestService.restBusinessAreasProgramsList(initialQueryVariables),
     enabled: !!initialQueryVariables.businessAreaSlug,
->>>>>>> 3408b166
   });
 
   const { data: dataProgramsCount } = useQuery<CountResponse>({
