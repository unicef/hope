import {
  finishProgramCycle,
  reactivateProgramCycle,
} from '@api/programCycleApi';
import { UniversalRestTable } from '@components/rest/UniversalRestTable/UniversalRestTable';
import { BlackLink } from '@core/BlackLink';
import { StatusBox } from '@core/StatusBox';
import { createApiParams } from '@utils/apiUtils';
import { ClickableTableRow } from '@core/Table/ClickableTableRow';
import { UniversalMoment } from '@core/UniversalMoment';
import { useBaseUrl } from '@hooks/useBaseUrl';
import { useSnackbar } from '@hooks/useSnackBar';
import { Button } from '@mui/material';
import TableCell from '@mui/material/TableCell';
import { CountResponse } from '@restgenerated/models/CountResponse';
import { PaginatedProgramCycleListList } from '@restgenerated/models/PaginatedProgramCycleListList';
import { ProgramCycleList } from '@restgenerated/models/ProgramCycleList';
import { RestService } from '@restgenerated/services/RestService';
import { useMutation, useQuery, useQueryClient } from '@tanstack/react-query';
import { decodeIdString, programCycleStatusToColor } from '@utils/utils';
import { ReactElement, useEffect, useState } from 'react';
import { useTranslation } from 'react-i18next';

interface ProgramCyclesTablePaymentModuleProps {
  program;
  filters;
  adjustedHeadCells;
}

export const ProgramCyclesTablePaymentModule = ({
  program,
  filters,
  adjustedHeadCells,
}: ProgramCyclesTablePaymentModuleProps) => {
  const { showMessage } = useSnackbar();
  const { businessArea, programId } = useBaseUrl();
  const [queryVariables, setQueryVariables] = useState({
    offset: 0,
    limit: 5,
    ordering: 'created_at',
    businessAreaSlug: businessArea,
    programSlug: programId,
    ...filters,
  });

<<<<<<< HEAD
  const { t } = useTranslation();
  const queryClient = useQueryClient();

  const { data, refetch, error, isLoading } =
    useQuery<PaginatedProgramCycleListList>({
      queryKey: ['programCycles', queryVariables, businessArea, programId],
      queryFn: () => {
        return RestService.restBusinessAreasProgramsCyclesList(
          createApiParams(
            { businessAreaSlug: businessArea, programSlug: programId },
            queryVariables,
            { withPagination: true },
          ),
        );
      },
    });

  const { data: dataProgramCyclesCount } = useQuery<CountResponse>({
    queryKey: [
      'businessAreasProgramsCyclesCountRetrieve',
      programId,
      businessArea,
    ],
    queryFn: () =>
      RestService.restBusinessAreasProgramsCyclesCountRetrieve({
        businessAreaSlug: businessArea,
        programSlug: programId,
      }),
=======
  const { businessArea, isAllPrograms } = useBaseUrl();
  const { t } = useTranslation();
  const queryClient = useQueryClient();

  // Don't fetch data when viewing "all programs"
  const shouldFetchData = Boolean(!isAllPrograms && program?.id);

  const { data, refetch, error, isLoading } = useQuery({
    queryKey: ['programCycles', businessArea, program.id, queryVariables],
    queryFn: async () => {
      return fetchProgramCycles(businessArea, program.id, queryVariables);
    },
    enabled: shouldFetchData,
>>>>>>> 9f1e39a1
  });

  const { mutateAsync: finishMutation, isPending: isPendingFinishing } =
    useMutation({
      mutationFn: async ({ programCycleId }: { programCycleId: string }) => {
        return finishProgramCycle(businessArea, program.id, programCycleId);
      },
      onSuccess: async () => {
        await queryClient.invalidateQueries({
          queryKey: ['programCycles', businessArea, program.id],
        });
      },
      mutationKey: ['finishProgramCycle', businessArea, program.id],
    });

  const { mutateAsync: reactivateMutation, isPending: isPendingReactivation } =
    useMutation({
      mutationFn: async ({ programCycleId }: { programCycleId: string }) => {
        return reactivateProgramCycle(businessArea, program.id, programCycleId);
      },
      onSuccess: async () => {
        await queryClient.invalidateQueries({
          queryKey: ['programCycles', businessArea, program.id],
        });
      },
      mutationKey: ['reactivateProgramCycle', businessArea, program.id],
    });

  useEffect(() => {
    setQueryVariables((oldVariables) => ({ ...oldVariables, ...filters }));
  }, [filters]);

  useEffect(() => {
    void refetch();
  }, [queryVariables, refetch]);

  const finishAction = async (programCycle: ProgramCycleList) => {
    try {
      const decodedProgramCycleId = decodeIdString(programCycle.id);
      await finishMutation({ programCycleId: decodedProgramCycleId });
      showMessage(t('Programme Cycle Finished'));
    } catch (e) {
      if (e.data && Array.isArray(e.data)) {
        e.data.forEach((message: string) => showMessage(message));
      }
    }
  };

  const reactivateAction = async (programCycle: ProgramCycleList) => {
    try {
      const decodedProgramCycleId = decodeIdString(programCycle.id);
      await reactivateMutation({ programCycleId: decodedProgramCycleId });
      showMessage(t('Programme Cycle Reactivated'));
    } catch (e) {
      if (e.data && Array.isArray(e.data)) {
        e.data.forEach((message: string) => showMessage(message));
      }
    }
  };

  const renderRow = (row: ProgramCycleList): ReactElement => (
    <ClickableTableRow key={row.id} data-cy="program-cycle-row">
      <TableCell data-cy="program-cycle-title">
        <BlackLink to={`./${row.id}`}>{row.title}</BlackLink>
      </TableCell>
      <TableCell data-cy="program-cycle-status">
        <StatusBox
          status={row.status}
          statusToColor={programCycleStatusToColor}
        />
      </TableCell>
      <TableCell
        align="right"
        data-cy="program-cycle-total-entitled-quantity-usd"
      >
        {row.totalEntitledQuantityUsd || '-'}
      </TableCell>
      <TableCell data-cy="program-cycle-start-date">
        <UniversalMoment>{row.startDate}</UniversalMoment>
      </TableCell>
      <TableCell data-cy="program-cycle-end-date">
        <UniversalMoment>{row.endDate}</UniversalMoment>
      </TableCell>
      <TableCell data-cy="program-cycle-details-btn">
        {row.status === 'Finished' && (
          <Button
            onClick={() => reactivateAction(row)}
            variant="text"
            disabled={isPendingReactivation}
          >
            {t('REACTIVATE')}
          </Button>
        )}
        {row.status === 'Active' && (
          <Button
            onClick={() => finishAction(row)}
            variant="text"
            disabled={isPendingFinishing}
          >
            {t('FINISH')}
          </Button>
        )}
      </TableCell>
    </ClickableTableRow>
  );

  return (
    <UniversalRestTable
      title="Programme Cycles"
      renderRow={renderRow}
      headCells={adjustedHeadCells}
      itemsCount={dataProgramCyclesCount?.count}
      data={data}
      error={error}
      isLoading={isLoading}
      queryVariables={queryVariables}
      setQueryVariables={setQueryVariables}
    />
  );
};<|MERGE_RESOLUTION|>--- conflicted
+++ resolved
@@ -33,7 +33,7 @@
   adjustedHeadCells,
 }: ProgramCyclesTablePaymentModuleProps) => {
   const { showMessage } = useSnackbar();
-  const { businessArea, programId } = useBaseUrl();
+  const { businessArea, programId, isAllPrograms } = useBaseUrl();
   const [queryVariables, setQueryVariables] = useState({
     offset: 0,
     limit: 5,
@@ -43,9 +43,11 @@
     ...filters,
   });
 
-<<<<<<< HEAD
   const { t } = useTranslation();
   const queryClient = useQueryClient();
+
+    // Don't fetch data when viewing "all programs"
+  const shouldFetchData = Boolean(!isAllPrograms && program?.id);
 
   const { data, refetch, error, isLoading } =
     useQuery<PaginatedProgramCycleListList>({
@@ -59,6 +61,7 @@
           ),
         );
       },
+      enabled: shouldFetchData,
     });
 
   const { data: dataProgramCyclesCount } = useQuery<CountResponse>({
@@ -72,21 +75,6 @@
         businessAreaSlug: businessArea,
         programSlug: programId,
       }),
-=======
-  const { businessArea, isAllPrograms } = useBaseUrl();
-  const { t } = useTranslation();
-  const queryClient = useQueryClient();
-
-  // Don't fetch data when viewing "all programs"
-  const shouldFetchData = Boolean(!isAllPrograms && program?.id);
-
-  const { data, refetch, error, isLoading } = useQuery({
-    queryKey: ['programCycles', businessArea, program.id, queryVariables],
-    queryFn: async () => {
-      return fetchProgramCycles(businessArea, program.id, queryVariables);
-    },
-    enabled: shouldFetchData,
->>>>>>> 9f1e39a1
   });
 
   const { mutateAsync: finishMutation, isPending: isPendingFinishing } =
