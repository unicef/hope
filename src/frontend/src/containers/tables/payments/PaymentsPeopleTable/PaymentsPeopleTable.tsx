import withErrorBoundary from '@components/core/withErrorBoundary';
import { UniversalRestTable } from '@components/rest/UniversalRestTable/UniversalRestTable';
import { useBaseUrl } from '@hooks/useBaseUrl';
import { HouseholdDetail } from '@restgenerated/models/HouseholdDetail';
import { RestService } from '@restgenerated/services/RestService';
import { useQuery } from '@tanstack/react-query';
<<<<<<< HEAD
=======
import { CountResponse } from '@restgenerated/models/CountResponse';
>>>>>>> 11ad6a58
import { ReactElement, useState } from 'react';
import { usePersistedCount } from '@hooks/usePersistedCount';
import { useTranslation } from 'react-i18next';
import { headCells } from './PaymentsPeopleTableHeadCells';
import { PaymentsPeopleTableRow } from './PaymentsPeopleTableRow';
import { PaginatedPaymentListList } from '@restgenerated/models/PaginatedPaymentListList';
import { createApiParams } from '@utils/apiUtils';

interface PaymentsPeopleTableProps {
  household?: HouseholdDetail;
  openInNewTab?: boolean;
  businessArea: string;
  canViewPaymentRecordDetails: boolean;
}
function PaymentsPeopleTable({
  household,
  openInNewTab = false,
  businessArea,
  canViewPaymentRecordDetails,
}: PaymentsPeopleTableProps): ReactElement {
  const { t } = useTranslation();
  const { programId } = useBaseUrl();

  const initialQueryVariables = {
    businessAreaSlug: businessArea,
    programSlug: programId,
    id: household.id,
  };
  const [queryVariables, setQueryVariables] = useState(initialQueryVariables);
  const [page, setPage] = useState(0);

  const {
    data: paymentsData,
    isLoading,
    error,
  } = useQuery<PaginatedPaymentListList>({
    queryKey: [
      'businessAreasProgramsPaymentPlansPaymentsList',
      queryVariables,
      businessArea,
      household.id,
      programId,
    ],
    queryFn: () => {
      return RestService.restBusinessAreasProgramsHouseholdsPaymentsList(
        createApiParams(
          {
            businessAreaSlug: businessArea,
            programSlug: programId,
            id: household.id,
          },
          queryVariables,

          { withPagination: true },
        ),
      );
    },
  });

  const { data: countData } = useQuery<CountResponse>({
    queryKey: [
      'businessAreasProgramsHouseholdsPaymentsCount',
      programId,
      businessArea,
      queryVariables,
      household.id,
    ],
    queryFn: () =>
      RestService.restBusinessAreasProgramsHouseholdsPaymentsCountRetrieve(
        createApiParams(
          {
            businessAreaSlug: businessArea,
            programSlug: programId,
            id: household.id,
          },
          queryVariables,
        ),
      ),
    enabled: page === 0,
  });

  const itemsCount = usePersistedCount(page, countData);

  return (
    <UniversalRestTable
      title={t('Payments')}
      headCells={headCells}
      data={paymentsData}
      error={error}
      isLoading={isLoading}
      queryVariables={queryVariables}
      setQueryVariables={setQueryVariables}
      page={page}
      setPage={setPage}
      itemsCount={itemsCount}
      renderRow={(row) => (
        <PaymentsPeopleTableRow
          key={row.id}
          payment={row}
          openInNewTab={openInNewTab}
          canViewDetails={canViewPaymentRecordDetails}
        />
      )}
    />
  );
}

export default withErrorBoundary(PaymentsPeopleTable, 'PaymentsPeopleTable');<|MERGE_RESOLUTION|>--- conflicted
+++ resolved
@@ -4,10 +4,7 @@
 import { HouseholdDetail } from '@restgenerated/models/HouseholdDetail';
 import { RestService } from '@restgenerated/services/RestService';
 import { useQuery } from '@tanstack/react-query';
-<<<<<<< HEAD
-=======
 import { CountResponse } from '@restgenerated/models/CountResponse';
->>>>>>> 11ad6a58
 import { ReactElement, useState } from 'react';
 import { usePersistedCount } from '@hooks/usePersistedCount';
 import { useTranslation } from 'react-i18next';
