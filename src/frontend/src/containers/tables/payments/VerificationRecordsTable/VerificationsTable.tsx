--- conflicted
+++ resolved
@@ -34,10 +34,7 @@
 
   const { selectedProgram } = useProgramContext();
   const beneficiaryGroup = selectedProgram?.beneficiaryGroup;
-<<<<<<< HEAD
-=======
 
->>>>>>> 1766bb22
   const replacements = {
     payment_record__head_of_household__family_name: (_beneficiaryGroup) =>
       `Head of ${_beneficiaryGroup?.groupLabel}`,
