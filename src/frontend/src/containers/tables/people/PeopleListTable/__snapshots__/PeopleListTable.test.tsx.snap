--- conflicted
+++ resolved
@@ -80,7 +80,7 @@
                   scope="col"
                 >
                   <span
-                    class="sc-iBdnpw jMIPuq"
+                    class="sc-kLhKbu dUAYNZ"
                     data-cy="table-label"
                   >
                     Status
@@ -144,184 +144,134 @@
                 data-cy="table-row"
               >
                 <td
-<<<<<<< HEAD
-                  class="MuiTableCell-root MuiTableCell-body MuiTableCell-sizeMedium sc-dpBQxM bTZcYF css-1ex1afd-MuiTableCell-root"
-                  colspan="7"
-=======
-                  class="MuiTableCell-root MuiTableCell-body MuiTableCell-sizeMedium sc-irLvIq XqjWj css-1ex1afd-MuiTableCell-root"
-                  colspan="8"
->>>>>>> 1a61db48
-                >
-                  <span
-                    class="MuiSkeleton-root MuiSkeleton-rectangular MuiSkeleton-pulse css-153n0d3-MuiSkeleton-root"
-                    style="width: 100%; height: 70px;"
-                  />
-                </td>
-              </tr>
-              <tr
-                class="MuiTableRow-root sc-keTIit gpxSVY css-n2dwpd-MuiTableRow-root"
-                data-cy="table-row"
-              >
-                <td
-<<<<<<< HEAD
-                  class="MuiTableCell-root MuiTableCell-body MuiTableCell-sizeMedium sc-dpBQxM bTZcYF css-1ex1afd-MuiTableCell-root"
-                  colspan="7"
-=======
-                  class="MuiTableCell-root MuiTableCell-body MuiTableCell-sizeMedium sc-irLvIq XqjWj css-1ex1afd-MuiTableCell-root"
-                  colspan="8"
->>>>>>> 1a61db48
-                >
-                  <span
-                    class="MuiSkeleton-root MuiSkeleton-rectangular MuiSkeleton-pulse css-153n0d3-MuiSkeleton-root"
-                    style="width: 100%; height: 70px;"
-                  />
-                </td>
-              </tr>
-              <tr
-                class="MuiTableRow-root sc-keTIit gpxSVY css-n2dwpd-MuiTableRow-root"
-                data-cy="table-row"
-              >
-                <td
-<<<<<<< HEAD
-                  class="MuiTableCell-root MuiTableCell-body MuiTableCell-sizeMedium sc-dpBQxM bTZcYF css-1ex1afd-MuiTableCell-root"
-                  colspan="7"
-=======
-                  class="MuiTableCell-root MuiTableCell-body MuiTableCell-sizeMedium sc-irLvIq XqjWj css-1ex1afd-MuiTableCell-root"
-                  colspan="8"
->>>>>>> 1a61db48
-                >
-                  <span
-                    class="MuiSkeleton-root MuiSkeleton-rectangular MuiSkeleton-pulse css-153n0d3-MuiSkeleton-root"
-                    style="width: 100%; height: 70px;"
-                  />
-                </td>
-              </tr>
-              <tr
-                class="MuiTableRow-root sc-keTIit gpxSVY css-n2dwpd-MuiTableRow-root"
-                data-cy="table-row"
-              >
-                <td
-<<<<<<< HEAD
-                  class="MuiTableCell-root MuiTableCell-body MuiTableCell-sizeMedium sc-dpBQxM bTZcYF css-1ex1afd-MuiTableCell-root"
-                  colspan="7"
-=======
-                  class="MuiTableCell-root MuiTableCell-body MuiTableCell-sizeMedium sc-irLvIq XqjWj css-1ex1afd-MuiTableCell-root"
-                  colspan="8"
->>>>>>> 1a61db48
-                >
-                  <span
-                    class="MuiSkeleton-root MuiSkeleton-rectangular MuiSkeleton-pulse css-153n0d3-MuiSkeleton-root"
-                    style="width: 100%; height: 70px;"
-                  />
-                </td>
-              </tr>
-              <tr
-                class="MuiTableRow-root sc-keTIit gpxSVY css-n2dwpd-MuiTableRow-root"
-                data-cy="table-row"
-              >
-                <td
-<<<<<<< HEAD
-                  class="MuiTableCell-root MuiTableCell-body MuiTableCell-sizeMedium sc-dpBQxM bTZcYF css-1ex1afd-MuiTableCell-root"
-                  colspan="7"
-=======
-                  class="MuiTableCell-root MuiTableCell-body MuiTableCell-sizeMedium sc-irLvIq XqjWj css-1ex1afd-MuiTableCell-root"
-                  colspan="8"
->>>>>>> 1a61db48
-                >
-                  <span
-                    class="MuiSkeleton-root MuiSkeleton-rectangular MuiSkeleton-pulse css-153n0d3-MuiSkeleton-root"
-                    style="width: 100%; height: 70px;"
-                  />
-                </td>
-              </tr>
-              <tr
-                class="MuiTableRow-root sc-keTIit gpxSVY css-n2dwpd-MuiTableRow-root"
-                data-cy="table-row"
-              >
-                <td
-<<<<<<< HEAD
-                  class="MuiTableCell-root MuiTableCell-body MuiTableCell-sizeMedium sc-dpBQxM bTZcYF css-1ex1afd-MuiTableCell-root"
-                  colspan="7"
-=======
-                  class="MuiTableCell-root MuiTableCell-body MuiTableCell-sizeMedium sc-irLvIq XqjWj css-1ex1afd-MuiTableCell-root"
-                  colspan="8"
->>>>>>> 1a61db48
-                >
-                  <span
-                    class="MuiSkeleton-root MuiSkeleton-rectangular MuiSkeleton-pulse css-153n0d3-MuiSkeleton-root"
-                    style="width: 100%; height: 70px;"
-                  />
-                </td>
-              </tr>
-              <tr
-                class="MuiTableRow-root sc-keTIit gpxSVY css-n2dwpd-MuiTableRow-root"
-                data-cy="table-row"
-              >
-                <td
-<<<<<<< HEAD
-                  class="MuiTableCell-root MuiTableCell-body MuiTableCell-sizeMedium sc-dpBQxM bTZcYF css-1ex1afd-MuiTableCell-root"
-                  colspan="7"
-=======
-                  class="MuiTableCell-root MuiTableCell-body MuiTableCell-sizeMedium sc-irLvIq XqjWj css-1ex1afd-MuiTableCell-root"
-                  colspan="8"
->>>>>>> 1a61db48
-                >
-                  <span
-                    class="MuiSkeleton-root MuiSkeleton-rectangular MuiSkeleton-pulse css-153n0d3-MuiSkeleton-root"
-                    style="width: 100%; height: 70px;"
-                  />
-                </td>
-              </tr>
-              <tr
-                class="MuiTableRow-root sc-keTIit gpxSVY css-n2dwpd-MuiTableRow-root"
-                data-cy="table-row"
-              >
-                <td
-<<<<<<< HEAD
-                  class="MuiTableCell-root MuiTableCell-body MuiTableCell-sizeMedium sc-dpBQxM bTZcYF css-1ex1afd-MuiTableCell-root"
-                  colspan="7"
-=======
-                  class="MuiTableCell-root MuiTableCell-body MuiTableCell-sizeMedium sc-irLvIq XqjWj css-1ex1afd-MuiTableCell-root"
-                  colspan="8"
->>>>>>> 1a61db48
-                >
-                  <span
-                    class="MuiSkeleton-root MuiSkeleton-rectangular MuiSkeleton-pulse css-153n0d3-MuiSkeleton-root"
-                    style="width: 100%; height: 70px;"
-                  />
-                </td>
-              </tr>
-              <tr
-                class="MuiTableRow-root sc-keTIit gpxSVY css-n2dwpd-MuiTableRow-root"
-                data-cy="table-row"
-              >
-                <td
-<<<<<<< HEAD
-                  class="MuiTableCell-root MuiTableCell-body MuiTableCell-sizeMedium sc-dpBQxM bTZcYF css-1ex1afd-MuiTableCell-root"
-                  colspan="7"
-=======
-                  class="MuiTableCell-root MuiTableCell-body MuiTableCell-sizeMedium sc-irLvIq XqjWj css-1ex1afd-MuiTableCell-root"
-                  colspan="8"
->>>>>>> 1a61db48
-                >
-                  <span
-                    class="MuiSkeleton-root MuiSkeleton-rectangular MuiSkeleton-pulse css-153n0d3-MuiSkeleton-root"
-                    style="width: 100%; height: 70px;"
-                  />
-                </td>
-              </tr>
-              <tr
-                class="MuiTableRow-root sc-keTIit gpxSVY css-n2dwpd-MuiTableRow-root"
-                data-cy="table-row"
-              >
-                <td
-<<<<<<< HEAD
-                  class="MuiTableCell-root MuiTableCell-body MuiTableCell-sizeMedium sc-dpBQxM bTZcYF css-1ex1afd-MuiTableCell-root"
-                  colspan="7"
-=======
-                  class="MuiTableCell-root MuiTableCell-body MuiTableCell-sizeMedium sc-irLvIq XqjWj css-1ex1afd-MuiTableCell-root"
-                  colspan="8"
->>>>>>> 1a61db48
+                  class="MuiTableCell-root MuiTableCell-body MuiTableCell-sizeMedium sc-dpBQxM ciwJVS css-1ex1afd-MuiTableCell-root"
+                  colspan="8"
+                >
+                  <span
+                    class="MuiSkeleton-root MuiSkeleton-rectangular MuiSkeleton-pulse css-153n0d3-MuiSkeleton-root"
+                    style="width: 100%; height: 70px;"
+                  />
+                </td>
+              </tr>
+              <tr
+                class="MuiTableRow-root sc-keTIit gpxSVY css-n2dwpd-MuiTableRow-root"
+                data-cy="table-row"
+              >
+                <td
+                  class="MuiTableCell-root MuiTableCell-body MuiTableCell-sizeMedium sc-dpBQxM ciwJVS css-1ex1afd-MuiTableCell-root"
+                  colspan="8"
+                >
+                  <span
+                    class="MuiSkeleton-root MuiSkeleton-rectangular MuiSkeleton-pulse css-153n0d3-MuiSkeleton-root"
+                    style="width: 100%; height: 70px;"
+                  />
+                </td>
+              </tr>
+              <tr
+                class="MuiTableRow-root sc-keTIit gpxSVY css-n2dwpd-MuiTableRow-root"
+                data-cy="table-row"
+              >
+                <td
+                  class="MuiTableCell-root MuiTableCell-body MuiTableCell-sizeMedium sc-dpBQxM ciwJVS css-1ex1afd-MuiTableCell-root"
+                  colspan="8"
+                >
+                  <span
+                    class="MuiSkeleton-root MuiSkeleton-rectangular MuiSkeleton-pulse css-153n0d3-MuiSkeleton-root"
+                    style="width: 100%; height: 70px;"
+                  />
+                </td>
+              </tr>
+              <tr
+                class="MuiTableRow-root sc-keTIit gpxSVY css-n2dwpd-MuiTableRow-root"
+                data-cy="table-row"
+              >
+                <td
+                  class="MuiTableCell-root MuiTableCell-body MuiTableCell-sizeMedium sc-dpBQxM ciwJVS css-1ex1afd-MuiTableCell-root"
+                  colspan="8"
+                >
+                  <span
+                    class="MuiSkeleton-root MuiSkeleton-rectangular MuiSkeleton-pulse css-153n0d3-MuiSkeleton-root"
+                    style="width: 100%; height: 70px;"
+                  />
+                </td>
+              </tr>
+              <tr
+                class="MuiTableRow-root sc-keTIit gpxSVY css-n2dwpd-MuiTableRow-root"
+                data-cy="table-row"
+              >
+                <td
+                  class="MuiTableCell-root MuiTableCell-body MuiTableCell-sizeMedium sc-dpBQxM ciwJVS css-1ex1afd-MuiTableCell-root"
+                  colspan="8"
+                >
+                  <span
+                    class="MuiSkeleton-root MuiSkeleton-rectangular MuiSkeleton-pulse css-153n0d3-MuiSkeleton-root"
+                    style="width: 100%; height: 70px;"
+                  />
+                </td>
+              </tr>
+              <tr
+                class="MuiTableRow-root sc-keTIit gpxSVY css-n2dwpd-MuiTableRow-root"
+                data-cy="table-row"
+              >
+                <td
+                  class="MuiTableCell-root MuiTableCell-body MuiTableCell-sizeMedium sc-dpBQxM ciwJVS css-1ex1afd-MuiTableCell-root"
+                  colspan="8"
+                >
+                  <span
+                    class="MuiSkeleton-root MuiSkeleton-rectangular MuiSkeleton-pulse css-153n0d3-MuiSkeleton-root"
+                    style="width: 100%; height: 70px;"
+                  />
+                </td>
+              </tr>
+              <tr
+                class="MuiTableRow-root sc-keTIit gpxSVY css-n2dwpd-MuiTableRow-root"
+                data-cy="table-row"
+              >
+                <td
+                  class="MuiTableCell-root MuiTableCell-body MuiTableCell-sizeMedium sc-dpBQxM ciwJVS css-1ex1afd-MuiTableCell-root"
+                  colspan="8"
+                >
+                  <span
+                    class="MuiSkeleton-root MuiSkeleton-rectangular MuiSkeleton-pulse css-153n0d3-MuiSkeleton-root"
+                    style="width: 100%; height: 70px;"
+                  />
+                </td>
+              </tr>
+              <tr
+                class="MuiTableRow-root sc-keTIit gpxSVY css-n2dwpd-MuiTableRow-root"
+                data-cy="table-row"
+              >
+                <td
+                  class="MuiTableCell-root MuiTableCell-body MuiTableCell-sizeMedium sc-dpBQxM ciwJVS css-1ex1afd-MuiTableCell-root"
+                  colspan="8"
+                >
+                  <span
+                    class="MuiSkeleton-root MuiSkeleton-rectangular MuiSkeleton-pulse css-153n0d3-MuiSkeleton-root"
+                    style="width: 100%; height: 70px;"
+                  />
+                </td>
+              </tr>
+              <tr
+                class="MuiTableRow-root sc-keTIit gpxSVY css-n2dwpd-MuiTableRow-root"
+                data-cy="table-row"
+              >
+                <td
+                  class="MuiTableCell-root MuiTableCell-body MuiTableCell-sizeMedium sc-dpBQxM ciwJVS css-1ex1afd-MuiTableCell-root"
+                  colspan="8"
+                >
+                  <span
+                    class="MuiSkeleton-root MuiSkeleton-rectangular MuiSkeleton-pulse css-153n0d3-MuiSkeleton-root"
+                    style="width: 100%; height: 70px;"
+                  />
+                </td>
+              </tr>
+              <tr
+                class="MuiTableRow-root sc-keTIit gpxSVY css-n2dwpd-MuiTableRow-root"
+                data-cy="table-row"
+              >
+                <td
+                  class="MuiTableCell-root MuiTableCell-body MuiTableCell-sizeMedium sc-dpBQxM ciwJVS css-1ex1afd-MuiTableCell-root"
+                  colspan="8"
                 >
                   <span
                     class="MuiSkeleton-root MuiSkeleton-rectangular MuiSkeleton-pulse css-153n0d3-MuiSkeleton-root"
