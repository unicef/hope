import { BlackLink } from '@components/core/BlackLink';
import { StatusBox } from '@components/core/StatusBox';
import { ClickableTableRow } from '@components/core/Table/ClickableTableRow';
import { UniversalMoment } from '@components/core/UniversalMoment';
import { useBaseUrl } from '@hooks/useBaseUrl';
import { Radio } from '@mui/material';
import TableCell from '@mui/material/TableCell';
<<<<<<< HEAD
import { TargetPopulationDetail } from '@restgenerated/models/TargetPopulationDetail';
=======
import { TargetPopulationList } from '@restgenerated/models/TargetPopulationList';
>>>>>>> 3408b166
import {
  paymentPlanStatusToColor,
  targetPopulationStatusDisplayMap,
} from '@utils/utils';
import { ReactElement } from 'react';
import { useNavigate } from 'react-router-dom';

interface TargetPopulationTableRowProps {
<<<<<<< HEAD
  targetPopulation: TargetPopulationDetail;
=======
  targetPopulation: TargetPopulationList;
>>>>>>> 3408b166
  canViewDetails: boolean;
  selectedTargetPopulation?;
  radioChangeHandler?: (id: string) => void;
}

export function TargetPopulationTableRow({
  targetPopulation,
  canViewDetails,
  radioChangeHandler,
  selectedTargetPopulation,
}: TargetPopulationTableRowProps): ReactElement {
  const navigate = useNavigate();
  const { baseUrl } = useBaseUrl();
  const targetPopulationDetailsPath = `/${baseUrl}/target-population/${targetPopulation.id}`;
  const handleClick = (): void => {
    if (radioChangeHandler !== undefined) {
      radioChangeHandler(targetPopulation.id);
    } else {
      navigate(targetPopulationDetailsPath);
    }
  };
  return (
    <ClickableTableRow
      hover
      onClick={canViewDetails ? handleClick : undefined}
      role="checkbox"
      key={targetPopulation.id}
    >
      {radioChangeHandler && (
        <TableCell padding="checkbox">
          <Radio
            color="primary"
            checked={selectedTargetPopulation === targetPopulation.id}
            onChange={() => {
              radioChangeHandler(targetPopulation.id);
            }}
            value={targetPopulation.id}
            name="radio-button-household"
            inputProps={{ 'aria-label': targetPopulation.id }}
          />
        </TableCell>
      )}
      <TableCell align="left">
        {canViewDetails ? (
          <BlackLink to={targetPopulationDetailsPath}>
            {targetPopulation.name}
          </BlackLink>
        ) : (
          targetPopulation.name
        )}
      </TableCell>
      <TableCell align="left">
        <StatusBox
          status={targetPopulation.status}
          statusToColor={paymentPlanStatusToColor}
          statusNameMapping={targetPopulationStatusDisplayMap}
        />
      </TableCell>
      <TableCell align="left">
        {targetPopulation.totalHouseholdsCount || '0'}
      </TableCell>
      <TableCell align="left">
        <UniversalMoment>{targetPopulation.createdAt}</UniversalMoment>
      </TableCell>
      <TableCell align="left">
        <UniversalMoment>{targetPopulation.updatedAt}</UniversalMoment>
      </TableCell>
      <TableCell align="left">{targetPopulation.createdBy}</TableCell>
    </ClickableTableRow>
  );
}<|MERGE_RESOLUTION|>--- conflicted
+++ resolved
@@ -5,11 +5,7 @@
 import { useBaseUrl } from '@hooks/useBaseUrl';
 import { Radio } from '@mui/material';
 import TableCell from '@mui/material/TableCell';
-<<<<<<< HEAD
-import { TargetPopulationDetail } from '@restgenerated/models/TargetPopulationDetail';
-=======
 import { TargetPopulationList } from '@restgenerated/models/TargetPopulationList';
->>>>>>> 3408b166
 import {
   paymentPlanStatusToColor,
   targetPopulationStatusDisplayMap,
@@ -18,11 +14,7 @@
 import { useNavigate } from 'react-router-dom';
 
 interface TargetPopulationTableRowProps {
-<<<<<<< HEAD
-  targetPopulation: TargetPopulationDetail;
-=======
   targetPopulation: TargetPopulationList;
->>>>>>> 3408b166
   canViewDetails: boolean;
   selectedTargetPopulation?;
   radioChangeHandler?: (id: string) => void;
