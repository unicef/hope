--- conflicted
+++ resolved
@@ -60,7 +60,6 @@
     handleChange(id);
   };
 
-<<<<<<< HEAD
   const replacements = {
     total_households_count: (_beneficiaryGroup) =>
       `Total ${_beneficiaryGroup.groupLabelPlural} Count`,
@@ -72,10 +71,7 @@
     replacements,
   );
 
-  const renderTable = (): React.ReactElement => (
-=======
   const renderTable = (): ReactElement => (
->>>>>>> 9fafa628
     <TableWrapper>
       <UniversalTable<TargetPopulationNode, AllTargetPopulationsQueryVariables>
         title={noTitle ? null : t('Target Populations')}
