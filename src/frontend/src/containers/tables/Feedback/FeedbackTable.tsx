import { ReactElement } from 'react';
import { useTranslation } from 'react-i18next';
import {
  AllFeedbacksQueryVariables,
  FeedbackNode,
  useAllFeedbacksQuery,
} from '@generated/graphql';
import { TableWrapper } from '@components/core/TableWrapper';
import { useBaseUrl } from '@hooks/useBaseUrl';
import { adjustHeadCells, dateToIsoString, decodeIdString } from '@utils/utils';
import { UniversalTable } from '../UniversalTable';
import { headCells } from './FeedbackTableHeadCells';
import { FeedbackTableRow } from './FeedbackTableRow';
import { useProgramContext } from 'src/programContext';
import withErrorBoundary from '@components/core/withErrorBoundary';

interface FeedbackTableProps {
  filter;
  canViewDetails: boolean;
}

function FeedbackTable({
  filter,
  canViewDetails,
}: FeedbackTableProps): ReactElement {
  const { t } = useTranslation();
  const { selectedProgram } = useProgramContext();
  const beneficiaryGroup = selectedProgram?.beneficiaryGroup;
<<<<<<< HEAD
=======

>>>>>>> 1766bb22
  const { isAllPrograms, programId } = useBaseUrl();
  const initialVariables: AllFeedbacksQueryVariables = {
    feedbackId: filter.feedbackId,
    issueType: filter.issueType || '',
    createdBy: decodeIdString(filter.createdBy) || '',
    createdAtRange:
      filter.createdAtRangeMin || filter.createdAtRangeMax
        ? JSON.stringify({
            min: dateToIsoString(filter.createdAtRangeMin, 'startOfDay'),
            max: dateToIsoString(filter.createdAtRangeMax, 'endOfDay'),
          })
        : '',
    program: isAllPrograms ? filter.program : programId,
    isActiveProgram: filter.programState === 'active' ? 'true' : '',
  };

  const replacements = {
    household_lookup: (_beneficiaryGroup) =>
      `${_beneficiaryGroup?.groupLabel} ID`,
  };

  const adjustedHeadCells = adjustHeadCells(
    headCells,
    beneficiaryGroup,
    replacements,
  );

  const headCellsWithProgramColumn = [
    ...adjustedHeadCells,
    {
      disablePadding: false,
      label: 'Programme',
      id: 'programs',
      numeric: false,
      dataCy: 'programs',
    },
  ];

  return (
    <TableWrapper>
      <UniversalTable<FeedbackNode, AllFeedbacksQueryVariables>
        headCells={
          isAllPrograms ? headCellsWithProgramColumn : adjustedHeadCells
        }
        title={t('Feedbacks List')}
        rowsPerPageOptions={[10, 15, 20]}
        query={useAllFeedbacksQuery}
        queriedObjectName="allFeedbacks"
        defaultOrderBy="createdAt"
        defaultOrderDirection="desc"
        initialVariables={initialVariables}
        renderRow={(row) => (
          <FeedbackTableRow
            key={row.id}
            feedback={row}
            canViewDetails={canViewDetails}
          />
        )}
      />
    </TableWrapper>
  );
}

export default withErrorBoundary(FeedbackTable, 'FeedbackTable');<|MERGE_RESOLUTION|>--- conflicted
+++ resolved
@@ -26,10 +26,7 @@
   const { t } = useTranslation();
   const { selectedProgram } = useProgramContext();
   const beneficiaryGroup = selectedProgram?.beneficiaryGroup;
-<<<<<<< HEAD
-=======
 
->>>>>>> 1766bb22
   const { isAllPrograms, programId } = useBaseUrl();
   const initialVariables: AllFeedbacksQueryVariables = {
     feedbackId: filter.feedbackId,
