--- conflicted
+++ resolved
@@ -11,15 +11,11 @@
 import EditProgramCycle from '@containers/tables/ProgramCycle/EditProgramCycle';
 import { useQuery } from '@tanstack/react-query';
 import { useBaseUrl } from '@hooks/useBaseUrl';
-<<<<<<< HEAD
 import {
   fetchProgramCycles,
   PaginatedListResponse,
   ProgramCycle,
 } from '@api/programCycleApi';
-=======
-import { fetchProgramCycles } from '@api/programCycleApi';
->>>>>>> 1766bb22
 import { BlackLink } from '@core/BlackLink';
 import { usePermissions } from '@hooks/usePermissions';
 import { hasPermissions, PERMISSIONS } from '../../../config/permissions';
