import { UniversalRestTable } from '@components/rest/UniversalRestTable/UniversalRestTable';
import DeleteProgramCycle from '@containers/tables/ProgramCycle/DeleteProgramCycle';
import EditProgramCycle from '@containers/tables/ProgramCycle/EditProgramCycle';
import headCells from '@containers/tables/ProgramCycle/HeadCells';
import AddNewProgramCycle from '@containers/tables/ProgramCycle/NewProgramCycle/AddNewProgramCycle';
import { BlackLink } from '@core/BlackLink';
import { StatusBox } from '@core/StatusBox';
import { ClickableTableRow } from '@core/Table/ClickableTableRow';
import { UniversalMoment } from '@core/UniversalMoment';
import { useBaseUrl } from '@hooks/useBaseUrl';
import { usePermissions } from '@hooks/usePermissions';
import TableCell from '@mui/material/TableCell';
import { useQuery } from '@tanstack/react-query';
import { programCycleStatusToColor } from '@utils/utils';
import { ReactElement, useState } from 'react';
import { hasPermissions, PERMISSIONS } from '../../../config/permissions';
import withErrorBoundary from '@components/core/withErrorBoundary';
import { ProgramDetail } from '@restgenerated/models/ProgramDetail';
import { Status791Enum } from '@restgenerated/models/Status791Enum';
import { RestService } from '@restgenerated/services/RestService';
import { ProgramCycleList } from '@restgenerated/models/ProgramCycleList';
import { PaginatedProgramCycleListList } from '@restgenerated/models/PaginatedProgramCycleListList';

interface ProgramCyclesTableProgramDetailsProps {
  program: ProgramDetail;
}

const ProgramCyclesTableProgramDetails = ({
  program,
}: ProgramCyclesTableProgramDetailsProps) => {
  const [queryVariables, setQueryVariables] = useState({
    offset: 0,
    limit: 5,
    ordering: 'created_at',
  });
  const { businessAreaSlug, baseUrl, programSlug } = useBaseUrl();
  const permissions = usePermissions();
  const canCreateProgramCycle =
    program.status === Status791Enum.ACTIVE &&
    hasPermissions(PERMISSIONS.PM_PROGRAMME_CYCLE_CREATE, permissions);

<<<<<<< HEAD
  const { data, error, isLoading } = useQuery<PaginatedProgramCycleListList>({
    queryKey: ['programCycles', businessAreaSlug, programSlug, queryVariables],
    queryFn: () => {
=======
  const { data, error, isLoading } = useQuery({
    queryKey: ['programCycles', businessAreaSlug, programSlug, queryVariables],
    queryFn: async () => {
>>>>>>> 1766bb22
      return RestService.restBusinessAreasProgramsCyclesList({
        businessAreaSlug,
        programSlug,
        ...queryVariables,
      });
    },
  });

  const canViewDetails = programSlug !== 'all';

  const renderRow = (row: ProgramCycleList): ReactElement => {
    const detailsUrl = `/${baseUrl}/payment-module/program-cycles/${row.id}`;

    const canEditProgramCycle =
      (row.status === 'Draft' || row.status === 'Active') &&
      hasPermissions(PERMISSIONS.PM_PROGRAMME_CYCLE_UPDATE, permissions);

    const hasPermissionToDelete = hasPermissions(
      PERMISSIONS.PM_PROGRAMME_CYCLE_DELETE,
      permissions,
    );
    return (
      <ClickableTableRow key={row.id} data-cy="program-cycle-row">
        <TableCell data-cy="program-cycle-title">
          {canViewDetails ? (
            <BlackLink to={detailsUrl}>{row.title}</BlackLink>
          ) : (
            row.title
          )}
        </TableCell>
        <TableCell data-cy="program-cycle-status">
          <StatusBox
            status={row.status}
            statusToColor={programCycleStatusToColor}
          />
        </TableCell>
        <TableCell
          align="right"
          data-cy="program-cycle-total-entitled-quantity-usd"
        >
          {row.totalEntitledQuantityUsd || '-'}
        </TableCell>
        <TableCell
          align="right"
          data-cy="program-cycle-total-undelivered-quantity-usd"
        >
          {row.totalUndeliveredQuantityUsd || '-'}
        </TableCell>
        <TableCell
          align="right"
          data-cy="program-cycle-total-delivered-quantity-usd"
        >
          {row.totalDeliveredQuantityUsd || '-'}
        </TableCell>
        <TableCell data-cy="program-cycle-start-date">
          <UniversalMoment>{row.startDate}</UniversalMoment>
        </TableCell>
        <TableCell data-cy="program-cycle-end-date">
          <UniversalMoment>{row.endDate}</UniversalMoment>
        </TableCell>

        <TableCell data-cy="program-cycle-details-btn">
          {program.status === 'ACTIVE' && (
            <>
              {canEditProgramCycle && (
                <EditProgramCycle program={program} programCycle={row} />
              )}

              {row.canRemoveCycle && hasPermissionToDelete && (
                <DeleteProgramCycle program={program} programCycle={row} />
              )}
            </>
          )}
        </TableCell>
      </ClickableTableRow>
    );
  };

  if (isLoading) {
    return null;
  }

  const actions = [];

  if (canCreateProgramCycle) {
    actions.push(
      <AddNewProgramCycle
        key="add-new"
        program={program}
        lastProgramCycle={data.results[data.results.length - 1]}
      />,
    );
  }

  return (
    <UniversalRestTable
      title="Programme Cycles"
      renderRow={renderRow}
      headCells={headCells}
      data={data}
      error={error}
      isLoading={isLoading}
      queryVariables={queryVariables}
      setQueryVariables={setQueryVariables}
      actions={actions}
    />
  );
};

export default withErrorBoundary(
  ProgramCyclesTableProgramDetails,
  'ProgramCyclesTableProgramDetails',
);<|MERGE_RESOLUTION|>--- conflicted
+++ resolved
@@ -19,7 +19,6 @@
 import { Status791Enum } from '@restgenerated/models/Status791Enum';
 import { RestService } from '@restgenerated/services/RestService';
 import { ProgramCycleList } from '@restgenerated/models/ProgramCycleList';
-import { PaginatedProgramCycleListList } from '@restgenerated/models/PaginatedProgramCycleListList';
 
 interface ProgramCyclesTableProgramDetailsProps {
   program: ProgramDetail;
@@ -39,15 +38,9 @@
     program.status === Status791Enum.ACTIVE &&
     hasPermissions(PERMISSIONS.PM_PROGRAMME_CYCLE_CREATE, permissions);
 
-<<<<<<< HEAD
-  const { data, error, isLoading } = useQuery<PaginatedProgramCycleListList>({
-    queryKey: ['programCycles', businessAreaSlug, programSlug, queryVariables],
-    queryFn: () => {
-=======
   const { data, error, isLoading } = useQuery({
     queryKey: ['programCycles', businessAreaSlug, programSlug, queryVariables],
     queryFn: async () => {
->>>>>>> 1766bb22
       return RestService.restBusinessAreasProgramsCyclesList({
         businessAreaSlug,
         programSlug,
