--- conflicted
+++ resolved
@@ -8,12 +8,9 @@
 import { UniversalTable } from '../../UniversalTable';
 import { headCells } from './RecipientsTableHeadCells';
 import { RecipientsTableRow } from './RecipientsTableRow';
-<<<<<<< HEAD
 import { useProgramContext } from 'src/programContext';
 import { adjustHeadCells } from '@utils/utils';
-=======
 import { ReactElement } from 'react';
->>>>>>> 9fafa628
 
 interface RecipientsTableProps {
   id: string;
