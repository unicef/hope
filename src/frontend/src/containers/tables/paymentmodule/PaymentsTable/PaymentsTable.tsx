import { Box, Paper, Typography } from '@mui/material';
import { ReactElement, useState } from 'react';
import { useTranslation } from 'react-i18next';
import styled from 'styled-components';
import { TableWrapper } from '@components/core/TableWrapper';
import { ImportXlsxPaymentPlanPaymentListPerFsp } from '@components/paymentmodule/PaymentPlanDetails/ImportXlsxPaymentPlanPaymentListPerFsp';
import {
  AllPaymentsForTableQuery,
  AllPaymentsForTableQueryVariables,
  PaymentPlanStatus,
  useAllPaymentsForTableQuery,
} from '@generated/graphql';
import { UniversalTable } from '../../UniversalTable';
import { headCells } from './PaymentsTableHeadCells';
import { PaymentsTableRow } from './PaymentsTableRow';
import { WarningTooltipTable } from './WarningTooltipTable';
import { useBaseUrl } from '@hooks/useBaseUrl';
import { useProgramContext } from 'src/programContext';
import { adjustHeadCells } from '@utils/utils';
import withErrorBoundary from '@components/core/withErrorBoundary';
import { PaymentPlanDetail } from '@restgenerated/models/PaymentPlanDetail';

const StyledBox = styled(Box)`
  background-color: #fff;
`;
interface PaymentsTableProps {
  businessArea: string;
  paymentPlan: PaymentPlanDetail;
  permissions: string[];
  canViewDetails?: boolean;
}

function PaymentsTable({
  businessArea,
  paymentPlan,
  permissions,
  canViewDetails = false,
}: PaymentsTableProps): ReactElement {
  const { baseUrl } = useBaseUrl();
  const { t } = useTranslation();
  const { selectedProgram } = useProgramContext();
  const beneficiaryGroup = selectedProgram?.beneficiaryGroup;
<<<<<<< HEAD
=======

>>>>>>> 1766bb22
  const [dialogPayment, setDialogPayment] = useState<
    AllPaymentsForTableQuery['allPayments']['edges'][number]['node'] | null
  >();
  const initialVariables: AllPaymentsForTableQueryVariables = {
    businessArea,
    paymentPlanId: paymentPlan.id,
  };

  const replacements = {
    household__unicef_id: (_beneficiaryGroup) =>
      `${_beneficiaryGroup?.groupLabel} ${t('ID')}`,
    household__size: (_beneficiaryGroup) =>
      `${_beneficiaryGroup?.groupLabel} ${t('Size')}`,
  };

  const adjustedHeadCells = adjustHeadCells(
    headCells,
    beneficiaryGroup,
    replacements,
  );

  return (
    <>
      <TableWrapper>
        <Paper>
          <StyledBox p={6} display="flex" justifyContent="space-between">
            <Typography data-cy="table-title" variant="h6">
              {t('Payee List')}
            </Typography>
            {(paymentPlan.status === PaymentPlanStatus.Accepted ||
              paymentPlan.status === PaymentPlanStatus.Finished) && (
              <ImportXlsxPaymentPlanPaymentListPerFsp
                paymentPlan={paymentPlan}
                permissions={permissions}
              />
            )}
          </StyledBox>
          <UniversalTable<
            AllPaymentsForTableQuery['allPayments']['edges'][number]['node'],
            AllPaymentsForTableQueryVariables
          >
            isOnPaper={false}
            headCells={adjustedHeadCells}
            query={useAllPaymentsForTableQuery}
            rowsPerPageOptions={[10, 25, 50]}
            queriedObjectName="allPayments"
            initialVariables={initialVariables}
            defaultOrderBy="createdAt"
            defaultOrderDirection="desc"
            renderRow={(row) => (
              <PaymentsTableRow
                key={row.id}
                payment={row}
                canViewDetails={canViewDetails}
                onWarningClick={(payment) => {
                  setDialogPayment(payment);
                }}
                permissions={permissions}
              />
            )}
          />
        </Paper>
      </TableWrapper>
      <WarningTooltipTable
        paymentPlan={paymentPlan}
        payment={dialogPayment}
        setDialogOpen={() => setDialogPayment(null)}
        canViewDetails={canViewDetails}
        baseUrl={baseUrl}
      />
    </>
  );
}

export default withErrorBoundary(PaymentsTable, 'PaymentsTable');<|MERGE_RESOLUTION|>--- conflicted
+++ resolved
@@ -40,10 +40,7 @@
   const { t } = useTranslation();
   const { selectedProgram } = useProgramContext();
   const beneficiaryGroup = selectedProgram?.beneficiaryGroup;
-<<<<<<< HEAD
-=======
 
->>>>>>> 1766bb22
   const [dialogPayment, setDialogPayment] = useState<
     AllPaymentsForTableQuery['allPayments']['edges'][number]['node'] | null
   >();
