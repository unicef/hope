--- conflicted
+++ resolved
@@ -429,20 +429,12 @@
             "individual1": {
                 "unicef_id": str(self.individual1.unicef_id),
                 "full_name": self.individual1.full_name,
-<<<<<<< HEAD
-                "photo": str(self.individual1.photo.url) if self.individual1.photo else None,
-=======
                 "photo_name": str(self.individual1.photo.name) if self.individual1.photo else None,
->>>>>>> 2df9185d
             },
             "individual2": {
                 "unicef_id": str(self.individual2.unicef_id),
                 "full_name": self.individual2.full_name,
-<<<<<<< HEAD
-                "photo": str(self.individual2.photo.url) if self.individual2.photo else None,
-=======
                 "photo_name": str(self.individual2.photo.name) if self.individual2.photo else None,
->>>>>>> 2df9185d
             },
             "similarity_score": float(self.similarity_score),
         }