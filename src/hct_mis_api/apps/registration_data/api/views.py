--- conflicted
+++ resolved
@@ -12,21 +12,15 @@
 from rest_framework.response import Response
 
 from hct_mis_api.apps.account.permissions import Permissions
-<<<<<<< HEAD
-=======
 from hct_mis_api.apps.activity_log.models import log_create
->>>>>>> 244534ce
 from hct_mis_api.apps.core.api.mixins import (
     BaseViewSet,
     CountActionMixin,
     ProgramMixin,
     SerializerActionMixin,
 )
-<<<<<<< HEAD
-=======
 from hct_mis_api.apps.core.utils import check_concurrency_version_in_mutation
 from hct_mis_api.apps.household.models import Household
->>>>>>> 244534ce
 from hct_mis_api.apps.program.models import Program
 from hct_mis_api.apps.registration_data.api.serializers import (
     RegistrationDataImportDetailSerializer,
@@ -52,10 +46,6 @@
     BaseViewSet,
 ):
     queryset = RegistrationDataImport.objects.all()
-<<<<<<< HEAD
-    serializer_class = RegistrationDataImportListSerializer
-=======
->>>>>>> 244534ce
     serializer_classes_by_action = {
         "list": RegistrationDataImportListSerializer,
         "retrieve": RegistrationDataImportDetailSerializer,
@@ -67,11 +57,8 @@
         "retrieve": [
             Permissions.RDI_VIEW_DETAILS,
         ],
-<<<<<<< HEAD
-=======
         "merge": [Permissions.RDI_MERGE_IMPORT],
         "erase": [Permissions.RDI_REFUSE_IMPORT],
->>>>>>> 244534ce
     }
     filter_backends = (OrderingFilter, DjangoFilterBackend)
     filterset_class = RegistrationDataImportFilter
