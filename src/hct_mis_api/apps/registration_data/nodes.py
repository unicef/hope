from datetime import date
from typing import Any, Optional

import graphene
from dateutil.parser import parse
from dateutil.relativedelta import relativedelta

from hct_mis_api.apps.account.permissions import (
    BaseNodePermissionMixin,
    Permissions,
    hopePermissionClass,
)


class DeduplicationResultNode(graphene.ObjectType):
    hit_id = graphene.ID()
    full_name = graphene.String()
    score = graphene.Float()
    proximity_to_score = graphene.Float()
    location = graphene.String()
    age = graphene.Int()
    duplicate = graphene.Boolean()
    distinct = graphene.Boolean()

    def resolve_age(self, info: Any) -> Optional[int]:
        date_of_birth = self.get("dob")
        if date_of_birth:
            today = date.today()
            return relativedelta(today, parse(date_of_birth)).years
        return None

    def resolve_location(self, info: Any) -> str:
        return self.get("location", "Not provided")

    def resolve_duplicate(self, info: Any) -> bool:
        return self.get("duplicate", False)

    def resolve_distinct(self, info: Any) -> bool:
        return self.get("distinct", False)


class DeduplicationEngineSimilarityPairIndividualNode(graphene.ObjectType):
    photo = graphene.String()
    full_name = graphene.String()
    unicef_id = graphene.String()

<<<<<<< HEAD
=======
    @staticmethod
    def resolve_photo(parent: Any, info: Any) -> Optional[graphene.String]:
        from hct_mis_api.apps.household.models import Individual

        individual = Individual.objects.get(unicef_id=parent.get("unicef_id"))
        return individual.photo.url if individual.photo else None

>>>>>>> 2df9185d

class DeduplicationEngineSimilarityPairNode(BaseNodePermissionMixin, graphene.ObjectType):
    permission_classes = (hopePermissionClass(Permissions.GRIEVANCES_VIEW_BIOMETRIC_RESULTS),)

    individual1 = graphene.Field(DeduplicationEngineSimilarityPairIndividualNode)
    individual2 = graphene.Field(DeduplicationEngineSimilarityPairIndividualNode)
    similarity_score = graphene.String()<|MERGE_RESOLUTION|>--- conflicted
+++ resolved
@@ -44,8 +44,6 @@
     full_name = graphene.String()
     unicef_id = graphene.String()
 
-<<<<<<< HEAD
-=======
     @staticmethod
     def resolve_photo(parent: Any, info: Any) -> Optional[graphene.String]:
         from hct_mis_api.apps.household.models import Individual
@@ -53,7 +51,6 @@
         individual = Individual.objects.get(unicef_id=parent.get("unicef_id"))
         return individual.photo.url if individual.photo else None
 
->>>>>>> 2df9185d
 
 class DeduplicationEngineSimilarityPairNode(BaseNodePermissionMixin, graphene.ObjectType):
     permission_classes = (hopePermissionClass(Permissions.GRIEVANCES_VIEW_BIOMETRIC_RESULTS),)
