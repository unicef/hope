import io
import logging
from datetime import date, datetime
from decimal import Decimal
from typing import TYPE_CHECKING, Any, Dict, List, Optional
from zipfile import BadZipFile

from django.db import transaction
from django.shortcuts import get_object_or_404
from django.utils import timezone

import graphene
from graphene_file_upload.scalars import Upload
from graphql import GraphQLError

from hct_mis_api.apps.account.permissions import PermissionMutation, Permissions
from hct_mis_api.apps.activity_log.models import log_create
from hct_mis_api.apps.activity_log.utils import copy_model_object
from hct_mis_api.apps.core.currencies import USDC
from hct_mis_api.apps.core.permissions import is_authenticated
from hct_mis_api.apps.core.scalars import BigInt
from hct_mis_api.apps.core.utils import (
    check_concurrency_version_in_mutation,
    decode_id_string,
    decode_id_string_required,
)
from hct_mis_api.apps.core.validators import raise_program_status_is
from hct_mis_api.apps.payment.celery_tasks import (
    create_payment_verification_plan_xlsx,
    export_pdf_payment_plan_summary,
    import_payment_plan_payment_list_from_xlsx,
    payment_plan_apply_engine_rule,
    payment_plan_apply_steficon_hh_selection,
    payment_plan_exclude_beneficiaries,
    payment_plan_full_rebuild,
)
from hct_mis_api.apps.payment.inputs import (
    ActionPaymentPlanInput,
    AssignFspToDeliveryMechanismInput,
    ChooseDeliveryMechanismsForPaymentPlanInput,
    CreatePaymentPlanInput,
    CreatePaymentVerificationInput,
    EditPaymentVerificationInput,
    OpenPaymentPlanInput,
    UpdatePaymentPlanInput,
)
from hct_mis_api.apps.payment.models import (
    DeliveryMechanism,
    DeliveryMechanismPerPaymentPlan,
    FinancialServiceProvider,
    Payment,
    PaymentPlan,
    PaymentPlanSplit,
    PaymentVerification,
    PaymentVerificationPlan,
)
from hct_mis_api.apps.payment.schema import (
    GenericPaymentPlanNode,
    PaymentNode,
    PaymentPlanNode,
    PaymentVerificationNode,
)
from hct_mis_api.apps.payment.services.mark_as_failed import (
    mark_as_failed,
    revert_mark_as_failed,
)
from hct_mis_api.apps.payment.services.payment_plan_services import PaymentPlanService
from hct_mis_api.apps.payment.services.verification_plan_crud_services import (
    VerificationPlanCrudServices,
)
from hct_mis_api.apps.payment.services.verification_plan_status_change_services import (
    VerificationPlanStatusChangeServices,
)
from hct_mis_api.apps.payment.utils import (
    calculate_counts,
    from_received_to_status,
    get_payment_plan_object,
)
from hct_mis_api.apps.payment.xlsx.xlsx_error import XlsxError
from hct_mis_api.apps.payment.xlsx.xlsx_payment_plan_import_service import (
    XlsxPaymentPlanImportService,
)
from hct_mis_api.apps.payment.xlsx.xlsx_payment_plan_per_fsp_import_service import (
    XlsxPaymentPlanImportPerFspService,
)
from hct_mis_api.apps.payment.xlsx.xlsx_verification_import_service import (
    XlsxVerificationImportService,
)
from hct_mis_api.apps.program.models import Program, ProgramCycle
from hct_mis_api.apps.steficon.models import Rule
from hct_mis_api.apps.utils.exceptions import log_and_raise
from hct_mis_api.apps.utils.mutations import ValidationErrorMutationMixin

if TYPE_CHECKING:  # pragma: no cover
    from uuid import UUID

    from hct_mis_api.apps.core.models import BusinessArea

logger = logging.getLogger(__name__)


class CreateVerificationPlanMutation(PermissionMutation):
    payment_plan = graphene.Field(GenericPaymentPlanNode)

    class Arguments:
        input = CreatePaymentVerificationInput(required=True)
        version = BigInt(required=False)

    @classmethod
    @is_authenticated
    @transaction.atomic
    @raise_program_status_is(Program.FINISHED)
    def mutate(cls, root: Any, info: Any, input: Dict, **kwargs: Any) -> "CreateVerificationPlanMutation":
        payment_plan_object: "PaymentPlan" = get_payment_plan_object(input["cash_or_payment_plan_id"])

        check_concurrency_version_in_mutation(kwargs.get("version"), payment_plan_object)

        cls.has_permission(info, Permissions.PAYMENT_VERIFICATION_CREATE, payment_plan_object.business_area)

        verification_plan = VerificationPlanCrudServices.create(payment_plan_object, input)
        log_create(
            PaymentVerificationPlan.ACTIVITY_LOG_MAPPING,
            "business_area",
            info.context.user,
            getattr(verification_plan.get_program, "pk", None),
            None,
            verification_plan,
        )
        payment_plan_object.save()
        payment_plan_object.refresh_from_db()

        return cls(payment_plan=payment_plan_object)


class EditPaymentVerificationMutation(PermissionMutation):
    payment_plan = graphene.Field(GenericPaymentPlanNode)

    class Arguments:
        input = EditPaymentVerificationInput(required=True)
        version = BigInt(required=False)

    @classmethod
    @is_authenticated
    @transaction.atomic
    def mutate(cls, root: Any, info: Any, input: Dict, **kwargs: Any) -> "EditPaymentVerificationMutation":
        payment_verification_id = decode_id_string(input.get("payment_verification_plan_id"))
        payment_verification_plan = get_object_or_404(PaymentVerificationPlan, id=payment_verification_id)

        check_concurrency_version_in_mutation(kwargs.get("version"), payment_verification_plan)

        cls.has_permission(info, Permissions.PAYMENT_VERIFICATION_UPDATE, payment_verification_plan.business_area)

        old_payment_verification_plan = copy_model_object(payment_verification_plan)
        payment_verification_plan.verification_channel = input.get("verification_channel")
        payment_verification_plan.payment_record_verifications.all().delete()

        payment_verification_plan = VerificationPlanCrudServices.update(payment_verification_plan, input)

        payment_verification_plan.payment_plan.refresh_from_db()
        log_create(
            PaymentVerificationPlan.ACTIVITY_LOG_MAPPING,
            "business_area",
            info.context.user,
            getattr(payment_verification_plan.get_program, "pk", None),
            old_payment_verification_plan,
            payment_verification_plan,
        )
        return cls(payment_plan=payment_verification_plan.payment_plan)


class ActivatePaymentVerificationPlan(PermissionMutation, ValidationErrorMutationMixin):
    payment_plan = graphene.Field(GenericPaymentPlanNode)

    class Arguments:
        payment_verification_plan_id = graphene.ID(required=True)
        version = BigInt(required=False)

    @classmethod
    @is_authenticated
    @transaction.atomic
    def processed_mutate(
        cls, root: Any, info: Any, payment_verification_plan_id: Optional[str], **kwargs: Any
    ) -> "ActivatePaymentVerificationPlan":
        payment_verification_plan_id = decode_id_string(payment_verification_plan_id)
        payment_verification_plan = get_object_or_404(PaymentVerificationPlan, id=payment_verification_plan_id)

        check_concurrency_version_in_mutation(kwargs.get("version"), payment_verification_plan)

        old_payment_verification_plan = copy_model_object(payment_verification_plan)
        cls.has_permission(info, Permissions.PAYMENT_VERIFICATION_ACTIVATE, payment_verification_plan.business_area)

        payment_verification_plan = VerificationPlanStatusChangeServices(payment_verification_plan).activate()
        log_create(
            PaymentVerificationPlan.ACTIVITY_LOG_MAPPING,
            "business_area",
            info.context.user,
            getattr(payment_verification_plan.get_program, "pk", None),
            old_payment_verification_plan,
            payment_verification_plan,
        )
        return ActivatePaymentVerificationPlan(payment_plan=payment_verification_plan.payment_plan)


class FinishPaymentVerificationPlan(PermissionMutation):
    payment_plan = graphene.Field(GenericPaymentPlanNode)

    class Arguments:
        payment_verification_plan_id = graphene.ID(required=True)
        version = BigInt(required=False)

    @classmethod
    @is_authenticated
    @transaction.atomic
    def mutate(
        cls, root: Any, info: Any, payment_verification_plan_id: str, **kwargs: Any
    ) -> "FinishPaymentVerificationPlan":
        payment_verification_plan_id = decode_id_string_required(payment_verification_plan_id)
        payment_verification_plan = get_object_or_404(PaymentVerificationPlan, id=payment_verification_plan_id)
        check_concurrency_version_in_mutation(kwargs.get("version"), payment_verification_plan)
        old_payment_verification_plan = copy_model_object(payment_verification_plan)
        cls.has_permission(info, Permissions.PAYMENT_VERIFICATION_FINISH, payment_verification_plan.business_area)

        if payment_verification_plan.status != PaymentVerificationPlan.STATUS_ACTIVE:
            log_and_raise("You can finish only ACTIVE verification")
        VerificationPlanStatusChangeServices(payment_verification_plan).finish()
        payment_verification_plan.refresh_from_db()
        log_create(
            PaymentVerificationPlan.ACTIVITY_LOG_MAPPING,
            "business_area",
            info.context.user,
            getattr(payment_verification_plan.get_program, "pk", None),
            old_payment_verification_plan,
            payment_verification_plan,
        )
        return FinishPaymentVerificationPlan(payment_plan=payment_verification_plan.payment_plan)


class DiscardPaymentVerificationPlan(PermissionMutation):
    payment_plan = graphene.Field(GenericPaymentPlanNode)

    class Arguments:
        payment_verification_plan_id = graphene.ID(required=True)
        version = BigInt(required=False)

    @classmethod
    @is_authenticated
    @raise_program_status_is(Program.FINISHED)
    @transaction.atomic
    def mutate(
        cls, root: Any, info: Any, payment_verification_plan_id: Optional[str], **kwargs: Any
    ) -> "DiscardPaymentVerificationPlan":
        payment_verification_plan_id = decode_id_string(payment_verification_plan_id)
        payment_verification_plan = get_object_or_404(PaymentVerificationPlan, id=payment_verification_plan_id)

        check_concurrency_version_in_mutation(kwargs.get("version"), payment_verification_plan)

        old_payment_verification_plan = copy_model_object(payment_verification_plan)

        cls.has_permission(info, Permissions.PAYMENT_VERIFICATION_DISCARD, payment_verification_plan.business_area)

        payment_verification_plan = VerificationPlanStatusChangeServices(payment_verification_plan).discard()
        log_create(
            PaymentVerificationPlan.ACTIVITY_LOG_MAPPING,
            "business_area",
            info.context.user,
            getattr(payment_verification_plan.get_program, "pk", None),
            old_payment_verification_plan,
            payment_verification_plan,
        )
        return cls(payment_plan=payment_verification_plan.payment_plan)


class InvalidPaymentVerificationPlan(PermissionMutation):
    payment_plan = graphene.Field(GenericPaymentPlanNode)

    class Arguments:
        payment_verification_plan_id = graphene.ID(required=True)
        version = BigInt(required=False)

    @classmethod
    @is_authenticated
    @transaction.atomic
    def mutate(
        cls, root: Any, info: Any, payment_verification_plan_id: Optional[str], **kwargs: Any
    ) -> "InvalidPaymentVerificationPlan":
        payment_verification_plan_id = decode_id_string(payment_verification_plan_id)
        payment_verification_plan = get_object_or_404(PaymentVerificationPlan, id=payment_verification_plan_id)

        check_concurrency_version_in_mutation(kwargs.get("version"), payment_verification_plan)

        old_payment_verification_plan = copy_model_object(payment_verification_plan)

        cls.has_permission(info, Permissions.PAYMENT_VERIFICATION_INVALID, payment_verification_plan.business_area)

        payment_verification_plan = VerificationPlanStatusChangeServices(payment_verification_plan).mark_invalid()
        log_create(
            PaymentVerificationPlan.ACTIVITY_LOG_MAPPING,
            "business_area",
            info.context.user,
            getattr(payment_verification_plan.get_program, "pk", None),
            old_payment_verification_plan,
            payment_verification_plan,
        )
        return cls(payment_plan=payment_verification_plan.payment_plan)


class DeletePaymentVerificationPlan(PermissionMutation):
    payment_plan = graphene.Field(GenericPaymentPlanNode)

    class Arguments:
        payment_verification_plan_id = graphene.ID(required=True)
        version = BigInt(required=False)

    @classmethod
    @is_authenticated
    @transaction.atomic
    def mutate(
        cls, root: Any, info: Any, payment_verification_plan_id: Optional[str], **kwargs: Any
    ) -> "DeletePaymentVerificationPlan":
        payment_verification_plan_id = decode_id_string(payment_verification_plan_id)
        payment_verification_plan = get_object_or_404(PaymentVerificationPlan, id=payment_verification_plan_id)
        payment_plan = payment_verification_plan.payment_plan
        program_id = getattr(payment_verification_plan.get_program, "pk", None)

        check_concurrency_version_in_mutation(kwargs.get("version"), payment_verification_plan)

        old_payment_verification_plan = copy_model_object(payment_verification_plan)

        cls.has_permission(info, Permissions.PAYMENT_VERIFICATION_DELETE, payment_verification_plan.business_area)

        VerificationPlanCrudServices.delete(payment_verification_plan)
        log_create(
            PaymentVerificationPlan.ACTIVITY_LOG_MAPPING,
            "business_area",
            info.context.user,
            program_id,
            old_payment_verification_plan,
            None,
        )
        return cls(payment_plan=payment_plan)


class UpdatePaymentVerificationStatusAndReceivedAmount(PermissionMutation):
    payment_verification = graphene.Field(PaymentVerificationNode)

    class Arguments:
        payment_verification_id = graphene.ID(required=True)
        received_amount = graphene.Decimal(required=True)
        status = graphene.Argument(
            graphene.Enum(
                "PaymentVerificationStatusForUpdate",
                [(x[0], x[0]) for x in PaymentVerification.STATUS_CHOICES],
            )
        )
        version = BigInt(required=False)

    @classmethod
    @is_authenticated
    @transaction.atomic
    def mutate(
        cls,
        root: Any,
        info: Any,
        payment_verification_id: Optional[str],
        received_amount: Optional[int],
        status: str,
        **kwargs: Any,
    ) -> "UpdatePaymentVerificationStatusAndReceivedAmount":
        payment_verification = get_object_or_404(PaymentVerification, id=decode_id_string(payment_verification_id))
        check_concurrency_version_in_mutation(kwargs.get("version"), payment_verification)
        old_payment_verification = copy_model_object(payment_verification)
        cls.has_permission(info, Permissions.PAYMENT_VERIFICATION_VERIFY, payment_verification.business_area)
        if (
            payment_verification.payment_verification_plan.verification_channel
            != PaymentVerificationPlan.VERIFICATION_CHANNEL_MANUAL
        ):
            log_and_raise("You can only update status of payment verification for MANUAL verification method")
        if payment_verification.payment_verification_plan.status != PaymentVerificationPlan.STATUS_ACTIVE:
            logger.error(
                f"You can only update status of payment verification for {PaymentVerificationPlan.STATUS_ACTIVE} cash plan verification"
            )
            raise GraphQLError(
                f"You can only update status of payment verification for {PaymentVerificationPlan.STATUS_ACTIVE} cash plan verification"
            )
        delivered_amount = payment_verification.payment.delivered_quantity
        if status == PaymentVerification.STATUS_PENDING and received_amount is not None:  # pragma: no cover
            logger.error(
                f"Wrong status {PaymentVerification.STATUS_PENDING} when received_amount ({received_amount}) is not empty",
            )
            raise GraphQLError(
                f"Wrong status {PaymentVerification.STATUS_PENDING} when received_amount ({received_amount}) is not empty",
            )
        elif (
            status == PaymentVerification.STATUS_NOT_RECEIVED
            and received_amount is not None
            and received_amount != Decimal(0)
        ):
            logger.error(
                f"Wrong status {PaymentVerification.STATUS_NOT_RECEIVED} when received_amount ({received_amount}) is not 0 or empty",
            )
            raise GraphQLError(
                f"Wrong status {PaymentVerification.STATUS_NOT_RECEIVED} when received_amount ({received_amount}) is not 0 or empty",
            )
        elif status == PaymentVerification.STATUS_RECEIVED_WITH_ISSUES and (
            received_amount is None or received_amount == Decimal(0)
        ):
            logger.error(
                f"Wrong status {PaymentVerification.STATUS_RECEIVED_WITH_ISSUES} when received_amount ({received_amount}) is 0 or empty",
            )
            raise GraphQLError(
                f"Wrong status {PaymentVerification.STATUS_RECEIVED_WITH_ISSUES} when received_amount ({received_amount}) is 0 or empty",
            )
        elif status == PaymentVerification.STATUS_RECEIVED and received_amount != delivered_amount:
            received_amount_text = "None" if received_amount is None else received_amount
            logger.error(
                f"Wrong status {PaymentVerification.STATUS_RECEIVED} when received_amount ({received_amount_text}) ≠ delivered_amount ({delivered_amount})"
            )
            raise GraphQLError(
                f"Wrong status {PaymentVerification.STATUS_RECEIVED} when received_amount ({received_amount_text}) ≠ delivered_amount ({delivered_amount})"
            )
        payment_verification.status = status
        payment_verification.received_amount = received_amount
        payment_verification.save()
        payment_verification_plan = payment_verification.payment_verification_plan
        old_payment_verification_plan = copy_model_object(payment_verification_plan)
        calculate_counts(payment_verification_plan)
        payment_verification_plan.save()
        program_id = getattr(payment_verification_plan.get_program, "pk", None)
        log_create(
            PaymentVerificationPlan.ACTIVITY_LOG_MAPPING,
            "business_area",
            info.context.user,
            program_id,
            old_payment_verification_plan,
            payment_verification_plan,
        )
        log_create(
            PaymentVerification.ACTIVITY_LOG_MAPPING,
            "business_area",
            info.context.user,
            program_id,
            old_payment_verification,
            payment_verification,
        )
        return UpdatePaymentVerificationStatusAndReceivedAmount(payment_verification)


class UpdatePaymentVerificationReceivedAndReceivedAmount(PermissionMutation):
    payment_verification = graphene.Field(PaymentVerificationNode)

    class Arguments:
        payment_verification_id = graphene.ID(required=True)
        received_amount = graphene.Decimal(required=True)
        received = graphene.Boolean(required=True)
        version = BigInt(required=False)

    @classmethod
    @is_authenticated
    @transaction.atomic
    def mutate(
        cls,
        root: Any,
        info: Any,
        payment_verification_id: str,
        received_amount: Decimal,
        received: bool,
        **kwargs: Any,
    ) -> "UpdatePaymentVerificationReceivedAndReceivedAmount":
        payment_verification = get_object_or_404(PaymentVerification, id=decode_id_string(payment_verification_id))
        check_concurrency_version_in_mutation(kwargs.get("version"), payment_verification)
        old_payment_verification = copy_model_object(payment_verification)
        cls.has_permission(info, Permissions.PAYMENT_VERIFICATION_VERIFY, payment_verification.business_area)
        if (
            payment_verification.payment_verification_plan.verification_channel
            != PaymentVerificationPlan.VERIFICATION_CHANNEL_MANUAL
        ):
            log_and_raise("You can only update status of payment verification for MANUAL verification method")
        if payment_verification.payment_verification_plan.status != PaymentVerificationPlan.STATUS_ACTIVE:
            logger.error(
                f"You can only update status of payment verification for {PaymentVerificationPlan.STATUS_ACTIVE} cash plan verification"
            )
            raise GraphQLError(
                f"You can only update status of payment verification for {PaymentVerificationPlan.STATUS_ACTIVE} cash plan verification"
            )
        if not payment_verification.is_manually_editable:
            log_and_raise("You can only edit payment verification in first 10 minutes")
        delivered_amount = payment_verification.payment.delivered_quantity

        if received is None and received_amount is not None and received_amount == 0:
            log_and_raise("You can't set received_amount {received_amount} and not set received to NO")
        if received is None and received_amount is not None:
            log_and_raise("You can't set received_amount {received_amount} and not set received to YES")
        elif received_amount == 0 and received:
            log_and_raise("If 'Amount Received' equals to 0, please set status as 'Not Received'")
        elif received_amount is not None and received_amount != 0 and not received:
            log_and_raise(f"If received_amount({received_amount}) is not 0, you should set received to YES")

        payment_verification.status = from_received_to_status(received, received_amount, delivered_amount)
        payment_verification.status_date = timezone.now()
        payment_verification.received_amount = received_amount
        payment_verification.save()
        payment_verification_plan = payment_verification.payment_verification_plan
        calculate_counts(payment_verification_plan)
        payment_verification_plan.save()
        log_create(
            PaymentVerification.ACTIVITY_LOG_MAPPING,
            "business_area",
            info.context.user,
            getattr(payment_verification_plan.get_program, "pk", None),
            old_payment_verification,
            payment_verification,
        )
        return UpdatePaymentVerificationReceivedAndReceivedAmount(payment_verification)


class XlsxErrorNode(graphene.ObjectType):
    sheet = graphene.String()
    coordinates = graphene.String()
    message = graphene.String()

    @staticmethod
    def resolve_sheet(parent: XlsxError, info: Any) -> str:
        return parent.sheet

    @staticmethod
    def resolve_coordinates(parent: XlsxError, info: Any) -> Optional[str]:
        return parent.coordinates

    @staticmethod
    def resolve_message(parent: XlsxError, info: Any) -> str:
        return parent.message


class ExportXlsxPaymentVerificationPlanFile(PermissionMutation):
    payment_plan = graphene.Field(GenericPaymentPlanNode)

    class Arguments:
        payment_verification_plan_id = graphene.ID(required=True)

    @classmethod
    @is_authenticated
    @raise_program_status_is(Program.FINISHED)
    def mutate(cls, root: Any, info: Any, payment_verification_plan_id: str) -> "ExportXlsxPaymentVerificationPlanFile":
        payment_verification_plan_id = decode_id_string_required(payment_verification_plan_id)
        payment_verification_plan = get_object_or_404(PaymentVerificationPlan, id=payment_verification_plan_id)

        cls.has_permission(info, Permissions.PAYMENT_VERIFICATION_EXPORT, payment_verification_plan.business_area)

        if payment_verification_plan.status != PaymentVerificationPlan.STATUS_ACTIVE:
            log_and_raise("You can only export verification for active CashPlan verification")
        if payment_verification_plan.verification_channel != PaymentVerificationPlan.VERIFICATION_CHANNEL_XLSX:
            log_and_raise("You can only export verification when XLSX channel is selected")
        if payment_verification_plan.xlsx_file_exporting:
            log_and_raise("Exporting xlsx file is already started. Please wait")
        if payment_verification_plan.has_xlsx_payment_verification_plan_file:
            log_and_raise("Xlsx file is already created")

        payment_verification_plan.xlsx_file_exporting = True
        payment_verification_plan.save()
        create_payment_verification_plan_xlsx.delay(payment_verification_plan_id, info.context.user.pk)
        return cls(payment_plan=payment_verification_plan.payment_plan)


class ImportXlsxPaymentVerificationPlanFile(PermissionMutation):
    payment_plan = graphene.Field(GenericPaymentPlanNode)
    errors = graphene.List(XlsxErrorNode)

    class Arguments:
        file = Upload(required=True)
        payment_verification_plan_id = graphene.ID(required=True)

    @classmethod
    @is_authenticated
    @raise_program_status_is(Program.FINISHED)
    def mutate(
        cls, root: Any, info: Any, file: io.BytesIO, payment_verification_plan_id: str
    ) -> "ImportXlsxPaymentVerificationPlanFile":
        payment_verification_plan = get_object_or_404(
            PaymentVerificationPlan, id=decode_id_string(payment_verification_plan_id)
        )

        cls.has_permission(info, Permissions.PAYMENT_VERIFICATION_IMPORT, payment_verification_plan.business_area)

        if payment_verification_plan.status != PaymentVerificationPlan.STATUS_ACTIVE:
            log_and_raise("You can only import verification for active CashPlan verification")
        if payment_verification_plan.verification_channel != PaymentVerificationPlan.VERIFICATION_CHANNEL_XLSX:
            log_and_raise("You can only import verification when XLSX channel is selected")
        import_service = XlsxVerificationImportService(payment_verification_plan, file)
        import_service.open_workbook()
        import_service.validate()
        if len(import_service.errors):
            return ImportXlsxPaymentVerificationPlanFile(None, import_service.errors)
        import_service.import_verifications()
        calculate_counts(payment_verification_plan)
        payment_verification_plan.xlsx_file_imported = True
        payment_verification_plan.save()
        return ImportXlsxPaymentVerificationPlanFile(payment_verification_plan.payment_plan, import_service.errors)


class MarkPaymentAsFailedMutation(PermissionMutation):
    payment = graphene.Field(PaymentNode)

    class Arguments:
        payment_id = graphene.ID(required=True)

    @classmethod
    @is_authenticated
    @transaction.atomic
    def mutate(
        cls,
        root: Any,
        info: Any,
        payment_id: str,
        **kwargs: Any,
    ) -> "MarkPaymentAsFailedMutation":
        payment = get_object_or_404(Payment, id=decode_id_string(payment_id))
        cls.has_permission(info, Permissions.PM_MARK_PAYMENT_AS_FAILED, payment.business_area)
        mark_as_failed(payment)
        return cls(payment)


class RevertMarkPaymentAsFailedMutation(PermissionMutation):
    payment = graphene.Field(PaymentNode)

    class Arguments:
        payment_id = graphene.ID(required=True)
        delivered_quantity = graphene.Decimal(required=True)
        delivery_date = graphene.Date(required=True)

    @classmethod
    @is_authenticated
    @transaction.atomic
    def mutate(
        cls,
        root: Any,
        info: Any,
        payment_id: str,
        delivered_quantity: Decimal,
        delivery_date: date,
        **kwargs: Any,
    ) -> "RevertMarkPaymentAsFailedMutation":
        payment = get_object_or_404(Payment, id=decode_id_string(payment_id))
        cls.has_permission(info, Permissions.PM_MARK_PAYMENT_AS_FAILED, payment.business_area)
        delivery_date = datetime.combine(delivery_date, datetime.min.time())
        revert_mark_as_failed(payment, delivered_quantity, delivery_date)
        return cls(payment)


class ActionPaymentPlanMutation(PermissionMutation):
    payment_plan = graphene.Field(PaymentPlanNode)

    class Arguments:
        input = ActionPaymentPlanInput(required=True)
        version = BigInt(required=False)

    @classmethod
    @is_authenticated
    @raise_program_status_is(Program.FINISHED)
    @transaction.atomic
    def mutate(cls, root: Any, info: Any, input: Dict, **kwargs: Any) -> "ActionPaymentPlanMutation":
        payment_plan_id = decode_id_string(input.get("payment_plan_id"))
        payment_plan = get_object_or_404(PaymentPlan, id=payment_plan_id)
        check_concurrency_version_in_mutation(kwargs.get("version"), payment_plan)

        old_payment_plan = copy_model_object(payment_plan)
        if old_payment_plan.imported_file:
            old_payment_plan.imported_file = copy_model_object(payment_plan.imported_file)
        if old_payment_plan.export_file_entitlement:
            old_payment_plan.export_file_entitlement = copy_model_object(payment_plan.export_file_entitlement)
        if old_payment_plan.export_file_per_fsp:
            old_payment_plan.export_file_per_fsp = copy_model_object(payment_plan.export_file_per_fsp)

        cls.check_permissions(info, payment_plan.business_area, input.get("action", ""), payment_plan.status)

        payment_plan = PaymentPlanService(payment_plan).execute_update_status_action(
            input_data=input, user=info.context.user
        )
        log_create(
            mapping=PaymentPlan.ACTIVITY_LOG_MAPPING,
            business_area_field="business_area",
            user=info.context.user,
            programs=payment_plan.program.pk,
            old_object=old_payment_plan,
            new_object=payment_plan,
        )
        return cls(payment_plan=payment_plan)

    @classmethod
    def check_permissions(cls, info: Any, business_area: "BusinessArea", action: str, pp_status: str) -> None:
        def _get_reject_permission(status: str) -> Any:
            status_to_perm_map = {
                PaymentPlan.Status.IN_APPROVAL.name: Permissions.PM_ACCEPTANCE_PROCESS_APPROVE,
                PaymentPlan.Status.IN_AUTHORIZATION.name: Permissions.PM_ACCEPTANCE_PROCESS_AUTHORIZE,
                PaymentPlan.Status.IN_REVIEW.name: Permissions.PM_ACCEPTANCE_PROCESS_FINANCIAL_REVIEW,
            }
            return status_to_perm_map.get(status, list(status_to_perm_map.values()))

        action_to_permissions_map = {
            PaymentPlan.Action.TP_LOCK.name: Permissions.TARGETING_LOCK,
            PaymentPlan.Action.TP_UNLOCK.name: Permissions.TARGETING_UNLOCK,
            PaymentPlan.Action.TP_REBUILD.name: Permissions.TARGETING_LOCK,
            PaymentPlan.Action.DRAFT.name: [Permissions.PM_CREATE, Permissions.TARGETING_SEND],
            PaymentPlan.Action.LOCK.name: Permissions.PM_LOCK_AND_UNLOCK,
            PaymentPlan.Action.UNLOCK.name: Permissions.PM_LOCK_AND_UNLOCK,
            PaymentPlan.Action.LOCK_FSP.name: Permissions.PM_LOCK_AND_UNLOCK_FSP,
            PaymentPlan.Action.UNLOCK_FSP.name: Permissions.PM_LOCK_AND_UNLOCK_FSP,
            PaymentPlan.Action.SEND_FOR_APPROVAL.name: Permissions.PM_SEND_FOR_APPROVAL,
            PaymentPlan.Action.APPROVE.name: Permissions.PM_ACCEPTANCE_PROCESS_APPROVE,
            PaymentPlan.Action.AUTHORIZE.name: Permissions.PM_ACCEPTANCE_PROCESS_AUTHORIZE,
            PaymentPlan.Action.REVIEW.name: Permissions.PM_ACCEPTANCE_PROCESS_FINANCIAL_REVIEW,
            PaymentPlan.Action.REJECT.name: _get_reject_permission(pp_status),
            PaymentPlan.Action.FINISH.name: [],
            PaymentPlan.Action.SEND_TO_PAYMENT_GATEWAY.name: [Permissions.PM_SEND_TO_PAYMENT_GATEWAY],
            PaymentPlan.Action.SEND_XLSX_PASSWORD.name: [Permissions.PM_SEND_XLSX_PASSWORD],
        }
        cls.has_permission(info, action_to_permissions_map[action], business_area)


class CreatePaymentPlanMutation(PermissionMutation):
    payment_plan = graphene.Field(PaymentPlanNode)

    class Arguments:
        input = CreatePaymentPlanInput(required=True)

    @classmethod
    @is_authenticated
    @transaction.atomic
    def mutate(cls, root: Any, info: Any, input: Dict, **kwargs: Any) -> "CreatePaymentPlanMutation":
        business_area_slug = info.context.headers.get("Business-Area")
        cls.has_permission(info, Permissions.PM_CREATE, business_area_slug)

        payment_plan = PaymentPlanService.create(
            input_data=input, user=info.context.user, business_area_slug=business_area_slug
        )
        log_create(
            mapping=PaymentPlan.ACTIVITY_LOG_MAPPING,
            business_area_field="business_area",
            user=info.context.user,
            programs=payment_plan.program.pk,
            new_object=payment_plan,
        )
        return cls(payment_plan=payment_plan)


class OpenPaymentPlanMutation(PermissionMutation):
    payment_plan = graphene.Field(PaymentPlanNode)

    class Arguments:
        input = OpenPaymentPlanInput(required=True)
        version = BigInt(required=False)

    @classmethod
    @is_authenticated
    @transaction.atomic
    def mutate(cls, root: Any, info: Any, input: Dict, **kwargs: Any) -> "OpenPaymentPlanMutation":
        business_area_slug = info.context.headers.get("Business-Area")
        cls.has_permission(info, Permissions.PM_CREATE, business_area_slug)
        payment_plan_id = decode_id_string(input.get("payment_plan_id"))
        payment_plan = get_object_or_404(PaymentPlan, id=payment_plan_id)
        check_concurrency_version_in_mutation(kwargs.get("version"), payment_plan)
        old_payment_plan = copy_model_object(payment_plan)

        payment_plan = PaymentPlanService(payment_plan=payment_plan).open(input_data=input)
        log_create(
            mapping=PaymentPlan.ACTIVITY_LOG_MAPPING,
            business_area_field="business_area",
            user=info.context.user,
            programs=payment_plan.program_cycle.program,
            old_object=old_payment_plan,
            new_object=payment_plan,
        )

        return cls(payment_plan=payment_plan)


class UpdatePaymentPlanMutation(PermissionMutation):
    payment_plan = graphene.Field(PaymentPlanNode)

    class Arguments:
        input = UpdatePaymentPlanInput(required=True)
        version = BigInt(required=False)

    @classmethod
    @is_authenticated
    @transaction.atomic
    def mutate(cls, root: Any, info: Any, input: Dict, **kwargs: Any) -> "UpdatePaymentPlanMutation":
        payment_plan_id = decode_id_string(input.get("payment_plan_id"))
        payment_plan = get_object_or_404(PaymentPlan, id=payment_plan_id)
        check_concurrency_version_in_mutation(kwargs.get("version"), payment_plan)
        old_payment_plan = copy_model_object(payment_plan)

        cls.has_permission(info, [Permissions.PM_CREATE, Permissions.TARGETING_UPDATE], payment_plan.business_area)

        payment_plan = PaymentPlanService(payment_plan=payment_plan).update(input_data=input)
        log_create(
            mapping=PaymentPlan.ACTIVITY_LOG_MAPPING,
            business_area_field="business_area",
            user=info.context.user,
            programs=payment_plan.program.pk,
            old_object=old_payment_plan,
            new_object=payment_plan,
        )

        return cls(payment_plan=payment_plan)


class DeletePaymentPlanMutation(PermissionMutation):
    payment_plan = graphene.Field(PaymentPlanNode)

    class Arguments:
        payment_plan_id = graphene.ID(required=True)

    @classmethod
    @is_authenticated
    @transaction.atomic
    def mutate(cls, root: Any, info: Any, payment_plan_id: str, **kwargs: Any) -> "DeletePaymentPlanMutation":
        payment_plan = get_object_or_404(PaymentPlan, id=decode_id_string(payment_plan_id))

        old_payment_plan = copy_model_object(payment_plan)

        cls.has_permission(info, Permissions.PM_CREATE, payment_plan.business_area)

        payment_plan = PaymentPlanService(payment_plan=payment_plan).delete()
        log_create(
            mapping=PaymentPlan.ACTIVITY_LOG_MAPPING,
            business_area_field="business_area",
            user=info.context.user,
            programs=payment_plan.program.pk,
            old_object=old_payment_plan,
            new_object=payment_plan,
        )

        return cls(payment_plan=payment_plan)


class ExportXLSXPaymentPlanPaymentListMutation(PermissionMutation):
    payment_plan = graphene.Field(PaymentPlanNode)

    class Arguments:
        payment_plan_id = graphene.ID(required=True)
        fsp_xlsx_template_id = graphene.ID(description="Using for MTCN/Auth Code export")

    @classmethod
    def export_action(
        cls, payment_plan: PaymentPlan, user_id: "UUID", fsp_xlsx_template_id: Optional[str] = None
    ) -> PaymentPlan:
        if payment_plan.status not in [PaymentPlan.Status.LOCKED]:
            msg = "You can only export Payment List for LOCKED Payment Plan"
            raise GraphQLError(msg)

        return PaymentPlanService(payment_plan=payment_plan).export_xlsx(user_id=user_id)

    @classmethod
    @is_authenticated
    @transaction.atomic
    def mutate(
        cls, root: Any, info: Any, payment_plan_id: str, fsp_xlsx_template_id: Optional[str], **kwargs: Any
    ) -> "ExportXLSXPaymentPlanPaymentListMutation":
        payment_plan = get_object_or_404(PaymentPlan, id=decode_id_string(payment_plan_id))
        fsp_xlsx_template_id_str: Optional[str] = decode_id_string(fsp_xlsx_template_id)
        cls.has_permission(info, Permissions.PM_VIEW_LIST, payment_plan.business_area)
        if fsp_xlsx_template_id:
            cls.has_permission(info, Permissions.PM_DOWNLOAD_MTCN, payment_plan.business_area)

        old_payment_plan = copy_model_object(payment_plan)
        payment_plan = cls.export_action(payment_plan, info.context.user.pk, fsp_xlsx_template_id_str)

        log_create(
            mapping=PaymentPlan.ACTIVITY_LOG_MAPPING,
            business_area_field="business_area",
            user=info.context.user,
            programs=payment_plan.program.pk,
            old_object=old_payment_plan,
            new_object=payment_plan,
        )

        return cls(payment_plan=payment_plan)


class ExportXLSXPaymentPlanPaymentListPerFSPMutation(ExportXLSXPaymentPlanPaymentListMutation):
    @classmethod
    def export_action(
        cls, payment_plan: PaymentPlan, user_id: "UUID", fsp_xlsx_template_id: Optional[str] = None
    ) -> PaymentPlan:
        if payment_plan.status not in [PaymentPlan.Status.ACCEPTED, PaymentPlan.Status.FINISHED]:
            msg = "Payment List Per FSP export is only available for ACCEPTED or FINISHED Payment Plans."
            raise GraphQLError(msg)

        if not payment_plan.eligible_payments:
            msg = "Export failed: The Payment List is empty."
            raise GraphQLError(msg)

        if fsp_xlsx_template_id and payment_plan.export_file_per_fsp is not None:
            msg = "Export failed: Payment Plan already has created exported file."
            raise GraphQLError(msg)

        if fsp_xlsx_template_id and not payment_plan.can_create_xlsx_with_fsp_auth_code:
            msg = "Export failed: All Payments must have the status 'Sent to FSP' and FSP communication channel set to API."
            raise GraphQLError(msg)

        return PaymentPlanService(payment_plan=payment_plan).export_xlsx_per_fsp(user_id, fsp_xlsx_template_id)


class ChooseDeliveryMechanismsForPaymentPlanMutation(PermissionMutation):
    payment_plan = graphene.Field(PaymentPlanNode)

    class Arguments:
        input = ChooseDeliveryMechanismsForPaymentPlanInput(required=True)

    @classmethod
    @is_authenticated
    @transaction.atomic
    def mutate(
        cls, root: Any, info: Any, input: Dict, **kwargs: Any
    ) -> "ChooseDeliveryMechanismsForPaymentPlanMutation":
        payment_plan = get_object_or_404(PaymentPlan, id=decode_id_string(input.get("payment_plan_id")))
        cls.has_permission(info, Permissions.PM_CREATE, payment_plan.business_area)
        if payment_plan.status != PaymentPlan.Status.LOCKED:
            raise GraphQLError("Payment plan must be locked to choose delivery mechanisms")
        delivery_mechanisms_in_order = input.get("delivery_mechanisms", [])
        delivery_mechanisms_instances_in_order = []
        for delivery_mechanism_code in delivery_mechanisms_in_order:
            delivery_mechanism = DeliveryMechanism.objects.filter(code=delivery_mechanism_code, is_active=True).first()
            if not delivery_mechanism:
                raise GraphQLError(f"Delivery mechanism '{delivery_mechanism_code}' is not active/valid.")
            if (
                payment_plan.currency == USDC
                and delivery_mechanism.transfer_type != DeliveryMechanism.TransferType.DIGITAL.value
            ):
                raise GraphQLError(
                    "For currency USDC can be assigned only delivery mechanism Transfer to Digital Wallet"
                )
            delivery_mechanisms_instances_in_order.append(delivery_mechanism)

        DeliveryMechanismPerPaymentPlan.objects.filter(payment_plan=payment_plan).delete()
        current_time = timezone.now()
        for index, delivery_mechanism in enumerate(delivery_mechanisms_instances_in_order):
            DeliveryMechanismPerPaymentPlan.objects.update_or_create(
                payment_plan=payment_plan,
                delivery_mechanism=delivery_mechanism,
                sent_date=current_time,
                delivery_mechanism_order=index + 1,
                created_by=info.context.user,
            )

        return cls(payment_plan=payment_plan)


class AssignFspToDeliveryMechanismMutation(PermissionMutation):
    payment_plan = graphene.Field(PaymentPlanNode)

    class Arguments:
        input = AssignFspToDeliveryMechanismInput(required=True)

    @classmethod
    @is_authenticated
    @transaction.atomic
    def mutate(cls, root: Any, info: Any, input: Dict, **kwargs: Any) -> "AssignFspToDeliveryMechanismMutation":
        payment_plan = get_object_or_404(PaymentPlan, id=decode_id_string(input.get("payment_plan_id")))
        cls.has_permission(info, Permissions.PM_CREATE, payment_plan.business_area)
        if payment_plan.status != PaymentPlan.Status.LOCKED:
            raise GraphQLError("Payment plan must be locked to assign FSP to delivery mechanism")

        mappings = input.get("mappings", [])

        if len(mappings) != payment_plan.delivery_mechanisms.count():
            raise GraphQLError("Please assign FSP to all delivery mechanisms before moving to next step")

        if payment_plan.currency == USDC:
            for mapping in mappings:
                delivery_mechanism = DeliveryMechanism.objects.get(code=mapping["delivery_mechanism"])
                if delivery_mechanism.transfer_type != DeliveryMechanism.TransferType.DIGITAL.value:
                    raise GraphQLError(
                        "For currency USDC can be assigned only delivery mechanism Transfer to Digital Wallet"
                    )

        existing_pairs = set()
        for mapping in mappings:
            key = (mapping["fsp_id"], mapping["delivery_mechanism"])
            if key in existing_pairs:
                raise GraphQLError("You can't assign the same FSP to the same delivery mechanism more than once")
            existing_pairs.add(key)

        dm_to_fsp_mapping = [
            {
                "fsp": get_object_or_404(FinancialServiceProvider, id=decode_id_string(mapping["fsp_id"])),
                "delivery_mechanism_per_payment_plan": get_object_or_404(
                    DeliveryMechanismPerPaymentPlan,
                    payment_plan=payment_plan,
                    delivery_mechanism=get_object_or_404(DeliveryMechanism, code=mapping["delivery_mechanism"]),
                    delivery_mechanism_order=mapping["order"],
                ),
                "chosen_configuration": mapping.get("chosen_configuration", None),
            }
            for mapping in mappings
        ]

        with transaction.atomic():
            payment_plan.delivery_mechanisms.all().update(financial_service_provider=None)

            payment_plan_service = PaymentPlanService(payment_plan=payment_plan)
            payment_plan_service.validate_fsps_per_delivery_mechanisms(
                dm_to_fsp_mapping, update_dms=True, update_payments=True
            )

        return cls(payment_plan=payment_plan)


class ImportXLSXPaymentPlanPaymentListMutation(PermissionMutation):
    payment_plan = graphene.Field(PaymentPlanNode)
    errors = graphene.List(XlsxErrorNode)

    class Arguments:
        file = Upload(required=True)
        payment_plan_id = graphene.ID(required=True)

    @classmethod
    @is_authenticated
    @transaction.atomic
    def mutate(
        cls, root: Any, info: Any, file: io.BytesIO, payment_plan_id: str
    ) -> "ImportXLSXPaymentPlanPaymentListMutation":
        payment_plan = get_object_or_404(PaymentPlan, id=decode_id_string(payment_plan_id))

        cls.has_permission(info, Permissions.PM_IMPORT_XLSX_WITH_ENTITLEMENTS, payment_plan.business_area)

        if payment_plan.status != PaymentPlan.Status.LOCKED:
            msg = "You can only import for LOCKED Payment Plan"
            logger.error(msg)
            raise GraphQLError(msg)

        if payment_plan.background_action_status == PaymentPlan.BackgroundActionStatus.XLSX_IMPORTING_ENTITLEMENTS:
            msg = "Import in progress"
            logger.error(msg)
            raise GraphQLError(msg)

        with transaction.atomic():
            import_service = XlsxPaymentPlanImportService(payment_plan, file)
            import_service.open_workbook()
            import_service.validate()
            if import_service.errors:
                return cls(None, import_service.errors)

            old_payment_plan = copy_model_object(payment_plan)
            if old_payment_plan.imported_file:
                old_payment_plan.imported_file = copy_model_object(payment_plan.imported_file)

            payment_plan.background_action_status_xlsx_importing_entitlements()
            payment_plan.save()

            payment_plan = import_service.create_import_xlsx_file(info.context.user)

            transaction.on_commit(lambda: import_payment_plan_payment_list_from_xlsx.delay(payment_plan.id))
            log_create(
                mapping=PaymentPlan.ACTIVITY_LOG_MAPPING,
                business_area_field="business_area",
                user=info.context.user,
                programs=payment_plan.program.pk,
                old_object=old_payment_plan,
                new_object=payment_plan,
            )

        return cls(payment_plan, None)


class ImportXLSXPaymentPlanPaymentListPerFSPMutation(PermissionMutation):
    # PaymentPlan Reconciliation
    payment_plan = graphene.Field(PaymentPlanNode)
    errors = graphene.List(XlsxErrorNode)

    class Arguments:
        file = Upload(required=True)
        payment_plan_id = graphene.ID(required=True)

    @classmethod
    @is_authenticated
    @transaction.atomic
    def mutate(
        cls, root: Any, info: Any, file: io.BytesIO, payment_plan_id: str
    ) -> "ImportXLSXPaymentPlanPaymentListPerFSPMutation":
        payment_plan = get_object_or_404(PaymentPlan, id=decode_id_string(payment_plan_id))

        cls.has_permission(info, Permissions.PM_IMPORT_XLSX_WITH_RECONCILIATION, payment_plan.business_area)

        if payment_plan.status not in (PaymentPlan.Status.ACCEPTED, PaymentPlan.Status.FINISHED):
            msg = "You can only import for ACCEPTED or FINISHED Payment Plan"
            raise GraphQLError(msg)

        if not payment_plan.delivery_mechanisms.filter(
            financial_service_provider__communication_channel=FinancialServiceProvider.COMMUNICATION_CHANNEL_XLSX,
        ).exists():
            msg = "Only for FSP with Communication Channel XLSX can be imported reconciliation manually."
            raise GraphQLError(msg)

        import_service = XlsxPaymentPlanImportPerFspService(payment_plan, file)
        try:
            import_service.open_workbook()
        except BadZipFile:
            msg = "Wrong file type or password protected .zip file. Upload another file, or remove the password."
            raise GraphQLError(msg)

        import_service.validate()
        if import_service.errors:
            return cls(payment_plan=None, errors=import_service.errors)

        old_payment_plan = copy_model_object(payment_plan)

        payment_plan = PaymentPlanService(payment_plan=payment_plan).import_xlsx_per_fsp(
            user=info.context.user, file=file
        )
        log_create(
            mapping=PaymentPlan.ACTIVITY_LOG_MAPPING,
            business_area_field="business_area",
            user=info.context.user,
            programs=payment_plan.program.pk,
            old_object=old_payment_plan,
            new_object=payment_plan,
        )

        return cls(payment_plan=payment_plan, errors=None)


class SetSteficonRuleOnPaymentPlanPaymentListMutation(PermissionMutation):
    payment_plan = graphene.Field(PaymentPlanNode)

    class Input:
        payment_plan_id = graphene.ID(required=True)
        steficon_rule_id = graphene.ID(required=True)
        version = BigInt(required=False)

    @classmethod
    @is_authenticated
    def mutate(
        cls, root: Any, info: Any, payment_plan_id: str, steficon_rule_id: str, version: int
    ) -> "SetSteficonRuleOnPaymentPlanPaymentListMutation":
        payment_plan_id = decode_id_string_required(payment_plan_id)
        payment_plan = get_object_or_404(PaymentPlan, id=payment_plan_id)
        check_concurrency_version_in_mutation(version, payment_plan)

        if payment_plan.status in PaymentPlan.CAN_RUN_ENGINE_FORMULA_FOR_VULNERABILITY_SCORE:
            cls.has_permission(info, Permissions.TARGETING_UPDATE, payment_plan.business_area)
        if payment_plan.status in PaymentPlan.CAN_RUN_ENGINE_FORMULA_FOR_ENTITLEMENT:
            cls.has_permission(
                info, Permissions.PM_APPLY_RULE_ENGINE_FORMULA_WITH_ENTITLEMENTS, payment_plan.business_area
            )

        if payment_plan.status not in PaymentPlan.CAN_RUN_ENGINE_FORMULA:
            raise GraphQLError("You can run formula only for 'Locked', 'Error' or 'Completed' statuses.")

        old_payment_plan = copy_model_object(payment_plan)
        engine_rule = get_object_or_404(Rule, id=decode_id_string(steficon_rule_id))
        if not engine_rule.enabled or engine_rule.deprecated:
            raise GraphQLError("This engine rule is not enabled or is deprecated.")

        # PaymentPlan vulnerability_score
        if payment_plan.status in PaymentPlan.CAN_RUN_ENGINE_FORMULA_FOR_VULNERABILITY_SCORE:
            rule_commit = engine_rule.latest
            if not engine_rule.enabled or engine_rule.deprecated:
                raise GraphQLError("This engine rule is not enabled or is deprecated.")
            payment_plan.steficon_rule_targeting = rule_commit
            payment_plan.status = PaymentPlan.Status.TP_STEFICON_WAIT
            payment_plan.save()
            payment_plan_apply_steficon_hh_selection.delay(str(payment_plan.pk), str(engine_rule.pk))

        # PaymentPlan entitlement
        if payment_plan.status in PaymentPlan.CAN_RUN_ENGINE_FORMULA_FOR_ENTITLEMENT:
            if payment_plan.background_action_status == PaymentPlan.BackgroundActionStatus.RULE_ENGINE_RUN:
                raise GraphQLError("Rule Engine run in progress")
            payment_plan.background_action_status_steficon_run()
            payment_plan.save()
            payment_plan_apply_engine_rule.delay(str(payment_plan.pk), str(engine_rule.pk))

        log_create(
            mapping=PaymentPlan.ACTIVITY_LOG_MAPPING,
            business_area_field="business_area",
            user=info.context.user,
            programs=payment_plan.program.pk,
            old_object=old_payment_plan,
            new_object=payment_plan,
        )
        return cls(payment_plan=payment_plan)


class ExcludeHouseholdsMutation(PermissionMutation):
    payment_plan = graphene.Field(PaymentPlanNode)

    class Input:
        payment_plan_id = graphene.ID(required=True)
        excluded_households_ids = graphene.List(graphene.String, required=True)
        exclusion_reason = graphene.String()

    @classmethod
    @is_authenticated
    def mutate(
        cls,
        root: Any,
        info: Any,
        payment_plan_id: str,
        excluded_households_ids: List[str],
        exclusion_reason: Optional[str] = "",
    ) -> "ExcludeHouseholdsMutation":
        payment_plan = get_object_or_404(PaymentPlan, id=decode_id_string(payment_plan_id))

        cls.has_permission(info, Permissions.PM_EXCLUDE_BENEFICIARIES_FROM_FOLLOW_UP_PP, payment_plan.business_area)

        if payment_plan.status not in (PaymentPlan.Status.OPEN, PaymentPlan.Status.LOCKED):
            raise GraphQLError("Beneficiary can be excluded only for 'Open' or 'Locked' status of Payment Plan")

        payment_plan_exclude_beneficiaries.delay(
            decode_id_string(payment_plan_id), excluded_households_ids, exclusion_reason
        )

        payment_plan.background_action_status_excluding_beneficiaries()
        payment_plan.exclude_household_error = ""
        payment_plan.save(update_fields=["background_action_status", "exclude_household_error"])

        payment_plan.refresh_from_db()
        return cls(payment_plan=payment_plan)


class CreateFollowUpPaymentPlanMutation(PermissionMutation):
    payment_plan = graphene.Field(PaymentPlanNode)

    class Arguments:
        payment_plan_id = graphene.ID(required=True)
        dispersion_start_date = graphene.Date(required=True)
        dispersion_end_date = graphene.Date(required=True)

    @classmethod
    @is_authenticated
    @transaction.atomic
    def mutate(
        cls,
        root: Any,
        info: Any,
        payment_plan_id: str,
        dispersion_start_date: date,
        dispersion_end_date: date,
        **kwargs: Any,
    ) -> "CreateFollowUpPaymentPlanMutation":
        payment_plan = get_object_or_404(PaymentPlan, id=decode_id_string(payment_plan_id))
        cls.has_permission(info, Permissions.PM_CREATE, payment_plan.business_area)

        follow_up_pp = PaymentPlanService(payment_plan).create_follow_up(
            info.context.user, dispersion_start_date, dispersion_end_date
        )

        return cls(follow_up_pp)


class ExportPDFPaymentPlanSummaryMutation(PermissionMutation):
    payment_plan = graphene.Field(PaymentPlanNode)

    class Arguments:
        payment_plan_id = graphene.ID(required=True)

    @classmethod
    @is_authenticated
    @transaction.atomic
    def mutate(
        cls,
        root: Any,
        info: Any,
        payment_plan_id: str,
        **kwargs: Any,
    ) -> "ExportPDFPaymentPlanSummaryMutation":
        payment_plan = get_object_or_404(PaymentPlan, id=decode_id_string(payment_plan_id))
        cls.has_permission(info, Permissions.PM_EXPORT_PDF_SUMMARY, payment_plan.business_area)
        export_pdf_payment_plan_summary.delay(payment_plan.pk, info.context.user.pk)

        return cls(payment_plan=payment_plan)


class SplitPaymentPlanMutation(PermissionMutation):
    payment_plan = graphene.Field(PaymentPlanNode)

    class Arguments:
        payment_plan_id = graphene.ID(required=True)
        split_type = graphene.String(required=True)
        payments_no = graphene.Int(required=False)

    @classmethod
    @is_authenticated
    @transaction.atomic
    def mutate(
        cls, root: Any, info: Any, payment_plan_id: str, split_type: str, payments_no: Optional[int], **kwargs: Any
    ) -> "SplitPaymentPlanMutation":
        payment_plan = get_object_or_404(PaymentPlan, id=decode_id_string(payment_plan_id))
        cls.has_permission(info, Permissions.PM_SPLIT, payment_plan.business_area)

        if payment_plan.delivery_mechanisms.count() > 1:
            raise GraphQLError("Payment plan with multiple delivery mechanisms cannot be split")

        sent_pg_delivery_mechanisms = payment_plan.delivery_mechanisms.filter(
            financial_service_provider__communication_channel=FinancialServiceProvider.COMMUNICATION_CHANNEL_API,
            financial_service_provider__payment_gateway_id__isnull=False,
            sent_to_payment_gateway=True,
        )
        if sent_pg_delivery_mechanisms.exists():
            raise GraphQLError("Payment plan is already sent to payment gateway")

        if payment_plan.status != PaymentPlan.Status.ACCEPTED:
            raise GraphQLError("Payment plan must be accepted to make a split")

        if split_type == PaymentPlanSplit.SplitType.BY_RECORDS:
            if not payments_no:
                raise GraphQLError("Payment Number is required for split by records")
            if (payment_plan.eligible_payments.count() // payments_no) > PaymentPlanSplit.MAX_CHUNKS:
                raise GraphQLError(f"Cannot split Payment Plan into more than {PaymentPlanSplit.MAX_CHUNKS} parts")

        with transaction.atomic():
            payment_plan_service = PaymentPlanService(payment_plan=payment_plan)
            payment_plan_service.split(split_type, payments_no)

        return cls(payment_plan=payment_plan)


class CopyTargetingCriteriaMutation(PermissionMutation):
    payment_plan = graphene.Field(PaymentPlanNode)

    class Arguments:
        payment_plan_id = graphene.ID(required=True)
        name = graphene.String(required=True)
        program_cycle_id = graphene.ID(required=True)

    @classmethod
    @is_authenticated
    @raise_program_status_is(Program.FINISHED)
    @transaction.atomic
    def mutate(
        cls, root: Any, info: Any, payment_plan_id: str, name: str, program_cycle_id: str, **kwargs: Any
    ) -> "CopyTargetingCriteriaMutation":
        user = info.context.user
        name = name.strip()
        payment_plan_id = decode_id_string_required(payment_plan_id)
        payment_plan = get_object_or_404(PaymentPlan, pk=payment_plan_id)
        program_cycle = get_object_or_404(ProgramCycle, pk=decode_id_string(program_cycle_id))
        program = program_cycle.program

        cls.has_permission(info, Permissions.TARGETING_DUPLICATE, payment_plan.business_area)

        if program_cycle.status == ProgramCycle.FINISHED:
            raise GraphQLError("Not possible to assign Finished Program Cycle to Targeting")

        if PaymentPlan.objects.filter(name=name, program_cycle=program_cycle, is_removed=False).exists():
            raise GraphQLError(
                f"Payment Plan with name: {name} and program cycle: {program_cycle.title} already exists."
            )

        payment_plan_copy = PaymentPlan(
            name=name,
            created_by=user,
            business_area=payment_plan.business_area,
            status=PaymentPlan.Status.TP_OPEN,
            status_date=timezone.now(),
            start_date=program_cycle.start_date,
            end_date=program_cycle.end_date,
            build_status=PaymentPlan.BuildStatus.BUILD_STATUS_PENDING,
            built_at=timezone.now(),
            male_children_count=payment_plan.male_children_count,
            female_children_count=payment_plan.female_children_count,
            male_adults_count=payment_plan.male_adults_count,
            female_adults_count=payment_plan.female_adults_count,
            total_households_count=payment_plan.total_households_count,
            total_individuals_count=payment_plan.total_individuals_count,
            steficon_rule_targeting=payment_plan.steficon_rule_targeting,
            steficon_targeting_applied_date=payment_plan.steficon_targeting_applied_date,
            program_cycle=program_cycle,
        )
        if payment_plan.targeting_criteria:
            payment_plan_copy.targeting_criteria = PaymentPlanService.copy_target_criteria(
                payment_plan.targeting_criteria
            )

        payment_plan_copy.save()
        payment_plan_copy.refresh_from_db()

        transaction.on_commit(lambda: payment_plan_full_rebuild.delay(payment_plan_copy.id))
        log_create(
            PaymentPlan.ACTIVITY_LOG_MAPPING,
            "business_area",
            user,
            getattr(program, "pk", None),
            None,
            payment_plan_copy,
        )
        return cls(payment_plan=payment_plan_copy)


class Mutations(graphene.ObjectType):
    # PaymentVerification
    create_payment_verification_plan = CreateVerificationPlanMutation.Field()
    edit_payment_verification_plan = EditPaymentVerificationMutation.Field()

    export_xlsx_payment_verification_plan_file = ExportXlsxPaymentVerificationPlanFile.Field()
    import_xlsx_payment_verification_plan_file = ImportXlsxPaymentVerificationPlanFile.Field()
    activate_payment_verification_plan = ActivatePaymentVerificationPlan.Field()
    finish_payment_verification_plan = FinishPaymentVerificationPlan.Field()
    discard_payment_verification_plan = DiscardPaymentVerificationPlan.Field()
    invalid_payment_verification_plan = InvalidPaymentVerificationPlan.Field()
    delete_payment_verification_plan = DeletePaymentVerificationPlan.Field()
<<<<<<< HEAD
=======
    mark_payment_as_failed = MarkPaymentAsFailedMutation.Field()
    revert_mark_payment_as_failed = RevertMarkPaymentAsFailedMutation.Field()
>>>>>>> 8bd430e7
    update_payment_verification_status_and_received_amount = UpdatePaymentVerificationStatusAndReceivedAmount.Field()
    update_payment_verification_received_and_received_amount = (
        UpdatePaymentVerificationReceivedAndReceivedAmount.Field()
    )

<<<<<<< HEAD
    # Payment
    mark_payment_as_failed = MarkPaymentAsFailedMutation.Field()
    revert_mark_payment_as_failed = RevertMarkPaymentAsFailedMutation.Field()

=======
>>>>>>> 8bd430e7
    # Payment Plan
    action_payment_plan_mutation = ActionPaymentPlanMutation.Field()
    create_payment_plan = CreatePaymentPlanMutation.Field()
    open_payment_plan = OpenPaymentPlanMutation.Field()
    create_follow_up_payment_plan = CreateFollowUpPaymentPlanMutation.Field()
    update_payment_plan = UpdatePaymentPlanMutation.Field()
    delete_payment_plan = DeletePaymentPlanMutation.Field()
    choose_delivery_mechanisms_for_payment_plan = ChooseDeliveryMechanismsForPaymentPlanMutation.Field()
    assign_fsp_to_delivery_mechanism = AssignFspToDeliveryMechanismMutation.Field()
    split_payment_plan = SplitPaymentPlanMutation.Field()
    exclude_households = ExcludeHouseholdsMutation.Field()
    set_steficon_rule_on_payment_plan_payment_list = SetSteficonRuleOnPaymentPlanPaymentListMutation.Field()
    copy_targeting_criteria = CopyTargetingCriteriaMutation.Field()

    # Payment Plan XLSX
    export_xlsx_payment_plan_payment_list = ExportXLSXPaymentPlanPaymentListMutation.Field()
    export_xlsx_payment_plan_payment_list_per_fsp = ExportXLSXPaymentPlanPaymentListPerFSPMutation.Field()
    import_xlsx_payment_plan_payment_list = ImportXLSXPaymentPlanPaymentListMutation.Field()
    import_xlsx_payment_plan_payment_list_per_fsp = ImportXLSXPaymentPlanPaymentListPerFSPMutation.Field()
<<<<<<< HEAD

    set_steficon_rule_on_payment_plan_payment_list = SetSteficonRuleOnPaymentPlanPaymentListMutation.Field()
    exclude_households = ExcludeHouseholdsMutation.Field()
=======
>>>>>>> 8bd430e7

    # Payment Plan PDF
    export_pdf_payment_plan_summary = ExportPDFPaymentPlanSummaryMutation.Field()<|MERGE_RESOLUTION|>--- conflicted
+++ resolved
@@ -1399,23 +1399,13 @@
     discard_payment_verification_plan = DiscardPaymentVerificationPlan.Field()
     invalid_payment_verification_plan = InvalidPaymentVerificationPlan.Field()
     delete_payment_verification_plan = DeletePaymentVerificationPlan.Field()
-<<<<<<< HEAD
-=======
     mark_payment_as_failed = MarkPaymentAsFailedMutation.Field()
     revert_mark_payment_as_failed = RevertMarkPaymentAsFailedMutation.Field()
->>>>>>> 8bd430e7
     update_payment_verification_status_and_received_amount = UpdatePaymentVerificationStatusAndReceivedAmount.Field()
     update_payment_verification_received_and_received_amount = (
         UpdatePaymentVerificationReceivedAndReceivedAmount.Field()
     )
 
-<<<<<<< HEAD
-    # Payment
-    mark_payment_as_failed = MarkPaymentAsFailedMutation.Field()
-    revert_mark_payment_as_failed = RevertMarkPaymentAsFailedMutation.Field()
-
-=======
->>>>>>> 8bd430e7
     # Payment Plan
     action_payment_plan_mutation = ActionPaymentPlanMutation.Field()
     create_payment_plan = CreatePaymentPlanMutation.Field()
@@ -1435,12 +1425,6 @@
     export_xlsx_payment_plan_payment_list_per_fsp = ExportXLSXPaymentPlanPaymentListPerFSPMutation.Field()
     import_xlsx_payment_plan_payment_list = ImportXLSXPaymentPlanPaymentListMutation.Field()
     import_xlsx_payment_plan_payment_list_per_fsp = ImportXLSXPaymentPlanPaymentListPerFSPMutation.Field()
-<<<<<<< HEAD
-
-    set_steficon_rule_on_payment_plan_payment_list = SetSteficonRuleOnPaymentPlanPaymentListMutation.Field()
-    exclude_households = ExcludeHouseholdsMutation.Field()
-=======
->>>>>>> 8bd430e7
 
     # Payment Plan PDF
     export_pdf_payment_plan_summary = ExportPDFPaymentPlanSummaryMutation.Field()