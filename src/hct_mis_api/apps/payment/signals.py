from typing import Any

<<<<<<< HEAD
from django.db.models.signals import post_save, pre_delete
=======
from django.core.cache import cache
from django.db.models.signals import post_save
>>>>>>> 3408b166
from django.dispatch import receiver

from hct_mis_api.api.caches import get_or_create_cache_key
from hct_mis_api.apps.payment.models import PaymentPlan


@receiver(post_save, sender=PaymentPlan)
def increment_payment_plan_version_cache(sender: Any, instance: PaymentPlan, created: bool, **kwargs: dict) -> None:
    from django.core.cache import cache

    if instance.status in [
        PaymentPlan.Status.IN_APPROVAL,
        PaymentPlan.Status.IN_AUTHORIZATION,
        PaymentPlan.Status.IN_REVIEW,
        PaymentPlan.Status.ACCEPTED,
    ]:
        business_area_slug = instance.business_area.slug
        business_area_version = get_or_create_cache_key(f"{business_area_slug}:version", 1)

        version_key = f"{business_area_slug}:{business_area_version}:management_payment_plans_list"
        get_or_create_cache_key(version_key, 0)
<<<<<<< HEAD
        cache.incr(version_key)


@receiver(post_save, sender=PaymentPlan)
@receiver(pre_delete, sender=PaymentPlan)
def increment_target_population_version_cache(sender: Any, instance: PaymentPlan, **kwargs: dict) -> None:
    from django.core.cache import cache

    if instance.status in PaymentPlan.PRE_PAYMENT_PLAN_STATUSES:
        business_area_slug = instance.business_area.slug
        business_area_version = get_or_create_cache_key(f"{business_area_slug}:version", 1)

        program_slug = instance.program_cycle.program.slug

        version_key = f"{business_area_slug}:{business_area_version}:{program_slug}:target_population_list"
        get_or_create_cache_key(version_key, 0)

=======
>>>>>>> 3408b166
        cache.incr(version_key)<|MERGE_RESOLUTION|>--- conflicted
+++ resolved
@@ -1,11 +1,7 @@
 from typing import Any
 
-<<<<<<< HEAD
-from django.db.models.signals import post_save, pre_delete
-=======
 from django.core.cache import cache
 from django.db.models.signals import post_save
->>>>>>> 3408b166
 from django.dispatch import receiver
 
 from hct_mis_api.api.caches import get_or_create_cache_key
@@ -14,8 +10,6 @@
 
 @receiver(post_save, sender=PaymentPlan)
 def increment_payment_plan_version_cache(sender: Any, instance: PaymentPlan, created: bool, **kwargs: dict) -> None:
-    from django.core.cache import cache
-
     if instance.status in [
         PaymentPlan.Status.IN_APPROVAL,
         PaymentPlan.Status.IN_AUTHORIZATION,
@@ -27,24 +21,4 @@
 
         version_key = f"{business_area_slug}:{business_area_version}:management_payment_plans_list"
         get_or_create_cache_key(version_key, 0)
-<<<<<<< HEAD
-        cache.incr(version_key)
-
-
-@receiver(post_save, sender=PaymentPlan)
-@receiver(pre_delete, sender=PaymentPlan)
-def increment_target_population_version_cache(sender: Any, instance: PaymentPlan, **kwargs: dict) -> None:
-    from django.core.cache import cache
-
-    if instance.status in PaymentPlan.PRE_PAYMENT_PLAN_STATUSES:
-        business_area_slug = instance.business_area.slug
-        business_area_version = get_or_create_cache_key(f"{business_area_slug}:version", 1)
-
-        program_slug = instance.program_cycle.program.slug
-
-        version_key = f"{business_area_slug}:{business_area_version}:{program_slug}:target_population_list"
-        get_or_create_cache_key(version_key, 0)
-
-=======
->>>>>>> 3408b166
         cache.incr(version_key)