--- conflicted
+++ resolved
@@ -1261,17 +1261,10 @@
     name = serializers.CharField(required=True)
     program_cycle_id = serializers.UUIDField(required=True)
     targeting_criteria = TargetingCriteriaSerializer(required=True)
-<<<<<<< HEAD
-    excluded_ids = serializers.CharField()
-    exclusion_reason = serializers.CharField()
-    fsp_id = serializers.UUIDField(required=False)
-    delivery_mechanism_code = serializers.CharField(required=False)
-=======
     excluded_ids = serializers.CharField(required=False, allow_blank=True)
     exclusion_reason = serializers.CharField(required=False, allow_blank=True)
     fsp_id = serializers.UUIDField(required=False, allow_null=True)
     delivery_mechanism_code = serializers.CharField(required=False, allow_blank=True, allow_null=True)
->>>>>>> 3408b166
     vulnerability_score_min = serializers.DecimalField(required=False, max_digits=6, decimal_places=3)
     vulnerability_score_max = serializers.DecimalField(required=False, max_digits=6, decimal_places=3)
     version = serializers.IntegerField(required=False, read_only=True)
