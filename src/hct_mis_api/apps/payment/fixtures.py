--- conflicted
+++ resolved
@@ -52,16 +52,11 @@
 )
 from hct_mis_api.apps.program.models import Program
 from hct_mis_api.apps.registration_data.fixtures import RegistrationDataImportFactory
-<<<<<<< HEAD
 from hct_mis_api.apps.targeting.fixtures import (
     TargetingCriteriaFactory,
     TargetingCriteriaRuleFactory,
     TargetingCriteriaRuleFilterFactory,
-    TargetPopulationFactory,
 )
-=======
-from hct_mis_api.apps.targeting.fixtures import TargetingCriteriaFactory
->>>>>>> 8bd430e7
 from hct_mis_api.apps.targeting.models import (
     TargetingCriteria,
     TargetingCriteriaRule,
@@ -636,47 +631,6 @@
         arguments=["4d100000-0000-0000-0000-000000000000"],
     )
 
-<<<<<<< HEAD
-    target_population_pk = UUID("00000000-0000-0000-0000-faceb00c0123")
-    target_population = TargetPopulation.objects.update_or_create(
-        pk=target_population_pk,
-        name="Test Target Population",
-        targeting_criteria=targeting_criteria,
-        status=TargetPopulation.STATUS_ASSIGNED,
-        business_area=afghanistan,
-        program=program,
-        created_by=root,
-        program_cycle=program_cycle,
-    )[0]
-    full_rebuild(target_population)
-    target_population.save()
-
-    tc2 = TargetingCriteriaFactory()
-    tcr2 = TargetingCriteriaRuleFactory(
-        targeting_criteria=tc2,
-    )
-    TargetingCriteriaRuleFilterFactory(
-        targeting_criteria_rule=tcr2,
-        comparison_method="RANGE",
-        field_name="size",
-        arguments=[1, 11],
-    )
-
-    tp2 = TargetPopulation.objects.update_or_create(
-        name="Test TP for PM (just click rebuild)",
-        targeting_criteria=tc2,
-        status=TargetPopulation.STATUS_OPEN,
-        business_area=afghanistan,
-        program=program,
-        created_by=root,
-        program_cycle=program_cycle,
-    )[0]
-    full_rebuild(tp2)
-    # tp2.status = TargetPopulation.STATUS_READY_FOR_PAYMENT_MODULE
-    tp2.save()
-
-=======
->>>>>>> 8bd430e7
     payment_plan_pk = UUID("00000000-feed-beef-0000-00000badf00d")
     payment_plan = PaymentPlan.objects.update_or_create(
         name="Test Payment Plan",
@@ -690,6 +644,28 @@
         created_by=root,
         program_cycle=program_cycle,
     )[0]
+    tc2 = TargetingCriteriaFactory()
+    tcr2 = TargetingCriteriaRuleFactory(
+        targeting_criteria=tc2,
+    )
+    TargetingCriteriaRuleFilterFactory(
+        targeting_criteria_rule=tcr2,
+        comparison_method="RANGE",
+        field_name="size",
+        arguments=[1, 11],
+    )
+    PaymentPlan.objects.update_or_create(
+        name="Test TP for PM (just click rebuild)",
+        targeting_criteria=tc2,
+        status=PaymentPlan.Status.TP_OPEN,
+        business_area=afghanistan,
+        currency="USD",
+        dispersion_start_date=now,
+        dispersion_end_date=now + timedelta(days=14),
+        status_date=now,
+        created_by=root,
+        program_cycle=program_cycle,
+    )
 
     delivery_mechanism_cash = DeliveryMechanism.objects.get(code="cash")
 
