--- conflicted
+++ resolved
@@ -462,7 +462,7 @@
             raise GraphQLError("Impossible to create Payment Plan for Programme within not Active status")
 
         pp_name = input_data.get("name", "").strip()
-        if PaymentPlan.objects.filter(name=pp_name, program=program, is_removed=False).exists():
+        if PaymentPlan.objects.filter(name=pp_name, program_cycle__program=program, is_removed=False).exists():
             raise GraphQLError(f"Payment Plan with name: {pp_name} and program: {program.name} already exists.")
 
         with transaction.atomic():
@@ -471,11 +471,6 @@
             payment_plan = PaymentPlan.objects.create(
                 business_area=business_area,
                 created_by=user,
-<<<<<<< HEAD
-                program=program_cycle.program,
-=======
-                target_population=target_population,
->>>>>>> 8890bce7
                 program_cycle=program_cycle,
                 targeting_criteria=targeting_criteria,
                 name=input_data["name"],
@@ -524,21 +519,12 @@
         ):
             raise GraphQLError(f"Not Allow edit Payment Plan within status {self.payment_plan.status}")
 
-<<<<<<< HEAD
         if name:
             if self.payment_plan.status != PaymentPlan.Status.TP_OPEN:
                 raise GraphQLError("Name can be changed only within Open status")
-=======
-                self.payment_plan.target_population = new_target_population
-                self.payment_plan.program_cycle = new_target_population.program_cycle
-                self.payment_plan.target_population.status = TargetPopulation.STATUS_ASSIGNED
-                self.payment_plan.target_population.save()
-                recreate_payments = True
-                recalculate_payments = True
->>>>>>> 8890bce7
 
             if (
-                PaymentPlan.objects.filter(name=name, program=program, is_removed=False)
+                PaymentPlan.objects.filter(name=name, program_cycle__program=program, is_removed=False)
                 .exclude(id=self.payment_plan.pk)
                 .exists()
             ):
@@ -752,25 +738,16 @@
             raise GraphQLError("Cannot create a follow-up for a payment plan with no unsuccessful payments")
 
         follow_up_pp = PaymentPlan.objects.create(
-<<<<<<< HEAD
+            name=source_pp.name + " Follow Up",
             status=PaymentPlan.Status.OPEN,
             build_status=PaymentPlan.BuildStatus.BUILD_STATUS_OK,
             built_at=timezone.now(),
-=======
-            name=source_pp.name,
-            status=PaymentPlan.Status.PREPARING,
->>>>>>> 8890bce7
             status_date=timezone.now(),
-            # targeting_criteria=source_pp.targeting_criteria,  # copy criteria from source
+            # targeting_criteria=source_pp.targeting_criteria,  # TODO: copy criteria from source_pp?
             is_follow_up=True,
             source_payment_plan=source_pp,
             business_area=source_pp.business_area,
             created_by=user,
-<<<<<<< HEAD
-            program=source_pp.program,
-=======
-            target_population=source_pp.target_population,
->>>>>>> 8890bce7
             program_cycle=source_pp.program_cycle,
             currency=source_pp.currency,
             dispersion_start_date=dispersion_start_date,
