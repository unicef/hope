import dataclasses
import logging
from enum import Enum
from typing import Any, Dict, List, Optional, Union

from django.utils.timezone import now

from _decimal import Decimal
from rest_framework import serializers

from hct_mis_api.apps.core.api.mixins import BaseAPI
from hct_mis_api.apps.core.utils import chunks
from hct_mis_api.apps.payment.models import (
    AccountType,
    DeliveryMechanism,
    DeliveryMechanismConfig,
    FinancialServiceProvider,
    FspNameMapping,
    Payment,
    PaymentPlan,
    PaymentPlanSplit,
)
from hct_mis_api.apps.payment.models.payment import FinancialInstitutionMapping
from hct_mis_api.apps.payment.utils import (
    get_payment_delivered_quantity_status_and_value,
    get_quantity_in_usd,
    to_decimal,
)

logger = logging.getLogger(__name__)


class FlexibleArgumentsDataclassMixin:
    @classmethod
    def create_from_dict(cls, _dict: Dict) -> Any:
        class_fields = {f.name for f in dataclasses.fields(cls)}
        return cls(**{k: v for k, v in _dict.items() if k in class_fields})


class ReadOnlyModelSerializer(serializers.ModelSerializer):
    def get_fields(self, *args: List, **kwargs: Dict) -> Dict:
        fields = super().get_fields(*args, **kwargs)
        for field in fields:
            fields[field].read_only = True
        return fields


class PaymentInstructionStatus(Enum):
    DRAFT = "DRAFT"
    OPEN = "OPEN"
    READY = "READY"
    CLOSED = "CLOSED"
    ABORTED = "ABORTED"
    PROCESSED = "PROCESSED"
    FINALIZED = "FINALIZED"


class PaymentInstructionFromSplitSerializer(ReadOnlyModelSerializer):
    remote_id = serializers.CharField(source="id")
    external_code = serializers.SerializerMethodField()
    fsp = serializers.SerializerMethodField()
    payload = serializers.SerializerMethodField()

    def get_fsp(self, obj: Any) -> str:
        return obj.financial_service_provider.payment_gateway_id

    def get_payload(self, obj: Any) -> Dict:
        return {
            "destination_currency": obj.payment_plan.currency,
            "user": self.context["user_email"],
            "config_key": obj.payment_plan.business_area.code,
            "delivery_mechanism": obj.delivery_mechanism.code,
        }

    def get_external_code(self, obj: Any) -> str:
        return f"{obj.payment_plan.unicef_id}-{obj.order}"  # pragma: no cover

    class Meta:
        model = PaymentPlanSplit
        fields = [
            "remote_id",
            "external_code",
            "fsp",
            "payload",
        ]


class PaymentPayloadSerializer(serializers.Serializer):
    amount = serializers.DecimalField(max_digits=12, decimal_places=2, required=True)
    phone_no = serializers.CharField(required=False, allow_blank=True)
    last_name = serializers.CharField(required=False, allow_blank=True)
    first_name = serializers.CharField(required=False, allow_blank=True)
    full_name = serializers.CharField(required=False, allow_blank=True)
    destination_currency = serializers.CharField(required=True)
    origination_currency = serializers.CharField(required=False)
    delivery_mechanism = serializers.CharField(required=True)
    account_type = serializers.CharField(required=False, allow_blank=True, allow_null=True)
    account = serializers.DictField(required=False)


class PaymentSerializer(ReadOnlyModelSerializer):
    remote_id = serializers.CharField(source="id")
    record_code = serializers.CharField(source="unicef_id")
    payload = serializers.SerializerMethodField()
<<<<<<< HEAD
    extra_data = serializers.SerializerMethodField()

    class Meta:
        model = Payment
        fields = (
            "remote_id",
            "record_code",
            "payload",
            "extra_data",
        )

    def get_extra_data(self, obj: Payment) -> Dict:
        return {}
=======
>>>>>>> e340bdbc

    def get_payload(self, obj: Payment) -> Dict:
        snapshot = getattr(obj, "household_snapshot", None)
        if not snapshot:
            raise PaymentGatewayAPI.PaymentGatewayAPIException(f"Not found snapshot for Payment {obj.unicef_id}")

        snapshot_data = snapshot.snapshot_data
        collector_data = snapshot_data.get("primary_collector") or snapshot_data.get("alternate_collector") or dict()
        account_data = collector_data.get("account_data", {})

        payload_data = {
            "amount": obj.entitlement_quantity,
            "destination_currency": obj.currency,
            "delivery_mechanism": obj.delivery_type.code,
            "account_type": obj.delivery_type.account_type and obj.delivery_type.account_type.key,
            "phone_no": collector_data.get("phone_no", ""),
            "last_name": collector_data.get("family_name", ""),
            "first_name": collector_data.get("given_name", ""),
            "full_name": collector_data.get("full_name", ""),
            "middle_name": collector_data.get("middle_name", ""),
        }

        if account_data:
            if financial_institution_code := account_data.get("code"):
                """
                financial_institution_code is now collected as a specific fsp code (uba_code),
                """

                try:
                    uba_fsp = FinancialServiceProvider.objects.get(name="United Bank for Africa - Nigeria")
                except FinancialServiceProvider.DoesNotExist:
                    uba_fsp = None  # pragma: no cover

                if uba_fsp and obj.financial_service_provider == uba_fsp:
                    service_provider_code = financial_institution_code

                else:
                    try:
                        uba_mapping = FinancialInstitutionMapping.objects.get(
                            code=financial_institution_code,
                            financial_service_provider=uba_fsp,
                        )
                        fsp_mapping = FinancialInstitutionMapping.objects.get(
                            financial_institution=uba_mapping.financial_institution,
                            financial_service_provider=obj.financial_service_provider,
                        )
                        service_provider_code = fsp_mapping.code

                    except FinancialInstitutionMapping.DoesNotExist:
                        raise Exception(
                            f"No Financial Institution Mapping found for"
                            f" financial_institution_code {financial_institution_code},"
                            f" fsp {obj.financial_service_provider},"
                            f" payment {obj.id},"
                            f" collector {obj.collector}."
                        )

                account_data["service_provider_code"] = service_provider_code

            payload_data["account"] = account_data

        payload = PaymentPayloadSerializer(data=payload_data)
        if not payload.is_valid():
            raise PaymentGatewayAPI.PaymentGatewayAPIException(payload.errors)

        return payload.data

<<<<<<< HEAD
=======
    class Meta:
        model = Payment
        fields = [
            "remote_id",
            "record_code",
            "payload",
        ]

>>>>>>> e340bdbc

@dataclasses.dataclass()
class PaymentRecordData(FlexibleArgumentsDataclassMixin):
    id: int
    remote_id: str
    created: str
    modified: str
    record_code: str
    parent: str
    status: str
    auth_code: str
    fsp_code: str
    payout_amount: Optional[float] = None
    message: Optional[str] = None

    def get_hope_status(self, entitlement_quantity: Decimal) -> str:
        def get_transferred_status_based_on_delivery_amount() -> str:
            try:
                _hope_status, _quantity = get_payment_delivered_quantity_status_and_value(
                    self.payout_amount, entitlement_quantity
                )
            except Exception:
                logger.warning(f"Invalid delivered_quantity {self.payout_amount} for Payment {self.remote_id}")
                _hope_status = Payment.STATUS_ERROR
            return _hope_status

        mapping = {
            "PENDING": Payment.STATUS_SENT_TO_PG,
            "TRANSFERRED_TO_FSP": Payment.STATUS_SENT_TO_FSP,
            "TRANSFERRED_TO_BENEFICIARY": lambda: get_transferred_status_based_on_delivery_amount(),
            "REFUND": Payment.STATUS_NOT_DISTRIBUTED,
            "PURGED": Payment.STATUS_NOT_DISTRIBUTED,
            "ERROR": Payment.STATUS_ERROR,
            "CANCELLED": Payment.STATUS_MANUALLY_CANCELLED,
        }

        hope_status = mapping.get(self.status)
        if not hope_status:
            logger.warning(f"Invalid Payment status: {self.status}")
            hope_status = Payment.STATUS_ERROR

        return hope_status() if callable(hope_status) else hope_status


@dataclasses.dataclass()
class PaymentInstructionData(FlexibleArgumentsDataclassMixin):
    remote_id: str
    external_code: str
    status: str  # "DRAFT"
    fsp: str
    system: int
    payload: dict
    id: Optional[int] = None


@dataclasses.dataclass()
class FspConfig(FlexibleArgumentsDataclassMixin):
    id: int
    key: str
    delivery_mechanism: int
    delivery_mechanism_name: str
    country: Optional[str] = None
    label: Optional[str] = None
    required_fields: Optional[List[str]] = None


@dataclasses.dataclass()
class FspData(FlexibleArgumentsDataclassMixin):
    id: int
    remote_id: str
    name: str
    vendor_number: str
    configs: List[Union[FspConfig, Dict]]

    def __post_init__(self) -> None:
        if self.configs and isinstance(self.configs[0], dict):
            self.configs = [FspConfig.create_from_dict(config) for config in self.configs]  # type: ignore


@dataclasses.dataclass()
class AccountTypeData(FlexibleArgumentsDataclassMixin):
    id: str
    key: str
    label: str
    unique_fields: List[str]


# Based on this response fsp.names_mappings table is created and FspConfig table is populated with required fields
@dataclasses.dataclass()
class DeliveryMechanismData(FlexibleArgumentsDataclassMixin):
    id: int
    code: str
    name: str
    transfer_type: str
    account_type: Optional[str] = None


@dataclasses.dataclass()
class AddRecordsResponseData(FlexibleArgumentsDataclassMixin):
    remote_id: str  # payment instruction id
    records: Optional[dict] = None  # {"record_code": "remote_id"}
    errors: Optional[dict] = None  # {"index": "error_message"}


class PaymentGatewayAPI(BaseAPI):
    API_KEY_ENV_NAME = "PAYMENT_GATEWAY_API_KEY"
    API_URL_ENV_NAME = "PAYMENT_GATEWAY_API_URL"

    class PaymentGatewayAPIException(Exception):
        pass

    class PaymentGatewayMissingAPICredentialsException(Exception):
        pass

    API_EXCEPTION_CLASS = PaymentGatewayAPIException  # type: ignore
    API_MISSING_CREDENTIALS_EXCEPTION_CLASS = PaymentGatewayMissingAPICredentialsException  # type: ignore

    class Endpoints:
        CREATE_PAYMENT_INSTRUCTION = "payment_instructions/"
        ABORT_PAYMENT_INSTRUCTION_STATUS = "payment_instructions/{remote_id}/abort/"
        CLOSE_PAYMENT_INSTRUCTION_STATUS = "payment_instructions/{remote_id}/close/"
        OPEN_PAYMENT_INSTRUCTION_STATUS = "payment_instructions/{remote_id}/open/"
        PROCESS_PAYMENT_INSTRUCTION_STATUS = "payment_instructions/{remote_id}/process/"
        READY_PAYMENT_INSTRUCTION_STATUS = "payment_instructions/{remote_id}/ready/"
        FINALIZE_PAYMENT_INSTRUCTION_STATUS = "payment_instructions/{remote_id}/finalize/"
        PAYMENT_INSTRUCTION_ADD_RECORDS = "payment_instructions/{remote_id}/add_records/"
        GET_FSPS = "fsp/"
        GET_PAYMENT_RECORDS = "payment_records/"
        GET_DELIVERY_MECHANISMS = "delivery_mechanisms/"
        GET_ACCOUNT_TYPES = "account_types/"

    def get_fsps(self) -> List[FspData]:
        response_data, _ = self._get(self.Endpoints.GET_FSPS)
        return [FspData.create_from_dict(fsp_data) for fsp_data in response_data]

    def get_delivery_mechanisms(self) -> List[DeliveryMechanismData]:
        response_data, _ = self._get(self.Endpoints.GET_DELIVERY_MECHANISMS)
        return [DeliveryMechanismData.create_from_dict(d) for d in response_data]

    def get_account_types(self) -> List[AccountTypeData]:
        response_data, _ = self._get(self.Endpoints.GET_ACCOUNT_TYPES)
        return [AccountTypeData.create_from_dict(fsp_data) for fsp_data in response_data]

    def create_payment_instruction(self, data: dict) -> PaymentInstructionData:
        response_data, _ = self._post(self.Endpoints.CREATE_PAYMENT_INSTRUCTION, data)
        return PaymentInstructionData.create_from_dict(response_data)

    def change_payment_instruction_status(
        self, status: PaymentInstructionStatus, remote_id: str, validate_response: bool = True
    ) -> str:
        if status.value not in [s.value for s in PaymentInstructionStatus]:
            raise self.API_EXCEPTION_CLASS(f"Can't set invalid Payment Instruction status: {status}")  # type: ignore

        action_endpoint_map = {
            PaymentInstructionStatus.ABORTED: self.Endpoints.ABORT_PAYMENT_INSTRUCTION_STATUS,
            PaymentInstructionStatus.CLOSED: self.Endpoints.CLOSE_PAYMENT_INSTRUCTION_STATUS,
            PaymentInstructionStatus.OPEN: self.Endpoints.OPEN_PAYMENT_INSTRUCTION_STATUS,
            PaymentInstructionStatus.PROCESSED: self.Endpoints.PROCESS_PAYMENT_INSTRUCTION_STATUS,
            PaymentInstructionStatus.READY: self.Endpoints.READY_PAYMENT_INSTRUCTION_STATUS,
            PaymentInstructionStatus.FINALIZED: self.Endpoints.FINALIZE_PAYMENT_INSTRUCTION_STATUS,
        }
        response_data, _ = self._post(
            action_endpoint_map[status].format(remote_id=remote_id), validate_response=validate_response
        )

        return response_data.get("status", "")

    def add_records_to_payment_instruction(
        self, payment_records: List[Payment], remote_id: str, validate_response: bool = True
    ) -> AddRecordsResponseData:
        serializer = PaymentSerializer(payment_records, many=True)
        response_data, _ = self._post(
            self.Endpoints.PAYMENT_INSTRUCTION_ADD_RECORDS.format(remote_id=remote_id),
            serializer.data,
            validate_response=validate_response,
        )
        return AddRecordsResponseData.create_from_dict(response_data)

    def get_records_for_payment_instruction(self, payment_instruction_remote_id: str) -> List[PaymentRecordData]:
        response_data, _ = self._get(
            f"{self.Endpoints.GET_PAYMENT_RECORDS}?parent__remote_id={payment_instruction_remote_id}"
        )
        return [PaymentRecordData.create_from_dict(record_data) for record_data in response_data]

    def get_record(self, payment_id: str) -> Optional[PaymentRecordData]:
        response_data, _ = self._get(f"{self.Endpoints.GET_PAYMENT_RECORDS}?remote_id={payment_id}")
        return PaymentRecordData.create_from_dict(response_data[0]) if response_data else None


class PaymentGatewayService:
    ADD_RECORDS_CHUNK_SIZE = 500
    PENDING_UPDATE_PAYMENT_STATUSES = [
        Payment.STATUS_PENDING,
        Payment.STATUS_SENT_TO_PG,
        Payment.STATUS_SENT_TO_FSP,
    ]

    def __init__(self) -> None:
        self.api = PaymentGatewayAPI()

    def create_payment_instructions(self, payment_plan: PaymentPlan, user_email: str) -> None:
        if payment_plan.is_payment_gateway:
            for split in payment_plan.splits.filter(sent_to_payment_gateway=False).order_by("order"):
                data = PaymentInstructionFromSplitSerializer(split, context={"user_email": user_email}).data
                response = self.api.create_payment_instruction(data)
                assert response.remote_id == str(split.id), f"{response}, _object_id: {split.id}"
                status = response.status
                if status == PaymentInstructionStatus.DRAFT.value:
                    self.api.change_payment_instruction_status(
                        status=PaymentInstructionStatus.OPEN, remote_id=response.remote_id
                    )

    def change_payment_instruction_status(
        self, new_status: PaymentInstructionStatus, obj: PaymentPlanSplit, validate_response: bool = True
    ) -> Optional[str]:
        if obj.is_payment_gateway:
            response_status = self.api.change_payment_instruction_status(
                new_status, obj.id, validate_response=validate_response
            )
            if validate_response:
                assert new_status.value == response_status, f"{new_status.value} != {response_status}"
            return response_status
        return None  # pragma: no cover

    def add_records_to_payment_instructions(self, payment_plan: PaymentPlan) -> None:
        def _handle_errors(_response: AddRecordsResponseData, _payments: List[Payment]) -> None:
            for _idx, _payment in enumerate(_payments):
                _payment.status = Payment.STATUS_ERROR
                _payment.reason_for_unsuccessful_payment = _response.errors.get(str(_idx), "")
            Payment.objects.bulk_update(_payments, ["status", "reason_for_unsuccessful_payment"])

        def _handle_success(_response: AddRecordsResponseData, _payments: List[Payment]) -> None:
            for _payment in _payments:
                _payment.status = Payment.STATUS_SENT_TO_PG
            Payment.objects.bulk_update(_payments, ["status"])

        def _add_records(_payments: List[Payment], _container: PaymentPlanSplit) -> None:
            add_records_error = False
            for payments_chunk in chunks(_payments, self.ADD_RECORDS_CHUNK_SIZE):
                response = self.api.add_records_to_payment_instruction(
                    payments_chunk, _container.id, validate_response=False
                )
                if response.errors:
                    add_records_error = True
                    _handle_errors(response, payments_chunk)
                else:
                    _handle_success(response, payments_chunk)

            if not add_records_error:
                _container.sent_to_payment_gateway = True
                _container.save(update_fields=["sent_to_payment_gateway"])
                self.change_payment_instruction_status(PaymentInstructionStatus.CLOSED, _container)
                self.change_payment_instruction_status(PaymentInstructionStatus.READY, _container)

        if payment_plan.is_payment_gateway:
            for split in payment_plan.splits.filter(sent_to_payment_gateway=False).all().order_by("order"):
                payments = list(split.split_payment_items.eligible().order_by("unicef_id"))
                _add_records(payments, split)

    def sync_fsps(self) -> None:
        fsps_data = self.api.get_fsps()
        for fsp_data in fsps_data:
            fsp, created = FinancialServiceProvider.objects.update_or_create(
                payment_gateway_id=fsp_data.id,
                defaults={
                    "vision_vendor_number": fsp_data.vendor_number,
                    "name": fsp_data.name,
                    "communication_channel": FinancialServiceProvider.COMMUNICATION_CHANNEL_API,
                    "data_transfer_configuration": [dataclasses.asdict(config) for config in fsp_data.configs],
                },
            )

            if not created:
                fsp.delivery_mechanisms.clear()
            delivery_mechanisms_pg_ids = set([config.delivery_mechanism for config in fsp_data.configs])
            if delivery_mechanisms_pg_ids:
                delivery_mechanisms = DeliveryMechanism.objects.filter(
                    payment_gateway_id__in=delivery_mechanisms_pg_ids
                )
                fsp.delivery_mechanisms.set(delivery_mechanisms)

            # get last config for dm which doesn't have country assigned
            dm_required_fields = {}
            for config in fsp_data.configs:
                if not config.country:
                    dm_required_fields[config.delivery_mechanism] = config.required_fields

            for dm_id, required_fields in dm_required_fields.items():
                DeliveryMechanismConfig.objects.update_or_create(
                    delivery_mechanism=DeliveryMechanism.objects.get(payment_gateway_id=dm_id),
                    fsp=fsp,
                    country=None,  # TODO create config for each country in configs data?
                    defaults=dict(required_fields=required_fields),
                )

                for required_field in required_fields:
                    FspNameMapping.objects.get_or_create(
                        external_name=required_field,
                        fsp=fsp,
                        defaults=dict(hope_name=required_field, source=FspNameMapping.SourceModel.ACCOUNT),
                    )

    def sync_account_types(self) -> None:
        account_types_data = self.api.get_account_types()
        for account_type_data in account_types_data:
            AccountType.objects.update_or_create(
                payment_gateway_id=account_type_data.id,
                defaults={
                    "key": account_type_data.key,
                    "label": account_type_data.label,
                    "unique_fields": account_type_data.unique_fields or [],
                },
            )

    @staticmethod
    def update_payment(
        payment: Payment,
        pg_payment_records: List[PaymentRecordData],
        container: PaymentPlanSplit,
        payment_plan: PaymentPlan,
        exchange_rate: float,
    ) -> None:
        try:
            matching_pg_payment = next(p for p in pg_payment_records if p.remote_id == str(payment.id))
        except StopIteration:
            logger.warning(f"Payment {payment.id} for Payment Instruction {container.id} not found in Payment Gateway")
            return

        payment.status = matching_pg_payment.get_hope_status(payment.entitlement_quantity)
        payment.status_date = now()
        payment.fsp_auth_code = matching_pg_payment.auth_code
        update_fields = ["status", "status_date", "fsp_auth_code"]

        if payment.status in [
            Payment.STATUS_ERROR,
            Payment.STATUS_MANUALLY_CANCELLED,
        ]:
            if matching_pg_payment.message:
                payment.reason_for_unsuccessful_payment = matching_pg_payment.message
            elif matching_pg_payment.payout_amount:
                payment.reason_for_unsuccessful_payment = f"Delivered amount: {matching_pg_payment.payout_amount}"
            else:
                payment.reason_for_unsuccessful_payment = "Unknown error"
            update_fields.append("reason_for_unsuccessful_payment")

        delivered_quantity = matching_pg_payment.payout_amount
        if payment.status in [
            Payment.STATUS_DISTRIBUTION_SUCCESS,
            Payment.STATUS_DISTRIBUTION_PARTIAL,
            Payment.STATUS_NOT_DISTRIBUTED,
        ]:
            if payment.status == Payment.STATUS_NOT_DISTRIBUTED and delivered_quantity is None:
                delivered_quantity = 0

            update_fields.extend(["delivered_quantity", "delivered_quantity_usd"])
            payment.delivered_quantity = to_decimal(delivered_quantity)
            payment.delivered_quantity_usd = get_quantity_in_usd(
                amount=Decimal(delivered_quantity),  # type: ignore
                currency=payment_plan.currency,
                exchange_rate=Decimal(exchange_rate),
                currency_exchange_date=payment_plan.currency_exchange_date,
            )

        payment.save(update_fields=update_fields)

    def sync_records(self) -> None:
        payment_plans = PaymentPlan.objects.filter(
            splits__sent_to_payment_gateway=True,
            status=PaymentPlan.Status.ACCEPTED,
            financial_service_provider__communication_channel=FinancialServiceProvider.COMMUNICATION_CHANNEL_API,
            financial_service_provider__payment_gateway_id__isnull=False,
        ).distinct()

        for payment_plan in payment_plans:
            exchange_rate = payment_plan.get_exchange_rate()

            if not payment_plan.is_reconciled and payment_plan.is_payment_gateway:
                payment_instructions = payment_plan.splits.filter(sent_to_payment_gateway=True)
                for instruction in payment_instructions:
                    pending_payments = (
                        instruction.split_payment_items.eligible()
                        .filter(status__in=self.PENDING_UPDATE_PAYMENT_STATUSES)
                        .order_by("unicef_id")
                    )
                    if pending_payments.exists():
                        pg_payment_records = self.api.get_records_for_payment_instruction(instruction.id)
                        for payment in pending_payments:
                            self.update_payment(payment, pg_payment_records, instruction, payment_plan, exchange_rate)
                        payment_plan.update_money_fields()

                if payment_plan.is_reconciled:
                    # TODO: MB to check if we need it here
                    payment_plan.status_finished()
                    payment_plan.save()
                    for instruction in payment_instructions:
                        self.change_payment_instruction_status(PaymentInstructionStatus.FINALIZED, instruction)

    def sync_record(self, payment: Payment) -> None:
        if not payment.parent.is_payment_gateway:
            return  # pragma: no cover

        pg_payment_record = self.api.get_record(payment.id)
        if pg_payment_record:
            self.update_payment(
                payment, [pg_payment_record], payment.parent_split, payment.parent, payment.parent.get_exchange_rate()
            )

    def sync_payment_plan(self, payment_plan: PaymentPlan) -> None:
        exchange_rate = payment_plan.get_exchange_rate()

        if not payment_plan.is_payment_gateway:
            return  # pragma: no cover

        payment_instructions = payment_plan.splits.filter(sent_to_payment_gateway=True)

        for instruction in payment_instructions:
            payments = instruction.split_payment_items.eligible().all().order_by("unicef_id")
            pg_payment_records = self.api.get_records_for_payment_instruction(instruction.id)
            for payment in payments:
                self.update_payment(payment, pg_payment_records, instruction, payment_plan, exchange_rate)

        if payment_plan.is_reconciled:
            payment_plan.status_finished()
            payment_plan.save()
            for instruction in payment_instructions:
                self.change_payment_instruction_status(
                    PaymentInstructionStatus.FINALIZED, instruction, validate_response=False
                )

    def sync_delivery_mechanisms(self) -> None:
        delivery_mechanisms: List[DeliveryMechanismData] = self.api.get_delivery_mechanisms()
        for dm in delivery_mechanisms:
            DeliveryMechanism.objects.update_or_create(
                payment_gateway_id=dm.id,
                defaults={
                    "code": dm.code,
                    "name": dm.name,
                    "transfer_type": dm.transfer_type,
                    "is_active": True,
                    "account_type": AccountType.objects.get(payment_gateway_id=dm.account_type)
                    if dm.account_type
                    else None,
                },
            )<|MERGE_RESOLUTION|>--- conflicted
+++ resolved
@@ -102,22 +102,6 @@
     remote_id = serializers.CharField(source="id")
     record_code = serializers.CharField(source="unicef_id")
     payload = serializers.SerializerMethodField()
-<<<<<<< HEAD
-    extra_data = serializers.SerializerMethodField()
-
-    class Meta:
-        model = Payment
-        fields = (
-            "remote_id",
-            "record_code",
-            "payload",
-            "extra_data",
-        )
-
-    def get_extra_data(self, obj: Payment) -> Dict:
-        return {}
-=======
->>>>>>> e340bdbc
 
     def get_payload(self, obj: Payment) -> Dict:
         snapshot = getattr(obj, "household_snapshot", None)
@@ -185,8 +169,6 @@
 
         return payload.data
 
-<<<<<<< HEAD
-=======
     class Meta:
         model = Payment
         fields = [
@@ -195,7 +177,6 @@
             "payload",
         ]
 
->>>>>>> e340bdbc
 
 @dataclasses.dataclass()
 class PaymentRecordData(FlexibleArgumentsDataclassMixin):
