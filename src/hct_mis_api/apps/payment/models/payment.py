--- conflicted
+++ resolved
@@ -120,11 +120,6 @@
     )
     split_type = models.CharField(choices=SplitType.choices, max_length=24, default=SplitType.NO_SPLIT)
     chunks_no = models.IntegerField(null=True, blank=True)
-    # payments = models.ManyToManyField(
-    #     "payment.Payment",
-    #     through="PaymentPlanSplitPayments",
-    #     related_name="+",
-    # )
     sent_to_payment_gateway = models.BooleanField(default=False)
     order = models.IntegerField(default=0)
 
@@ -698,7 +693,6 @@
         export MTCN file
         xlsx file with password
         """
-<<<<<<< HEAD
         all_sent_to_fsp = not self.eligible_payments.exclude(status=Payment.STATUS_SENT_TO_FSP).exists()
         return self.is_payment_gateway and all_sent_to_fsp
 
@@ -707,15 +701,6 @@
         if not hasattr(self, "financial_service_provider"):
             return False
         return self.financial_service_provider.is_payment_gateway
-=======
-        has_fsp_with_api = self.delivery_mechanisms.filter(
-            financial_service_provider__communication_channel=FinancialServiceProvider.COMMUNICATION_CHANNEL_API,
-            financial_service_provider__payment_gateway_id__isnull=False,
-        ).exists()
-
-        has_sent_to_fsp_payment = self.eligible_payments.filter(status=Payment.STATUS_SENT_TO_FSP).exists()
-        return has_fsp_with_api and has_sent_to_fsp_payment
->>>>>>> a3fdaef4
 
     @property
     def fsp_communication_channel(self) -> str:
