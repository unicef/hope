import hashlib
import logging
import uuid
from collections import defaultdict
from dataclasses import dataclass
from datetime import datetime
from decimal import Decimal
from functools import cached_property
from typing import TYPE_CHECKING, Any, Callable, Dict, List, Optional, Tuple, Union

from django import forms
from django.conf import settings
from django.contrib.admin.widgets import FilteredSelectMultiple
from django.contrib.postgres.fields import ArrayField
from django.core.exceptions import ValidationError
from django.core.serializers.json import DjangoJSONEncoder
from django.core.validators import (
    MaxLengthValidator,
    MaxValueValidator,
    MinLengthValidator,
    MinValueValidator,
    ProhibitNullCharactersValidator,
)
from django.db import models
from django.db.models import Count, JSONField, Q, QuerySet, Sum, UniqueConstraint
from django.db.models.functions import Coalesce
from django.utils import timezone
from django.utils.text import Truncator
from django.utils.translation import gettext_lazy as _

from dateutil.relativedelta import relativedelta
from django_fsm import FSMField, transition
from model_utils import Choices
from model_utils.models import SoftDeletableModel
from multiselectfield import MultiSelectField
from psycopg2._range import NumericRange

from hct_mis_api.apps.activity_log.utils import create_mapping_dict
from hct_mis_api.apps.core.currencies import CURRENCY_CHOICES, USDC
from hct_mis_api.apps.core.exchange_rates import ExchangeRates
from hct_mis_api.apps.core.field_attributes.core_fields_attributes import (
    CORE_FIELDS_ATTRIBUTES,
    FieldFactory,
    get_core_fields_attributes,
)
from hct_mis_api.apps.core.field_attributes.fields_types import (
    _DELIVERY_MECHANISM_DATA,
    _HOUSEHOLD,
    _INDIVIDUAL,
    TYPE_STRING,
    Scope,
)
from hct_mis_api.apps.core.mixins import LimitBusinessAreaModelMixin
from hct_mis_api.apps.core.models import FileTemp, FlexibleAttribute, StorageFile
from hct_mis_api.apps.core.utils import map_unicef_ids_to_households_unicef_ids
from hct_mis_api.apps.geo.models import Area, Country
from hct_mis_api.apps.household.models import (
    FEMALE,
    MALE,
    DocumentType,
    Household,
    Individual,
)
from hct_mis_api.apps.payment.fields import DynamicChoiceArrayField
from hct_mis_api.apps.payment.managers import PaymentManager
from hct_mis_api.apps.payment.validators import payment_token_and_order_number_validator
from hct_mis_api.apps.steficon.models import Rule, RuleCommit
from hct_mis_api.apps.utils.models import (
    AdminUrlMixin,
    ConcurrencyModel,
    InternalDataFieldModel,
    MergedManager,
    MergeStatusModel,
    PendingManager,
    SignatureMixin,
    TimeStampedUUIDModel,
    UnicefIdentifiedModel,
)
from hct_mis_api.apps.utils.validators import (
    DoubleSpaceValidator,
    StartEndSpaceValidator,
)

if TYPE_CHECKING:  # pragma: no cover
    from hct_mis_api.apps.account.models import User
    from hct_mis_api.apps.core.exchange_rates.api import ExchangeRateClient
    from hct_mis_api.apps.grievance.models import GrievanceTicket
    from hct_mis_api.apps.payment.models import (
        AcceptanceProcessThreshold,
        PaymentVerificationPlan,
    )
    from hct_mis_api.apps.program.models import Program

logger = logging.getLogger(__name__)


@dataclass
class ModifiedData:
    modified_date: datetime
    modified_by: Optional["User"] = None


class PaymentPlanSplitPayments(TimeStampedUUIDModel):
    payment_plan_split = models.ForeignKey(
        "payment.PaymentPlanSplit", on_delete=models.CASCADE, related_name="payment_plan_split"
    )
    payment = models.ForeignKey("payment.Payment", on_delete=models.CASCADE, related_name="payment_plan_split_payment")

    class Meta:
        unique_together = ("payment_plan_split", "payment")


class PaymentPlanSplit(TimeStampedUUIDModel):
    MAX_CHUNKS = 50
    MIN_NO_OF_PAYMENTS_IN_CHUNK = 10

    class SplitType(models.TextChoices):
        BY_RECORDS = "BY_RECORDS", "By Records"
        BY_COLLECTOR = "BY_COLLECTOR", "By Collector"
        BY_ADMIN_AREA1 = "BY_ADMIN_AREA1", "By Admin Area 1"
        BY_ADMIN_AREA2 = "BY_ADMIN_AREA2", "By Admin Area 2"
        BY_ADMIN_AREA3 = "BY_ADMIN_AREA3", "By Admin Area 3"

    payment_plan = models.ForeignKey(
        "payment.PaymentPlan",
        on_delete=models.CASCADE,
        related_name="splits",
    )
    split_type = models.CharField(choices=SplitType.choices, max_length=24)
    chunks_no = models.IntegerField(null=True, blank=True)
    payments = models.ManyToManyField(
        "payment.Payment",
        through="PaymentPlanSplitPayments",
        related_name="+",
    )
    sent_to_payment_gateway = models.BooleanField(default=False)
    order = models.IntegerField(default=0)

    @property
    def financial_service_provider(self) -> "FinancialServiceProvider":
        return self.payment_plan.delivery_mechanisms.first().financial_service_provider

    @property
    def chosen_configuration(self) -> Optional[str]:
        return self.payment_plan.delivery_mechanisms.first().chosen_configuration

    @property
    def delivery_mechanism(self) -> Optional[str]:
        return self.payment_plan.delivery_mechanisms.first().delivery_mechanism


class PaymentPlan(
    TimeStampedUUIDModel,
    InternalDataFieldModel,
    ConcurrencyModel,
    SoftDeletableModel,
    UnicefIdentifiedModel,
    AdminUrlMixin,
):
    ACTIVITY_LOG_MAPPING = create_mapping_dict(
        [
            "name",
            "created_by",
            "status",
            "status_date",
            "currency",
            "dispersion_start_date",
            "dispersion_end_date",
            "name",
            "start_date",
            "end_date",
            "background_action_status",
            "imported_file_date",
            "imported_file",
            "export_file",
            "steficon_rule",
            "steficon_applied_date",
            "steficon_rule_targeting",
            "steficon_targeting_applied_date",
            "exclusion_reason",
            "male_children_count",
            "female_children_count",
            "male_adults_count",
            "female_adults_count",
            "total_households_count",
            "total_individuals_count",
            "targeting_criteria_string",
            "excluded_ids",
        ],
        {
            "steficon_rule": "additional_formula",
            "steficon_applied_date": "additional_formula_applied_date",
            "steficon_rule_targeting": "additional_formula_targeting",
            "steficon_targeting_applied_date": "additional_formula_targeting_applied_date",
            "vulnerability_score_min": "score_min",
            "vulnerability_score_max": "score_max",
        },
    )

    class Status(models.TextChoices):
        # new from TP
        TP_OPEN = "TP_OPEN", "Open"
        TP_LOCKED = "TP_LOCKED", "Locked"
        TP_PROCESSING = "PROCESSING", "Processing"  # TODO: do we need this one?
        TP_STEFICON_WAIT = "STEFICON_WAIT", "Steficon Wait"
        TP_STEFICON_RUN = "STEFICON_RUN", "Steficon Run"
        TP_STEFICON_COMPLETED = "STEFICON_COMPLETED", "Steficon Completed"
        TP_STEFICON_ERROR = "STEFICON_ERROR", "Steficon Error"
        DRAFT = "DRAFT", "Draft"  # like ready for PP create

        PREPARING = "PREPARING", "Preparing"  # deprecated will remove it after data migrations

        OPEN = "OPEN", "Open"
        LOCKED = "LOCKED", "Locked"
        LOCKED_FSP = "LOCKED_FSP", "Locked FSP"
        IN_APPROVAL = "IN_APPROVAL", "In Approval"
        IN_AUTHORIZATION = "IN_AUTHORIZATION", "In Authorization"
        IN_REVIEW = "IN_REVIEW", "In Review"
        ACCEPTED = "ACCEPTED", "Accepted"
        FINISHED = "FINISHED", "Finished"

    PRE_PAYMENT_PLAN_STATUSES = (
        Status.TP_OPEN,
        Status.TP_LOCKED,
        Status.TP_PROCESSING,
        Status.TP_STEFICON_WAIT,
        Status.TP_STEFICON_RUN,
        Status.TP_STEFICON_COMPLETED,
        Status.TP_STEFICON_ERROR,
        Status.DRAFT,
    )

    CAN_RUN_ENGINE_FORMULA_FOR_ENTITLEMENT = (Status.LOCKED,)
    CAN_RUN_ENGINE_FORMULA_FOR_VULNERABILITY_SCORE = (
        Status.TP_LOCKED,
        Status.TP_STEFICON_COMPLETED,
        Status.TP_STEFICON_ERROR,
    )
    CAN_RUN_ENGINE_FORMULA = CAN_RUN_ENGINE_FORMULA_FOR_ENTITLEMENT + CAN_RUN_ENGINE_FORMULA_FOR_VULNERABILITY_SCORE

    class BuildStatus(models.TextChoices):
        BUILD_STATUS_PENDING = "PENDING", "Pending"
        BUILD_STATUS_BUILDING = "BUILDING", "Building"
        BUILD_STATUS_FAILED = "FAILED", "Failed"
        BUILD_STATUS_OK = "OK", "Ok"

    class BackgroundActionStatus(models.TextChoices):
        RULE_ENGINE_RUN = "RULE_ENGINE_RUN", "Rule Engine Running"
        RULE_ENGINE_ERROR = "RULE_ENGINE_ERROR", "Rule Engine Errored"
        XLSX_EXPORTING = "XLSX_EXPORTING", "Exporting XLSX file"
        XLSX_EXPORT_ERROR = "XLSX_EXPORT_ERROR", "Export XLSX file Error"
        XLSX_IMPORT_ERROR = "XLSX_IMPORT_ERROR", "Import XLSX file Error"
        XLSX_IMPORTING_ENTITLEMENTS = "XLSX_IMPORTING_ENTITLEMENTS", "Importing Entitlements XLSX file"
        XLSX_IMPORTING_RECONCILIATION = "XLSX_IMPORTING_RECONCILIATION", "Importing Reconciliation XLSX file"
        EXCLUDE_BENEFICIARIES = "EXCLUDE_BENEFICIARIES", "Exclude Beneficiaries Running"
        EXCLUDE_BENEFICIARIES_ERROR = "EXCLUDE_BENEFICIARIES_ERROR", "Exclude Beneficiaries Error"
        SEND_TO_PAYMENT_GATEWAY = "SEND_TO_PAYMENT_GATEWAY", "Sending to Payment Gateway"
        SEND_TO_PAYMENT_GATEWAY_ERROR = "SEND_TO_PAYMENT_GATEWAY_ERROR", "Send to Payment Gateway Error"

    BACKGROUND_ACTION_ERROR_STATES = [
        BackgroundActionStatus.XLSX_EXPORT_ERROR,
        BackgroundActionStatus.XLSX_IMPORT_ERROR,
        BackgroundActionStatus.RULE_ENGINE_ERROR,
        BackgroundActionStatus.EXCLUDE_BENEFICIARIES_ERROR,
        BackgroundActionStatus.SEND_TO_PAYMENT_GATEWAY_ERROR,
    ]

    class Action(models.TextChoices):
        TP_LOCK = "TP_LOCK", "Population Lock"
        TP_UNLOCK = "TP_UNLOCK", "Population Unlock"
        TP_REBUILD = "TP_REBUILD", "Population Rebuild"
        DRAFT = "DRAFT", "Draft"
        LOCK = "LOCK", "Lock"
        LOCK_FSP = "LOCK_FSP", "Lock FSP"
        UNLOCK = "UNLOCK", "Unlock"
        UNLOCK_FSP = "UNLOCK_FSP", "Unlock FSP"
        SEND_FOR_APPROVAL = "SEND_FOR_APPROVAL", "Send For Approval"
        APPROVE = "APPROVE", "Approve"
        AUTHORIZE = "AUTHORIZE", "Authorize"
        REVIEW = "REVIEW", "Review"
        REJECT = "REJECT", "Reject"
        FINISH = "FINISH", "Finish"
        SEND_TO_PAYMENT_GATEWAY = "SEND_TO_PAYMENT_GATEWAY", "Send to Payment Gateway"
        SEND_XLSX_PASSWORD = "SEND_XLSX_PASSWORD", "Send XLSX Password"

    usd_fields = [
        "total_entitled_quantity_usd",
        "total_entitled_quantity_revised_usd",
        "total_delivered_quantity_usd",
        "total_undelivered_quantity_usd",
    ]

    business_area = models.ForeignKey("core.BusinessArea", on_delete=models.CASCADE)
    status_date = models.DateTimeField()
    start_date = models.DateTimeField(
        db_index=True,
        blank=True,
        null=True,
    )
    end_date = models.DateTimeField(
        db_index=True,
        blank=True,
        null=True,
    )
    exchange_rate = models.DecimalField(decimal_places=8, blank=True, null=True, max_digits=14)

    total_entitled_quantity = models.DecimalField(
        decimal_places=2,
        max_digits=12,
        validators=[MinValueValidator(Decimal("0"))],
        db_index=True,
        null=True,
    )
    total_entitled_quantity_usd = models.DecimalField(
        decimal_places=2, max_digits=12, validators=[MinValueValidator(Decimal("0"))], null=True, blank=True
    )
    total_entitled_quantity_revised = models.DecimalField(
        decimal_places=2,
        max_digits=12,
        validators=[MinValueValidator(Decimal("0"))],
        db_index=True,
        null=True,
        blank=True,
    )
    total_entitled_quantity_revised_usd = models.DecimalField(
        decimal_places=2, max_digits=12, validators=[MinValueValidator(Decimal("0"))], null=True, blank=True
    )
    total_delivered_quantity = models.DecimalField(
        decimal_places=2,
        max_digits=12,
        validators=[MinValueValidator(Decimal("0"))],
        db_index=True,
        null=True,
        blank=True,
    )
    total_delivered_quantity_usd = models.DecimalField(
        decimal_places=2, max_digits=12, validators=[MinValueValidator(Decimal("0"))], null=True, blank=True
    )
    total_undelivered_quantity = models.DecimalField(
        decimal_places=2,
        max_digits=12,
        validators=[MinValueValidator(Decimal("0"))],
        db_index=True,
        null=True,
        blank=True,
    )
    total_undelivered_quantity_usd = models.DecimalField(
        decimal_places=2, max_digits=12, validators=[MinValueValidator(Decimal("0"))], null=True, blank=True
    )

    program_cycle = models.ForeignKey("program.ProgramCycle", related_name="payment_plans", on_delete=models.CASCADE)
    created_by = models.ForeignKey(
        settings.AUTH_USER_MODEL,
        on_delete=models.PROTECT,
        related_name="created_payment_plans",
    )
    status = FSMField(default=Status.TP_OPEN, protected=False, db_index=True, choices=Status.choices)
    background_action_status = FSMField(
        default=None,
        protected=False,
        db_index=True,
        blank=True,
        null=True,
        choices=BackgroundActionStatus.choices,
    )
    build_status = FSMField(
        choices=BuildStatus.choices, default=None, protected=False, db_index=True, null=True, blank=True
    )
    built_at = models.DateTimeField(null=True, blank=True)
    # TODO: remove this field after migrations
    target_population = models.ForeignKey(
        "targeting.TargetPopulation",
        on_delete=models.SET_NULL,
        related_name="payment_plans",
        null=True,
        blank=True,
    )
    # TODO: remove null=True after data migrations
    targeting_criteria = models.OneToOneField(
        "targeting.TargetingCriteria",
        blank=True,
        null=True,
        on_delete=models.SET_NULL,
        related_name="payment_plan",
    )
    currency = models.CharField(max_length=4, choices=CURRENCY_CHOICES, blank=True, null=True)
    dispersion_start_date = models.DateField(blank=True, null=True)
    dispersion_end_date = models.DateField(blank=True, null=True)
    female_children_count = models.PositiveIntegerField(default=0)
    male_children_count = models.PositiveIntegerField(default=0)
    female_adults_count = models.PositiveIntegerField(default=0)
    male_adults_count = models.PositiveIntegerField(default=0)
    total_households_count = models.PositiveIntegerField(default=0)
    total_individuals_count = models.PositiveIntegerField(default=0)
    imported_file_date = models.DateTimeField(blank=True, null=True)
    imported_file = models.ForeignKey(FileTemp, null=True, blank=True, related_name="+", on_delete=models.SET_NULL)
    export_file_entitlement = models.ForeignKey(
        FileTemp, null=True, blank=True, related_name="+", on_delete=models.SET_NULL
    )
    export_file_per_fsp = models.ForeignKey(
        FileTemp, null=True, blank=True, related_name="+", on_delete=models.SET_NULL
    )  # save xlsx with auth code for API communication channel FSP, and just xlsx for others
    export_pdf_file_summary = models.ForeignKey(
        FileTemp, null=True, blank=True, related_name="+", on_delete=models.SET_NULL
    )
    steficon_rule = models.ForeignKey(
        RuleCommit,
        null=True,
        on_delete=models.PROTECT,
        related_name="payment_plans",
        blank=True,
    )
    steficon_applied_date = models.DateTimeField(blank=True, null=True)
    steficon_rule_targeting = models.ForeignKey(
        RuleCommit,
        null=True,
        on_delete=models.PROTECT,
        related_name="payment_plans_target",
        blank=True,
    )
    steficon_targeting_applied_date = models.DateTimeField(blank=True, null=True)

    source_payment_plan = models.ForeignKey(
        "self", null=True, blank=True, on_delete=models.CASCADE, related_name="follow_ups"
    )
    is_follow_up = models.BooleanField(default=False)

    excluded_ids = models.TextField(blank=True, help_text="Targeting level exclusion")
    exclusion_reason = models.TextField(blank=True)
    exclude_household_error = models.TextField(blank=True)
    name = models.CharField(
        max_length=255,
        validators=[
            MinLengthValidator(3),
            MaxLengthValidator(255),
            DoubleSpaceValidator,
            StartEndSpaceValidator,
            ProhibitNullCharactersValidator(),
        ],
        null=True,
        blank=True,
    )
    vulnerability_score_min = models.DecimalField(
        null=True,
        decimal_places=3,
        max_digits=6,
        help_text="Written by a tool such as Corticon.",
        blank=True,
    )
    vulnerability_score_max = models.DecimalField(
        null=True,
        decimal_places=3,
        max_digits=6,
        help_text="Written by a tool such as Corticon.",
        blank=True,
    )
    storage_file = models.OneToOneField(StorageFile, blank=True, null=True, on_delete=models.SET_NULL)
    is_cash_assist = models.BooleanField(default=False)

    class Meta:
        verbose_name = "Payment Plan"
        ordering = ["created_at"]
        constraints = [
            UniqueConstraint(
                fields=["name", "program", "is_removed"], condition=Q(is_removed=False), name="name_unique_per_program"
            ),
        ]

    def __str__(self) -> str:
        return self.unicef_id or ""

    def save(self, *args: Any, **kwargs: Any) -> None:
        if self.steficon_rule_targeting and self.steficon_rule_targeting.rule.type != Rule.TYPE_TARGETING:
            raise ValidationError(
                f"The selected RuleCommit must be associated with a Rule of type {Rule.TYPE_TARGETING}."
            )
        if self.steficon_rule and self.steficon_rule.rule.type != Rule.TYPE_PAYMENT_PLAN:
            raise ValidationError(
                f"The selected RuleCommit must be associated with a Rule of type {Rule.TYPE_PAYMENT_PLAN}."
            )
        super().save(*args, **kwargs)

    def update_population_count_fields(self) -> None:
        households_ids = self.eligible_payments.values_list("household_id", flat=True)

        delta18 = relativedelta(years=+18)
        date18ago = datetime.now() - delta18

        targeted_individuals = Individual.objects.filter(household__id__in=households_ids).aggregate(
            male_children_count=Count("id", distinct=True, filter=Q(birth_date__gt=date18ago, sex=MALE)),
            female_children_count=Count("id", distinct=True, filter=Q(birth_date__gt=date18ago, sex=FEMALE)),
            male_adults_count=Count("id", distinct=True, filter=Q(birth_date__lte=date18ago, sex=MALE)),
            female_adults_count=Count("id", distinct=True, filter=Q(birth_date__lte=date18ago, sex=FEMALE)),
            total_individuals_count=Count("id", distinct=True),
        )

        self.female_children_count = targeted_individuals.get("female_children_count", 0)
        self.male_children_count = targeted_individuals.get("male_children_count", 0)
        self.female_adults_count = targeted_individuals.get("female_adults_count", 0)
        self.male_adults_count = targeted_individuals.get("male_adults_count", 0)
        self.total_households_count = households_ids.count()
        self.total_individuals_count = targeted_individuals.get("total_individuals_count", 0)

        self.save(
            update_fields=[
                "female_children_count",
                "male_children_count",
                "female_adults_count",
                "male_adults_count",
                "total_households_count",
                "total_individuals_count",
            ]
        )

    def update_money_fields(self) -> None:
        """update money fields only for PaymentPlan with currency"""
        if self.status not in self.PRE_PAYMENT_PLAN_STATUSES:
            self.exchange_rate = self.get_exchange_rate()
            payments = self.eligible_payments.aggregate(
                total_entitled_quantity=Coalesce(Sum("entitlement_quantity"), Decimal(0.0)),
                total_entitled_quantity_usd=Coalesce(Sum("entitlement_quantity_usd"), Decimal(0.0)),
                total_delivered_quantity=Coalesce(Sum("delivered_quantity"), Decimal(0.0)),
                total_delivered_quantity_usd=Coalesce(Sum("delivered_quantity_usd"), Decimal(0.0)),
            )

            self.total_entitled_quantity = payments.get("total_entitled_quantity", 0.00)
            self.total_entitled_quantity_usd = payments.get("total_entitled_quantity_usd", 0.00)
            self.total_delivered_quantity = payments.get("total_delivered_quantity", 0.00)
            self.total_delivered_quantity_usd = payments.get("total_delivered_quantity_usd", 0.00)

            self.total_undelivered_quantity = self.total_entitled_quantity - self.total_delivered_quantity
            self.total_undelivered_quantity_usd = self.total_entitled_quantity_usd - self.total_delivered_quantity_usd

            self.save(
                update_fields=[
                    "exchange_rate",
                    "total_entitled_quantity",
                    "total_entitled_quantity_usd",
                    "total_delivered_quantity",
                    "total_delivered_quantity_usd",
                    "total_undelivered_quantity",
                    "total_undelivered_quantity_usd",
                ]
            )

    def is_population_open(self) -> bool:
        return self.status in (self.Status.TP_OPEN,)

    def is_population_finalized(self) -> bool:
        return self.status in (self.Status.TP_PROCESSING,)

    def is_population_locked(self) -> bool:
        return self.status in (
            self.Status.TP_LOCKED,
            self.Status.TP_STEFICON_COMPLETED,
            self.Status.TP_STEFICON_ERROR,
        )

    def get_criteria_string(self) -> str:
        try:
            return self.targeting_criteria.get_criteria_string()
        except Exception:
            return ""

    def remove_export_file_entitlement(self) -> None:
        self.export_file_entitlement.file.delete(save=False)
        self.export_file_entitlement.delete()
        self.export_file_entitlement = None

    def remove_export_file_per_fsp(self) -> None:
        self.export_file_per_fsp.file.delete(save=False)
        self.export_file_per_fsp.delete()
        self.export_file_per_fsp = None

    def remove_export_files(self) -> None:
        # remove export_file_entitlement
        if self.status == PaymentPlan.Status.LOCKED and self.export_file_entitlement:
            self.remove_export_file_entitlement()
        # remove export_file_per_fsp
        if self.status in (PaymentPlan.Status.ACCEPTED, PaymentPlan.Status.FINISHED) and self.export_file_per_fsp:
            self.remove_export_file_per_fsp()

    def remove_imported_file(self) -> None:
        if self.imported_file:
            self.imported_file.file.delete(save=False)
            self.imported_file.delete()
            self.imported_file = None
            self.imported_file_date = None

    def unsuccessful_payments(self) -> "QuerySet":
        return self.eligible_payments.filter(
            status__in=[
                Payment.STATUS_ERROR,  # delivered_quantity < 0 (-1)
                Payment.STATUS_NOT_DISTRIBUTED,  # delivered_quantity == 0
                Payment.STATUS_FORCE_FAILED,
            ]
        )

    def unsuccessful_payments_for_follow_up(self) -> "QuerySet":
        """
        used for creation FPP
        need to call from source_payment_plan level
        like payment_plan.source_payment_plan.unsuccessful_payments_for_follow_up()
        """
        payments_qs = (
            self.unsuccessful_payments()
            .exclude(household__withdrawn=True)  # Exclude beneficiaries who have been withdrawn
            .exclude(
                # Exclude beneficiaries who are currently in different follow-up Payment Plan within the same cycle (contains excluded from other follow-ups)
                household_id__in=Payment.objects.filter(
                    is_follow_up=True,
                    parent__source_payment_plan=self,
                    parent__program_cycle=self.program_cycle,
                    excluded=False,
                )
                .exclude(parent=self)
                .values_list("household_id", flat=True)
            )
        )
        return payments_qs

    def payments_used_in_follow_payment_plans(self) -> "QuerySet":
        return Payment.objects.filter(parent__source_payment_plan_id=self.id, excluded=False)

    def _get_last_approval_process_data(self) -> ModifiedData:
        from hct_mis_api.apps.payment.models import Approval

        approval_process = hasattr(self, "approval_process") and self.approval_process.first()
        if approval_process:
            if self.status == PaymentPlan.Status.IN_APPROVAL:
                return ModifiedData(approval_process.sent_for_approval_date, approval_process.sent_for_approval_by)
            if self.status == PaymentPlan.Status.IN_AUTHORIZATION:
                if approval := approval_process.approvals.filter(type=Approval.APPROVAL).order_by("created_at").last():
                    return ModifiedData(approval.created_at, approval.created_by)
            if self.status == PaymentPlan.Status.IN_REVIEW:
                if (
                    approval := approval_process.approvals.filter(type=Approval.AUTHORIZATION)
                    .order_by("created_at")
                    .last()
                ):
                    return ModifiedData(approval.created_at, approval.created_by)
            if self.status == PaymentPlan.Status.ACCEPTED:
                if (
                    approval := approval_process.approvals.filter(type=Approval.FINANCE_RELEASE)
                    .order_by("created_at")
                    .last()
                ):
                    return ModifiedData(approval.created_at, approval.created_by)
        return ModifiedData(self.updated_at)

    # from generic pp
    def get_exchange_rate(self, exchange_rates_client: Optional["ExchangeRateClient"] = None) -> float:
        if self.currency == USDC:
            # exchange rate for Digital currency USDC to USD
            return 1.0

        if exchange_rates_client is None:
            exchange_rates_client = ExchangeRates()

        return exchange_rates_client.get_exchange_rate_for_currency_code(self.currency, self.currency_exchange_date)

    def available_payment_records(
        self,
        payment_verification_plan: Optional["PaymentVerificationPlan"] = None,
        extra_validation: Optional[Callable] = None,
    ) -> QuerySet:
        params = Q(status__in=Payment.ALLOW_CREATE_VERIFICATION, delivered_quantity__gt=0)

        if payment_verification_plan:
            params &= Q(
                Q(payment_verifications__isnull=True)
                | Q(payment_verifications__payment_verification_plan=payment_verification_plan)
            )
        else:
            params &= Q(payment_verifications__isnull=True)

        payment_records = self.payment_items.select_related("head_of_household").filter(params).distinct()

        if extra_validation:
            payment_records = list(map(lambda pr: pr.pk, filter(extra_validation, payment_records)))

        qs = Payment.objects.filter(pk__in=payment_records)

        return qs

    # @properties #####################################################################

    @property
    def program(self) -> "Program":
        return self.program_cycle.program

    @property
    def is_social_worker_program(self) -> bool:
        return self.program_cycle.program.is_social_worker_program

    @property
    def household_list(self) -> "QuerySet":
        """copied from TP
        used in:
        1) create PP.create_payments() all list just filter by targeting_criteria, PaymentPlan.Status.TP_OPEN
        2)
        """
        all_households = Household.objects.filter(business_area=self.business_area, program=self.program_cycle.program)
        households = all_households.filter(self.targeting_criteria.get_query()).order_by("unicef_id")
        return households.distinct()

    @property
    def household_count(self) -> int:
        return self.household_list.count()

    @property
    def eligible_payments(self) -> QuerySet:
        return self.payment_items.eligible()

    @property
    def can_be_locked(self) -> bool:
        return self.payment_items.filter(Q(payment_plan_hard_conflicted=False) & Q(excluded=False)).exists()

    @property
    def can_create_xlsx_with_fsp_auth_code(self) -> bool:
        """
        export MTCN file
        xlsx file with password
        """
        has_fsp_with_api = self.delivery_mechanisms.filter(
            financial_service_provider__communication_channel=FinancialServiceProvider.COMMUNICATION_CHANNEL_API,
            financial_service_provider__payment_gateway_id__isnull=False,
        ).exists()

        all_sent_to_fsp = not self.eligible_payments.exclude(status=Payment.STATUS_SENT_TO_FSP).exists()
        return has_fsp_with_api and all_sent_to_fsp

    @property
    def bank_reconciliation_success(self) -> int:
        return self.payment_items.filter(status__in=Payment.ALLOW_CREATE_VERIFICATION).count()

    @property
    def bank_reconciliation_error(self) -> int:
        return self.payment_items.filter(status=Payment.STATUS_ERROR).count()

    @property
    def excluded_household_ids_targeting_level(self) -> List:
        return map_unicef_ids_to_households_unicef_ids(self.excluded_ids)

    @property
    def targeting_criteria_string(self) -> str:
        return Truncator(self.get_criteria_string()).chars(390, "...")

    @property
    def has_empty_criteria(self) -> bool:
        return self.targeting_criteria is None or self.targeting_criteria.rules.count() == 0

    @property
    def has_empty_ids_criteria(self) -> bool:
        return not bool(self.targeting_criteria.household_ids) and not bool(self.targeting_criteria.individual_ids)

    @property
    def excluded_beneficiaries_ids(self) -> List[str]:
        """based on Program DCT return HH or Ind IDs"""
        beneficiaries_ids = (
            list(self.payment_items.filter(excluded=True).values_list("household__individuals__unicef_id", flat=True))
            if self.is_social_worker_program
            else list(self.payment_items.filter(excluded=True).values_list("household__unicef_id", flat=True))
        )
        return beneficiaries_ids

    @property
    def currency_exchange_date(self) -> datetime:
        now = timezone.now().date()
        return self.dispersion_end_date if self.dispersion_end_date < now else now

    @property
    def can_create_payment_verification_plan(self) -> int:
        return self.available_payment_records().count() > 0

    @property
    def has_export_file(self) -> bool:
        """
        for Locked plan return export_file_entitlement file
        for Accepted and Finished export_file_per_fsp file
        """
        try:
            if self.status == PaymentPlan.Status.LOCKED:
                return self.export_file_entitlement is not None
            elif self.status in (PaymentPlan.Status.ACCEPTED, PaymentPlan.Status.FINISHED):
                return self.export_file_per_fsp is not None
            else:
                return False
        except FileTemp.DoesNotExist:
            return False

    @property
    def payment_list_export_file_link(self) -> Optional[str]:
        """
        for Locked plan return export_file_entitlement file link
        for Accepted and Finished export_file_per_fsp file link
        """
        pp_status_to_file_field = {
            PaymentPlan.Status.LOCKED: "export_file_entitlement",
            PaymentPlan.Status.ACCEPTED: "export_file_per_fsp",
            PaymentPlan.Status.FINISHED: "export_file_per_fsp",
        }

        file_field = pp_status_to_file_field.get(self.status)
        if file_field:
            file_obj = getattr(self, file_field, None)
            return file_obj.file.url if file_obj and file_obj.file else None
        return None

    @property
    def imported_file_name(self) -> str:
        """used for import entitlements"""
        try:
            return self.imported_file.file.name if self.imported_file else ""
        except FileTemp.DoesNotExist:
            return ""

    @property
    def is_reconciled(self) -> bool:
        if not self.eligible_payments.exists():
            return False

        return (
            self.eligible_payments.exclude(status__in=Payment.PENDING_STATUSES).count()
            == self.eligible_payments.count()
        )

    @cached_property
    def acceptance_process_threshold(self) -> Optional["AcceptanceProcessThreshold"]:
        total_entitled_quantity_usd = int(self.total_entitled_quantity_usd or 0)

        return self.business_area.acceptance_process_thresholds.filter(
            payments_range_usd__contains=NumericRange(
                total_entitled_quantity_usd, total_entitled_quantity_usd, bounds="[]"
            )
        ).first()

    @property
    def approval_number_required(self) -> int:
        if not self.acceptance_process_threshold:
            return 1

        return self.acceptance_process_threshold.approval_number_required

    @property
    def authorization_number_required(self) -> int:
        if not self.acceptance_process_threshold:
            return 1

        return self.acceptance_process_threshold.authorization_number_required

    @property
    def finance_release_number_required(self) -> int:
        if not self.acceptance_process_threshold:
            return 1
        return self.acceptance_process_threshold.finance_release_number_required

    @property
    def last_approval_process_date(self) -> Optional[datetime]:
        return self._get_last_approval_process_data().modified_date

    @property
    def last_approval_process_by(self) -> Optional[str]:
        return self._get_last_approval_process_data().modified_by

    @property
    def can_send_to_payment_gateway(self) -> bool:
        status_accepted = self.status == PaymentPlan.Status.ACCEPTED
        if self.splits.exists():
            has_payment_gateway_fsp = self.delivery_mechanisms.filter(
                financial_service_provider__communication_channel=FinancialServiceProvider.COMMUNICATION_CHANNEL_API,
                financial_service_provider__payment_gateway_id__isnull=False,
            ).exists()
            has_not_sent_to_payment_gateway_splits = self.splits.filter(
                sent_to_payment_gateway=False,
            ).exists()
            return status_accepted and has_payment_gateway_fsp and has_not_sent_to_payment_gateway_splits
        else:
            return (
                status_accepted
                and self.delivery_mechanisms.filter(
                    sent_to_payment_gateway=False,
                    financial_service_provider__communication_channel=FinancialServiceProvider.COMMUNICATION_CHANNEL_API,
                    financial_service_provider__payment_gateway_id__isnull=False,
                ).exists()
            )

    # @transitions #####################################################################

    @transition(
        field=background_action_status,
        source=[None] + BACKGROUND_ACTION_ERROR_STATES,
        target=BackgroundActionStatus.XLSX_EXPORTING,
        conditions=[
            lambda obj: obj.status
            in [PaymentPlan.Status.LOCKED, PaymentPlan.Status.ACCEPTED, PaymentPlan.Status.FINISHED]
        ],
    )
    def background_action_status_xlsx_exporting(self) -> None:
        pass

    @transition(
        field=background_action_status,
        source=[BackgroundActionStatus.XLSX_EXPORTING, BackgroundActionStatus.XLSX_EXPORT_ERROR],
        target=BackgroundActionStatus.XLSX_EXPORT_ERROR,
        conditions=[
            lambda obj: obj.status
            in [PaymentPlan.Status.LOCKED, PaymentPlan.Status.ACCEPTED, PaymentPlan.Status.FINISHED]
        ],
    )
    def background_action_status_xlsx_export_error(self) -> None:
        pass

    @transition(
        field=background_action_status,
        source=[None] + BACKGROUND_ACTION_ERROR_STATES,
        target=BackgroundActionStatus.RULE_ENGINE_RUN,
        conditions=[lambda obj: obj.status == PaymentPlan.Status.LOCKED],
    )
    def background_action_status_steficon_run(self) -> None:
        pass

    @transition(
        field=background_action_status,
        source=[BackgroundActionStatus.RULE_ENGINE_RUN, BackgroundActionStatus.RULE_ENGINE_ERROR],
        target=BackgroundActionStatus.RULE_ENGINE_ERROR,
        conditions=[lambda obj: obj.status == PaymentPlan.Status.LOCKED],
    )
    def background_action_status_steficon_error(self) -> None:
        pass

    @transition(
        field=background_action_status,
        source=[None] + BACKGROUND_ACTION_ERROR_STATES,
        target=BackgroundActionStatus.XLSX_IMPORTING_ENTITLEMENTS,
        conditions=[lambda obj: obj.status == PaymentPlan.Status.LOCKED],
    )
    def background_action_status_xlsx_importing_entitlements(self) -> None:
        pass

    @transition(
        field=background_action_status,
        source=[None] + BACKGROUND_ACTION_ERROR_STATES,
        target=BackgroundActionStatus.XLSX_IMPORTING_RECONCILIATION,
        conditions=[
            lambda obj: obj.status
            in [PaymentPlan.Status.LOCKED, PaymentPlan.Status.ACCEPTED, PaymentPlan.Status.FINISHED]
        ],
    )
    def background_action_status_xlsx_importing_reconciliation(self) -> None:
        pass

    @transition(
        field=background_action_status,
        source=[
            BackgroundActionStatus.XLSX_IMPORTING_ENTITLEMENTS,
            BackgroundActionStatus.XLSX_IMPORTING_RECONCILIATION,
            BackgroundActionStatus.XLSX_IMPORT_ERROR,
        ],
        target=BackgroundActionStatus.XLSX_IMPORT_ERROR,
        conditions=[
            lambda obj: obj.status
            in [PaymentPlan.Status.LOCKED, PaymentPlan.Status.ACCEPTED, PaymentPlan.Status.FINISHED]
        ],
    )
    def background_action_status_xlsx_import_error(self) -> None:
        pass

    @transition(field=background_action_status, source="*", target=None)
    def background_action_status_none(self) -> None:
        self.background_action_status = None  # little hack

    @transition(
        field=build_status,
        source="*",
        target=BuildStatus.BUILD_STATUS_PENDING,
        conditions=[
            lambda obj: obj.status
            in [
                PaymentPlan.Status.TP_OPEN,
                PaymentPlan.Status.TP_LOCKED,
                PaymentPlan.Status.TP_STEFICON_COMPLETED,
                PaymentPlan.Status.TP_STEFICON_ERROR,
                PaymentPlan.Status.DRAFT,
                PaymentPlan.Status.OPEN,
            ]
        ],
    )
    def build_status_pending(self) -> None:
        self.built_at = timezone.now()

    @transition(
        field=build_status,
        source=[BuildStatus.BUILD_STATUS_PENDING, BuildStatus.BUILD_STATUS_FAILED, BuildStatus.BUILD_STATUS_OK],
        target=BuildStatus.BUILD_STATUS_BUILDING,
        conditions=[
            lambda obj: obj.status
            in [
                PaymentPlan.Status.TP_OPEN,
                PaymentPlan.Status.TP_LOCKED,
                PaymentPlan.Status.TP_STEFICON_WAIT,
                PaymentPlan.Status.TP_STEFICON_COMPLETED,
                PaymentPlan.Status.TP_STEFICON_ERROR,
            ]
        ],
    )
    def build_status_building(self) -> None:
        self.built_at = timezone.now()

    @transition(
        field=build_status,
        source=BuildStatus.BUILD_STATUS_BUILDING,
        target=BuildStatus.BUILD_STATUS_FAILED,
        conditions=[
            lambda obj: obj.status
            in [
                PaymentPlan.Status.TP_OPEN,
                PaymentPlan.Status.TP_LOCKED,
                PaymentPlan.Status.TP_STEFICON_WAIT,
                PaymentPlan.Status.TP_STEFICON_COMPLETED,
                PaymentPlan.Status.TP_STEFICON_ERROR,
            ]
        ],
    )
    def build_status_failed(self) -> None:
        self.built_at = timezone.now()

    @transition(
        field=build_status,
        source=BuildStatus.BUILD_STATUS_BUILDING,
        target=BuildStatus.BUILD_STATUS_OK,
        conditions=[
            lambda obj: obj.status
            in [
                PaymentPlan.Status.TP_OPEN,
                PaymentPlan.Status.TP_LOCKED,
                PaymentPlan.Status.TP_STEFICON_COMPLETED,
                PaymentPlan.Status.TP_STEFICON_ERROR,
                PaymentPlan.Status.TP_STEFICON_WAIT,
            ]
        ],
    )
    def build_status_ok(self) -> None:
        self.built_at = timezone.now()

    @transition(
        field=background_action_status,
        source=[None, BackgroundActionStatus.EXCLUDE_BENEFICIARIES_ERROR],
        target=BackgroundActionStatus.EXCLUDE_BENEFICIARIES,
        conditions=[lambda obj: obj.status in [PaymentPlan.Status.OPEN, PaymentPlan.Status.LOCKED]],
    )
    def background_action_status_excluding_beneficiaries(self) -> None:
        pass

    @transition(
        field=background_action_status,
        source=[BackgroundActionStatus.EXCLUDE_BENEFICIARIES, BackgroundActionStatus.EXCLUDE_BENEFICIARIES_ERROR],
        target=BackgroundActionStatus.EXCLUDE_BENEFICIARIES_ERROR,
        conditions=[lambda obj: obj.status in [PaymentPlan.Status.OPEN, PaymentPlan.Status.LOCKED]],
    )
    def background_action_status_exclude_beneficiaries_error(self) -> None:
        pass

    @transition(
        field=background_action_status,
        source=[None, BackgroundActionStatus.SEND_TO_PAYMENT_GATEWAY_ERROR],
        target=BackgroundActionStatus.SEND_TO_PAYMENT_GATEWAY,
        conditions=[lambda obj: obj.status in [PaymentPlan.Status.ACCEPTED]],
    )
    def background_action_status_send_to_payment_gateway(self) -> None:
        pass

    @transition(
        field=background_action_status,
        source=[BackgroundActionStatus.SEND_TO_PAYMENT_GATEWAY, BackgroundActionStatus.SEND_TO_PAYMENT_GATEWAY_ERROR],
        target=BackgroundActionStatus.SEND_TO_PAYMENT_GATEWAY_ERROR,
        conditions=[lambda obj: obj.status in [PaymentPlan.Status.ACCEPTED]],
    )
    def background_action_status_send_to_payment_gateway_error(self) -> None:
        pass

    @transition(
        field=status,
        source=Status.TP_OPEN,
        target=Status.TP_LOCKED,
    )
    def status_tp_lock(self) -> None:
        self.status_date = timezone.now()

    @transition(
        field=status,
        source=[Status.TP_LOCKED, Status.TP_STEFICON_COMPLETED, Status.TP_STEFICON_ERROR],
        target=Status.TP_OPEN,
    )
    def status_tp_open(self) -> None:
        # revert all soft deleted by vulnerability_score filter
        self.payment_items(manager="all_objects").filter(is_removed=True).update(is_removed=False)
        self.status_date = timezone.now()

    @transition(
        field=status,
        source=Status.OPEN,
        target=Status.LOCKED,
    )
    def status_lock(self) -> None:
        self.status_date = timezone.now()

    @transition(
        field=status,
        source=Status.LOCKED,
        target=Status.OPEN,
    )
    def status_unlock(self) -> None:
        self.background_action_status_none()
        self.status_date = timezone.now()

    @transition(
        field=status,
        source=Status.LOCKED_FSP,
        target=Status.LOCKED,
    )
    def status_unlock_fsp(self) -> None:
        self.status_date = timezone.now()

    @transition(
        field=status,
        source=Status.LOCKED,
        target=Status.LOCKED_FSP,
    )
    def status_lock_fsp(self) -> None:
        self.background_action_status_none()
        self.status_date = timezone.now()

    @transition(
        field=status,
        source=[Status.IN_APPROVAL, Status.IN_AUTHORIZATION, Status.IN_REVIEW],
        target=Status.LOCKED_FSP,
    )
    def status_reject(self) -> None:
        self.status_date = timezone.now()

    @transition(
        field=status,
        source=Status.LOCKED_FSP,
        target=Status.IN_APPROVAL,
    )
    def status_send_to_approval(self) -> None:
        self.status_date = timezone.now()

    @transition(
        field=status,
        source=Status.IN_APPROVAL,
        target=Status.IN_AUTHORIZATION,
    )
    def status_approve(self) -> None:
        self.status_date = timezone.now()

    @transition(
        field=status,
        source=Status.IN_AUTHORIZATION,
        target=Status.IN_REVIEW,
    )
    def status_authorize(self) -> None:
        self.status_date = timezone.now()

    @transition(
        field=status,
        source=Status.IN_REVIEW,
        target=Status.ACCEPTED,
    )
    def status_mark_as_reviewed(self) -> None:
        self.status_date = timezone.now()

    @transition(
        field=status,
        source=[Status.ACCEPTED, Status.FINISHED],
        target=Status.FINISHED,
    )
    def status_finished(self) -> None:
        from hct_mis_api.apps.payment.models import PaymentVerificationSummary

        self.status_date = timezone.now()

        if not hasattr(self, "payment_verification_summary"):
            PaymentVerificationSummary.objects.create(payment_plan=self)

    @transition(
        field=status,
        source=[Status.TP_LOCKED, Status.TP_STEFICON_COMPLETED, Status.TP_STEFICON_ERROR, Status.OPEN],
        target=Status.DRAFT,
    )
    def status_draft(self) -> None:
        self.status_date = timezone.now()

    @transition(
        field=status,
        source=Status.DRAFT,
        target=Status.OPEN,
    )
    def status_open(self) -> None:
        self.status_date = timezone.now()


class FlexFieldArrayField(ArrayField):
    def formfield(self, form_class: Optional[Any] = ..., choices_form_class: Optional[Any] = ..., **kwargs: Any) -> Any:
        widget = FilteredSelectMultiple(self.verbose_name, False)
        # TODO exclude PDU here
        flexible_attributes = FlexibleAttribute.objects.values_list("name", flat=True)
        flexible_choices = ((x, x) for x in flexible_attributes)
        defaults = {
            "form_class": forms.MultipleChoiceField,
            "widget": widget,
            "choices": flexible_choices,
        }
        defaults.update(kwargs)
        return super(ArrayField, self).formfield(**defaults)


class FinancialServiceProviderXlsxTemplate(TimeStampedUUIDModel):
    COLUMNS_CHOICES = (
        ("payment_id", _("Payment ID")),
        ("household_id", _("Household ID")),
        ("individual_id", _("Individual ID")),
        ("household_size", _("Household Size")),
        ("collector_name", _("Collector Name")),
        ("alternate_collector_full_name", _("Alternate collector Full Name")),
        ("alternate_collector_given_name", _("Alternate collector Given Name")),
        ("alternate_collector_middle_name", _("Alternate collector Middle Name")),
        ("alternate_collector_phone_no", _("Alternate collector phone number")),
        ("alternate_collector_document_numbers", _("Alternate collector Document numbers")),
        ("alternate_collector_sex", _("Alternate collector Gender")),
        ("payment_channel", _("Payment Channel")),
        ("fsp_name", _("FSP Name")),
        ("currency", _("Currency")),
        ("entitlement_quantity", _("Entitlement Quantity")),
        ("entitlement_quantity_usd", _("Entitlement Quantity USD")),
        ("delivered_quantity", _("Delivered Quantity")),
        ("delivery_date", _("Delivery Date")),
        ("reference_id", _("Reference id")),
        ("reason_for_unsuccessful_payment", _("Reason for unsuccessful payment")),
        ("order_number", _("Order Number")),
        ("token_number", _("Token Number")),
        ("additional_collector_name", _("Additional Collector Name")),
        ("additional_document_type", _("Additional Document Type")),
        ("additional_document_number", _("Additional Document Number")),
        ("registration_token", _("Registration Token")),
        ("status", _("Status")),
        ("transaction_status_blockchain_link", _("Transaction Status on the Blockchain")),
        ("fsp_auth_code", _("Auth Code")),
    )

    DEFAULT_COLUMNS = [col[0] for col in COLUMNS_CHOICES]

    created_by = models.ForeignKey(
        settings.AUTH_USER_MODEL,
        on_delete=models.CASCADE,
        related_name="created_financial_service_provider_xlsx_templates",
        null=True,
        blank=True,
        verbose_name=_("Created by"),
    )
    name = models.CharField(max_length=120, verbose_name=_("Name"))
    columns = MultiSelectField(
        max_length=1000,
        choices=COLUMNS_CHOICES,
        default=DEFAULT_COLUMNS,
        verbose_name=_("Columns"),
        help_text=_("Select the columns to include in the report"),
    )
    core_fields = DynamicChoiceArrayField(
        models.CharField(max_length=255, blank=True),
        choices_callable=FieldFactory.get_all_core_fields_choices,
        default=list,
        blank=True,
    )
    flex_fields = FlexFieldArrayField(
        models.CharField(max_length=255, blank=True),
        default=list,
        blank=True,
    )
    document_types = DynamicChoiceArrayField(
        models.CharField(max_length=255, blank=True),
        choices_callable=DocumentType.get_all_doc_types_choices,
        default=list,
        blank=True,
    )

    @staticmethod
    def get_data_from_payment_snapshot(
        household_data: Dict[str, Any],
        core_field: Dict[str, Any],
        delivery_mechanism_data: Optional["DeliveryMechanismData"] = None,
    ) -> Optional[str]:
        core_field_name = core_field["name"]
        collector_data = household_data.get("primary_collector") or household_data.get("alternate_collector") or dict()
        primary_collector = household_data.get("primary_collector", {})
        alternate_collector = household_data.get("alternate_collector", {})

        if delivery_mechanism_data and core_field["associated_with"] == _DELIVERY_MECHANISM_DATA:
            delivery_mech_data = collector_data.get("delivery_mechanisms_data", {}).get(
                delivery_mechanism_data.delivery_mechanism.code, {}
            )
            return delivery_mech_data.get(core_field_name, None)

        lookup = core_field["lookup"]
        main_key = None  # just help find specific field from snapshot
        snapshot_field_path = core_field.get("snapshot_field")
        if snapshot_field_path:
            snapshot_field_path_split = snapshot_field_path.split("__")
            main_key = snapshot_field_path.split("__")[0] if len(snapshot_field_path_split) > 0 else None

            if main_key in {"country_origin_id", "country_id"}:
                country = Country.objects.filter(pk=household_data.get(main_key)).first()
                return country.iso_code3 if country else None

            if main_key in {"admin1_id", "admin2_id", "admin3_id", "admin4_id", "admin_area_id"}:
                area = Area.objects.filter(pk=household_data.get(main_key)).first()
                return f"{area.p_code} - {area.name}" if area else "" if area else None

            if main_key == "roles":
                lookup_id = primary_collector.get("id") or alternate_collector.get("id")
                if not lookup_id:
                    return None

                for role in household_data.get("roles", []):
                    individual = role.get("individual", {})
                    if individual.get("id") == lookup_id:
                        return role.get("role")
                # return None if role not found
                return None

            if main_key in {"primary_collector", "alternate_collector"}:
                return household_data.get(main_key, {}).get("id")

            if main_key == "bank_account_info":
                bank_account_info_lookup = snapshot_field_path_split[1]
                return collector_data.get("bank_account_info", {}).get(bank_account_info_lookup)

            if main_key == "documents":
                doc_type, doc_lookup = snapshot_field_path_split[1], snapshot_field_path_split[2]
                documents_list = collector_data.get("documents", [])
                documents_dict = {doc.get("type"): doc for doc in documents_list}
                return documents_dict.get(doc_type, {}).get(doc_lookup)

        if core_field["associated_with"] == _INDIVIDUAL:
            return collector_data.get(lookup, None) or collector_data.get(main_key, None)

        if core_field["associated_with"] == _HOUSEHOLD:
            return household_data.get(lookup, None)

        return None

    @staticmethod
    def get_column_from_core_field(
        payment: "Payment",
        core_field_name: str,
        delivery_mechanism_data: Optional["DeliveryMechanismData"] = None,
    ) -> Any:
        core_fields_attributes = FieldFactory(get_core_fields_attributes()).to_dict_by("name")
        core_field = core_fields_attributes.get(core_field_name)
        if not core_field:
            # Some fields can be added to the template, such as 'size' or 'collect_individual_data'
            # which are not applicable to "People" export.
            return None

        snapshot = getattr(payment, "household_snapshot", None)
        if not snapshot:
            logger.error(f"Not found snapshot for Payment {payment.unicef_id}")
            return None

        snapshot_data = FinancialServiceProviderXlsxTemplate.get_data_from_payment_snapshot(
            snapshot.snapshot_data, core_field, delivery_mechanism_data
        )

        return snapshot_data

    @classmethod
    def get_column_value_from_payment(cls, payment: "Payment", column_name: str) -> Union[str, float, list, None]:
        # we can get if needed payment.parent.program.is_social_worker_program
        snapshot = getattr(payment, "household_snapshot", None)
        if not snapshot:
            logger.error(f"Not found snapshot for Payment {payment.unicef_id}")
            return None
        snapshot_data = snapshot.snapshot_data
        primary_collector = snapshot_data.get("primary_collector", {})
        alternate_collector = snapshot_data.get("alternate_collector", {})
        collector_data = primary_collector or alternate_collector or dict()

        map_obj_name_column = {
            "payment_id": (payment, "unicef_id"),
            "individual_id": (collector_data, "unicef_id"),  # add for people export
            "household_id": (snapshot_data, "unicef_id"),  # remove for people export
            "household_size": (snapshot_data, "size"),  # remove for people export
            "admin_level_2": (snapshot_data, "admin2"),
            "village": (snapshot_data, "village"),
            "collector_name": (collector_data, "full_name"),
            "alternate_collector_full_name": (alternate_collector, "full_name"),
            "alternate_collector_given_name": (alternate_collector, "given_name"),
            "alternate_collector_middle_name": (alternate_collector, "middle_name"),
            "alternate_collector_sex": (alternate_collector, "sex"),
            "alternate_collector_phone_no": (alternate_collector, "phone_no"),
            "alternate_collector_document_numbers": (alternate_collector, "document_number"),
            "payment_channel": (payment.delivery_type, "name"),
            "fsp_name": (payment.financial_service_provider, "name"),
            "currency": (payment, "currency"),
            "entitlement_quantity": (payment, "entitlement_quantity"),
            "entitlement_quantity_usd": (payment, "entitlement_quantity_usd"),
            "delivered_quantity": (payment, "delivered_quantity"),
            "delivery_date": (payment, "delivery_date"),
            "reference_id": (payment, "transaction_reference_id"),
            "reason_for_unsuccessful_payment": (payment, "reason_for_unsuccessful_payment"),
            "order_number": (payment, "order_number"),
            "token_number": (payment, "token_number"),
            "additional_collector_name": (payment, "additional_collector_name"),
            "additional_document_type": (payment, "additional_document_type"),
            "additional_document_number": (payment, "additional_document_number"),
            "status": (payment, "payment_status"),
            "transaction_status_blockchain_link": (
                payment,
                "transaction_status_blockchain_link",
            ),
            "fsp_auth_code": (payment, "fsp_auth_code"),
        }
        additional_columns = {
            "admin_level_2": cls.get_admin_level_2,
            "alternate_collector_document_numbers": cls.get_alternate_collector_doc_numbers,
        }
        if column_name in DocumentType.get_all_doc_types():
            return cls.get_document_number_by_doc_type_key(snapshot_data, column_name)

        if column_name in additional_columns:
            method = additional_columns[column_name]
            return method(snapshot_data)

        if column_name not in map_obj_name_column:
            return "wrong_column_name"
        if column_name == "delivered_quantity" and payment.status == Payment.STATUS_ERROR:  # Unsuccessful Payment
            return float(-1)
        if column_name == "delivery_date" and payment.delivery_date is not None:
            return str(payment.delivery_date)

        obj, nested_field = map_obj_name_column[column_name]
        # return if obj is dictionary from snapshot
        if isinstance(obj, dict):
            return obj.get(nested_field, "")
        # return if obj is model
        return getattr(obj, nested_field, None) or ""

    @staticmethod
    def get_document_number_by_doc_type_key(snapshot_data: Dict[str, Any], document_type_key: str) -> str:
        collector_data = (
            snapshot_data.get("primary_collector", {}) or snapshot_data.get("alternate_collector", {}) or dict()
        )
        documents_list = collector_data.get("documents", [])
        documents_dict = {doc.get("type"): doc for doc in documents_list}
        return documents_dict.get(document_type_key, {}).get("document_number", "")

    @staticmethod
    def get_alternate_collector_doc_numbers(snapshot_data: Dict[str, Any]) -> str:
        alternate_collector_data = snapshot_data.get("alternate_collector", {}) or dict()
        doc_list = alternate_collector_data.get("documents", [])
        doc_numbers = [doc.get("document_number", "") for doc in doc_list]
        return ", ".join(doc_numbers)

    @staticmethod
    def get_admin_level_2(snapshot_data: Dict[str, Any]) -> str:
        area = Area.objects.filter(pk=snapshot_data.get("admin2_id")).first()
        return area.name if area else ""

    def __str__(self) -> str:
        return f"{self.name} ({len(self.columns) + len(self.core_fields)})"


class FspXlsxTemplatePerDeliveryMechanism(TimeStampedUUIDModel):
    created_by = models.ForeignKey(
        settings.AUTH_USER_MODEL,
        on_delete=models.CASCADE,
        related_name="created_fsp_xlsx_template_per_delivery_mechanisms",
        null=True,
        blank=True,
        verbose_name=_("Created by"),
    )
    financial_service_provider = models.ForeignKey(
        "payment.FinancialServiceProvider",
        on_delete=models.CASCADE,
        related_name="fsp_xlsx_template_per_delivery_mechanisms",
    )
    delivery_mechanism = models.ForeignKey("DeliveryMechanism", on_delete=models.SET_NULL, null=True)
    xlsx_template = models.ForeignKey(
        "payment.FinancialServiceProviderXlsxTemplate",
        on_delete=models.CASCADE,
        related_name="fsp_xlsx_template_per_delivery_mechanisms",
    )

    class Meta:
        unique_together = ("financial_service_provider", "delivery_mechanism")

    def __str__(self) -> str:
        return f"{self.financial_service_provider.name} - {self.xlsx_template} - {self.delivery_mechanism}"


class FinancialServiceProvider(InternalDataFieldModel, LimitBusinessAreaModelMixin, TimeStampedUUIDModel):
    COMMUNICATION_CHANNEL_API = "API"
    COMMUNICATION_CHANNEL_SFTP = "SFTP"
    COMMUNICATION_CHANNEL_XLSX = "XLSX"
    COMMUNICATION_CHANNEL_CHOICES = (
        (COMMUNICATION_CHANNEL_API, "API"),
        (COMMUNICATION_CHANNEL_SFTP, "SFTP"),
        (COMMUNICATION_CHANNEL_XLSX, "XLSX"),
    )

    created_by = models.ForeignKey(
        settings.AUTH_USER_MODEL,
        on_delete=models.SET_NULL,
        related_name="created_financial_service_providers",
        null=True,
        blank=True,
        verbose_name=_("Created by"),
    )
    name = models.CharField(max_length=100, unique=True)
    vision_vendor_number = models.CharField(max_length=100, unique=True)
    delivery_mechanisms = models.ManyToManyField("payment.DeliveryMechanism")
    distribution_limit = models.DecimalField(
        decimal_places=2,
        max_digits=12,
        validators=[MinValueValidator(Decimal("0.00"))],
        null=True,
        blank=True,
        help_text="The maximum amount of money in USD that can be distributed or unlimited if null",
        db_index=True,
    )
    communication_channel = models.CharField(max_length=6, choices=COMMUNICATION_CHANNEL_CHOICES, db_index=True)
    data_transfer_configuration = models.JSONField(
        help_text="JSON configuration for the data transfer mechanism",
        null=True,
        blank=True,
        default=dict,
    )
    xlsx_templates = models.ManyToManyField(
        "payment.FinancialServiceProviderXlsxTemplate",
        through="FspXlsxTemplatePerDeliveryMechanism",
        related_name="financial_service_providers",
    )
    payment_gateway_id = models.CharField(max_length=255, null=True)

    def __str__(self) -> str:
        return f"{self.name} ({self.vision_vendor_number}): {self.communication_channel}"

    def get_xlsx_template(self, delivery_mechanism: str) -> Optional["FinancialServiceProviderXlsxTemplate"]:
        try:
            return self.xlsx_templates.get(
                fsp_xlsx_template_per_delivery_mechanisms__delivery_mechanism=delivery_mechanism
            )
        except FinancialServiceProviderXlsxTemplate.DoesNotExist:
            return None

    def can_accept_any_volume(self) -> bool:
        if (
            self.distribution_limit is not None
            and self.delivery_mechanisms_per_payment_plan.filter(
                payment_plan__status__in=[
                    PaymentPlan.Status.LOCKED_FSP,
                    PaymentPlan.Status.IN_APPROVAL,
                    PaymentPlan.Status.IN_AUTHORIZATION,
                    PaymentPlan.Status.IN_REVIEW,
                    PaymentPlan.Status.ACCEPTED,
                ]
            ).exists()
        ):
            return False

        if self.distribution_limit == 0.0:
            return False

        return True

    def can_accept_volume(self, volume: Decimal) -> bool:
        if self.distribution_limit is None:
            return True

        return volume <= self.distribution_limit

    @property
    def is_payment_gateway(self) -> bool:
        return self.communication_channel == self.COMMUNICATION_CHANNEL_API and self.payment_gateway_id is not None

    @property
    def configurations(self) -> List[Optional[dict]]:
        return []  # temporary disabled
        if not self.is_payment_gateway:
            return []
        return [
            {"key": config.get("key", None), "label": config.get("label", None), "id": config.get("id", None)}
            for config in self.data_transfer_configuration
        ]


class DeliveryMechanismPerPaymentPlan(TimeStampedUUIDModel):
    class Status(models.TextChoices):
        NOT_SENT = "NOT_SENT"
        SENT = "SENT"

    payment_plan = models.ForeignKey(
        "payment.PaymentPlan",
        on_delete=models.CASCADE,
        related_name="delivery_mechanisms",
    )
    financial_service_provider = models.ForeignKey(
        "payment.FinancialServiceProvider",
        on_delete=models.PROTECT,
        related_name="delivery_mechanisms_per_payment_plan",
        null=True,
    )
    created_by = models.ForeignKey(
        settings.AUTH_USER_MODEL,
        on_delete=models.PROTECT,
        related_name="created_delivery_mechanisms",
    )
    sent_date = models.DateTimeField()
    sent_by = models.ForeignKey(
        settings.AUTH_USER_MODEL,
        on_delete=models.PROTECT,
        related_name="sent_delivery_mechanisms",
        null=True,
    )
    status = FSMField(default=Status.NOT_SENT, protected=False, db_index=True)
    delivery_mechanism = models.ForeignKey("DeliveryMechanism", on_delete=models.SET_NULL, null=True)
    delivery_mechanism_order = models.PositiveIntegerField()

    sent_to_payment_gateway = models.BooleanField(default=False)
    chosen_configuration = models.CharField(max_length=50, null=True)

    class Meta:
        constraints = [
            models.UniqueConstraint(
                fields=["payment_plan", "delivery_mechanism", "delivery_mechanism_order"],
                name="unique payment_plan_delivery_mechanism",
            ),
        ]

    @transition(
        field=status,
        source=Status.NOT_SENT,
        target=Status.SENT,
    )
    def status_send(self, sent_by: "User") -> None:
        self.sent_date = timezone.now()
        self.sent_by = sent_by


class Payment(
    TimeStampedUUIDModel,
    InternalDataFieldModel,
    SoftDeletableModel,
    UnicefIdentifiedModel,
    AdminUrlMixin,
    SignatureMixin,
):
    usd_fields = ["delivered_quantity_usd", "entitlement_quantity_usd"]

    STATUS_SUCCESS = "Transaction Successful"
    STATUS_ERROR = "Transaction Erroneous"
    STATUS_DISTRIBUTION_SUCCESS = "Distribution Successful"
    STATUS_NOT_DISTRIBUTED = "Not Distributed"
    STATUS_FORCE_FAILED = "Force failed"
    STATUS_DISTRIBUTION_PARTIAL = "Partially Distributed"
    STATUS_PENDING = "Pending"
    # Payment Gateway statuses
    STATUS_SENT_TO_PG = "Sent to Payment Gateway"
    STATUS_SENT_TO_FSP = "Sent to FSP"
    STATUS_MANUALLY_CANCELLED = "Manually Cancelled"

    STATUS_CHOICE = (
        (STATUS_DISTRIBUTION_SUCCESS, _("Distribution Successful")),  # Delivered Fully
        (STATUS_NOT_DISTRIBUTED, _("Not Distributed")),  # Not Delivered
        (STATUS_SUCCESS, _("Transaction Successful")),  # Delivered Fully
        (STATUS_ERROR, _("Transaction Erroneous")),  # Unsuccessful
        (STATUS_FORCE_FAILED, _("Force failed")),  # Force Failed
        (STATUS_DISTRIBUTION_PARTIAL, _("Partially Distributed")),  # Delivered Partially
        (STATUS_PENDING, _("Pending")),  # Pending
        (STATUS_SENT_TO_PG, _("Sent to Payment Gateway")),
        (STATUS_SENT_TO_FSP, _("Sent to FSP")),
        (STATUS_MANUALLY_CANCELLED, _("Manually Cancelled")),
    )

    ALLOW_CREATE_VERIFICATION = (
        STATUS_SUCCESS,
        STATUS_DISTRIBUTION_SUCCESS,
        STATUS_DISTRIBUTION_PARTIAL,
        STATUS_NOT_DISTRIBUTED,
    )
    PENDING_STATUSES = (STATUS_PENDING, STATUS_SENT_TO_PG, STATUS_SENT_TO_FSP)
    DELIVERED_STATUSES = (STATUS_SUCCESS, STATUS_DISTRIBUTION_SUCCESS, STATUS_DISTRIBUTION_PARTIAL)

    ENTITLEMENT_CARD_STATUS_ACTIVE = "ACTIVE"
    ENTITLEMENT_CARD_STATUS_INACTIVE = "INACTIVE"
    ENTITLEMENT_CARD_STATUS_CHOICE = Choices(
        (ENTITLEMENT_CARD_STATUS_ACTIVE, _("Active")),
        (ENTITLEMENT_CARD_STATUS_INACTIVE, _("Inactive")),
    )

    business_area = models.ForeignKey("core.BusinessArea", on_delete=models.CASCADE)
    status = models.CharField(
        max_length=255,
        choices=STATUS_CHOICE,
        default=STATUS_PENDING,
    )
    status_date = models.DateTimeField()
    household = models.ForeignKey("household.Household", on_delete=models.CASCADE)
    head_of_household = models.ForeignKey("household.Individual", on_delete=models.CASCADE, null=True)
    delivery_type = models.ForeignKey("payment.DeliveryMechanism", on_delete=models.SET_NULL, null=True)
    currency = models.CharField(
        max_length=4,
        null=True,
        blank=True,
    )
    entitlement_quantity = models.DecimalField(
        decimal_places=2, max_digits=12, validators=[MinValueValidator(Decimal("0.00"))], null=True, blank=True
    )
    entitlement_quantity_usd = models.DecimalField(
        decimal_places=2, max_digits=12, validators=[MinValueValidator(Decimal("0.00"))], null=True, blank=True
    )
    delivered_quantity = models.DecimalField(
        decimal_places=2, max_digits=12, validators=[MinValueValidator(Decimal("0.00"))], null=True, blank=True
    )
    delivered_quantity_usd = models.DecimalField(
        decimal_places=2, max_digits=12, validators=[MinValueValidator(Decimal("0.00"))], null=True, blank=True
    )
    delivery_date = models.DateTimeField(null=True, blank=True)
    transaction_reference_id = models.CharField(max_length=255, null=True, blank=True)  # transaction_id
    transaction_status_blockchain_link = models.CharField(max_length=255, null=True, blank=True)
    parent = models.ForeignKey(
        "payment.PaymentPlan",
        on_delete=models.CASCADE,
        related_name="payment_items",
    )
    conflicted = models.BooleanField(default=False)
    excluded = models.BooleanField(default=False)
    entitlement_date = models.DateTimeField(null=True, blank=True)
    financial_service_provider = models.ForeignKey(
        "payment.FinancialServiceProvider", on_delete=models.PROTECT, null=True
    )
    collector = models.ForeignKey("household.Individual", on_delete=models.CASCADE, related_name="collector_payments")
    source_payment = models.ForeignKey(
        "self", null=True, blank=True, on_delete=models.CASCADE, related_name="follow_ups"
    )
    is_follow_up = models.BooleanField(default=False)
    reason_for_unsuccessful_payment = models.CharField(max_length=255, null=True, blank=True)
    # use program_id in UniqueConstraint order_number and token_number per Program
    program = models.ForeignKey("program.Program", on_delete=models.SET_NULL, null=True, blank=True)
    order_number = models.PositiveIntegerField(
        blank=True,
        null=True,
        validators=[
            MinValueValidator(100000000),
            MaxValueValidator(999999999),
            payment_token_and_order_number_validator,
        ],
    )  # 9 digits
    token_number = models.PositiveIntegerField(
        blank=True,
        null=True,
        validators=[MinValueValidator(1000000), MaxValueValidator(9999999), payment_token_and_order_number_validator],
    )  # 7 digits

    additional_collector_name = models.CharField(
        max_length=64,
        blank=True,
        null=True,
        help_text="Use this field for reconciliation data when funds are collected by someone other than the designated collector or the alternate collector",
    )
    additional_document_type = models.CharField(
        max_length=128, blank=True, null=True, help_text="Use this field for reconciliation data"
    )
    additional_document_number = models.CharField(
        max_length=128, blank=True, null=True, help_text="Use this field for reconciliation data"
    )
    fsp_auth_code = models.CharField(max_length=128, blank=True, null=True, help_text="FSP Auth Code")
    is_cash_assist = models.BooleanField(default=False)
<<<<<<< HEAD
=======
    vulnerability_score = models.DecimalField(
        blank=True, null=True, decimal_places=3, max_digits=6, help_text="Written by Steficon", db_index=True
    )
>>>>>>> 8bd430e7

    objects = PaymentManager()

    class Meta:
        constraints = [
            UniqueConstraint(
                fields=["parent", "household"],
                condition=Q(is_removed=False) & Q(is_cash_assist=False),
                name="payment_plan_and_household",
            ),
            UniqueConstraint(
                fields=["program_id", "order_number"],
                condition=Q(is_removed=False),
                name="order_number_unique_per_program",
            ),
            UniqueConstraint(
                fields=["program_id", "token_number"],
                condition=Q(is_removed=False),
                name="token_number_unique_per_program",
            ),
        ]

    signature_fields = (
        "parent_id",
        "conflicted",
        "excluded",
        "entitlement_date",
        "financial_service_provider_id",
        "collector_id",
        "source_payment_id",
        "is_follow_up",
        "reason_for_unsuccessful_payment",
        "program_id",
        "order_number",
        "token_number",
        "household_snapshot.snapshot_data",
        "business_area_id",
        "status",
        "status_date",
        "household_id",
        "head_of_household_id",
        "delivery_type",
        "currency",
        "entitlement_quantity",
        "entitlement_quantity_usd",
        "delivered_quantity",
        "delivered_quantity_usd",
        "delivery_date",
        "transaction_reference_id",
    )

<<<<<<< HEAD
    def mark_as_failed(self) -> None:  # pragma: no cover
        if self.status is self.STATUS_FORCE_FAILED:
            raise ValidationError("Status shouldn't be failed")
        self.status = self.STATUS_FORCE_FAILED
        self.status_date = timezone.now()
        self.delivered_quantity = 0
        self.delivered_quantity_usd = 0
        self.delivery_date = None

    def revert_mark_as_failed(self, delivered_quantity: Decimal, delivery_date: datetime) -> None:  # pragma: no cover
        if self.status != self.STATUS_FORCE_FAILED:
            raise ValidationError("Only payment marked as force failed can be reverted")
        if self.entitlement_quantity is None:
            raise ValidationError("Entitlement quantity need to be set in order to revert")

        self.status = self.get_revert_mark_as_failed_status(delivered_quantity)
        self.status_date = timezone.now()
        self.delivered_quantity = delivered_quantity
        self.delivery_date = delivery_date

    @property
    def payment_status(self) -> str:  # pragma: no cover
=======
    @property
    def payment_status(self) -> str:
>>>>>>> 8bd430e7
        status = "-"
        if self.status == Payment.STATUS_PENDING:
            status = "Pending"

        elif self.status in (Payment.STATUS_DISTRIBUTION_SUCCESS, Payment.STATUS_SUCCESS):
            status = "Delivered Fully"

        elif self.status == Payment.STATUS_DISTRIBUTION_PARTIAL:
            status = "Delivered Partially"

        elif self.status == Payment.STATUS_NOT_DISTRIBUTED:
            status = "Not Delivered"

        elif self.status == Payment.STATUS_ERROR:
            status = "Unsuccessful"

        elif self.status == Payment.STATUS_FORCE_FAILED:
            status = "Force Failed"

        return status

    @property
    def full_name(self) -> str:
        return self.collector.full_name

<<<<<<< HEAD
    def get_revert_mark_as_failed_status(self, delivered_quantity: Decimal) -> str:  # pragma: no cover
=======
    def mark_as_failed(self) -> None:
        if self.status is self.STATUS_FORCE_FAILED:
            raise ValidationError("Status shouldn't be failed")
        self.status = self.STATUS_FORCE_FAILED
        self.status_date = timezone.now()
        self.delivered_quantity = 0
        self.delivered_quantity_usd = 0
        self.delivery_date = None

    def revert_mark_as_failed(self, delivered_quantity: Decimal, delivery_date: datetime) -> None:
        if self.status != self.STATUS_FORCE_FAILED:
            raise ValidationError("Only payment marked as force failed can be reverted")
        if self.entitlement_quantity is None:
            raise ValidationError("Entitlement quantity need to be set in order to revert")

        self.status = self.get_revert_mark_as_failed_status(delivered_quantity)
        self.status_date = timezone.now()
        self.delivered_quantity = delivered_quantity
        self.delivery_date = delivery_date

    def get_revert_mark_as_failed_status(self, delivered_quantity: Decimal) -> str:
>>>>>>> 8bd430e7
        if delivered_quantity == 0:
            return Payment.STATUS_NOT_DISTRIBUTED

        elif delivered_quantity < self.entitlement_quantity:
            return Payment.STATUS_DISTRIBUTION_PARTIAL

        elif delivered_quantity == self.entitlement_quantity:
            return Payment.STATUS_DISTRIBUTION_SUCCESS

        else:
            raise ValidationError(
                f"Wrong delivered quantity {delivered_quantity} for entitlement quantity {self.entitlement_quantity}"
            )


class PaymentHouseholdSnapshot(TimeStampedUUIDModel):
    snapshot_data = JSONField(default=dict)
    household_id = models.UUIDField()
    payment = models.OneToOneField(Payment, on_delete=models.CASCADE, related_name="household_snapshot")


class DeliveryMechanismData(MergeStatusModel, TimeStampedUUIDModel, SignatureMixin):
    VALIDATION_ERROR_DATA_NOT_UNIQUE = _("Payment data not unique across Program")
    VALIDATION_ERROR_MISSING_DATA = _("Missing required payment data")

    individual = models.ForeignKey(
        "household.Individual", on_delete=models.CASCADE, related_name="delivery_mechanisms_data"
    )
    delivery_mechanism = models.ForeignKey("payment.DeliveryMechanism", on_delete=models.PROTECT)
    data = JSONField(default=dict, blank=True, encoder=DjangoJSONEncoder)

    is_valid: bool = models.BooleanField(default=False)  # type: ignore
    validation_errors: dict = JSONField(default=dict)  # type: ignore
    possible_duplicate_of = models.ForeignKey(
        "self",
        on_delete=models.SET_NULL,
        related_name="possible_duplicates",
        null=True,
        blank=True,
    )
    unique_key = models.CharField(max_length=256, blank=True, null=True, unique=True, editable=False)  # type: ignore

    signature_fields = (
        "data",
        "delivery_mechanism",
    )

    objects = MergedManager()
    all_objects = models.Manager()

    def __str__(self) -> str:
        return f"{self.individual} - {self.delivery_mechanism}"

    class Meta:
        constraints = [
            models.UniqueConstraint(
                fields=["individual", "delivery_mechanism"],
                name="unique_individual_delivery_mechanism",
            ),
        ]

    def get_associated_object(self, associated_with: str) -> Any:
        from hct_mis_api.apps.core.field_attributes.fields_types import (
            _DELIVERY_MECHANISM_DATA,
            _HOUSEHOLD,
            _INDIVIDUAL,
        )

        associated_objects = {
            _INDIVIDUAL: self.individual,
            _HOUSEHOLD: self.individual.household,
            _DELIVERY_MECHANISM_DATA: self.data,
        }
        return associated_objects.get(associated_with)

    @cached_property
    def delivery_data(self) -> Dict:
        delivery_data = {}
        for field in self.delivery_mechanism_all_fields_definitions:
            associated_object = self.get_associated_object(field["associated_with"])
            if isinstance(associated_object, dict):
                delivery_data[field["name"]] = associated_object.get(field["name"], None)
            else:
                delivery_data[field["name"]] = getattr(associated_object, field["name"], None)

        return delivery_data

    def validate(self) -> None:
        self.validation_errors = {}
        for required_field in self.delivery_mechanism_required_fields_definitions:
            associated_object = self.get_associated_object(required_field["associated_with"])
            if isinstance(associated_object, dict):
                value = associated_object.get(required_field["name"], None)
            else:
                value = getattr(associated_object, required_field["name"], None)
            if value in [None, ""]:
                self.validation_errors[required_field["name"]] = str(self.VALIDATION_ERROR_MISSING_DATA)
                self.is_valid = False
        if not self.validation_errors:
            self.is_valid = True

    def update_unique_field(self) -> None:
        if self.is_valid and hasattr(self, "unique_fields") and isinstance(self.unique_fields, (list, tuple)):
            sha256 = hashlib.sha256()
            sha256.update(self.individual.program.name.encode("utf-8"))

            for field_name in self.unique_fields:
                value = self.delivery_data.get(field_name, None)
                sha256.update(str(value).encode("utf-8"))

            unique_key = sha256.hexdigest()
            possible_duplicates = self.__class__.all_objects.filter(
                is_valid=True,
                unique_key__isnull=False,
                unique_key=unique_key,
                individual__program=self.individual.program,
                individual__withdrawn=False,
                individual__duplicate=False,
            ).exclude(pk=self.pk)

            if possible_duplicates.exists():
                self.unique_key = None
                self.is_valid = False
                for field_name in self.unique_fields:
                    self.validation_errors[field_name] = str(self.VALIDATION_ERROR_DATA_NOT_UNIQUE)
                self.possible_duplicate_of = possible_duplicates.first()
            else:
                self.unique_key = unique_key

    @property
    def delivery_mechanism_all_fields_definitions(self) -> List[dict]:
        all_core_fields = get_core_fields_attributes()
        return [field for field in all_core_fields if field["name"] in self.all_fields]

    @property
    def delivery_mechanism_required_fields_definitions(self) -> List[dict]:
        all_core_fields = get_core_fields_attributes()
        return [field for field in all_core_fields if field["name"] in self.required_fields]

    @property
    def all_fields(self) -> List[dict]:
        return self.delivery_mechanism.all_fields

    @property
    def all_dm_fields(self) -> List[dict]:
        return self.delivery_mechanism.all_dm_fields

    @property
    def unique_fields(self) -> List[str]:
        return self.delivery_mechanism.unique_fields

    @property
    def required_fields(self) -> List[str]:
        return self.delivery_mechanism.required_fields

    @classmethod
    def get_all_delivery_mechanisms_fields(cls, by_xlsx_name: bool = False) -> List[str]:
        fields = []
        for dm in DeliveryMechanism.objects.filter(is_active=True):
            fields.extend([f for f in dm.all_dm_fields if f not in fields])

        if by_xlsx_name:
            return [f"{field}_i_c" for field in fields]

        return fields

    @classmethod
    def get_scope_delivery_mechanisms_fields(cls, by: str = "name") -> List[str]:
        from hct_mis_api.apps.core.field_attributes.core_fields_attributes import (
            FieldFactory,
        )
        from hct_mis_api.apps.core.field_attributes.fields_types import Scope

        delivery_mechanisms_fields = list(FieldFactory.from_scope(Scope.DELIVERY_MECHANISM).to_dict_by(by).keys())

        return delivery_mechanisms_fields

    def get_grievance_ticket_payload_for_errors(self) -> Dict[str, Any]:
        return {
            "id": str(self.id),
            "label": self.delivery_mechanism.name,
            "approve_status": False,
            "data_fields": [
                {
                    "name": field,
                    "value": None,
                    "previous_value": self.delivery_data.get(field),
                }
                for field, value in self.validation_errors.items()
            ],
        }

    def revalidate_for_grievance_ticket(self, grievance_ticket: "GrievanceTicket") -> None:
        from hct_mis_api.apps.grievance.models import GrievanceTicket

        self.refresh_from_db()
        self.validate()
        if not self.is_valid:
            grievance_ticket.status = GrievanceTicket.STATUS_IN_PROGRESS
            description = (
                f"Missing required fields {list(self.validation_errors.keys())}"
                f" values for delivery mechanism {self.delivery_mechanism.name}"
            )
            grievance_ticket.description = description
            individual_data_with_approve_status = self.get_grievance_ticket_payload_for_errors()
            grievance_ticket.individual_data_update_ticket_details.individual_data = {
                "delivery_mechanism_data_to_edit": [individual_data_with_approve_status]
            }
            grievance_ticket.individual_data_update_ticket_details.save()
            grievance_ticket.save()
        else:
            self.update_unique_field()
            if not self.is_valid:
                grievance_ticket.status = GrievanceTicket.STATUS_IN_PROGRESS
                description = (
                    f"Fields not unique {list(self.validation_errors.keys())} across program"
                    f" for delivery mechanism {self.delivery_mechanism.name}, possible duplicate of {self.possible_duplicate_of}"
                )
                grievance_ticket.description = description
                individual_data_with_approve_status = self.get_grievance_ticket_payload_for_errors()
                grievance_ticket.individual_data_update_ticket_details.individual_data = {
                    "delivery_mechanism_data_to_edit": [individual_data_with_approve_status]
                }
                grievance_ticket.individual_data_update_ticket_details.save()
                grievance_ticket.save()


class PendingDeliveryMechanismData(DeliveryMechanismData):
    objects: PendingManager = PendingManager()  # type: ignore

    class Meta:
        proxy = True
        verbose_name = "Imported Delivery Mechanism Data"
        verbose_name_plural = "Imported Delivery Mechanism Datas"


class DeliveryMechanism(TimeStampedUUIDModel):
    class TransferType(models.TextChoices):
        CASH = "CASH", "Cash"
        VOUCHER = "VOUCHER", "Voucher"
        DIGITAL = "DIGITAL", "Digital"

    payment_gateway_id = models.CharField(max_length=255, unique=True, null=True)
    code = models.CharField(max_length=255, unique=True)
    name = models.CharField(max_length=255, unique=True)
    optional_fields = ArrayField(default=list, base_field=models.CharField(max_length=255))
    required_fields = ArrayField(default=list, base_field=models.CharField(max_length=255))
    unique_fields = ArrayField(default=list, base_field=models.CharField(max_length=255))
    is_active = models.BooleanField(default=True)
    transfer_type = models.CharField(max_length=255, choices=TransferType.choices, default=TransferType.CASH)

    def __str__(self) -> str:
        return self.name

    class Meta:
        ordering = ["code"]
        verbose_name = "Delivery Mechanism"
        verbose_name_plural = "Delivery Mechanisms"

    def get_label_for_field(self, field: str) -> str:
        return (
            " ".join(word.capitalize() for word in field.replace("__", "_").split("_"))
            + f" ({self.name} Delivery Mechanism)"
        )

    @property
    def all_fields(self) -> List[str]:
        return self.required_fields + self.optional_fields

    @property
    def all_dm_fields(self) -> List[str]:
        core_fields = [cf["name"] for cf in CORE_FIELDS_ATTRIBUTES]
        return [field for field in self.all_fields if field not in core_fields]

    def get_core_fields_definitions(self) -> List[dict]:
        core_fields = [cf["name"] for cf in CORE_FIELDS_ATTRIBUTES]
        return [
            {
                "id": str(uuid.uuid4()),
                "type": TYPE_STRING,
                "name": field,
                "lookup": field,
                "required": False,
                "label": {"English(EN)": self.get_label_for_field(field)},
                "hint": "",
                "choices": [],
                "associated_with": _DELIVERY_MECHANISM_DATA,
                "required_for_payment": field in self.required_fields,
                "unique_for_payment": field in self.unique_fields,
                "xlsx_field": f"{field}_i_c",
                "scope": [Scope.XLSX, Scope.XLSX_PEOPLE, Scope.DELIVERY_MECHANISM],
            }
            for field in self.all_fields
            if field not in core_fields
        ]

    @classmethod
    def get_all_core_fields_definitions(cls) -> List[dict]:
        definitions = []
        for delivery_mechanism in cls.objects.filter(is_active=True).order_by("code"):
            definitions.extend(delivery_mechanism.get_core_fields_definitions())
        return definitions

    @classmethod
    def get_choices(cls, only_active: bool = True) -> List[Tuple[str, str]]:
        dms = cls.objects.all().values_list("code", "name")
        if only_active:
            dms.filter(is_active=True)
        return list(dms)

    @classmethod
    def get_delivery_mechanisms_to_xlsx_fields_mapping(cls) -> Dict[str, List[str]]:
        required_fields_map = defaultdict(list)
        for dm in cls.objects.filter(is_active=True):
            required_fields_map[dm.code].extend([f"{field}_i_c" for field in dm.required_fields])

        return required_fields_map


class PaymentPlanSupportingDocument(models.Model):
    FILE_LIMIT = 10  # max 10 files per Payment Plan
    FILE_SIZE_LIMIT = 10 * 1024 * 1024  # 10 MB

    payment_plan = models.ForeignKey(PaymentPlan, on_delete=models.CASCADE, related_name="documents")
    title = models.CharField(max_length=255)
    file = models.FileField()
    uploaded_at = models.DateTimeField(auto_now_add=True)
    created_by = models.ForeignKey(settings.AUTH_USER_MODEL, on_delete=models.SET_NULL, null=True, related_name="+")

    class Meta:
        ordering = ["uploaded_at"]

    def __str__(self) -> str:
        return self.title<|MERGE_RESOLUTION|>--- conflicted
+++ resolved
@@ -1777,12 +1777,10 @@
     )
     fsp_auth_code = models.CharField(max_length=128, blank=True, null=True, help_text="FSP Auth Code")
     is_cash_assist = models.BooleanField(default=False)
-<<<<<<< HEAD
-=======
+
     vulnerability_score = models.DecimalField(
         blank=True, null=True, decimal_places=3, max_digits=6, help_text="Written by Steficon", db_index=True
     )
->>>>>>> 8bd430e7
 
     objects = PaymentManager()
 
@@ -1834,7 +1832,6 @@
         "transaction_reference_id",
     )
 
-<<<<<<< HEAD
     def mark_as_failed(self) -> None:  # pragma: no cover
         if self.status is self.STATUS_FORCE_FAILED:
             raise ValidationError("Status shouldn't be failed")
@@ -1857,10 +1854,6 @@
 
     @property
     def payment_status(self) -> str:  # pragma: no cover
-=======
-    @property
-    def payment_status(self) -> str:
->>>>>>> 8bd430e7
         status = "-"
         if self.status == Payment.STATUS_PENDING:
             status = "Pending"
@@ -1886,31 +1879,7 @@
     def full_name(self) -> str:
         return self.collector.full_name
 
-<<<<<<< HEAD
     def get_revert_mark_as_failed_status(self, delivered_quantity: Decimal) -> str:  # pragma: no cover
-=======
-    def mark_as_failed(self) -> None:
-        if self.status is self.STATUS_FORCE_FAILED:
-            raise ValidationError("Status shouldn't be failed")
-        self.status = self.STATUS_FORCE_FAILED
-        self.status_date = timezone.now()
-        self.delivered_quantity = 0
-        self.delivered_quantity_usd = 0
-        self.delivery_date = None
-
-    def revert_mark_as_failed(self, delivered_quantity: Decimal, delivery_date: datetime) -> None:
-        if self.status != self.STATUS_FORCE_FAILED:
-            raise ValidationError("Only payment marked as force failed can be reverted")
-        if self.entitlement_quantity is None:
-            raise ValidationError("Entitlement quantity need to be set in order to revert")
-
-        self.status = self.get_revert_mark_as_failed_status(delivered_quantity)
-        self.status_date = timezone.now()
-        self.delivered_quantity = delivered_quantity
-        self.delivery_date = delivery_date
-
-    def get_revert_mark_as_failed_status(self, delivered_quantity: Decimal) -> str:
->>>>>>> 8bd430e7
         if delivered_quantity == 0:
             return Payment.STATUS_NOT_DISTRIBUTED
 
