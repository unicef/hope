import hashlib
import logging
from dataclasses import dataclass
from datetime import datetime
from decimal import Decimal
from functools import cached_property
from typing import TYPE_CHECKING, Any, Callable, Dict, List, Optional, Tuple, Union

from django import forms
from django.conf import settings
from django.contrib.admin.widgets import FilteredSelectMultiple
from django.contrib.postgres.fields import ArrayField
from django.core.exceptions import ValidationError
from django.core.serializers.json import DjangoJSONEncoder
from django.core.validators import (
    MaxLengthValidator,
    MaxValueValidator,
    MinLengthValidator,
    MinValueValidator,
    ProhibitNullCharactersValidator,
)
from django.db import models, transaction
from django.db.models import Count, JSONField, Q, QuerySet, Sum, UniqueConstraint
from django.db.models.functions import Coalesce
from django.db.utils import IntegrityError
from django.utils import timezone
from django.utils.text import Truncator
from django.utils.translation import gettext_lazy as _

from dateutil.relativedelta import relativedelta
from django_fsm import FSMField, transition
from model_utils import Choices
from model_utils.models import SoftDeletableModel
from multiselectfield import MultiSelectField
from psycopg2._range import NumericRange

from hct_mis_api.apps.activity_log.utils import create_mapping_dict
from hct_mis_api.apps.core.currencies import CURRENCY_CHOICES, USDC
from hct_mis_api.apps.core.exchange_rates import ExchangeRates
from hct_mis_api.apps.core.field_attributes.core_fields_attributes import (
    FieldFactory,
    get_core_fields_attributes,
)
from hct_mis_api.apps.core.field_attributes.fields_types import _HOUSEHOLD, _INDIVIDUAL
from hct_mis_api.apps.core.mixins import LimitBusinessAreaModelMixin
from hct_mis_api.apps.core.models import FileTemp, FlexibleAttribute, StorageFile
from hct_mis_api.apps.core.utils import map_unicef_ids_to_households_unicef_ids
from hct_mis_api.apps.geo.models import Area, Country
from hct_mis_api.apps.household.models import (
    FEMALE,
    MALE,
    DocumentType,
    Household,
    Individual,
)
from hct_mis_api.apps.payment.fields import DynamicChoiceArrayField
from hct_mis_api.apps.payment.managers import PaymentManager
from hct_mis_api.apps.payment.validators import payment_token_and_order_number_validator
from hct_mis_api.apps.steficon.models import Rule, RuleCommit
from hct_mis_api.apps.targeting.services.targeting_service import (
    TargetingCriteriaQueryingBase,
)
from hct_mis_api.apps.utils.models import (
    AdminUrlMixin,
    ConcurrencyModel,
    InternalDataFieldModel,
    MergedManager,
    MergeStatusModel,
    PendingManager,
    SignatureMixin,
    TimeStampedModel,
    TimeStampedUUIDModel,
    UnicefIdentifiedModel,
)
from hct_mis_api.apps.utils.validators import (
    DoubleSpaceValidator,
    StartEndSpaceValidator,
)

if TYPE_CHECKING:  # pragma: no cover
    from hct_mis_api.apps.account.models import User
    from hct_mis_api.apps.core.exchange_rates.api import ExchangeRateClient
    from hct_mis_api.apps.payment.models import (
        AcceptanceProcessThreshold,
        PaymentVerificationPlan,
    )
    from hct_mis_api.apps.program.models import Program

logger = logging.getLogger(__name__)


@dataclass
class ModifiedData:
    modified_date: datetime
    modified_by: Optional["User"] = None


# TODO remove in 2 step
class PaymentPlanSplitPayments(TimeStampedUUIDModel):
    payment_plan_split = models.ForeignKey(
        "payment.PaymentPlanSplit", on_delete=models.CASCADE, related_name="payment_plan_split"
    )
    payment = models.ForeignKey("payment.Payment", on_delete=models.CASCADE, related_name="payment_plan_split_payment")

    class Meta:
        unique_together = ("payment_plan_split", "payment")


class PaymentPlanSplit(TimeStampedUUIDModel):
    MAX_CHUNKS = 50
    MIN_NO_OF_PAYMENTS_IN_CHUNK = 10

    class SplitType(models.TextChoices):
        NO_SPLIT = "NO_SPLIT", "No Split"
        BY_RECORDS = "BY_RECORDS", "By Records"
        BY_COLLECTOR = "BY_COLLECTOR", "By Collector"
        BY_ADMIN_AREA1 = "BY_ADMIN_AREA1", "By Admin Area 1"
        BY_ADMIN_AREA2 = "BY_ADMIN_AREA2", "By Admin Area 2"
        BY_ADMIN_AREA3 = "BY_ADMIN_AREA3", "By Admin Area 3"

    payment_plan = models.ForeignKey(
        "payment.PaymentPlan",
        on_delete=models.CASCADE,
        related_name="splits",
    )
    split_type = models.CharField(choices=SplitType.choices, max_length=24, default=SplitType.NO_SPLIT)
    chunks_no = models.IntegerField(null=True, blank=True)
    sent_to_payment_gateway = models.BooleanField(default=False)
    order = models.IntegerField(default=0)

    @property
    def is_payment_gateway(self) -> bool:
        return self.payment_plan.is_payment_gateway  # pragma no cover

    @property
    def financial_service_provider(self) -> "FinancialServiceProvider":
        return self.payment_plan.financial_service_provider  # pragma no cover

    @property
    def delivery_mechanism(self) -> Optional[str]:
        return self.payment_plan.delivery_mechanism  # pragma no cover


class PaymentPlan(
    TimeStampedUUIDModel,
    InternalDataFieldModel,
    ConcurrencyModel,
    SoftDeletableModel,
    UnicefIdentifiedModel,
    AdminUrlMixin,
    TargetingCriteriaQueryingBase,
):
    ACTIVITY_LOG_MAPPING = create_mapping_dict(
        [
            "name",
            "created_by",
            "status",
            "status_date",
            "currency",
            "dispersion_start_date",
            "dispersion_end_date",
            "name",
            "start_date",
            "end_date",
            "background_action_status",
            "imported_file_date",
            "imported_file",
            "export_file",
            "steficon_rule",
            "steficon_applied_date",
            "steficon_rule_targeting",
            "steficon_targeting_applied_date",
            "exclusion_reason",
            "male_children_count",
            "female_children_count",
            "male_adults_count",
            "female_adults_count",
            "total_households_count",
            "total_individuals_count",
            "targeting_criteria_string",
            "excluded_ids",
        ],
        {
            "steficon_rule": "additional_formula",
            "steficon_applied_date": "additional_formula_applied_date",
            "steficon_rule_targeting": "additional_formula_targeting",
            "steficon_targeting_applied_date": "additional_formula_targeting_applied_date",
            "vulnerability_score_min": "score_min",
            "vulnerability_score_max": "score_max",
        },
    )

    class Status(models.TextChoices):
        # new from TP
        TP_OPEN = "TP_OPEN", "Open"
        TP_LOCKED = "TP_LOCKED", "Locked"
        TP_PROCESSING = "PROCESSING", "Processing"  # TODO: do we need this one?
        TP_STEFICON_WAIT = "STEFICON_WAIT", "Steficon Wait"
        TP_STEFICON_RUN = "STEFICON_RUN", "Steficon Run"
        TP_STEFICON_COMPLETED = "STEFICON_COMPLETED", "Steficon Completed"
        TP_STEFICON_ERROR = "STEFICON_ERROR", "Steficon Error"
        DRAFT = "DRAFT", "Draft"  # like ready for PP create

        PREPARING = "PREPARING", "Preparing"  # deprecated will remove it after data migrations

        OPEN = "OPEN", "Open"
        LOCKED = "LOCKED", "Locked"
        LOCKED_FSP = "LOCKED_FSP", "Locked FSP"
        IN_APPROVAL = "IN_APPROVAL", "In Approval"
        IN_AUTHORIZATION = "IN_AUTHORIZATION", "In Authorization"
        IN_REVIEW = "IN_REVIEW", "In Review"
        ACCEPTED = "ACCEPTED", "Accepted"
        FINISHED = "FINISHED", "Finished"

    PRE_PAYMENT_PLAN_STATUSES = (
        Status.TP_OPEN,
        Status.TP_LOCKED,
        Status.TP_PROCESSING,
        Status.TP_STEFICON_WAIT,
        Status.TP_STEFICON_RUN,
        Status.TP_STEFICON_COMPLETED,
        Status.TP_STEFICON_ERROR,
        Status.DRAFT,
    )

    HARD_CONFLICT_STATUSES = (
        Status.LOCKED,
        Status.LOCKED_FSP,
        Status.IN_APPROVAL,
        Status.IN_AUTHORIZATION,
        Status.IN_REVIEW,
        Status.ACCEPTED,
        Status.FINISHED,
    )

    CAN_RUN_ENGINE_FORMULA_FOR_ENTITLEMENT = (Status.LOCKED,)
    CAN_RUN_ENGINE_FORMULA_FOR_VULNERABILITY_SCORE = (
        Status.TP_LOCKED,
        Status.TP_STEFICON_COMPLETED,
        Status.TP_STEFICON_ERROR,
    )
    CAN_RUN_ENGINE_FORMULA = CAN_RUN_ENGINE_FORMULA_FOR_ENTITLEMENT + CAN_RUN_ENGINE_FORMULA_FOR_VULNERABILITY_SCORE

    class BuildStatus(models.TextChoices):
        BUILD_STATUS_PENDING = "PENDING", "Pending"
        BUILD_STATUS_BUILDING = "BUILDING", "Building"
        BUILD_STATUS_FAILED = "FAILED", "Failed"
        BUILD_STATUS_OK = "OK", "Ok"

    class BackgroundActionStatus(models.TextChoices):
        RULE_ENGINE_RUN = "RULE_ENGINE_RUN", "Rule Engine Running"
        RULE_ENGINE_ERROR = "RULE_ENGINE_ERROR", "Rule Engine Errored"
        XLSX_EXPORTING = "XLSX_EXPORTING", "Exporting XLSX file"
        XLSX_EXPORT_ERROR = "XLSX_EXPORT_ERROR", "Export XLSX file Error"
        XLSX_IMPORT_ERROR = "XLSX_IMPORT_ERROR", "Import XLSX file Error"
        XLSX_IMPORTING_ENTITLEMENTS = "XLSX_IMPORTING_ENTITLEMENTS", "Importing Entitlements XLSX file"
        XLSX_IMPORTING_RECONCILIATION = "XLSX_IMPORTING_RECONCILIATION", "Importing Reconciliation XLSX file"
        EXCLUDE_BENEFICIARIES = "EXCLUDE_BENEFICIARIES", "Exclude Beneficiaries Running"
        EXCLUDE_BENEFICIARIES_ERROR = "EXCLUDE_BENEFICIARIES_ERROR", "Exclude Beneficiaries Error"
        SEND_TO_PAYMENT_GATEWAY = "SEND_TO_PAYMENT_GATEWAY", "Sending to Payment Gateway"
        SEND_TO_PAYMENT_GATEWAY_ERROR = "SEND_TO_PAYMENT_GATEWAY_ERROR", "Send to Payment Gateway Error"

    BACKGROUND_ACTION_ERROR_STATES = [
        BackgroundActionStatus.XLSX_EXPORT_ERROR,
        BackgroundActionStatus.XLSX_IMPORT_ERROR,
        BackgroundActionStatus.RULE_ENGINE_ERROR,
        BackgroundActionStatus.EXCLUDE_BENEFICIARIES_ERROR,
        BackgroundActionStatus.SEND_TO_PAYMENT_GATEWAY_ERROR,
    ]

    class Action(models.TextChoices):
        TP_LOCK = "TP_LOCK", "Population Lock"
        TP_UNLOCK = "TP_UNLOCK", "Population Unlock"
        TP_REBUILD = "TP_REBUILD", "Population Rebuild"
        DRAFT = "DRAFT", "Draft"
        LOCK = "LOCK", "Lock"
        LOCK_FSP = "LOCK_FSP", "Lock FSP"
        UNLOCK = "UNLOCK", "Unlock"
        UNLOCK_FSP = "UNLOCK_FSP", "Unlock FSP"
        SEND_FOR_APPROVAL = "SEND_FOR_APPROVAL", "Send For Approval"
        APPROVE = "APPROVE", "Approve"
        AUTHORIZE = "AUTHORIZE", "Authorize"
        REVIEW = "REVIEW", "Review"
        REJECT = "REJECT", "Reject"
        FINISH = "FINISH", "Finish"
        SEND_TO_PAYMENT_GATEWAY = "SEND_TO_PAYMENT_GATEWAY", "Send to Payment Gateway"
        SEND_XLSX_PASSWORD = "SEND_XLSX_PASSWORD", "Send XLSX Password"

    usd_fields = [
        "total_entitled_quantity_usd",
        "total_entitled_quantity_revised_usd",
        "total_delivered_quantity_usd",
        "total_undelivered_quantity_usd",
    ]

    business_area = models.ForeignKey("core.BusinessArea", on_delete=models.CASCADE, help_text="Business Area")
    program_cycle = models.ForeignKey(
        "program.ProgramCycle", related_name="payment_plans", on_delete=models.CASCADE, help_text="Program Cycle"
    )
    delivery_mechanism = models.ForeignKey("payment.DeliveryMechanism", blank=True, null=True, on_delete=models.PROTECT)
    financial_service_provider = models.ForeignKey(
        "payment.FinancialServiceProvider", blank=True, null=True, on_delete=models.PROTECT
    )
    imported_file = models.ForeignKey(
        FileTemp, null=True, blank=True, related_name="+", on_delete=models.SET_NULL, help_text="Imported File"
    )
    export_file_entitlement = models.ForeignKey(
        FileTemp,
        null=True,
        blank=True,
        related_name="+",
        on_delete=models.SET_NULL,
        help_text="Export File Entitlement",
    )
    export_file_per_fsp = models.ForeignKey(
        FileTemp, null=True, blank=True, related_name="+", on_delete=models.SET_NULL, help_text="Export File per FSP"
    )  # save xlsx with auth code for API communication channel FSP, and just xlsx for others
    export_pdf_file_summary = models.ForeignKey(
        FileTemp,
        null=True,
        blank=True,
        related_name="+",
        on_delete=models.SET_NULL,
        help_text="Export PDF File Summary",
    )
    reconciliation_import_file = models.ForeignKey(
        FileTemp,
        null=True,
        blank=True,
        related_name="+",
        on_delete=models.SET_NULL,
        help_text="Reconciliation Import File",
    )
    steficon_rule = models.ForeignKey(
        RuleCommit,
        null=True,
        on_delete=models.PROTECT,
        related_name="payment_plans",
        blank=True,
        help_text="Engine Formula for calculation entitlement value",
    )
    steficon_rule_targeting = models.ForeignKey(
        RuleCommit,
        null=True,
        on_delete=models.PROTECT,
        related_name="payment_plans_target",
        blank=True,
        help_text="Engine Formula for calculation vulnerability score value",
    )
    created_by = models.ForeignKey(
        settings.AUTH_USER_MODEL,
        on_delete=models.PROTECT,
        related_name="created_payment_plans",
        help_text="Created by user",
    )
    source_payment_plan = models.ForeignKey(
        "self",
        null=True,
        blank=True,
        on_delete=models.CASCADE,
        related_name="follow_ups",
        help_text="Source Payment Plan (applicable for follow Up Payment Plan)",
    )

    storage_file = models.OneToOneField(
        StorageFile, blank=True, null=True, on_delete=models.SET_NULL, help_text="Storage File"
    )

    name = models.CharField(
        max_length=255,
        validators=[
            MinLengthValidator(3),
            MaxLengthValidator(255),
            DoubleSpaceValidator,
            StartEndSpaceValidator,
            ProhibitNullCharactersValidator(),
        ],
        null=True,
        blank=True,
        help_text="Name",
    )
    start_date = models.DateTimeField(
        db_index=True,
        blank=True,
        null=True,
        help_text="Payment Plan start date",
    )
    end_date = models.DateTimeField(
        db_index=True,
        blank=True,
        null=True,
        help_text="Payment Plan end date",
    )
    currency = models.CharField(max_length=4, choices=CURRENCY_CHOICES, blank=True, null=True, help_text="Currency")
    dispersion_start_date = models.DateField(blank=True, null=True, help_text="Dispersion Start Date")
    dispersion_end_date = models.DateField(blank=True, null=True, help_text="Dispersion End Date")
    excluded_ids = models.TextField(blank=True, null=True, help_text="Targeting level exclusion IDs")
    exclusion_reason = models.TextField(blank=True, null=True, help_text="Exclusion reason (Targeting level)")
    vulnerability_score_min = models.DecimalField(
        null=True,
        decimal_places=3,
        max_digits=6,
        help_text="Written by a tool such as Engine Formula",
        blank=True,
    )
    vulnerability_score_max = models.DecimalField(
        null=True,
        decimal_places=3,
        max_digits=6,
        help_text="Written by a tool such as Engine Formula",
        blank=True,
    )
    # System fields
    status = FSMField(
        default=Status.TP_OPEN, protected=False, db_index=True, choices=Status.choices, help_text="Status [sys]"
    )
    background_action_status = FSMField(
        default=None,
        protected=False,
        db_index=True,
        blank=True,
        null=True,
        choices=BackgroundActionStatus.choices,
        help_text="Background Action Status for celery task [sys]",
    )
    build_status = FSMField(
        choices=BuildStatus.choices,
        default=None,
        protected=False,
        db_index=True,
        null=True,
        blank=True,
        help_text="Build Status for celery task [sys]",
    )
    built_at = models.DateTimeField(null=True, blank=True, help_text="Built at [sys]")
    exchange_rate = models.DecimalField(
        decimal_places=8, blank=True, null=True, max_digits=15, help_text="Exchange Rate [sys]"
    )
    female_children_count = models.PositiveIntegerField(default=0, help_text="Female Children Count [sys]")
    male_children_count = models.PositiveIntegerField(default=0, help_text="Male Children Count [sys]")
    female_adults_count = models.PositiveIntegerField(default=0, help_text="Female Adults Count [sys]")
    male_adults_count = models.PositiveIntegerField(default=0, help_text="Male Adults Count [sys]")
    total_households_count = models.PositiveIntegerField(default=0, help_text="Total Households Count [sys]")
    total_individuals_count = models.PositiveIntegerField(default=0, help_text="Total Individuals Count [sys]")
    imported_file_date = models.DateTimeField(blank=True, null=True, help_text="Imported File Date [sys]")
    total_entitled_quantity = models.DecimalField(
        decimal_places=2,
        max_digits=15,
        validators=[MinValueValidator(Decimal("0"))],
        db_index=True,
        null=True,
        help_text="Total Entitled Quantity [sys]",
    )
    total_entitled_quantity_usd = models.DecimalField(
        decimal_places=2,
        max_digits=15,
        validators=[MinValueValidator(Decimal("0"))],
        null=True,
        blank=True,
        help_text="Total Entitled Quantity USD [sys]",
    )
    total_entitled_quantity_revised = models.DecimalField(
        decimal_places=2,
        max_digits=15,
        validators=[MinValueValidator(Decimal("0"))],
        db_index=True,
        null=True,
        blank=True,
        help_text="Total Entitled Quantity Revised [sys]",
    )
    total_entitled_quantity_revised_usd = models.DecimalField(
        decimal_places=2,
        max_digits=15,
        validators=[MinValueValidator(Decimal("0"))],
        null=True,
        blank=True,
        help_text="Total Entitled Quantity Revised USD [sys]",
    )
    total_delivered_quantity = models.DecimalField(
        decimal_places=2,
        max_digits=15,
        validators=[MinValueValidator(Decimal("0"))],
        db_index=True,
        null=True,
        blank=True,
        help_text="Total Delivered Quantity [sys]",
    )
    total_delivered_quantity_usd = models.DecimalField(
        decimal_places=2,
        max_digits=15,
        validators=[MinValueValidator(Decimal("0"))],
        null=True,
        blank=True,
        help_text="Total Delivered Quantity USD [sys]",
    )
    total_undelivered_quantity = models.DecimalField(
        decimal_places=2,
        max_digits=15,
        validators=[MinValueValidator(Decimal("0"))],
        db_index=True,
        null=True,
        blank=True,
        help_text="Total Undelivered Quantity [sys]",
    )
    total_undelivered_quantity_usd = models.DecimalField(
        decimal_places=2,
        max_digits=15,
        validators=[MinValueValidator(Decimal("0"))],
        null=True,
        blank=True,
        help_text="Total Undelivered Quantity USD [sys]",
    )
    steficon_targeting_applied_date = models.DateTimeField(
        blank=True, null=True, help_text="Engine Formula applied date for targeting [sys]"
    )
    steficon_applied_date = models.DateTimeField(blank=True, null=True, help_text="Engine Formula applied date [sys]")
    is_follow_up = models.BooleanField(default=False, help_text="Follow Up Payment Plan flag [sys]")
    exclude_household_error = models.TextField(
        blank=True, null=True, help_text="Exclusion reason (Targeting level) [sys]"
    )
    status_date = models.DateTimeField(help_text="Date and time of Payment Plan status [sys]")
    is_cash_assist = models.BooleanField(default=False, help_text="Cash Assist Flag [sys]")

    """
    Filtering criteria flags and a set of ORed Rules. Rules are either applied for a candidate list
    (against Golden Record) or for a final list (against the approved candidate list).
    If flag is applied, target population needs to be filtered by it as an AND condition to the existing set of rules.
    """
    flag_exclude_if_active_adjudication_ticket = models.BooleanField(
        default=False,
        help_text=_(
            "Exclude households with individuals (members or collectors) that have active adjudication ticket(s)."
        ),
    )
    flag_exclude_if_on_sanction_list = models.BooleanField(
        default=False,
        help_text=_("Exclude households with individuals (members or collectors) on sanction list."),
    )

    class Meta:
        verbose_name = "Payment Plan"
        ordering = ["created_at"]

    def __str__(self) -> str:
        return self.unicef_id or ""

    def save(self, *args: Any, **kwargs: Any) -> None:
        if self.steficon_rule_targeting and self.steficon_rule_targeting.rule.type != Rule.TYPE_TARGETING:
            raise ValidationError(
                f"The selected RuleCommit must be associated with a Rule of type {Rule.TYPE_TARGETING}."
            )
        if self.steficon_rule and self.steficon_rule.rule.type != Rule.TYPE_PAYMENT_PLAN:
            raise ValidationError(
                f"The selected RuleCommit must be associated with a Rule of type {Rule.TYPE_PAYMENT_PLAN}."
            )
        super().save(*args, **kwargs)

    def update_population_count_fields(self) -> None:
        households_ids = self.eligible_payments.values_list("household_id", flat=True)

        delta18 = relativedelta(years=+18)
        date18ago = datetime.now() - delta18

        targeted_individuals = Individual.objects.filter(household__id__in=households_ids).aggregate(
            male_children_count=Count("id", distinct=True, filter=Q(birth_date__gt=date18ago, sex=MALE)),
            female_children_count=Count("id", distinct=True, filter=Q(birth_date__gt=date18ago, sex=FEMALE)),
            male_adults_count=Count("id", distinct=True, filter=Q(birth_date__lte=date18ago, sex=MALE)),
            female_adults_count=Count("id", distinct=True, filter=Q(birth_date__lte=date18ago, sex=FEMALE)),
            total_individuals_count=Count("id", distinct=True),
        )

        self.female_children_count = targeted_individuals.get("female_children_count", 0)
        self.male_children_count = targeted_individuals.get("male_children_count", 0)
        self.female_adults_count = targeted_individuals.get("female_adults_count", 0)
        self.male_adults_count = targeted_individuals.get("male_adults_count", 0)
        self.total_households_count = households_ids.count()
        self.total_individuals_count = targeted_individuals.get("total_individuals_count", 0)

        self.save(
            update_fields=[
                "female_children_count",
                "male_children_count",
                "female_adults_count",
                "male_adults_count",
                "total_households_count",
                "total_individuals_count",
            ]
        )

    def update_money_fields(self) -> None:
        """update money fields only for PaymentPlan with currency"""
        if self.status not in self.PRE_PAYMENT_PLAN_STATUSES:
            payments = self.eligible_payments.aggregate(
                total_entitled_quantity=Coalesce(Sum("entitlement_quantity"), Decimal(0.0)),
                total_entitled_quantity_usd=Coalesce(Sum("entitlement_quantity_usd"), Decimal(0.0)),
                total_delivered_quantity=Coalesce(Sum("delivered_quantity"), Decimal(0.0)),
                total_delivered_quantity_usd=Coalesce(Sum("delivered_quantity_usd"), Decimal(0.0)),
            )

            self.total_entitled_quantity = payments.get("total_entitled_quantity", 0.00)
            self.total_entitled_quantity_usd = payments.get("total_entitled_quantity_usd", 0.00)
            self.total_delivered_quantity = payments.get("total_delivered_quantity", 0.00)
            self.total_delivered_quantity_usd = payments.get("total_delivered_quantity_usd", 0.00)

            self.total_undelivered_quantity = self.total_entitled_quantity - self.total_delivered_quantity
            self.total_undelivered_quantity_usd = self.total_entitled_quantity_usd - self.total_delivered_quantity_usd

            self.save(
                update_fields=[
                    "total_entitled_quantity",
                    "total_entitled_quantity_usd",
                    "total_delivered_quantity",
                    "total_delivered_quantity_usd",
                    "total_undelivered_quantity",
                    "total_undelivered_quantity_usd",
                ]
            )

    def is_population_open(self) -> bool:
        return self.status in (self.Status.TP_OPEN,)

    def is_population_finalized(self) -> bool:
        return self.status in (self.Status.TP_PROCESSING,)

    def is_population_locked(self) -> bool:
        return self.status in (
            self.Status.TP_LOCKED,
            self.Status.TP_STEFICON_COMPLETED,
            self.Status.TP_STEFICON_ERROR,
        )

    def get_criteria_string(self) -> str:
        try:
            return self.get_criteria_string()
        except Exception:
            return ""

    def remove_export_file_entitlement(self) -> None:
        self.export_file_entitlement.file.delete(save=False)
        self.export_file_entitlement.delete()
        self.export_file_entitlement = None

    def remove_export_file_per_fsp(self) -> None:
        self.export_file_per_fsp.file.delete(save=False)
        self.export_file_per_fsp.delete()
        self.export_file_per_fsp = None

    def remove_export_files(self) -> None:
        # remove export_file_entitlement
        if self.status == PaymentPlan.Status.LOCKED and self.export_file_entitlement:
            self.remove_export_file_entitlement()
        # remove export_file_per_fsp
        if self.status in (PaymentPlan.Status.ACCEPTED, PaymentPlan.Status.FINISHED) and self.export_file_per_fsp:
            self.remove_export_file_per_fsp()

    def remove_imported_file(self) -> None:
        if self.imported_file:
            self.imported_file.file.delete(save=False)
            self.imported_file.delete()
            self.imported_file = None
            self.imported_file_date = None

    def unsuccessful_payments(self) -> "QuerySet":
        return self.eligible_payments.filter(status__in=Payment.FAILED_STATUSES)

    def unsuccessful_payments_for_follow_up(self) -> "QuerySet":
        """
        used for creation FPP
        need to call from source_payment_plan level
        like payment_plan.source_payment_plan.unsuccessful_payments_for_follow_up()
        """
        payments_qs = (
            self.unsuccessful_payments()
            .exclude(household__withdrawn=True)  # Exclude beneficiaries who have been withdrawn
            .exclude(
                # Exclude beneficiaries who are currently in different follow-up Payment Plan within the same cycle (contains excluded from other follow-ups)
                household_id__in=Payment.objects.filter(
                    is_follow_up=True,
                    parent__source_payment_plan=self,
                    parent__program_cycle=self.program_cycle,
                    excluded=False,
                )
                .exclude(parent=self)
                .values_list("household_id", flat=True)
            )
        )
        return payments_qs

    def payments_used_in_follow_payment_plans(self) -> "QuerySet":
        return Payment.objects.filter(parent__source_payment_plan_id=self.id, excluded=False)

    def _get_last_approval_process_data(self) -> ModifiedData:
        from hct_mis_api.apps.payment.models import Approval

        approval_process = hasattr(self, "approval_process") and self.approval_process.first()
        if approval_process:
            if self.status == PaymentPlan.Status.IN_APPROVAL:
                return ModifiedData(approval_process.sent_for_approval_date, approval_process.sent_for_approval_by)
            if self.status == PaymentPlan.Status.IN_AUTHORIZATION:
                if approval := approval_process.approvals.filter(type=Approval.APPROVAL).order_by("created_at").last():
                    return ModifiedData(approval.created_at, approval.created_by)
            if self.status == PaymentPlan.Status.IN_REVIEW:
                if (
                    approval := approval_process.approvals.filter(type=Approval.AUTHORIZATION)
                    .order_by("created_at")
                    .last()
                ):
                    return ModifiedData(approval.created_at, approval.created_by)
            if self.status == PaymentPlan.Status.ACCEPTED:
                if (
                    approval := approval_process.approvals.filter(type=Approval.FINANCE_RELEASE)
                    .order_by("created_at")
                    .last()
                ):
                    return ModifiedData(approval.created_at, approval.created_by)
        return ModifiedData(self.updated_at)

    # from generic pp
    def get_exchange_rate(self, exchange_rates_client: Optional["ExchangeRateClient"] = None) -> float:
        if self.currency == USDC:
            # exchange rate for Digital currency USDC to USD
            return 1.0

        if exchange_rates_client is None:
            exchange_rates_client = ExchangeRates()

        return exchange_rates_client.get_exchange_rate_for_currency_code(self.currency, self.currency_exchange_date)

    def available_payment_records(
        self,
        payment_verification_plan: Optional["PaymentVerificationPlan"] = None,
        extra_validation: Optional[Callable] = None,
    ) -> QuerySet:
<<<<<<< HEAD
        params = Q(status__in=Payment.ALLOW_CREATE_VERIFICATION)
=======
        from hct_mis_api.apps.payment.models import PaymentVerificationPlan

        params = Q(status__in=Payment.ALLOW_CREATE_VERIFICATION + Payment.PENDING_STATUSES, delivered_quantity__gt=0)
>>>>>>> bd2b0f2a

        if payment_verification_plan:
            params &= Q(
                Q(payment_verifications__isnull=True)
                | Q(payment_verifications__payment_verification_plan=payment_verification_plan)
            )
        else:
            # exclude PaymentVerificationPlan with in statuses Error or Invalid
            params &= Q(
                Q(payment_verifications__isnull=True)
                | Q(
                    payment_verifications__payment_verification_plan__status__in=[
                        PaymentVerificationPlan.STATUS_INVALID,
                        PaymentVerificationPlan.STATUS_RAPID_PRO_ERROR,
                    ]
                )
            )

        payment_records = self.eligible_payments.select_related("head_of_household").filter(params).distinct()

        if extra_validation:
            payment_records_ids = list(map(lambda pr: pr.pk, filter(extra_validation, payment_records)))
            payment_records = Payment.objects.filter(pk__in=payment_records_ids)

        return payment_records

    @property
    def program(self) -> "Program":
        return self.program_cycle.program

    @property
    def is_social_worker_program(self) -> bool:
        return self.program_cycle.program.is_social_worker_program

    @property
    def household_list(self) -> "QuerySet":
        """copied from TP
        used in:
        1) create PP.create_payments() all list just filter by targeting_criteria, PaymentPlan.Status.TP_OPEN
        """
        all_households = Household.objects.filter(business_area=self.business_area, program=self.program_cycle.program)
        households = all_households.filter(self.get_query()).order_by("unicef_id")
        return households.distinct()

    @property
    def household_count(self) -> int:
        return self.household_list.count()

    @property
    def eligible_payments(self) -> QuerySet:
        return self.payment_items.eligible()

    @property
    def can_be_locked(self) -> bool:
        return self.payment_items.filter(Q(payment_plan_hard_conflicted=False) & Q(excluded=False)).exists()

    @property
    def can_create_xlsx_with_fsp_auth_code(self) -> bool:
        """
        export MTCN file
        xlsx file with password
        """
        all_sent_to_fsp = not self.eligible_payments.filter(status=Payment.STATUS_PENDING).exists()
        return self.is_payment_gateway and all_sent_to_fsp

    @property
    def can_regenerate_export_file_per_fsp(self) -> bool:
        """
        can regenerate export_file_per_fsp
        """
        return (
            self.status in (PaymentPlan.Status.ACCEPTED, PaymentPlan.Status.FINISHED)
            and self.export_file_per_fsp
            and self.background_action_status is None
        )

    @property
    def is_payment_gateway(self) -> bool:  # pragma: no cover
        if not getattr(self, "financial_service_provider", None):
            return False
        return self.financial_service_provider.is_payment_gateway

    @property
    def fsp_communication_channel(self) -> str:
        return (
            FinancialServiceProvider.COMMUNICATION_CHANNEL_API
            if self.is_payment_gateway
            else FinancialServiceProvider.COMMUNICATION_CHANNEL_XLSX
        )

    @property
    def bank_reconciliation_success(self) -> int:
        return self.eligible_payments.filter(status__in=Payment.DELIVERED_STATUSES).count()

    @property
    def bank_reconciliation_error(self) -> int:
        return self.eligible_payments.filter(status=Payment.STATUS_ERROR).count()

    @property
    def excluded_household_ids_targeting_level(self) -> List:
        return map_unicef_ids_to_households_unicef_ids(self.excluded_ids)

    @property
    def targeting_criteria_string(self) -> str:
        return Truncator(self.get_criteria_string()).chars(390, "...")

    def get_excluded_household_ids(self) -> List[str]:
        if not self.excluded_ids:
            return []
        hh_ids_list = []
        hh_ids_list.extend(hh_id.strip() for hh_id in self.excluded_ids.split(",") if hh_id.strip())
        return hh_ids_list

    def get_query(self) -> Q:
        query = super().get_query()
        if self.status != PaymentPlan.Status.TP_OPEN:
            query &= Q(size__gt=0)
        return query

    @property
    def has_empty_criteria(self) -> bool:
        return self.rules.count() == 0

    @property
    def has_empty_ids_criteria(self) -> bool:
        has_hh_ids, has_ind_ids = False, False
        for rule in self.rules.all():
            if rule.household_ids:
                has_hh_ids = True
            if rule.individual_ids:
                has_ind_ids = True

        return not has_hh_ids and not has_ind_ids

    @property
    def excluded_beneficiaries_ids(self) -> List[str]:
        """based on Program DCT return HH or Ind IDs"""
        beneficiaries_ids = (
            list(self.payment_items.filter(excluded=True).values_list("household__individuals__unicef_id", flat=True))
            if self.is_social_worker_program
            else list(self.payment_items.filter(excluded=True).values_list("household__unicef_id", flat=True))
        )
        return beneficiaries_ids

    @property
    def currency_exchange_date(self) -> datetime:
        now = timezone.now().date()
        return self.dispersion_end_date if self.dispersion_end_date < now else now

    @property
    def can_create_payment_verification_plan(self) -> int:
        return self.available_payment_records().count() > 0

    @property
    def has_export_file(self) -> bool:
        """
        for Locked plan return export_file_entitlement file
        for Accepted and Finished export_file_per_fsp file
        """
        try:
            if self.status == PaymentPlan.Status.LOCKED:
                return self.export_file_entitlement is not None
            elif self.status in (PaymentPlan.Status.ACCEPTED, PaymentPlan.Status.FINISHED):
                return self.export_file_per_fsp is not None
            else:
                return False
        except FileTemp.DoesNotExist:
            return False

    @property
    def payment_list_export_file_link(self) -> Optional[str]:
        """
        for Locked plan return export_file_entitlement file link
        for Accepted and Finished export_file_per_fsp file link
        """
        pp_status_to_file_field = {
            PaymentPlan.Status.LOCKED: "export_file_entitlement",
            PaymentPlan.Status.ACCEPTED: "export_file_per_fsp",
            PaymentPlan.Status.FINISHED: "export_file_per_fsp",
        }

        file_field = pp_status_to_file_field.get(self.status)
        if file_field:
            file_obj = getattr(self, file_field, None)
            return file_obj.file.url if file_obj and file_obj.file else None
        return None

    @property
    def imported_file_name(self) -> str:
        """used for import entitlements"""
        try:
            return self.imported_file.file.name if self.imported_file else ""
        except FileTemp.DoesNotExist:
            return ""

    @property
    def is_reconciled(self) -> bool:
        if not self.eligible_payments.exists():
            return False

        return (
            self.eligible_payments.exclude(status__in=Payment.PENDING_STATUSES).count()
            == self.eligible_payments.count()
        )

    @cached_property
    def acceptance_process_threshold(self) -> Optional["AcceptanceProcessThreshold"]:
        total_entitled_quantity_usd = int(self.total_entitled_quantity_usd or 0)

        return self.business_area.acceptance_process_thresholds.filter(
            payments_range_usd__contains=NumericRange(
                total_entitled_quantity_usd, total_entitled_quantity_usd, bounds="[]"
            )
        ).first()

    @property
    def approval_number_required(self) -> int:
        if not self.acceptance_process_threshold:
            return 1

        return self.acceptance_process_threshold.approval_number_required

    @property
    def authorization_number_required(self) -> int:
        if not self.acceptance_process_threshold:
            return 1

        return self.acceptance_process_threshold.authorization_number_required

    @property
    def finance_release_number_required(self) -> int:
        if not self.acceptance_process_threshold:
            return 1
        return self.acceptance_process_threshold.finance_release_number_required

    @property
    def last_approval_process_date(self) -> Optional[datetime]:
        return self._get_last_approval_process_data().modified_date

    @property
    def last_approval_process_by(self) -> Optional[str]:
        return self._get_last_approval_process_data().modified_by

    @property
    def can_send_to_payment_gateway(self) -> bool:
        status_accepted = self.status == PaymentPlan.Status.ACCEPTED
        has_payment_gateway_fsp = self.financial_service_provider and self.financial_service_provider.is_payment_gateway
        has_not_sent_to_payment_gateway_splits = self.splits.filter(
            sent_to_payment_gateway=False,
        ).exists()
        return status_accepted and has_payment_gateway_fsp and has_not_sent_to_payment_gateway_splits

    # @transitions #####################################################################

    @transition(
        field=background_action_status,
        source=[None] + BACKGROUND_ACTION_ERROR_STATES,
        target=BackgroundActionStatus.XLSX_EXPORTING,
        conditions=[
            lambda obj: obj.status
            in [PaymentPlan.Status.LOCKED, PaymentPlan.Status.ACCEPTED, PaymentPlan.Status.FINISHED]
        ],
    )
    def background_action_status_xlsx_exporting(self) -> None:
        pass

    @transition(
        field=background_action_status,
        source=[BackgroundActionStatus.XLSX_EXPORTING, BackgroundActionStatus.XLSX_EXPORT_ERROR],
        target=BackgroundActionStatus.XLSX_EXPORT_ERROR,
        conditions=[
            lambda obj: obj.status
            in [PaymentPlan.Status.LOCKED, PaymentPlan.Status.ACCEPTED, PaymentPlan.Status.FINISHED]
        ],
    )
    def background_action_status_xlsx_export_error(self) -> None:
        pass

    @transition(
        field=background_action_status,
        source=[None] + BACKGROUND_ACTION_ERROR_STATES,
        target=BackgroundActionStatus.RULE_ENGINE_RUN,
        conditions=[lambda obj: obj.status == PaymentPlan.Status.LOCKED],
    )
    def background_action_status_steficon_run(self) -> None:
        pass

    @transition(
        field=background_action_status,
        source=[BackgroundActionStatus.RULE_ENGINE_RUN, BackgroundActionStatus.RULE_ENGINE_ERROR],
        target=BackgroundActionStatus.RULE_ENGINE_ERROR,
        conditions=[lambda obj: obj.status == PaymentPlan.Status.LOCKED],
    )
    def background_action_status_steficon_error(self) -> None:
        pass

    @transition(
        field=background_action_status,
        source=[None] + BACKGROUND_ACTION_ERROR_STATES,
        target=BackgroundActionStatus.XLSX_IMPORTING_ENTITLEMENTS,
        conditions=[lambda obj: obj.status == PaymentPlan.Status.LOCKED],
    )
    def background_action_status_xlsx_importing_entitlements(self) -> None:
        pass

    @transition(
        field=background_action_status,
        source=[None] + BACKGROUND_ACTION_ERROR_STATES,
        target=BackgroundActionStatus.XLSX_IMPORTING_RECONCILIATION,
        conditions=[
            lambda obj: obj.status
            in [PaymentPlan.Status.LOCKED, PaymentPlan.Status.ACCEPTED, PaymentPlan.Status.FINISHED]
        ],
    )
    def background_action_status_xlsx_importing_reconciliation(self) -> None:
        pass

    @transition(
        field=background_action_status,
        source=[
            BackgroundActionStatus.XLSX_IMPORTING_ENTITLEMENTS,
            BackgroundActionStatus.XLSX_IMPORTING_RECONCILIATION,
            BackgroundActionStatus.XLSX_IMPORT_ERROR,
        ],
        target=BackgroundActionStatus.XLSX_IMPORT_ERROR,
        conditions=[
            lambda obj: obj.status
            in [PaymentPlan.Status.LOCKED, PaymentPlan.Status.ACCEPTED, PaymentPlan.Status.FINISHED]
        ],
    )
    def background_action_status_xlsx_import_error(self) -> None:
        pass

    @transition(field=background_action_status, source="*", target=None)
    def background_action_status_none(self) -> None:
        self.background_action_status = None  # little hack

    @transition(
        field=build_status,
        source="*",
        target=BuildStatus.BUILD_STATUS_PENDING,
        conditions=[
            lambda obj: obj.status
            in [
                PaymentPlan.Status.TP_OPEN,
                PaymentPlan.Status.TP_LOCKED,
                PaymentPlan.Status.TP_STEFICON_COMPLETED,
                PaymentPlan.Status.TP_STEFICON_ERROR,
                PaymentPlan.Status.DRAFT,
                PaymentPlan.Status.OPEN,
            ]
        ],
    )
    def build_status_pending(self) -> None:
        self.built_at = timezone.now()

    @transition(
        field=build_status,
        source=[BuildStatus.BUILD_STATUS_PENDING, BuildStatus.BUILD_STATUS_FAILED, BuildStatus.BUILD_STATUS_OK],
        target=BuildStatus.BUILD_STATUS_BUILDING,
        conditions=[
            lambda obj: obj.status
            in [
                PaymentPlan.Status.TP_OPEN,
                PaymentPlan.Status.TP_LOCKED,
                PaymentPlan.Status.TP_STEFICON_WAIT,
                PaymentPlan.Status.TP_STEFICON_COMPLETED,
                PaymentPlan.Status.TP_STEFICON_ERROR,
            ]
        ],
    )
    def build_status_building(self) -> None:
        self.built_at = timezone.now()

    @transition(
        field=build_status,
        source=BuildStatus.BUILD_STATUS_BUILDING,
        target=BuildStatus.BUILD_STATUS_FAILED,
        conditions=[
            lambda obj: obj.status
            in [
                PaymentPlan.Status.TP_OPEN,
                PaymentPlan.Status.TP_LOCKED,
                PaymentPlan.Status.TP_STEFICON_WAIT,
                PaymentPlan.Status.TP_STEFICON_COMPLETED,
                PaymentPlan.Status.TP_STEFICON_ERROR,
            ]
        ],
    )
    def build_status_failed(self) -> None:
        self.built_at = timezone.now()

    @transition(
        field=build_status,
        source=BuildStatus.BUILD_STATUS_BUILDING,
        target=BuildStatus.BUILD_STATUS_OK,
        conditions=[
            lambda obj: obj.status
            in [
                PaymentPlan.Status.TP_OPEN,
                PaymentPlan.Status.TP_LOCKED,
                PaymentPlan.Status.TP_STEFICON_COMPLETED,
                PaymentPlan.Status.TP_STEFICON_ERROR,
                PaymentPlan.Status.TP_STEFICON_WAIT,
            ]
        ],
    )
    def build_status_ok(self) -> None:
        self.built_at = timezone.now()

    @transition(
        field=background_action_status,
        source=[None, BackgroundActionStatus.EXCLUDE_BENEFICIARIES_ERROR],
        target=BackgroundActionStatus.EXCLUDE_BENEFICIARIES,
        conditions=[lambda obj: obj.status in [PaymentPlan.Status.OPEN, PaymentPlan.Status.LOCKED]],
    )
    def background_action_status_excluding_beneficiaries(self) -> None:
        pass

    @transition(
        field=background_action_status,
        source=[BackgroundActionStatus.EXCLUDE_BENEFICIARIES, BackgroundActionStatus.EXCLUDE_BENEFICIARIES_ERROR],
        target=BackgroundActionStatus.EXCLUDE_BENEFICIARIES_ERROR,
        conditions=[lambda obj: obj.status in [PaymentPlan.Status.OPEN, PaymentPlan.Status.LOCKED]],
    )
    def background_action_status_exclude_beneficiaries_error(self) -> None:
        pass

    @transition(
        field=background_action_status,
        source=[None, BackgroundActionStatus.SEND_TO_PAYMENT_GATEWAY_ERROR],
        target=BackgroundActionStatus.SEND_TO_PAYMENT_GATEWAY,
        conditions=[lambda obj: obj.status in [PaymentPlan.Status.ACCEPTED]],
    )
    def background_action_status_send_to_payment_gateway(self) -> None:
        pass

    @transition(
        field=background_action_status,
        source=[BackgroundActionStatus.SEND_TO_PAYMENT_GATEWAY, BackgroundActionStatus.SEND_TO_PAYMENT_GATEWAY_ERROR],
        target=BackgroundActionStatus.SEND_TO_PAYMENT_GATEWAY_ERROR,
        conditions=[lambda obj: obj.status in [PaymentPlan.Status.ACCEPTED]],
    )
    def background_action_status_send_to_payment_gateway_error(self) -> None:
        pass

    @transition(
        field=status,
        source=Status.TP_OPEN,
        target=Status.TP_LOCKED,
    )
    def status_tp_lock(self) -> None:
        self.status_date = timezone.now()

    @transition(
        field=status,
        source=[Status.TP_LOCKED, Status.TP_STEFICON_COMPLETED, Status.TP_STEFICON_ERROR],
        target=Status.TP_OPEN,
    )
    def status_tp_open(self) -> None:
        # revert all soft deleted by vulnerability_score filter
        self.payment_items(manager="all_objects").filter(is_removed=True).update(is_removed=False)
        self.status_date = timezone.now()

    @transition(
        field=status,
        source=Status.OPEN,
        target=Status.LOCKED,
    )
    def status_lock(self) -> None:
        self.status_date = timezone.now()

    @transition(
        field=status,
        source=Status.LOCKED,
        target=Status.OPEN,
    )
    def status_unlock(self) -> None:
        self.background_action_status_none()
        self.status_date = timezone.now()

    @transition(
        field=status,
        source=Status.LOCKED_FSP,
        target=Status.LOCKED,
    )
    def status_unlock_fsp(self) -> None:
        self.status_date = timezone.now()

    @transition(
        field=status,
        source=Status.LOCKED,
        target=Status.LOCKED_FSP,
    )
    def status_lock_fsp(self) -> None:
        self.background_action_status_none()
        self.status_date = timezone.now()

    @transition(
        field=status,
        source=[Status.IN_APPROVAL, Status.IN_AUTHORIZATION, Status.IN_REVIEW],
        target=Status.LOCKED_FSP,
    )
    def status_reject(self) -> None:
        self.status_date = timezone.now()

    @transition(
        field=status,
        source=Status.LOCKED_FSP,
        target=Status.IN_APPROVAL,
    )
    def status_send_to_approval(self) -> None:
        self.status_date = timezone.now()

    @transition(
        field=status,
        source=Status.IN_APPROVAL,
        target=Status.IN_AUTHORIZATION,
    )
    def status_approve(self) -> None:
        self.status_date = timezone.now()

    @transition(
        field=status,
        source=Status.IN_AUTHORIZATION,
        target=Status.IN_REVIEW,
    )
    def status_authorize(self) -> None:
        self.status_date = timezone.now()

    @transition(
        field=status,
        source=Status.IN_REVIEW,
        target=Status.ACCEPTED,
    )
    def status_mark_as_reviewed(self) -> None:
        from hct_mis_api.apps.payment.models import PaymentVerificationSummary

        self.status_date = timezone.now()

        if not hasattr(self, "payment_verification_summary"):
            PaymentVerificationSummary.objects.create(payment_plan=self)

    @transition(
        field=status,
        source=[Status.ACCEPTED, Status.FINISHED],
        target=Status.FINISHED,
    )
    def status_finished(self) -> None:
        self.status_date = timezone.now()

    @transition(
        field=status,
        source=[Status.TP_LOCKED, Status.TP_STEFICON_COMPLETED, Status.TP_STEFICON_ERROR, Status.OPEN],
        target=Status.DRAFT,
    )
    def status_draft(self) -> None:
        self.status_date = timezone.now()

    @transition(
        field=status,
        source=Status.DRAFT,
        target=Status.OPEN,
    )
    def status_open(self) -> None:
        self.status_date = timezone.now()


class FlexFieldArrayField(ArrayField):
    def formfield(self, form_class: Optional[Any] = ..., choices_form_class: Optional[Any] = ..., **kwargs: Any) -> Any:
        widget = FilteredSelectMultiple(self.verbose_name, False)
        # TODO exclude PDU here
        flexible_attributes = FlexibleAttribute.objects.values_list("name", flat=True)
        flexible_choices = ((x, x) for x in flexible_attributes)
        defaults = {
            "form_class": forms.MultipleChoiceField,
            "widget": widget,
            "choices": flexible_choices,
        }
        defaults.update(kwargs)
        return super(ArrayField, self).formfield(**defaults)


class FinancialServiceProviderXlsxTemplate(TimeStampedUUIDModel):
    COLUMNS_CHOICES = (
        ("payment_id", _("Payment ID")),
        ("household_id", _("Household ID")),
        ("individual_id", _("Individual ID")),
        ("household_size", _("Household Size")),
        ("collector_name", _("Collector Name")),
        ("alternate_collector_full_name", _("Alternate collector Full Name")),
        ("alternate_collector_given_name", _("Alternate collector Given Name")),
        ("alternate_collector_family_name", _("Alternate collector Family Name")),
        ("alternate_collector_middle_name", _("Alternate collector Middle Name")),
        ("alternate_collector_phone_no", _("Alternate collector phone number")),
        ("alternate_collector_document_numbers", _("Alternate collector Document numbers")),
        ("alternate_collector_sex", _("Alternate collector Gender")),
        ("payment_channel", _("Payment Channel")),
        ("fsp_name", _("FSP Name")),
        ("currency", _("Currency")),
        ("entitlement_quantity", _("Entitlement Quantity")),
        ("entitlement_quantity_usd", _("Entitlement Quantity USD")),
        ("delivered_quantity", _("Delivered Quantity")),
        ("delivery_date", _("Delivery Date")),
        ("reference_id", _("Reference id")),
        ("reason_for_unsuccessful_payment", _("Reason for unsuccessful payment")),
        ("order_number", _("Order Number")),
        ("token_number", _("Token Number")),
        ("additional_collector_name", _("Additional Collector Name")),
        ("additional_document_type", _("Additional Document Type")),
        ("additional_document_number", _("Additional Document Number")),
        ("registration_token", _("Registration Token")),
        ("status", _("Status")),
        ("transaction_status_blockchain_link", _("Transaction Status on the Blockchain")),
        ("fsp_auth_code", _("Auth Code")),
        ("account_data", _("Account Data")),
    )

    DEFAULT_COLUMNS = [col[0] for col in COLUMNS_CHOICES]

    created_by = models.ForeignKey(
        settings.AUTH_USER_MODEL,
        on_delete=models.CASCADE,
        related_name="created_financial_service_provider_xlsx_templates",
        null=True,
        blank=True,
        verbose_name=_("Created by"),
    )
    name = models.CharField(max_length=120, verbose_name=_("Name"))
    columns = MultiSelectField(
        max_length=1000,
        choices=COLUMNS_CHOICES,
        default=DEFAULT_COLUMNS,
        verbose_name=_("Columns"),
        help_text=_("Select the columns to include in the report"),
    )
    core_fields = DynamicChoiceArrayField(
        models.CharField(max_length=255, blank=True),
        choices_callable=FieldFactory.get_all_core_fields_choices,
        default=list,
        blank=True,
    )
    flex_fields = FlexFieldArrayField(
        models.CharField(max_length=255, blank=True),
        default=list,
        blank=True,
    )
    document_types = DynamicChoiceArrayField(
        models.CharField(max_length=255, blank=True),
        choices_callable=DocumentType.get_all_doc_types_choices,
        default=list,
        blank=True,
    )

    @staticmethod
    def get_data_from_payment_snapshot(
        household_data: Dict[str, Any],
        core_field: Dict[str, Any],
    ) -> Optional[str]:
        collector_data = household_data.get("primary_collector") or household_data.get("alternate_collector") or dict()
        primary_collector = household_data.get("primary_collector", {})
        alternate_collector = household_data.get("alternate_collector", {})

        lookup = core_field["lookup"]
        main_key = None  # just help find specific field from snapshot
        snapshot_field_path = core_field.get("snapshot_field")
        if snapshot_field_path:
            snapshot_field_path_split = snapshot_field_path.split("__")
            main_key = snapshot_field_path.split("__")[0] if len(snapshot_field_path_split) > 0 else None

            if main_key in {"country_origin_id", "country_id"}:
                country = Country.objects.filter(pk=household_data.get(main_key)).first()
                return country.iso_code3 if country else None

            if main_key in {"admin1_id", "admin2_id", "admin3_id", "admin4_id", "admin_area_id"}:
                area = Area.objects.filter(pk=household_data.get(main_key)).first()
                return f"{area.p_code} - {area.name}" if area else "" if area else None

            if main_key == "roles":
                lookup_id = primary_collector.get("id") or alternate_collector.get("id")
                if not lookup_id:
                    return None

                for role in household_data.get("roles", []):
                    individual = role.get("individual", {})
                    if individual.get("id") == lookup_id:
                        return role.get("role")
                # return None if role not found
                return None

            if main_key in {"primary_collector", "alternate_collector"}:
                return household_data.get(main_key, {}).get("id")

            if main_key == "documents":
                doc_type, doc_lookup = snapshot_field_path_split[1], snapshot_field_path_split[2]
                documents_list = collector_data.get("documents", [])
                documents_dict = {doc.get("type"): doc for doc in documents_list}
                return documents_dict.get(doc_type, {}).get(doc_lookup)

        if core_field["associated_with"] == _INDIVIDUAL:
            return collector_data.get(lookup, None) or collector_data.get(main_key, None)

        if core_field["associated_with"] == _HOUSEHOLD:
            return household_data.get(lookup, None)

        return None

    @staticmethod
    def get_column_from_core_field(
        payment: "Payment",
        core_field_name: str,
    ) -> Any:
        core_fields_attributes = FieldFactory(get_core_fields_attributes()).to_dict_by("name")
        core_field = core_fields_attributes.get(core_field_name)
        if not core_field:
            # Some fields can be added to the template, such as 'size'
            # which are not applicable to "People" export.
            return None

        snapshot = getattr(payment, "household_snapshot", None)
        if not snapshot:
            logger.warning(f"Not found snapshot for Payment {payment.unicef_id}")
            return None

        snapshot_data = FinancialServiceProviderXlsxTemplate.get_data_from_payment_snapshot(
            snapshot.snapshot_data, core_field
        )

        return snapshot_data

    @classmethod
    def get_column_value_from_payment(cls, payment: "Payment", column_name: str) -> Union[str, float, list, None]:
        # we can get if needed payment.parent.program.is_social_worker_program
        snapshot = getattr(payment, "household_snapshot", None)
        if not snapshot:
            logger.warning(f"Not found snapshot for Payment {payment.unicef_id}")
            return None
        snapshot_data = snapshot.snapshot_data
        primary_collector = snapshot_data.get("primary_collector", {})
        alternate_collector = snapshot_data.get("alternate_collector", {})
        collector_data = primary_collector or alternate_collector or dict()

        map_obj_name_column = {
            "payment_id": (payment, "unicef_id"),
            "individual_id": (collector_data, "unicef_id"),  # add for people export
            "household_id": (snapshot_data, "unicef_id"),  # remove for people export
            "household_size": (snapshot_data, "size"),  # remove for people export
            "admin_level_2": (snapshot_data, "admin2"),
            "village": (snapshot_data, "village"),
            "collector_name": (collector_data, "full_name"),
            "alternate_collector_full_name": (alternate_collector, "full_name"),
            "alternate_collector_given_name": (alternate_collector, "given_name"),
            "alternate_collector_middle_name": (alternate_collector, "middle_name"),
            "alternate_collector_family_name": (alternate_collector, "family_name"),
            "alternate_collector_sex": (alternate_collector, "sex"),
            "alternate_collector_phone_no": (alternate_collector, "phone_no"),
            "alternate_collector_document_numbers": (alternate_collector, "document_number"),
            "payment_channel": (payment.delivery_type, "name"),
            "fsp_name": (payment.financial_service_provider, "name"),
            "currency": (payment, "currency"),
            "entitlement_quantity": (payment, "entitlement_quantity"),
            "entitlement_quantity_usd": (payment, "entitlement_quantity_usd"),
            "delivered_quantity": (payment, "delivered_quantity"),
            "delivery_date": (payment, "delivery_date"),
            "reference_id": (payment, "transaction_reference_id"),
            "reason_for_unsuccessful_payment": (payment, "reason_for_unsuccessful_payment"),
            "order_number": (payment, "order_number"),
            "token_number": (payment, "token_number"),
            "additional_collector_name": (payment, "additional_collector_name"),
            "additional_document_type": (payment, "additional_document_type"),
            "additional_document_number": (payment, "additional_document_number"),
            "status": (payment, "payment_status"),
            "transaction_status_blockchain_link": (
                payment,
                "transaction_status_blockchain_link",
            ),
            "fsp_auth_code": (payment, "fsp_auth_code"),
        }
        additional_columns = {
            "admin_level_2": (cls.get_admin_level_2, [snapshot_data]),
            "alternate_collector_document_numbers": (cls.get_alternate_collector_doc_numbers, [snapshot_data]),
        }
        if column_name in DocumentType.get_all_doc_types():
            return cls.get_document_number_by_doc_type_key(snapshot_data, column_name)

        if column_name in additional_columns:
            method, args = additional_columns[column_name]
            return method(*args)

        if column_name not in map_obj_name_column:
            return "wrong_column_name"
        if column_name == "delivered_quantity" and payment.status == Payment.STATUS_ERROR:  # Unsuccessful Payment
            return float(-1)
        if column_name == "delivery_date" and payment.delivery_date is not None:
            return str(payment.delivery_date)

        obj, nested_field = map_obj_name_column[column_name]
        # return if obj is dictionary from snapshot
        if isinstance(obj, dict):
            return obj.get(nested_field, "")
        # return if obj is model
        return getattr(obj, nested_field, None) or ""

    @classmethod
    def get_account_value_from_payment(cls, payment: "Payment", key_name: str) -> Union[str, float, list, None]:
        """get Account values from Collector's Account.data"""
        snapshot = getattr(payment, "household_snapshot", None)
        if not snapshot:
            logger.warning(f"Not found snapshot for Payment {payment.unicef_id}")
            return None
        snapshot_data = snapshot.snapshot_data
        collector_data = (
            snapshot_data.get("primary_collector", {}) or snapshot_data.get("alternate_collector", {}) or dict()
        )
        account_data = collector_data.get("account_data", {})
        return account_data.get(key_name, "")

    @staticmethod
    def get_document_number_by_doc_type_key(snapshot_data: Dict[str, Any], document_type_key: str) -> str:
        collector_data = (
            snapshot_data.get("primary_collector", {}) or snapshot_data.get("alternate_collector", {}) or dict()
        )
        documents_list = collector_data.get("documents", [])
        documents_dict = {doc.get("type"): doc for doc in documents_list}
        return documents_dict.get(document_type_key, {}).get("document_number", "")

    @staticmethod
    def get_alternate_collector_doc_numbers(snapshot_data: Dict[str, Any]) -> str:
        alternate_collector_data = snapshot_data.get("alternate_collector", {}) or dict()
        doc_list = alternate_collector_data.get("documents", [])
        doc_numbers = [doc.get("document_number", "") for doc in doc_list]
        return ", ".join(doc_numbers)

    @staticmethod
    def get_admin_level_2(snapshot_data: Dict[str, Any]) -> str:
        area = Area.objects.filter(pk=snapshot_data.get("admin2_id")).first()
        return area.name if area else ""

    def __str__(self) -> str:
        return f"{self.name} ({len(self.columns) + len(self.core_fields)})"


class FspXlsxTemplatePerDeliveryMechanism(TimeStampedUUIDModel):
    created_by = models.ForeignKey(
        settings.AUTH_USER_MODEL,
        on_delete=models.CASCADE,
        related_name="created_fsp_xlsx_template_per_delivery_mechanisms",
        null=True,
        blank=True,
        verbose_name=_("Created by"),
    )
    financial_service_provider = models.ForeignKey(
        "payment.FinancialServiceProvider",
        on_delete=models.CASCADE,
        related_name="fsp_xlsx_template_per_delivery_mechanisms",
    )
    delivery_mechanism = models.ForeignKey("DeliveryMechanism", on_delete=models.SET_NULL, null=True)
    xlsx_template = models.ForeignKey(
        "payment.FinancialServiceProviderXlsxTemplate",
        on_delete=models.CASCADE,
        related_name="fsp_xlsx_template_per_delivery_mechanisms",
    )

    class Meta:
        unique_together = ("financial_service_provider", "delivery_mechanism")

    def __str__(self) -> str:
        return f"{self.financial_service_provider.name} - {self.xlsx_template} - {self.delivery_mechanism}"


class FinancialServiceProvider(InternalDataFieldModel, LimitBusinessAreaModelMixin, TimeStampedUUIDModel):
    COMMUNICATION_CHANNEL_API = "API"
    COMMUNICATION_CHANNEL_SFTP = "SFTP"
    COMMUNICATION_CHANNEL_XLSX = "XLSX"
    COMMUNICATION_CHANNEL_CHOICES = (
        (COMMUNICATION_CHANNEL_API, "API"),
        (COMMUNICATION_CHANNEL_SFTP, "SFTP"),
        (COMMUNICATION_CHANNEL_XLSX, "XLSX"),
    )

    created_by = models.ForeignKey(
        settings.AUTH_USER_MODEL,
        on_delete=models.SET_NULL,
        related_name="created_financial_service_providers",
        null=True,
        blank=True,
        verbose_name=_("Created by"),
    )
    name = models.CharField(max_length=100, unique=True)
    vision_vendor_number = models.CharField(max_length=100, unique=True)
    delivery_mechanisms = models.ManyToManyField("payment.DeliveryMechanism")
    distribution_limit = models.DecimalField(
        decimal_places=2,
        max_digits=12,
        validators=[MinValueValidator(Decimal("0.00"))],
        null=True,
        blank=True,
        help_text="The maximum amount of money in USD that can be distributed or unlimited if null",
        db_index=True,
    )
    communication_channel = models.CharField(max_length=6, choices=COMMUNICATION_CHANNEL_CHOICES, db_index=True)
    data_transfer_configuration = models.JSONField(
        help_text="JSON configuration for the data transfer mechanism",
        null=True,
        blank=True,
        default=dict,
    )
    xlsx_templates = models.ManyToManyField(
        "payment.FinancialServiceProviderXlsxTemplate",
        through="FspXlsxTemplatePerDeliveryMechanism",
        related_name="financial_service_providers",
    )
    payment_gateway_id = models.CharField(max_length=255, null=True, blank=True)

    def __str__(self) -> str:
        return f"{self.name} ({self.vision_vendor_number}): {self.communication_channel}"

    def get_xlsx_template(self, delivery_mechanism: str) -> Optional["FinancialServiceProviderXlsxTemplate"]:
        try:
            return self.xlsx_templates.get(
                fsp_xlsx_template_per_delivery_mechanisms__delivery_mechanism=delivery_mechanism
            )
        except FinancialServiceProviderXlsxTemplate.DoesNotExist:
            return None

    @property
    def is_payment_gateway(self) -> bool:
        return self.communication_channel == self.COMMUNICATION_CHANNEL_API and self.payment_gateway_id is not None


# TODO MB remove in step 2
class DeliveryMechanismPerPaymentPlan(TimeStampedUUIDModel):
    payment_plan = models.OneToOneField(
        "payment.PaymentPlan",
        on_delete=models.CASCADE,
        related_name="delivery_mechanism_per_payment_plan",
    )
    financial_service_provider = models.ForeignKey(
        "payment.FinancialServiceProvider",
        on_delete=models.PROTECT,
        related_name="delivery_mechanisms_per_payment_plan",
        null=True,
    )
    delivery_mechanism = models.ForeignKey("DeliveryMechanism", on_delete=models.SET_NULL, null=True)
    delivery_mechanism_order = models.PositiveIntegerField()
    sent_to_payment_gateway = models.BooleanField(default=False)

    class Meta:
        constraints = [
            models.UniqueConstraint(
                fields=["payment_plan", "delivery_mechanism", "delivery_mechanism_order"],
                name="unique payment_plan_delivery_mechanism",
            ),
        ]


class Payment(
    TimeStampedUUIDModel,
    InternalDataFieldModel,
    SoftDeletableModel,
    UnicefIdentifiedModel,
    AdminUrlMixin,
    SignatureMixin,
):
    usd_fields = ["delivered_quantity_usd", "entitlement_quantity_usd"]

    STATUS_SUCCESS = "Transaction Successful"
    STATUS_ERROR = "Transaction Erroneous"
    STATUS_DISTRIBUTION_SUCCESS = "Distribution Successful"
    STATUS_NOT_DISTRIBUTED = "Not Distributed"
    STATUS_FORCE_FAILED = "Force failed"
    STATUS_DISTRIBUTION_PARTIAL = "Partially Distributed"
    STATUS_PENDING = "Pending"
    # Payment Gateway statuses
    STATUS_SENT_TO_PG = "Sent to Payment Gateway"
    STATUS_SENT_TO_FSP = "Sent to FSP"
    STATUS_MANUALLY_CANCELLED = "Manually Cancelled"

    STATUS_CHOICE = (
        (STATUS_DISTRIBUTION_SUCCESS, _("Distribution Successful")),  # Delivered Fully
        (STATUS_NOT_DISTRIBUTED, _("Not Distributed")),  # Not Delivered
        (STATUS_SUCCESS, _("Transaction Successful")),  # Delivered Fully
        (STATUS_ERROR, _("Transaction Erroneous")),  # Unsuccessful
        (STATUS_FORCE_FAILED, _("Force failed")),  # Force Failed
        (STATUS_DISTRIBUTION_PARTIAL, _("Partially Distributed")),  # Delivered Partially
        (STATUS_PENDING, _("Pending")),  # Pending
        (STATUS_SENT_TO_PG, _("Sent to Payment Gateway")),
        (STATUS_SENT_TO_FSP, _("Sent to FSP")),
        (STATUS_MANUALLY_CANCELLED, _("Manually Cancelled")),
    )

    PENDING_STATUSES = (STATUS_PENDING, STATUS_SENT_TO_PG, STATUS_SENT_TO_FSP)
    DELIVERED_STATUSES = (STATUS_SUCCESS, STATUS_DISTRIBUTION_SUCCESS, STATUS_DISTRIBUTION_PARTIAL)
    NOT_DELIVERED_STATUSES = (STATUS_NOT_DISTRIBUTED,)
    FAILED_STATUSES = (STATUS_FORCE_FAILED, STATUS_ERROR, STATUS_MANUALLY_CANCELLED, STATUS_NOT_DISTRIBUTED)

    ALLOW_CREATE_VERIFICATION = PENDING_STATUSES + DELIVERED_STATUSES + NOT_DELIVERED_STATUSES

    ENTITLEMENT_CARD_STATUS_ACTIVE = "ACTIVE"
    ENTITLEMENT_CARD_STATUS_INACTIVE = "INACTIVE"
    ENTITLEMENT_CARD_STATUS_CHOICE = Choices(
        (ENTITLEMENT_CARD_STATUS_ACTIVE, _("Active")),
        (ENTITLEMENT_CARD_STATUS_INACTIVE, _("Inactive")),
    )

    parent = models.ForeignKey(
        "payment.PaymentPlan",
        on_delete=models.CASCADE,
        related_name="payment_items",
    )
    parent_split = models.ForeignKey(
        "payment.PaymentPlanSplit",
        on_delete=models.SET_NULL,
        related_name="split_payment_items",
        null=True,
        blank=True,
    )
    business_area = models.ForeignKey("core.BusinessArea", on_delete=models.CASCADE)
    # use program_id in UniqueConstraint order_number and token_number per Program
    program = models.ForeignKey("program.Program", on_delete=models.SET_NULL, null=True, blank=True)
    household = models.ForeignKey("household.Household", on_delete=models.CASCADE)
    head_of_household = models.ForeignKey("household.Individual", on_delete=models.CASCADE, null=True)
    delivery_type = models.ForeignKey("payment.DeliveryMechanism", on_delete=models.SET_NULL, null=True)
    financial_service_provider = models.ForeignKey(
        "payment.FinancialServiceProvider", on_delete=models.PROTECT, null=True
    )
    collector = models.ForeignKey("household.Individual", on_delete=models.CASCADE, related_name="collector_payments")
    source_payment = models.ForeignKey(
        "self", null=True, blank=True, on_delete=models.CASCADE, related_name="follow_ups"
    )
    is_follow_up = models.BooleanField(default=False)
    status = models.CharField(
        max_length=255,
        choices=STATUS_CHOICE,
        default=STATUS_PENDING,
    )
    status_date = models.DateTimeField()
    currency = models.CharField(
        max_length=4,
        null=True,
        blank=True,
    )
    entitlement_quantity = models.DecimalField(
        decimal_places=2, max_digits=15, validators=[MinValueValidator(Decimal("0.00"))], null=True, blank=True
    )
    entitlement_quantity_usd = models.DecimalField(
        decimal_places=2, max_digits=15, validators=[MinValueValidator(Decimal("0.00"))], null=True, blank=True
    )
    entitlement_date = models.DateTimeField(null=True, blank=True)
    delivered_quantity = models.DecimalField(
        decimal_places=2, max_digits=15, validators=[MinValueValidator(Decimal("0.00"))], null=True, blank=True
    )
    delivered_quantity_usd = models.DecimalField(
        decimal_places=2, max_digits=15, validators=[MinValueValidator(Decimal("0.00"))], null=True, blank=True
    )
    delivery_date = models.DateTimeField(null=True, blank=True)
    transaction_reference_id = models.CharField(max_length=255, null=True, blank=True)  # transaction_id
    transaction_status_blockchain_link = models.CharField(max_length=255, null=True, blank=True)
    conflicted = models.BooleanField(default=False)
    excluded = models.BooleanField(default=False)
    has_valid_wallet = models.BooleanField(default=True)
    reason_for_unsuccessful_payment = models.CharField(max_length=255, null=True, blank=True)
    order_number = models.PositiveIntegerField(
        blank=True,
        null=True,
        validators=[
            MinValueValidator(100000000),
            MaxValueValidator(999999999),
            payment_token_and_order_number_validator,
        ],
    )  # 9 digits
    token_number = models.PositiveIntegerField(
        blank=True,
        null=True,
        validators=[MinValueValidator(1000000), MaxValueValidator(9999999), payment_token_and_order_number_validator],
    )  # 7 digits

    additional_collector_name = models.CharField(
        max_length=64,
        blank=True,
        null=True,
        help_text="Use this field for reconciliation data when funds are collected by someone other than the designated collector or the alternate collector",
    )
    additional_document_type = models.CharField(
        max_length=128, blank=True, null=True, help_text="Use this field for reconciliation data"
    )
    additional_document_number = models.CharField(
        max_length=128, blank=True, null=True, help_text="Use this field for reconciliation data"
    )
    fsp_auth_code = models.CharField(max_length=128, blank=True, null=True, help_text="FSP Auth Code")

    vulnerability_score = models.DecimalField(
        blank=True, null=True, decimal_places=3, max_digits=6, help_text="Written by Steficon", db_index=True
    )
    is_cash_assist = models.BooleanField(default=False)

    objects = PaymentManager()

    class Meta:
        constraints = [
            UniqueConstraint(
                fields=["parent", "household"],
                condition=Q(is_removed=False) & Q(is_cash_assist=False),
                name="payment_plan_and_household",
            ),
            UniqueConstraint(
                fields=["program_id", "order_number"],
                condition=Q(is_removed=False),
                name="order_number_unique_per_program",
            ),
            UniqueConstraint(
                fields=["program_id", "token_number"],
                condition=Q(is_removed=False),
                name="token_number_unique_per_program",
            ),
        ]

    signature_fields = (
        "parent_id",
        "conflicted",
        "excluded",
        "entitlement_date",
        "financial_service_provider_id",
        "collector_id",
        "source_payment_id",
        "is_follow_up",
        "reason_for_unsuccessful_payment",
        "program_id",
        "order_number",
        "token_number",
        "household_snapshot.snapshot_data",
        "business_area_id",
        "status",
        "status_date",
        "household_id",
        "head_of_household_id",
        "delivery_type",
        "currency",
        "entitlement_quantity",
        "entitlement_quantity_usd",
        "delivered_quantity",
        "delivered_quantity_usd",
        "delivery_date",
        "transaction_reference_id",
    )

    def mark_as_failed(self) -> None:  # pragma: no cover
        if self.status is self.STATUS_FORCE_FAILED:
            raise ValidationError("Status shouldn't be failed")
        self.status = self.STATUS_FORCE_FAILED
        self.status_date = timezone.now()
        self.delivered_quantity = 0
        self.delivered_quantity_usd = 0
        self.delivery_date = None

    def revert_mark_as_failed(self, delivered_quantity: Decimal, delivery_date: datetime) -> None:  # pragma: no cover
        if self.status != self.STATUS_FORCE_FAILED:
            raise ValidationError("Only payment marked as force failed can be reverted")
        if self.entitlement_quantity is None:
            raise ValidationError("Entitlement quantity need to be set in order to revert")

        self.status = self.get_revert_mark_as_failed_status(delivered_quantity)
        self.status_date = timezone.now()
        self.delivered_quantity = delivered_quantity
        self.delivery_date = delivery_date

    @property
    def payment_status(self) -> str:  # pragma: no cover
        status = "-"
        if self.status == Payment.STATUS_PENDING:
            status = "Pending"

        elif self.status in (Payment.STATUS_DISTRIBUTION_SUCCESS, Payment.STATUS_SUCCESS):
            status = "Delivered Fully"

        elif self.status == Payment.STATUS_DISTRIBUTION_PARTIAL:
            status = "Delivered Partially"

        elif self.status == Payment.STATUS_NOT_DISTRIBUTED:
            status = "Not Delivered"

        elif self.status == Payment.STATUS_ERROR:
            status = "Unsuccessful"

        elif self.status == Payment.STATUS_FORCE_FAILED:
            status = "Force Failed"

        return status

    @property
    def full_name(self) -> str:
        return self.collector.full_name

    def get_revert_mark_as_failed_status(self, delivered_quantity: Decimal) -> str:  # pragma: no cover
        if delivered_quantity == 0:
            return Payment.STATUS_NOT_DISTRIBUTED

        elif delivered_quantity < self.entitlement_quantity:
            return Payment.STATUS_DISTRIBUTION_PARTIAL

        elif delivered_quantity == self.entitlement_quantity:
            return Payment.STATUS_DISTRIBUTION_SUCCESS

        else:
            raise ValidationError(
                f"Wrong delivered quantity {delivered_quantity} for entitlement quantity {self.entitlement_quantity}"
            )


class PaymentHouseholdSnapshot(TimeStampedUUIDModel):
    snapshot_data = JSONField(default=dict)
    household_id = models.UUIDField()
    payment = models.OneToOneField(Payment, on_delete=models.CASCADE, related_name="household_snapshot")


class FinancialInstitution(TimeStampedModel):
    class FinancialInstitutionType(models.TextChoices):
        BANK = "bank", "Bank"
        TELCO = "telco", "Telco"
        OTHER = "other", "Other"

    name = models.CharField(max_length=255)
    type = models.CharField(max_length=30, choices=FinancialInstitutionType.choices)
    country = models.ForeignKey(Country, on_delete=models.PROTECT, blank=True, null=True)
    swift_code = models.CharField(max_length=255, blank=True, null=True)

    def __str__(self) -> str:
        return f"{self.id} {self.name}: {self.type}"  # pragma: no cover


class FinancialInstitutionMapping(TimeStampedModel):
    financial_service_provider = models.ForeignKey(FinancialServiceProvider, on_delete=models.CASCADE)
    financial_institution = models.ForeignKey(FinancialInstitution, on_delete=models.CASCADE)
    code = models.CharField(max_length=30)

    class Meta:
        unique_together = ("financial_service_provider", "financial_institution")

    def __str__(self) -> str:
        return f"{self.financial_institution} to {self.financial_service_provider}: {self.code}"


class Account(MergeStatusModel, TimeStampedUUIDModel, SignatureMixin):
    ACCOUNT_FIELD_PREFIX = "account__"

    individual = models.ForeignKey(
        "household.Individual",
        on_delete=models.CASCADE,
        related_name="accounts",
    )
    account_type = models.ForeignKey(
        "payment.AccountType",
        on_delete=models.PROTECT,
    )
    financial_institution = models.ForeignKey(
        "payment.FinancialInstitution",
        on_delete=models.PROTECT,
        null=True,
        blank=True,
    )
    number = models.CharField(max_length=256, blank=True, null=True, db_index=True)
    data = JSONField(default=dict, blank=True, encoder=DjangoJSONEncoder)
    unique_key = models.CharField(max_length=256, blank=True, null=True, editable=False)  # type: ignore
    is_unique = models.BooleanField(default=True, db_index=True)
    active = models.BooleanField(default=True, db_index=True)  # False for duplicated/withdrawn individual

    signature_fields = (
        "data",
        "account_type",
    )

    objects = MergedManager()
    all_objects = models.Manager()

    class Meta:
        constraints = [
            models.UniqueConstraint(
                fields=("unique_key", "active", "is_unique"),
                condition=Q(active=True) & Q(unique_key__isnull=False) & Q(is_unique=True),
                name="unique_active_wallet",
            ),
        ]

    def __str__(self) -> str:
        return f"{self.individual} - {self.account_type}"

    @property
    def account_data(self) -> dict:
        data = self.data.copy()
        data["number"] = self.number or data.get("number", "")
        data["financial_institution"] = str(self.financial_institution.id) if self.financial_institution else ""
        return data

    @account_data.setter
    def account_data(self, account_values: dict) -> None:
        for field_name, value in account_values.items():
            if field_name == "number":
                self.number = value
            elif field_name == "financial_institution":
                self.financial_institution = FinancialInstitution.objects.filter(id=value).first()
            else:
                self.data[field_name] = value

    @cached_property
    def unique_delivery_data_for_account_type(self) -> Dict:
        delivery_data = {}
        unique_fields = self.account_type.unique_fields

        for field in unique_fields:
            delivery_data[field] = self.data.get(field, None)

        if self.number:
            delivery_data["number"] = self.number

        return delivery_data

    @property
    def unique_fields(self) -> List[str]:
        return self.account_type.unique_fields

    def update_unique_field(self) -> None:
        if hasattr(self, "unique_fields") and isinstance(self.unique_fields, (list, tuple)):
            if not self.unique_fields:
                self.is_unique = True
                self.unique_key = None
                self.save(update_fields=["unique_key", "is_unique"])
                return

            sha256 = hashlib.sha256()
            sha256.update(self.individual.program.name.encode("utf-8"))
            sha256.update(self.account_type.key.encode("utf-8"))

            for field_name in self.unique_fields:
                if value := self.unique_delivery_data_for_account_type.get(field_name, None):
                    sha256.update(str(value).encode("utf-8"))

            self.unique_key = sha256.hexdigest()
            try:
                with transaction.atomic():
                    self.is_unique = True
                    self.save(update_fields=["unique_key", "is_unique"])
            except IntegrityError:
                with transaction.atomic():
                    self.is_unique = False
                    self.save(update_fields=["unique_key", "is_unique"])

    @classmethod
    def validate_uniqueness(cls, qs: Union[QuerySet["Account"], List["Account"]]) -> None:
        for dmd in qs:
            dmd.update_unique_field()


class PaymentDataCollector(Account):
    @classmethod
    def get_associated_object(
        cls,
        associated_with: str,
        collector: Individual,
        account: Optional[Account] = None,
    ) -> Any:
        associated_objects = {
            FspNameMapping.SourceModel.INDIVIDUAL.value: collector,
            FspNameMapping.SourceModel.HOUSEHOLD.value: collector.household,
            FspNameMapping.SourceModel.ACCOUNT.value: account.account_data if account else {},
        }
        return associated_objects.get(associated_with)

    @classmethod
    def delivery_data(
        cls,
        fsp: "FinancialServiceProvider",
        delivery_mechanism: "DeliveryMechanism",
        collector: "Individual",
    ) -> Dict:
        delivery_data = {}
        account = collector.accounts.filter(account_type=delivery_mechanism.account_type).first()

        dm_configs = DeliveryMechanismConfig.objects.filter(fsp=fsp, delivery_mechanism=delivery_mechanism)
        collector_country = collector.household and collector.household.country
        if collector_country and (country_config := dm_configs.filter(country=collector_country).first()):
            dm_config = country_config
        else:
            dm_config = dm_configs.first()
        if not dm_config:
            return account.account_data if account else {}

        fsp_names_mappings = {x.external_name: x for x in fsp.names_mappings.all()}

        for field in dm_config.required_fields:
            if fsp_name_mapping := fsp_names_mappings.get(field, None):
                internal_field = fsp_name_mapping.hope_name
                associated_object = cls.get_associated_object(fsp_name_mapping.source, collector, account)
            else:
                internal_field = field
                associated_object = account.account_data if account else {}
            if isinstance(associated_object, dict):
                value = associated_object.get(internal_field, None)
                delivery_data[field] = value and str(value)
            else:
                delivery_data[field] = getattr(associated_object, internal_field, None)

        if account:
            if account.number:
                delivery_data["number"] = account.number
            if account.financial_institution:
                delivery_data["financial_institution"] = str(account.financial_institution.id)

        return delivery_data

    @classmethod
    def validate_account(
        cls,
        fsp: "FinancialServiceProvider",
        delivery_mechanism: "DeliveryMechanism",
        collector: Individual,
    ) -> bool:
        if not delivery_mechanism.account_type:
            # ex. "cash" - doesn't need any validation
            return True

        account = collector.accounts.filter(account_type=delivery_mechanism.account_type).first()

        fsp_names_mappings = {x.external_name: x for x in fsp.names_mappings.all()}
        dm_configs = DeliveryMechanismConfig.objects.filter(fsp=fsp, delivery_mechanism=delivery_mechanism)

        collector_country = collector.household and collector.household.country
        if collector_country and (country_config := dm_configs.filter(country=collector_country).first()):
            dm_config = country_config
        else:
            dm_config = dm_configs.first()
        if not dm_config:
            return True

        for field in dm_config.required_fields:
            if fsp_name_mapping := fsp_names_mappings.get(field, None):
                field = fsp_name_mapping.hope_name
                associated_object = cls.get_associated_object(fsp_name_mapping.source, collector, account)
            else:
                associated_object = account.account_data if account else {}
            if isinstance(associated_object, dict):
                value = associated_object.get(field, None)
            else:
                value = getattr(associated_object, field, None)

            if value in [None, ""]:
                return False

        return True

    class Meta:
        proxy = True
        verbose_name = "Payment Data Collector"
        verbose_name_plural = "Payment Data Collectors"


class PendingAccount(Account):
    objects: PendingManager = PendingManager()  # type: ignore

    class Meta:
        proxy = True
        verbose_name = "Imported Account"
        verbose_name_plural = "Imported Accounts"


class DeliveryMechanism(TimeStampedUUIDModel):
    class TransferType(models.TextChoices):
        CASH = "CASH", "Cash"
        VOUCHER = "VOUCHER", "Voucher"
        DIGITAL = "DIGITAL", "Digital"

    payment_gateway_id = models.CharField(max_length=255, unique=True, null=True, blank=True)
    code = models.CharField(max_length=255, unique=True)
    name = models.CharField(max_length=255, unique=True)
    is_active = models.BooleanField(default=True)
    transfer_type = models.CharField(max_length=255, choices=TransferType.choices, default=TransferType.CASH)
    account_type = models.ForeignKey(
        "payment.AccountType",
        on_delete=models.PROTECT,
        related_name="delivery_mechanisms",
        null=True,
        blank=True,
    )

    def __str__(self) -> str:
        return self.name

    class Meta:
        ordering = ["code"]
        verbose_name = "Delivery Mechanism"
        verbose_name_plural = "Delivery Mechanisms"

    @classmethod
    def get_choices(cls, only_active: bool = True) -> List[Tuple[str, str]]:
        dms = cls.objects.all().values_list("code", "name")
        if only_active:
            dms.filter(is_active=True)
        return list(dms)


class DeliveryMechanismConfig(models.Model):
    delivery_mechanism = models.ForeignKey(DeliveryMechanism, on_delete=models.PROTECT)
    fsp = models.ForeignKey(FinancialServiceProvider, on_delete=models.PROTECT)
    country = models.ForeignKey(Country, on_delete=models.PROTECT, null=True, blank=True)
    required_fields = ArrayField(default=list, base_field=models.CharField(max_length=255))

    def __str__(self) -> str:
        return f"{self.delivery_mechanism.code} - {self.fsp.name}"  # pragma: no cover


class AccountType(models.Model):
    key = models.CharField(max_length=255, unique=True)
    label = models.CharField(max_length=255)
    unique_fields = ArrayField(default=list, base_field=models.CharField(max_length=255))
    payment_gateway_id = models.CharField(max_length=255, blank=True, null=True)

    def __str__(self) -> str:
        return self.key

    @classmethod
    def get_targeting_field_names(cls) -> List[str]:
        return [
            f"{_account_type.key}__{field_name}"
            for _account_type in cls.objects.all()
            for field_name in _account_type.unique_fields
        ]


class FspNameMapping(models.Model):
    class SourceModel(models.TextChoices):
        INDIVIDUAL = "Individual"
        HOUSEHOLD = "Household"
        ACCOUNT = "Account"

    external_name = models.CharField(max_length=255)
    # this is a python attribute / db field name of source model (possibly mixin with all FSP names mapping attributes):
    hope_name = models.CharField(max_length=255)  # default copy of external name
    source = models.CharField(max_length=30, choices=SourceModel.choices, default=SourceModel.ACCOUNT)
    fsp = models.ForeignKey(FinancialServiceProvider, on_delete=models.CASCADE, related_name="names_mappings")

    def __str__(self) -> str:
        return self.external_name  # pragma: no cover


class PaymentPlanSupportingDocument(models.Model):
    FILE_LIMIT = 10  # max 10 files per Payment Plan
    FILE_SIZE_LIMIT = 10 * 1024 * 1024  # 10 MB

    title = models.CharField(max_length=255)
    payment_plan = models.ForeignKey(PaymentPlan, on_delete=models.CASCADE, related_name="documents")
    file = models.FileField()
    uploaded_at = models.DateTimeField(auto_now_add=True)
    created_by = models.ForeignKey(settings.AUTH_USER_MODEL, on_delete=models.SET_NULL, null=True, related_name="+")

    class Meta:
        ordering = ["uploaded_at"]

    def __str__(self) -> str:
        return self.title<|MERGE_RESOLUTION|>--- conflicted
+++ resolved
@@ -731,13 +731,9 @@
         payment_verification_plan: Optional["PaymentVerificationPlan"] = None,
         extra_validation: Optional[Callable] = None,
     ) -> QuerySet:
-<<<<<<< HEAD
+        from hct_mis_api.apps.payment.models import PaymentVerificationPlan
+
         params = Q(status__in=Payment.ALLOW_CREATE_VERIFICATION)
-=======
-        from hct_mis_api.apps.payment.models import PaymentVerificationPlan
-
-        params = Q(status__in=Payment.ALLOW_CREATE_VERIFICATION + Payment.PENDING_STATUSES, delivered_quantity__gt=0)
->>>>>>> bd2b0f2a
 
         if payment_verification_plan:
             params &= Q(
