--- conflicted
+++ resolved
@@ -750,25 +750,13 @@
     @classmethod
     def resolve_can_export_xlsx(cls, parent: PaymentPlan, info: Any) -> bool:
         if parent.status in [PaymentPlan.Status.ACCEPTED, PaymentPlan.Status.FINISHED]:
-<<<<<<< HEAD
-            if parent.fsp_communication_channel == "API":
+            if parent.fsp_communication_channel == FinancialServiceProvider.COMMUNICATION_CHANNEL_API:
                 if not info.context.user.has_perm(Permissions.PM_DOWNLOAD_FSP_AUTH_CODE.value, parent.business_area):
                     return False
                 return parent.can_create_xlsx_with_fsp_auth_code
 
-            if parent.fsp_communication_channel == "XLSX":
+            if parent.fsp_communication_channel == FinancialServiceProvider.COMMUNICATION_CHANNEL_XLSX:
                 if not info.context.user.has_perm(Permissions.PM_EXPORT_XLSX_FOR_FSP.value, parent.business_area):
-=======
-            if parent.fsp_communication_channel == FinancialServiceProvider.COMMUNICATION_CHANNEL_API:
-                if not info.context.user.has_permission(
-                    Permissions.PM_DOWNLOAD_FSP_AUTH_CODE.value, parent.business_area
-                ):
-                    return False
-                return parent.can_create_xlsx_with_fsp_auth_code
-
-            if parent.fsp_communication_channel == FinancialServiceProvider.COMMUNICATION_CHANNEL_XLSX:
-                if not info.context.user.has_permission(Permissions.PM_EXPORT_XLSX_FOR_FSP.value, parent.business_area):
->>>>>>> a3fdaef4
                     return False
                 return cls._has_fsp_delivery_mechanism_xlsx_template(parent)
 
@@ -777,42 +765,23 @@
     @staticmethod
     def resolve_can_download_xlsx(parent: PaymentPlan, info: Any) -> bool:
         if parent.status in [PaymentPlan.Status.ACCEPTED, PaymentPlan.Status.FINISHED]:
-<<<<<<< HEAD
-            if parent.fsp_communication_channel == "API":
+            if parent.fsp_communication_channel == FinancialServiceProvider.COMMUNICATION_CHANNEL_API:
                 if not info.context.user.has_perm(Permissions.PM_DOWNLOAD_FSP_AUTH_CODE.value, parent.business_area):
                     return False
                 return parent.has_export_file
 
-            if parent.fsp_communication_channel == "XLSX":
+            if parent.fsp_communication_channel == FinancialServiceProvider.COMMUNICATION_CHANNEL_XLSX:
                 if not info.context.user.has_perm(Permissions.PM_DOWNLOAD_XLSX_FOR_FSP.value, parent.business_area):
-=======
-            if parent.fsp_communication_channel == FinancialServiceProvider.COMMUNICATION_CHANNEL_API:
-                if not info.context.user.has_permission(
-                    Permissions.PM_DOWNLOAD_FSP_AUTH_CODE.value, parent.business_area
-                ):
                     return False
                 return parent.has_export_file
 
-            if parent.fsp_communication_channel == FinancialServiceProvider.COMMUNICATION_CHANNEL_XLSX:
-                if not info.context.user.has_permission(
-                    Permissions.PM_DOWNLOAD_XLSX_FOR_FSP.value, parent.business_area
-                ):
->>>>>>> a3fdaef4
-                    return False
-                return parent.has_export_file
-
         return False
 
     @staticmethod
     def resolve_can_send_xlsx_password(parent: PaymentPlan, info: Any) -> bool:
         if parent.status in [PaymentPlan.Status.ACCEPTED, PaymentPlan.Status.FINISHED]:
-<<<<<<< HEAD
-            if parent.fsp_communication_channel == "API":
+            if parent.fsp_communication_channel == FinancialServiceProvider.COMMUNICATION_CHANNEL_API:
                 if not info.context.user.has_perm(Permissions.PM_SEND_XLSX_PASSWORD.value, parent.business_area):
-=======
-            if parent.fsp_communication_channel == FinancialServiceProvider.COMMUNICATION_CHANNEL_API:
-                if not info.context.user.has_permission(Permissions.PM_SEND_XLSX_PASSWORD.value, parent.business_area):
->>>>>>> a3fdaef4
                     return False
                 return parent.has_export_file
         return False
