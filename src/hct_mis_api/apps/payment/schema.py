import json
from decimal import Decimal
from typing import Any, Dict, List, Optional, Union

from django.db import models
from django.db.models import (
    Case,
    CharField,
    Count,
    Exists,
    F,
    IntegerField,
    OuterRef,
    Q,
    QuerySet,
    Sum,
    Value,
    When,
)
from django.db.models.functions import Coalesce
from django.shortcuts import get_object_or_404

import _decimal
import graphene
from graphene import relay
from graphene_django import DjangoObjectType
from graphql_relay import to_global_id
from graphql_relay.connection.arrayconnection import connection_from_list_slice

from hct_mis_api.apps.account.permissions import (
    AdminUrlNodeMixin,
    BaseNodePermissionMixin,
    DjangoPermissionFilterConnectionField,
    Permissions,
    hopeOneOfPermissionClass,
    hopePermissionClass,
)
from hct_mis_api.apps.activity_log.models import LogEntry
from hct_mis_api.apps.activity_log.schema import LogEntryNode
from hct_mis_api.apps.core.currencies import CURRENCY_CHOICES
from hct_mis_api.apps.core.decorators import cached_in_django_cache
from hct_mis_api.apps.core.extended_connection import ExtendedConnection
from hct_mis_api.apps.core.field_attributes.lookup_functions import (
    get_debit_card_issuer,
    get_debit_card_number,
)
from hct_mis_api.apps.core.schema import ChoiceObject
from hct_mis_api.apps.core.services.rapid_pro.api import RapidProAPI
from hct_mis_api.apps.core.utils import (
    chart_filters_decoder,
    chart_permission_decorator,
    decode_id_string,
    encode_id_base64,
    to_choice_object,
)
from hct_mis_api.apps.household.models import (
    STATUS_ACTIVE,
    STATUS_INACTIVE,
    Household,
    Individual,
)
from hct_mis_api.apps.household.schema import HouseholdNode, IndividualNode
from hct_mis_api.apps.payment.filters import (
    FinancialServiceProviderFilter,
    FinancialServiceProviderXlsxTemplateFilter,
    PaymentFilter,
    PaymentPlanFilter,
    PaymentVerificationFilter,
    PaymentVerificationLogEntryFilter,
    PaymentVerificationPlanFilter,
    payment_filter,
    payment_ordering,
    payment_plan_filter,
    payment_plan_ordering,
)
from hct_mis_api.apps.payment.inputs import (
    AvailableFspsForDeliveryMechanismsInput,
    GetCashplanVerificationSampleSizeInput,
)
from hct_mis_api.apps.payment.managers import ArraySubquery
from hct_mis_api.apps.payment.models import (
    Approval,
    ApprovalProcess,
    DeliveryMechanism,
    DeliveryMechanismPerPaymentPlan,
    FinancialServiceProvider,
    FinancialServiceProviderXlsxTemplate,
    Payment,
    PaymentHouseholdSnapshot,
    PaymentPlan,
    PaymentPlanSplit,
    PaymentPlanSupportingDocument,
    PaymentVerification,
    PaymentVerificationPlan,
    PaymentVerificationSummary,
)
from hct_mis_api.apps.payment.services.dashboard_service import (
    payment_verification_chart_query,
    total_cash_transferred_by_administrative_area_table_query,
)
from hct_mis_api.apps.payment.services.sampling import Sampling
from hct_mis_api.apps.payment.tasks.CheckRapidProVerificationTask import (
    does_payment_record_have_right_hoh_phone_number,
)
from hct_mis_api.apps.payment.utils import (
    get_payment_items_for_dashboard,
    get_payment_plan_object,
)
from hct_mis_api.apps.program.schema import ProgramNode
from hct_mis_api.apps.targeting.models import TargetPopulation
from hct_mis_api.apps.utils.schema import (
    ChartDatasetNode,
    ChartDetailedDatasetsNode,
    SectionTotalNode,
    TableTotalCashTransferred,
    TableTotalCashTransferredForPeople,
)


class RapidProFlowResult(graphene.ObjectType):
    key = graphene.String()
    name = graphene.String()
    categories = graphene.List(graphene.String)
    node_uuids = graphene.List(graphene.String)


class RapidProFlowRun(graphene.ObjectType):
    active = graphene.Int()
    completed = graphene.Int()
    interrupted = graphene.Int()
    expired = graphene.Int()


class RapidProFlow(graphene.ObjectType):
    id = graphene.String()
    name = graphene.String()
    type = graphene.String()
    archived = graphene.Boolean()
    labels = graphene.List(graphene.String)
    expires = graphene.Int()
    runs = graphene.List(RapidProFlowRun)
    results = graphene.List(RapidProFlowResult)
    # parent_refs
    created_on = graphene.DateTime()
    modified_on = graphene.DateTime()

    def resolve_id(parent, info: Any) -> str:
        return parent["uuid"]  # type: ignore # FIXME


class FinancialServiceProviderXlsxTemplateNode(BaseNodePermissionMixin, DjangoObjectType):
    permission_classes = (hopePermissionClass(Permissions.PM_LOCK_AND_UNLOCK_FSP),)
    columns = graphene.List(graphene.String)

    class Meta:
        model = FinancialServiceProviderXlsxTemplate
        interfaces = (relay.Node,)
        connection_class = ExtendedConnection


class DeliveryMechanismNode(BaseNodePermissionMixin, DjangoObjectType):
    permission_classes = (hopePermissionClass(Permissions.PM_LOCK_AND_UNLOCK_FSP),)
    code = graphene.String()
    name = graphene.String()

    class Meta:
        model = DeliveryMechanism
        interfaces = (relay.Node,)
        connection_class = ExtendedConnection


class FinancialServiceProviderNode(BaseNodePermissionMixin, DjangoObjectType):
    permission_classes = (hopePermissionClass(Permissions.PM_LOCK_AND_UNLOCK_FSP),)
    full_name = graphene.String(source="name")
    is_payment_gateway = graphene.Boolean()

    def resolve_is_payment_gateway(self, info: Any) -> graphene.Boolean:
        return self.is_payment_gateway

    class Meta:
        model = FinancialServiceProvider
        interfaces = (relay.Node,)
        connection_class = ExtendedConnection

    @classmethod
    def get_queryset(cls, queryset: QuerySet, info: Any) -> QuerySet:
        business_area_slug = info.context.headers.get("Business-Area")
        return queryset.all().allowed_to(business_area_slug)


class AgeFilterObject(graphene.ObjectType):
    min = graphene.Int()
    max = graphene.Int()


class PaymentVerificationSummaryNode(DjangoObjectType):
    class Meta:
        model = PaymentVerificationSummary
        interfaces = (relay.Node,)
        connection_class = ExtendedConnection


class GetCashplanVerificationSampleSizeObject(graphene.ObjectType):
    payment_record_count = graphene.Int()
    sample_size = graphene.Int()


class ChartPaymentVerification(ChartDetailedDatasetsNode):
    households = graphene.Int()
    average_sample_size = graphene.Float()


class ApprovalNode(DjangoObjectType):
    info = graphene.String()

    class Meta:
        model = Approval
        fields = ("created_at", "comment", "info", "created_by")

    def resolve_info(self, info: Any) -> graphene.String:
        return self.info


class FilteredActionsListNode(graphene.ObjectType):
    approval = graphene.List(ApprovalNode)
    authorization = graphene.List(ApprovalNode)
    finance_release = graphene.List(ApprovalNode)
    reject = graphene.List(ApprovalNode)


class ApprovalProcessNode(BaseNodePermissionMixin, DjangoObjectType):
    permission_classes = (hopePermissionClass(Permissions.PM_VIEW_DETAILS),)
    rejected_on = graphene.String()
    actions = graphene.Field(FilteredActionsListNode)

    class Meta:
        model = ApprovalProcess
        exclude = ("approvals",)
        interfaces = (relay.Node,)
        connection_class = ExtendedConnection

    def resolve_rejected_on(self, info: Any) -> Optional[str]:
        if self.approvals.filter(type=Approval.REJECT).exists():
            if self.sent_for_finance_release_date:
                return "IN_REVIEW"
            if self.sent_for_authorization_date:
                return "IN_AUTHORIZATION"
            if self.sent_for_approval_date:
                return "IN_APPROVAL"
        return None

    def resolve_actions(self, info: Any) -> "FilteredActionsListNode":
        resp = FilteredActionsListNode(
            approval=self.approvals.filter(type=Approval.APPROVAL),
            authorization=self.approvals.filter(type=Approval.AUTHORIZATION),
            finance_release=self.approvals.filter(type=Approval.FINANCE_RELEASE),
            reject=self.approvals.filter(type=Approval.REJECT),
        )
        return resp


class PaymentConflictDataNode(graphene.ObjectType):
    payment_plan_id = graphene.String()
    payment_plan_unicef_id = graphene.String()
    payment_plan_start_date = graphene.String()
    payment_plan_end_date = graphene.String()
    payment_plan_status = graphene.String()
    payment_id = graphene.String()
    payment_unicef_id = graphene.String()

    def resolve_payment_plan_id(self, info: Any) -> Optional[str]:
        return encode_id_base64(self["payment_plan_id"], "PaymentPlan")  # type: ignore

    def resolve_payment_id(self, info: Any) -> Optional[str]:
        return encode_id_base64(self["payment_id"], "Payment")  # type: ignore


class GenericPaymentNode(graphene.ObjectType):
    """using this for GenericFK like in PaymentVerification (Payment and PaymentRecord models)"""

    id = graphene.String()
    obj_type = graphene.String()
    unicef_id = graphene.String()
    currency = graphene.String()
    delivered_quantity = graphene.Float()
    delivered_quantity_usd = graphene.Float()
    household = graphene.Field(HouseholdNode)

    def resolve_id(self, info: Any) -> str:
        return to_global_id(self.__class__.__name__ + "Node", self.id)

    def resolve_obj_type(self, info: Any) -> str:
        return self.__class__.__name__

    def resolve_unicef_id(self, info: Any) -> graphene.String:
        return self.unicef_id

    def resolve_currency(self, info: Any) -> graphene.String:
        return self.currency

    def resolve_delivered_quantity_usd(self, info: Any) -> graphene.Float:
        return self.delivered_quantity_usd

    def resolve_delivered_quantity(self, info: Any) -> graphene.Float:
        return self.delivered_quantity

    def resolve_household(self, info: Any) -> graphene.Field:
        return self.household


class PaymentHouseholdSnapshotNode(BaseNodePermissionMixin, DjangoObjectType):
    class Meta:
        model = PaymentHouseholdSnapshot
        interfaces = (relay.Node,)
        connection_class = ExtendedConnection


class PaymentNode(BaseNodePermissionMixin, AdminUrlNodeMixin, DjangoObjectType):
    permission_classes = (hopePermissionClass(Permissions.PM_VIEW_DETAILS),)
    payment_plan_hard_conflicted = graphene.Boolean()
    payment_plan_hard_conflicted_data = graphene.List(PaymentConflictDataNode)
    payment_plan_soft_conflicted = graphene.Boolean()
    payment_plan_soft_conflicted_data = graphene.List(PaymentConflictDataNode)
    full_name = graphene.String()
    verification = graphene.Field("hct_mis_api.apps.payment.schema.PaymentVerificationNode")
    distribution_modality = graphene.String()
    service_provider = graphene.Field(FinancialServiceProviderNode)
    household_snapshot = graphene.Field(PaymentHouseholdSnapshotNode)
    debit_card_number = graphene.String()
    debit_card_issuer = graphene.String()
    additional_collector_name = graphene.String()
    additional_document_type = graphene.String()
    additional_document_number = graphene.String()
    total_persons_covered = graphene.Int(description="Get from Household Snapshot")
    snapshot_collector_full_name = graphene.String(description="Get from Household Snapshot")
    snapshot_collector_delivery_phone_no = graphene.String(description="Get from Household Snapshot")
    snapshot_collector_bank_name = graphene.String(description="Get from Household Snapshot")
    snapshot_collector_bank_account_number = graphene.String(description="Get from Household Snapshot")
    snapshot_collector_debit_card_number = graphene.String(description="Get from Household Snapshot")
    fsp_auth_code = graphene.String()

    class Meta:
        model = Payment
        interfaces = (relay.Node,)
        connection_class = ExtendedConnection

    def resolve_payment_plan_hard_conflicted_data(self, info: Any) -> List[Any]:
        if self.parent.status != PaymentPlan.Status.OPEN:
            return list()
        return PaymentNode._parse_pp_conflict_data(getattr(self, "payment_plan_hard_conflicted_data", []))

    def resolve_payment_plan_soft_conflicted_data(self, info: Any) -> List[Any]:
        if self.parent.status != PaymentPlan.Status.OPEN:
            return list()
        return PaymentNode._parse_pp_conflict_data(getattr(self, "payment_plan_soft_conflicted_data", []))

    def resolve_payment_plan_hard_conflicted(self, info: Any) -> Union[Any, graphene.Boolean]:
        return self.parent.status == PaymentPlan.Status.OPEN and self.payment_plan_hard_conflicted

    def resolve_payment_plan_soft_conflicted(self, info: Any) -> Union[Any, graphene.Boolean]:
        return self.parent.status == PaymentPlan.Status.OPEN and self.payment_plan_soft_conflicted

    def resolve_target_population(self, info: Any) -> TargetPopulation:
        return self.parent.target_population

    def resolve_full_name(self, info: Any) -> str:
        # TODO: add to test this one
        return self.head_of_household.full_name if self.head_of_household else ""

    def resolve_verification(self, info: Any) -> Optional[Any]:
        return self.payment_verifications.first()

    def resolve_distribution_modality(self, info: Any) -> str:
        return self.parent.unicef_id

    def resolve_service_provider(self, info: Any) -> Optional[FinancialServiceProvider]:
        return self.financial_service_provider

    def resolve_debit_card_number(self, info: Any) -> str:
        return get_debit_card_number(self.collector)

    def resolve_debit_card_issuer(self, info: Any) -> str:
        return get_debit_card_issuer(self.collector)

    def resolve_total_persons_covered(self, info: Any) -> Optional[int]:
        # TODO: migrate old data maybe?
        if household_snapshot := getattr(self, "household_snapshot", None):
            return household_snapshot.snapshot_data.get("size")
        else:
            # old Payment has only household.size, backward compatible with legacy data
            return self.household.size

    def resolve_additional_collector_name(self, info: Any) -> Optional[graphene.String]:
        return getattr(self, "additional_collector_name", None)

    def resolve_additional_document_type(self, info: Any) -> Optional[graphene.String]:
        return getattr(self, "additional_document_type", None)

    def resolve_additional_document_number(self, info: Any) -> Optional[graphene.String]:
        return getattr(self, "additional_document_number", None)

    def resolve_snapshot_collector_full_name(self, info: Any) -> Any:
        return PaymentNode.get_collector_field(self, "full_name")

    def resolve_snapshot_collector_delivery_phone_no(self, info: Any) -> Any:
        return PaymentNode.get_collector_field(self, "payment_delivery_phone_no")

    def resolve_snapshot_collector_bank_name(self, info: Any) -> Optional[str]:
        if bank_account_info := PaymentNode.get_collector_field(self, "bank_account_info"):
            return bank_account_info.get("bank_name")
        return None

    def resolve_snapshot_collector_bank_account_number(self, info: Any) -> Optional[str]:
        if bank_account_info := PaymentNode.get_collector_field(self, "bank_account_info"):
            return bank_account_info.get("bank_account_number")
        return None

    def resolve_snapshot_collector_debit_card_number(self, info: Any) -> Optional[str]:
        if bank_account_info := PaymentNode.get_collector_field(self, "bank_account_info"):
            return bank_account_info.get("debit_card_number")
        return None

    @classmethod
    def get_collector_field(cls, payment: "Payment", field_name: str) -> Union[None, str, Dict]:
        """return primary_collector or alternate_collector field value or None"""
        if household_snapshot := getattr(payment, "household_snapshot", None):
            household_snapshot_data = household_snapshot.snapshot_data
            collector_data = (
                household_snapshot_data.get("primary_collector")
                or household_snapshot_data.get("alternate_collector")
                or dict()
            )
            return collector_data.get(field_name)
        return None

    @classmethod
    def _parse_pp_conflict_data(cls, conflicts_data: List) -> List[Any]:
        """parse list of conflicted payment plans data from Payment model json annotations"""
        return [json.loads(conflict) for conflict in conflicts_data]

    def resolve_fsp_auth_code(self, info: Any) -> str:
        user = info.context.user

        if not user.has_permission(
            Permissions.PM_VIEW_FSP_AUTH_CODE.value,
            self.business_area,
            self.program_id,
        ):
            return ""
        return self.fsp_auth_code or ""  # type: ignore


class DeliveryMechanismPerPaymentPlanNode(DjangoObjectType):
    name = graphene.String()
    code = graphene.String()
    order = graphene.Int()
    fsp = graphene.Field(FinancialServiceProviderNode)
    chosen_configuration = graphene.String()

    def resolve_name(self, info: Any) -> graphene.String:
        return self.delivery_mechanism.name

    def resolve_code(self, info: Any) -> graphene.String:
        return self.delivery_mechanism.code

    def resolve_order(self, info: Any) -> graphene.Int:
        return self.delivery_mechanism_order

    def resolve_fsp(self, info: Any) -> graphene.Field:
        return self.financial_service_provider

    class Meta:
        model = DeliveryMechanismPerPaymentPlan
        interfaces = (relay.Node,)
        connection_class = ExtendedConnection


def _calculate_volume(
    delivery_mechanism_per_payment_plan: "DeliveryMechanismPerPaymentPlan", field: str
) -> Optional[Decimal]:
    if not delivery_mechanism_per_payment_plan.financial_service_provider:
        return None
    # TODO simple volume calculation
    payments = delivery_mechanism_per_payment_plan.payment_plan.eligible_payments.filter(
        financial_service_provider=delivery_mechanism_per_payment_plan.financial_service_provider,
    )
    return payments.aggregate(entitlement_sum=Coalesce(Sum(field), Decimal(0.0)))["entitlement_sum"]


class VolumeByDeliveryMechanismNode(graphene.ObjectType):
    delivery_mechanism = graphene.Field(DeliveryMechanismPerPaymentPlanNode)
    volume = graphene.Float()
    volume_usd = graphene.Float()

    def resolve_delivery_mechanism(self, info: Any) -> "VolumeByDeliveryMechanismNode":
        return self  # DeliveryMechanismPerPaymentPlanNode uses the same model

    def resolve_volume(self, info: Any) -> Optional[_decimal.Decimal]:  # non-usd
        return _calculate_volume(self, "entitlement_quantity")  # type: ignore

    def resolve_volume_usd(self, info: Any) -> Optional[_decimal.Decimal]:
        return _calculate_volume(self, "entitlement_quantity_usd")  # type: ignore

    class Meta:
        model = DeliveryMechanismPerPaymentPlan
        interfaces = (relay.Node,)
        connection_class = ExtendedConnection


class FspConfiguration(graphene.ObjectType):
    id = graphene.String()
    key = graphene.String()
    label = graphene.String()


class FspChoice(graphene.ObjectType):
    id = graphene.String()
    name = graphene.String()
    configurations = graphene.List(FspConfiguration)

    def resolve_id(self, info: Any) -> Optional[str]:
        return encode_id_base64(self["id"], "FinancialServiceProvider")  # type: ignore


class FspChoices(graphene.ObjectType):
    delivery_mechanism = graphene.String()
    fsps = graphene.List(FspChoice)


class ReconciliationSummaryNode(graphene.ObjectType):
    delivered_fully = graphene.Int()
    delivered_partially = graphene.Int()
    not_delivered = graphene.Int()
    unsuccessful = graphene.Int()
    pending = graphene.Int()
    force_failed = graphene.Int()
    number_of_payments = graphene.Int()
    reconciled = graphene.Int()


class PaymentPlanSupportingDocumentNode(DjangoObjectType):
    class Meta:
        model = PaymentPlanSupportingDocument
        interfaces = (relay.Node,)


class PaymentPlanNode(BaseNodePermissionMixin, AdminUrlNodeMixin, DjangoObjectType):
    permission_classes = (hopePermissionClass(Permissions.PM_VIEW_DETAILS),)
    dispersion_start_date = graphene.Date()
    dispersion_end_date = graphene.Date()
    start_date = graphene.Date()
    end_date = graphene.Date()
    currency = graphene.String()
    currency_name = graphene.String()
    has_payment_list_export_file = graphene.Boolean()
    has_fsp_delivery_mechanism_xlsx_template = graphene.Boolean()
    imported_file_name = graphene.String()
    payments_conflicts_count = graphene.Int()
    delivery_mechanisms = graphene.List(DeliveryMechanismPerPaymentPlanNode)
    volume_by_delivery_mechanism = graphene.List(VolumeByDeliveryMechanismNode)
    split_choices = graphene.List(ChoiceObject)
    verification_plans = DjangoPermissionFilterConnectionField(
        "hct_mis_api.apps.payment.schema.PaymentVerificationPlanNode",  # type: ignore
        filterset_class=PaymentVerificationPlanFilter,
    )
    payment_verification_summary = graphene.Field(
        PaymentVerificationSummaryNode,
    )
    bank_reconciliation_success = graphene.Int()
    bank_reconciliation_error = graphene.Int()
    can_create_payment_verification_plan = graphene.Boolean()
    available_payment_records_count = graphene.Int()
    reconciliation_summary = graphene.Field(ReconciliationSummaryNode)
    excluded_households = graphene.List(HouseholdNode, description="For non-social worker DCT, returns Household IDs")
    excluded_individuals = graphene.List(IndividualNode, description="For social worker DCT, returns Individual IDs")
    can_create_follow_up = graphene.Boolean()
    total_withdrawn_households_count = graphene.Int()
    unsuccessful_payments_count = graphene.Int()
    name = graphene.String()
    can_send_to_payment_gateway = graphene.Boolean()
    can_split = graphene.Boolean()
    supporting_documents = graphene.List(PaymentPlanSupportingDocumentNode)
    program = graphene.Field(ProgramNode)
<<<<<<< HEAD
    can_create_xlsx_with_fsp_auth_code = graphene.Boolean()
=======
    total_households_count_with_valid_phone_no = graphene.Int()
>>>>>>> 8bd430e7

    class Meta:
        model = PaymentPlan
        interfaces = (relay.Node,)
        connection_class = ExtendedConnection

    @staticmethod
    def resolve_program(parent: PaymentPlan, info: Any) -> ProgramNode:
        """PaymentPlan has property program"""
        return parent.program

    @staticmethod
    def resolve_split_choices(parent: PaymentPlan, info: Any, **kwargs: Any) -> List[Dict[str, Any]]:
        return to_choice_object(PaymentPlanSplit.SplitType.choices)

    @staticmethod
    def resolve_verification_plans(parent: PaymentPlan, info: Any) -> graphene.List:
        return parent.payment_verification_plans.all()

    @staticmethod
    def resolve_payments_conflicts_count(parent: PaymentPlan, info: Any) -> graphene.Int:
        return parent.payment_items.filter(excluded=False, payment_plan_hard_conflicted=True).count()

    @staticmethod
    def resolve_currency_name(parent: PaymentPlan, info: Any) -> graphene.String:
        return parent.get_currency_display()

    @staticmethod
    def resolve_delivery_mechanisms(parent: PaymentPlan, info: Any) -> graphene.List:
        return DeliveryMechanismPerPaymentPlan.objects.filter(payment_plan=parent).order_by("delivery_mechanism_order")

    @staticmethod
    def resolve_has_payment_list_export_file(parent: PaymentPlan, info: Any) -> bool:
        return parent.has_export_file

    @staticmethod
    def resolve_imported_file_name(parent: PaymentPlan, info: Any) -> str:
        return parent.imported_file_name

    @staticmethod
    def resolve_volume_by_delivery_mechanism(parent: PaymentPlan, info: Any) -> graphene.List:
        return DeliveryMechanismPerPaymentPlan.objects.filter(payment_plan=parent).order_by("delivery_mechanism_order")

    @staticmethod
    def resolve_available_payment_records_count(parent: PaymentPlan, info: Any, **kwargs: Any) -> graphene.Int:
        return parent.payment_items.filter(
            status__in=Payment.ALLOW_CREATE_VERIFICATION, delivered_quantity__gt=0
        ).count()

    @staticmethod
    def resolve_has_fsp_delivery_mechanism_xlsx_template(parent: PaymentPlan, info: Any) -> bool:
        if (
            not parent.delivery_mechanisms.exists()
            or parent.delivery_mechanisms.filter(
                Q(financial_service_provider__isnull=True) | Q(delivery_mechanism__isnull=True)
            ).exists()
        ):
            return False
        else:
            for dm_per_payment_plan in parent.delivery_mechanisms.all():
                if not dm_per_payment_plan.financial_service_provider.get_xlsx_template(
                    dm_per_payment_plan.delivery_mechanism
                ):
                    return False
            return True

    @staticmethod
    def resolve_total_withdrawn_households_count(parent: PaymentPlan, info: Any) -> int:
        return (
            parent.eligible_payments.filter(household__withdrawn=True)
            .exclude(
                # Exclude beneficiaries who are currently in different follow-up Payment Plan within the same cycle
                household_id__in=Payment.objects.filter(
                    is_follow_up=True,
                    parent__source_payment_plan=parent,
                    parent__program_cycle=parent.program_cycle,
                    excluded=False,
                )
                .exclude(parent=parent)
                .values_list("household_id", flat=True)
            )
            .count()
        )

    def resolve_can_create_xlsx_with_fsp_auth_code(self, info: Any) -> graphene.Boolean:
        return self.can_create_xlsx_with_fsp_auth_code

    @staticmethod
    def resolve_reconciliation_summary(parent: PaymentPlan, info: Any) -> Dict[str, int]:
        return parent.eligible_payments.aggregate(
            delivered_fully=Count("id", filter=Q(status=Payment.STATUS_DISTRIBUTION_SUCCESS)),
            delivered_partially=Count("id", filter=Q(status=Payment.STATUS_DISTRIBUTION_PARTIAL)),
            not_delivered=Count("id", filter=Q(status=Payment.STATUS_NOT_DISTRIBUTED)),
            unsuccessful=Count(
                "id",
                filter=Q(
                    status__in=[
                        Payment.STATUS_ERROR,
                        Payment.STATUS_FORCE_FAILED,
                        Payment.STATUS_MANUALLY_CANCELLED,
                    ]
                ),
            ),
            pending=Count("id", filter=Q(status__in=Payment.PENDING_STATUSES)),
            reconciled=Count("id", filter=~Q(status__in=Payment.PENDING_STATUSES)),
            number_of_payments=Count("id"),
        )

    @staticmethod
    def resolve_excluded_households(parent: PaymentPlan, info: Any) -> "QuerySet":
        return (
            Household.objects.filter(unicef_id__in=parent.excluded_beneficiaries_ids)
            if not parent.is_social_worker_program
            else Household.objects.none()
        )

    @staticmethod
    def resolve_excluded_individuals(parent: PaymentPlan, info: Any) -> "QuerySet":
        return (
            Individual.objects.filter(unicef_id__in=parent.excluded_beneficiaries_ids)
            if parent.is_social_worker_program
            else Individual.objects.none()
        )

    @staticmethod
    def resolve_can_create_follow_up(parent: PaymentPlan, info: Any) -> bool:
        # Check there are payments in error/not distributed status and excluded withdrawn households
        if parent.is_follow_up:
            return False

        qs = parent.unsuccessful_payments_for_follow_up()

        # Check if all payments are used in FPPs
        follow_up_payment = parent.payments_used_in_follow_payment_plans()

        return qs.exists() and set(follow_up_payment.values_list("source_payment_id", flat=True)) != set(
            qs.values_list("id", flat=True)
        )

    @staticmethod
    def resolve_unsuccessful_payments_count(parent: PaymentPlan, info: Any) -> int:
        return parent.unsuccessful_payments_for_follow_up().count()

    @staticmethod
    def resolve_can_send_to_payment_gateway(parent: PaymentPlan, info: Any) -> bool:
        return parent.can_send_to_payment_gateway

    @staticmethod
    def resolve_can_split(parent: PaymentPlan, info: Any) -> bool:
        if parent.status != PaymentPlan.Status.ACCEPTED:
            return False

        if parent.splits.filter(
            sent_to_payment_gateway=True,
        ).exists():
            return False

        return True

    @staticmethod
    def resolve_supporting_documents(parent: PaymentPlan, info: Any) -> "QuerySet":
        return parent.documents.all()

    @staticmethod
    def resolve_total_households_count_with_valid_phone_no(parent: PaymentPlan, info: Any) -> int:
        return parent.eligible_payments.exclude(
            household__head_of_household__phone_no_valid=False,
            household__head_of_household__phone_no_alternative_valid=False,
        ).count()


class PaymentVerificationNode(BaseNodePermissionMixin, AdminUrlNodeMixin, DjangoObjectType):
    permission_classes = (hopePermissionClass(Permissions.PAYMENT_VERIFICATION_VIEW_PAYMENT_RECORD_DETAILS),)
    is_manually_editable = graphene.Boolean()
    payment = graphene.Field(GenericPaymentNode)

    class Meta:
        model = PaymentVerification
        interfaces = (relay.Node,)
        connection_class = ExtendedConnection


class PaymentVerificationPlanNode(AdminUrlNodeMixin, DjangoObjectType):
    excluded_admin_areas_filter = graphene.List(graphene.String)
    age_filter = graphene.Field(AgeFilterObject)
    xlsx_file_was_downloaded = graphene.Boolean()
    has_xlsx_file = graphene.Boolean()
    payment_plan = graphene.Field(PaymentPlanNode)

    class Meta:
        model = PaymentVerificationPlan
        interfaces = (relay.Node,)
        connection_class = ExtendedConnection

    def resolve_xlsx_file_was_downloaded(self, info: Any) -> bool:
        return self.xlsx_payment_verification_plan_file_was_downloaded

    def resolve_has_xlsx_file(self, info: Any) -> bool:
        return self.has_xlsx_payment_verification_plan_file


class PaymentVerificationLogEntryNode(LogEntryNode):
    content_object = graphene.Field(PaymentVerificationPlanNode)

    class Meta:
        model = LogEntry
        interfaces = (relay.Node,)
        connection_class = ExtendedConnection


class CashPlanAndPaymentPlanNode(BaseNodePermissionMixin, AdminUrlNodeMixin, graphene.ObjectType):
    """
    for CashPlan and PaymentPlan models
    """

    permission_classes = (
        hopePermissionClass(Permissions.PAYMENT_VERIFICATION_VIEW_DETAILS),
        hopePermissionClass(Permissions.PROGRAMME_VIEW_LIST_AND_DETAILS),
    )

    obj_type = graphene.String()
    id = graphene.String()
    unicef_id = graphene.String()
    verification_status = graphene.String()
    status = graphene.String()
    currency = graphene.String()
    total_delivered_quantity = graphene.Float()
    start_date = graphene.String()
    end_date = graphene.String()
    program_name = graphene.String()
    updated_at = graphene.String()
    verification_plans = graphene.List(PaymentVerificationPlanNode)
    total_number_of_households = graphene.Int()
    total_entitled_quantity = graphene.Float()
    total_undelivered_quantity = graphene.Float()

    # TODO: Fields with dummy data
    assistance_measurement = graphene.String()
    dispersion_date = graphene.String()
    service_provider_full_name = graphene.String()

    def resolve_id(self, info: Any, **kwargs: Any) -> str:
        return to_global_id(self.__class__.__name__ + "Node", self.id)

    def resolve_obj_type(self, info: Any, **kwargs: Any) -> str:
        return self.__class__.__name__

    def resolve_total_number_of_households(self, info: Any, **kwargs: Any) -> int:
        return self.payment_items.count()

    def resolve_verification_status(self, info: Any, **kwargs: Any) -> Optional[graphene.String]:
        return self.payment_verification_summary.status if hasattr(self, "payment_verification_summary") else None

    def resolve_status(self, info: Any, **kwargs: Any) -> Optional[graphene.String]:
        return self.status

    def resolve_program_name(self, info: Any, **kwargs: Any) -> graphene.String:
        return self.program.name

    def resolve_verification_plans(self, info: Any, **kwargs: Any) -> graphene.List:
        return self.payment_verification_plans.all()

    # TODO: do we need this empty fields ??
    def resolve_assistance_measurement(self, info: Any, **kwargs: Any) -> str:
        return ""

    def resolve_dispersion_date(self, info: Any, **kwargs: Any) -> str:
        return ""

    def resolve_service_provider_full_name(self, info: Any, **kwargs: Any) -> str:
        return ""


class PaymentRecordAndPaymentNode(BaseNodePermissionMixin, graphene.ObjectType):
    permission_classes = (
        hopePermissionClass(Permissions.PAYMENT_VERIFICATION_VIEW_DETAILS),
        hopePermissionClass(Permissions.PROGRAMME_VIEW_LIST_AND_DETAILS),
    )

    obj_type = graphene.String()
    id = graphene.String()
    ca_id = graphene.String(source="unicef_id")
    status = graphene.String()
    full_name = graphene.String(source="full_name")
    parent = graphene.Field(CashPlanAndPaymentPlanNode, source="parent")
    entitlement_quantity = graphene.Float(source="entitlement_quantity")
    delivered_quantity = graphene.Float(source="delivered_quantity")
    delivered_quantity_usd = graphene.Float(source="delivered_quantity_usd")
    currency = graphene.String(source="currency")
    delivery_date = graphene.String(source="delivery_date")
    verification = graphene.Field(PaymentVerificationNode)

    def resolve_obj_type(self, info: Any, **kwargs: Any) -> str:
        return self.__class__.__name__

    def resolve_id(self, info: Any, **kwargs: Any) -> str:
        return to_global_id(self.__class__.__name__ + "Node", self.id)

    def resolve_status(self, info: Any, **kwargs: Any) -> str:
        return self.status.replace(" ", "_").upper()

    def resolve_verification(self, info: Any, **kwargs: Any) -> Any:
        return self.payment_verifications.first()


class PageInfoNode(graphene.ObjectType):
    start_cursor = graphene.String()
    end_cursor = graphene.String()
    has_next_page = graphene.Boolean()
    has_previous_page = graphene.Boolean()


class CashPlanAndPaymentPlanEdges(graphene.ObjectType):
    cursor = graphene.String()
    node = graphene.Field(CashPlanAndPaymentPlanNode)


class PaginatedCashPlanAndPaymentPlanNode(graphene.ObjectType):
    page_info = graphene.Field(PageInfoNode)
    edges = graphene.List(CashPlanAndPaymentPlanEdges)
    total_count = graphene.Int()


class PaymentRecordsAndPaymentsEdges(graphene.ObjectType):
    cursor = graphene.String()
    node = graphene.Field(PaymentRecordAndPaymentNode)


class PaginatedPaymentRecordsAndPaymentsNode(graphene.ObjectType):
    page_info = graphene.Field(PageInfoNode)
    edges = graphene.List(PaymentRecordsAndPaymentsEdges)
    total_count = graphene.Int()


class GenericPaymentPlanNode(graphene.ObjectType):
    permission_classes = (
        hopePermissionClass(Permissions.PAYMENT_VERIFICATION_VIEW_DETAILS),
        hopePermissionClass(Permissions.PROGRAMME_VIEW_LIST_AND_DETAILS),
    )

    id = graphene.String()
    obj_type = graphene.String()
    payment_verification_summary = graphene.Field(PaymentVerificationSummaryNode)
    available_payment_records_count = graphene.Int()
    verification_plans = DjangoPermissionFilterConnectionField(
        PaymentVerificationPlanNode,
        filterset_class=PaymentVerificationPlanFilter,
    )
    status_date = graphene.DateTime()
    status = graphene.String()

    bank_reconciliation_success = graphene.Int()
    bank_reconciliation_error = graphene.Int()
    delivery_type = graphene.String()
    total_number_of_households = graphene.Int()
    currency = graphene.String(source="currency")
    total_delivered_quantity = graphene.Float()
    total_entitled_quantity = graphene.Float()
    total_undelivered_quantity = graphene.Float()
    can_create_payment_verification_plan = graphene.Boolean()

    def resolve_id(self, info: Any, **kwargs: Any) -> graphene.String:
        return to_global_id(self.__class__.__name__ + "Node", self.id)

    def resolve_obj_type(self, info: Any, **kwargs: Any) -> str:
        return self.__class__.__name__

    def resolve_available_payment_records_count(self, info: Any, **kwargs: Any) -> graphene.Int:
        return self.payment_items.filter(status__in=Payment.ALLOW_CREATE_VERIFICATION, delivered_quantity__gt=0).count()

    def resolve_verification_plans(self, info: Any, **kwargs: Any) -> DjangoPermissionFilterConnectionField:
        return self.payment_verification_plans.all()

    def resolve_total_entitled_quantity(self, info: Any, **kwargs: Any) -> graphene.Float:
        return self.total_entitled_quantity

    def resolve_total_delivered_quantity(self, info: Any, **kwargs: Any) -> graphene.Float:
        return self.total_delivered_quantity

    def resolve_total_undelivered_quantity(self, info: Any, **kwargs: Any) -> graphene.Float:
        return self.total_undelivered_quantity

    def resolve_can_create_payment_verification_plan(self, info: Any, **kwargs: Any) -> graphene.Boolean:
        return self.can_create_payment_verification_plan

    def resolve_status_date(self, info: Any, **kwargs: Any) -> graphene.DateTime:
        return self.status_date

    def resolve_status(self, info: Any, **kwargs: Any) -> graphene.String:
        return self.status


class Query(graphene.ObjectType):
    payment = relay.Node.Field(PaymentNode)
    all_payments = DjangoPermissionFilterConnectionField(
        PaymentNode,
        filterset_class=PaymentFilter,
        permission_classes=(hopePermissionClass(Permissions.PM_VIEW_LIST),),
    )
    all_payment_records_and_payments = graphene.Field(
        PaginatedPaymentRecordsAndPaymentsNode,
        business_area=graphene.String(required=True),
        program=graphene.String(),
        household=graphene.ID(),
        order_by=graphene.String(),
        first=graphene.Int(),
        last=graphene.Int(),
        before=graphene.String(),
        after=graphene.String(),
    )

    financial_service_provider_xlsx_template = relay.Node.Field(FinancialServiceProviderXlsxTemplateNode)
    all_financial_service_provider_xlsx_templates = DjangoPermissionFilterConnectionField(
        FinancialServiceProviderXlsxTemplateNode,
        filterset_class=FinancialServiceProviderXlsxTemplateFilter,
    )
    financial_service_provider = relay.Node.Field(FinancialServiceProviderNode)
    all_financial_service_providers = DjangoPermissionFilterConnectionField(
        FinancialServiceProviderNode,
        filterset_class=FinancialServiceProviderFilter,
    )

    payment_record_verification = relay.Node.Field(PaymentVerificationNode)
    all_payment_verifications = DjangoPermissionFilterConnectionField(
        PaymentVerificationNode,
        filterset_class=PaymentVerificationFilter,
        permission_classes=(hopePermissionClass(Permissions.PAYMENT_VERIFICATION_VIEW_DETAILS),),
    )

    payment_verification_plan = relay.Node.Field(PaymentVerificationPlanNode)
    all_payment_verification_plan = DjangoPermissionFilterConnectionField(
        PaymentVerificationPlanNode,
        filterset_class=PaymentVerificationPlanFilter,
        permission_classes=(hopePermissionClass(Permissions.PAYMENT_VERIFICATION_VIEW_DETAILS),),
    )

    chart_payment_verification = graphene.Field(
        ChartPaymentVerification,
        business_area_slug=graphene.String(required=True),
        year=graphene.Int(required=True),
        program=graphene.String(required=False),
        administrative_area=graphene.String(required=False),
    )
    chart_payment_verification_for_people = graphene.Field(
        ChartPaymentVerification,
        business_area_slug=graphene.String(required=True),
        year=graphene.Int(required=True),
        program=graphene.String(required=False),
        administrative_area=graphene.String(required=False),
    )
    chart_volume_by_delivery_mechanism = graphene.Field(
        ChartDatasetNode,
        business_area_slug=graphene.String(required=True),
        year=graphene.Int(required=True),
        program=graphene.String(required=False),
        administrative_area=graphene.String(required=False),
    )
    chart_payment = graphene.Field(
        ChartDatasetNode,
        business_area_slug=graphene.String(required=True),
        year=graphene.Int(required=True),
        program=graphene.String(required=False),
        administrative_area=graphene.String(required=False),
    )
    section_total_transferred = graphene.Field(
        SectionTotalNode,
        business_area_slug=graphene.String(required=True),
        year=graphene.Int(required=True),
        program=graphene.String(required=False),
        administrative_area=graphene.String(required=False),
    )
    table_total_cash_transferred_by_administrative_area = graphene.Field(
        TableTotalCashTransferred,
        business_area_slug=graphene.String(required=True),
        year=graphene.Int(required=True),
        program=graphene.String(required=False),
        administrative_area=graphene.String(required=False),
        order=graphene.String(required=False),
        order_by=graphene.String(required=False),
    )
    table_total_cash_transferred_by_administrative_area_for_people = graphene.Field(
        TableTotalCashTransferredForPeople,
        business_area_slug=graphene.String(required=True),
        year=graphene.Int(required=True),
        program=graphene.String(required=False),
        administrative_area=graphene.String(required=False),
        order=graphene.String(required=False),
        order_by=graphene.String(required=False),
    )
    chart_total_transferred_cash_by_country = graphene.Field(
        ChartDetailedDatasetsNode, year=graphene.Int(required=True)
    )

    payment_record_status_choices = graphene.List(ChoiceObject)
    payment_record_entitlement_card_status_choices = graphene.List(ChoiceObject)
    payment_record_delivery_type_choices = graphene.List(ChoiceObject)
    cash_plan_verification_status_choices = graphene.List(ChoiceObject)
    cash_plan_verification_sampling_choices = graphene.List(ChoiceObject)
    cash_plan_verification_verification_channel_choices = graphene.List(ChoiceObject)
    payment_verification_status_choices = graphene.List(ChoiceObject)

    all_rapid_pro_flows = graphene.List(
        RapidProFlow,
        business_area_slug=graphene.String(required=True),
    )
    sample_size = graphene.Field(
        GetCashplanVerificationSampleSizeObject,
        input=GetCashplanVerificationSampleSizeInput(),
    )

    all_payment_verification_log_entries = DjangoPermissionFilterConnectionField(
        PaymentVerificationLogEntryNode,
        filterset_class=PaymentVerificationLogEntryFilter,
        permission_classes=(hopePermissionClass(Permissions.ACTIVITY_LOG_VIEW),),
    )

    payment_plan = relay.Node.Field(PaymentPlanNode)
    all_payment_plans = DjangoPermissionFilterConnectionField(
        PaymentPlanNode,
        filterset_class=PaymentPlanFilter,
        permission_classes=(hopeOneOfPermissionClass(Permissions.PM_VIEW_LIST, Permissions.TARGETING_VIEW_LIST),),
    )
    payment_plan_status_choices = graphene.List(ChoiceObject)
    currency_choices = graphene.List(ChoiceObject)
    all_delivery_mechanisms = graphene.List(ChoiceObject)
    payment_plan_background_action_status_choices = graphene.List(ChoiceObject)
    available_fsps_for_delivery_mechanisms = graphene.List(
        FspChoices,
        input=AvailableFspsForDeliveryMechanismsInput(),
    )
    all_cash_plans_and_payment_plans = graphene.Field(
        PaginatedCashPlanAndPaymentPlanNode,
        business_area=graphene.String(required=True),
        program=graphene.String(),
        search=graphene.String(),
        service_provider=graphene.String(),
        delivery_type=graphene.List(graphene.String),
        verification_status=graphene.List(graphene.String),
        start_date_gte=graphene.String(),
        end_date_lte=graphene.String(),
        order_by=graphene.String(),
        first=graphene.Int(),
        last=graphene.Int(),
        before=graphene.String(),
        after=graphene.String(),
        is_payment_verification_page=graphene.Boolean(),
    )

    def resolve_available_fsps_for_delivery_mechanisms(self, info: Any, input: Dict, **kwargs: Any) -> List:
        business_area_slug = info.context.headers.get("Business-Area")
        payment_plan = get_object_or_404(PaymentPlan, id=decode_id_string(input["payment_plan_id"]))
        delivery_mechanisms = (
            DeliveryMechanismPerPaymentPlan.objects.filter(payment_plan=payment_plan)
            .values_list("delivery_mechanism__name", flat=True)
            .order_by("delivery_mechanism_order")
        )

        def get_fsps_for_delivery_mechanism(mechanism_name: str) -> List:
            fsps = FinancialServiceProvider.objects.filter(
                Q(fsp_xlsx_template_per_delivery_mechanisms__delivery_mechanism__name=mechanism_name)
                | Q(fsp_xlsx_template_per_delivery_mechanisms__isnull=True),
                delivery_mechanisms__name=mechanism_name,
                allowed_business_areas__slug=business_area_slug,
            ).distinct()

            return (
                [
                    # This basically checks if FSP can accept ANY additional volume,
                    # more strict validation is performed in AssignFspToDeliveryMechanismMutation
                    {"id": fsp.id, "name": fsp.name, "configurations": fsp.configurations}
                    for fsp in fsps
                    if fsp.can_accept_any_volume()
                ]
                if fsps
                else []
            )

        return [
            {"delivery_mechanism": mechanism, "fsps": get_fsps_for_delivery_mechanism(mechanism)}
            for mechanism in delivery_mechanisms
        ]

    def resolve_all_payment_verifications(self, info: Any, **kwargs: Any) -> QuerySet:
        payment_qs = Payment.objects.filter(id=OuterRef("payment_id"), household__withdrawn=True)

        return (
            PaymentVerification.objects.filter(
                Q(payment_verification_plan__status=PaymentVerificationPlan.STATUS_ACTIVE)
                | Q(payment_verification_plan__status=PaymentVerificationPlan.STATUS_FINISHED)
            )
            .annotate(
                payment__household__status=Case(
                    When(Exists(payment_qs), then=Value(STATUS_INACTIVE)),
                    default=Value(STATUS_ACTIVE),
                    output_field=CharField(),
                ),
            )
            .distinct()
        )

    def resolve_sample_size(self, info: Any, input: Dict, **kwargs: Any) -> Dict[str, int]:
        payment_plan_object: "PaymentPlan" = get_payment_plan_object(input["cash_or_payment_plan_id"])

        def get_payment_records(
            obj: PaymentPlan,
            payment_verification_plan: Optional[PaymentVerificationPlan],
            verification_channel: str,
        ) -> QuerySet:
            kw: Dict = {}
            if payment_verification_plan:
                kw["payment_verification_plan"] = payment_verification_plan
            if verification_channel == PaymentVerificationPlan.VERIFICATION_CHANNEL_RAPIDPRO:
                kw["extra_validation"] = does_payment_record_have_right_hoh_phone_number
            return obj.available_payment_records(**kw)

        payment_verification_plan = None
        if payment_verification_plan_id := decode_id_string(input.get("payment_verification_plan_id")):
            payment_verification_plan = get_object_or_404(PaymentVerificationPlan, id=payment_verification_plan_id)

        payment_records = get_payment_records(
            payment_plan_object, payment_verification_plan, input["verification_channel"]
        )
        if not payment_records:
            return {
                "sample_size": 0,
                "payment_record_count": 0,
            }

        sampling = Sampling(input, payment_plan_object, payment_records)
        payment_record_count, payment_records_sample_count = sampling.generate_sampling()

        return {
            "payment_record_count": payment_record_count,
            "sample_size": payment_records_sample_count,
        }

    def resolve_all_rapid_pro_flows(self, info: Any, business_area_slug: str, **kwargs: Any) -> List[RapidProFlow]:
        api = RapidProAPI(business_area_slug, RapidProAPI.MODE_VERIFICATION)
        return api.get_flows()

    def resolve_payment_record_status_choices(self, info: Any, **kwargs: Any) -> List[Dict[str, Any]]:
        return to_choice_object(Payment.STATUS_CHOICE)

    def resolve_payment_record_entitlement_card_status_choices(self, info: Any, **kwargs: Any) -> List[Dict[str, Any]]:
        return to_choice_object(Payment.ENTITLEMENT_CARD_STATUS_CHOICE)

    def resolve_payment_record_delivery_type_choices(self, info: Any, **kwargs: Any) -> List[Dict[str, Any]]:
        return to_choice_object(DeliveryMechanism.get_choices())

    def resolve_cash_plan_verification_status_choices(self, info: Any, **kwargs: Any) -> List[Dict[str, Any]]:
        return to_choice_object(PaymentVerificationPlan.STATUS_CHOICES)

    def resolve_cash_plan_verification_sampling_choices(self, info: Any, **kwargs: Any) -> List[Dict[str, Any]]:
        return to_choice_object(PaymentVerificationPlan.SAMPLING_CHOICES)

    def resolve_cash_plan_verification_verification_channel_choices(
        self, info: Any, **kwargs: Any
    ) -> List[Dict[str, Any]]:
        return to_choice_object(PaymentVerificationPlan.VERIFICATION_CHANNEL_CHOICES)

    def resolve_payment_verification_status_choices(self, info: Any, **kwargs: Any) -> List[Dict[str, Any]]:
        return to_choice_object(PaymentVerification.STATUS_CHOICES)

    def resolve_all_delivery_mechanisms(self, *args: Any, **kwargs: Any) -> List[Dict[str, Any]]:
        return to_choice_object(DeliveryMechanism.get_choices())

    @chart_permission_decorator(permissions=[Permissions.DASHBOARD_VIEW_COUNTRY])
    @cached_in_django_cache(24)
    def resolve_chart_payment_verification(
        self, info: Any, business_area_slug: str, year: int, **kwargs: Any
    ) -> Dict[str, Any]:
        filters = chart_filters_decoder(kwargs)
        result = payment_verification_chart_query(
            year,
            business_area_slug,
            Household.CollectType.STANDARD.value,
            filters.get("program"),
            filters.get("administrative_area"),
        )
        return {
            "labels": result["labels"],
            "datasets": result["datasets"],
            "households": result["number_of_records"],
            "average_sample_size": result["average_sample_size"],
        }

    @chart_permission_decorator(permissions=[Permissions.DASHBOARD_VIEW_COUNTRY])
    @cached_in_django_cache(24)
    def resolve_chart_payment_verification_for_people(
        self, info: Any, business_area_slug: str, year: int, **kwargs: Any
    ) -> Dict[str, Any]:
        filters = chart_filters_decoder(kwargs)
        result = payment_verification_chart_query(
            year,
            business_area_slug,
            Household.CollectType.SINGLE.value,
            filters.get("program"),
            filters.get("administrative_area"),
        )
        return {
            "labels": result["labels"],
            "datasets": result["datasets"],
            "households": result["number_of_records"],
            "average_sample_size": result["average_sample_size"],
        }

    @chart_permission_decorator(permissions=[Permissions.DASHBOARD_VIEW_COUNTRY])
    @cached_in_django_cache(24)
    def resolve_chart_volume_by_delivery_mechanism(
        self, info: Any, business_area_slug: str, year: int, **kwargs: Any
    ) -> Dict[str, Any]:
        payment_items_qs: QuerySet = get_payment_items_for_dashboard(
            year, business_area_slug, chart_filters_decoder(kwargs), True
        )

        volume_by_delivery_type = (
            payment_items_qs.values("delivery_type")
            .order_by("delivery_type")
            .annotate(volume=Sum("delivered_quantity_usd"))
        )

        labels = []
        data = []
        for volume_dict in volume_by_delivery_type:
            if volume_value := volume_dict.get("volume", None):
                dm = DeliveryMechanism.objects.get(id=volume_dict.get("delivery_type"))
                labels.append(dm.name)
                data.append(volume_value)

        return {"labels": labels, "datasets": [{"data": data}]}

    @chart_permission_decorator(permissions=[Permissions.DASHBOARD_VIEW_COUNTRY])
    @cached_in_django_cache(24)
    def resolve_chart_payment(self, info: Any, business_area_slug: str, year: int, **kwargs: Any) -> Dict[str, Any]:
        payment_items_qs: QuerySet = get_payment_items_for_dashboard(
            year, business_area_slug, chart_filters_decoder(kwargs)
        )
        payment_items_dict = payment_items_qs.aggregate(
            successful=Count("id", filter=~Q(status=Payment.STATUS_ERROR)),
            unsuccessful=Count("id", filter=Q(status=Payment.STATUS_ERROR)),
        )

        dataset = [
            {
                "data": [
                    payment_items_dict.get("successful", 0),
                    payment_items_dict.get("unsuccessful", 0),
                ]
            }
        ]

        return {"labels": ["Successful Payments", "Unsuccessful Payments"], "datasets": dataset}

    @chart_permission_decorator(permissions=[Permissions.DASHBOARD_VIEW_COUNTRY])
    @cached_in_django_cache(24)
    def resolve_section_total_transferred(
        self, info: Any, business_area_slug: str, year: int, **kwargs: Any
    ) -> Dict[str, Any]:
        payment_items_qs: QuerySet = get_payment_items_for_dashboard(
            year, business_area_slug, chart_filters_decoder(kwargs)
        )
        return {"total": payment_items_qs.aggregate(Sum("delivered_quantity_usd"))["delivered_quantity_usd__sum"]}

    @chart_permission_decorator(permissions=[Permissions.DASHBOARD_VIEW_COUNTRY])
    @cached_in_django_cache(24)
    def resolve_table_total_cash_transferred_by_administrative_area(
        self, info: Any, business_area_slug: str, year: int, **kwargs: Any
    ) -> Optional[Dict[str, Any]]:
        order = kwargs.pop("order", None)
        order_by = kwargs.pop("order_by", None)
        admin_areas = total_cash_transferred_by_administrative_area_table_query(
            year, business_area_slug, chart_filters_decoder(kwargs), Household.CollectType.STANDARD.value
        )

        if order_by:
            order_by_arg = None
            if order_by == "admin2":
                order_by_arg = "name"
            elif order_by == "totalCashTransferred":
                order_by_arg = "total_transferred"
            elif order_by == "totalHouseholds":
                order_by_arg = "num_households"
            if order_by_arg:
                admin_areas = admin_areas.order_by(f"{'-' if order == 'desc' else ''}{order_by_arg}")

        data = [
            {
                "id": item.id,
                "admin2": item.name,
                "total_cash_transferred": item.total_transferred,
                "total_households": item.num_households,
            }
            for item in admin_areas
        ]

        return {"data": data}

    @chart_permission_decorator(permissions=[Permissions.DASHBOARD_VIEW_COUNTRY])
    @cached_in_django_cache(24)
    def resolve_table_total_cash_transferred_by_administrative_area_for_people(
        self, info: Any, business_area_slug: str, year: int, **kwargs: Any
    ) -> Optional[Dict[str, Any]]:
        order = kwargs.pop("order", None)
        order_by = kwargs.pop("order_by", None)
        admin_areas = total_cash_transferred_by_administrative_area_table_query(
            year, business_area_slug, chart_filters_decoder(kwargs), Household.CollectType.SINGLE.value
        )

        if order_by:
            order_by_arg = None
            if order_by == "admin2":
                order_by_arg = "name"
            elif order_by == "totalCashTransferred":
                order_by_arg = "total_transferred"
            elif order_by == "totalHouseholds":
                order_by_arg = "num_households"
            if order_by_arg:
                admin_areas = admin_areas.order_by(f"{'-' if order == 'desc' else ''}{order_by_arg}")

        data = [
            {
                "id": item.id,
                "admin2": item.name,
                "total_cash_transferred": item.total_transferred,
                "total_people": item.num_households,
            }
            for item in admin_areas
        ]

        return {"data": data}

    @chart_permission_decorator(permissions=[Permissions.DASHBOARD_VIEW_COUNTRY])
    @cached_in_django_cache(24)
    def resolve_chart_total_transferred_cash_by_country(self, info: Any, year: int, **kwargs: Any) -> Dict[str, Any]:
        payment_items_qs: QuerySet = get_payment_items_for_dashboard(year, "global", {}, True)

        countries_and_amounts = (
            payment_items_qs.select_related("business_area")
            .values("business_area")
            .order_by("business_area")
            .annotate(
                total_delivered_cash=Sum(
                    "delivered_quantity_usd",
                    filter=Q(delivery_type__transfer_type=DeliveryMechanism.TransferType.CASH.value),
                ),
                total_delivered_voucher=Sum(
                    "delivered_quantity_usd",
                    filter=Q(delivery_type__transfer_type=DeliveryMechanism.TransferType.VOUCHER.value),
                ),
                business_area_name=F("business_area__name"),
            )
            .order_by("business_area_name")
        )

        labels = []
        cash_transferred = []
        voucher_transferred = []
        total_transferred = []
        for item_dict in countries_and_amounts:
            labels.append(item_dict.get("business_area_name"))
            cash_transferred.append(item_dict.get("total_delivered_cash", 0))
            voucher_transferred.append(item_dict.get("total_delivered_voucher", 0))
            total_transferred.append(cash_transferred[-1] + voucher_transferred[-1])

        datasets = [
            {"label": "Actual cash transferred", "data": cash_transferred},
            {"label": "Actual voucher transferred", "data": voucher_transferred},
            {"label": "Total transferred", "data": total_transferred},
        ]

        return {"labels": labels, "datasets": datasets}

    def resolve_currency_choices(self, *args: Any, **kwargs: Any) -> List[Dict[str, Any]]:
        return to_choice_object([c for c in CURRENCY_CHOICES if c[0] != ""])

    def resolve_payment_plan_status_choices(self, info: Any, **kwargs: Any) -> List[Dict[str, Any]]:
        return to_choice_object(PaymentPlan.Status.choices)

    def resolve_payment_plan_background_action_status_choices(self, info: Any, **kwargs: Any) -> List[Dict[str, Any]]:
        return to_choice_object(PaymentPlan.BackgroundActionStatus.choices)

    def resolve_all_cash_plans_and_payment_plans(self, info: Any, **kwargs: Any) -> Dict[str, Any]:
        fsp_qs = FinancialServiceProvider.objects.filter(
            delivery_mechanisms_per_payment_plan__payment_plan=OuterRef("pk")
        ).distinct()
        delivery_mechanisms_per_pp_qs = DeliveryMechanismPerPaymentPlan.objects.filter(
            payment_plan=OuterRef("pk")
        ).distinct("delivery_mechanism")
        payment_verification_summary_qs = PaymentVerificationSummary.objects.filter(payment_plan_id=OuterRef("id"))

        if "is_payment_verification_page" in kwargs and kwargs.get("is_payment_verification_page"):
            payment_plan_qs = PaymentPlan.objects.filter(status=PaymentPlan.Status.FINISHED)
        else:
            payment_plan_qs = PaymentPlan.objects.all()

        payment_plan_qs = payment_plan_qs.annotate(
            fsp_names=ArraySubquery(fsp_qs.values_list("name", flat=True)),
            delivery_types=ArraySubquery(
                delivery_mechanisms_per_pp_qs.values_list("delivery_mechanism__name", flat=True)
            ),
            currency_order=F("currency"),
        )
        qs = payment_plan_qs.annotate(
            custom_order=Case(
                When(
                    Exists(payment_verification_summary_qs.filter(status=PaymentVerificationPlan.STATUS_ACTIVE)),
                    then=Value(1),
                ),
                When(
                    Exists(payment_verification_summary_qs.filter(status=PaymentVerificationPlan.STATUS_PENDING)),
                    then=Value(2),
                ),
                When(
                    Exists(payment_verification_summary_qs.filter(status=PaymentVerificationPlan.STATUS_FINISHED)),
                    then=Value(3),
                ),
                output_field=IntegerField(),
                default=Value(0),
            ),
            total_number_of_households=Count("payment_items"),
            total_entitled_quantity_order=Coalesce("total_entitled_quantity", 0, output_field=models.DecimalField()),
            total_delivered_quantity_order=Coalesce("total_delivered_quantity", 0, output_field=models.DecimalField()),
            total_undelivered_quantity_order=Coalesce(
                "total_undelivered_quantity", 0, output_field=models.DecimalField()
            ),
        ).order_by("-updated_at", "custom_order")

        # filtering
        qs = payment_plan_filter(qs, **kwargs)

        # ordering
        if order_by_value := kwargs.get("order_by"):
            qs = payment_plan_ordering(qs, order_by_value)

        qs_list = list(qs)
        count = len(qs)

        # add qraphql pagination
        resp = connection_from_list_slice(
            qs_list,
            args=kwargs,
            connection_type=PaginatedCashPlanAndPaymentPlanNode,
            edge_type=CashPlanAndPaymentPlanEdges,
            pageinfo_type=PageInfoNode,
            list_length=count,
        )
        resp.total_count = count

        return resp

    def resolve_all_payment_records_and_payments(self, info: Any, **kwargs: Any) -> Dict[str, Any]:
        """used in Household Page > Payment Records"""
        qs = Payment.objects.eligible().exclude(parent__is_removed=True).order_by("-updated_at")

        qs = payment_filter(qs, **kwargs)

        if order_by_value := kwargs.get("order_by"):
            qs = payment_ordering(qs, order_by_value)

        qs_list = list(qs)
        count = len(qs)

        resp = connection_from_list_slice(
            qs_list,
            args=kwargs,
            connection_type=PaginatedPaymentRecordsAndPaymentsNode,
            edge_type=PaymentRecordsAndPaymentsEdges,
            pageinfo_type=PageInfoNode,
            list_length=count,
        )
        resp.total_count = count
        return resp<|MERGE_RESOLUTION|>--- conflicted
+++ resolved
@@ -581,11 +581,8 @@
     can_split = graphene.Boolean()
     supporting_documents = graphene.List(PaymentPlanSupportingDocumentNode)
     program = graphene.Field(ProgramNode)
-<<<<<<< HEAD
+    total_households_count_with_valid_phone_no = graphene.Int()
     can_create_xlsx_with_fsp_auth_code = graphene.Boolean()
-=======
-    total_households_count_with_valid_phone_no = graphene.Int()
->>>>>>> 8bd430e7
 
     class Meta:
         model = PaymentPlan
