import logging
from typing import Any, Dict, Iterable, List, Optional, Tuple

from django.core.cache import cache
from django.db import transaction
from django.utils import timezone

from constance import config

from hct_mis_api.apps.core.utils import IDENTIFICATION_TYPE_TO_KEY_MAPPING
from hct_mis_api.apps.grievance.models import (
    GrievanceTicket,
    TicketSystemFlaggingDetails,
)
from hct_mis_api.apps.grievance.notifications import GrievanceNotification
from hct_mis_api.apps.household.documents import get_individual_doc
from hct_mis_api.apps.household.models import (
    IDENTIFICATION_TYPE_NATIONAL_ID,
    Individual,
)
from hct_mis_api.apps.program.models import Program
from hct_mis_api.apps.registration_data.models import RegistrationDataImport
from hct_mis_api.apps.sanction_list.models import SanctionListIndividual
from hct_mis_api.apps.utils.querysets import evaluate_qs

log = logging.getLogger(__name__)


def _get_query_dict(sanction_list_individual: SanctionListIndividual, individuals_ids: Optional[List[str]]) -> Dict:
    documents = [
        doc
        for doc in sanction_list_individual.documents.all()
        if doc.type_of_document.title() == "National Identification Number"
    ]
    document_queries = [
        {
            "bool": {
                "must": [
                    {"match": {"documents.number": doc.document_number}},
                    {"match": {"documents.key": IDENTIFICATION_TYPE_TO_KEY_MAPPING[IDENTIFICATION_TYPE_NATIONAL_ID]}},
                    {"match": {"documents.country": getattr(doc.issuing_country, "iso_code3", "")}},
                ],
                "boost": 2,
            }
        }
        for doc in documents
    ]
    birth_dates_queries = [
        {"match": {"birth_date": {"query": dob.date, "boost": 1}}}
        for dob in sanction_list_individual.dates_of_birth.all()
    ]
    possible_names = [
        sanction_list_individual.full_name,
    ]
    for alias_name in sanction_list_individual.alias_names.all():
        possible_names.append(alias_name.name)

    queries: list = [
        {
            "match": {
                "full_name": {
                    "query": name,
                    "boost": 4,
                    "operator": "and",
                }
            }
        }
        for name in possible_names
    ]

    queries.extend(document_queries)
    queries.extend(birth_dates_queries)

    query_dict = {
        "size": 10000,
        "query": {
            "bool": {
                "minimum_should_match": 1,
                "should": queries,
            },
        },
        "_source": ["id", "full_name"],
    }
    if individuals_ids:
        query_dict["query"]["bool"]["filter"] = [{"terms": {"id": [str(ind_id) for ind_id in individuals_ids]}}]  # type: ignore
    return query_dict


def _generate_ticket(
    marked_individual: Individual,
    registration_data_import: Optional[RegistrationDataImport],
    sanction_list_individual: SanctionListIndividual,
) -> Optional[Tuple[GrievanceTicket, TicketSystemFlaggingDetails, Any]]:
    GrievanceTicketProgramThrough = GrievanceTicket.programs.through
    household = marked_individual.household
    admin_level_2 = getattr(household, "admin2", None)
    area = getattr(household, "village", "")
    ticket = GrievanceTicket(
        category=GrievanceTicket.CATEGORY_SYSTEM_FLAGGING,
        business_area=marked_individual.business_area,
        admin2=admin_level_2,
        area=area,
        registration_data_import=registration_data_import,
        household_unicef_id=household.unicef_id if household else "",
    )
    ticket_details = TicketSystemFlaggingDetails(
        ticket=ticket,
        golden_records_individual=marked_individual,
        sanction_list_individual=sanction_list_individual,
    )
    details_already_exists = TicketSystemFlaggingDetails.objects.filter(
        golden_records_individual=marked_individual,
        sanction_list_individual=sanction_list_individual,
    ).exists()
    if details_already_exists is True:
        return None
    return (
        ticket,
        ticket_details,
        GrievanceTicketProgramThrough(
            grievanceticket=ticket,
            program_id=marked_individual.program_id,
        ),
    )


@transaction.atomic
def check_against_sanction_list_pre_merge(
    program_id: str,
<<<<<<< HEAD
    individuals_ids: Optional[Iterable[str]] = None,
=======
    individuals_ids: Optional[List[str]] = None,
>>>>>>> af4bb348
    sanction_list_individuals: Optional[Iterable[SanctionListIndividual]] = None,
    registration_data_import: Optional[RegistrationDataImport] = None,
) -> None:
    program = Program.objects.get(id=program_id)
    sanction_lists = program.sanction_lists
    if not sanction_lists.exists():  # pragma: no cover
        log.debug(f"No sanction lists found for program {program_id}. Skipping check against sanction list.")
        return
    sanction_list_individuals_queryset = SanctionListIndividual.objects.filter(
        sanction_list__in=sanction_lists.all(),
        active=True,
    )
    if sanction_list_individuals is not None:  # pragma: no cover
        sanction_list_individuals_queryset = sanction_list_individuals_queryset.filter(
            id__in=sanction_list_individuals,
        )
    if not individuals_ids:
        individuals_ids = Individual.objects.filter(program_id=program_id).values_list("id", flat=True)
    individuals_ids = [str(ind_id) for ind_id in individuals_ids]
    possible_match_score = config.SANCTION_LIST_MATCH_SCORE
    documents: Tuple = (get_individual_doc(program.business_area.slug),)

    tickets_to_create = []
    ticket_details_to_create = []
    tickets_programs = []
    possible_matches = set()
    for sanction_list_individual in sanction_list_individuals_queryset:
        for document in documents:
            query_dict = _get_query_dict(sanction_list_individual, individuals_ids=individuals_ids)
            query = document.search().update_from_dict(query_dict)

            results = query.execute()
            for individual_hit in results:
                # Skip if the individual is not in the provided IDs
                # This is filtered in ES query, but we double-check here
                if individuals_ids and individual_hit.id not in individuals_ids:
                    continue
                score = individual_hit.meta.score
                if score < possible_match_score:
                    continue
                marked_individual = Individual.objects.filter(id=individual_hit.id).first()
                if marked_individual.program_id != program.id:
                    log.debug(
                        f"Skipping individual {marked_individual.unicef_id} with ID {marked_individual.id} "
                        f"as it does not belong to program {program_id}."
                    )
                    continue

                if not marked_individual:
                    log.debug(f"Skipping individual with ID {individual_hit.id} as it does not exist in the database.")
                    continue
                possible_matches.add(marked_individual.id)
                ticket, ticket_details, tickets_program = _generate_ticket(
                    marked_individual,
                    registration_data_import,
                    sanction_list_individual,
                )
                tickets_to_create.append(ticket)
                ticket_details_to_create.append(ticket_details)
                tickets_programs.append(tickets_program)

            log.debug(
                f"SANCTION LIST INDIVIDUAL: {sanction_list_individual.full_name} - reference number: {sanction_list_individual.reference_number}"
                f" Scores: ",
            )
            log.debug([(r.full_name, r.meta.score) for r in results])
    cache.set("sanction_list_last_check", timezone.now(), None)

    possible_matches_individuals = evaluate_qs(
        Individual.objects.filter(id__in=possible_matches, sanction_list_possible_match=False, program_id=program.id)
        .select_for_update()
        .order_by("pk")
    )
    possible_matches_individuals.update(sanction_list_possible_match=True)

    if not individuals_ids:
        # If we not pass individuals_ids, it means we want to check all individuals in the program.
        # So we know that individuals which are not found in the possible matches need to be marked as not possible matches.
        not_possible_matches_individuals = evaluate_qs(
            Individual.objects.exclude(id__in=possible_matches)
            .filter(sanction_list_possible_match=True)
            .select_for_update()
            .order_by("pk")
        )
        not_possible_matches_individuals.update(sanction_list_possible_match=False)

    GrievanceTicket.objects.bulk_create(tickets_to_create)
    GrievanceTicketProgramThrough = GrievanceTicket.programs.through
    GrievanceTicketProgramThrough.objects.bulk_create(tickets_programs)
    for ticket in tickets_to_create:
        GrievanceNotification.send_all_notifications(
            GrievanceNotification.prepare_notification_for_ticket_creation(ticket)
        )
    TicketSystemFlaggingDetails.objects.bulk_create(ticket_details_to_create)<|MERGE_RESOLUTION|>--- conflicted
+++ resolved
@@ -127,11 +127,7 @@
 @transaction.atomic
 def check_against_sanction_list_pre_merge(
     program_id: str,
-<<<<<<< HEAD
-    individuals_ids: Optional[Iterable[str]] = None,
-=======
     individuals_ids: Optional[List[str]] = None,
->>>>>>> af4bb348
     sanction_list_individuals: Optional[Iterable[SanctionListIndividual]] = None,
     registration_data_import: Optional[RegistrationDataImport] = None,
 ) -> None:
@@ -149,7 +145,7 @@
             id__in=sanction_list_individuals,
         )
     if not individuals_ids:
-        individuals_ids = Individual.objects.filter(program_id=program_id).values_list("id", flat=True)
+        individuals_ids = Individual.objects.filter(program_id=program_id).values_list("id", flat=True)  # type: ignore
     individuals_ids = [str(ind_id) for ind_id in individuals_ids]
     possible_match_score = config.SANCTION_LIST_MATCH_SCORE
     documents: Tuple = (get_individual_doc(program.business_area.slug),)
