import json
import logging
from collections import defaultdict
from typing import Any, Dict, List, Optional, Union

from django.contrib.gis.geos import Point
from django.core.files import File
from django.core.files.storage import default_storage
from django.db import transaction

from dateutil.parser import parse
from django_countries.fields import Country

from hct_mis_api.apps.activity_log.models import log_create
from hct_mis_api.apps.core.kobo.api import KoboAPI
from hct_mis_api.apps.core.kobo.common import (
    KOBO_FORM_INDIVIDUALS_COLUMN_NAME,
    get_field_name,
    get_submission_metadata,
)
from hct_mis_api.apps.core.models import BusinessArea
from hct_mis_api.apps.core.utils import chunks, rename_dict_keys
from hct_mis_api.apps.geo.models import Area
from hct_mis_api.apps.geo.models import Country as GeoCountry
from hct_mis_api.apps.household.models import (
    HEAD,
    NON_BENEFICIARY,
    ROLE_ALTERNATE,
    ROLE_PRIMARY,
    DocumentType,
    PendingBankAccountInfo,
    PendingDocument,
    PendingHousehold,
    PendingIndividual,
    PendingIndividualIdentity,
    PendingIndividualRoleInHousehold,
)
from hct_mis_api.apps.payment.models import PendingDeliveryMechanismData
from hct_mis_api.apps.periodic_data_update.utils import populate_pdu_with_null_values
from hct_mis_api.apps.registration_data.models import (
    ImportData,
    KoboImportedSubmission,
    RegistrationDataImport,
)
from hct_mis_api.apps.registration_datahub.tasks.deduplicate import DeduplicateTask
from hct_mis_api.apps.registration_datahub.tasks.rdi_base_create import (
    RdiBaseCreateTask,
)
from hct_mis_api.apps.registration_datahub.utils import (
    calculate_hash_for_kobo_submission,
    find_attachment_in_kobo,
)
from hct_mis_api.apps.utils.age_at_registration import calculate_age_at_registration

logger = logging.getLogger(__name__)


class RdiKoboCreateTask(RdiBaseCreateTask):
    """
    Imports project data from Kobo via a REST API, parsing them and creating
    households/individuals in the Registration Datahub. Once finished it will
    update the status of that registration data import instance.
    """

    def __init__(
        self,
        registration_data_import_id: str,
        business_area_id: str,
    ) -> None:
        document_keys = DocumentType.objects.values_list("key", flat=True)
        self.DOCS_AND_IDENTITIES_FIELDS = [
            f"{key}_{suffix}" for key in document_keys for suffix in ["no_i_c", "photo_i_c", "issuer_i_c"]
        ]
        self.BANK_RELATED_FIELDS = (
            "bank_name_i_c",
            "bank_account_number_i_c",
            "debit_card_number_i_c",
            "bank_branch_name_i_c",
            "account_holder_name_i_c",
        )
        self.registration_data_import = RegistrationDataImport.objects.get(
            id=registration_data_import_id,
        )
        self.business_area = BusinessArea.objects.get(id=business_area_id)

        self.reduced_submissions: List[Any] = []
        self.attachments: List[Dict] = []
        super().__init__()

    def _handle_image_field(self, value: Any, is_flex_field: bool) -> Optional[Union[str, File]]:
        logger.info(f"Processing image field: {value}")
        if not self.registration_data_import.pull_pictures:
            return None
        if self.attachments is None:
            return None
        attachment = find_attachment_in_kobo(self.attachments, value)
        if attachment is None:
            return None
        current_download_url = attachment.get("download_url", "")
        download_url = current_download_url.replace("?format=json", "")
        api = KoboAPI(self.business_area.slug)
        image_bytes = api.get_attached_file(download_url)
        file = File(image_bytes, name=value)
        if is_flex_field:
            return default_storage.save(value, file)
        logger.info(f"Image field processed: {value}")
        return file

    def _handle_geopoint_field(self, value: Any, is_flex_field: bool) -> Point:
        geopoint = value.split(" ")
        x = float(geopoint[0])
        y = float(geopoint[1])
        return Point(x=x, y=y, srid=4326)

    def _handle_decimal_field(self, value: Any, is_flex_field: bool) -> Any:
        if not is_flex_field:
            return value
        return float(value)

    def _cast_and_assign(
        self, value: Union[str, list], field: str, obj: Union[PendingIndividual, PendingHousehold]
    ) -> None:
        complex_fields = {
            "IMAGE": self._handle_image_field,
            "GEOPOINT": self._handle_geopoint_field,
            "DECIMAL": self._handle_decimal_field,
        }
        excluded = ("age",)

        field_data_dict = self.COMBINED_FIELDS.get(field)

        if field_data_dict is None or field in excluded:
            return

        is_flex_field = field.endswith(("_i_f", "_h_f"))

        if field_data_dict["type"] in complex_fields:
            cast_fn = complex_fields.get(field_data_dict["type"])
            correct_value = cast_fn(value, is_flex_field)
        elif field_data_dict["name"] in ["admin1", "admin2", "admin3", "admin4"]:
            correct_value = Area.objects.get(p_code=value)
        elif field_data_dict["name"] in ["country", "country_origin"]:
            correct_value = GeoCountry.objects.get(iso_code2=Country(value).code)
        else:
            correct_value = self._cast_value(value, field)

        if is_flex_field:
            obj.flex_fields[field_data_dict["name"]] = correct_value
        else:
            setattr(obj, field_data_dict["name"], correct_value)

    def _handle_documents_and_identities(self, documents_and_identities: List) -> None:
        identity_fields = {
            "scope_id",
            "unhcr_id",
        }

        documents = []
        identities = []
        for documents_dict in documents_and_identities:
            for document_name, data in documents_dict.items():
                if not PendingIndividual.objects.filter(id=data["individual"].id).exists():
                    continue

                is_identity = document_name in identity_fields

                if country := data.get("issuing_country"):
                    data["country"] = GeoCountry.objects.get(iso_code2=Country(country).code)

                if is_identity:
                    partner = "WFP" if document_name == "scope_id" else "UNHCR"
                    identities.append(
                        PendingIndividualIdentity(
                            partner=partner,
                            individual=data["individual"],
                            document_number=data.get("number", ""),
                            country=data.get("country"),
                        )
                    )
                    continue
                document_type = DocumentType.objects.get(key=document_name)
                file = self._handle_image_field(data.get("photo", ""), False)
                documents.append(
                    PendingDocument(
                        document_number=data.get("number", ""),
                        photo=file,
                        individual=data["individual"],
                        type=document_type,
                        program=data["individual"].program,
                        country=data.get("country"),
                    )
                )
        PendingDocument.objects.bulk_create(documents)
        PendingIndividualIdentity.objects.bulk_create(identities)

    @staticmethod
    def _handle_collectors(collectors_dict: Dict, individuals_dict: Dict) -> None:
        collectors_to_bulk_create = []
        for hash_key, collectors_list in collectors_dict.items():
            for collector in collectors_list:
                collector.individual_id = individuals_dict.get(hash_key)
                collectors_to_bulk_create.append(collector)
        PendingIndividualRoleInHousehold.objects.bulk_create(collectors_to_bulk_create)

    @transaction.atomic()
    def execute(
        self,
        import_data_id: str,
        program_id: Optional[str] = None,
    ) -> None:
        self.registration_data_import.status = RegistrationDataImport.IMPORTING
        self.registration_data_import.save()

        import_data = ImportData.objects.get(id=import_data_id)

        submissions_json = import_data.file.read()
        submissions = json.loads(submissions_json)
        self.reduced_submissions = rename_dict_keys(submissions, get_field_name)
        head_of_households_mapping = {}
        households_to_create = []
        individuals_ids_hash_dict = {}
        bank_accounts_to_create = []
        collectors_to_create = defaultdict(list)
        household_hash_list = []
        household_batch_size = 50
<<<<<<< HEAD
        logger.info(f"Processing {len(self.reduced_submissions)} households")
        chunk_index = 0
=======
        delivery_mechanism_xlsx_fields = PendingDeliveryMechanismData.get_scope_delivery_mechanisms_fields(
            by="xlsx_field"
        )
>>>>>>> 188075ea
        for reduced_submission_chunk in chunks(self.reduced_submissions, household_batch_size):
            chunk_index += 1
            logger.info(f"Processing chunk {chunk_index}/{len(self.reduced_submissions) // household_batch_size}")
            for household in reduced_submission_chunk:
                # AB#199540
                household_hash = calculate_hash_for_kobo_submission(household)
                submission_duplicate = household_hash in household_hash_list
                if submission_duplicate:
                    continue
                household_hash_list.append(household_hash)

                submission_meta_data = get_submission_metadata(household)
                if self.business_area.get_sys_option("ignore_amended_kobo_submissions"):
                    submission_meta_data["amended"] = False

                if KoboImportedSubmission.objects.filter(**submission_meta_data).exists():
                    continue

                submission_meta_data.pop("amended", None)
                self.handle_household(
                    bank_accounts_to_create,
                    collectors_to_create,
                    head_of_households_mapping,
                    household,
                    households_to_create,
                    individuals_ids_hash_dict,
                    submission_meta_data,
                    delivery_mechanism_xlsx_fields,
                )
            self.bulk_creates(bank_accounts_to_create, head_of_households_mapping, households_to_create)
            bank_accounts_to_create = []
            head_of_households_mapping = {}
            households_to_create = []
        self._handle_collectors(collectors_to_create, individuals_ids_hash_dict)
        self._create_delivery_mechanisms_data()

        rdi_mis = RegistrationDataImport.objects.get(id=self.registration_data_import.id)
        rdi_mis.status = RegistrationDataImport.IN_REVIEW
        rdi_mis.number_of_individuals = PendingIndividual.objects.filter(registration_data_import=rdi_mis).count()
        rdi_mis.number_of_households = PendingHousehold.objects.filter(registration_data_import=rdi_mis).count()
        rdi_mis.save(update_fields=["status", "number_of_individuals", "number_of_households"])

        rdi_mis.bulk_update_household_size()

        log_create(
            RegistrationDataImport.ACTIVITY_LOG_MAPPING,
            "business_area",
            None,
            self.registration_data_import.program_id,
            self.registration_data_import,
            rdi_mis,
        )
        if not self.business_area.postpone_deduplication:
            DeduplicateTask(self.business_area.slug, str(program_id)).deduplicate_pending_individuals(
                registration_data_import=self.registration_data_import
            )

    def bulk_creates(
        self,
        bank_accounts_to_create: list[PendingBankAccountInfo],
        head_of_households_mapping: dict,
        households_to_create: list[PendingHousehold],
    ) -> None:
        PendingHousehold.objects.bulk_create(households_to_create)
        households_to_update = []
        for household, individual in head_of_households_mapping.items():
            household.head_of_household = individual
            households_to_update.append(household)
        PendingHousehold.objects.bulk_update(
            households_to_update,
            ["head_of_household"],
        )
        PendingBankAccountInfo.objects.bulk_create(bank_accounts_to_create)

    def handle_household(
        self,
        bank_accounts_to_create: list[PendingBankAccountInfo],
        collectors_to_create: dict,
        head_of_households_mapping: dict,
        household: dict,
        households_to_create: list[PendingHousehold],
        individuals_ids_hash_dict: dict,
        submission_meta_data: dict,
        delivery_mechanism_xlsx_fields: list[str],
    ) -> None:
        individuals_to_create_list = []
        documents_and_identities_to_create = []
        submission_meta_data["detail_id"] = submission_meta_data.pop("kobo_asset_id", "")
        household_obj = PendingHousehold(**submission_meta_data)
        self.attachments = household.get("_attachments", [])
        registration_date = None
        current_individuals = []
        for hh_field, hh_value in household.items():
            if hh_field == KOBO_FORM_INDIVIDUALS_COLUMN_NAME:
                for individual in hh_value:
                    current_individual_docs_and_identities = defaultdict(dict)
                    current_individual_bank_account = {}
                    individual_obj = PendingIndividual()
                    only_collector_flag = False
                    role = None
                    for i_field, i_value in individual.items():
                        if i_field in self.DOCS_AND_IDENTITIES_FIELDS:
                            key = (
                                i_field.replace("_photo_i_c", "")
                                .replace("_no_i_c", "")
                                .replace("_issuer_i_c", "")
                                .replace("_i_c", "")
                            )
                            if i_field.endswith("_type_i_c"):
                                value_key = "name"
                            elif i_field.endswith("_photo_i_c"):
                                value_key = "photo"
                            elif i_field.endswith("_issuer_i_c"):
                                value_key = "issuing_country"
                            else:
                                value_key = "number"
                            current_individual_docs_and_identities[key][value_key] = i_value
                            current_individual_docs_and_identities[key]["individual"] = individual_obj
                        elif i_field == "relationship_i_c" and i_value.upper() == NON_BENEFICIARY:
                            only_collector_flag = True
                        elif i_field == "role_i_c":
                            role = i_value.upper()
                        elif i_field in self.BANK_RELATED_FIELDS:
                            name = i_field.replace("_i_c", "")
                            current_individual_bank_account["individual"] = individual_obj
                            current_individual_bank_account[name] = i_value
                        elif i_field.endswith("_h_c") or i_field.endswith("_h_f"):
                            try:
                                self._cast_and_assign(i_value, i_field, household_obj)
                            except Exception as e:
                                self._handle_exception("Household", i_field, e)
                        elif i_field in delivery_mechanism_xlsx_fields:
                            self._handle_delivery_mechanism_fields(
                                i_value, i_field, len(individuals_to_create_list), individual_obj
                            )
                        else:
                            try:
                                self._cast_and_assign(i_value, i_field, individual_obj)
                            except Exception as e:
                                self._handle_exception("Individual", i_field, e)
                    individual_obj.last_registration_date = individual_obj.first_registration_date
                    individual_obj.registration_data_import = self.registration_data_import
                    individual_obj.program = self.registration_data_import.program
                    individual_obj.business_area = self.business_area
                    individual_obj.age_at_registration = calculate_age_at_registration(
                        self.registration_data_import.created_at, str(individual_obj.birth_date)
                    )
                    populate_pdu_with_null_values(self.registration_data_import.program, individual_obj.flex_fields)

                    if individual_obj.relationship == HEAD:
                        head_of_households_mapping[household_obj] = individual_obj

                    individual_obj.household = household_obj if only_collector_flag is False else None

                    individuals_ids_hash_dict[individual_obj.get_hash_key] = individual_obj.id
                    individuals_to_create_list.append(individual_obj)
                    current_individuals.append(individual_obj)
                    documents_and_identities_to_create.append(current_individual_docs_and_identities)
                    if current_individual_bank_account:
                        bank_accounts_to_create.append(PendingBankAccountInfo(**current_individual_bank_account))
                    if role in (ROLE_PRIMARY, ROLE_ALTERNATE):
                        role_obj = PendingIndividualRoleInHousehold(
                            individual_id=individual_obj.pk,
                            household_id=household_obj.pk,
                            role=role,
                        )
                        collectors_to_create[individual_obj.get_hash_key].append(role_obj)
                    if individual_obj.household is None:
                        individual_obj.relationship = NON_BENEFICIARY

            elif hh_field == "end":
                registration_date = parse(hh_value)
            elif hh_field == "start":
                household_obj.start = parse(hh_value)
            elif hh_field == "_submission_time":
                household_obj.kobo_submission_time = parse(hh_value)
            else:
                try:
                    self._cast_and_assign(hh_value, hh_field, household_obj)
                except Exception as e:
                    self._handle_exception("Household", hh_field, e)
        household_obj.first_registration_date = registration_date
        household_obj.last_registration_date = registration_date
        household_obj.registration_data_import = self.registration_data_import
        household_obj.program = self.registration_data_import.program
        household_obj.business_area = self.business_area
        household_obj.set_admin_areas()
        households_to_create.append(household_obj)
        for ind in current_individuals:
            ind.first_registration_date = registration_date
            ind.last_registration_date = registration_date
            ind.detail_id = household_obj.detail_id
        PendingIndividual.objects.bulk_create(individuals_to_create_list)
        self._handle_documents_and_identities(documents_and_identities_to_create)

    def _handle_exception(self, assigned_to: str, field_name: str, e: BaseException) -> None:
        logger.warning(e)
        raise Exception(f"Error processing {assigned_to}: field `{field_name}` {e.__class__.__name__}({e})") from e<|MERGE_RESOLUTION|>--- conflicted
+++ resolved
@@ -223,14 +223,11 @@
         collectors_to_create = defaultdict(list)
         household_hash_list = []
         household_batch_size = 50
-<<<<<<< HEAD
         logger.info(f"Processing {len(self.reduced_submissions)} households")
         chunk_index = 0
-=======
         delivery_mechanism_xlsx_fields = PendingDeliveryMechanismData.get_scope_delivery_mechanisms_fields(
             by="xlsx_field"
         )
->>>>>>> 188075ea
         for reduced_submission_chunk in chunks(self.reduced_submissions, household_batch_size):
             chunk_index += 1
             logger.info(f"Processing chunk {chunk_index}/{len(self.reduced_submissions) // household_batch_size}")
