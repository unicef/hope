--- conflicted
+++ resolved
@@ -145,86 +145,6 @@
         "wallet_address",
     )
 
-<<<<<<< HEAD
-    # TODO DATAHUB DELETE Fix for flex registration
-    #         if record := imported_household.flex_registrations_record:
-    #             household_data["registration_id"] = str(record.registration)
-
-    # TODO DATAHUB DELETE Fix for flex registration
-    #         if enumerator_rec_id := imported_household.enumerator_rec_id:
-    #             household_data["enumerator_rec_id"] = enumerator_rec_id
-=======
-    def _create_grievance_ticket_for_delivery_mechanisms_errors(
-        self, delivery_mechanism_data: DeliveryMechanismData, obj_hct: RegistrationDataImport, description: str
-    ) -> Tuple[GrievanceTicket, TicketIndividualDataUpdateDetails]:
-        comments = f"This is a system generated ticket for RDI {obj_hct}"
-        grievance_ticket = GrievanceTicket(
-            category=GrievanceTicket.CATEGORY_DATA_CHANGE,
-            issue_type=GrievanceTicket.ISSUE_TYPE_INDIVIDUAL_DATA_CHANGE_DATA_UPDATE,
-            admin2=delivery_mechanism_data.individual.household.admin2,
-            business_area=obj_hct.business_area,
-            registration_data_import=obj_hct,
-            description=description,
-            comments=comments,
-        )
-        individual_data_with_approve_status = delivery_mechanism_data.get_grievance_ticket_payload_for_errors()
-        individual_data_update_ticket = TicketIndividualDataUpdateDetails(
-            individual_data={"delivery_mechanism_data_to_edit": [individual_data_with_approve_status]},
-            individual=delivery_mechanism_data.individual,
-            ticket=grievance_ticket,
-        )
-
-        return grievance_ticket, individual_data_update_ticket
-
-    def _create_grievance_tickets_for_delivery_mechanisms_errors(
-        self, delivery_mechanisms_data: Iterable[PendingDeliveryMechanismData], obj_hct: RegistrationDataImport
-    ) -> None:
-        grievance_tickets_to_create = []
-        individual_data_update_tickets_to_create = []
-        for delivery_mechanism_data in delivery_mechanisms_data:
-            delivery_mechanism_data.validate()
-            if not delivery_mechanism_data.is_valid:
-                description = (
-                    f"Missing required fields {list(delivery_mechanism_data.validation_errors.keys())}"
-                    f" values for delivery mechanism {delivery_mechanism_data.delivery_mechanism}"
-                )
-                (
-                    grievance_ticket,
-                    individual_data_update_ticket,
-                ) = self._create_grievance_ticket_for_delivery_mechanisms_errors(
-                    delivery_mechanism_data, obj_hct, description
-                )
-                grievance_tickets_to_create.append(grievance_ticket)
-                individual_data_update_tickets_to_create.append(individual_data_update_ticket)
-
-            else:
-                delivery_mechanism_data.update_unique_field()
-                if not delivery_mechanism_data.is_valid:
-                    description = (
-                        f"Fields not unique {list(delivery_mechanism_data.validation_errors.keys())} across program"
-                        f" for delivery mechanism {delivery_mechanism_data.delivery_mechanism.name}, possible duplicate of {delivery_mechanism_data.possible_duplicate_of}"
-                    )
-                    (
-                        grievance_ticket,
-                        individual_data_update_ticket,
-                    ) = self._create_grievance_ticket_for_delivery_mechanisms_errors(
-                        delivery_mechanism_data, obj_hct, description
-                    )
-                    grievance_tickets_to_create.append(grievance_ticket)
-                    individual_data_update_tickets_to_create.append(individual_data_update_ticket)
-            delivery_mechanism_data.save()
-
-        if grievance_tickets_to_create:
-            GrievanceTicket.objects.bulk_create(grievance_tickets_to_create)
-            TicketIndividualDataUpdateDetails.objects.bulk_create(individual_data_update_tickets_to_create)
-            for grievance_ticket in grievance_tickets_to_create:
-                grievance_ticket.programs.add(obj_hct.program)
-
-            logger.info(
-                f"RDI:{obj_hct} Created {len(grievance_tickets_to_create)} delivery mechanisms error grievance tickets"
-            )
->>>>>>> 0e361a6d
-
     def execute(self, registration_data_import_id: str) -> None:
         try:
             obj_hct = RegistrationDataImport.objects.get(id=registration_data_import_id)
