import json
from typing import Any, Dict, List, Optional

import graphene
from graphene import relay
from graphene_django import DjangoObjectType

from hct_mis_api.apps.core.extended_connection import ExtendedConnection
from hct_mis_api.apps.core.schema import ChoiceObject
from hct_mis_api.apps.core.utils import to_choice_object
from hct_mis_api.apps.household.models import (
    DEDUPLICATION_BATCH_STATUS_CHOICE,
    DEDUPLICATION_GOLDEN_RECORD_STATUS_CHOICE,
    DocumentType,
    PendingDocument,
    PendingIndividualIdentity,
)
from hct_mis_api.apps.registration_data.models import (
    ImportData,
    KoboImportData,
    RegistrationDataImportDatahub,
)


class ImportedDocumentNode(DjangoObjectType):
    country = graphene.String(description="Document country")
    photo = graphene.String(description="Photo url")

    def resolve_country(parent, info: Any) -> str:
        return getattr(parent.country, "name", "")

    def resolve_photo(parent, info: Any) -> Optional[str]:
        if parent.photo:
            return parent.photo.url
        return None

    class Meta:
        model = PendingDocument
        filter_fields = []
        interfaces = (relay.Node,)
        connection_class = ExtendedConnection


class ImportedIndividualIdentityNode(DjangoObjectType):
    partner = graphene.String(description="Partner")
    country = graphene.String(description="Country")

    @staticmethod
    def resolve_country(parent: PendingIndividualIdentity, info: Any) -> str:
        return getattr(parent.country, "name", "")

    class Meta:
        model = PendingIndividualIdentity
        filter_fields = []
        interfaces = (relay.Node,)
        connection_class = ExtendedConnection


<<<<<<< HEAD
class ImportedIndividualNode(BaseNodePermissionMixin, DjangoObjectType):
    permission_classes = (
        hopePermissionClass(
            Permissions.RDI_VIEW_DETAILS,
        ),
    )
    flex_fields = FlexFieldsScalar()
    estimated_birth_date = graphene.Boolean(required=False)
    role = graphene.String()
    relationship = graphene.String()
    deduplication_batch_results = graphene.List(DeduplicationResultNode)
    deduplication_golden_record_results = graphene.List(DeduplicationResultNode)
    observed_disability = graphene.List(graphene.String)
    age = graphene.Int()
    import_id = graphene.String()
    phone_no_valid = graphene.Boolean()
    phone_no_alternative_valid = graphene.Boolean()
    preferred_language = graphene.String()
    email = graphene.String(source="email")

    documents = DjangoFilterConnectionField(
        ImportedDocumentNode,
    )
    identities = DjangoFilterConnectionField(
        ImportedIndividualIdentityNode,
    )

    @staticmethod
    def resolve_preferred_language(parent: PendingIndividual, info: Any) -> Optional[str]:
        return parent.preferred_language or None

    def resolve_role(parent, info: Any) -> str:
        role = parent.households_and_roles.first()
        if role is not None:
            return role.role
        return ROLE_NO_ROLE

    def resolve_deduplication_batch_results(parent, info: Any) -> List[Dict]:
        key = "duplicates" if parent.deduplication_batch_status == DUPLICATE_IN_BATCH else "possible_duplicates"
        results = parent.deduplication_batch_results.get(key, {})
        return encode_ids(results, "ImportedIndividual", "hit_id")

    def resolve_deduplication_golden_record_results(parent, info: Any) -> List[Dict]:
        key = "duplicates" if parent.deduplication_golden_record_status == DUPLICATE else "possible_duplicates"
        results = parent.deduplication_golden_record_results.get(key, {})
        return encode_ids(results, "Individual", "hit_id")

    def resolve_flex_fields(parent, info: Any) -> Dict:
        return resolve_flex_fields_choices_to_string(parent)

    @staticmethod
    def resolve_age(parent: Any, info: Any) -> Int:
        return parent.age

    def resolve_documents(parent, info: Any) -> QuerySet[PendingDocument]:
        return PendingDocument.objects.filter(pk__in=parent.documents.values("id"))

    def resolve_import_id(parent, info: Any) -> str:
        return f"{parent.unicef_id} (Detail ID {parent.detail_id})" if parent.unicef_id else parent.unicef_id

    def resolve_phone_no_valid(parent, info: Any) -> Boolean:
        return parent.phone_no_valid

    def resolve_phone_no_alternative_valid(parent, info: Any) -> Boolean:
        return parent.phone_no_alternative_valid

    class Meta:
        model = PendingIndividual
        exclude = ("vector_column",)
        filter_fields = []
        interfaces = (relay.Node,)
        connection_class = ExtendedConnection
        convert_choices_to_enum = get_model_choices_fields(
            PendingIndividual,
            excluded=[
                "seeing_disability",
                "hearing_disability",
                "physical_disability",
                "memory_disability",
                "selfcare_disability",
                "comms_disability",
                "work_status",
            ],
        )


class ImportedHouseholdNode(BaseNodePermissionMixin, DjangoObjectType):
    permission_classes = (
        hopePermissionClass(
            Permissions.RDI_VIEW_DETAILS,
        ),
    )
    individuals = DjangoFilterConnectionField(
        ImportedIndividualNode,
    )
    flex_fields = Arg()
    country_origin = graphene.String(description="Country origin name")
    country = graphene.String(description="Country name")
    has_duplicates = graphene.Boolean(
        description="Mark household if any of individuals contains one of these statuses "
        "‘Needs adjudication’, ‘Duplicate in batch’ and ‘Duplicate’"
    )
    import_id = graphene.String()

    def resolve_country(parent, info: Any) -> str:
        return getattr(parent.country, "name", "")

    def resolve_country_origin(parent, info: Any) -> str:
        return parent.country_origin.name if parent.country_origin else ""

    def resolve_has_duplicates(parent, info: Any) -> bool:
        return parent.individuals.filter(
            Q(deduplication_batch_status=DUPLICATE_IN_BATCH)
            | Q(deduplication_golden_record_status__in=(DUPLICATE, NEEDS_ADJUDICATION))
        ).exists()

    def resolve_flex_fields(parent, info: Any) -> Dict:
        return resolve_flex_fields_choices_to_string(parent)

    def resolve_individuals(parent, info: Any) -> QuerySet[PendingIndividual]:
        imported_individuals_ids = list(parent.individuals.values_list("id", flat=True))
        collectors_ids = list(
            parent.individuals_and_roles.filter(role__in=[ROLE_PRIMARY, ROLE_ALTERNATE]).values_list(
                "individual_id", flat=True
            )
        )
        ids = list(set(imported_individuals_ids + collectors_ids))

        return PendingIndividual.objects.filter(id__in=ids).prefetch_related(
            Prefetch(
                "households_and_roles",
                queryset=PendingIndividualRoleInHousehold.objects.filter(household=parent.id),
            )
        )

    def resolve_import_id(parent, info: Any) -> str:
        if parent.detail_id:
            return f"{parent.unicef_id} (Detail id {parent.detail_id})"
        if parent.enumerator_rec_id:
            return f"{parent.unicef_id} (Enumerator ID {parent.enumerator_rec_id})"
        return parent.unicef_id

    class Meta:
        model = PendingHousehold
        filter_fields = []
        interfaces = (relay.Node,)
        connection_class = ExtendedConnection


=======
>>>>>>> b1a6badc
class RegistrationDataImportDatahubNode(DjangoObjectType):
    class Meta:
        model = RegistrationDataImportDatahub
        filter_fields = []
        interfaces = (relay.Node,)
        connection_class = ExtendedConnection


class KoboErrorNode(graphene.ObjectType):
    header = graphene.String()
    message = graphene.String()


class XlsxRowErrorNode(graphene.ObjectType):
    row_number = graphene.Int()
    header = graphene.String()
    message = graphene.String()


class ImportDataNode(DjangoObjectType):
    xlsx_validation_errors = graphene.List(XlsxRowErrorNode)

    class Meta:
        model = ImportData
        filter_fields = []
        interfaces = (relay.Node,)

    @staticmethod
    def resolve_xlsx_validation_errors(parent: ImportData, info: Any) -> List[str]:
        errors = []
        if parent.validation_errors:
            errors.extend(json.loads(parent.validation_errors))
        if parent.delivery_mechanisms_validation_errors:
            errors.extend(json.loads(parent.delivery_mechanisms_validation_errors))
        return errors


class KoboImportDataNode(DjangoObjectType):
    kobo_validation_errors = graphene.List(KoboErrorNode)

    class Meta:
        model = KoboImportData
        filter_fields = []
        interfaces = (relay.Node,)

    def resolve_kobo_validation_errors(parrent, info: Any) -> List[str]:
        if not parrent.validation_errors:
            return []
        return json.loads(parrent.validation_errors)


class ImportedDocumentTypeNode(DjangoObjectType):
    class Meta:
        model = DocumentType


class Query(graphene.ObjectType):
    registration_data_import_datahub = relay.Node.Field(RegistrationDataImportDatahubNode)
    import_data = relay.Node.Field(ImportDataNode)
    kobo_import_data = relay.Node.Field(KoboImportDataNode)
    deduplication_batch_status_choices = graphene.List(ChoiceObject)
    deduplication_golden_record_status_choices = graphene.List(ChoiceObject)

    def resolve_deduplication_batch_status_choices(self, info: Any) -> List[Dict[str, Any]]:
        return to_choice_object(DEDUPLICATION_BATCH_STATUS_CHOICE)

    def resolve_deduplication_golden_record_status_choices(self, info: Any) -> List[Dict[str, Any]]:
        return to_choice_object(DEDUPLICATION_GOLDEN_RECORD_STATUS_CHOICE)<|MERGE_RESOLUTION|>--- conflicted
+++ resolved
@@ -56,158 +56,6 @@
         connection_class = ExtendedConnection
 
 
-<<<<<<< HEAD
-class ImportedIndividualNode(BaseNodePermissionMixin, DjangoObjectType):
-    permission_classes = (
-        hopePermissionClass(
-            Permissions.RDI_VIEW_DETAILS,
-        ),
-    )
-    flex_fields = FlexFieldsScalar()
-    estimated_birth_date = graphene.Boolean(required=False)
-    role = graphene.String()
-    relationship = graphene.String()
-    deduplication_batch_results = graphene.List(DeduplicationResultNode)
-    deduplication_golden_record_results = graphene.List(DeduplicationResultNode)
-    observed_disability = graphene.List(graphene.String)
-    age = graphene.Int()
-    import_id = graphene.String()
-    phone_no_valid = graphene.Boolean()
-    phone_no_alternative_valid = graphene.Boolean()
-    preferred_language = graphene.String()
-    email = graphene.String(source="email")
-
-    documents = DjangoFilterConnectionField(
-        ImportedDocumentNode,
-    )
-    identities = DjangoFilterConnectionField(
-        ImportedIndividualIdentityNode,
-    )
-
-    @staticmethod
-    def resolve_preferred_language(parent: PendingIndividual, info: Any) -> Optional[str]:
-        return parent.preferred_language or None
-
-    def resolve_role(parent, info: Any) -> str:
-        role = parent.households_and_roles.first()
-        if role is not None:
-            return role.role
-        return ROLE_NO_ROLE
-
-    def resolve_deduplication_batch_results(parent, info: Any) -> List[Dict]:
-        key = "duplicates" if parent.deduplication_batch_status == DUPLICATE_IN_BATCH else "possible_duplicates"
-        results = parent.deduplication_batch_results.get(key, {})
-        return encode_ids(results, "ImportedIndividual", "hit_id")
-
-    def resolve_deduplication_golden_record_results(parent, info: Any) -> List[Dict]:
-        key = "duplicates" if parent.deduplication_golden_record_status == DUPLICATE else "possible_duplicates"
-        results = parent.deduplication_golden_record_results.get(key, {})
-        return encode_ids(results, "Individual", "hit_id")
-
-    def resolve_flex_fields(parent, info: Any) -> Dict:
-        return resolve_flex_fields_choices_to_string(parent)
-
-    @staticmethod
-    def resolve_age(parent: Any, info: Any) -> Int:
-        return parent.age
-
-    def resolve_documents(parent, info: Any) -> QuerySet[PendingDocument]:
-        return PendingDocument.objects.filter(pk__in=parent.documents.values("id"))
-
-    def resolve_import_id(parent, info: Any) -> str:
-        return f"{parent.unicef_id} (Detail ID {parent.detail_id})" if parent.unicef_id else parent.unicef_id
-
-    def resolve_phone_no_valid(parent, info: Any) -> Boolean:
-        return parent.phone_no_valid
-
-    def resolve_phone_no_alternative_valid(parent, info: Any) -> Boolean:
-        return parent.phone_no_alternative_valid
-
-    class Meta:
-        model = PendingIndividual
-        exclude = ("vector_column",)
-        filter_fields = []
-        interfaces = (relay.Node,)
-        connection_class = ExtendedConnection
-        convert_choices_to_enum = get_model_choices_fields(
-            PendingIndividual,
-            excluded=[
-                "seeing_disability",
-                "hearing_disability",
-                "physical_disability",
-                "memory_disability",
-                "selfcare_disability",
-                "comms_disability",
-                "work_status",
-            ],
-        )
-
-
-class ImportedHouseholdNode(BaseNodePermissionMixin, DjangoObjectType):
-    permission_classes = (
-        hopePermissionClass(
-            Permissions.RDI_VIEW_DETAILS,
-        ),
-    )
-    individuals = DjangoFilterConnectionField(
-        ImportedIndividualNode,
-    )
-    flex_fields = Arg()
-    country_origin = graphene.String(description="Country origin name")
-    country = graphene.String(description="Country name")
-    has_duplicates = graphene.Boolean(
-        description="Mark household if any of individuals contains one of these statuses "
-        "‘Needs adjudication’, ‘Duplicate in batch’ and ‘Duplicate’"
-    )
-    import_id = graphene.String()
-
-    def resolve_country(parent, info: Any) -> str:
-        return getattr(parent.country, "name", "")
-
-    def resolve_country_origin(parent, info: Any) -> str:
-        return parent.country_origin.name if parent.country_origin else ""
-
-    def resolve_has_duplicates(parent, info: Any) -> bool:
-        return parent.individuals.filter(
-            Q(deduplication_batch_status=DUPLICATE_IN_BATCH)
-            | Q(deduplication_golden_record_status__in=(DUPLICATE, NEEDS_ADJUDICATION))
-        ).exists()
-
-    def resolve_flex_fields(parent, info: Any) -> Dict:
-        return resolve_flex_fields_choices_to_string(parent)
-
-    def resolve_individuals(parent, info: Any) -> QuerySet[PendingIndividual]:
-        imported_individuals_ids = list(parent.individuals.values_list("id", flat=True))
-        collectors_ids = list(
-            parent.individuals_and_roles.filter(role__in=[ROLE_PRIMARY, ROLE_ALTERNATE]).values_list(
-                "individual_id", flat=True
-            )
-        )
-        ids = list(set(imported_individuals_ids + collectors_ids))
-
-        return PendingIndividual.objects.filter(id__in=ids).prefetch_related(
-            Prefetch(
-                "households_and_roles",
-                queryset=PendingIndividualRoleInHousehold.objects.filter(household=parent.id),
-            )
-        )
-
-    def resolve_import_id(parent, info: Any) -> str:
-        if parent.detail_id:
-            return f"{parent.unicef_id} (Detail id {parent.detail_id})"
-        if parent.enumerator_rec_id:
-            return f"{parent.unicef_id} (Enumerator ID {parent.enumerator_rec_id})"
-        return parent.unicef_id
-
-    class Meta:
-        model = PendingHousehold
-        filter_fields = []
-        interfaces = (relay.Node,)
-        connection_class = ExtendedConnection
-
-
-=======
->>>>>>> b1a6badc
 class RegistrationDataImportDatahubNode(DjangoObjectType):
     class Meta:
         model = RegistrationDataImportDatahub
