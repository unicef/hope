--- conflicted
+++ resolved
@@ -16,29 +16,6 @@
 logger = logging.getLogger(__name__)
 
 
-<<<<<<< HEAD
-def get_unicef_ids(ids_string: str, type_id: str, program: "Program") -> str:
-    list_ids = []
-    ids_list = ids_string.split(",")
-    ids_list = [i.strip() for i in ids_list]
-    if type_id == "household":
-        hh_ids = [hh_id for hh_id in ids_list if hh_id.startswith("HH")]
-        list_ids = list(
-            Household.objects.filter(unicef_id__in=hh_ids, program=program)
-            .order_by("unicef_id")
-            .values_list("unicef_id", flat=True)
-        )
-    if type_id == "individual":
-        ind_ids = [ind_id for ind_id in ids_list if ind_id.startswith("IND")]
-        list_ids = list(
-            Individual.objects.filter(unicef_id__in=ind_ids, program=program)
-            .order_by("unicef_id")
-            .values_list("unicef_id", flat=True)
-        )
-
-    return ", ".join(list_ids)
-
-=======
 def get_existing_unicef_ids(ids_string: str, model: Union[Type[Household], Type[Individual]], program: Program) -> str:
     ids_list = [i.strip() for i in ids_string.split(",")]
     return ", ".join(
@@ -46,12 +23,12 @@
         .order_by("unicef_id")
         .values_list("unicef_id", flat=True)
     )
->>>>>>> 6c88ad6c
 
 
 def from_input_to_targeting_criteria(
     targeting_criteria_input: Dict, program: "Program", payment_plan: PaymentPlan
 ) -> None:
+    # TODO: FIX ME PLEASE ["rules"] ????
     for rule in targeting_criteria_input.pop("rules", []):
         household_ids = rule.get("household_ids", "")
         individual_ids = rule.get("individual_ids", "")
