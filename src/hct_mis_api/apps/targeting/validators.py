import logging
from typing import Any, Dict, List

from django.core.exceptions import ValidationError

from hct_mis_api.apps.core.field_attributes.core_fields_attributes import FieldFactory
from hct_mis_api.apps.core.field_attributes.fields_types import Scope
from hct_mis_api.apps.core.models import DataCollectingType, FlexibleAttribute
from hct_mis_api.apps.core.utils import get_attr_value
from hct_mis_api.apps.household.models import Household, Individual
from hct_mis_api.apps.payment.models import DeliveryMechanism
from hct_mis_api.apps.program.models import Program
from hct_mis_api.apps.targeting.choices import FlexFieldClassification
from hct_mis_api.apps.targeting.models import TargetingCriteriaRuleFilter

logger = logging.getLogger(__name__)


<<<<<<< HEAD
class TargetValidator(BaseValidator):
    """Validator for Target Population."""

    @staticmethod
    def validate_is_finalized(target_status: str) -> None:
        if target_status == "FINALIZED":
            logger.warning("Target Population has been finalized. Cannot change.")
            raise ValidationError("Target Population has been finalized. Cannot change.")


class RebuildTargetPopulationValidator:
    @staticmethod
    def validate(target_population: TargetPopulation) -> None:
        if target_population.status != TargetPopulation.STATUS_OPEN:
            message = f"Only Target Population with status {TargetPopulation.STATUS_OPEN} can be rebuild"
            logger.warning(message)
            raise ValidationError(message)


class LockTargetPopulationValidator:
    @staticmethod
    def validate(target_population: TargetPopulation) -> None:
        if target_population.status != TargetPopulation.STATUS_OPEN:
            message = f"Only Target Population with status {TargetPopulation.STATUS_OPEN} can be approved"
            logger.warning(message)
            raise ValidationError(message)


class UnlockTargetPopulationValidator:
    @staticmethod
    def validate(target_population: TargetPopulation) -> None:
        if not target_population.is_locked():
            message = "Only locked Target Population with status can be unlocked"
            logger.warning(message)
            raise ValidationError(message)


class FinalizeTargetPopulationValidator:
    @staticmethod
    def validate(target_population: TargetPopulation) -> None:
        if not target_population.is_locked():
            message = "Only locked Target Population with status can be finalized"
            logger.warning(message)
            raise ValidationError(message)
        if target_population.program.status != Program.ACTIVE:
            message = f"Only Target Population assigned to program with status {Program.ACTIVE} can be send"
            logger.warning(message)
            raise ValidationError(message)


=======
>>>>>>> 8714fb0e
class TargetingCriteriaRuleFilterInputValidator:
    @staticmethod
    def validate(rule_filter: Any, program: Program) -> None:
        flex_field_classification = rule_filter.flex_field_classification
        if flex_field_classification == FlexFieldClassification.NOT_FLEX_FIELD:
            attributes = FieldFactory.from_scope(Scope.TARGETING).to_dict_by("name")
            attribute = attributes.get(rule_filter.field_name)
            if attribute is None:
                logger.warning(
                    f"Can't find any core field attribute associated with {rule_filter.field_name} field name"
                )
                raise ValidationError(
                    f"Can't find any core field attribute associated with {rule_filter.field_name} field name"
                )
        elif flex_field_classification == FlexFieldClassification.FLEX_FIELD_BASIC:
            try:
                attribute = FlexibleAttribute.objects.get(name=rule_filter.field_name, program=None)
            except FlexibleAttribute.DoesNotExist:
                logger.warning(
                    f"Can't find any flex field attribute associated with {rule_filter.field_name} field name",
                )
                raise ValidationError(
                    f"Can't find any flex field attribute associated with {rule_filter.field_name} field name"
                )
        else:
            try:
                attribute = FlexibleAttribute.objects.get(name=rule_filter.field_name, program=program)
            except FlexibleAttribute.DoesNotExist:  # pragma: no cover
                logger.warning(
                    f"Can't find PDU flex field attribute associated with {rule_filter.field_name} field name in program {program.name}",
                )
                raise ValidationError(
                    f"Can't find PDU flex field attribute associated with {rule_filter.field_name} field name in program {program.name}",
                )
        comparison_attribute = TargetingCriteriaRuleFilter.COMPARISON_ATTRIBUTES.get(rule_filter.comparison_method)
        if comparison_attribute is None:
            logger.warning(f"Unknown comparison method - {rule_filter.comparison_method}")
            raise ValidationError(f"Unknown comparison method - {rule_filter.comparison_method}")
        args_count = comparison_attribute.get("arguments")
        given_args_count = len(rule_filter.arguments)
        select_many = get_attr_value("type", attribute) == "SELECT_MANY"
        if select_many:
            if given_args_count < 1:
                raise ValidationError("SELECT_MANY expects at least 1 argument")
        elif given_args_count != args_count:
            raise ValidationError(
                f"Comparison method '{rule_filter.comparison_method}' "
                f"expected {args_count} arguments, {given_args_count} given"
            )
        type = get_attr_value("type", attribute, None)
        if type == FlexibleAttribute.PDU:
            type = attribute.pdu_data.subtype
        if type not in comparison_attribute.get("supported_types"):
            raise ValidationError(
                f"{rule_filter.field_name} is '{get_attr_value('type', attribute)}' type filter "
                f"and does not accept '{rule_filter.comparison_method}' comparison method"
            )


class TargetingCriteriaCollectorRuleFilterInputValidator:
    @staticmethod
    def validate(rule_filter: Any) -> None:
        field_name = rule_filter["field_name"]
        if not [f for f in DeliveryMechanism.get_all_core_fields_definitions() if f["name"] == field_name]:
            raise ValidationError(f"Can't field field '{field_name}' in Delivery Mechanism data")


class TargetingCriteriaRuleInputValidator:
    @staticmethod
    def validate(rule: "Dict", program: "Program") -> None:
        households_filters_blocks = rule.get("households_filters_blocks", [])
        individuals_filters_blocks = rule.get("individuals_filters_blocks", [])
        collectors_filters_blocks = rule.get("collectors_filters_blocks", [])

        for households_block_filter in households_filters_blocks:
            TargetingCriteriaRuleFilterInputValidator.validate(rule_filter=households_block_filter, program=program)

        for individuals_filters_block in individuals_filters_blocks:
            for individuals_filter in individuals_filters_block.get("individual_block_filters", []):
                TargetingCriteriaRuleFilterInputValidator.validate(rule_filter=individuals_filter, program=program)

        for collectors_filters_block in collectors_filters_blocks:
            for collectors_filter in collectors_filters_block.get("collector_block_filters", []):
                TargetingCriteriaCollectorRuleFilterInputValidator.validate(rule_filter=collectors_filter)


class TargetingCriteriaInputValidator:
    @staticmethod
    def validate(targeting_criteria: Dict, program: Program) -> None:
        program_dct = program.data_collecting_type
        rules: List = targeting_criteria.get("rules", [])

        if len(rules) < 1:
            raise ValidationError("There should be at least 1 rule in target criteria")

        for rule in rules:
            household_ids = rule.get("household_ids")
            individual_ids = rule.get("individual_ids")

            if household_ids and not (
                program_dct.household_filters_available or program_dct.type == DataCollectingType.Type.SOCIAL
            ):
                logger.warning("Target criteria can only have individual ids")
                raise ValidationError("Target criteria can only have individual ids")
            if individual_ids and not program_dct.individual_filters_available:
                raise ValidationError("Target criteria can only have household ids")

            if household_ids:
                ids_list = household_ids.split(",")
                ids_list = [i.strip() for i in ids_list]
                ids_list = [i for i in ids_list if i.startswith("HH")]
                if not Household.objects.filter(unicef_id__in=ids_list, program=program).exists():
                    raise ValidationError("The given households do not exist in the current program")

            if individual_ids:
                ids_list = individual_ids.split(",")
                ids_list = [i.strip() for i in ids_list]
                ids_list = [i for i in ids_list if i.startswith("IND")]
                if not Individual.objects.filter(unicef_id__in=ids_list, program=program).exists():
                    raise ValidationError("The given individuals do not exist in the current program")

            is_empty_rules = all(
                len(rule.get(key, [])) == 0
                for key in ["households_filters_blocks", "individuals_filters_blocks", "collectors_filters_blocks"]
            )

            if is_empty_rules and not household_ids and not individual_ids:
                raise ValidationError("There should be at least 1 rule in target criteria")

            TargetingCriteriaRuleInputValidator.validate(rule=rule, program=program)<|MERGE_RESOLUTION|>--- conflicted
+++ resolved
@@ -16,59 +16,6 @@
 logger = logging.getLogger(__name__)
 
 
-<<<<<<< HEAD
-class TargetValidator(BaseValidator):
-    """Validator for Target Population."""
-
-    @staticmethod
-    def validate_is_finalized(target_status: str) -> None:
-        if target_status == "FINALIZED":
-            logger.warning("Target Population has been finalized. Cannot change.")
-            raise ValidationError("Target Population has been finalized. Cannot change.")
-
-
-class RebuildTargetPopulationValidator:
-    @staticmethod
-    def validate(target_population: TargetPopulation) -> None:
-        if target_population.status != TargetPopulation.STATUS_OPEN:
-            message = f"Only Target Population with status {TargetPopulation.STATUS_OPEN} can be rebuild"
-            logger.warning(message)
-            raise ValidationError(message)
-
-
-class LockTargetPopulationValidator:
-    @staticmethod
-    def validate(target_population: TargetPopulation) -> None:
-        if target_population.status != TargetPopulation.STATUS_OPEN:
-            message = f"Only Target Population with status {TargetPopulation.STATUS_OPEN} can be approved"
-            logger.warning(message)
-            raise ValidationError(message)
-
-
-class UnlockTargetPopulationValidator:
-    @staticmethod
-    def validate(target_population: TargetPopulation) -> None:
-        if not target_population.is_locked():
-            message = "Only locked Target Population with status can be unlocked"
-            logger.warning(message)
-            raise ValidationError(message)
-
-
-class FinalizeTargetPopulationValidator:
-    @staticmethod
-    def validate(target_population: TargetPopulation) -> None:
-        if not target_population.is_locked():
-            message = "Only locked Target Population with status can be finalized"
-            logger.warning(message)
-            raise ValidationError(message)
-        if target_population.program.status != Program.ACTIVE:
-            message = f"Only Target Population assigned to program with status {Program.ACTIVE} can be send"
-            logger.warning(message)
-            raise ValidationError(message)
-
-
-=======
->>>>>>> 8714fb0e
 class TargetingCriteriaRuleFilterInputValidator:
     @staticmethod
     def validate(rule_filter: Any, program: Program) -> None:
