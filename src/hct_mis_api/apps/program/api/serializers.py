--- conflicted
+++ resolved
@@ -307,21 +307,14 @@
         return PartnerForProgramSerializer(partners_qs, many=True).data
 
 
-<<<<<<< HEAD
-class ProgramSimpleSerializer(serializers.ModelSerializer):
-=======
 class ProgramSmallSerializer(serializers.ModelSerializer):
->>>>>>> f730a5ed
     class Meta:
         model = Program
         fields = (
             "id",
-<<<<<<< HEAD
             "programme_code",
             "slug",
             "name",
-=======
-            "name",
             "status",
         )
 
@@ -332,5 +325,4 @@
         fields = (
             "id",
             "title",
->>>>>>> f730a5ed
         )