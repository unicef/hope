--- conflicted
+++ resolved
@@ -16,11 +16,7 @@
 from hct_mis_api.apps.geo.models import Area
 from hct_mis_api.apps.household.documents import HouseholdDocument, get_individual_doc
 from hct_mis_api.apps.household.models import (
-<<<<<<< HEAD
     ROLE_PRIMARY,
-    BankAccountInfo,
-=======
->>>>>>> af4bb348
     Document,
     EntitlementCard,
     Household,
