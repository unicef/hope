--- conflicted
+++ resolved
@@ -19,16 +19,10 @@
 from hct_mis_api.apps.household.documents import HouseholdDocument, get_individual_doc
 from hct_mis_api.apps.household.forms import CreateTargetPopulationTextForm
 from hct_mis_api.apps.household.models import Household, Individual
-<<<<<<< HEAD
-from hct_mis_api.apps.program.models import Program, ProgramCycle
-=======
 from hct_mis_api.apps.program.models import (
-    BeneficiaryGroup,
     Program,
     ProgramCycle,
-    ProgramPartnerThrough,
 )
->>>>>>> 847b4c34
 from hct_mis_api.apps.registration_datahub.services.biometric_deduplication import (
     BiometricDeduplicationService,
 )
@@ -164,15 +158,9 @@
         context["form"] = form
         return TemplateResponse(request, "admin/program/program/create_target_population_from_text.html", context)
 
-<<<<<<< HEAD
     @button(permission="account.can_change_area_limits")
     def area_limits(self, request: HttpRequest, pk: int) -> Union[TemplateResponse, HttpResponseRedirect]:
         context = self.get_common_context(request, pk, title="Admin Area Limits")
-=======
-    @button(permission="account.view_partner")
-    def partners(self, request: HttpRequest, pk: int) -> Union[TemplateResponse, HttpResponseRedirect]:
-        context = self.get_common_context(request, pk, title="Partner access")
->>>>>>> 847b4c34
         program: Program = context["original"]
         PartnerAreaLimitFormSet = formset_factory(PartnerAreaLimitForm, extra=0, can_delete=True)
 
