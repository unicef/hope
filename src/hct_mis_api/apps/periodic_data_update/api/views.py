import logging
from typing import Any

from django.core.exceptions import ValidationError as DjangoValidationError
from django.db.models import QuerySet
from django.http import FileResponse

from constance import config
from django_filters.rest_framework import DjangoFilterBackend
from rest_framework import mixins, status
from rest_framework.decorators import action
from rest_framework.exceptions import ValidationError
from rest_framework.filters import OrderingFilter
from rest_framework.permissions import IsAuthenticated
from rest_framework.request import Request
from rest_framework.response import Response
from rest_framework.serializers import BaseSerializer
from rest_framework.viewsets import GenericViewSet
from rest_framework_extensions.cache.decorators import cache_response

from hct_mis_api.api.caches import etag_decorator
from hct_mis_api.apps.account.api.permissions import (
    PDUTemplateCreatePermission,
    PDUTemplateDownloadPermission,
    PDUUploadPermission,
    PDUViewListAndDetailsPermission,
)
from hct_mis_api.apps.core.api.filters import UpdatedAtFilter
from hct_mis_api.apps.core.api.mixins import (
    ActionMixin,
    BusinessAreaProgramMixin,
    ProgramMixin,
)
from hct_mis_api.apps.core.models import FlexibleAttribute
from hct_mis_api.apps.periodic_data_update.api.caches import PeriodicFieldKeyConstructor
from hct_mis_api.apps.periodic_data_update.api.serializers import (
    PeriodicDataUpdateTemplateCreateSerializer,
    PeriodicDataUpdateTemplateDetailSerializer,
    PeriodicDataUpdateTemplateListSerializer,
    PeriodicDataUpdateUploadDetailSerializer,
    PeriodicDataUpdateUploadListSerializer,
    PeriodicDataUpdateUploadSerializer,
    PeriodicFieldSerializer,
)
from hct_mis_api.apps.periodic_data_update.models import (
    PeriodicDataUpdateTemplate,
    PeriodicDataUpdateUpload,
)
from hct_mis_api.apps.periodic_data_update.service.periodic_data_update_import_service import (
    PeriodicDataUpdateImportService,
)

logger = logging.getLogger(__name__)


class PeriodicDataUpdateTemplateViewSet(
    ActionMixin,
    BusinessAreaProgramMixin,
    mixins.CreateModelMixin,
    mixins.RetrieveModelMixin,
    mixins.ListModelMixin,
    GenericViewSet,
):
    serializer_classes_by_action = {
        "list": PeriodicDataUpdateTemplateListSerializer,
        "retrieve": PeriodicDataUpdateTemplateDetailSerializer,
        "create": PeriodicDataUpdateTemplateCreateSerializer,
    }
    permission_classes_by_action = {
        "list": [PDUViewListAndDetailsPermission],
        "retrieve": [PDUViewListAndDetailsPermission],
        "create": [PDUTemplateCreatePermission],
        "export": [PDUTemplateCreatePermission],
        "download": [PDUTemplateDownloadPermission],
    }
    filter_backends = (OrderingFilter, DjangoFilterBackend)
    filterset_class = UpdatedAtFilter

    def get_queryset(self) -> QuerySet:
        business_area = self.get_business_area()
        program = self.get_program()
        return PeriodicDataUpdateTemplate.objects.filter(business_area=business_area, program=program)

    # caching disabled until we decide how to handle cache + dynamic status
    # to enable - just uncomment the decorators and related tests
    # @etag_decorator(PDUTemplateKeyConstructor)
    # @cache_response(timeout=config.REST_API_TTL, key_func=PDUTemplateKeyConstructor())
    def list(self, request: Request, *args: Any, **kwargs: Any) -> Response:
        return super().list(request, *args, **kwargs)

    # export the template during template creation
    def perform_create(self, serializer: BaseSerializer) -> None:
        pdu_template = serializer.save()
        pdu_template.queue()

    @action(detail=True, methods=["post"])
    def export(self, request: Request, *args: Any, **kwargs: Any) -> Response:
        pdu_template = self.get_object()

        if pdu_template.status == PeriodicDataUpdateTemplate.Status.EXPORTING:
            raise ValidationError("Template is already being exported")
        if pdu_template.file:
            raise ValidationError("Template is already exported")

        pdu_template.queue()
        return Response(status=status.HTTP_200_OK, data={"message": "Exporting template"})

    @action(detail=True, methods=["get"])
    def download(self, request: Request, *args: Any, **kwargs: Any) -> FileResponse:
        pdu_template = self.get_object()

        if pdu_template.status != PeriodicDataUpdateTemplate.Status.EXPORTED:
            raise ValidationError("Template is not exported yet")
        if not pdu_template.number_of_records:
            raise ValidationError("Template has no records")
        if not pdu_template.file:
            logger.error(f"XLSX File not found. PeriodicDataUpdateTemplate ID: {pdu_template.id}")
            raise ValidationError("Template file is missing")

        return FileResponse(
            pdu_template.file.file.open(),
            as_attachment=True,
            filename=pdu_template.file.file.name,
            content_type="application/vnd.openxmlformats-officedocument.spreadsheetml.sheet",
        )


class PeriodicDataUpdateUploadViewSet(
    ActionMixin,
    BusinessAreaProgramMixin,
    mixins.RetrieveModelMixin,
    mixins.ListModelMixin,
    GenericViewSet,
):
    serializer_classes_by_action = {
        "list": PeriodicDataUpdateUploadListSerializer,
        "upload": PeriodicDataUpdateUploadSerializer,
        "retrieve": PeriodicDataUpdateUploadDetailSerializer,
    }
    permission_classes_by_action = {
        "list": [PDUViewListAndDetailsPermission],
        "retrieve": [PDUViewListAndDetailsPermission],
        "upload": [PDUUploadPermission],
    }
    filter_backends = (OrderingFilter, DjangoFilterBackend)
    filterset_class = UpdatedAtFilter

    def get_queryset(self) -> QuerySet:
        business_area = self.get_business_area()
        program = self.get_program()
        return PeriodicDataUpdateUpload.objects.filter(template__business_area=business_area, template__program=program)

    # caching disabled until we decide how to handle cache + dynamic status
    # to enable - just uncomment the decorators and related tests
    # @etag_decorator(PDUUpdateKeyConstructor)
    # @cache_response(timeout=config.REST_API_TTL, key_func=PDUUpdateKeyConstructor())
    def list(self, request: Request, *args: Any, **kwargs: Any) -> Response:
        return super().list(request, *args, **kwargs)

    @action(detail=False, methods=["post"])
    def upload(self, request: Request, *args: Any, **kwargs: Any) -> Response:
        serializer = self.get_serializer(
            data=request.data,
        )
        if serializer.is_valid():
            serializer.validated_data["created_by"] = request.user
            try:
                serializer.validated_data[
                    "template"
                ] = PeriodicDataUpdateImportService.read_periodic_data_update_template_object(
                    serializer.validated_data["file"]
                )
            except DjangoValidationError as e:
                return Response(
                    data={"error": e.message},
                    status=status.HTTP_400_BAD_REQUEST,
                )
            upload_instance = serializer.save()

            upload_instance.queue()

            return Response(
                data=serializer.data,
                status=status.HTTP_202_ACCEPTED,
            )
        else:
            return Response(serializer.errors, status=status.HTTP_400_BAD_REQUEST)  # pragma: no cover


class PeriodicFieldViewSet(
    ProgramMixin,
    mixins.ListModelMixin,
    GenericViewSet,
):
    serializer_class = PeriodicFieldSerializer
<<<<<<< HEAD
    permission_classes = [IsAuthenticated]
    filter_backends = (OrderingFilter,)
=======
    permission_classes = [PDUViewListAndDetailsPermission]
    filter_backends = (OrderingFilter, DjangoFilterBackend)
    filterset_class = UpdatedAtFilter
>>>>>>> 7a42b495

    def get_queryset(self) -> QuerySet:
        program = self.get_program()
        return FlexibleAttribute.objects.filter(program=program, type=FlexibleAttribute.PDU)

    @etag_decorator(PeriodicFieldKeyConstructor)
    @cache_response(timeout=config.REST_API_TTL, key_func=PeriodicFieldKeyConstructor())
    def list(self, request: Request, *args: Any, **kwargs: Any) -> Response:
        return super().list(request, *args, **kwargs)<|MERGE_RESOLUTION|>--- conflicted
+++ resolved
@@ -193,14 +193,9 @@
     GenericViewSet,
 ):
     serializer_class = PeriodicFieldSerializer
-<<<<<<< HEAD
     permission_classes = [IsAuthenticated]
-    filter_backends = (OrderingFilter,)
-=======
-    permission_classes = [PDUViewListAndDetailsPermission]
     filter_backends = (OrderingFilter, DjangoFilterBackend)
     filterset_class = UpdatedAtFilter
->>>>>>> 7a42b495
 
     def get_queryset(self) -> QuerySet:
         program = self.get_program()
