--- conflicted
+++ resolved
@@ -59,14 +59,9 @@
             f"Multiple imported households ({imported_households.count()}) with given detail_id found"
         )
     if imported_households.count() == 1:
-<<<<<<< HEAD
-        return imported_households.first()  # type: ignore
-    raise Exception("Household with given detail_id not found")
-=======
         return imported_households.first()
 
     raise NotFound(f"Household with given detail_id: {detail_id} not found")
->>>>>>> 7a085076
 
 
 def get_household_or_individual(
