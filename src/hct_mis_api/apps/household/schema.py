--- conflicted
+++ resolved
@@ -340,15 +340,9 @@
     def resolve_phone_no_alternative_valid(parent, info: Any) -> Boolean:
         return parent.phone_no_alternative_valid
 
-<<<<<<< HEAD
-    def resolve_delivery_mechanisms_data(parent, info: Any) -> QuerySet[DeliveryMechanismData]:
+    def resolve_accounts(parent, info: Any) -> QuerySet[Account]:
         program = Program.objects.filter(id=get_program_id_from_headers(info.context.headers)).first()
         if not info.context.user.has_perm(
-=======
-    def resolve_accounts(parent, info: Any) -> QuerySet[Account]:
-        program_id = get_program_id_from_headers(info.context.headers)
-        if not info.context.user.has_permission(
->>>>>>> c44a6d9c
             Permissions.POPULATION_VIEW_INDIVIDUAL_DELIVERY_MECHANISMS_SECTION.value,
             program or parent.business_area,
         ):
