import logging
from datetime import date, timedelta
from typing import Any, Dict, List

from django.db.models import Q, QuerySet
from django.db.models.functions import Lower
from django.utils import timezone

from constance import config
from django_filters import (
    BooleanFilter,
    CharFilter,
    ChoiceFilter,
    FilterSet,
    MultipleChoiceFilter,
    OrderingFilter,
)
from django_filters import rest_framework as filters

from hct_mis_api.apps.core.exceptions import SearchException
from hct_mis_api.apps.core.utils import CustomOrderingFilter
from hct_mis_api.apps.household.documents import HouseholdDocument, get_individual_doc
from hct_mis_api.apps.household.models import (
    DUPLICATE,
    DUPLICATE_IN_BATCH,
    INDIVIDUAL_FLAGS_CHOICES,
    INDIVIDUAL_STATUS_CHOICES,
    NEEDS_ADJUDICATION,
    SANCTION_LIST_CONFIRMED_MATCH,
    SANCTION_LIST_POSSIBLE_MATCH,
    SEX_CHOICE,
    STATUS_ACTIVE,
    STATUS_DUPLICATE,
    STATUS_WITHDRAWN,
    DocumentType,
    Household,
    Individual,
)
from hct_mis_api.apps.program.models import Program
from hct_mis_api.apps.utils.models import MergeStatusModel

logger = logging.getLogger(__name__)


def _prepare_kobo_asset_id_value(code: str) -> str:  # pragma: no cover
    """
    preparing value for filter by kobo_asset_id
    value examples KOBO-111222, HOPE-20220531-3/111222, HOPE-2022530111222
    return asset_id number like 111222
    """
    # TODO: test needed
    if len(code) < 6:
        return code

    code = code[5:].split("/")[-1]  # remove prefix 'KOBO-' and split ['20220531-3', '111222']
    if code.startswith("20223"):
        # month 3 day 25...31 id is 44...12067
        code = code[7:]

    if code.startswith("20224"):
        # TODO: not sure if this one is correct?
        # code[5] is the day of month (or the first digit of it)
        # month 4 id is 12068..157380
        if len(code) == 12 and code[5] in ["1", "2", "3"]:
            code = code[-5:]
        else:
            code = code[-6:]

    if code.startswith("20225"):
        # month 5 id is 157381...392136
        code = code[-6:]

    if code.startswith("20226"):
        # month 6 id is 392137...
        code = code[-6:]
    return code


class HouseholdFilter(FilterSet):
    rdi_id = CharFilter(method="filter_rdi_id")
    size = filters.RangeFilter(field_name="size")
    search = CharFilter(method="search_filter")
    document_type = CharFilter(method="document_type_filter")
    document_number = CharFilter(method="document_number_filter")
    head_of_household__full_name = CharFilter(field_name="head_of_household__full_name", lookup_expr="startswith")
    head_of_household__phone_no_valid = BooleanFilter(method="phone_no_valid_filter")
    last_registration_date = filters.DateFromToRangeFilter(field_name="last_registration_date")
    withdrawn = BooleanFilter(field_name="withdrawn")
    country_origin = CharFilter(field_name="country_origin__iso_code3", lookup_expr="startswith")
    is_active_program = BooleanFilter(method="filter_is_active_program")
    rdi_merge_status = ChoiceFilter(method="rdi_merge_status_filter", choices=MergeStatusModel.STATUS_CHOICE)
    admin_area = CharFilter(method="admin_field_filter", field_name="admin_area")
    admin1 = CharFilter(method="admin_field_filter", field_name="admin1")
    admin2 = CharFilter(method="admin_field_filter", field_name="admin2")
    address = CharFilter(field_name="address", lookup_expr="icontains")

    class Meta:
        model = Household
        fields = {
            "size": ["range", "lte", "gte"],
            "admin_area": ["exact"],
            "admin1": ["exact"],
            "admin2": ["exact"],
            "residence_status": ["exact"],
            "withdrawn": ["exact"],
            "program": ["exact"],
            "first_registration_date": ["exact"],
        }

    order_by = CustomOrderingFilter(
        fields=(
            "age",
            "sex",
            "household__id",
            "id",
            "unicef_id",
            "size",
            "status_label",
            Lower("head_of_household__full_name"),
            Lower("admin_area__name"),
            "residence_status",
            Lower("registration_data_import__name"),
            "total_cash_received",
            "last_registration_date",
            "first_registration_date",
        )
    )

    def filter_rdi_id(self, queryset: "QuerySet", model_field: Any, value: str) -> "QuerySet":
<<<<<<< HEAD
        return queryset.filter(registration_data_import__pk=value)
=======
        rdi_id = decode_id_string(value)
        extra_households = Household.extra_rdis.through.objects.filter(registrationdataimport=rdi_id).values_list(
            "household_id", flat=True
        )
        return queryset.filter(Q(registration_data_import__pk=decode_id_string(value)) | Q(id__in=extra_households))
>>>>>>> 518dfc78

    def phone_no_valid_filter(self, qs: QuerySet, name: str, value: bool) -> QuerySet:
        """
        Filter households by phone_no_valid
        True: get households with valid phone_no or valid phone_no_alternative
        False: get households with invalid both phone_no and invalid phone_no_alternative
        """
        if value is True:
            return qs.exclude(
                head_of_household__phone_no_valid=False, head_of_household__phone_no_alternative_valid=False
            )
        elif value is False:
            return qs.filter(
                head_of_household__phone_no_valid=False, head_of_household__phone_no_alternative_valid=False
            )
        return qs

    def _search_es(self, qs: QuerySet, value: Any) -> QuerySet:
        search = value.strip()
        split_values_list = search.split(" ")
        inner_query = Q()
        for split_value in split_values_list:
            striped_value = split_value.strip(",")
            if striped_value.startswith(("HOPE-", "KOBO-")):  # pragma: no cover
                _value = _prepare_kobo_asset_id_value(search)
                # if user put something like 'KOBO-111222', 'HOPE-20220531-3/111222', 'HOPE-2022531111222'
                # will filter by '111222' like 111222 is ID
                inner_query |= Q(detail_id__endswith=_value)

        query_dict = self._get_elasticsearch_query_for_households(search)
        es_response = (
            HouseholdDocument.search().params(search_type="dfs_query_then_fetch").update_from_dict(query_dict).execute()
        )
        es_ids = [x.meta["id"] for x in es_response]
        return qs.filter(Q(id__in=es_ids) | inner_query).distinct()

    def _get_elasticsearch_query_for_households(self, search: str) -> Dict:
        business_area = self.request.parser_context["kwargs"]["business_area_slug"]
        program_slug = self.request.parser_context["kwargs"].get("program_slug")
        filters = [{"term": {"business_area": business_area}}]
        if program_slug:
            program = Program.objects.get(slug=program_slug, business_area__slug=business_area)
            filters.append({"term": {"program_id": str(program.pk)}})
        query: Dict[str, Any] = {
            "size": "100",
            "_source": False,
            "query": {
                "bool": {
                    "minimum_should_match": 1,
                    "filter": filters,
                    "should": [
                        {"match_phrase_prefix": {"unicef_id": {"query": search}}},
                        {"match_phrase_prefix": {"head_of_household.unicef_id": {"query": search}}},
                        {"match_phrase_prefix": {"head_of_household.full_name": {"query": search}}},
                        {"match_phrase_prefix": {"head_of_household.phone_no_text": {"query": search}}},
                        {"match_phrase_prefix": {"head_of_household.phone_no_alternative_text": {"query": search}}},
                        {
                            "match_phrase_prefix": {
                                "head_of_household.bank_account_info.bank_account_number": {"query": search}
                            }
                        },
                        {"match_phrase_prefix": {"detail_id": {"query": search}}},
                        {"match_phrase_prefix": {"program_registration_id": {"query": search}}},
                    ],
                }
            },
        }
        return query

    def search_filter(self, qs: QuerySet[Household], name: str, value: Any) -> QuerySet[Household]:
        try:
            if config.USE_ELASTICSEARCH_FOR_HOUSEHOLDS_SEARCH:
                return self._search_es(qs, value)
            return self._search_db(qs, value)  # pragma: no cover
        except SearchException:  # pragma: no cover
            return qs.none()

    def _search_db(self, qs: QuerySet[Household], value: str) -> QuerySet[Household]:  # pragma: no cover
        # TODO: to remove
        search = value.strip()
        search_type = self.data.get("search_type")

        if search_type == "household_id":
            return qs.filter(unicef_id__icontains=search)
        if search_type == "individual_id":
            return qs.filter(head_of_household__unicef_id__icontains=search)
        if search_type == "full_name":
            return qs.filter(head_of_household__full_name__icontains=search)
        if search_type == "phone_no":
            return qs.filter(
                Q(head_of_household__phone_no__icontains=search)
                | Q(head_of_household__phone_no_alternative__icontains=search)
            )
        if search_type == "detail_id":
            try:
                int(search)
            except ValueError:
                raise SearchException("The search value for a given search type should be a number")
            return qs.filter(detail_id__istartswith=search)
        if search_type == "kobo_asset_id":
            inner_query = Q()
            split_values_list = search.split(" ")
            for split_value in split_values_list:
                striped_value = split_value.strip(",")
                if striped_value.startswith(("HOPE-", "KOBO-")):
                    _value = _prepare_kobo_asset_id_value(search)
                    # if user put something like 'KOBO-111222', 'HOPE-20220531-3/111222', 'HOPE-2022531111222'
                    # will filter by '111222' like 111222 is ID
                    inner_query |= Q(kobo_asset_id__endswith=_value)
                else:
                    inner_query = Q(kobo_asset_id__endswith=search)
            return qs.filter(inner_query)
        if search_type == "bank_account_number":
            return qs.filter(head_of_household__bank_account_info__bank_account_number__icontains=search)
        if DocumentType.objects.filter(key=search_type).exists():
            return qs.filter(
                head_of_household__documents__type__key=search_type,
                head_of_household__documents__document_number__icontains=search,
            )
        raise SearchException(f"Invalid search key '{search_type}'")

    def document_type_filter(self, qs: QuerySet[Household], name: str, value: str) -> QuerySet[Household]:
        return qs

    def document_number_filter(self, qs: QuerySet[Household], name: str, value: str) -> QuerySet[Household]:
        document_number = value.strip()
        document_type = self.data.get("document_type")
        return qs.filter(
            head_of_household__documents__type__key=document_type,
            head_of_household__documents__document_number__icontains=document_number,
        )

    def filter_is_active_program(self, qs: QuerySet, name: str, value: bool) -> QuerySet:
        if value is True:
            return qs.filter(program__status=Program.ACTIVE)
        return qs.filter(program__status=Program.FINISHED)

    def rdi_merge_status_filter(self, qs: QuerySet, name: str, value: str) -> QuerySet:
        if value == MergeStatusModel.PENDING:
            return qs.filter(rdi_merge_status=MergeStatusModel.PENDING)
        return qs.filter(rdi_merge_status=MergeStatusModel.MERGED)

    def admin_field_filter(self, qs: QuerySet, field_name: str, value: str) -> QuerySet:
        return qs.filter(**{field_name: value})


class IndividualFilter(FilterSet):
    age = filters.RangeFilter(method="filter_by_age")
    full_name = CharFilter(field_name="full_name", lookup_expr="contains")
    sex = MultipleChoiceFilter(field_name="sex", choices=SEX_CHOICE)
    search = CharFilter(method="search_filter")
    document_type = CharFilter(method="document_type_filter")
    document_number = CharFilter(method="document_number_filter")
    last_registration_date = filters.DateFromToRangeFilter(field_name="last_registration_date")
    admin1 = CharFilter(method="admin_field_filter", field_name="household__admin1")
    admin2 = CharFilter(method="admin_field_filter", field_name="household__admin2")
    status = MultipleChoiceFilter(choices=INDIVIDUAL_STATUS_CHOICES, method="status_filter")
    excluded_id = CharFilter(method="filter_excluded_id")
    withdrawn = BooleanFilter(field_name="withdrawn")
    flags = MultipleChoiceFilter(choices=INDIVIDUAL_FLAGS_CHOICES, method="flags_filter")
    is_active_program = BooleanFilter(method="filter_is_active_program")
    rdi_id = CharFilter(method="filter_rdi_id")
    duplicates_only = BooleanFilter(method="filter_duplicates_only")
    rdi_merge_status = ChoiceFilter(method="rdi_merge_status_filter", choices=MergeStatusModel.STATUS_CHOICE)

    class Meta:
        model = Individual
        fields = {
            "household__id": ["exact"],
            "household__admin_area": ["exact"],
            "withdrawn": ["exact"],
            "program": ["exact"],
        }

    order_by = CustomOrderingFilter(
        fields=(
            "id",
            "unicef_id",
            Lower("full_name"),
            "household__id",
            "household__unicef_id",
            "birth_date",
            "sex",
            "relationship",
            Lower("household__admin_area__name"),
            "last_registration_date",
            "first_registration_date",
        )
    )

    def filter_by_age(self, queryset: QuerySet, name: str, value: slice) -> QuerySet:
        current = timezone.now().date()
        query = Q()
        if min_value := value.start:
            max_date = date(
                current.year - int(min_value),
                current.month,
                current.day,
            )
            query &= Q(birth_date__lte=max_date)
        if max_value := value.stop:
            min_date = date(
                current.year - int(max_value) - 1,
                current.month,
                current.day,
            )
            min_date = min_date + timedelta(days=1)
            query &= Q(birth_date__gte=min_date)
        queryset = queryset.filter(query)
        return queryset

    def rdi_merge_status_filter(self, qs: QuerySet, name: str, value: str) -> QuerySet:
        if value == MergeStatusModel.PENDING:
            return qs.filter(rdi_merge_status=MergeStatusModel.PENDING)
        else:
            return qs.filter(rdi_merge_status=MergeStatusModel.MERGED)

    def flags_filter(self, qs: QuerySet, name: str, value: List[str]) -> QuerySet:
        q_obj = Q()
        if NEEDS_ADJUDICATION in value:
            q_obj |= Q(deduplication_golden_record_status=NEEDS_ADJUDICATION)
        if DUPLICATE in value:
            q_obj |= Q(duplicate=True)
        if SANCTION_LIST_POSSIBLE_MATCH in value:
            q_obj |= Q(sanction_list_possible_match=True, sanction_list_confirmed_match=False)
        if SANCTION_LIST_CONFIRMED_MATCH in value:
            q_obj |= Q(sanction_list_confirmed_match=True)

        return qs.filter(q_obj)

    def _search_es(self, qs: QuerySet[Individual], value: str) -> QuerySet[Individual]:
        business_area = self.request.parser_context["kwargs"]["business_area_slug"]
        search = value.strip()
        query_dict = self._get_elasticsearch_query_for_individuals(search)
        es_response = (
            get_individual_doc(business_area)
            .search()
            .params(search_type="dfs_query_then_fetch")
            .update_from_dict(query_dict)
            .execute()
        )

        es_ids = [x.meta["id"] for x in es_response]
        return qs.filter(Q(id__in=es_ids)).distinct()

    def _get_elasticsearch_query_for_individuals(self, search: str) -> Dict:
        business_area = self.request.parser_context["kwargs"]["business_area_slug"]
        filters = [{"term": {"business_area": business_area}}]
        if program_slug := self.request.parser_context["kwargs"].get("program_slug"):
            program = Program.objects.get(slug=program_slug, business_area__slug=business_area)
            filters.append({"term": {"program_id": str(program.pk)}})
        return {
            "size": 100,
            "_source": False,
            "query": {
                "bool": {
                    "filter": filters,
                    "minimum_should_match": 1,
                    "should": [
                        {"match_phrase_prefix": {"unicef_id": {"query": search}}},
                        {"match_phrase_prefix": {"household.unicef_id": {"query": search}}},
                        {"match_phrase_prefix": {"full_name": {"query": search}}},
                        {"match_phrase_prefix": {"phone_no_text": {"query": search}}},
                        {"match_phrase_prefix": {"phone_no_alternative_text": {"query": search}}},
                        {"match_phrase_prefix": {"detail_id": {"query": search}}},
                        {"match_phrase_prefix": {"program_registration_id": {"query": search}}},
                        {"match_phrase_prefix": {"bank_account_info.bank_account_number": {"query": search}}},
                    ],
                }
            },
        }

    def search_filter(self, qs: QuerySet[Individual], name: str, value: Any) -> QuerySet[Individual]:
        try:
            if config.USE_ELASTICSEARCH_FOR_INDIVIDUALS_SEARCH:
                return self._search_es(qs, value)
            return self._search_db(qs, value)
        except SearchException:
            return qs.none()

    def _search_db(self, qs: QuerySet[Individual], value: str) -> QuerySet[Individual]:  # pragma: no cover
        # TODO: to remove
        search_type = self.data.get("search_type")
        search = value.strip()
        if search_type == "individual_id":
            return qs.filter(unicef_id__icontains=search)
        if search_type == "household_id":
            return qs.filter(household__unicef_id__icontains=search)
        if search_type == "full_name":
            return qs.filter(full_name__icontains=search)
        if search_type == "phone_no":
            return qs.filter(Q(phone_no__icontains=search) | Q(phone_no_alternative__icontains=search))
        if search_type == "detail_id":
            try:
                int(search)
            except ValueError:
                raise SearchException("The search value for a given search type should be a number")
            return qs.filter(detail_id__icontains=search)
        if search_type == "bank_account_number":
            return qs.filter(bank_account_info__bank_account_number__icontains=search)
        if DocumentType.objects.filter(key=search_type).exists():
            return qs.filter(documents__type__key=search_type, documents__document_number__icontains=search)
        raise SearchException(f"Invalid search key '{search_type}'")

    def document_type_filter(self, qs: QuerySet[Individual], name: str, value: str) -> QuerySet[Individual]:
        return qs

    def document_number_filter(self, qs: QuerySet[Household], name: str, value: str) -> QuerySet[Household]:
        document_number = value.strip()
        document_type = self.data.get("document_type")
        return qs.filter(documents__type__key=document_type, documents__document_number__icontains=document_number)

    def status_filter(self, qs: QuerySet, name: str, value: List[str]) -> QuerySet:
        q_obj = Q()
        if STATUS_DUPLICATE in value:
            q_obj |= Q(duplicate=True)
        if STATUS_WITHDRAWN in value:
            q_obj |= Q(withdrawn=True)
        if STATUS_ACTIVE in value:
            q_obj |= Q(duplicate=False, withdrawn=False)

        return qs.filter(q_obj).distinct()

    def filter_excluded_id(self, qs: QuerySet, name: str, value: Any) -> QuerySet:
        return qs.exclude(id=value)

    def filter_is_active_program(self, qs: QuerySet, name: str, value: bool) -> "QuerySet[Individual]":
        if value is True:
            return qs.filter(program__status=Program.ACTIVE)
        elif value is False:
            return qs.filter(program__status=Program.FINISHED)
        else:
            return qs

    def filter_rdi_id(self, queryset: "QuerySet", model_field: Any, value: str) -> "QuerySet":
<<<<<<< HEAD
        return queryset.filter(registration_data_import__pk=value)
=======
        rdi_id = decode_id_string(value)
        extra_households = Household.extra_rdis.through.objects.filter(registrationdataimport=rdi_id).values_list(
            "household_id", flat=True
        )
        return queryset.filter(
            Q(registration_data_import__pk=rdi_id) | Q(household__id__in=extra_households)
        ).distinct()
>>>>>>> 518dfc78

    def filter_duplicates_only(self, queryset: "QuerySet", model_field: Any, value: bool) -> "QuerySet":
        if value is True:
            return queryset.filter(
                Q(deduplication_golden_record_status=DUPLICATE)
                | Q(deduplication_batch_status=DUPLICATE_IN_BATCH)
                | Q(biometric_deduplication_batch_status=DUPLICATE_IN_BATCH)
                | Q(biometric_deduplication_golden_record_status=DUPLICATE)
            )
        return queryset

    def admin_field_filter(self, qs: QuerySet, field_name: str, value: str) -> QuerySet:
        return qs.filter(**{field_name: value})


class MergedHouseholdFilter(FilterSet):
    """
    This filter emulates ImportedHousehold filter for data structure which is linked to Import Preview when RDI is merged
    """

    business_area = CharFilter(field_name="business_area__slug")
    rdi_id = CharFilter(method="filter_rdi_id")

    class Meta:
        model = Household
        fields = ()

    order_by = CustomOrderingFilter(
        fields=(
            "id",
            Lower("head_of_household__full_name"),
            "size",
            "first_registration_date",
            "admin2_title",
        )
    )

    def filter_rdi_id(self, queryset: "QuerySet", model_field: Any, value: str) -> "QuerySet":
        return queryset.filter(registration_data_import_id=value)


class MergedIndividualFilter(FilterSet):
    """
    This filter emulates ImportedIndividual filter for data structure which is linked to Import Preview when RDI is merged
    """

    rdi_id = CharFilter(method="filter_rdi_id")
    duplicates_only = BooleanFilter(method="filter_duplicates_only")
    business_area = CharFilter(field_name="business_area__slug")

    class Meta:
        model = Individual
        fields = ("household",)

    order_by = OrderingFilter(
        fields=(
            "unicef_id",
            "id",
            "full_name",
            "birth_date",
            "sex",
            "deduplication_batch_status",
            "deduplication_golden_record_status",
        )
    )

    def filter_rdi_id(self, queryset: "QuerySet", model_field: Any, value: str) -> "QuerySet":
        return queryset.filter(registration_data_import_id=value)

    def filter_duplicates_only(self, queryset: "QuerySet", model_field: Any, value: bool) -> "QuerySet":
        if value:
            return queryset.filter(
                Q(deduplication_golden_record_status=DUPLICATE) | Q(deduplication_batch_status=DUPLICATE_IN_BATCH)
            )
        return queryset<|MERGE_RESOLUTION|>--- conflicted
+++ resolved
@@ -127,15 +127,10 @@
     )
 
     def filter_rdi_id(self, queryset: "QuerySet", model_field: Any, value: str) -> "QuerySet":
-<<<<<<< HEAD
-        return queryset.filter(registration_data_import__pk=value)
-=======
-        rdi_id = decode_id_string(value)
-        extra_households = Household.extra_rdis.through.objects.filter(registrationdataimport=rdi_id).values_list(
+        extra_households = Household.extra_rdis.through.objects.filter(registrationdataimport=value).values_list(
             "household_id", flat=True
         )
-        return queryset.filter(Q(registration_data_import__pk=decode_id_string(value)) | Q(id__in=extra_households))
->>>>>>> 518dfc78
+        return queryset.filter(Q(registration_data_import__pk=value) | Q(id__in=extra_households))
 
     def phone_no_valid_filter(self, qs: QuerySet, name: str, value: bool) -> QuerySet:
         """
@@ -471,17 +466,10 @@
             return qs
 
     def filter_rdi_id(self, queryset: "QuerySet", model_field: Any, value: str) -> "QuerySet":
-<<<<<<< HEAD
-        return queryset.filter(registration_data_import__pk=value)
-=======
-        rdi_id = decode_id_string(value)
-        extra_households = Household.extra_rdis.through.objects.filter(registrationdataimport=rdi_id).values_list(
+        extra_households = Household.extra_rdis.through.objects.filter(registrationdataimport=value).values_list(
             "household_id", flat=True
         )
-        return queryset.filter(
-            Q(registration_data_import__pk=rdi_id) | Q(household__id__in=extra_households)
-        ).distinct()
->>>>>>> 518dfc78
+        return queryset.filter(Q(registration_data_import__pk=value) | Q(household__id__in=extra_households)).distinct()
 
     def filter_duplicates_only(self, queryset: "QuerySet", model_field: Any, value: bool) -> "QuerySet":
         if value is True:
