--- conflicted
+++ resolved
@@ -219,8 +219,6 @@
         return obj.unicef_id
 
 
-<<<<<<< HEAD
-=======
 class HouseholdChoicesSerializer(serializers.Serializer):
     document_type_choices = serializers.SerializerMethodField()
     residence_status_choices = serializers.SerializerMethodField()
@@ -280,11 +278,19 @@
         return to_choice_object(WORK_STATUS_CHOICE)
 
 
->>>>>>> 3408b166
 class HouseholdSmallSerializer(serializers.ModelSerializer):
     class Meta:
         model = Household
         fields = (
             "id",
             "unicef_id",
+        )
+
+
+class HouseholdSmallSerializer(serializers.ModelSerializer):
+    class Meta:
+        model = Household
+        fields = (
+            "id",
+            "unicef_id",
         )