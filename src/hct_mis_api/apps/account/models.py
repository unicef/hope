--- conflicted
+++ resolved
@@ -325,12 +325,9 @@
             ("restrict_help_desk", "Limit fields to be editable for help desk"),
             ("can_reindex_programs", "Can reindex programs"),
             ("can_add_business_area_to_partner", "Can add business area to partner"),
-<<<<<<< HEAD
             ("can_change_allowed_partners", "Can change allowed partners"),
             ("can_change_area_limits", "Can change area limits"),
-=======
             ("can_import_fixture", "Can import fixture"),
->>>>>>> 847b4c34
         )
 
 
