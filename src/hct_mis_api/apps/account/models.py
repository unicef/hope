import logging
from functools import lru_cache
from typing import Any, Dict, List, Optional, Tuple, Union
from uuid import UUID

from django import forms
from django.conf import settings
from django.contrib.admin.widgets import FilteredSelectMultiple
from django.contrib.auth.models import AbstractUser, Group, Permission
from django.contrib.postgres.fields import ArrayField, CICharField
from django.core.exceptions import ValidationError
from django.core.validators import (
    MaxLengthValidator,
    MinLengthValidator,
    ProhibitNullCharactersValidator,
)
from django.db import models
from django.db.models import JSONField, Q, QuerySet
from django.utils import timezone
from django.utils.translation import gettext_lazy as _

from model_utils.models import UUIDModel
from natural_keys import NaturalKeyModel

from hct_mis_api.apps.account.fields import ChoiceArrayField
from hct_mis_api.apps.account.permissions import Permissions
from hct_mis_api.apps.account.utils import test_conditional
from hct_mis_api.apps.core.mixins import LimitBusinessAreaModelMixin
from hct_mis_api.apps.core.models import BusinessArea
from hct_mis_api.apps.geo.models import Area
from hct_mis_api.apps.utils.mailjet import MailjetClient
from hct_mis_api.apps.utils.models import TimeStampedUUIDModel
from hct_mis_api.apps.utils.validators import (
    DoubleSpaceValidator,
    StartEndSpaceValidator,
)
from mptt.fields import TreeForeignKey
from mptt.models import MPTTModel

logger = logging.getLogger(__name__)

INVITED = "INVITED"
ACTIVE = "ACTIVE"
INACTIVE = "INACTIVE"
USER_STATUS_CHOICES = (
    (ACTIVE, _("Active")),
    (INACTIVE, _("Inactive")),
    (INVITED, _("Invited")),
)


class Partner(LimitBusinessAreaModelMixin, MPTTModel):
    name = CICharField(max_length=100, unique=True)
    parent = TreeForeignKey(
        "self",
        blank=True,
        null=True,
        on_delete=models.CASCADE,
        verbose_name=_("Parent"),
    )
    is_un = models.BooleanField(verbose_name="U.N.", default=False)

    def __str__(self) -> str:
        return f"{self.name} [Sub-Partner of {self.parent.name}]" if self.parent else self.name

    def save(self, *args: Any, **kwargs: Any) -> None:
        # Partner cannot be a parent if it has RoleAssignments
        if self.parent:
            if RoleAssignment.objects.filter(partner=self.parent).exists():
                raise ValidationError(f"{self.parent} cannot become a parent as it has RoleAssignments.")
            if self.parent.user_set.exists():
                raise ValidationError(f"{self.parent} cannot become a parent as it has users.")
        super().save(*args, **kwargs)

    @property
    def is_child(self) -> bool:
        return self.parent is None

    @property
    def is_unicef_subpartner(self) -> bool:
        return self.parent and self.parent.is_unicef

    @property
    def is_parent(self) -> bool:
        return self.id in Partner.objects.exclude(parent__isnull=True).values_list("parent", flat=True)

    @classmethod
    def get_partners_as_choices(cls) -> List:
        return [(partner.id, partner.name) for partner in cls.objects.exclude(name=settings.DEFAULT_EMPTY_PARTNER)]

    @classmethod
    def get_partners_for_program_as_choices(cls, business_area_id: str, program_id: Optional[str] = None) -> List:
        role_assignments = RoleAssignment.objects.filter(business_area_id=business_area_id)
        if program_id:
            role_assignments = role_assignments.filter(Q(program_id=program_id) | Q(program=None))
        partners = cls.objects.filter(role_assignments__in=role_assignments).distinct()

        return [(partner.id, partner.name) for partner in partners]

    @property
    def is_unicef(self) -> bool:
        return self.name == "UNICEF"

    @property
    def is_default(self) -> bool:
        return self.name == settings.DEFAULT_EMPTY_PARTNER

    @property
    def is_editable(self) -> bool:
        return not self.is_unicef and not self.is_default

    def get_program_ids_for_business_area(self, business_area_id: str) -> List[str]:
        from hct_mis_api.apps.program.models import Program

        if self.role_assignments.filter(business_area_id=business_area_id, program=None).exists():
            programs_ids = Program.objects.filter(business_area_id=business_area_id).values_list("id", flat=True)
        else:
            programs_ids = self.role_assignments.filter(business_area_id=business_area_id).values_list(
                "program_id", flat=True
            )
        return [str(program_id) for program_id in programs_ids]

    def get_program_ids_for_permission_in_business_area(
        self, business_area_id: str, permissions: List[Permissions], one_of_permissions: bool
    ) -> List[str]:
        """
        Return list of program ids that the partner has permissions for in the given business area -
        If one_of_permissions=True, the function will return programs in which the user has at least one of the permissions.
        If one_of_permissions=False, the function will return programs in which the user has all of the permissions.
        """
        from hct_mis_api.apps.program.models import Program

        if one_of_permissions:
            permission_filter = Q(role__permissions__overlap=[perm.value for perm in permissions])
        else:
            permission_filter = Q(role__permissions__contains=[perm.value for perm in permissions])

        if self.role_assignments.filter(permission_filter, business_area_id=business_area_id, program=None).exists():
            programs_ids = Program.objects.filter(business_area_id=business_area_id).values_list("id", flat=True)
        else:
            programs_ids = self.role_assignments.filter(
                permission_filter, business_area_id=business_area_id
            ).values_list("program_id", flat=True)
        return [str(program_id) for program_id in programs_ids]

    def has_program_access(self, program_id: Union[str, UUID]) -> bool:
        from hct_mis_api.apps.program.models import Program

        return (
            RoleAssignment.objects.filter(
                Q(partner=self)
                & Q(business_area=Program.objects.get(id=program_id).business_area)
                & (Q(program=None) | Q(program_id=program_id))
            )
            .exclude(expiry_date__lt=timezone.now())
            .exists()
        )

    def has_area_access(self, area_id: Union[str, UUID], program_id: Union[str, UUID]) -> bool:
        return (
            not self.has_area_limits_in_program(program_id)
            or self.get_area_limits_for_program(program_id).filter(id=area_id).exists()
        )

    def get_area_limits_for_program(self, program_id: Union[str, UUID]) -> QuerySet[Area]:
        area_limits = AdminAreaLimitedTo.objects.filter(partner=self, program_id=program_id)
        return Area.objects.filter(admin_area_limits__in=area_limits)

    def has_area_limits_in_program(self, program_id: Union[str, UUID]) -> bool:
        return self.get_area_limits_for_program(program_id).exists()

    def get_areas_for_program(self, program_id: Union[str, UUID]) -> QuerySet[Area]:
        area_limits = self.get_area_limits_for_program(program_id)
        return (
            area_limits
            if area_limits.exists()
            else Area.objects.filter(area_type__country__business_areas__program__id=program_id)
        )


class User(AbstractUser, NaturalKeyModel, UUIDModel):
    status = models.CharField(choices=USER_STATUS_CHOICES, max_length=10, default=INVITED)
    partner = models.ForeignKey(Partner, on_delete=models.PROTECT)
    email = models.EmailField(_("email address"), unique=True)
    custom_fields = JSONField(default=dict, blank=True)

    job_title = models.CharField(max_length=255, blank=True)
    ad_uuid = models.CharField(max_length=64, unique=True, null=True, blank=True, editable=False)

    last_modify_date = models.DateTimeField(auto_now=True, null=True, blank=True)

    def __str__(self) -> str:
        if self.first_name or self.last_name:
            return f"{self.first_name} {self.last_name}"
        return self.email or self.username

    def save(self, *args: Any, **kwargs: Any) -> None:
        if not self.partner_id:
            self.partner, _ = Partner.objects.get_or_create(name=settings.DEFAULT_EMPTY_PARTNER)
        if not self.partner.pk:
            self.partner.save()
        if self.partner and self.partner.is_parent:
            raise ValidationError(f"{self.partner} is a parent partner and cannot have users.")
        super().save(*args, **kwargs)

    def has_program_access(self, program_id: Union[str, UUID]) -> bool:
        from hct_mis_api.apps.program.models import Program

        return (
            RoleAssignment.objects.filter(
                Q(user=self)
                | Q(partner__user=self)
                & Q(business_area=Program.objects.get(id=program_id).business_area)
                & (Q(program=None) | Q(program_id=program_id))
            )
            .exclude(expiry_date__lt=timezone.now())
            .exists()
        )

    def get_program_ids_for_business_area(self, business_area_id: str) -> List[str]:
        """
        Return list of program ids that the user (or user's partner) has access to in the given business area.
        """
        from hct_mis_api.apps.program.models import Program

        if RoleAssignment.objects.filter(
            Q(user=self) | Q(partner__user=self), business_area_id=business_area_id, program=None
        ).exists():
            programs_ids = Program.objects.filter(business_area_id=business_area_id).values_list("id", flat=True)
        else:
            programs_ids = RoleAssignment.objects.filter(
                Q(user=self) | Q(partner__user=self),
                business_area_id=business_area_id,
            ).values_list("program_id", flat=True)
        return [str(program_id) for program_id in programs_ids]

    def get_program_ids_for_permission_in_business_area(
        self, business_area_id: str, permissions: List[Permissions], one_of_permissions: bool
    ) -> List[str]:
        """
        Return list of program ids that the user (or user's partner) has permissions for in the given business area -
        If one_of_permissions=True, the function will return programs in which the user has at least one of the permissions.
        If one_of_permissions=False, the function will return programs in which the user has all of the permissions.
        """
        from hct_mis_api.apps.program.models import Program

        if one_of_permissions:
            permission_filter = Q(role__permissions__overlap=[perm.value for perm in permissions])
        else:
            permission_filter = Q(role__permissions__contains=[perm.value for perm in permissions])

        if RoleAssignment.objects.filter(
            permission_filter,
            Q(user=self) | Q(partner__user=self),
            business_area_id=business_area_id,
            program=None,
        ).exists():
            programs_ids = Program.objects.filter(business_area_id=business_area_id).values_list("id", flat=True)
        else:
            programs_ids = RoleAssignment.objects.filter(
                permission_filter,
                Q(user=self) | Q(partner__user=self),
                business_area_id=business_area_id,
            ).values_list("program_id", flat=True)
        return [str(program_id) for program_id in programs_ids]

    def permissions_in_business_area(self, business_area_slug: str, program_id: Union[UUID, str, None] = None) -> set:
        """
        return list of permissions for the given business area and program,
        retrieved from RoleAssignments of the user and their partner
        """
        if program_id:
            if not self.has_program_access(program_id):
                return set()
            role_assignments = RoleAssignment.objects.filter(
                Q(partner__user=self, business_area__slug=business_area_slug, program_id=program_id)
                | Q(partner__user=self, business_area__slug=business_area_slug, program=None)
                | Q(user=self, business_area__slug=business_area_slug, program_id=program_id)
                | Q(user=self, business_area__slug=business_area_slug, program=None)
            ).exclude(expiry_date__lt=timezone.now())
        else:
            role_assignments = RoleAssignment.objects.filter(
                Q(partner__user=self, business_area__slug=business_area_slug)
                | Q(user=self, business_area__slug=business_area_slug)
            ).exclude(expiry_date__lt=timezone.now())

        permissions_set = set()
        # permissions from group field in RoleAssignment
        role_assignment_group_permissions = Permission.objects.filter(
            group__role_assignments__in=role_assignments
        ).values_list("content_type__app_label", "codename")
        permissions_set.update(f"{app}.{codename}" for app, codename in role_assignment_group_permissions)

        # permissions from role field in RoleAssignment
        role_assignment_role_permissions = Role.objects.filter(
            role_assignments__in=role_assignments, permissions__isnull=False
        ).values_list("permissions", flat=True)
        permissions_set.update(
            permission for permission_list in role_assignment_role_permissions for permission in permission_list
        )
        return permissions_set

    @property
    def business_areas(self) -> QuerySet[BusinessArea]:
<<<<<<< HEAD
        role_assignments = RoleAssignment.objects.filter(Q(user=self) | Q(partner__user=self)).exclude(
            expiry_date__lt=timezone.now()
=======
        return (
            BusinessArea.objects.filter(Q(role_assignments__user=self) | Q(role_assignments__partner__user=self))
            .exclude(role_assignments__expiry_date__lt=timezone.now())
            .exclude(active=False)
            .distinct()
>>>>>>> 870ec3ea
        )
        return BusinessArea.objects.filter(role_assignments__in=role_assignments).distinct()

    @test_conditional(lru_cache())
    def cached_role_assignments(self) -> QuerySet["RoleAssignment"]:
        return self.role_assignments.all().select_related("business_area")

    def can_download_storage_files(self) -> bool:
        return any(
            self.has_perm(Permissions.DOWNLOAD_STORAGE_FILE.name, role.business_area)
            for role in self.cached_role_assignments()
        )

    def can_change_fsp(self) -> bool:
        return any(
            self.has_perm(Permissions.PM_ADMIN_FINANCIAL_SERVICE_PROVIDER_UPDATE.name, role.business_area)
            for role in self.cached_role_assignments()
        )

    def can_add_business_area_to_partner(self) -> bool:
        return any(
            self.has_perm(Permissions.CAN_ADD_BUSINESS_AREA_TO_PARTNER.name, role.business_area)
            for role in self.cached_role_assignments()
        )

    def email_user(  # type: ignore
        self,
        subject: str,
        html_body: Optional[str] = None,
        text_body: Optional[str] = None,
        mailjet_template_id: Optional[int] = None,
        body_variables: Optional[Dict[str, Any]] = None,
        from_email: Optional[str] = None,
        from_email_display: Optional[str] = None,
        ccs: Optional[list[str]] = None,
    ) -> None:
        """
        Send email to this user via Mailjet.
        """
        email = MailjetClient(
            recipients=[self.email],
            subject=subject,
            html_body=html_body,
            text_body=text_body,
            mailjet_template_id=mailjet_template_id,
            variables=body_variables,
            ccs=ccs,
            from_email=from_email,
            from_email_display=from_email_display,
        )
        email.send_email()

    class Meta:
        permissions = (
            ("can_load_from_ad", "Can load users from ActiveDirectory"),
            ("can_sync_with_ad", "Can synchronise user with ActiveDirectory"),
            ("can_create_kobo_user", "Can create users in Kobo"),
            ("can_import_from_kobo", "Can import and sync users from Kobo"),
            ("can_upload_to_kobo", "Can upload CSV file to Kobo"),
            ("can_debug", "Can access debug information"),
            ("can_inspect", "Can inspect objects"),
            ("quick_links", "Can see quick links in admin"),
            ("restrict_help_desk", "Limit fields to be editable for help desk"),
            ("can_reindex_programs", "Can reindex programs"),
            ("can_add_business_area_to_partner", "Can add business area to partner"),
            ("can_change_allowed_partners", "Can change allowed partners"),
            ("can_change_area_limits", "Can change area limits"),
            ("can_import_fixture", "Can import fixture"),
        )


class HorizontalChoiceArrayField(ArrayField):
    def formfield(self, form_class: Optional[Any] = ..., choices_form_class: Optional[Any] = ..., **kwargs: Any) -> Any:
        widget = FilteredSelectMultiple(self.verbose_name, False)
        defaults = {
            "form_class": forms.MultipleChoiceField,
            "widget": widget,
            "choices": self.base_field.choices,
        }
        defaults.update(kwargs)
        return super(ArrayField, self).formfield(**defaults)


class RoleAssignment(NaturalKeyModel, TimeStampedUUIDModel):
    """
    Model to represent the assignment of a role to a user or partner within a specific business area or program.
    When program is NULL, the role is assigned to the user or partner in all programs within the business area.
    This model also associates the role with an expiry date and a group, if applicable.
    """

    business_area = models.ForeignKey("core.BusinessArea", related_name="role_assignments", on_delete=models.CASCADE)
    user = models.ForeignKey(
        "account.User", related_name="role_assignments", on_delete=models.CASCADE, null=True, blank=True
    )
    partner = models.ForeignKey(
        "account.Partner", related_name="role_assignments", on_delete=models.CASCADE, null=True, blank=True
    )
    role = models.ForeignKey(
        "account.Role", related_name="role_assignments", on_delete=models.CASCADE, null=True, blank=True
    )
    program = models.ForeignKey(
        "program.Program", related_name="role_assignments", on_delete=models.CASCADE, null=True, blank=True
    )
    expiry_date = models.DateField(
        blank=True, null=True, help_text="After expiry date this Role Assignment will be inactive."
    )
    group = models.ForeignKey(Group, related_name="role_assignments", on_delete=models.CASCADE, null=True, blank=True)

    class Meta:
        constraints = [
            # Either user or partner should be assigned; not both
            models.CheckConstraint(
                check=Q(user__isnull=False, partner__isnull=True) | Q(user__isnull=True, partner__isnull=False),
                name="user_or_partner_not_both",
            ),
            # Unique constraint for user + role + business_area + program when program is NOT NULL
            models.UniqueConstraint(
                fields=["user", "role", "business_area", "program"],
                name="unique_user_role_business_area_program",
                condition=Q(user__isnull=False),
            ),
            # Unique constraint for user + role + business_area when program is NULL
            models.UniqueConstraint(
                fields=["user", "role", "business_area"],
                name="unique_user_role_business_area_no_program",
                condition=Q(user__isnull=False, program__isnull=True),
            ),
            # Unique constraint for partner + role + business_area + program when program is NOT NULL
            models.UniqueConstraint(
                fields=["partner", "role", "business_area", "program"],
                name="unique_partner_role_business_area_program",
                condition=Q(partner__isnull=False),
            ),
            # Unique constraint for partner + role + business_area when program is NULL
            models.UniqueConstraint(
                fields=["partner", "role", "business_area"],
                name="unique_partner_role_business_area_no_program",
                condition=Q(partner__isnull=False, program__isnull=True),
            ),
        ]

    def clean(self) -> None:
        super().clean()
        errors = []
        # Ensure either user or partner is set, but not both
        if bool(self.user) == bool(self.partner):
            errors.append("Either user or partner must be set, but not both.")
        # Ensure partner can only be assigned roles that have flag is_available_for_partner as True
        if (
            self.partner
            and not self.partner.is_unicef_subpartner
            and self.role
            and not self.role.is_available_for_partner
        ):
            errors.append("Partner can only be assigned roles that are available for partners.")
        if self.partner:
            # Validate that business_area is within the partner's allowed_business_areas
            if not self.partner.allowed_business_areas.filter(id=self.business_area.id).exists():
                errors.append(f"{self.business_area} is not within the allowed business areas for {self.partner}.")
            # Only partners that are not parents can have role assignments
            if self.partner.is_parent:
                errors.append(f"{self.partner} is a parent partner and cannot have role assignments.")

        if errors:
            raise ValidationError(errors)

    def save(self, *args: Any, **kwargs: Any) -> None:
        self.clean()
        super().save(*args, **kwargs)

    def __str__(self) -> str:
        role_holder = self.user or self.partner
        return f"{role_holder} {self.role} in {self.business_area}"


class AdminAreaLimitedTo(TimeStampedUUIDModel):
    """
    Model to limit the admin area access for a partner.
    Partners with full area access for a certain program will not have any area limits - no record in this model.
    """

    partner = models.ForeignKey("account.Partner", related_name="admin_area_limits", on_delete=models.CASCADE)
    program = models.ForeignKey("program.Program", related_name="admin_area_limits", on_delete=models.CASCADE)
    areas = models.ManyToManyField("geo.Area", related_name="admin_area_limits", blank=True)

    class Meta:
        unique_together = ("partner", "program")

    def clean(self) -> None:
        if self.program.partner_access != self.program.SELECTED_PARTNERS_ACCESS:
            raise ValidationError(f"Area limits cannot be set for programs with {self.program.partner_access} access.")

    def save(self, *args: Any, **kwargs: Any) -> None:
        self.clean()
        super().save(*args, **kwargs)


class UserGroup(NaturalKeyModel, models.Model):
    user = models.ForeignKey("account.User", related_name="user_groups", on_delete=models.CASCADE)
    group = models.ForeignKey(Group, related_name="user_groups", on_delete=models.CASCADE)
    business_area = models.ForeignKey("core.BusinessArea", related_name="user_groups", on_delete=models.CASCADE)

    class Meta:
        unique_together = ("business_area", "user", "group")

    def __str__(self) -> str:
        return f"{self.user} {self.group} in {self.business_area}"


class Role(NaturalKeyModel, TimeStampedUUIDModel):
    API = "API"
    HOPE = "HOPE"
    KOBO = "KOBO"
    CA = "CA"
    SUBSYSTEMS = (
        (HOPE, "HOPE"),
        (KOBO, "Kobo"),
        (CA, "CashAssist"),
        (API, "API"),
    )

    name = models.CharField(
        max_length=250,
        validators=[
            MinLengthValidator(3),
            MaxLengthValidator(255),
            DoubleSpaceValidator,
            StartEndSpaceValidator,
            ProhibitNullCharactersValidator(),
        ],
    )
    subsystem = models.CharField(choices=SUBSYSTEMS, max_length=30, default=HOPE)
    permissions = ChoiceArrayField(
        models.CharField(choices=Permissions.choices(), max_length=255),
        null=True,
        blank=True,
    )
    is_visible_on_ui = models.BooleanField(default=True)
    is_available_for_partner = models.BooleanField(default=True)

    def natural_key(self) -> Tuple:
        return self.name, self.subsystem

    def clean(self) -> None:
        if self.subsystem != Role.HOPE and self.permissions:
            raise ValidationError("Only HOPE roles can have permissions")

    class Meta:
        unique_together = ("name", "subsystem")
        ordering = ("subsystem", "name")

    def __str__(self) -> str:
        return f"{self.name} ({self.subsystem})"

    @classmethod
    def get_roles_as_choices(cls) -> List:
        return [(role.id, role.name) for role in cls.objects.all()]


class IncompatibleRolesManager(models.Manager):
    def validate_user_role(self, user: User, business_area: "BusinessArea", role: RoleAssignment) -> None:
        incompatible_roles = list(
            IncompatibleRoles.objects.filter(role_one=role).values_list("role_two", flat=True)
        ) + list(IncompatibleRoles.objects.filter(role_two=role).values_list("role_one", flat=True))
        incompatible_userroles = RoleAssignment.objects.filter(
            business_area=business_area,
            role__id__in=incompatible_roles,
            user=user,
        )
        if user.id:
            incompatible_userroles = incompatible_userroles.exclude(id=user.id)
        if incompatible_userroles.exists():
            raise ValidationError(
                {
                    "role": _(
                        f"This role is incompatible with {', '.join([userrole.role.name for userrole in incompatible_userroles])}"
                    )
                }
            )


class IncompatibleRoles(NaturalKeyModel, TimeStampedUUIDModel):
    """
    Keeps track of what roles are incompatible:
    user cannot be assigned both of the roles in the same business area at the same time
    """

    role_one = models.ForeignKey("account.Role", related_name="incompatible_roles_one", on_delete=models.CASCADE)
    role_two = models.ForeignKey("account.Role", related_name="incompatible_roles_two", on_delete=models.CASCADE)

    objects = IncompatibleRolesManager()

    def __str__(self) -> str:
        return f"{self.role_one.name} and {self.role_two.name}"

    class Meta:
        verbose_name = "incompatible roles"
        verbose_name_plural = "incompatible roles"
        unique_together = ("role_one", "role_two")

    def clean(self) -> None:
        super().clean()
        if self.role_one == self.role_two:
            logger.error(f"Provided roles are the same role={self.role_one}")
            raise ValidationError(_("Choose two different roles."))
        failing_users = set()

        for role_pair in ((self.role_one, self.role_two), (self.role_two, self.role_one)):
            for userrole in RoleAssignment.objects.filter(role=role_pair[0]):
                if RoleAssignment.objects.filter(
                    user=userrole.user,
                    business_area=userrole.business_area,
                    role=role_pair[1],
                ).exists():
                    failing_users.add(userrole.user.email)

        if failing_users:
            logger.error(
                f"Users: [{', '.join(failing_users)}] have these roles assigned to them in the same business area. "
                "Please fix them before creating this incompatible roles pair."
            )
            raise ValidationError(
                _(
                    f"Users: [{', '.join(failing_users)}] have these roles assigned to them in the same business area. "
                    "Please fix them before creating this incompatible roles pair."
                )
            )

    def validate_unique(self, *args: Any, **kwargs: Any) -> None:
        super().validate_unique(*args, **kwargs)
        # unique_together will take care of unique couples only if order is the same
        # since it doesn't matter if role is one or two, we need to check for reverse uniqueness as well
        if IncompatibleRoles.objects.filter(role_one=self.role_two, role_two=self.role_one).exists():
            logger.error(
                f"This combination of roles ({self.role_one}, {self.role_two}) already exists as incompatible pair."
            )
            raise ValidationError(_("This combination of roles already exists as incompatible pair."))<|MERGE_RESOLUTION|>--- conflicted
+++ resolved
@@ -302,18 +302,10 @@
 
     @property
     def business_areas(self) -> QuerySet[BusinessArea]:
-<<<<<<< HEAD
         role_assignments = RoleAssignment.objects.filter(Q(user=self) | Q(partner__user=self)).exclude(
             expiry_date__lt=timezone.now()
-=======
-        return (
-            BusinessArea.objects.filter(Q(role_assignments__user=self) | Q(role_assignments__partner__user=self))
-            .exclude(role_assignments__expiry_date__lt=timezone.now())
-            .exclude(active=False)
-            .distinct()
->>>>>>> 870ec3ea
-        )
-        return BusinessArea.objects.filter(role_assignments__in=role_assignments).distinct()
+        )
+        return BusinessArea.objects.filter(role_assignments__in=role_assignments).exclude(active=False).distinct()
 
     @test_conditional(lru_cache())
     def cached_role_assignments(self) -> QuerySet["RoleAssignment"]:
