from typing import Any, Dict, List

from django.conf import settings
from django.contrib.auth import get_user_model

from flags.state import flag_state
from rest_framework import serializers
from rest_framework.utils.serializer_helpers import ReturnDict

from hct_mis_api.apps.account.models import USER_STATUS_CHOICES, Partner, Role, User
from hct_mis_api.apps.account.permissions import Permissions
from hct_mis_api.apps.core.models import BusinessArea
from hct_mis_api.apps.core.utils import to_choice_object
from hct_mis_api.apps.geo.api.serializers import AreaLevelSerializer
from hct_mis_api.apps.program.models import Program


class UserBusinessAreaSerializer(serializers.ModelSerializer):
    permissions = serializers.SerializerMethodField()
    is_accountability_applicable = serializers.SerializerMethodField()

    class Meta:
        model = BusinessArea
        fields = (
            "id",
            "name",
            "slug",
            "permissions",
            "is_accountability_applicable",
        )

    def get_permissions(self, obj: BusinessArea) -> list:
        user = self.context["user_obj"]
        if user:
            return user.permissions_in_business_area(obj.slug)
        return []

    def get_is_accountability_applicable(self, obj: BusinessArea) -> bool:
        return all([bool(flag_state("ALLOW_ACCOUNTABILITY_MODULE")), obj.is_accountability_applicable])


class RoleSerializer(serializers.ModelSerializer):
    class Meta:
        model = Role
        exclude = ("id",)


class PartnerSerializer(serializers.ModelSerializer):
    class Meta:
        model = Partner
        fields = ("id", "name")


class ProfileSerializer(serializers.ModelSerializer):
    partner = PartnerSerializer()
    partner_roles = serializers.SerializerMethodField()
    user_roles = serializers.SerializerMethodField()
    business_areas = serializers.SerializerMethodField()
    permissions_in_scope = serializers.SerializerMethodField()
    cross_area_filter_available = serializers.SerializerMethodField()

    class Meta:
        model = get_user_model()
        fields = (
            "id",
            "username",
            "email",
            "first_name",
            "last_name",
            "is_superuser",
            "partner",
            "business_areas",
            "permissions_in_scope",
            "user_roles",
            "partner_roles",
<<<<<<< HEAD
            "cross_area_filter_available",
=======
            "status",
            "last_login",
>>>>>>> c61760aa
        )

    @staticmethod
    def get_partner_roles(user: User) -> ReturnDict:
        role_ids = user.partner.role_assignments.order_by("business_area__slug").values_list("role_id", flat=True)
        return RoleSerializer(Role.objects.filter(id__in=role_ids), many=True).data

    @staticmethod
    def get_user_roles(user: User) -> ReturnDict:
        role_ids = user.role_assignments.order_by("business_area__slug").values_list("role_id", flat=True)
        return RoleSerializer(Role.objects.filter(id__in=role_ids), many=True).data

    @staticmethod
    def get_business_areas(user: User) -> ReturnDict:
        return UserBusinessAreaSerializer(user.business_areas, context={"user_obj": user}, many=True).data

    def get_permissions_in_scope(self, user: User) -> set:
        request = self.context.get("request", {})
        business_area_slug = request.parser_context["kwargs"]["business_area_slug"]
        if program_slug := request.query_params.get("program"):  # scope program
            if program := Program.objects.filter(slug=program_slug).first():
                return user.permissions_in_business_area(business_area_slug, program.id)
            return set()

        return user.permissions_in_business_area(business_area_slug)

    def get_cross_area_filter_available(self, user: User) -> bool:
        """
        Check if the cross area filter is available for the user.
        Access to the cross-area filter, in addition to the standard permissions check,
        is available only if user does not have ANY area limits in the program (has full-area-access)
        """
        perm = Permissions.GRIEVANCES_CROSS_AREA_FILTER.value

        request = self.context.get("request", {})
        business_area = BusinessArea.objects.get(slug=request.parser_context["kwargs"]["business_area_slug"])
        if program_slug := request.query_params.get("program"):  # scope program
            if program := Program.objects.filter(slug=program_slug).first():
                return user.has_perm(perm, program) and not user.partner.has_area_limits_in_program(program.id)

        return user.has_perm(perm, business_area)


class UserSerializer(serializers.ModelSerializer):
    class Meta:
        model = get_user_model()
        fields = ("id", "first_name", "last_name", "email", "username")


class PartnerForProgramSerializer(serializers.ModelSerializer):
    """
    Serializer for Partner model
    It expects Partner objects to be annotated with partner_program which is the program that is serializing the object
    """

    areas = serializers.SerializerMethodField()
    area_access = serializers.SerializerMethodField()

    class Meta:
        model = Partner
        fields = ("id", "name", "area_access", "areas")

    def get_area_access(self, obj: Partner) -> str:
        if obj.has_area_limits_in_program(obj.partner_program):
            return "ADMIN_AREA"
        else:
            return "BUSINESS_AREA"

    def get_areas(self, obj: Partner) -> ReturnDict:
        areas_qs = obj.get_areas_for_program(obj.partner_program).order_by("name")
        return AreaLevelSerializer(areas_qs, many=True).data


class UserChoicesSerializer(serializers.Serializer):
    role_choices = serializers.SerializerMethodField()
    status_choices = serializers.SerializerMethodField()
    partner_choices = serializers.SerializerMethodField()

    def get_role_choices(self, *args: Any, **kwargs: Any) -> List[Dict[str, Any]]:
        return [dict(name=role.name, value=role.id, subsystem=role.subsystem) for role in Role.objects.order_by("name")]

    def get_status_choices(self, *args: Any, **kwargs: Any) -> List[Dict[str, Any]]:
        return to_choice_object(USER_STATUS_CHOICES)

    def get_partner_choices(self, *args: Any, **kwargs: Any) -> List[Dict[str, Any]]:
        business_area_slug = self.context["request"].parser_context["kwargs"]["business_area_slug"]
        return to_choice_object(
            list(
                Partner.objects.exclude(name=settings.DEFAULT_EMPTY_PARTNER)
                .filter(allowed_business_areas__slug=business_area_slug)
                .exclude(id__in=Partner.objects.filter(parent__isnull=False).values_list("parent_id", flat=True))
                .values_list("id", "name")
            )
        )<|MERGE_RESOLUTION|>--- conflicted
+++ resolved
@@ -73,12 +73,9 @@
             "permissions_in_scope",
             "user_roles",
             "partner_roles",
-<<<<<<< HEAD
             "cross_area_filter_available",
-=======
             "status",
             "last_login",
->>>>>>> c61760aa
         )
 
     @staticmethod
