import logging
from typing import Any, Dict, Optional

from django.contrib import admin
from django.db.models import QuerySet
from django.http import HttpRequest

from adminactions.export import ForeignKeysCollector
from adminfilters.autocomplete import AutoCompleteFilter
from adminfilters.combo import AllValuesComboFilter

from hct_mis_api.apps.account import models as account_models
from hct_mis_api.apps.account.admin.forms import (
    RoleAssignmentAdminForm,
    RoleAssignmentInlineFormSet,
)
from hct_mis_api.apps.account.models import Partner, Role
from hct_mis_api.apps.core.models import BusinessArea
from hct_mis_api.apps.utils.admin import HOPEModelAdminBase

logger = logging.getLogger(__name__)


class RoleAssignmentInline(admin.TabularInline):
    model = account_models.RoleAssignment
    fields = ["business_area", "program", "role", "expiry_date"]
    extra = 0
<<<<<<< HEAD
    formset = RoleAssignmentInlineFormSet
=======
    formset = UserRoleInlineFormSet
    raw_id_fields = ("business_area", "role")
>>>>>>> 445dd416

    def formfield_for_foreignkey(self, db_field: Any, request: Any = None, **kwargs: Any) -> Any:
        partner_id = request.resolver_match.kwargs.get("object_id")

        if db_field.name == "business_area":
            if partner_id and partner_id.isdigit():
                partner = Partner.objects.get(id=partner_id)
                kwargs["queryset"] = BusinessArea.objects.filter(
                    id__in=partner.allowed_business_areas.all().values("id"),
                    is_split=False,
                )
            else:
                kwargs["queryset"] = BusinessArea.objects.filter(is_split=False)

        elif db_field.name == "role":
            if partner_id and partner_id.isdigit():
                kwargs["queryset"] = Role.objects.filter(
                    is_available_for_partner=True,
                )
            else:
                kwargs["queryset"] = Role.objects.all()

        return super().formfield_for_foreignkey(db_field, request, **kwargs)

    def has_add_permission(self, request: HttpRequest, obj: Optional[Any] = None) -> bool:
        if isinstance(obj, Partner):
            if obj.is_parent or obj.is_unicef_subpartner:
                return False  # Disable adding if Partner is a parent or is a UNICEF subpartner
            return request.user.can_add_business_area_to_partner()
        return True

    def has_change_permission(self, request: HttpRequest, obj: Optional[Any] = None) -> bool:
        if isinstance(obj, Partner):
            if obj.is_unicef_subpartner:
                return False  # Disable editing if Partner is a parent or is a UNICEF subpartner
            return request.user.can_add_business_area_to_partner()
        return True

    def has_delete_permission(self, request: HttpRequest, obj: Optional[Any] = None) -> bool:
        if isinstance(obj, Partner):
            if obj.is_unicef_subpartner:
                return False  # Disable deleting if Partner is a parent or is a UNICEF subpartner
            return request.user.can_add_business_area_to_partner()
        return True


@admin.register(account_models.RoleAssignment)
class RoleAssignmentAdmin(HOPEModelAdminBase):
    list_display = ("user", "partner", "role", "business_area", "program")
    form = RoleAssignmentAdminForm
    autocomplete_fields = ("role",)
    raw_id_fields = ("user", "business_area", "role")
    search_fields = (
        "user__username",
        "user__first_name",
        "user__last_name",
    )
    list_filter = (
        ("business_area", AutoCompleteFilter),
        ("program", AutoCompleteFilter),
        ("role", AutoCompleteFilter),
        ("role__subsystem", AllValuesComboFilter),
    )

    def get_queryset(self, request: HttpRequest) -> QuerySet:
        return (
            super()
            .get_queryset(request)
            .select_related(
                "business_area",
                "program",
                "user",
                "partner",
                "role",
            )
        )

    def get_actions(self, request: HttpRequest) -> Dict:
        return admin.ModelAdmin.get_actions(self, request)  # unoverride

    def check_sync_permission(self, request: HttpRequest, obj: Optional[Any] = None) -> bool:
        return request.user.is_staff

    def check_publish_permission(self, request: HttpRequest, obj: Optional[Any] = None) -> bool:
        return False

    def _get_data(self, record: Any) -> str:
        roles = Role.objects.all()
        collector = ForeignKeysCollector(None)
        objs = []
        for qs in [roles]:
            objs.extend(qs)
        objs.extend(account_models.RoleAssignment.objects.filter(pk=record.pk))
        collector.collect(objs)
        serializer = self.get_serializer("json")
        return serializer.serialize(
            collector.data, use_natural_foreign_keys=True, use_natural_primary_keys=True, indent=3
        )<|MERGE_RESOLUTION|>--- conflicted
+++ resolved
@@ -25,12 +25,8 @@
     model = account_models.RoleAssignment
     fields = ["business_area", "program", "role", "expiry_date"]
     extra = 0
-<<<<<<< HEAD
     formset = RoleAssignmentInlineFormSet
-=======
-    formset = UserRoleInlineFormSet
     raw_id_fields = ("business_area", "role")
->>>>>>> 445dd416
 
     def formfield_for_foreignkey(self, db_field: Any, request: Any = None, **kwargs: Any) -> Any:
         partner_id = request.resolver_match.kwargs.get("object_id")
