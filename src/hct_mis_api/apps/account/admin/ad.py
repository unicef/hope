import logging
from collections import namedtuple
from typing import Any

from django import forms
from django.contrib import messages
from django.core.exceptions import ValidationError
from django.core.validators import validate_email
from django.forms.forms import Form
from django.http import Http404, HttpRequest
from django.template.response import TemplateResponse

from admin_extra_buttons.decorators import button
from requests import HTTPError

from hct_mis_api.apps.account import models as account_models
from hct_mis_api.apps.account.microsoft_graph import DJANGO_USER_MAP, MicrosoftGraphAPI
from hct_mis_api.apps.account.models import User
from hct_mis_api.apps.core.models import BusinessArea
from hct_mis_api.apps.core.utils import build_arg_dict_from_dict

logger = logging.getLogger(__name__)


class LoadUsersForm(forms.Form):
    emails = forms.CharField(widget=forms.Textarea, help_text="Emails must be space separated")
    role = forms.ModelChoiceField(queryset=account_models.Role.objects.all())
    business_area = forms.ModelChoiceField(queryset=BusinessArea.objects.all())
    partner = forms.ModelChoiceField(queryset=account_models.Partner.objects.all())
    enable_kobo = forms.BooleanField(required=False)

    def __init__(self, *args: Any, **kwargs: Any) -> None:
        self.request = kwargs.pop("request", None)
        super().__init__(*args, **kwargs)

    def clean_emails(self) -> dict:
        errors = []
        for e in self.cleaned_data["emails"].split():
            try:
                validate_email(e)
            except ValidationError:
                errors.append(e)
        if errors:
            raise ValidationError("Invalid emails {}".format(", ".join(errors)))
        return self.cleaned_data["emails"]


class ADUSerMixin:
    ad_form_class = LoadUsersForm
    Results = namedtuple("Results", "created,missing,updated,errors")

    def _get_ad_form(self, request: HttpRequest) -> Form:
        if request.method == "POST":
            return self.ad_form_class(request.POST, request=request)
        else:
            return self.ad_form_class(request=request)

    def _sync_ad_data(self, user: User) -> None:
        ms_graph = MicrosoftGraphAPI()
        if user.ad_uuid:
            filters = [{"uuid": user.ad_uuid}, {"email": user.email}]
        else:
            filters = [{"email": user.email}]

        for _filter in filters:
            try:
                user_data = ms_graph.get_user_data(**_filter)
                user_args = build_arg_dict_from_dict(user_data, DJANGO_USER_MAP)
                for field, value in user_args.items():
                    setattr(user, field, value or "")
                user.save()
                break
            except Http404:
                pass
        else:
            raise Http404

    @button(label="AD Sync", permission="account.can_sync_with_ad")
    def sync_multi(self, request: HttpRequest) -> None:
        not_found = []
        try:
            for user in self.get_queryset(request):
                try:
                    self._sync_ad_data(user)
                except Http404:
                    not_found.append(str(user))
            if not_found:
                self.message_user(
                    request,
                    f"These users were not found: {', '.join(not_found)}",
                    messages.WARNING,
                )
            else:
                self.message_user(
                    request,
                    "Active Directory data successfully fetched",
                    messages.SUCCESS,
                )
        except Exception as e:
            logger.exception(e)
            self.message_user(request, str(e), messages.ERROR)

    @button(label="Sync", permission="account.can_sync_with_ad")
    def sync_single(self, request: HttpRequest, pk: int) -> None:
        try:
            self._sync_ad_data(self.get_object(request, pk))
            self.message_user(request, "Active Directory data successfully fetched", messages.SUCCESS)
        except Exception as e:
            logger.exception(e)
            self.message_user(request, str(e), messages.ERROR)

    @button(permission="account.can_load_from_ad")
    def load_ad_users(self, request: HttpRequest) -> TemplateResponse:
        ctx = self.get_common_context(
            request,
            None,
            **{
                "change": True,
                "is_popup": False,
                "save_as": False,
                "has_delete_permission": False,
                "has_add_permission": False,
                "has_change_permission": True,
            },
        )
        form = self._get_ad_form(request)
        if request.method == "POST":
            if form.is_valid():
                emails = set(form.cleaned_data["emails"].split())
                role = form.cleaned_data["role"]
                business_area = form.cleaned_data["business_area"]
<<<<<<< HEAD
                partner = form.cleaned_data["partner"]  # pragma: no cover
=======
                partner = form.cleaned_data["partner"]
>>>>>>> 81b2eefa
                users_to_bulk_create = []
                users_role_to_bulk_create = []
                existing = set(account_models.User.objects.filter(email__in=emails).values_list("email", flat=True))
                results = self.Results([], [], [], [])
                try:
                    ms_graph = MicrosoftGraphAPI()
                    for email in emails:
                        try:
                            if email in existing:
                                user = account_models.User.objects.get(email=email)
                                self._sync_ad_data(user)
                                results.updated.append(user)
                            else:
                                user_data = ms_graph.get_user_data(email=email)
                                user_args = build_arg_dict_from_dict(user_data, DJANGO_USER_MAP)
<<<<<<< HEAD
                                user = account_models.User(**user_args, partner=partner)  # pragma: no cover
=======
                                user = account_models.User(**user_args, partner=partner)
>>>>>>> 81b2eefa
                                if user.first_name is None:
                                    user.first_name = ""
                                if user.last_name is None:
                                    user.last_name = ""
                                job_title = user_data.get("jobTitle")
                                if job_title is not None:
                                    user.job_title = job_title
                                user.set_unusable_password()
                                users_to_bulk_create.append(user)
                                global_business_area = BusinessArea.objects.filter(slug="global").first()
                                basic_role = account_models.Role.objects.filter(name="Basic User").first()
                                if global_business_area and basic_role:
                                    users_role_to_bulk_create.append(
                                        account_models.UserRole(
                                            business_area=global_business_area,
                                            user=user,
                                            role=basic_role,
                                        )
                                    )
                                results.created.append(user)

                            users_role_to_bulk_create.append(
                                account_models.UserRole(role=role, business_area=business_area, user=user)
                            )
                        except HTTPError as e:
                            if e.response.status_code != 404:
                                raise
                            results.missing.append(email)
                        except Http404:
                            results.missing.append(email)
                    account_models.User.objects.bulk_create(users_to_bulk_create)
                    account_models.UserRole.objects.bulk_create(users_role_to_bulk_create, ignore_conflicts=True)
                    ctx["results"] = results
                    return TemplateResponse(request, "admin/load_users.html", ctx)
                except Exception as e:
                    logger.exception(e)
                    self.message_user(request, str(e), messages.ERROR)
        ctx["form"] = form
        return TemplateResponse(request, "admin/load_users.html", ctx)<|MERGE_RESOLUTION|>--- conflicted
+++ resolved
@@ -129,11 +129,7 @@
                 emails = set(form.cleaned_data["emails"].split())
                 role = form.cleaned_data["role"]
                 business_area = form.cleaned_data["business_area"]
-<<<<<<< HEAD
-                partner = form.cleaned_data["partner"]  # pragma: no cover
-=======
                 partner = form.cleaned_data["partner"]
->>>>>>> 81b2eefa
                 users_to_bulk_create = []
                 users_role_to_bulk_create = []
                 existing = set(account_models.User.objects.filter(email__in=emails).values_list("email", flat=True))
@@ -149,11 +145,7 @@
                             else:
                                 user_data = ms_graph.get_user_data(email=email)
                                 user_args = build_arg_dict_from_dict(user_data, DJANGO_USER_MAP)
-<<<<<<< HEAD
-                                user = account_models.User(**user_args, partner=partner)  # pragma: no cover
-=======
                                 user = account_models.User(**user_args, partner=partner)
->>>>>>> 81b2eefa
                                 if user.first_name is None:
                                     user.first_name = ""
                                 if user.last_name is None:
