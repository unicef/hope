--- conflicted
+++ resolved
@@ -26,21 +26,16 @@
 class LoadUsersForm(forms.Form):
     emails = forms.CharField(widget=forms.Textarea, help_text="Emails must be space separated")
     role = forms.ModelChoiceField(queryset=account_models.Role.objects.all())
-<<<<<<< HEAD
     business_area = forms.ModelChoiceField(
         queryset=BusinessArea.objects.all().order_by("name"),
         required=True,
         widget=AutocompleteWidget(BusinessArea, ""),
     )
     partner = forms.ModelChoiceField(
-        queryset=Partner.objects.all().order_by("name"),
+        queryset=account_models.Partner.objects.all().order_by("name"),
         required=True,
         widget=AutocompleteWidget(Partner, ""),
     )
-=======
-    business_area = forms.ModelChoiceField(queryset=BusinessArea.objects.all())
-    partner = forms.ModelChoiceField(queryset=account_models.Partner.objects.all())
->>>>>>> 45eea366
     enable_kobo = forms.BooleanField(required=False)
 
     def __init__(self, *args: Any, **kwargs: Any) -> None:
