import json
import logging
from typing import TYPE_CHECKING, Any, Dict, List, Optional, Set

from django.conf import settings
from django.contrib.auth import get_user_model
from django.core.exceptions import PermissionDenied
from django.core.serializers.json import DjangoJSONEncoder
from django.utils.encoding import force_str
from django.utils.functional import Promise

import graphene
from flags.state import flag_state
from graphene_django import DjangoObjectType
from graphene_django.filter import DjangoFilterConnectionField

from hct_mis_api.apps.account.filters import UsersFilter
from hct_mis_api.apps.account.models import (
    USER_STATUS_CHOICES,
    Partner,
    Role,
    RoleAssignment,
    User,
)
from hct_mis_api.apps.account.permissions import (
    ALL_GRIEVANCES_CREATE_MODIFY,
    DjangoPermissionFilterConnectionField,
    Permissions,
    hopeOneOfPermissionClass,
)
from hct_mis_api.apps.core.extended_connection import ExtendedConnection
from hct_mis_api.apps.core.models import BusinessArea
from hct_mis_api.apps.core.schema import ChoiceObject
from hct_mis_api.apps.core.utils import (
    decode_id_string,
    get_program_id_from_headers,
    to_choice_object,
)
from hct_mis_api.apps.geo.models import Area
from hct_mis_api.apps.geo.schema import AreaNode
from hct_mis_api.apps.household.models import Household, Individual

logger = logging.getLogger(__name__)


if TYPE_CHECKING:
    from django.db.models.query import QuerySet

    from graphene import Node


def permissions_resolver(user_roles: "QuerySet[RoleAssignment]") -> Set:
    all_user_roles = user_roles
    permissions_set = set()
    for user_role in all_user_roles:
        if user_role.role and user_role.role.permissions:
            permissions_set.update(user_role.role.permissions)
    return permissions_set


class RoleAssignmentNode(DjangoObjectType):
    class Meta:
        model = RoleAssignment
        exclude = ("id", "user")


class RoleNode(DjangoObjectType):
    class Meta:
        model = Role
        exclude = ("id",)


class PartnerRoleNode(DjangoObjectType):
    class Meta:
        model = RoleAssignment
        exclude = ("id",)


class UserRoleNode(DjangoObjectType):
    class Meta:
        model = RoleAssignment
        exclude = ("id",)


class RoleChoiceObject(graphene.ObjectType):
    name = graphene.String()
    value = graphene.String()
    subsystem = graphene.String()


class UserBusinessAreaNode(DjangoObjectType):
    permissions = graphene.List(graphene.String)
    is_accountability_applicable = graphene.Boolean()

    def resolve_permissions(self, info: Any) -> Set:
        return info.context.user.permissions_in_business_area(self.slug)

    def resolve_is_accountability_applicable(self, info: Any) -> bool:
        return all([bool(flag_state("ALLOW_ACCOUNTABILITY_MODULE")), self.is_accountability_applicable])

    class Meta:
        model = BusinessArea
        filter_fields = ["id"]
        interfaces = (graphene.relay.Node,)
        connection_class = ExtendedConnection


class PartnerType(DjangoObjectType):
    class Meta:
        model = Partner


class UserNode(DjangoObjectType):
    business_areas = DjangoFilterConnectionField(UserBusinessAreaNode)
    permissions_in_scope = graphene.List(graphene.String)
    partner_roles = graphene.List(PartnerRoleNode)
    user_roles = graphene.List(UserRoleNode)

    def resolve_business_areas(self, info: Any) -> "QuerySet[BusinessArea]":
        return info.context.user.business_areas

    def resolve_partner_roles(self, info: Any) -> "QuerySet[Role]":
        return self.partner.role_assignments.order_by("business_area__slug")

    def resolve_user_roles(self, info: Any) -> "QuerySet[Role]":
        return self.role_assignments.order_by("business_area__slug")

    def resolve_permissions_in_scope(self, info: Any) -> Set:
        user = info.context.user
        program_id = get_program_id_from_headers(info.context.headers)
        business_area_slug = info.context.headers.get("Business-Area")
        return user.permissions_in_business_area(business_area_slug, program_id)

    class Meta:
        model = get_user_model()
        exclude = ("password",)
        filter_fields = []
        interfaces = (graphene.relay.Node,)
        connection_class = ExtendedConnection


class LazyEncoder(DjangoJSONEncoder):
    def default(self, obj: Any) -> str:
        if isinstance(obj, Promise):
            return force_str(obj)
        return super().default(obj)


class JSONLazyString(graphene.Scalar):
    """
    Allows use of a JSON String for input / output from the GraphQL schema.

    Use of this type is *not recommended* as you lose the benefits of having a defined, static
    schema (one of the key benefits of GraphQL).
    """

    @staticmethod
    def serialize(dt: Any) -> str:
        return json.dumps(dt, cls=LazyEncoder)

    @staticmethod
    def parse_literal(node: "Node") -> Optional[Dict]:
        if isinstance(node, graphene.String):
            return json.loads(node.value)
        return None

    @staticmethod
    def parse_value(value: Any) -> Dict:
        return json.loads(value)


class PartnerNode(DjangoObjectType):
    name = graphene.String()
    areas = graphene.List(AreaNode)
    area_access = graphene.String()

    class Meta:
        model = Partner

    def resolve_areas(self, info: Any) -> "List[Area]":
        return self.get_areas_for_program(self.partner_program).order_by("name")

    def resolve_area_access(self, info: Any, **kwargs: Any) -> str:
        if self.has_area_limits_in_program(self.partner_program):
            return "ADMIN_AREA"
        else:
            return "BUSINESS_AREA"


class Query(graphene.ObjectType):
    me = graphene.Field(UserNode)
    all_users = DjangoPermissionFilterConnectionField(
        UserNode,
        filterset_class=UsersFilter,
        permission_classes=(
            hopeOneOfPermissionClass(Permissions.USER_MANAGEMENT_VIEW_LIST, *ALL_GRIEVANCES_CREATE_MODIFY),
        ),
        max_limit=1000,
    )
    user_roles_choices = graphene.List(RoleChoiceObject)
    user_status_choices = graphene.List(ChoiceObject)
    user_partner_choices = graphene.List(ChoiceObject)
    partner_for_grievance_choices = graphene.Field(
        graphene.List(ChoiceObject),
        household_id=graphene.Argument(graphene.ID),
        individual_id=graphene.Argument(graphene.ID),
    )
    has_available_users_to_export = graphene.Boolean(business_area_slug=graphene.String(required=True))

    def resolve_all_users(self, info: Any, **kwargs: Any) -> "QuerySet[User]":
        return User.objects.all().distinct()

    def resolve_me(self, info: Any, **kwargs: Any) -> "User":
        if not info.context.user.is_authenticated:
            raise PermissionDenied("Permission Denied: User is not authenticated.")
        return info.context.user

    def resolve_user_roles_choices(self, info: Any) -> List[Dict[str, Any]]:
        return [
            dict(name=role.name, value=role.id, subsystem=role.subsystem)
            for role in Role.objects.all().order_by("name")
        ]

    def resolve_user_status_choices(self, info: Any) -> List[Dict[str, Any]]:
        return to_choice_object(USER_STATUS_CHOICES)

    def resolve_user_partner_choices(self, info: Any) -> List[Dict[str, Any]]:
        business_area_slug = info.context.headers.get("Business-Area")
        return to_choice_object(
            list(
                Partner.objects.exclude(name=settings.DEFAULT_EMPTY_PARTNER)
                .filter(allowed_business_areas__slug=business_area_slug)
                .exclude(id__in=Partner.objects.filter(parent__isnull=False).values_list("parent_id", flat=True))
                .values_list("id", "name")
            )
        )

    def resolve_partner_for_grievance_choices(
        self, info: Any, household_id: Optional[str] = None, individual_id: Optional[str] = None
    ) -> List[Dict[str, Any]]:
        business_area_id = str(BusinessArea.objects.get(slug=info.context.headers.get("Business-Area")).id)
        encoded_program_id = info.context.headers.get("Program")
        if encoded_program_id and encoded_program_id != "all":
            program_id = decode_id_string(encoded_program_id)
        elif household_id:
            program_id = str(Household.objects.get(id=decode_id_string(household_id)).program_id)
        elif individual_id:
            program_id = str(Individual.objects.get(id=decode_id_string(individual_id)).program_id)
        else:
            program_id = None
        return to_choice_object(Partner.get_partners_for_program_as_choices(business_area_id, program_id))

    def resolve_has_available_users_to_export(self, info: Any, business_area_slug: str) -> bool:
        return (
            get_user_model()
<<<<<<< HEAD
            .objects.prefetch_related("role_assignments")
            .filter(
                available_for_export=True, is_superuser=False, role_assignments__business_area__slug=business_area_slug
            )
=======
            .objects.prefetch_related("user_roles")
            .filter(is_superuser=False, user_roles__business_area__slug=business_area_slug)
>>>>>>> 96384163
            .exists()
        )<|MERGE_RESOLUTION|>--- conflicted
+++ resolved
@@ -253,14 +253,9 @@
     def resolve_has_available_users_to_export(self, info: Any, business_area_slug: str) -> bool:
         return (
             get_user_model()
-<<<<<<< HEAD
             .objects.prefetch_related("role_assignments")
             .filter(
-                available_for_export=True, is_superuser=False, role_assignments__business_area__slug=business_area_slug
+                is_superuser=False, role_assignments__business_area__slug=business_area_slug
             )
-=======
-            .objects.prefetch_related("user_roles")
-            .filter(is_superuser=False, user_roles__business_area__slug=business_area_slug)
->>>>>>> 96384163
             .exists()
         )