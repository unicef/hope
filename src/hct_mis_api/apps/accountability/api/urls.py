--- conflicted
+++ resolved
@@ -1,10 +1,6 @@
 from django.urls import include, path
 
-<<<<<<< HEAD
-from hct_mis_api.apps.accountability.api.views import FeedbackViewSet, SurveyViewSet
-=======
-from hct_mis_api.apps.accountability.api.views import FeedbackViewSet, MessageViewSet
->>>>>>> ab7f2e5d
+from hct_mis_api.apps.accountability.api.views import FeedbackViewSet, MessageViewSet, SurveyViewSet
 from hct_mis_api.apps.core.api.urls import get_business_area_nested_router
 from hct_mis_api.apps.program.api.urls import program_base_router
 
@@ -15,11 +11,6 @@
     "feedbacks",
     FeedbackViewSet,
     basename="feedbacks",
-)
-business_area_nested_router.register(
-    "surveys",
-    SurveyViewSet,
-    basename="surveys",
 )
 
 program_nested_router = program_base_router.program_nested_router
@@ -33,6 +24,11 @@
     MessageViewSet,
     basename="messages",
 )
+program_nested_router.register(
+    "surveys",
+    SurveyViewSet,
+    basename="surveys",
+)
 
 urlpatterns = [
     path("", include(business_area_nested_router.urls)),
