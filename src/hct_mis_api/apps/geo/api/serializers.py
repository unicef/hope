from rest_framework import serializers

from hct_mis_api.apps.geo.models import Area


class AreaListSerializer(serializers.ModelSerializer):
    class Meta:
        model = Area
        fields = ("id", "name", "p_code")


class AreaLevelSerializer(serializers.ModelSerializer):
    class Meta:
        model = Area
<<<<<<< HEAD
        fields = ("id", "level")
=======
        fields = ("id", "name", "p_code", "area_type", "updated_at")
>>>>>>> c44a6d9c
<|MERGE_RESOLUTION|>--- conflicted
+++ resolved
@@ -6,14 +6,10 @@
 class AreaListSerializer(serializers.ModelSerializer):
     class Meta:
         model = Area
-        fields = ("id", "name", "p_code")
+        fields = ("id", "name", "p_code", "area_type", "updated_at")
 
 
 class AreaLevelSerializer(serializers.ModelSerializer):
     class Meta:
         model = Area
-<<<<<<< HEAD
-        fields = ("id", "level")
-=======
-        fields = ("id", "name", "p_code", "area_type", "updated_at")
->>>>>>> c44a6d9c
+        fields = ("id", "level")