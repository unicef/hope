--- conflicted
+++ resolved
@@ -122,57 +122,6 @@
                 )
             )
 
-<<<<<<< HEAD
-            payment_records_aggregated = (
-                PaymentRecord.objects.using("read_only")
-                .select_related(
-                    "business_area", "household", "program", "household__admin1", "service_provider", "delivery_type"
-                )
-                .filter(business_area=area, household__is_removed=False)
-                .exclude(status__in=["Transaction Erroneous", "Not Distributed", "Force failed", "Manually Cancelled"])
-                .annotate(
-                    year=ExtractYear(Coalesce("delivery_date", "status_date")),
-                    month=ExtractMonth(Coalesce("delivery_date", "status_date")),
-                    programs=Coalesce(F("household__program__name"), Value("Unknown program")),
-                    sectors=Coalesce(F("household__program__sector"), Value("Unknown sector")),
-                    admin1=Coalesce(
-                        F("household__admin1__name"), F("household__admin_area__name"), Value("Unknown admin area")
-                    ),
-                    fsp=Coalesce(F("service_provider__short_name"), Value("Unknown fsp")),
-                    delivery_types=F("delivery_type__name"),
-                )
-                .distinct()
-                .values(
-                    "currency",
-                    "year",
-                    "month",
-                    "status",
-                    "programs",
-                    "sectors",
-                    "admin1",
-                    "fsp",
-                    "delivery_types",
-                )
-                .annotate(
-                    total_usd=Sum(
-                        Coalesce("delivered_quantity_usd", "entitlement_quantity_usd", Value(0.0)),
-                        output_field=DecimalField(),
-                    ),
-                    total_quantity=Sum(
-                        Coalesce("delivered_quantity", "entitlement_quantity", Value(0.0)), output_field=DecimalField()
-                    ),
-                    total_payments=Count("id", distinct=True),
-                    individuals=Sum(Coalesce("household__size", Value(1))),
-                    households=Count("household", distinct=True),
-                    children_counts=Sum("household__children_count"),
-                    pwd_counts=pwdSum,
-                )
-            )
-
-            combined_list = list(payments_aggregated) + list(payment_records_aggregated)
-
-=======
->>>>>>> d2b3fc2d
             summary = defaultdict(
                 lambda: {
                     "total_usd": 0,
