import calendar
import json
from collections import defaultdict
from typing import Any, Dict, List, Optional, Protocol, Set, Tuple, TypedDict, cast
from uuid import UUID

from django.core.cache import cache
from django.db import models
from django.db.models import Count, DecimalField, F, Q, Value
from django.db.models.functions import Coalesce, ExtractMonth, ExtractYear

from hct_mis_api.apps.core.models import BusinessArea
from hct_mis_api.apps.dashboard.serializers import DashboardBaseSerializer
from hct_mis_api.apps.household.models import Household
from hct_mis_api.apps.payment.models import Payment

CACHE_TIMEOUT = 60 * 60 * 6
GLOBAL_SLUG = "global"
DEFAULT_ITERATOR_CHUNK_SIZE = 2000
HOUSEHOLD_BATCH_SIZE = 2000


class CountrySummaryDict(TypedDict):
    total_usd: float
    total_quantity: float
    total_payments: int
    individuals: int
    children_counts: int
    pwd_counts: int
    reconciled_count: int
    finished_payment_plans: int
    total_payment_plans: int
    _seen_households: Set[UUID]


class GlobalSummaryDict(TypedDict):
    total_usd: float
    total_payments: int
    individuals: int
    children_counts: int
    pwd_counts: int
    reconciled_count: int
    finished_payment_plans: int
    total_payment_plans: int
    _seen_households: Set[UUID]


def get_pwd_count_expression() -> models.Expression:
    fields_to_sum = [
        Coalesce(F(f"{field_name}"), 0)
        for field_name in [
            "female_age_group_0_5_disabled_count",
            "female_age_group_6_11_disabled_count",
            "female_age_group_12_17_disabled_count",
            "female_age_group_18_59_disabled_count",
            "female_age_group_60_disabled_count",
            "male_age_group_0_5_disabled_count",
            "male_age_group_6_11_disabled_count",
            "male_age_group_12_17_disabled_count",
            "male_age_group_18_59_disabled_count",
            "male_age_group_60_disabled_count",
        ]
    ]
    return sum(fields_to_sum, start=Value(0))


class DashboardCacheBase(Protocol):
    CACHE_KEY_PREFIX = "dashboard_data_"

    @classmethod
    def get_cache_key(cls, identifier: str) -> str:
        return f"{cls.CACHE_KEY_PREFIX}{identifier}"

    @classmethod
    def get_data(cls, identifier: str) -> Optional[List[Dict[str, Any]]]:
        cache_key = cls.get_cache_key(identifier)
        data = cache.get(cache_key)
        return json.loads(data) if data else None

    @classmethod
    def store_data(cls, identifier: str, data: List[Dict[str, Any]]) -> None:
        cache_key = cls.get_cache_key(identifier)
        cache.set(cache_key, json.dumps(data), CACHE_TIMEOUT)

    @classmethod
    def _get_base_payment_queryset(cls, business_area: Optional[BusinessArea] = None) -> models.QuerySet:
        qs = (
            Payment.objects.using("read_only")
            .select_related(
                "business_area",
                "household",
                "household__admin1",
                "household__admin_area",
                "household__program",
                "program",
                "financial_service_provider",
                "delivery_type",
                "parent",
                "parent__program",
            )
            .filter(
                parent__status__in=["ACCEPTED", "FINISHED"],
                program__is_visible=True,
                parent__is_removed=False,
                is_removed=False,
                conflicted=False,
<<<<<<< HEAD
                excluded=False,
=======
>>>>>>> c7c7e4c5
            )
            .exclude(status__in=["Transaction Erroneous", "Not Distributed", "Force failed", "Manually Cancelled"])
        )

        if business_area:
            qs = qs.filter(business_area=business_area)
        return qs

    @classmethod
    def _get_payment_data(cls, base_queryset: models.QuerySet) -> models.QuerySet:
        date_field = Coalesce("delivery_date", "entitlement_date", "status_date")

        return base_queryset.annotate(
            payment_quantity_usd=Coalesce(
                F("delivered_quantity_usd"), F("entitlement_quantity_usd"), Value(0.0), output_field=DecimalField()
            ),
            payment_quantity=Coalesce(
                F("delivered_quantity"), F("entitlement_quantity"), Value(0.0), output_field=DecimalField()
            ),
            year=ExtractYear(date_field),
            month=ExtractMonth(date_field),
            business_area_name=Coalesce(F("business_area__name"), Value("Unknown Country")),
            currency_code=Coalesce(F("currency"), Value("UNK")),
            admin1_name=Coalesce(
                F("household__admin1__name"), F("household__admin_area__name"), Value("Unknown Admin1")
            ),
            program_name=Coalesce(F("program__name"), F("household__program__name"), Value("Unknown Program")),
            sector_name=Coalesce(F("program__sector"), F("household__program__sector"), Value("Unknown Sector")),
            fsp_name=Coalesce(F("financial_service_provider__name"), Value("Unknown FSP")),
            delivery_type_name=Coalesce(F("delivery_type__name"), Value("Unknown Delivery Type")),
            payment_status=Coalesce(F("status"), Value("Unknown Status")),
<<<<<<< HEAD
            reconciled=Count("pk", filter=Q(payment_verifications__isnull=False), distinct=True),
=======
            reconciled=Count("pk", filter=Q(payment_verifications__isnull=False), distinct=False),
>>>>>>> c7c7e4c5
            household_id_val=F("household_id"),
            parent_id_val=F("parent_id"),
        ).values(
            "payment_quantity_usd",
            "payment_quantity",
            "year",
            "month",
            "business_area_name",
            "currency_code",
            "admin1_name",
            "program_name",
            "sector_name",
            "fsp_name",
            "delivery_type_name",
            "payment_status",
            "reconciled",
            "household_id_val",
            "parent_id_val",
        )

    @classmethod
    def _get_household_data(cls, household_ids: Set[UUID]) -> Dict[UUID, Dict[str, Any]]:
        if not household_ids:
            return {}

        household_map: Dict[UUID, Dict[str, Any]] = {}
        household_id_list = list(household_ids)

        for i in range(0, len(household_id_list), HOUSEHOLD_BATCH_SIZE):
            batch_ids = household_id_list[i : i + HOUSEHOLD_BATCH_SIZE]
            if not batch_ids:
                continue

            households_qs = (
                Household.objects.using("read_only")
                .filter(id__in=batch_ids)
                .select_related("admin1", "admin_area", "business_area")
                .annotate(
                    pwd_count_calc=get_pwd_count_expression(),
                    admin1_name_hh=Coalesce(F("admin1__name"), F("admin_area__name"), Value("Unknown Admin1")),
                    country_name_hh=Coalesce(F("business_area__name"), Value("Unknown Country")),
                )
                .values(
                    "id",
                    "size",
                    "children_count",
                    "pwd_count_calc",
                    "admin1_name_hh",
                    "country_name_hh",
                )
            )

            for hh in households_qs:
                household_map[hh["id"]] = {
                    "size": hh.get("size") or 0,
                    "children_count": hh.get("children_count") or 0,
                    "pwd_count": hh.get("pwd_count_calc") or 0,
                    "admin1": hh.get("admin1_name_hh", "Unknown Admin1"),
                    "country": hh.get("country_name_hh", "Unknown Country"),
                }
        return household_map

    @classmethod
    def _get_payment_plan_counts(
        cls, base_queryset: models.QuerySet, group_by_annotated_names: List[str]
    ) -> Dict[str, Dict[Tuple, int]]:
        potential_annotations = {
            "currency_code": Coalesce(F("currency"), Value("UNK")),
            "program_name": Coalesce(F("program__name"), F("household__program__name"), Value("Unknown Program")),
            "sector_name": Coalesce(F("program__sector"), F("household__program__sector"), Value("Unknown Sector")),
            "payment_status": Coalesce(F("status"), Value("Unknown Status")),
        }

        relevant_annotations = {
            name: expr for name, expr in potential_annotations.items() if name in group_by_annotated_names
        }
        annotated_plans_qs = base_queryset.filter(parent_id__isnull=False).annotate(**relevant_annotations)
        plans_base = annotated_plans_qs.values_list("parent_id", *group_by_annotated_names).distinct()

        total_counts = defaultdict(int)
        for plan_data in plans_base:
            key = tuple(plan_data[1:])
            total_counts[key] += 1

        finished_plans_base = (
            annotated_plans_qs.filter(parent__payment_verification_plans__status="FINISHED")
            .values_list("parent_id", *group_by_annotated_names)
            .distinct()
        )

        finished_counts = defaultdict(int)
        for plan_data in finished_plans_base:
            key = tuple(plan_data[1:])
            finished_counts[key] += 1

        return {"total": dict(total_counts), "finished": dict(finished_counts)}

    @classmethod
    def refresh_data(cls, identifier: str) -> List[Dict[str, Any]]:
        raise NotImplementedError


class DashboardDataCache(DashboardCacheBase):
    @classmethod
    def refresh_data(cls, business_area_slug: str) -> List[Dict[str, Any]]:
        try:
            business_area = BusinessArea.objects.using("read_only").get(slug=business_area_slug)
        except BusinessArea.DoesNotExist:
            cls.store_data(business_area_slug, [])
            return []

        base_payments_qs = cls._get_base_payment_queryset(business_area=business_area)

        household_ids: Set[UUID] = set(
            hh_id for hh_id in base_payments_qs.values_list("household_id", flat=True).distinct() if hh_id is not None
        )
        if not household_ids:
            cls.store_data(business_area_slug, [])
            return []

        household_map = cls._get_household_data(household_ids)

        plan_group_fields = ["currency_code", "program_name", "sector_name"]
        plan_counts = cls._get_payment_plan_counts(base_payments_qs, plan_group_fields)

        payment_data_iter = cls._get_payment_data(base_payments_qs).iterator(chunk_size=DEFAULT_ITERATOR_CHUNK_SIZE)

        summary: defaultdict[tuple, CountrySummaryDict] = defaultdict(
            lambda: {
                "total_usd": 0.0,
                "total_quantity": 0.0,
                "total_payments": 0,
                "individuals": 0,
                "children_counts": 0,
                "pwd_counts": 0,
                "reconciled_count": 0,
                "finished_payment_plans": 0,
                "total_payment_plans": 0,
                "_seen_households": set(),
            }
        )

        for payment in payment_data_iter:
            year = payment.get("year")
            month = payment.get("month")
            key = (
                year,
                month,
                payment.get("admin1_name", "Unknown Admin1"),
                payment.get("program_name", "Unknown Program"),
                payment.get("sector_name", "Unknown Sector"),
                payment.get("fsp_name", "Unknown FSP"),
                payment.get("delivery_type_name", "Unknown Delivery Type"),
                payment.get("payment_status", "Unknown Status"),
                payment.get("currency_code", "UNK"),
            )

            plan_key = tuple(payment.get(field, None) for field in plan_group_fields)
            current_summary = summary[key]
            current_summary["finished_payment_plans"] = plan_counts["finished"].get(plan_key, 0)
            current_summary["total_payment_plans"] = plan_counts["total"].get(plan_key, 0)

            current_summary["total_usd"] += float(payment.get("payment_quantity_usd") or 0.0)
            current_summary["total_quantity"] += float(payment.get("payment_quantity") or 0.0)
            current_summary["total_payments"] += 1
            current_summary["reconciled_count"] += int(payment.get("reconciled", 0))

            household_id = payment.get("household_id_val")
            if (
                household_id
                and isinstance(household_id, UUID)
                and household_id not in current_summary["_seen_households"]
            ):
                h_data = household_map.get(household_id, {})
                current_summary["individuals"] += int(h_data.get("size", 0))
                current_summary["children_counts"] += int(h_data.get("children_count", 0))
                current_summary["pwd_counts"] += int(h_data.get("pwd_count", 0))
                current_summary["_seen_households"].add(household_id)

        result_list = []
        for (year, month, admin1, program, sector, fsp, delivery_type, status, currency), totals in summary.items():
            month_name = "Unknown"
            if month and 1 <= month <= 12:
                month_name = calendar.month_name[month]

            result_list.append(
                {
                    "year": year,
                    "month": month_name,
                    "admin1": admin1,
                    "program": program,
                    "sector": sector,
                    "fsp": fsp,
                    "delivery_types": delivery_type,
                    "status": status,
                    "currency": currency,
                    "total_delivered_quantity_usd": totals["total_usd"],
                    "total_delivered_quantity": totals["total_quantity"],
                    "payments": totals["total_payments"],
                    "households": len(totals["_seen_households"]),
                    "individuals": totals["individuals"],
                    "children_counts": totals["children_counts"],
                    "pwd_counts": totals["pwd_counts"],
                    "reconciled": totals["reconciled_count"],
                    "finished_payment_plans": totals["finished_payment_plans"],
                    "total_payment_plans": totals["total_payment_plans"],
                }
            )

        serialized_data = cast(List[Dict[str, Any]], DashboardBaseSerializer(result_list, many=True).data)
        cls.store_data(business_area_slug, serialized_data)
        return serialized_data


class DashboardGlobalDataCache(DashboardCacheBase):
    @classmethod
    def refresh_data(cls, identifier: str = GLOBAL_SLUG) -> List[Dict[str, Any]]:
        base_payments_qs = cls._get_base_payment_queryset()

        household_ids: Set[UUID] = set(
            hh_id for hh_id in base_payments_qs.values_list("household_id", flat=True).distinct() if hh_id is not None
        )
        if not household_ids:
            cls.store_data(identifier, [])
            return []

        household_map = cls._get_household_data(household_ids)

        plan_group_fields = ["sector_name"]
        plan_counts = cls._get_payment_plan_counts(base_payments_qs, plan_group_fields)

        payment_data_iter = cls._get_payment_data(base_payments_qs).iterator(chunk_size=DEFAULT_ITERATOR_CHUNK_SIZE)

        summary: defaultdict[tuple, GlobalSummaryDict] = defaultdict(
            lambda: {
                "total_usd": 0.0,
                "total_payments": 0,
                "individuals": 0,
                "children_counts": 0,
                "pwd_counts": 0,
                "reconciled_count": 0,
                "finished_payment_plans": 0,
                "total_payment_plans": 0,
                "_seen_households": set(),
            }
        )

        for payment in payment_data_iter:
            year = payment.get("year")
            key = (
                year,
                payment.get("business_area_name", "Unknown Country"),
                payment.get("sector_name", "Unknown Sector"),
                payment.get("delivery_type_name", "Unknown Delivery Type"),
                payment.get("payment_status", "Unknown Status"),
            )

            plan_key = tuple(payment.get(field, None) for field in plan_group_fields)
            current_summary = summary[key]
            current_summary["finished_payment_plans"] = plan_counts["finished"].get(plan_key, 0)
            current_summary["total_payment_plans"] = plan_counts["total"].get(plan_key, 0)
            current_summary["total_usd"] += float(payment.get("payment_quantity_usd") or 0.0)
            current_summary["total_payments"] += 1
            current_summary["reconciled_count"] += int(payment.get("reconciled", 0))

            household_id = payment.get("household_id_val")
            if (
                household_id
                and isinstance(household_id, UUID)
                and household_id not in current_summary["_seen_households"]
            ):
                h_data = household_map.get(household_id, {})
                current_summary["individuals"] += int(h_data.get("size", 0))
                current_summary["children_counts"] += int(h_data.get("children_count", 0))
                current_summary["pwd_counts"] += int(h_data.get("pwd_count", 0))
                current_summary["_seen_households"].add(household_id)

        result_list = []
        for (year, country, sector, delivery_type, status), totals in summary.items():
            result_list.append(
                {
                    "year": year,
                    "country": country,
                    "sector": sector,
                    "delivery_types": delivery_type,
                    "status": status,
                    "total_delivered_quantity_usd": totals["total_usd"],
                    "payments": totals["total_payments"],
                    "households": len(totals["_seen_households"]),
                    "individuals": totals["individuals"],
                    "children_counts": totals["children_counts"],
                    "pwd_counts": totals["pwd_counts"],
                    "reconciled": totals["reconciled_count"],
                    "finished_payment_plans": totals["finished_payment_plans"],
                    "total_payment_plans": totals["total_payment_plans"],
                }
            )

        serialized_data = cast(List[Dict[str, Any]], DashboardBaseSerializer(result_list, many=True).data)
        cls.store_data(identifier, serialized_data)
        return serialized_data<|MERGE_RESOLUTION|>--- conflicted
+++ resolved
@@ -104,10 +104,7 @@
                 parent__is_removed=False,
                 is_removed=False,
                 conflicted=False,
-<<<<<<< HEAD
                 excluded=False,
-=======
->>>>>>> c7c7e4c5
             )
             .exclude(status__in=["Transaction Erroneous", "Not Distributed", "Force failed", "Manually Cancelled"])
         )
@@ -139,11 +136,7 @@
             fsp_name=Coalesce(F("financial_service_provider__name"), Value("Unknown FSP")),
             delivery_type_name=Coalesce(F("delivery_type__name"), Value("Unknown Delivery Type")),
             payment_status=Coalesce(F("status"), Value("Unknown Status")),
-<<<<<<< HEAD
             reconciled=Count("pk", filter=Q(payment_verifications__isnull=False), distinct=True),
-=======
-            reconciled=Count("pk", filter=Q(payment_verifications__isnull=False), distinct=False),
->>>>>>> c7c7e4c5
             household_id_val=F("household_id"),
             parent_id_val=F("parent_id"),
         ).values(
