--- conflicted
+++ resolved
@@ -17,15 +17,9 @@
         while True:
             if self.cache.add(self.key, "LOCKED", self.timeout):
                 return self
-<<<<<<< HEAD
-            if time.time() - start > self.blocking_timeout:
-                raise TimeoutError(f"Could not acquire lock {self.key}")
-            time.sleep(0.1)
-=======
             if time.time() - start > self.blocking_timeout:  # pragma: no cover
                 raise TimeoutError(f"Could not acquire lock {self.key}")  # pragma: no cover
             time.sleep(0.1)  # pragma: no cover
->>>>>>> 9e6ae8de
 
     def __exit__(self, exc_type: Optional[type], exc: Optional[BaseException], tb: Optional[Any]) -> None:
         self.cache.delete(self.key)
