import logging
import time
import typing
from io import BytesIO
from typing import Dict, List, Optional, Tuple
from urllib.parse import urlparse

from django.conf import settings

import requests
from requests import Response
from requests.adapters import HTTPAdapter
from requests.exceptions import RetryError
from requests.packages.urllib3.util.retry import Retry

from hct_mis_api.apps.core.models import XLSXKoboTemplate
from hct_mis_api.apps.utils.exceptions import log_and_raise

logger = logging.getLogger(__name__)


class CountryCodeNotProvided(Exception):
    pass


class KoboRequestsSession(requests.Session):
    AUTH_DOMAINS = [urlparse(settings.KOBO_URL).hostname]

    def should_strip_auth(self, old_url: str, new_url: str) -> bool:
        new_parsed = urlparse(new_url)
        if new_parsed.hostname in KoboRequestsSession.AUTH_DOMAINS:  # pragma: no cover
            return False
        return super().should_strip_auth(
            old_url, new_url
        )  # type: ignore # FIXME: Call to untyped function "should_strip_auth" in typed context


class KoboAPI:
<<<<<<< HEAD
    LIMIT = 30_000
    FORMAT = "json"
=======
    def __init__(self, business_area_slug: Optional[str] = None):
        if business_area_slug is not None:
            self.business_area = BusinessArea.objects.get(slug=business_area_slug)
            self.KPI_URL = self.business_area.kobo_url or settings.KOBO_URL
        else:
            self.business_area = None
            self.KPI_URL = settings.KOBO_URL
>>>>>>> 0f166be4

    def __init__(
        self, kpi_url: Optional[str] = None, token: Optional[str] = None, project_views_id: Optional[str] = None
    ) -> None:
        self._kpi_url = kpi_url or settings.KOBO_KF_URL
        self._token = token or settings.KOBO_MASTER_API_TOKEN
        self._project_views_id = project_views_id or settings.KOBO_PROJECT_VIEWS_ID

        self._client = KoboRequestsSession()
        self._set_token()

    def _set_token(self) -> None:
        retries = Retry(total=5, backoff_factor=1, status_forcelist=[502, 503, 504], allowed_methods=False)
        self._client.mount(self._kpi_url, HTTPAdapter(max_retries=retries))
        self._client.headers.update({"Authorization": f"token {self._token}"})

    def _get_paginated_request(self, url: str) -> List[Dict]:
        next_url = url
        results: List = []

        while next_url:
            response = self._get_request(next_url)
            data = response.json()
            next_url = data["next"]
            results.extend(data["results"])
        return results

<<<<<<< HEAD
    def _get_request(self, url: str) -> Response:
        response = self._client.get(url=url)
        try:
            response.raise_for_status()
        except requests.exceptions.HTTPError as e:  # pragma: no cover
            logger.exception(e)
=======
    def _get_url(
        self,
        endpoint: str,
        append_api: bool = True,
        add_limit: bool = True,
        additional_query_params: Optional[Any] = None,
    ) -> str:
        endpoint.strip("/")
        if endpoint != "token" and append_api is True:
            endpoint = f"api/v2/{endpoint}"
        # According to the Kobo API documentation,
        # the maximum limit per page is 30000
        query_params = f"format=json{'&limit=30000' if add_limit else ''}"
        if additional_query_params is not None:
            query_params += f"&{additional_query_params}"
        return f"{self.KPI_URL}/{endpoint}?{query_params}"

    def _get_token(self) -> None:
        self._client = KoboRequestsSession()
        retries = Retry(total=5, backoff_factor=1, status_forcelist=[502, 503, 504], allowed_methods=False)
        self._client.mount(self.KPI_URL, HTTPAdapter(max_retries=retries))

        if self.business_area is None:
            token = settings.KOBO_MASTER_API_TOKEN
        else:
            token = self.business_area.kobo_token

        if not token:
            msg = f"KOBO Token is not set for business area {self.business_area}"
            logger.warning(msg)
            raise TokenNotProvided(msg)

        self._client.headers.update({"Authorization": f"token {token}"})

    def _handle_request(self, url: str) -> Dict:
        response = self._client.get(url=url)
        try:
            response.raise_for_status()
        except requests.exceptions.HTTPError as e:
            logger.warning(e)
>>>>>>> 0f166be4
            raise
        return response

    def _post_request(
        self, url: str, data: Optional[Dict] = None, files: Optional[typing.IO] = None
    ) -> Response:  # pragma: no cover
        return self._client.post(url=url, data=data, files=files)

    def create_template_from_file(
        self, bytes_io_file: typing.IO, xlsx_kobo_template_object: XLSXKoboTemplate, template_id: str = ""
    ) -> Optional[Tuple[Dict, str]]:  # pragma: no cover
        # TODO: not sure if this actually works
        if not template_id:
            data = {
                "name": "Untitled",
                "asset_type": "template",
                "description": "",
                "sector": "",
                "country": "",
                "share-metadata": False,
            }
            endpoint = "api/v2/assets"
            query_params = f"format={self.FORMAT}"
            url = f"{self._kpi_url}/{endpoint}?{query_params}"
            asset_response = self._post_request(url=url, data=data)
            try:
                asset_response.raise_for_status()
            except requests.exceptions.HTTPError as e:
                logger.warning(e)
                raise
            asset_response_dict = asset_response.json()
            asset_uid = asset_response_dict.get("uid")
        else:
            asset_uid = template_id

        file_import_data = {
            "assetUid": asset_uid,
            "destination": f"{self._kpi_url}/assets/{asset_uid}?format={self.FORMAT}",
        }
        file_import_response = self._post_request(
            url=f"{self._kpi_url}/imports?format={self.FORMAT}",
            data=file_import_data,
            files={"file": bytes_io_file},  # type: ignore # FIXME
        )
        file_import_response_dict = file_import_response.json()
        url = file_import_response_dict.get("url")

        attempts = 5
        while attempts >= 0:
            response = self._get_request(url)
            response_dict = response.json()
            import_status = response_dict.get("status")
            if import_status == "processing":
                xlsx_kobo_template_object.status = XLSXKoboTemplate.PROCESSING
                xlsx_kobo_template_object.save()
                attempts -= 1
                time.sleep(1)
            else:
                return response_dict, asset_uid

        log_and_raise("Fetching import data took too long", error_type=RetryError)
        return None

<<<<<<< HEAD
    def get_all_projects_data(self, country_code: str) -> List:
        if not country_code:
            raise CountryCodeNotProvided("No country code provided")
        endpoint = f"api/v2/project-views/{self._project_views_id}/assets/"
        query_params = f"format={self.FORMAT}&limit={self.LIMIT}"
        query_params += f"&q=settings__country_codes__icontains:{country_code.upper()}"
        url = f"{self._kpi_url}/{endpoint}?{query_params}"
        return self._get_paginated_request(url)
=======
    def get_all_projects_data(self) -> List:
        if not self.business_area:
            logger.warning("Business area is not provided")
            raise ValueError("Business area is not provided")
        projects_url = self._get_url("assets/")

        results = self._handle_paginated_results(projects_url)
        return filter_by_owner(results, self.business_area)
>>>>>>> 0f166be4

    def get_single_project_data(self, uid: str) -> Dict:
        endpoint = f"api/v2/assets/{uid}/"
        query_params = f"format={self.FORMAT}&limit={self.LIMIT}"
        url = f"{self._kpi_url}/{endpoint}?{query_params}"
        response = self._get_request(url)
        return response.json()

    def get_project_submissions(self, uid: str, only_active_submissions: bool) -> List[Dict]:
        endpoint = f"api/v2/assets/{uid}/data/"
        query_params = f"format={self.FORMAT}&limit={self.LIMIT}"
        if only_active_submissions:
            additional_query_params = 'query={"_validation_status.uid":"validation_status_approved"}'
            query_params += f"&{additional_query_params}"
        url = f"{self._kpi_url}/{endpoint}?{query_params}"
        return self._get_paginated_request(url)

<<<<<<< HEAD
    def get_attached_file(self, url: str) -> BytesIO:  # pragma: no cover
        response = self._get_request(url)
=======
    def get_attached_file(self, url: str) -> BytesIO:
        response = self._client.get(url=url)
        try:
            response.raise_for_status()
        except requests.exceptions.HTTPError as e:
            logger.warning(e)
            raise
>>>>>>> 0f166be4
        return BytesIO(response.content)<|MERGE_RESOLUTION|>--- conflicted
+++ resolved
@@ -24,7 +24,7 @@
 
 
 class KoboRequestsSession(requests.Session):
-    AUTH_DOMAINS = [urlparse(settings.KOBO_URL).hostname]
+    AUTH_DOMAINS = [urlparse(settings.KOBO_URL).hostname, urlparse(settings.KOBO_URL).hostname]
 
     def should_strip_auth(self, old_url: str, new_url: str) -> bool:
         new_parsed = urlparse(new_url)
@@ -36,23 +36,13 @@
 
 
 class KoboAPI:
-<<<<<<< HEAD
     LIMIT = 30_000
     FORMAT = "json"
-=======
-    def __init__(self, business_area_slug: Optional[str] = None):
-        if business_area_slug is not None:
-            self.business_area = BusinessArea.objects.get(slug=business_area_slug)
-            self.KPI_URL = self.business_area.kobo_url or settings.KOBO_URL
-        else:
-            self.business_area = None
-            self.KPI_URL = settings.KOBO_URL
->>>>>>> 0f166be4
 
     def __init__(
         self, kpi_url: Optional[str] = None, token: Optional[str] = None, project_views_id: Optional[str] = None
     ) -> None:
-        self._kpi_url = kpi_url or settings.KOBO_KF_URL
+        self._kpi_url = kpi_url or settings.KOBO_URL
         self._token = token or settings.KOBO_MASTER_API_TOKEN
         self._project_views_id = project_views_id or settings.KOBO_PROJECT_VIEWS_ID
 
@@ -75,55 +65,12 @@
             results.extend(data["results"])
         return results
 
-<<<<<<< HEAD
     def _get_request(self, url: str) -> Response:
         response = self._client.get(url=url)
         try:
             response.raise_for_status()
         except requests.exceptions.HTTPError as e:  # pragma: no cover
             logger.exception(e)
-=======
-    def _get_url(
-        self,
-        endpoint: str,
-        append_api: bool = True,
-        add_limit: bool = True,
-        additional_query_params: Optional[Any] = None,
-    ) -> str:
-        endpoint.strip("/")
-        if endpoint != "token" and append_api is True:
-            endpoint = f"api/v2/{endpoint}"
-        # According to the Kobo API documentation,
-        # the maximum limit per page is 30000
-        query_params = f"format=json{'&limit=30000' if add_limit else ''}"
-        if additional_query_params is not None:
-            query_params += f"&{additional_query_params}"
-        return f"{self.KPI_URL}/{endpoint}?{query_params}"
-
-    def _get_token(self) -> None:
-        self._client = KoboRequestsSession()
-        retries = Retry(total=5, backoff_factor=1, status_forcelist=[502, 503, 504], allowed_methods=False)
-        self._client.mount(self.KPI_URL, HTTPAdapter(max_retries=retries))
-
-        if self.business_area is None:
-            token = settings.KOBO_MASTER_API_TOKEN
-        else:
-            token = self.business_area.kobo_token
-
-        if not token:
-            msg = f"KOBO Token is not set for business area {self.business_area}"
-            logger.warning(msg)
-            raise TokenNotProvided(msg)
-
-        self._client.headers.update({"Authorization": f"token {token}"})
-
-    def _handle_request(self, url: str) -> Dict:
-        response = self._client.get(url=url)
-        try:
-            response.raise_for_status()
-        except requests.exceptions.HTTPError as e:
-            logger.warning(e)
->>>>>>> 0f166be4
             raise
         return response
 
@@ -187,7 +134,6 @@
         log_and_raise("Fetching import data took too long", error_type=RetryError)
         return None
 
-<<<<<<< HEAD
     def get_all_projects_data(self, country_code: str) -> List:
         if not country_code:
             raise CountryCodeNotProvided("No country code provided")
@@ -196,16 +142,6 @@
         query_params += f"&q=settings__country_codes__icontains:{country_code.upper()}"
         url = f"{self._kpi_url}/{endpoint}?{query_params}"
         return self._get_paginated_request(url)
-=======
-    def get_all_projects_data(self) -> List:
-        if not self.business_area:
-            logger.warning("Business area is not provided")
-            raise ValueError("Business area is not provided")
-        projects_url = self._get_url("assets/")
-
-        results = self._handle_paginated_results(projects_url)
-        return filter_by_owner(results, self.business_area)
->>>>>>> 0f166be4
 
     def get_single_project_data(self, uid: str) -> Dict:
         endpoint = f"api/v2/assets/{uid}/"
@@ -223,16 +159,6 @@
         url = f"{self._kpi_url}/{endpoint}?{query_params}"
         return self._get_paginated_request(url)
 
-<<<<<<< HEAD
     def get_attached_file(self, url: str) -> BytesIO:  # pragma: no cover
         response = self._get_request(url)
-=======
-    def get_attached_file(self, url: str) -> BytesIO:
-        response = self._client.get(url=url)
-        try:
-            response.raise_for_status()
-        except requests.exceptions.HTTPError as e:
-            logger.warning(e)
-            raise
->>>>>>> 0f166be4
         return BytesIO(response.content)