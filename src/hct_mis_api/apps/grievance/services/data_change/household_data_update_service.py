from datetime import date, datetime
<<<<<<< HEAD
from typing import Any, Dict, List
=======
>>>>>>> 04343e8c

from django.contrib.auth.models import AbstractUser
from django.shortcuts import get_object_or_404

from django_countries.fields import Country

from hct_mis_api.apps.activity_log.models import log_create
from hct_mis_api.apps.activity_log.utils import copy_model_object
from hct_mis_api.apps.core.utils import to_snake_case
from hct_mis_api.apps.geo import models as geo_models
from hct_mis_api.apps.geo.models import Area
from hct_mis_api.apps.grievance.models import (
    GrievanceTicket,
    TicketHouseholdDataUpdateDetails,
)
from hct_mis_api.apps.grievance.services.data_change.data_change_service import (
    DataChangeService,
)
from hct_mis_api.apps.grievance.services.data_change.utils import (
    cast_flex_fields,
    handle_role,
    is_approved,
    to_date_string,
    verify_flex_fields,
)
from hct_mis_api.apps.household.models import Household, Individual
from hct_mis_api.apps.household.services.household_recalculate_data import (
    recalculate_data,
)


def _prepare_roles_with_approve_status(roles_data: List[Dict[Any, Any]]) -> List[Dict[str, Any]]:
    roles_with_approve_status = []
    for role in roles_data:
        individual = role["individual"]
        roles_with_approve_status.append(
            {
                "value": role["new_role"],
                "approve_status": False,
                "previous_value": individual.role,
                "individual_id": str(individual.pk),
                "full_name": individual.full_name,
                "unicef_id": individual.unicef_id,
            }
        )
    return roles_with_approve_status


class HouseholdDataUpdateService(DataChangeService):
    def save(self) -> list[GrievanceTicket]:
        data_change_extras = self.extras.get("issue_type")
        household_data_update_issue_type_extras = data_change_extras.get("household_data_update_issue_type_extras")
        household = household_data_update_issue_type_extras.get("household")
        household_data = household_data_update_issue_type_extras.get("household_data", {})
        roles = household_data.pop("roles", [])
        to_date_string(household_data, "start")
        to_date_string(household_data, "end")
        flex_fields = {to_snake_case(field): value for field, value in household_data.pop("flex_fields", {}).items()}
        verify_flex_fields(flex_fields, "households")
        household_data_with_approve_status = {
            to_snake_case(field): {"value": value, "approve_status": False} for field, value in household_data.items()
        }
        for field in household_data_with_approve_status.keys():
            current_value = getattr(household, field, None)
            if isinstance(current_value, datetime | date):
                current_value = current_value.isoformat()
            if isinstance(current_value, Country):
                current_value = current_value.alpha3
            if isinstance(current_value, geo_models.Country):
                current_value = current_value.iso_code3
            household_data_with_approve_status[field]["previous_value"] = current_value

        if admin_area_title := household_data_with_approve_status.get("admin_area_title", None):
            area = getattr(household, "admin_area", None)
            current_value = getattr(area, "p_code", None)

            if value := admin_area_title.get("value", None):
                admin_area_title["value"] = value
            admin_area_title["previous_value"] = current_value
            household_data_with_approve_status["admin_area_title"] = admin_area_title

        flex_fields_with_approve_status = {
            field: {"value": value, "approve_status": False, "previous_value": household.flex_fields.get(field)}
            for field, value in flex_fields.items()
        }
        household_data_with_approve_status["flex_fields"] = flex_fields_with_approve_status
        if roles:
            household_data_with_approve_status["roles"] = _prepare_roles_with_approve_status(roles)  # type: ignore

        ticket_individual_data_update_details = TicketHouseholdDataUpdateDetails(
            household_data=household_data_with_approve_status,
            household=household,
            ticket=self.grievance_ticket,
        )
        ticket_individual_data_update_details.save()
        self.grievance_ticket.refresh_from_db()
        return [self.grievance_ticket]

    def update(self) -> GrievanceTicket:
        ticket_details = self.grievance_ticket.household_data_update_ticket_details
        household_data_update_new_extras = self.extras.get("household_data_update_issue_type_extras")
        household = ticket_details.household
        new_household_data = household_data_update_new_extras.get("household_data", {})
        to_date_string(new_household_data, "start")
        to_date_string(new_household_data, "end")
        roles = new_household_data.pop("roles", [])
        flex_fields = {
            to_snake_case(field): value for field, value in new_household_data.pop("flex_fields", {}).items()
        }
        verify_flex_fields(flex_fields, "households")
        household_data_with_approve_status = {
            to_snake_case(field): {"value": value, "approve_status": False}
            for field, value in new_household_data.items()
        }
        for field in household_data_with_approve_status.keys():
            current_value = getattr(household, field, None)
            if isinstance(current_value, datetime | date):
                current_value = current_value.isoformat()
            if isinstance(current_value, Country):
                current_value = current_value.alpha3
            if isinstance(current_value, geo_models.Country):
                current_value = current_value.iso_code3
            household_data_with_approve_status[field]["previous_value"] = current_value

        if admin_area_title := household_data_with_approve_status.get("admin_area_title", None):
            area = getattr(household, "admin_area", None)
            current_value = getattr(area, "p_code", None)

            if value := admin_area_title.get("value", None):
                admin_area_title["value"] = value.split("-")[1].strip()
            admin_area_title["previous_value"] = current_value
            household_data_with_approve_status["admin_area_title"] = admin_area_title

        flex_fields_with_approve_status = {
            field: {"value": value, "approve_status": False, "previous_value": household.flex_fields.get(field)}
            for field, value in flex_fields.items()
        }
        household_data_with_approve_status["flex_fields"] = flex_fields_with_approve_status
        if roles:
            household_data_with_approve_status["roles"] = _prepare_roles_with_approve_status(roles)  # type: ignore
        ticket_details.household_data = household_data_with_approve_status
        ticket_details.save()
        self.grievance_ticket.refresh_from_db()
        return self.grievance_ticket

    def close(self, user: AbstractUser) -> None:
        ticket_details = self.grievance_ticket.household_data_update_ticket_details
        if not ticket_details:
            return
        details = self.grievance_ticket.household_data_update_ticket_details
        household = details.household
        old_household = copy_model_object(household)
        household_data = details.household_data
        country_origin = household_data.get("country_origin", {})
        country = household_data.get("country", {})
        admin_area_title = household_data.pop("admin_area_title", {})
        flex_fields_with_additional_data = household_data.pop("flex_fields", {})
        roles_data = sorted(household_data.pop("roles", []), key=lambda x: x["value"] != "PRIMARY")
        flex_fields = {
            field: data.get("value")
            for field, data in flex_fields_with_additional_data.items()
            if isinstance(data, dict) and data.get("approve_status") is True
        }
        if country_origin.get("value") is not None:
            household_data["country_origin"]["value"] = geo_models.Country.objects.filter(
                iso_code3=country_origin.get("value")
            ).first()
        if country.get("value") is not None:
            household_data["country"]["value"] = geo_models.Country.objects.filter(
                iso_code3=country.get("value")
            ).first()
        only_approved_data = {
            field: value_and_approve_status.get("value")
            for field, value_and_approve_status in household_data.items()
            if is_approved(value_and_approve_status)
        }
        merged_flex_fields = {}
        cast_flex_fields(flex_fields)
        if household.flex_fields is not None:
            merged_flex_fields.update(household.flex_fields)
        merged_flex_fields.update(flex_fields)

        Household.objects.filter(id=household.id).update(flex_fields=merged_flex_fields, **only_approved_data)
        updated_household = Household.objects.get(id=household.id)

        if admin_area_title.get("value") is not None and is_approved(admin_area_title):
            area = Area.objects.filter(p_code=admin_area_title.get("value")).first()
            updated_household.set_admin_areas(area)
        # update Roles
        for role in roles_data:
            # update only approved roles
            if role.get("approve_status") is True:
                individual_id = role["individual_id"]
                individual = get_object_or_404(Individual, id=individual_id)
                handle_role(role.get("value"), household, individual)

        new_household = Household.objects.select_for_update().get(id=household.id)
        recalculate_data(new_household)
        updated_household = Household.objects.get(id=household.id)  # refresh_from_db() doesn't work here
        log_create(
            Household.ACTIVITY_LOG_MAPPING,
            "business_area",
            user,
            self.grievance_ticket.programs.all(),
            old_household,
            updated_household,
        )<|MERGE_RESOLUTION|>--- conflicted
+++ resolved
@@ -1,8 +1,5 @@
 from datetime import date, datetime
-<<<<<<< HEAD
-from typing import Any, Dict, List
-=======
->>>>>>> 04343e8c
+from typing import Any
 
 from django.contrib.auth.models import AbstractUser
 from django.shortcuts import get_object_or_404
@@ -34,7 +31,7 @@
 )
 
 
-def _prepare_roles_with_approve_status(roles_data: List[Dict[Any, Any]]) -> List[Dict[str, Any]]:
+def _prepare_roles_with_approve_status(roles_data: list[dict[Any, Any]]) -> list[dict[str, Any]]:
     roles_with_approve_status = []
     for role in roles_data:
         individual = role["individual"]
