--- conflicted
+++ resolved
@@ -23,11 +23,6 @@
 )
 from hct_mis_api.apps.core.models import FlexibleAttribute
 from hct_mis_api.apps.core.utils import (
-<<<<<<< HEAD
-=======
-    decode_id_string,
-    decode_id_string_required,
->>>>>>> af4bb348
     encode_id_base64,
     encode_id_base64_required,
     serialize_flex_attributes,
@@ -223,40 +218,6 @@
     return document
 
 
-<<<<<<< HEAD
-def handle_add_payment_channel(payment_channel: Dict, individual: Individual) -> Optional[BankAccountInfo]:
-    payment_channel_type = payment_channel.get("type")
-    if payment_channel_type == "BANK_TRANSFER":
-        bank_name = payment_channel.get("bank_name")
-        bank_account_number = payment_channel.get("bank_account_number")
-        return BankAccountInfo(
-            individual=individual,
-            bank_name=bank_name,
-            bank_account_number=bank_account_number,
-            account_holder_name=payment_channel.get("account_holder_name", ""),
-            bank_branch_name=payment_channel.get("bank_branch_name", ""),
-            rdi_merge_status=MergeStatusModel.MERGED,
-        )
-    return None
-
-
-def handle_update_payment_channel(payment_channel: Dict) -> Optional[BankAccountInfo]:
-    payment_channel_type = payment_channel.get("type")
-    payment_channel_id = payment_channel.get("id")
-
-    if payment_channel_type == "BANK_TRANSFER":
-        bank_account_info = get_object_or_404(BankAccountInfo, id=payment_channel_id)
-        bank_account_info.bank_name = payment_channel.get("bank_name")
-        bank_account_info.bank_account_number = payment_channel.get("bank_account_number")
-        bank_account_info.account_holder_name = payment_channel.get("account_holder_name", "")
-        bank_account_info.bank_branch_name = payment_channel.get("bank_branch_name", "")
-        return bank_account_info
-
-    return None
-
-
-=======
->>>>>>> af4bb348
 def handle_add_identity(identity: Dict, individual: Individual) -> IndividualIdentity:
     partner_name = identity.get("partner")
     country_code = identity.get("country")
@@ -300,7 +261,7 @@
     items = []
     for account in accounts:
         _id = account.pop("id")
-        delivery_mechanism_data = get_object_or_404(Account, id=decode_id_string_required(_id))
+        delivery_mechanism_data = get_object_or_404(Account, id=_id)
         data = {
             "id": _id,
             "name": delivery_mechanism_data.account_type.key,
@@ -319,7 +280,7 @@
 
 
 def handle_update_account(account: Dict) -> Optional[Account]:
-    account_instance = get_object_or_404(Account, id=decode_id_string(account.get("id")))
+    account_instance = get_object_or_404(Account, id=account.get("id"))
     data_fields_dict = {field["name"]: field["value"] for field in account["data_fields"]}
     account_instance.account_data = data_fields_dict
     return account_instance
@@ -408,27 +369,6 @@
     return previous_identities
 
 
-<<<<<<< HEAD
-def prepare_previous_payment_channels(payment_channels_to_remove_with_approve_status: List[Dict]) -> Dict[str, Any]:
-    previous_payment_channels = {}
-    for payment_channel_data in payment_channels_to_remove_with_approve_status:
-        payment_channel_id: str = payment_channel_data.get("value", "")
-        bank_account_info = get_object_or_404(BankAccountInfo, id=payment_channel_id)
-        previous_payment_channels[payment_channel_id] = {
-            "id": payment_channel_id,
-            "individual": encode_id_base64(bank_account_info.individual.id, "Individual"),
-            "bank_name": bank_account_info.bank_name,
-            "bank_account_number": bank_account_info.bank_account_number,
-            "account_holder_name": bank_account_info.account_holder_name,
-            "bank_branch_name": bank_account_info.bank_branch_name,
-            "type": "BANK_TRANSFER",
-        }
-
-    return previous_payment_channels
-
-
-=======
->>>>>>> af4bb348
 def prepare_edit_identities(identities: List[Dict]) -> List[Dict]:
     edited_identities = []
     for identity_data in identities:
@@ -461,52 +401,6 @@
     return edited_identities
 
 
-<<<<<<< HEAD
-def prepare_edit_payment_channel(payment_channels: List[Dict]) -> List[Dict]:
-    items = []
-
-    handlers = {
-        "BANK_TRANSFER": handle_bank_transfer_payment_method,
-    }
-
-    for pc in payment_channels:
-        if type_ := pc.get("type"):
-            if handler := handlers.get(type_):
-                items.append(handler(pc))
-    return items
-
-
-def handle_bank_transfer_payment_method(pc: Dict) -> Dict:
-    bank_account_number = pc.get("bank_account_number")
-    bank_name = pc.get("bank_name")
-    encoded_id = pc.get("id")
-    payment_channel_type = pc.get("type")
-    bank_account_info = get_object_or_404(BankAccountInfo, id=encoded_id)
-    return {
-        "approve_status": False,
-        "value": {
-            "id": encoded_id,
-            "individual": encode_id_base64(bank_account_info.individual.id, "Individual"),
-            "bank_account_number": bank_account_number,
-            "bank_name": bank_name,
-            "type": payment_channel_type,
-            "account_holder_name": pc.get("account_holder_name", ""),
-            "bank_branch_name": pc.get("bank_branch_name", ""),
-        },
-        "previous_value": {
-            "id": encoded_id,
-            "individual": encode_id_base64(bank_account_info.individual.id, "Individual"),
-            "bank_account_number": bank_account_info.bank_account_number,
-            "bank_name": bank_account_info.bank_name,
-            "type": payment_channel_type,
-            "account_holder_name": bank_account_info.account_holder_name,
-            "bank_branch_name": bank_account_info.bank_branch_name,
-        },
-    }
-
-
-=======
->>>>>>> af4bb348
 def generate_filename() -> str:
     file_name = "".join(random.choices(string.ascii_uppercase + string.digits, k=3))
     return f"{file_name}-{timezone.now()}"
