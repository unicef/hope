import dataclasses
from datetime import date, datetime
from typing import Any, Dict, List, Optional

from django.contrib.auth.models import AbstractUser
from django.db import transaction
from django.utils import timezone

from rest_framework.exceptions import ValidationError

from hct_mis_api.apps.activity_log.models import log_create
from hct_mis_api.apps.activity_log.utils import copy_model_object
from hct_mis_api.apps.core.utils import to_snake_case
from hct_mis_api.apps.geo.models import Area, Country
from hct_mis_api.apps.grievance.celery_tasks import (
    deduplicate_and_check_against_sanctions_list_task_single_individual,
)
from hct_mis_api.apps.grievance.models import (
    GrievanceTicket,
    TicketIndividualDataUpdateDetails,
)
from hct_mis_api.apps.grievance.services.data_change.data_change_service import (
    DataChangeService,
)
from hct_mis_api.apps.grievance.services.data_change.utils import (
    cast_flex_fields,
    convert_to_empty_string_if_null,
    handle_add_account,
    handle_add_document,
    handle_add_identity,
    handle_document,
    handle_edit_document,
    handle_edit_identity,
    handle_role,
    handle_update_account,
    is_approved,
    prepare_edit_accounts_save,
    prepare_edit_documents,
    prepare_edit_identities,
    prepare_previous_documents,
    prepare_previous_identities,
    save_images,
    to_date_string,
    to_phone_number_str,
    update_es,
    verify_flex_fields,
)
from hct_mis_api.apps.grievance.services.reassign_roles_services import (
    reassign_roles_on_update_service,
)
from hct_mis_api.apps.household.models import (
    HEAD,
    Document,
    Household,
    Individual,
    IndividualIdentity,
)
from hct_mis_api.apps.household.services.household_recalculate_data import (
    recalculate_data,
)
from hct_mis_api.apps.payment.models import Account
from hct_mis_api.apps.utils.phone import is_valid_phone_number


@dataclasses.dataclass
class AccountPayloadField:
    name: str
    value: Optional[str] = None
    previous_value: Optional[str] = None


@dataclasses.dataclass
class AccountPayload:
    id: str
    name: str
    approve_status: bool
    data_fields: List[AccountPayloadField]


class IndividualDataUpdateService(DataChangeService):
    def save(self) -> List[GrievanceTicket]:
        data_change_extras = self.extras.get("issue_type")
        individual_data_update_issue_type_extras = data_change_extras.get("individual_data_update_issue_type_extras")
        individual = individual_data_update_issue_type_extras.get("individual")
        individual_data = individual_data_update_issue_type_extras.get("individual_data", {})
        documents = individual_data.pop("documents", [])
        documents_to_remove = individual_data.pop("documents_to_remove", [])
        documents_to_edit = individual_data.pop("documents_to_edit", [])
        identities = individual_data.pop("identities", [])
        identities_to_remove = individual_data.pop("identities_to_remove", [])
        identities_to_edit = individual_data.pop("identities_to_edit", [])
        accounts = individual_data.pop("accounts", [])
        accounts_to_edit = individual_data.pop("accounts_to_edit", [])
        to_phone_number_str(individual_data, "phone_no")
        to_phone_number_str(individual_data, "phone_no_alternative")
        to_phone_number_str(individual_data, "payment_delivery_phone_no")
        to_date_string(individual_data, "birth_date")
        flex_fields = {to_snake_case(field): value for field, value in individual_data.pop("flex_fields", {}).items()}
        verify_flex_fields(flex_fields, "individuals")
        save_images(flex_fields, "individuals")
        individual_data_with_approve_status: Dict[str, Any] = {
            to_snake_case(field): {"value": value, "approve_status": False} for field, value in individual_data.items()
        }
        for field in individual_data_with_approve_status.keys():
            current_value = getattr(individual, field, None)
            if isinstance(current_value, (datetime, date)):
                current_value = current_value.isoformat()
            elif field in ("phone_no", "phone_no_alternative", "payment_delivery_phone_no"):
                current_value = str(current_value)
            elif field == "role":
                current_value = individual.role
            individual_data_with_approve_status[field]["previous_value"] = current_value
        documents_with_approve_status = [
            {"value": handle_document(document), "approve_status": False} for document in documents
        ]
        documents_to_remove_with_approve_status = [
            {"value": document_id, "approve_status": False} for document_id in documents_to_remove
        ]
        identities_with_approve_status = [{"value": identity, "approve_status": False} for identity in identities]
        identities_to_remove_with_approve_status = [
            {"value": identity_id, "approve_status": False} for identity_id in identities_to_remove
        ]
        accounts_with_approve_status = [{"value": account, "approve_status": False} for account in accounts]
        flex_fields_with_approve_status = {
            field: {"value": value, "approve_status": False, "previous_value": individual.flex_fields.get(field)}
            for field, value in flex_fields.items()
        }
        individual_data_with_approve_status["documents"] = documents_with_approve_status
        individual_data_with_approve_status["documents_to_remove"] = documents_to_remove_with_approve_status
        individual_data_with_approve_status["documents_to_edit"] = prepare_edit_documents(documents_to_edit)
        individual_data_with_approve_status["previous_documents"] = prepare_previous_documents(
            documents_to_remove_with_approve_status
        )
        individual_data_with_approve_status["identities"] = identities_with_approve_status
        individual_data_with_approve_status["identities_to_remove"] = identities_to_remove_with_approve_status
        individual_data_with_approve_status["identities_to_edit"] = prepare_edit_identities(identities_to_edit)
        individual_data_with_approve_status["previous_identities"] = prepare_previous_identities(
            identities_to_remove_with_approve_status
        )
        individual_data_with_approve_status["accounts"] = accounts_with_approve_status
        individual_data_with_approve_status["accounts_to_edit"] = prepare_edit_accounts_save(accounts_to_edit)
        individual_data_with_approve_status["flex_fields"] = flex_fields_with_approve_status

        ticket_individual_data_update_details = TicketIndividualDataUpdateDetails(
            individual_data=individual_data_with_approve_status,
            individual=individual,
            ticket=self.grievance_ticket,
        )
        ticket_individual_data_update_details.save()
        self.grievance_ticket.refresh_from_db()
        return [self.grievance_ticket]

    def update(self) -> GrievanceTicket:
        ticket_details = self.grievance_ticket.individual_data_update_ticket_details
        individual_data_update_extras = self.extras.get("individual_data_update_issue_type_extras")
        individual = ticket_details.individual
        new_individual_data = individual_data_update_extras.get("individual_data", {})
        documents = new_individual_data.pop("documents", [])
        documents_to_remove = new_individual_data.pop("documents_to_remove", [])
        documents_to_edit = new_individual_data.pop("documents_to_edit", [])
        identities = new_individual_data.pop("identities", [])
        identities_to_remove = new_individual_data.pop("identities_to_remove", [])
        identities_to_edit = new_individual_data.pop("identities_to_edit", [])
        flex_fields = {
            to_snake_case(field): value for field, value in new_individual_data.pop("flex_fields", {}).items()
        }
        to_phone_number_str(new_individual_data, "phone_no")
        to_phone_number_str(new_individual_data, "phone_no_alternative")
        to_phone_number_str(new_individual_data, "payment_delivery_phone_no")
        to_date_string(new_individual_data, "birth_date")
        verify_flex_fields(flex_fields, "individuals")
        save_images(flex_fields, "individuals")
        individual_data_with_approve_status: Dict[str, Any] = {
            to_snake_case(field): {"value": value, "approve_status": False}
            for field, value in new_individual_data.items()
        }
        for field in individual_data_with_approve_status.keys():
            current_value = getattr(individual, field, None)
            if isinstance(current_value, (datetime, date)):
                current_value = current_value.isoformat()
            elif field in ("phone_no", "phone_no_alternative", "payment_delivery_phone_no"):
                current_value = str(current_value)
            elif field == "role":
                current_value = individual.role
            individual_data_with_approve_status[field]["previous_value"] = current_value
        documents_with_approve_status = [
            {"value": handle_document(document), "approve_status": False} for document in documents
        ]
        documents_to_remove_with_approve_status = [
            {"value": document_id, "approve_status": False} for document_id in documents_to_remove
        ]
        identities_with_approve_status = [{"value": identity, "approve_status": False} for identity in identities]
        identities_to_remove_with_approve_status = [
            {"value": identity_id, "approve_status": False} for identity_id in identities_to_remove
        ]
        flex_fields_with_approve_status = {
            field: {"value": value, "approve_status": False, "previous_value": individual.flex_fields.get(field)}
            for field, value in flex_fields.items()
        }
        individual_data_with_approve_status["documents"] = documents_with_approve_status
        individual_data_with_approve_status["documents_to_remove"] = documents_to_remove_with_approve_status
        individual_data_with_approve_status["documents_to_edit"] = prepare_edit_documents(documents_to_edit)
        individual_data_with_approve_status["previous_documents"] = prepare_previous_documents(
            documents_to_remove_with_approve_status
        )
        individual_data_with_approve_status["identities"] = identities_with_approve_status
        individual_data_with_approve_status["identities_to_remove"] = identities_to_remove_with_approve_status
        individual_data_with_approve_status["identities_to_edit"] = prepare_edit_identities(identities_to_edit)
        individual_data_with_approve_status["previous_identities"] = prepare_previous_identities(
            identities_to_remove_with_approve_status
        )
        individual_data_with_approve_status["flex_fields"] = flex_fields_with_approve_status
        ticket_details.individual_data = individual_data_with_approve_status
        ticket_details.save()
        self.grievance_ticket.refresh_from_db()
        return self.grievance_ticket

    def close(self, user: AbstractUser) -> None:
        ticket_details = self.grievance_ticket.individual_data_update_ticket_details
        program_qs = self.grievance_ticket.programs.all()
        if not ticket_details:
            return
        details = self.grievance_ticket.individual_data_update_ticket_details
        individual = details.individual
        household = individual.household
        individual_data = details.individual_data
        role_data = individual_data.pop("role", {})
        flex_fields_with_additional_data = individual_data.pop("flex_fields", {})
        flex_fields = {
            field: data.get("value") for field, data in flex_fields_with_additional_data.items() if is_approved(data)
        }
        documents = [document["value"] for document in individual_data.pop("documents", []) if is_approved(document)]
        documents_to_remove_list = individual_data.pop("documents_to_remove", [])
        documents_to_remove = [
            document_data["value"] for document_data in documents_to_remove_list if is_approved(document_data)
        ]
        documents_to_edit = [
            document for document in individual_data.pop("documents_to_edit", []) if is_approved(document)
        ]
        identities = [identity["value"] for identity in individual_data.pop("identities", []) if is_approved(identity)]
        identities_to_remove_list = individual_data.pop("identities_to_remove", [])
        identities_to_remove = [
            identity_data["value"] for identity_data in identities_to_remove_list if is_approved(identity_data)
        ]
        identities_to_edit = [
            identity for identity in individual_data.pop("identities_to_edit", []) if is_approved(identity)
        ]
<<<<<<< HEAD
        payment_channels = [
            identity["value"] for identity in individual_data.pop("payment_channels", []) if is_approved(identity)
        ]
        payment_channels_to_remove_list = individual_data.pop("payment_channels_to_remove", [])
        payment_channels_to_remove = [data["value"] for data in payment_channels_to_remove_list if is_approved(data)]
        payment_channels_to_edit = [
            identity["value"]
            for identity in individual_data.pop("payment_channels_to_edit", [])
            if is_approved(identity)
        ]
=======
        accounts = [account["value"] for account in individual_data.pop("accounts", []) if is_approved(account)]
        accounts_to_edit = [account for account in individual_data.pop("accounts_to_edit", []) if is_approved(account)]
>>>>>>> af4bb348
        only_approved_data = {
            field: convert_to_empty_string_if_null(value_and_approve_status.get("value"))
            for field, value_and_approve_status in individual_data.items()
            if is_approved(value_and_approve_status) and field != "previous_documents"
        }
        old_individual = copy_model_object(individual)
        merged_flex_fields = {}
        cast_flex_fields(flex_fields)
        if individual.flex_fields is not None:
            merged_flex_fields.update(individual.flex_fields)
        merged_flex_fields.update(flex_fields)
        new_individual = Individual.objects.select_for_update().get(id=individual.id)

        if "phone_no" in only_approved_data:
            only_approved_data["phone_no_valid"] = is_valid_phone_number(only_approved_data["phone_no"])

        if "phone_no_alternative" in only_approved_data:
            only_approved_data["phone_no_alternative_valid"] = is_valid_phone_number(
                only_approved_data["phone_no_alternative"]
            )
        # people update
        hh_fields = [
            "consent",
            "residence_status",
            "country_origin",
            "country",
            "address",
            "village",
            "currency",
            "unhcr_id",
            "name_enumerator",
            "org_enumerator",
            "org_name_enumerator",
            "registration_method",
            "admin_area_title",
        ]
        # move HH fields from only_approved_data into hh_approved_data
        hh_approved_data = {hh_f: only_approved_data.pop(hh_f) for hh_f in hh_fields if hh_f in only_approved_data}
        if hh_approved_data:
            if hh_country_origin := hh_approved_data.get("country_origin"):
                hh_approved_data["country_origin"] = Country.objects.filter(iso_code3=hh_country_origin).first()
            if hh_country := hh_approved_data.get("country"):
                hh_approved_data["country"] = Country.objects.filter(iso_code3=hh_country).first()
            admin_area_title = hh_approved_data.pop("admin_area_title", None)
            # people update HH
            Household.objects.filter(id=household.id).update(**hh_approved_data, updated_at=timezone.now())
            updated_household = Household.objects.get(id=household.id)
            if admin_area_title:
                area = Area.objects.filter(p_code=admin_area_title).first()
                updated_household.set_admin_areas(area)

        # upd Individual
        Individual.objects.filter(id=new_individual.id).update(
            flex_fields=merged_flex_fields, **only_approved_data, updated_at=timezone.now()
        )
        relationship_to_head_of_household = individual_data.get("relationship")
        if (
            household
            and relationship_to_head_of_household
            and relationship_to_head_of_household.get("value") == HEAD
            and is_approved(relationship_to_head_of_household)
            and new_individual.relationship != HEAD
        ):
            if household.individuals.filter(relationship=HEAD).count() > 1:
                raise ValidationError("There is one head of household. First, you need to change its role.")
            household = Household.objects.select_for_update().get(id=household.id)
            household.head_of_household = new_individual
            household.save()
        reassign_roles_on_update_service(new_individual, details.role_reassign_data, user, program_qs)
        if is_approved(role_data):
            handle_role(role_data.get("value"), household, new_individual)
        documents_to_create = [handle_add_document(document, new_individual) for document in documents]
        documents_to_update = [handle_edit_document(document.get("value", {})) for document in documents_to_edit]
        identities_to_create = [handle_add_identity(identity, new_individual) for identity in identities]
        identities_to_update = [handle_edit_identity(identity) for identity in identities_to_edit]
        accounts_to_create = [handle_add_account(account, new_individual) for account in accounts]
        accounts_to_update = [handle_update_account(account) for account in accounts_to_edit]

        Account.objects.bulk_update(accounts_to_update, ["data", "number", "financial_institution"])
        Account.objects.bulk_create(accounts_to_create)
        Account.validate_uniqueness(accounts_to_update)  # type: ignore
        Account.validate_uniqueness(accounts_to_create)
        Document.objects.bulk_create(documents_to_create)
        Document.objects.bulk_update(documents_to_update, ["document_number", "type", "photo", "country"])
        Document.objects.filter(id__in=documents_to_remove).delete()
        IndividualIdentity.objects.bulk_create(identities_to_create)
        IndividualIdentity.objects.bulk_update(identities_to_update, ["number", "partner"])
        IndividualIdentity.objects.filter(id__in=identities_to_remove).delete()

        if new_individual.household:
            recalculate_data(new_individual.household)
        else:
            new_individual.recalculate_data()
        new_individual.refresh_from_db()

        log_create(
            Individual.ACTIVITY_LOG_MAPPING,
            "business_area",
            user,
            program_qs,
            old_individual,
            new_individual,
        )

        update_es(individual)

        if not self.grievance_ticket.business_area.postpone_deduplication:
            transaction.on_commit(
                lambda: deduplicate_and_check_against_sanctions_list_task_single_individual.delay(
                    should_populate_index=True,
                    individuals_ids=[str(new_individual.id)],
                )
            )<|MERGE_RESOLUTION|>--- conflicted
+++ resolved
@@ -245,21 +245,8 @@
         identities_to_edit = [
             identity for identity in individual_data.pop("identities_to_edit", []) if is_approved(identity)
         ]
-<<<<<<< HEAD
-        payment_channels = [
-            identity["value"] for identity in individual_data.pop("payment_channels", []) if is_approved(identity)
-        ]
-        payment_channels_to_remove_list = individual_data.pop("payment_channels_to_remove", [])
-        payment_channels_to_remove = [data["value"] for data in payment_channels_to_remove_list if is_approved(data)]
-        payment_channels_to_edit = [
-            identity["value"]
-            for identity in individual_data.pop("payment_channels_to_edit", [])
-            if is_approved(identity)
-        ]
-=======
         accounts = [account["value"] for account in individual_data.pop("accounts", []) if is_approved(account)]
         accounts_to_edit = [account for account in individual_data.pop("accounts_to_edit", []) if is_approved(account)]
->>>>>>> af4bb348
         only_approved_data = {
             field: convert_to_empty_string_if_null(value_and_approve_status.get("value"))
             for field, value_and_approve_status in individual_data.items()
