--- conflicted
+++ resolved
@@ -39,11 +39,6 @@
 
 class Mutations(
     hct_mis_api.apps.sanction_list.mutations.Mutations,
-<<<<<<< HEAD
-    hct_mis_api.apps.grievance.mutations.Mutations,
-=======
-    hct_mis_api.apps.program.mutations.Mutations,
->>>>>>> 8fdc1dda
     hct_mis_api.apps.reporting.mutations.Mutations,
     hct_mis_api.apps.accountability.mutations.Mutations,
     graphene.ObjectType,
