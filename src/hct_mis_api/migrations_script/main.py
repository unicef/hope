import csv
import os
from datetime import datetime

import django
from django.core.management import call_command
from django.db import connection

os.environ.setdefault("DJANGO_SETTINGS_MODULE", "your_project_name.settings")
django.setup()


def export_migration_info_to_csv(filename="migrations_info.csv"):
    timestamp = datetime.now().strftime("%Y%m%d_%H%M%S")
    filename = f"migrations_info_{timestamp}.csv"
    with connection.cursor() as cursor:
        cursor.execute("SELECT * FROM django_migrations")
        rows = cursor.fetchall()
        column_names = [desc[0] for desc in cursor.description]

    with open(filename, mode="w", newline="") as file:
        writer = csv.writer(file)
        writer.writerow(column_names)
        writer.writerows(rows)
    print(f"Migration info exported to {filename}")


def clear_migration_table():
    with connection.cursor() as cursor:
        cursor.execute("DELETE FROM django_migrations")


def fake_migrations(excluded_migrations):
    call_command("migrate", "--fake")
    with connection.cursor() as cursor:
        for app, name in excluded_migrations:
            cursor.execute("DELETE FROM django_migrations WHERE app = %s AND name = %s", [app, name])


def apply_migrations():
    call_command("migrate")
    print("Migrations applied.")


if __name__ == "__main__":
    export_migration_info_to_csv()
    clear_migration_table()
    excluded_migrations = [
        ("targeting", "0002_migration"),
        ("household", "0003_migration"),
        ("household", "0004_migration"),
        ("grievance", "0004_migration"),
        ("payment", "0002_migration"),
        ("payment", "0003_migration"),
        ("payment", "0004_migration"),
        ("payment", "0005_migration"),
        ("payment", "0006_migration"),
        ("payment", "0007_migration"),
<<<<<<< HEAD
        ("payment", "0008_migration"),
        ("payment", "0009_migration"),
        ("payment", "0010_migration"),
=======
>>>>>>> 9099556a
        ("aurora", "0003_migration"),
        ("accountability", "0004_migration"),
    ]
    fake_migrations(excluded_migrations)
    apply_migrations()<|MERGE_RESOLUTION|>--- conflicted
+++ resolved
@@ -56,12 +56,9 @@
         ("payment", "0005_migration"),
         ("payment", "0006_migration"),
         ("payment", "0007_migration"),
-<<<<<<< HEAD
         ("payment", "0008_migration"),
         ("payment", "0009_migration"),
         ("payment", "0010_migration"),
-=======
->>>>>>> 9099556a
         ("aurora", "0003_migration"),
         ("accountability", "0004_migration"),
     ]
