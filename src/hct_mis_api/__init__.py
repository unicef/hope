import importlib.metadata


def get_full_version() -> str:
<<<<<<< HEAD
    version = importlib.metadata.version("hope")
    return version
=======
    try:
        return importlib.metadata.version("hope")
    except Exception:
        return "1.0.0"
>>>>>>> 6ab4625a
<|MERGE_RESOLUTION|>--- conflicted
+++ resolved
@@ -2,12 +2,7 @@
 
 
 def get_full_version() -> str:
-<<<<<<< HEAD
-    version = importlib.metadata.version("hope")
-    return version
-=======
     try:
         return importlib.metadata.version("hope")
     except Exception:
-        return "1.0.0"
->>>>>>> 6ab4625a
+        return "1.0.0"