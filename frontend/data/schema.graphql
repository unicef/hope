--- conflicted
+++ resolved
@@ -15,8 +15,20 @@
   koboToken: String
   slug: String!
   userSet: [UserObjectType!]!
-  locations(before: String, after: String, first: Int, last: Int, title: String): LocationNodeConnection!
-  programSet(before: String, after: String, first: Int, last: Int, name: String): ProgramNodeConnection!
+  locations(
+    before: String
+    after: String
+    first: Int
+    last: Int
+    title: String
+  ): LocationNodeConnection!
+  programSet(
+    before: String
+    after: String
+    first: Int
+    last: Int
+    name: String
+  ): ProgramNodeConnection!
 }
 
 type BusinessAreaNodeConnection {
@@ -59,7 +71,14 @@
   assistanceThrough: String!
   fcId: String!
   dpId: String!
-  paymentRecords(before: String, after: String, first: Int, last: Int, cashPlan: ID, household: ID): PaymentRecordNodeConnection!
+  paymentRecords(
+    before: String
+    after: String
+    first: Int
+    last: Int
+    cashPlan: ID
+    household: ID
+  ): PaymentRecordNodeConnection!
 }
 
 type CashPlanNodeConnection {
@@ -393,19 +412,32 @@
   consent: String!
   residenceStatus: HouseholdResidenceStatus!
   nationality: HouseholdNationality!
-<<<<<<< HEAD
-  familySize: Int!
-=======
   familySize: Int
->>>>>>> 8331955b
   address: String
   location: LocationNode!
   representative: IndividualNode
   registrationDataImportId: RegistrationDataImportNode!
   headOfHousehold: IndividualNode
-  individuals(before: String, after: String, first: Int, last: Int): IndividualNodeConnection!
-  paymentRecords(before: String, after: String, first: Int, last: Int, cashPlan: ID, household: ID): PaymentRecordNodeConnection!
-  targetPopulations(before: String, after: String, first: Int, last: Int): TargetPopulationNodeConnection!
+  individuals(
+    before: String
+    after: String
+    first: Int
+    last: Int
+  ): IndividualNodeConnection!
+  paymentRecords(
+    before: String
+    after: String
+    first: Int
+    last: Int
+    cashPlan: ID
+    household: ID
+  ): PaymentRecordNodeConnection!
+  targetPopulations(
+    before: String
+    after: String
+    first: Int
+    last: Int
+  ): TargetPopulationNodeConnection!
 }
 
 type HouseholdNodeConnection {
@@ -428,478 +460,6 @@
   OTHER
 }
 
-<<<<<<< HEAD
-enum ImportedHouseholdNationality {
-  AF
-  AL
-  DZ
-  AD
-  AO
-  AR
-  AM
-  A
-  AT
-  AZ
-  BS
-  BH
-  BD
-  BB
-  BY
-  BE
-  BZ
-  BJ
-  BT
-  BO
-  BA
-  BW
-  BR
-  GB
-  BN
-  BG
-  BF
-  MM
-  BF_28
-  BI
-  CM
-  CA
-  CV
-  TD
-  CL
-  CN
-  CO
-  CG
-  CR
-  HR
-  C
-  CY
-  CZ
-  DK
-  DJ
-  DM
-  DO
-  EC
-  EG
-  SV
-  GB_50
-  ER
-  EE
-  ET
-  FJ
-  FI
-  FR
-  GA
-  GM
-  GE
-  DE
-  GH
-  GR
-  GD
-  GT
-  GQ
-  GY
-  HT
-  NL
-  HN
-  H
-  IS
-  IO
-  ID
-  IR
-  IQ
-  IE
-  IL
-  IT
-  JM
-  JP
-  JO
-  KZ
-  KE
-  KW
-  LA
-  LV
-  LB
-  LR
-  LY
-  LT
-  MK
-  MG
-  MW
-  MY
-  MV
-  ML
-  MT
-  MR
-  M
-  MX
-  MD
-  MC
-  MN
-  ME
-  MA
-  MZ
-  NA
-  NP
-  NI
-  NE
-  NG
-  KP
-  NO
-  OM
-  PK
-  PA
-  PG
-  PY
-  PE
-  PH
-  PL
-  PT
-  QA
-  RO
-  R
-  RW
-  SA
-  AE
-  SN
-  RS
-  SC
-  SL
-  SG
-  SK
-  SI
-  SO
-  ZA
-  KR
-  ES
-  LK
-  SD
-  SR
-  SZ
-  SE
-  CH
-  SY
-  TW
-  TJ
-  TZ
-  TH
-  TG
-  TT
-  TN
-  TR
-  TM
-  TV
-  UG
-  UA
-  UY
-  UZ
-  V
-  VE
-  VN
-  GB_164
-  YE
-  ZM
-  ZW
-}
-
-type ImportedHouseholdNode implements Node {
-  id: ID!
-  createdAt: DateTime!
-  updatedAt: DateTime!
-  householdCaId: String!
-  consent: String!
-  residenceStatus: ImportedHouseholdResidenceStatus!
-  nationality: ImportedHouseholdNationality!
-  familySize: Int!
-  address: String!
-  location: String!
-  representative: ImportedIndividualNode
-  registrationDataImportId: RegistrationDataImportDatahubNode!
-  headOfHousehold: ImportedIndividualNode
-  individuals(before: String, after: String, first: Int, last: Int): ImportedIndividualNodeConnection!
-}
-
-type ImportedHouseholdNodeConnection {
-  pageInfo: PageInfo!
-  edges: [ImportedHouseholdNodeEdge]!
-  totalCount: Int
-  edgeCount: Int
-}
-
-type ImportedHouseholdNodeEdge {
-  node: ImportedHouseholdNode
-  cursor: String!
-}
-
-enum ImportedHouseholdResidenceStatus {
-  REFUGEE
-  MIGRANT
-  CITIZEN
-  IDP
-  OTHER
-}
-
-enum ImportedIndividualDisability {
-  NO
-  SEEING
-  HEARING
-  WALKING
-  MEMORY
-  SELF_CARE
-  COMMUNICATING
-}
-
-enum ImportedIndividualEstimatedDob {
-  YES
-  NO
-}
-
-enum ImportedIndividualIdentificationType {
-  NA
-  BIRTH_CERTIFICATE
-  DRIVING_LICENSE
-  UNHCR_ID_CARD
-  NATIONAL_ID
-  NATIONAL_PASSPORT
-}
-
-enum ImportedIndividualMartialStatus {
-  SINGLE
-  MARRIED
-  WIDOW
-  DIVORCED
-  SEPARATED
-}
-
-enum ImportedIndividualNationality {
-  AF
-  AL
-  DZ
-  AD
-  AO
-  AR
-  AM
-  A
-  AT
-  AZ
-  BS
-  BH
-  BD
-  BB
-  BY
-  BE
-  BZ
-  BJ
-  BT
-  BO
-  BA
-  BW
-  BR
-  GB
-  BN
-  BG
-  BF
-  MM
-  BF_28
-  BI
-  CM
-  CA
-  CV
-  TD
-  CL
-  CN
-  CO
-  CG
-  CR
-  HR
-  C
-  CY
-  CZ
-  DK
-  DJ
-  DM
-  DO
-  EC
-  EG
-  SV
-  GB_50
-  ER
-  EE
-  ET
-  FJ
-  FI
-  FR
-  GA
-  GM
-  GE
-  DE
-  GH
-  GR
-  GD
-  GT
-  GQ
-  GY
-  HT
-  NL
-  HN
-  H
-  IS
-  IO
-  ID
-  IR
-  IQ
-  IE
-  IL
-  IT
-  JM
-  JP
-  JO
-  KZ
-  KE
-  KW
-  LA
-  LV
-  LB
-  LR
-  LY
-  LT
-  MK
-  MG
-  MW
-  MY
-  MV
-  ML
-  MT
-  MR
-  M
-  MX
-  MD
-  MC
-  MN
-  ME
-  MA
-  MZ
-  NA
-  NP
-  NI
-  NE
-  NG
-  KP
-  NO
-  OM
-  PK
-  PA
-  PG
-  PY
-  PE
-  PH
-  PL
-  PT
-  QA
-  RO
-  R
-  RW
-  SA
-  AE
-  SN
-  RS
-  SC
-  SL
-  SG
-  SK
-  SI
-  SO
-  ZA
-  KR
-  ES
-  LK
-  SD
-  SR
-  SZ
-  SE
-  CH
-  SY
-  TW
-  TJ
-  TZ
-  TH
-  TG
-  TT
-  TN
-  TR
-  TM
-  TV
-  UG
-  UA
-  UY
-  UZ
-  V
-  VE
-  VN
-  GB_164
-  YE
-  ZM
-  ZW
-}
-
-type ImportedIndividualNode implements Node {
-  id: ID!
-  createdAt: DateTime!
-  updatedAt: DateTime!
-  individualCaId: String!
-  fullName: String!
-  firstName: String!
-  middleName: String!
-  lastName: String!
-  sex: ImportedIndividualSex!
-  dob: Date!
-  estimatedDob: ImportedIndividualEstimatedDob!
-  nationality: ImportedIndividualNationality!
-  martialStatus: ImportedIndividualMartialStatus!
-  phoneNumber: String!
-  phoneNumberAlternative: String!
-  identificationType: ImportedIndividualIdentificationType!
-  identificationNumber: String!
-  household: ImportedHouseholdNode!
-  registrationDataImportId: RegistrationDataImportDatahubNode!
-  workStatus: ImportedIndividualWorkStatus!
-  disability: ImportedIndividualDisability!
-  representedHouseholds(before: String, after: String, first: Int, last: Int): ImportedHouseholdNodeConnection!
-  headingHousehold: ImportedHouseholdNode
-}
-
-type ImportedIndividualNodeConnection {
-  pageInfo: PageInfo!
-  edges: [ImportedIndividualNodeEdge]!
-  totalCount: Int
-  edgeCount: Int
-}
-
-type ImportedIndividualNodeEdge {
-  node: ImportedIndividualNode
-  cursor: String!
-}
-
-enum ImportedIndividualSex {
-  MALE
-  FEMALE
-}
-
-enum ImportedIndividualWorkStatus {
-  YES
-  NO
-}
-
-enum IndividualDisability {
-  NO
-  SEEING
-  HEARING
-  WALKING
-  MEMORY
-  SELF_CARE
-  COMMUNICATING
-}
-
-=======
->>>>>>> 8331955b
 enum IndividualIdentificationType {
   NA
   BIRTH_CERTIFICATE
@@ -1095,10 +655,6 @@
   individualCaId: String!
   fullName: String!
   firstName: String!
-<<<<<<< HEAD
-  middleName: String!
-=======
->>>>>>> 8331955b
   lastName: String!
   sex: IndividualSex!
   dob: Date
@@ -1106,20 +662,16 @@
   nationality: IndividualNationality!
   martialStatus: IndividualMartialStatus!
   phoneNumber: String!
-<<<<<<< HEAD
-  phoneNumberAlternative: String!
-=======
->>>>>>> 8331955b
   identificationType: IndividualIdentificationType!
   identificationNumber: String!
   household: HouseholdNode!
   registrationDataImportId: RegistrationDataImportNode!
-<<<<<<< HEAD
-  workStatus: IndividualWorkStatus!
-  disability: IndividualDisability!
-=======
->>>>>>> 8331955b
-  representedHouseholds(before: String, after: String, first: Int, last: Int): HouseholdNodeConnection!
+  representedHouseholds(
+    before: String
+    after: String
+    first: Int
+    last: Int
+  ): HouseholdNodeConnection!
   headingHousehold: HouseholdNode
 }
 
@@ -1140,14 +692,6 @@
   FEMALE
 }
 
-<<<<<<< HEAD
-enum IndividualWorkStatus {
-  YES
-  NO
-}
-
-=======
->>>>>>> 8331955b
 scalar JSONLazyString
 
 scalar JSONString
@@ -1164,9 +708,26 @@
   rght: Int!
   treeId: Int!
   level: Int!
-  children(before: String, after: String, first: Int, last: Int, title: String): LocationNodeConnection!
-  households(before: String, after: String, first: Int, last: Int): HouseholdNodeConnection!
-  programs(before: String, after: String, first: Int, last: Int, name: String): ProgramNodeConnection!
+  children(
+    before: String
+    after: String
+    first: Int
+    last: Int
+    title: String
+  ): LocationNodeConnection!
+  households(
+    before: String
+    after: String
+    first: Int
+    last: Int
+  ): HouseholdNodeConnection!
+  programs(
+    before: String
+    after: String
+    first: Int
+    last: Int
+    name: String
+  ): ProgramNodeConnection!
 }
 
 type LocationNodeConnection {
@@ -1221,9 +782,15 @@
   createHousehold(householdData: CreateHouseholdInput): CreateHousehold
   updateHousehold(householdData: UpdateHouseholdInput): UpdateHousehold
   deleteHousehold(householdId: String!): DeleteHousehold
-  createRegistrationDataImport(registrationDataImportData: CreateRegistrationDataImportInput!): CreateRegistrationDataImport
-  updateRegistrationDataImport(registrationDataImportData: UpdateRegistrationDataImportInput): UpdateRegistrationDataImport
-  deleteRegistrationDataImport(registrationDataImportId: String!): DeleteRegistrationDataImport
+  createRegistrationDataImport(
+    registrationDataImportData: CreateRegistrationDataImportInput!
+  ): CreateRegistrationDataImport
+  updateRegistrationDataImport(
+    registrationDataImportData: UpdateRegistrationDataImportInput
+  ): UpdateRegistrationDataImport
+  deleteRegistrationDataImport(
+    registrationDataImportId: String!
+  ): DeleteRegistrationDataImport
   createLocation(locationData: CreateLocationInput!): CreateLocation
   updateLocation(locationData: UpdateLocationInput): UpdateLocation
   deleteLocation(locationId: String!): DeleteLocation
@@ -1312,7 +879,13 @@
   endDate: Date!
   description: String!
   programCaId: String!
-  locations(before: String, after: String, first: Int, last: Int, title: String): LocationNodeConnection!
+  locations(
+    before: String
+    after: String
+    first: Int
+    last: Int
+    title: String
+  ): LocationNodeConnection!
   businessArea: BusinessAreaNode!
   budget: Decimal
   frequencyOfPayments: ProgramFrequencyOfPayments!
@@ -1321,12 +894,22 @@
   cashPlus: Boolean!
   populationGoal: Int!
   administrativeAreasOfImplementation: String!
-  cashPlans(before: String, after: String, first: Int, last: Int): CashPlanNodeConnection!
+  cashPlans(
+    before: String
+    after: String
+    first: Int
+    last: Int
+  ): CashPlanNodeConnection!
   totalEntitledQuantity: Decimal
   totalDeliveredQuantity: Decimal
   totalUndeliveredQuantity: Decimal
   totalNumberOfHouseholds: Int
-  history(before: String, after: String, first: Int, last: Int): LogEntryObjectConnection
+  history(
+    before: String
+    after: String
+    first: Int
+    last: Int
+  ): LogEntryObjectConnection
 }
 
 type ProgramNodeConnection {
@@ -1367,46 +950,95 @@
 
 type Query {
   paymentRecord(id: ID!): PaymentRecordNode
-  allPaymentRecords(before: String, after: String, first: Int, last: Int, cashPlan: ID, household: ID, orderBy: String): PaymentRecordNodeConnection
+  allPaymentRecords(
+    before: String
+    after: String
+    first: Int
+    last: Int
+    cashPlan: ID
+    household: ID
+    orderBy: String
+  ): PaymentRecordNodeConnection
   paymentRecordStatusChoices: [ChoiceObject]
   allPaymentEntitlements: [PaymentEntitlementNode]
   location(id: ID!): LocationNode
-  allLocations(before: String, after: String, first: Int, last: Int, title: String): LocationNodeConnection
-  allBusinessAreas(before: String, after: String, first: Int, last: Int, id: UUID): BusinessAreaNodeConnection
-  allLogEntries(objectId: String!, before: String, after: String, first: Int, last: Int): LogEntryObjectConnection
+  allLocations(
+    before: String
+    after: String
+    first: Int
+    last: Int
+    title: String
+  ): LocationNodeConnection
+  allBusinessAreas(
+    before: String
+    after: String
+    first: Int
+    last: Int
+    id: UUID
+  ): BusinessAreaNodeConnection
+  allLogEntries(
+    objectId: String!
+    before: String
+    after: String
+    first: Int
+    last: Int
+  ): LogEntryObjectConnection
   program(id: ID!): ProgramNode
-  allPrograms(before: String, after: String, first: Int, last: Int, id: UUID, businessArea: String): ProgramNodeConnection
+  allPrograms(
+    before: String
+    after: String
+    first: Int
+    last: Int
+    id: UUID
+    businessArea: String
+  ): ProgramNodeConnection
   cashPlan(id: ID!): CashPlanNode
-  allCashPlans(before: String, after: String, first: Int, last: Int, program: ID, orderBy: String): CashPlanNodeConnection
+  allCashPlans(
+    before: String
+    after: String
+    first: Int
+    last: Int
+    program: ID
+    orderBy: String
+  ): CashPlanNodeConnection
   programStatusChoices: [ChoiceObject]
   programFrequencyOfPaymentsChoices: [ChoiceObject]
   programSectorChoices: [ChoiceObject]
   programScopeChoices: [ChoiceObject]
   cashPlanStatusChoices: [ChoiceObject]
   targetPopulation(id: ID!): TargetPopulationNode
-  allTargetPopulation(before: String, after: String, first: Int, last: Int): TargetPopulationNodeConnection
+  allTargetPopulation(
+    before: String
+    after: String
+    first: Int
+    last: Int
+  ): TargetPopulationNodeConnection
   household(id: ID!): HouseholdNode
-<<<<<<< HEAD
-  allHouseholds(before: String, after: String, first: Int, last: Int, businessArea: String, nationality: String, nationality_Icontains: String, address: String, address_Icontains: String, representative_FullName: String, representative_FullName_Icontains: String, headOfHousehold_FullName: String, headOfHousehold_FullName_Icontains: String, householdCaId: String, familySize_Range: Int, familySize_Lte: Int, familySize_Gte: Int, familySize: String, orderBy: String): HouseholdNodeConnection
+  allHouseholds(
+    before: String
+    after: String
+    first: Int
+    last: Int
+    businessArea: String
+    familySizeGreater: Float
+    familySizeLower: Float
+    orderBy: String
+  ): HouseholdNodeConnection
   registrationDataImport(id: ID!): RegistrationDataImportNode
-  allRegistrationDataImports(before: String, after: String, first: Int, last: Int): RegistrationDataImportNodeConnection
+  allRegistrationDataImports(
+    before: String
+    after: String
+    first: Int
+    last: Int
+  ): RegistrationDataImportNodeConnection
   individual(id: ID!): IndividualNode
-  allIndividuals(before: String, after: String, first: Int, last: Int, fullName: String, fullName_Icontains: String, sex: [ID], age: String, orderBy: String): IndividualNodeConnection
+  allIndividuals(
+    before: String
+    after: String
+    first: Int
+    last: Int
+  ): IndividualNodeConnection
   me: UserObjectType
-  importedHousehold(id: ID!): ImportedHouseholdNode
-  allImportedHouseholds(before: String, after: String, first: Int, last: Int, nationality: String, nationality_Icontains: String, address: String, address_Icontains: String, representative_FullName: String, representative_FullName_Icontains: String, headOfHousehold_FullName: String, headOfHousehold_FullName_Icontains: String, householdCaId: String, familySize_Range: Int, familySize_Lte: Int, familySize_Gte: Int, familySize: String, orderBy: String): ImportedHouseholdNodeConnection
-  registrationDataImportDatahub(id: ID!): RegistrationDataImportDatahubNode
-  allRegistrationDataImportsDatahub(before: String, after: String, first: Int, last: Int): RegistrationDataImportDatahubNodeConnection
-  importedIndividual(id: ID!): ImportedIndividualNode
-  allImportedIndividuals(before: String, after: String, first: Int, last: Int, fullName: String, fullName_Icontains: String, sex: [ID], age: String, orderBy: String): ImportedIndividualNodeConnection
-=======
-  allHouseholds(before: String, after: String, first: Int, last: Int, businessArea: String, familySizeGreater: Float, familySizeLower: Float, orderBy: String): HouseholdNodeConnection
-  registrationDataImport(id: ID!): RegistrationDataImportNode
-  allRegistrationDataImports(before: String, after: String, first: Int, last: Int): RegistrationDataImportNodeConnection
-  individual(id: ID!): IndividualNode
-  allIndividuals(before: String, after: String, first: Int, last: Int): IndividualNodeConnection
-  me: UserObjectType
->>>>>>> 8331955b
   _debug: DjangoDebug
 }
 
@@ -1417,46 +1049,6 @@
   OTHER
 }
 
-<<<<<<< HEAD
-enum RegistrationDataImportDatahubDataSource {
-  XLS
-  A_3RD_PARTY
-  XML
-  OTHER
-}
-
-type RegistrationDataImportDatahubNode implements Node {
-  id: ID!
-  createdAt: DateTime!
-  updatedAt: DateTime!
-  name: String!
-  status: RegistrationDataImportDatahubStatus!
-  importDate: DateTime!
-  importedBy: String!
-  dataSource: RegistrationDataImportDatahubDataSource!
-  households(before: String, after: String, first: Int, last: Int): ImportedHouseholdNodeConnection!
-  individuals(before: String, after: String, first: Int, last: Int): ImportedIndividualNodeConnection!
-}
-
-type RegistrationDataImportDatahubNodeConnection {
-  pageInfo: PageInfo!
-  edges: [RegistrationDataImportDatahubNodeEdge]!
-  totalCount: Int
-  edgeCount: Int
-}
-
-type RegistrationDataImportDatahubNodeEdge {
-  node: RegistrationDataImportDatahubNode
-  cursor: String!
-}
-
-enum RegistrationDataImportDatahubStatus {
-  IN_PROGRESS
-  DONE
-}
-
-=======
->>>>>>> 8331955b
 type RegistrationDataImportNode implements Node {
   id: ID!
   createdAt: DateTime!
@@ -1468,8 +1060,18 @@
   dataSource: RegistrationDataImportDataSource!
   numberOfIndividuals: Int!
   numberOfHouseholds: Int!
-  households(before: String, after: String, first: Int, last: Int): HouseholdNodeConnection!
-  individuals(before: String, after: String, first: Int, last: Int): IndividualNodeConnection!
+  households(
+    before: String
+    after: String
+    first: Int
+    last: Int
+  ): HouseholdNodeConnection!
+  individuals(
+    before: String
+    after: String
+    first: Int
+    last: Int
+  ): IndividualNodeConnection!
 }
 
 type RegistrationDataImportNodeConnection {
@@ -1495,9 +1097,26 @@
   createdAt: DateTime!
   createdBy: UserObjectType
   rules: JSONString!
-  households(before: String, after: String, first: Int, last: Int): HouseholdNodeConnection!
-  paymentRecords(before: String, after: String, first: Int, last: Int, cashPlan: ID, household: ID): PaymentRecordNodeConnection!
-  cashPlans(before: String, after: String, first: Int, last: Int): CashPlanNodeConnection!
+  households(
+    before: String
+    after: String
+    first: Int
+    last: Int
+  ): HouseholdNodeConnection!
+  paymentRecords(
+    before: String
+    after: String
+    first: Int
+    last: Int
+    cashPlan: ID
+    household: ID
+  ): PaymentRecordNodeConnection!
+  cashPlans(
+    before: String
+    after: String
+    first: Int
+    last: Int
+  ): CashPlanNodeConnection!
 }
 
 type TargetPopulationNodeConnection {
@@ -1614,8 +1233,29 @@
   isActive: Boolean!
   dateJoined: DateTime!
   id: UUID!
-  businessAreas(before: String, after: String, first: Int, last: Int, id: UUID): BusinessAreaNodeConnection!
-  registrationDataImports(before: String, after: String, first: Int, last: Int): RegistrationDataImportNodeConnection!
-  cashPlans(before: String, after: String, first: Int, last: Int): CashPlanNodeConnection!
-  targetPopulations(before: String, after: String, first: Int, last: Int): TargetPopulationNodeConnection!
+  businessAreas(
+    before: String
+    after: String
+    first: Int
+    last: Int
+    id: UUID
+  ): BusinessAreaNodeConnection!
+  registrationDataImports(
+    before: String
+    after: String
+    first: Int
+    last: Int
+  ): RegistrationDataImportNodeConnection!
+  cashPlans(
+    before: String
+    after: String
+    first: Int
+    last: Int
+  ): CashPlanNodeConnection!
+  targetPopulations(
+    before: String
+    after: String
+    first: Int
+    last: Int
+  ): TargetPopulationNodeConnection!
 }