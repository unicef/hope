schema {
  query: Query
  mutation: Mutations
}

type BusinessAreaNode implements Node {
  id: ID!
  createdAt: DateTime!
  updatedAt: DateTime!
  code: String!
  name: String!
  longName: String!
  regionCode: String!
  regionName: String!
  koboToken: String
  slug: String!
  userSet(before: String, after: String, first: Int, last: Int): UserNodeConnection!
  locations(before: String, after: String, first: Int, last: Int, title: String): LocationNodeConnection!
  programSet(before: String, after: String, first: Int, last: Int, name: String): ProgramNodeConnection!
}

type BusinessAreaNodeConnection {
  pageInfo: PageInfo!
  edges: [BusinessAreaNodeEdge]!
  totalCount: Int
  edgeCount: Int
}

type BusinessAreaNodeEdge {
  node: BusinessAreaNode
  cursor: String!
}

type CashPlanNode implements Node {
  id: ID!
  createdAt: DateTime!
  updatedAt: DateTime!
  program: ProgramNode!
  name: String!
  startDate: DateTime!
  endDate: DateTime!
  disbursementDate: DateTime!
  numberOfHouseholds: Int!
  createdDate: DateTime!
  createdBy: UserNode
  coverageDuration: Int!
  coverageUnits: String!
  targetPopulation: TargetPopulationNode!
  cashAssistId: String!
  distributionModality: String!
  fsp: String!
  status: CashPlanStatus!
  currency: String!
  totalEntitledQuantity: Float!
  totalDeliveredQuantity: Float!
  totalUndeliveredQuantity: Float!
  dispersionDate: Date!
  deliveryType: String!
  assistanceThrough: String!
  fcId: String!
  dpId: String!
  paymentRecords(before: String, after: String, first: Int, last: Int, cashPlan: ID, household: ID): PaymentRecordNodeConnection!
}

type CashPlanNodeConnection {
  pageInfo: PageInfo!
  edges: [CashPlanNodeEdge]!
  totalCount: Int
  edgeCount: Int
}

type CashPlanNodeEdge {
  node: CashPlanNode
  cursor: String!
}

enum CashPlanStatus {
  NOT_STARTED
  STARTED
  COMPLETE
}

type ChoiceObject {
  name: String
  value: String
}

type CreateCashPlan {
  cashPlan: CashPlanNode
}

input CreateCashPlanInput {
  programId: String
  name: String
  startDate: DateTime
  endDate: DateTime
  disbursementDate: DateTime
  numberOfHouseholds: Int
  coverageDuration: Int
  coverageUnits: String
  targetPopulationId: String
  cashAssistId: String
  distributionModality: String
  fsp: String
  status: String
  currency: String
  totalEntitledQuantity: Decimal
  totalDeliveredQuantity: Decimal
  totalUndeliveredQuantity: Decimal
  dispersionDate: Date
}

type CreateHousehold {
  household: HouseholdNode
}

input CreateHouseholdInput {
  householdCaId: String!
  residenceStatus: String!
  nationality: String!
  familySize: Int
  address: String
  locationId: String!
  registrationDataImportId: String!
}

type CreateLocation {
  location: LocationNode
}

input CreateLocationInput {
  name: String
  country: String
}

type CreateProgram {
  program: ProgramNode
}

input CreateProgramInput {
  name: String
  startDate: Date
  endDate: Date
  description: String
  programCaId: String
  budget: Decimal
  frequencyOfPayments: String
  sector: String
  scope: String
  cashPlus: Boolean
  populationGoal: Int
  administrativeAreasOfImplementation: String
  businessAreaSlug: String
}

scalar Date

scalar DateTime

scalar Decimal

type DeleteCashPlan {
  ok: Boolean
}

type DeleteHousehold {
  ok: Boolean
}

type DeleteLocation {
  ok: Boolean
}

type DeleteProgram {
  ok: Boolean
}

type DjangoDebug {
  sql: [DjangoDebugSQL]
}

type DjangoDebugSQL {
  vendor: String!
  alias: String!
  sql: String
  duration: Float!
  rawSql: String!
  params: String!
  startTime: Float!
  stopTime: Float!
  isSlow: Boolean!
  isSelect: Boolean!
  transId: String
  transStatus: String
  isoLevel: String
  encoding: String
}

enum HouseholdNationality {
  AF
  AL
  DZ
  AD
  AO
  AR
  AM
  A
  AT
  AZ
  BS
  BH
  BD
  BB
  BY
  BE
  BZ
  BJ
  BT
  BO
  BA
  BW
  BR
  GB
  BN
  BG
  BF
  MM
  BF_28
  BI
  CM
  CA
  CV
  TD
  CL
  CN
  CO
  CG
  CR
  HR
  C
  CY
  CZ
  DK
  DJ
  DM
  DO
  EC
  EG
  SV
  GB_50
  ER
  EE
  ET
  FJ
  FI
  FR
  GA
  GM
  GE
  DE
  GH
  GR
  GD
  GT
  GQ
  GY
  HT
  NL
  HN
  H
  IS
  IO
  ID
  IR
  IQ
  IE
  IL
  IT
  JM
  JP
  JO
  KZ
  KE
  KW
  LA
  LV
  LB
  LR
  LY
  LT
  MK
  MG
  MW
  MY
  MV
  ML
  MT
  MR
  M
  MX
  MD
  MC
  MN
  ME
  MA
  MZ
  NA
  NP
  NI
  NE
  NG
  KP
  NO
  OM
  PK
  PA
  PG
  PY
  PE
  PH
  PL
  PT
  QA
  RO
  R
  RW
  SA
  AE
  SN
  RS
  SC
  SL
  SG
  SK
  SI
  SO
  ZA
  KR
  ES
  LK
  SD
  SR
  SZ
  SE
  CH
  SY
  TW
  TJ
  TZ
  TH
  TG
  TT
  TN
  TR
  TM
  TV
  UG
  UA
  UY
  UZ
  V
  VE
  VN
  GB_164
  YE
  ZM
  ZW
}

type HouseholdNode implements Node {
  id: ID!
  createdAt: DateTime!
  updatedAt: DateTime!
  householdCaId: String!
  consent: String!
  residenceStatus: HouseholdResidenceStatus!
  nationality: HouseholdNationality!
  familySize: Int!
  address: String
  location: LocationNode!
  representative: IndividualNode
  registrationDataImportId: RegistrationDataImportNode!
  headOfHousehold: IndividualNode
  programs(before: String, after: String, first: Int, last: Int, name: String): ProgramNodeConnection!
  registrationDate: Date
  individuals(before: String, after: String, first: Int, last: Int): IndividualNodeConnection!
  paymentRecords(before: String, after: String, first: Int, last: Int, cashPlan: ID, household: ID): PaymentRecordNodeConnection!
  targetPopulations(before: String, after: String, first: Int, last: Int): TargetPopulationNodeConnection!
  totalCashReceived: Decimal
}

type HouseholdNodeConnection {
  pageInfo: PageInfo!
  edges: [HouseholdNodeEdge]!
  totalCount: Int
  edgeCount: Int
}

type HouseholdNodeEdge {
  node: HouseholdNode
  cursor: String!
}

enum HouseholdResidenceStatus {
  REFUGEE
  MIGRANT
  CITIZEN
  IDP
  OTHER
}

enum ImportedHouseholdNationality {
  AF
  AL
  DZ
  AD
  AO
  AR
  AM
  A
  AT
  AZ
  BS
  BH
  BD
  BB
  BY
  BE
  BZ
  BJ
  BT
  BO
  BA
  BW
  BR
  GB
  BN
  BG
  BF
  MM
  BF_28
  BI
  CM
  CA
  CV
  TD
  CL
  CN
  CO
  CG
  CR
  HR
  C
  CY
  CZ
  DK
  DJ
  DM
  DO
  EC
  EG
  SV
  GB_50
  ER
  EE
  ET
  FJ
  FI
  FR
  GA
  GM
  GE
  DE
  GH
  GR
  GD
  GT
  GQ
  GY
  HT
  NL
  HN
  H
  IS
  IO
  ID
  IR
  IQ
  IE
  IL
  IT
  JM
  JP
  JO
  KZ
  KE
  KW
  LA
  LV
  LB
  LR
  LY
  LT
  MK
  MG
  MW
  MY
  MV
  ML
  MT
  MR
  M
  MX
  MD
  MC
  MN
  ME
  MA
  MZ
  NA
  NP
  NI
  NE
  NG
  KP
  NO
  OM
  PK
  PA
  PG
  PY
  PE
  PH
  PL
  PT
  QA
  RO
  R
  RW
  SA
  AE
  SN
  RS
  SC
  SL
  SG
  SK
  SI
  SO
  ZA
  KR
  ES
  LK
  SD
  SR
  SZ
  SE
  CH
  SY
  TW
  TJ
  TZ
  TH
  TG
  TT
  TN
  TR
  TM
  TV
  UG
  UA
  UY
  UZ
  V
  VE
  VN
  GB_164
  YE
  ZM
  ZW
}

type ImportedHouseholdNode implements Node {
  id: ID!
  createdAt: DateTime!
  updatedAt: DateTime!
  householdCaId: String!
  consent: String!
  residenceStatus: ImportedHouseholdResidenceStatus!
  nationality: ImportedHouseholdNationality!
  familySize: Int!
  address: String!
  location: String!
  representative: ImportedIndividualNode
  registrationDataImportId: RegistrationDataImportDatahubNode!
  headOfHousehold: ImportedIndividualNode
  individuals(before: String, after: String, first: Int, last: Int): ImportedIndividualNodeConnection!
}

type ImportedHouseholdNodeConnection {
  pageInfo: PageInfo!
  edges: [ImportedHouseholdNodeEdge]!
  totalCount: Int
  edgeCount: Int
}

type ImportedHouseholdNodeEdge {
  node: ImportedHouseholdNode
  cursor: String!
}

enum ImportedHouseholdResidenceStatus {
  REFUGEE
  MIGRANT
  CITIZEN
  IDP
  OTHER
}

enum ImportedIndividualDisability {
  NO
  SEEING
  HEARING
  WALKING
  MEMORY
  SELF_CARE
  COMMUNICATING
}

enum ImportedIndividualEstimatedDob {
  YES
  NO
}

enum ImportedIndividualIdentificationType {
  NA
  BIRTH_CERTIFICATE
  DRIVING_LICENSE
  UNHCR_ID_CARD
  NATIONAL_ID
  NATIONAL_PASSPORT
}

enum ImportedIndividualMartialStatus {
  SINGLE
  MARRIED
  WIDOW
  DIVORCED
  SEPARATED
}

enum ImportedIndividualNationality {
  AF
  AL
  DZ
  AD
  AO
  AR
  AM
  A
  AT
  AZ
  BS
  BH
  BD
  BB
  BY
  BE
  BZ
  BJ
  BT
  BO
  BA
  BW
  BR
  GB
  BN
  BG
  BF
  MM
  BF_28
  BI
  CM
  CA
  CV
  TD
  CL
  CN
  CO
  CG
  CR
  HR
  C
  CY
  CZ
  DK
  DJ
  DM
  DO
  EC
  EG
  SV
  GB_50
  ER
  EE
  ET
  FJ
  FI
  FR
  GA
  GM
  GE
  DE
  GH
  GR
  GD
  GT
  GQ
  GY
  HT
  NL
  HN
  H
  IS
  IO
  ID
  IR
  IQ
  IE
  IL
  IT
  JM
  JP
  JO
  KZ
  KE
  KW
  LA
  LV
  LB
  LR
  LY
  LT
  MK
  MG
  MW
  MY
  MV
  ML
  MT
  MR
  M
  MX
  MD
  MC
  MN
  ME
  MA
  MZ
  NA
  NP
  NI
  NE
  NG
  KP
  NO
  OM
  PK
  PA
  PG
  PY
  PE
  PH
  PL
  PT
  QA
  RO
  R
  RW
  SA
  AE
  SN
  RS
  SC
  SL
  SG
  SK
  SI
  SO
  ZA
  KR
  ES
  LK
  SD
  SR
  SZ
  SE
  CH
  SY
  TW
  TJ
  TZ
  TH
  TG
  TT
  TN
  TR
  TM
  TV
  UG
  UA
  UY
  UZ
  V
  VE
  VN
  GB_164
  YE
  ZM
  ZW
}

type ImportedIndividualNode implements Node {
  id: ID!
  createdAt: DateTime!
  updatedAt: DateTime!
  individualCaId: String!
  fullName: String!
  firstName: String!
  middleName: String!
  lastName: String!
  sex: ImportedIndividualSex!
  dob: Date!
  estimatedDob: ImportedIndividualEstimatedDob!
  nationality: ImportedIndividualNationality!
  martialStatus: ImportedIndividualMartialStatus!
  phoneNumber: String!
  phoneNumberAlternative: String!
  identificationType: ImportedIndividualIdentificationType!
  identificationNumber: String!
  household: ImportedHouseholdNode!
  registrationDataImportId: RegistrationDataImportDatahubNode!
  workStatus: ImportedIndividualWorkStatus!
  disability: ImportedIndividualDisability!
  representedHouseholds(before: String, after: String, first: Int, last: Int): ImportedHouseholdNodeConnection!
  headingHousehold: ImportedHouseholdNode
}

type ImportedIndividualNodeConnection {
  pageInfo: PageInfo!
  edges: [ImportedIndividualNodeEdge]!
  totalCount: Int
  edgeCount: Int
}

type ImportedIndividualNodeEdge {
  node: ImportedIndividualNode
  cursor: String!
}

enum ImportedIndividualSex {
  MALE
  FEMALE
}

enum ImportedIndividualWorkStatus {
  YES
  NO
}

enum IndividualAdministrationOfRutf {
  YES
  NO
}

enum IndividualDisability {
  NO
  SEEING
  HEARING
  WALKING
  MEMORY
  SELF_CARE
  COMMUNICATING
}

enum IndividualEnrolledInNutritionProgramme {
  YES
  NO
}

enum IndividualEnrolledInSchool {
  YES
  NO
}

enum IndividualIdentificationType {
  NA
  BIRTH_CERTIFICATE
  DRIVING_LICENSE
  UNHCR_ID_CARD
  NATIONAL_ID
  NATIONAL_PASSPORT
}

enum IndividualMartialStatus {
  SINGLE
  MARRIED
  WIDOW
  DIVORCED
  SEPARATED
}

enum IndividualNationality {
  AF
  AL
  DZ
  AD
  AO
  AR
  AM
  A
  AT
  AZ
  BS
  BH
  BD
  BB
  BY
  BE
  BZ
  BJ
  BT
  BO
  BA
  BW
  BR
  GB
  BN
  BG
  BF
  MM
  BF_28
  BI
  CM
  CA
  CV
  TD
  CL
  CN
  CO
  CG
  CR
  HR
  C
  CY
  CZ
  DK
  DJ
  DM
  DO
  EC
  EG
  SV
  GB_50
  ER
  EE
  ET
  FJ
  FI
  FR
  GA
  GM
  GE
  DE
  GH
  GR
  GD
  GT
  GQ
  GY
  HT
  NL
  HN
  H
  IS
  IO
  ID
  IR
  IQ
  IE
  IL
  IT
  JM
  JP
  JO
  KZ
  KE
  KW
  LA
  LV
  LB
  LR
  LY
  LT
  MK
  MG
  MW
  MY
  MV
  ML
  MT
  MR
  M
  MX
  MD
  MC
  MN
  ME
  MA
  MZ
  NA
  NP
  NI
  NE
  NG
  KP
  NO
  OM
  PK
  PA
  PG
  PY
  PE
  PH
  PL
  PT
  QA
  RO
  R
  RW
  SA
  AE
  SN
  RS
  SC
  SL
  SG
  SK
  SI
  SO
  ZA
  KR
  ES
  LK
  SD
  SR
  SZ
  SE
  CH
  SY
  TW
  TJ
  TZ
  TH
  TG
  TT
  TN
  TR
  TM
  TV
  UG
  UA
  UY
  UZ
  V
  VE
  VN
  GB_164
  YE
  ZM
  ZW
}

type IndividualNode implements Node {
  id: ID!
  createdAt: DateTime!
  updatedAt: DateTime!
  individualCaId: String!
  fullName: String!
  firstName: String!
  middleName: String!
  lastName: String!
  sex: IndividualSex!
  dob: Date
  estimatedDob: Date
  nationality: IndividualNationality!
  martialStatus: IndividualMartialStatus!
  phoneNumber: String!
  phoneNumberAlternative: String!
  identificationType: IndividualIdentificationType!
  identificationNumber: String!
  household: HouseholdNode!
  registrationDataImportId: RegistrationDataImportNode!
  workStatus: IndividualWorkStatus!
  disability: IndividualDisability!
  seriousIllness: IndividualSeriousIllness!
  ageFirstMarried: Int
  enrolledInSchool: IndividualEnrolledInSchool!
  schoolAttendance: String!
  schoolType: String!
  yearsInSchool: Int
  minutesToSchool: Int
  enrolledInNutritionProgramme: IndividualEnrolledInNutritionProgramme
  administrationOfRutf: IndividualAdministrationOfRutf
  representedHouseholds(before: String, after: String, first: Int, last: Int): HouseholdNodeConnection!
  headingHousehold: HouseholdNode
}

type IndividualNodeConnection {
  pageInfo: PageInfo!
  edges: [IndividualNodeEdge]!
  totalCount: Int
  edgeCount: Int
}

type IndividualNodeEdge {
  node: IndividualNode
  cursor: String!
}

enum IndividualSeriousIllness {
  YES
  NO
}

enum IndividualSex {
  MALE
  FEMALE
}

enum IndividualWorkStatus {
  YES
  NO
}

scalar JSONLazyString

scalar JSONString

type LocationNode implements Node {
  id: ID!
  title: String!
  businessArea: BusinessAreaNode
  latitude: Float
  longitude: Float
  pCode: String
  parent: LocationNode
  lft: Int!
  rght: Int!
  treeId: Int!
  level: Int!
  children(before: String, after: String, first: Int, last: Int, title: String): LocationNodeConnection!
  households(before: String, after: String, first: Int, last: Int): HouseholdNodeConnection!
  programs(before: String, after: String, first: Int, last: Int, name: String): ProgramNodeConnection!
}

type LocationNodeConnection {
  pageInfo: PageInfo!
  edges: [LocationNodeEdge]!
  totalCount: Int
  edgeCount: Int
}

type LocationNodeEdge {
  node: LocationNode
  cursor: String!
}

enum LogEntryAction {
  A_0
  A_1
  A_2
}

type LogEntryObject {
  id: ID!
  objectPk: String!
  objectId: Int
  objectRepr: String!
  action: LogEntryAction!
  changes: String!
  actor: UserNode
  remoteAddr: String
  timestamp: DateTime
  changesDisplayDict: JSONLazyString
}

type LogEntryObjectConnection {
  pageInfo: PageInfo!
  edges: [LogEntryObjectEdge]!
  totalCount: Int
}

type LogEntryObjectEdge {
  node: LogEntryObject
  cursor: String!
}

type Mutations {
  createProgram(programData: CreateProgramInput!): CreateProgram
  updateProgram(programData: UpdateProgramInput): UpdateProgram
  deleteProgram(programId: String!): DeleteProgram
  createCashPlan(cashPlanData: CreateCashPlanInput!): CreateCashPlan
  updateCashPlan(cashPlanData: UpdateCashPlanInput): UpdateCashPlan
  deleteCashPlan(cashPlanId: String!): DeleteCashPlan
  createHousehold(householdData: CreateHouseholdInput): CreateHousehold
  updateHousehold(householdData: UpdateHouseholdInput): UpdateHousehold
  deleteHousehold(householdId: String!): DeleteHousehold
  createLocation(locationData: CreateLocationInput!): CreateLocation
  updateLocation(locationData: UpdateLocationInput): UpdateLocation
  deleteLocation(locationId: String!): DeleteLocation
}

interface Node {
  id: ID!
}

type PageInfo {
  hasNextPage: Boolean!
  hasPreviousPage: Boolean!
  startCursor: String
  endCursor: String
}

enum PaymentEntitlementDeliveryType {
  CASH
  DEPOSIT_TO_CARD
  TRANSFER
}

type PaymentEntitlementNode {
  id: UUID!
  createdAt: DateTime!
  updatedAt: DateTime!
  deliveryType: PaymentEntitlementDeliveryType!
  entitlementQuantity: Decimal
  deliveredQuantity: Decimal
  entitlementCardIssueDate: Date
  entitlementCardNumber: String!
  currency: String!
  deliveryDate: DateTime
  transactionReferenceId: String!
  fsp: String!
  paymentRecord: PaymentRecordNode
}

type PaymentRecordNode implements Node {
  id: ID!
  createdAt: DateTime!
  updatedAt: DateTime!
  status: PaymentRecordStatus!
  name: String!
  statusDate: DateTime!
  cashAssistId: String!
  cashPlan: CashPlanNode!
  household: HouseholdNode!
  headOfHousehold: String!
  totalPersonCovered: Int!
  distributionModality: String!
  targetPopulation: TargetPopulationNode!
  entitlement: PaymentEntitlementNode
}

type PaymentRecordNodeConnection {
  pageInfo: PageInfo!
  edges: [PaymentRecordNodeEdge]!
  totalCount: Int
  edgeCount: Int
}

type PaymentRecordNodeEdge {
  node: PaymentRecordNode
  cursor: String!
}

enum PaymentRecordStatus {
  SUCCESS
  PENDING
  ERROR
}

enum ProgramFrequencyOfPayments {
  REGULAR
  ONE_OFF
}

type ProgramNode implements Node {
  id: ID!
  createdAt: DateTime!
  updatedAt: DateTime!
  name: String!
  status: ProgramStatus!
  startDate: Date!
  endDate: Date!
  description: String!
  programCaId: String!
  locations(before: String, after: String, first: Int, last: Int, title: String): LocationNodeConnection!
  businessArea: BusinessAreaNode!
  budget: Decimal
  frequencyOfPayments: ProgramFrequencyOfPayments!
  sector: ProgramSector!
  scope: ProgramScope!
  cashPlus: Boolean!
  populationGoal: Int!
  administrativeAreasOfImplementation: String!
  households(before: String, after: String, first: Int, last: Int): HouseholdNodeConnection!
  cashPlans(before: String, after: String, first: Int, last: Int): CashPlanNodeConnection!
  totalEntitledQuantity: Decimal
  totalDeliveredQuantity: Decimal
  totalUndeliveredQuantity: Decimal
  totalNumberOfHouseholds: Int
  history(before: String, after: String, first: Int, last: Int): LogEntryObjectConnection
}

type ProgramNodeConnection {
  pageInfo: PageInfo!
  edges: [ProgramNodeEdge]!
  totalCount: Int
  edgeCount: Int
}

type ProgramNodeEdge {
  node: ProgramNode
  cursor: String!
}

enum ProgramScope {
  FULL
  PARTIAL
  NO_INTEGRATION
}

enum ProgramSector {
  CHILD_PROTECTION
  EDUCATION
  GENDER
  HEALTH
  HIV_AIDS
  MULTI_PURPOSE
  NUTRITION
  SOCIAL_POLICY
  WASH
}

enum ProgramStatus {
  DRAFT
  ACTIVE
  FINISHED
}

type Query {
  paymentRecord(id: ID!): PaymentRecordNode
  allPaymentRecords(before: String, after: String, first: Int, last: Int, cashPlan: ID, household: ID, orderBy: String): PaymentRecordNodeConnection
  paymentRecordStatusChoices: [ChoiceObject]
  allPaymentEntitlements: [PaymentEntitlementNode]
  location(id: ID!): LocationNode
  allLocations(before: String, after: String, first: Int, last: Int, title: String): LocationNodeConnection
  allBusinessAreas(before: String, after: String, first: Int, last: Int, id: UUID): BusinessAreaNodeConnection
  allLogEntries(objectId: String!, before: String, after: String, first: Int, last: Int): LogEntryObjectConnection
  program(id: ID!): ProgramNode
  allPrograms(before: String, after: String, first: Int, last: Int, id: UUID, status: String, businessArea: String): ProgramNodeConnection
  cashPlan(id: ID!): CashPlanNode
  allCashPlans(before: String, after: String, first: Int, last: Int, program: ID, orderBy: String): CashPlanNodeConnection
  programStatusChoices: [ChoiceObject]
  programFrequencyOfPaymentsChoices: [ChoiceObject]
  programSectorChoices: [ChoiceObject]
  programScopeChoices: [ChoiceObject]
  cashPlanStatusChoices: [ChoiceObject]
  targetPopulation(id: ID!): TargetPopulationNode
  allTargetPopulation(before: String, after: String, first: Int, last: Int): TargetPopulationNodeConnection
  household(id: ID!): HouseholdNode
<<<<<<< HEAD
  allHouseholds(before: String, after: String, first: Int, last: Int, businessArea: String, nationality: String, nationality_Icontains: String, address: String, address_Icontains: String, representative_FullName: String, representative_FullName_Icontains: String, headOfHousehold_FullName: String, headOfHousehold_FullName_Icontains: String, householdCaId: String, familySize_Range: Int, familySize_Lte: Int, familySize_Gte: Int, familySize: String, orderBy: String): HouseholdNodeConnection
  individual(id: ID!): IndividualNode
  allIndividuals(before: String, after: String, first: Int, last: Int, businessArea: String, fullName: String, fullName_Icontains: String, sex: [ID], age: String, orderBy: String): IndividualNodeConnection
=======
  allHouseholds(before: String, after: String, first: Int, last: Int, businessArea: String, nationality: String, nationality_Icontains: String, address: String, address_Icontains: String, representative_FullName: String, representative_FullName_Icontains: String, headOfHousehold_FullName: String, headOfHousehold_FullName_Icontains: String, householdCaId: String, familySize_Range: Int, familySize_Lte: Int, familySize_Gte: Int, targetPopulations: [ID], programs: [ID], familySize: String, orderBy: String): HouseholdNodeConnection
  individual(id: ID!): IndividualNode
  allIndividuals(before: String, after: String, first: Int, last: Int, programme: String, businessArea: String, fullName: String, fullName_Icontains: String, sex: [ID], age: String, orderBy: String): IndividualNodeConnection
>>>>>>> c34bd5b8
  me: UserObjectType
  allUsers(before: String, after: String, first: Int, last: Int, fullName: String, orderBy: String): UserNodeConnection
  importedHousehold(id: ID!): ImportedHouseholdNode
  allImportedHouseholds(before: String, after: String, first: Int, last: Int, nationality: String, nationality_Icontains: String, address: String, address_Icontains: String, representative_FullName: String, representative_FullName_Icontains: String, headOfHousehold_FullName: String, headOfHousehold_FullName_Icontains: String, householdCaId: String, familySize_Range: Int, familySize_Lte: Int, familySize_Gte: Int, familySize: String, orderBy: String): ImportedHouseholdNodeConnection
  registrationDataImportDatahub(id: ID!): RegistrationDataImportDatahubNode
  allRegistrationDataImportsDatahub(before: String, after: String, first: Int, last: Int): RegistrationDataImportDatahubNodeConnection
  importedIndividual(id: ID!): ImportedIndividualNode
  allImportedIndividuals(before: String, after: String, first: Int, last: Int, fullName: String, fullName_Icontains: String, sex: [ID], age: String, orderBy: String): ImportedIndividualNodeConnection
  registrationDataImport(id: ID!): RegistrationDataImportNode
<<<<<<< HEAD
  allRegistrationDataImports(before: String, after: String, first: Int, last: Int, importedBy_Id: UUID, status: String, name: String, name_Icontains: String, orderBy: String): RegistrationDataImportNodeConnection
=======
  allRegistrationDataImports(before: String, after: String, first: Int, last: Int, importedBy_Id: UUID, importDate: Date, status: String, name: String, name_Icontains: String, orderBy: String): RegistrationDataImportNodeConnection
>>>>>>> c34bd5b8
  registrationDataStatusChoices: [ChoiceObject]
  _debug: DjangoDebug
}

enum RegistrationDataImportDataSource {
  XLS
  A_3RD_PARTY
  XML
  OTHER
}

type RegistrationDataImportDatahubNode implements Node {
  id: ID!
  createdAt: DateTime!
  updatedAt: DateTime!
  name: String!
  importDate: DateTime!
  hctId: UUID
  households(before: String, after: String, first: Int, last: Int): ImportedHouseholdNodeConnection!
  individuals(before: String, after: String, first: Int, last: Int): ImportedIndividualNodeConnection!
}

type RegistrationDataImportDatahubNodeConnection {
  pageInfo: PageInfo!
  edges: [RegistrationDataImportDatahubNodeEdge]!
  totalCount: Int
  edgeCount: Int
}

type RegistrationDataImportDatahubNodeEdge {
  node: RegistrationDataImportDatahubNode
  cursor: String!
}

type RegistrationDataImportNode implements Node {
  id: ID!
  createdAt: DateTime!
  updatedAt: DateTime!
  name: String!
  status: RegistrationDataImportStatus!
  importDate: DateTime!
  importedBy: UserNode!
  dataSource: RegistrationDataImportDataSource!
  numberOfIndividuals: Int!
  numberOfHouseholds: Int!
  datahubId: UUID
  households(before: String, after: String, first: Int, last: Int): HouseholdNodeConnection!
  individuals(before: String, after: String, first: Int, last: Int): IndividualNodeConnection!
}

type RegistrationDataImportNodeConnection {
  pageInfo: PageInfo!
  edges: [RegistrationDataImportNodeEdge]!
  totalCount: Int
  edgeCount: Int
}

type RegistrationDataImportNodeEdge {
  node: RegistrationDataImportNode
  cursor: String!
}

enum RegistrationDataImportStatus {
  IN_REVIEW
  APPROVED
  MERGED
  MERGING
}

type TargetPopulationNode implements Node {
  id: ID!
  name: String!
  createdAt: DateTime!
  createdBy: UserNode
  rules: JSONString!
  households(before: String, after: String, first: Int, last: Int): HouseholdNodeConnection!
  status: TargetPopulationStatus!
  paymentRecords(before: String, after: String, first: Int, last: Int, cashPlan: ID, household: ID): PaymentRecordNodeConnection!
  cashPlans(before: String, after: String, first: Int, last: Int): CashPlanNodeConnection!
}

type TargetPopulationNodeConnection {
  pageInfo: PageInfo!
  edges: [TargetPopulationNodeEdge]!
  totalCount: Int
  edgeCount: Int
}

type TargetPopulationNodeEdge {
  node: TargetPopulationNode
  cursor: String!
}

enum TargetPopulationStatus {
  IN_PROGRESS
  FINALIZED
}

scalar UUID

type UpdateCashPlan {
  cashPlan: CashPlanNode
}

input UpdateCashPlanInput {
  id: String!
  programId: String
  name: String
  startDate: DateTime
  endDate: DateTime
  disbursementDate: DateTime
  numberOfHouseholds: Int
  coverageDuration: Int
  coverageUnits: String
  targetPopulationId: String
  cashAssistId: String
  distributionModality: String
  fsp: String
  status: String
  currency: String
  totalEntitledQuantity: Decimal
  totalDeliveredQuantity: Decimal
  totalUndeliveredQuantity: Decimal
  dispersionDate: Date
}

type UpdateHousehold {
  household: HouseholdNode
}

input UpdateHouseholdInput {
  id: String!
  householdCaId: String
  consent: String
  residenceStatus: String
  nationality: String
  familySize: Int
  address: String
  locationId: String
  registrationDataImportId: String
}

type UpdateLocation {
  location: LocationNode
}

input UpdateLocationInput {
  id: String!
  name: String
  country: String
}

type UpdateProgram {
  program: ProgramNode
}

input UpdateProgramInput {
  id: String!
  name: String
  status: String
  startDate: Date
  endDate: Date
  description: String
  programCaId: String
  budget: Decimal
  frequencyOfPayments: String
  sector: String
  scope: String
  cashPlus: Boolean
  populationGoal: Int
  administrativeAreasOfImplementation: String
  businessAreaSlug: String
}

type UserNode implements Node {
  lastLogin: DateTime
  isSuperuser: Boolean!
  username: String!
  firstName: String!
  lastName: String!
  email: String!
  isStaff: Boolean!
  isActive: Boolean!
  dateJoined: DateTime!
  id: ID!
  businessAreas(before: String, after: String, first: Int, last: Int, id: UUID): BusinessAreaNodeConnection!
  cashPlans(before: String, after: String, first: Int, last: Int): CashPlanNodeConnection!
  targetPopulations(before: String, after: String, first: Int, last: Int): TargetPopulationNodeConnection!
  registrationDataImports(before: String, after: String, first: Int, last: Int): RegistrationDataImportNodeConnection!
<<<<<<< HEAD
}

type UserNodeConnection {
  pageInfo: PageInfo!
  edges: [UserNodeEdge]!
  totalCount: Int
  edgeCount: Int
}

=======
}

type UserNodeConnection {
  pageInfo: PageInfo!
  edges: [UserNodeEdge]!
  totalCount: Int
  edgeCount: Int
}

>>>>>>> c34bd5b8
type UserNodeEdge {
  node: UserNode
  cursor: String!
}

type UserObjectType {
  lastLogin: DateTime
  isSuperuser: Boolean!
  username: String!
  firstName: String!
  lastName: String!
  email: String!
  isStaff: Boolean!
  isActive: Boolean!
  dateJoined: DateTime!
  id: UUID!
  businessAreas(before: String, after: String, first: Int, last: Int, id: UUID): BusinessAreaNodeConnection!
  cashPlans(before: String, after: String, first: Int, last: Int): CashPlanNodeConnection!
  targetPopulations(before: String, after: String, first: Int, last: Int): TargetPopulationNodeConnection!
  registrationDataImports(before: String, after: String, first: Int, last: Int): RegistrationDataImportNodeConnection!
}<|MERGE_RESOLUTION|>--- conflicted
+++ resolved
@@ -1379,15 +1379,9 @@
   targetPopulation(id: ID!): TargetPopulationNode
   allTargetPopulation(before: String, after: String, first: Int, last: Int): TargetPopulationNodeConnection
   household(id: ID!): HouseholdNode
-<<<<<<< HEAD
   allHouseholds(before: String, after: String, first: Int, last: Int, businessArea: String, nationality: String, nationality_Icontains: String, address: String, address_Icontains: String, representative_FullName: String, representative_FullName_Icontains: String, headOfHousehold_FullName: String, headOfHousehold_FullName_Icontains: String, householdCaId: String, familySize_Range: Int, familySize_Lte: Int, familySize_Gte: Int, familySize: String, orderBy: String): HouseholdNodeConnection
   individual(id: ID!): IndividualNode
   allIndividuals(before: String, after: String, first: Int, last: Int, businessArea: String, fullName: String, fullName_Icontains: String, sex: [ID], age: String, orderBy: String): IndividualNodeConnection
-=======
-  allHouseholds(before: String, after: String, first: Int, last: Int, businessArea: String, nationality: String, nationality_Icontains: String, address: String, address_Icontains: String, representative_FullName: String, representative_FullName_Icontains: String, headOfHousehold_FullName: String, headOfHousehold_FullName_Icontains: String, householdCaId: String, familySize_Range: Int, familySize_Lte: Int, familySize_Gte: Int, targetPopulations: [ID], programs: [ID], familySize: String, orderBy: String): HouseholdNodeConnection
-  individual(id: ID!): IndividualNode
-  allIndividuals(before: String, after: String, first: Int, last: Int, programme: String, businessArea: String, fullName: String, fullName_Icontains: String, sex: [ID], age: String, orderBy: String): IndividualNodeConnection
->>>>>>> c34bd5b8
   me: UserObjectType
   allUsers(before: String, after: String, first: Int, last: Int, fullName: String, orderBy: String): UserNodeConnection
   importedHousehold(id: ID!): ImportedHouseholdNode
@@ -1397,11 +1391,7 @@
   importedIndividual(id: ID!): ImportedIndividualNode
   allImportedIndividuals(before: String, after: String, first: Int, last: Int, fullName: String, fullName_Icontains: String, sex: [ID], age: String, orderBy: String): ImportedIndividualNodeConnection
   registrationDataImport(id: ID!): RegistrationDataImportNode
-<<<<<<< HEAD
   allRegistrationDataImports(before: String, after: String, first: Int, last: Int, importedBy_Id: UUID, status: String, name: String, name_Icontains: String, orderBy: String): RegistrationDataImportNodeConnection
-=======
-  allRegistrationDataImports(before: String, after: String, first: Int, last: Int, importedBy_Id: UUID, importDate: Date, status: String, name: String, name_Icontains: String, orderBy: String): RegistrationDataImportNodeConnection
->>>>>>> c34bd5b8
   registrationDataStatusChoices: [ChoiceObject]
   _debug: DjangoDebug
 }
@@ -1591,7 +1581,6 @@
   cashPlans(before: String, after: String, first: Int, last: Int): CashPlanNodeConnection!
   targetPopulations(before: String, after: String, first: Int, last: Int): TargetPopulationNodeConnection!
   registrationDataImports(before: String, after: String, first: Int, last: Int): RegistrationDataImportNodeConnection!
-<<<<<<< HEAD
 }
 
 type UserNodeConnection {
@@ -1601,17 +1590,6 @@
   edgeCount: Int
 }
 
-=======
-}
-
-type UserNodeConnection {
-  pageInfo: PageInfo!
-  edges: [UserNodeEdge]!
-  totalCount: Int
-  edgeCount: Int
-}
-
->>>>>>> c34bd5b8
 type UserNodeEdge {
   node: UserNode
   cursor: String!
