--- conflicted
+++ resolved
@@ -1,5 +1,3 @@
-<<<<<<< HEAD
-=======
 schema {
   query: Query
   mutation: Mutations
@@ -3698,5 +3696,4 @@
   admin2: String
   totalCashTransferred: Float
   totalHouseholds: Int
-}
->>>>>>> b7792a86
+}