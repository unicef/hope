--- conflicted
+++ resolved
@@ -89,6 +89,13 @@
   value: String
 }
 
+type CoreFieldChoiceObject {
+  name: String
+  value: String
+  admin: String
+  listName: String
+}
+
 type CoreFieldNode {
   id: String
   type: String
@@ -96,7 +103,7 @@
   label: JSONString
   hint: String
   required: Boolean
-  choices: [ChoiceObject]
+  choices: [CoreFieldChoiceObject]
   associatedWith: String
 }
 
@@ -166,33 +173,26 @@
 
 type FlexFieldNode {
   id: UUID!
-  createdAt: DateTime!
-  updatedAt: DateTime!
-  isRemoved: Boolean!
   type: FlexibleAttributeType!
   name: String!
   required: Boolean!
   label: JSONString!
   hint: JSONString!
-  associatedWith: FlexibleAttributeAssociatedWith!
-  choices: [FlexibleAttributeChoice]
-}
-
-enum FlexibleAttributeAssociatedWith {
-  A_0
-  A_1
-}
-
-type FlexibleAttributeChoice implements Node {
+  choices: [FlexibleAttributeChoiceNode]
+  associatedWith: String
+}
+
+type FlexibleAttributeChoiceNode implements Node {
   id: ID!
   createdAt: DateTime!
   updatedAt: DateTime!
   isRemoved: Boolean!
   listName: String!
-  name: String!
+  name: String
   label: JSONString!
   admin: String!
   flexAttributes: [FlexFieldNode!]!
+  value: String
 }
 
 enum FlexibleAttributeType {
@@ -395,7 +395,7 @@
   registrationDate: Date
   individuals(before: String, after: String, first: Int, last: Int): IndividualNodeConnection!
   paymentRecords(before: String, after: String, first: Int, last: Int, cashPlan: ID, household: ID): PaymentRecordNodeConnection!
-  targetPopulations(before: String, after: String, first: Int, last: Int, name: String, createdByName: String, createdAt: DateTime, lastEditedAt: DateTime, status: String, households: [ID], targetRules: [ID], numIndividualsMin: Float, numIndividualsMax: Float, orderBy: String): TargetPopulationNodeConnection!
+  targetPopulations(before: String, after: String, first: Int, last: Int, name: String, createdByName: String, createdAt: DateTime, lastEditedAt: DateTime, status: String, households: [ID], targetRules: [ID], numIndividualsMin: Int, numIndividualsMax: Int, orderBy: String): TargetPopulationNodeConnection!
   totalCashReceived: Decimal
 }
 
@@ -1234,6 +1234,7 @@
 }
 
 type Mutations {
+  updateTarget(input: UpdateTargetInput!): UpdateTargetPayload
   createProgram(programData: CreateProgramInput!): CreateProgram
   updateProgram(programData: UpdateProgramInput): UpdateProgram
   deleteProgram(programId: String!): DeleteProgram
@@ -1403,7 +1404,7 @@
   programScopeChoices: [ChoiceObject]
   cashPlanStatusChoices: [ChoiceObject]
   targetPopulation(id: ID!): TargetPopulationNode
-  allTargetPopulation(before: String, after: String, first: Int, last: Int, name: String, createdByName: String, createdAt: DateTime, lastEditedAt: DateTime, status: String, households: [ID], targetRules: [ID], numIndividualsMin: Float, numIndividualsMax: Float, orderBy: String): TargetPopulationNodeConnection
+  allTargetPopulation(before: String, after: String, first: Int, last: Int, name: String, createdByName: String, createdAt: DateTime, lastEditedAt: DateTime, status: String, households: [ID], targetRules: [ID], numIndividualsMin: Int, numIndividualsMax: Int, orderBy: String): TargetPopulationNodeConnection
   savedTargetRule(id: ID!): SavedTargetRuleNode
   allSavedTargetRule(before: String, after: String, first: Int, last: Int, flexRules: String, coreRules: String, targetPopulation: ID): SavedTargetRuleNodeConnection
   targetRules(serializedList: String): [HouseholdNode]
@@ -1513,8 +1514,9 @@
 
 type TargetPopulationNode implements Node {
   id: ID!
+  createdAt: DateTime!
+  updatedAt: DateTime!
   name: String!
-  createdAt: DateTime!
   lastEditedAt: DateTime
   createdBy: UserNode
   status: TargetPopulationStatus!
@@ -1547,13 +1549,10 @@
 
 scalar UUID
 
-<<<<<<< HEAD
-=======
 type UnapproveRegistrationDataImportMutation {
   registrationDataImport: RegistrationDataImportNode
 }
 
->>>>>>> a6a76819
 type UpdateProgram {
   program: ProgramNode
 }
@@ -1576,6 +1575,23 @@
   businessAreaSlug: String
 }
 
+input UpdateTargetInput {
+  targetPopulationData: UpdateTargetPopulationInput
+  clientMutationId: String
+}
+
+type UpdateTargetPayload {
+  targetPopulation: TargetPopulationNode
+  clientMutationId: String
+}
+
+input UpdateTargetPopulationInput {
+  id: ID
+  name: String
+  lastEditedAt: DateTime
+  status: String
+}
+
 scalar Upload
 
 type UploadImportDataXLSXFile {
@@ -1595,7 +1611,7 @@
   id: ID!
   businessAreas(before: String, after: String, first: Int, last: Int, id: UUID): BusinessAreaNodeConnection!
   cashPlans(before: String, after: String, first: Int, last: Int): CashPlanNodeConnection!
-  targetPopulations(before: String, after: String, first: Int, last: Int, name: String, createdByName: String, createdAt: DateTime, lastEditedAt: DateTime, status: String, households: [ID], targetRules: [ID], numIndividualsMin: Float, numIndividualsMax: Float, orderBy: String): TargetPopulationNodeConnection!
+  targetPopulations(before: String, after: String, first: Int, last: Int, name: String, createdByName: String, createdAt: DateTime, lastEditedAt: DateTime, status: String, households: [ID], targetRules: [ID], numIndividualsMin: Int, numIndividualsMax: Int, orderBy: String): TargetPopulationNodeConnection!
   registrationDataImports(before: String, after: String, first: Int, last: Int): RegistrationDataImportNodeConnection!
 }
 
@@ -1624,6 +1640,6 @@
   id: UUID!
   businessAreas(before: String, after: String, first: Int, last: Int, id: UUID): BusinessAreaNodeConnection!
   cashPlans(before: String, after: String, first: Int, last: Int): CashPlanNodeConnection!
-  targetPopulations(before: String, after: String, first: Int, last: Int, name: String, createdByName: String, createdAt: DateTime, lastEditedAt: DateTime, status: String, households: [ID], targetRules: [ID], numIndividualsMin: Float, numIndividualsMax: Float, orderBy: String): TargetPopulationNodeConnection!
+  targetPopulations(before: String, after: String, first: Int, last: Int, name: String, createdByName: String, createdAt: DateTime, lastEditedAt: DateTime, status: String, households: [ID], targetRules: [ID], numIndividualsMin: Int, numIndividualsMax: Int, orderBy: String): TargetPopulationNodeConnection!
   registrationDataImports(before: String, after: String, first: Int, last: Int): RegistrationDataImportNodeConnection!
 }