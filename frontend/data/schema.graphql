--- conflicted
+++ resolved
@@ -750,11 +750,8 @@
   registrationDataImport: RegistrationDataImportNode
   unicefId: String!
   extras: JSONString!
-<<<<<<< HEAD
   ignored: Boolean!
-=======
   householdUnicefId: String
->>>>>>> 02731530
   linkedTicketsRelated(offset: Int, before: String, after: String, first: Int, last: Int): GrievanceTicketNodeConnection!
   ticketNotes(offset: Int, before: String, after: String, first: Int, last: Int): TicketNoteNodeConnection!
   complaintTicketDetails: TicketComplaintDetailsNode
