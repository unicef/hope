--- conflicted
+++ resolved
@@ -254,12 +254,7 @@
   id: UUID!
   createdAt: DateTime!
   updatedAt: DateTime!
-<<<<<<< HEAD
   country: String
-  type: String!
-=======
-  country: DocumentTypeCountry
->>>>>>> f9fee410
   label: String!
   documents(before: String, after: String, first: Int, last: Int): DocumentNodeConnection!
 }
@@ -283,534 +278,18 @@
 
 scalar GeoJSON
 
-<<<<<<< HEAD
-=======
-enum HouseholdCountry {
-  AF
-  AX
-  AL
-  DZ
-  AS
-  AD
-  AO
-  AI
-  AQ
-  AG
-  AR
-  AM
-  AW
-  AU
-  AT
-  AZ
-  BS
-  BH
-  BD
-  BB
-  BY
-  BE
-  BZ
-  BJ
-  BM
-  BT
-  BO
-  BQ
-  BA
-  BW
-  BV
-  BR
-  IO
-  BN
-  BG
-  BF
-  BI
-  CV
-  KH
-  CM
-  CA
-  KY
-  CF
-  TD
-  CL
-  CN
-  CX
-  CC
-  CO
-  KM
-  CG
-  CD
-  CK
-  CR
-  CI
-  HR
-  CU
-  CW
-  CY
-  CZ
-  DK
-  DJ
-  DM
-  DO
-  EC
-  EG
-  SV
-  GQ
-  ER
-  EE
-  SZ
-  ET
-  FK
-  FO
-  FJ
-  FI
-  FR
-  GF
-  PF
-  TF
-  GA
-  GM
-  GE
-  DE
-  GH
-  GI
-  GR
-  GL
-  GD
-  GP
-  GU
-  GT
-  GG
-  GN
-  GW
-  GY
-  HT
-  HM
-  VA
-  HN
-  HK
-  HU
-  IS
-  IN
-  ID
-  IR
-  IQ
-  IE
-  IM
-  IL
-  IT
-  JM
-  JP
-  JE
-  JO
-  KZ
-  KE
-  KI
-  KW
-  KG
-  LA
-  LV
-  LB
-  LS
-  LR
-  LY
-  LI
-  LT
-  LU
-  MO
-  MG
-  MW
-  MY
-  MV
-  ML
-  MT
-  MH
-  MQ
-  MR
-  MU
-  YT
-  MX
-  FM
-  MD
-  MC
-  MN
-  ME
-  MS
-  MA
-  MZ
-  MM
-  NA
-  NR
-  NP
-  NL
-  NC
-  NZ
-  NI
-  NE
-  NG
-  NU
-  NF
-  KP
-  MK
-  MP
-  NO
-  OM
-  PK
-  PW
-  PS
-  PA
-  PG
-  PY
-  PE
-  PH
-  PN
-  PL
-  PT
-  PR
-  QA
-  RE
-  RO
-  RU
-  RW
-  BL
-  SH
-  KN
-  LC
-  MF
-  PM
-  VC
-  WS
-  SM
-  ST
-  SA
-  SN
-  RS
-  SC
-  SL
-  SG
-  SX
-  SK
-  SI
-  SB
-  SO
-  ZA
-  GS
-  KR
-  SS
-  ES
-  LK
-  SD
-  SR
-  SJ
-  SE
-  CH
-  SY
-  TW
-  TJ
-  TZ
-  TH
-  TL
-  TG
-  TK
-  TO
-  TT
-  TN
-  TR
-  TM
-  TC
-  TV
-  UG
-  UA
-  AE
-  GB
-  UM
-  US
-  UY
-  UZ
-  VU
-  VE
-  VN
-  VG
-  VI
-  WF
-  EH
-  YE
-  ZM
-  ZW
-}
-
-enum HouseholdCountryOrigin {
-  AF
-  AX
-  AL
-  DZ
-  AS
-  AD
-  AO
-  AI
-  AQ
-  AG
-  AR
-  AM
-  AW
-  AU
-  AT
-  AZ
-  BS
-  BH
-  BD
-  BB
-  BY
-  BE
-  BZ
-  BJ
-  BM
-  BT
-  BO
-  BQ
-  BA
-  BW
-  BV
-  BR
-  IO
-  BN
-  BG
-  BF
-  BI
-  CV
-  KH
-  CM
-  CA
-  KY
-  CF
-  TD
-  CL
-  CN
-  CX
-  CC
-  CO
-  KM
-  CG
-  CD
-  CK
-  CR
-  CI
-  HR
-  CU
-  CW
-  CY
-  CZ
-  DK
-  DJ
-  DM
-  DO
-  EC
-  EG
-  SV
-  GQ
-  ER
-  EE
-  SZ
-  ET
-  FK
-  FO
-  FJ
-  FI
-  FR
-  GF
-  PF
-  TF
-  GA
-  GM
-  GE
-  DE
-  GH
-  GI
-  GR
-  GL
-  GD
-  GP
-  GU
-  GT
-  GG
-  GN
-  GW
-  GY
-  HT
-  HM
-  VA
-  HN
-  HK
-  HU
-  IS
-  IN
-  ID
-  IR
-  IQ
-  IE
-  IM
-  IL
-  IT
-  JM
-  JP
-  JE
-  JO
-  KZ
-  KE
-  KI
-  KW
-  KG
-  LA
-  LV
-  LB
-  LS
-  LR
-  LY
-  LI
-  LT
-  LU
-  MO
-  MG
-  MW
-  MY
-  MV
-  ML
-  MT
-  MH
-  MQ
-  MR
-  MU
-  YT
-  MX
-  FM
-  MD
-  MC
-  MN
-  ME
-  MS
-  MA
-  MZ
-  MM
-  NA
-  NR
-  NP
-  NL
-  NC
-  NZ
-  NI
-  NE
-  NG
-  NU
-  NF
-  KP
-  MK
-  MP
-  NO
-  OM
-  PK
-  PW
-  PS
-  PA
-  PG
-  PY
-  PE
-  PH
-  PN
-  PL
-  PT
-  PR
-  QA
-  RE
-  RO
-  RU
-  RW
-  BL
-  SH
-  KN
-  LC
-  MF
-  PM
-  VC
-  WS
-  SM
-  ST
-  SA
-  SN
-  RS
-  SC
-  SL
-  SG
-  SX
-  SK
-  SI
-  SB
-  SO
-  ZA
-  GS
-  KR
-  SS
-  ES
-  LK
-  SD
-  SR
-  SJ
-  SE
-  CH
-  SY
-  TW
-  TJ
-  TZ
-  TH
-  TL
-  TG
-  TK
-  TO
-  TT
-  TN
-  TR
-  TM
-  TC
-  TV
-  UG
-  UA
-  AE
-  GB
-  UM
-  US
-  UY
-  UZ
-  VU
-  VE
-  VN
-  VG
-  VI
-  WF
-  EH
-  YE
-  ZM
-  ZW
-}
-
->>>>>>> f9fee410
 type HouseholdNode implements Node {
   id: ID!
   createdAt: DateTime!
   updatedAt: DateTime!
   consent: String!
   residenceStatus: HouseholdResidenceStatus!
-<<<<<<< HEAD
   countryOrigin: String
   country: String
-=======
-  countryOrigin: HouseholdCountryOrigin
-  country: HouseholdCountry
->>>>>>> f9fee410
   size: Int!
   address: String!
   adminArea: AdminAreaNode
   geopoint: GeoJSON
-<<<<<<< HEAD
-  unhcrId: String!
-=======
->>>>>>> f9fee410
   femaleAgeGroup05Count: Int!
   femaleAgeGroup611Count: Int!
   femaleAgeGroup1217Count: Int!
@@ -832,17 +311,11 @@
   programs(before: String, after: String, first: Int, last: Int, name: String): ProgramNodeConnection!
   returnee: Boolean!
   registrationDate: Date
-<<<<<<< HEAD
-  headOfHousehold: IndividualNode
-=======
   headOfHousehold: IndividualNode!
->>>>>>> f9fee410
   individuals(before: String, after: String, first: Int, last: Int): IndividualNodeConnection!
   paymentRecords(before: String, after: String, first: Int, last: Int, cashPlan: ID, household: ID): PaymentRecordNodeConnection!
   targetPopulations(before: String, after: String, first: Int, last: Int, name: String, createdByName: String, createdAt: DateTime, updatedAt: DateTime, status: String, households: [ID], candidateListTotalHouseholdsMin: Int, candidateListTotalHouseholdsMax: Int, candidateListTotalIndividualsMin: Int, candidateListTotalIndividualsMax: Int, finalListTotalHouseholdsMin: Int, finalListTotalHouseholdsMax: Int, finalListTotalIndividualsMin: Int, finalListTotalIndividualsMax: Int, orderBy: String): TargetPopulationNodeConnection!
   totalCashReceived: Decimal
-<<<<<<< HEAD
-=======
 }
 
 type HouseholdNodeConnection {
@@ -1147,580 +620,15 @@
   YE
   ZM
   ZW
->>>>>>> f9fee410
-}
-
-type HouseholdNodeConnection {
-  pageInfo: PageInfo!
-  edges: [HouseholdNodeEdge]!
-  totalCount: Int
-  edgeCount: Int
-}
-
-type HouseholdNodeEdge {
-  node: HouseholdNode
-  cursor: String!
-}
-
-enum HouseholdResidenceStatus {
-  REFUGEE
-  MIGRANT
-  CITIZEN
-  IDP
-  OTHER
-}
-
-type ImportDataNode implements Node {
-  id: ID!
-  createdAt: DateTime!
-  updatedAt: DateTime!
-<<<<<<< HEAD
-  xlsxFile: String!
-  numberOfHouseholds: Int!
-  numberOfIndividuals: Int!
-  registrationDataImport: RegistrationDataImportDatahubNode
-}
-
-type ImportedDocumentNode implements Node {
-  id: ID!
-  createdAt: DateTime!
-  updatedAt: DateTime!
-  documentNumber: String!
-  photo: String!
-  individual: ImportedIndividualNode!
-  type: ImportedDocumentTypeNode!
-}
-
-type ImportedDocumentNodeConnection {
-  pageInfo: PageInfo!
-  edges: [ImportedDocumentNodeEdge]!
-  totalCount: Int
-  edgeCount: Int
-}
-
-type ImportedDocumentNodeEdge {
-  node: ImportedDocumentNode
-  cursor: String!
-=======
+}
+
+type ImportedDocumentTypeNode {
+  id: UUID!
+  createdAt: DateTime!
+  updatedAt: DateTime!
   country: ImportedDocumentTypeCountry
   label: String!
   documents(before: String, after: String, first: Int, last: Int): ImportedDocumentNodeConnection!
->>>>>>> f9fee410
-}
-
-enum ImportedDocumentTypeCountry {
-  AF
-  AX
-  AL
-  DZ
-  AS
-  AD
-  AO
-  AI
-  AQ
-  AG
-  AR
-  AM
-  AW
-  AU
-  AT
-  AZ
-  BS
-  BH
-  BD
-  BB
-  BY
-  BE
-  BZ
-  BJ
-  BM
-  BT
-  BO
-  BQ
-  BA
-  BW
-  BV
-  BR
-  IO
-  BN
-  BG
-  BF
-  BI
-  CV
-  KH
-  CM
-  CA
-  KY
-  CF
-  TD
-  CL
-  CN
-  CX
-  CC
-  CO
-  KM
-  CG
-  CD
-  CK
-  CR
-  CI
-  HR
-  CU
-  CW
-  CY
-  CZ
-  DK
-  DJ
-  DM
-  DO
-  EC
-  EG
-  SV
-  GQ
-  ER
-  EE
-  SZ
-  ET
-  FK
-  FO
-  FJ
-  FI
-  FR
-  GF
-  PF
-  TF
-  GA
-  GM
-  GE
-  DE
-  GH
-  GI
-  GR
-  GL
-  GD
-  GP
-  GU
-  GT
-  GG
-  GN
-  GW
-  GY
-  HT
-  HM
-  VA
-  HN
-  HK
-  HU
-  IS
-  IN
-  ID
-  IR
-  IQ
-  IE
-  IM
-  IL
-  IT
-  JM
-  JP
-  JE
-  JO
-  KZ
-  KE
-  KI
-  KW
-  KG
-  LA
-  LV
-  LB
-  LS
-  LR
-  LY
-  LI
-  LT
-  LU
-  MO
-  MG
-  MW
-  MY
-  MV
-  ML
-  MT
-  MH
-  MQ
-  MR
-  MU
-  YT
-  MX
-  FM
-  MD
-  MC
-  MN
-  ME
-  MS
-  MA
-  MZ
-  MM
-  NA
-  NR
-  NP
-  NL
-  NC
-  NZ
-  NI
-  NE
-  NG
-  NU
-  NF
-  KP
-  MK
-  MP
-  NO
-  OM
-  PK
-  PW
-  PS
-  PA
-  PG
-  PY
-  PE
-  PH
-  PN
-  PL
-  PT
-  PR
-  QA
-  RE
-  RO
-  RU
-  RW
-  BL
-  SH
-  KN
-  LC
-  MF
-  PM
-  VC
-  WS
-  SM
-  ST
-  SA
-  SN
-  RS
-  SC
-  SL
-  SG
-  SX
-  SK
-  SI
-  SB
-  SO
-  ZA
-  GS
-  KR
-  SS
-  ES
-  LK
-  SD
-  SR
-  SJ
-  SE
-  CH
-  SY
-  TW
-  TJ
-  TZ
-  TH
-  TL
-  TG
-  TK
-  TO
-  TT
-  TN
-  TR
-  TM
-  TC
-  TV
-  UG
-  UA
-  AE
-  GB
-  UM
-  US
-  UY
-  UZ
-  VU
-  VE
-  VN
-  VG
-  VI
-  WF
-  EH
-  YE
-  ZM
-  ZW
-}
-
-<<<<<<< HEAD
-type ImportedDocumentTypeNode {
-  id: UUID!
-  createdAt: DateTime!
-  updatedAt: DateTime!
-  country: ImportedDocumentTypeCountry
-  type: String!
-  label: String!
-  documents(before: String, after: String, first: Int, last: Int): ImportedDocumentNodeConnection!
-=======
-enum ImportedHouseholdCountryOrigin {
-  AF
-  AX
-  AL
-  DZ
-  AS
-  AD
-  AO
-  AI
-  AQ
-  AG
-  AR
-  AM
-  AW
-  AU
-  AT
-  AZ
-  BS
-  BH
-  BD
-  BB
-  BY
-  BE
-  BZ
-  BJ
-  BM
-  BT
-  BO
-  BQ
-  BA
-  BW
-  BV
-  BR
-  IO
-  BN
-  BG
-  BF
-  BI
-  CV
-  KH
-  CM
-  CA
-  KY
-  CF
-  TD
-  CL
-  CN
-  CX
-  CC
-  CO
-  KM
-  CG
-  CD
-  CK
-  CR
-  CI
-  HR
-  CU
-  CW
-  CY
-  CZ
-  DK
-  DJ
-  DM
-  DO
-  EC
-  EG
-  SV
-  GQ
-  ER
-  EE
-  SZ
-  ET
-  FK
-  FO
-  FJ
-  FI
-  FR
-  GF
-  PF
-  TF
-  GA
-  GM
-  GE
-  DE
-  GH
-  GI
-  GR
-  GL
-  GD
-  GP
-  GU
-  GT
-  GG
-  GN
-  GW
-  GY
-  HT
-  HM
-  VA
-  HN
-  HK
-  HU
-  IS
-  IN
-  ID
-  IR
-  IQ
-  IE
-  IM
-  IL
-  IT
-  JM
-  JP
-  JE
-  JO
-  KZ
-  KE
-  KI
-  KW
-  KG
-  LA
-  LV
-  LB
-  LS
-  LR
-  LY
-  LI
-  LT
-  LU
-  MO
-  MG
-  MW
-  MY
-  MV
-  ML
-  MT
-  MH
-  MQ
-  MR
-  MU
-  YT
-  MX
-  FM
-  MD
-  MC
-  MN
-  ME
-  MS
-  MA
-  MZ
-  MM
-  NA
-  NR
-  NP
-  NL
-  NC
-  NZ
-  NI
-  NE
-  NG
-  NU
-  NF
-  KP
-  MK
-  MP
-  NO
-  OM
-  PK
-  PW
-  PS
-  PA
-  PG
-  PY
-  PE
-  PH
-  PN
-  PL
-  PT
-  PR
-  QA
-  RE
-  RO
-  RU
-  RW
-  BL
-  SH
-  KN
-  LC
-  MF
-  PM
-  VC
-  WS
-  SM
-  ST
-  SA
-  SN
-  RS
-  SC
-  SL
-  SG
-  SX
-  SK
-  SI
-  SB
-  SO
-  ZA
-  GS
-  KR
-  SS
-  ES
-  LK
-  SD
-  SR
-  SJ
-  SE
-  CH
-  SY
-  TW
-  TJ
-  TZ
-  TH
-  TL
-  TG
-  TK
-  TO
-  TT
-  TN
-  TR
-  TM
-  TC
-  TV
-  UG
-  UA
-  AE
-  GB
-  UM
-  US
-  UY
-  UZ
-  VU
-  VE
-  VN
-  VG
-  VI
-  WF
-  EH
-  YE
-  ZM
-  ZW
->>>>>>> f9fee410
 }
 
 type ImportedHouseholdNode implements Node {
