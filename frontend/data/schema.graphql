schema {
  query: Query
  mutation: Mutations
}

type AdminAreaNode implements Node {
  id: ID!
  createdAt: DateTime!
  updatedAt: DateTime!
  title: String!
  parent: AdminAreaNode
  lft: Int!
  rght: Int!
  treeId: Int!
  level: Int!
  children(before: String, after: String, first: Int, last: Int, title: String): AdminAreaNodeConnection!
  householdSet(before: String, after: String, first: Int, last: Int): HouseholdNodeConnection!
  programs(before: String, after: String, first: Int, last: Int, name: String): ProgramNodeConnection!
}

type AdminAreaNodeConnection {
  pageInfo: PageInfo!
  edges: [AdminAreaNodeEdge]!
  totalCount: Int
  edgeCount: Int
}

type AdminAreaNodeEdge {
  node: AdminAreaNode
  cursor: String!
}

type ApproveRegistrationDataImportMutation {
  registrationDataImport: RegistrationDataImportNode
}

type ApproveTargetPopulationMutation {
  targetPopulation: TargetPopulationNode
}

scalar Arg

type BusinessAreaNode implements Node {
  id: ID!
  createdAt: DateTime!
  updatedAt: DateTime!
  code: String!
  name: String!
  longName: String!
  regionCode: String!
  regionName: String!
  koboToken: String
  slug: String!
  userSet(before: String, after: String, first: Int, last: Int): UserNodeConnection!
  programSet(before: String, after: String, first: Int, last: Int, name: String): ProgramNodeConnection!
  registrationdataimportSet(before: String, after: String, first: Int, last: Int): RegistrationDataImportNodeConnection!
}

type BusinessAreaNodeConnection {
  pageInfo: PageInfo!
  edges: [BusinessAreaNodeEdge]!
  totalCount: Int
  edgeCount: Int
}

type BusinessAreaNodeEdge {
  node: BusinessAreaNode
  cursor: String!
}

type CashPlanNode implements Node {
  id: ID!
  createdAt: DateTime!
  updatedAt: DateTime!
  program: ProgramNode!
  name: String!
  startDate: DateTime!
  endDate: DateTime!
  disbursementDate: DateTime!
  numberOfHouseholds: Int!
  createdDate: DateTime!
  createdBy: UserNode
  coverageDuration: Int!
  coverageUnits: String!
  targetPopulation: TargetPopulationNode!
  cashAssistId: String!
  distributionModality: String!
  fsp: String!
  status: CashPlanStatus!
  currency: String!
  totalEntitledQuantity: Float!
  totalDeliveredQuantity: Float!
  totalUndeliveredQuantity: Float!
  dispersionDate: Date!
  deliveryType: String!
  assistanceThrough: String!
  fcId: String!
  dpId: String!
  paymentRecords(before: String, after: String, first: Int, last: Int, cashPlan: ID, household: ID): PaymentRecordNodeConnection!
}

type CashPlanNodeConnection {
  pageInfo: PageInfo!
  edges: [CashPlanNodeEdge]!
  totalCount: Int
  edgeCount: Int
}

type CashPlanNodeEdge {
  node: CashPlanNode
  cursor: String!
}

enum CashPlanStatus {
  NOT_STARTED
  STARTED
  COMPLETE
}

type ChoiceObject {
  name: String
  value: String
}

input CopyTargetPopulationInput {
  id: ID
  name: String
}

input CopyTargetPopulationMutationInput {
  targetPopulationData: CopyTargetPopulationInput
  clientMutationId: String
}

type CopyTargetPopulationMutationPayload {
  targetPopulation: TargetPopulationNode
  clientMutationId: String
}

type CoreFieldChoiceObject {
  labels: [LabelNode]
  labelEn: String
  value: String
  admin: String
  listName: String
}

type CreateProgram {
  program: ProgramNode
}

input CreateProgramInput {
  name: String
  startDate: Date
  endDate: Date
  description: String
  programCaId: String
  budget: Decimal
  frequencyOfPayments: String
  sector: String
  scope: String
  cashPlus: Boolean
  populationGoal: Int
  administrativeAreasOfImplementation: String
  businessAreaSlug: String
}

type CreateRegistrationDataImport {
  registrationDataImport: RegistrationDataImportNode
}

input CreateRegistrationDataImportExcelInput {
  importDataId: ID
  name: String
}

input CreateTargetPopulationInput {
  name: String!
  targetingCriteria: TargetingCriteriaObjectType!
}

type CreateTargetPopulationMutation {
  targetPopulation: TargetPopulationNode
}

scalar Date

scalar DateTime

scalar Decimal

type DeleteProgram {
  ok: Boolean
}

type DeleteRegistrationDataImport {
  ok: Boolean
}

input DeleteTargetPopulationMutationInput {
  targetId: ID!
  clientMutationId: String
}

type DeleteTargetPopulationMutationPayload {
  ok: Boolean
  clientMutationId: String
}

type DjangoDebug {
  sql: [DjangoDebugSQL]
}

type DjangoDebugSQL {
  vendor: String!
  alias: String!
  sql: String
  duration: Float!
  rawSql: String!
  params: String!
  startTime: Float!
  stopTime: Float!
  isSlow: Boolean!
  isSelect: Boolean!
  transId: String
  transStatus: String
  isoLevel: String
  encoding: String
}

type DocumentNode implements Node {
  id: ID!
  createdAt: DateTime!
  updatedAt: DateTime!
  documentNumber: String!
  photo: String!
  individual: IndividualNode!
  type: DocumentTypeNode!
}

type DocumentNodeConnection {
  pageInfo: PageInfo!
  edges: [DocumentNodeEdge]!
  totalCount: Int
  edgeCount: Int
}

type DocumentNodeEdge {
  node: DocumentNode
  cursor: String!
}

enum DocumentTypeCountry {
  AF
  AX
  AL
  DZ
  AS
  AD
  AO
  AI
  AQ
  AG
  AR
  AM
  AW
  AU
  AT
  AZ
  BS
  BH
  BD
  BB
  BY
  BE
  BZ
  BJ
  BM
  BT
  BO
  BQ
  BA
  BW
  BV
  BR
  IO
  BN
  BG
  BF
  BI
  CV
  KH
  CM
  CA
  KY
  CF
  TD
  CL
  CN
  CX
  CC
  CO
  KM
  CG
  CD
  CK
  CR
  CI
  HR
  CU
  CW
  CY
  CZ
  DK
  DJ
  DM
  DO
  EC
  EG
  SV
  GQ
  ER
  EE
  SZ
  ET
  FK
  FO
  FJ
  FI
  FR
  GF
  PF
  TF
  GA
  GM
  GE
  DE
  GH
  GI
  GR
  GL
  GD
  GP
  GU
  GT
  GG
  GN
  GW
  GY
  HT
  HM
  VA
  HN
  HK
  HU
  IS
  IN
  ID
  IR
  IQ
  IE
  IM
  IL
  IT
  JM
  JP
  JE
  JO
  KZ
  KE
  KI
  KW
  KG
  LA
  LV
  LB
  LS
  LR
  LY
  LI
  LT
  LU
  MO
  MG
  MW
  MY
  MV
  ML
  MT
  MH
  MQ
  MR
  MU
  YT
  MX
  FM
  MD
  MC
  MN
  ME
  MS
  MA
  MZ
  MM
  NA
  NR
  NP
  NL
  NC
  NZ
  NI
  NE
  NG
  NU
  NF
  KP
  MK
  MP
  NO
  OM
  PK
  PW
  PS
  PA
  PG
  PY
  PE
  PH
  PN
  PL
  PT
  PR
  QA
  RE
  RO
  RU
  RW
  BL
  SH
  KN
  LC
  MF
  PM
  VC
  WS
  SM
  ST
  SA
  SN
  RS
  SC
  SL
  SG
  SX
  SK
  SI
  SB
  SO
  ZA
  GS
  KR
  SS
  ES
  LK
  SD
  SR
  SJ
  SE
  CH
  SY
  TW
  TJ
  TZ
  TH
  TL
  TG
  TK
  TO
  TT
  TN
  TR
  TM
  TC
  TV
  UG
  UA
  AE
  GB
  UM
  US
  UY
  UZ
  VU
  VE
  VN
  VG
  VI
  WF
  EH
  YE
  ZM
  ZW
}

type DocumentTypeNode {
  id: UUID!
  createdAt: DateTime!
  updatedAt: DateTime!
  country: DocumentTypeCountry
  type: String!
  label: String!
  documents(before: String, after: String, first: Int, last: Int): DocumentNodeConnection!
}

type FieldAttributeNode {
  id: String
  type: String
  name: String
  labels: [LabelNode]
  labelEn: String
  hint: String
  required: Boolean
  choices: [CoreFieldChoiceObject]
  associatedWith: String
  isFlexField: Boolean
}

type FinalizeTargetPopulationMutation {
  targetPopulation: TargetPopulationNode
}

scalar GeoJSON

enum HouseholdCountry {
  AF
  AX
  AL
  DZ
  AS
  AD
  AO
  AI
  AQ
  AG
  AR
  AM
  AW
  AU
  AT
  AZ
  BS
  BH
  BD
  BB
  BY
  BE
  BZ
  BJ
  BM
  BT
  BO
  BQ
  BA
  BW
  BV
  BR
  IO
  BN
  BG
  BF
  BI
  CV
  KH
  CM
  CA
  KY
  CF
  TD
  CL
  CN
  CX
  CC
  CO
  KM
  CG
  CD
  CK
  CR
  CI
  HR
  CU
  CW
  CY
  CZ
  DK
  DJ
  DM
  DO
  EC
  EG
  SV
  GQ
  ER
  EE
  SZ
  ET
  FK
  FO
  FJ
  FI
  FR
  GF
  PF
  TF
  GA
  GM
  GE
  DE
  GH
  GI
  GR
  GL
  GD
  GP
  GU
  GT
  GG
  GN
  GW
  GY
  HT
  HM
  VA
  HN
  HK
  HU
  IS
  IN
  ID
  IR
  IQ
  IE
  IM
  IL
  IT
  JM
  JP
  JE
  JO
  KZ
  KE
  KI
  KW
  KG
  LA
  LV
  LB
  LS
  LR
  LY
  LI
  LT
  LU
  MO
  MG
  MW
  MY
  MV
  ML
  MT
  MH
  MQ
  MR
  MU
  YT
  MX
  FM
  MD
  MC
  MN
  ME
  MS
  MA
  MZ
  MM
  NA
  NR
  NP
  NL
  NC
  NZ
  NI
  NE
  NG
  NU
  NF
  KP
  MK
  MP
  NO
  OM
  PK
  PW
  PS
  PA
  PG
  PY
  PE
  PH
  PN
  PL
  PT
  PR
  QA
  RE
  RO
  RU
  RW
  BL
  SH
  KN
  LC
  MF
  PM
  VC
  WS
  SM
  ST
  SA
  SN
  RS
  SC
  SL
  SG
  SX
  SK
  SI
  SB
  SO
  ZA
  GS
  KR
  SS
  ES
  LK
  SD
  SR
  SJ
  SE
  CH
  SY
  TW
  TJ
  TZ
  TH
  TL
  TG
  TK
  TO
  TT
  TN
  TR
  TM
  TC
  TV
  UG
  UA
  AE
  GB
  UM
  US
  UY
  UZ
  VU
  VE
  VN
  VG
  VI
  WF
  EH
  YE
  ZM
  ZW
}

enum HouseholdCountryOrigin {
  AF
  AX
  AL
  DZ
  AS
  AD
  AO
  AI
  AQ
  AG
  AR
  AM
  AW
  AU
  AT
  AZ
  BS
  BH
  BD
  BB
  BY
  BE
  BZ
  BJ
  BM
  BT
  BO
  BQ
  BA
  BW
  BV
  BR
  IO
  BN
  BG
  BF
  BI
  CV
  KH
  CM
  CA
  KY
  CF
  TD
  CL
  CN
  CX
  CC
  CO
  KM
  CG
  CD
  CK
  CR
  CI
  HR
  CU
  CW
  CY
  CZ
  DK
  DJ
  DM
  DO
  EC
  EG
  SV
  GQ
  ER
  EE
  SZ
  ET
  FK
  FO
  FJ
  FI
  FR
  GF
  PF
  TF
  GA
  GM
  GE
  DE
  GH
  GI
  GR
  GL
  GD
  GP
  GU
  GT
  GG
  GN
  GW
  GY
  HT
  HM
  VA
  HN
  HK
  HU
  IS
  IN
  ID
  IR
  IQ
  IE
  IM
  IL
  IT
  JM
  JP
  JE
  JO
  KZ
  KE
  KI
  KW
  KG
  LA
  LV
  LB
  LS
  LR
  LY
  LI
  LT
  LU
  MO
  MG
  MW
  MY
  MV
  ML
  MT
  MH
  MQ
  MR
  MU
  YT
  MX
  FM
  MD
  MC
  MN
  ME
  MS
  MA
  MZ
  MM
  NA
  NR
  NP
  NL
  NC
  NZ
  NI
  NE
  NG
  NU
  NF
  KP
  MK
  MP
  NO
  OM
  PK
  PW
  PS
  PA
  PG
  PY
  PE
  PH
  PN
  PL
  PT
  PR
  QA
  RE
  RO
  RU
  RW
  BL
  SH
  KN
  LC
  MF
  PM
  VC
  WS
  SM
  ST
  SA
  SN
  RS
  SC
  SL
  SG
  SX
  SK
  SI
  SB
  SO
  ZA
  GS
  KR
  SS
  ES
  LK
  SD
  SR
  SJ
  SE
  CH
  SY
  TW
  TJ
  TZ
  TH
  TL
  TG
  TK
  TO
  TT
  TN
  TR
  TM
  TC
  TV
  UG
  UA
  AE
  GB
  UM
  US
  UY
  UZ
  VU
  VE
  VN
  VG
  VI
  WF
  EH
  YE
  ZM
  ZW
}

type HouseholdNode implements Node {
  id: ID!
  createdAt: DateTime!
  updatedAt: DateTime!
  consent: String!
  residenceStatus: HouseholdResidenceStatus!
  countryOrigin: HouseholdCountryOrigin
  country: HouseholdCountry
  size: Int!
  address: String!
  adminArea: AdminAreaNode
  geopoint: GeoJSON
  unhcrId: String!
  femaleAgeGroup05Count: Int!
  femaleAgeGroup611Count: Int!
  femaleAgeGroup1217Count: Int!
  femaleAdultsCount: Int!
  pregnantCount: Int!
  maleAgeGroup05Count: Int!
  maleAgeGroup611Count: Int!
  maleAgeGroup1217Count: Int!
  maleAdultsCount: Int!
  femaleAgeGroup05DisabledCount: Int!
  femaleAgeGroup611DisabledCount: Int!
  femaleAgeGroup1217DisabledCount: Int!
  femaleAdultsDisabledCount: Int!
  maleAgeGroup05DisabledCount: Int!
  maleAgeGroup611DisabledCount: Int!
  maleAgeGroup1217DisabledCount: Int!
  maleAdultsDisabledCount: Int!
  registrationDataImport: RegistrationDataImportNode!
  programs(before: String, after: String, first: Int, last: Int, name: String): ProgramNodeConnection!
  returnee: Boolean!
  registrationDate: Date
  headOfHousehold: IndividualNode
  individuals(before: String, after: String, first: Int, last: Int): IndividualNodeConnection!
  paymentRecords(before: String, after: String, first: Int, last: Int, cashPlan: ID, household: ID): PaymentRecordNodeConnection!
  targetPopulations(before: String, after: String, first: Int, last: Int, name: String, createdByName: String, createdAt: DateTime, updatedAt: DateTime, status: String, households: [ID], candidateListTotalHouseholdsMin: Int, candidateListTotalHouseholdsMax: Int, candidateListTotalIndividualsMin: Int, candidateListTotalIndividualsMax: Int, finalListTotalHouseholdsMin: Int, finalListTotalHouseholdsMax: Int, finalListTotalIndividualsMin: Int, finalListTotalIndividualsMax: Int, orderBy: String): TargetPopulationNodeConnection!
  totalCashReceived: Decimal
}

type HouseholdNodeConnection {
  pageInfo: PageInfo!
  edges: [HouseholdNodeEdge]!
  totalCount: Int
  edgeCount: Int
}

type HouseholdNodeEdge {
  node: HouseholdNode
  cursor: String!
}

enum HouseholdResidenceStatus {
  REFUGEE
  MIGRANT
  CITIZEN
  IDP
  OTHER
}

type ImportDataNode implements Node {
  id: ID!
  createdAt: DateTime!
  updatedAt: DateTime!
  xlsxFile: String!
  numberOfHouseholds: Int!
  numberOfIndividuals: Int!
  registrationDataImport: RegistrationDataImportDatahubNode
}

type ImportedDocumentNode implements Node {
  id: ID!
  createdAt: DateTime!
  updatedAt: DateTime!
  documentNumber: String!
  photo: String!
  individual: ImportedIndividualNode!
  type: ImportedDocumentTypeNode!
}

type ImportedDocumentNodeConnection {
  pageInfo: PageInfo!
  edges: [ImportedDocumentNodeEdge]!
  totalCount: Int
  edgeCount: Int
}

type ImportedDocumentNodeEdge {
  node: ImportedDocumentNode
  cursor: String!
}

enum ImportedDocumentTypeCountry {
  AF
  AX
  AL
  DZ
  AS
  AD
  AO
  AI
  AQ
  AG
  AR
  AM
  AW
  AU
  AT
  AZ
  BS
  BH
  BD
  BB
  BY
  BE
  BZ
  BJ
  BM
  BT
  BO
  BQ
  BA
  BW
  BV
  BR
  IO
  BN
  BG
  BF
  BI
  CV
  KH
  CM
  CA
  KY
  CF
  TD
  CL
  CN
  CX
  CC
  CO
  KM
  CG
  CD
  CK
  CR
  CI
  HR
  CU
  CW
  CY
  CZ
  DK
  DJ
  DM
  DO
  EC
  EG
  SV
  GQ
  ER
  EE
  SZ
  ET
  FK
  FO
  FJ
  FI
  FR
  GF
  PF
  TF
  GA
  GM
  GE
  DE
  GH
  GI
  GR
  GL
  GD
  GP
  GU
  GT
  GG
  GN
  GW
  GY
  HT
  HM
  VA
  HN
  HK
  HU
  IS
  IN
  ID
  IR
  IQ
  IE
  IM
  IL
  IT
  JM
  JP
  JE
  JO
  KZ
  KE
  KI
  KW
  KG
  LA
  LV
  LB
  LS
  LR
  LY
  LI
  LT
  LU
  MO
  MG
  MW
  MY
  MV
  ML
  MT
  MH
  MQ
  MR
  MU
  YT
  MX
  FM
  MD
  MC
  MN
  ME
  MS
  MA
  MZ
  MM
  NA
  NR
  NP
  NL
  NC
  NZ
  NI
  NE
  NG
  NU
  NF
  KP
  MK
  MP
  NO
  OM
  PK
  PW
  PS
  PA
  PG
  PY
  PE
  PH
  PN
  PL
  PT
  PR
  QA
  RE
  RO
  RU
  RW
  BL
  SH
  KN
  LC
  MF
  PM
  VC
  WS
  SM
  ST
  SA
  SN
  RS
  SC
  SL
  SG
  SX
  SK
  SI
  SB
  SO
  ZA
  GS
  KR
  SS
  ES
  LK
  SD
  SR
  SJ
  SE
  CH
  SY
  TW
  TJ
  TZ
  TH
  TL
  TG
  TK
  TO
  TT
  TN
  TR
  TM
  TC
  TV
  UG
  UA
  AE
  GB
  UM
  US
  UY
  UZ
  VU
  VE
  VN
  VG
  VI
  WF
  EH
  YE
  ZM
  ZW
}

type ImportedDocumentTypeNode {
  id: UUID!
  createdAt: DateTime!
  updatedAt: DateTime!
<<<<<<< HEAD
  householdCaId: String!
  consent: String!
  residenceStatus: ImportedHouseholdResidenceStatus!
  nationality: ImportedHouseholdNationality!
  familySize: Int!
  address: String!
  location: String!
  representative: ImportedIndividualNode
  registrationDataImportId: RegistrationDataImportDatahubNode!
  headOfHousehold: ImportedIndividualNode
  registrationDate: Date
  flexFields: JSONString!
  individuals(before: String, after: String, first: Int, last: Int): ImportedIndividualNodeConnection!
}

type ImportedHouseholdNodeConnection {
  pageInfo: PageInfo!
  edges: [ImportedHouseholdNodeEdge]!
  totalCount: Int
  edgeCount: Int
}

type ImportedHouseholdNodeEdge {
  node: ImportedHouseholdNode
  cursor: String!
}

enum ImportedHouseholdResidenceStatus {
  REFUGEE
  MIGRANT
  CITIZEN
  IDP
  OTHER
}

enum ImportedIndividualDisability {
  NO
  SEEING
  HEARING
  WALKING
  MEMORY
  SELF_CARE
  COMMUNICATING
}

enum ImportedIndividualEstimatedDob {
  YES
  NO
}

enum ImportedIndividualIdentificationType {
  NA
  BIRTH_CERTIFICATE
  DRIVING_LICENSE
  UNHCR_ID_CARD
  NATIONAL_ID
  NATIONAL_PASSPORT
}

enum ImportedIndividualMartialStatus {
  SINGLE
  MARRIED
  WIDOW
  DIVORCED
  SEPARATED
=======
  country: ImportedDocumentTypeCountry
  type: String!
  label: String!
  documents(before: String, after: String, first: Int, last: Int): ImportedDocumentNodeConnection!
>>>>>>> 3e816940
}

enum ImportedHouseholdCountry {
  AF
  AX
  AL
  DZ
  AS
  AD
  AO
  AI
  AQ
  AG
  AR
  AM
  AW
  AU
  AT
  AZ
  BS
  BH
  BD
  BB
  BY
  BE
  BZ
  BJ
  BM
  BT
  BO
  BQ
  BA
  BW
  BV
  BR
  IO
  BN
  BG
  BF
  BI
  CV
  KH
  CM
  CA
  KY
  CF
  TD
  CL
  CN
  CX
  CC
  CO
  KM
  CG
  CD
  CK
  CR
  CI
  HR
  CU
  CW
  CY
  CZ
  DK
  DJ
  DM
  DO
  EC
  EG
  SV
  GQ
  ER
  EE
  SZ
  ET
  FK
  FO
  FJ
  FI
  FR
  GF
  PF
  TF
  GA
  GM
  GE
  DE
  GH
  GI
  GR
  GL
  GD
  GP
  GU
  GT
  GG
  GN
  GW
  GY
  HT
  HM
  VA
  HN
  HK
  HU
  IS
  IN
  ID
  IR
  IQ
  IE
  IM
  IL
  IT
  JM
  JP
  JE
  JO
  KZ
  KE
  KI
  KW
  KG
  LA
  LV
  LB
  LS
  LR
  LY
  LI
  LT
  LU
  MO
  MG
  MW
  MY
  MV
  ML
  MT
  MH
  MQ
  MR
  MU
  YT
  MX
  FM
  MD
  MC
  MN
  ME
  MS
  MA
  MZ
  MM
  NA
  NR
  NP
  NL
  NC
  NZ
  NI
  NE
  NG
  NU
  NF
  KP
  MK
  MP
  NO
  OM
  PK
  PW
  PS
  PA
  PG
  PY
  PE
  PH
  PN
  PL
  PT
  PR
  QA
  RE
  RO
  RU
  RW
  BL
  SH
  KN
  LC
  MF
  PM
  VC
  WS
  SM
  ST
  SA
  SN
  RS
  SC
  SL
  SG
  SX
  SK
  SI
  SB
  SO
  ZA
  GS
  KR
  SS
  ES
  LK
  SD
  SR
  SJ
  SE
  CH
  SY
  TW
  TJ
  TZ
  TH
  TL
  TG
  TK
  TO
  TT
  TN
  TR
  TM
  TC
  TV
  UG
  UA
  AE
  GB
  UM
  US
  UY
  UZ
  VU
  VE
  VN
  VG
  VI
  WF
  EH
  YE
  ZM
  ZW
}

<<<<<<< HEAD
type ImportedIndividualNode implements Node {
  id: ID!
  createdAt: DateTime!
  updatedAt: DateTime!
  individualCaId: String!
  fullName: String!
  firstName: String!
  middleName: String!
  lastName: String!
  sex: ImportedIndividualSex!
  dob: Date!
  estimatedDob: ImportedIndividualEstimatedDob!
  nationality: ImportedIndividualNationality!
  martialStatus: ImportedIndividualMartialStatus!
  phoneNumber: String!
  phoneNumberAlternative: String!
  identificationType: ImportedIndividualIdentificationType!
  identificationNumber: String!
  household: ImportedHouseholdNode!
  registrationDataImportId: RegistrationDataImportDatahubNode!
  workStatus: ImportedIndividualWorkStatus!
  disability: ImportedIndividualDisability!
  flexFields: JSONString!
  representedHouseholds(before: String, after: String, first: Int, last: Int): ImportedHouseholdNodeConnection!
  headingHousehold: ImportedHouseholdNode
}

type ImportedIndividualNodeConnection {
  pageInfo: PageInfo!
  edges: [ImportedIndividualNodeEdge]!
  totalCount: Int
  edgeCount: Int
}

type ImportedIndividualNodeEdge {
  node: ImportedIndividualNode
  cursor: String!
}

enum ImportedIndividualSex {
  MALE
  FEMALE
  OTHER
}

enum ImportedIndividualWorkStatus {
  YES
  NO
}

enum IndividualAdministrationOfRutf {
  YES
  NO
}

enum IndividualDisability {
  NO
  SEEING
  HEARING
  WALKING
  MEMORY
  SELF_CARE
  COMMUNICATING
}

enum IndividualEnrolledInNutritionProgramme {
  YES
  NO
}

enum IndividualEnrolledInSchool {
  YES
  NO
}

enum IndividualIdentificationType {
  NA
  BIRTH_CERTIFICATE
  DRIVING_LICENSE
  UNHCR_ID_CARD
  NATIONAL_ID
  NATIONAL_PASSPORT
}

enum IndividualMartialStatus {
  SINGLE
  MARRIED
  WIDOW
  DIVORCED
  SEPARATED
}

enum IndividualNationality {
=======
enum ImportedHouseholdCountryOrigin {
>>>>>>> 3e816940
  AF
  AL
  DZ
  AD
  AO
  AR
  AM
  A
  AT
  AZ
  BS
  BH
  BD
  BB
  BY
  BE
  BZ
  BJ
  BT
  BO
  BA
  BW
  BR
  GB
  BN
  BG
  BF
  MM
  BF_28
  BI
  CM
  CA
  CV
  TD
  CL
  CN
  CO
  CG
  CR
  HR
  C
  CY
  CZ
  DK
  DJ
  DM
  DO
  EC
  EG
  SV
  GB_50
  ER
  EE
  ET
  FJ
  FI
  FR
  GA
  GM
  GE
  DE
  GH
  GR
  GD
  GT
  GQ
  GY
  HT
  NL
  HN
  H
  IS
  IO
  ID
  IR
  IQ
  IE
  IL
  IT
  JM
  JP
  JO
  KZ
  KE
  KW
  LA
  LV
  LB
  LR
  LY
  LT
  MK
  MG
  MW
  MY
  MV
  ML
  MT
  MR
  M
  MX
  MD
  MC
  MN
  ME
  MA
  MZ
  NA
  NP
  NI
  NE
  NG
  KP
  NO
  OM
  PK
  PA
  PG
  PY
  PE
  PH
  PL
  PT
  QA
  RO
  R
  RW
  SA
  AE
  SN
  RS
  SC
  SL
  SG
  SK
  SI
  SO
  ZA
  KR
  ES
  LK
  SD
  SR
  SZ
  SE
  CH
  SY
  TW
  TJ
  TZ
  TH
  TG
  TT
  TN
  TR
  TM
  TV
  UG
  UA
  UY
  UZ
  V
  VE
  VN
  GB_164
  YE
  ZM
  ZW
}

type ImportedHouseholdNode implements Node {
  id: ID!
  createdAt: DateTime!
  updatedAt: DateTime!
  consent: String!
  residenceStatus: ImportedHouseholdResidenceStatus!
  countryOrigin: ImportedHouseholdCountryOrigin!
  size: Int!
  address: String!
  country: ImportedHouseholdCountry
  admin1: String!
  admin2: String!
  geopoint: GeoJSON
  unhcrId: String!
  femaleAgeGroup05Count: Int!
  femaleAgeGroup611Count: Int!
  femaleAgeGroup1217Count: Int!
  femaleAdultsCount: Int!
  pregnantCount: Int!
  maleAgeGroup05Count: Int!
  maleAgeGroup611Count: Int!
  maleAgeGroup1217Count: Int!
  maleAdultsCount: Int!
  femaleAgeGroup05DisabledCount: Int!
  femaleAgeGroup611DisabledCount: Int!
  femaleAgeGroup1217DisabledCount: Int!
  femaleAdultsDisabledCount: Int!
  maleAgeGroup05DisabledCount: Int!
  maleAgeGroup611DisabledCount: Int!
  maleAgeGroup1217DisabledCount: Int!
  maleAdultsDisabledCount: Int!
  headOfHousehold: ImportedIndividualNode
  registrationDataImport: RegistrationDataImportDatahubNode!
  registrationDate: Date
  returnee: Boolean!
  flexFields: JSONString!
  individuals(before: String, after: String, first: Int, last: Int): ImportedIndividualNodeConnection!
}

type ImportedHouseholdNodeConnection {
  pageInfo: PageInfo!
  edges: [ImportedHouseholdNodeEdge]!
  totalCount: Int
  edgeCount: Int
}

type ImportedHouseholdNodeEdge {
  node: ImportedHouseholdNode
  cursor: String!
}

enum ImportedHouseholdResidenceStatus {
  REFUGEE
  MIGRANT
  CITIZEN
  IDP
  OTHER
}

enum ImportedIndividualMaritalStatus {
  SINGLE
  MARRIED
  WIDOW
  DIVORCED
  SEPARATED
}

type ImportedIndividualNode implements Node {
  id: ID!
  createdAt: DateTime!
  updatedAt: DateTime!
  individualId: String!
  photo: String!
  fullName: String!
  givenName: String!
  middleName: String!
  familyName: String!
  relationship: ImportedIndividualRelationship
  role: ImportedIndividualRole
  sex: ImportedIndividualSex!
  birthDate: Date!
  estimatedBirthDate: Boolean
  maritalStatus: ImportedIndividualMaritalStatus!
  phoneNo: String!
  phoneNoAlternative: String!
  household: ImportedHouseholdNode!
  registrationDataImport: RegistrationDataImportDatahubNode!
  disability: Boolean!
  flexFields: JSONString!
  importedhousehold: ImportedHouseholdNode
  documents(before: String, after: String, first: Int, last: Int): ImportedDocumentNodeConnection!
}

type ImportedIndividualNodeConnection {
  pageInfo: PageInfo!
  edges: [ImportedIndividualNodeEdge]!
  totalCount: Int
  edgeCount: Int
}

type ImportedIndividualNodeEdge {
  node: ImportedIndividualNode
  cursor: String!
}

enum ImportedIndividualRelationship {
  NON_BENEFICIARY
  HEAD
  SON_DAUGHTER
  WIFE_HUSBAND
  BROTHER_SISTER
  MOTHER_FATHER
  AUNT_UNCLE
  GRANDMOTHER_GRANDFATHER
  MOTHERINLAW_FATHERINLAW
  DAUGHTERINLAW_SONINLAW
  SISTERINLAW_BROTHERINLAW
  GRANDDAUGHER_GRANDSON
  NEPHEW_NIECE
  COUSIN
}

enum ImportedIndividualRole {
  PRIMARY
  ALTERNATE
  NO_ROLE
}

enum ImportedIndividualSex {
  MALE
  FEMALE
}

enum IndividualMaritalStatus {
  SINGLE
  MARRIED
  WIDOW
  DIVORCED
  SEPARATED
}

type IndividualNode implements Node {
  id: ID!
  createdAt: DateTime!
  updatedAt: DateTime!
  individualId: String!
  photo: String!
  fullName: String!
  givenName: String!
  middleName: String!
  familyName: String!
  relationship: IndividualRelationship
  role: IndividualRole
  sex: IndividualSex!
  birthDate: Date!
  estimatedBirthDate: Boolean
  maritalStatus: IndividualMaritalStatus!
  phoneNo: String!
  phoneNoAlternative: String!
  household: HouseholdNode!
  registrationDataImport: RegistrationDataImportNode!
  disability: Boolean!
  headingHousehold: HouseholdNode
  documents(before: String, after: String, first: Int, last: Int): DocumentNodeConnection!
}

type IndividualNodeConnection {
  pageInfo: PageInfo!
  edges: [IndividualNodeEdge]!
  totalCount: Int
  edgeCount: Int
}

type IndividualNodeEdge {
  node: IndividualNode
  cursor: String!
}

enum IndividualRelationship {
  NON_BENEFICIARY
  HEAD
  SON_DAUGHTER
  WIFE_HUSBAND
  BROTHER_SISTER
  MOTHER_FATHER
  AUNT_UNCLE
  GRANDMOTHER_GRANDFATHER
  MOTHERINLAW_FATHERINLAW
  DAUGHTERINLAW_SONINLAW
  SISTERINLAW_BROTHERINLAW
  GRANDDAUGHER_GRANDSON
  NEPHEW_NIECE
  COUSIN
}

enum IndividualRole {
  PRIMARY
  ALTERNATE
  NO_ROLE
}

enum IndividualSex {
  MALE
  FEMALE
}

scalar JSONLazyString

scalar JSONString

type LabelNode {
  language: String
  label: String
}

enum LogEntryAction {
  A_0
  A_1
  A_2
}

type LogEntryObject {
  id: ID!
  objectPk: String!
  objectId: Int
  objectRepr: String!
  action: LogEntryAction!
  changes: String!
  actor: UserNode
  remoteAddr: String
  timestamp: DateTime
  changesDisplayDict: JSONLazyString
}

type LogEntryObjectConnection {
  pageInfo: PageInfo!
  edges: [LogEntryObjectEdge]!
  totalCount: Int
}

type LogEntryObjectEdge {
  node: LogEntryObject
  cursor: String!
}

type MergeRegistrationDataImportMutation {
  registrationDataImport: RegistrationDataImportNode
}

type Mutations {
  createTargetPopulation(input: CreateTargetPopulationInput!): CreateTargetPopulationMutation
  updateTargetPopulation(input: UpdateTargetPopulationInput!): UpdateTargetPopulationMutation
  copyTargetPopulation(input: CopyTargetPopulationMutationInput!): CopyTargetPopulationMutationPayload
  deleteTargetPopulation(input: DeleteTargetPopulationMutationInput!): DeleteTargetPopulationMutationPayload
  approveTargetPopulation(id: ID!, programId: ID!): ApproveTargetPopulationMutation
  unapproveTargetPopulation(id: ID!): UnapproveTargetPopulationMutation
  finalizeTargetPopulation(id: ID!): FinalizeTargetPopulationMutation
  createProgram(programData: CreateProgramInput!): CreateProgram
  updateProgram(programData: UpdateProgramInput): UpdateProgram
  deleteProgram(programId: String!): DeleteProgram
  uploadImportDataXlsxFile(file: Upload!): UploadImportDataXLSXFile
  deleteRegistrationDataImport(registrationDataImportId: String!): DeleteRegistrationDataImport
  createRegistrationDataImport(registrationDataImportData: CreateRegistrationDataImportExcelInput!): CreateRegistrationDataImport
  approveRegistrationDataImport(id: ID!): ApproveRegistrationDataImportMutation
  unapproveRegistrationDataImport(id: ID!): UnapproveRegistrationDataImportMutation
  mergeRegistrationDataImport(id: ID!): MergeRegistrationDataImportMutation
}

interface Node {
  id: ID!
}

type PageInfo {
  hasNextPage: Boolean!
  hasPreviousPage: Boolean!
  startCursor: String
  endCursor: String
}

enum PaymentEntitlementDeliveryType {
  CASH
  DEPOSIT_TO_CARD
  TRANSFER
}

type PaymentEntitlementNode {
  id: UUID!
  createdAt: DateTime!
  updatedAt: DateTime!
  deliveryType: PaymentEntitlementDeliveryType!
  entitlementQuantity: Decimal
  deliveredQuantity: Decimal
  entitlementCardIssueDate: Date
  entitlementCardNumber: String!
  currency: String!
  deliveryDate: DateTime
  transactionReferenceId: String!
  fsp: String!
  paymentRecord: PaymentRecordNode
}

type PaymentRecordNode implements Node {
  id: ID!
  createdAt: DateTime!
  updatedAt: DateTime!
  status: PaymentRecordStatus!
  name: String!
  statusDate: DateTime!
  cashAssistId: String!
  cashPlan: CashPlanNode!
  household: HouseholdNode!
  headOfHousehold: String!
  totalPersonCovered: Int!
  distributionModality: String!
  targetPopulation: TargetPopulationNode!
  entitlement: PaymentEntitlementNode
}

type PaymentRecordNodeConnection {
  pageInfo: PageInfo!
  edges: [PaymentRecordNodeEdge]!
  totalCount: Int
  edgeCount: Int
}

type PaymentRecordNodeEdge {
  node: PaymentRecordNode
  cursor: String!
}

enum PaymentRecordStatus {
  SUCCESS
  PENDING
  ERROR
}

enum ProgramFrequencyOfPayments {
  REGULAR
  ONE_OFF
}

type ProgramNode implements Node {
  id: ID!
  createdAt: DateTime!
  updatedAt: DateTime!
  name: String!
  status: ProgramStatus!
  startDate: Date!
  endDate: Date!
  description: String!
  programCaId: String!
  adminAreas(before: String, after: String, first: Int, last: Int, title: String): AdminAreaNodeConnection!
  businessArea: BusinessAreaNode!
  budget: Decimal
  frequencyOfPayments: ProgramFrequencyOfPayments!
  sector: ProgramSector!
  scope: ProgramScope!
  cashPlus: Boolean!
  populationGoal: Int!
  administrativeAreasOfImplementation: String!
  households(before: String, after: String, first: Int, last: Int): HouseholdNodeConnection!
  cashPlans(before: String, after: String, first: Int, last: Int): CashPlanNodeConnection!
  targetpopulationSet(before: String, after: String, first: Int, last: Int, name: String, createdByName: String, createdAt: DateTime, updatedAt: DateTime, status: String, households: [ID], candidateListTotalHouseholdsMin: Int, candidateListTotalHouseholdsMax: Int, candidateListTotalIndividualsMin: Int, candidateListTotalIndividualsMax: Int, finalListTotalHouseholdsMin: Int, finalListTotalHouseholdsMax: Int, finalListTotalIndividualsMin: Int, finalListTotalIndividualsMax: Int, orderBy: String): TargetPopulationNodeConnection!
  totalEntitledQuantity: Decimal
  totalDeliveredQuantity: Decimal
  totalUndeliveredQuantity: Decimal
  totalNumberOfHouseholds: Int
  history(before: String, after: String, first: Int, last: Int): LogEntryObjectConnection
}

type ProgramNodeConnection {
  pageInfo: PageInfo!
  edges: [ProgramNodeEdge]!
  totalCount: Int
  edgeCount: Int
}

type ProgramNodeEdge {
  node: ProgramNode
  cursor: String!
}

enum ProgramScope {
  FULL
  PARTIAL
  NO_INTEGRATION
}

enum ProgramSector {
  CHILD_PROTECTION
  EDUCATION
  GENDER
  HEALTH
  HIV_AIDS
  MULTI_PURPOSE
  NUTRITION
  SOCIAL_POLICY
  WASH
}

enum ProgramStatus {
  DRAFT
  ACTIVE
  FINISHED
}

type Query {
  paymentRecord(id: ID!): PaymentRecordNode
  allPaymentRecords(before: String, after: String, first: Int, last: Int, cashPlan: ID, household: ID, orderBy: String): PaymentRecordNodeConnection
  paymentRecordStatusChoices: [ChoiceObject]
  allPaymentEntitlements: [PaymentEntitlementNode]
  adminArea(id: ID!): AdminAreaNode
  allAdminAreas(before: String, after: String, first: Int, last: Int, title: String): AdminAreaNodeConnection
  allBusinessAreas(before: String, after: String, first: Int, last: Int, id: UUID): BusinessAreaNodeConnection
  allLogEntries(objectId: String!, before: String, after: String, first: Int, last: Int): LogEntryObjectConnection
  allFieldsAttributes(flexField: Boolean): [FieldAttributeNode]
  program(id: ID!): ProgramNode
  allPrograms(before: String, after: String, first: Int, last: Int, id: UUID, status: String, businessArea: String): ProgramNodeConnection
  cashPlan(id: ID!): CashPlanNode
  allCashPlans(before: String, after: String, first: Int, last: Int, program: ID, orderBy: String): CashPlanNodeConnection
  programStatusChoices: [ChoiceObject]
  programFrequencyOfPaymentsChoices: [ChoiceObject]
  programSectorChoices: [ChoiceObject]
  programScopeChoices: [ChoiceObject]
  cashPlanStatusChoices: [ChoiceObject]
  targetPopulation(id: ID!): TargetPopulationNode
  allTargetPopulation(before: String, after: String, first: Int, last: Int, name: String, createdByName: String, createdAt: DateTime, updatedAt: DateTime, status: String, households: [ID], candidateListTotalHouseholdsMin: Int, candidateListTotalHouseholdsMax: Int, candidateListTotalIndividualsMin: Int, candidateListTotalIndividualsMax: Int, finalListTotalHouseholdsMin: Int, finalListTotalHouseholdsMax: Int, finalListTotalIndividualsMin: Int, finalListTotalIndividualsMax: Int, orderBy: String): TargetPopulationNodeConnection
  goldenRecordByTargetingCriteria(targetingCriteria: TargetingCriteriaObjectType!, before: String, after: String, first: Int, last: Int): HouseholdNodeConnection
  candidateHouseholdsListByTargetingCriteria(targetPopulation: ID!, before: String, after: String, first: Int, last: Int): HouseholdNodeConnection
  finalHouseholdsListByTargetingCriteria(targetPopulation: ID!, targetingCriteria: TargetingCriteriaObjectType, before: String, after: String, first: Int, last: Int): HouseholdNodeConnection
  targetPopulationStatusChoices: [ChoiceObject]
  household(id: ID!): HouseholdNode
  allHouseholds(before: String, after: String, first: Int, last: Int, businessArea: String, countryOrigin: String, countryOrigin_Icontains: String, address: String, address_Icontains: String, headOfHousehold_FullName: String, headOfHousehold_FullName_Icontains: String, size_Range: Int, size_Lte: Int, size_Gte: Int, targetPopulations: [ID], programs: [ID], size: String, orderBy: String): HouseholdNodeConnection
  individual(id: ID!): IndividualNode
  allIndividuals(before: String, after: String, first: Int, last: Int, programme: String, businessArea: String, fullName: String, fullName_Icontains: String, sex: [ID], age: String, orderBy: String): IndividualNodeConnection
  residenceStatusChoices: [ChoiceObject]
  sexChoices: [ChoiceObject]
  maritalStatusChoices: [ChoiceObject]
  relationshipChoices: [ChoiceObject]
  roleChoices: [ChoiceObject]
  me: UserObjectType
  allUsers(before: String, after: String, first: Int, last: Int, fullName: String, orderBy: String): UserNodeConnection
  importedHousehold(id: ID!): ImportedHouseholdNode
  allImportedHouseholds(before: String, after: String, first: Int, last: Int, rdiId: String, orderBy: String): ImportedHouseholdNodeConnection
  registrationDataImportDatahub(id: ID!): RegistrationDataImportDatahubNode
  allRegistrationDataImportsDatahub(before: String, after: String, first: Int, last: Int): RegistrationDataImportDatahubNodeConnection
  importedIndividual(id: ID!): ImportedIndividualNode
  allImportedIndividuals(before: String, after: String, first: Int, last: Int, household: ID, rdiId: String, orderBy: String): ImportedIndividualNodeConnection
  importData(id: ID!): ImportDataNode
  registrationDataImport(id: ID!): RegistrationDataImportNode
  allRegistrationDataImports(before: String, after: String, first: Int, last: Int, importedBy_Id: UUID, importDate: Date, status: String, name: String, name_Icontains: String, orderBy: String): RegistrationDataImportNodeConnection
  registrationDataStatusChoices: [ChoiceObject]
  _debug: DjangoDebug
}

enum RegistrationDataImportDataSource {
  XLS
  A_3RD_PARTY
  XML
  OTHER
}

type RegistrationDataImportDatahubNode implements Node {
  id: ID!
  createdAt: DateTime!
  updatedAt: DateTime!
  name: String!
  importDate: DateTime!
  hctId: UUID
  importData: ImportDataNode
  households(before: String, after: String, first: Int, last: Int): ImportedHouseholdNodeConnection!
  individuals(before: String, after: String, first: Int, last: Int): ImportedIndividualNodeConnection!
}

type RegistrationDataImportDatahubNodeConnection {
  pageInfo: PageInfo!
  edges: [RegistrationDataImportDatahubNodeEdge]!
  totalCount: Int
  edgeCount: Int
}

type RegistrationDataImportDatahubNodeEdge {
  node: RegistrationDataImportDatahubNode
  cursor: String!
}

type RegistrationDataImportNode implements Node {
  id: ID!
  createdAt: DateTime!
  updatedAt: DateTime!
  name: String!
  status: RegistrationDataImportStatus!
  importDate: DateTime!
  importedBy: UserNode!
  dataSource: RegistrationDataImportDataSource!
  numberOfIndividuals: Int!
  numberOfHouseholds: Int!
  datahubId: UUID
  businessArea: BusinessAreaNode
  households(before: String, after: String, first: Int, last: Int): HouseholdNodeConnection!
  individuals(before: String, after: String, first: Int, last: Int): IndividualNodeConnection!
}

type RegistrationDataImportNodeConnection {
  pageInfo: PageInfo!
  edges: [RegistrationDataImportNodeEdge]!
  totalCount: Int
  edgeCount: Int
}

type RegistrationDataImportNodeEdge {
  node: RegistrationDataImportNode
  cursor: String!
}

enum RegistrationDataImportStatus {
  IN_REVIEW
  APPROVED
  MERGED
  MERGING
}

type TargetPopulationNode implements Node {
  id: ID!
  createdAt: DateTime!
  updatedAt: DateTime!
  isRemoved: Boolean!
  name: String!
  createdBy: UserNode
  status: TargetPopulationStatus!
  households(before: String, after: String, first: Int, last: Int): HouseholdNodeConnection!
  candidateListTotalHouseholds: Int
  candidateListTotalIndividuals: Int
  finalListTotalHouseholds: Int
  finalListTotalIndividuals: Int
  selectionComputationMetadata: String
  program: ProgramNode
  candidateListTargetingCriteria: TargetingCriteriaNode
  finalListTargetingCriteria: TargetingCriteriaNode
  paymentRecords(before: String, after: String, first: Int, last: Int, cashPlan: ID, household: ID): PaymentRecordNodeConnection!
  cashPlans(before: String, after: String, first: Int, last: Int): CashPlanNodeConnection!
  totalHouseholds: Int
  totalFamilySize: Int
  finalList(before: String, after: String, first: Int, last: Int): HouseholdNodeConnection
}

type TargetPopulationNodeConnection {
  pageInfo: PageInfo!
  edges: [TargetPopulationNodeEdge]!
  totalCount: Int
  edgeCount: Int
}

type TargetPopulationNodeEdge {
  node: TargetPopulationNode
  cursor: String!
}

enum TargetPopulationStatus {
  DRAFT
  APPROVED
  FINALIZED
}

type TargetingCriteriaNode {
  id: UUID!
  createdAt: DateTime!
  updatedAt: DateTime!
  targetPopulationCandidate: TargetPopulationNode
  targetPopulationFinal: TargetPopulationNode
  rules: [TargetingCriteriaRuleNode]
}

input TargetingCriteriaObjectType {
  rules: [TargetingCriteriaRuleObjectType]
}

enum TargetingCriteriaRuleFilterComparisionMethod {
  EQUALS
  NOT_EQUALS
  CONTAINS
  NOT_CONTAINS
  RANGE
  NOT_IN_RANGE
  GREATER_THAN
  LESS_THAN
}

type TargetingCriteriaRuleFilterNode {
  id: UUID!
  createdAt: DateTime!
  updatedAt: DateTime!
  comparisionMethod: TargetingCriteriaRuleFilterComparisionMethod!
  targetingCriteriaRule: TargetingCriteriaRuleNode!
  isFlexField: Boolean!
  fieldName: String!
  arguments: [Arg]
  fieldAttribute: FieldAttributeNode
}

input TargetingCriteriaRuleFilterObjectType {
  comparisionMethod: String!
  isFlexField: Boolean!
  fieldName: String!
  arguments: [Arg]!
}

type TargetingCriteriaRuleNode {
  id: UUID!
  createdAt: DateTime!
  updatedAt: DateTime!
  targetingCriteria: TargetingCriteriaNode!
  filters: [TargetingCriteriaRuleFilterNode]
}

input TargetingCriteriaRuleObjectType {
  filters: [TargetingCriteriaRuleFilterObjectType]
}

scalar UUID

type UnapproveRegistrationDataImportMutation {
  registrationDataImport: RegistrationDataImportNode
}

type UnapproveTargetPopulationMutation {
  targetPopulation: TargetPopulationNode
}

type UpdateProgram {
  program: ProgramNode
}

input UpdateProgramInput {
  id: String!
  name: String
  status: String
  startDate: Date
  endDate: Date
  description: String
  programCaId: String
  budget: Decimal
  frequencyOfPayments: String
  sector: String
  scope: String
  cashPlus: Boolean
  populationGoal: Int
  administrativeAreasOfImplementation: String
  businessAreaSlug: String
}

input UpdateTargetPopulationInput {
  id: ID!
  name: String
  targetingCriteria: TargetingCriteriaObjectType
}

type UpdateTargetPopulationMutation {
  targetPopulation: TargetPopulationNode
}

scalar Upload

type UploadImportDataXLSXFile {
  importData: ImportDataNode
  errors: [XlsxRowErrorNode]
}

type UserNode implements Node {
  lastLogin: DateTime
  isSuperuser: Boolean!
  username: String!
  firstName: String!
  lastName: String!
  email: String!
  isStaff: Boolean!
  isActive: Boolean!
  dateJoined: DateTime!
  id: ID!
  businessAreas(before: String, after: String, first: Int, last: Int, id: UUID): BusinessAreaNodeConnection!
  cashPlans(before: String, after: String, first: Int, last: Int): CashPlanNodeConnection!
  targetPopulations(before: String, after: String, first: Int, last: Int, name: String, createdByName: String, createdAt: DateTime, updatedAt: DateTime, status: String, households: [ID], candidateListTotalHouseholdsMin: Int, candidateListTotalHouseholdsMax: Int, candidateListTotalIndividualsMin: Int, candidateListTotalIndividualsMax: Int, finalListTotalHouseholdsMin: Int, finalListTotalHouseholdsMax: Int, finalListTotalIndividualsMin: Int, finalListTotalIndividualsMax: Int, orderBy: String): TargetPopulationNodeConnection!
  registrationDataImports(before: String, after: String, first: Int, last: Int): RegistrationDataImportNodeConnection!
}

type UserNodeConnection {
  pageInfo: PageInfo!
  edges: [UserNodeEdge]!
  totalCount: Int
  edgeCount: Int
}

type UserNodeEdge {
  node: UserNode
  cursor: String!
}

type UserObjectType {
  lastLogin: DateTime
  isSuperuser: Boolean!
  username: String!
  firstName: String!
  lastName: String!
  email: String!
  isStaff: Boolean!
  isActive: Boolean!
  dateJoined: DateTime!
  id: UUID!
  businessAreas(before: String, after: String, first: Int, last: Int, id: UUID): BusinessAreaNodeConnection!
  cashPlans(before: String, after: String, first: Int, last: Int): CashPlanNodeConnection!
  targetPopulations(before: String, after: String, first: Int, last: Int, name: String, createdByName: String, createdAt: DateTime, updatedAt: DateTime, status: String, households: [ID], candidateListTotalHouseholdsMin: Int, candidateListTotalHouseholdsMax: Int, candidateListTotalIndividualsMin: Int, candidateListTotalIndividualsMax: Int, finalListTotalHouseholdsMin: Int, finalListTotalHouseholdsMax: Int, finalListTotalIndividualsMin: Int, finalListTotalIndividualsMax: Int, orderBy: String): TargetPopulationNodeConnection!
  registrationDataImports(before: String, after: String, first: Int, last: Int): RegistrationDataImportNodeConnection!
}

type XlsxRowErrorNode {
  rowNumber: Int
  header: String
  message: String
}<|MERGE_RESOLUTION|>--- conflicted
+++ resolved
@@ -1384,78 +1384,10 @@
   id: UUID!
   createdAt: DateTime!
   updatedAt: DateTime!
-<<<<<<< HEAD
-  householdCaId: String!
-  consent: String!
-  residenceStatus: ImportedHouseholdResidenceStatus!
-  nationality: ImportedHouseholdNationality!
-  familySize: Int!
-  address: String!
-  location: String!
-  representative: ImportedIndividualNode
-  registrationDataImportId: RegistrationDataImportDatahubNode!
-  headOfHousehold: ImportedIndividualNode
-  registrationDate: Date
-  flexFields: JSONString!
-  individuals(before: String, after: String, first: Int, last: Int): ImportedIndividualNodeConnection!
-}
-
-type ImportedHouseholdNodeConnection {
-  pageInfo: PageInfo!
-  edges: [ImportedHouseholdNodeEdge]!
-  totalCount: Int
-  edgeCount: Int
-}
-
-type ImportedHouseholdNodeEdge {
-  node: ImportedHouseholdNode
-  cursor: String!
-}
-
-enum ImportedHouseholdResidenceStatus {
-  REFUGEE
-  MIGRANT
-  CITIZEN
-  IDP
-  OTHER
-}
-
-enum ImportedIndividualDisability {
-  NO
-  SEEING
-  HEARING
-  WALKING
-  MEMORY
-  SELF_CARE
-  COMMUNICATING
-}
-
-enum ImportedIndividualEstimatedDob {
-  YES
-  NO
-}
-
-enum ImportedIndividualIdentificationType {
-  NA
-  BIRTH_CERTIFICATE
-  DRIVING_LICENSE
-  UNHCR_ID_CARD
-  NATIONAL_ID
-  NATIONAL_PASSPORT
-}
-
-enum ImportedIndividualMartialStatus {
-  SINGLE
-  MARRIED
-  WIDOW
-  DIVORCED
-  SEPARATED
-=======
   country: ImportedDocumentTypeCountry
   type: String!
   label: String!
   documents(before: String, after: String, first: Int, last: Int): ImportedDocumentNodeConnection!
->>>>>>> 3e816940
 }
 
 enum ImportedHouseholdCountry {
@@ -1710,103 +1642,7 @@
   ZW
 }
 
-<<<<<<< HEAD
-type ImportedIndividualNode implements Node {
-  id: ID!
-  createdAt: DateTime!
-  updatedAt: DateTime!
-  individualCaId: String!
-  fullName: String!
-  firstName: String!
-  middleName: String!
-  lastName: String!
-  sex: ImportedIndividualSex!
-  dob: Date!
-  estimatedDob: ImportedIndividualEstimatedDob!
-  nationality: ImportedIndividualNationality!
-  martialStatus: ImportedIndividualMartialStatus!
-  phoneNumber: String!
-  phoneNumberAlternative: String!
-  identificationType: ImportedIndividualIdentificationType!
-  identificationNumber: String!
-  household: ImportedHouseholdNode!
-  registrationDataImportId: RegistrationDataImportDatahubNode!
-  workStatus: ImportedIndividualWorkStatus!
-  disability: ImportedIndividualDisability!
-  flexFields: JSONString!
-  representedHouseholds(before: String, after: String, first: Int, last: Int): ImportedHouseholdNodeConnection!
-  headingHousehold: ImportedHouseholdNode
-}
-
-type ImportedIndividualNodeConnection {
-  pageInfo: PageInfo!
-  edges: [ImportedIndividualNodeEdge]!
-  totalCount: Int
-  edgeCount: Int
-}
-
-type ImportedIndividualNodeEdge {
-  node: ImportedIndividualNode
-  cursor: String!
-}
-
-enum ImportedIndividualSex {
-  MALE
-  FEMALE
-  OTHER
-}
-
-enum ImportedIndividualWorkStatus {
-  YES
-  NO
-}
-
-enum IndividualAdministrationOfRutf {
-  YES
-  NO
-}
-
-enum IndividualDisability {
-  NO
-  SEEING
-  HEARING
-  WALKING
-  MEMORY
-  SELF_CARE
-  COMMUNICATING
-}
-
-enum IndividualEnrolledInNutritionProgramme {
-  YES
-  NO
-}
-
-enum IndividualEnrolledInSchool {
-  YES
-  NO
-}
-
-enum IndividualIdentificationType {
-  NA
-  BIRTH_CERTIFICATE
-  DRIVING_LICENSE
-  UNHCR_ID_CARD
-  NATIONAL_ID
-  NATIONAL_PASSPORT
-}
-
-enum IndividualMartialStatus {
-  SINGLE
-  MARRIED
-  WIDOW
-  DIVORCED
-  SEPARATED
-}
-
-enum IndividualNationality {
-=======
 enum ImportedHouseholdCountryOrigin {
->>>>>>> 3e816940
   AF
   AL
   DZ
