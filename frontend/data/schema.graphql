--- conflicted
+++ resolved
@@ -95,24 +95,6 @@
   value: String
 }
 
-<<<<<<< HEAD
-type CoreFieldChoiceObject {
-  name: String
-  value: String
-  admin: String
-  listName: String
-}
-
-type CoreFieldNode {
-  id: String
-  type: String
-  name: String
-  label: JSONString
-  hint: String
-  required: Boolean
-  choices: [CoreFieldChoiceObject]
-  associatedWith: String
-=======
 input CopyTargetPopulationInput {
   id: ID
   name: String
@@ -134,7 +116,6 @@
   value: String
   admin: String
   listName: String
->>>>>>> 636b58d0
 }
 
 type CreateProgram {
@@ -220,30 +201,6 @@
   encoding: String
 }
 
-<<<<<<< HEAD
-type FlexibleAttributeChoiceNode implements Node {
-  id: ID!
-  createdAt: DateTime!
-  updatedAt: DateTime!
-  isRemoved: Boolean!
-  listName: String!
-  name: String
-  label: JSONString!
-  admin: String!
-  flexAttributes: [FlexibleAttributeNode!]!
-  value: String
-}
-
-type FlexibleAttributeNode {
-  id: UUID!
-  type: FlexibleAttributeType!
-  name: String!
-  required: Boolean!
-  label: JSONString!
-  hint: JSONString!
-  choices: [FlexibleAttributeChoiceNode]
-  associatedWith: String
-=======
 type FieldAttributeNode {
   id: String
   type: String
@@ -255,7 +212,6 @@
   choices: [CoreFieldChoiceObject]
   associatedWith: String
   isFlexField: Boolean
->>>>>>> 636b58d0
 }
 
 type FinalizeTargetPopulationMutation {
@@ -451,11 +407,7 @@
   registrationDate: Date
   individuals(before: String, after: String, first: Int, last: Int): IndividualNodeConnection!
   paymentRecords(before: String, after: String, first: Int, last: Int, cashPlan: ID, household: ID): PaymentRecordNodeConnection!
-<<<<<<< HEAD
-  targetPopulations(before: String, after: String, first: Int, last: Int, name: String, createdByName: String, createdAt: DateTime, lastEditedAt: DateTime, status: String, households: [ID], targetRules: [ID], numIndividualsMin: Int, numIndividualsMax: Int, orderBy: String): TargetPopulationNodeConnection!
-=======
   targetPopulations(before: String, after: String, first: Int, last: Int, name: String, createdByName: String, createdAt: DateTime, updatedAt: DateTime, status: String, households: [ID], candidateListTotalHouseholdsMin: Int, candidateListTotalHouseholdsMax: Int, candidateListTotalIndividualsMin: Int, candidateListTotalIndividualsMax: Int, finalListTotalHouseholdsMin: Int, finalListTotalHouseholdsMax: Int, finalListTotalIndividualsMin: Int, finalListTotalIndividualsMax: Int, orderBy: String): TargetPopulationNodeConnection!
->>>>>>> 636b58d0
   totalCashReceived: Decimal
 }
 
@@ -1297,9 +1249,6 @@
 }
 
 type Mutations {
-<<<<<<< HEAD
-  updateTarget(input: UpdateTargetInput!): UpdateTargetPayload
-=======
   createTargetPopulation(input: CreateTargetPopulationInput!): CreateTargetPopulationMutation
   updateTargetPopulation(input: UpdateTargetPopulationInput!): UpdateTargetPopulationMutation
   copyTargetPopulation(input: CopyTargetPopulationMutationInput!): CopyTargetPopulationMutationPayload
@@ -1307,7 +1256,6 @@
   approveTargetPopulation(id: ID!, programId: ID!): ApproveTargetPopulationMutation
   unapproveTargetPopulation(id: ID!): UnapproveTargetPopulationMutation
   finalizeTargetPopulation(id: ID!): FinalizeTargetPopulationMutation
->>>>>>> 636b58d0
   createProgram(programData: CreateProgramInput!): CreateProgram
   updateProgram(programData: UpdateProgramInput): UpdateProgram
   deleteProgram(programId: String!): DeleteProgram
@@ -1466,12 +1414,7 @@
   allLocations(before: String, after: String, first: Int, last: Int, title: String): LocationNodeConnection
   allBusinessAreas(before: String, after: String, first: Int, last: Int, id: UUID): BusinessAreaNodeConnection
   allLogEntries(objectId: String!, before: String, after: String, first: Int, last: Int): LogEntryObjectConnection
-<<<<<<< HEAD
-  allCoreFieldAttributes: [CoreFieldNode]
-  allFlexFieldAttributes: [FlexibleAttributeNode]
-=======
   allFieldsAttributes(flexField: Boolean): [FieldAttributeNode]
->>>>>>> 636b58d0
   program(id: ID!): ProgramNode
   allPrograms(before: String, after: String, first: Int, last: Int, id: UUID, status: String, businessArea: String): ProgramNodeConnection
   cashPlan(id: ID!): CashPlanNode
@@ -1482,17 +1425,10 @@
   programScopeChoices: [ChoiceObject]
   cashPlanStatusChoices: [ChoiceObject]
   targetPopulation(id: ID!): TargetPopulationNode
-<<<<<<< HEAD
-  allTargetPopulation(before: String, after: String, first: Int, last: Int, name: String, createdByName: String, createdAt: DateTime, lastEditedAt: DateTime, status: String, households: [ID], targetRules: [ID], numIndividualsMin: Int, numIndividualsMax: Int, orderBy: String): TargetPopulationNodeConnection
-  savedTargetRule(id: ID!): SavedTargetRuleNode
-  allSavedTargetRule(before: String, after: String, first: Int, last: Int, flexRules: String, coreRules: String, targetPopulation: ID): SavedTargetRuleNodeConnection
-  targetRules(serializedList: String): [HouseholdNode]
-=======
   allTargetPopulation(before: String, after: String, first: Int, last: Int, name: String, createdByName: String, createdAt: DateTime, updatedAt: DateTime, status: String, households: [ID], candidateListTotalHouseholdsMin: Int, candidateListTotalHouseholdsMax: Int, candidateListTotalIndividualsMin: Int, candidateListTotalIndividualsMax: Int, finalListTotalHouseholdsMin: Int, finalListTotalHouseholdsMax: Int, finalListTotalIndividualsMin: Int, finalListTotalIndividualsMax: Int, orderBy: String): TargetPopulationNodeConnection
   goldenRecordByTargetingCriteria(targetingCriteria: TargetingCriteriaObjectType!, before: String, after: String, first: Int, last: Int): HouseholdNodeConnection
   candidateHouseholdsListByTargetingCriteria(targetPopulation: ID!, before: String, after: String, first: Int, last: Int): HouseholdNodeConnection
   finalHouseholdsListByTargetingCriteria(targetPopulation: ID!, targetingCriteria: TargetingCriteriaObjectType, before: String, after: String, first: Int, last: Int): HouseholdNodeConnection
->>>>>>> 636b58d0
   household(id: ID!): HouseholdNode
   allHouseholds(before: String, after: String, first: Int, last: Int, businessArea: String, nationality: String, nationality_Icontains: String, address: String, address_Icontains: String, representative_FullName: String, representative_FullName_Icontains: String, headOfHousehold_FullName: String, headOfHousehold_FullName_Icontains: String, householdCaId: String, familySize_Range: Int, familySize_Lte: Int, familySize_Gte: Int, targetPopulations: [ID], programs: [ID], familySize: String, orderBy: String): HouseholdNodeConnection
   individual(id: ID!): IndividualNode
@@ -1583,10 +1519,6 @@
   createdAt: DateTime!
   updatedAt: DateTime!
   name: String!
-<<<<<<< HEAD
-  lastEditedAt: DateTime
-=======
->>>>>>> 636b58d0
   createdBy: UserNode
   status: TargetPopulationStatus!
   households(before: String, after: String, first: Int, last: Int): HouseholdNodeConnection!
@@ -1710,23 +1642,6 @@
   businessAreaSlug: String
 }
 
-<<<<<<< HEAD
-input UpdateTargetInput {
-  targetPopulationData: UpdateTargetPopulationInput
-  clientMutationId: String
-}
-
-type UpdateTargetPayload {
-  targetPopulation: TargetPopulationNode
-  clientMutationId: String
-}
-
-input UpdateTargetPopulationInput {
-  id: ID
-  name: String
-  lastEditedAt: DateTime
-  status: String
-=======
 input UpdateTargetPopulationInput {
   id: ID!
   name: String
@@ -1735,7 +1650,6 @@
 
 type UpdateTargetPopulationMutation {
   targetPopulation: TargetPopulationNode
->>>>>>> 636b58d0
 }
 
 scalar Upload
@@ -1758,11 +1672,7 @@
   id: ID!
   businessAreas(before: String, after: String, first: Int, last: Int, id: UUID): BusinessAreaNodeConnection!
   cashPlans(before: String, after: String, first: Int, last: Int): CashPlanNodeConnection!
-<<<<<<< HEAD
-  targetPopulations(before: String, after: String, first: Int, last: Int, name: String, createdByName: String, createdAt: DateTime, lastEditedAt: DateTime, status: String, households: [ID], targetRules: [ID], numIndividualsMin: Int, numIndividualsMax: Int, orderBy: String): TargetPopulationNodeConnection!
-=======
   targetPopulations(before: String, after: String, first: Int, last: Int, name: String, createdByName: String, createdAt: DateTime, updatedAt: DateTime, status: String, households: [ID], candidateListTotalHouseholdsMin: Int, candidateListTotalHouseholdsMax: Int, candidateListTotalIndividualsMin: Int, candidateListTotalIndividualsMax: Int, finalListTotalHouseholdsMin: Int, finalListTotalHouseholdsMax: Int, finalListTotalIndividualsMin: Int, finalListTotalIndividualsMax: Int, orderBy: String): TargetPopulationNodeConnection!
->>>>>>> 636b58d0
   registrationDataImports(before: String, after: String, first: Int, last: Int): RegistrationDataImportNodeConnection!
 }
 
@@ -1791,11 +1701,7 @@
   id: UUID!
   businessAreas(before: String, after: String, first: Int, last: Int, id: UUID): BusinessAreaNodeConnection!
   cashPlans(before: String, after: String, first: Int, last: Int): CashPlanNodeConnection!
-<<<<<<< HEAD
-  targetPopulations(before: String, after: String, first: Int, last: Int, name: String, createdByName: String, createdAt: DateTime, lastEditedAt: DateTime, status: String, households: [ID], targetRules: [ID], numIndividualsMin: Int, numIndividualsMax: Int, orderBy: String): TargetPopulationNodeConnection!
-=======
   targetPopulations(before: String, after: String, first: Int, last: Int, name: String, createdByName: String, createdAt: DateTime, updatedAt: DateTime, status: String, households: [ID], candidateListTotalHouseholdsMin: Int, candidateListTotalHouseholdsMax: Int, candidateListTotalIndividualsMin: Int, candidateListTotalIndividualsMax: Int, finalListTotalHouseholdsMin: Int, finalListTotalHouseholdsMax: Int, finalListTotalIndividualsMin: Int, finalListTotalIndividualsMax: Int, orderBy: String): TargetPopulationNodeConnection!
->>>>>>> 636b58d0
   registrationDataImports(before: String, after: String, first: Int, last: Int): RegistrationDataImportNodeConnection!
 }
 
