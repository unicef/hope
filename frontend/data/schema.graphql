--- conflicted
+++ resolved
@@ -1,4 +1,3 @@
-<<<<<<< HEAD
 schema {
   query: Query
   mutation: Mutations
@@ -945,6 +944,7 @@
   deliveryMechanism: DeliveryMechanismPerPaymentPlanDeliveryMechanism
   deliveryMechanismOrder: Int!
   sentToPaymentGateway: Boolean!
+  chosenConfiguration: String
   name: String
   order: Int
   fsp: FinancialServiceProviderNode
@@ -974,6 +974,7 @@
   TRANSFER
   TRANSFER_TO_ACCOUNT
   VOUCHER
+  CASH_OVER_THE_COUNTER
 }
 
 type DiscardPaymentVerificationPlan {
@@ -1127,6 +1128,7 @@
 input FSPToDeliveryMechanismMappingInput {
   fspId: ID!
   deliveryMechanism: String!
+  chosenConfiguration: String
   order: Int!
 }
 
@@ -1310,11 +1312,18 @@
 type FspChoice {
   id: String
   name: String
+  configurations: [FspConfiguration]
 }
 
 type FspChoices {
   deliveryMechanism: String
   fsps: [FspChoice]
+}
+
+type FspConfiguration {
+  id: String
+  key: String
+  label: String
 }
 
 input FullListArguments {
@@ -2856,6 +2865,7 @@
   TRANSFER
   TRANSFER_TO_ACCOUNT
   VOUCHER
+  CASH_OVER_THE_COUNTER
 }
 
 type PaymentDetailsApproveMutation {
@@ -3239,6 +3249,7 @@
   TRANSFER
   TRANSFER_TO_ACCOUNT
   VOUCHER
+  CASH_OVER_THE_COUNTER
 }
 
 enum PaymentRecordEntitlementCardStatus {
@@ -3546,6 +3557,7 @@
   totalNumberOfHouseholds: Int
   totalNumberOfHouseholdsWithTpInProgram: Int
   partners: [PartnerNodeForProgram]
+  isSocialWorkerProgram: Boolean
 }
 
 type ProgramNodeConnection {
@@ -5227,6 +5239,4 @@
   admin2: String
   totalCashTransferred: Float
   totalHouseholds: Int
-}
-=======
->>>>>>> 3d10f55f
+}