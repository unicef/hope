--- conflicted
+++ resolved
@@ -4454,10 +4454,7 @@
   householdList(offset: Int, before: String, after: String, first: Int, last: Int, orderBy: String, businessArea: String): HouseholdNodeConnection
   totalHouseholdsCountWithValidPhoneNo: Int
   hasEmptyCriteria: Boolean
-<<<<<<< HEAD
-=======
   hasEmptyIdsCriteria: Boolean
->>>>>>> d434c639
 }
 
 type TargetPopulationNodeConnection {
@@ -4492,11 +4489,8 @@
   updatedAt: DateTime!
   flagExcludeIfActiveAdjudicationTicket: Boolean!
   flagExcludeIfOnSanctionList: Boolean!
-<<<<<<< HEAD
-=======
   householdIds: String!
   individualIds: String!
->>>>>>> d434c639
   targetPopulation: TargetPopulationNode
   rules: [TargetingCriteriaRuleNode]
 }
@@ -4505,11 +4499,8 @@
   rules: [TargetingCriteriaRuleObjectType]
   flagExcludeIfActiveAdjudicationTicket: Boolean
   flagExcludeIfOnSanctionList: Boolean
-<<<<<<< HEAD
-=======
   householdIds: String
   individualIds: String
->>>>>>> d434c639
 }
 
 enum TargetingCriteriaRuleFilterComparisonMethod {
