schema {
  query: Query
  mutation: Mutations
}

input AccountabilityCommunicationMessageAgeInput {
  min: Int
  max: Int
}

input AccountabilityCommunicationMessageFullListArguments {
  excludedAdminAreas: [String]
}

input AccountabilityCommunicationMessageRandomSamplingArguments {
  excludedAdminAreas: [String]
  confidenceInterval: Float!
  marginOfError: Float!
  age: AccountabilityCommunicationMessageAgeInput
  sex: String
}

type ActivateCashPlanVerificationMutation {
  validationErrors: Arg
  cashPlan: CashPlanNode
}

input AddIndividualDataObjectType {
  fullName: String!
  givenName: String
  middleName: String
  familyName: String
  sex: String!
  birthDate: Date!
  estimatedBirthDate: Boolean!
  maritalStatus: String
  phoneNo: String
  phoneNoAlternative: String
  relationship: String!
  disability: Boolean
  workStatus: String
  enrolledInNutritionProgramme: Boolean
  administrationOfRutf: Boolean
  pregnant: Boolean
  observedDisability: [String]
  seeingDisability: String
  hearingDisability: String
  physicalDisability: String
  memoryDisability: String
  selfcareDisability: String
  commsDisability: String
  whoAnswersPhone: String
  whoAnswersAltPhone: String
  role: String!
  documents: [IndividualDocumentObjectType]
  identities: [IndividualIdentityObjectType]
  paymentChannels: [BankTransferObjectType]
  businessArea: String
  flexFields: Arg
}

input AddIndividualIssueTypeExtras {
  household: ID!
  individualData: AddIndividualDataObjectType!
}

type AgeFilterObject {
  min: Int
  max: Int
}

input AgeInput {
  min: Int
  max: Int
}

type AgencyNode {
  id: ID!
  type: AgencyType!
  label: String!
  country: String
  individualIdentities(offset: Int, before: String, after: String, first: Int, last: Int): IndividualIdentityNodeConnection!
  countryIso3: String
}

enum AgencyType {
  UNHCR
  WFP
}

type AreaNode implements Node {
  id: ID!
  createdAt: DateTime!
  updatedAt: DateTime!
  originalId: UUID
  name: String!
  parent: AreaNode
  pCode: String
  areaType: AreaTypeNode!
  validFrom: DateTime
  validUntil: DateTime
  extras: JSONString!
  lft: Int!
  rght: Int!
  treeId: Int!
  level: Int!
  areaSet(offset: Int, before: String, after: String, first: Int, last: Int, name: String): AreaNodeConnection!
  grievanceticketSet(offset: Int, before: String, after: String, first: Int, last: Int): GrievanceTicketNodeConnection!
  householdSet(offset: Int, before: String, after: String, first: Int, last: Int): HouseholdNodeConnection!
  programs(offset: Int, before: String, after: String, first: Int, last: Int, name: String): ProgramNodeConnection!
  reports(offset: Int, before: String, after: String, first: Int, last: Int): ReportNodeConnection!
  feedbackSet(offset: Int, before: String, after: String, first: Int, last: Int): FeedbackNodeConnection!
}

type AreaNodeConnection {
  pageInfo: PageInfo!
  edges: [AreaNodeEdge]!
  totalCount: Int
  edgeCount: Int
}

type AreaNodeEdge {
  node: AreaNode
  cursor: String!
}

type AreaTypeNode implements Node {
  id: ID!
  createdAt: DateTime!
  updatedAt: DateTime!
  originalId: UUID
  name: String!
  areaLevel: Int!
  parent: AreaTypeNode
  validFrom: DateTime
  validUntil: DateTime
  extras: JSONString!
  lft: Int!
  rght: Int!
  treeId: Int!
  level: Int!
  areatypeSet(offset: Int, before: String, after: String, first: Int, last: Int): AreaTypeNodeConnection!
  areaSet(offset: Int, before: String, after: String, first: Int, last: Int, name: String): AreaNodeConnection!
}

type AreaTypeNodeConnection {
  pageInfo: PageInfo!
  edges: [AreaTypeNodeEdge]!
  totalCount: Int
  edgeCount: Int
}

type AreaTypeNodeEdge {
  node: AreaTypeNode
  cursor: String!
}

scalar Arg

type BankAccountInfoNode implements Node {
  id: ID!
  createdAt: DateTime!
  updatedAt: DateTime!
  isRemoved: Boolean!
  removedDate: DateTime
  lastSyncAt: DateTime
  individual: IndividualNode!
  bankName: String!
  bankAccountNumber: String!
  type: String
}

input BankTransferObjectType {
  type: String!
  bankName: String!
  bankAccountNumber: String!
}

scalar BigInt

type BulkUpdateGrievanceTicketsAssigneesMutation {
  grievanceTickets: [GrievanceTicketNode]
}

type BusinessAreaNode implements Node {
  id: ID!
  createdAt: DateTime!
  updatedAt: DateTime!
  code: String!
  name: String!
  longName: String!
  regionCode: String!
  regionName: String!
  koboUsername: String
  rapidProHost: String
  rapidProApiKey: String
  slug: String!
  customFields: JSONString!
  hasDataSharingAgreement: Boolean!
  parent: UserBusinessAreaNode
  isSplit: Boolean!
  postponeDeduplication: Boolean!
  deduplicationDuplicateScore: Float!
  deduplicationPossibleDuplicateScore: Float!
  deduplicationBatchDuplicatesPercentage: Int!
  deduplicationBatchDuplicatesAllowed: Int!
  deduplicationGoldenRecordDuplicatesPercentage: Int!
  deduplicationGoldenRecordDuplicatesAllowed: Int!
  screenBeneficiary: Boolean!
  deduplicationIgnoreWithdraw: Boolean!
  children(offset: Int, before: String, after: String, first: Int, last: Int, id: UUID): UserBusinessAreaNodeConnection!
  userRoles: [UserRoleNode!]!
  paymentrecordSet(offset: Int, before: String, after: String, first: Int, last: Int): PaymentRecordNodeConnection!
  serviceproviderSet(offset: Int, before: String, after: String, first: Int, last: Int): ServiceProviderNodeConnection!
  tickets(offset: Int, before: String, after: String, first: Int, last: Int): GrievanceTicketNodeConnection!
  householdSet(offset: Int, before: String, after: String, first: Int, last: Int): HouseholdNodeConnection!
  individualSet(offset: Int, before: String, after: String, first: Int, last: Int): IndividualNodeConnection!
  programSet(offset: Int, before: String, after: String, first: Int, last: Int, name: String): ProgramNodeConnection!
  cashplanSet(offset: Int, before: String, after: String, first: Int, last: Int): CashPlanNodeConnection!
  registrationdataimportSet(offset: Int, before: String, after: String, first: Int, last: Int): RegistrationDataImportNodeConnection!
<<<<<<< HEAD
  targetpopulationSet(offset: Int, before: String, after: String, first: Int, last: Int, name: String, createdByName: String, createdAt: DateTime, updatedAt: DateTime, status: String, households: [ID], numberOfHouseholdsMin: Int, numberOfHouseholdsMax: Int, candidateListTotalHouseholdsMin: Int, candidateListTotalHouseholdsMax: Int, candidateListTotalIndividualsMin: Int, candidateListTotalIndividualsMax: Int, finalListTotalHouseholdsMin: Int, finalListTotalHouseholdsMax: Int, finalListTotalIndividualsMin: Int, finalListTotalIndividualsMax: Int, businessArea: String, program: [ID], createdAtRange: String, orderBy: String): TargetPopulationNodeConnection!
=======
  targetpopulationSet(offset: Int, before: String, after: String, first: Int, last: Int, name: String, createdByName: String, createdAt: DateTime, updatedAt: DateTime, status: String, households: [ID], totalHouseholdsCountMin: Int, totalHouseholdsCountMax: Int, totalIndividualsCountMin: Int, totalIndividualsCountMax: Int, businessArea: String, program: [ID], orderBy: String): TargetPopulationNodeConnection!
>>>>>>> db054379
  reports(offset: Int, before: String, after: String, first: Int, last: Int): ReportNodeConnection!
  logentrySet(offset: Int, before: String, after: String, first: Int, last: Int): PaymentVerificationLogEntryNodeConnection!
  messageSet(offset: Int, before: String, after: String, first: Int, last: Int): CommunicationMessageNodeConnection!
  feedbackSet(offset: Int, before: String, after: String, first: Int, last: Int): FeedbackNodeConnection!
}

type BusinessAreaNodeConnection {
  pageInfo: PageInfo!
  edges: [BusinessAreaNodeEdge]!
  totalCount: Int
  edgeCount: Int
}

type BusinessAreaNodeEdge {
  node: BusinessAreaNode
  cursor: String!
}

type CashPlanNode implements Node {
  id: ID!
  createdAt: DateTime!
  updatedAt: DateTime!
  businessArea: UserBusinessAreaNode!
  caId: String
  caHashId: UUID
  status: CashPlanStatus!
  statusDate: DateTime!
  name: String!
  distributionLevel: String!
  startDate: DateTime!
  endDate: DateTime!
  dispersionDate: DateTime!
  coverageDuration: Int!
  coverageUnit: String!
  comments: String
  program: ProgramNode!
  deliveryType: String
  assistanceMeasurement: String!
  assistanceThrough: String!
  serviceProvider: ServiceProviderNode
  visionId: String
  fundsCommitment: String
  exchangeRate: Float
  downPayment: String
  validationAlertsCount: Int!
  totalPersonsCovered: Int!
  totalPersonsCoveredRevised: Int!
  totalEntitledQuantity: Float
  totalEntitledQuantityRevised: Float
  totalDeliveredQuantity: Float
  totalUndeliveredQuantity: Float
  paymentRecords(offset: Int, before: String, after: String, first: Int, last: Int): PaymentRecordNodeConnection!
  verifications(offset: Int, before: String, after: String, first: Int, last: Int): CashPlanPaymentVerificationNodeConnection!
  cashPlanPaymentVerificationSummary: CashPlanPaymentVerificationSummaryNode
  bankReconciliationSuccess: Int
  bankReconciliationError: Int
  totalNumberOfHouseholds: Int
  currency: String
  canCreatePaymentVerificationPlan: Boolean
  availablePaymentRecordsCount: Int
}

type CashPlanNodeConnection {
  pageInfo: PageInfo!
  edges: [CashPlanNodeEdge]!
  totalCount: Int
  edgeCount: Int
}

type CashPlanNodeEdge {
  node: CashPlanNode
  cursor: String!
}

type CashPlanPaymentVerificationNode implements Node {
  id: ID!
  createdAt: DateTime!
  updatedAt: DateTime!
  version: BigInt!
  unicefId: String
  status: CashPlanPaymentVerificationStatus!
  cashPlan: CashPlanNode!
  sampling: CashPlanPaymentVerificationSampling!
  verificationChannel: CashPlanPaymentVerificationVerificationChannel!
  sampleSize: Int
  respondedCount: Int
  receivedCount: Int
  notReceivedCount: Int
  receivedWithProblemsCount: Int
  confidenceInterval: Float
  marginOfError: Float
  rapidProFlowId: String!
  rapidProFlowStartUuids: [String!]!
  ageFilter: AgeFilterObject
  excludedAdminAreasFilter: [String]
  sexFilter: String
  activationDate: DateTime
  completionDate: DateTime
  xlsxFileExporting: Boolean!
  xlsxFileImported: Boolean!
<<<<<<< HEAD
=======
  error: String
>>>>>>> db054379
  paymentRecordVerifications(offset: Int, before: String, after: String, first: Int, last: Int): PaymentVerificationNodeConnection!
  xlsxFileWasDownloaded: Boolean
  hasXlsxFile: Boolean
}

type CashPlanPaymentVerificationNodeConnection {
  pageInfo: PageInfo!
  edges: [CashPlanPaymentVerificationNodeEdge]!
  totalCount: Int
  edgeCount: Int
}

type CashPlanPaymentVerificationNodeEdge {
  node: CashPlanPaymentVerificationNode
  cursor: String!
}

enum CashPlanPaymentVerificationSampling {
  FULL_LIST
  RANDOM
}

enum CashPlanPaymentVerificationStatus {
  ACTIVE
  FINISHED
  PENDING
  INVALID
<<<<<<< HEAD
=======
  RAPID_PRO_ERROR
>>>>>>> db054379
}

type CashPlanPaymentVerificationSummaryNode implements Node {
  id: ID!
  createdAt: DateTime!
  updatedAt: DateTime!
  status: CashPlanPaymentVerificationSummaryStatus!
  activationDate: DateTime
  completionDate: DateTime
  cashPlan: CashPlanNode!
}

enum CashPlanPaymentVerificationSummaryStatus {
  ACTIVE
  FINISHED
  PENDING
}

enum CashPlanPaymentVerificationVerificationChannel {
  MANUAL
  RAPIDPRO
  XLSX
}

enum CashPlanStatus {
  DISTRIBUTION_COMPLETED
  DISTRIBUTION_COMPLETED_WITH_ERRORS
  TRANSACTION_COMPLETED
  TRANSACTION_COMPLETED_WITH_ERRORS
}

input CategoryExtrasInput {
  sensitiveGrievanceTicketExtras: SensitiveGrievanceTicketExtras
  grievanceComplaintTicketExtras: GrievanceComplaintTicketExtras
  positiveFeedbackTicketExtras: PositiveFeedbackTicketExtras
  negativeFeedbackTicketExtras: NegativeFeedbackTicketExtras
  referralTicketExtras: ReferralTicketExtras
}

type ChartDatasetNode {
  labels: [String]
  datasets: [_DatasetsNode]
}

type ChartDetailedDatasetsNode {
  labels: [String]
  datasets: [_DetailedDatasetsNode]
}

type ChartGrievanceTicketsNode {
  labels: [String]
  datasets: [_DatasetsNode]
  totalNumberOfGrievances: Int
  totalNumberOfFeedback: Int
  totalNumberOfOpenSensitive: Int
}

type ChartPaymentVerification {
  labels: [String]
  datasets: [_DetailedDatasetsNode]
  households: Int
  averageSampleSize: Float
}

type CheckAgainstSanctionListMutation {
  ok: Boolean
  errors: [XlsxRowErrorNode]
}

type ChoiceObject {
  name: String
  value: String
}

type ChoiceObjectInt {
  name: String
  value: Int
}

type CommunicationMessageNode implements Node {
  id: ID!
  createdAt: DateTime!
  updatedAt: DateTime!
  unicefId: String
  title: String!
  body: String!
  createdBy: UserNode
  numberOfRecipients: Int!
  businessArea: UserBusinessAreaNode!
  households(offset: Int, before: String, after: String, first: Int, last: Int): HouseholdNodeConnection!
  targetPopulation: TargetPopulationNode
  registrationDataImport: RegistrationDataImportNode
  samplingType: MessageSamplingType!
  fullListArguments: JSONString
  randomSamplingArguments: JSONString
  sampleSize: Int!
}

type CommunicationMessageNodeConnection {
  pageInfo: PageInfo!
  edges: [CommunicationMessageNodeEdge]!
  totalCount: Int
  edgeCount: Int
}

type CommunicationMessageNodeEdge {
  node: CommunicationMessageNode
  cursor: String!
}

type CommunicationMessageRecipientMapNode implements Node {
  id: ID!
  size: Int!
  headOfHousehold: IndividualNode!
}

type CommunicationMessageRecipientMapNodeConnection {
  pageInfo: PageInfo!
  edges: [CommunicationMessageRecipientMapNodeEdge]!
  totalCount: Int
  edgeCount: Int
}

type CommunicationMessageRecipientMapNodeEdge {
  node: CommunicationMessageRecipientMapNode
  cursor: String!
}

type ContentTypeObjectType {
  id: ID!
  appLabel: String!
  model: String!
  logEntries(offset: Int, before: String, after: String, first: Int, last: Int): PaymentVerificationLogEntryNodeConnection!
  name: String
}

input CopyTargetPopulationInput {
  id: ID
  name: String
}

input CopyTargetPopulationMutationInput {
  targetPopulationData: CopyTargetPopulationInput
  clientMutationId: String
}

type CopyTargetPopulationMutationPayload {
  targetPopulation: TargetPopulationNode
  validationErrors: Arg
  clientMutationId: String
}

type CoreFieldChoiceObject {
  labels: [LabelNode]
  labelEn: String
  value: String
  admin: String
  listName: String
}

type CountAndPercentageNode {
  count: Int
  percentage: Float
}

input CreateAccountabilityCommunicationMessageInput {
  households: [String]
  targetPopulation: String
  registrationDataImport: String
  samplingType: SamplingChoices!
  fullListArguments: AccountabilityCommunicationMessageFullListArguments
  randomSamplingArguments: AccountabilityCommunicationMessageRandomSamplingArguments
  title: String!
  body: String!
}

type CreateCommunicationMessageMutation {
  message: CommunicationMessageNode
}

type CreateDashboardReport {
  success: Boolean
}

input CreateDashboardReportInput {
  reportTypes: [String]!
  businessAreaSlug: String!
  year: Int!
  adminArea: ID
  program: ID
}

input CreateFeedbackInput {
  businessAreaSlug: String!
  issueType: String!
  householdLookup: ID
  individualLookup: ID
  description: String!
  comments: String
  admin2: ID
  area: String
  language: String
  consent: Boolean
  program: ID
}

input CreateFeedbackMessageInput {
  description: String!
  feedback: ID!
}

type CreateFeedbackMessageMutation {
  feedbackMessage: FeedbackMessageNode
}

type CreateFeedbackMutation {
  feedback: FeedbackNode
}

input CreateGrievanceTicketExtrasInput {
  category: CategoryExtrasInput
  issueType: IssueTypeExtrasInput
}

input CreateGrievanceTicketInput {
  description: String!
  assignedTo: ID
  category: Int!
  issueType: Int
  admin: String
  area: String
  language: String!
  consent: Boolean!
  businessArea: ID!
  linkedTickets: [ID]
  extras: CreateGrievanceTicketExtrasInput
  priority: Int
  urgency: Int
  partner: Int
  programme: ID
  comments: String
  linkedFeedbackId: ID
  documentation: [GrievanceDocumentInput]
}

type CreateGrievanceTicketMutation {
  grievanceTickets: [GrievanceTicketNode]
}

input CreatePaymentVerificationInput {
  cashPlanId: ID!
  sampling: String!
  verificationChannel: String!
  businessAreaSlug: String!
  fullListArguments: FullListArguments
  randomSamplingArguments: RandomSamplingArguments
  rapidProArguments: RapidProArguments
}

type CreatePaymentVerificationMutation {
  cashPlan: CashPlanNode
}

type CreateProgram {
  validationErrors: Arg
  program: ProgramNode
}

input CreateProgramInput {
  name: String
  startDate: Date
  endDate: Date
  description: String
  budget: Decimal
  frequencyOfPayments: String
  sector: String
  scope: String
  cashPlus: Boolean
  populationGoal: Int
  administrativeAreasOfImplementation: String
  businessAreaSlug: String
  individualDataNeeded: Boolean
}

type CreateReport {
  report: ReportNode
}

input CreateReportInput {
  reportType: Int!
  businessAreaSlug: String!
  dateFrom: Date!
  dateTo: Date!
  adminArea: [ID]
  program: ID
}

input CreateTargetPopulationInput {
  name: String!
  targetingCriteria: TargetingCriteriaObjectType!
  businessAreaSlug: String!
  programId: ID!
  excludedIds: String!
  exclusionReason: String
}

type CreateTargetPopulationMutation {
  validationErrors: Arg
  targetPopulation: TargetPopulationNode
}

input CreateTicketNoteInput {
  description: String!
  ticket: ID!
}

type CreateTicketNoteMutation {
  grievanceTicketNote: TicketNoteNode
}

scalar Date

scalar DateTime

scalar Decimal

type DeduplicationResultNode {
  hitId: ID
  fullName: String
  score: Float
  proximityToScore: Float
  location: String
  age: Int
}

type DeleteCashPlanVerificationMutation {
  cashPlan: CashPlanNode
}

type DeleteProgram {
  ok: Boolean
}

type DeleteRegistrationDataImport {
  ok: Boolean
}

input DeleteTargetPopulationMutationInput {
  targetId: ID!
  clientMutationId: String
}

type DeleteTargetPopulationMutationPayload {
  ok: Boolean
  clientMutationId: String
}

type DeliveredQuantityNode {
  totalDeliveredQuantity: Decimal
  currency: String
}

type DiscardCashPlanVerificationMutation {
  cashPlan: CashPlanNode
}

type DjangoDebug {
  sql: [DjangoDebugSQL]
}

type DjangoDebugSQL {
  vendor: String!
  alias: String!
  sql: String
  duration: Float!
  rawSql: String!
  params: String!
  startTime: Float!
  stopTime: Float!
  isSlow: Boolean!
  isSelect: Boolean!
  transId: String
  transStatus: String
  isoLevel: String
  encoding: String
}

type DocumentNode implements Node {
  isRemoved: Boolean!
  id: ID!
  createdAt: DateTime!
  updatedAt: DateTime!
  documentNumber: String!
  photo: String
  individual: IndividualNode!
  type: DocumentTypeNode!
  status: DocumentStatus!
  country: String
}

type DocumentNodeConnection {
  pageInfo: PageInfo!
  edges: [DocumentNodeEdge]!
  totalCount: Int
  edgeCount: Int
}

type DocumentNodeEdge {
  node: DocumentNode
  cursor: String!
}

enum DocumentStatus {
  PENDING
  VALID
  NEED_INVESTIGATION
  INVALID
}

type DocumentTypeNode {
  id: UUID!
  createdAt: DateTime!
  updatedAt: DateTime!
  country: String
  label: String!
  type: DocumentTypeType!
  documents(offset: Int, before: String, after: String, first: Int, last: Int): DocumentNodeConnection!
  countryIso3: String
}

enum DocumentTypeType {
  BIRTH_CERTIFICATE
  DRIVERS_LICENSE
  ELECTORAL_CARD
  NATIONAL_ID
  NATIONAL_PASSPORT
  TAX_ID
  RESIDENCE_PERMIT_NO
  OTHER
}

input EditBankTransferObjectType {
  id: ID!
  type: String!
  bankName: String!
  bankAccountNumber: String!
}

input EditCashPlanPaymentVerificationInput {
  cashPlanPaymentVerificationId: ID!
  sampling: String!
  verificationChannel: String!
  businessAreaSlug: String!
  fullListArguments: FullListArguments
  randomSamplingArguments: RandomSamplingArguments
  rapidProArguments: RapidProArguments
}

input EditIndividualDocumentObjectType {
  id: ID!
  country: String!
  type: String!
  number: String!
  photo: Arg
  photoraw: Arg
}

input EditIndividualIdentityObjectType {
  id: ID!
  country: String!
  agency: String!
  number: String!
}

type EditPaymentVerificationMutation {
  cashPlan: CashPlanNode
}

type ExportXlsxCashPlanVerification {
  cashPlan: CashPlanNode
}

<<<<<<< HEAD
enum FeedbackIssueType {
  POSITIVE_FEEDBACK
  NEGATIVE_FEEDBACK
}

type FeedbackMessageNode implements Node {
  id: ID!
  createdAt: DateTime!
  updatedAt: DateTime!
  description: String!
  createdBy: UserNode
}

type FeedbackMessageNodeConnection {
  pageInfo: PageInfo!
  edges: [FeedbackMessageNodeEdge]!
  totalCount: Int
  edgeCount: Int
}

type FeedbackMessageNodeEdge {
  node: FeedbackMessageNode
  cursor: String!
}

type FeedbackNode implements Node {
  id: ID!
  createdAt: DateTime!
  updatedAt: DateTime!
  unicefId: String
  businessArea: UserBusinessAreaNode!
  issueType: FeedbackIssueType!
  householdLookup: HouseholdNode
  individualLookup: IndividualNode
  description: String!
  comments: String
  admin2: AreaNode
  area: String!
  language: String!
  consent: Boolean!
  program: ProgramNode
  createdBy: UserNode
  linkedGrievance: GrievanceTicketNode
  feedbackMessages(offset: Int, before: String, after: String, first: Int, last: Int): FeedbackMessageNodeConnection!
}

type FeedbackNodeConnection {
  pageInfo: PageInfo!
  edges: [FeedbackNodeEdge]!
  totalCount: Int
  edgeCount: Int
}

type FeedbackNodeEdge {
  node: FeedbackNode
  cursor: String!
}

=======
>>>>>>> db054379
type FieldAttributeNode {
  id: String
  type: String
  name: String
  labels: [LabelNode]
  labelEn: String
  hint: String
  required: Boolean
  choices: [CoreFieldChoiceObject]
  associatedWith: String
  isFlexField: Boolean
}

type FinalizeTargetPopulationMutation {
  targetPopulation: TargetPopulationNode
}

type FinishCashPlanVerificationMutation {
  cashPlan: CashPlanNode
}

scalar FlexFieldsScalar

input FullListArguments {
  excludedAdminAreas: [String]
}

scalar GeoJSON

input GetAccountabilityCommunicationMessageSampleSizeInput {
  households: [String]
  targetPopulation: String
  registrationDataImport: String
  samplingType: SamplingChoices!
  fullListArguments: AccountabilityCommunicationMessageFullListArguments
  randomSamplingArguments: AccountabilityCommunicationMessageRandomSamplingArguments
}

input GetCashplanVerificationSampleSizeInput {
  cashPlanId: ID
  cashPlanPaymentVerificationId: ID
  sampling: String!
  verificationChannel: String
  businessAreaSlug: String!
  fullListArguments: FullListArguments
  randomSamplingArguments: RandomSamplingArguments
  rapidProArguments: RapidProArguments
}

type GetCashplanVerificationSampleSizeObject {
  paymentRecordCount: Int
  sampleSize: Int
}

type GetCommunicationMessageSampleSizeObject {
  numberOfRecipients: Int
  sampleSize: Int
}

input GrievanceComplaintTicketExtras {
  household: ID
  individual: ID
  paymentRecord: [ID]
}

input GrievanceDocumentInput {
  name: String!
  file: Upload!
}

type GrievanceDocumentNode implements Node {
  id: ID!
  createdAt: DateTime!
  updatedAt: DateTime!
  name: String
  createdBy: UserNode
  grievanceTicket: GrievanceTicketNode
  fileSize: Int
  contentType: String!
  filePath: String
  fileName: String
}

type GrievanceDocumentNodeConnection {
  pageInfo: PageInfo!
  edges: [GrievanceDocumentNodeEdge]!
}

type GrievanceDocumentNodeEdge {
  node: GrievanceDocumentNode
  cursor: String!
}

input GrievanceDocumentUpdateInput {
  id: ID!
  name: String
  file: Upload
}

type GrievanceStatusChangeMutation {
  grievanceTicket: GrievanceTicketNode
}

type GrievanceTicketNode implements Node {
  id: ID!
  createdAt: DateTime!
  updatedAt: DateTime!
  version: BigInt!
  unicefId: String
  userModified: DateTime
  lastNotificationSent: DateTime
  createdBy: UserNode
  assignedTo: UserNode
  status: Int!
  category: Int!
  issueType: Int
  description: String!
  admin2: AreaNode
  area: String!
  language: String!
  consent: Boolean!
  businessArea: UserBusinessAreaNode!
  linkedTickets(offset: Int, before: String, after: String, first: Int, last: Int): GrievanceTicketNodeConnection!
  registrationDataImport: RegistrationDataImportNode
  extras: JSONString!
  ignored: Boolean!
  householdUnicefId: String
  priority: Int
  urgency: Int
  partner: PartnerType
  programme: ProgramNode
  comments: String
  linkedTicketsRelated(offset: Int, before: String, after: String, first: Int, last: Int): GrievanceTicketNodeConnection!
  ticketNotes(offset: Int, before: String, after: String, first: Int, last: Int): TicketNoteNodeConnection!
  complaintTicketDetails: TicketComplaintDetailsNode
  sensitiveTicketDetails: TicketSensitiveDetailsNode
  householdDataUpdateTicketDetails: TicketHouseholdDataUpdateDetailsNode
  individualDataUpdateTicketDetails: TicketIndividualDataUpdateDetailsNode
  addIndividualTicketDetails: TicketAddIndividualDetailsNode
  deleteIndividualTicketDetails: TicketDeleteIndividualDetailsNode
  deleteHouseholdTicketDetails: TicketDeleteHouseholdDetailsNode
  systemFlaggingTicketDetails: TicketSystemFlaggingDetailsNode
  needsAdjudicationTicketDetails: TicketNeedsAdjudicationDetailsNode
  paymentVerificationTicketDetails: TicketPaymentVerificationDetailsNode
  positiveFeedbackTicketDetails: TicketPositiveFeedbackDetailsNode
  negativeFeedbackTicketDetails: TicketNegativeFeedbackDetailsNode
  referralTicketDetails: TicketReferralDetailsNode
  supportDocuments(offset: Int, before: String, after: String, first: Int, last: Int): GrievanceDocumentNodeConnection!
  feedback: FeedbackNode
  household: HouseholdNode
  individual: IndividualNode
  paymentRecord: PaymentRecordNode
  relatedTickets: [GrievanceTicketNode]
  admin: String
  existingTickets: [GrievanceTicketNode]
  totalDays: String
  documentation: [GrievanceDocumentNode]
}

type GrievanceTicketNodeConnection {
  pageInfo: PageInfo!
  edges: [GrievanceTicketNodeEdge]!
  totalCount: Int
  edgeCount: Int
}

type GrievanceTicketNodeEdge {
  node: GrievanceTicketNode
  cursor: String!
}

type GroupAttributeNode {
  id: UUID!
  name: String!
  label: JSONString!
  flexAttributes(flexField: Boolean): [FieldAttributeNode]
  labelEn: String
}

enum HouseholdCollectIndividualData {
  A_
  A_2
  A_1
  A_0
}

type HouseholdDataChangeApproveMutation {
  grievanceTicket: GrievanceTicketNode
}

input HouseholdDataUpdateIssueTypeExtras {
  household: ID!
  householdData: HouseholdUpdateDataObjectType!
}

input HouseholdDeleteIssueTypeExtras {
  household: ID!
}

type HouseholdNode implements Node {
  id: ID!
  size: Int!
  headOfHousehold: IndividualNode!
  createdAt: DateTime!
  updatedAt: DateTime!
  isRemoved: Boolean!
  removedDate: DateTime
  lastSyncAt: DateTime
  version: BigInt!
  withdrawn: Boolean!
  withdrawnDate: DateTime
  consentSign: String!
  consent: Boolean
  consentSharing: [String]
  residenceStatus: HouseholdResidenceStatus!
  countryOrigin: String
  country: String
<<<<<<< HEAD
=======
  size: Int
>>>>>>> db054379
  address: String!
  adminArea: AreaNode
  representatives(offset: Int, before: String, after: String, first: Int, last: Int): IndividualNodeConnection!
  geopoint: GeoJSON
  femaleAgeGroup05Count: Int
  femaleAgeGroup611Count: Int
  femaleAgeGroup1217Count: Int
  femaleAgeGroup1859Count: Int
  femaleAgeGroup60Count: Int
  pregnantCount: Int
  maleAgeGroup05Count: Int
  maleAgeGroup611Count: Int
  maleAgeGroup1217Count: Int
  maleAgeGroup1859Count: Int
  maleAgeGroup60Count: Int
  femaleAgeGroup05DisabledCount: Int
  femaleAgeGroup611DisabledCount: Int
  femaleAgeGroup1217DisabledCount: Int
  femaleAgeGroup1859DisabledCount: Int
  femaleAgeGroup60DisabledCount: Int
  maleAgeGroup05DisabledCount: Int
  maleAgeGroup611DisabledCount: Int
  maleAgeGroup1217DisabledCount: Int
  maleAgeGroup1859DisabledCount: Int
  maleAgeGroup60DisabledCount: Int
  childrenCount: Int
  maleChildrenCount: Int
  femaleChildrenCount: Int
  childrenDisabledCount: Int
  maleChildrenDisabledCount: Int
  femaleChildrenDisabledCount: Int
  registrationDataImport: RegistrationDataImportNode
  programs(offset: Int, before: String, after: String, first: Int, last: Int, name: String): ProgramNodeConnection!
  returnee: Boolean
  flexFields: FlexFieldsScalar
  firstRegistrationDate: DateTime!
  lastRegistrationDate: DateTime!
  fchildHoh: Boolean
  childHoh: Boolean
  unicefId: String!
  businessArea: UserBusinessAreaNode!
  start: DateTime
  deviceid: String!
  nameEnumerator: String!
  orgEnumerator: HouseholdOrgEnumerator!
  orgNameEnumerator: String!
  village: String!
  registrationMethod: HouseholdRegistrationMethod!
  collectIndividualData: HouseholdCollectIndividualData!
  currency: String
  unhcrId: String!
  userFields: JSONString!
  koboAssetId: String!
  rowId: Int
  totalCashReceivedUsd: Decimal
  totalCashReceived: Decimal
  paymentRecords(offset: Int, before: String, after: String, first: Int, last: Int): PaymentRecordNodeConnection!
  complaintTicketDetails(offset: Int, before: String, after: String, first: Int, last: Int): TicketComplaintDetailsNodeConnection!
  sensitiveTicketDetails(offset: Int, before: String, after: String, first: Int, last: Int): TicketSensitiveDetailsNodeConnection!
  householdDataUpdateTicketDetails(offset: Int, before: String, after: String, first: Int, last: Int): TicketHouseholdDataUpdateDetailsNodeConnection!
  addIndividualTicketDetails(offset: Int, before: String, after: String, first: Int, last: Int): TicketAddIndividualDetailsNodeConnection!
  deleteHouseholdTicketDetails(offset: Int, before: String, after: String, first: Int, last: Int): TicketDeleteHouseholdDetailsNodeConnection!
  positiveFeedbackTicketDetails(offset: Int, before: String, after: String, first: Int, last: Int): TicketPositiveFeedbackDetailsNodeConnection!
  negativeFeedbackTicketDetails(offset: Int, before: String, after: String, first: Int, last: Int): TicketNegativeFeedbackDetailsNodeConnection!
  referralTicketDetails(offset: Int, before: String, after: String, first: Int, last: Int): TicketReferralDetailsNodeConnection!
  individualsAndRoles: [IndividualRoleInHouseholdNode!]!
  individuals(offset: Int, before: String, after: String, first: Int, last: Int): IndividualNodeConnection!
<<<<<<< HEAD
  targetPopulations(offset: Int, before: String, after: String, first: Int, last: Int, name: String, createdByName: String, createdAt: DateTime, updatedAt: DateTime, status: String, households: [ID], numberOfHouseholdsMin: Int, numberOfHouseholdsMax: Int, candidateListTotalHouseholdsMin: Int, candidateListTotalHouseholdsMax: Int, candidateListTotalIndividualsMin: Int, candidateListTotalIndividualsMax: Int, finalListTotalHouseholdsMin: Int, finalListTotalHouseholdsMax: Int, finalListTotalIndividualsMin: Int, finalListTotalIndividualsMax: Int, businessArea: String, program: [ID], createdAtRange: String, orderBy: String): TargetPopulationNodeConnection!
=======
  targetPopulations(offset: Int, before: String, after: String, first: Int, last: Int, name: String, createdByName: String, createdAt: DateTime, updatedAt: DateTime, status: String, households: [ID], totalHouseholdsCountMin: Int, totalHouseholdsCountMax: Int, totalIndividualsCountMin: Int, totalIndividualsCountMax: Int, businessArea: String, program: [ID], orderBy: String): TargetPopulationNodeConnection!
>>>>>>> db054379
  selections: [HouseholdSelection!]!
  messages(offset: Int, before: String, after: String, first: Int, last: Int): CommunicationMessageNodeConnection!
  feedbacks(offset: Int, before: String, after: String, first: Int, last: Int): FeedbackNodeConnection!
  adminAreaTitle: String
  selection: HouseholdSelection
  sanctionListPossibleMatch: Boolean
  sanctionListConfirmedMatch: Boolean
  hasDuplicates: Boolean
  admin1: AreaNode
  admin2: AreaNode
  status: String
  programsWithDeliveredQuantity: [ProgramsWithDeliveredQuantityNode]
  activeIndividualsCount: Int
}

type HouseholdNodeConnection {
  pageInfo: PageInfo!
  edges: [HouseholdNodeEdge]!
  totalCount: Int
  individualsCount: Int
  edgeCount: Int
}

type HouseholdNodeEdge {
  node: HouseholdNode
  cursor: String!
}

enum HouseholdOrgEnumerator {
  A_
  PARTNER
  UNICEF
}

enum HouseholdRegistrationMethod {
  A_
  COMMUNITY
  HH_REGISTRATION
}

enum HouseholdResidenceStatus {
  A_
  IDP
  REFUGEE
  OTHERS_OF_CONCERN
  HOST
  NON_HOST
}

type HouseholdSelection {
  id: UUID!
  createdAt: DateTime!
  updatedAt: DateTime!
  household: HouseholdNode!
  targetPopulation: TargetPopulationNode!
  vulnerabilityScore: Float
}

input HouseholdUpdateDataObjectType {
  adminAreaTitle: String
  status: String
  consent: Boolean
  consentSharing: [String]
  residenceStatus: String
  countryOrigin: String
  country: String
  size: Int
  address: String
  femaleAgeGroup05Count: Int
  femaleAgeGroup611Count: Int
  femaleAgeGroup1217Count: Int
  femaleAgeGroup1859Count: Int
  femaleAgeGroup60Count: Int
  pregnantCount: Int
  maleAgeGroup05Count: Int
  maleAgeGroup611Count: Int
  maleAgeGroup1217Count: Int
  maleAgeGroup1859Count: Int
  maleAgeGroup60Count: Int
  femaleAgeGroup05DisabledCount: Int
  femaleAgeGroup611DisabledCount: Int
  femaleAgeGroup1217DisabledCount: Int
  femaleAgeGroup1859DisabledCount: Int
  femaleAgeGroup60DisabledCount: Int
  maleAgeGroup05DisabledCount: Int
  maleAgeGroup611DisabledCount: Int
  maleAgeGroup1217DisabledCount: Int
  maleAgeGroup1859DisabledCount: Int
  maleAgeGroup60DisabledCount: Int
  returnee: Boolean
  fchildHoh: Boolean
  childHoh: Boolean
  start: DateTime
  end: DateTime
  nameEnumerator: String
  orgEnumerator: String
  orgNameEnumerator: String
  village: String
  registrationMethod: String
  collectIndividualData: String
  currency: String
  unhcrId: String
  flexFields: Arg
}

enum ImportDataDataType {
  XLSX
  JSON
  FLEX
  DIIA
}

type ImportDataNode implements Node {
  id: ID!
  createdAt: DateTime!
  updatedAt: DateTime!
  status: ImportDataStatus!
  businessAreaSlug: String!
  file: String
  dataType: ImportDataDataType!
  numberOfHouseholds: Int
  numberOfIndividuals: Int
  error: String!
  validationErrors: String!
  createdById: UUID
  registrationDataImport: RegistrationDataImportDatahubNode
  koboimportdata: KoboImportDataNode
  xlsxValidationErrors: [XlsxRowErrorNode]
}

enum ImportDataStatus {
  PENDING
  RUNNING
  FINISHED
  ERROR
  VALIDATION_ERROR
}

type ImportXlsxCashPlanVerification {
  cashPlan: CashPlanNode
  errors: [XlsxErrorNode]
}

type ImportedDocumentNode implements Node {
  id: ID!
  createdAt: DateTime!
  updatedAt: DateTime!
  documentNumber: String!
  photo: String
  individual: ImportedIndividualNode!
  type: ImportedDocumentTypeNode!
  docDate: Date
  country: String
}

type ImportedDocumentNodeConnection {
  pageInfo: PageInfo!
  edges: [ImportedDocumentNodeEdge]!
  totalCount: Int
  edgeCount: Int
}

type ImportedDocumentNodeEdge {
  node: ImportedDocumentNode
  cursor: String!
}

enum ImportedDocumentTypeCountry {
  AF
  AX
  AL
  DZ
  AS
  AD
  AO
  AI
  AQ
  AG
  AR
  AM
  AW
  AU
  AT
  AZ
  BS
  BH
  BD
  BB
  BY
  BE
  BZ
  BJ
  BM
  BT
  BO
  BQ
  BA
  BW
  BV
  BR
  IO
  BN
  BG
  BF
  BI
  CV
  KH
  CM
  CA
  KY
  CF
  TD
  CL
  CN
  CX
  CC
  CO
  KM
  CG
  CD
  CK
  CR
  CI
  HR
  CU
  CW
  CY
  CZ
  DK
  DJ
  DM
  DO
  EC
  EG
  SV
  GQ
  ER
  EE
  SZ
  ET
  FK
  FO
  FJ
  FI
  FR
  GF
  PF
  TF
  GA
  GM
  GE
  DE
  GH
  GI
  GR
  GL
  GD
  GP
  GU
  GT
  GG
  GN
  GW
  GY
  HT
  HM
  VA
  HN
  HK
  HU
  IS
  IN
  ID
  IR
  IQ
  IE
  IM
  IL
  IT
  JM
  JP
  JE
  JO
  KZ
  KE
  KI
  KW
  KG
  LA
  LV
  LB
  LS
  LR
  LY
  LI
  LT
  LU
  MO
  MG
  MW
  MY
  MV
  ML
  MT
  MH
  MQ
  MR
  MU
  YT
  MX
  FM
  MD
  MC
  MN
  ME
  MS
  MA
  MZ
  MM
  NA
  NR
  NP
  NL
  NC
  NZ
  NI
  NE
  NG
  NU
  NF
  KP
  MK
  MP
  NO
  OM
  PK
  PW
  PS
  PA
  PG
  PY
  PE
  PH
  PN
  PL
  PT
  PR
  QA
  RE
  RO
  RU
  RW
  BL
  SH
  KN
  LC
  MF
  PM
  VC
  WS
  SM
  ST
  SA
  SN
  RS
  SC
  SL
  SG
  SX
  SK
  SI
  SB
  SO
  ZA
  GS
  KR
  SS
  ES
  LK
  SD
  SR
  SJ
  SE
  CH
  SY
  TW
  TJ
  TZ
  TH
  TL
  TG
  TK
  TO
  TT
  TN
  TR
  TM
  TC
  TV
  UG
  UA
  AE
  GB
  UM
  US
  U
  UY
  UZ
  VU
  VE
  VN
  VG
  VI
  WF
  EH
  YE
  ZM
  ZW
}

type ImportedDocumentTypeNode {
  id: UUID!
  createdAt: DateTime!
  updatedAt: DateTime!
  country: ImportedDocumentTypeCountry!
  label: String!
  type: ImportedDocumentTypeType!
  documents(offset: Int, before: String, after: String, first: Int, last: Int): ImportedDocumentNodeConnection!
}

enum ImportedDocumentTypeType {
  BIRTH_CERTIFICATE
  DRIVERS_LICENSE
  ELECTORAL_CARD
  NATIONAL_ID
  NATIONAL_PASSPORT
  TAX_ID
  RESIDENCE_PERMIT_NO
  OTHER
}

enum ImportedHouseholdCollectIndividualData {
  A_
  A_2
  A_1
  A_0
}

enum ImportedHouseholdConsentSharing {
  A_
  GOVERNMENT_PARTNER
  HUMANITARIAN_PARTNER
  PRIVATE_PARTNER
  UNICEF
}

enum ImportedHouseholdCurrency {
  A_
  AED
  AFN
  ALL
  AMD
  ANG
  AOA
  ARS
  AUD
  AWG
  AZN
  BAM
  BBD
  BDT
  BGN
  BHD
  BIF
  BMD
  BND
  BOB
  BOV
  BRL
  BSD
  BTN
  BWP
  BYN
  BZD
  CAD
  CDF
  CHF
  CLP
  CNY
  COP
  CRC
  CUC
  CUP
  CVE
  CZK
  DJF
  DKK
  DOP
  DZD
  EGP
  ERN
  ETB
  EUR
  FJD
  FKP
  GBP
  GEL
  GHS
  GIP
  GMD
  GNF
  GTQ
  GYD
  HKD
  HNL
  HRK
  HTG
  HUF
  IDR
  ILS
  INR
  IQD
  IRR
  ISK
  JMD
  JOD
  JPY
  KES
  KGS
  KHR
  KMF
  KPW
  KRW
  KWD
  KYD
  KZT
  LAK
  LBP
  LKR
  LRD
  LSL
  LYD
  MAD
  MDL
  MGA
  MKD
  MMK
  MNT
  MOP
  MRU
  MUR
  MVR
  MWK
  MXN
  MYR
  MZN
  NAD
  NGN
  NIO
  NOK
  NPR
  NZD
  OMR
  PAB
  PEN
  PGK
  PHP
  PKR
  PLN
  PYG
  QAR
  RON
  RSD
  RUB
  RWF
  SAR
  SBD
  SCR
  SDG
  SEK
  SGD
  SHP
  SLL
  SOS
  SRD
  SSP
  STN
  SVC
  SYP
  SZL
  THB
  TJS
  TMT
  TND
  TOP
  TRY
  TTD
  TWD
  TZS
  UAH
  UGX
  USD
  UYU
  UYW
  UZS
  VES
  VND
  VUV
  WST
  XAF
  XAG
  XAU
  XCD
  XOF
  XPF
  YER
  ZAR
  ZMW
  ZWL
}

type ImportedHouseholdNode implements Node {
  id: ID!
  createdAt: DateTime!
  updatedAt: DateTime!
  consentSign: String!
  consent: Boolean
  consentSharing: ImportedHouseholdConsentSharing!
  residenceStatus: ImportedHouseholdResidenceStatus!
  countryOrigin: String
  size: Int!
  address: String!
  country: String
  admin1: String!
  admin1Title: String!
  admin2: String!
  admin2Title: String!
  geopoint: GeoJSON
  femaleAgeGroup05Count: Int
  femaleAgeGroup611Count: Int
  femaleAgeGroup1217Count: Int
  femaleAgeGroup1859Count: Int
  femaleAgeGroup60Count: Int
  pregnantCount: Int
  maleAgeGroup05Count: Int
  maleAgeGroup611Count: Int
  maleAgeGroup1217Count: Int
  maleAgeGroup1859Count: Int
  maleAgeGroup60Count: Int
  femaleAgeGroup05DisabledCount: Int
  femaleAgeGroup611DisabledCount: Int
  femaleAgeGroup1217DisabledCount: Int
  femaleAgeGroup1859DisabledCount: Int
  femaleAgeGroup60DisabledCount: Int
  maleAgeGroup05DisabledCount: Int
  maleAgeGroup611DisabledCount: Int
  maleAgeGroup1217DisabledCount: Int
  maleAgeGroup1859DisabledCount: Int
  maleAgeGroup60DisabledCount: Int
  headOfHousehold: ImportedIndividualNode
  fchildHoh: Boolean
  childHoh: Boolean
  registrationDataImport: RegistrationDataImportDatahubNode!
  firstRegistrationDate: DateTime!
  lastRegistrationDate: DateTime!
  returnee: Boolean
  flexFields: Arg
  start: DateTime
  deviceid: String!
  nameEnumerator: String!
  orgEnumerator: ImportedHouseholdOrgEnumerator
  orgNameEnumerator: String!
  village: String!
  registrationMethod: ImportedHouseholdRegistrationMethod!
  collectIndividualData: ImportedHouseholdCollectIndividualData!
  currency: ImportedHouseholdCurrency!
  unhcrId: String!
  koboSubmissionUuid: UUID
  koboAssetId: String!
  koboSubmissionTime: DateTime
  rowId: Int
  diiaRecId: String!
  misUnicefId: String
  individuals(offset: Int, before: String, after: String, first: Int, last: Int): ImportedIndividualNodeConnection!
  hasDuplicates: Boolean
  importId: String
}

type ImportedHouseholdNodeConnection {
  pageInfo: PageInfo!
  edges: [ImportedHouseholdNodeEdge]!
  totalCount: Int
  edgeCount: Int
}

type ImportedHouseholdNodeEdge {
  node: ImportedHouseholdNode
  cursor: String!
}

enum ImportedHouseholdOrgEnumerator {
  A_
  PARTNER
  UNICEF
}

enum ImportedHouseholdRegistrationMethod {
  A_
  COMMUNITY
  HH_REGISTRATION
}

enum ImportedHouseholdResidenceStatus {
  A_
  IDP
  REFUGEE
  OTHERS_OF_CONCERN
  HOST
  NON_HOST
}

enum ImportedIndividualDeduplicationBatchStatus {
  SIMILAR_IN_BATCH
  DUPLICATE_IN_BATCH
  UNIQUE_IN_BATCH
  NOT_PROCESSED
}

enum ImportedIndividualDeduplicationGoldenRecordStatus {
  DUPLICATE
  NEEDS_ADJUDICATION
  NOT_PROCESSED
  POSTPONE
  UNIQUE
}

enum ImportedIndividualDisability {
  DISABLED
  NOT_DISABLED
}

type ImportedIndividualIdentityNode implements Node {
  id: ID!
  individual: ImportedIndividualNode!
  documentNumber: String!
  type: String
  country: String
}

type ImportedIndividualIdentityNodeConnection {
  pageInfo: PageInfo!
  edges: [ImportedIndividualIdentityNodeEdge]!
  totalCount: Int
  edgeCount: Int
}

type ImportedIndividualIdentityNodeEdge {
  node: ImportedIndividualIdentityNode
  cursor: String!
}

enum ImportedIndividualMaritalStatus {
  A_
  DIVORCED
  MARRIED
  SEPARATED
  SINGLE
  WIDOWED
}

type ImportedIndividualNode implements Node {
  id: ID!
  createdAt: DateTime!
  updatedAt: DateTime!
  individualId: String!
  photo: String!
  fullName: String!
  givenName: String!
  middleName: String!
  familyName: String!
  relationship: String
  sex: ImportedIndividualSex!
  birthDate: Date!
  estimatedBirthDate: Boolean
  maritalStatus: ImportedIndividualMaritalStatus!
  phoneNo: String!
  phoneNoAlternative: String!
  household: ImportedHouseholdNode
  registrationDataImport: RegistrationDataImportDatahubNode!
  disability: ImportedIndividualDisability!
  workStatus: String!
  firstRegistrationDate: Date!
  lastRegistrationDate: Date!
  deduplicationBatchStatus: ImportedIndividualDeduplicationBatchStatus
  deduplicationGoldenRecordStatus: ImportedIndividualDeduplicationGoldenRecordStatus
  deduplicationBatchResults: [DeduplicationResultNode]
  deduplicationGoldenRecordResults: [DeduplicationResultNode]
  flexFields: FlexFieldsScalar
  pregnant: Boolean
  observedDisability: [String]
  seeingDisability: String!
  hearingDisability: String!
  physicalDisability: String!
  memoryDisability: String!
  selfcareDisability: String!
  commsDisability: String!
  whoAnswersPhone: String!
  whoAnswersAltPhone: String!
  koboAssetId: String!
  rowId: Int
  disabilityCertificatePicture: String
  misUnicefId: String
  importedhousehold: ImportedHouseholdNode
  documents(offset: Int, before: String, after: String, first: Int, last: Int): ImportedDocumentNodeConnection!
  identities(offset: Int, before: String, after: String, first: Int, last: Int): ImportedIndividualIdentityNodeConnection!
  role: String
  age: Int
  importId: String
  phoneNoValid: Boolean
  phoneNoAlternativeValid: Boolean
}

type ImportedIndividualNodeConnection {
  pageInfo: PageInfo!
  edges: [ImportedIndividualNodeEdge]!
  totalCount: Int
  edgeCount: Int
}

type ImportedIndividualNodeEdge {
  node: ImportedIndividualNode
  cursor: String!
}

enum ImportedIndividualSex {
  MALE
  FEMALE
}

type IndividualDataChangeApproveMutation {
  grievanceTicket: GrievanceTicketNode
}

input IndividualDataUpdateIssueTypeExtras {
  individual: ID!
  individualData: IndividualUpdateDataObjectType!
}

enum IndividualDeduplicationBatchStatus {
  DUPLICATE_IN_BATCH
  NOT_PROCESSED
  SIMILAR_IN_BATCH
  UNIQUE_IN_BATCH
}

enum IndividualDeduplicationGoldenRecordStatus {
  DUPLICATE
  NEEDS_ADJUDICATION
  NOT_PROCESSED
  POSTPONE
  UNIQUE
}

input IndividualDeleteIssueTypeExtras {
  individual: ID!
}

enum IndividualDisability {
  DISABLED
  NOT_DISABLED
}

input IndividualDocumentObjectType {
  country: String!
  type: String!
  number: String!
  photo: Arg
  photoraw: Arg
}

type IndividualIdentityNode implements Node {
  id: ID!
  agency: AgencyNode!
  individual: IndividualNode!
  number: String!
  type: String
  country: String
}

type IndividualIdentityNodeConnection {
  pageInfo: PageInfo!
  edges: [IndividualIdentityNodeEdge]!
  totalCount: Int
  edgeCount: Int
}

type IndividualIdentityNodeEdge {
  node: IndividualIdentityNode
  cursor: String!
}

input IndividualIdentityObjectType {
  country: String!
  agency: String!
  number: String!
}

enum IndividualMaritalStatus {
  A_
  DIVORCED
  MARRIED
  SEPARATED
  SINGLE
  WIDOWED
}

type IndividualNode implements Node {
  id: ID!
  createdAt: DateTime!
  updatedAt: DateTime!
  isRemoved: Boolean!
  removedDate: DateTime
  lastSyncAt: DateTime
  version: BigInt!
  duplicate: Boolean!
  duplicateDate: DateTime
  withdrawn: Boolean!
  withdrawnDate: DateTime
  individualId: String!
  photo: String
  fullName: String!
  givenName: String!
  middleName: String!
  familyName: String!
  sex: IndividualSex!
  birthDate: Date!
  estimatedBirthDate: Boolean
  maritalStatus: IndividualMaritalStatus!
  phoneNo: String!
  phoneNoAlternative: String!
  relationship: IndividualRelationship
  household: HouseholdNode
  registrationDataImport: RegistrationDataImportNode
  disability: IndividualDisability!
  workStatus: String!
  firstRegistrationDate: Date!
  lastRegistrationDate: Date!
  flexFields: FlexFieldsScalar
  userFields: JSONString!
  enrolledInNutritionProgramme: Boolean
  administrationOfRutf: Boolean
  unicefId: String!
  deduplicationGoldenRecordStatus: IndividualDeduplicationGoldenRecordStatus!
  deduplicationBatchStatus: IndividualDeduplicationBatchStatus!
  deduplicationGoldenRecordResults: [DeduplicationResultNode]
  deduplicationBatchResults: [DeduplicationResultNode]
  importedIndividualId: UUID
  sanctionListPossibleMatch: Boolean!
  sanctionListConfirmedMatch: Boolean!
  pregnant: Boolean
  observedDisability: [String]
  seeingDisability: String!
  hearingDisability: String!
  physicalDisability: String!
  memoryDisability: String!
  selfcareDisability: String!
  commsDisability: String!
  whoAnswersPhone: String!
  whoAnswersAltPhone: String!
  businessArea: UserBusinessAreaNode!
  fchildHoh: Boolean!
  childHoh: Boolean!
  koboAssetId: String!
  rowId: Int
  disabilityCertificatePicture: String
  paymentRecords(offset: Int, before: String, after: String, first: Int, last: Int): PaymentRecordNodeConnection!
  complaintTicketDetails(offset: Int, before: String, after: String, first: Int, last: Int): TicketComplaintDetailsNodeConnection!
  sensitiveTicketDetails(offset: Int, before: String, after: String, first: Int, last: Int): TicketSensitiveDetailsNodeConnection!
  individualDataUpdateTicketDetails(offset: Int, before: String, after: String, first: Int, last: Int): TicketIndividualDataUpdateDetailsNodeConnection!
  deleteIndividualTicketDetails(offset: Int, before: String, after: String, first: Int, last: Int): TicketDeleteIndividualDetailsNodeConnection!
  ticketsystemflaggingdetailsSet(offset: Int, before: String, after: String, first: Int, last: Int): TicketSystemFlaggingDetailsNodeConnection!
  ticketDuplicates(offset: Int, before: String, after: String, first: Int, last: Int): TicketNeedsAdjudicationDetailsNodeConnection!
  ticketSelected(offset: Int, before: String, after: String, first: Int, last: Int): TicketNeedsAdjudicationDetailsNodeConnection!
  positiveFeedbackTicketDetails(offset: Int, before: String, after: String, first: Int, last: Int): TicketPositiveFeedbackDetailsNodeConnection!
  negativeFeedbackTicketDetails(offset: Int, before: String, after: String, first: Int, last: Int): TicketNegativeFeedbackDetailsNodeConnection!
  referralTicketDetails(offset: Int, before: String, after: String, first: Int, last: Int): TicketReferralDetailsNodeConnection!
  representedHouseholds(offset: Int, before: String, after: String, first: Int, last: Int): HouseholdNodeConnection!
  headingHousehold: HouseholdNode
  documents(offset: Int, before: String, after: String, first: Int, last: Int): DocumentNodeConnection!
  identities(offset: Int, before: String, after: String, first: Int, last: Int): IndividualIdentityNodeConnection!
  householdsAndRoles: [IndividualRoleInHouseholdNode!]!
  bankAccountInfo: BankAccountInfoNode
  feedbacks(offset: Int, before: String, after: String, first: Int, last: Int): FeedbackNodeConnection!
  status: String
  role: String
  age: Int
  sanctionListLastCheck: DateTime
  phoneNoValid: Boolean
  phoneNoAlternativeValid: Boolean
  paymentChannels: [BankAccountInfoNode]
}

type IndividualNodeConnection {
  pageInfo: PageInfo!
  edges: [IndividualNodeEdge]!
  totalCount: Int
  edgeCount: Int
}

type IndividualNodeEdge {
  node: IndividualNode
  cursor: String!
}

enum IndividualRelationship {
  UNKNOWN
  AUNT_UNCLE
  BROTHER_SISTER
  COUSIN
  DAUGHTERINLAW_SONINLAW
  GRANDDAUGHER_GRANDSON
  GRANDMOTHER_GRANDFATHER
  HEAD
  MOTHER_FATHER
  MOTHERINLAW_FATHERINLAW
  NEPHEW_NIECE
  NON_BENEFICIARY
  OTHER
  SISTERINLAW_BROTHERINLAW
  SON_DAUGHTER
  WIFE_HUSBAND
}

type IndividualRoleInHouseholdNode {
  id: UUID!
  createdAt: DateTime!
  updatedAt: DateTime!
  lastSyncAt: DateTime
  individual: IndividualNode!
  household: HouseholdNode!
  role: IndividualRoleInHouseholdRole
}

enum IndividualRoleInHouseholdRole {
  NO_ROLE
  ALTERNATE
  PRIMARY
}

enum IndividualSex {
  MALE
  FEMALE
}

input IndividualUpdateDataObjectType {
  status: String
  fullName: String
  givenName: String
  middleName: String
  familyName: String
  sex: String
  birthDate: Date
  estimatedBirthDate: Boolean
  maritalStatus: String
  phoneNo: String
  phoneNoAlternative: String
  relationship: String
  disability: String
  workStatus: String
  enrolledInNutritionProgramme: Boolean
  administrationOfRutf: Boolean
  pregnant: Boolean
  observedDisability: [String]
  seeingDisability: String
  hearingDisability: String
  physicalDisability: String
  memoryDisability: String
  selfcareDisability: String
  commsDisability: String
  whoAnswersPhone: String
  whoAnswersAltPhone: String
  role: String
  documents: [IndividualDocumentObjectType]
  documentsToRemove: [ID]
  documentsToEdit: [EditIndividualDocumentObjectType]
  identities: [IndividualIdentityObjectType]
  identitiesToRemove: [ID]
  identitiesToEdit: [EditIndividualIdentityObjectType]
  paymentChannels: [BankTransferObjectType]
  paymentChannelsToEdit: [EditBankTransferObjectType]
  paymentChannelsToRemove: [ID]
  flexFields: Arg
}

type InvalidCashPlanVerificationMutation {
  cashPlan: CashPlanNode
}

input IssueTypeExtrasInput {
  householdDataUpdateIssueTypeExtras: HouseholdDataUpdateIssueTypeExtras
  individualDataUpdateIssueTypeExtras: IndividualDataUpdateIssueTypeExtras
  individualDeleteIssueTypeExtras: IndividualDeleteIssueTypeExtras
  householdDeleteIssueTypeExtras: HouseholdDeleteIssueTypeExtras
  addIndividualIssueTypeExtras: AddIndividualIssueTypeExtras
}

type IssueTypesObject {
  category: String
  label: String
  subCategories: [ChoiceObject]
}

scalar JSONString

type KoboAssetObject {
  id: String
  name: String
  sector: String
  country: String
  assetType: String
  dateModified: DateTime
  deploymentActive: Boolean
  hasDeployment: Boolean
  xlsLink: String
}

type KoboAssetObjectConnection {
  pageInfo: PageInfo!
  edges: [KoboAssetObjectEdge]!
  totalCount: Int
}

type KoboAssetObjectEdge {
  node: KoboAssetObject
  cursor: String!
}

type KoboErrorNode {
  header: String
  message: String
}

type KoboImportDataNode implements Node {
  id: ID!
  createdAt: DateTime!
  updatedAt: DateTime!
  status: ImportDataStatus!
  businessAreaSlug: String!
  file: String
  dataType: ImportDataDataType!
  numberOfHouseholds: Int
  numberOfIndividuals: Int
  error: String!
  validationErrors: String!
  createdById: UUID
  importdataPtr: ImportDataNode!
  koboAssetId: String!
  onlyActiveSubmissions: Boolean!
  koboValidationErrors: [KoboErrorNode]
}

type LabelNode {
  language: String
  label: String
}

type LockTargetPopulationMutation {
  targetPopulation: TargetPopulationNode
}

enum LogEntryAction {
  CREATE
  UPDATE
  DELETE
  SOFT_DELETE
}

type LogEntryNode implements Node {
  id: ID!
  contentType: ContentTypeObjectType
  objectId: UUID
  action: LogEntryAction!
  objectRepr: String!
  changes: Arg
  user: UserNode
  businessArea: UserBusinessAreaNode
  timestamp: DateTime
}

type LogEntryNodeConnection {
  pageInfo: PageInfo!
  edges: [LogEntryNodeEdge]!
  totalCount: Int
  edgeCount: Int
}

type LogEntryNodeEdge {
  node: LogEntryNode
  cursor: String!
}

type MarkPaymentRecordAsFailedMutation {
  paymentRecord: PaymentRecordNode
}

type MergeRegistrationDataImportMutation {
  registrationDataImport: RegistrationDataImportNode
}

enum MessageSamplingType {
  FULL_LIST
  RANDOM
}

type Mutations {
  createAccountabilityCommunicationMessage(businessAreaSlug: String!, inputs: CreateAccountabilityCommunicationMessageInput!): CreateCommunicationMessageMutation
  createFeedback(input: CreateFeedbackInput!): CreateFeedbackMutation
  updateFeedback(input: UpdateFeedbackInput!): UpdateFeedbackMutation
  createFeedbackMessage(input: CreateFeedbackMessageInput!): CreateFeedbackMessageMutation
  createReport(reportData: CreateReportInput!): CreateReport
  restartCreateReport(reportData: RestartCreateReportInput!): RestartCreateReport
  createDashboardReport(reportData: CreateDashboardReportInput!): CreateDashboardReport
  createGrievanceTicket(input: CreateGrievanceTicketInput!): CreateGrievanceTicketMutation
  updateGrievanceTicket(input: UpdateGrievanceTicketInput!, version: BigInt): UpdateGrievanceTicketMutation
  grievanceStatusChange(grievanceTicketId: ID, status: Int, version: BigInt): GrievanceStatusChangeMutation
  bulkUpdateGrievanceAssignee(assignedTo: String, businessAreaSlug: String!, grievanceTicketUnicefIds: [ID]): BulkUpdateGrievanceTicketsAssigneesMutation
  createTicketNote(noteInput: CreateTicketNoteInput!, version: BigInt): CreateTicketNoteMutation
  approveIndividualDataChange(approvedDocumentsToCreate: [Int], approvedDocumentsToEdit: [Int], approvedDocumentsToRemove: [Int], approvedIdentitiesToCreate: [Int], approvedIdentitiesToEdit: [Int], approvedIdentitiesToRemove: [Int], approvedPaymentChannelsToCreate: [Int], approvedPaymentChannelsToEdit: [Int], approvedPaymentChannelsToRemove: [Int], flexFieldsApproveData: JSONString, grievanceTicketId: ID!, individualApproveData: JSONString, version: BigInt): IndividualDataChangeApproveMutation
  approveHouseholdDataChange(flexFieldsApproveData: JSONString, grievanceTicketId: ID!, householdApproveData: JSONString, version: BigInt): HouseholdDataChangeApproveMutation
  approveAddIndividual(approveStatus: Boolean!, grievanceTicketId: ID!, version: BigInt): SimpleApproveMutation
  approveDeleteIndividual(approveStatus: Boolean!, grievanceTicketId: ID!, version: BigInt): SimpleApproveMutation
  approveDeleteHousehold(approveStatus: Boolean!, grievanceTicketId: ID!, version: BigInt): SimpleApproveMutation
  approveSystemFlagging(approveStatus: Boolean!, grievanceTicketId: ID!, version: BigInt): SimpleApproveMutation
  approveNeedsAdjudication(grievanceTicketId: ID!, selectedIndividualId: ID, selectedIndividualIds: [ID], version: BigInt): NeedsAdjudicationApproveMutation
  approvePaymentDetails(approveStatus: Boolean!, grievanceTicketId: ID!, version: BigInt): PaymentDetailsApproveMutation
  reassignRole(grievanceTicketId: ID!, householdId: ID!, householdVersion: BigInt, individualId: ID!, individualVersion: BigInt, newIndividualId: ID, role: String!, version: BigInt): ReassignRoleMutation
  createCashPlanPaymentVerification(input: CreatePaymentVerificationInput!): CreatePaymentVerificationMutation
  editCashPlanPaymentVerification(input: EditCashPlanPaymentVerificationInput!, version: BigInt): EditPaymentVerificationMutation
  exportXlsxCashPlanVerification(cashPlanVerificationId: ID!): ExportXlsxCashPlanVerification
  importXlsxCashPlanVerification(cashPlanVerificationId: ID!, file: Upload!): ImportXlsxCashPlanVerification
  activateCashPlanPaymentVerification(cashPlanVerificationId: ID!, version: BigInt): ActivateCashPlanVerificationMutation
  finishCashPlanPaymentVerification(cashPlanVerificationId: ID!, version: BigInt): FinishCashPlanVerificationMutation
  discardCashPlanPaymentVerification(cashPlanVerificationId: ID!, version: BigInt): DiscardCashPlanVerificationMutation
  invalidCashPlanPaymentVerification(cashPlanVerificationId: ID!, version: BigInt): InvalidCashPlanVerificationMutation
  deleteCashPlanPaymentVerification(cashPlanVerificationId: ID!, version: BigInt): DeleteCashPlanVerificationMutation
  updatePaymentVerificationStatusAndReceivedAmount(paymentVerificationId: ID!, receivedAmount: Decimal!, status: PaymentVerificationStatusForUpdate, version: BigInt): UpdatePaymentVerificationStatusAndReceivedAmount
  markPaymentRecordAsFailed(paymentRecordId: ID!): MarkPaymentRecordAsFailedMutation
  updatePaymentVerificationReceivedAndReceivedAmount(paymentVerificationId: ID!, received: Boolean!, receivedAmount: Decimal!, version: BigInt): UpdatePaymentVerificationReceivedAndReceivedAmount
  createTargetPopulation(input: CreateTargetPopulationInput!): CreateTargetPopulationMutation
  updateTargetPopulation(input: UpdateTargetPopulationInput!, version: BigInt): UpdateTargetPopulationMutation
  copyTargetPopulation(input: CopyTargetPopulationMutationInput!): CopyTargetPopulationMutationPayload
  deleteTargetPopulation(input: DeleteTargetPopulationMutationInput!): DeleteTargetPopulationMutationPayload
  lockTargetPopulation(id: ID!, version: BigInt): LockTargetPopulationMutation
  unlockTargetPopulation(id: ID!, version: BigInt): UnlockTargetPopulationMutation
  finalizeTargetPopulation(id: ID!, version: BigInt): FinalizeTargetPopulationMutation
  setSteficonRuleOnTargetPopulation(input: SetSteficonRuleOnTargetPopulationMutationInput!): SetSteficonRuleOnTargetPopulationMutationPayload
  targetPopulationRebuild(id: ID!): RebuildTargetPopulationMutation
  createProgram(programData: CreateProgramInput!): CreateProgram
  updateProgram(programData: UpdateProgramInput, version: BigInt): UpdateProgram
  deleteProgram(programId: String!): DeleteProgram
  uploadImportDataXlsxFileAsync(businessAreaSlug: String!, file: Upload!): UploadImportDataXLSXFileAsync
  deleteRegistrationDataImport(registrationDataImportId: String!): DeleteRegistrationDataImport
  registrationXlsxImport(registrationDataImportData: RegistrationXlsxImportMutationInput!): RegistrationXlsxImportMutation
  registrationKoboImport(registrationDataImportData: RegistrationKoboImportMutationInput!): RegistrationKoboImportMutation
  saveKoboImportDataAsync(businessAreaSlug: String!, onlyActiveSubmissions: Boolean!, uid: Upload!): SaveKoboProjectImportDataAsync
  mergeRegistrationDataImport(id: ID!, version: BigInt): MergeRegistrationDataImportMutation
  refuseRegistrationDataImport(id: ID!, version: BigInt): RefuseRegistrationDataImportMutation
  rerunDedupe(registrationDataImportDatahubId: ID!, version: BigInt): RegistrationDeduplicationMutation
  checkAgainstSanctionList(file: Upload!): CheckAgainstSanctionListMutation
}

type NeedsAdjudicationApproveMutation {
  grievanceTicket: GrievanceTicketNode
}

input NegativeFeedbackTicketExtras {
  household: ID
  individual: ID
}

interface Node {
  id: ID!
}

type PageInfo {
  hasNextPage: Boolean!
  hasPreviousPage: Boolean!
  startCursor: String
  endCursor: String
}

type PartnerType {
  id: ID!
  name: String!
  isUn: Boolean!
  userSet(offset: Int, before: String, after: String, first: Int, last: Int): UserNodeConnection!
  grievanceticketSet(offset: Int, before: String, after: String, first: Int, last: Int): GrievanceTicketNodeConnection!
}

type PaymentDetailsApproveMutation {
  grievanceTicket: GrievanceTicketNode
}

enum PaymentRecordDeliveryType {
  CARDLESS_CASH_WITHDRAWAL
  CASH
  CASH_BY_FSP
  CHEQUE
  DEPOSIT_TO_CARD
  IN_KIND
  MOBILE_MONEY
  OTHER
  PRE_PAID_CARD
  REFERRAL
  TRANSFER
  TRANSFER_TO_ACCOUNT
  VOUCHER
}

enum PaymentRecordEntitlementCardStatus {
  ACTIVE
  INACTIVE
}

type PaymentRecordNode implements Node {
  id: ID!
  createdAt: DateTime!
  updatedAt: DateTime!
  version: BigInt!
  businessArea: UserBusinessAreaNode!
  status: PaymentRecordStatus!
  statusDate: DateTime!
  caId: String
  caHashId: UUID
  cashPlan: CashPlanNode
  household: HouseholdNode!
  headOfHousehold: IndividualNode
  fullName: String!
  totalPersonsCovered: Int!
  distributionModality: String!
  targetPopulation: TargetPopulationNode!
  targetPopulationCashAssistId: String!
  entitlementCardNumber: String
  entitlementCardStatus: PaymentRecordEntitlementCardStatus
  entitlementCardIssueDate: Date
  deliveryType: PaymentRecordDeliveryType!
  currency: String!
  entitlementQuantity: Float!
  deliveredQuantity: Float!
  deliveredQuantityUsd: Float
  deliveryDate: DateTime
  serviceProvider: ServiceProviderNode!
  transactionReferenceId: String
  visionId: String
  registrationCaId: String
  verification: PaymentVerificationNode
  complaintTicketDetails(offset: Int, before: String, after: String, first: Int, last: Int): TicketComplaintDetailsNodeConnection!
  sensitiveTicketDetails(offset: Int, before: String, after: String, first: Int, last: Int): TicketSensitiveDetailsNodeConnection!
}

type PaymentRecordNodeConnection {
  pageInfo: PageInfo!
  edges: [PaymentRecordNodeEdge]!
  totalCount: Int
  edgeCount: Int
}

type PaymentRecordNodeEdge {
  node: PaymentRecordNode
  cursor: String!
}

enum PaymentRecordStatus {
  DISTRIBUTION_SUCCESSFUL
  NOT_DISTRIBUTED
  TRANSACTION_SUCCESSFUL
  TRANSACTION_ERRONEOUS
  FORCE_FAILED
}

type PaymentVerificationLogEntryNode implements Node {
  id: ID!
  contentType: ContentTypeObjectType
  objectId: UUID
  action: LogEntryAction!
  objectRepr: String!
  changes: Arg
  user: UserNode
  businessArea: UserBusinessAreaNode
  timestamp: DateTime
  contentObject: CashPlanPaymentVerificationNode
}

type PaymentVerificationLogEntryNodeConnection {
  pageInfo: PageInfo!
  edges: [PaymentVerificationLogEntryNodeEdge]!
  totalCount: Int
  edgeCount: Int
}

type PaymentVerificationLogEntryNodeEdge {
  node: PaymentVerificationLogEntryNode
  cursor: String!
}

type PaymentVerificationNode implements Node {
  id: ID!
  createdAt: DateTime!
  updatedAt: DateTime!
  version: BigInt!
  cashPlanPaymentVerification: CashPlanPaymentVerificationNode!
  paymentRecord: PaymentRecordNode
  status: PaymentVerificationStatus!
  statusDate: DateTime
  receivedAmount: Float
  sentToRapidPro: Boolean!
  ticketDetails(offset: Int, before: String, after: String, first: Int, last: Int): TicketPaymentVerificationDetailsNodeConnection!
  ticketDetail(offset: Int, before: String, after: String, first: Int, last: Int): TicketPaymentVerificationDetailsNodeConnection!
  isManuallyEditable: Boolean
}

type PaymentVerificationNodeConnection {
  pageInfo: PageInfo!
  edges: [PaymentVerificationNodeEdge]!
  totalCount: Int
  edgeCount: Int
}

type PaymentVerificationNodeEdge {
  node: PaymentVerificationNode
  cursor: String!
}

enum PaymentVerificationStatus {
  NOT_RECEIVED
  PENDING
  RECEIVED
  RECEIVED_WITH_ISSUES
}

enum PaymentVerificationStatusForUpdate {
  NOT_RECEIVED
  PENDING
  RECEIVED
  RECEIVED_WITH_ISSUES
}

input PositiveFeedbackTicketExtras {
  household: ID
  individual: ID
}

enum ProgramFrequencyOfPayments {
  ONE_OFF
  REGULAR
}

type ProgramNode implements Node {
  isRemoved: Boolean!
  id: ID!
  createdAt: DateTime!
  updatedAt: DateTime!
  lastSyncAt: DateTime
  version: BigInt!
  name: String!
  status: ProgramStatus!
  startDate: Date!
  endDate: Date!
  description: String!
  caId: String
  caHashId: String
  adminAreas(offset: Int, before: String, after: String, first: Int, last: Int, name: String): AreaNodeConnection!
  businessArea: UserBusinessAreaNode!
  budget: Decimal
  frequencyOfPayments: ProgramFrequencyOfPayments!
  sector: ProgramSector!
  scope: ProgramScope!
  cashPlus: Boolean!
  populationGoal: Int!
  administrativeAreasOfImplementation: String!
  individualDataNeeded: Boolean
  grievanceticketSet(offset: Int, before: String, after: String, first: Int, last: Int): GrievanceTicketNodeConnection!
  households(offset: Int, before: String, after: String, first: Int, last: Int): HouseholdNodeConnection!
  cashPlans(offset: Int, before: String, after: String, first: Int, last: Int): CashPlanNodeConnection!
<<<<<<< HEAD
  targetpopulationSet(offset: Int, before: String, after: String, first: Int, last: Int, name: String, createdByName: String, createdAt: DateTime, updatedAt: DateTime, status: String, households: [ID], numberOfHouseholdsMin: Int, numberOfHouseholdsMax: Int, candidateListTotalHouseholdsMin: Int, candidateListTotalHouseholdsMax: Int, candidateListTotalIndividualsMin: Int, candidateListTotalIndividualsMax: Int, finalListTotalHouseholdsMin: Int, finalListTotalHouseholdsMax: Int, finalListTotalIndividualsMin: Int, finalListTotalIndividualsMax: Int, businessArea: String, program: [ID], createdAtRange: String, orderBy: String): TargetPopulationNodeConnection!
=======
  targetpopulationSet(offset: Int, before: String, after: String, first: Int, last: Int, name: String, createdByName: String, createdAt: DateTime, updatedAt: DateTime, status: String, households: [ID], totalHouseholdsCountMin: Int, totalHouseholdsCountMax: Int, totalIndividualsCountMin: Int, totalIndividualsCountMax: Int, businessArea: String, program: [ID], orderBy: String): TargetPopulationNodeConnection!
>>>>>>> db054379
  reports(offset: Int, before: String, after: String, first: Int, last: Int): ReportNodeConnection!
  feedbackSet(offset: Int, before: String, after: String, first: Int, last: Int): FeedbackNodeConnection!
  totalEntitledQuantity: Decimal
  totalDeliveredQuantity: Decimal
  totalUndeliveredQuantity: Decimal
  totalNumberOfHouseholds: Int
}

type ProgramNodeConnection {
  pageInfo: PageInfo!
  edges: [ProgramNodeEdge]!
  totalCount: Int
  edgeCount: Int
}

type ProgramNodeEdge {
  node: ProgramNode
  cursor: String!
}

enum ProgramScope {
  FOR_PARTNERS
  UNICEF
}

enum ProgramSector {
  CHILD_PROTECTION
  EDUCATION
  HEALTH
  MULTI_PURPOSE
  NUTRITION
  SOCIAL_POLICY
  WASH
}

enum ProgramStatus {
  ACTIVE
  DRAFT
  FINISHED
}

type ProgramsWithDeliveredQuantityNode {
  id: ID
  name: String
  quantity: [DeliveredQuantityNode]
}

type Query {
  accountabilityCommunicationMessage(id: ID!): CommunicationMessageNode
  allAccountabilityCommunicationMessages(offset: Int, before: String, after: String, first: Int, last: Int, numberOfRecipients: Int, numberOfRecipients_Gte: Int, numberOfRecipients_Lte: Int, targetPopulation: ID, createdBy: ID, businessArea: String!, program: String, createdAtRange: String, title: String, body: String, samplingType: String, orderBy: String): CommunicationMessageNodeConnection
  accountabilityCommunicationMessageRecipient(id: ID!): CommunicationMessageRecipientMapNode
  allAccountabilityCommunicationMessageRecipients(offset: Int, before: String, after: String, first: Int, last: Int, messageId: String!, recipientId: String, fullName: String, phoneNo: String, sex: String, orderBy: String): CommunicationMessageRecipientMapNodeConnection
  accountabilityCommunicationMessageSampleSize(businessAreaSlug: String!, inputs: GetAccountabilityCommunicationMessageSampleSizeInput): GetCommunicationMessageSampleSizeObject
  feedback(id: ID!): FeedbackNode
  allFeedbacks(offset: Int, before: String, after: String, first: Int, last: Int, businessAreaSlug: String!, issueType: String, createdAtRange: String, createdBy: String, feedbackId: String, orderBy: String): FeedbackNodeConnection
  feedbackIssueTypeChoices: [ChoiceObject]
  adminArea(id: ID!): AreaNode
  allAdminAreas(offset: Int, before: String, after: String, first: Int, last: Int, name: String, name_Istartswith: String, businessArea: String, level: Int): AreaNodeConnection
  allLogEntries(offset: Int, before: String, after: String, first: Int, last: Int, objectId: UUID, businessArea: String!, search: String, module: String): LogEntryNodeConnection
  logEntryActionChoices: [ChoiceObject]
  report(id: ID!): ReportNode
  allReports(offset: Int, before: String, after: String, first: Int, last: Int, createdBy: ID, reportType: [String], status: [String], businessArea: String!, createdFrom: DateTime, createdTo: DateTime, orderBy: String): ReportNodeConnection
  reportTypesChoices: [ChoiceObject]
  reportStatusChoices: [ChoiceObject]
  dashboardReportTypesChoices(businessAreaSlug: String!): [ChoiceObject]
  dashboardYearsChoices(businessAreaSlug: String!): [String]
  sanctionListIndividual(id: ID!): SanctionListIndividualNode
  allSanctionListIndividuals(offset: Int, before: String, after: String, first: Int, last: Int, id: UUID, fullName: String, fullName_Startswith: String, referenceNumber: String, orderBy: String): SanctionListIndividualNodeConnection
  ticketsByType(businessAreaSlug: String!): TicketByType
  ticketsByCategory(businessAreaSlug: String!): ChartDatasetNode
  ticketsByStatus(businessAreaSlug: String!): ChartDatasetNode
  ticketsByLocationAndCategory(businessAreaSlug: String!): ChartDetailedDatasetsNode
  grievanceTicket(id: ID!): GrievanceTicketNode
  allGrievanceTicket(offset: Int, before: String, after: String, first: Int, last: Int, id: UUID, id_Startswith: UUID, category: String, area: String, area_Startswith: String, assignedTo: ID, registrationDataImport: ID, businessArea: String!, search: String, status: [String], fsp: String, admin: [ID], cashPlan: String, createdAtRange: String, permissions: [String], issueType: String, scoreMin: String, scoreMax: String, household: String, priority: String, urgency: String, grievanceType: String, grievanceStatus: String, totalDays: Int, orderBy: String): GrievanceTicketNodeConnection
  existingGrievanceTickets(offset: Int, before: String, after: String, first: Int, last: Int, id: UUID, businessArea: String!, category: String, issueType: String, household: ID, individual: ID, paymentRecord: [ID], permissions: [String], orderBy: String): GrievanceTicketNodeConnection
  allTicketNotes(offset: Int, before: String, after: String, first: Int, last: Int, id: UUID, ticket: UUID!): TicketNoteNodeConnection
  chartGrievances(businessAreaSlug: String!, year: Int!, administrativeArea: String): ChartGrievanceTicketsNode
  allAddIndividualsFieldsAttributes: [FieldAttributeNode]
  allEditHouseholdFieldsAttributes: [FieldAttributeNode]
  grievanceTicketStatusChoices: [ChoiceObject]
  grievanceTicketCategoryChoices: [ChoiceObject]
  grievanceTicketManualCategoryChoices: [ChoiceObject]
  grievanceTicketSystemCategoryChoices: [ChoiceObject]
  grievanceTicketIssueTypeChoices: [IssueTypesObject]
  grievanceTicketPriorityChoices: [ChoiceObjectInt]
  grievanceTicketUrgencyChoices: [ChoiceObjectInt]
  allSteficonRules(offset: Int, before: String, after: String, first: Int, last: Int, enabled: Boolean, deprecated: Boolean): SteficonRuleNodeConnection
  paymentRecord(id: ID!): PaymentRecordNode
  paymentRecordVerification(id: ID!): PaymentVerificationNode
  cashPlanPaymentVerification(id: ID!): CashPlanPaymentVerificationNode
  allPaymentRecords(offset: Int, before: String, after: String, first: Int, last: Int, cashPlan: ID, household: ID, individual: String, businessArea: String, orderBy: String): PaymentRecordNodeConnection
  allPaymentVerifications(offset: Int, before: String, after: String, first: Int, last: Int, cashPlanPaymentVerification: ID, cashPlanPaymentVerification_CashPlan: ID, status: String, search: String, businessArea: String, verificationChannel: String, orderBy: String): PaymentVerificationNodeConnection
  allCashPlanPaymentVerification(offset: Int, before: String, after: String, first: Int, last: Int): CashPlanPaymentVerificationNodeConnection
  chartPaymentVerification(businessAreaSlug: String!, year: Int!, program: String, administrativeArea: String): ChartPaymentVerification
  chartVolumeByDeliveryMechanism(businessAreaSlug: String!, year: Int!, program: String, administrativeArea: String): ChartDatasetNode
  chartPayment(businessAreaSlug: String!, year: Int!, program: String, administrativeArea: String): ChartDatasetNode
  sectionTotalTransferred(businessAreaSlug: String!, year: Int!, program: String, administrativeArea: String): SectionTotalNode
  tableTotalCashTransferredByAdministrativeArea(businessAreaSlug: String!, year: Int!, program: String, administrativeArea: String, order: String, orderBy: String): TableTotalCashTransferred
  chartTotalTransferredCashByCountry(year: Int!): ChartDetailedDatasetsNode
  paymentRecordStatusChoices: [ChoiceObject]
  paymentRecordEntitlementCardStatusChoices: [ChoiceObject]
  paymentRecordDeliveryTypeChoices: [ChoiceObject]
  cashPlanVerificationStatusChoices: [ChoiceObject]
  cashPlanVerificationSamplingChoices: [ChoiceObject]
  cashPlanVerificationVerificationChannelChoices: [ChoiceObject]
  paymentVerificationStatusChoices: [ChoiceObject]
  allRapidProFlows(businessAreaSlug: String!): [RapidProFlow]
  sampleSize(input: GetCashplanVerificationSampleSizeInput): GetCashplanVerificationSampleSizeObject
  allPaymentVerificationLogEntries(offset: Int, before: String, after: String, first: Int, last: Int, objectId: UUID, businessArea: String!, search: String, module: String): PaymentVerificationLogEntryNodeConnection
  businessArea(businessAreaSlug: String!): BusinessAreaNode
  allBusinessAreas(offset: Int, before: String, after: String, first: Int, last: Int, id: UUID, slug: String): BusinessAreaNodeConnection
  allFieldsAttributes(flexField: Boolean, businessAreaSlug: String): [FieldAttributeNode]
  allGroupsWithFields: [GroupAttributeNode]
  koboProject(uid: String!, businessAreaSlug: String!): KoboAssetObject
  allKoboProjects(businessAreaSlug: String!, onlyDeployed: Boolean, before: String, after: String, first: Int, last: Int): KoboAssetObjectConnection
  cashAssistUrlPrefix: String
  program(id: ID!): ProgramNode
  allPrograms(offset: Int, before: String, after: String, first: Int, last: Int, businessArea: String!, search: String, status: [String], sector: [String], numberOfHouseholds: String, budget: String, startDate: Date, endDate: Date, orderBy: String): ProgramNodeConnection
  chartProgrammesBySector(businessAreaSlug: String!, year: Int!, program: String, administrativeArea: String): ChartDetailedDatasetsNode
  chartTotalTransferredByMonth(businessAreaSlug: String!, year: Int!, program: String, administrativeArea: String): ChartDetailedDatasetsNode
  cashPlan(id: ID!): CashPlanNode
  allCashPlans(offset: Int, before: String, after: String, first: Int, last: Int, program: ID, assistanceThrough: String, assistanceThrough_Startswith: String, serviceProvider_FullName: String, serviceProvider_FullName_Startswith: String, startDate: DateTime, startDate_Lte: DateTime, startDate_Gte: DateTime, endDate: DateTime, endDate_Lte: DateTime, endDate_Gte: DateTime, businessArea: String, search: String, deliveryType: [String], verificationStatus: [String], orderBy: String): CashPlanNodeConnection
  programStatusChoices: [ChoiceObject]
  programFrequencyOfPaymentsChoices: [ChoiceObject]
  programSectorChoices: [ChoiceObject]
  programScopeChoices: [ChoiceObject]
  cashPlanStatusChoices: [ChoiceObject]
  targetPopulation(id: ID!): TargetPopulationNode
<<<<<<< HEAD
  allTargetPopulation(offset: Int, before: String, after: String, first: Int, last: Int, name: String, createdByName: String, createdAt: DateTime, updatedAt: DateTime, status: String, households: [ID], numberOfHouseholdsMin: Int, numberOfHouseholdsMax: Int, candidateListTotalHouseholdsMin: Int, candidateListTotalHouseholdsMax: Int, candidateListTotalIndividualsMin: Int, candidateListTotalIndividualsMax: Int, finalListTotalHouseholdsMin: Int, finalListTotalHouseholdsMax: Int, finalListTotalIndividualsMin: Int, finalListTotalIndividualsMax: Int, businessArea: String, program: [ID], createdAtRange: String, orderBy: String): TargetPopulationNodeConnection
=======
  allTargetPopulation(offset: Int, before: String, after: String, first: Int, last: Int, name: String, createdByName: String, createdAt: DateTime, updatedAt: DateTime, status: String, households: [ID], totalHouseholdsCountMin: Int, totalHouseholdsCountMax: Int, totalIndividualsCountMin: Int, totalIndividualsCountMax: Int, businessArea: String, program: [ID], orderBy: String): TargetPopulationNodeConnection
>>>>>>> db054379
  goldenRecordByTargetingCriteria(targetingCriteria: TargetingCriteriaObjectType!, program: ID!, excludedIds: String!, offset: Int, before: String, after: String, first: Int, last: Int, orderBy: String, businessArea: String): HouseholdNodeConnection
  targetPopulationHouseholds(targetPopulation: ID!, offset: Int, before: String, after: String, first: Int, last: Int, orderBy: String, businessArea: String): HouseholdNodeConnection
  targetPopulationStatusChoices: [ChoiceObject]
  household(id: ID!): HouseholdNode
  allHouseholds(offset: Int, before: String, after: String, first: Int, last: Int, businessArea: String, address: String, address_Startswith: String, headOfHousehold_FullName: String, headOfHousehold_FullName_Startswith: String, size_Range: [Int], size_Lte: Int, size_Gte: Int, adminArea: ID, targetPopulations: [ID], programs: [ID], residenceStatus: String, withdrawn: Boolean, size: String, search: String, lastRegistrationDate: String, admin2: [ID], countryOrigin: String, orderBy: String): HouseholdNodeConnection
  individual(id: ID!): IndividualNode
  allIndividuals(offset: Int, before: String, after: String, first: Int, last: Int, household_Id: UUID, businessArea: String, fullName: String, fullName_Startswith: String, fullName_Endswith: String, sex: [String], household_AdminArea: ID, withdrawn: Boolean, age: String, programs: [ID], search: String, lastRegistrationDate: String, admin2: [ID], status: [String], excludedId: String, flags: [String], orderBy: String): IndividualNodeConnection
  sectionHouseholdsReached(businessAreaSlug: String!, year: Int!, program: String, administrativeArea: String): SectionTotalNode
  sectionIndividualsReached(businessAreaSlug: String!, year: Int!, program: String, administrativeArea: String): SectionTotalNode
  sectionChildReached(businessAreaSlug: String!, year: Int!, program: String, administrativeArea: String): SectionTotalNode
  chartIndividualsReachedByAgeAndGender(businessAreaSlug: String!, year: Int!, program: String, administrativeArea: String): ChartDatasetNode
  chartIndividualsWithDisabilityReachedByAge(businessAreaSlug: String!, year: Int!, program: String, administrativeArea: String): ChartDetailedDatasetsNode
  residenceStatusChoices: [ChoiceObject]
  sexChoices: [ChoiceObject]
  maritalStatusChoices: [ChoiceObject]
  workStatusChoices: [ChoiceObject]
  relationshipChoices: [ChoiceObject]
  roleChoices: [ChoiceObject]
  documentTypeChoices: [ChoiceObject]
  identityTypeChoices: [ChoiceObject]
  countriesChoices: [ChoiceObject]
  observedDisabilityChoices: [ChoiceObject]
  severityOfDisabilityChoices: [ChoiceObject]
  flagChoices: [ChoiceObject]
  allHouseholdsFlexFieldsAttributes: [FieldAttributeNode]
  allIndividualsFlexFieldsAttributes: [FieldAttributeNode]
  me: UserNode
  allUsers(offset: Int, before: String, after: String, first: Int, last: Int, status: [String], partner: [String], businessArea: String!, search: String, roles: [String], orderBy: String): UserNodeConnection
  userRolesChoices: [ChoiceObject]
  userStatusChoices: [ChoiceObject]
  userPartnerChoices: [ChoiceObject]
  hasAvailableUsersToExport(businessAreaSlug: String!): Boolean
  importedHousehold(id: ID!): ImportedHouseholdNode
  allImportedHouseholds(offset: Int, before: String, after: String, first: Int, last: Int, rdiId: String, businessArea: String, orderBy: String): ImportedHouseholdNodeConnection
  registrationDataImportDatahub(id: ID!): RegistrationDataImportDatahubNode
  allRegistrationDataImportsDatahub(offset: Int, before: String, after: String, first: Int, last: Int): RegistrationDataImportDatahubNodeConnection
  importedIndividual(id: ID!): ImportedIndividualNode
  allImportedIndividuals(offset: Int, before: String, after: String, first: Int, last: Int, household: ID, rdiId: String, duplicatesOnly: Boolean, businessArea: String, orderBy: String): ImportedIndividualNodeConnection
  importData(id: ID!): ImportDataNode
  koboImportData(id: ID!): KoboImportDataNode
  deduplicationBatchStatusChoices: [ChoiceObject]
  deduplicationGoldenRecordStatusChoices: [ChoiceObject]
  registrationDataImport(id: ID!): RegistrationDataImportNode
  allRegistrationDataImports(offset: Int, before: String, after: String, first: Int, last: Int, importedBy_Id: UUID, importDate: Date, status: String, name: String, name_Startswith: String, businessArea: String, importDateRange: String, size: String, orderBy: String): RegistrationDataImportNodeConnection
  registrationDataStatusChoices: [ChoiceObject]
  _debug: DjangoDebug
}

input RandomSamplingArguments {
  confidenceInterval: Float!
  marginOfError: Float!
  excludedAdminAreas: [String]
  age: AgeInput
  sex: String
}

input RapidProArguments {
  flowId: String!
}

type RapidProFlow {
  id: String
  name: String
  type: String
  archived: Boolean
  labels: [String]
  expires: Int
  runs: [RapidProFlowRun]
  results: [RapidProFlowResult]
  createdOn: DateTime
  modifiedOn: DateTime
}

type RapidProFlowResult {
  key: String
  name: String
  categories: [String]
  nodeUuids: [String]
}

type RapidProFlowRun {
  active: Int
  completed: Int
  interrupted: Int
  expired: Int
}

type ReassignRoleMutation {
  household: HouseholdNode
  individual: IndividualNode
}

type RebuildTargetPopulationMutation {
  targetPopulation: TargetPopulationNode
}

input ReferralTicketExtras {
  household: ID
  individual: ID
}

type RefuseRegistrationDataImportMutation {
  registrationDataImport: RegistrationDataImportNode
}

enum RegistrationDataImportDataSource {
  XLS
  KOBO
  DIIA
  FLEX_REGISTRATION
  API
}

enum RegistrationDataImportDatahubImportDone {
  LOADING
  NOT_STARTED
  STARTED
  DONE
}

type RegistrationDataImportDatahubNode implements Node {
  id: ID!
  createdAt: DateTime!
  updatedAt: DateTime!
  name: String!
  importDate: DateTime!
  hctId: UUID
  importData: ImportDataNode
  importDone: RegistrationDataImportDatahubImportDone!
  businessAreaSlug: String!
  households(offset: Int, before: String, after: String, first: Int, last: Int): ImportedHouseholdNodeConnection!
  individuals(offset: Int, before: String, after: String, first: Int, last: Int): ImportedIndividualNodeConnection!
}

type RegistrationDataImportDatahubNodeConnection {
  pageInfo: PageInfo!
  edges: [RegistrationDataImportDatahubNodeEdge]!
  totalCount: Int
  edgeCount: Int
}

type RegistrationDataImportDatahubNodeEdge {
  node: RegistrationDataImportDatahubNode
  cursor: String!
}

type RegistrationDataImportNode implements Node {
  id: ID!
  createdAt: DateTime!
  updatedAt: DateTime!
  version: BigInt!
  name: String!
  status: RegistrationDataImportStatus!
  importDate: DateTime!
  importedBy: UserNode
  dataSource: RegistrationDataImportDataSource!
  numberOfIndividuals: Int!
  numberOfHouseholds: Int!
  datahubId: UUID
  errorMessage: String!
  sentryId: String
  pullPictures: Boolean!
  businessArea: UserBusinessAreaNode
  screenBeneficiary: Boolean!
  grievanceticketSet(offset: Int, before: String, after: String, first: Int, last: Int): GrievanceTicketNodeConnection!
  households(offset: Int, before: String, after: String, first: Int, last: Int): HouseholdNodeConnection!
  individuals(offset: Int, before: String, after: String, first: Int, last: Int): IndividualNodeConnection!
  messages(offset: Int, before: String, after: String, first: Int, last: Int): CommunicationMessageNodeConnection!
  batchDuplicatesCountAndPercentage: CountAndPercentageNode
  goldenRecordDuplicatesCountAndPercentage: CountAndPercentageNode
  batchPossibleDuplicatesCountAndPercentage: CountAndPercentageNode
  goldenRecordPossibleDuplicatesCountAndPercentage: CountAndPercentageNode
  batchUniqueCountAndPercentage: CountAndPercentageNode
  goldenRecordUniqueCountAndPercentage: CountAndPercentageNode
}

type RegistrationDataImportNodeConnection {
  pageInfo: PageInfo!
  edges: [RegistrationDataImportNodeEdge]!
  totalCount: Int
  edgeCount: Int
}

type RegistrationDataImportNodeEdge {
  node: RegistrationDataImportNode
  cursor: String!
}

enum RegistrationDataImportStatus {
  LOADING
  DEDUPLICATION
  DEDUPLICATION_FAILED
  IMPORTING
  IMPORT_ERROR
  IN_REVIEW
  MERGED
  MERGING
  MERGE_ERROR
  REFUSED
}

type RegistrationDeduplicationMutation {
  ok: Boolean
}

type RegistrationKoboImportMutation {
  validationErrors: Arg
  registrationDataImport: RegistrationDataImportNode
}

input RegistrationKoboImportMutationInput {
  importDataId: String
  name: String
  pullPictures: Boolean
  businessAreaSlug: String
  screenBeneficiary: Boolean
}

type RegistrationXlsxImportMutation {
  validationErrors: Arg
  registrationDataImport: RegistrationDataImportNode
}

input RegistrationXlsxImportMutationInput {
  importDataId: ID
  name: String
  businessAreaSlug: String
  screenBeneficiary: Boolean
}

type ReportNode implements Node {
  id: ID!
  createdAt: DateTime!
  updatedAt: DateTime!
  businessArea: UserBusinessAreaNode!
  file: String
  createdBy: UserNode!
  status: Int!
  reportType: Int!
  dateFrom: Date!
  dateTo: Date!
  numberOfRecords: Int
  program: ProgramNode
  adminArea(offset: Int, before: String, after: String, first: Int, last: Int, name: String): AreaNodeConnection
  fileUrl: String
}

type ReportNodeConnection {
  pageInfo: PageInfo!
  edges: [ReportNodeEdge]!
  totalCount: Int
  edgeCount: Int
}

type ReportNodeEdge {
  node: ReportNode
  cursor: String!
}

type RestartCreateReport {
  report: ReportNode
}

input RestartCreateReportInput {
  reportId: ID!
  businessAreaSlug: String!
}

type RoleNode {
  createdAt: DateTime!
  updatedAt: DateTime!
  name: String!
  subsystem: RoleSubsystem!
  permissions: [String!]
  userRoles: [UserRoleNode!]!
}

enum RoleSubsystem {
  HOPE
  KOBO
  CA
  API
}

enum RuleCommitLanguage {
  PYTHON
}

type RuleCommitNode implements Node {
  id: ID!
  timestamp: DateTime!
  rule: SteficonRuleNode
  updatedBy: UserNode
  definition: String!
  isRelease: Boolean!
  enabled: Boolean!
  deprecated: Boolean!
  language: RuleCommitLanguage!
  affectedFields: [String!]!
  before: JSONString!
  after: JSONString!
<<<<<<< HEAD
  targetPopulations(offset: Int, before: String, after: String, first: Int, last: Int, name: String, createdByName: String, createdAt: DateTime, updatedAt: DateTime, status: String, households: [ID], numberOfHouseholdsMin: Int, numberOfHouseholdsMax: Int, candidateListTotalHouseholdsMin: Int, candidateListTotalHouseholdsMax: Int, candidateListTotalIndividualsMin: Int, candidateListTotalIndividualsMax: Int, finalListTotalHouseholdsMin: Int, finalListTotalHouseholdsMax: Int, finalListTotalIndividualsMin: Int, finalListTotalIndividualsMax: Int, businessArea: String, program: [ID], createdAtRange: String, orderBy: String): TargetPopulationNodeConnection!
=======
  targetPopulations(offset: Int, before: String, after: String, first: Int, last: Int, name: String, createdByName: String, createdAt: DateTime, updatedAt: DateTime, status: String, households: [ID], totalHouseholdsCountMin: Int, totalHouseholdsCountMax: Int, totalIndividualsCountMin: Int, totalIndividualsCountMax: Int, businessArea: String, program: [ID], orderBy: String): TargetPopulationNodeConnection!
>>>>>>> db054379
}

type RuleCommitNodeConnection {
  pageInfo: PageInfo!
  edges: [RuleCommitNodeEdge]!
  totalCount: Int
  edgeCount: Int
}

type RuleCommitNodeEdge {
  node: RuleCommitNode
  cursor: String!
}

enum RuleLanguage {
  PYTHON
}

enum RuleSecurity {
  A_0
  A_2
  A_4
}

enum SamplingChoices {
  FULL_LIST
  RANDOM
}

type SanctionListIndividualAliasNameNode implements Node {
  id: ID!
  createdAt: DateTime!
  updatedAt: DateTime!
  name: String!
}

type SanctionListIndividualAliasNameNodeConnection {
  pageInfo: PageInfo!
  edges: [SanctionListIndividualAliasNameNodeEdge]!
  totalCount: Int
  edgeCount: Int
}

type SanctionListIndividualAliasNameNodeEdge {
  node: SanctionListIndividualAliasNameNode
  cursor: String!
}

type SanctionListIndividualCountriesNode implements Node {
  id: ID!
  createdAt: DateTime!
  updatedAt: DateTime!
  country: String
}

type SanctionListIndividualCountriesNodeConnection {
  pageInfo: PageInfo!
  edges: [SanctionListIndividualCountriesNodeEdge]!
  totalCount: Int
  edgeCount: Int
}

type SanctionListIndividualCountriesNodeEdge {
  node: SanctionListIndividualCountriesNode
  cursor: String!
}

type SanctionListIndividualDateOfBirthNode implements Node {
  id: ID!
  createdAt: DateTime!
  updatedAt: DateTime!
  date: Date!
}

type SanctionListIndividualDateOfBirthNodeConnection {
  pageInfo: PageInfo!
  edges: [SanctionListIndividualDateOfBirthNodeEdge]!
  totalCount: Int
  edgeCount: Int
}

type SanctionListIndividualDateOfBirthNodeEdge {
  node: SanctionListIndividualDateOfBirthNode
  cursor: String!
}

type SanctionListIndividualDocumentNode implements Node {
  id: ID!
  createdAt: DateTime!
  updatedAt: DateTime!
  documentNumber: String!
  typeOfDocument: String!
  dateOfIssue: String
  issuingCountry: String
  note: String!
}

type SanctionListIndividualDocumentNodeConnection {
  pageInfo: PageInfo!
  edges: [SanctionListIndividualDocumentNodeEdge]!
  totalCount: Int
  edgeCount: Int
}

type SanctionListIndividualDocumentNodeEdge {
  node: SanctionListIndividualDocumentNode
  cursor: String!
}

type SanctionListIndividualNationalitiesNode implements Node {
  id: ID!
  createdAt: DateTime!
  updatedAt: DateTime!
  nationality: String
}

type SanctionListIndividualNationalitiesNodeConnection {
  pageInfo: PageInfo!
  edges: [SanctionListIndividualNationalitiesNodeEdge]!
  totalCount: Int
  edgeCount: Int
}

type SanctionListIndividualNationalitiesNodeEdge {
  node: SanctionListIndividualNationalitiesNode
  cursor: String!
}

type SanctionListIndividualNode implements Node {
  id: ID!
  createdAt: DateTime!
  updatedAt: DateTime!
  dataId: Int!
  versionNum: Int!
  firstName: String!
  secondName: String!
  thirdName: String!
  fourthName: String!
  fullName: String!
  nameOriginalScript: String!
  unListType: String!
  referenceNumber: String!
  listedOn: DateTime!
  comments: String!
  designation: String!
  listType: String!
  street: String!
  city: String!
  stateProvince: String!
  addressNote: String!
  countryOfBirth: String
  active: Boolean!
  documents(offset: Int, before: String, after: String, first: Int, last: Int): SanctionListIndividualDocumentNodeConnection!
  nationalities(offset: Int, before: String, after: String, first: Int, last: Int): SanctionListIndividualNationalitiesNodeConnection!
  countries(offset: Int, before: String, after: String, first: Int, last: Int): SanctionListIndividualCountriesNodeConnection!
  aliasNames(offset: Int, before: String, after: String, first: Int, last: Int): SanctionListIndividualAliasNameNodeConnection!
  datesOfBirth(offset: Int, before: String, after: String, first: Int, last: Int): SanctionListIndividualDateOfBirthNodeConnection!
}

type SanctionListIndividualNodeConnection {
  pageInfo: PageInfo!
  edges: [SanctionListIndividualNodeEdge]!
  totalCount: Int
  edgeCount: Int
}

type SanctionListIndividualNodeEdge {
  node: SanctionListIndividualNode
  cursor: String!
}

type SaveKoboProjectImportDataAsync {
  importData: KoboImportDataNode
}

type SectionTotalNode {
  total: Float
}

input SensitiveGrievanceTicketExtras {
  household: ID
  individual: ID
}

type ServiceProviderNode implements Node {
  id: ID!
  createdAt: DateTime!
  updatedAt: DateTime!
  businessArea: UserBusinessAreaNode!
  caId: String!
  fullName: String
  shortName: String
  country: String!
  visionId: String
  paymentRecords(offset: Int, before: String, after: String, first: Int, last: Int): PaymentRecordNodeConnection!
  cashPlans(offset: Int, before: String, after: String, first: Int, last: Int): CashPlanNodeConnection!
}

type ServiceProviderNodeConnection {
  pageInfo: PageInfo!
  edges: [ServiceProviderNodeEdge]!
  totalCount: Int
  edgeCount: Int
}

type ServiceProviderNodeEdge {
  node: ServiceProviderNode
  cursor: String!
}

input SetSteficonRuleOnTargetPopulationMutationInput {
  targetId: ID!
  steficonRuleId: ID
  version: BigInt
  clientMutationId: String
}

type SetSteficonRuleOnTargetPopulationMutationPayload {
  targetPopulation: TargetPopulationNode
  clientMutationId: String
}

type SimpleApproveMutation {
  grievanceTicket: GrievanceTicketNode
}

type SteficonRuleNode implements Node {
  id: ID!
  name: String!
  definition: String!
  description: String
  enabled: Boolean!
  deprecated: Boolean!
  language: RuleLanguage!
  security: RuleSecurity!
  createdBy: UserNode
  updatedBy: UserNode
  createdAt: DateTime!
  updatedAt: DateTime!
  flags: JSONString!
  history(offset: Int, before: String, after: String, first: Int, last: Int): RuleCommitNodeConnection!
}

type SteficonRuleNodeConnection {
  pageInfo: PageInfo!
  edges: [SteficonRuleNodeEdge]!
  totalCount: Int
  edgeCount: Int
}

type SteficonRuleNodeEdge {
  node: SteficonRuleNode
  cursor: String!
}

type TableTotalCashTransferred {
  data: [_TableTotalCashTransferredDataNode]
}

enum TargetPopulationBuildStatus {
  PENDING
  BUILDING
  FAILED
  OK
}

type TargetPopulationNode implements Node {
  isRemoved: Boolean!
  id: ID!
  createdAt: DateTime!
  updatedAt: DateTime!
  version: BigInt!
  name: String!
  caId: String
  caHashId: String
  createdBy: UserNode
  changeDate: DateTime
  changedBy: UserNode
  finalizedAt: DateTime
  finalizedBy: UserNode
  businessArea: UserBusinessAreaNode
  status: TargetPopulationStatus!
  buildStatus: TargetPopulationBuildStatus!
  builtAt: DateTime
  households(offset: Int, before: String, after: String, first: Int, last: Int): HouseholdNodeConnection!
  program: ProgramNode
  targetingCriteria: TargetingCriteriaNode
  sentToDatahub: Boolean!
  steficonRule: RuleCommitNode
  steficonAppliedDate: DateTime
  vulnerabilityScoreMin: Float
  vulnerabilityScoreMax: Float
  excludedIds: String!
  exclusionReason: String!
  totalHouseholdsCount: Int
  totalIndividualsCount: Int
  childMaleCount: Int
  childFemaleCount: Int
  adultMaleCount: Int
  adultFemaleCount: Int
  paymentRecords(offset: Int, before: String, after: String, first: Int, last: Int): PaymentRecordNodeConnection!
  selections: [HouseholdSelection!]!
<<<<<<< HEAD
  messages(offset: Int, before: String, after: String, first: Int, last: Int): CommunicationMessageNodeConnection!
  totalHouseholds: Int
=======
>>>>>>> db054379
  totalFamilySize: Int
  householdList(offset: Int, before: String, after: String, first: Int, last: Int): HouseholdNodeConnection
}

type TargetPopulationNodeConnection {
  pageInfo: PageInfo!
  edges: [TargetPopulationNodeEdge]!
  totalCount: Int
  edgeCount: Int
}

type TargetPopulationNodeEdge {
  node: TargetPopulationNode
  cursor: String!
}

enum TargetPopulationStatus {
  OPEN
  LOCKED
  STEFICON_WAIT
  STEFICON_RUN
  STEFICON_COMPLETED
  STEFICON_ERROR
  PROCESSING
  READY_FOR_CASH_ASSIST
}

type TargetingCriteriaNode {
  id: UUID!
  createdAt: DateTime!
  updatedAt: DateTime!
  targetPopulation: TargetPopulationNode
  rules: [TargetingCriteriaRuleNode]
}

input TargetingCriteriaObjectType {
  rules: [TargetingCriteriaRuleObjectType]
}

enum TargetingCriteriaRuleFilterComparisonMethod {
  EQUALS
  NOT_EQUALS
  CONTAINS
  NOT_CONTAINS
  RANGE
  NOT_IN_RANGE
  GREATER_THAN
  LESS_THAN
}

type TargetingCriteriaRuleFilterNode {
  id: UUID!
  createdAt: DateTime!
  updatedAt: DateTime!
  comparisonMethod: TargetingCriteriaRuleFilterComparisonMethod!
  targetingCriteriaRule: TargetingCriteriaRuleNode!
  isFlexField: Boolean!
  fieldName: String!
  arguments: [Arg]
  fieldAttribute: FieldAttributeNode
}

input TargetingCriteriaRuleFilterObjectType {
  comparisonMethod: String!
  isFlexField: Boolean!
  fieldName: String!
  arguments: [Arg]!
}

type TargetingCriteriaRuleNode {
  id: UUID!
  createdAt: DateTime!
  updatedAt: DateTime!
  targetingCriteria: TargetingCriteriaNode!
  individualsFiltersBlocks: [TargetingIndividualRuleFilterBlockNode]
  filters: [TargetingCriteriaRuleFilterNode]
}

input TargetingCriteriaRuleObjectType {
  filters: [TargetingCriteriaRuleFilterObjectType]
  individualsFiltersBlocks: [TargetingIndividualRuleFilterBlockObjectType]
}

enum TargetingIndividualBlockRuleFilterComparisonMethod {
  EQUALS
  NOT_EQUALS
  CONTAINS
  NOT_CONTAINS
  RANGE
  NOT_IN_RANGE
  GREATER_THAN
  LESS_THAN
}

type TargetingIndividualBlockRuleFilterNode {
  id: UUID!
  createdAt: DateTime!
  updatedAt: DateTime!
  comparisonMethod: TargetingIndividualBlockRuleFilterComparisonMethod!
  individualsFiltersBlock: TargetingIndividualRuleFilterBlockNode!
  isFlexField: Boolean!
  fieldName: String!
  arguments: [Arg]
  fieldAttribute: FieldAttributeNode
}

type TargetingIndividualRuleFilterBlockNode {
  id: UUID!
  createdAt: DateTime!
  updatedAt: DateTime!
  targetingCriteriaRule: TargetingCriteriaRuleNode!
  targetOnlyHoh: Boolean!
  individualBlockFilters: [TargetingIndividualBlockRuleFilterNode]
}

input TargetingIndividualRuleFilterBlockObjectType {
  individualBlockFilters: [TargetingCriteriaRuleFilterObjectType]
}

type TicketAddIndividualDetailsNode implements Node {
  id: ID!
  createdAt: DateTime!
  updatedAt: DateTime!
  household: HouseholdNode
  individualData: Arg
  approveStatus: Boolean!
}

type TicketAddIndividualDetailsNodeConnection {
  pageInfo: PageInfo!
  edges: [TicketAddIndividualDetailsNodeEdge]!
  totalCount: Int
  edgeCount: Int
}

type TicketAddIndividualDetailsNodeEdge {
  node: TicketAddIndividualDetailsNode
  cursor: String!
}

type TicketByType {
  userGeneratedCount: Int
  systemGeneratedCount: Int
  closedUserGeneratedCount: Int
  closedSystemGeneratedCount: Int
  userGeneratedAvgResolution: Float
  systemGeneratedAvgResolution: Float
}

type TicketComplaintDetailsNode implements Node {
  id: ID!
  createdAt: DateTime!
  updatedAt: DateTime!
  paymentRecord: PaymentRecordNode
  household: HouseholdNode
  individual: IndividualNode
}

type TicketComplaintDetailsNodeConnection {
  pageInfo: PageInfo!
  edges: [TicketComplaintDetailsNodeEdge]!
  totalCount: Int
  edgeCount: Int
}

type TicketComplaintDetailsNodeEdge {
  node: TicketComplaintDetailsNode
  cursor: String!
}

type TicketDeleteHouseholdDetailsNode implements Node {
  id: ID!
  createdAt: DateTime!
  updatedAt: DateTime!
  household: HouseholdNode
  roleReassignData: JSONString!
  approveStatus: Boolean!
  householdData: Arg
}

type TicketDeleteHouseholdDetailsNodeConnection {
  pageInfo: PageInfo!
  edges: [TicketDeleteHouseholdDetailsNodeEdge]!
  totalCount: Int
  edgeCount: Int
}

type TicketDeleteHouseholdDetailsNodeEdge {
  node: TicketDeleteHouseholdDetailsNode
  cursor: String!
}

type TicketDeleteIndividualDetailsNode implements Node {
  id: ID!
  createdAt: DateTime!
  updatedAt: DateTime!
  individual: IndividualNode
  roleReassignData: JSONString!
  approveStatus: Boolean!
  individualData: Arg
}

type TicketDeleteIndividualDetailsNodeConnection {
  pageInfo: PageInfo!
  edges: [TicketDeleteIndividualDetailsNodeEdge]!
  totalCount: Int
  edgeCount: Int
}

type TicketDeleteIndividualDetailsNodeEdge {
  node: TicketDeleteIndividualDetailsNode
  cursor: String!
}

type TicketHouseholdDataUpdateDetailsNode implements Node {
  id: ID!
  createdAt: DateTime!
  updatedAt: DateTime!
  household: HouseholdNode
  householdData: Arg
}

type TicketHouseholdDataUpdateDetailsNodeConnection {
  pageInfo: PageInfo!
  edges: [TicketHouseholdDataUpdateDetailsNodeEdge]!
  totalCount: Int
  edgeCount: Int
}

type TicketHouseholdDataUpdateDetailsNodeEdge {
  node: TicketHouseholdDataUpdateDetailsNode
  cursor: String!
}

type TicketIndividualDataUpdateDetailsNode implements Node {
  id: ID!
  createdAt: DateTime!
  updatedAt: DateTime!
  individual: IndividualNode
  individualData: Arg
  roleReassignData: JSONString!
}

type TicketIndividualDataUpdateDetailsNodeConnection {
  pageInfo: PageInfo!
  edges: [TicketIndividualDataUpdateDetailsNodeEdge]!
  totalCount: Int
  edgeCount: Int
}

type TicketIndividualDataUpdateDetailsNodeEdge {
  node: TicketIndividualDataUpdateDetailsNode
  cursor: String!
}

type TicketNeedsAdjudicationDetailsExtraDataNode {
  goldenRecords: [DeduplicationResultNode]
  possibleDuplicate: [DeduplicationResultNode]
}

type TicketNeedsAdjudicationDetailsNode implements Node {
  id: ID!
  createdAt: DateTime!
  updatedAt: DateTime!
  goldenRecordsIndividual: IndividualNode!
  isMultipleDuplicatesVersion: Boolean!
  possibleDuplicate: IndividualNode
  possibleDuplicates: [IndividualNode]
  selectedIndividual: IndividualNode
  selectedIndividuals: [IndividualNode]
  roleReassignData: JSONString!
  extraData: TicketNeedsAdjudicationDetailsExtraDataNode
  scoreMin: Float!
  scoreMax: Float!
  hasDuplicatedDocument: Boolean
}

type TicketNeedsAdjudicationDetailsNodeConnection {
  pageInfo: PageInfo!
  edges: [TicketNeedsAdjudicationDetailsNodeEdge]!
  totalCount: Int
  edgeCount: Int
}

type TicketNeedsAdjudicationDetailsNodeEdge {
  node: TicketNeedsAdjudicationDetailsNode
  cursor: String!
}

type TicketNegativeFeedbackDetailsNode implements Node {
  id: ID!
  createdAt: DateTime!
  updatedAt: DateTime!
  household: HouseholdNode
  individual: IndividualNode
}

type TicketNegativeFeedbackDetailsNodeConnection {
  pageInfo: PageInfo!
  edges: [TicketNegativeFeedbackDetailsNodeEdge]!
  totalCount: Int
  edgeCount: Int
}

type TicketNegativeFeedbackDetailsNodeEdge {
  node: TicketNegativeFeedbackDetailsNode
  cursor: String!
}

type TicketNoteNode implements Node {
  id: ID!
  createdAt: DateTime!
  updatedAt: DateTime!
  description: String!
  createdBy: UserNode
}

type TicketNoteNodeConnection {
  pageInfo: PageInfo!
  edges: [TicketNoteNodeEdge]!
  totalCount: Int
  edgeCount: Int
}

type TicketNoteNodeEdge {
  node: TicketNoteNode
  cursor: String!
}

input TicketPaymentVerificationDetailsExtras {
  newReceivedAmount: Float
  newStatus: String
}

enum TicketPaymentVerificationDetailsNewStatus {
  NOT_RECEIVED
  PENDING
  RECEIVED
  RECEIVED_WITH_ISSUES
}

type TicketPaymentVerificationDetailsNode implements Node {
  id: ID!
  createdAt: DateTime!
  updatedAt: DateTime!
  paymentVerifications(offset: Int, before: String, after: String, first: Int, last: Int): PaymentVerificationNodeConnection!
  paymentVerificationStatus: TicketPaymentVerificationDetailsPaymentVerificationStatus!
  paymentVerification: PaymentVerificationNode
  newStatus: TicketPaymentVerificationDetailsNewStatus
  newReceivedAmount: Float
  approveStatus: Boolean!
  hasMultiplePaymentVerifications: Boolean
}

type TicketPaymentVerificationDetailsNodeConnection {
  pageInfo: PageInfo!
  edges: [TicketPaymentVerificationDetailsNodeEdge]!
  totalCount: Int
  edgeCount: Int
}

type TicketPaymentVerificationDetailsNodeEdge {
  node: TicketPaymentVerificationDetailsNode
  cursor: String!
}

enum TicketPaymentVerificationDetailsPaymentVerificationStatus {
  NOT_RECEIVED
  PENDING
  RECEIVED
  RECEIVED_WITH_ISSUES
}

type TicketPositiveFeedbackDetailsNode implements Node {
  id: ID!
  createdAt: DateTime!
  updatedAt: DateTime!
  household: HouseholdNode
  individual: IndividualNode
}

type TicketPositiveFeedbackDetailsNodeConnection {
  pageInfo: PageInfo!
  edges: [TicketPositiveFeedbackDetailsNodeEdge]!
  totalCount: Int
  edgeCount: Int
}

type TicketPositiveFeedbackDetailsNodeEdge {
  node: TicketPositiveFeedbackDetailsNode
  cursor: String!
}

type TicketReferralDetailsNode implements Node {
  id: ID!
  createdAt: DateTime!
  updatedAt: DateTime!
  household: HouseholdNode
  individual: IndividualNode
}

type TicketReferralDetailsNodeConnection {
  pageInfo: PageInfo!
  edges: [TicketReferralDetailsNodeEdge]!
  totalCount: Int
  edgeCount: Int
}

type TicketReferralDetailsNodeEdge {
  node: TicketReferralDetailsNode
  cursor: String!
}

type TicketSensitiveDetailsNode implements Node {
  id: ID!
  createdAt: DateTime!
  updatedAt: DateTime!
  paymentRecord: PaymentRecordNode
  household: HouseholdNode
  individual: IndividualNode
}

type TicketSensitiveDetailsNodeConnection {
  pageInfo: PageInfo!
  edges: [TicketSensitiveDetailsNodeEdge]!
  totalCount: Int
  edgeCount: Int
}

type TicketSensitiveDetailsNodeEdge {
  node: TicketSensitiveDetailsNode
  cursor: String!
}

type TicketSystemFlaggingDetailsNode implements Node {
  id: ID!
  createdAt: DateTime!
  updatedAt: DateTime!
  goldenRecordsIndividual: IndividualNode!
  sanctionListIndividual: SanctionListIndividualNode!
  approveStatus: Boolean!
  roleReassignData: JSONString!
}

type TicketSystemFlaggingDetailsNodeConnection {
  pageInfo: PageInfo!
  edges: [TicketSystemFlaggingDetailsNodeEdge]!
  totalCount: Int
  edgeCount: Int
}

type TicketSystemFlaggingDetailsNodeEdge {
  node: TicketSystemFlaggingDetailsNode
  cursor: String!
}

scalar UUID

type UnlockTargetPopulationMutation {
  targetPopulation: TargetPopulationNode
}

input UpdateAddIndividualIssueTypeExtras {
  individualData: AddIndividualDataObjectType!
}

input UpdateFeedbackInput {
  feedbackId: ID!
  issueType: String
  householdLookup: ID
  individualLookup: ID
  description: String
  comments: String
  admin2: ID
  area: String
  language: String
  consent: Boolean
  program: ID
}

type UpdateFeedbackMutation {
  feedback: FeedbackNode
}

input UpdateGrievanceTicketExtrasInput {
  householdDataUpdateIssueTypeExtras: UpdateHouseholdDataUpdateIssueTypeExtras
  individualDataUpdateIssueTypeExtras: UpdateIndividualDataUpdateIssueTypeExtras
  addIndividualIssueTypeExtras: UpdateAddIndividualIssueTypeExtras
  category: CategoryExtrasInput
  ticketPaymentVerificationDetailsExtras: TicketPaymentVerificationDetailsExtras
}

input UpdateGrievanceTicketInput {
  ticketId: ID!
  description: String
  assignedTo: ID
  admin: String
  area: String
  language: String
  linkedTickets: [ID]
  household: ID
  individual: ID
  paymentRecord: ID
  extras: UpdateGrievanceTicketExtrasInput
  priority: Int
  urgency: Int
  partner: Int
  programme: ID
  comments: String
  documentation: [GrievanceDocumentInput]
  documentationToUpdate: [GrievanceDocumentUpdateInput]
  documentationToDelete: [ID]
}

type UpdateGrievanceTicketMutation {
  grievanceTicket: GrievanceTicketNode
}

input UpdateHouseholdDataUpdateIssueTypeExtras {
  householdData: HouseholdUpdateDataObjectType!
}

input UpdateIndividualDataUpdateIssueTypeExtras {
  individualData: IndividualUpdateDataObjectType!
}

type UpdatePaymentVerificationReceivedAndReceivedAmount {
  paymentVerification: PaymentVerificationNode
}

type UpdatePaymentVerificationStatusAndReceivedAmount {
  paymentVerification: PaymentVerificationNode
}

type UpdateProgram {
  validationErrors: Arg
  program: ProgramNode
}

input UpdateProgramInput {
  id: String!
  name: String
  status: String
  startDate: Date
  endDate: Date
  description: String
  budget: Decimal
  frequencyOfPayments: String
  sector: String
  scope: String
  cashPlus: Boolean
  populationGoal: Int
  administrativeAreasOfImplementation: String
  individualDataNeeded: Boolean
}

input UpdateTargetPopulationInput {
  id: ID!
  name: String
  targetingCriteria: TargetingCriteriaObjectType
  programId: ID
  vulnerabilityScoreMin: Decimal
  vulnerabilityScoreMax: Decimal
  excludedIds: String
  exclusionReason: String
}

type UpdateTargetPopulationMutation {
  validationErrors: Arg
  targetPopulation: TargetPopulationNode
}

scalar Upload

type UploadImportDataXLSXFileAsync {
  importData: ImportDataNode
  errors: [XlsxRowErrorNode]
}

type UserBusinessAreaNode implements Node {
  id: ID!
  createdAt: DateTime!
  updatedAt: DateTime!
  code: String!
  name: String!
  longName: String!
  regionCode: String!
  regionName: String!
  koboUsername: String
  rapidProHost: String
  rapidProApiKey: String
  slug: String!
  customFields: JSONString!
  hasDataSharingAgreement: Boolean!
  parent: UserBusinessAreaNode
  isSplit: Boolean!
  postponeDeduplication: Boolean!
  deduplicationDuplicateScore: Float!
  deduplicationPossibleDuplicateScore: Float!
  deduplicationBatchDuplicatesPercentage: Int!
  deduplicationBatchDuplicatesAllowed: Int!
  deduplicationGoldenRecordDuplicatesPercentage: Int!
  deduplicationGoldenRecordDuplicatesAllowed: Int!
  screenBeneficiary: Boolean!
  deduplicationIgnoreWithdraw: Boolean!
  children(offset: Int, before: String, after: String, first: Int, last: Int, id: UUID): UserBusinessAreaNodeConnection!
  userRoles: [UserRoleNode!]!
  paymentrecordSet(offset: Int, before: String, after: String, first: Int, last: Int): PaymentRecordNodeConnection!
  serviceproviderSet(offset: Int, before: String, after: String, first: Int, last: Int): ServiceProviderNodeConnection!
  tickets(offset: Int, before: String, after: String, first: Int, last: Int): GrievanceTicketNodeConnection!
  householdSet(offset: Int, before: String, after: String, first: Int, last: Int): HouseholdNodeConnection!
  individualSet(offset: Int, before: String, after: String, first: Int, last: Int): IndividualNodeConnection!
  programSet(offset: Int, before: String, after: String, first: Int, last: Int, name: String): ProgramNodeConnection!
  cashplanSet(offset: Int, before: String, after: String, first: Int, last: Int): CashPlanNodeConnection!
  registrationdataimportSet(offset: Int, before: String, after: String, first: Int, last: Int): RegistrationDataImportNodeConnection!
<<<<<<< HEAD
  targetpopulationSet(offset: Int, before: String, after: String, first: Int, last: Int, name: String, createdByName: String, createdAt: DateTime, updatedAt: DateTime, status: String, households: [ID], numberOfHouseholdsMin: Int, numberOfHouseholdsMax: Int, candidateListTotalHouseholdsMin: Int, candidateListTotalHouseholdsMax: Int, candidateListTotalIndividualsMin: Int, candidateListTotalIndividualsMax: Int, finalListTotalHouseholdsMin: Int, finalListTotalHouseholdsMax: Int, finalListTotalIndividualsMin: Int, finalListTotalIndividualsMax: Int, businessArea: String, program: [ID], createdAtRange: String, orderBy: String): TargetPopulationNodeConnection!
=======
  targetpopulationSet(offset: Int, before: String, after: String, first: Int, last: Int, name: String, createdByName: String, createdAt: DateTime, updatedAt: DateTime, status: String, households: [ID], totalHouseholdsCountMin: Int, totalHouseholdsCountMax: Int, totalIndividualsCountMin: Int, totalIndividualsCountMax: Int, businessArea: String, program: [ID], orderBy: String): TargetPopulationNodeConnection!
>>>>>>> db054379
  reports(offset: Int, before: String, after: String, first: Int, last: Int): ReportNodeConnection!
  logentrySet(offset: Int, before: String, after: String, first: Int, last: Int): PaymentVerificationLogEntryNodeConnection!
  messageSet(offset: Int, before: String, after: String, first: Int, last: Int): CommunicationMessageNodeConnection!
  feedbackSet(offset: Int, before: String, after: String, first: Int, last: Int): FeedbackNodeConnection!
  permissions: [String]
}

type UserBusinessAreaNodeConnection {
  pageInfo: PageInfo!
  edges: [UserBusinessAreaNodeEdge]!
  totalCount: Int
  edgeCount: Int
}

type UserBusinessAreaNodeEdge {
  node: UserBusinessAreaNode
  cursor: String!
}

type UserNode implements Node {
  lastLogin: DateTime
  isSuperuser: Boolean!
  username: String!
  firstName: String!
  lastName: String!
  isStaff: Boolean!
  isActive: Boolean!
  dateJoined: DateTime!
  id: ID!
  status: UserStatus!
  partner: PartnerType
  email: String!
  availableForExport: Boolean!
  customFields: JSONString!
  jobTitle: String!
  adUuid: String
  lastModifyDate: DateTime
  lastDoapSync: DateTime
  doapHash: String!
  userRoles: [UserRoleNode!]!
  createdTickets(offset: Int, before: String, after: String, first: Int, last: Int): GrievanceTicketNodeConnection!
  assignedTickets(offset: Int, before: String, after: String, first: Int, last: Int): GrievanceTicketNodeConnection!
  ticketNotes(offset: Int, before: String, after: String, first: Int, last: Int): TicketNoteNodeConnection!
  registrationDataImports(offset: Int, before: String, after: String, first: Int, last: Int): RegistrationDataImportNodeConnection!
<<<<<<< HEAD
  targetPopulations(offset: Int, before: String, after: String, first: Int, last: Int, name: String, createdByName: String, createdAt: DateTime, updatedAt: DateTime, status: String, households: [ID], numberOfHouseholdsMin: Int, numberOfHouseholdsMax: Int, candidateListTotalHouseholdsMin: Int, candidateListTotalHouseholdsMax: Int, candidateListTotalIndividualsMin: Int, candidateListTotalIndividualsMax: Int, finalListTotalHouseholdsMin: Int, finalListTotalHouseholdsMax: Int, finalListTotalIndividualsMin: Int, finalListTotalIndividualsMax: Int, businessArea: String, program: [ID], createdAtRange: String, orderBy: String): TargetPopulationNodeConnection!
  lockedTargetPopulations(offset: Int, before: String, after: String, first: Int, last: Int, name: String, createdByName: String, createdAt: DateTime, updatedAt: DateTime, status: String, households: [ID], numberOfHouseholdsMin: Int, numberOfHouseholdsMax: Int, candidateListTotalHouseholdsMin: Int, candidateListTotalHouseholdsMax: Int, candidateListTotalIndividualsMin: Int, candidateListTotalIndividualsMax: Int, finalListTotalHouseholdsMin: Int, finalListTotalHouseholdsMax: Int, finalListTotalIndividualsMin: Int, finalListTotalIndividualsMax: Int, businessArea: String, program: [ID], createdAtRange: String, orderBy: String): TargetPopulationNodeConnection!
  finalizedTargetPopulations(offset: Int, before: String, after: String, first: Int, last: Int, name: String, createdByName: String, createdAt: DateTime, updatedAt: DateTime, status: String, households: [ID], numberOfHouseholdsMin: Int, numberOfHouseholdsMax: Int, candidateListTotalHouseholdsMin: Int, candidateListTotalHouseholdsMax: Int, candidateListTotalIndividualsMin: Int, candidateListTotalIndividualsMax: Int, finalListTotalHouseholdsMin: Int, finalListTotalHouseholdsMax: Int, finalListTotalIndividualsMin: Int, finalListTotalIndividualsMax: Int, businessArea: String, program: [ID], createdAtRange: String, orderBy: String): TargetPopulationNodeConnection!
=======
  targetPopulations(offset: Int, before: String, after: String, first: Int, last: Int, name: String, createdByName: String, createdAt: DateTime, updatedAt: DateTime, status: String, households: [ID], totalHouseholdsCountMin: Int, totalHouseholdsCountMax: Int, totalIndividualsCountMin: Int, totalIndividualsCountMax: Int, businessArea: String, program: [ID], orderBy: String): TargetPopulationNodeConnection!
  changedTargetPopulations(offset: Int, before: String, after: String, first: Int, last: Int, name: String, createdByName: String, createdAt: DateTime, updatedAt: DateTime, status: String, households: [ID], totalHouseholdsCountMin: Int, totalHouseholdsCountMax: Int, totalIndividualsCountMin: Int, totalIndividualsCountMax: Int, businessArea: String, program: [ID], orderBy: String): TargetPopulationNodeConnection!
  finalizedTargetPopulations(offset: Int, before: String, after: String, first: Int, last: Int, name: String, createdByName: String, createdAt: DateTime, updatedAt: DateTime, status: String, households: [ID], totalHouseholdsCountMin: Int, totalHouseholdsCountMax: Int, totalIndividualsCountMin: Int, totalIndividualsCountMax: Int, businessArea: String, program: [ID], orderBy: String): TargetPopulationNodeConnection!
>>>>>>> db054379
  reports(offset: Int, before: String, after: String, first: Int, last: Int): ReportNodeConnection!
  logs(offset: Int, before: String, after: String, first: Int, last: Int): PaymentVerificationLogEntryNodeConnection!
  messages(offset: Int, before: String, after: String, first: Int, last: Int): CommunicationMessageNodeConnection!
  feedbacks(offset: Int, before: String, after: String, first: Int, last: Int): FeedbackNodeConnection!
  feedbackMessages(offset: Int, before: String, after: String, first: Int, last: Int): FeedbackMessageNodeConnection!
  businessAreas(offset: Int, before: String, after: String, first: Int, last: Int, id: UUID): UserBusinessAreaNodeConnection
}

type UserNodeConnection {
  pageInfo: PageInfo!
  edges: [UserNodeEdge]!
  totalCount: Int
  edgeCount: Int
}

type UserNodeEdge {
  node: UserNode
  cursor: String!
}

type UserRoleNode {
  createdAt: DateTime!
  updatedAt: DateTime!
  businessArea: UserBusinessAreaNode!
  role: RoleNode!
}

enum UserStatus {
  ACTIVE
  INACTIVE
  INVITED
}

type XlsxErrorNode {
  sheet: String
  coordinates: String
  message: String
}

type XlsxRowErrorNode {
  rowNumber: Int
  header: String
  message: String
}

type _DatasetsNode {
  data: [Float]
}

type _DetailedDatasetsNode {
  label: String
  data: [Float]
}

type _TableTotalCashTransferredDataNode {
  id: String
  admin2: String
  totalCashTransferred: Float
  totalHouseholds: Int
}<|MERGE_RESOLUTION|>--- conflicted
+++ resolved
@@ -1,23 +1,6 @@
 schema {
   query: Query
   mutation: Mutations
-}
-
-input AccountabilityCommunicationMessageAgeInput {
-  min: Int
-  max: Int
-}
-
-input AccountabilityCommunicationMessageFullListArguments {
-  excludedAdminAreas: [String]
-}
-
-input AccountabilityCommunicationMessageRandomSamplingArguments {
-  excludedAdminAreas: [String]
-  confidenceInterval: Float!
-  marginOfError: Float!
-  age: AccountabilityCommunicationMessageAgeInput
-  sex: String
 }
 
 type ActivateCashPlanVerificationMutation {
@@ -109,7 +92,6 @@
   householdSet(offset: Int, before: String, after: String, first: Int, last: Int): HouseholdNodeConnection!
   programs(offset: Int, before: String, after: String, first: Int, last: Int, name: String): ProgramNodeConnection!
   reports(offset: Int, before: String, after: String, first: Int, last: Int): ReportNodeConnection!
-  feedbackSet(offset: Int, before: String, after: String, first: Int, last: Int): FeedbackNodeConnection!
 }
 
 type AreaNodeConnection {
@@ -177,10 +159,6 @@
 }
 
 scalar BigInt
-
-type BulkUpdateGrievanceTicketsAssigneesMutation {
-  grievanceTickets: [GrievanceTicketNode]
-}
 
 type BusinessAreaNode implements Node {
   id: ID!
@@ -218,15 +196,9 @@
   programSet(offset: Int, before: String, after: String, first: Int, last: Int, name: String): ProgramNodeConnection!
   cashplanSet(offset: Int, before: String, after: String, first: Int, last: Int): CashPlanNodeConnection!
   registrationdataimportSet(offset: Int, before: String, after: String, first: Int, last: Int): RegistrationDataImportNodeConnection!
-<<<<<<< HEAD
-  targetpopulationSet(offset: Int, before: String, after: String, first: Int, last: Int, name: String, createdByName: String, createdAt: DateTime, updatedAt: DateTime, status: String, households: [ID], numberOfHouseholdsMin: Int, numberOfHouseholdsMax: Int, candidateListTotalHouseholdsMin: Int, candidateListTotalHouseholdsMax: Int, candidateListTotalIndividualsMin: Int, candidateListTotalIndividualsMax: Int, finalListTotalHouseholdsMin: Int, finalListTotalHouseholdsMax: Int, finalListTotalIndividualsMin: Int, finalListTotalIndividualsMax: Int, businessArea: String, program: [ID], createdAtRange: String, orderBy: String): TargetPopulationNodeConnection!
-=======
   targetpopulationSet(offset: Int, before: String, after: String, first: Int, last: Int, name: String, createdByName: String, createdAt: DateTime, updatedAt: DateTime, status: String, households: [ID], totalHouseholdsCountMin: Int, totalHouseholdsCountMax: Int, totalIndividualsCountMin: Int, totalIndividualsCountMax: Int, businessArea: String, program: [ID], orderBy: String): TargetPopulationNodeConnection!
->>>>>>> db054379
   reports(offset: Int, before: String, after: String, first: Int, last: Int): ReportNodeConnection!
   logentrySet(offset: Int, before: String, after: String, first: Int, last: Int): PaymentVerificationLogEntryNodeConnection!
-  messageSet(offset: Int, before: String, after: String, first: Int, last: Int): CommunicationMessageNodeConnection!
-  feedbackSet(offset: Int, before: String, after: String, first: Int, last: Int): FeedbackNodeConnection!
 }
 
 type BusinessAreaNodeConnection {
@@ -323,10 +295,7 @@
   completionDate: DateTime
   xlsxFileExporting: Boolean!
   xlsxFileImported: Boolean!
-<<<<<<< HEAD
-=======
   error: String
->>>>>>> db054379
   paymentRecordVerifications(offset: Int, before: String, after: String, first: Int, last: Int): PaymentVerificationNodeConnection!
   xlsxFileWasDownloaded: Boolean
   hasXlsxFile: Boolean
@@ -354,10 +323,7 @@
   FINISHED
   PENDING
   INVALID
-<<<<<<< HEAD
-=======
   RAPID_PRO_ERROR
->>>>>>> db054379
 }
 
 type CashPlanPaymentVerificationSummaryNode implements Node {
@@ -432,60 +398,6 @@
   value: String
 }
 
-type ChoiceObjectInt {
-  name: String
-  value: Int
-}
-
-type CommunicationMessageNode implements Node {
-  id: ID!
-  createdAt: DateTime!
-  updatedAt: DateTime!
-  unicefId: String
-  title: String!
-  body: String!
-  createdBy: UserNode
-  numberOfRecipients: Int!
-  businessArea: UserBusinessAreaNode!
-  households(offset: Int, before: String, after: String, first: Int, last: Int): HouseholdNodeConnection!
-  targetPopulation: TargetPopulationNode
-  registrationDataImport: RegistrationDataImportNode
-  samplingType: MessageSamplingType!
-  fullListArguments: JSONString
-  randomSamplingArguments: JSONString
-  sampleSize: Int!
-}
-
-type CommunicationMessageNodeConnection {
-  pageInfo: PageInfo!
-  edges: [CommunicationMessageNodeEdge]!
-  totalCount: Int
-  edgeCount: Int
-}
-
-type CommunicationMessageNodeEdge {
-  node: CommunicationMessageNode
-  cursor: String!
-}
-
-type CommunicationMessageRecipientMapNode implements Node {
-  id: ID!
-  size: Int!
-  headOfHousehold: IndividualNode!
-}
-
-type CommunicationMessageRecipientMapNodeConnection {
-  pageInfo: PageInfo!
-  edges: [CommunicationMessageRecipientMapNodeEdge]!
-  totalCount: Int
-  edgeCount: Int
-}
-
-type CommunicationMessageRecipientMapNodeEdge {
-  node: CommunicationMessageRecipientMapNode
-  cursor: String!
-}
-
 type ContentTypeObjectType {
   id: ID!
   appLabel: String!
@@ -523,21 +435,6 @@
   percentage: Float
 }
 
-input CreateAccountabilityCommunicationMessageInput {
-  households: [String]
-  targetPopulation: String
-  registrationDataImport: String
-  samplingType: SamplingChoices!
-  fullListArguments: AccountabilityCommunicationMessageFullListArguments
-  randomSamplingArguments: AccountabilityCommunicationMessageRandomSamplingArguments
-  title: String!
-  body: String!
-}
-
-type CreateCommunicationMessageMutation {
-  message: CommunicationMessageNode
-}
-
 type CreateDashboardReport {
   success: Boolean
 }
@@ -550,33 +447,6 @@
   program: ID
 }
 
-input CreateFeedbackInput {
-  businessAreaSlug: String!
-  issueType: String!
-  householdLookup: ID
-  individualLookup: ID
-  description: String!
-  comments: String
-  admin2: ID
-  area: String
-  language: String
-  consent: Boolean
-  program: ID
-}
-
-input CreateFeedbackMessageInput {
-  description: String!
-  feedback: ID!
-}
-
-type CreateFeedbackMessageMutation {
-  feedbackMessage: FeedbackMessageNode
-}
-
-type CreateFeedbackMutation {
-  feedback: FeedbackNode
-}
-
 input CreateGrievanceTicketExtrasInput {
   category: CategoryExtrasInput
   issueType: IssueTypeExtrasInput
@@ -584,7 +454,7 @@
 
 input CreateGrievanceTicketInput {
   description: String!
-  assignedTo: ID
+  assignedTo: ID!
   category: Int!
   issueType: Int
   admin: String
@@ -594,13 +464,6 @@
   businessArea: ID!
   linkedTickets: [ID]
   extras: CreateGrievanceTicketExtrasInput
-  priority: Int
-  urgency: Int
-  partner: Int
-  programme: ID
-  comments: String
-  linkedFeedbackId: ID
-  documentation: [GrievanceDocumentInput]
 }
 
 type CreateGrievanceTicketMutation {
@@ -840,67 +703,6 @@
   cashPlan: CashPlanNode
 }
 
-<<<<<<< HEAD
-enum FeedbackIssueType {
-  POSITIVE_FEEDBACK
-  NEGATIVE_FEEDBACK
-}
-
-type FeedbackMessageNode implements Node {
-  id: ID!
-  createdAt: DateTime!
-  updatedAt: DateTime!
-  description: String!
-  createdBy: UserNode
-}
-
-type FeedbackMessageNodeConnection {
-  pageInfo: PageInfo!
-  edges: [FeedbackMessageNodeEdge]!
-  totalCount: Int
-  edgeCount: Int
-}
-
-type FeedbackMessageNodeEdge {
-  node: FeedbackMessageNode
-  cursor: String!
-}
-
-type FeedbackNode implements Node {
-  id: ID!
-  createdAt: DateTime!
-  updatedAt: DateTime!
-  unicefId: String
-  businessArea: UserBusinessAreaNode!
-  issueType: FeedbackIssueType!
-  householdLookup: HouseholdNode
-  individualLookup: IndividualNode
-  description: String!
-  comments: String
-  admin2: AreaNode
-  area: String!
-  language: String!
-  consent: Boolean!
-  program: ProgramNode
-  createdBy: UserNode
-  linkedGrievance: GrievanceTicketNode
-  feedbackMessages(offset: Int, before: String, after: String, first: Int, last: Int): FeedbackMessageNodeConnection!
-}
-
-type FeedbackNodeConnection {
-  pageInfo: PageInfo!
-  edges: [FeedbackNodeEdge]!
-  totalCount: Int
-  edgeCount: Int
-}
-
-type FeedbackNodeEdge {
-  node: FeedbackNode
-  cursor: String!
-}
-
-=======
->>>>>>> db054379
 type FieldAttributeNode {
   id: String
   type: String
@@ -930,15 +732,6 @@
 
 scalar GeoJSON
 
-input GetAccountabilityCommunicationMessageSampleSizeInput {
-  households: [String]
-  targetPopulation: String
-  registrationDataImport: String
-  samplingType: SamplingChoices!
-  fullListArguments: AccountabilityCommunicationMessageFullListArguments
-  randomSamplingArguments: AccountabilityCommunicationMessageRandomSamplingArguments
-}
-
 input GetCashplanVerificationSampleSizeInput {
   cashPlanId: ID
   cashPlanPaymentVerificationId: ID
@@ -955,49 +748,10 @@
   sampleSize: Int
 }
 
-type GetCommunicationMessageSampleSizeObject {
-  numberOfRecipients: Int
-  sampleSize: Int
-}
-
 input GrievanceComplaintTicketExtras {
   household: ID
   individual: ID
   paymentRecord: [ID]
-}
-
-input GrievanceDocumentInput {
-  name: String!
-  file: Upload!
-}
-
-type GrievanceDocumentNode implements Node {
-  id: ID!
-  createdAt: DateTime!
-  updatedAt: DateTime!
-  name: String
-  createdBy: UserNode
-  grievanceTicket: GrievanceTicketNode
-  fileSize: Int
-  contentType: String!
-  filePath: String
-  fileName: String
-}
-
-type GrievanceDocumentNodeConnection {
-  pageInfo: PageInfo!
-  edges: [GrievanceDocumentNodeEdge]!
-}
-
-type GrievanceDocumentNodeEdge {
-  node: GrievanceDocumentNode
-  cursor: String!
-}
-
-input GrievanceDocumentUpdateInput {
-  id: ID!
-  name: String
-  file: Upload
 }
 
 type GrievanceStatusChangeMutation {
@@ -1028,11 +782,6 @@
   extras: JSONString!
   ignored: Boolean!
   householdUnicefId: String
-  priority: Int
-  urgency: Int
-  partner: PartnerType
-  programme: ProgramNode
-  comments: String
   linkedTicketsRelated(offset: Int, before: String, after: String, first: Int, last: Int): GrievanceTicketNodeConnection!
   ticketNotes(offset: Int, before: String, after: String, first: Int, last: Int): TicketNoteNodeConnection!
   complaintTicketDetails: TicketComplaintDetailsNode
@@ -1048,16 +797,12 @@
   positiveFeedbackTicketDetails: TicketPositiveFeedbackDetailsNode
   negativeFeedbackTicketDetails: TicketNegativeFeedbackDetailsNode
   referralTicketDetails: TicketReferralDetailsNode
-  supportDocuments(offset: Int, before: String, after: String, first: Int, last: Int): GrievanceDocumentNodeConnection!
-  feedback: FeedbackNode
   household: HouseholdNode
   individual: IndividualNode
   paymentRecord: PaymentRecordNode
   relatedTickets: [GrievanceTicketNode]
   admin: String
   existingTickets: [GrievanceTicketNode]
-  totalDays: String
-  documentation: [GrievanceDocumentNode]
 }
 
 type GrievanceTicketNodeConnection {
@@ -1102,8 +847,6 @@
 
 type HouseholdNode implements Node {
   id: ID!
-  size: Int!
-  headOfHousehold: IndividualNode!
   createdAt: DateTime!
   updatedAt: DateTime!
   isRemoved: Boolean!
@@ -1118,10 +861,7 @@
   residenceStatus: HouseholdResidenceStatus!
   countryOrigin: String
   country: String
-<<<<<<< HEAD
-=======
   size: Int
->>>>>>> db054379
   address: String!
   adminArea: AreaNode
   representatives(offset: Int, before: String, after: String, first: Int, last: Int): IndividualNodeConnection!
@@ -1159,6 +899,7 @@
   flexFields: FlexFieldsScalar
   firstRegistrationDate: DateTime!
   lastRegistrationDate: DateTime!
+  headOfHousehold: IndividualNode!
   fchildHoh: Boolean
   childHoh: Boolean
   unicefId: String!
@@ -1189,14 +930,8 @@
   referralTicketDetails(offset: Int, before: String, after: String, first: Int, last: Int): TicketReferralDetailsNodeConnection!
   individualsAndRoles: [IndividualRoleInHouseholdNode!]!
   individuals(offset: Int, before: String, after: String, first: Int, last: Int): IndividualNodeConnection!
-<<<<<<< HEAD
-  targetPopulations(offset: Int, before: String, after: String, first: Int, last: Int, name: String, createdByName: String, createdAt: DateTime, updatedAt: DateTime, status: String, households: [ID], numberOfHouseholdsMin: Int, numberOfHouseholdsMax: Int, candidateListTotalHouseholdsMin: Int, candidateListTotalHouseholdsMax: Int, candidateListTotalIndividualsMin: Int, candidateListTotalIndividualsMax: Int, finalListTotalHouseholdsMin: Int, finalListTotalHouseholdsMax: Int, finalListTotalIndividualsMin: Int, finalListTotalIndividualsMax: Int, businessArea: String, program: [ID], createdAtRange: String, orderBy: String): TargetPopulationNodeConnection!
-=======
   targetPopulations(offset: Int, before: String, after: String, first: Int, last: Int, name: String, createdByName: String, createdAt: DateTime, updatedAt: DateTime, status: String, households: [ID], totalHouseholdsCountMin: Int, totalHouseholdsCountMax: Int, totalIndividualsCountMin: Int, totalIndividualsCountMax: Int, businessArea: String, program: [ID], orderBy: String): TargetPopulationNodeConnection!
->>>>>>> db054379
   selections: [HouseholdSelection!]!
-  messages(offset: Int, before: String, after: String, first: Int, last: Int): CommunicationMessageNodeConnection!
-  feedbacks(offset: Int, before: String, after: String, first: Int, last: Int): FeedbackNodeConnection!
   adminAreaTitle: String
   selection: HouseholdSelection
   sanctionListPossibleMatch: Boolean
@@ -2186,7 +1921,6 @@
   identities(offset: Int, before: String, after: String, first: Int, last: Int): IndividualIdentityNodeConnection!
   householdsAndRoles: [IndividualRoleInHouseholdNode!]!
   bankAccountInfo: BankAccountInfoNode
-  feedbacks(offset: Int, before: String, after: String, first: Int, last: Int): FeedbackNodeConnection!
   status: String
   role: String
   age: Int
@@ -2403,23 +2137,13 @@
   registrationDataImport: RegistrationDataImportNode
 }
 
-enum MessageSamplingType {
-  FULL_LIST
-  RANDOM
-}
-
 type Mutations {
-  createAccountabilityCommunicationMessage(businessAreaSlug: String!, inputs: CreateAccountabilityCommunicationMessageInput!): CreateCommunicationMessageMutation
-  createFeedback(input: CreateFeedbackInput!): CreateFeedbackMutation
-  updateFeedback(input: UpdateFeedbackInput!): UpdateFeedbackMutation
-  createFeedbackMessage(input: CreateFeedbackMessageInput!): CreateFeedbackMessageMutation
   createReport(reportData: CreateReportInput!): CreateReport
   restartCreateReport(reportData: RestartCreateReportInput!): RestartCreateReport
   createDashboardReport(reportData: CreateDashboardReportInput!): CreateDashboardReport
   createGrievanceTicket(input: CreateGrievanceTicketInput!): CreateGrievanceTicketMutation
   updateGrievanceTicket(input: UpdateGrievanceTicketInput!, version: BigInt): UpdateGrievanceTicketMutation
   grievanceStatusChange(grievanceTicketId: ID, status: Int, version: BigInt): GrievanceStatusChangeMutation
-  bulkUpdateGrievanceAssignee(assignedTo: String, businessAreaSlug: String!, grievanceTicketUnicefIds: [ID]): BulkUpdateGrievanceTicketsAssigneesMutation
   createTicketNote(noteInput: CreateTicketNoteInput!, version: BigInt): CreateTicketNoteMutation
   approveIndividualDataChange(approvedDocumentsToCreate: [Int], approvedDocumentsToEdit: [Int], approvedDocumentsToRemove: [Int], approvedIdentitiesToCreate: [Int], approvedIdentitiesToEdit: [Int], approvedIdentitiesToRemove: [Int], approvedPaymentChannelsToCreate: [Int], approvedPaymentChannelsToEdit: [Int], approvedPaymentChannelsToRemove: [Int], flexFieldsApproveData: JSONString, grievanceTicketId: ID!, individualApproveData: JSONString, version: BigInt): IndividualDataChangeApproveMutation
   approveHouseholdDataChange(flexFieldsApproveData: JSONString, grievanceTicketId: ID!, householdApproveData: JSONString, version: BigInt): HouseholdDataChangeApproveMutation
@@ -2490,7 +2214,6 @@
   name: String!
   isUn: Boolean!
   userSet(offset: Int, before: String, after: String, first: Int, last: Int): UserNodeConnection!
-  grievanceticketSet(offset: Int, before: String, after: String, first: Int, last: Int): GrievanceTicketNodeConnection!
 }
 
 type PaymentDetailsApproveMutation {
@@ -2675,16 +2398,10 @@
   populationGoal: Int!
   administrativeAreasOfImplementation: String!
   individualDataNeeded: Boolean
-  grievanceticketSet(offset: Int, before: String, after: String, first: Int, last: Int): GrievanceTicketNodeConnection!
   households(offset: Int, before: String, after: String, first: Int, last: Int): HouseholdNodeConnection!
   cashPlans(offset: Int, before: String, after: String, first: Int, last: Int): CashPlanNodeConnection!
-<<<<<<< HEAD
-  targetpopulationSet(offset: Int, before: String, after: String, first: Int, last: Int, name: String, createdByName: String, createdAt: DateTime, updatedAt: DateTime, status: String, households: [ID], numberOfHouseholdsMin: Int, numberOfHouseholdsMax: Int, candidateListTotalHouseholdsMin: Int, candidateListTotalHouseholdsMax: Int, candidateListTotalIndividualsMin: Int, candidateListTotalIndividualsMax: Int, finalListTotalHouseholdsMin: Int, finalListTotalHouseholdsMax: Int, finalListTotalIndividualsMin: Int, finalListTotalIndividualsMax: Int, businessArea: String, program: [ID], createdAtRange: String, orderBy: String): TargetPopulationNodeConnection!
-=======
   targetpopulationSet(offset: Int, before: String, after: String, first: Int, last: Int, name: String, createdByName: String, createdAt: DateTime, updatedAt: DateTime, status: String, households: [ID], totalHouseholdsCountMin: Int, totalHouseholdsCountMax: Int, totalIndividualsCountMin: Int, totalIndividualsCountMax: Int, businessArea: String, program: [ID], orderBy: String): TargetPopulationNodeConnection!
->>>>>>> db054379
   reports(offset: Int, before: String, after: String, first: Int, last: Int): ReportNodeConnection!
-  feedbackSet(offset: Int, before: String, after: String, first: Int, last: Int): FeedbackNodeConnection!
   totalEntitledQuantity: Decimal
   totalDeliveredQuantity: Decimal
   totalUndeliveredQuantity: Decimal
@@ -2731,14 +2448,6 @@
 }
 
 type Query {
-  accountabilityCommunicationMessage(id: ID!): CommunicationMessageNode
-  allAccountabilityCommunicationMessages(offset: Int, before: String, after: String, first: Int, last: Int, numberOfRecipients: Int, numberOfRecipients_Gte: Int, numberOfRecipients_Lte: Int, targetPopulation: ID, createdBy: ID, businessArea: String!, program: String, createdAtRange: String, title: String, body: String, samplingType: String, orderBy: String): CommunicationMessageNodeConnection
-  accountabilityCommunicationMessageRecipient(id: ID!): CommunicationMessageRecipientMapNode
-  allAccountabilityCommunicationMessageRecipients(offset: Int, before: String, after: String, first: Int, last: Int, messageId: String!, recipientId: String, fullName: String, phoneNo: String, sex: String, orderBy: String): CommunicationMessageRecipientMapNodeConnection
-  accountabilityCommunicationMessageSampleSize(businessAreaSlug: String!, inputs: GetAccountabilityCommunicationMessageSampleSizeInput): GetCommunicationMessageSampleSizeObject
-  feedback(id: ID!): FeedbackNode
-  allFeedbacks(offset: Int, before: String, after: String, first: Int, last: Int, businessAreaSlug: String!, issueType: String, createdAtRange: String, createdBy: String, feedbackId: String, orderBy: String): FeedbackNodeConnection
-  feedbackIssueTypeChoices: [ChoiceObject]
   adminArea(id: ID!): AreaNode
   allAdminAreas(offset: Int, before: String, after: String, first: Int, last: Int, name: String, name_Istartswith: String, businessArea: String, level: Int): AreaNodeConnection
   allLogEntries(offset: Int, before: String, after: String, first: Int, last: Int, objectId: UUID, businessArea: String!, search: String, module: String): LogEntryNodeConnection
@@ -2751,12 +2460,8 @@
   dashboardYearsChoices(businessAreaSlug: String!): [String]
   sanctionListIndividual(id: ID!): SanctionListIndividualNode
   allSanctionListIndividuals(offset: Int, before: String, after: String, first: Int, last: Int, id: UUID, fullName: String, fullName_Startswith: String, referenceNumber: String, orderBy: String): SanctionListIndividualNodeConnection
-  ticketsByType(businessAreaSlug: String!): TicketByType
-  ticketsByCategory(businessAreaSlug: String!): ChartDatasetNode
-  ticketsByStatus(businessAreaSlug: String!): ChartDatasetNode
-  ticketsByLocationAndCategory(businessAreaSlug: String!): ChartDetailedDatasetsNode
   grievanceTicket(id: ID!): GrievanceTicketNode
-  allGrievanceTicket(offset: Int, before: String, after: String, first: Int, last: Int, id: UUID, id_Startswith: UUID, category: String, area: String, area_Startswith: String, assignedTo: ID, registrationDataImport: ID, businessArea: String!, search: String, status: [String], fsp: String, admin: [ID], cashPlan: String, createdAtRange: String, permissions: [String], issueType: String, scoreMin: String, scoreMax: String, household: String, priority: String, urgency: String, grievanceType: String, grievanceStatus: String, totalDays: Int, orderBy: String): GrievanceTicketNodeConnection
+  allGrievanceTicket(offset: Int, before: String, after: String, first: Int, last: Int, id: UUID, id_Startswith: UUID, category: String, area: String, area_Startswith: String, assignedTo: ID, registrationDataImport: ID, businessArea: String!, search: String, status: [String], fsp: String, admin: [ID], cashPlan: String, createdAtRange: String, permissions: [String], issueType: String, scoreMin: String, scoreMax: String, household: String, orderBy: String): GrievanceTicketNodeConnection
   existingGrievanceTickets(offset: Int, before: String, after: String, first: Int, last: Int, id: UUID, businessArea: String!, category: String, issueType: String, household: ID, individual: ID, paymentRecord: [ID], permissions: [String], orderBy: String): GrievanceTicketNodeConnection
   allTicketNotes(offset: Int, before: String, after: String, first: Int, last: Int, id: UUID, ticket: UUID!): TicketNoteNodeConnection
   chartGrievances(businessAreaSlug: String!, year: Int!, administrativeArea: String): ChartGrievanceTicketsNode
@@ -2765,10 +2470,7 @@
   grievanceTicketStatusChoices: [ChoiceObject]
   grievanceTicketCategoryChoices: [ChoiceObject]
   grievanceTicketManualCategoryChoices: [ChoiceObject]
-  grievanceTicketSystemCategoryChoices: [ChoiceObject]
   grievanceTicketIssueTypeChoices: [IssueTypesObject]
-  grievanceTicketPriorityChoices: [ChoiceObjectInt]
-  grievanceTicketUrgencyChoices: [ChoiceObjectInt]
   allSteficonRules(offset: Int, before: String, after: String, first: Int, last: Int, enabled: Boolean, deprecated: Boolean): SteficonRuleNodeConnection
   paymentRecord(id: ID!): PaymentRecordNode
   paymentRecordVerification(id: ID!): PaymentVerificationNode
@@ -2811,11 +2513,7 @@
   programScopeChoices: [ChoiceObject]
   cashPlanStatusChoices: [ChoiceObject]
   targetPopulation(id: ID!): TargetPopulationNode
-<<<<<<< HEAD
-  allTargetPopulation(offset: Int, before: String, after: String, first: Int, last: Int, name: String, createdByName: String, createdAt: DateTime, updatedAt: DateTime, status: String, households: [ID], numberOfHouseholdsMin: Int, numberOfHouseholdsMax: Int, candidateListTotalHouseholdsMin: Int, candidateListTotalHouseholdsMax: Int, candidateListTotalIndividualsMin: Int, candidateListTotalIndividualsMax: Int, finalListTotalHouseholdsMin: Int, finalListTotalHouseholdsMax: Int, finalListTotalIndividualsMin: Int, finalListTotalIndividualsMax: Int, businessArea: String, program: [ID], createdAtRange: String, orderBy: String): TargetPopulationNodeConnection
-=======
   allTargetPopulation(offset: Int, before: String, after: String, first: Int, last: Int, name: String, createdByName: String, createdAt: DateTime, updatedAt: DateTime, status: String, households: [ID], totalHouseholdsCountMin: Int, totalHouseholdsCountMax: Int, totalIndividualsCountMin: Int, totalIndividualsCountMax: Int, businessArea: String, program: [ID], orderBy: String): TargetPopulationNodeConnection
->>>>>>> db054379
   goldenRecordByTargetingCriteria(targetingCriteria: TargetingCriteriaObjectType!, program: ID!, excludedIds: String!, offset: Int, before: String, after: String, first: Int, last: Int, orderBy: String, businessArea: String): HouseholdNodeConnection
   targetPopulationHouseholds(targetPopulation: ID!, offset: Int, before: String, after: String, first: Int, last: Int, orderBy: String, businessArea: String): HouseholdNodeConnection
   targetPopulationStatusChoices: [ChoiceObject]
@@ -2859,7 +2557,7 @@
   deduplicationBatchStatusChoices: [ChoiceObject]
   deduplicationGoldenRecordStatusChoices: [ChoiceObject]
   registrationDataImport(id: ID!): RegistrationDataImportNode
-  allRegistrationDataImports(offset: Int, before: String, after: String, first: Int, last: Int, importedBy_Id: UUID, importDate: Date, status: String, name: String, name_Startswith: String, businessArea: String, importDateRange: String, size: String, orderBy: String): RegistrationDataImportNodeConnection
+  allRegistrationDataImports(offset: Int, before: String, after: String, first: Int, last: Int, importedBy_Id: UUID, importDate: Date, status: String, name: String, name_Startswith: String, businessArea: String, orderBy: String): RegistrationDataImportNodeConnection
   registrationDataStatusChoices: [ChoiceObject]
   _debug: DjangoDebug
 }
@@ -2983,7 +2681,6 @@
   grievanceticketSet(offset: Int, before: String, after: String, first: Int, last: Int): GrievanceTicketNodeConnection!
   households(offset: Int, before: String, after: String, first: Int, last: Int): HouseholdNodeConnection!
   individuals(offset: Int, before: String, after: String, first: Int, last: Int): IndividualNodeConnection!
-  messages(offset: Int, before: String, after: String, first: Int, last: Int): CommunicationMessageNodeConnection!
   batchDuplicatesCountAndPercentage: CountAndPercentageNode
   goldenRecordDuplicatesCountAndPercentage: CountAndPercentageNode
   batchPossibleDuplicatesCountAndPercentage: CountAndPercentageNode
@@ -3117,11 +2814,7 @@
   affectedFields: [String!]!
   before: JSONString!
   after: JSONString!
-<<<<<<< HEAD
-  targetPopulations(offset: Int, before: String, after: String, first: Int, last: Int, name: String, createdByName: String, createdAt: DateTime, updatedAt: DateTime, status: String, households: [ID], numberOfHouseholdsMin: Int, numberOfHouseholdsMax: Int, candidateListTotalHouseholdsMin: Int, candidateListTotalHouseholdsMax: Int, candidateListTotalIndividualsMin: Int, candidateListTotalIndividualsMax: Int, finalListTotalHouseholdsMin: Int, finalListTotalHouseholdsMax: Int, finalListTotalIndividualsMin: Int, finalListTotalIndividualsMax: Int, businessArea: String, program: [ID], createdAtRange: String, orderBy: String): TargetPopulationNodeConnection!
-=======
   targetPopulations(offset: Int, before: String, after: String, first: Int, last: Int, name: String, createdByName: String, createdAt: DateTime, updatedAt: DateTime, status: String, households: [ID], totalHouseholdsCountMin: Int, totalHouseholdsCountMax: Int, totalIndividualsCountMin: Int, totalIndividualsCountMax: Int, businessArea: String, program: [ID], orderBy: String): TargetPopulationNodeConnection!
->>>>>>> db054379
 }
 
 type RuleCommitNodeConnection {
@@ -3144,11 +2837,6 @@
   A_0
   A_2
   A_4
-}
-
-enum SamplingChoices {
-  FULL_LIST
-  RANDOM
 }
 
 type SanctionListIndividualAliasNameNode implements Node {
@@ -3304,6 +2992,7 @@
 input SensitiveGrievanceTicketExtras {
   household: ID
   individual: ID
+  paymentRecord: [ID]
 }
 
 type ServiceProviderNode implements Node {
@@ -3424,11 +3113,6 @@
   adultFemaleCount: Int
   paymentRecords(offset: Int, before: String, after: String, first: Int, last: Int): PaymentRecordNodeConnection!
   selections: [HouseholdSelection!]!
-<<<<<<< HEAD
-  messages(offset: Int, before: String, after: String, first: Int, last: Int): CommunicationMessageNodeConnection!
-  totalHouseholds: Int
-=======
->>>>>>> db054379
   totalFamilySize: Int
   householdList(offset: Int, before: String, after: String, first: Int, last: Int): HouseholdNodeConnection
 }
@@ -3567,15 +3251,6 @@
 type TicketAddIndividualDetailsNodeEdge {
   node: TicketAddIndividualDetailsNode
   cursor: String!
-}
-
-type TicketByType {
-  userGeneratedCount: Int
-  systemGeneratedCount: Int
-  closedUserGeneratedCount: Int
-  closedSystemGeneratedCount: Int
-  userGeneratedAvgResolution: Float
-  systemGeneratedAvgResolution: Float
 }
 
 type TicketComplaintDetailsNode implements Node {
@@ -3895,24 +3570,6 @@
   individualData: AddIndividualDataObjectType!
 }
 
-input UpdateFeedbackInput {
-  feedbackId: ID!
-  issueType: String
-  householdLookup: ID
-  individualLookup: ID
-  description: String
-  comments: String
-  admin2: ID
-  area: String
-  language: String
-  consent: Boolean
-  program: ID
-}
-
-type UpdateFeedbackMutation {
-  feedback: FeedbackNode
-}
-
 input UpdateGrievanceTicketExtrasInput {
   householdDataUpdateIssueTypeExtras: UpdateHouseholdDataUpdateIssueTypeExtras
   individualDataUpdateIssueTypeExtras: UpdateIndividualDataUpdateIssueTypeExtras
@@ -3931,16 +3588,7 @@
   linkedTickets: [ID]
   household: ID
   individual: ID
-  paymentRecord: ID
   extras: UpdateGrievanceTicketExtrasInput
-  priority: Int
-  urgency: Int
-  partner: Int
-  programme: ID
-  comments: String
-  documentation: [GrievanceDocumentInput]
-  documentationToUpdate: [GrievanceDocumentUpdateInput]
-  documentationToDelete: [ID]
 }
 
 type UpdateGrievanceTicketMutation {
@@ -4044,15 +3692,9 @@
   programSet(offset: Int, before: String, after: String, first: Int, last: Int, name: String): ProgramNodeConnection!
   cashplanSet(offset: Int, before: String, after: String, first: Int, last: Int): CashPlanNodeConnection!
   registrationdataimportSet(offset: Int, before: String, after: String, first: Int, last: Int): RegistrationDataImportNodeConnection!
-<<<<<<< HEAD
-  targetpopulationSet(offset: Int, before: String, after: String, first: Int, last: Int, name: String, createdByName: String, createdAt: DateTime, updatedAt: DateTime, status: String, households: [ID], numberOfHouseholdsMin: Int, numberOfHouseholdsMax: Int, candidateListTotalHouseholdsMin: Int, candidateListTotalHouseholdsMax: Int, candidateListTotalIndividualsMin: Int, candidateListTotalIndividualsMax: Int, finalListTotalHouseholdsMin: Int, finalListTotalHouseholdsMax: Int, finalListTotalIndividualsMin: Int, finalListTotalIndividualsMax: Int, businessArea: String, program: [ID], createdAtRange: String, orderBy: String): TargetPopulationNodeConnection!
-=======
   targetpopulationSet(offset: Int, before: String, after: String, first: Int, last: Int, name: String, createdByName: String, createdAt: DateTime, updatedAt: DateTime, status: String, households: [ID], totalHouseholdsCountMin: Int, totalHouseholdsCountMax: Int, totalIndividualsCountMin: Int, totalIndividualsCountMax: Int, businessArea: String, program: [ID], orderBy: String): TargetPopulationNodeConnection!
->>>>>>> db054379
   reports(offset: Int, before: String, after: String, first: Int, last: Int): ReportNodeConnection!
   logentrySet(offset: Int, before: String, after: String, first: Int, last: Int): PaymentVerificationLogEntryNodeConnection!
-  messageSet(offset: Int, before: String, after: String, first: Int, last: Int): CommunicationMessageNodeConnection!
-  feedbackSet(offset: Int, before: String, after: String, first: Int, last: Int): FeedbackNodeConnection!
   permissions: [String]
 }
 
@@ -4093,20 +3735,11 @@
   assignedTickets(offset: Int, before: String, after: String, first: Int, last: Int): GrievanceTicketNodeConnection!
   ticketNotes(offset: Int, before: String, after: String, first: Int, last: Int): TicketNoteNodeConnection!
   registrationDataImports(offset: Int, before: String, after: String, first: Int, last: Int): RegistrationDataImportNodeConnection!
-<<<<<<< HEAD
-  targetPopulations(offset: Int, before: String, after: String, first: Int, last: Int, name: String, createdByName: String, createdAt: DateTime, updatedAt: DateTime, status: String, households: [ID], numberOfHouseholdsMin: Int, numberOfHouseholdsMax: Int, candidateListTotalHouseholdsMin: Int, candidateListTotalHouseholdsMax: Int, candidateListTotalIndividualsMin: Int, candidateListTotalIndividualsMax: Int, finalListTotalHouseholdsMin: Int, finalListTotalHouseholdsMax: Int, finalListTotalIndividualsMin: Int, finalListTotalIndividualsMax: Int, businessArea: String, program: [ID], createdAtRange: String, orderBy: String): TargetPopulationNodeConnection!
-  lockedTargetPopulations(offset: Int, before: String, after: String, first: Int, last: Int, name: String, createdByName: String, createdAt: DateTime, updatedAt: DateTime, status: String, households: [ID], numberOfHouseholdsMin: Int, numberOfHouseholdsMax: Int, candidateListTotalHouseholdsMin: Int, candidateListTotalHouseholdsMax: Int, candidateListTotalIndividualsMin: Int, candidateListTotalIndividualsMax: Int, finalListTotalHouseholdsMin: Int, finalListTotalHouseholdsMax: Int, finalListTotalIndividualsMin: Int, finalListTotalIndividualsMax: Int, businessArea: String, program: [ID], createdAtRange: String, orderBy: String): TargetPopulationNodeConnection!
-  finalizedTargetPopulations(offset: Int, before: String, after: String, first: Int, last: Int, name: String, createdByName: String, createdAt: DateTime, updatedAt: DateTime, status: String, households: [ID], numberOfHouseholdsMin: Int, numberOfHouseholdsMax: Int, candidateListTotalHouseholdsMin: Int, candidateListTotalHouseholdsMax: Int, candidateListTotalIndividualsMin: Int, candidateListTotalIndividualsMax: Int, finalListTotalHouseholdsMin: Int, finalListTotalHouseholdsMax: Int, finalListTotalIndividualsMin: Int, finalListTotalIndividualsMax: Int, businessArea: String, program: [ID], createdAtRange: String, orderBy: String): TargetPopulationNodeConnection!
-=======
   targetPopulations(offset: Int, before: String, after: String, first: Int, last: Int, name: String, createdByName: String, createdAt: DateTime, updatedAt: DateTime, status: String, households: [ID], totalHouseholdsCountMin: Int, totalHouseholdsCountMax: Int, totalIndividualsCountMin: Int, totalIndividualsCountMax: Int, businessArea: String, program: [ID], orderBy: String): TargetPopulationNodeConnection!
   changedTargetPopulations(offset: Int, before: String, after: String, first: Int, last: Int, name: String, createdByName: String, createdAt: DateTime, updatedAt: DateTime, status: String, households: [ID], totalHouseholdsCountMin: Int, totalHouseholdsCountMax: Int, totalIndividualsCountMin: Int, totalIndividualsCountMax: Int, businessArea: String, program: [ID], orderBy: String): TargetPopulationNodeConnection!
   finalizedTargetPopulations(offset: Int, before: String, after: String, first: Int, last: Int, name: String, createdByName: String, createdAt: DateTime, updatedAt: DateTime, status: String, households: [ID], totalHouseholdsCountMin: Int, totalHouseholdsCountMax: Int, totalIndividualsCountMin: Int, totalIndividualsCountMax: Int, businessArea: String, program: [ID], orderBy: String): TargetPopulationNodeConnection!
->>>>>>> db054379
   reports(offset: Int, before: String, after: String, first: Int, last: Int): ReportNodeConnection!
   logs(offset: Int, before: String, after: String, first: Int, last: Int): PaymentVerificationLogEntryNodeConnection!
-  messages(offset: Int, before: String, after: String, first: Int, last: Int): CommunicationMessageNodeConnection!
-  feedbacks(offset: Int, before: String, after: String, first: Int, last: Int): FeedbackNodeConnection!
-  feedbackMessages(offset: Int, before: String, after: String, first: Int, last: Int): FeedbackMessageNodeConnection!
   businessAreas(offset: Int, before: String, after: String, first: Int, last: Int, id: UUID): UserBusinessAreaNodeConnection
 }
 
