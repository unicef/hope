--- conflicted
+++ resolved
@@ -299,13 +299,8 @@
   paymentSet(offset: Int, before: String, after: String, first: Int, last: Int): PaymentNodeConnection!
   serviceproviderSet(offset: Int, before: String, after: String, first: Int, last: Int): ServiceProviderNodeConnection!
   tickets(offset: Int, before: String, after: String, first: Int, last: Int): GrievanceTicketNodeConnection!
-<<<<<<< HEAD
   targetpopulationSet(offset: Int, before: String, after: String, first: Int, last: Int, program: [ID], createdAt: DateTime, createdAt_Lte: DateTime, createdAt_Gte: DateTime, updatedAt: DateTime, updatedAt_Lte: DateTime, updatedAt_Gte: DateTime, status: String, households: [ID], name: String, createdByName: String, totalHouseholdsCountMin: Int, totalHouseholdsCountMax: Int, totalIndividualsCountMin: Int, totalIndividualsCountMax: Int, businessArea: String, createdAtRange: String, paymentPlanApplicable: Boolean, statusNot: String, orderBy: String): TargetPopulationNodeConnection!
-  programSet(offset: Int, before: String, after: String, first: Int, last: Int, name: String): ProgramNodeForAccountabilityConnection!
-=======
-  targetpopulationSet(offset: Int, before: String, after: String, first: Int, last: Int, name: String, createdByName: String, createdAt: DateTime, updatedAt: DateTime, status: String, households: [ID], totalHouseholdsCountMin: Int, totalHouseholdsCountMax: Int, totalIndividualsCountMin: Int, totalIndividualsCountMax: Int, businessArea: String, program: [ID], createdAtRange: String, paymentPlanApplicable: Boolean, statusNot: String, orderBy: String): TargetPopulationNodeConnection!
   programSet(offset: Int, before: String, after: String, first: Int, last: Int, name: String): ProgramNodeConnection!
->>>>>>> dcbd5eb5
   reports(offset: Int, before: String, after: String, first: Int, last: Int): ReportNodeConnection!
   logentrySet(offset: Int, before: String, after: String, first: Int, last: Int): PaymentVerificationLogEntryNodeConnection!
   messageSet(offset: Int, before: String, after: String, first: Int, last: Int): CommunicationMessageNodeConnection!
@@ -493,7 +488,7 @@
   fullListArguments: JSONString
   randomSamplingArguments: JSONString
   sampleSize: Int!
-  program: ProgramNodeForAccountability
+  program: ProgramNode
 }
 
 type CommunicationMessageNodeConnection {
@@ -914,7 +909,7 @@
   clearedBy: UserNode
   issuanceDate: DateTime
   expiryDate: DateTime
-  program: ProgramNodeForAccountability
+  program: ProgramNode
   countryIso3: String
 }
 
@@ -1484,7 +1479,7 @@
   totalCashReceivedUsd: Decimal
   totalCashReceived: Decimal
   familyId: String
-  program: ProgramNodeForAccountability
+  program: ProgramNode
   copiedFrom: HouseholdNode
   originUnicefId: String
   copiedTo(offset: Int, before: String, after: String, first: Int, last: Int): HouseholdNodeConnection!
@@ -2233,7 +2228,7 @@
   disabilityCertificatePicture: String
   preferredLanguage: String
   relationshipConfirmed: Boolean!
-  program: ProgramNodeForAccountability
+  program: ProgramNode
   copiedFrom: IndividualNode
   originUnicefId: String
   ageAtRegistration: Int
@@ -2469,7 +2464,7 @@
   changes: Arg
   user: UserNode
   businessArea: UserBusinessAreaNode
-  programs(offset: Int, before: String, after: String, first: Int, last: Int, name: String): ProgramNodeForAccountabilityConnection!
+  programs(offset: Int, before: String, after: String, first: Int, last: Int, name: String): ProgramNodeConnection!
   timestamp: DateTime
   isUserGenerated: Boolean
 }
@@ -3104,7 +3099,7 @@
   changes: Arg
   user: UserNode
   businessArea: UserBusinessAreaNode
-  programs(offset: Int, before: String, after: String, first: Int, last: Int, name: String): ProgramNodeForAccountabilityConnection!
+  programs(offset: Int, before: String, after: String, first: Int, last: Int, name: String): ProgramNodeConnection!
   timestamp: DateTime
   isUserGenerated: Boolean
   contentObject: PaymentVerificationPlanNode
@@ -3328,66 +3323,6 @@
   cursor: String!
 }
 
-<<<<<<< HEAD
-type ProgramNodeForAccountability implements Node {
-  isRemoved: Boolean!
-  id: ID!
-  createdAt: DateTime!
-  updatedAt: DateTime!
-  lastSyncAt: DateTime
-  version: BigInt!
-  name: String!
-  status: ProgramStatus!
-  startDate: Date!
-  endDate: Date!
-  description: String!
-  caId: String
-  caHashId: String
-  adminAreas(offset: Int, before: String, after: String, first: Int, last: Int, name: String): AreaNodeConnection!
-  businessArea: UserBusinessAreaNode!
-  budget: Decimal
-  frequencyOfPayments: ProgramFrequencyOfPayments!
-  sector: ProgramSector!
-  scope: ProgramScope!
-  cashPlus: Boolean!
-  populationGoal: Int!
-  administrativeAreasOfImplementation: String!
-  individualDataNeeded: Boolean
-  households(offset: Int, before: String, after: String, first: Int, last: Int): HouseholdNodeConnection!
-  householdSet(offset: Int, before: String, after: String, first: Int, last: Int): HouseholdNodeConnection!
-  individuals(offset: Int, before: String, after: String, first: Int, last: Int): IndividualNodeConnection!
-  registrationImports(offset: Int, before: String, after: String, first: Int, last: Int): RegistrationDataImportNodeConnection!
-  registrationDataImports(offset: Int, before: String, after: String, first: Int, last: Int): RegistrationDataImportNodeConnection!
-  paymentplanSet(offset: Int, before: String, after: String, first: Int, last: Int): PaymentPlanNodeConnection!
-  cashplanSet(offset: Int, before: String, after: String, first: Int, last: Int): CashPlanNodeConnection!
-  paymentSet(offset: Int, before: String, after: String, first: Int, last: Int): PaymentNodeConnection!
-  grievanceTickets(offset: Int, before: String, after: String, first: Int, last: Int): GrievanceTicketNodeConnection!
-  targetpopulationSet(offset: Int, before: String, after: String, first: Int, last: Int, program: [ID], createdAt: DateTime, createdAt_Lte: DateTime, createdAt_Gte: DateTime, updatedAt: DateTime, updatedAt_Lte: DateTime, updatedAt_Gte: DateTime, status: String, households: [ID], name: String, createdByName: String, totalHouseholdsCountMin: Int, totalHouseholdsCountMax: Int, totalIndividualsCountMin: Int, totalIndividualsCountMax: Int, businessArea: String, createdAtRange: String, paymentPlanApplicable: Boolean, statusNot: String, orderBy: String): TargetPopulationNodeConnection!
-  reports(offset: Int, before: String, after: String, first: Int, last: Int): ReportNodeConnection!
-  activityLogs(offset: Int, before: String, after: String, first: Int, last: Int): PaymentVerificationLogEntryNodeConnection!
-  messages(offset: Int, before: String, after: String, first: Int, last: Int): CommunicationMessageNodeConnection!
-  feedbackSet(offset: Int, before: String, after: String, first: Int, last: Int): FeedbackNodeConnection!
-  surveys(offset: Int, before: String, after: String, first: Int, last: Int): SurveyNodeConnection!
-  totalEntitledQuantity: Decimal
-  totalDeliveredQuantity: Decimal
-  totalUndeliveredQuantity: Decimal
-  totalNumberOfHouseholds: Int
-}
-
-type ProgramNodeForAccountabilityConnection {
-  pageInfo: PageInfo!
-  edges: [ProgramNodeForAccountabilityEdge]!
-  totalCount: Int
-  edgeCount: Int
-}
-
-type ProgramNodeForAccountabilityEdge {
-  node: ProgramNodeForAccountability
-  cursor: String!
-}
-
-=======
->>>>>>> dcbd5eb5
 enum ProgramScope {
   FOR_PARTNERS
   UNICEF
@@ -3724,8 +3659,8 @@
   businessArea: UserBusinessAreaNode
   screenBeneficiary: Boolean!
   excluded: Boolean!
-  program: ProgramNodeForAccountability
-  programs(offset: Int, before: String, after: String, first: Int, last: Int, name: String): ProgramNodeForAccountabilityConnection!
+  program: ProgramNode
+  programs(offset: Int, before: String, after: String, first: Int, last: Int, name: String): ProgramNodeConnection!
   erased: Boolean!
   refuseReason: String
   households(offset: Int, before: String, after: String, first: Int, last: Int): HouseholdNodeConnection!
@@ -4897,13 +4832,8 @@
   paymentSet(offset: Int, before: String, after: String, first: Int, last: Int): PaymentNodeConnection!
   serviceproviderSet(offset: Int, before: String, after: String, first: Int, last: Int): ServiceProviderNodeConnection!
   tickets(offset: Int, before: String, after: String, first: Int, last: Int): GrievanceTicketNodeConnection!
-<<<<<<< HEAD
   targetpopulationSet(offset: Int, before: String, after: String, first: Int, last: Int, program: [ID], createdAt: DateTime, createdAt_Lte: DateTime, createdAt_Gte: DateTime, updatedAt: DateTime, updatedAt_Lte: DateTime, updatedAt_Gte: DateTime, status: String, households: [ID], name: String, createdByName: String, totalHouseholdsCountMin: Int, totalHouseholdsCountMax: Int, totalIndividualsCountMin: Int, totalIndividualsCountMax: Int, businessArea: String, createdAtRange: String, paymentPlanApplicable: Boolean, statusNot: String, orderBy: String): TargetPopulationNodeConnection!
-  programSet(offset: Int, before: String, after: String, first: Int, last: Int, name: String): ProgramNodeForAccountabilityConnection!
-=======
-  targetpopulationSet(offset: Int, before: String, after: String, first: Int, last: Int, name: String, createdByName: String, createdAt: DateTime, updatedAt: DateTime, status: String, households: [ID], totalHouseholdsCountMin: Int, totalHouseholdsCountMax: Int, totalIndividualsCountMin: Int, totalIndividualsCountMax: Int, businessArea: String, program: [ID], createdAtRange: String, paymentPlanApplicable: Boolean, statusNot: String, orderBy: String): TargetPopulationNodeConnection!
   programSet(offset: Int, before: String, after: String, first: Int, last: Int, name: String): ProgramNodeConnection!
->>>>>>> dcbd5eb5
   reports(offset: Int, before: String, after: String, first: Int, last: Int): ReportNodeConnection!
   logentrySet(offset: Int, before: String, after: String, first: Int, last: Int): PaymentVerificationLogEntryNodeConnection!
   messageSet(offset: Int, before: String, after: String, first: Int, last: Int): CommunicationMessageNodeConnection!
