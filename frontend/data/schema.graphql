schema {
  query: Query
  mutation: Mutations
}

type AdminAreaNode implements Node {
  id: ID!
  createdAt: DateTime!
  updatedAt: DateTime!
  title: String!
  parent: AdminAreaNode
  lft: Int!
  rght: Int!
  treeId: Int!
  level: Int!
  children(before: String, after: String, first: Int, last: Int, title: String): AdminAreaNodeConnection!
  householdSet(before: String, after: String, first: Int, last: Int): HouseholdNodeConnection!
  programs(before: String, after: String, first: Int, last: Int, name: String): ProgramNodeConnection!
}

type AdminAreaNodeConnection {
  pageInfo: PageInfo!
  edges: [AdminAreaNodeEdge]!
  totalCount: Int
  edgeCount: Int
}

type AdminAreaNodeEdge {
  node: AdminAreaNode
  cursor: String!
}

type ApproveRegistrationDataImportMutation {
  registrationDataImport: RegistrationDataImportNode
}

type ApproveTargetPopulationMutation {
  targetPopulation: TargetPopulationNode
}

scalar Arg

type BusinessAreaNode implements Node {
  id: ID!
  createdAt: DateTime!
  updatedAt: DateTime!
  code: String!
  name: String!
  longName: String!
  regionCode: String!
  regionName: String!
  koboToken: String
  slug: String!
  userSet(before: String, after: String, first: Int, last: Int): UserNodeConnection!
  paymentrecordSet(before: String, after: String, first: Int, last: Int, cashPlan: ID, household: ID): PaymentRecordNodeConnection!
  serviceproviderSet(before: String, after: String, first: Int, last: Int): ServiceProviderNodeConnection!
  programSet(before: String, after: String, first: Int, last: Int, name: String): ProgramNodeConnection!
  cashplanSet(before: String, after: String, first: Int, last: Int): CashPlanNodeConnection!
  targetpopulationSet(before: String, after: String, first: Int, last: Int, name: String, createdByName: String, createdAt: DateTime, updatedAt: DateTime, status: String, households: [ID], candidateListTotalHouseholdsMin: Int, candidateListTotalHouseholdsMax: Int, candidateListTotalIndividualsMin: Int, candidateListTotalIndividualsMax: Int, finalListTotalHouseholdsMin: Int, finalListTotalHouseholdsMax: Int, finalListTotalIndividualsMin: Int, finalListTotalIndividualsMax: Int, businessArea: String, orderBy: String): TargetPopulationNodeConnection!
  registrationdataimportSet(before: String, after: String, first: Int, last: Int): RegistrationDataImportNodeConnection!
}

type BusinessAreaNodeConnection {
  pageInfo: PageInfo!
  edges: [BusinessAreaNodeEdge]!
  totalCount: Int
  edgeCount: Int
}

type BusinessAreaNodeEdge {
  node: BusinessAreaNode
  cursor: String!
}

type CashPlanNode implements Node {
  id: ID!
  createdAt: DateTime!
  updatedAt: DateTime!
  businessArea: BusinessAreaNode!
  caId: String!
  caHashId: UUID!
  status: CashPlanStatus!
  statusDate: DateTime!
  name: String!
  distributionLevel: String!
  startDate: DateTime!
  endDate: DateTime!
  dispersionDate: DateTime!
  coverageDuration: Int!
  coverageUnit: String!
  comments: String!
  program: ProgramNode!
  deliveryType: String!
  assistanceMeasurement: String!
  assistanceThrough: String!
  visionId: String!
  fundsCommitment: String!
  downPayment: String!
  validationAlertsCount: Int!
  totalPersonsCovered: Int!
  totalPersonsCoveredRevised: Int!
  totalEntitledQuantity: Float!
  totalEntitledQuantityRevised: Float!
  totalDeliveredQuantity: Float!
  totalUndeliveredQuantity: Float!
  paymentRecords(before: String, after: String, first: Int, last: Int, cashPlan: ID, household: ID): PaymentRecordNodeConnection!
}

type CashPlanNodeConnection {
  pageInfo: PageInfo!
  edges: [CashPlanNodeEdge]!
  totalCount: Int
  edgeCount: Int
}

type CashPlanNodeEdge {
  node: CashPlanNode
  cursor: String!
}

enum CashPlanStatus {
  DISTRIBUTION_COMPLETED
  DISTRIBUTION_COMPLETED_WITH_ERRORS
  TRANSACTION_COMPLETED
  TRANSACTION_COMPLETED_WITH_ERRORS
}

type ChoiceObject {
  name: String
  value: String
}

input CopyTargetPopulationInput {
  id: ID
  name: String
}

input CopyTargetPopulationMutationInput {
  targetPopulationData: CopyTargetPopulationInput
  clientMutationId: String
}

type CopyTargetPopulationMutationPayload {
  targetPopulation: TargetPopulationNode
  clientMutationId: String
}

type CoreFieldChoiceObject {
  labels: [LabelNode]
  labelEn: String
  value: String
  admin: String
  listName: String
}

type CreateProgram {
  program: ProgramNode
}

input CreateProgramInput {
  name: String
  startDate: Date
  endDate: Date
  description: String
  programCaId: String
  budget: Decimal
  frequencyOfPayments: String
  sector: String
  scope: String
  cashPlus: Boolean
  populationGoal: Int
  administrativeAreasOfImplementation: String
  businessAreaSlug: String
}

input CreateTargetPopulationInput {
  name: String!
  targetingCriteria: TargetingCriteriaObjectType!
  businessAreaSlug: String!
}

type CreateTargetPopulationMutation {
  targetPopulation: TargetPopulationNode
}

scalar Date

scalar DateTime

scalar Decimal

type DeleteProgram {
  ok: Boolean
}

type DeleteRegistrationDataImport {
  ok: Boolean
}

input DeleteTargetPopulationMutationInput {
  targetId: ID!
  clientMutationId: String
}

type DeleteTargetPopulationMutationPayload {
  ok: Boolean
  clientMutationId: String
}

type DjangoDebug {
  sql: [DjangoDebugSQL]
}

type DjangoDebugSQL {
  vendor: String!
  alias: String!
  sql: String
  duration: Float!
  rawSql: String!
  params: String!
  startTime: Float!
  stopTime: Float!
  isSlow: Boolean!
  isSelect: Boolean!
  transId: String
  transStatus: String
  isoLevel: String
  encoding: String
}

type DocumentNode implements Node {
  id: ID!
  createdAt: DateTime!
  updatedAt: DateTime!
  documentNumber: String!
  photo: String!
  individual: IndividualNode!
  type: DocumentTypeNode!
}

type DocumentNodeConnection {
  pageInfo: PageInfo!
  edges: [DocumentNodeEdge]!
  totalCount: Int
  edgeCount: Int
}

type DocumentNodeEdge {
  node: DocumentNode
  cursor: String!
}

type DocumentTypeNode {
  id: UUID!
  createdAt: DateTime!
  updatedAt: DateTime!
  country: String
  label: String!
  type: DocumentTypeType!
  documents(before: String, after: String, first: Int, last: Int): DocumentNodeConnection!
}

enum DocumentTypeType {
  BIRTH_CERTIFICATE
  DRIVERS_LICENSE
  NATIONAL_ID
  NATIONAL_PASSPORT
  ELECTORAL_CARD
  OTHER
}

type FieldAttributeNode {
  id: String
  type: String
  name: String
  labels: [LabelNode]
  labelEn: String
  hint: String
  required: Boolean
  choices: [CoreFieldChoiceObject]
  associatedWith: String
  isFlexField: Boolean
}

type FinalizeTargetPopulationMutation {
  targetPopulation: TargetPopulationNode
}

scalar FlexFieldsScalar

scalar GeoJSON

type HouseholdNode implements Node {
  id: ID!
  createdAt: DateTime!
  updatedAt: DateTime!
  status: HouseholdStatus!
  consent: String!
  residenceStatus: HouseholdResidenceStatus!
  countryOrigin: String
  country: String
  size: Int!
  address: String!
  adminArea: AdminAreaNode
  geopoint: GeoJSON
  femaleAgeGroup05Count: Int!
  femaleAgeGroup611Count: Int!
  femaleAgeGroup1217Count: Int!
  femaleAdultsCount: Int!
  pregnantCount: Int!
  maleAgeGroup05Count: Int!
  maleAgeGroup611Count: Int!
  maleAgeGroup1217Count: Int!
  maleAdultsCount: Int!
  femaleAgeGroup05DisabledCount: Int!
  femaleAgeGroup611DisabledCount: Int!
  femaleAgeGroup1217DisabledCount: Int!
  femaleAdultsDisabledCount: Int!
  maleAgeGroup05DisabledCount: Int!
  maleAgeGroup611DisabledCount: Int!
  maleAgeGroup1217DisabledCount: Int!
  maleAdultsDisabledCount: Int!
  registrationDataImport: RegistrationDataImportNode!
  programs(before: String, after: String, first: Int, last: Int, name: String): ProgramNodeConnection!
  returnee: Boolean!
  flexFields: FlexFieldsScalar
  registrationDate: Date
  headOfHousehold: IndividualNode!
  individuals(before: String, after: String, first: Int, last: Int): IndividualNodeConnection!
  paymentRecords(before: String, after: String, first: Int, last: Int, cashPlan: ID, household: ID): PaymentRecordNodeConnection!
  targetPopulations(before: String, after: String, first: Int, last: Int, name: String, createdByName: String, createdAt: DateTime, updatedAt: DateTime, status: String, households: [ID], candidateListTotalHouseholdsMin: Int, candidateListTotalHouseholdsMax: Int, candidateListTotalIndividualsMin: Int, candidateListTotalIndividualsMax: Int, finalListTotalHouseholdsMin: Int, finalListTotalHouseholdsMax: Int, finalListTotalIndividualsMin: Int, finalListTotalIndividualsMax: Int, businessArea: String, orderBy: String): TargetPopulationNodeConnection!
  selections: [HouseholdSelection!]!
  totalCashReceived: Decimal
  selection: HouseholdSelection
}

type HouseholdNodeConnection {
  pageInfo: PageInfo!
  edges: [HouseholdNodeEdge]!
  totalCount: Int
  individualsCount: Int
  edgeCount: Int
}

type HouseholdNodeEdge {
  node: HouseholdNode
  cursor: String!
}

enum HouseholdResidenceStatus {
  REFUGEE
  MIGRANT
  CITIZEN
  IDP
  OTHER
}

type HouseholdSelection {
  id: UUID!
  createdAt: DateTime!
  updatedAt: DateTime!
  household: HouseholdNode!
  targetPopulation: TargetPopulationNode!
  vulnerabilityScore: Float
  final: Boolean!
}

<<<<<<< HEAD
enum ImportDataDataType {
  XLSX
  JSON
=======
enum HouseholdStatus {
  ACTIVE
  INACTIVE
>>>>>>> 330feb22
}

type ImportDataNode implements Node {
  id: ID!
  createdAt: DateTime!
  updatedAt: DateTime!
  file: String!
  dataType: ImportDataDataType!
  numberOfHouseholds: Int!
  numberOfIndividuals: Int!
  registrationDataImport: RegistrationDataImportDatahubNode
}

type ImportedDocumentNode implements Node {
  id: ID!
  createdAt: DateTime!
  updatedAt: DateTime!
  documentNumber: String!
  photo: String!
  individual: ImportedIndividualNode!
  type: ImportedDocumentTypeNode!
}

type ImportedDocumentNodeConnection {
  pageInfo: PageInfo!
  edges: [ImportedDocumentNodeEdge]!
  totalCount: Int
  edgeCount: Int
}

type ImportedDocumentNodeEdge {
  node: ImportedDocumentNode
  cursor: String!
}

enum ImportedDocumentTypeCountry {
  AF
  AX
  AL
  DZ
  AS
  AD
  AO
  AI
  AQ
  AG
  AR
  AM
  AW
  AU
  AT
  AZ
  BS
  BH
  BD
  BB
  BY
  BE
  BZ
  BJ
  BM
  BT
  BO
  BQ
  BA
  BW
  BV
  BR
  IO
  BN
  BG
  BF
  BI
  CV
  KH
  CM
  CA
  KY
  CF
  TD
  CL
  CN
  CX
  CC
  CO
  KM
  CG
  CD
  CK
  CR
  CI
  HR
  CU
  CW
  CY
  CZ
  DK
  DJ
  DM
  DO
  EC
  EG
  SV
  GQ
  ER
  EE
  SZ
  ET
  FK
  FO
  FJ
  FI
  FR
  GF
  PF
  TF
  GA
  GM
  GE
  DE
  GH
  GI
  GR
  GL
  GD
  GP
  GU
  GT
  GG
  GN
  GW
  GY
  HT
  HM
  VA
  HN
  HK
  HU
  IS
  IN
  ID
  IR
  IQ
  IE
  IM
  IL
  IT
  JM
  JP
  JE
  JO
  KZ
  KE
  KI
  KW
  KG
  LA
  LV
  LB
  LS
  LR
  LY
  LI
  LT
  LU
  MO
  MG
  MW
  MY
  MV
  ML
  MT
  MH
  MQ
  MR
  MU
  YT
  MX
  FM
  MD
  MC
  MN
  ME
  MS
  MA
  MZ
  MM
  NA
  NR
  NP
  NL
  NC
  NZ
  NI
  NE
  NG
  NU
  NF
  KP
  MK
  MP
  NO
  OM
  PK
  PW
  PS
  PA
  PG
  PY
  PE
  PH
  PN
  PL
  PT
  PR
  QA
  RE
  RO
  RU
  RW
  BL
  SH
  KN
  LC
  MF
  PM
  VC
  WS
  SM
  ST
  SA
  SN
  RS
  SC
  SL
  SG
  SX
  SK
  SI
  SB
  SO
  ZA
  GS
  KR
  SS
  ES
  LK
  SD
  SR
  SJ
  SE
  CH
  SY
  TW
  TJ
  TZ
  TH
  TL
  TG
  TK
  TO
  TT
  TN
  TR
  TM
  TC
  TV
  UG
  UA
  AE
  GB
  UM
  US
  UY
  UZ
  VU
  VE
  VN
  VG
  VI
  WF
  EH
  YE
  ZM
  ZW
}

type ImportedDocumentTypeNode {
  id: UUID!
  createdAt: DateTime!
  updatedAt: DateTime!
  country: ImportedDocumentTypeCountry
  label: String!
  type: ImportedDocumentTypeType!
  documents(before: String, after: String, first: Int, last: Int): ImportedDocumentNodeConnection!
}

enum ImportedDocumentTypeType {
  BIRTH_CERTIFICATE
  DRIVERS_LICENSE
  NATIONAL_ID
  NATIONAL_PASSPORT
  ELECTORAL_CARD
  OTHER
}

type ImportedHouseholdNode implements Node {
  id: ID!
  createdAt: DateTime!
  updatedAt: DateTime!
  consent: String!
  residenceStatus: ImportedHouseholdResidenceStatus!
  countryOrigin: String
  size: Int!
  address: String!
  country: String
  admin1: String!
  admin2: String!
  geopoint: GeoJSON
  femaleAgeGroup05Count: Int!
  femaleAgeGroup611Count: Int!
  femaleAgeGroup1217Count: Int!
  femaleAdultsCount: Int!
  pregnantCount: Int!
  maleAgeGroup05Count: Int!
  maleAgeGroup611Count: Int!
  maleAgeGroup1217Count: Int!
  maleAdultsCount: Int!
  femaleAgeGroup05DisabledCount: Int!
  femaleAgeGroup611DisabledCount: Int!
  femaleAgeGroup1217DisabledCount: Int!
  femaleAdultsDisabledCount: Int!
  maleAgeGroup05DisabledCount: Int!
  maleAgeGroup611DisabledCount: Int!
  maleAgeGroup1217DisabledCount: Int!
  maleAdultsDisabledCount: Int!
  headOfHousehold: ImportedIndividualNode
  registrationDataImport: RegistrationDataImportDatahubNode!
  registrationDate: Date
  returnee: Boolean!
  flexFields: JSONString!
  individuals(before: String, after: String, first: Int, last: Int): ImportedIndividualNodeConnection!
}

type ImportedHouseholdNodeConnection {
  pageInfo: PageInfo!
  edges: [ImportedHouseholdNodeEdge]!
  totalCount: Int
  edgeCount: Int
}

type ImportedHouseholdNodeEdge {
  node: ImportedHouseholdNode
  cursor: String!
}

enum ImportedHouseholdResidenceStatus {
  REFUGEE
  MIGRANT
  CITIZEN
  IDP
  OTHER
}

enum ImportedIndividualMaritalStatus {
  SINGLE
  MARRIED
  WIDOW
  DIVORCED
  SEPARATED
}

type ImportedIndividualNode implements Node {
  id: ID!
  createdAt: DateTime!
  updatedAt: DateTime!
  individualId: String!
  photo: String!
  fullName: String!
  givenName: String!
  middleName: String!
  familyName: String!
  relationship: String
  role: String
  sex: ImportedIndividualSex!
  birthDate: Date!
  estimatedBirthDate: Boolean
  maritalStatus: ImportedIndividualMaritalStatus!
  phoneNo: String!
  phoneNoAlternative: String!
  household: ImportedHouseholdNode!
  registrationDataImport: RegistrationDataImportDatahubNode!
  disability: Boolean!
  flexFields: JSONString!
  importedhousehold: ImportedHouseholdNode
  documents(before: String, after: String, first: Int, last: Int): ImportedDocumentNodeConnection!
}

type ImportedIndividualNodeConnection {
  pageInfo: PageInfo!
  edges: [ImportedIndividualNodeEdge]!
  totalCount: Int
  edgeCount: Int
}

type ImportedIndividualNodeEdge {
  node: ImportedIndividualNode
  cursor: String!
}

enum ImportedIndividualSex {
  MALE
  FEMALE
}

enum IndividualMaritalStatus {
  SINGLE
  MARRIED
  WIDOW
  DIVORCED
  SEPARATED
}

type IndividualNode implements Node {
  id: ID!
  createdAt: DateTime!
  updatedAt: DateTime!
  status: IndividualStatus!
  individualId: String!
  photo: String!
  fullName: String!
  givenName: String!
  middleName: String!
  familyName: String!
  relationship: IndividualRelationship
  role: String
  sex: IndividualSex!
  birthDate: Date!
  estimatedBirthDate: Boolean
  maritalStatus: IndividualMaritalStatus!
  phoneNo: String!
  phoneNoAlternative: String!
  household: HouseholdNode!
  registrationDataImport: RegistrationDataImportNode!
  disability: Boolean!
  flexFields: FlexFieldsScalar
  headingHousehold: HouseholdNode
  documents(before: String, after: String, first: Int, last: Int): DocumentNodeConnection!
}

type IndividualNodeConnection {
  pageInfo: PageInfo!
  edges: [IndividualNodeEdge]!
  totalCount: Int
  edgeCount: Int
}

type IndividualNodeEdge {
  node: IndividualNode
  cursor: String!
}

enum IndividualRelationship {
  NON_BENEFICIARY
  HEAD
  SON_DAUGHTER
  WIFE_HUSBAND
  BROTHER_SISTER
  MOTHER_FATHER
  AUNT_UNCLE
  GRANDMOTHER_GRANDFATHER
  MOTHERINLAW_FATHERINLAW
  DAUGHTERINLAW_SONINLAW
  SISTERINLAW_BROTHERINLAW
  GRANDDAUGHER_GRANDSON
  NEPHEW_NIECE
  COUSIN
}

enum IndividualSex {
  MALE
  FEMALE
}

enum IndividualStatus {
  ACTIVE
  INACTIVE
}

scalar JSONLazyString

scalar JSONString

type KoboAssetObject {
  uid: String
  name: String
  sector: String
  country: String
  assetType: String
  dateModified: DateTime
  deploymentActive: Boolean
  hasDeployment: Boolean
  xlsLink: String
}

type KoboAssetObjectConnection {
  pageInfo: PageInfo!
  edges: [KoboAssetObjectEdge]!
  totalCount: Int
}

type KoboAssetObjectEdge {
  node: KoboAssetObject
  cursor: String!
}

<<<<<<< HEAD
type KoboErrorNode {
  header: String
  message: String
}

=======
>>>>>>> 330feb22
type LabelNode {
  language: String
  label: String
}

enum LogEntryAction {
  A_0
  A_1
  A_2
}

type LogEntryObject {
  id: ID!
  objectPk: String!
  objectId: Int
  objectRepr: String!
  action: LogEntryAction!
  changes: String!
  actor: UserNode
  remoteAddr: String
  timestamp: DateTime
  changesDisplayDict: JSONLazyString
}

type LogEntryObjectConnection {
  pageInfo: PageInfo!
  edges: [LogEntryObjectEdge]!
  totalCount: Int
}

type LogEntryObjectEdge {
  node: LogEntryObject
  cursor: String!
}

type MergeRegistrationDataImportMutation {
  registrationDataImport: RegistrationDataImportNode
}

type Mutations {
  createTargetPopulation(input: CreateTargetPopulationInput!): CreateTargetPopulationMutation
  updateTargetPopulation(input: UpdateTargetPopulationInput!): UpdateTargetPopulationMutation
  copyTargetPopulation(input: CopyTargetPopulationMutationInput!): CopyTargetPopulationMutationPayload
  deleteTargetPopulation(input: DeleteTargetPopulationMutationInput!): DeleteTargetPopulationMutationPayload
  approveTargetPopulation(id: ID!, programId: ID!): ApproveTargetPopulationMutation
  unapproveTargetPopulation(id: ID!): UnapproveTargetPopulationMutation
  finalizeTargetPopulation(id: ID!): FinalizeTargetPopulationMutation
  createProgram(programData: CreateProgramInput!): CreateProgram
  updateProgram(programData: UpdateProgramInput): UpdateProgram
  deleteProgram(programId: String!): DeleteProgram
  uploadImportDataXlsxFile(businessAreaSlug: String!, file: Upload!): UploadImportDataXLSXFile
  deleteRegistrationDataImport(registrationDataImportId: String!): DeleteRegistrationDataImport
  registrationXlsxImport(registrationDataImportData: RegistrationXlsxImportMutationInput!): RegistrationXlsxImportMutation
  registrationKoboImport(registrationDataImportData: RegistrationKoboImportMutationInput!): RegistrationKoboImportMutation
  saveKoboImportData(businessAreaSlug: String!, uid: Upload!): SaveKoboProjectImportDataMutation
  approveRegistrationDataImport(id: ID!): ApproveRegistrationDataImportMutation
  unapproveRegistrationDataImport(id: ID!): UnapproveRegistrationDataImportMutation
  mergeRegistrationDataImport(id: ID!): MergeRegistrationDataImportMutation
}

interface Node {
  id: ID!
}

type PageInfo {
  hasNextPage: Boolean!
  hasPreviousPage: Boolean!
  startCursor: String
  endCursor: String
}

enum PaymentRecordDeliveryType {
  CASH
  DEPOSIT_TO_CARD
  TRANSFER
}

enum PaymentRecordEntitlementCardStatus {
  ACTIVE
  INACTIVE
}

type PaymentRecordNode implements Node {
  id: ID!
  createdAt: DateTime!
  updatedAt: DateTime!
  businessArea: BusinessAreaNode!
  status: PaymentRecordStatus!
  statusDate: DateTime!
  caId: String!
  caHashId: UUID!
  cashPlan: CashPlanNode!
  household: HouseholdNode!
  fullName: String!
  totalPersonsCovered: Int!
  distributionModality: String!
  targetPopulation: TargetPopulationNode!
  targetPopulationCashAssistId: String!
  entitlementCardNumber: String!
  entitlementCardStatus: PaymentRecordEntitlementCardStatus!
  entitlementCardIssueDate: Date!
  deliveryType: PaymentRecordDeliveryType!
  currency: String!
  entitlementQuantity: Float!
  deliveredQuantity: Float!
  deliveryDate: DateTime!
  serviceProvider: ServiceProviderNode!
}

type PaymentRecordNodeConnection {
  pageInfo: PageInfo!
  edges: [PaymentRecordNodeEdge]!
  totalCount: Int
  edgeCount: Int
}

type PaymentRecordNodeEdge {
  node: PaymentRecordNode
  cursor: String!
}

enum PaymentRecordStatus {
  SUCCESS
  PENDING
  ERROR
}

enum ProgramFrequencyOfPayments {
  REGULAR
  ONE_OFF
}

type ProgramNode implements Node {
  id: ID!
  createdAt: DateTime!
  updatedAt: DateTime!
  name: String!
  status: ProgramStatus!
  startDate: Date!
  endDate: Date!
  description: String!
  programCaId: String!
  adminAreas(before: String, after: String, first: Int, last: Int, title: String): AdminAreaNodeConnection!
  businessArea: BusinessAreaNode!
  budget: Decimal
  frequencyOfPayments: ProgramFrequencyOfPayments!
  sector: ProgramSector!
  scope: ProgramScope!
  cashPlus: Boolean!
  populationGoal: Int!
  administrativeAreasOfImplementation: String!
  households(before: String, after: String, first: Int, last: Int): HouseholdNodeConnection!
  cashPlans(before: String, after: String, first: Int, last: Int): CashPlanNodeConnection!
  targetpopulationSet(before: String, after: String, first: Int, last: Int, name: String, createdByName: String, createdAt: DateTime, updatedAt: DateTime, status: String, households: [ID], candidateListTotalHouseholdsMin: Int, candidateListTotalHouseholdsMax: Int, candidateListTotalIndividualsMin: Int, candidateListTotalIndividualsMax: Int, finalListTotalHouseholdsMin: Int, finalListTotalHouseholdsMax: Int, finalListTotalIndividualsMin: Int, finalListTotalIndividualsMax: Int, businessArea: String, orderBy: String): TargetPopulationNodeConnection!
  totalEntitledQuantity: Decimal
  totalDeliveredQuantity: Decimal
  totalUndeliveredQuantity: Decimal
  totalNumberOfHouseholds: Int
  history(before: String, after: String, first: Int, last: Int): LogEntryObjectConnection
}

type ProgramNodeConnection {
  pageInfo: PageInfo!
  edges: [ProgramNodeEdge]!
  totalCount: Int
  edgeCount: Int
}

type ProgramNodeEdge {
  node: ProgramNode
  cursor: String!
}

enum ProgramScope {
  FULL
  PARTIAL
  NO_INTEGRATION
}

enum ProgramSector {
  CHILD_PROTECTION
  EDUCATION
  GENDER
  HEALTH
  HIV_AIDS
  MULTI_PURPOSE
  NUTRITION
  SOCIAL_POLICY
  WASH
}

enum ProgramStatus {
  DRAFT
  ACTIVE
  FINISHED
}

type Query {
  paymentRecord(id: ID!): PaymentRecordNode
  allPaymentRecords(before: String, after: String, first: Int, last: Int, cashPlan: ID, household: ID, orderBy: String): PaymentRecordNodeConnection
  paymentRecordStatusChoices: [ChoiceObject]
  adminArea(id: ID!): AdminAreaNode
  allAdminAreas(before: String, after: String, first: Int, last: Int, title: String, title_Icontains: String, businessArea: String): AdminAreaNodeConnection
  allBusinessAreas(before: String, after: String, first: Int, last: Int, id: UUID): BusinessAreaNodeConnection
  allLogEntries(objectId: String!, before: String, after: String, first: Int, last: Int): LogEntryObjectConnection
  allFieldsAttributes(flexField: Boolean): [FieldAttributeNode]
  koboProject(uid: String!, businessAreaSlug: String!): KoboAssetObject
  allKoboProjects(businessAreaSlug: String!, onlyDeployed: Boolean, before: String, after: String, first: Int, last: Int): KoboAssetObjectConnection
  program(id: ID!): ProgramNode
  allPrograms(before: String, after: String, first: Int, last: Int, id: UUID, status: String, businessArea: String): ProgramNodeConnection
  cashPlan(id: ID!): CashPlanNode
  allCashPlans(before: String, after: String, first: Int, last: Int, program: ID, orderBy: String): CashPlanNodeConnection
  programStatusChoices: [ChoiceObject]
  programFrequencyOfPaymentsChoices: [ChoiceObject]
  programSectorChoices: [ChoiceObject]
  programScopeChoices: [ChoiceObject]
  cashPlanStatusChoices: [ChoiceObject]
  targetPopulation(id: ID!): TargetPopulationNode
  allTargetPopulation(before: String, after: String, first: Int, last: Int, name: String, createdByName: String, createdAt: DateTime, updatedAt: DateTime, status: String, households: [ID], candidateListTotalHouseholdsMin: Int, candidateListTotalHouseholdsMax: Int, candidateListTotalIndividualsMin: Int, candidateListTotalIndividualsMax: Int, finalListTotalHouseholdsMin: Int, finalListTotalHouseholdsMax: Int, finalListTotalIndividualsMin: Int, finalListTotalIndividualsMax: Int, businessArea: String, orderBy: String): TargetPopulationNodeConnection
  goldenRecordByTargetingCriteria(targetingCriteria: TargetingCriteriaObjectType!, before: String, after: String, first: Int, last: Int, orderBy: String): HouseholdNodeConnection
  candidateHouseholdsListByTargetingCriteria(targetPopulation: ID!, before: String, after: String, first: Int, last: Int, orderBy: String): HouseholdNodeConnection
  finalHouseholdsListByTargetingCriteria(targetPopulation: ID!, targetingCriteria: TargetingCriteriaObjectType, before: String, after: String, first: Int, last: Int, orderBy: String): HouseholdNodeConnection
  targetPopulationStatusChoices: [ChoiceObject]
  household(id: ID!): HouseholdNode
  allHouseholds(before: String, after: String, first: Int, last: Int, businessArea: String, countryOrigin: String, countryOrigin_Icontains: String, address: String, address_Icontains: String, headOfHousehold_FullName: String, headOfHousehold_FullName_Icontains: String, size_Range: Int, size_Lte: Int, size_Gte: Int, adminArea: ID, targetPopulations: [ID], programs: [ID], residenceStatus: String, size: String, search: String, orderBy: String): HouseholdNodeConnection
  individual(id: ID!): IndividualNode
  allIndividuals(before: String, after: String, first: Int, last: Int, programme: String, businessArea: String, fullName: String, fullName_Icontains: String, sex: [ID], age: String, search: String, orderBy: String): IndividualNodeConnection
  residenceStatusChoices: [ChoiceObject]
  sexChoices: [ChoiceObject]
  maritalStatusChoices: [ChoiceObject]
  relationshipChoices: [ChoiceObject]
  roleChoices: [ChoiceObject]
  me: UserObjectType
  allUsers(before: String, after: String, first: Int, last: Int, fullName: String, orderBy: String): UserNodeConnection
  importedHousehold(id: ID!): ImportedHouseholdNode
  allImportedHouseholds(before: String, after: String, first: Int, last: Int, rdiId: String, orderBy: String): ImportedHouseholdNodeConnection
  registrationDataImportDatahub(id: ID!): RegistrationDataImportDatahubNode
  allRegistrationDataImportsDatahub(before: String, after: String, first: Int, last: Int): RegistrationDataImportDatahubNodeConnection
  importedIndividual(id: ID!): ImportedIndividualNode
  allImportedIndividuals(before: String, after: String, first: Int, last: Int, household: ID, rdiId: String, orderBy: String): ImportedIndividualNodeConnection
  importData(id: ID!): ImportDataNode
  registrationDataImport(id: ID!): RegistrationDataImportNode
  allRegistrationDataImports(before: String, after: String, first: Int, last: Int, importedBy_Id: UUID, importDate: Date, status: String, name: String, name_Icontains: String, businessArea: String, orderBy: String): RegistrationDataImportNodeConnection
  registrationDataStatusChoices: [ChoiceObject]
  _debug: DjangoDebug
}

enum RegistrationDataImportDataSource {
  XLS
  A_3RD_PARTY
  XML
  OTHER
}

type RegistrationDataImportDatahubNode implements Node {
  id: ID!
  createdAt: DateTime!
  updatedAt: DateTime!
  name: String!
  importDate: DateTime!
  hctId: UUID
  importData: ImportDataNode
  importDone: Boolean!
  households(before: String, after: String, first: Int, last: Int): ImportedHouseholdNodeConnection!
  individuals(before: String, after: String, first: Int, last: Int): ImportedIndividualNodeConnection!
}

type RegistrationDataImportDatahubNodeConnection {
  pageInfo: PageInfo!
  edges: [RegistrationDataImportDatahubNodeEdge]!
  totalCount: Int
  edgeCount: Int
}

type RegistrationDataImportDatahubNodeEdge {
  node: RegistrationDataImportDatahubNode
  cursor: String!
}

type RegistrationDataImportNode implements Node {
  id: ID!
  createdAt: DateTime!
  updatedAt: DateTime!
  name: String!
  status: RegistrationDataImportStatus!
  importDate: DateTime!
  importedBy: UserNode!
  dataSource: RegistrationDataImportDataSource!
  numberOfIndividuals: Int!
  numberOfHouseholds: Int!
  datahubId: UUID
  businessArea: BusinessAreaNode
  households(before: String, after: String, first: Int, last: Int): HouseholdNodeConnection!
  individuals(before: String, after: String, first: Int, last: Int): IndividualNodeConnection!
}

type RegistrationDataImportNodeConnection {
  pageInfo: PageInfo!
  edges: [RegistrationDataImportNodeEdge]!
  totalCount: Int
  edgeCount: Int
}

type RegistrationDataImportNodeEdge {
  node: RegistrationDataImportNode
  cursor: String!
}

enum RegistrationDataImportStatus {
  IN_REVIEW
  APPROVED
  MERGED
  MERGING
  IMPORTING
}

<<<<<<< HEAD
type RegistrationKoboImportMutation {
  registrationDataImport: RegistrationDataImportNode
}

input RegistrationKoboImportMutationInput {
  uid: String
  name: String
  businessAreaSlug: String
}

type RegistrationXlsxImportMutation {
  registrationDataImport: RegistrationDataImportNode
}

input RegistrationXlsxImportMutationInput {
  importDataId: ID
  name: String
  businessAreaSlug: String
}

type SaveKoboProjectImportDataMutation {
  importData: ImportDataNode
  errors: [KoboErrorNode]
=======
type ServiceProviderNode implements Node {
  id: ID!
  createdAt: DateTime!
  updatedAt: DateTime!
  businessArea: BusinessAreaNode!
  caId: String!
  fullName: String!
  shortName: String!
  country: String!
  visionId: String!
  paymentRecords(before: String, after: String, first: Int, last: Int, cashPlan: ID, household: ID): PaymentRecordNodeConnection!
}

type ServiceProviderNodeConnection {
  pageInfo: PageInfo!
  edges: [ServiceProviderNodeEdge]!
  totalCount: Int
  edgeCount: Int
}

type ServiceProviderNodeEdge {
  node: ServiceProviderNode
  cursor: String!
>>>>>>> 330feb22
}

type StatsObjectType {
  childMale: Int
  childFemale: Int
  adultMale: Int
  adultFemale: Int
}

type TargetPopulationNode implements Node {
  id: ID!
  createdAt: DateTime!
  updatedAt: DateTime!
  isRemoved: Boolean!
  name: String!
  createdBy: UserNode
  approvedAt: DateTime
  approvedBy: UserNode
  finalizedAt: DateTime
  finalizedBy: UserNode
  businessArea: BusinessAreaNode
  status: TargetPopulationStatus!
  households(before: String, after: String, first: Int, last: Int): HouseholdNodeConnection!
  candidateListTotalHouseholds: Int
  candidateListTotalIndividuals: Int
  finalListTotalHouseholds: Int
  finalListTotalIndividuals: Int
  selectionComputationMetadata: String
  program: ProgramNode
  candidateListTargetingCriteria: TargetingCriteriaNode
  finalListTargetingCriteria: TargetingCriteriaNode
  paymentRecords(before: String, after: String, first: Int, last: Int, cashPlan: ID, household: ID): PaymentRecordNodeConnection!
<<<<<<< HEAD
  cashPlans(before: String, after: String, first: Int, last: Int): CashPlanNodeConnection!
=======
>>>>>>> 330feb22
  selections: [HouseholdSelection!]!
  totalHouseholds: Int
  totalFamilySize: Int
  finalList(before: String, after: String, first: Int, last: Int): HouseholdNodeConnection
  candidateStats: StatsObjectType
  finalStats: StatsObjectType
}

type TargetPopulationNodeConnection {
  pageInfo: PageInfo!
  edges: [TargetPopulationNodeEdge]!
  totalCount: Int
  edgeCount: Int
}

type TargetPopulationNodeEdge {
  node: TargetPopulationNode
  cursor: String!
}

enum TargetPopulationStatus {
  DRAFT
  APPROVED
  FINALIZED
}

type TargetingCriteriaNode {
  id: UUID!
  createdAt: DateTime!
  updatedAt: DateTime!
  targetPopulationCandidate: TargetPopulationNode
  targetPopulationFinal: TargetPopulationNode
  rules: [TargetingCriteriaRuleNode]
}

input TargetingCriteriaObjectType {
  rules: [TargetingCriteriaRuleObjectType]
}

enum TargetingCriteriaRuleFilterComparisionMethod {
  EQUALS
  NOT_EQUALS
  CONTAINS
  NOT_CONTAINS
  RANGE
  NOT_IN_RANGE
  GREATER_THAN
  LESS_THAN
}

type TargetingCriteriaRuleFilterNode {
  id: UUID!
  createdAt: DateTime!
  updatedAt: DateTime!
  comparisionMethod: TargetingCriteriaRuleFilterComparisionMethod!
  targetingCriteriaRule: TargetingCriteriaRuleNode!
  isFlexField: Boolean!
  fieldName: String!
  arguments: [Arg]
  fieldAttribute: FieldAttributeNode
}

input TargetingCriteriaRuleFilterObjectType {
  comparisionMethod: String!
  isFlexField: Boolean!
  fieldName: String!
  arguments: [Arg]!
}

type TargetingCriteriaRuleNode {
  id: UUID!
  createdAt: DateTime!
  updatedAt: DateTime!
  targetingCriteria: TargetingCriteriaNode!
  filters: [TargetingCriteriaRuleFilterNode]
}

input TargetingCriteriaRuleObjectType {
  filters: [TargetingCriteriaRuleFilterObjectType]
}

scalar UUID

type UnapproveRegistrationDataImportMutation {
  registrationDataImport: RegistrationDataImportNode
}

type UnapproveTargetPopulationMutation {
  targetPopulation: TargetPopulationNode
}

type UpdateProgram {
  program: ProgramNode
}

input UpdateProgramInput {
  id: String!
  name: String
  status: String
  startDate: Date
  endDate: Date
  description: String
  programCaId: String
  budget: Decimal
  frequencyOfPayments: String
  sector: String
  scope: String
  cashPlus: Boolean
  populationGoal: Int
  administrativeAreasOfImplementation: String
  businessAreaSlug: String
}

input UpdateTargetPopulationInput {
  id: ID!
  name: String
  targetingCriteria: TargetingCriteriaObjectType
}

type UpdateTargetPopulationMutation {
  targetPopulation: TargetPopulationNode
}

scalar Upload

type UploadImportDataXLSXFile {
  importData: ImportDataNode
  errors: [XlsxRowErrorNode]
}

type UserNode implements Node {
  lastLogin: DateTime
  isSuperuser: Boolean!
  username: String!
  firstName: String!
  lastName: String!
  email: String!
  isStaff: Boolean!
  isActive: Boolean!
  dateJoined: DateTime!
  id: ID!
  businessAreas(before: String, after: String, first: Int, last: Int, id: UUID): BusinessAreaNodeConnection!
  targetPopulations(before: String, after: String, first: Int, last: Int, name: String, createdByName: String, createdAt: DateTime, updatedAt: DateTime, status: String, households: [ID], candidateListTotalHouseholdsMin: Int, candidateListTotalHouseholdsMax: Int, candidateListTotalIndividualsMin: Int, candidateListTotalIndividualsMax: Int, finalListTotalHouseholdsMin: Int, finalListTotalHouseholdsMax: Int, finalListTotalIndividualsMin: Int, finalListTotalIndividualsMax: Int, businessArea: String, orderBy: String): TargetPopulationNodeConnection!
  approvedTargetPopulations(before: String, after: String, first: Int, last: Int, name: String, createdByName: String, createdAt: DateTime, updatedAt: DateTime, status: String, households: [ID], candidateListTotalHouseholdsMin: Int, candidateListTotalHouseholdsMax: Int, candidateListTotalIndividualsMin: Int, candidateListTotalIndividualsMax: Int, finalListTotalHouseholdsMin: Int, finalListTotalHouseholdsMax: Int, finalListTotalIndividualsMin: Int, finalListTotalIndividualsMax: Int, businessArea: String, orderBy: String): TargetPopulationNodeConnection!
  finalizedTargetPopulations(before: String, after: String, first: Int, last: Int, name: String, createdByName: String, createdAt: DateTime, updatedAt: DateTime, status: String, households: [ID], candidateListTotalHouseholdsMin: Int, candidateListTotalHouseholdsMax: Int, candidateListTotalIndividualsMin: Int, candidateListTotalIndividualsMax: Int, finalListTotalHouseholdsMin: Int, finalListTotalHouseholdsMax: Int, finalListTotalIndividualsMin: Int, finalListTotalIndividualsMax: Int, businessArea: String, orderBy: String): TargetPopulationNodeConnection!
  registrationDataImports(before: String, after: String, first: Int, last: Int): RegistrationDataImportNodeConnection!
}

type UserNodeConnection {
  pageInfo: PageInfo!
  edges: [UserNodeEdge]!
  totalCount: Int
  edgeCount: Int
}

type UserNodeEdge {
  node: UserNode
  cursor: String!
}

type UserObjectType {
  lastLogin: DateTime
  isSuperuser: Boolean!
  username: String!
  firstName: String!
  lastName: String!
  email: String!
  isStaff: Boolean!
  isActive: Boolean!
  dateJoined: DateTime!
  id: UUID!
  businessAreas(before: String, after: String, first: Int, last: Int, id: UUID): BusinessAreaNodeConnection!
  targetPopulations(before: String, after: String, first: Int, last: Int, name: String, createdByName: String, createdAt: DateTime, updatedAt: DateTime, status: String, households: [ID], candidateListTotalHouseholdsMin: Int, candidateListTotalHouseholdsMax: Int, candidateListTotalIndividualsMin: Int, candidateListTotalIndividualsMax: Int, finalListTotalHouseholdsMin: Int, finalListTotalHouseholdsMax: Int, finalListTotalIndividualsMin: Int, finalListTotalIndividualsMax: Int, businessArea: String, orderBy: String): TargetPopulationNodeConnection!
  approvedTargetPopulations(before: String, after: String, first: Int, last: Int, name: String, createdByName: String, createdAt: DateTime, updatedAt: DateTime, status: String, households: [ID], candidateListTotalHouseholdsMin: Int, candidateListTotalHouseholdsMax: Int, candidateListTotalIndividualsMin: Int, candidateListTotalIndividualsMax: Int, finalListTotalHouseholdsMin: Int, finalListTotalHouseholdsMax: Int, finalListTotalIndividualsMin: Int, finalListTotalIndividualsMax: Int, businessArea: String, orderBy: String): TargetPopulationNodeConnection!
  finalizedTargetPopulations(before: String, after: String, first: Int, last: Int, name: String, createdByName: String, createdAt: DateTime, updatedAt: DateTime, status: String, households: [ID], candidateListTotalHouseholdsMin: Int, candidateListTotalHouseholdsMax: Int, candidateListTotalIndividualsMin: Int, candidateListTotalIndividualsMax: Int, finalListTotalHouseholdsMin: Int, finalListTotalHouseholdsMax: Int, finalListTotalIndividualsMin: Int, finalListTotalIndividualsMax: Int, businessArea: String, orderBy: String): TargetPopulationNodeConnection!
  registrationDataImports(before: String, after: String, first: Int, last: Int): RegistrationDataImportNodeConnection!
}

type XlsxRowErrorNode {
  rowNumber: Int
  header: String
  message: String
}<|MERGE_RESOLUTION|>--- conflicted
+++ resolved
@@ -365,15 +365,14 @@
   final: Boolean!
 }
 
-<<<<<<< HEAD
+enum HouseholdStatus {
+  ACTIVE
+  INACTIVE
+}
+
 enum ImportDataDataType {
   XLSX
   JSON
-=======
-enum HouseholdStatus {
-  ACTIVE
-  INACTIVE
->>>>>>> 330feb22
 }
 
 type ImportDataNode implements Node {
@@ -890,14 +889,11 @@
   cursor: String!
 }
 
-<<<<<<< HEAD
 type KoboErrorNode {
   header: String
   message: String
 }
 
-=======
->>>>>>> 330feb22
 type LabelNode {
   language: String
   label: String
@@ -1214,7 +1210,6 @@
   IMPORTING
 }
 
-<<<<<<< HEAD
 type RegistrationKoboImportMutation {
   registrationDataImport: RegistrationDataImportNode
 }
@@ -1238,7 +1233,8 @@
 type SaveKoboProjectImportDataMutation {
   importData: ImportDataNode
   errors: [KoboErrorNode]
-=======
+}
+
 type ServiceProviderNode implements Node {
   id: ID!
   createdAt: DateTime!
@@ -1262,7 +1258,6 @@
 type ServiceProviderNodeEdge {
   node: ServiceProviderNode
   cursor: String!
->>>>>>> 330feb22
 }
 
 type StatsObjectType {
@@ -1295,10 +1290,6 @@
   candidateListTargetingCriteria: TargetingCriteriaNode
   finalListTargetingCriteria: TargetingCriteriaNode
   paymentRecords(before: String, after: String, first: Int, last: Int, cashPlan: ID, household: ID): PaymentRecordNodeConnection!
-<<<<<<< HEAD
-  cashPlans(before: String, after: String, first: Int, last: Int): CashPlanNodeConnection!
-=======
->>>>>>> 330feb22
   selections: [HouseholdSelection!]!
   totalHouseholds: Int
   totalFamilySize: Int
