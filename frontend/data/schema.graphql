schema {
  query: Query
  mutation: Mutations
}

type ActivateCashPlanVerificationMutation {
  cashPlan: CashPlanNode
}

input AddIndividualDataObjectType {
  fullName: String!
  givenName: String
  middleName: String
  familyName: String
  sex: String!
  birthDate: Date!
  estimatedBirthDate: Boolean!
  maritalStatus: String
  phoneNo: String
  phoneNoAlternative: String
  relationship: String!
  disability: Boolean
  workStatus: String
  enrolledInNutritionProgramme: Boolean
  administrationOfRutf: Boolean
  pregnant: Boolean
  observedDisability: [String]
  seeingDisability: String
  hearingDisability: String
  physicalDisability: String
  memoryDisability: String
  selfcareDisability: String
  commsDisability: String
  whoAnswersPhone: String
  whoAnswersAltPhone: String
  role: String!
  documents: [IndividualDocumentObjectType]
  businessArea: String
  flexFields: Arg
}

input AddIndividualIssueTypeExtras {
  household: ID!
  individualData: AddIndividualDataObjectType!
}

type AdminAreaNode implements Node {
  id: ID!
  createdAt: DateTime!
  updatedAt: DateTime!
  externalId: String
  title: String!
  adminAreaLevel: AdminAreaTypeNode!
  pCode: String
  parent: AdminAreaNode
  lft: Int!
  rght: Int!
  treeId: Int!
  level: Int!
  children(before: String, after: String, first: Int, last: Int, title: String): AdminAreaNodeConnection!
  householdSet(before: String, after: String, first: Int, last: Int): HouseholdNodeConnection!
  programs(before: String, after: String, first: Int, last: Int, name: String): ProgramNodeConnection!
  reports(before: String, after: String, first: Int, last: Int): ReportNodeConnection!
}

type AdminAreaNodeConnection {
  pageInfo: PageInfo!
  edges: [AdminAreaNodeEdge]!
  totalCount: Int
  edgeCount: Int
}

type AdminAreaNodeEdge {
  node: AdminAreaNode
  cursor: String!
}

type AdminAreaTypeNode implements Node {
  id: ID!
  createdAt: DateTime!
  updatedAt: DateTime!
  name: String!
  displayName: String
  adminLevel: Int!
  realAdminLevel: Int
  businessArea: UserBusinessAreaNode
  adminAreas(before: String, after: String, first: Int, last: Int, title: String): AdminAreaNodeConnection!
}

type AdminAreaTypeNodeConnection {
  pageInfo: PageInfo!
  edges: [AdminAreaTypeNodeEdge]!
  totalCount: Int
  edgeCount: Int
}

type AdminAreaTypeNodeEdge {
  node: AdminAreaTypeNode
  cursor: String!
}

type AgeFilterObject {
  min: Int
  max: Int
}

input AgeInput {
  min: Int
  max: Int
}

type ApproveTargetPopulationMutation {
  targetPopulation: TargetPopulationNode
}

scalar Arg

scalar BigInt

type BusinessAreaNode implements Node {
  id: ID!
  createdAt: DateTime!
  updatedAt: DateTime!
  code: String!
  name: String!
  longName: String!
  regionCode: String!
  regionName: String!
  koboUsername: String
  rapidProHost: String
  rapidProApiKey: String
  slug: String!
  hasDataSharingAgreement: Boolean!
  adminAreaLevel(before: String, after: String, first: Int, last: Int): AdminAreaTypeNodeConnection!
  userRoles: [UserRoleNode!]!
  paymentrecordSet(before: String, after: String, first: Int, last: Int, cashPlan: ID, household: ID): PaymentRecordNodeConnection!
  serviceproviderSet(before: String, after: String, first: Int, last: Int): ServiceProviderNodeConnection!
  tickets(before: String, after: String, first: Int, last: Int): GrievanceTicketNodeConnection!
  householdSet(before: String, after: String, first: Int, last: Int): HouseholdNodeConnection!
  individualSet(before: String, after: String, first: Int, last: Int): IndividualNodeConnection!
  programSet(before: String, after: String, first: Int, last: Int, name: String): ProgramNodeConnection!
  cashplanSet(before: String, after: String, first: Int, last: Int): CashPlanNodeConnection!
  targetpopulationSet(before: String, after: String, first: Int, last: Int, name: String, createdByName: String, createdAt: DateTime, updatedAt: DateTime, status: String, households: [ID], candidateListTotalHouseholdsMin: Int, candidateListTotalHouseholdsMax: Int, candidateListTotalIndividualsMin: Int, candidateListTotalIndividualsMax: Int, finalListTotalHouseholdsMin: Int, finalListTotalHouseholdsMax: Int, finalListTotalIndividualsMin: Int, finalListTotalIndividualsMax: Int, businessArea: String, program: [ID], orderBy: String): TargetPopulationNodeConnection!
  registrationdataimportSet(before: String, after: String, first: Int, last: Int): RegistrationDataImportNodeConnection!
  reports(before: String, after: String, first: Int, last: Int): ReportNodeConnection!
  logentrySet(before: String, after: String, first: Int, last: Int): LogEntryNodeConnection!
}

type BusinessAreaNodeConnection {
  pageInfo: PageInfo!
  edges: [BusinessAreaNodeEdge]!
  totalCount: Int
  edgeCount: Int
}

type BusinessAreaNodeEdge {
  node: BusinessAreaNode
  cursor: String!
}

type CashPlanNode implements Node {
  id: ID!
  createdAt: DateTime!
  updatedAt: DateTime!
  businessArea: UserBusinessAreaNode!
  caId: String
  caHashId: UUID
  status: CashPlanStatus!
  statusDate: DateTime!
  name: String!
  distributionLevel: String!
  startDate: DateTime!
  endDate: DateTime!
  dispersionDate: DateTime!
  coverageDuration: Int!
  coverageUnit: String!
  comments: String
  program: ProgramNode!
  deliveryType: String
  assistanceMeasurement: String!
  assistanceThrough: String!
  serviceProvider: ServiceProviderNode
  visionId: String
  fundsCommitment: String
  exchangeRate: Float
  downPayment: String
  validationAlertsCount: Int!
  totalPersonsCovered: Int!
  totalPersonsCoveredRevised: Int!
  totalEntitledQuantity: Float
  totalEntitledQuantityRevised: Float
  totalDeliveredQuantity: Float
  totalUndeliveredQuantity: Float
  verificationStatus: CashPlanVerificationStatus!
  paymentRecords(before: String, after: String, first: Int, last: Int, cashPlan: ID, household: ID): PaymentRecordNodeConnection!
  verifications(before: String, after: String, first: Int, last: Int): CashPlanPaymentVerificationNodeConnection!
  bankReconciliationSuccess: Int
  bankReconciliationError: Int
  totalNumberOfHouseholds: Int
  currency: String
}

type CashPlanNodeConnection {
  pageInfo: PageInfo!
  edges: [CashPlanNodeEdge]!
  totalCount: Int
  edgeCount: Int
}

type CashPlanNodeEdge {
  node: CashPlanNode
  cursor: String!
}

type CashPlanPaymentVerificationNode implements Node {
  id: ID!
  createdAt: DateTime!
  updatedAt: DateTime!
  version: BigInt!
  status: CashPlanPaymentVerificationStatus!
  cashPlan: CashPlanNode!
  sampling: CashPlanPaymentVerificationSampling!
  verificationMethod: CashPlanPaymentVerificationVerificationMethod!
  sampleSize: Int
  respondedCount: Int
  receivedCount: Int
  notReceivedCount: Int
  receivedWithProblemsCount: Int
  confidenceInterval: Float
  marginOfError: Float
  rapidProFlowId: String!
  rapidProFlowStartUuid: String!
  ageFilter: AgeFilterObject
  excludedAdminAreasFilter: [String]
  sexFilter: String
  activationDate: DateTime
  completionDate: DateTime
  paymentRecordVerifications(before: String, after: String, first: Int, last: Int): PaymentVerificationNodeConnection!
}

type CashPlanPaymentVerificationNodeConnection {
  pageInfo: PageInfo!
  edges: [CashPlanPaymentVerificationNodeEdge]!
  totalCount: Int
  edgeCount: Int
}

type CashPlanPaymentVerificationNodeEdge {
  node: CashPlanPaymentVerificationNode
  cursor: String!
}

enum CashPlanPaymentVerificationSampling {
  FULL_LIST
  RANDOM
}

enum CashPlanPaymentVerificationStatus {
  PENDING
  ACTIVE
  FINISHED
}

enum CashPlanPaymentVerificationVerificationMethod {
  RAPIDPRO
  XLSX
  MANUAL
}

enum CashPlanStatus {
  DISTRIBUTION_COMPLETED
  DISTRIBUTION_COMPLETED_WITH_ERRORS
  TRANSACTION_COMPLETED
  TRANSACTION_COMPLETED_WITH_ERRORS
}

enum CashPlanVerificationStatus {
  PENDING
  ACTIVE
  FINISHED
}

input CategoryExtrasInput {
  sensitiveGrievanceTicketExtras: SensitiveGrievanceTicketExtras
  grievanceComplaintTicketExtras: GrievanceComplaintTicketExtras
}

type ChartDatasetNode {
  labels: [String]
  datasets: [_DatasetsNode]
}

type ChartDetailedDatasetsNode {
  labels: [String]
  datasets: [_DetailedDatasetsNode]
}

type ChartGrievanceTicketsNode {
  labels: [String]
  datasets: [_DatasetsNode]
  totalNumberOfGrievances: Int
  totalNumberOfFeedback: Int
  totalNumberOfOpenSensitive: Int
}

type ChartPaymentVerification {
  labels: [String]
  datasets: [_DetailedDatasetsNode]
  households: Int
  averageSampleSize: Float
}

type CheckAgainstSanctionListMutation {
  ok: Boolean
  errors: [XlsxRowErrorNode]
}

type ChoiceObject {
  name: String
  value: String
}

type ContentTypeObjectType {
  id: ID!
  appLabel: String!
  model: String!
  logEntries(before: String, after: String, first: Int, last: Int): LogEntryNodeConnection!
  name: String
}

input CopyTargetPopulationInput {
  id: ID
  name: String
}

input CopyTargetPopulationMutationInput {
  targetPopulationData: CopyTargetPopulationInput
  clientMutationId: String
}

type CopyTargetPopulationMutationPayload {
  targetPopulation: TargetPopulationNode
  validationErrors: Arg
  clientMutationId: String
}

type CoreFieldChoiceObject {
  labels: [LabelNode]
  labelEn: String
  value: String
  admin: String
  listName: String
}

type CountAndPercentageNode {
  count: Int
  percentage: Float
}

type CreateDashboardReport {
  success: Boolean
}

input CreateDashboardReportInput {
  reportTypes: [String]!
  businessAreaSlug: String!
  year: Int!
  adminArea: ID
  program: ID
}

input CreateGrievanceTicketExtrasInput {
  category: CategoryExtrasInput
  issueType: IssueTypeExtrasInput
}

input CreateGrievanceTicketInput {
  description: String!
  assignedTo: ID!
  category: Int!
  issueType: Int
  admin: String
  area: String
  language: String!
  consent: Boolean!
  businessArea: ID!
  linkedTickets: [ID]
  extras: CreateGrievanceTicketExtrasInput
}

type CreateGrievanceTicketMutation {
  grievanceTickets: [GrievanceTicketNode]
}

input CreatePaymentVerificationInput {
  cashPlanId: ID!
  sampling: String!
  verificationChannel: String!
  businessAreaSlug: String!
  fullListArguments: FullListArguments
  randomSamplingArguments: RandomSamplingArguments
  rapidProArguments: RapidProArguments
}

type CreatePaymentVerificationMutation {
  cashPlan: CashPlanNode
}

type CreateProgram {
  validationErrors: Arg
  program: ProgramNode
}

input CreateProgramInput {
  name: String
  startDate: Date
  endDate: Date
  description: String
  budget: Decimal
  frequencyOfPayments: String
  sector: String
  scope: String
  cashPlus: Boolean
  populationGoal: Int
  administrativeAreasOfImplementation: String
  businessAreaSlug: String
  individualDataNeeded: Boolean
}

type CreateReport {
  report: ReportNode
}

input CreateReportInput {
  reportType: Int!
  businessAreaSlug: String!
  dateFrom: Date!
  dateTo: Date!
  adminArea: [ID]
  program: ID
}

input CreateTargetPopulationInput {
  name: String!
  targetingCriteria: TargetingCriteriaObjectType!
  businessAreaSlug: String!
  programId: ID!
}

type CreateTargetPopulationMutation {
  validationErrors: Arg
  targetPopulation: TargetPopulationNode
}

input CreateTicketNoteInput {
  description: String!
  ticket: ID!
}

type CreateTicketNoteMutation {
  grievanceTicketNote: TicketNoteNode
}

scalar Date

scalar DateTime

scalar Decimal

type DeduplicationResultNode {
  hitId: ID
  fullName: String
  score: Float
  proximityToScore: Float
  location: String
  age: Int
}

type DeleteProgram {
  ok: Boolean
}

type DeleteRegistrationDataImport {
  ok: Boolean
}

input DeleteTargetPopulationMutationInput {
  targetId: ID!
  clientMutationId: String
}

type DeleteTargetPopulationMutationPayload {
  ok: Boolean
  clientMutationId: String
}

type DiscardCashPlanVerificationMutation {
  cashPlan: CashPlanNode
}

type DjangoDebug {
  sql: [DjangoDebugSQL]
}

type DjangoDebugSQL {
  vendor: String!
  alias: String!
  sql: String
  duration: Float!
  rawSql: String!
  params: String!
  startTime: Float!
  stopTime: Float!
  isSlow: Boolean!
  isSelect: Boolean!
  transId: String
  transStatus: String
  isoLevel: String
  encoding: String
}

type DocumentNode implements Node {
  id: ID!
  createdAt: DateTime!
  updatedAt: DateTime!
  isRemoved: Boolean!
  documentNumber: String!
  photo: String!
  individual: IndividualNode!
  type: DocumentTypeNode!
}

type DocumentNodeConnection {
  pageInfo: PageInfo!
  edges: [DocumentNodeEdge]!
  totalCount: Int
  edgeCount: Int
}

type DocumentNodeEdge {
  node: DocumentNode
  cursor: String!
}

type DocumentTypeNode {
  id: UUID!
  createdAt: DateTime!
  updatedAt: DateTime!
  country: String
  label: String!
  type: DocumentTypeType!
  documents(before: String, after: String, first: Int, last: Int): DocumentNodeConnection!
}

enum DocumentTypeType {
  BIRTH_CERTIFICATE
  DRIVERS_LICENSE
  NATIONAL_ID
  NATIONAL_PASSPORT
  ELECTORAL_CARD
  OTHER
}

input EditCashPlanPaymentVerificationInput {
  cashPlanPaymentVerificationId: ID!
  sampling: String!
  verificationChannel: String!
  businessAreaSlug: String!
  fullListArguments: FullListArguments
  randomSamplingArguments: RandomSamplingArguments
  rapidProArguments: RapidProArguments
}

type EditPaymentVerificationMutation {
  cashPlan: CashPlanNode
}

type FieldAttributeNode {
  id: String
  type: String
  name: String
  labels: [LabelNode]
  labelEn: String
  hint: String
  required: Boolean
  choices: [CoreFieldChoiceObject]
  associatedWith: String
  isFlexField: Boolean
}

type FinalizeTargetPopulationMutation {
  targetPopulation: TargetPopulationNode
}

type FinishCashPlanVerificationMutation {
  cashPlan: CashPlanNode
}

scalar FlexFieldsScalar

input FullListArguments {
  excludedAdminAreas: [String]
}

scalar GeoJSON

input GetCashplanVerificationSampleSizeInput {
  cashPlanId: ID
  sampling: String!
  verificationChannel: String
  businessAreaSlug: String!
  fullListArguments: FullListArguments
  randomSamplingArguments: RandomSamplingArguments
  rapidProArguments: RapidProArguments
}

type GetCashplanVerificationSampleSizeObject {
  paymentRecordCount: Int
  sampleSize: Int
}

input GrievanceComplaintTicketExtras {
  household: ID
  individual: ID
  paymentRecord: [ID]
}

type GrievanceStatusChangeMutation {
  grievanceTicket: GrievanceTicketNode
}

type GrievanceTicketNode implements Node {
  id: ID!
  createdAt: DateTime!
  updatedAt: DateTime!
  version: BigInt!
  userModified: DateTime
  createdBy: UserNode
  assignedTo: UserNode
  status: Int!
  category: Int!
  issueType: Int
  description: String!
  admin: String!
  area: String!
  language: String!
  consent: Boolean!
  businessArea: UserBusinessAreaNode!
  linkedTickets(before: String, after: String, first: Int, last: Int): GrievanceTicketNodeConnection!
  linkedTicketsRelated(before: String, after: String, first: Int, last: Int): GrievanceTicketNodeConnection!
  ticketNotes(before: String, after: String, first: Int, last: Int): TicketNoteNodeConnection!
  complaintTicketDetails: TicketComplaintDetailsNode
  sensitiveTicketDetails: TicketSensitiveDetailsNode
  householdDataUpdateTicketDetails: TicketHouseholdDataUpdateDetailsNode
  individualDataUpdateTicketDetails: TicketIndividualDataUpdateDetailsNode
  addIndividualTicketDetails: TicketAddIndividualDetailsNode
  deleteIndividualTicketDetails: TicketDeleteIndividualDetailsNode
  systemFlaggingTicketDetails: TicketSystemFlaggingDetailsNode
  needsAdjudicationTicketDetails: TicketNeedsAdjudicationDetailsNode
  paymentVerificationTicketDetails: TicketPaymentVerificationDetailsNode
  household: HouseholdNode
  individual: IndividualNode
  paymentRecord: PaymentRecordNode
  relatedTickets: [GrievanceTicketNode]
}

type GrievanceTicketNodeConnection {
  pageInfo: PageInfo!
  edges: [GrievanceTicketNodeEdge]!
  totalCount: Int
  edgeCount: Int
}

type GrievanceTicketNodeEdge {
  node: GrievanceTicketNode
  cursor: String!
}

type GroupAttributeNode {
  id: UUID!
  name: String!
  label: JSONString!
  flexAttributes(flexField: Boolean): [FieldAttributeNode]
  labelEn: String
}

enum HouseholdCollectIndividualData {
  A_
  A_1
  A_0
}

enum HouseholdCurrency {
  A_
  AED
  AFN
  ALL
  AMD
  ANG
  AOA
  ARS
  AUD
  AWG
  AZN
  BAM
  BBD
  BDT
  BGN
  BHD
  BIF
  BMD
  BND
  BOB
  BOV
  BRL
  BSD
  BTN
  BWP
  BYN
  BZD
  CAD
  CDF
  CHF
  CLP
  CNY
  COP
  CRC
  CUC
  CUP
  CVE
  CZK
  DJF
  DKK
  DOP
  DZD
  EGP
  ERN
  ETB
  EUR
  FJD
  FKP
  GBP
  GEL
  GHS
  GIP
  GMD
  GNF
  GTQ
  GYD
  HKD
  HNL
  HRK
  HTG
  HUF
  IDR
  ILS
  INR
  IQD
  IRR
  ISK
  JMD
  JOD
  JPY
  KES
  KGS
  KHR
  KMF
  KPW
  KRW
  KWD
  KYD
  KZT
  LAK
  LBP
  LKR
  LRD
  LSL
  LYD
  MAD
  MDL
  MGA
  MKD
  MMK
  MNT
  MOP
  MRU
  MUR
  MVR
  MWK
  MXN
  MYR
  MZN
  NAD
  NGN
  NIO
  NOK
  NPR
  NZD
  OMR
  PAB
  PEN
  PGK
  PHP
  PKR
  PLN
  PYG
  QAR
  RON
  RSD
  RUB
  RWF
  SAR
  SBD
  SCR
  SDG
  SEK
  SGD
  SHP
  SLL
  SOS
  SRD
  SSP
  STN
  SVC
  SYP
  SZL
  THB
  TJS
  TMT
  TND
  TOP
  TRY
  TTD
  TWD
  TZS
  UAH
  UGX
  USD
  UYU
  UYW
  UZS
  VES
  VND
  VUV
  WST
  XAF
  XAG
  XAU
  XCD
  XOF
  XPF
  YER
  ZAR
  ZMW
  ZWL
}

type HouseholdDataChangeApproveMutation {
  grievanceTicket: GrievanceTicketNode
}

input HouseholdDataUpdateIssueTypeExtras {
  household: ID!
  householdData: HouseholdUpdateDataObjectType!
}

type HouseholdNode implements Node {
  id: ID!
  createdAt: DateTime!
  updatedAt: DateTime!
  isRemoved: Boolean!
  removedDate: DateTime
  lastSyncAt: DateTime
  version: BigInt!
  withdrawn: Boolean!
  withdrawnDate: DateTime
  consentSign: String!
  consent: Boolean
  consentSharing: [String]
  residenceStatus: HouseholdResidenceStatus!
  countryOrigin: String
  country: String
  size: Int!
  address: String!
  adminArea: AdminAreaNode
  representatives(before: String, after: String, first: Int, last: Int): IndividualNodeConnection!
  geopoint: GeoJSON
  femaleAgeGroup05Count: Int
  femaleAgeGroup611Count: Int
  femaleAgeGroup1217Count: Int
  femaleAgeGroup1859Count: Int
  femaleAgeGroup60Count: Int
  pregnantCount: Int
  maleAgeGroup05Count: Int
  maleAgeGroup611Count: Int
  maleAgeGroup1217Count: Int
  maleAgeGroup1859Count: Int
  maleAgeGroup60Count: Int
  femaleAgeGroup05DisabledCount: Int
  femaleAgeGroup611DisabledCount: Int
  femaleAgeGroup1217DisabledCount: Int
  femaleAgeGroup1859DisabledCount: Int
  femaleAgeGroup60DisabledCount: Int
  maleAgeGroup05DisabledCount: Int
  maleAgeGroup611DisabledCount: Int
  maleAgeGroup1217DisabledCount: Int
  maleAgeGroup1859DisabledCount: Int
  maleAgeGroup60DisabledCount: Int
  registrationDataImport: RegistrationDataImportNode!
  programs(before: String, after: String, first: Int, last: Int, name: String): ProgramNodeConnection!
  returnee: Boolean
  flexFields: FlexFieldsScalar
  firstRegistrationDate: DateTime!
  lastRegistrationDate: DateTime!
  headOfHousehold: IndividualNode!
  fchildHoh: Boolean
  childHoh: Boolean
  unicefId: String!
  businessArea: UserBusinessAreaNode!
  start: DateTime
  deviceid: String!
  nameEnumerator: String!
  orgEnumerator: HouseholdOrgEnumerator!
  orgNameEnumerator: String!
  village: String!
  registrationMethod: HouseholdRegistrationMethod!
  collectIndividualData: HouseholdCollectIndividualData!
  currency: HouseholdCurrency!
  unhcrId: String!
  paymentRecords(before: String, after: String, first: Int, last: Int, cashPlan: ID, household: ID): PaymentRecordNodeConnection!
  complaintTicketDetails(before: String, after: String, first: Int, last: Int): TicketComplaintDetailsNodeConnection!
  sensitiveTicketDetails(before: String, after: String, first: Int, last: Int): TicketSensitiveDetailsNodeConnection!
  householdDataUpdateTicketDetails(before: String, after: String, first: Int, last: Int): TicketHouseholdDataUpdateDetailsNodeConnection!
  addIndividualTicketDetails(before: String, after: String, first: Int, last: Int): TicketAddIndividualDetailsNodeConnection!
  individualsAndRoles: [IndividualRoleInHouseholdNode!]!
  individuals(before: String, after: String, first: Int, last: Int): IndividualNodeConnection!
  targetPopulations(before: String, after: String, first: Int, last: Int, name: String, createdByName: String, createdAt: DateTime, updatedAt: DateTime, status: String, households: [ID], candidateListTotalHouseholdsMin: Int, candidateListTotalHouseholdsMax: Int, candidateListTotalIndividualsMin: Int, candidateListTotalIndividualsMax: Int, finalListTotalHouseholdsMin: Int, finalListTotalHouseholdsMax: Int, finalListTotalIndividualsMin: Int, finalListTotalIndividualsMax: Int, businessArea: String, program: [ID], orderBy: String): TargetPopulationNodeConnection!
  selections: [HouseholdSelection!]!
  totalCashReceived: Decimal
  selection: HouseholdSelection
  sanctionListPossibleMatch: Boolean
  sanctionListConfirmedMatch: Boolean
  hasDuplicates: Boolean
  admin1: AdminAreaNode
  admin2: AdminAreaNode
  status: String
}

type HouseholdNodeConnection {
  pageInfo: PageInfo!
  edges: [HouseholdNodeEdge]!
  totalCount: Int
  individualsCount: Int
  edgeCount: Int
}

type HouseholdNodeEdge {
  node: HouseholdNode
  cursor: String!
}

enum HouseholdOrgEnumerator {
  A_
  UNICEF
  PARTNER
}

enum HouseholdRegistrationMethod {
  A_
  HH_REGISTRATION
  COMMUNITY
}

enum HouseholdResidenceStatus {
  A_
  IDP
  REFUGEE
  OTHERS_OF_CONCERN
  HOST
  NON_HOST
}

type HouseholdSelection {
  id: UUID!
  createdAt: DateTime!
  updatedAt: DateTime!
  household: HouseholdNode!
  targetPopulation: TargetPopulationNode!
  vulnerabilityScore: Float
  final: Boolean!
}

input HouseholdUpdateDataObjectType {
  status: String
  consent: Boolean
  consentSharing: [String]
  residenceStatus: String
  countryOrigin: String
  country: String
  size: Int
  address: String
  femaleAgeGroup05Count: Int
  femaleAgeGroup611Count: Int
  femaleAgeGroup1217Count: Int
  pregnantCount: Int
  maleAgeGroup05Count: Int
  maleAgeGroup611Count: Int
  maleAgeGroup1217Count: Int
  femaleAgeGroup05DisabledCount: Int
  femaleAgeGroup611DisabledCount: Int
  femaleAgeGroup1217DisabledCount: Int
  maleAgeGroup05DisabledCount: Int
  maleAgeGroup611DisabledCount: Int
  maleAgeGroup1217DisabledCount: Int
  returnee: Boolean
  fchildHoh: Boolean
  childHoh: Boolean
  start: DateTime
  end: DateTime
  nameEnumerator: String
  orgEnumerator: String
  orgNameEnumerator: String
  village: String
  flexFields: Arg
}

enum ImportDataDataType {
  XLSX
  JSON
}

type ImportDataNode implements Node {
  id: ID!
  createdAt: DateTime!
  updatedAt: DateTime!
  file: String!
  dataType: ImportDataDataType!
  numberOfHouseholds: Int!
  numberOfIndividuals: Int!
  registrationDataImport: RegistrationDataImportDatahubNode
}

type ImportXlsxCashPlanVerification {
  cashPlan: CashPlanNode
  errors: [XlsxErrorNode]
}

type ImportedDocumentNode implements Node {
  id: ID!
  createdAt: DateTime!
  updatedAt: DateTime!
  documentNumber: String!
  photo: String!
  individual: ImportedIndividualNode!
  type: ImportedDocumentTypeNode!
}

type ImportedDocumentNodeConnection {
  pageInfo: PageInfo!
  edges: [ImportedDocumentNodeEdge]!
  totalCount: Int
  edgeCount: Int
}

type ImportedDocumentNodeEdge {
  node: ImportedDocumentNode
  cursor: String!
}

enum ImportedDocumentTypeCountry {
  AF
  AX
  AL
  DZ
  AS
  AD
  AO
  AI
  AQ
  AG
  AR
  AM
  AW
  AU
  AT
  AZ
  BS
  BH
  BD
  BB
  BY
  BE
  BZ
  BJ
  BM
  BT
  BO
  BQ
  BA
  BW
  BV
  BR
  IO
  BN
  BG
  BF
  BI
  CV
  KH
  CM
  CA
  KY
  CF
  TD
  CL
  CN
  CX
  CC
  CO
  KM
  CG
  CD
  CK
  CR
  CI
  HR
  CU
  CW
  CY
  CZ
  DK
  DJ
  DM
  DO
  EC
  EG
  SV
  GQ
  ER
  EE
  SZ
  ET
  FK
  FO
  FJ
  FI
  FR
  GF
  PF
  TF
  GA
  GM
  GE
  DE
  GH
  GI
  GR
  GL
  GD
  GP
  GU
  GT
  GG
  GN
  GW
  GY
  HT
  HM
  VA
  HN
  HK
  HU
  IS
  IN
  ID
  IR
  IQ
  IE
  IM
  IL
  IT
  JM
  JP
  JE
  JO
  KZ
  KE
  KI
  KW
  KG
  LA
  LV
  LB
  LS
  LR
  LY
  LI
  LT
  LU
  MO
  MG
  MW
  MY
  MV
  ML
  MT
  MH
  MQ
  MR
  MU
  YT
  MX
  FM
  MD
  MC
  MN
  ME
  MS
  MA
  MZ
  MM
  NA
  NR
  NP
  NL
  NC
  NZ
  NI
  NE
  NG
  NU
  NF
  KP
  MK
  MP
  NO
  OM
  PK
  PW
  PS
  PA
  PG
  PY
  PE
  PH
  PN
  PL
  PT
  PR
  QA
  RE
  RO
  RU
  RW
  BL
  SH
  KN
  LC
  MF
  PM
  VC
  WS
  SM
  ST
  SA
  SN
  RS
  SC
  SL
  SG
  SX
  SK
  SI
  SB
  SO
  ZA
  GS
  KR
  SS
  ES
  LK
  SD
  SR
  SJ
  SE
  CH
  SY
  TW
  TJ
  TZ
  TH
  TL
  TG
  TK
  TO
  TT
  TN
  TR
  TM
  TC
  TV
  UG
  UA
  AE
  GB
  UM
  US
  U
  UY
  UZ
  VU
  VE
  VN
  VG
  VI
  WF
  EH
  YE
  ZM
  ZW
}

type ImportedDocumentTypeNode {
  id: UUID!
  createdAt: DateTime!
  updatedAt: DateTime!
  country: ImportedDocumentTypeCountry!
  label: String!
  type: ImportedDocumentTypeType!
  documents(before: String, after: String, first: Int, last: Int): ImportedDocumentNodeConnection!
}

enum ImportedDocumentTypeType {
  BIRTH_CERTIFICATE
  DRIVERS_LICENSE
  NATIONAL_ID
  NATIONAL_PASSPORT
  ELECTORAL_CARD
  OTHER
}

enum ImportedHouseholdCollectIndividualData {
  A_
  A_1
  A_0
}

enum ImportedHouseholdConsentSharing {
  A_
  UNICEF
  HUMANITARIAN_PARTNER
  PRIVATE_PARTNER
  GOVERNMENT_PARTNER
}

enum ImportedHouseholdCurrency {
  A_
  AED
  AFN
  ALL
  AMD
  ANG
  AOA
  ARS
  AUD
  AWG
  AZN
  BAM
  BBD
  BDT
  BGN
  BHD
  BIF
  BMD
  BND
  BOB
  BOV
  BRL
  BSD
  BTN
  BWP
  BYN
  BZD
  CAD
  CDF
  CHF
  CLP
  CNY
  COP
  CRC
  CUC
  CUP
  CVE
  CZK
  DJF
  DKK
  DOP
  DZD
  EGP
  ERN
  ETB
  EUR
  FJD
  FKP
  GBP
  GEL
  GHS
  GIP
  GMD
  GNF
  GTQ
  GYD
  HKD
  HNL
  HRK
  HTG
  HUF
  IDR
  ILS
  INR
  IQD
  IRR
  ISK
  JMD
  JOD
  JPY
  KES
  KGS
  KHR
  KMF
  KPW
  KRW
  KWD
  KYD
  KZT
  LAK
  LBP
  LKR
  LRD
  LSL
  LYD
  MAD
  MDL
  MGA
  MKD
  MMK
  MNT
  MOP
  MRU
  MUR
  MVR
  MWK
  MXN
  MYR
  MZN
  NAD
  NGN
  NIO
  NOK
  NPR
  NZD
  OMR
  PAB
  PEN
  PGK
  PHP
  PKR
  PLN
  PYG
  QAR
  RON
  RSD
  RUB
  RWF
  SAR
  SBD
  SCR
  SDG
  SEK
  SGD
  SHP
  SLL
  SOS
  SRD
  SSP
  STN
  SVC
  SYP
  SZL
  THB
  TJS
  TMT
  TND
  TOP
  TRY
  TTD
  TWD
  TZS
  UAH
  UGX
  USD
  UYU
  UYW
  UZS
  VES
  VND
  VUV
  WST
  XAF
  XAG
  XAU
  XCD
  XOF
  XPF
  YER
  ZAR
  ZMW
  ZWL
}

type ImportedHouseholdNode implements Node {
  id: ID!
  createdAt: DateTime!
  updatedAt: DateTime!
  consentSign: String!
  consent: Boolean
  consentSharing: ImportedHouseholdConsentSharing!
  residenceStatus: ImportedHouseholdResidenceStatus!
  countryOrigin: String
  size: Int!
  address: String!
  country: String
<<<<<<< HEAD
  admin1: String
  admin2: String
=======
  admin1: String!
  admin1Title: String!
  admin2: String!
  admin2Title: String!
>>>>>>> 413c8064
  geopoint: GeoJSON
  femaleAgeGroup05Count: Int
  femaleAgeGroup611Count: Int
  femaleAgeGroup1217Count: Int
  femaleAgeGroup1859Count: Int
  femaleAgeGroup60Count: Int
  pregnantCount: Int
  maleAgeGroup05Count: Int
  maleAgeGroup611Count: Int
  maleAgeGroup1217Count: Int
  maleAgeGroup1859Count: Int
  maleAgeGroup60Count: Int
  femaleAgeGroup05DisabledCount: Int
  femaleAgeGroup611DisabledCount: Int
  femaleAgeGroup1217DisabledCount: Int
  femaleAgeGroup1859DisabledCount: Int
  femaleAgeGroup60DisabledCount: Int
  maleAgeGroup05DisabledCount: Int
  maleAgeGroup611DisabledCount: Int
  maleAgeGroup1217DisabledCount: Int
  maleAgeGroup1859DisabledCount: Int
  maleAgeGroup60DisabledCount: Int
  headOfHousehold: ImportedIndividualNode
  fchildHoh: Boolean
  childHoh: Boolean
  registrationDataImport: RegistrationDataImportDatahubNode!
  firstRegistrationDate: DateTime!
  lastRegistrationDate: DateTime!
  returnee: Boolean
  flexFields: Arg
  start: DateTime
  deviceid: String!
  nameEnumerator: String!
  orgEnumerator: ImportedHouseholdOrgEnumerator
  orgNameEnumerator: String!
  village: String!
  registrationMethod: ImportedHouseholdRegistrationMethod!
  collectIndividualData: ImportedHouseholdCollectIndividualData!
  currency: ImportedHouseholdCurrency!
  unhcrId: String!
  koboSubmissionUuid: UUID
  koboAssetId: String!
  koboSubmissionTime: DateTime
  individuals(before: String, after: String, first: Int, last: Int): ImportedIndividualNodeConnection!
  hasDuplicates: Boolean
}

type ImportedHouseholdNodeConnection {
  pageInfo: PageInfo!
  edges: [ImportedHouseholdNodeEdge]!
  totalCount: Int
  edgeCount: Int
}

type ImportedHouseholdNodeEdge {
  node: ImportedHouseholdNode
  cursor: String!
}

enum ImportedHouseholdOrgEnumerator {
  A_
  UNICEF
  PARTNER
}

enum ImportedHouseholdRegistrationMethod {
  A_
  HH_REGISTRATION
  COMMUNITY
}

enum ImportedHouseholdResidenceStatus {
  A_
  IDP
  REFUGEE
  OTHERS_OF_CONCERN
  HOST
  NON_HOST
}

enum ImportedIndividualCommsDisability {
  A_
  SOME_DIFFICULTY
  LOT_DIFFICULTY
  CANNOT_DO
}

enum ImportedIndividualDeduplicationBatchStatus {
  SIMILAR_IN_BATCH
  DUPLICATE_IN_BATCH
  UNIQUE_IN_BATCH
  NOT_PROCESSED
}

enum ImportedIndividualDeduplicationGoldenRecordStatus {
  UNIQUE
  DUPLICATE
  NEEDS_ADJUDICATION
  NOT_PROCESSED
}

enum ImportedIndividualHearingDisability {
  A_
  SOME_DIFFICULTY
  LOT_DIFFICULTY
  CANNOT_DO
}

type ImportedIndividualIdentityNode {
  id: ID!
  individual: ImportedIndividualNode!
  documentNumber: String!
  type: String
}

enum ImportedIndividualMaritalStatus {
  A_
  SINGLE
  MARRIED
  WIDOWED
  DIVORCED
  SEPARATED
}

enum ImportedIndividualMemoryDisability {
  A_
  SOME_DIFFICULTY
  LOT_DIFFICULTY
  CANNOT_DO
}

type ImportedIndividualNode implements Node {
  id: ID!
  createdAt: DateTime!
  updatedAt: DateTime!
  individualId: String!
  photo: String!
  fullName: String!
  givenName: String!
  middleName: String!
  familyName: String!
  relationship: String
  sex: ImportedIndividualSex!
  birthDate: Date!
  estimatedBirthDate: Boolean
  maritalStatus: ImportedIndividualMaritalStatus!
  phoneNo: String!
  phoneNoAlternative: String!
  household: ImportedHouseholdNode
  registrationDataImport: RegistrationDataImportDatahubNode!
  disability: Boolean!
  workStatus: ImportedIndividualWorkStatus
  firstRegistrationDate: Date!
  lastRegistrationDate: Date!
  deduplicationBatchStatus: ImportedIndividualDeduplicationBatchStatus
  deduplicationGoldenRecordStatus: ImportedIndividualDeduplicationGoldenRecordStatus
  deduplicationBatchResults: [DeduplicationResultNode]
  deduplicationGoldenRecordResults: [DeduplicationResultNode]
  flexFields: Arg
  pregnant: Boolean
  observedDisability: ImportedIndividualObservedDisability!
  seeingDisability: ImportedIndividualSeeingDisability
  hearingDisability: ImportedIndividualHearingDisability
  physicalDisability: ImportedIndividualPhysicalDisability
  memoryDisability: ImportedIndividualMemoryDisability
  selfcareDisability: ImportedIndividualSelfcareDisability
  commsDisability: ImportedIndividualCommsDisability
  whoAnswersPhone: String!
  whoAnswersAltPhone: String!
  importedhousehold: ImportedHouseholdNode
  documents(before: String, after: String, first: Int, last: Int): ImportedDocumentNodeConnection!
  identities: [ImportedIndividualIdentityNode!]!
  role: String
}

type ImportedIndividualNodeConnection {
  pageInfo: PageInfo!
  edges: [ImportedIndividualNodeEdge]!
  totalCount: Int
  edgeCount: Int
}

type ImportedIndividualNodeEdge {
  node: ImportedIndividualNode
  cursor: String!
}

enum ImportedIndividualObservedDisability {
  NONE
  SEEING
  HEARING
  WALKING
  MEMORY
  SELF_CARE
  COMMUNICATING
}

enum ImportedIndividualPhysicalDisability {
  A_
  SOME_DIFFICULTY
  LOT_DIFFICULTY
  CANNOT_DO
}

enum ImportedIndividualSeeingDisability {
  A_
  SOME_DIFFICULTY
  LOT_DIFFICULTY
  CANNOT_DO
}

enum ImportedIndividualSelfcareDisability {
  A_
  SOME_DIFFICULTY
  LOT_DIFFICULTY
  CANNOT_DO
}

enum ImportedIndividualSex {
  MALE
  FEMALE
}

enum ImportedIndividualWorkStatus {
  A_1
  A_0
  NOT_PROVIDED
}

enum IndividualCommsDisability {
  A_
  SOME_DIFFICULTY
  LOT_DIFFICULTY
  CANNOT_DO
}

type IndividualDataChangeApproveMutation {
  grievanceTicket: GrievanceTicketNode
}

input IndividualDataUpdateIssueTypeExtras {
  individual: ID!
  individualData: IndividualUpdateDataObjectType!
}

enum IndividualDeduplicationBatchStatus {
  SIMILAR_IN_BATCH
  DUPLICATE_IN_BATCH
  UNIQUE_IN_BATCH
  NOT_PROCESSED
}

enum IndividualDeduplicationGoldenRecordStatus {
  UNIQUE
  DUPLICATE
  NEEDS_ADJUDICATION
  NOT_PROCESSED
}

input IndividualDeleteIssueTypeExtras {
  individual: ID!
}

input IndividualDocumentObjectType {
  country: String!
  type: String!
  number: String!
}

enum IndividualHearingDisability {
  A_
  SOME_DIFFICULTY
  LOT_DIFFICULTY
  CANNOT_DO
}

type IndividualIdentityNode {
  id: ID!
  individual: IndividualNode!
  number: String!
  type: String
}

enum IndividualMaritalStatus {
  A_
  SINGLE
  MARRIED
  WIDOWED
  DIVORCED
  SEPARATED
}

enum IndividualMemoryDisability {
  A_
  SOME_DIFFICULTY
  LOT_DIFFICULTY
  CANNOT_DO
}

type IndividualNode implements Node {
  id: ID!
  createdAt: DateTime!
  updatedAt: DateTime!
  isRemoved: Boolean!
  removedDate: DateTime
  lastSyncAt: DateTime
  version: BigInt!
  duplicate: Boolean!
  duplicateDate: DateTime
  withdrawn: Boolean!
  withdrawnDate: DateTime
  individualId: String!
  photo: String
  fullName: String!
  givenName: String!
  middleName: String!
  familyName: String!
  sex: IndividualSex!
  birthDate: Date!
  estimatedBirthDate: Boolean
  maritalStatus: IndividualMaritalStatus!
  phoneNo: String!
  phoneNoAlternative: String!
  relationship: IndividualRelationship
  household: HouseholdNode
  registrationDataImport: RegistrationDataImportNode
  disability: Boolean!
  workStatus: IndividualWorkStatus
  firstRegistrationDate: Date!
  lastRegistrationDate: Date!
  flexFields: FlexFieldsScalar
  enrolledInNutritionProgramme: Boolean
  administrationOfRutf: Boolean
  unicefId: String!
  deduplicationGoldenRecordStatus: IndividualDeduplicationGoldenRecordStatus!
  deduplicationBatchStatus: IndividualDeduplicationBatchStatus!
  deduplicationGoldenRecordResults: [DeduplicationResultNode]
  deduplicationBatchResults: [DeduplicationResultNode]
  importedIndividualId: UUID
  sanctionListPossibleMatch: Boolean!
  sanctionListConfirmedMatch: Boolean!
  sanctionListLastCheck: DateTime
  pregnant: Boolean
  observedDisability: [String]
  seeingDisability: IndividualSeeingDisability
  hearingDisability: IndividualHearingDisability
  physicalDisability: IndividualPhysicalDisability
  memoryDisability: IndividualMemoryDisability
  selfcareDisability: IndividualSelfcareDisability
  commsDisability: IndividualCommsDisability
  whoAnswersPhone: String!
  whoAnswersAltPhone: String!
  businessArea: UserBusinessAreaNode!
  paymentRecords(before: String, after: String, first: Int, last: Int, cashPlan: ID, household: ID): PaymentRecordNodeConnection!
  complaintTicketDetails(before: String, after: String, first: Int, last: Int): TicketComplaintDetailsNodeConnection!
  sensitiveTicketDetails(before: String, after: String, first: Int, last: Int): TicketSensitiveDetailsNodeConnection!
  individualDataUpdateTicketDetails(before: String, after: String, first: Int, last: Int): TicketIndividualDataUpdateDetailsNodeConnection!
  deleteIndividualTicketDetails(before: String, after: String, first: Int, last: Int): TicketDeleteIndividualDetailsNodeConnection!
  ticketsystemflaggingdetailsSet(before: String, after: String, first: Int, last: Int): TicketSystemFlaggingDetailsNodeConnection!
  representedHouseholds(before: String, after: String, first: Int, last: Int): HouseholdNodeConnection!
  headingHousehold: HouseholdNode
  documents(before: String, after: String, first: Int, last: Int): DocumentNodeConnection!
  identities: [IndividualIdentityNode!]!
  householdsAndRoles: [IndividualRoleInHouseholdNode!]!
  status: String
  role: String
}

type IndividualNodeConnection {
  pageInfo: PageInfo!
  edges: [IndividualNodeEdge]!
  totalCount: Int
  edgeCount: Int
}

type IndividualNodeEdge {
  node: IndividualNode
  cursor: String!
}

enum IndividualPhysicalDisability {
  A_
  SOME_DIFFICULTY
  LOT_DIFFICULTY
  CANNOT_DO
}

enum IndividualRelationship {
  UNKNOWN
  NON_BENEFICIARY
  HEAD
  SON_DAUGHTER
  WIFE_HUSBAND
  BROTHER_SISTER
  MOTHER_FATHER
  AUNT_UNCLE
  GRANDMOTHER_GRANDFATHER
  MOTHERINLAW_FATHERINLAW
  DAUGHTERINLAW_SONINLAW
  SISTERINLAW_BROTHERINLAW
  GRANDDAUGHER_GRANDSON
  NEPHEW_NIECE
  COUSIN
}

type IndividualRoleInHouseholdNode {
  id: UUID!
  createdAt: DateTime!
  updatedAt: DateTime!
  lastSyncAt: DateTime
  individual: IndividualNode!
  household: HouseholdNode!
  role: IndividualRoleInHouseholdRole
}

enum IndividualRoleInHouseholdRole {
  PRIMARY
  ALTERNATE
  NO_ROLE
}

enum IndividualSeeingDisability {
  A_
  SOME_DIFFICULTY
  LOT_DIFFICULTY
  CANNOT_DO
}

enum IndividualSelfcareDisability {
  A_
  SOME_DIFFICULTY
  LOT_DIFFICULTY
  CANNOT_DO
}

enum IndividualSex {
  MALE
  FEMALE
}

input IndividualUpdateDataObjectType {
  status: String
  fullName: String
  givenName: String
  middleName: String
  familyName: String
  sex: String
  birthDate: Date
  estimatedBirthDate: Boolean
  maritalStatus: String
  phoneNo: String
  phoneNoAlternative: String
  relationship: String
  disability: Boolean
  workStatus: String
  enrolledInNutritionProgramme: Boolean
  administrationOfRutf: Boolean
  pregnant: Boolean
  observedDisability: [String]
  seeingDisability: String
  hearingDisability: String
  physicalDisability: String
  memoryDisability: String
  selfcareDisability: String
  commsDisability: String
  whoAnswersPhone: String
  whoAnswersAltPhone: String
  role: String
  documents: [IndividualDocumentObjectType]
  documentsToRemove: [ID]
  flexFields: Arg
}

enum IndividualWorkStatus {
  A_1
  A_0
  NOT_PROVIDED
}

input IssueTypeExtrasInput {
  householdDataUpdateIssueTypeExtras: HouseholdDataUpdateIssueTypeExtras
  individualDataUpdateIssueTypeExtras: IndividualDataUpdateIssueTypeExtras
  individualDeleteIssueTypeExtras: IndividualDeleteIssueTypeExtras
  addIndividualIssueTypeExtras: AddIndividualIssueTypeExtras
}

type IssueTypesObject {
  category: String
  label: String
  subCategories: [ChoiceObject]
}

scalar JSONString

type KoboAssetObject {
  id: String
  name: String
  sector: String
  country: String
  assetType: String
  dateModified: DateTime
  deploymentActive: Boolean
  hasDeployment: Boolean
  xlsLink: String
}

type KoboAssetObjectConnection {
  pageInfo: PageInfo!
  edges: [KoboAssetObjectEdge]!
  totalCount: Int
}

type KoboAssetObjectEdge {
  node: KoboAssetObject
  cursor: String!
}

type KoboErrorNode {
  header: String
  message: String
}

type LabelNode {
  language: String
  label: String
}

enum LogEntryAction {
  CREATE
  UPDATE
  DELETE
  SOFT_DELETE
}

type LogEntryNode implements Node {
  id: ID!
  contentType: ContentTypeObjectType
  objectId: UUID
  action: LogEntryAction!
  objectRepr: String!
  changes: Arg
  user: UserNode
  businessArea: UserBusinessAreaNode
  timestamp: DateTime
}

type LogEntryNodeConnection {
  pageInfo: PageInfo!
  edges: [LogEntryNodeEdge]!
  totalCount: Int
  edgeCount: Int
}

type LogEntryNodeEdge {
  node: LogEntryNode
  cursor: String!
}

type MergeRegistrationDataImportMutation {
  registrationDataImport: RegistrationDataImportNode
}

type Mutations {
  createReport(reportData: CreateReportInput!): CreateReport
  createDashboardReport(reportData: CreateDashboardReportInput!): CreateDashboardReport
  createGrievanceTicket(input: CreateGrievanceTicketInput!): CreateGrievanceTicketMutation
  updateGrievanceTicket(input: UpdateGrievanceTicketInput!, version: BigInt): UpdateGrievanceTicketMutation
  grievanceStatusChange(grievanceTicketId: ID, status: Int, version: BigInt): GrievanceStatusChangeMutation
  createTicketNote(noteInput: CreateTicketNoteInput!, version: BigInt): CreateTicketNoteMutation
  approveIndividualDataChange(approvedDocumentsToCreate: [Int], approvedDocumentsToRemove: [Int], flexFieldsApproveData: JSONString, grievanceTicketId: ID!, individualApproveData: JSONString, version: BigInt): IndividualDataChangeApproveMutation
  approveHouseholdDataChange(flexFieldsApproveData: JSONString, grievanceTicketId: ID!, householdApproveData: JSONString, version: BigInt): HouseholdDataChangeApproveMutation
  approveAddIndividual(approveStatus: Boolean!, grievanceTicketId: ID!, version: BigInt): SimpleApproveMutation
  approveDeleteIndividual(approveStatus: Boolean!, grievanceTicketId: ID!, version: BigInt): SimpleApproveMutation
  approveSystemFlagging(approveStatus: Boolean!, grievanceTicketId: ID!, version: BigInt): SimpleApproveMutation
  approveNeedsAdjudication(grievanceTicketId: ID!, selectedIndividualId: ID!, version: BigInt): NeedsAdjudicationApproveMutation
  reassignRole(grievanceTicketId: ID!, householdId: ID!, householdVersion: BigInt, individualId: ID!, individualVersion: BigInt, role: String!, version: BigInt): ReassignRoleMutation
  createCashPlanPaymentVerification(input: CreatePaymentVerificationInput!): CreatePaymentVerificationMutation
  editCashPlanPaymentVerification(input: EditCashPlanPaymentVerificationInput!, version: BigInt): EditPaymentVerificationMutation
  importXlsxCashPlanVerification(cashPlanVerificationId: ID!, file: Upload!): ImportXlsxCashPlanVerification
  activateCashPlanPaymentVerification(cashPlanVerificationId: ID!, version: BigInt): ActivateCashPlanVerificationMutation
  finishCashPlanPaymentVerification(cashPlanVerificationId: ID!, version: BigInt): FinishCashPlanVerificationMutation
  discardCashPlanPaymentVerification(cashPlanVerificationId: ID!, version: BigInt): DiscardCashPlanVerificationMutation
  updatePaymentVerificationStatusAndReceivedAmount(paymentVerificationId: ID!, receivedAmount: Decimal!, status: PaymentVerificationStatusForUpdate, version: BigInt): UpdatePaymentVerificationStatusAndReceivedAmount
  updatePaymentVerificationReceivedAndReceivedAmount(paymentVerificationId: ID!, received: Boolean!, receivedAmount: Decimal!, version: BigInt): UpdatePaymentVerificationReceivedAndReceivedAmount
  createTargetPopulation(input: CreateTargetPopulationInput!): CreateTargetPopulationMutation
  updateTargetPopulation(input: UpdateTargetPopulationInput!, version: BigInt): UpdateTargetPopulationMutation
  copyTargetPopulation(input: CopyTargetPopulationMutationInput!): CopyTargetPopulationMutationPayload
  deleteTargetPopulation(input: DeleteTargetPopulationMutationInput!): DeleteTargetPopulationMutationPayload
  approveTargetPopulation(id: ID!, version: BigInt): ApproveTargetPopulationMutation
  unapproveTargetPopulation(id: ID!, version: BigInt): UnapproveTargetPopulationMutation
  finalizeTargetPopulation(id: ID!, version: BigInt): FinalizeTargetPopulationMutation
  setSteficonRuleOnTargetPopulation(input: SetSteficonRuleOnTargetPopulationMutationInput!): SetSteficonRuleOnTargetPopulationMutationPayload
  createProgram(programData: CreateProgramInput!): CreateProgram
  updateProgram(programData: UpdateProgramInput, version: BigInt): UpdateProgram
  deleteProgram(programId: String!): DeleteProgram
  uploadImportDataXlsxFile(businessAreaSlug: String!, file: Upload!): UploadImportDataXLSXFile
  deleteRegistrationDataImport(registrationDataImportId: String!): DeleteRegistrationDataImport
  registrationXlsxImport(registrationDataImportData: RegistrationXlsxImportMutationInput!): RegistrationXlsxImportMutation
  registrationKoboImport(registrationDataImportData: RegistrationKoboImportMutationInput!): RegistrationKoboImportMutation
  saveKoboImportData(businessAreaSlug: String!, uid: Upload!): SaveKoboProjectImportDataMutation
  mergeRegistrationDataImport(id: ID!, version: BigInt): MergeRegistrationDataImportMutation
  rerunDedupe(registrationDataImportDatahubId: ID!, version: BigInt): RegistrationDeduplicationMutation
  checkAgainstSanctionList(file: Upload!): CheckAgainstSanctionListMutation
}

type NeedsAdjudicationApproveMutation {
  grievanceTicket: GrievanceTicketNode
}

interface Node {
  id: ID!
}

type PageInfo {
  hasNextPage: Boolean!
  hasPreviousPage: Boolean!
  startCursor: String
  endCursor: String
}

enum PaymentRecordDeliveryType {
  CARDLESS_CASH_WITHDRAWAL
  CASH
  CASH_BY_FSP
  CHEQUE
  DEPOSIT_TO_CARD
  IN_KIND
  MOBILE_MONEY
  OTHER
  PRE_PAID_CARD
  REFERRAL
  TRANSFER
  TRANSFER_TO_ACCOUNT
  VOUCHER
}

enum PaymentRecordEntitlementCardStatus {
  ACTIVE
  INACTIVE
}

type PaymentRecordNode implements Node {
  id: ID!
  createdAt: DateTime!
  updatedAt: DateTime!
  version: BigInt!
  businessArea: UserBusinessAreaNode!
  status: PaymentRecordStatus!
  statusDate: DateTime!
  caId: String
  caHashId: UUID
  cashPlan: CashPlanNode
  household: HouseholdNode!
  headOfHousehold: IndividualNode
  fullName: String!
  totalPersonsCovered: Int!
  distributionModality: String!
  targetPopulation: TargetPopulationNode!
  targetPopulationCashAssistId: String!
  entitlementCardNumber: String
  entitlementCardStatus: PaymentRecordEntitlementCardStatus
  entitlementCardIssueDate: Date
  deliveryType: PaymentRecordDeliveryType!
  currency: String!
  entitlementQuantity: Float!
  deliveredQuantity: Float!
  deliveredQuantityUsd: Float
  deliveryDate: DateTime!
  serviceProvider: ServiceProviderNode!
  transactionReferenceId: String
  visionId: String
  registrationCaId: String
  verifications(before: String, after: String, first: Int, last: Int): PaymentVerificationNodeConnection!
  complaintTicketDetails(before: String, after: String, first: Int, last: Int): TicketComplaintDetailsNodeConnection!
  sensitiveTicketDetails(before: String, after: String, first: Int, last: Int): TicketSensitiveDetailsNodeConnection!
}

type PaymentRecordNodeConnection {
  pageInfo: PageInfo!
  edges: [PaymentRecordNodeEdge]!
  totalCount: Int
  edgeCount: Int
}

type PaymentRecordNodeEdge {
  node: PaymentRecordNode
  cursor: String!
}

enum PaymentRecordStatus {
  TRANSACTION_SUCCESSFUL
  TRANSACTION_PENDING
  TRANSACTION_ERRONEOUS
}

type PaymentVerificationNode implements Node {
  id: ID!
  createdAt: DateTime!
  updatedAt: DateTime!
  version: BigInt!
  cashPlanPaymentVerification: CashPlanPaymentVerificationNode!
  paymentRecord: PaymentRecordNode!
  status: PaymentVerificationStatus!
  statusDate: Date
  receivedAmount: Float
  ticketDetails(before: String, after: String, first: Int, last: Int): TicketPaymentVerificationDetailsNodeConnection!
}

type PaymentVerificationNodeConnection {
  pageInfo: PageInfo!
  edges: [PaymentVerificationNodeEdge]!
  totalCount: Int
  edgeCount: Int
}

type PaymentVerificationNodeEdge {
  node: PaymentVerificationNode
  cursor: String!
}

enum PaymentVerificationStatus {
  PENDING
  RECEIVED
  NOT_RECEIVED
  RECEIVED_WITH_ISSUES
}

enum PaymentVerificationStatusForUpdate {
  PENDING
  RECEIVED
  NOT_RECEIVED
  RECEIVED_WITH_ISSUES
}

enum ProgramFrequencyOfPayments {
  REGULAR
  ONE_OFF
}

type ProgramNode implements Node {
  id: ID!
  createdAt: DateTime!
  updatedAt: DateTime!
  isRemoved: Boolean!
  lastSyncAt: DateTime
  version: BigInt!
  name: String!
  status: ProgramStatus!
  startDate: Date!
  endDate: Date!
  description: String!
  caId: String
  caHashId: String
  adminAreas(before: String, after: String, first: Int, last: Int, title: String): AdminAreaNodeConnection!
  businessArea: UserBusinessAreaNode!
  budget: Decimal
  frequencyOfPayments: ProgramFrequencyOfPayments!
  sector: ProgramSector!
  scope: ProgramScope!
  cashPlus: Boolean!
  populationGoal: Int!
  administrativeAreasOfImplementation: String!
  individualDataNeeded: Boolean
  households(before: String, after: String, first: Int, last: Int): HouseholdNodeConnection!
  cashPlans(before: String, after: String, first: Int, last: Int): CashPlanNodeConnection!
  targetpopulationSet(before: String, after: String, first: Int, last: Int, name: String, createdByName: String, createdAt: DateTime, updatedAt: DateTime, status: String, households: [ID], candidateListTotalHouseholdsMin: Int, candidateListTotalHouseholdsMax: Int, candidateListTotalIndividualsMin: Int, candidateListTotalIndividualsMax: Int, finalListTotalHouseholdsMin: Int, finalListTotalHouseholdsMax: Int, finalListTotalIndividualsMin: Int, finalListTotalIndividualsMax: Int, businessArea: String, program: [ID], orderBy: String): TargetPopulationNodeConnection!
  reports(before: String, after: String, first: Int, last: Int): ReportNodeConnection!
  totalEntitledQuantity: Decimal
  totalDeliveredQuantity: Decimal
  totalUndeliveredQuantity: Decimal
  totalNumberOfHouseholds: Int
}

type ProgramNodeConnection {
  pageInfo: PageInfo!
  edges: [ProgramNodeEdge]!
  totalCount: Int
  edgeCount: Int
}

type ProgramNodeEdge {
  node: ProgramNode
  cursor: String!
}

enum ProgramScope {
  FOR_PARTNERS
  UNICEF
}

enum ProgramSector {
  CHILD_PROTECTION
  EDUCATION
  HEALTH
  MULTI_PURPOSE
  NUTRITION
  SOCIAL_POLICY
  WASH
}

enum ProgramStatus {
  DRAFT
  ACTIVE
  FINISHED
}

type Query {
  allLogEntries(before: String, after: String, first: Int, last: Int, objectId: UUID, businessArea: String!, search: String, module: String): LogEntryNodeConnection
  logEntryActionChoices: [ChoiceObject]
  report(id: ID!): ReportNode
  allReports(before: String, after: String, first: Int, last: Int, createdBy: ID, reportType: [String], status: [String], businessArea: String!, createdFrom: DateTime, createdTo: DateTime, orderBy: String): ReportNodeConnection
  reportTypesChoices: [ChoiceObject]
  reportStatusChoices: [ChoiceObject]
  dashboardReportTypesChoices(businessAreaSlug: String!): [ChoiceObject]
  dashboardYearsChoices(businessAreaSlug: String!): [String]
  sanctionListIndividual(id: ID!): SanctionListIndividualNode
  allSanctionListIndividuals(before: String, after: String, first: Int, last: Int, id: UUID, fullName: String, fullName_Startswith: String, referenceNumber: String, orderBy: String): SanctionListIndividualNodeConnection
  grievanceTicket(id: ID!): GrievanceTicketNode
  allGrievanceTicket(before: String, after: String, first: Int, last: Int, id: UUID, id_Startswith: UUID, category: String, area: String, area_Startswith: String, assignedTo: ID, businessArea: String!, search: String, status: [String], fsp: [ID], admin: [ID], createdAtRange: String, permissions: [String], orderBy: String): GrievanceTicketNodeConnection
  existingGrievanceTickets(before: String, after: String, first: Int, last: Int, id: UUID, businessArea: String!, category: String, issueType: String, household: ID, individual: ID, paymentRecord: [ID], permissions: [String], orderBy: String): GrievanceTicketNodeConnection
  allTicketNotes(before: String, after: String, first: Int, last: Int, id: UUID, ticket: UUID!): TicketNoteNodeConnection
  chartGrievances(businessAreaSlug: String!, year: Int!, administrativeArea: String): ChartGrievanceTicketsNode
  allAddIndividualsFieldsAttributes: [FieldAttributeNode]
  allEditHouseholdFieldsAttributes: [FieldAttributeNode]
  grievanceTicketStatusChoices: [ChoiceObject]
  grievanceTicketCategoryChoices: [ChoiceObject]
  grievanceTicketManualCategoryChoices: [ChoiceObject]
  grievanceTicketIssueTypeChoices: [IssueTypesObject]
  allSteficonRules(before: String, after: String, first: Int, last: Int, enabled: Boolean, deprecated: Boolean): SteficonRuleNodeConnection
  paymentRecord(id: ID!): PaymentRecordNode
  paymentRecordVerification(id: ID!): PaymentVerificationNode
  cashPlanPaymentVerification(id: ID!): CashPlanPaymentVerificationNode
  allPaymentRecords(before: String, after: String, first: Int, last: Int, cashPlan: ID, household: ID, individual: String, businessArea: String, orderBy: String): PaymentRecordNodeConnection
  allPaymentVerifications(before: String, after: String, first: Int, last: Int, cashPlanPaymentVerification: ID, status: String, search: String, businessArea: String, orderBy: String): PaymentVerificationNodeConnection
  allCashPlanPaymentVerification(before: String, after: String, first: Int, last: Int): CashPlanPaymentVerificationNodeConnection
  chartPaymentVerification(businessAreaSlug: String!, year: Int!, program: String, administrativeArea: String): ChartPaymentVerification
  chartVolumeByDeliveryMechanism(businessAreaSlug: String!, year: Int!, program: String, administrativeArea: String): ChartDatasetNode
  chartPayment(businessAreaSlug: String!, year: Int!, program: String, administrativeArea: String): ChartDatasetNode
  sectionTotalTransferred(businessAreaSlug: String!, year: Int!, program: String, administrativeArea: String): SectionTotalNode
  tableTotalCashTransferredByAdministrativeArea(businessAreaSlug: String!, year: Int!, program: String, administrativeArea: String, order: String, orderBy: String): TableTotalCashTransferred
  chartTotalTransferredCashByCountry(year: Int!): ChartDetailedDatasetsNode
  paymentRecordStatusChoices: [ChoiceObject]
  paymentRecordEntitlementCardStatusChoices: [ChoiceObject]
  paymentRecordDeliveryTypeChoices: [ChoiceObject]
  cashPlanVerificationStatusChoices: [ChoiceObject]
  cashPlanVerificationSamplingChoices: [ChoiceObject]
  cashPlanVerificationVerificationMethodChoices: [ChoiceObject]
  paymentVerificationStatusChoices: [ChoiceObject]
  allRapidProFlows(businessAreaSlug: String!): [RapidProFlow]
  sampleSize(input: GetCashplanVerificationSampleSizeInput): GetCashplanVerificationSampleSizeObject
  adminArea(id: ID!): AdminAreaNode
  allAdminAreas(before: String, after: String, first: Int, last: Int, title: String, title_Startswith: String, businessArea: String, level: Int): AdminAreaNodeConnection
  allBusinessAreas(before: String, after: String, first: Int, last: Int, id: UUID): BusinessAreaNodeConnection
  allFieldsAttributes(flexField: Boolean): [FieldAttributeNode]
  allIndividualFieldsAttributes(flexField: Boolean): [FieldAttributeNode]
  allGroupsWithFields: [GroupAttributeNode]
  koboProject(uid: String!, businessAreaSlug: String!): KoboAssetObject
  allKoboProjects(businessAreaSlug: String!, onlyDeployed: Boolean, before: String, after: String, first: Int, last: Int): KoboAssetObjectConnection
  cashAssistUrlPrefix: String
  program(id: ID!): ProgramNode
  allPrograms(before: String, after: String, first: Int, last: Int, businessArea: String!, search: String, status: [String], sector: [String], numberOfHouseholds: String, budget: String, startDate: Date, endDate: Date, orderBy: String): ProgramNodeConnection
  chartProgrammesBySector(businessAreaSlug: String!, year: Int!, program: String, administrativeArea: String): ChartDetailedDatasetsNode
  chartTotalTransferredByMonth(businessAreaSlug: String!, year: Int!, program: String, administrativeArea: String): ChartDetailedDatasetsNode
  cashPlan(id: ID!): CashPlanNode
  allCashPlans(before: String, after: String, first: Int, last: Int, program: ID, assistanceThrough: String, assistanceThrough_Startswith: String, serviceProvider_FullName: String, serviceProvider_FullName_Startswith: String, startDate: DateTime, startDate_Lte: DateTime, startDate_Gte: DateTime, endDate: DateTime, endDate_Lte: DateTime, endDate_Gte: DateTime, businessArea: String, search: String, deliveryType: [String], verificationStatus: [String], orderBy: String): CashPlanNodeConnection
  programStatusChoices: [ChoiceObject]
  programFrequencyOfPaymentsChoices: [ChoiceObject]
  programSectorChoices: [ChoiceObject]
  programScopeChoices: [ChoiceObject]
  cashPlanStatusChoices: [ChoiceObject]
  targetPopulation(id: ID!): TargetPopulationNode
  allTargetPopulation(before: String, after: String, first: Int, last: Int, name: String, createdByName: String, createdAt: DateTime, updatedAt: DateTime, status: String, households: [ID], candidateListTotalHouseholdsMin: Int, candidateListTotalHouseholdsMax: Int, candidateListTotalIndividualsMin: Int, candidateListTotalIndividualsMax: Int, finalListTotalHouseholdsMin: Int, finalListTotalHouseholdsMax: Int, finalListTotalIndividualsMin: Int, finalListTotalIndividualsMax: Int, businessArea: String, program: [ID], orderBy: String): TargetPopulationNodeConnection
  goldenRecordByTargetingCriteria(targetingCriteria: TargetingCriteriaObjectType!, program: ID!, before: String, after: String, first: Int, last: Int, orderBy: String, businessArea: String): HouseholdNodeConnection
  candidateHouseholdsListByTargetingCriteria(targetPopulation: ID!, before: String, after: String, first: Int, last: Int, orderBy: String, businessArea: String): HouseholdNodeConnection
  finalHouseholdsListByTargetingCriteria(targetPopulation: ID!, targetingCriteria: TargetingCriteriaObjectType, before: String, after: String, first: Int, last: Int, orderBy: String, businessArea: String): HouseholdNodeConnection
  targetPopulationStatusChoices: [ChoiceObject]
  household(id: ID!): HouseholdNode
  allHouseholds(before: String, after: String, first: Int, last: Int, businessArea: String, countryOrigin: String, countryOrigin_Startswith: String, address: String, address_Startswith: String, headOfHousehold_FullName: String, headOfHousehold_FullName_Startswith: String, size_Range: Int, size_Lte: Int, size_Gte: Int, adminArea: ID, targetPopulations: [ID], programs: [ID], residenceStatus: String, size: String, search: String, lastRegistrationDate: String, admin2: [ID], orderBy: String): HouseholdNodeConnection
  individual(id: ID!): IndividualNode
  allIndividuals(before: String, after: String, first: Int, last: Int, household_Id: UUID, programs: [ID], businessArea: String, fullName: String, fullName_Startswith: String, fullName_Endswith: String, sex: [String], household_AdminArea: ID, age: String, search: String, lastRegistrationDate: String, admin2: [ID], status: [String], excludedId: String, orderBy: String): IndividualNodeConnection
  sectionHouseholdsReached(businessAreaSlug: String!, year: Int!, program: String, administrativeArea: String): SectionTotalNode
  sectionIndividualsReached(businessAreaSlug: String!, year: Int!, program: String, administrativeArea: String): SectionTotalNode
  sectionChildReached(businessAreaSlug: String!, year: Int!, program: String, administrativeArea: String): SectionTotalNode
  chartIndividualsReachedByAgeAndGender(businessAreaSlug: String!, year: Int!, program: String, administrativeArea: String): ChartDatasetNode
  chartIndividualsWithDisabilityReachedByAge(businessAreaSlug: String!, year: Int!, program: String, administrativeArea: String): ChartDetailedDatasetsNode
  residenceStatusChoices: [ChoiceObject]
  sexChoices: [ChoiceObject]
  maritalStatusChoices: [ChoiceObject]
  relationshipChoices: [ChoiceObject]
  roleChoices: [ChoiceObject]
  documentTypeChoices: [ChoiceObject]
  countriesChoices: [ChoiceObject]
  allHouseholdsFlexFieldsAttributes: [FieldAttributeNode]
  allIndividualsFlexFieldsAttributes: [FieldAttributeNode]
  me: UserNode
  allUsers(before: String, after: String, first: Int, last: Int, search: String, status: [String], partner: [String], roles: [String], businessArea: String!, orderBy: String): UserNodeConnection
  userRolesChoices: [ChoiceObject]
  userStatusChoices: [ChoiceObject]
  userPartnerChoices: [ChoiceObject]
  hasAvailableUsersToExport(businessAreaSlug: String!): Boolean
  importedHousehold(id: ID!): ImportedHouseholdNode
  allImportedHouseholds(before: String, after: String, first: Int, last: Int, rdiId: String, businessArea: String, orderBy: String): ImportedHouseholdNodeConnection
  registrationDataImportDatahub(id: ID!): RegistrationDataImportDatahubNode
  allRegistrationDataImportsDatahub(before: String, after: String, first: Int, last: Int): RegistrationDataImportDatahubNodeConnection
  importedIndividual(id: ID!): ImportedIndividualNode
  allImportedIndividuals(before: String, after: String, first: Int, last: Int, household: ID, rdiId: String, duplicatesOnly: Boolean, businessArea: String, orderBy: String): ImportedIndividualNodeConnection
  importData(id: ID!): ImportDataNode
  deduplicationBatchStatusChoices: [ChoiceObject]
  deduplicationGoldenRecordStatusChoices: [ChoiceObject]
  registrationDataImport(id: ID!): RegistrationDataImportNode
  allRegistrationDataImports(before: String, after: String, first: Int, last: Int, importedBy_Id: UUID, importDate: Date, status: String, name: String, name_Startswith: String, businessArea: String, orderBy: String): RegistrationDataImportNodeConnection
  registrationDataStatusChoices: [ChoiceObject]
  _debug: DjangoDebug
}

input RandomSamplingArguments {
  confidenceInterval: Float!
  marginOfError: Float!
  excludedAdminAreas: [String]
  age: AgeInput
  sex: String
}

input RapidProArguments {
  flowId: String!
}

type RapidProFlow {
  id: String
  name: String
  type: String
  archived: Boolean
  labels: [String]
  expires: Int
  runs: [RapidProFlowRun]
  results: [RapidProFlowResult]
  createdOn: DateTime
  modifiedOn: DateTime
}

type RapidProFlowResult {
  key: String
  name: String
  categories: [String]
  nodeUuids: [String]
}

type RapidProFlowRun {
  active: Int
  completed: Int
  interrupted: Int
  expired: Int
}

type ReassignRoleMutation {
  household: HouseholdNode
  individual: IndividualNode
}

enum RegistrationDataImportDataSource {
  XLS
  KOBO
}

enum RegistrationDataImportDatahubImportDone {
  NOT_STARTED
  STARTED
  DONE
}

type RegistrationDataImportDatahubNode implements Node {
  id: ID!
  createdAt: DateTime!
  updatedAt: DateTime!
  name: String!
  importDate: DateTime!
  hctId: UUID
  importData: ImportDataNode
  importDone: RegistrationDataImportDatahubImportDone!
  businessAreaSlug: String!
  households(before: String, after: String, first: Int, last: Int): ImportedHouseholdNodeConnection!
  individuals(before: String, after: String, first: Int, last: Int): ImportedIndividualNodeConnection!
}

type RegistrationDataImportDatahubNodeConnection {
  pageInfo: PageInfo!
  edges: [RegistrationDataImportDatahubNodeEdge]!
  totalCount: Int
  edgeCount: Int
}

type RegistrationDataImportDatahubNodeEdge {
  node: RegistrationDataImportDatahubNode
  cursor: String!
}

type RegistrationDataImportNode implements Node {
  id: ID!
  createdAt: DateTime!
  updatedAt: DateTime!
  version: BigInt!
  name: String!
  status: RegistrationDataImportStatus!
  importDate: DateTime!
  importedBy: UserNode!
  dataSource: RegistrationDataImportDataSource!
  numberOfIndividuals: Int!
  numberOfHouseholds: Int!
  datahubId: UUID
  errorMessage: String!
  businessArea: UserBusinessAreaNode
  households(before: String, after: String, first: Int, last: Int): HouseholdNodeConnection!
  individuals(before: String, after: String, first: Int, last: Int): IndividualNodeConnection!
  batchDuplicatesCountAndPercentage: CountAndPercentageNode
  goldenRecordDuplicatesCountAndPercentage: CountAndPercentageNode
  batchPossibleDuplicatesCountAndPercentage: CountAndPercentageNode
  goldenRecordPossibleDuplicatesCountAndPercentage: CountAndPercentageNode
  batchUniqueCountAndPercentage: CountAndPercentageNode
  goldenRecordUniqueCountAndPercentage: CountAndPercentageNode
}

type RegistrationDataImportNodeConnection {
  pageInfo: PageInfo!
  edges: [RegistrationDataImportNodeEdge]!
  totalCount: Int
  edgeCount: Int
}

type RegistrationDataImportNodeEdge {
  node: RegistrationDataImportNode
  cursor: String!
}

enum RegistrationDataImportStatus {
  IN_REVIEW
  MERGED
  MERGING
  IMPORTING
  DEDUPLICATION_FAILED
  DEDUPLICATION
}

type RegistrationDeduplicationMutation {
  ok: Boolean
}

type RegistrationKoboImportMutation {
  validationErrors: Arg
  registrationDataImport: RegistrationDataImportNode
}

input RegistrationKoboImportMutationInput {
  importDataId: String
  name: String
  businessAreaSlug: String
}

type RegistrationXlsxImportMutation {
  validationErrors: Arg
  registrationDataImport: RegistrationDataImportNode
}

input RegistrationXlsxImportMutationInput {
  importDataId: ID
  name: String
  businessAreaSlug: String
}

type ReportNode implements Node {
  id: ID!
  createdAt: DateTime!
  updatedAt: DateTime!
  businessArea: UserBusinessAreaNode!
  file: String
  createdBy: UserNode!
  status: Int!
  reportType: Int!
  dateFrom: Date!
  dateTo: Date!
  numberOfRecords: Int
  program: ProgramNode
  adminArea(before: String, after: String, first: Int, last: Int, title: String): AdminAreaNodeConnection!
  fileUrl: String
}

type ReportNodeConnection {
  pageInfo: PageInfo!
  edges: [ReportNodeEdge]!
  totalCount: Int
  edgeCount: Int
}

type ReportNodeEdge {
  node: ReportNode
  cursor: String!
}

type RoleNode {
  createdAt: DateTime!
  updatedAt: DateTime!
  name: String!
  permissions: [String]
  userRoles: [UserRoleNode!]!
}

enum RuleLanguage {
  PYTHON
  INTERNAL
}

type SanctionListIndividualAliasNameNode implements Node {
  id: ID!
  createdAt: DateTime!
  updatedAt: DateTime!
  name: String!
}

type SanctionListIndividualAliasNameNodeConnection {
  pageInfo: PageInfo!
  edges: [SanctionListIndividualAliasNameNodeEdge]!
  totalCount: Int
  edgeCount: Int
}

type SanctionListIndividualAliasNameNodeEdge {
  node: SanctionListIndividualAliasNameNode
  cursor: String!
}

type SanctionListIndividualCountriesNode implements Node {
  id: ID!
  createdAt: DateTime!
  updatedAt: DateTime!
  country: String
}

type SanctionListIndividualCountriesNodeConnection {
  pageInfo: PageInfo!
  edges: [SanctionListIndividualCountriesNodeEdge]!
  totalCount: Int
  edgeCount: Int
}

type SanctionListIndividualCountriesNodeEdge {
  node: SanctionListIndividualCountriesNode
  cursor: String!
}

type SanctionListIndividualDateOfBirthNode implements Node {
  id: ID!
  createdAt: DateTime!
  updatedAt: DateTime!
  date: Date!
}

type SanctionListIndividualDateOfBirthNodeConnection {
  pageInfo: PageInfo!
  edges: [SanctionListIndividualDateOfBirthNodeEdge]!
  totalCount: Int
  edgeCount: Int
}

type SanctionListIndividualDateOfBirthNodeEdge {
  node: SanctionListIndividualDateOfBirthNode
  cursor: String!
}

type SanctionListIndividualDocumentNode implements Node {
  id: ID!
  createdAt: DateTime!
  updatedAt: DateTime!
  documentNumber: String!
  typeOfDocument: String!
  dateOfIssue: String
  issuingCountry: String
  note: String!
}

type SanctionListIndividualDocumentNodeConnection {
  pageInfo: PageInfo!
  edges: [SanctionListIndividualDocumentNodeEdge]!
  totalCount: Int
  edgeCount: Int
}

type SanctionListIndividualDocumentNodeEdge {
  node: SanctionListIndividualDocumentNode
  cursor: String!
}

type SanctionListIndividualNationalitiesNode implements Node {
  id: ID!
  createdAt: DateTime!
  updatedAt: DateTime!
  nationality: String
}

type SanctionListIndividualNationalitiesNodeConnection {
  pageInfo: PageInfo!
  edges: [SanctionListIndividualNationalitiesNodeEdge]!
  totalCount: Int
  edgeCount: Int
}

type SanctionListIndividualNationalitiesNodeEdge {
  node: SanctionListIndividualNationalitiesNode
  cursor: String!
}

type SanctionListIndividualNode implements Node {
  id: ID!
  createdAt: DateTime!
  updatedAt: DateTime!
  dataId: Int!
  versionNum: Int!
  firstName: String!
  secondName: String!
  thirdName: String!
  fourthName: String!
  fullName: String!
  nameOriginalScript: String!
  unListType: String!
  referenceNumber: String!
  listedOn: DateTime!
  comments: String!
  designation: String!
  listType: String!
  street: String!
  city: String!
  stateProvince: String!
  addressNote: String!
  countryOfBirth: String
  active: Boolean!
  documents(before: String, after: String, first: Int, last: Int): SanctionListIndividualDocumentNodeConnection!
  nationalities(before: String, after: String, first: Int, last: Int): SanctionListIndividualNationalitiesNodeConnection!
  countries(before: String, after: String, first: Int, last: Int): SanctionListIndividualCountriesNodeConnection!
  aliasNames(before: String, after: String, first: Int, last: Int): SanctionListIndividualAliasNameNodeConnection!
  datesOfBirth(before: String, after: String, first: Int, last: Int): SanctionListIndividualDateOfBirthNodeConnection!
}

type SanctionListIndividualNodeConnection {
  pageInfo: PageInfo!
  edges: [SanctionListIndividualNodeEdge]!
  totalCount: Int
  edgeCount: Int
}

type SanctionListIndividualNodeEdge {
  node: SanctionListIndividualNode
  cursor: String!
}

type SaveKoboProjectImportDataMutation {
  importData: ImportDataNode
  errors: [KoboErrorNode]
}

type SectionTotalNode {
  total: Float
}

input SensitiveGrievanceTicketExtras {
  household: ID
  individual: ID
  paymentRecord: [ID]
}

type ServiceProviderNode implements Node {
  id: ID!
  createdAt: DateTime!
  updatedAt: DateTime!
  businessArea: UserBusinessAreaNode!
  caId: String!
  fullName: String!
  shortName: String!
  country: String!
  visionId: String!
  paymentRecords(before: String, after: String, first: Int, last: Int, cashPlan: ID, household: ID): PaymentRecordNodeConnection!
  cashPlans(before: String, after: String, first: Int, last: Int): CashPlanNodeConnection!
}

type ServiceProviderNodeConnection {
  pageInfo: PageInfo!
  edges: [ServiceProviderNodeEdge]!
  totalCount: Int
  edgeCount: Int
}

type ServiceProviderNodeEdge {
  node: ServiceProviderNode
  cursor: String!
}

input SetSteficonRuleOnTargetPopulationMutationInput {
  targetId: ID!
  steficonRuleId: ID
  version: BigInt
  clientMutationId: String
}

type SetSteficonRuleOnTargetPopulationMutationPayload {
  targetPopulation: TargetPopulationNode
  clientMutationId: String
}

type SimpleApproveMutation {
  grievanceTicket: GrievanceTicketNode
}

type StatsObjectType {
  childMale: Int
  childFemale: Int
  adultMale: Int
  adultFemale: Int
  allHouseholds: Int
  allIndividuals: Int
}

type SteficonRuleNode implements Node {
  id: ID!
  createdAt: DateTime!
  updatedAt: DateTime!
  name: String!
  definition: String!
  enabled: Boolean!
  deprecated: Boolean!
  language: RuleLanguage!
  createdBy: UserNode
  updatedBy: UserNode
  targetPopulations(before: String, after: String, first: Int, last: Int, name: String, createdByName: String, createdAt: DateTime, updatedAt: DateTime, status: String, households: [ID], candidateListTotalHouseholdsMin: Int, candidateListTotalHouseholdsMax: Int, candidateListTotalIndividualsMin: Int, candidateListTotalIndividualsMax: Int, finalListTotalHouseholdsMin: Int, finalListTotalHouseholdsMax: Int, finalListTotalIndividualsMin: Int, finalListTotalIndividualsMax: Int, businessArea: String, program: [ID], orderBy: String): TargetPopulationNodeConnection!
}

type SteficonRuleNodeConnection {
  pageInfo: PageInfo!
  edges: [SteficonRuleNodeEdge]!
  totalCount: Int
  edgeCount: Int
}

type SteficonRuleNodeEdge {
  node: SteficonRuleNode
  cursor: String!
}

type TableTotalCashTransferred {
  data: [_TableTotalCashTransferredDataNode]
}

type TargetPopulationNode implements Node {
  id: ID!
  createdAt: DateTime!
  updatedAt: DateTime!
  isRemoved: Boolean!
  version: BigInt!
  name: String!
  caId: String
  caHashId: String
  createdBy: UserNode
  approvedAt: DateTime
  approvedBy: UserNode
  finalizedAt: DateTime
  finalizedBy: UserNode
  businessArea: UserBusinessAreaNode
  status: TargetPopulationStatus!
  households(before: String, after: String, first: Int, last: Int): HouseholdNodeConnection!
  candidateListTotalHouseholds: Int
  candidateListTotalIndividuals: Int
  finalListTotalHouseholds: Int
  finalListTotalIndividuals: Int
  selectionComputationMetadata: String
  program: ProgramNode
  candidateListTargetingCriteria: TargetingCriteriaNode
  finalListTargetingCriteria: TargetingCriteriaNode
  sentToDatahub: Boolean!
  steficonRule: SteficonRuleNode
  vulnerabilityScoreMin: Float
  vulnerabilityScoreMax: Float
  paymentRecords(before: String, after: String, first: Int, last: Int, cashPlan: ID, household: ID): PaymentRecordNodeConnection!
  selections: [HouseholdSelection!]!
  totalHouseholds: Int
  totalFamilySize: Int
  finalList(before: String, after: String, first: Int, last: Int): HouseholdNodeConnection
  candidateStats: StatsObjectType
  finalStats: StatsObjectType
}

type TargetPopulationNodeConnection {
  pageInfo: PageInfo!
  edges: [TargetPopulationNodeEdge]!
  totalCount: Int
  edgeCount: Int
}

type TargetPopulationNodeEdge {
  node: TargetPopulationNode
  cursor: String!
}

enum TargetPopulationStatus {
  DRAFT
  APPROVED
  FINALIZED
}

type TargetingCriteriaNode {
  id: UUID!
  createdAt: DateTime!
  updatedAt: DateTime!
  targetPopulationCandidate: TargetPopulationNode
  targetPopulationFinal: TargetPopulationNode
  rules: [TargetingCriteriaRuleNode]
}

input TargetingCriteriaObjectType {
  rules: [TargetingCriteriaRuleObjectType]
}

enum TargetingCriteriaRuleFilterComparisionMethod {
  EQUALS
  NOT_EQUALS
  CONTAINS
  NOT_CONTAINS
  RANGE
  NOT_IN_RANGE
  GREATER_THAN
  LESS_THAN
}

type TargetingCriteriaRuleFilterNode {
  id: UUID!
  createdAt: DateTime!
  updatedAt: DateTime!
  comparisionMethod: TargetingCriteriaRuleFilterComparisionMethod!
  targetingCriteriaRule: TargetingCriteriaRuleNode!
  isFlexField: Boolean!
  fieldName: String!
  arguments: [Arg]
  fieldAttribute: FieldAttributeNode
}

input TargetingCriteriaRuleFilterObjectType {
  comparisionMethod: String!
  isFlexField: Boolean!
  fieldName: String!
  arguments: [Arg]!
}

type TargetingCriteriaRuleNode {
  id: UUID!
  createdAt: DateTime!
  updatedAt: DateTime!
  targetingCriteria: TargetingCriteriaNode!
  individualsFiltersBlocks: [TargetingIndividualRuleFilterBlockNode]
  filters: [TargetingCriteriaRuleFilterNode]
}

input TargetingCriteriaRuleObjectType {
  filters: [TargetingCriteriaRuleFilterObjectType]
  individualsFiltersBlocks: [TargetingIndividualRuleFilterBlockObjectType]
}

enum TargetingIndividualBlockRuleFilterComparisionMethod {
  EQUALS
  NOT_EQUALS
  CONTAINS
  NOT_CONTAINS
  RANGE
  NOT_IN_RANGE
  GREATER_THAN
  LESS_THAN
}

type TargetingIndividualBlockRuleFilterNode {
  id: UUID!
  createdAt: DateTime!
  updatedAt: DateTime!
  comparisionMethod: TargetingIndividualBlockRuleFilterComparisionMethod!
  individualsFiltersBlock: TargetingIndividualRuleFilterBlockNode!
  isFlexField: Boolean!
  fieldName: String!
  arguments: [Arg]
  fieldAttribute: FieldAttributeNode
}

type TargetingIndividualRuleFilterBlockNode {
  id: UUID!
  createdAt: DateTime!
  updatedAt: DateTime!
  targetingCriteriaRule: TargetingCriteriaRuleNode!
  targetOnlyHoh: Boolean!
  individualBlockFilters: [TargetingIndividualBlockRuleFilterNode]
}

input TargetingIndividualRuleFilterBlockObjectType {
  individualBlockFilters: [TargetingCriteriaRuleFilterObjectType]
}

type TicketAddIndividualDetailsNode implements Node {
  id: ID!
  createdAt: DateTime!
  updatedAt: DateTime!
  household: HouseholdNode
  individualData: Arg
  approveStatus: Boolean!
}

type TicketAddIndividualDetailsNodeConnection {
  pageInfo: PageInfo!
  edges: [TicketAddIndividualDetailsNodeEdge]!
  totalCount: Int
  edgeCount: Int
}

type TicketAddIndividualDetailsNodeEdge {
  node: TicketAddIndividualDetailsNode
  cursor: String!
}

type TicketComplaintDetailsNode implements Node {
  id: ID!
  createdAt: DateTime!
  updatedAt: DateTime!
  paymentRecord: PaymentRecordNode
  household: HouseholdNode
  individual: IndividualNode
}

type TicketComplaintDetailsNodeConnection {
  pageInfo: PageInfo!
  edges: [TicketComplaintDetailsNodeEdge]!
  totalCount: Int
  edgeCount: Int
}

type TicketComplaintDetailsNodeEdge {
  node: TicketComplaintDetailsNode
  cursor: String!
}

type TicketDeleteIndividualDetailsNode implements Node {
  id: ID!
  createdAt: DateTime!
  updatedAt: DateTime!
  individual: IndividualNode
  roleReassignData: JSONString!
  approveStatus: Boolean!
  individualData: Arg
}

type TicketDeleteIndividualDetailsNodeConnection {
  pageInfo: PageInfo!
  edges: [TicketDeleteIndividualDetailsNodeEdge]!
  totalCount: Int
  edgeCount: Int
}

type TicketDeleteIndividualDetailsNodeEdge {
  node: TicketDeleteIndividualDetailsNode
  cursor: String!
}

type TicketHouseholdDataUpdateDetailsNode implements Node {
  id: ID!
  createdAt: DateTime!
  updatedAt: DateTime!
  household: HouseholdNode
  householdData: Arg
}

type TicketHouseholdDataUpdateDetailsNodeConnection {
  pageInfo: PageInfo!
  edges: [TicketHouseholdDataUpdateDetailsNodeEdge]!
  totalCount: Int
  edgeCount: Int
}

type TicketHouseholdDataUpdateDetailsNodeEdge {
  node: TicketHouseholdDataUpdateDetailsNode
  cursor: String!
}

type TicketIndividualDataUpdateDetailsNode implements Node {
  id: ID!
  createdAt: DateTime!
  updatedAt: DateTime!
  individual: IndividualNode
  individualData: Arg
}

type TicketIndividualDataUpdateDetailsNodeConnection {
  pageInfo: PageInfo!
  edges: [TicketIndividualDataUpdateDetailsNodeEdge]!
  totalCount: Int
  edgeCount: Int
}

type TicketIndividualDataUpdateDetailsNodeEdge {
  node: TicketIndividualDataUpdateDetailsNode
  cursor: String!
}

type TicketNeedsAdjudicationDetailsNode implements Node {
  id: ID!
  createdAt: DateTime!
  updatedAt: DateTime!
  goldenRecordsIndividual: IndividualNode!
  possibleDuplicate: IndividualNode!
  selectedIndividual: IndividualNode
  roleReassignData: JSONString!
}

type TicketNoteNode implements Node {
  id: ID!
  createdAt: DateTime!
  updatedAt: DateTime!
  description: String!
  createdBy: UserNode
}

type TicketNoteNodeConnection {
  pageInfo: PageInfo!
  edges: [TicketNoteNodeEdge]!
  totalCount: Int
  edgeCount: Int
}

type TicketNoteNodeEdge {
  node: TicketNoteNode
  cursor: String!
}

type TicketPaymentVerificationDetailsNode implements Node {
  id: ID!
  createdAt: DateTime!
  updatedAt: DateTime!
  paymentVerifications(before: String, after: String, first: Int, last: Int): PaymentVerificationNodeConnection!
  paymentVerificationStatus: TicketPaymentVerificationDetailsPaymentVerificationStatus!
}

type TicketPaymentVerificationDetailsNodeConnection {
  pageInfo: PageInfo!
  edges: [TicketPaymentVerificationDetailsNodeEdge]!
  totalCount: Int
  edgeCount: Int
}

type TicketPaymentVerificationDetailsNodeEdge {
  node: TicketPaymentVerificationDetailsNode
  cursor: String!
}

enum TicketPaymentVerificationDetailsPaymentVerificationStatus {
  PENDING
  RECEIVED
  NOT_RECEIVED
  RECEIVED_WITH_ISSUES
}

type TicketSensitiveDetailsNode implements Node {
  id: ID!
  createdAt: DateTime!
  updatedAt: DateTime!
  paymentRecord: PaymentRecordNode
  household: HouseholdNode
  individual: IndividualNode
}

type TicketSensitiveDetailsNodeConnection {
  pageInfo: PageInfo!
  edges: [TicketSensitiveDetailsNodeEdge]!
  totalCount: Int
  edgeCount: Int
}

type TicketSensitiveDetailsNodeEdge {
  node: TicketSensitiveDetailsNode
  cursor: String!
}

type TicketSystemFlaggingDetailsNode implements Node {
  id: ID!
  createdAt: DateTime!
  updatedAt: DateTime!
  goldenRecordsIndividual: IndividualNode!
  sanctionListIndividual: SanctionListIndividualNode!
  approveStatus: Boolean!
  roleReassignData: JSONString!
}

type TicketSystemFlaggingDetailsNodeConnection {
  pageInfo: PageInfo!
  edges: [TicketSystemFlaggingDetailsNodeEdge]!
  totalCount: Int
  edgeCount: Int
}

type TicketSystemFlaggingDetailsNodeEdge {
  node: TicketSystemFlaggingDetailsNode
  cursor: String!
}

scalar UUID

type UnapproveTargetPopulationMutation {
  targetPopulation: TargetPopulationNode
}

input UpdateAddIndividualIssueTypeExtras {
  individualData: AddIndividualDataObjectType!
}

input UpdateGrievanceTicketExtrasInput {
  householdDataUpdateIssueTypeExtras: UpdateHouseholdDataUpdateIssueTypeExtras
  individualDataUpdateIssueTypeExtras: UpdateIndividualDataUpdateIssueTypeExtras
  addIndividualIssueTypeExtras: UpdateAddIndividualIssueTypeExtras
}

input UpdateGrievanceTicketInput {
  ticketId: ID!
  description: String
  assignedTo: ID
  admin: String
  area: String
  language: String
  linkedTickets: [ID]
  extras: UpdateGrievanceTicketExtrasInput
}

type UpdateGrievanceTicketMutation {
  grievanceTicket: GrievanceTicketNode
}

input UpdateHouseholdDataUpdateIssueTypeExtras {
  householdData: HouseholdUpdateDataObjectType!
}

input UpdateIndividualDataUpdateIssueTypeExtras {
  individualData: IndividualUpdateDataObjectType!
}

type UpdatePaymentVerificationReceivedAndReceivedAmount {
  paymentVerification: PaymentVerificationNode
}

type UpdatePaymentVerificationStatusAndReceivedAmount {
  paymentVerification: PaymentVerificationNode
}

type UpdateProgram {
  validationErrors: Arg
  program: ProgramNode
}

input UpdateProgramInput {
  id: String!
  name: String
  status: String
  startDate: Date
  endDate: Date
  description: String
  budget: Decimal
  frequencyOfPayments: String
  sector: String
  scope: String
  cashPlus: Boolean
  populationGoal: Int
  administrativeAreasOfImplementation: String
  individualDataNeeded: Boolean
}

input UpdateTargetPopulationInput {
  id: ID!
  name: String
  targetingCriteria: TargetingCriteriaObjectType
  programId: ID
  vulnerabilityScoreMin: Decimal
  vulnerabilityScoreMax: Decimal
}

type UpdateTargetPopulationMutation {
  validationErrors: Arg
  targetPopulation: TargetPopulationNode
}

scalar Upload

type UploadImportDataXLSXFile {
  importData: ImportDataNode
  errors: [XlsxRowErrorNode]
}

type UserBusinessAreaNode implements Node {
  id: ID!
  createdAt: DateTime!
  updatedAt: DateTime!
  code: String!
  name: String!
  longName: String!
  regionCode: String!
  regionName: String!
  koboUsername: String
  rapidProHost: String
  rapidProApiKey: String
  slug: String!
  hasDataSharingAgreement: Boolean!
  adminAreaLevel(before: String, after: String, first: Int, last: Int): AdminAreaTypeNodeConnection!
  userRoles: [UserRoleNode!]!
  paymentrecordSet(before: String, after: String, first: Int, last: Int, cashPlan: ID, household: ID): PaymentRecordNodeConnection!
  serviceproviderSet(before: String, after: String, first: Int, last: Int): ServiceProviderNodeConnection!
  tickets(before: String, after: String, first: Int, last: Int): GrievanceTicketNodeConnection!
  householdSet(before: String, after: String, first: Int, last: Int): HouseholdNodeConnection!
  individualSet(before: String, after: String, first: Int, last: Int): IndividualNodeConnection!
  programSet(before: String, after: String, first: Int, last: Int, name: String): ProgramNodeConnection!
  cashplanSet(before: String, after: String, first: Int, last: Int): CashPlanNodeConnection!
  targetpopulationSet(before: String, after: String, first: Int, last: Int, name: String, createdByName: String, createdAt: DateTime, updatedAt: DateTime, status: String, households: [ID], candidateListTotalHouseholdsMin: Int, candidateListTotalHouseholdsMax: Int, candidateListTotalIndividualsMin: Int, candidateListTotalIndividualsMax: Int, finalListTotalHouseholdsMin: Int, finalListTotalHouseholdsMax: Int, finalListTotalIndividualsMin: Int, finalListTotalIndividualsMax: Int, businessArea: String, program: [ID], orderBy: String): TargetPopulationNodeConnection!
  registrationdataimportSet(before: String, after: String, first: Int, last: Int): RegistrationDataImportNodeConnection!
  reports(before: String, after: String, first: Int, last: Int): ReportNodeConnection!
  logentrySet(before: String, after: String, first: Int, last: Int): LogEntryNodeConnection!
  permissions: [String]
}

type UserBusinessAreaNodeConnection {
  pageInfo: PageInfo!
  edges: [UserBusinessAreaNodeEdge]!
  totalCount: Int
  edgeCount: Int
}

type UserBusinessAreaNodeEdge {
  node: UserBusinessAreaNode
  cursor: String!
}

type UserNode implements Node {
  id: ID!
  lastLogin: DateTime
  isSuperuser: Boolean!
  username: String!
  firstName: String!
  lastName: String!
  email: String!
  isStaff: Boolean!
  isActive: Boolean!
  dateJoined: DateTime!
  status: UserStatus!
  partner: UserPartner!
  availableForExport: Boolean!
  jobTitle: String!
  adUuid: String
  userRoles: [UserRoleNode!]!
  createdTickets(before: String, after: String, first: Int, last: Int): GrievanceTicketNodeConnection!
  assignedTickets(before: String, after: String, first: Int, last: Int): GrievanceTicketNodeConnection!
  ticketNotes(before: String, after: String, first: Int, last: Int): TicketNoteNodeConnection!
  targetPopulations(before: String, after: String, first: Int, last: Int, name: String, createdByName: String, createdAt: DateTime, updatedAt: DateTime, status: String, households: [ID], candidateListTotalHouseholdsMin: Int, candidateListTotalHouseholdsMax: Int, candidateListTotalIndividualsMin: Int, candidateListTotalIndividualsMax: Int, finalListTotalHouseholdsMin: Int, finalListTotalHouseholdsMax: Int, finalListTotalIndividualsMin: Int, finalListTotalIndividualsMax: Int, businessArea: String, program: [ID], orderBy: String): TargetPopulationNodeConnection!
  approvedTargetPopulations(before: String, after: String, first: Int, last: Int, name: String, createdByName: String, createdAt: DateTime, updatedAt: DateTime, status: String, households: [ID], candidateListTotalHouseholdsMin: Int, candidateListTotalHouseholdsMax: Int, candidateListTotalIndividualsMin: Int, candidateListTotalIndividualsMax: Int, finalListTotalHouseholdsMin: Int, finalListTotalHouseholdsMax: Int, finalListTotalIndividualsMin: Int, finalListTotalIndividualsMax: Int, businessArea: String, program: [ID], orderBy: String): TargetPopulationNodeConnection!
  finalizedTargetPopulations(before: String, after: String, first: Int, last: Int, name: String, createdByName: String, createdAt: DateTime, updatedAt: DateTime, status: String, households: [ID], candidateListTotalHouseholdsMin: Int, candidateListTotalHouseholdsMax: Int, candidateListTotalIndividualsMin: Int, candidateListTotalIndividualsMax: Int, finalListTotalHouseholdsMin: Int, finalListTotalHouseholdsMax: Int, finalListTotalIndividualsMin: Int, finalListTotalIndividualsMax: Int, businessArea: String, program: [ID], orderBy: String): TargetPopulationNodeConnection!
  registrationDataImports(before: String, after: String, first: Int, last: Int): RegistrationDataImportNodeConnection!
  reports(before: String, after: String, first: Int, last: Int): ReportNodeConnection!
  logs(before: String, after: String, first: Int, last: Int): LogEntryNodeConnection!
  businessAreas(before: String, after: String, first: Int, last: Int, id: UUID): UserBusinessAreaNodeConnection
}

type UserNodeConnection {
  pageInfo: PageInfo!
  edges: [UserNodeEdge]!
  totalCount: Int
  edgeCount: Int
}

type UserNodeEdge {
  node: UserNode
  cursor: String!
}

enum UserPartner {
  UNHCR
  WFP
  UNICEF
}

type UserRoleNode {
  createdAt: DateTime!
  updatedAt: DateTime!
  businessArea: UserBusinessAreaNode!
  role: RoleNode!
}

enum UserStatus {
  INVITED
  ACTIVE
  INACTIVE
}

type XlsxErrorNode {
  sheet: String
  coordinates: String
  message: String
}

type XlsxRowErrorNode {
  rowNumber: Int
  header: String
  message: String
}

type _DatasetsNode {
  data: [Float]
}

type _DetailedDatasetsNode {
  label: String
  data: [Float]
}

type _TableTotalCashTransferredDataNode {
  id: String
  admin2: String
  totalCashTransferred: Float
  totalHouseholds: Int
}<|MERGE_RESOLUTION|>--- conflicted
+++ resolved
@@ -1530,15 +1530,10 @@
   size: Int!
   address: String!
   country: String
-<<<<<<< HEAD
-  admin1: String
-  admin2: String
-=======
   admin1: String!
   admin1Title: String!
   admin2: String!
   admin2Title: String!
->>>>>>> 413c8064
   geopoint: GeoJSON
   femaleAgeGroup05Count: Int
   femaleAgeGroup611Count: Int
