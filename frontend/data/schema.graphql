schema {
  query: Query
  mutation: Mutations
}

input AccountabilityCommunicationMessageAgeInput {
  min: Int
  max: Int
}

input AccountabilityFullListArguments {
  excludedAdminAreas: [String]
}

input AccountabilityRandomSamplingArguments {
  excludedAdminAreas: [String]
  confidenceInterval: Float!
  marginOfError: Float!
  age: AccountabilityCommunicationMessageAgeInput
  sex: String
}

input AccountabilitySampleSizeInput {
  targetPopulation: ID
  program: ID
  samplingType: String!
  fullListArguments: AccountabilityFullListArguments
  randomSamplingArguments: AccountabilityRandomSamplingArguments
}

type AccountabilitySampleSizeNode {
  numberOfRecipients: Int
  sampleSize: Int
}

enum Action {
  LOCK
  LOCK_FSP
  UNLOCK
  UNLOCK_FSP
  SEND_FOR_APPROVAL
  APPROVE
  AUTHORIZE
  REVIEW
  REJECT
  FINISH
}

input ActionPaymentPlanInput {
  paymentPlanId: ID!
  action: Action!
  comment: String
}

type ActionPaymentPlanMutation {
  paymentPlan: PaymentPlanNode
}

type ActivatePaymentVerificationPlan {
  validationErrors: Arg
  paymentPlan: GenericPaymentPlanNode
}

input AddIndividualDataObjectType {
  fullName: String!
  givenName: String
  middleName: String
  familyName: String
  sex: String!
  birthDate: Date!
  estimatedBirthDate: Boolean!
  maritalStatus: String
  phoneNo: String
  phoneNoAlternative: String
  relationship: String!
  disability: Boolean
  workStatus: String
  enrolledInNutritionProgramme: Boolean
  administrationOfRutf: Boolean
  pregnant: Boolean
  observedDisability: [String]
  seeingDisability: String
  hearingDisability: String
  physicalDisability: String
  memoryDisability: String
  selfcareDisability: String
  commsDisability: String
  whoAnswersPhone: String
  whoAnswersAltPhone: String
  role: String!
  documents: [IndividualDocumentObjectType]
  identities: [IndividualIdentityObjectType]
  paymentChannels: [BankTransferObjectType]
  businessArea: String
  flexFields: Arg
}

input AddIndividualIssueTypeExtras {
  household: ID!
  individualData: AddIndividualDataObjectType!
}

type AgeFilterObject {
  min: Int
  max: Int
}

input AgeInput {
  min: Int
  max: Int
}

type ApprovalNode {
  createdAt: DateTime!
  comment: String
  createdBy: UserNode
  info: String
}

type ApprovalProcessNode implements Node {
  id: ID!
  createdAt: DateTime!
  updatedAt: DateTime!
  sentForApprovalBy: UserNode
  sentForApprovalDate: DateTime
  sentForAuthorizationBy: UserNode
  sentForAuthorizationDate: DateTime
  sentForFinanceReleaseBy: UserNode
  sentForFinanceReleaseDate: DateTime
  paymentPlan: PaymentPlanNode!
  approvalNumberRequired: Int!
  authorizationNumberRequired: Int!
  financeReleaseNumberRequired: Int!
  rejectedOn: String
  actions: FilteredActionsListNode
}

type ApprovalProcessNodeConnection {
  pageInfo: PageInfo!
  edges: [ApprovalProcessNodeEdge]!
  totalCount: Int
  edgeCount: Int
}

type ApprovalProcessNodeEdge {
  node: ApprovalProcessNode
  cursor: String!
}

type AreaNode implements Node {
  id: ID!
  createdAt: DateTime!
  updatedAt: DateTime!
  originalId: UUID
  name: String!
  parent: AreaNode
  pCode: String
  areaType: AreaTypeNode!
  validFrom: DateTime
  validUntil: DateTime
  extras: JSONString!
  lft: Int!
  rght: Int!
  treeId: Int!
  level: Int!
  areaSet(offset: Int, before: String, after: String, first: Int, last: Int, name: String): AreaNodeConnection!
  householdSet(offset: Int, before: String, after: String, first: Int, last: Int): HouseholdNodeConnection!
  grievanceticketSet(offset: Int, before: String, after: String, first: Int, last: Int): GrievanceTicketNodeConnection!
  programs(offset: Int, before: String, after: String, first: Int, last: Int, name: String): ProgramNodeConnection!
  reports(offset: Int, before: String, after: String, first: Int, last: Int): ReportNodeConnection!
  feedbackSet(offset: Int, before: String, after: String, first: Int, last: Int): FeedbackNodeConnection!
}

type AreaNodeConnection {
  pageInfo: PageInfo!
  edges: [AreaNodeEdge]!
  totalCount: Int
  edgeCount: Int
}

type AreaNodeEdge {
  node: AreaNode
  cursor: String!
}

type AreaTypeNode implements Node {
  id: ID!
  createdAt: DateTime!
  updatedAt: DateTime!
  originalId: UUID
  name: String!
  areaLevel: Int!
  parent: AreaTypeNode
  validFrom: DateTime
  validUntil: DateTime
  extras: JSONString!
  lft: Int!
  rght: Int!
  treeId: Int!
  level: Int!
  areatypeSet(offset: Int, before: String, after: String, first: Int, last: Int): AreaTypeNodeConnection!
  areaSet(offset: Int, before: String, after: String, first: Int, last: Int, name: String): AreaNodeConnection!
}

type AreaTypeNodeConnection {
  pageInfo: PageInfo!
  edges: [AreaTypeNodeEdge]!
  totalCount: Int
  edgeCount: Int
}

type AreaTypeNodeEdge {
  node: AreaTypeNode
  cursor: String!
}

scalar Arg

input AssignFspToDeliveryMechanismInput {
  paymentPlanId: ID!
  mappings: [FSPToDeliveryMechanismMappingInput]!
}

type AssignFspToDeliveryMechanismMutation {
  paymentPlan: PaymentPlanNode
}

input AvailableFspsForDeliveryMechanismsInput {
  paymentPlanId: ID!
}

type BankAccountInfoNode implements Node {
  id: ID!
  createdAt: DateTime!
  updatedAt: DateTime!
  isRemoved: Boolean!
  removedDate: DateTime
  lastSyncAt: DateTime
  individual: IndividualNode!
  bankName: String!
  bankAccountNumber: String!
  type: String
}

input BankTransferObjectType {
  type: String!
  bankName: String!
  bankAccountNumber: String!
}

scalar BigInt

type BulkUpdateGrievanceTicketsAssigneesMutation {
  grievanceTickets: [GrievanceTicketNode]
}

type BusinessAreaNode implements Node {
  id: ID!
  createdAt: DateTime!
  updatedAt: DateTime!
  code: String!
  name: String!
  longName: String!
  regionCode: String!
  regionName: String!
  koboUsername: String
  koboToken: String
  koboUrl: String
  rapidProHost: String
  rapidProApiKey: String
  slug: String!
  customFields: JSONString!
  hasDataSharingAgreement: Boolean!
  parent: UserBusinessAreaNode
  isSplit: Boolean!
  postponeDeduplication: Boolean!
  deduplicationDuplicateScore: Float!
  deduplicationPossibleDuplicateScore: Float!
  deduplicationBatchDuplicatesPercentage: Int!
  deduplicationBatchDuplicatesAllowed: Int!
  deduplicationGoldenRecordDuplicatesPercentage: Int!
  deduplicationGoldenRecordDuplicatesAllowed: Int!
  screenBeneficiary: Boolean!
  deduplicationIgnoreWithdraw: Boolean!
  isPaymentPlanApplicable: Boolean!
  active: Boolean!
  children(offset: Int, before: String, after: String, first: Int, last: Int, id: UUID): UserBusinessAreaNodeConnection!
  userRoles: [UserRoleNode!]!
  householdSet(offset: Int, before: String, after: String, first: Int, last: Int): HouseholdNodeConnection!
  individualSet(offset: Int, before: String, after: String, first: Int, last: Int): IndividualNodeConnection!
  registrationdataimportSet(offset: Int, before: String, after: String, first: Int, last: Int): RegistrationDataImportNodeConnection!
  paymentplanSet(offset: Int, before: String, after: String, first: Int, last: Int): PaymentPlanNodeConnection!
  cashplanSet(offset: Int, before: String, after: String, first: Int, last: Int): CashPlanNodeConnection!
  paymentrecordSet(offset: Int, before: String, after: String, first: Int, last: Int): PaymentRecordNodeConnection!
  paymentSet(offset: Int, before: String, after: String, first: Int, last: Int): PaymentNodeConnection!
  serviceproviderSet(offset: Int, before: String, after: String, first: Int, last: Int): ServiceProviderNodeConnection!
  tickets(offset: Int, before: String, after: String, first: Int, last: Int): GrievanceTicketNodeConnection!
  programSet(offset: Int, before: String, after: String, first: Int, last: Int, name: String): ProgramNodeConnection!
  targetpopulationSet(offset: Int, before: String, after: String, first: Int, last: Int, name: String, createdByName: String, createdAt: DateTime, updatedAt: DateTime, status: String, households: [ID], totalHouseholdsCountMin: Int, totalHouseholdsCountMax: Int, totalIndividualsCountMin: Int, totalIndividualsCountMax: Int, businessArea: String, program: [ID], createdAtRange: String, paymentPlanApplicable: Boolean, orderBy: String): TargetPopulationNodeConnection!
  reports(offset: Int, before: String, after: String, first: Int, last: Int): ReportNodeConnection!
  logentrySet(offset: Int, before: String, after: String, first: Int, last: Int): PaymentVerificationLogEntryNodeConnection!
  messageSet(offset: Int, before: String, after: String, first: Int, last: Int): CommunicationMessageNodeConnection!
  feedbackSet(offset: Int, before: String, after: String, first: Int, last: Int): FeedbackNodeConnection!
  surveySet(offset: Int, before: String, after: String, first: Int, last: Int): SurveyNodeConnection!
}

type BusinessAreaNodeConnection {
  pageInfo: PageInfo!
  edges: [BusinessAreaNodeEdge]!
  totalCount: Int
  edgeCount: Int
}

type BusinessAreaNodeEdge {
  node: BusinessAreaNode
  cursor: String!
}

type CashPlanAndPaymentPlanEdges {
  cursor: String
  node: CashPlanAndPaymentPlanNode
}

type CashPlanAndPaymentPlanNode {
  objType: String
  id: String
  unicefId: String
  verificationStatus: String
  currency: String
  totalDeliveredQuantity: Float
  startDate: String
  endDate: String
  programmeName: String
  updatedAt: String
  verificationPlans: [PaymentVerificationPlanNode]
  totalNumberOfHouseholds: Int
  totalEntitledQuantity: Float
  totalUndeliveredQuantity: Float
  assistanceMeasurement: String
  dispersionDate: String
  serviceProviderFullName: String
}

type CashPlanNode implements Node {
  id: ID!
  createdAt: DateTime!
  updatedAt: DateTime!
  businessArea: UserBusinessAreaNode!
  statusDate: DateTime!
  startDate: DateTime!
  endDate: DateTime!
  program: ProgramNode!
  exchangeRate: Float
  totalEntitledQuantity: Float
  totalEntitledQuantityUsd: Float
  totalEntitledQuantityRevised: Float
  totalEntitledQuantityRevisedUsd: Float
  totalDeliveredQuantity: Float
  totalDeliveredQuantityUsd: Float
  totalUndeliveredQuantity: Float
  totalUndeliveredQuantityUsd: Float
  name: String!
  caId: String
  caHashId: UUID
  status: CashPlanStatus!
  distributionLevel: String!
  dispersionDate: DateTime!
  coverageDuration: Int!
  coverageUnit: String!
  comments: String
  deliveryType: String
  assistanceMeasurement: String!
  assistanceThrough: String!
  serviceProvider: ServiceProviderNode
  visionId: String
  fundsCommitment: String
  downPayment: String
  validationAlertsCount: Int!
  totalPersonsCovered: Int!
  totalPersonsCoveredRevised: Int!
  paymentItems(offset: Int, before: String, after: String, first: Int, last: Int): PaymentRecordNodeConnection!
  bankReconciliationSuccess: Int
  bankReconciliationError: Int
  totalNumberOfHouseholds: Int
  currency: String
  canCreatePaymentVerificationPlan: Boolean
  availablePaymentRecordsCount: Int
  verificationPlans(offset: Int, before: String, after: String, first: Int, last: Int): PaymentVerificationPlanNodeConnection
  paymentVerificationSummary: PaymentVerificationSummaryNode
  unicefId: String
}

type CashPlanNodeConnection {
  pageInfo: PageInfo!
  edges: [CashPlanNodeEdge]!
  totalCount: Int
  edgeCount: Int
}

type CashPlanNodeEdge {
  node: CashPlanNode
  cursor: String!
}

enum CashPlanStatus {
  DISTRIBUTION_COMPLETED
  DISTRIBUTION_COMPLETED_WITH_ERRORS
  TRANSACTION_COMPLETED
  TRANSACTION_COMPLETED_WITH_ERRORS
}

input CategoryExtrasInput {
  sensitiveGrievanceTicketExtras: SensitiveGrievanceTicketExtras
  grievanceComplaintTicketExtras: GrievanceComplaintTicketExtras
  positiveFeedbackTicketExtras: PositiveFeedbackTicketExtras
  negativeFeedbackTicketExtras: NegativeFeedbackTicketExtras
  referralTicketExtras: ReferralTicketExtras
}

type ChartDatasetNode {
  labels: [String]
  datasets: [_DatasetsNode]
}

type ChartDetailedDatasetsNode {
  labels: [String]
  datasets: [_DetailedDatasetsNode]
}

type ChartGrievanceTicketsNode {
  labels: [String]
  datasets: [_DatasetsNode]
  totalNumberOfGrievances: Int
  totalNumberOfFeedback: Int
  totalNumberOfOpenSensitive: Int
}

type ChartPaymentVerification {
  labels: [String]
  datasets: [_DetailedDatasetsNode]
  households: Int
  averageSampleSize: Float
}

type CheckAgainstSanctionListMutation {
  ok: Boolean
  errors: [XlsxRowErrorNode]
}

type ChoiceObject {
  name: String
  value: String
}

type ChoiceObjectInt {
  name: String
  value: Int
}

input ChooseDeliveryMechanismsForPaymentPlanInput {
  paymentPlanId: ID!
  deliveryMechanisms: [String]!
}

type ChooseDeliveryMechanismsForPaymentPlanMutation {
  paymentPlan: PaymentPlanNode
}

type CommunicationMessageNode implements Node {
  id: ID!
  createdAt: DateTime!
  updatedAt: DateTime!
  unicefId: String
  title: String!
  body: String!
  createdBy: UserNode
  numberOfRecipients: Int!
  businessArea: UserBusinessAreaNode!
  households(offset: Int, before: String, after: String, first: Int, last: Int): HouseholdNodeConnection!
  targetPopulation: TargetPopulationNode
  registrationDataImport: RegistrationDataImportNode
  samplingType: MessageSamplingType!
  fullListArguments: JSONString
  randomSamplingArguments: JSONString
  sampleSize: Int!
}

type CommunicationMessageNodeConnection {
  pageInfo: PageInfo!
  edges: [CommunicationMessageNodeEdge]!
  totalCount: Int
  edgeCount: Int
}

type CommunicationMessageNodeEdge {
  node: CommunicationMessageNode
  cursor: String!
}

type CommunicationMessageRecipientMapNode implements Node {
  id: ID!
  size: Int
  headOfHousehold: IndividualNode!
}

type CommunicationMessageRecipientMapNodeConnection {
  pageInfo: PageInfo!
  edges: [CommunicationMessageRecipientMapNodeEdge]!
  totalCount: Int
  edgeCount: Int
}

type CommunicationMessageRecipientMapNodeEdge {
  node: CommunicationMessageRecipientMapNode
  cursor: String!
}

type ContentTypeObjectType {
  id: ID!
  appLabel: String!
  model: String!
  paymentverificationplanSet(offset: Int, before: String, after: String, first: Int, last: Int): PaymentVerificationPlanNodeConnection!
  paymentverificationSet(offset: Int, before: String, after: String, first: Int, last: Int): PaymentVerificationNodeConnection!
  paymentverificationsummarySet(offset: Int, before: String, after: String, first: Int, last: Int): PaymentVerificationSummaryNodeConnection!
  logEntries(offset: Int, before: String, after: String, first: Int, last: Int): PaymentVerificationLogEntryNodeConnection!
  name: String
}

input CopyTargetPopulationInput {
  id: ID
  name: String
}

input CopyTargetPopulationMutationInput {
  targetPopulationData: CopyTargetPopulationInput
  clientMutationId: String
}

type CopyTargetPopulationMutationPayload {
  targetPopulation: TargetPopulationNode
  validationErrors: Arg
  clientMutationId: String
}

type CoreFieldChoiceObject {
  labels: [LabelNode]
  labelEn: String
  value: String
  admin: String
  listName: String
}

type CountAndPercentageNode {
  count: Int
  percentage: Float
}

input CreateAccountabilityCommunicationMessageInput {
  households: [ID]
  targetPopulation: ID
  registrationDataImport: ID
  samplingType: SamplingChoices!
  fullListArguments: AccountabilityFullListArguments
  randomSamplingArguments: AccountabilityRandomSamplingArguments
  title: String!
  body: String!
}

type CreateCommunicationMessageMutation {
  message: CommunicationMessageNode
}

type CreateDashboardReport {
  success: Boolean
}

input CreateDashboardReportInput {
  reportTypes: [String]!
  businessAreaSlug: String!
  year: Int!
  adminArea: ID
  program: ID
}

<<<<<<< HEAD
input CreateFeedbackInput {
  issueType: String!
  householdLookup: ID
  individualLookup: ID
  description: String!
  comments: String
  admin2: ID
  area: String
  language: String
  consent: Boolean
  program: ID
}

input CreateFeedbackMessageInput {
  description: String!
  feedback: ID!
}

type CreateFeedbackMessageMutation {
  feedbackMessage: FeedbackMessageNode
}

type CreateFeedbackMutation {
  feedback: FeedbackNode
}

input CreateFinancialServiceProviderInput {
  name: String!
  visionVendorNumber: String!
  deliveryMechanisms: [String]!
  distributionLimit: Decimal
  communicationChannel: String!
  fspXlsxTemplateId: ID!
}

type CreateFinancialServiceProviderMutation {
  financialServiceProvider: FinancialServiceProviderNode
}

=======
>>>>>>> f0880f02
input CreateGrievanceTicketExtrasInput {
  category: CategoryExtrasInput
  issueType: IssueTypeExtrasInput
}

input CreateGrievanceTicketInput {
  description: String!
  assignedTo: ID
  category: Int!
  issueType: Int
  admin: String
  area: String
  language: String!
  consent: Boolean!
  businessArea: ID!
  linkedTickets: [ID]
  extras: CreateGrievanceTicketExtrasInput
  priority: Int
  urgency: Int
  partner: Int
  programme: ID
  comments: String
  linkedFeedbackId: ID
  documentation: [GrievanceDocumentInput]
}

type CreateGrievanceTicketMutation {
  grievanceTickets: [GrievanceTicketNode]
}

input CreatePaymentPlanInput {
  businessAreaSlug: String!
  targetingId: ID!
  startDate: Date!
  endDate: Date!
  dispersionStartDate: Date!
  dispersionEndDate: Date!
  currency: String!
}

type CreatePaymentPlanMutation {
  paymentPlan: PaymentPlanNode
}

input CreatePaymentVerificationInput {
  sampling: String!
  verificationChannel: String!
  businessAreaSlug: String!
  fullListArguments: FullListArguments
  randomSamplingArguments: RandomSamplingArguments
  rapidProArguments: RapidProArguments
  cashOrPaymentPlanId: ID!
}

type CreateProgram {
  validationErrors: Arg
  program: ProgramNode
}

input CreateProgramInput {
  name: String
  startDate: Date
  endDate: Date
  description: String
  budget: Decimal
  frequencyOfPayments: String
  sector: String
  scope: String
  cashPlus: Boolean
  populationGoal: Int
  administrativeAreasOfImplementation: String
  businessAreaSlug: String
  individualDataNeeded: Boolean
}

type CreateReport {
  report: ReportNode
}

input CreateReportInput {
  reportType: Int!
  businessAreaSlug: String!
  dateFrom: Date!
  dateTo: Date!
  program: ID
  adminArea1: ID
  adminArea2: [ID]
}

input CreateSurveyInput {
  title: String!
  body: String
  category: String!
  targetPopulation: ID
  program: ID
  samplingType: String!
  fullListArguments: AccountabilityFullListArguments
  randomSamplingArguments: AccountabilityRandomSamplingArguments
  flow: String!
}

type CreateSurveyMutation {
  survey: SurveyNode
}

input CreateTargetPopulationInput {
  name: String!
  targetingCriteria: TargetingCriteriaObjectType!
  businessAreaSlug: String!
  programId: ID!
  excludedIds: String!
  exclusionReason: String
}

type CreateTargetPopulationMutation {
  validationErrors: Arg
  targetPopulation: TargetPopulationNode
}

input CreateTicketNoteInput {
  description: String!
  ticket: ID!
}

type CreateTicketNoteMutation {
  grievanceTicketNote: TicketNoteNode
}

type CreateVerificationPlanMutation {
  paymentPlan: GenericPaymentPlanNode
}

scalar Date

scalar DateTime

scalar Decimal

type DeduplicationResultNode {
  hitId: ID
  fullName: String
  score: Float
  proximityToScore: Float
  location: String
  age: Int
}

type DeleteHouseholdApproveMutation {
  grievanceTicket: GrievanceTicketNode
}

type DeletePaymentPlanMutation {
  paymentPlan: PaymentPlanNode
}

type DeletePaymentVerificationPlan {
  paymentPlan: GenericPaymentPlanNode
}

type DeleteProgram {
  ok: Boolean
}

type DeleteRegistrationDataImport {
  ok: Boolean
}

input DeleteTargetPopulationMutationInput {
  targetId: ID!
  clientMutationId: String
}

type DeleteTargetPopulationMutationPayload {
  ok: Boolean
  clientMutationId: String
}

type DeliveredQuantityNode {
  totalDeliveredQuantity: Decimal
  currency: String
}

type DeliveryMechanismNode implements Node {
  id: ID!
  createdAt: DateTime!
  updatedAt: DateTime!
  paymentPlan: PaymentPlanNode!
  financialServiceProvider: FinancialServiceProviderNode
  createdBy: UserNode!
  sentDate: DateTime!
  sentBy: UserNode
  status: String!
  deliveryMechanism: DeliveryMechanismPerPaymentPlanDeliveryMechanism
  deliveryMechanismOrder: Int!
  name: String
  order: Int
  fsp: FinancialServiceProviderNode
}

type DeliveryMechanismNodeConnection {
  pageInfo: PageInfo!
  edges: [DeliveryMechanismNodeEdge]!
  totalCount: Int
  edgeCount: Int
}

type DeliveryMechanismNodeEdge {
  node: DeliveryMechanismNode
  cursor: String!
}

enum DeliveryMechanismPerPaymentPlanDeliveryMechanism {
  CARDLESS_CASH_WITHDRAWAL
  CASH
  CASH_BY_FSP
  CHEQUE
  DEPOSIT_TO_CARD
  IN_KIND
  MOBILE_MONEY
  OTHER
  PRE_PAID_CARD
  REFERRAL
  TRANSFER
  TRANSFER_TO_ACCOUNT
  VOUCHER
}

type DiscardPaymentVerificationPlan {
  paymentPlan: GenericPaymentPlanNode
}

type DjangoDebug {
  sql: [DjangoDebugSQL]
}

type DjangoDebugSQL {
  vendor: String!
  alias: String!
  sql: String
  duration: Float!
  rawSql: String!
  params: String!
  startTime: Float!
  stopTime: Float!
  isSlow: Boolean!
  isSelect: Boolean!
  transId: String
  transStatus: String
  isoLevel: String
  encoding: String
}

type DocumentNode implements Node {
  isRemoved: Boolean!
  id: ID!
  createdAt: DateTime!
  updatedAt: DateTime!
  lastSyncAt: DateTime
  documentNumber: String!
  photo: String
  individual: IndividualNode!
  type: DocumentTypeNode!
  country: String
  status: DocumentStatus!
  cleared: Boolean!
  clearedDate: DateTime!
  clearedBy: UserNode
  countryIso3: String
}

type DocumentNodeConnection {
  pageInfo: PageInfo!
  edges: [DocumentNodeEdge]!
  totalCount: Int
  edgeCount: Int
}

type DocumentNodeEdge {
  node: DocumentNode
  cursor: String!
}

enum DocumentStatus {
  PENDING
  VALID
  NEED_INVESTIGATION
  INVALID
}

type DocumentTypeNode {
  id: UUID!
  createdAt: DateTime!
  updatedAt: DateTime!
  label: String!
  type: DocumentTypeType!
  isIdentityDocument: Boolean!
  uniqueForIndividual: Boolean!
  documents(offset: Int, before: String, after: String, first: Int, last: Int): DocumentNodeConnection!
}

enum DocumentTypeType {
  BIRTH_CERTIFICATE
  DRIVERS_LICENSE
  ELECTORAL_CARD
  NATIONAL_ID
  NATIONAL_PASSPORT
  TAX_ID
  RESIDENCE_PERMIT_NO
  BANK_STATEMENT
  DISABILITY_CERTIFICATE
  FOSTER_CHILD
  OTHER
}

input EditBankTransferObjectType {
  id: ID!
  type: String!
  bankName: String!
  bankAccountNumber: String!
}

input EditIndividualDocumentObjectType {
  id: ID!
  country: String!
  type: String!
  number: String!
  photo: Arg
  photoraw: Arg
}

input EditIndividualIdentityObjectType {
  id: ID!
  country: String!
  partner: String!
  number: String!
}

input EditPaymentVerificationInput {
  sampling: String!
  verificationChannel: String!
  businessAreaSlug: String!
  fullListArguments: FullListArguments
  randomSamplingArguments: RandomSamplingArguments
  rapidProArguments: RapidProArguments
  paymentVerificationPlanId: ID!
}

type EditPaymentVerificationMutation {
  paymentPlan: GenericPaymentPlanNode
}

type ExportSurveySampleMutationMutation {
  survey: SurveyNode
}

type ExportXLSXPaymentPlanPaymentListMutation {
  paymentPlan: PaymentPlanNode
}

type ExportXLSXPaymentPlanPaymentListPerFSPMutation {
  paymentPlan: PaymentPlanNode
}

type ExportXlsxPaymentVerificationPlanFile {
  paymentPlan: GenericPaymentPlanNode
}

input FSPToDeliveryMechanismMappingInput {
  fspId: ID!
  deliveryMechanism: String!
  order: Int!
}

enum FeedbackIssueType {
  POSITIVE_FEEDBACK
  NEGATIVE_FEEDBACK
}

type FeedbackMessageNode implements Node {
  id: ID!
  createdAt: DateTime!
  updatedAt: DateTime!
  description: String!
  createdBy: UserNode
}

type FeedbackMessageNodeConnection {
  pageInfo: PageInfo!
  edges: [FeedbackMessageNodeEdge]!
  totalCount: Int
  edgeCount: Int
}

type FeedbackMessageNodeEdge {
  node: FeedbackMessageNode
  cursor: String!
}

type FeedbackNode implements Node {
  id: ID!
  createdAt: DateTime!
  updatedAt: DateTime!
  unicefId: String
  businessArea: UserBusinessAreaNode!
  issueType: FeedbackIssueType!
  householdLookup: HouseholdNode
  individualLookup: IndividualNode
  description: String!
  comments: String
  admin2: AreaNode
  area: String!
  language: String!
  consent: Boolean!
  program: ProgramNode
  createdBy: UserNode
  linkedGrievance: GrievanceTicketNode
  feedbackMessages(offset: Int, before: String, after: String, first: Int, last: Int): FeedbackMessageNodeConnection!
}

type FeedbackNodeConnection {
  pageInfo: PageInfo!
  edges: [FeedbackNodeEdge]!
  totalCount: Int
  edgeCount: Int
}

type FeedbackNodeEdge {
  node: FeedbackNode
  cursor: String!
}

type FieldAttributeNode {
  id: String
  type: String
  name: String
  labels: [LabelNode]
  labelEn: String
  hint: String
  required: Boolean
  choices: [CoreFieldChoiceObject]
  associatedWith: String
  isFlexField: Boolean
}

type FilteredActionsListNode {
  approval: [ApprovalNode]
  authorization: [ApprovalNode]
  financeRelease: [ApprovalNode]
  reject: [ApprovalNode]
}

type FinalizeTargetPopulationMutation {
  targetPopulation: TargetPopulationNode
}

enum FinancialServiceProviderCommunicationChannel {
  API
  SFTP
  XLSX
}

type FinancialServiceProviderNode implements Node {
  id: ID!
  createdAt: DateTime!
  updatedAt: DateTime!
  createdBy: UserNode
  name: String!
  visionVendorNumber: String!
  deliveryMechanisms: [String!]!
  distributionLimit: Float
  communicationChannel: FinancialServiceProviderCommunicationChannel!
  dataTransferConfiguration: JSONString
  xlsxTemplates(offset: Int, before: String, after: String, first: Int, last: Int): FinancialServiceProviderXlsxTemplateNodeConnection!
  financialserviceproviderxlsxreportSet(offset: Int, before: String, after: String, first: Int, last: Int): FinancialServiceProviderXlsxReportNodeConnection!
  deliveryMechanismsPerPaymentPlan(offset: Int, before: String, after: String, first: Int, last: Int): DeliveryMechanismNodeConnection!
  paymentSet(offset: Int, before: String, after: String, first: Int, last: Int): PaymentNodeConnection!
  fullName: String
}

type FinancialServiceProviderNodeConnection {
  pageInfo: PageInfo!
  edges: [FinancialServiceProviderNodeEdge]!
  totalCount: Int
  edgeCount: Int
}

type FinancialServiceProviderNodeEdge {
  node: FinancialServiceProviderNode
  cursor: String!
}

type FinancialServiceProviderXlsxReportNode implements Node {
  id: ID!
  createdAt: DateTime!
  updatedAt: DateTime!
  financialServiceProvider: FinancialServiceProviderNode!
  status: FinancialServiceProviderXlsxReportStatus
  reportUrl: String
}

type FinancialServiceProviderXlsxReportNodeConnection {
  pageInfo: PageInfo!
  edges: [FinancialServiceProviderXlsxReportNodeEdge]!
  totalCount: Int
  edgeCount: Int
}

type FinancialServiceProviderXlsxReportNodeEdge {
  node: FinancialServiceProviderXlsxReportNode
  cursor: String!
}

enum FinancialServiceProviderXlsxReportStatus {
  A_1
  A_2
  A_3
}

enum FinancialServiceProviderXlsxTemplateColumns {
  PAYMENT_ID
  HOUSEHOLD_ID
  HOUSEHOLD_SIZE
  COLLECTOR_NAME
  PAYMENT_CHANNEL
  FSP_NAME
  CURRENCY
  ENTITLEMENT_QUANTITY
  ENTITLEMENT_QUANTITY_USD
  DELIVERED_QUANTITY
}

type FinancialServiceProviderXlsxTemplateNode implements Node {
  id: ID!
  createdAt: DateTime!
  updatedAt: DateTime!
  createdBy: UserNode
  name: String!
  columns: FinancialServiceProviderXlsxTemplateColumns!
  coreFields: [String!]!
  financialServiceProviders(offset: Int, before: String, after: String, first: Int, last: Int): FinancialServiceProviderNodeConnection!
}

type FinancialServiceProviderXlsxTemplateNodeConnection {
  pageInfo: PageInfo!
  edges: [FinancialServiceProviderXlsxTemplateNodeEdge]!
  totalCount: Int
  edgeCount: Int
}

type FinancialServiceProviderXlsxTemplateNodeEdge {
  node: FinancialServiceProviderXlsxTemplateNode
  cursor: String!
}

type FinishPaymentVerificationPlan {
  paymentPlan: GenericPaymentPlanNode
}

scalar FlexFieldsScalar

type FspChoice {
  id: String
  name: String
}

type FspChoices {
  deliveryMechanism: String
  fsps: [FspChoice]
}

input FullListArguments {
  excludedAdminAreas: [String]
}

type GenericPaymentNode {
  id: String
  objType: String
  unicefId: String
  currency: String
  deliveredQuantity: Float
  deliveredQuantityUsd: Float
  household: HouseholdNode
}

type GenericPaymentPlanNode {
  id: String
  objType: String
  paymentVerificationSummary: PaymentVerificationSummaryNode
  availablePaymentRecordsCount: Int
  verificationPlans(offset: Int, before: String, after: String, first: Int, last: Int): PaymentVerificationPlanNodeConnection
  statusDate: DateTime
  status: String
  bankReconciliationSuccess: Int
  bankReconciliationError: Int
  deliveryType: String
  totalNumberOfHouseholds: Int
  currency: String
  totalDeliveredQuantity: Float
  totalEntitledQuantity: Float
  totalUndeliveredQuantity: Float
  canCreatePaymentVerificationPlan: Boolean
}

scalar GeoJSON

input GetAccountabilityCommunicationMessageSampleSizeInput {
  households: [ID]
  targetPopulation: ID
  registrationDataImport: ID
  samplingType: SamplingChoices!
  fullListArguments: AccountabilityFullListArguments
  randomSamplingArguments: AccountabilityRandomSamplingArguments
}

input GetCashplanVerificationSampleSizeInput {
  cashOrPaymentPlanId: ID
  paymentVerificationPlanId: ID
  sampling: String!
  verificationChannel: String!
  businessAreaSlug: String!
  fullListArguments: FullListArguments
  randomSamplingArguments: RandomSamplingArguments
  rapidProArguments: RapidProArguments
}

type GetCashplanVerificationSampleSizeObject {
  paymentRecordCount: Int
  sampleSize: Int
}

type GetCommunicationMessageSampleSizeNode {
  numberOfRecipients: Int
  sampleSize: Int
}

input GrievanceComplaintTicketExtras {
  household: ID
  individual: ID
  paymentRecord: [ID]
}

input GrievanceDocumentInput {
  name: String!
  file: Upload!
}

type GrievanceDocumentNode implements Node {
  id: ID!
  createdAt: DateTime!
  updatedAt: DateTime!
  name: String
  createdBy: UserNode
  grievanceTicket: GrievanceTicketNode
  fileSize: Int
  contentType: String!
  filePath: String
  fileName: String
}

type GrievanceDocumentNodeConnection {
  pageInfo: PageInfo!
  edges: [GrievanceDocumentNodeEdge]!
}

type GrievanceDocumentNodeEdge {
  node: GrievanceDocumentNode
  cursor: String!
}

input GrievanceDocumentUpdateInput {
  id: ID!
  name: String
  file: Upload
}

type GrievanceStatusChangeMutation {
  grievanceTicket: GrievanceTicketNode
}

type GrievanceTicketNode implements Node {
  id: ID!
  createdAt: DateTime!
  updatedAt: DateTime!
  version: BigInt!
  unicefId: String
  userModified: DateTime
  lastNotificationSent: DateTime
  createdBy: UserNode
  assignedTo: UserNode
  status: Int!
  category: Int!
  issueType: Int
  description: String!
  admin2: AreaNode
  area: String!
  language: String!
  consent: Boolean!
  businessArea: UserBusinessAreaNode!
  linkedTickets: [GrievanceTicketNode]
  registrationDataImport: RegistrationDataImportNode
  extras: JSONString!
  ignored: Boolean!
  householdUnicefId: String
  priority: Int
  urgency: Int
  partner: PartnerType
  programme: ProgramNode
  comments: String
  ticketNotes(offset: Int, before: String, after: String, first: Int, last: Int): TicketNoteNodeConnection!
  complaintTicketDetails: TicketComplaintDetailsNode
  sensitiveTicketDetails: TicketSensitiveDetailsNode
  householdDataUpdateTicketDetails: TicketHouseholdDataUpdateDetailsNode
  individualDataUpdateTicketDetails: TicketIndividualDataUpdateDetailsNode
  addIndividualTicketDetails: TicketAddIndividualDetailsNode
  deleteIndividualTicketDetails: TicketDeleteIndividualDetailsNode
  deleteHouseholdTicketDetails: TicketDeleteHouseholdDetailsNode
  systemFlaggingTicketDetails: TicketSystemFlaggingDetailsNode
  needsAdjudicationTicketDetails: TicketNeedsAdjudicationDetailsNode
  paymentVerificationTicketDetails: TicketPaymentVerificationDetailsNode
  positiveFeedbackTicketDetails: TicketPositiveFeedbackDetailsNode
  negativeFeedbackTicketDetails: TicketNegativeFeedbackDetailsNode
  referralTicketDetails: TicketReferralDetailsNode
  supportDocuments(offset: Int, before: String, after: String, first: Int, last: Int): GrievanceDocumentNodeConnection!
  feedback: FeedbackNode
  household: HouseholdNode
  individual: IndividualNode
  paymentRecord: PaymentRecordAndPaymentNode
  admin: String
  existingTickets: [GrievanceTicketNode]
  relatedTickets: [GrievanceTicketNode]
  totalDays: String
  documentation: [GrievanceDocumentNode]
}

type GrievanceTicketNodeConnection {
  pageInfo: PageInfo!
  edges: [GrievanceTicketNodeEdge]!
  totalCount: Int
  edgeCount: Int
}

type GrievanceTicketNodeEdge {
  node: GrievanceTicketNode
  cursor: String!
}

type GroupAttributeNode {
  id: UUID!
  name: String!
  label: JSONString!
  flexAttributes(flexField: Boolean): [FieldAttributeNode]
  labelEn: String
}

enum HouseholdCollectIndividualData {
  A_
  A_2
  A_1
  A_3
  A_0
}

type HouseholdDataChangeApproveMutation {
  grievanceTicket: GrievanceTicketNode
}

input HouseholdDataUpdateIssueTypeExtras {
  household: ID!
  householdData: HouseholdUpdateDataObjectType!
}

input HouseholdDeleteIssueTypeExtras {
  household: ID!
}

type HouseholdNode implements Node {
  id: ID!
  size: Int
  headOfHousehold: IndividualNode!
  createdAt: DateTime!
  updatedAt: DateTime!
  isRemoved: Boolean!
  removedDate: DateTime
  lastSyncAt: DateTime
  version: BigInt!
  unicefId: String
  withdrawn: Boolean!
  withdrawnDate: DateTime
  consentSign: String!
  consent: Boolean
  consentSharing: [String]
  residenceStatus: HouseholdResidenceStatus!
  countryOrigin: String
  country: String
  address: String!
  adminArea: AreaNode
  admin1: AreaNode
  admin2: AreaNode
  admin3: AreaNode
  admin4: AreaNode
  representatives(offset: Int, before: String, after: String, first: Int, last: Int): IndividualNodeConnection!
  geopoint: GeoJSON
  femaleAgeGroup05Count: Int
  femaleAgeGroup611Count: Int
  femaleAgeGroup1217Count: Int
  femaleAgeGroup1859Count: Int
  femaleAgeGroup60Count: Int
  pregnantCount: Int
  maleAgeGroup05Count: Int
  maleAgeGroup611Count: Int
  maleAgeGroup1217Count: Int
  maleAgeGroup1859Count: Int
  maleAgeGroup60Count: Int
  femaleAgeGroup05DisabledCount: Int
  femaleAgeGroup611DisabledCount: Int
  femaleAgeGroup1217DisabledCount: Int
  femaleAgeGroup1859DisabledCount: Int
  femaleAgeGroup60DisabledCount: Int
  maleAgeGroup05DisabledCount: Int
  maleAgeGroup611DisabledCount: Int
  maleAgeGroup1217DisabledCount: Int
  maleAgeGroup1859DisabledCount: Int
  maleAgeGroup60DisabledCount: Int
  childrenCount: Int
  maleChildrenCount: Int
  femaleChildrenCount: Int
  childrenDisabledCount: Int
  maleChildrenDisabledCount: Int
  femaleChildrenDisabledCount: Int
  registrationDataImport: RegistrationDataImportNode
  programs(offset: Int, before: String, after: String, first: Int, last: Int, name: String): ProgramNodeConnection!
  returnee: Boolean
  flexFields: FlexFieldsScalar
  firstRegistrationDate: DateTime!
  lastRegistrationDate: DateTime!
  fchildHoh: Boolean
  childHoh: Boolean
  businessArea: UserBusinessAreaNode!
  start: DateTime
  deviceid: String!
  nameEnumerator: String!
  orgEnumerator: HouseholdOrgEnumerator!
  orgNameEnumerator: String!
  village: String!
  registrationMethod: HouseholdRegistrationMethod!
  collectIndividualData: HouseholdCollectIndividualData!
  currency: String
  unhcrId: String!
  userFields: JSONString!
  koboAssetId: String!
  rowId: Int
  totalCashReceivedUsd: Decimal
  totalCashReceived: Decimal
  familyId: String
  individualsAndRoles: [IndividualRoleInHouseholdNode!]!
  individuals(offset: Int, before: String, after: String, first: Int, last: Int, household_Id: UUID, businessArea: String, fullName: String, fullName_Startswith: String, fullName_Endswith: String, sex: [String], household_AdminArea: ID, withdrawn: Boolean, age: String, programs: [ID], search: String, lastRegistrationDate: String, admin2: [ID], status: [String], excludedId: String, flags: [String], orderBy: String): IndividualNodeConnection
  paymentrecordSet(offset: Int, before: String, after: String, first: Int, last: Int): PaymentRecordNodeConnection!
  paymentSet(offset: Int, before: String, after: String, first: Int, last: Int): PaymentNodeConnection!
  complaintTicketDetails(offset: Int, before: String, after: String, first: Int, last: Int): TicketComplaintDetailsNodeConnection!
  sensitiveTicketDetails(offset: Int, before: String, after: String, first: Int, last: Int): TicketSensitiveDetailsNodeConnection!
  householdDataUpdateTicketDetails(offset: Int, before: String, after: String, first: Int, last: Int): TicketHouseholdDataUpdateDetailsNodeConnection!
  addIndividualTicketDetails(offset: Int, before: String, after: String, first: Int, last: Int): TicketAddIndividualDetailsNodeConnection!
  deleteHouseholdTicketDetails(offset: Int, before: String, after: String, first: Int, last: Int): TicketDeleteHouseholdDetailsNodeConnection!
  positiveFeedbackTicketDetails(offset: Int, before: String, after: String, first: Int, last: Int): TicketPositiveFeedbackDetailsNodeConnection!
  negativeFeedbackTicketDetails(offset: Int, before: String, after: String, first: Int, last: Int): TicketNegativeFeedbackDetailsNodeConnection!
  referralTicketDetails(offset: Int, before: String, after: String, first: Int, last: Int): TicketReferralDetailsNodeConnection!
  targetPopulations(offset: Int, before: String, after: String, first: Int, last: Int, name: String, createdByName: String, createdAt: DateTime, updatedAt: DateTime, status: String, households: [ID], totalHouseholdsCountMin: Int, totalHouseholdsCountMax: Int, totalIndividualsCountMin: Int, totalIndividualsCountMax: Int, businessArea: String, program: [ID], createdAtRange: String, paymentPlanApplicable: Boolean, orderBy: String): TargetPopulationNodeConnection!
  selections: [HouseholdSelectionNode!]!
  messages(offset: Int, before: String, after: String, first: Int, last: Int): CommunicationMessageNodeConnection!
  feedbacks(offset: Int, before: String, after: String, first: Int, last: Int): FeedbackNodeConnection!
  surveys(offset: Int, before: String, after: String, first: Int, last: Int): SurveyNodeConnection!
  selection: HouseholdSelectionNode
  sanctionListPossibleMatch: Boolean
  sanctionListConfirmedMatch: Boolean
  hasDuplicates: Boolean
  adminAreaTitle: String
  status: String
  programsWithDeliveredQuantity: [ProgramsWithDeliveredQuantityNode]
  activeIndividualsCount: Int
}

type HouseholdNodeConnection {
  pageInfo: PageInfo!
  edges: [HouseholdNodeEdge]!
  totalCount: Int
  individualsCount: Int
  edgeCount: Int
}

type HouseholdNodeEdge {
  node: HouseholdNode
  cursor: String!
}

enum HouseholdOrgEnumerator {
  A_
  PARTNER
  UNICEF
}

enum HouseholdRegistrationMethod {
  A_
  COMMUNITY
  HH_REGISTRATION
}

enum HouseholdResidenceStatus {
  A_
  IDP
  REFUGEE
  OTHERS_OF_CONCERN
  HOST
  NON_HOST
}

type HouseholdSelectionNode {
  id: UUID!
  createdAt: DateTime!
  updatedAt: DateTime!
  household: HouseholdNode!
  targetPopulation: TargetPopulationNode!
  vulnerabilityScore: Float
}

input HouseholdUpdateDataObjectType {
  adminAreaTitle: String
  status: String
  consent: Boolean
  consentSharing: [String]
  residenceStatus: String
  countryOrigin: String
  country: String
  size: Int
  address: String
  femaleAgeGroup05Count: Int
  femaleAgeGroup611Count: Int
  femaleAgeGroup1217Count: Int
  femaleAgeGroup1859Count: Int
  femaleAgeGroup60Count: Int
  pregnantCount: Int
  maleAgeGroup05Count: Int
  maleAgeGroup611Count: Int
  maleAgeGroup1217Count: Int
  maleAgeGroup1859Count: Int
  maleAgeGroup60Count: Int
  femaleAgeGroup05DisabledCount: Int
  femaleAgeGroup611DisabledCount: Int
  femaleAgeGroup1217DisabledCount: Int
  femaleAgeGroup1859DisabledCount: Int
  femaleAgeGroup60DisabledCount: Int
  maleAgeGroup05DisabledCount: Int
  maleAgeGroup611DisabledCount: Int
  maleAgeGroup1217DisabledCount: Int
  maleAgeGroup1859DisabledCount: Int
  maleAgeGroup60DisabledCount: Int
  returnee: Boolean
  fchildHoh: Boolean
  childHoh: Boolean
  start: DateTime
  end: DateTime
  nameEnumerator: String
  orgEnumerator: String
  orgNameEnumerator: String
  village: String
  registrationMethod: String
  collectIndividualData: String
  currency: String
  unhcrId: String
  flexFields: Arg
}

enum ImportDataDataType {
  XLSX
  JSON
  FLEX
  DIIA
}

type ImportDataNode implements Node {
  id: ID!
  createdAt: DateTime!
  updatedAt: DateTime!
  status: ImportDataStatus!
  businessAreaSlug: String!
  file: String
  dataType: ImportDataDataType!
  numberOfHouseholds: Int
  numberOfIndividuals: Int
  error: String!
  validationErrors: String!
  createdById: UUID
  registrationDataImport: RegistrationDataImportDatahubNode
  koboimportdata: KoboImportDataNode
  xlsxValidationErrors: [XlsxRowErrorNode]
}

enum ImportDataStatus {
  PENDING
  RUNNING
  FINISHED
  ERROR
  VALIDATION_ERROR
}

type ImportXLSXPaymentPlanPaymentListMutation {
  paymentPlan: PaymentPlanNode
  errors: [XlsxErrorNode]
}

type ImportXLSXPaymentPlanPaymentListPerFSPMutation {
  paymentPlan: PaymentPlanNode
  errors: [XlsxErrorNode]
}

type ImportXlsxPaymentVerificationPlanFile {
  paymentPlan: GenericPaymentPlanNode
  errors: [XlsxErrorNode]
}

type ImportedDocumentNode implements Node {
  id: ID!
  createdAt: DateTime!
  updatedAt: DateTime!
  documentNumber: String!
  photo: String
  individual: ImportedIndividualNode!
  type: ImportedDocumentTypeNode!
  country: String
  docDate: Date
}

type ImportedDocumentNodeConnection {
  pageInfo: PageInfo!
  edges: [ImportedDocumentNodeEdge]!
  totalCount: Int
  edgeCount: Int
}

type ImportedDocumentNodeEdge {
  node: ImportedDocumentNode
  cursor: String!
}

type ImportedDocumentTypeNode {
  id: UUID!
  createdAt: DateTime!
  updatedAt: DateTime!
  label: String!
  type: ImportedDocumentTypeType!
  isIdentityDocument: Boolean!
  documents(offset: Int, before: String, after: String, first: Int, last: Int): ImportedDocumentNodeConnection!
}

enum ImportedDocumentTypeType {
  BIRTH_CERTIFICATE
  DRIVERS_LICENSE
  ELECTORAL_CARD
  NATIONAL_ID
  NATIONAL_PASSPORT
  TAX_ID
  RESIDENCE_PERMIT_NO
  BANK_STATEMENT
  DISABILITY_CERTIFICATE
  FOSTER_CHILD
  OTHER
}

enum ImportedHouseholdCollectIndividualData {
  A_
  A_2
  A_1
  A_0
}

enum ImportedHouseholdConsentSharing {
  A_
  GOVERNMENT_PARTNER
  HUMANITARIAN_PARTNER
  PRIVATE_PARTNER
  UNICEF
}

enum ImportedHouseholdCurrency {
  A_
  AED
  AFN
  ALL
  AMD
  ANG
  AOA
  ARS
  AUD
  AWG
  AZN
  BAM
  BBD
  BDT
  BGN
  BHD
  BIF
  BMD
  BND
  BOB
  BOV
  BRL
  BSD
  BTN
  BWP
  BYN
  BZD
  CAD
  CDF
  CHF
  CLP
  CNY
  COP
  CRC
  CUC
  CUP
  CVE
  CZK
  DJF
  DKK
  DOP
  DZD
  EGP
  ERN
  ETB
  EUR
  FJD
  FKP
  GBP
  GEL
  GHS
  GIP
  GMD
  GNF
  GTQ
  GYD
  HKD
  HNL
  HRK
  HTG
  HUF
  IDR
  ILS
  INR
  IQD
  IRR
  ISK
  JMD
  JOD
  JPY
  KES
  KGS
  KHR
  KMF
  KPW
  KRW
  KWD
  KYD
  KZT
  LAK
  LBP
  LKR
  LRD
  LSL
  LYD
  MAD
  MDL
  MGA
  MKD
  MMK
  MNT
  MOP
  MRU
  MUR
  MVR
  MWK
  MXN
  MYR
  MZN
  NAD
  NGN
  NIO
  NOK
  NPR
  NZD
  OMR
  PAB
  PEN
  PGK
  PHP
  PKR
  PLN
  PYG
  QAR
  RON
  RSD
  RUB
  RWF
  SAR
  SBD
  SCR
  SDG
  SEK
  SGD
  SHP
  SLL
  SOS
  SRD
  SSP
  STN
  SVC
  SYP
  SZL
  THB
  TJS
  TMT
  TND
  TOP
  TRY
  TTD
  TWD
  TZS
  UAH
  UGX
  USD
  UYU
  UYW
  UZS
  VES
  VND
  VUV
  WST
  XAF
  XAG
  XAU
  XCD
  XOF
  XPF
  YER
  ZAR
  ZMW
  ZWL
}

type ImportedHouseholdNode implements Node {
  id: ID!
  createdAt: DateTime!
  updatedAt: DateTime!
  consentSign: String!
  consent: Boolean
  consentSharing: ImportedHouseholdConsentSharing!
  residenceStatus: ImportedHouseholdResidenceStatus!
  countryOrigin: String
  size: Int!
  address: String!
  country: String
  adminArea: String!
  adminAreaTitle: String!
  admin1: String!
  admin1Title: String!
  admin2: String!
  admin2Title: String!
  admin3: String!
  admin3Title: String!
  admin4: String!
  admin4Title: String!
  geopoint: GeoJSON
  femaleAgeGroup05Count: Int
  femaleAgeGroup611Count: Int
  femaleAgeGroup1217Count: Int
  femaleAgeGroup1859Count: Int
  femaleAgeGroup60Count: Int
  pregnantCount: Int
  maleAgeGroup05Count: Int
  maleAgeGroup611Count: Int
  maleAgeGroup1217Count: Int
  maleAgeGroup1859Count: Int
  maleAgeGroup60Count: Int
  femaleAgeGroup05DisabledCount: Int
  femaleAgeGroup611DisabledCount: Int
  femaleAgeGroup1217DisabledCount: Int
  femaleAgeGroup1859DisabledCount: Int
  femaleAgeGroup60DisabledCount: Int
  maleAgeGroup05DisabledCount: Int
  maleAgeGroup611DisabledCount: Int
  maleAgeGroup1217DisabledCount: Int
  maleAgeGroup1859DisabledCount: Int
  maleAgeGroup60DisabledCount: Int
  headOfHousehold: ImportedIndividualNode
  fchildHoh: Boolean
  childHoh: Boolean
  registrationDataImport: RegistrationDataImportDatahubNode!
  firstRegistrationDate: DateTime!
  lastRegistrationDate: DateTime!
  returnee: Boolean
  flexFields: Arg
  start: DateTime
  deviceid: String!
  nameEnumerator: String!
  orgEnumerator: ImportedHouseholdOrgEnumerator
  orgNameEnumerator: String!
  village: String!
  registrationMethod: ImportedHouseholdRegistrationMethod!
  collectIndividualData: ImportedHouseholdCollectIndividualData!
  currency: ImportedHouseholdCurrency!
  unhcrId: String!
  koboSubmissionUuid: UUID
  koboAssetId: String!
  koboSubmissionTime: DateTime
  rowId: Int
  diiaRecId: String!
  misUnicefId: String
  individuals(offset: Int, before: String, after: String, first: Int, last: Int): ImportedIndividualNodeConnection!
  hasDuplicates: Boolean
  importId: String
}

type ImportedHouseholdNodeConnection {
  pageInfo: PageInfo!
  edges: [ImportedHouseholdNodeEdge]!
  totalCount: Int
  edgeCount: Int
}

type ImportedHouseholdNodeEdge {
  node: ImportedHouseholdNode
  cursor: String!
}

enum ImportedHouseholdOrgEnumerator {
  A_
  PARTNER
  UNICEF
}

enum ImportedHouseholdRegistrationMethod {
  A_
  COMMUNITY
  HH_REGISTRATION
}

enum ImportedHouseholdResidenceStatus {
  A_
  IDP
  REFUGEE
  OTHERS_OF_CONCERN
  HOST
  NON_HOST
}

enum ImportedIndividualDeduplicationBatchStatus {
  SIMILAR_IN_BATCH
  DUPLICATE_IN_BATCH
  UNIQUE_IN_BATCH
  NOT_PROCESSED
}

enum ImportedIndividualDeduplicationGoldenRecordStatus {
  DUPLICATE
  NEEDS_ADJUDICATION
  NOT_PROCESSED
  POSTPONE
  UNIQUE
}

enum ImportedIndividualDisability {
  DISABLED
  NOT_DISABLED
}

type ImportedIndividualIdentityNode implements Node {
  id: ID!
  individual: ImportedIndividualNode!
  documentNumber: String!
  country: String
  partner: String
}

type ImportedIndividualIdentityNodeConnection {
  pageInfo: PageInfo!
  edges: [ImportedIndividualIdentityNodeEdge]!
  totalCount: Int
  edgeCount: Int
}

type ImportedIndividualIdentityNodeEdge {
  node: ImportedIndividualIdentityNode
  cursor: String!
}

enum ImportedIndividualMaritalStatus {
  A_
  DIVORCED
  MARRIED
  SEPARATED
  SINGLE
  WIDOWED
}

type ImportedIndividualNode implements Node {
  id: ID!
  createdAt: DateTime!
  updatedAt: DateTime!
  individualId: String!
  photo: String!
  fullName: String!
  givenName: String!
  middleName: String!
  familyName: String!
  relationship: String
  sex: ImportedIndividualSex!
  birthDate: Date!
  estimatedBirthDate: Boolean
  maritalStatus: ImportedIndividualMaritalStatus!
  phoneNo: String!
  phoneNoValid: Boolean
  phoneNoAlternative: String!
  phoneNoAlternativeValid: Boolean
  household: ImportedHouseholdNode
  registrationDataImport: RegistrationDataImportDatahubNode!
  disability: ImportedIndividualDisability!
  workStatus: String!
  firstRegistrationDate: Date!
  lastRegistrationDate: Date!
  deduplicationBatchStatus: ImportedIndividualDeduplicationBatchStatus
  deduplicationGoldenRecordStatus: ImportedIndividualDeduplicationGoldenRecordStatus
  deduplicationBatchResults: [DeduplicationResultNode]
  deduplicationGoldenRecordResults: [DeduplicationResultNode]
  flexFields: FlexFieldsScalar
  pregnant: Boolean
  observedDisability: [String]
  seeingDisability: String!
  hearingDisability: String!
  physicalDisability: String!
  memoryDisability: String!
  selfcareDisability: String!
  commsDisability: String!
  whoAnswersPhone: String!
  whoAnswersAltPhone: String!
  koboAssetId: String!
  rowId: Int
  disabilityCertificatePicture: String
  preferredLanguage: String
  misUnicefId: String
  importedhousehold: ImportedHouseholdNode
  documents(offset: Int, before: String, after: String, first: Int, last: Int): ImportedDocumentNodeConnection!
  identities(offset: Int, before: String, after: String, first: Int, last: Int): ImportedIndividualIdentityNodeConnection!
  role: String
  age: Int
  importId: String
}

type ImportedIndividualNodeConnection {
  pageInfo: PageInfo!
  edges: [ImportedIndividualNodeEdge]!
  totalCount: Int
  edgeCount: Int
}

type ImportedIndividualNodeEdge {
  node: ImportedIndividualNode
  cursor: String!
}

enum ImportedIndividualSex {
  MALE
  FEMALE
}

type IndividualDataChangeApproveMutation {
  grievanceTicket: GrievanceTicketNode
}

input IndividualDataUpdateIssueTypeExtras {
  individual: ID!
  individualData: IndividualUpdateDataObjectType!
}

enum IndividualDeduplicationBatchStatus {
  DUPLICATE_IN_BATCH
  NOT_PROCESSED
  SIMILAR_IN_BATCH
  UNIQUE_IN_BATCH
}

enum IndividualDeduplicationGoldenRecordStatus {
  DUPLICATE
  NEEDS_ADJUDICATION
  NOT_PROCESSED
  POSTPONE
  UNIQUE
}

input IndividualDeleteIssueTypeExtras {
  individual: ID!
}

enum IndividualDisability {
  DISABLED
  NOT_DISABLED
}

input IndividualDocumentObjectType {
  country: String!
  type: String!
  number: String!
  photo: Arg
  photoraw: Arg
}

type IndividualIdentityNode implements Node {
  id: ID!
  individual: IndividualNode!
  number: String!
  partner: String
  country: String
  countryIso3: String
}

type IndividualIdentityNodeConnection {
  pageInfo: PageInfo!
  edges: [IndividualIdentityNodeEdge]!
  totalCount: Int
  edgeCount: Int
}

type IndividualIdentityNodeEdge {
  node: IndividualIdentityNode
  cursor: String!
}

input IndividualIdentityObjectType {
  country: String!
  partner: String!
  number: String!
}

enum IndividualMaritalStatus {
  A_
  DIVORCED
  MARRIED
  SEPARATED
  SINGLE
  WIDOWED
}

type IndividualNode implements Node {
  id: ID!
  createdAt: DateTime!
  updatedAt: DateTime!
  isRemoved: Boolean!
  removedDate: DateTime
  lastSyncAt: DateTime
  version: BigInt!
  unicefId: String
  duplicate: Boolean!
  duplicateDate: DateTime
  withdrawn: Boolean!
  withdrawnDate: DateTime
  individualId: String!
  photo: String
  fullName: String!
  givenName: String!
  middleName: String!
  familyName: String!
  sex: IndividualSex!
  birthDate: Date!
  estimatedBirthDate: Boolean
  maritalStatus: IndividualMaritalStatus!
  phoneNo: String!
  phoneNoValid: Boolean
  phoneNoAlternative: String!
  phoneNoAlternativeValid: Boolean
  relationship: IndividualRelationship
  household: HouseholdNode
  registrationDataImport: RegistrationDataImportNode
  disability: IndividualDisability!
  workStatus: String!
  firstRegistrationDate: Date!
  lastRegistrationDate: Date!
  flexFields: FlexFieldsScalar
  userFields: JSONString!
  enrolledInNutritionProgramme: Boolean
  administrationOfRutf: Boolean
  deduplicationGoldenRecordStatus: IndividualDeduplicationGoldenRecordStatus!
  deduplicationBatchStatus: IndividualDeduplicationBatchStatus!
  deduplicationGoldenRecordResults: [DeduplicationResultNode]
  deduplicationBatchResults: [DeduplicationResultNode]
  importedIndividualId: UUID
  sanctionListPossibleMatch: Boolean!
  sanctionListConfirmedMatch: Boolean!
  pregnant: Boolean
  observedDisability: [String]
  seeingDisability: String!
  hearingDisability: String!
  physicalDisability: String!
  memoryDisability: String!
  selfcareDisability: String!
  commsDisability: String!
  whoAnswersPhone: String!
  whoAnswersAltPhone: String!
  businessArea: UserBusinessAreaNode!
  fchildHoh: Boolean!
  childHoh: Boolean!
  koboAssetId: String!
  rowId: Int
  disabilityCertificatePicture: String
  preferredLanguage: String
  relationshipConfirmed: Boolean!
  representedHouseholds(offset: Int, before: String, after: String, first: Int, last: Int): HouseholdNodeConnection!
  headingHousehold: HouseholdNode
  documents(offset: Int, before: String, after: String, first: Int, last: Int): DocumentNodeConnection!
  identities(offset: Int, before: String, after: String, first: Int, last: Int): IndividualIdentityNodeConnection!
  householdsAndRoles: [IndividualRoleInHouseholdNode!]!
  bankAccountInfo: BankAccountInfoNode
  paymentrecordSet(offset: Int, before: String, after: String, first: Int, last: Int): PaymentRecordNodeConnection!
  collectorPayments(offset: Int, before: String, after: String, first: Int, last: Int): PaymentNodeConnection!
  paymentSet(offset: Int, before: String, after: String, first: Int, last: Int): PaymentNodeConnection!
  complaintTicketDetails(offset: Int, before: String, after: String, first: Int, last: Int): TicketComplaintDetailsNodeConnection!
  sensitiveTicketDetails(offset: Int, before: String, after: String, first: Int, last: Int): TicketSensitiveDetailsNodeConnection!
  individualDataUpdateTicketDetails(offset: Int, before: String, after: String, first: Int, last: Int): TicketIndividualDataUpdateDetailsNodeConnection!
  deleteIndividualTicketDetails(offset: Int, before: String, after: String, first: Int, last: Int): TicketDeleteIndividualDetailsNodeConnection!
  ticketsystemflaggingdetailsSet(offset: Int, before: String, after: String, first: Int, last: Int): TicketSystemFlaggingDetailsNodeConnection!
  ticketDuplicates(offset: Int, before: String, after: String, first: Int, last: Int): TicketNeedsAdjudicationDetailsNodeConnection!
  ticketSelected(offset: Int, before: String, after: String, first: Int, last: Int): TicketNeedsAdjudicationDetailsNodeConnection!
  positiveFeedbackTicketDetails(offset: Int, before: String, after: String, first: Int, last: Int): TicketPositiveFeedbackDetailsNodeConnection!
  negativeFeedbackTicketDetails(offset: Int, before: String, after: String, first: Int, last: Int): TicketNegativeFeedbackDetailsNodeConnection!
  referralTicketDetails(offset: Int, before: String, after: String, first: Int, last: Int): TicketReferralDetailsNodeConnection!
  feedbacks(offset: Int, before: String, after: String, first: Int, last: Int): FeedbackNodeConnection!
  status: String
  role: String
  age: Int
  sanctionListLastCheck: DateTime
  paymentChannels: [BankAccountInfoNode]
}

type IndividualNodeConnection {
  pageInfo: PageInfo!
  edges: [IndividualNodeEdge]!
  totalCount: Int
  edgeCount: Int
}

type IndividualNodeEdge {
  node: IndividualNode
  cursor: String!
}

enum IndividualRelationship {
  UNKNOWN
  AUNT_UNCLE
  BROTHER_SISTER
  COUSIN
  DAUGHTERINLAW_SONINLAW
  GRANDDAUGHER_GRANDSON
  GRANDMOTHER_GRANDFATHER
  HEAD
  MOTHER_FATHER
  MOTHERINLAW_FATHERINLAW
  NEPHEW_NIECE
  NON_BENEFICIARY
  OTHER
  SISTERINLAW_BROTHERINLAW
  SON_DAUGHTER
  WIFE_HUSBAND
  FOSTER_CHILD
}

type IndividualRoleInHouseholdNode {
  id: UUID!
  createdAt: DateTime!
  updatedAt: DateTime!
  lastSyncAt: DateTime
  individual: IndividualNode!
  household: HouseholdNode!
  role: IndividualRoleInHouseholdRole
}

enum IndividualRoleInHouseholdRole {
  NO_ROLE
  ALTERNATE
  PRIMARY
}

enum IndividualSex {
  MALE
  FEMALE
}

input IndividualUpdateDataObjectType {
  status: String
  fullName: String
  givenName: String
  middleName: String
  familyName: String
  sex: String
  birthDate: Date
  estimatedBirthDate: Boolean
  maritalStatus: String
  phoneNo: String
  phoneNoAlternative: String
  relationship: String
  disability: String
  workStatus: String
  enrolledInNutritionProgramme: Boolean
  administrationOfRutf: Boolean
  pregnant: Boolean
  observedDisability: [String]
  seeingDisability: String
  hearingDisability: String
  physicalDisability: String
  memoryDisability: String
  selfcareDisability: String
  commsDisability: String
  whoAnswersPhone: String
  whoAnswersAltPhone: String
  role: String
  documents: [IndividualDocumentObjectType]
  documentsToRemove: [ID]
  documentsToEdit: [EditIndividualDocumentObjectType]
  identities: [IndividualIdentityObjectType]
  identitiesToRemove: [ID]
  identitiesToEdit: [EditIndividualIdentityObjectType]
  paymentChannels: [BankTransferObjectType]
  paymentChannelsToEdit: [EditBankTransferObjectType]
  paymentChannelsToRemove: [ID]
  flexFields: Arg
}

type InvalidPaymentVerificationPlan {
  paymentPlan: GenericPaymentPlanNode
}

input IssueTypeExtrasInput {
  householdDataUpdateIssueTypeExtras: HouseholdDataUpdateIssueTypeExtras
  individualDataUpdateIssueTypeExtras: IndividualDataUpdateIssueTypeExtras
  individualDeleteIssueTypeExtras: IndividualDeleteIssueTypeExtras
  householdDeleteIssueTypeExtras: HouseholdDeleteIssueTypeExtras
  addIndividualIssueTypeExtras: AddIndividualIssueTypeExtras
}

type IssueTypesObject {
  category: String
  label: String
  subCategories: [ChoiceObject]
}

scalar JSONString

type KoboAssetObject {
  id: String
  name: String
  sector: String
  country: String
  assetType: String
  dateModified: DateTime
  deploymentActive: Boolean
  hasDeployment: Boolean
  xlsLink: String
}

type KoboAssetObjectConnection {
  pageInfo: PageInfo!
  edges: [KoboAssetObjectEdge]!
  totalCount: Int
}

type KoboAssetObjectEdge {
  node: KoboAssetObject
  cursor: String!
}

type KoboErrorNode {
  header: String
  message: String
}

type KoboImportDataNode implements Node {
  id: ID!
  createdAt: DateTime!
  updatedAt: DateTime!
  status: ImportDataStatus!
  businessAreaSlug: String!
  file: String
  dataType: ImportDataDataType!
  numberOfHouseholds: Int
  numberOfIndividuals: Int
  error: String!
  validationErrors: String!
  createdById: UUID
  importdataPtr: ImportDataNode!
  koboAssetId: String!
  onlyActiveSubmissions: Boolean!
  koboValidationErrors: [KoboErrorNode]
}

type LabelNode {
  language: String
  label: String
}

type LanguageObject {
  english: String
  code: String
}

type LanguageObjectConnection {
  pageInfo: PageInfo!
  edges: [LanguageObjectEdge]!
  totalCount: Int
}

type LanguageObjectEdge {
  node: LanguageObject
  cursor: String!
}

type LockTargetPopulationMutation {
  targetPopulation: TargetPopulationNode
}

enum LogEntryAction {
  CREATE
  UPDATE
  DELETE
  SOFT_DELETE
}

type LogEntryNode implements Node {
  id: ID!
  contentType: ContentTypeObjectType
  objectId: UUID
  action: LogEntryAction!
  objectRepr: String!
  changes: Arg
  user: UserNode
  businessArea: UserBusinessAreaNode
  timestamp: DateTime
}

type LogEntryNodeConnection {
  pageInfo: PageInfo!
  edges: [LogEntryNodeEdge]!
  totalCount: Int
  edgeCount: Int
}

type LogEntryNodeEdge {
  node: LogEntryNode
  cursor: String!
}

type MarkPaymentAsFailedMutation {
  payment: PaymentNode
}

type MarkPaymentRecordAsFailedMutation {
  paymentRecord: PaymentRecordNode
}

type MergeRegistrationDataImportMutation {
  registrationDataImport: RegistrationDataImportNode
}

enum MessageSamplingType {
  FULL_LIST
  RANDOM
}

type Mutations {
  createAccountabilityCommunicationMessage(input: CreateAccountabilityCommunicationMessageInput!): CreateCommunicationMessageMutation
  createFeedback(input: CreateFeedbackInput!): CreateFeedbackMutation
  updateFeedback(input: UpdateFeedbackInput!): UpdateFeedbackMutation
  createFeedbackMessage(input: CreateFeedbackMessageInput!): CreateFeedbackMessageMutation
  createSurvey(input: CreateSurveyInput!): CreateSurveyMutation
  exportSurveySample(surveyId: ID!): ExportSurveySampleMutationMutation
  createReport(reportData: CreateReportInput!): CreateReport
  restartCreateReport(reportData: RestartCreateReportInput!): RestartCreateReport
  createDashboardReport(reportData: CreateDashboardReportInput!): CreateDashboardReport
  createGrievanceTicket(input: CreateGrievanceTicketInput!): CreateGrievanceTicketMutation
  updateGrievanceTicket(input: UpdateGrievanceTicketInput!, version: BigInt): UpdateGrievanceTicketMutation
  grievanceStatusChange(grievanceTicketId: ID, status: Int, version: BigInt): GrievanceStatusChangeMutation
  bulkUpdateGrievanceAssignee(assignedTo: String, businessAreaSlug: String!, grievanceTicketUnicefIds: [ID]): BulkUpdateGrievanceTicketsAssigneesMutation
  createTicketNote(noteInput: CreateTicketNoteInput!, version: BigInt): CreateTicketNoteMutation
  approveIndividualDataChange(approvedDocumentsToCreate: [Int], approvedDocumentsToEdit: [Int], approvedDocumentsToRemove: [Int], approvedIdentitiesToCreate: [Int], approvedIdentitiesToEdit: [Int], approvedIdentitiesToRemove: [Int], approvedPaymentChannelsToCreate: [Int], approvedPaymentChannelsToEdit: [Int], approvedPaymentChannelsToRemove: [Int], flexFieldsApproveData: JSONString, grievanceTicketId: ID!, individualApproveData: JSONString, version: BigInt): IndividualDataChangeApproveMutation
  approveHouseholdDataChange(flexFieldsApproveData: JSONString, grievanceTicketId: ID!, householdApproveData: JSONString, version: BigInt): HouseholdDataChangeApproveMutation
  approveAddIndividual(approveStatus: Boolean!, grievanceTicketId: ID!, version: BigInt): SimpleApproveMutation
  approveDeleteIndividual(approveStatus: Boolean!, grievanceTicketId: ID!, version: BigInt): SimpleApproveMutation
  approveDeleteHousehold(approveStatus: Boolean!, grievanceTicketId: ID!, reasonHhId: String, version: BigInt): DeleteHouseholdApproveMutation
  approveSystemFlagging(approveStatus: Boolean!, grievanceTicketId: ID!, version: BigInt): SimpleApproveMutation
  approveNeedsAdjudication(grievanceTicketId: ID!, selectedIndividualId: ID, selectedIndividualIds: [ID], version: BigInt): NeedsAdjudicationApproveMutation
  approvePaymentDetails(approveStatus: Boolean!, grievanceTicketId: ID!, version: BigInt): PaymentDetailsApproveMutation
  reassignRole(grievanceTicketId: ID!, householdId: ID!, householdVersion: BigInt, individualId: ID!, individualVersion: BigInt, newIndividualId: ID, role: String!, version: BigInt): ReassignRoleMutation
  createPaymentVerificationPlan(input: CreatePaymentVerificationInput!): CreateVerificationPlanMutation
  editPaymentVerificationPlan(input: EditPaymentVerificationInput!, version: BigInt): EditPaymentVerificationMutation
  exportXlsxPaymentVerificationPlanFile(paymentVerificationPlanId: ID!): ExportXlsxPaymentVerificationPlanFile
  importXlsxPaymentVerificationPlanFile(file: Upload!, paymentVerificationPlanId: ID!): ImportXlsxPaymentVerificationPlanFile
  activatePaymentVerificationPlan(paymentVerificationPlanId: ID!, version: BigInt): ActivatePaymentVerificationPlan
  finishPaymentVerificationPlan(paymentVerificationPlanId: ID!, version: BigInt): FinishPaymentVerificationPlan
  discardPaymentVerificationPlan(paymentVerificationPlanId: ID!, version: BigInt): DiscardPaymentVerificationPlan
  invalidPaymentVerificationPlan(paymentVerificationPlanId: ID!, version: BigInt): InvalidPaymentVerificationPlan
  deletePaymentVerificationPlan(paymentVerificationPlanId: ID!, version: BigInt): DeletePaymentVerificationPlan
  updatePaymentVerificationStatusAndReceivedAmount(paymentVerificationId: ID!, receivedAmount: Decimal!, status: PaymentVerificationStatusForUpdate, version: BigInt): UpdatePaymentVerificationStatusAndReceivedAmount
  markPaymentRecordAsFailed(paymentRecordId: ID!): MarkPaymentRecordAsFailedMutation
  revertMarkPaymentRecordAsFailed(deliveredQuantity: Decimal!, deliveryDate: Date!, paymentRecordId: ID!): RevertMarkPaymentRecordAsFailedMutation
  markPaymentAsFailed(paymentId: ID!): MarkPaymentAsFailedMutation
  revertMarkPaymentAsFailed(deliveredQuantity: Decimal!, deliveryDate: Date!, paymentId: ID!): RevertMarkPaymentAsFailedMutation
  updatePaymentVerificationReceivedAndReceivedAmount(paymentVerificationId: ID!, received: Boolean!, receivedAmount: Decimal!, version: BigInt): UpdatePaymentVerificationReceivedAndReceivedAmount
  actionPaymentPlanMutation(input: ActionPaymentPlanInput!): ActionPaymentPlanMutation
  createPaymentPlan(input: CreatePaymentPlanInput!): CreatePaymentPlanMutation
  updatePaymentPlan(input: UpdatePaymentPlanInput!): UpdatePaymentPlanMutation
  deletePaymentPlan(paymentPlanId: ID!): DeletePaymentPlanMutation
  chooseDeliveryMechanismsForPaymentPlan(input: ChooseDeliveryMechanismsForPaymentPlanInput!): ChooseDeliveryMechanismsForPaymentPlanMutation
  assignFspToDeliveryMechanism(input: AssignFspToDeliveryMechanismInput!): AssignFspToDeliveryMechanismMutation
  exportXlsxPaymentPlanPaymentList(paymentPlanId: ID!): ExportXLSXPaymentPlanPaymentListMutation
  exportXlsxPaymentPlanPaymentListPerFsp(paymentPlanId: ID!): ExportXLSXPaymentPlanPaymentListPerFSPMutation
  importXlsxPaymentPlanPaymentList(file: Upload!, paymentPlanId: ID!): ImportXLSXPaymentPlanPaymentListMutation
  importXlsxPaymentPlanPaymentListPerFsp(file: Upload!, paymentPlanId: ID!): ImportXLSXPaymentPlanPaymentListPerFSPMutation
  setSteficonRuleOnPaymentPlanPaymentList(paymentPlanId: ID!, steficonRuleId: ID!): SetSteficonRuleOnPaymentPlanPaymentListMutation
  createTargetPopulation(input: CreateTargetPopulationInput!): CreateTargetPopulationMutation
  updateTargetPopulation(input: UpdateTargetPopulationInput!, version: BigInt): UpdateTargetPopulationMutation
  copyTargetPopulation(input: CopyTargetPopulationMutationInput!): CopyTargetPopulationMutationPayload
  deleteTargetPopulation(input: DeleteTargetPopulationMutationInput!): DeleteTargetPopulationMutationPayload
  lockTargetPopulation(id: ID!, version: BigInt): LockTargetPopulationMutation
  unlockTargetPopulation(id: ID!, version: BigInt): UnlockTargetPopulationMutation
  finalizeTargetPopulation(id: ID!, version: BigInt): FinalizeTargetPopulationMutation
  setSteficonRuleOnTargetPopulation(input: SetSteficonRuleOnTargetPopulationMutationInput!): SetSteficonRuleOnTargetPopulationMutationPayload
  targetPopulationRebuild(id: ID!): RebuildTargetPopulationMutation
  createProgram(programData: CreateProgramInput!): CreateProgram
  updateProgram(programData: UpdateProgramInput, version: BigInt): UpdateProgram
  deleteProgram(programId: String!): DeleteProgram
  uploadImportDataXlsxFileAsync(businessAreaSlug: String!, file: Upload!): UploadImportDataXLSXFileAsync
  deleteRegistrationDataImport(registrationDataImportId: String!): DeleteRegistrationDataImport
  registrationXlsxImport(registrationDataImportData: RegistrationXlsxImportMutationInput!): RegistrationXlsxImportMutation
  registrationKoboImport(registrationDataImportData: RegistrationKoboImportMutationInput!): RegistrationKoboImportMutation
  saveKoboImportDataAsync(businessAreaSlug: String!, onlyActiveSubmissions: Boolean!, uid: Upload!): SaveKoboProjectImportDataAsync
  mergeRegistrationDataImport(id: ID!, version: BigInt): MergeRegistrationDataImportMutation
  refuseRegistrationDataImport(id: ID!, version: BigInt): RefuseRegistrationDataImportMutation
  rerunDedupe(registrationDataImportDatahubId: ID!, version: BigInt): RegistrationDeduplicationMutation
  checkAgainstSanctionList(file: Upload!): CheckAgainstSanctionListMutation
}

type NeedsAdjudicationApproveMutation {
  grievanceTicket: GrievanceTicketNode
}

input NegativeFeedbackTicketExtras {
  household: ID
  individual: ID
}

interface Node {
  id: ID!
}

type PageInfo {
  hasNextPage: Boolean!
  hasPreviousPage: Boolean!
  startCursor: String
  endCursor: String
}

type PageInfoNode {
  startCursor: String
  endCursor: String
  hasNextPage: Boolean
  hasPreviousPage: Boolean
}

type PaginatedCashPlanAndPaymentPlanNode {
  pageInfo: PageInfoNode
  edges: [CashPlanAndPaymentPlanEdges]
  totalCount: Int
}

type PaginatedPaymentRecordsAndPaymentsNode {
  pageInfo: PageInfoNode
  edges: [PaymentRecordsAndPaymentsEdges]
  totalCount: Int
}

type PartnerType {
  id: ID!
  name: String!
  isUn: Boolean!
  userSet(offset: Int, before: String, after: String, first: Int, last: Int): UserNodeConnection!
  individualIdentities(offset: Int, before: String, after: String, first: Int, last: Int): IndividualIdentityNodeConnection!
  grievanceticketSet(offset: Int, before: String, after: String, first: Int, last: Int): GrievanceTicketNodeConnection!
}

type PaymentConflictDataNode {
  paymentPlanId: String
  paymentPlanUnicefId: String
  paymentPlanStartDate: String
  paymentPlanEndDate: String
  paymentPlanStatus: String
  paymentId: String
  paymentUnicefId: String
}

enum PaymentDeliveryType {
  CARDLESS_CASH_WITHDRAWAL
  CASH
  CASH_BY_FSP
  CHEQUE
  DEPOSIT_TO_CARD
  IN_KIND
  MOBILE_MONEY
  OTHER
  PRE_PAID_CARD
  REFERRAL
  TRANSFER
  TRANSFER_TO_ACCOUNT
  VOUCHER
}

type PaymentDetailsApproveMutation {
  grievanceTicket: GrievanceTicketNode
}

type PaymentNode implements Node {
  isRemoved: Boolean!
  id: ID!
  createdAt: DateTime!
  updatedAt: DateTime!
  unicefId: String
  businessArea: UserBusinessAreaNode!
  status: PaymentStatus!
  statusDate: DateTime!
  household: HouseholdNode!
  headOfHousehold: IndividualNode
  deliveryType: PaymentDeliveryType
  currency: String!
  entitlementQuantity: Float
  entitlementQuantityUsd: Float
  deliveredQuantity: Float
  deliveredQuantityUsd: Float
  deliveryDate: DateTime
  transactionReferenceId: String
  parent: PaymentPlanNode!
  excluded: Boolean!
  entitlementDate: DateTime
  financialServiceProvider: FinancialServiceProviderNode
  collector: IndividualNode!
  paymentPlanHardConflicted: Boolean
  paymentPlanHardConflictedData: [PaymentConflictDataNode]
  paymentPlanSoftConflicted: Boolean
  paymentPlanSoftConflictedData: [PaymentConflictDataNode]
  fullName: String
  targetPopulation: TargetPopulationNode
  verification: PaymentVerificationNode
  distributionModality: String
  totalPersonsCovered: Int
  serviceProvider: FinancialServiceProviderNode
}

type PaymentNodeConnection {
  pageInfo: PageInfo!
  edges: [PaymentNodeEdge]!
  totalCount: Int
  edgeCount: Int
}

type PaymentNodeEdge {
  node: PaymentNode
  cursor: String!
}

enum PaymentPlanBackgroundActionStatus {
  RULE_ENGINE_RUN
  RULE_ENGINE_ERROR
  XLSX_EXPORTING
  XLSX_EXPORT_ERROR
  XLSX_IMPORT_ERROR
  XLSX_IMPORTING_ENTITLEMENTS
  XLSX_IMPORTING_RECONCILIATION
}

enum PaymentPlanCurrency {
  A_
  AED
  AFN
  ALL
  AMD
  ANG
  AOA
  ARS
  AUD
  AWG
  AZN
  BAM
  BBD
  BDT
  BGN
  BHD
  BIF
  BMD
  BND
  BOB
  BOV
  BRL
  BSD
  BTN
  BWP
  BYN
  BZD
  CAD
  CDF
  CHF
  CLP
  CNY
  COP
  CRC
  CUC
  CUP
  CVE
  CZK
  DJF
  DKK
  DOP
  DZD
  EGP
  ERN
  ETB
  EUR
  FJD
  FKP
  GBP
  GEL
  GHS
  GIP
  GMD
  GNF
  GTQ
  GYD
  HKD
  HNL
  HRK
  HTG
  HUF
  IDR
  ILS
  INR
  IQD
  IRR
  ISK
  JMD
  JOD
  JPY
  KES
  KGS
  KHR
  KMF
  KPW
  KRW
  KWD
  KYD
  KZT
  LAK
  LBP
  LKR
  LRD
  LSL
  LYD
  MAD
  MDL
  MGA
  MKD
  MMK
  MNT
  MOP
  MRU
  MUR
  MVR
  MWK
  MXN
  MYR
  MZN
  NAD
  NGN
  NIO
  NOK
  NPR
  NZD
  OMR
  PAB
  PEN
  PGK
  PHP
  PKR
  PLN
  PYG
  QAR
  RON
  RSD
  RUB
  RWF
  SAR
  SBD
  SCR
  SDG
  SEK
  SGD
  SHP
  SLL
  SOS
  SRD
  SSP
  STN
  SVC
  SYP
  SZL
  THB
  TJS
  TMT
  TND
  TOP
  TRY
  TTD
  TWD
  TZS
  UAH
  UGX
  USD
  UYU
  UYW
  UZS
  VES
  VND
  VUV
  WST
  XAF
  XAG
  XAU
  XCD
  XOF
  XPF
  YER
  ZAR
  ZMW
  ZWL
}

type PaymentPlanNode implements Node {
  isRemoved: Boolean!
  id: ID!
  createdAt: DateTime!
  updatedAt: DateTime!
  unicefId: String
  businessArea: UserBusinessAreaNode!
  statusDate: DateTime!
  startDate: Date
  endDate: Date
  program: ProgramNode!
  exchangeRate: Float
  totalEntitledQuantity: Float
  totalEntitledQuantityUsd: Float
  totalEntitledQuantityRevised: Float
  totalEntitledQuantityRevisedUsd: Float
  totalDeliveredQuantity: Float
  totalDeliveredQuantityUsd: Float
  totalUndeliveredQuantity: Float
  totalUndeliveredQuantityUsd: Float
  createdBy: UserNode!
  status: PaymentPlanStatus!
  backgroundActionStatus: PaymentPlanBackgroundActionStatus
  targetPopulation: TargetPopulationNode!
  currency: PaymentPlanCurrency!
  dispersionStartDate: Date
  dispersionEndDate: Date
  femaleChildrenCount: Int!
  maleChildrenCount: Int!
  femaleAdultsCount: Int!
  maleAdultsCount: Int!
  totalHouseholdsCount: Int!
  totalIndividualsCount: Int!
  importedFileDate: DateTime
  steficonRule: RuleCommitNode
  steficonAppliedDate: DateTime
  deliveryMechanisms: [DeliveryMechanismNode]
  paymentItems(offset: Int, before: String, after: String, first: Int, last: Int): PaymentNodeConnection!
  approvalProcess(offset: Int, before: String, after: String, first: Int, last: Int): ApprovalProcessNodeConnection!
  currencyName: String
  hasPaymentListExportFile: Boolean
  hasFspDeliveryMechanismXlsxTemplate: Boolean
  importedFileName: String
  paymentsConflictsCount: Int
  volumeByDeliveryMechanism: [VolumeByDeliveryMechanismNode]
  verificationPlans(offset: Int, before: String, after: String, first: Int, last: Int): PaymentVerificationPlanNodeConnection
  paymentVerificationSummary: PaymentVerificationSummaryNode
  bankReconciliationSuccess: Int
  bankReconciliationError: Int
  canCreatePaymentVerificationPlan: Boolean
  availablePaymentRecordsCount: Int
  reconciliationSummary: ReconciliationSummaryNode
}

type PaymentPlanNodeConnection {
  pageInfo: PageInfo!
  edges: [PaymentPlanNodeEdge]!
  totalCount: Int
  edgeCount: Int
}

type PaymentPlanNodeEdge {
  node: PaymentPlanNode
  cursor: String!
}

enum PaymentPlanStatus {
  OPEN
  LOCKED
  LOCKED_FSP
  IN_APPROVAL
  IN_AUTHORIZATION
  IN_REVIEW
  ACCEPTED
  FINISHED
}

type PaymentRecordAndPaymentNode {
  objType: String
  id: String
  caId: String
  status: String
  fullName: String
  parent: CashPlanAndPaymentPlanNode
  entitlementQuantity: Float
  deliveredQuantity: Float
  deliveredQuantityUsd: Float
  currency: String
  deliveryDate: String
}

enum PaymentRecordDeliveryType {
  CARDLESS_CASH_WITHDRAWAL
  CASH
  CASH_BY_FSP
  CHEQUE
  DEPOSIT_TO_CARD
  IN_KIND
  MOBILE_MONEY
  OTHER
  PRE_PAID_CARD
  REFERRAL
  TRANSFER
  TRANSFER_TO_ACCOUNT
  VOUCHER
}

enum PaymentRecordEntitlementCardStatus {
  ACTIVE
  INACTIVE
}

type PaymentRecordNode implements Node {
  id: ID!
  createdAt: DateTime!
  updatedAt: DateTime!
  version: BigInt!
  businessArea: UserBusinessAreaNode!
  status: PaymentRecordStatus!
  statusDate: DateTime!
  household: HouseholdNode!
  headOfHousehold: IndividualNode
  deliveryType: PaymentRecordDeliveryType
  currency: String!
  entitlementQuantity: Float
  entitlementQuantityUsd: Float
  deliveredQuantity: Float
  deliveredQuantityUsd: Float
  deliveryDate: DateTime
  transactionReferenceId: String
  caId: String
  caHashId: UUID
  parent: CashPlanNode
  fullName: String!
  totalPersonsCovered: Int!
  distributionModality: String!
  targetPopulation: TargetPopulationNode!
  targetPopulationCashAssistId: String!
  entitlementCardNumber: String
  entitlementCardStatus: PaymentRecordEntitlementCardStatus
  entitlementCardIssueDate: Date
  visionId: String
  registrationCaId: String
  serviceProvider: ServiceProviderNode!
  complaintTicketDetails(offset: Int, before: String, after: String, first: Int, last: Int): TicketComplaintDetailsNodeConnection!
  sensitiveTicketDetails(offset: Int, before: String, after: String, first: Int, last: Int): TicketSensitiveDetailsNodeConnection!
  verification: PaymentVerificationNode
  unicefId: String
}

type PaymentRecordNodeConnection {
  pageInfo: PageInfo!
  edges: [PaymentRecordNodeEdge]!
  totalCount: Int
  edgeCount: Int
}

type PaymentRecordNodeEdge {
  node: PaymentRecordNode
  cursor: String!
}

enum PaymentRecordStatus {
  DISTRIBUTION_SUCCESSFUL
  NOT_DISTRIBUTED
  TRANSACTION_SUCCESSFUL
  TRANSACTION_ERRONEOUS
  FORCE_FAILED
  PARTIALLY_DISTRIBUTED
  PENDING
}

type PaymentRecordsAndPaymentsEdges {
  cursor: String
  node: PaymentRecordAndPaymentNode
}

enum PaymentStatus {
  DISTRIBUTION_SUCCESSFUL
  NOT_DISTRIBUTED
  TRANSACTION_SUCCESSFUL
  TRANSACTION_ERRONEOUS
  FORCE_FAILED
  PARTIALLY_DISTRIBUTED
  PENDING
}

type PaymentVerificationLogEntryNode implements Node {
  id: ID!
  contentType: ContentTypeObjectType
  objectId: UUID
  action: LogEntryAction!
  objectRepr: String!
  changes: Arg
  user: UserNode
  businessArea: UserBusinessAreaNode
  timestamp: DateTime
  contentObject: PaymentVerificationPlanNode
}

type PaymentVerificationLogEntryNodeConnection {
  pageInfo: PageInfo!
  edges: [PaymentVerificationLogEntryNodeEdge]!
  totalCount: Int
  edgeCount: Int
}

type PaymentVerificationLogEntryNodeEdge {
  node: PaymentVerificationLogEntryNode
  cursor: String!
}

type PaymentVerificationNode implements Node {
  id: ID!
  createdAt: DateTime!
  updatedAt: DateTime!
  version: BigInt!
  paymentVerificationPlan: PaymentVerificationPlanNode!
  paymentContentType: ContentTypeObjectType!
  paymentObjectId: UUID!
  status: PaymentVerificationStatus!
  statusDate: DateTime
  receivedAmount: Float
  sentToRapidPro: Boolean!
  ticketDetails(offset: Int, before: String, after: String, first: Int, last: Int): TicketPaymentVerificationDetailsNodeConnection!
  ticketDetail(offset: Int, before: String, after: String, first: Int, last: Int): TicketPaymentVerificationDetailsNodeConnection!
  isManuallyEditable: Boolean
  payment: GenericPaymentNode
}

type PaymentVerificationNodeConnection {
  pageInfo: PageInfo!
  edges: [PaymentVerificationNodeEdge]!
  totalCount: Int
  edgeCount: Int
}

type PaymentVerificationNodeEdge {
  node: PaymentVerificationNode
  cursor: String!
}

type PaymentVerificationPlanNode implements Node {
  id: ID!
  createdAt: DateTime!
  updatedAt: DateTime!
  version: BigInt!
  unicefId: String
  status: PaymentVerificationPlanStatus!
  paymentPlanContentType: ContentTypeObjectType!
  paymentPlanObjectId: UUID!
  sampling: PaymentVerificationPlanSampling!
  verificationChannel: PaymentVerificationPlanVerificationChannel!
  sampleSize: Int
  respondedCount: Int
  receivedCount: Int
  notReceivedCount: Int
  receivedWithProblemsCount: Int
  confidenceInterval: Float
  marginOfError: Float
  rapidProFlowId: String!
  rapidProFlowStartUuids: [String!]!
  ageFilter: AgeFilterObject
  excludedAdminAreasFilter: [String]
  sexFilter: String
  activationDate: DateTime
  completionDate: DateTime
  xlsxFileExporting: Boolean!
  xlsxFileImported: Boolean!
  error: String
  paymentRecordVerifications(offset: Int, before: String, after: String, first: Int, last: Int): PaymentVerificationNodeConnection!
  xlsxFileWasDownloaded: Boolean
  hasXlsxFile: Boolean
  paymentPlan: PaymentPlanNode
}

type PaymentVerificationPlanNodeConnection {
  pageInfo: PageInfo!
  edges: [PaymentVerificationPlanNodeEdge]!
  totalCount: Int
  edgeCount: Int
}

type PaymentVerificationPlanNodeEdge {
  node: PaymentVerificationPlanNode
  cursor: String!
}

enum PaymentVerificationPlanSampling {
  FULL_LIST
  RANDOM
}

enum PaymentVerificationPlanStatus {
  ACTIVE
  FINISHED
  PENDING
  INVALID
  RAPID_PRO_ERROR
}

enum PaymentVerificationPlanVerificationChannel {
  MANUAL
  RAPIDPRO
  XLSX
}

enum PaymentVerificationStatus {
  NOT_RECEIVED
  PENDING
  RECEIVED
  RECEIVED_WITH_ISSUES
}

enum PaymentVerificationStatusForUpdate {
  NOT_RECEIVED
  PENDING
  RECEIVED
  RECEIVED_WITH_ISSUES
}

type PaymentVerificationSummaryNode implements Node {
  id: ID!
  createdAt: DateTime!
  updatedAt: DateTime!
  status: PaymentVerificationSummaryStatus!
  activationDate: DateTime
  completionDate: DateTime
  paymentPlanContentType: ContentTypeObjectType!
  paymentPlanObjectId: UUID!
}

type PaymentVerificationSummaryNodeConnection {
  pageInfo: PageInfo!
  edges: [PaymentVerificationSummaryNodeEdge]!
  totalCount: Int
  edgeCount: Int
}

type PaymentVerificationSummaryNodeEdge {
  node: PaymentVerificationSummaryNode
  cursor: String!
}

enum PaymentVerificationSummaryStatus {
  ACTIVE
  FINISHED
  PENDING
}

input PositiveFeedbackTicketExtras {
  household: ID
  individual: ID
}

enum ProgramFrequencyOfPayments {
  ONE_OFF
  REGULAR
}

type ProgramNode implements Node {
  isRemoved: Boolean!
  id: ID!
  createdAt: DateTime!
  updatedAt: DateTime!
  lastSyncAt: DateTime
  version: BigInt!
  name: String!
  status: ProgramStatus!
  startDate: Date!
  endDate: Date!
  description: String!
  caId: String
  caHashId: String
  adminAreas(offset: Int, before: String, after: String, first: Int, last: Int, name: String): AreaNodeConnection!
  businessArea: UserBusinessAreaNode!
  budget: Decimal
  frequencyOfPayments: ProgramFrequencyOfPayments!
  sector: ProgramSector!
  scope: ProgramScope!
  cashPlus: Boolean!
  populationGoal: Int!
  administrativeAreasOfImplementation: String!
  individualDataNeeded: Boolean
  households(offset: Int, before: String, after: String, first: Int, last: Int): HouseholdNodeConnection!
  paymentplanSet(offset: Int, before: String, after: String, first: Int, last: Int): PaymentPlanNodeConnection!
  cashplanSet(offset: Int, before: String, after: String, first: Int, last: Int): CashPlanNodeConnection!
  grievanceticketSet(offset: Int, before: String, after: String, first: Int, last: Int): GrievanceTicketNodeConnection!
  targetpopulationSet(offset: Int, before: String, after: String, first: Int, last: Int, name: String, createdByName: String, createdAt: DateTime, updatedAt: DateTime, status: String, households: [ID], totalHouseholdsCountMin: Int, totalHouseholdsCountMax: Int, totalIndividualsCountMin: Int, totalIndividualsCountMax: Int, businessArea: String, program: [ID], createdAtRange: String, paymentPlanApplicable: Boolean, orderBy: String): TargetPopulationNodeConnection!
  reports(offset: Int, before: String, after: String, first: Int, last: Int): ReportNodeConnection!
  feedbackSet(offset: Int, before: String, after: String, first: Int, last: Int): FeedbackNodeConnection!
  surveys(offset: Int, before: String, after: String, first: Int, last: Int): SurveyNodeConnection!
  totalEntitledQuantity: Decimal
  totalDeliveredQuantity: Decimal
  totalUndeliveredQuantity: Decimal
  totalNumberOfHouseholds: Int
}

type ProgramNodeConnection {
  pageInfo: PageInfo!
  edges: [ProgramNodeEdge]!
  totalCount: Int
  edgeCount: Int
}

type ProgramNodeEdge {
  node: ProgramNode
  cursor: String!
}

enum ProgramScope {
  FOR_PARTNERS
  UNICEF
}

enum ProgramSector {
  CHILD_PROTECTION
  EDUCATION
  HEALTH
  MULTI_PURPOSE
  NUTRITION
  SOCIAL_POLICY
  WASH
}

enum ProgramStatus {
  ACTIVE
  DRAFT
  FINISHED
}

type ProgramsWithDeliveredQuantityNode {
  id: ID
  name: String
  quantity: [DeliveredQuantityNode]
}

type Query {
  accountabilityCommunicationMessage(id: ID!): CommunicationMessageNode
  allAccountabilityCommunicationMessages(offset: Int, before: String, after: String, first: Int, last: Int, numberOfRecipients: Int, numberOfRecipients_Gte: Int, numberOfRecipients_Lte: Int, targetPopulation: ID, createdBy: ID, program: String, createdAtRange: String, title: String, body: String, samplingType: String, orderBy: String): CommunicationMessageNodeConnection
  allAccountabilityCommunicationMessageRecipients(offset: Int, before: String, after: String, first: Int, last: Int, messageId: String!, recipientId: String, fullName: String, phoneNo: String, sex: String, orderBy: String): CommunicationMessageRecipientMapNodeConnection
  accountabilityCommunicationMessageSampleSize(input: GetAccountabilityCommunicationMessageSampleSizeInput): GetCommunicationMessageSampleSizeNode
  feedback(id: ID!): FeedbackNode
  allFeedbacks(offset: Int, before: String, after: String, first: Int, last: Int, issueType: String, createdAtRange: String, createdBy: String, feedbackId: String, orderBy: String): FeedbackNodeConnection
  feedbackIssueTypeChoices: [ChoiceObject]
  survey(id: ID!): SurveyNode
  allSurveys(offset: Int, before: String, after: String, first: Int, last: Int, program: ID, targetPopulation: ID, createdBy: ID, createdAtRange: String, search: String, orderBy: String): SurveyNodeConnection
  recipients(offset: Int, before: String, after: String, first: Int, last: Int, survey: String!, orderBy: String): RecipientNodeConnection
  accountabilitySampleSize(input: AccountabilitySampleSizeInput): AccountabilitySampleSizeNode
  surveyCategoryChoices: [ChoiceObject]
  availableFlows: [RapidProFlowNode]
  adminArea(id: ID!): AreaNode
  allAdminAreas(offset: Int, before: String, after: String, first: Int, last: Int, name: String, name_Istartswith: String, businessArea: String, level: Int, parentId: String): AreaNodeConnection
  allLogEntries(offset: Int, before: String, after: String, first: Int, last: Int, objectId: UUID, businessArea: String!, search: String, module: String): LogEntryNodeConnection
  logEntryActionChoices: [ChoiceObject]
  report(id: ID!): ReportNode
  allReports(offset: Int, before: String, after: String, first: Int, last: Int, createdBy: ID, reportType: [String], status: [String], businessArea: String!, createdFrom: DateTime, createdTo: DateTime, orderBy: String): ReportNodeConnection
  reportTypesChoices: [ChoiceObject]
  reportStatusChoices: [ChoiceObject]
  dashboardReportTypesChoices(businessAreaSlug: String!): [ChoiceObject]
  dashboardYearsChoices(businessAreaSlug: String!): [String]
  sanctionListIndividual(id: ID!): SanctionListIndividualNode
  allSanctionListIndividuals(offset: Int, before: String, after: String, first: Int, last: Int, id: UUID, fullName: String, fullName_Startswith: String, referenceNumber: String, orderBy: String): SanctionListIndividualNodeConnection
  ticketsByType(businessAreaSlug: String!): TicketByType
  ticketsByCategory(businessAreaSlug: String!): ChartDatasetNode
  ticketsByStatus(businessAreaSlug: String!): ChartDatasetNode
  ticketsByLocationAndCategory(businessAreaSlug: String!): ChartDetailedDatasetsNode
  grievanceTicket(id: ID!): GrievanceTicketNode
  allGrievanceTicket(offset: Int, before: String, after: String, first: Int, last: Int, id: UUID, id_Startswith: UUID, category: String, area: String, area_Startswith: String, assignedTo: ID, registrationDataImport: ID, businessArea: String!, search: String, status: [String], fsp: String, admin: [ID], cashPlan: String, createdAtRange: String, permissions: [String], issueType: String, scoreMin: String, scoreMax: String, household: String, preferredLanguage: String, priority: String, urgency: String, grievanceType: String, grievanceStatus: String, totalDays: Int, orderBy: String): GrievanceTicketNodeConnection
  existingGrievanceTickets(offset: Int, before: String, after: String, first: Int, last: Int, id: UUID, businessArea: String!, category: String, issueType: String, household: ID, individual: ID, paymentRecord: [ID], permissions: [String], orderBy: String): GrievanceTicketNodeConnection
  allTicketNotes(offset: Int, before: String, after: String, first: Int, last: Int, id: UUID, ticket: UUID!): TicketNoteNodeConnection
  chartGrievances(businessAreaSlug: String!, year: Int!, administrativeArea: String): ChartGrievanceTicketsNode
  allAddIndividualsFieldsAttributes: [FieldAttributeNode]
  allEditHouseholdFieldsAttributes: [FieldAttributeNode]
  grievanceTicketStatusChoices: [ChoiceObject]
  grievanceTicketCategoryChoices: [ChoiceObject]
  grievanceTicketManualCategoryChoices: [ChoiceObject]
  grievanceTicketSystemCategoryChoices: [ChoiceObject]
  grievanceTicketIssueTypeChoices: [IssueTypesObject]
  grievanceTicketPriorityChoices: [ChoiceObjectInt]
  grievanceTicketUrgencyChoices: [ChoiceObjectInt]
  allSteficonRules(offset: Int, before: String, after: String, first: Int, last: Int, enabled: Boolean, deprecated: Boolean, type: String!): SteficonRuleNodeConnection
  payment(id: ID!): PaymentNode
  allPayments(offset: Int, before: String, after: String, first: Int, last: Int, businessArea: String!, paymentPlanId: String!, orderBy: String): PaymentNodeConnection
  paymentRecord(id: ID!): PaymentRecordNode
  allPaymentRecords(offset: Int, before: String, after: String, first: Int, last: Int, parent: ID, household: ID, individual: String, businessArea: String, orderBy: String): PaymentRecordNodeConnection
  allPaymentRecordsAndPayments(businessArea: String!, program: String, household: ID, orderBy: String, first: Int, last: Int, before: String, after: String): PaginatedPaymentRecordsAndPaymentsNode
  financialServiceProviderXlsxTemplate(id: ID!): FinancialServiceProviderXlsxTemplateNode
  allFinancialServiceProviderXlsxTemplates(offset: Int, before: String, after: String, first: Int, last: Int, name: String, createdBy: ID, orderBy: String): FinancialServiceProviderXlsxTemplateNodeConnection
  financialServiceProviderXlsxReport(id: ID!): FinancialServiceProviderXlsxReportNode
  allFinancialServiceProviderXlsxReports(offset: Int, before: String, after: String, first: Int, last: Int, status: String, orderBy: String): FinancialServiceProviderXlsxReportNodeConnection
  financialServiceProvider(id: ID!): FinancialServiceProviderNode
  allFinancialServiceProviders(offset: Int, before: String, after: String, first: Int, last: Int, createdBy: ID, name: String, visionVendorNumber: String, deliveryMechanisms: [String], distributionLimit: Float, communicationChannel: String, xlsxTemplates: [ID], orderBy: String): FinancialServiceProviderNodeConnection
  paymentRecordVerification(id: ID!): PaymentVerificationNode
  allPaymentVerifications(offset: Int, before: String, after: String, first: Int, last: Int, paymentVerificationPlan: ID, status: String, paymentPlanId: String, search: String, businessArea: String!, verificationChannel: String, orderBy: String): PaymentVerificationNodeConnection
  paymentVerificationPlan(id: ID!): PaymentVerificationPlanNode
  allPaymentVerificationPlan(offset: Int, before: String, after: String, first: Int, last: Int): PaymentVerificationPlanNodeConnection
  chartPaymentVerification(businessAreaSlug: String!, year: Int!, program: String, administrativeArea: String): ChartPaymentVerification
  chartVolumeByDeliveryMechanism(businessAreaSlug: String!, year: Int!, program: String, administrativeArea: String): ChartDatasetNode
  chartPayment(businessAreaSlug: String!, year: Int!, program: String, administrativeArea: String): ChartDatasetNode
  sectionTotalTransferred(businessAreaSlug: String!, year: Int!, program: String, administrativeArea: String): SectionTotalNode
  tableTotalCashTransferredByAdministrativeArea(businessAreaSlug: String!, year: Int!, program: String, administrativeArea: String, order: String, orderBy: String): TableTotalCashTransferred
  chartTotalTransferredCashByCountry(year: Int!): ChartDetailedDatasetsNode
  paymentRecordStatusChoices: [ChoiceObject]
  paymentRecordEntitlementCardStatusChoices: [ChoiceObject]
  paymentRecordDeliveryTypeChoices: [ChoiceObject]
  cashPlanVerificationStatusChoices: [ChoiceObject]
  cashPlanVerificationSamplingChoices: [ChoiceObject]
  cashPlanVerificationVerificationChannelChoices: [ChoiceObject]
  paymentVerificationStatusChoices: [ChoiceObject]
  allRapidProFlows(businessAreaSlug: String!): [RapidProFlow]
  sampleSize(input: GetCashplanVerificationSampleSizeInput): GetCashplanVerificationSampleSizeObject
  allPaymentVerificationLogEntries(offset: Int, before: String, after: String, first: Int, last: Int, objectId: UUID, businessArea: String!, search: String, module: String, objectType: String): PaymentVerificationLogEntryNodeConnection
  paymentPlan(id: ID!): PaymentPlanNode
  allPaymentPlans(offset: Int, before: String, after: String, first: Int, last: Int, businessArea: String!, search: String, status: [String], totalEntitledQuantityFrom: Float, totalEntitledQuantityTo: Float, dispersionStartDate: Date, dispersionEndDate: Date, orderBy: String): PaymentPlanNodeConnection
  paymentPlanStatusChoices: [ChoiceObject]
  currencyChoices: [ChoiceObject]
  allDeliveryMechanisms: [ChoiceObject]
  paymentPlanBackgroundActionStatusChoices: [ChoiceObject]
  availableFspsForDeliveryMechanisms(input: AvailableFspsForDeliveryMechanismsInput): [FspChoices]
  allCashPlansAndPaymentPlans(businessArea: String!, program: String, search: String, serviceProvider: String, deliveryType: [String], verificationStatus: [String], startDateGte: String, endDateLte: String, orderBy: String, first: Int, last: Int, before: String, after: String): PaginatedCashPlanAndPaymentPlanNode
  businessArea(businessAreaSlug: String!): BusinessAreaNode
  allBusinessAreas(offset: Int, before: String, after: String, first: Int, last: Int, id: UUID, slug: String): BusinessAreaNodeConnection
  allFieldsAttributes(flexField: Boolean, businessAreaSlug: String): [FieldAttributeNode]
  allGroupsWithFields: [GroupAttributeNode]
  koboProject(uid: String!, businessAreaSlug: String!): KoboAssetObject
  allKoboProjects(businessAreaSlug: String!, onlyDeployed: Boolean, before: String, after: String, first: Int, last: Int): KoboAssetObjectConnection
  cashAssistUrlPrefix: String
  allLanguages(code: String, before: String, after: String, first: Int, last: Int): LanguageObjectConnection
  program(id: ID!): ProgramNode
  allPrograms(offset: Int, before: String, after: String, first: Int, last: Int, businessArea: String!, search: String, status: [String], sector: [String], numberOfHouseholds: String, budget: String, startDate: Date, endDate: Date, orderBy: String): ProgramNodeConnection
  chartProgrammesBySector(businessAreaSlug: String!, year: Int!, program: String, administrativeArea: String): ChartDetailedDatasetsNode
  chartTotalTransferredByMonth(businessAreaSlug: String!, year: Int!, program: String, administrativeArea: String): ChartDetailedDatasetsNode
  cashPlan(id: ID!): CashPlanNode
  allCashPlans(offset: Int, before: String, after: String, first: Int, last: Int, program: ID, assistanceThrough: String, assistanceThrough_Startswith: String, serviceProvider_FullName: String, serviceProvider_FullName_Startswith: String, startDate: DateTime, startDate_Lte: DateTime, startDate_Gte: DateTime, endDate: DateTime, endDate_Lte: DateTime, endDate_Gte: DateTime, businessArea: String, search: String, deliveryType: [String], verificationStatus: [String], orderBy: String): CashPlanNodeConnection
  programStatusChoices: [ChoiceObject]
  programFrequencyOfPaymentsChoices: [ChoiceObject]
  programSectorChoices: [ChoiceObject]
  programScopeChoices: [ChoiceObject]
  cashPlanStatusChoices: [ChoiceObject]
  allActivePrograms(offset: Int, before: String, after: String, first: Int, last: Int, businessArea: String!, search: String, status: [String], sector: [String], numberOfHouseholds: String, budget: String, startDate: Date, endDate: Date, orderBy: String): ProgramNodeConnection
  targetPopulation(id: ID!): TargetPopulationNode
  allTargetPopulation(offset: Int, before: String, after: String, first: Int, last: Int, name: String, createdByName: String, createdAt: DateTime, updatedAt: DateTime, status: String, households: [ID], totalHouseholdsCountMin: Int, totalHouseholdsCountMax: Int, totalIndividualsCountMin: Int, totalIndividualsCountMax: Int, businessArea: String, program: [ID], createdAtRange: String, paymentPlanApplicable: Boolean, orderBy: String): TargetPopulationNodeConnection
  targetPopulationHouseholds(targetPopulation: ID!, offset: Int, before: String, after: String, first: Int, last: Int, orderBy: String, businessArea: String): HouseholdNodeConnection
  targetPopulationStatusChoices: [ChoiceObject]
  allActiveTargetPopulations(offset: Int, before: String, after: String, first: Int, last: Int, name: String, createdByName: String, createdAt: DateTime, updatedAt: DateTime, status: String, households: [ID], totalHouseholdsCountMin: Int, totalHouseholdsCountMax: Int, totalIndividualsCountMin: Int, totalIndividualsCountMax: Int, businessArea: String, program: [ID], createdAtRange: String, paymentPlanApplicable: Boolean, orderBy: String): TargetPopulationNodeConnection
  household(id: ID!): HouseholdNode
  allHouseholds(offset: Int, before: String, after: String, first: Int, last: Int, businessArea: String, address: String, address_Startswith: String, headOfHousehold_FullName: String, headOfHousehold_FullName_Startswith: String, size_Range: [Int], size_Lte: Int, size_Gte: Int, adminArea: ID, targetPopulations: [ID], programs: [ID], residenceStatus: String, withdrawn: Boolean, size: String, search: String, lastRegistrationDate: String, admin2: [ID], countryOrigin: String, orderBy: String): HouseholdNodeConnection
  individual(id: ID!): IndividualNode
  allIndividuals(offset: Int, before: String, after: String, first: Int, last: Int, household_Id: UUID, businessArea: String, fullName: String, fullName_Startswith: String, fullName_Endswith: String, sex: [String], household_AdminArea: ID, withdrawn: Boolean, age: String, programs: [ID], search: String, lastRegistrationDate: String, admin2: [ID], status: [String], excludedId: String, flags: [String], orderBy: String): IndividualNodeConnection
  sectionHouseholdsReached(businessAreaSlug: String!, year: Int!, program: String, administrativeArea: String): SectionTotalNode
  sectionIndividualsReached(businessAreaSlug: String!, year: Int!, program: String, administrativeArea: String): SectionTotalNode
  sectionChildReached(businessAreaSlug: String!, year: Int!, program: String, administrativeArea: String): SectionTotalNode
  chartIndividualsReachedByAgeAndGender(businessAreaSlug: String!, year: Int!, program: String, administrativeArea: String): ChartDatasetNode
  chartIndividualsWithDisabilityReachedByAge(businessAreaSlug: String!, year: Int!, program: String, administrativeArea: String): ChartDetailedDatasetsNode
  residenceStatusChoices: [ChoiceObject]
  sexChoices: [ChoiceObject]
  maritalStatusChoices: [ChoiceObject]
  workStatusChoices: [ChoiceObject]
  relationshipChoices: [ChoiceObject]
  roleChoices: [ChoiceObject]
  documentTypeChoices: [ChoiceObject]
  identityTypeChoices: [ChoiceObject]
  countriesChoices: [ChoiceObject]
  observedDisabilityChoices: [ChoiceObject]
  severityOfDisabilityChoices: [ChoiceObject]
  flagChoices: [ChoiceObject]
  allHouseholdsFlexFieldsAttributes: [FieldAttributeNode]
  allIndividualsFlexFieldsAttributes: [FieldAttributeNode]
  me: UserNode
  allUsers(offset: Int, before: String, after: String, first: Int, last: Int, status: [String], partner: [String], businessArea: String!, search: String, roles: [String], orderBy: String): UserNodeConnection
  userRolesChoices: [ChoiceObject]
  userStatusChoices: [ChoiceObject]
  userPartnerChoices: [ChoiceObject]
  hasAvailableUsersToExport(businessAreaSlug: String!): Boolean
  importedHousehold(id: ID!): ImportedHouseholdNode
  allImportedHouseholds(offset: Int, before: String, after: String, first: Int, last: Int, rdiId: String, businessArea: String, orderBy: String): ImportedHouseholdNodeConnection
  registrationDataImportDatahub(id: ID!): RegistrationDataImportDatahubNode
  allRegistrationDataImportsDatahub(offset: Int, before: String, after: String, first: Int, last: Int): RegistrationDataImportDatahubNodeConnection
  importedIndividual(id: ID!): ImportedIndividualNode
  allImportedIndividuals(offset: Int, before: String, after: String, first: Int, last: Int, household: ID, rdiId: String, duplicatesOnly: Boolean, businessArea: String, orderBy: String): ImportedIndividualNodeConnection
  importData(id: ID!): ImportDataNode
  koboImportData(id: ID!): KoboImportDataNode
  deduplicationBatchStatusChoices: [ChoiceObject]
  deduplicationGoldenRecordStatusChoices: [ChoiceObject]
  registrationDataImport(id: ID!): RegistrationDataImportNode
  allRegistrationDataImports(offset: Int, before: String, after: String, first: Int, last: Int, importedBy_Id: UUID, importDate: Date, status: String, name: String, name_Startswith: String, businessArea: String, importDateRange: String, size: String, orderBy: String): RegistrationDataImportNodeConnection
  registrationDataStatusChoices: [ChoiceObject]
  _debug: DjangoDebug
}

input RandomSamplingArguments {
  confidenceInterval: Float!
  marginOfError: Float!
  excludedAdminAreas: [String]
  age: AgeInput
  sex: String
}

input RapidProArguments {
  flowId: String!
}

type RapidProFlow {
  id: String
  name: String
  type: String
  archived: Boolean
  labels: [String]
  expires: Int
  runs: [RapidProFlowRun]
  results: [RapidProFlowResult]
  createdOn: DateTime
  modifiedOn: DateTime
}

type RapidProFlowNode {
  id: String
  name: String
}

type RapidProFlowResult {
  key: String
  name: String
  categories: [String]
  nodeUuids: [String]
}

type RapidProFlowRun {
  active: Int
  completed: Int
  interrupted: Int
  expired: Int
}

type ReassignRoleMutation {
  household: HouseholdNode
  individual: IndividualNode
}

type RebuildTargetPopulationMutation {
  targetPopulation: TargetPopulationNode
}

type RecipientNode implements Node {
  id: ID!
  size: Int
  headOfHousehold: IndividualNode!
}

type RecipientNodeConnection {
  pageInfo: PageInfo!
  edges: [RecipientNodeEdge]!
  totalCount: Int
  edgeCount: Int
}

type RecipientNodeEdge {
  node: RecipientNode
  cursor: String!
}

type ReconciliationSummaryNode {
  deliveredFully: Int
  deliveredPartially: Int
  notDelivered: Int
  unsuccessful: Int
  pending: Int
  numberOfPayments: Int
  reconciled: Int
}

input ReferralTicketExtras {
  household: ID
  individual: ID
}

type RefuseRegistrationDataImportMutation {
  registrationDataImport: RegistrationDataImportNode
}

enum RegistrationDataImportDataSource {
  XLS
  KOBO
  DIIA
  FLEX_REGISTRATION
  API
  EDOPOMOGA
}

enum RegistrationDataImportDatahubImportDone {
  LOADING
  NOT_STARTED
  STARTED
  DONE
}

type RegistrationDataImportDatahubNode implements Node {
  id: ID!
  createdAt: DateTime!
  updatedAt: DateTime!
  name: String!
  importDate: DateTime!
  hctId: UUID
  importData: ImportDataNode
  importDone: RegistrationDataImportDatahubImportDone!
  businessAreaSlug: String!
  households(offset: Int, before: String, after: String, first: Int, last: Int): ImportedHouseholdNodeConnection!
  individuals(offset: Int, before: String, after: String, first: Int, last: Int): ImportedIndividualNodeConnection!
}

type RegistrationDataImportDatahubNodeConnection {
  pageInfo: PageInfo!
  edges: [RegistrationDataImportDatahubNodeEdge]!
  totalCount: Int
  edgeCount: Int
}

type RegistrationDataImportDatahubNodeEdge {
  node: RegistrationDataImportDatahubNode
  cursor: String!
}

type RegistrationDataImportNode implements Node {
  id: ID!
  createdAt: DateTime!
  updatedAt: DateTime!
  version: BigInt!
  name: String!
  status: RegistrationDataImportStatus!
  importDate: DateTime!
  importedBy: UserNode
  dataSource: RegistrationDataImportDataSource!
  numberOfIndividuals: Int!
  numberOfHouseholds: Int!
  datahubId: UUID
  errorMessage: String!
  sentryId: String
  pullPictures: Boolean!
  businessArea: UserBusinessAreaNode
  screenBeneficiary: Boolean!
  excluded: Boolean!
  households(offset: Int, before: String, after: String, first: Int, last: Int): HouseholdNodeConnection!
  individuals(offset: Int, before: String, after: String, first: Int, last: Int): IndividualNodeConnection!
  grievanceticketSet(offset: Int, before: String, after: String, first: Int, last: Int): GrievanceTicketNodeConnection!
  messages(offset: Int, before: String, after: String, first: Int, last: Int): CommunicationMessageNodeConnection!
  batchDuplicatesCountAndPercentage: CountAndPercentageNode
  goldenRecordDuplicatesCountAndPercentage: CountAndPercentageNode
  batchPossibleDuplicatesCountAndPercentage: CountAndPercentageNode
  goldenRecordPossibleDuplicatesCountAndPercentage: CountAndPercentageNode
  batchUniqueCountAndPercentage: CountAndPercentageNode
  goldenRecordUniqueCountAndPercentage: CountAndPercentageNode
}

type RegistrationDataImportNodeConnection {
  pageInfo: PageInfo!
  edges: [RegistrationDataImportNodeEdge]!
  totalCount: Int
  edgeCount: Int
}

type RegistrationDataImportNodeEdge {
  node: RegistrationDataImportNode
  cursor: String!
}

enum RegistrationDataImportStatus {
  LOADING
  DEDUPLICATION
  DEDUPLICATION_FAILED
  IMPORTING
  IMPORT_ERROR
  IN_REVIEW
  MERGED
  MERGING
  MERGE_ERROR
  REFUSED
}

type RegistrationDeduplicationMutation {
  ok: Boolean
}

type RegistrationKoboImportMutation {
  validationErrors: Arg
  registrationDataImport: RegistrationDataImportNode
}

input RegistrationKoboImportMutationInput {
  importDataId: String
  name: String
  pullPictures: Boolean
  businessAreaSlug: String
  screenBeneficiary: Boolean
}

type RegistrationXlsxImportMutation {
  validationErrors: Arg
  registrationDataImport: RegistrationDataImportNode
}

input RegistrationXlsxImportMutationInput {
  importDataId: ID
  name: String
  businessAreaSlug: String
  screenBeneficiary: Boolean
}

type ReportNode implements Node {
  id: ID!
  createdAt: DateTime!
  updatedAt: DateTime!
  businessArea: UserBusinessAreaNode!
  file: String
  createdBy: UserNode!
  status: Int!
  reportType: Int!
  dateFrom: Date!
  dateTo: Date!
  numberOfRecords: Int
  program: ProgramNode
  adminArea(offset: Int, before: String, after: String, first: Int, last: Int, name: String): AreaNodeConnection!
  fileUrl: String
  adminArea1(offset: Int, before: String, after: String, first: Int, last: Int, name: String): AreaNodeConnection
  adminArea2(offset: Int, before: String, after: String, first: Int, last: Int, name: String): AreaNodeConnection
}

type ReportNodeConnection {
  pageInfo: PageInfo!
  edges: [ReportNodeEdge]!
  totalCount: Int
  edgeCount: Int
}

type ReportNodeEdge {
  node: ReportNode
  cursor: String!
}

type RestartCreateReport {
  report: ReportNode
}

input RestartCreateReportInput {
  reportId: ID!
  businessAreaSlug: String!
}

type RevertMarkPaymentAsFailedMutation {
  payment: PaymentNode
}

type RevertMarkPaymentRecordAsFailedMutation {
  paymentRecord: PaymentRecordNode
}

type RoleNode {
  createdAt: DateTime!
  updatedAt: DateTime!
  name: String!
  subsystem: RoleSubsystem!
  permissions: [String!]
  userRoles: [UserRoleNode!]!
}

enum RoleSubsystem {
  HOPE
  KOBO
  CA
  API
}

enum RuleCommitLanguage {
  PYTHON
}

type RuleCommitNode implements Node {
  id: ID!
  timestamp: DateTime!
  rule: SteficonRuleNode
  updatedBy: UserNode
  definition: String!
  isRelease: Boolean!
  enabled: Boolean!
  deprecated: Boolean!
  language: RuleCommitLanguage!
  affectedFields: [String!]!
  before: JSONString!
  after: JSONString!
  paymentPlans(offset: Int, before: String, after: String, first: Int, last: Int): PaymentPlanNodeConnection!
  targetPopulations(offset: Int, before: String, after: String, first: Int, last: Int, name: String, createdByName: String, createdAt: DateTime, updatedAt: DateTime, status: String, households: [ID], totalHouseholdsCountMin: Int, totalHouseholdsCountMax: Int, totalIndividualsCountMin: Int, totalIndividualsCountMax: Int, businessArea: String, program: [ID], createdAtRange: String, paymentPlanApplicable: Boolean, orderBy: String): TargetPopulationNodeConnection!
}

type RuleCommitNodeConnection {
  pageInfo: PageInfo!
  edges: [RuleCommitNodeEdge]!
  totalCount: Int
  edgeCount: Int
}

type RuleCommitNodeEdge {
  node: RuleCommitNode
  cursor: String!
}

enum RuleLanguage {
  PYTHON
}

enum RuleSecurity {
  A_0
  A_2
  A_4
}

enum RuleType {
  PAYMENT_PLAN
  TARGETING
}

enum SamplingChoices {
  FULL_LIST
  RANDOM
}

type SanctionListIndividualAliasNameNode implements Node {
  id: ID!
  createdAt: DateTime!
  updatedAt: DateTime!
  name: String!
}

type SanctionListIndividualAliasNameNodeConnection {
  pageInfo: PageInfo!
  edges: [SanctionListIndividualAliasNameNodeEdge]!
  totalCount: Int
  edgeCount: Int
}

type SanctionListIndividualAliasNameNodeEdge {
  node: SanctionListIndividualAliasNameNode
  cursor: String!
}

type SanctionListIndividualCountriesNode implements Node {
  id: ID!
  createdAt: DateTime!
  updatedAt: DateTime!
  country: String
}

type SanctionListIndividualCountriesNodeConnection {
  pageInfo: PageInfo!
  edges: [SanctionListIndividualCountriesNodeEdge]!
  totalCount: Int
  edgeCount: Int
}

type SanctionListIndividualCountriesNodeEdge {
  node: SanctionListIndividualCountriesNode
  cursor: String!
}

type SanctionListIndividualDateOfBirthNode implements Node {
  id: ID!
  createdAt: DateTime!
  updatedAt: DateTime!
  date: Date!
}

type SanctionListIndividualDateOfBirthNodeConnection {
  pageInfo: PageInfo!
  edges: [SanctionListIndividualDateOfBirthNodeEdge]!
  totalCount: Int
  edgeCount: Int
}

type SanctionListIndividualDateOfBirthNodeEdge {
  node: SanctionListIndividualDateOfBirthNode
  cursor: String!
}

type SanctionListIndividualDocumentNode implements Node {
  id: ID!
  createdAt: DateTime!
  updatedAt: DateTime!
  documentNumber: String!
  typeOfDocument: String!
  dateOfIssue: String
  issuingCountry: String
  note: String!
}

type SanctionListIndividualDocumentNodeConnection {
  pageInfo: PageInfo!
  edges: [SanctionListIndividualDocumentNodeEdge]!
  totalCount: Int
  edgeCount: Int
}

type SanctionListIndividualDocumentNodeEdge {
  node: SanctionListIndividualDocumentNode
  cursor: String!
}

type SanctionListIndividualNationalitiesNode implements Node {
  id: ID!
  createdAt: DateTime!
  updatedAt: DateTime!
  nationality: String
}

type SanctionListIndividualNationalitiesNodeConnection {
  pageInfo: PageInfo!
  edges: [SanctionListIndividualNationalitiesNodeEdge]!
  totalCount: Int
  edgeCount: Int
}

type SanctionListIndividualNationalitiesNodeEdge {
  node: SanctionListIndividualNationalitiesNode
  cursor: String!
}

type SanctionListIndividualNode implements Node {
  id: ID!
  createdAt: DateTime!
  updatedAt: DateTime!
  dataId: Int!
  versionNum: Int!
  firstName: String!
  secondName: String!
  thirdName: String!
  fourthName: String!
  fullName: String!
  nameOriginalScript: String!
  unListType: String!
  referenceNumber: String!
  listedOn: DateTime!
  comments: String!
  designation: String!
  listType: String!
  street: String!
  city: String!
  stateProvince: String!
  addressNote: String!
  countryOfBirth: String
  active: Boolean!
  documents(offset: Int, before: String, after: String, first: Int, last: Int): SanctionListIndividualDocumentNodeConnection!
  nationalities(offset: Int, before: String, after: String, first: Int, last: Int): SanctionListIndividualNationalitiesNodeConnection!
  countries(offset: Int, before: String, after: String, first: Int, last: Int): SanctionListIndividualCountriesNodeConnection!
  aliasNames(offset: Int, before: String, after: String, first: Int, last: Int): SanctionListIndividualAliasNameNodeConnection!
  datesOfBirth(offset: Int, before: String, after: String, first: Int, last: Int): SanctionListIndividualDateOfBirthNodeConnection!
}

type SanctionListIndividualNodeConnection {
  pageInfo: PageInfo!
  edges: [SanctionListIndividualNodeEdge]!
  totalCount: Int
  edgeCount: Int
}

type SanctionListIndividualNodeEdge {
  node: SanctionListIndividualNode
  cursor: String!
}

type SaveKoboProjectImportDataAsync {
  importData: KoboImportDataNode
}

type SectionTotalNode {
  total: Float
}

input SensitiveGrievanceTicketExtras {
  household: ID
  individual: ID
  paymentRecord: [ID]
}

type ServiceProviderNode implements Node {
  id: ID!
  createdAt: DateTime!
  updatedAt: DateTime!
  businessArea: UserBusinessAreaNode!
  caId: String!
  fullName: String
  shortName: String
  country: String!
  visionId: String
  cashPlans(offset: Int, before: String, after: String, first: Int, last: Int): CashPlanNodeConnection!
  paymentrecordSet(offset: Int, before: String, after: String, first: Int, last: Int): PaymentRecordNodeConnection!
}

type ServiceProviderNodeConnection {
  pageInfo: PageInfo!
  edges: [ServiceProviderNodeEdge]!
  totalCount: Int
  edgeCount: Int
}

type ServiceProviderNodeEdge {
  node: ServiceProviderNode
  cursor: String!
}

type SetSteficonRuleOnPaymentPlanPaymentListMutation {
  paymentPlan: PaymentPlanNode
}

input SetSteficonRuleOnTargetPopulationMutationInput {
  targetId: ID!
  steficonRuleId: ID
  version: BigInt
  clientMutationId: String
}

type SetSteficonRuleOnTargetPopulationMutationPayload {
  targetPopulation: TargetPopulationNode
  clientMutationId: String
}

type SimpleApproveMutation {
  grievanceTicket: GrievanceTicketNode
}

type SteficonRuleNode implements Node {
  id: ID!
  name: String!
  definition: String!
  description: String
  enabled: Boolean!
  deprecated: Boolean!
  language: RuleLanguage!
  security: RuleSecurity!
  createdBy: UserNode
  updatedBy: UserNode
  createdAt: DateTime!
  updatedAt: DateTime!
  type: RuleType!
  flags: JSONString!
  history(offset: Int, before: String, after: String, first: Int, last: Int): RuleCommitNodeConnection!
}

type SteficonRuleNodeConnection {
  pageInfo: PageInfo!
  edges: [SteficonRuleNodeEdge]!
  totalCount: Int
  edgeCount: Int
}

type SteficonRuleNodeEdge {
  node: SteficonRuleNode
  cursor: String!
}

enum SurveyCategory {
  RAPID_PRO
  SMS
  MANUAL
}

type SurveyNode implements Node {
  id: ID!
  createdAt: DateTime!
  updatedAt: DateTime!
  unicefId: String
  title: String!
  body: String!
  category: SurveyCategory!
  numberOfRecipients: Int!
  createdBy: UserNode
  recipients(offset: Int, before: String, after: String, first: Int, last: Int): HouseholdNodeConnection!
  targetPopulation: TargetPopulationNode
  program: ProgramNode
  businessArea: UserBusinessAreaNode!
  sampleFile: String
  sampleFileGeneratedAt: DateTime
  samplingType: SurveySamplingType!
  fullListArguments: JSONString!
  randomSamplingArguments: JSONString!
  sampleSize: Int!
  flowId: String
  successfulRapidProCalls: [JSONString!]!
  sampleFilePath: String
  hasValidSampleFile: Boolean
  rapidProUrl: String
}

type SurveyNodeConnection {
  pageInfo: PageInfo!
  edges: [SurveyNodeEdge]!
  totalCount: Int
  edgeCount: Int
}

type SurveyNodeEdge {
  node: SurveyNode
  cursor: String!
}

enum SurveySamplingType {
  FULL_LIST
  RANDOM
}

type TableTotalCashTransferred {
  data: [_TableTotalCashTransferredDataNode]
}

enum TargetPopulationBuildStatus {
  PENDING
  BUILDING
  FAILED
  OK
}

type TargetPopulationNode implements Node {
  isRemoved: Boolean!
  id: ID!
  createdAt: DateTime!
  updatedAt: DateTime!
  version: BigInt!
  name: String!
  caId: String
  caHashId: String
  createdBy: UserNode
  changeDate: DateTime
  changedBy: UserNode
  finalizedAt: DateTime
  finalizedBy: UserNode
  businessArea: UserBusinessAreaNode
  status: TargetPopulationStatus!
  buildStatus: TargetPopulationBuildStatus!
  builtAt: DateTime
  households(offset: Int, before: String, after: String, first: Int, last: Int, orderBy: String, businessArea: String): HouseholdNodeConnection
  program: ProgramNode
  targetingCriteria: TargetingCriteriaNode
  sentToDatahub: Boolean!
  steficonRule: RuleCommitNode
  steficonAppliedDate: DateTime
  vulnerabilityScoreMin: Float
  vulnerabilityScoreMax: Float
  excludedIds: String!
  exclusionReason: String!
  totalHouseholdsCount: Int
  totalIndividualsCount: Int
  childMaleCount: Int
  childFemaleCount: Int
  adultMaleCount: Int
  adultFemaleCount: Int
  paymentPlans(offset: Int, before: String, after: String, first: Int, last: Int): PaymentPlanNodeConnection!
  paymentRecords(offset: Int, before: String, after: String, first: Int, last: Int): PaymentRecordNodeConnection!
  selections: [HouseholdSelectionNode!]!
  messages(offset: Int, before: String, after: String, first: Int, last: Int): CommunicationMessageNodeConnection!
  surveys(offset: Int, before: String, after: String, first: Int, last: Int): SurveyNodeConnection!
  totalFamilySize: Int
  householdList(offset: Int, before: String, after: String, first: Int, last: Int, orderBy: String, businessArea: String): HouseholdNodeConnection
}

type TargetPopulationNodeConnection {
  pageInfo: PageInfo!
  edges: [TargetPopulationNodeEdge]!
  totalCount: Int
  edgeCount: Int
}

type TargetPopulationNodeEdge {
  node: TargetPopulationNode
  cursor: String!
}

enum TargetPopulationStatus {
  OPEN
  LOCKED
  STEFICON_WAIT
  STEFICON_RUN
  STEFICON_COMPLETED
  STEFICON_ERROR
  PROCESSING
  READY_FOR_CASH_ASSIST
  READY_FOR_PAYMENT_MODULE
  ASSIGNED
}

type TargetingCriteriaNode {
  id: UUID!
  createdAt: DateTime!
  updatedAt: DateTime!
  targetPopulation: TargetPopulationNode
  rules: [TargetingCriteriaRuleNode]
}

input TargetingCriteriaObjectType {
  rules: [TargetingCriteriaRuleObjectType]
}

enum TargetingCriteriaRuleFilterComparisonMethod {
  EQUALS
  NOT_EQUALS
  CONTAINS
  NOT_CONTAINS
  RANGE
  NOT_IN_RANGE
  GREATER_THAN
  LESS_THAN
}

type TargetingCriteriaRuleFilterNode {
  id: UUID!
  createdAt: DateTime!
  updatedAt: DateTime!
  comparisonMethod: TargetingCriteriaRuleFilterComparisonMethod!
  targetingCriteriaRule: TargetingCriteriaRuleNode!
  isFlexField: Boolean!
  fieldName: String!
  arguments: [Arg]
  fieldAttribute: FieldAttributeNode
}

input TargetingCriteriaRuleFilterObjectType {
  comparisonMethod: String!
  isFlexField: Boolean!
  fieldName: String!
  arguments: [Arg]!
}

type TargetingCriteriaRuleNode {
  id: UUID!
  createdAt: DateTime!
  updatedAt: DateTime!
  targetingCriteria: TargetingCriteriaNode!
  individualsFiltersBlocks: [TargetingIndividualRuleFilterBlockNode]
  filters: [TargetingCriteriaRuleFilterNode]
}

input TargetingCriteriaRuleObjectType {
  filters: [TargetingCriteriaRuleFilterObjectType]
  individualsFiltersBlocks: [TargetingIndividualRuleFilterBlockObjectType]
}

enum TargetingIndividualBlockRuleFilterComparisonMethod {
  EQUALS
  NOT_EQUALS
  CONTAINS
  NOT_CONTAINS
  RANGE
  NOT_IN_RANGE
  GREATER_THAN
  LESS_THAN
}

type TargetingIndividualBlockRuleFilterNode {
  id: UUID!
  createdAt: DateTime!
  updatedAt: DateTime!
  comparisonMethod: TargetingIndividualBlockRuleFilterComparisonMethod!
  individualsFiltersBlock: TargetingIndividualRuleFilterBlockNode!
  isFlexField: Boolean!
  fieldName: String!
  arguments: [Arg]
  fieldAttribute: FieldAttributeNode
}

type TargetingIndividualRuleFilterBlockNode {
  id: UUID!
  createdAt: DateTime!
  updatedAt: DateTime!
  targetingCriteriaRule: TargetingCriteriaRuleNode!
  targetOnlyHoh: Boolean!
  individualBlockFilters: [TargetingIndividualBlockRuleFilterNode]
}

input TargetingIndividualRuleFilterBlockObjectType {
  individualBlockFilters: [TargetingCriteriaRuleFilterObjectType]
}

type TicketAddIndividualDetailsNode implements Node {
  id: ID!
  createdAt: DateTime!
  updatedAt: DateTime!
  household: HouseholdNode
  individualData: Arg
  approveStatus: Boolean!
}

type TicketAddIndividualDetailsNodeConnection {
  pageInfo: PageInfo!
  edges: [TicketAddIndividualDetailsNodeEdge]!
  totalCount: Int
  edgeCount: Int
}

type TicketAddIndividualDetailsNodeEdge {
  node: TicketAddIndividualDetailsNode
  cursor: String!
}

type TicketByType {
  userGeneratedCount: Int
  systemGeneratedCount: Int
  closedUserGeneratedCount: Int
  closedSystemGeneratedCount: Int
  userGeneratedAvgResolution: Float
  systemGeneratedAvgResolution: Float
}

type TicketComplaintDetailsNode implements Node {
  id: ID!
  createdAt: DateTime!
  updatedAt: DateTime!
  paymentRecord: PaymentRecordNode
  household: HouseholdNode
  individual: IndividualNode
}

type TicketComplaintDetailsNodeConnection {
  pageInfo: PageInfo!
  edges: [TicketComplaintDetailsNodeEdge]!
  totalCount: Int
  edgeCount: Int
}

type TicketComplaintDetailsNodeEdge {
  node: TicketComplaintDetailsNode
  cursor: String!
}

type TicketDeleteHouseholdDetailsNode implements Node {
  id: ID!
  createdAt: DateTime!
  updatedAt: DateTime!
  household: HouseholdNode
  roleReassignData: JSONString!
  approveStatus: Boolean!
  reasonHousehold: HouseholdNode
  householdData: Arg
}

type TicketDeleteHouseholdDetailsNodeConnection {
  pageInfo: PageInfo!
  edges: [TicketDeleteHouseholdDetailsNodeEdge]!
  totalCount: Int
  edgeCount: Int
}

type TicketDeleteHouseholdDetailsNodeEdge {
  node: TicketDeleteHouseholdDetailsNode
  cursor: String!
}

type TicketDeleteIndividualDetailsNode implements Node {
  id: ID!
  createdAt: DateTime!
  updatedAt: DateTime!
  individual: IndividualNode
  roleReassignData: JSONString!
  approveStatus: Boolean!
  individualData: Arg
}

type TicketDeleteIndividualDetailsNodeConnection {
  pageInfo: PageInfo!
  edges: [TicketDeleteIndividualDetailsNodeEdge]!
  totalCount: Int
  edgeCount: Int
}

type TicketDeleteIndividualDetailsNodeEdge {
  node: TicketDeleteIndividualDetailsNode
  cursor: String!
}

type TicketHouseholdDataUpdateDetailsNode implements Node {
  id: ID!
  createdAt: DateTime!
  updatedAt: DateTime!
  household: HouseholdNode
  householdData: Arg
}

type TicketHouseholdDataUpdateDetailsNodeConnection {
  pageInfo: PageInfo!
  edges: [TicketHouseholdDataUpdateDetailsNodeEdge]!
  totalCount: Int
  edgeCount: Int
}

type TicketHouseholdDataUpdateDetailsNodeEdge {
  node: TicketHouseholdDataUpdateDetailsNode
  cursor: String!
}

type TicketIndividualDataUpdateDetailsNode implements Node {
  id: ID!
  createdAt: DateTime!
  updatedAt: DateTime!
  individual: IndividualNode
  individualData: Arg
  roleReassignData: JSONString!
}

type TicketIndividualDataUpdateDetailsNodeConnection {
  pageInfo: PageInfo!
  edges: [TicketIndividualDataUpdateDetailsNodeEdge]!
  totalCount: Int
  edgeCount: Int
}

type TicketIndividualDataUpdateDetailsNodeEdge {
  node: TicketIndividualDataUpdateDetailsNode
  cursor: String!
}

type TicketNeedsAdjudicationDetailsExtraDataNode {
  goldenRecords: [DeduplicationResultNode]
  possibleDuplicate: [DeduplicationResultNode]
}

type TicketNeedsAdjudicationDetailsNode implements Node {
  id: ID!
  createdAt: DateTime!
  updatedAt: DateTime!
  goldenRecordsIndividual: IndividualNode!
  isMultipleDuplicatesVersion: Boolean!
  possibleDuplicate: IndividualNode
  possibleDuplicates: [IndividualNode]
  selectedIndividual: IndividualNode
  selectedIndividuals: [IndividualNode]
  roleReassignData: JSONString!
  extraData: TicketNeedsAdjudicationDetailsExtraDataNode
  scoreMin: Float!
  scoreMax: Float!
  hasDuplicatedDocument: Boolean
}

type TicketNeedsAdjudicationDetailsNodeConnection {
  pageInfo: PageInfo!
  edges: [TicketNeedsAdjudicationDetailsNodeEdge]!
  totalCount: Int
  edgeCount: Int
}

type TicketNeedsAdjudicationDetailsNodeEdge {
  node: TicketNeedsAdjudicationDetailsNode
  cursor: String!
}

type TicketNegativeFeedbackDetailsNode implements Node {
  id: ID!
  createdAt: DateTime!
  updatedAt: DateTime!
  household: HouseholdNode
  individual: IndividualNode
}

type TicketNegativeFeedbackDetailsNodeConnection {
  pageInfo: PageInfo!
  edges: [TicketNegativeFeedbackDetailsNodeEdge]!
  totalCount: Int
  edgeCount: Int
}

type TicketNegativeFeedbackDetailsNodeEdge {
  node: TicketNegativeFeedbackDetailsNode
  cursor: String!
}

type TicketNoteNode implements Node {
  id: ID!
  createdAt: DateTime!
  updatedAt: DateTime!
  description: String!
  createdBy: UserNode
}

type TicketNoteNodeConnection {
  pageInfo: PageInfo!
  edges: [TicketNoteNodeEdge]!
  totalCount: Int
  edgeCount: Int
}

type TicketNoteNodeEdge {
  node: TicketNoteNode
  cursor: String!
}

input TicketPaymentVerificationDetailsExtras {
  newReceivedAmount: Float
  newStatus: String
}

enum TicketPaymentVerificationDetailsNewStatus {
  NOT_RECEIVED
  PENDING
  RECEIVED
  RECEIVED_WITH_ISSUES
}

type TicketPaymentVerificationDetailsNode implements Node {
  id: ID!
  createdAt: DateTime!
  updatedAt: DateTime!
  paymentVerifications(offset: Int, before: String, after: String, first: Int, last: Int): PaymentVerificationNodeConnection!
  paymentVerificationStatus: TicketPaymentVerificationDetailsPaymentVerificationStatus!
  paymentVerification: PaymentVerificationNode
  newStatus: TicketPaymentVerificationDetailsNewStatus
  oldReceivedAmount: Float
  newReceivedAmount: Float
  approveStatus: Boolean!
  hasMultiplePaymentVerifications: Boolean
}

type TicketPaymentVerificationDetailsNodeConnection {
  pageInfo: PageInfo!
  edges: [TicketPaymentVerificationDetailsNodeEdge]!
  totalCount: Int
  edgeCount: Int
}

type TicketPaymentVerificationDetailsNodeEdge {
  node: TicketPaymentVerificationDetailsNode
  cursor: String!
}

enum TicketPaymentVerificationDetailsPaymentVerificationStatus {
  NOT_RECEIVED
  PENDING
  RECEIVED
  RECEIVED_WITH_ISSUES
}

type TicketPositiveFeedbackDetailsNode implements Node {
  id: ID!
  createdAt: DateTime!
  updatedAt: DateTime!
  household: HouseholdNode
  individual: IndividualNode
}

type TicketPositiveFeedbackDetailsNodeConnection {
  pageInfo: PageInfo!
  edges: [TicketPositiveFeedbackDetailsNodeEdge]!
  totalCount: Int
  edgeCount: Int
}

type TicketPositiveFeedbackDetailsNodeEdge {
  node: TicketPositiveFeedbackDetailsNode
  cursor: String!
}

type TicketReferralDetailsNode implements Node {
  id: ID!
  createdAt: DateTime!
  updatedAt: DateTime!
  household: HouseholdNode
  individual: IndividualNode
}

type TicketReferralDetailsNodeConnection {
  pageInfo: PageInfo!
  edges: [TicketReferralDetailsNodeEdge]!
  totalCount: Int
  edgeCount: Int
}

type TicketReferralDetailsNodeEdge {
  node: TicketReferralDetailsNode
  cursor: String!
}

type TicketSensitiveDetailsNode implements Node {
  id: ID!
  createdAt: DateTime!
  updatedAt: DateTime!
  paymentRecord: PaymentRecordNode
  household: HouseholdNode
  individual: IndividualNode
}

type TicketSensitiveDetailsNodeConnection {
  pageInfo: PageInfo!
  edges: [TicketSensitiveDetailsNodeEdge]!
  totalCount: Int
  edgeCount: Int
}

type TicketSensitiveDetailsNodeEdge {
  node: TicketSensitiveDetailsNode
  cursor: String!
}

type TicketSystemFlaggingDetailsNode implements Node {
  id: ID!
  createdAt: DateTime!
  updatedAt: DateTime!
  goldenRecordsIndividual: IndividualNode!
  sanctionListIndividual: SanctionListIndividualNode!
  approveStatus: Boolean!
  roleReassignData: JSONString!
}

type TicketSystemFlaggingDetailsNodeConnection {
  pageInfo: PageInfo!
  edges: [TicketSystemFlaggingDetailsNodeEdge]!
  totalCount: Int
  edgeCount: Int
}

type TicketSystemFlaggingDetailsNodeEdge {
  node: TicketSystemFlaggingDetailsNode
  cursor: String!
}

scalar UUID

type UnlockTargetPopulationMutation {
  targetPopulation: TargetPopulationNode
}

input UpdateAddIndividualIssueTypeExtras {
  individualData: AddIndividualDataObjectType!
}

input UpdateFeedbackInput {
  feedbackId: ID!
  issueType: String
  householdLookup: ID
  individualLookup: ID
  description: String
  comments: String
  admin2: ID
  area: String
  language: String
  consent: Boolean
  program: ID
}

type UpdateFeedbackMutation {
  feedback: FeedbackNode
}

input UpdateGrievanceTicketExtrasInput {
  householdDataUpdateIssueTypeExtras: UpdateHouseholdDataUpdateIssueTypeExtras
  individualDataUpdateIssueTypeExtras: UpdateIndividualDataUpdateIssueTypeExtras
  addIndividualIssueTypeExtras: UpdateAddIndividualIssueTypeExtras
  category: CategoryExtrasInput
  ticketPaymentVerificationDetailsExtras: TicketPaymentVerificationDetailsExtras
}

input UpdateGrievanceTicketInput {
  ticketId: ID!
  description: String
  assignedTo: ID
  admin: String
  area: String
  language: String
  linkedTickets: [ID]
  household: ID
  individual: ID
  paymentRecord: ID
  extras: UpdateGrievanceTicketExtrasInput
  priority: Int
  urgency: Int
  partner: Int
  programme: ID
  comments: String
  documentation: [GrievanceDocumentInput]
  documentationToUpdate: [GrievanceDocumentUpdateInput]
  documentationToDelete: [ID]
}

type UpdateGrievanceTicketMutation {
  grievanceTicket: GrievanceTicketNode
}

input UpdateHouseholdDataUpdateIssueTypeExtras {
  householdData: HouseholdUpdateDataObjectType!
}

input UpdateIndividualDataUpdateIssueTypeExtras {
  individualData: IndividualUpdateDataObjectType!
}

input UpdatePaymentPlanInput {
  paymentPlanId: ID!
  targetingId: ID
  startDate: Date
  endDate: Date
  dispersionStartDate: Date
  dispersionEndDate: Date
  currency: String
}

type UpdatePaymentPlanMutation {
  paymentPlan: PaymentPlanNode
}

type UpdatePaymentVerificationReceivedAndReceivedAmount {
  paymentVerification: PaymentVerificationNode
}

type UpdatePaymentVerificationStatusAndReceivedAmount {
  paymentVerification: PaymentVerificationNode
}

type UpdateProgram {
  validationErrors: Arg
  program: ProgramNode
}

input UpdateProgramInput {
  id: String!
  name: String
  status: String
  startDate: Date
  endDate: Date
  description: String
  budget: Decimal
  frequencyOfPayments: String
  sector: String
  scope: String
  cashPlus: Boolean
  populationGoal: Int
  administrativeAreasOfImplementation: String
  individualDataNeeded: Boolean
}

input UpdateTargetPopulationInput {
  id: ID!
  name: String
  targetingCriteria: TargetingCriteriaObjectType
  programId: ID
  vulnerabilityScoreMin: Decimal
  vulnerabilityScoreMax: Decimal
  excludedIds: String
  exclusionReason: String
}

type UpdateTargetPopulationMutation {
  validationErrors: Arg
  targetPopulation: TargetPopulationNode
}

scalar Upload

type UploadImportDataXLSXFileAsync {
  importData: ImportDataNode
  errors: [XlsxRowErrorNode]
}

type UserBusinessAreaNode implements Node {
  id: ID!
  createdAt: DateTime!
  updatedAt: DateTime!
  code: String!
  name: String!
  longName: String!
  regionCode: String!
  regionName: String!
  koboUsername: String
  koboToken: String
  koboUrl: String
  rapidProHost: String
  rapidProApiKey: String
  slug: String!
  customFields: JSONString!
  hasDataSharingAgreement: Boolean!
  parent: UserBusinessAreaNode
  isSplit: Boolean!
  postponeDeduplication: Boolean!
  deduplicationDuplicateScore: Float!
  deduplicationPossibleDuplicateScore: Float!
  deduplicationBatchDuplicatesPercentage: Int!
  deduplicationBatchDuplicatesAllowed: Int!
  deduplicationGoldenRecordDuplicatesPercentage: Int!
  deduplicationGoldenRecordDuplicatesAllowed: Int!
  screenBeneficiary: Boolean!
  deduplicationIgnoreWithdraw: Boolean!
  isPaymentPlanApplicable: Boolean!
  active: Boolean!
  children(offset: Int, before: String, after: String, first: Int, last: Int, id: UUID): UserBusinessAreaNodeConnection!
  userRoles: [UserRoleNode!]!
  householdSet(offset: Int, before: String, after: String, first: Int, last: Int): HouseholdNodeConnection!
  individualSet(offset: Int, before: String, after: String, first: Int, last: Int): IndividualNodeConnection!
  registrationdataimportSet(offset: Int, before: String, after: String, first: Int, last: Int): RegistrationDataImportNodeConnection!
  paymentplanSet(offset: Int, before: String, after: String, first: Int, last: Int): PaymentPlanNodeConnection!
  cashplanSet(offset: Int, before: String, after: String, first: Int, last: Int): CashPlanNodeConnection!
  paymentrecordSet(offset: Int, before: String, after: String, first: Int, last: Int): PaymentRecordNodeConnection!
  paymentSet(offset: Int, before: String, after: String, first: Int, last: Int): PaymentNodeConnection!
  serviceproviderSet(offset: Int, before: String, after: String, first: Int, last: Int): ServiceProviderNodeConnection!
  tickets(offset: Int, before: String, after: String, first: Int, last: Int): GrievanceTicketNodeConnection!
  programSet(offset: Int, before: String, after: String, first: Int, last: Int, name: String): ProgramNodeConnection!
  targetpopulationSet(offset: Int, before: String, after: String, first: Int, last: Int, name: String, createdByName: String, createdAt: DateTime, updatedAt: DateTime, status: String, households: [ID], totalHouseholdsCountMin: Int, totalHouseholdsCountMax: Int, totalIndividualsCountMin: Int, totalIndividualsCountMax: Int, businessArea: String, program: [ID], createdAtRange: String, paymentPlanApplicable: Boolean, orderBy: String): TargetPopulationNodeConnection!
  reports(offset: Int, before: String, after: String, first: Int, last: Int): ReportNodeConnection!
  logentrySet(offset: Int, before: String, after: String, first: Int, last: Int): PaymentVerificationLogEntryNodeConnection!
  messageSet(offset: Int, before: String, after: String, first: Int, last: Int): CommunicationMessageNodeConnection!
  feedbackSet(offset: Int, before: String, after: String, first: Int, last: Int): FeedbackNodeConnection!
  surveySet(offset: Int, before: String, after: String, first: Int, last: Int): SurveyNodeConnection!
  permissions: [String]
}

type UserBusinessAreaNodeConnection {
  pageInfo: PageInfo!
  edges: [UserBusinessAreaNodeEdge]!
  totalCount: Int
  edgeCount: Int
}

type UserBusinessAreaNodeEdge {
  node: UserBusinessAreaNode
  cursor: String!
}

type UserNode implements Node {
  lastLogin: DateTime
  isSuperuser: Boolean!
  username: String!
  firstName: String!
  lastName: String!
  isStaff: Boolean!
  isActive: Boolean!
  dateJoined: DateTime!
  id: ID!
  status: UserStatus!
  partner: PartnerType
  email: String!
  availableForExport: Boolean!
  customFields: JSONString!
  jobTitle: String!
  adUuid: String
  lastModifyDate: DateTime
  lastDoapSync: DateTime
  doapHash: String!
  userRoles: [UserRoleNode!]!
  documentSet(offset: Int, before: String, after: String, first: Int, last: Int): DocumentNodeConnection!
  registrationDataImports(offset: Int, before: String, after: String, first: Int, last: Int): RegistrationDataImportNodeConnection!
  createdPaymentPlans(offset: Int, before: String, after: String, first: Int, last: Int): PaymentPlanNodeConnection!
  createdFinancialServiceProviderXlsxTemplates(offset: Int, before: String, after: String, first: Int, last: Int): FinancialServiceProviderXlsxTemplateNodeConnection!
  createdFinancialServiceProviders(offset: Int, before: String, after: String, first: Int, last: Int): FinancialServiceProviderNodeConnection!
  createdDeliveryMechanisms(offset: Int, before: String, after: String, first: Int, last: Int): DeliveryMechanismNodeConnection!
  sentDeliveryMechanisms(offset: Int, before: String, after: String, first: Int, last: Int): DeliveryMechanismNodeConnection!
  approvalSet: [ApprovalNode!]!
  createdTickets(offset: Int, before: String, after: String, first: Int, last: Int): GrievanceTicketNodeConnection!
  assignedTickets(offset: Int, before: String, after: String, first: Int, last: Int): GrievanceTicketNodeConnection!
  ticketNotes(offset: Int, before: String, after: String, first: Int, last: Int): TicketNoteNodeConnection!
  targetPopulations(offset: Int, before: String, after: String, first: Int, last: Int, name: String, createdByName: String, createdAt: DateTime, updatedAt: DateTime, status: String, households: [ID], totalHouseholdsCountMin: Int, totalHouseholdsCountMax: Int, totalIndividualsCountMin: Int, totalIndividualsCountMax: Int, businessArea: String, program: [ID], createdAtRange: String, paymentPlanApplicable: Boolean, orderBy: String): TargetPopulationNodeConnection!
  changedTargetPopulations(offset: Int, before: String, after: String, first: Int, last: Int, name: String, createdByName: String, createdAt: DateTime, updatedAt: DateTime, status: String, households: [ID], totalHouseholdsCountMin: Int, totalHouseholdsCountMax: Int, totalIndividualsCountMin: Int, totalIndividualsCountMax: Int, businessArea: String, program: [ID], createdAtRange: String, paymentPlanApplicable: Boolean, orderBy: String): TargetPopulationNodeConnection!
  finalizedTargetPopulations(offset: Int, before: String, after: String, first: Int, last: Int, name: String, createdByName: String, createdAt: DateTime, updatedAt: DateTime, status: String, households: [ID], totalHouseholdsCountMin: Int, totalHouseholdsCountMax: Int, totalIndividualsCountMin: Int, totalIndividualsCountMax: Int, businessArea: String, program: [ID], createdAtRange: String, paymentPlanApplicable: Boolean, orderBy: String): TargetPopulationNodeConnection!
  reports(offset: Int, before: String, after: String, first: Int, last: Int): ReportNodeConnection!
  logs(offset: Int, before: String, after: String, first: Int, last: Int): PaymentVerificationLogEntryNodeConnection!
  messages(offset: Int, before: String, after: String, first: Int, last: Int): CommunicationMessageNodeConnection!
  feedbacks(offset: Int, before: String, after: String, first: Int, last: Int): FeedbackNodeConnection!
  feedbackMessages(offset: Int, before: String, after: String, first: Int, last: Int): FeedbackMessageNodeConnection!
  surveys(offset: Int, before: String, after: String, first: Int, last: Int): SurveyNodeConnection!
  businessAreas(offset: Int, before: String, after: String, first: Int, last: Int, id: UUID): UserBusinessAreaNodeConnection
}

type UserNodeConnection {
  pageInfo: PageInfo!
  edges: [UserNodeEdge]!
  totalCount: Int
  edgeCount: Int
}

type UserNodeEdge {
  node: UserNode
  cursor: String!
}

type UserRoleNode {
  createdAt: DateTime!
  updatedAt: DateTime!
  businessArea: UserBusinessAreaNode!
  role: RoleNode!
}

enum UserStatus {
  ACTIVE
  INACTIVE
  INVITED
}

type VolumeByDeliveryMechanismNode implements Node {
  id: ID!
  deliveryMechanism: DeliveryMechanismNode
  volume: Float
  volumeUsd: Float
}

type XlsxErrorNode {
  sheet: String
  coordinates: String
  message: String
}

type XlsxRowErrorNode {
  rowNumber: Int
  header: String
  message: String
}

type _DatasetsNode {
  data: [Float]
}

type _DetailedDatasetsNode {
  label: String
  data: [Float]
}

type _TableTotalCashTransferredDataNode {
  id: String
  admin2: String
  totalCashTransferred: Float
  totalHouseholds: Int
}<|MERGE_RESOLUTION|>--- conflicted
+++ resolved
@@ -582,7 +582,6 @@
   program: ID
 }
 
-<<<<<<< HEAD
 input CreateFeedbackInput {
   issueType: String!
   householdLookup: ID
@@ -609,21 +608,6 @@
   feedback: FeedbackNode
 }
 
-input CreateFinancialServiceProviderInput {
-  name: String!
-  visionVendorNumber: String!
-  deliveryMechanisms: [String]!
-  distributionLimit: Decimal
-  communicationChannel: String!
-  fspXlsxTemplateId: ID!
-}
-
-type CreateFinancialServiceProviderMutation {
-  financialServiceProvider: FinancialServiceProviderNode
-}
-
-=======
->>>>>>> f0880f02
 input CreateGrievanceTicketExtrasInput {
   category: CategoryExtrasInput
   issueType: IssueTypeExtrasInput
