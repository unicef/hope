--- conflicted
+++ resolved
@@ -82,7 +82,13 @@
   type: AgencyType!
   label: String!
   country: String
-  individualIdentities(offset: Int, before: String, after: String, first: Int, last: Int): IndividualIdentityNodeConnection!
+  individualIdentities(
+    offset: Int
+    before: String
+    after: String
+    first: Int
+    last: Int
+  ): IndividualIdentityNodeConnection!
   countryIso3: String
 }
 
@@ -145,11 +151,43 @@
   rght: Int!
   treeId: Int!
   level: Int!
-  areaSet(offset: Int, before: String, after: String, first: Int, last: Int, name: String): AreaNodeConnection!
-  householdSet(offset: Int, before: String, after: String, first: Int, last: Int): HouseholdNodeConnection!
-  grievanceticketSet(offset: Int, before: String, after: String, first: Int, last: Int): GrievanceTicketNodeConnection!
-  programs(offset: Int, before: String, after: String, first: Int, last: Int, name: String): ProgramNodeConnection!
-  reports(offset: Int, before: String, after: String, first: Int, last: Int): ReportNodeConnection!
+  areaSet(
+    offset: Int
+    before: String
+    after: String
+    first: Int
+    last: Int
+    name: String
+  ): AreaNodeConnection!
+  householdSet(
+    offset: Int
+    before: String
+    after: String
+    first: Int
+    last: Int
+  ): HouseholdNodeConnection!
+  grievanceticketSet(
+    offset: Int
+    before: String
+    after: String
+    first: Int
+    last: Int
+  ): GrievanceTicketNodeConnection!
+  programs(
+    offset: Int
+    before: String
+    after: String
+    first: Int
+    last: Int
+    name: String
+  ): ProgramNodeConnection!
+  reports(
+    offset: Int
+    before: String
+    after: String
+    first: Int
+    last: Int
+  ): ReportNodeConnection!
 }
 
 type AreaNodeConnection {
@@ -179,8 +217,21 @@
   rght: Int!
   treeId: Int!
   level: Int!
-  areatypeSet(offset: Int, before: String, after: String, first: Int, last: Int): AreaTypeNodeConnection!
-  areaSet(offset: Int, before: String, after: String, first: Int, last: Int, name: String): AreaNodeConnection!
+  areatypeSet(
+    offset: Int
+    before: String
+    after: String
+    first: Int
+    last: Int
+  ): AreaTypeNodeConnection!
+  areaSet(
+    offset: Int
+    before: String
+    after: String
+    first: Int
+    last: Int
+    name: String
+  ): AreaNodeConnection!
 }
 
 type AreaTypeNodeConnection {
@@ -248,21 +299,127 @@
   authorizationNumberRequired: Int!
   financeReviewNumberRequired: Int!
   isPaymentPlanApplicable: Boolean!
-  children(offset: Int, before: String, after: String, first: Int, last: Int, id: UUID): UserBusinessAreaNodeConnection!
+  children(
+    offset: Int
+    before: String
+    after: String
+    first: Int
+    last: Int
+    id: UUID
+  ): UserBusinessAreaNodeConnection!
   userRoles: [UserRoleNode!]!
-  householdSet(offset: Int, before: String, after: String, first: Int, last: Int): HouseholdNodeConnection!
-  individualSet(offset: Int, before: String, after: String, first: Int, last: Int): IndividualNodeConnection!
-  paymentplanSet(offset: Int, before: String, after: String, first: Int, last: Int): PaymentPlanNodeConnection!
-  cashplanSet(offset: Int, before: String, after: String, first: Int, last: Int): CashPlanNodeConnection!
-  paymentrecordSet(offset: Int, before: String, after: String, first: Int, last: Int): PaymentRecordNodeConnection!
-  paymentSet(offset: Int, before: String, after: String, first: Int, last: Int): PaymentNodeConnection!
-  serviceproviderSet(offset: Int, before: String, after: String, first: Int, last: Int): ServiceProviderNodeConnection!
-  tickets(offset: Int, before: String, after: String, first: Int, last: Int): GrievanceTicketNodeConnection!
-  programSet(offset: Int, before: String, after: String, first: Int, last: Int, name: String): ProgramNodeConnection!
-  registrationdataimportSet(offset: Int, before: String, after: String, first: Int, last: Int): RegistrationDataImportNodeConnection!
-  targetpopulationSet(offset: Int, before: String, after: String, first: Int, last: Int, name: String, createdByName: String, createdAt: DateTime, updatedAt: DateTime, status: String, households: [ID], numberOfHouseholdsMin: Int, numberOfHouseholdsMax: Int, candidateListTotalHouseholdsMin: Int, candidateListTotalHouseholdsMax: Int, candidateListTotalIndividualsMin: Int, candidateListTotalIndividualsMax: Int, finalListTotalHouseholdsMin: Int, finalListTotalHouseholdsMax: Int, finalListTotalIndividualsMin: Int, finalListTotalIndividualsMax: Int, businessArea: String, program: [ID], paymentPlanApplicable: Boolean, orderBy: String): TargetPopulationNodeConnection!
-  reports(offset: Int, before: String, after: String, first: Int, last: Int): ReportNodeConnection!
-  logentrySet(offset: Int, before: String, after: String, first: Int, last: Int): PaymentVerificationLogEntryNodeConnection!
+  householdSet(
+    offset: Int
+    before: String
+    after: String
+    first: Int
+    last: Int
+  ): HouseholdNodeConnection!
+  individualSet(
+    offset: Int
+    before: String
+    after: String
+    first: Int
+    last: Int
+  ): IndividualNodeConnection!
+  paymentplanSet(
+    offset: Int
+    before: String
+    after: String
+    first: Int
+    last: Int
+  ): PaymentPlanNodeConnection!
+  cashplanSet(
+    offset: Int
+    before: String
+    after: String
+    first: Int
+    last: Int
+  ): CashPlanNodeConnection!
+  paymentrecordSet(
+    offset: Int
+    before: String
+    after: String
+    first: Int
+    last: Int
+  ): PaymentRecordNodeConnection!
+  paymentSet(
+    offset: Int
+    before: String
+    after: String
+    first: Int
+    last: Int
+  ): PaymentNodeConnection!
+  serviceproviderSet(
+    offset: Int
+    before: String
+    after: String
+    first: Int
+    last: Int
+  ): ServiceProviderNodeConnection!
+  tickets(
+    offset: Int
+    before: String
+    after: String
+    first: Int
+    last: Int
+  ): GrievanceTicketNodeConnection!
+  programSet(
+    offset: Int
+    before: String
+    after: String
+    first: Int
+    last: Int
+    name: String
+  ): ProgramNodeConnection!
+  registrationdataimportSet(
+    offset: Int
+    before: String
+    after: String
+    first: Int
+    last: Int
+  ): RegistrationDataImportNodeConnection!
+  targetpopulationSet(
+    offset: Int
+    before: String
+    after: String
+    first: Int
+    last: Int
+    name: String
+    createdByName: String
+    createdAt: DateTime
+    updatedAt: DateTime
+    status: String
+    households: [ID]
+    numberOfHouseholdsMin: Int
+    numberOfHouseholdsMax: Int
+    candidateListTotalHouseholdsMin: Int
+    candidateListTotalHouseholdsMax: Int
+    candidateListTotalIndividualsMin: Int
+    candidateListTotalIndividualsMax: Int
+    finalListTotalHouseholdsMin: Int
+    finalListTotalHouseholdsMax: Int
+    finalListTotalIndividualsMin: Int
+    finalListTotalIndividualsMax: Int
+    businessArea: String
+    program: [ID]
+    paymentPlanApplicable: Boolean
+    orderBy: String
+  ): TargetPopulationNodeConnection!
+  reports(
+    offset: Int
+    before: String
+    after: String
+    first: Int
+    last: Int
+  ): ReportNodeConnection!
+  logentrySet(
+    offset: Int
+    before: String
+    after: String
+    first: Int
+    last: Int
+  ): PaymentVerificationLogEntryNodeConnection!
 }
 
 type BusinessAreaNodeConnection {
@@ -314,8 +471,20 @@
   validationAlertsCount: Int!
   totalPersonsCovered: Int!
   totalPersonsCoveredRevised: Int!
-  paymentRecords(offset: Int, before: String, after: String, first: Int, last: Int): PaymentRecordNodeConnection!
-  verifications(offset: Int, before: String, after: String, first: Int, last: Int): CashPlanPaymentVerificationNodeConnection!
+  paymentRecords(
+    offset: Int
+    before: String
+    after: String
+    first: Int
+    last: Int
+  ): PaymentRecordNodeConnection!
+  verifications(
+    offset: Int
+    before: String
+    after: String
+    first: Int
+    last: Int
+  ): CashPlanPaymentVerificationNodeConnection!
   cashPlanPaymentVerificationSummary: CashPlanPaymentVerificationSummaryNode
   bankReconciliationSuccess: Int
   bankReconciliationError: Int
@@ -363,7 +532,13 @@
   completionDate: DateTime
   xlsxFileExporting: Boolean!
   xlsxFileImported: Boolean!
-  paymentRecordVerifications(offset: Int, before: String, after: String, first: Int, last: Int): PaymentVerificationNodeConnection!
+  paymentRecordVerifications(
+    offset: Int
+    before: String
+    after: String
+    first: Int
+    last: Int
+  ): PaymentVerificationNodeConnection!
   xlsxFileWasDownloaded: Boolean
   hasXlsxFile: Boolean
 }
@@ -468,7 +643,13 @@
   id: ID!
   appLabel: String!
   model: String!
-  logEntries(offset: Int, before: String, after: String, first: Int, last: Int): PaymentVerificationLogEntryNodeConnection!
+  logEntries(
+    offset: Int
+    before: String
+    after: String
+    first: Int
+    last: Int
+  ): PaymentVerificationLogEntryNodeConnection!
   name: String
 }
 
@@ -744,7 +925,13 @@
   country: String
   label: String!
   type: DocumentTypeType!
-  documents(offset: Int, before: String, after: String, first: Int, last: Int): DocumentNodeConnection!
+  documents(
+    offset: Int
+    before: String
+    after: String
+    first: Int
+    last: Int
+  ): DocumentNodeConnection!
   countryIso3: String
 }
 
@@ -850,8 +1037,20 @@
   communicationChannel: FinancialServiceProviderCommunicationChannel!
   dataTransferConfiguration: JSONString
   fspXlsxTemplate: FinancialServiceProviderXlsxTemplateNode
-  financialserviceproviderxlsxreportSet(offset: Int, before: String, after: String, first: Int, last: Int): FinancialServiceProviderXlsxReportNodeConnection!
-  paymentSet(offset: Int, before: String, after: String, first: Int, last: Int): PaymentNodeConnection!
+  financialserviceproviderxlsxreportSet(
+    offset: Int
+    before: String
+    after: String
+    first: Int
+    last: Int
+  ): FinancialServiceProviderXlsxReportNodeConnection!
+  paymentSet(
+    offset: Int
+    before: String
+    after: String
+    first: Int
+    last: Int
+  ): PaymentNodeConnection!
 }
 
 type FinancialServiceProviderNodeConnection {
@@ -911,7 +1110,13 @@
   createdBy: UserNode
   name: String!
   columns: FinancialServiceProviderXlsxTemplateColumns!
-  financialserviceproviderSet(offset: Int, before: String, after: String, first: Int, last: Int): FinancialServiceProviderNodeConnection!
+  financialserviceproviderSet(
+    offset: Int
+    before: String
+    after: String
+    first: Int
+    last: Int
+  ): FinancialServiceProviderNodeConnection!
 }
 
 type FinancialServiceProviderXlsxTemplateNodeConnection {
@@ -984,13 +1189,31 @@
   language: String!
   consent: Boolean!
   businessArea: UserBusinessAreaNode!
-  linkedTickets(offset: Int, before: String, after: String, first: Int, last: Int): GrievanceTicketNodeConnection!
+  linkedTickets(
+    offset: Int
+    before: String
+    after: String
+    first: Int
+    last: Int
+  ): GrievanceTicketNodeConnection!
   registrationDataImport: RegistrationDataImportNode
   extras: JSONString!
   ignored: Boolean!
   householdUnicefId: String
-  linkedTicketsRelated(offset: Int, before: String, after: String, first: Int, last: Int): GrievanceTicketNodeConnection!
-  ticketNotes(offset: Int, before: String, after: String, first: Int, last: Int): TicketNoteNodeConnection!
+  linkedTicketsRelated(
+    offset: Int
+    before: String
+    after: String
+    first: Int
+    last: Int
+  ): GrievanceTicketNodeConnection!
+  ticketNotes(
+    offset: Int
+    before: String
+    after: String
+    first: Int
+    last: Int
+  ): TicketNoteNodeConnection!
   complaintTicketDetails: TicketComplaintDetailsNode
   sensitiveTicketDetails: TicketSensitiveDetailsNode
   householdDataUpdateTicketDetails: TicketHouseholdDataUpdateDetailsNode
@@ -1071,7 +1294,13 @@
   address: String!
   adminArea: AreaNode
   adminAreaNew: AreaNode
-  representatives(offset: Int, before: String, after: String, first: Int, last: Int): IndividualNodeConnection!
+  representatives(
+    offset: Int
+    before: String
+    after: String
+    first: Int
+    last: Int
+  ): IndividualNodeConnection!
   geopoint: GeoJSON
   femaleAgeGroup05Count: Int
   femaleAgeGroup611Count: Int
@@ -1101,7 +1330,14 @@
   maleChildrenDisabledCount: Int
   femaleChildrenDisabledCount: Int
   registrationDataImport: RegistrationDataImportNode!
-  programs(offset: Int, before: String, after: String, first: Int, last: Int, name: String): ProgramNodeConnection!
+  programs(
+    offset: Int
+    before: String
+    after: String
+    first: Int
+    last: Int
+    name: String
+  ): ProgramNodeConnection!
   returnee: Boolean
   flexFields: FlexFieldsScalar
   firstRegistrationDate: DateTime!
@@ -1127,18 +1363,110 @@
   totalCashReceivedUsd: Decimal
   totalCashReceived: Decimal
   individualsAndRoles: [IndividualRoleInHouseholdNode!]!
-  individuals(offset: Int, before: String, after: String, first: Int, last: Int): IndividualNodeConnection!
-  paymentrecordSet(offset: Int, before: String, after: String, first: Int, last: Int): PaymentRecordNodeConnection!
-  paymentSet(offset: Int, before: String, after: String, first: Int, last: Int): PaymentNodeConnection!
-  complaintTicketDetails(offset: Int, before: String, after: String, first: Int, last: Int): TicketComplaintDetailsNodeConnection!
-  sensitiveTicketDetails(offset: Int, before: String, after: String, first: Int, last: Int): TicketSensitiveDetailsNodeConnection!
-  householdDataUpdateTicketDetails(offset: Int, before: String, after: String, first: Int, last: Int): TicketHouseholdDataUpdateDetailsNodeConnection!
-  addIndividualTicketDetails(offset: Int, before: String, after: String, first: Int, last: Int): TicketAddIndividualDetailsNodeConnection!
-  deleteHouseholdTicketDetails(offset: Int, before: String, after: String, first: Int, last: Int): TicketDeleteHouseholdDetailsNodeConnection!
-  positiveFeedbackTicketDetails(offset: Int, before: String, after: String, first: Int, last: Int): TicketPositiveFeedbackDetailsNodeConnection!
-  negativeFeedbackTicketDetails(offset: Int, before: String, after: String, first: Int, last: Int): TicketNegativeFeedbackDetailsNodeConnection!
-  referralTicketDetails(offset: Int, before: String, after: String, first: Int, last: Int): TicketReferralDetailsNodeConnection!
-  targetPopulations(offset: Int, before: String, after: String, first: Int, last: Int, name: String, createdByName: String, createdAt: DateTime, updatedAt: DateTime, status: String, households: [ID], numberOfHouseholdsMin: Int, numberOfHouseholdsMax: Int, candidateListTotalHouseholdsMin: Int, candidateListTotalHouseholdsMax: Int, candidateListTotalIndividualsMin: Int, candidateListTotalIndividualsMax: Int, finalListTotalHouseholdsMin: Int, finalListTotalHouseholdsMax: Int, finalListTotalIndividualsMin: Int, finalListTotalIndividualsMax: Int, businessArea: String, program: [ID], paymentPlanApplicable: Boolean, orderBy: String): TargetPopulationNodeConnection!
+  individuals(
+    offset: Int
+    before: String
+    after: String
+    first: Int
+    last: Int
+  ): IndividualNodeConnection!
+  paymentrecordSet(
+    offset: Int
+    before: String
+    after: String
+    first: Int
+    last: Int
+  ): PaymentRecordNodeConnection!
+  paymentSet(
+    offset: Int
+    before: String
+    after: String
+    first: Int
+    last: Int
+  ): PaymentNodeConnection!
+  complaintTicketDetails(
+    offset: Int
+    before: String
+    after: String
+    first: Int
+    last: Int
+  ): TicketComplaintDetailsNodeConnection!
+  sensitiveTicketDetails(
+    offset: Int
+    before: String
+    after: String
+    first: Int
+    last: Int
+  ): TicketSensitiveDetailsNodeConnection!
+  householdDataUpdateTicketDetails(
+    offset: Int
+    before: String
+    after: String
+    first: Int
+    last: Int
+  ): TicketHouseholdDataUpdateDetailsNodeConnection!
+  addIndividualTicketDetails(
+    offset: Int
+    before: String
+    after: String
+    first: Int
+    last: Int
+  ): TicketAddIndividualDetailsNodeConnection!
+  deleteHouseholdTicketDetails(
+    offset: Int
+    before: String
+    after: String
+    first: Int
+    last: Int
+  ): TicketDeleteHouseholdDetailsNodeConnection!
+  positiveFeedbackTicketDetails(
+    offset: Int
+    before: String
+    after: String
+    first: Int
+    last: Int
+  ): TicketPositiveFeedbackDetailsNodeConnection!
+  negativeFeedbackTicketDetails(
+    offset: Int
+    before: String
+    after: String
+    first: Int
+    last: Int
+  ): TicketNegativeFeedbackDetailsNodeConnection!
+  referralTicketDetails(
+    offset: Int
+    before: String
+    after: String
+    first: Int
+    last: Int
+  ): TicketReferralDetailsNodeConnection!
+  targetPopulations(
+    offset: Int
+    before: String
+    after: String
+    first: Int
+    last: Int
+    name: String
+    createdByName: String
+    createdAt: DateTime
+    updatedAt: DateTime
+    status: String
+    households: [ID]
+    numberOfHouseholdsMin: Int
+    numberOfHouseholdsMax: Int
+    candidateListTotalHouseholdsMin: Int
+    candidateListTotalHouseholdsMax: Int
+    candidateListTotalIndividualsMin: Int
+    candidateListTotalIndividualsMax: Int
+    finalListTotalHouseholdsMin: Int
+    finalListTotalHouseholdsMax: Int
+    finalListTotalIndividualsMin: Int
+    finalListTotalIndividualsMax: Int
+    businessArea: String
+    program: [ID]
+    paymentPlanApplicable: Boolean
+    orderBy: String
+  ): TargetPopulationNodeConnection!
   selections: [HouseholdSelection!]!
   adminAreaTitle: String
   selection: HouseholdSelection
@@ -1570,7 +1898,13 @@
   country: ImportedDocumentTypeCountry!
   label: String!
   type: ImportedDocumentTypeType!
-  documents(offset: Int, before: String, after: String, first: Int, last: Int): ImportedDocumentNodeConnection!
+  documents(
+    offset: Int
+    before: String
+    after: String
+    first: Int
+    last: Int
+  ): ImportedDocumentNodeConnection!
 }
 
 enum ImportedDocumentTypeType {
@@ -1825,7 +2159,13 @@
   rowId: Int
   diiaRecId: String!
   misUnicefId: String
-  individuals(offset: Int, before: String, after: String, first: Int, last: Int): ImportedIndividualNodeConnection!
+  individuals(
+    offset: Int
+    before: String
+    after: String
+    first: Int
+    last: Int
+  ): ImportedIndividualNodeConnection!
   hasDuplicates: Boolean
   importId: String
 }
@@ -1955,8 +2295,20 @@
   disabilityCertificatePicture: String
   misUnicefId: String
   importedhousehold: ImportedHouseholdNode
-  documents(offset: Int, before: String, after: String, first: Int, last: Int): ImportedDocumentNodeConnection!
-  identities(offset: Int, before: String, after: String, first: Int, last: Int): ImportedIndividualIdentityNodeConnection!
+  documents(
+    offset: Int
+    before: String
+    after: String
+    first: Int
+    last: Int
+  ): ImportedDocumentNodeConnection!
+  identities(
+    offset: Int
+    before: String
+    after: String
+    first: Int
+    last: Int
+  ): ImportedIndividualIdentityNodeConnection!
   role: String
   age: Int
   importId: String
@@ -2117,26 +2469,128 @@
   koboAssetId: String!
   rowId: Int
   disabilityCertificatePicture: String
-  representedHouseholds(offset: Int, before: String, after: String, first: Int, last: Int): HouseholdNodeConnection!
+  representedHouseholds(
+    offset: Int
+    before: String
+    after: String
+    first: Int
+    last: Int
+  ): HouseholdNodeConnection!
   headingHousehold: HouseholdNode
-  documents(offset: Int, before: String, after: String, first: Int, last: Int): DocumentNodeConnection!
-  identities(offset: Int, before: String, after: String, first: Int, last: Int): IndividualIdentityNodeConnection!
+  documents(
+    offset: Int
+    before: String
+    after: String
+    first: Int
+    last: Int
+  ): DocumentNodeConnection!
+  identities(
+    offset: Int
+    before: String
+    after: String
+    first: Int
+    last: Int
+  ): IndividualIdentityNodeConnection!
   householdsAndRoles: [IndividualRoleInHouseholdNode!]!
   bankAccountInfo: BankAccountInfoNode
-  paymentchannelSet(offset: Int, before: String, after: String, first: Int, last: Int): PaymentChannelNodeConnection!
-  paymentrecordSet(offset: Int, before: String, after: String, first: Int, last: Int): PaymentRecordNodeConnection!
-  collectorPayments(offset: Int, before: String, after: String, first: Int, last: Int): PaymentNodeConnection!
-  paymentSet(offset: Int, before: String, after: String, first: Int, last: Int): PaymentNodeConnection!
-  complaintTicketDetails(offset: Int, before: String, after: String, first: Int, last: Int): TicketComplaintDetailsNodeConnection!
-  sensitiveTicketDetails(offset: Int, before: String, after: String, first: Int, last: Int): TicketSensitiveDetailsNodeConnection!
-  individualDataUpdateTicketDetails(offset: Int, before: String, after: String, first: Int, last: Int): TicketIndividualDataUpdateDetailsNodeConnection!
-  deleteIndividualTicketDetails(offset: Int, before: String, after: String, first: Int, last: Int): TicketDeleteIndividualDetailsNodeConnection!
-  ticketsystemflaggingdetailsSet(offset: Int, before: String, after: String, first: Int, last: Int): TicketSystemFlaggingDetailsNodeConnection!
-  ticketDuplicates(offset: Int, before: String, after: String, first: Int, last: Int): TicketNeedsAdjudicationDetailsNodeConnection!
-  ticketSelected(offset: Int, before: String, after: String, first: Int, last: Int): TicketNeedsAdjudicationDetailsNodeConnection!
-  positiveFeedbackTicketDetails(offset: Int, before: String, after: String, first: Int, last: Int): TicketPositiveFeedbackDetailsNodeConnection!
-  negativeFeedbackTicketDetails(offset: Int, before: String, after: String, first: Int, last: Int): TicketNegativeFeedbackDetailsNodeConnection!
-  referralTicketDetails(offset: Int, before: String, after: String, first: Int, last: Int): TicketReferralDetailsNodeConnection!
+  paymentchannelSet(
+    offset: Int
+    before: String
+    after: String
+    first: Int
+    last: Int
+  ): PaymentChannelNodeConnection!
+  paymentrecordSet(
+    offset: Int
+    before: String
+    after: String
+    first: Int
+    last: Int
+  ): PaymentRecordNodeConnection!
+  collectorPayments(
+    offset: Int
+    before: String
+    after: String
+    first: Int
+    last: Int
+  ): PaymentNodeConnection!
+  paymentSet(
+    offset: Int
+    before: String
+    after: String
+    first: Int
+    last: Int
+  ): PaymentNodeConnection!
+  complaintTicketDetails(
+    offset: Int
+    before: String
+    after: String
+    first: Int
+    last: Int
+  ): TicketComplaintDetailsNodeConnection!
+  sensitiveTicketDetails(
+    offset: Int
+    before: String
+    after: String
+    first: Int
+    last: Int
+  ): TicketSensitiveDetailsNodeConnection!
+  individualDataUpdateTicketDetails(
+    offset: Int
+    before: String
+    after: String
+    first: Int
+    last: Int
+  ): TicketIndividualDataUpdateDetailsNodeConnection!
+  deleteIndividualTicketDetails(
+    offset: Int
+    before: String
+    after: String
+    first: Int
+    last: Int
+  ): TicketDeleteIndividualDetailsNodeConnection!
+  ticketsystemflaggingdetailsSet(
+    offset: Int
+    before: String
+    after: String
+    first: Int
+    last: Int
+  ): TicketSystemFlaggingDetailsNodeConnection!
+  ticketDuplicates(
+    offset: Int
+    before: String
+    after: String
+    first: Int
+    last: Int
+  ): TicketNeedsAdjudicationDetailsNodeConnection!
+  ticketSelected(
+    offset: Int
+    before: String
+    after: String
+    first: Int
+    last: Int
+  ): TicketNeedsAdjudicationDetailsNodeConnection!
+  positiveFeedbackTicketDetails(
+    offset: Int
+    before: String
+    after: String
+    first: Int
+    last: Int
+  ): TicketPositiveFeedbackDetailsNodeConnection!
+  negativeFeedbackTicketDetails(
+    offset: Int
+    before: String
+    after: String
+    first: Int
+    last: Int
+  ): TicketNegativeFeedbackDetailsNodeConnection!
+  referralTicketDetails(
+    offset: Int
+    before: String
+    after: String
+    first: Int
+    last: Int
+  ): TicketReferralDetailsNodeConnection!
   status: String
   role: String
   age: Int
@@ -2347,60 +2801,223 @@
 
 type Mutations {
   createReport(reportData: CreateReportInput!): CreateReport
-  restartCreateReport(reportData: RestartCreateReportInput!): RestartCreateReport
-  createDashboardReport(reportData: CreateDashboardReportInput!): CreateDashboardReport
-  createGrievanceTicket(input: CreateGrievanceTicketInput!): CreateGrievanceTicketMutation
-  updateGrievanceTicket(input: UpdateGrievanceTicketInput!, version: BigInt): UpdateGrievanceTicketMutation
-  grievanceStatusChange(grievanceTicketId: ID, status: Int, version: BigInt): GrievanceStatusChangeMutation
-  createTicketNote(noteInput: CreateTicketNoteInput!, version: BigInt): CreateTicketNoteMutation
-  approveIndividualDataChange(approvedDocumentsToCreate: [Int], approvedDocumentsToEdit: [Int], approvedDocumentsToRemove: [Int], approvedIdentitiesToCreate: [Int], approvedIdentitiesToEdit: [Int], approvedIdentitiesToRemove: [Int], approvedPaymentChannelsToCreate: [Int], approvedPaymentChannelsToEdit: [Int], approvedPaymentChannelsToRemove: [Int], flexFieldsApproveData: JSONString, grievanceTicketId: ID!, individualApproveData: JSONString, version: BigInt): IndividualDataChangeApproveMutation
-  approveHouseholdDataChange(flexFieldsApproveData: JSONString, grievanceTicketId: ID!, householdApproveData: JSONString, version: BigInt): HouseholdDataChangeApproveMutation
-  approveAddIndividual(approveStatus: Boolean!, grievanceTicketId: ID!, version: BigInt): SimpleApproveMutation
-  approveDeleteIndividual(approveStatus: Boolean!, grievanceTicketId: ID!, version: BigInt): SimpleApproveMutation
-  approveDeleteHousehold(approveStatus: Boolean!, grievanceTicketId: ID!, version: BigInt): SimpleApproveMutation
-  approveSystemFlagging(approveStatus: Boolean!, grievanceTicketId: ID!, version: BigInt): SimpleApproveMutation
-  approveNeedsAdjudication(grievanceTicketId: ID!, selectedIndividualId: ID, selectedIndividualIds: [ID], version: BigInt): NeedsAdjudicationApproveMutation
-  approvePaymentDetails(approveStatus: Boolean!, grievanceTicketId: ID!, version: BigInt): PaymentDetailsApproveMutation
-  reassignRole(grievanceTicketId: ID!, householdId: ID!, householdVersion: BigInt, individualId: ID!, individualVersion: BigInt, newIndividualId: ID, role: String!, version: BigInt): ReassignRoleMutation
-  createCashPlanPaymentVerification(input: CreatePaymentVerificationInput!): CreatePaymentVerificationMutation
-  createFinancialServiceProvider(businessAreaSlug: String!, inputs: CreateFinancialServiceProviderInput!): CreateFinancialServiceProviderMutation
-  editFinancialServiceProvider(businessAreaSlug: String!, financialServiceProviderId: ID!, inputs: CreateFinancialServiceProviderInput!): EditFinancialServiceProviderMutation
-  editCashPlanPaymentVerification(input: EditCashPlanPaymentVerificationInput!, version: BigInt): EditPaymentVerificationMutation
-  exportXlsxCashPlanVerification(cashPlanVerificationId: ID!): ExportXlsxCashPlanVerification
-  importXlsxCashPlanVerification(cashPlanVerificationId: ID!, file: Upload!): ImportXlsxCashPlanVerification
-  activateCashPlanPaymentVerification(cashPlanVerificationId: ID!, version: BigInt): ActivateCashPlanVerificationMutation
-  finishCashPlanPaymentVerification(cashPlanVerificationId: ID!, version: BigInt): FinishCashPlanVerificationMutation
-  discardCashPlanPaymentVerification(cashPlanVerificationId: ID!, version: BigInt): DiscardCashPlanVerificationMutation
-  invalidCashPlanPaymentVerification(cashPlanVerificationId: ID!, version: BigInt): InvalidCashPlanVerificationMutation
-  deleteCashPlanPaymentVerification(cashPlanVerificationId: ID!, version: BigInt): DeleteCashPlanVerificationMutation
-  updatePaymentVerificationStatusAndReceivedAmount(paymentVerificationId: ID!, receivedAmount: Decimal!, status: PaymentVerificationStatusForUpdate, version: BigInt): UpdatePaymentVerificationStatusAndReceivedAmount
-  updatePaymentVerificationReceivedAndReceivedAmount(paymentVerificationId: ID!, received: Boolean!, receivedAmount: Decimal!, version: BigInt): UpdatePaymentVerificationReceivedAndReceivedAmount
-  actionPaymentPlanMutation(input: ActionPaymentPlanInput!): ActionPaymentPlanMutation
+  restartCreateReport(
+    reportData: RestartCreateReportInput!
+  ): RestartCreateReport
+  createDashboardReport(
+    reportData: CreateDashboardReportInput!
+  ): CreateDashboardReport
+  createGrievanceTicket(
+    input: CreateGrievanceTicketInput!
+  ): CreateGrievanceTicketMutation
+  updateGrievanceTicket(
+    input: UpdateGrievanceTicketInput!
+    version: BigInt
+  ): UpdateGrievanceTicketMutation
+  grievanceStatusChange(
+    grievanceTicketId: ID
+    status: Int
+    version: BigInt
+  ): GrievanceStatusChangeMutation
+  createTicketNote(
+    noteInput: CreateTicketNoteInput!
+    version: BigInt
+  ): CreateTicketNoteMutation
+  approveIndividualDataChange(
+    approvedDocumentsToCreate: [Int]
+    approvedDocumentsToEdit: [Int]
+    approvedDocumentsToRemove: [Int]
+    approvedIdentitiesToCreate: [Int]
+    approvedIdentitiesToEdit: [Int]
+    approvedIdentitiesToRemove: [Int]
+    approvedPaymentChannelsToCreate: [Int]
+    approvedPaymentChannelsToEdit: [Int]
+    approvedPaymentChannelsToRemove: [Int]
+    flexFieldsApproveData: JSONString
+    grievanceTicketId: ID!
+    individualApproveData: JSONString
+    version: BigInt
+  ): IndividualDataChangeApproveMutation
+  approveHouseholdDataChange(
+    flexFieldsApproveData: JSONString
+    grievanceTicketId: ID!
+    householdApproveData: JSONString
+    version: BigInt
+  ): HouseholdDataChangeApproveMutation
+  approveAddIndividual(
+    approveStatus: Boolean!
+    grievanceTicketId: ID!
+    version: BigInt
+  ): SimpleApproveMutation
+  approveDeleteIndividual(
+    approveStatus: Boolean!
+    grievanceTicketId: ID!
+    version: BigInt
+  ): SimpleApproveMutation
+  approveDeleteHousehold(
+    approveStatus: Boolean!
+    grievanceTicketId: ID!
+    version: BigInt
+  ): SimpleApproveMutation
+  approveSystemFlagging(
+    approveStatus: Boolean!
+    grievanceTicketId: ID!
+    version: BigInt
+  ): SimpleApproveMutation
+  approveNeedsAdjudication(
+    grievanceTicketId: ID!
+    selectedIndividualId: ID
+    selectedIndividualIds: [ID]
+    version: BigInt
+  ): NeedsAdjudicationApproveMutation
+  approvePaymentDetails(
+    approveStatus: Boolean!
+    grievanceTicketId: ID!
+    version: BigInt
+  ): PaymentDetailsApproveMutation
+  reassignRole(
+    grievanceTicketId: ID!
+    householdId: ID!
+    householdVersion: BigInt
+    individualId: ID!
+    individualVersion: BigInt
+    newIndividualId: ID
+    role: String!
+    version: BigInt
+  ): ReassignRoleMutation
+  createCashPlanPaymentVerification(
+    input: CreatePaymentVerificationInput!
+  ): CreatePaymentVerificationMutation
+  createFinancialServiceProvider(
+    businessAreaSlug: String!
+    inputs: CreateFinancialServiceProviderInput!
+  ): CreateFinancialServiceProviderMutation
+  editFinancialServiceProvider(
+    businessAreaSlug: String!
+    financialServiceProviderId: ID!
+    inputs: CreateFinancialServiceProviderInput!
+  ): EditFinancialServiceProviderMutation
+  editCashPlanPaymentVerification(
+    input: EditCashPlanPaymentVerificationInput!
+    version: BigInt
+  ): EditPaymentVerificationMutation
+  exportXlsxCashPlanVerification(
+    cashPlanVerificationId: ID!
+  ): ExportXlsxCashPlanVerification
+  importXlsxCashPlanVerification(
+    cashPlanVerificationId: ID!
+    file: Upload!
+  ): ImportXlsxCashPlanVerification
+  activateCashPlanPaymentVerification(
+    cashPlanVerificationId: ID!
+    version: BigInt
+  ): ActivateCashPlanVerificationMutation
+  finishCashPlanPaymentVerification(
+    cashPlanVerificationId: ID!
+    version: BigInt
+  ): FinishCashPlanVerificationMutation
+  discardCashPlanPaymentVerification(
+    cashPlanVerificationId: ID!
+    version: BigInt
+  ): DiscardCashPlanVerificationMutation
+  invalidCashPlanPaymentVerification(
+    cashPlanVerificationId: ID!
+    version: BigInt
+  ): InvalidCashPlanVerificationMutation
+  deleteCashPlanPaymentVerification(
+    cashPlanVerificationId: ID!
+    version: BigInt
+  ): DeleteCashPlanVerificationMutation
+  updatePaymentVerificationStatusAndReceivedAmount(
+    paymentVerificationId: ID!
+    receivedAmount: Decimal!
+    status: PaymentVerificationStatusForUpdate
+    version: BigInt
+  ): UpdatePaymentVerificationStatusAndReceivedAmount
+  updatePaymentVerificationReceivedAndReceivedAmount(
+    paymentVerificationId: ID!
+    received: Boolean!
+    receivedAmount: Decimal!
+    version: BigInt
+  ): UpdatePaymentVerificationReceivedAndReceivedAmount
+  actionPaymentPlanMutation(
+    input: ActionPaymentPlanInput!
+  ): ActionPaymentPlanMutation
   createPaymentPlan(input: CreatePaymentPlanInput!): CreatePaymentPlanMutation
   updatePaymentPlan(input: UpdatePaymentPlanInput!): UpdatePaymentPlanMutation
   deletePaymentPlan(paymentPlanId: ID!): DeletePaymentPlanMutation
-  exportXlsxPaymentPlanPaymentList(paymentPlanId: ID!): ExportXLSXPaymentPlanPaymentListMutation
-  importXlsxPaymentPlanPaymentList(file: Upload!, paymentPlanId: ID!): ImportXLSXPaymentPlanPaymentListMutation
-  setSteficonRuleOnPaymentPlanPaymentList(paymentPlanId: ID!, steficonRuleId: ID): SetSteficonRuleOnPaymentPlanPaymentListMutation
-  createTargetPopulation(input: CreateTargetPopulationInput!): CreateTargetPopulationMutation
-  updateTargetPopulation(input: UpdateTargetPopulationInput!, version: BigInt): UpdateTargetPopulationMutation
-  copyTargetPopulation(input: CopyTargetPopulationMutationInput!): CopyTargetPopulationMutationPayload
-  deleteTargetPopulation(input: DeleteTargetPopulationMutationInput!): DeleteTargetPopulationMutationPayload
-  approveTargetPopulation(id: ID!, version: BigInt): ApproveTargetPopulationMutation
-  unapproveTargetPopulation(id: ID!, version: BigInt): UnapproveTargetPopulationMutation
-  finalizeTargetPopulation(id: ID!, version: BigInt): FinalizeTargetPopulationMutation
-  setSteficonRuleOnTargetPopulation(input: SetSteficonRuleOnTargetPopulationMutationInput!): SetSteficonRuleOnTargetPopulationMutationPayload
+  exportXlsxPaymentPlanPaymentList(
+    paymentPlanId: ID!
+  ): ExportXLSXPaymentPlanPaymentListMutation
+  importXlsxPaymentPlanPaymentList(
+    file: Upload!
+    paymentPlanId: ID!
+  ): ImportXLSXPaymentPlanPaymentListMutation
+  setSteficonRuleOnPaymentPlanPaymentList(
+    paymentPlanId: ID!
+    steficonRuleId: ID
+  ): SetSteficonRuleOnPaymentPlanPaymentListMutation
+  createTargetPopulation(
+    input: CreateTargetPopulationInput!
+  ): CreateTargetPopulationMutation
+  updateTargetPopulation(
+    input: UpdateTargetPopulationInput!
+    version: BigInt
+  ): UpdateTargetPopulationMutation
+  copyTargetPopulation(
+    input: CopyTargetPopulationMutationInput!
+  ): CopyTargetPopulationMutationPayload
+  deleteTargetPopulation(
+    input: DeleteTargetPopulationMutationInput!
+  ): DeleteTargetPopulationMutationPayload
+  approveTargetPopulation(
+    id: ID!
+    version: BigInt
+  ): ApproveTargetPopulationMutation
+  unapproveTargetPopulation(
+    id: ID!
+    version: BigInt
+  ): UnapproveTargetPopulationMutation
+  finalizeTargetPopulation(
+    id: ID!
+    version: BigInt
+  ): FinalizeTargetPopulationMutation
+  setSteficonRuleOnTargetPopulation(
+    input: SetSteficonRuleOnTargetPopulationMutationInput!
+  ): SetSteficonRuleOnTargetPopulationMutationPayload
   createProgram(programData: CreateProgramInput!): CreateProgram
   updateProgram(programData: UpdateProgramInput, version: BigInt): UpdateProgram
   deleteProgram(programId: String!): DeleteProgram
-  uploadImportDataXlsxFileAsync(businessAreaSlug: String!, file: Upload!): UploadImportDataXLSXFileAsync
-  deleteRegistrationDataImport(registrationDataImportId: String!): DeleteRegistrationDataImport
-  registrationXlsxImport(registrationDataImportData: RegistrationXlsxImportMutationInput!): RegistrationXlsxImportMutation
-  registrationKoboImport(registrationDataImportData: RegistrationKoboImportMutationInput!): RegistrationKoboImportMutation
-  saveKoboImportDataAsync(businessAreaSlug: String!, onlyActiveSubmissions: Boolean!, uid: Upload!): SaveKoboProjectImportDataAsync
-  mergeRegistrationDataImport(id: ID!, version: BigInt): MergeRegistrationDataImportMutation
-  refuseRegistrationDataImport(id: ID!, version: BigInt): RefuseRegistrationDataImportMutation
-  rerunDedupe(registrationDataImportDatahubId: ID!, version: BigInt): RegistrationDeduplicationMutation
+  uploadImportDataXlsxFileAsync(
+    businessAreaSlug: String!
+    file: Upload!
+  ): UploadImportDataXLSXFileAsync
+  deleteRegistrationDataImport(
+    registrationDataImportId: String!
+  ): DeleteRegistrationDataImport
+  registrationXlsxImport(
+    registrationDataImportData: RegistrationXlsxImportMutationInput!
+  ): RegistrationXlsxImportMutation
+  registrationKoboImport(
+    registrationDataImportData: RegistrationKoboImportMutationInput!
+  ): RegistrationKoboImportMutation
+  saveKoboImportDataAsync(
+    businessAreaSlug: String!
+    onlyActiveSubmissions: Boolean!
+    uid: Upload!
+  ): SaveKoboProjectImportDataAsync
+  mergeRegistrationDataImport(
+    id: ID!
+    version: BigInt
+  ): MergeRegistrationDataImportMutation
+  refuseRegistrationDataImport(
+    id: ID!
+    version: BigInt
+  ): RefuseRegistrationDataImportMutation
+  rerunDedupe(
+    registrationDataImportDatahubId: ID!
+    version: BigInt
+  ): RegistrationDeduplicationMutation
   checkAgainstSanctionList(file: Upload!): CheckAgainstSanctionListMutation
 }
 
@@ -2428,49 +3045,15 @@
   id: ID!
   name: String!
   isUn: Boolean!
-  userSet(offset: Int, before: String, after: String, first: Int, last: Int): UserNodeConnection!
-}
-
-<<<<<<< HEAD
-enum PaymentChannelDeliveryMechanism {
-  CARDLESS_CASH_WITHDRAWAL
-  CASH
-  CASH_BY_FSP
-  CHEQUE
-  DEPOSIT_TO_CARD
-  IN_KIND
-  MOBILE_MONEY
-  OTHER
-  PRE_PAID_CARD
-  REFERRAL
-  TRANSFER
-  TRANSFER_TO_ACCOUNT
-  VOUCHER
-}
-
-type PaymentChannelNode implements Node {
-  id: ID!
-  createdAt: DateTime!
-  updatedAt: DateTime!
-  individual: IndividualNode!
-  deliveryMechanism: PaymentChannelDeliveryMechanism
-  paymentSet(offset: Int, before: String, after: String, first: Int, last: Int): PaymentNodeConnection!
-}
-
-type PaymentChannelNodeConnection {
-  pageInfo: PageInfo!
-  edges: [PaymentChannelNodeEdge]!
-  totalCount: Int
-  edgeCount: Int
-}
-
-type PaymentChannelNodeEdge {
-  node: PaymentChannelNode
-  cursor: String!
-}
-
-=======
->>>>>>> 39e7e045
+  userSet(
+    offset: Int
+    before: String
+    after: String
+    first: Int
+    last: Int
+  ): UserNodeConnection!
+}
+
 type PaymentConflictDataNode {
   paymentPlanId: String
   paymentPlanStartDate: String
@@ -2522,11 +3105,6 @@
   entitlementDate: DateTime
   financialServiceProvider: FinancialServiceProviderNode
   collector: IndividualNode!
-<<<<<<< HEAD
-  assignedPaymentChannel: PaymentChannelNode
-  unicefId: String!
-=======
->>>>>>> 39e7e045
   paymentPlanHardConflicted: Boolean
   paymentPlanHardConflictedData: [PaymentConflictDataNode]
   paymentPlanSoftConflicted: Boolean
@@ -2745,17 +3323,24 @@
   xlsxFileImportedDate: DateTime
   steficonRule: RuleCommitNode
   steficonAppliedDate: DateTime
-  payments(offset: Int, before: String, after: String, first: Int, last: Int): PaymentNodeConnection!
-  approvalProcess(offset: Int, before: String, after: String, first: Int, last: Int): ApprovalProcessNodeConnection!
+  payments(
+    offset: Int
+    before: String
+    after: String
+    first: Int
+    last: Int
+  ): PaymentNodeConnection!
+  approvalProcess(
+    offset: Int
+    before: String
+    after: String
+    first: Int
+    last: Int
+  ): ApprovalProcessNodeConnection!
   approvalNumberRequired: Int
   authorizationNumberRequired: Int
   financeReviewNumberRequired: Int
   currencyName: String
-<<<<<<< HEAD
-  hasPaymentListXlsxFile: Boolean
-  importedXlsxFileName: String
-=======
->>>>>>> 39e7e045
   paymentsConflictsCount: Int
 }
 
@@ -2840,8 +3425,20 @@
   registrationCaId: String
   serviceProvider: ServiceProviderNode!
   verification: PaymentVerificationNode
-  complaintTicketDetails(offset: Int, before: String, after: String, first: Int, last: Int): TicketComplaintDetailsNodeConnection!
-  sensitiveTicketDetails(offset: Int, before: String, after: String, first: Int, last: Int): TicketSensitiveDetailsNodeConnection!
+  complaintTicketDetails(
+    offset: Int
+    before: String
+    after: String
+    first: Int
+    last: Int
+  ): TicketComplaintDetailsNodeConnection!
+  sensitiveTicketDetails(
+    offset: Int
+    before: String
+    after: String
+    first: Int
+    last: Int
+  ): TicketSensitiveDetailsNodeConnection!
 }
 
 type PaymentRecordNodeConnection {
@@ -2905,8 +3502,20 @@
   status: PaymentVerificationStatus!
   statusDate: DateTime
   receivedAmount: Float
-  ticketDetails(offset: Int, before: String, after: String, first: Int, last: Int): TicketPaymentVerificationDetailsNodeConnection!
-  ticketDetail(offset: Int, before: String, after: String, first: Int, last: Int): TicketPaymentVerificationDetailsNodeConnection!
+  ticketDetails(
+    offset: Int
+    before: String
+    after: String
+    first: Int
+    last: Int
+  ): TicketPaymentVerificationDetailsNodeConnection!
+  ticketDetail(
+    offset: Int
+    before: String
+    after: String
+    first: Int
+    last: Int
+  ): TicketPaymentVerificationDetailsNodeConnection!
   isManuallyEditable: Boolean
 }
 
@@ -2960,7 +3569,14 @@
   description: String!
   caId: String
   caHashId: String
-  adminAreasNew(offset: Int, before: String, after: String, first: Int, last: Int, name: String): AreaNodeConnection!
+  adminAreasNew(
+    offset: Int
+    before: String
+    after: String
+    first: Int
+    last: Int
+    name: String
+  ): AreaNodeConnection!
   businessArea: UserBusinessAreaNode!
   budget: Decimal
   frequencyOfPayments: ProgramFrequencyOfPayments!
@@ -2970,11 +3586,61 @@
   populationGoal: Int!
   administrativeAreasOfImplementation: String!
   individualDataNeeded: Boolean
-  households(offset: Int, before: String, after: String, first: Int, last: Int): HouseholdNodeConnection!
-  paymentplanSet(offset: Int, before: String, after: String, first: Int, last: Int): PaymentPlanNodeConnection!
-  cashplanSet(offset: Int, before: String, after: String, first: Int, last: Int): CashPlanNodeConnection!
-  targetpopulationSet(offset: Int, before: String, after: String, first: Int, last: Int, name: String, createdByName: String, createdAt: DateTime, updatedAt: DateTime, status: String, households: [ID], numberOfHouseholdsMin: Int, numberOfHouseholdsMax: Int, candidateListTotalHouseholdsMin: Int, candidateListTotalHouseholdsMax: Int, candidateListTotalIndividualsMin: Int, candidateListTotalIndividualsMax: Int, finalListTotalHouseholdsMin: Int, finalListTotalHouseholdsMax: Int, finalListTotalIndividualsMin: Int, finalListTotalIndividualsMax: Int, businessArea: String, program: [ID], paymentPlanApplicable: Boolean, orderBy: String): TargetPopulationNodeConnection!
-  reports(offset: Int, before: String, after: String, first: Int, last: Int): ReportNodeConnection!
+  households(
+    offset: Int
+    before: String
+    after: String
+    first: Int
+    last: Int
+  ): HouseholdNodeConnection!
+  paymentplanSet(
+    offset: Int
+    before: String
+    after: String
+    first: Int
+    last: Int
+  ): PaymentPlanNodeConnection!
+  cashplanSet(
+    offset: Int
+    before: String
+    after: String
+    first: Int
+    last: Int
+  ): CashPlanNodeConnection!
+  targetpopulationSet(
+    offset: Int
+    before: String
+    after: String
+    first: Int
+    last: Int
+    name: String
+    createdByName: String
+    createdAt: DateTime
+    updatedAt: DateTime
+    status: String
+    households: [ID]
+    numberOfHouseholdsMin: Int
+    numberOfHouseholdsMax: Int
+    candidateListTotalHouseholdsMin: Int
+    candidateListTotalHouseholdsMax: Int
+    candidateListTotalIndividualsMin: Int
+    candidateListTotalIndividualsMax: Int
+    finalListTotalHouseholdsMin: Int
+    finalListTotalHouseholdsMax: Int
+    finalListTotalIndividualsMin: Int
+    finalListTotalIndividualsMax: Int
+    businessArea: String
+    program: [ID]
+    paymentPlanApplicable: Boolean
+    orderBy: String
+  ): TargetPopulationNodeConnection!
+  reports(
+    offset: Int
+    before: String
+    after: String
+    first: Int
+    last: Int
+  ): ReportNodeConnection!
   totalEntitledQuantity: Decimal
   totalDeliveredQuantity: Decimal
   totalUndeliveredQuantity: Decimal
@@ -3022,46 +3688,244 @@
 
 type Query {
   adminArea(id: ID!): AreaNode
-  allAdminAreas(offset: Int, before: String, after: String, first: Int, last: Int, name: String, name_Istartswith: String, businessArea: String, level: Int): AreaNodeConnection
-  allLogEntries(offset: Int, before: String, after: String, first: Int, last: Int, objectId: UUID, businessArea: String!, search: String, module: String): LogEntryNodeConnection
+  allAdminAreas(
+    offset: Int
+    before: String
+    after: String
+    first: Int
+    last: Int
+    name: String
+    name_Istartswith: String
+    businessArea: String
+    level: Int
+  ): AreaNodeConnection
+  allLogEntries(
+    offset: Int
+    before: String
+    after: String
+    first: Int
+    last: Int
+    objectId: UUID
+    businessArea: String!
+    search: String
+    module: String
+  ): LogEntryNodeConnection
   logEntryActionChoices: [ChoiceObject]
   report(id: ID!): ReportNode
-  allReports(offset: Int, before: String, after: String, first: Int, last: Int, createdBy: ID, reportType: [String], status: [String], businessArea: String!, createdFrom: DateTime, createdTo: DateTime, orderBy: String): ReportNodeConnection
+  allReports(
+    offset: Int
+    before: String
+    after: String
+    first: Int
+    last: Int
+    createdBy: ID
+    reportType: [String]
+    status: [String]
+    businessArea: String!
+    createdFrom: DateTime
+    createdTo: DateTime
+    orderBy: String
+  ): ReportNodeConnection
   reportTypesChoices: [ChoiceObject]
   reportStatusChoices: [ChoiceObject]
   dashboardReportTypesChoices(businessAreaSlug: String!): [ChoiceObject]
   dashboardYearsChoices(businessAreaSlug: String!): [String]
   sanctionListIndividual(id: ID!): SanctionListIndividualNode
-  allSanctionListIndividuals(offset: Int, before: String, after: String, first: Int, last: Int, id: UUID, fullName: String, fullName_Startswith: String, referenceNumber: String, orderBy: String): SanctionListIndividualNodeConnection
+  allSanctionListIndividuals(
+    offset: Int
+    before: String
+    after: String
+    first: Int
+    last: Int
+    id: UUID
+    fullName: String
+    fullName_Startswith: String
+    referenceNumber: String
+    orderBy: String
+  ): SanctionListIndividualNodeConnection
   grievanceTicket(id: ID!): GrievanceTicketNode
-  allGrievanceTicket(offset: Int, before: String, after: String, first: Int, last: Int, id: UUID, id_Startswith: UUID, category: String, area: String, area_Startswith: String, assignedTo: ID, registrationDataImport: ID, businessArea: String!, search: String, status: [String], fsp: String, admin: [ID], cashPlan: String, createdAtRange: String, permissions: [String], issueType: String, scoreMin: String, scoreMax: String, household: String, orderBy: String): GrievanceTicketNodeConnection
-  existingGrievanceTickets(offset: Int, before: String, after: String, first: Int, last: Int, id: UUID, businessArea: String!, category: String, issueType: String, household: ID, individual: ID, paymentRecord: [ID], permissions: [String], orderBy: String): GrievanceTicketNodeConnection
-  allTicketNotes(offset: Int, before: String, after: String, first: Int, last: Int, id: UUID, ticket: UUID!): TicketNoteNodeConnection
-  chartGrievances(businessAreaSlug: String!, year: Int!, administrativeArea: String): ChartGrievanceTicketsNode
+  allGrievanceTicket(
+    offset: Int
+    before: String
+    after: String
+    first: Int
+    last: Int
+    id: UUID
+    id_Startswith: UUID
+    category: String
+    area: String
+    area_Startswith: String
+    assignedTo: ID
+    registrationDataImport: ID
+    businessArea: String!
+    search: String
+    status: [String]
+    fsp: String
+    admin: [ID]
+    cashPlan: String
+    createdAtRange: String
+    permissions: [String]
+    issueType: String
+    scoreMin: String
+    scoreMax: String
+    household: String
+    orderBy: String
+  ): GrievanceTicketNodeConnection
+  existingGrievanceTickets(
+    offset: Int
+    before: String
+    after: String
+    first: Int
+    last: Int
+    id: UUID
+    businessArea: String!
+    category: String
+    issueType: String
+    household: ID
+    individual: ID
+    paymentRecord: [ID]
+    permissions: [String]
+    orderBy: String
+  ): GrievanceTicketNodeConnection
+  allTicketNotes(
+    offset: Int
+    before: String
+    after: String
+    first: Int
+    last: Int
+    id: UUID
+    ticket: UUID!
+  ): TicketNoteNodeConnection
+  chartGrievances(
+    businessAreaSlug: String!
+    year: Int!
+    administrativeArea: String
+  ): ChartGrievanceTicketsNode
   allAddIndividualsFieldsAttributes: [FieldAttributeNode]
   allEditHouseholdFieldsAttributes: [FieldAttributeNode]
   grievanceTicketStatusChoices: [ChoiceObject]
   grievanceTicketCategoryChoices: [ChoiceObject]
   grievanceTicketManualCategoryChoices: [ChoiceObject]
   grievanceTicketIssueTypeChoices: [IssueTypesObject]
-  allSteficonRules(offset: Int, before: String, after: String, first: Int, last: Int, enabled: Boolean, deprecated: Boolean, type: String!): SteficonRuleNodeConnection
+  allSteficonRules(
+    offset: Int
+    before: String
+    after: String
+    first: Int
+    last: Int
+    enabled: Boolean
+    deprecated: Boolean
+    type: String!
+  ): SteficonRuleNodeConnection
   paymentRecord(id: ID!): PaymentRecordNode
-  financialServiceProviderXlsxTemplate(id: ID!): FinancialServiceProviderXlsxTemplateNode
-  allFinancialServiceProviderXlsxTemplates(offset: Int, before: String, after: String, first: Int, last: Int, name: String, createdBy: ID, orderBy: String): FinancialServiceProviderXlsxTemplateNodeConnection
-  financialServiceProviderXlsxReport(id: ID!): FinancialServiceProviderXlsxReportNode
-  allFinancialServiceProviderXlsxReports(offset: Int, before: String, after: String, first: Int, last: Int, status: String, orderBy: String): FinancialServiceProviderXlsxReportNodeConnection
+  financialServiceProviderXlsxTemplate(
+    id: ID!
+  ): FinancialServiceProviderXlsxTemplateNode
+  allFinancialServiceProviderXlsxTemplates(
+    offset: Int
+    before: String
+    after: String
+    first: Int
+    last: Int
+    name: String
+    createdBy: ID
+    orderBy: String
+  ): FinancialServiceProviderXlsxTemplateNodeConnection
+  financialServiceProviderXlsxReport(
+    id: ID!
+  ): FinancialServiceProviderXlsxReportNode
+  allFinancialServiceProviderXlsxReports(
+    offset: Int
+    before: String
+    after: String
+    first: Int
+    last: Int
+    status: String
+    orderBy: String
+  ): FinancialServiceProviderXlsxReportNodeConnection
   financialServiceProvider(id: ID!): FinancialServiceProviderNode
-  allFinancialServiceProviders(offset: Int, before: String, after: String, first: Int, last: Int, createdBy: ID, name: String, visionVendorNumber: String, deliveryMechanisms: [String], distributionLimit: Float, communicationChannel: String, fspXlsxTemplate: ID, orderBy: String): FinancialServiceProviderNodeConnection
+  allFinancialServiceProviders(
+    offset: Int
+    before: String
+    after: String
+    first: Int
+    last: Int
+    createdBy: ID
+    name: String
+    visionVendorNumber: String
+    deliveryMechanisms: [String]
+    distributionLimit: Float
+    communicationChannel: String
+    fspXlsxTemplate: ID
+    orderBy: String
+  ): FinancialServiceProviderNodeConnection
   paymentRecordVerification(id: ID!): PaymentVerificationNode
   cashPlanPaymentVerification(id: ID!): CashPlanPaymentVerificationNode
-  allPaymentRecords(offset: Int, before: String, after: String, first: Int, last: Int, cashPlan: ID, household: ID, individual: String, businessArea: String, orderBy: String): PaymentRecordNodeConnection
-  allPaymentVerifications(offset: Int, before: String, after: String, first: Int, last: Int, cashPlanPaymentVerification: ID, cashPlanPaymentVerification_CashPlan: ID, status: String, search: String, businessArea: String, verificationChannel: String, orderBy: String): PaymentVerificationNodeConnection
-  allCashPlanPaymentVerification(offset: Int, before: String, after: String, first: Int, last: Int): CashPlanPaymentVerificationNodeConnection
-  chartPaymentVerification(businessAreaSlug: String!, year: Int!, program: String, administrativeArea: String): ChartPaymentVerification
-  chartVolumeByDeliveryMechanism(businessAreaSlug: String!, year: Int!, program: String, administrativeArea: String): ChartDatasetNode
-  chartPayment(businessAreaSlug: String!, year: Int!, program: String, administrativeArea: String): ChartDatasetNode
-  sectionTotalTransferred(businessAreaSlug: String!, year: Int!, program: String, administrativeArea: String): SectionTotalNode
-  tableTotalCashTransferredByAdministrativeArea(businessAreaSlug: String!, year: Int!, program: String, administrativeArea: String, order: String, orderBy: String): TableTotalCashTransferred
+  allPaymentRecords(
+    offset: Int
+    before: String
+    after: String
+    first: Int
+    last: Int
+    cashPlan: ID
+    household: ID
+    individual: String
+    businessArea: String
+    orderBy: String
+  ): PaymentRecordNodeConnection
+  allPaymentVerifications(
+    offset: Int
+    before: String
+    after: String
+    first: Int
+    last: Int
+    cashPlanPaymentVerification: ID
+    cashPlanPaymentVerification_CashPlan: ID
+    status: String
+    search: String
+    businessArea: String
+    verificationChannel: String
+    orderBy: String
+  ): PaymentVerificationNodeConnection
+  allCashPlanPaymentVerification(
+    offset: Int
+    before: String
+    after: String
+    first: Int
+    last: Int
+  ): CashPlanPaymentVerificationNodeConnection
+  chartPaymentVerification(
+    businessAreaSlug: String!
+    year: Int!
+    program: String
+    administrativeArea: String
+  ): ChartPaymentVerification
+  chartVolumeByDeliveryMechanism(
+    businessAreaSlug: String!
+    year: Int!
+    program: String
+    administrativeArea: String
+  ): ChartDatasetNode
+  chartPayment(
+    businessAreaSlug: String!
+    year: Int!
+    program: String
+    administrativeArea: String
+  ): ChartDatasetNode
+  sectionTotalTransferred(
+    businessAreaSlug: String!
+    year: Int!
+    program: String
+    administrativeArea: String
+  ): SectionTotalNode
+  tableTotalCashTransferredByAdministrativeArea(
+    businessAreaSlug: String!
+    year: Int!
+    program: String
+    administrativeArea: String
+    order: String
+    orderBy: String
+  ): TableTotalCashTransferred
   chartTotalTransferredCashByCountry(year: Int!): ChartDetailedDatasetsNode
   paymentRecordStatusChoices: [ChoiceObject]
   paymentRecordEntitlementCardStatusChoices: [ChoiceObject]
@@ -3071,47 +3935,279 @@
   cashPlanVerificationVerificationChannelChoices: [ChoiceObject]
   paymentVerificationStatusChoices: [ChoiceObject]
   allRapidProFlows(businessAreaSlug: String!): [RapidProFlow]
-  sampleSize(input: GetCashplanVerificationSampleSizeInput): GetCashplanVerificationSampleSizeObject
-  allPaymentVerificationLogEntries(offset: Int, before: String, after: String, first: Int, last: Int, objectId: UUID, businessArea: String!, search: String, module: String): PaymentVerificationLogEntryNodeConnection
+  sampleSize(
+    input: GetCashplanVerificationSampleSizeInput
+  ): GetCashplanVerificationSampleSizeObject
+  allPaymentVerificationLogEntries(
+    offset: Int
+    before: String
+    after: String
+    first: Int
+    last: Int
+    objectId: UUID
+    businessArea: String!
+    search: String
+    module: String
+  ): PaymentVerificationLogEntryNodeConnection
   paymentPlan(id: ID!): PaymentPlanNode
-  allPaymentPlans(offset: Int, before: String, after: String, first: Int, last: Int, businessArea: String!, search: String, status: [String], totalEntitledQuantityFrom: Float, totalEntitledQuantityTo: Float, dispersionStartDate: Date, dispersionEndDate: Date, orderBy: String): PaymentPlanNodeConnection
+  allPaymentPlans(
+    offset: Int
+    before: String
+    after: String
+    first: Int
+    last: Int
+    businessArea: String!
+    search: String
+    status: [String]
+    totalEntitledQuantityFrom: Float
+    totalEntitledQuantityTo: Float
+    dispersionStartDate: Date
+    dispersionEndDate: Date
+    orderBy: String
+  ): PaymentPlanNodeConnection
   paymentPlanStatusChoices: [ChoiceObject]
   currencyChoices: [ChoiceObject]
   payment(id: ID!): PaymentNode
-  allPayments(offset: Int, before: String, after: String, first: Int, last: Int, businessArea: String!, paymentPlanId: String!, orderBy: String): PaymentNodeConnection
+  allPayments(
+    offset: Int
+    before: String
+    after: String
+    first: Int
+    last: Int
+    businessArea: String!
+    paymentPlanId: String!
+    orderBy: String
+  ): PaymentNodeConnection
   businessArea(businessAreaSlug: String!): BusinessAreaNode
-  allBusinessAreas(offset: Int, before: String, after: String, first: Int, last: Int, id: UUID, slug: String): BusinessAreaNodeConnection
-  allFieldsAttributes(flexField: Boolean, businessAreaSlug: String): [FieldAttributeNode]
+  allBusinessAreas(
+    offset: Int
+    before: String
+    after: String
+    first: Int
+    last: Int
+    id: UUID
+    slug: String
+  ): BusinessAreaNodeConnection
+  allFieldsAttributes(
+    flexField: Boolean
+    businessAreaSlug: String
+  ): [FieldAttributeNode]
   allGroupsWithFields: [GroupAttributeNode]
   koboProject(uid: String!, businessAreaSlug: String!): KoboAssetObject
-  allKoboProjects(businessAreaSlug: String!, onlyDeployed: Boolean, before: String, after: String, first: Int, last: Int): KoboAssetObjectConnection
+  allKoboProjects(
+    businessAreaSlug: String!
+    onlyDeployed: Boolean
+    before: String
+    after: String
+    first: Int
+    last: Int
+  ): KoboAssetObjectConnection
   cashAssistUrlPrefix: String
   program(id: ID!): ProgramNode
-  allPrograms(offset: Int, before: String, after: String, first: Int, last: Int, businessArea: String!, search: String, status: [String], sector: [String], numberOfHouseholds: String, budget: String, startDate: Date, endDate: Date, orderBy: String): ProgramNodeConnection
-  chartProgrammesBySector(businessAreaSlug: String!, year: Int!, program: String, administrativeArea: String): ChartDetailedDatasetsNode
-  chartTotalTransferredByMonth(businessAreaSlug: String!, year: Int!, program: String, administrativeArea: String): ChartDetailedDatasetsNode
+  allPrograms(
+    offset: Int
+    before: String
+    after: String
+    first: Int
+    last: Int
+    businessArea: String!
+    search: String
+    status: [String]
+    sector: [String]
+    numberOfHouseholds: String
+    budget: String
+    startDate: Date
+    endDate: Date
+    orderBy: String
+  ): ProgramNodeConnection
+  chartProgrammesBySector(
+    businessAreaSlug: String!
+    year: Int!
+    program: String
+    administrativeArea: String
+  ): ChartDetailedDatasetsNode
+  chartTotalTransferredByMonth(
+    businessAreaSlug: String!
+    year: Int!
+    program: String
+    administrativeArea: String
+  ): ChartDetailedDatasetsNode
   cashPlan(id: ID!): CashPlanNode
-  allCashPlans(offset: Int, before: String, after: String, first: Int, last: Int, program: ID, assistanceThrough: String, assistanceThrough_Startswith: String, serviceProvider_FullName: String, serviceProvider_FullName_Startswith: String, startDate: DateTime, startDate_Lte: DateTime, startDate_Gte: DateTime, endDate: DateTime, endDate_Lte: DateTime, endDate_Gte: DateTime, businessArea: String, search: String, deliveryType: [String], verificationStatus: [String], orderBy: String): CashPlanNodeConnection
+  allCashPlans(
+    offset: Int
+    before: String
+    after: String
+    first: Int
+    last: Int
+    program: ID
+    assistanceThrough: String
+    assistanceThrough_Startswith: String
+    serviceProvider_FullName: String
+    serviceProvider_FullName_Startswith: String
+    startDate: DateTime
+    startDate_Lte: DateTime
+    startDate_Gte: DateTime
+    endDate: DateTime
+    endDate_Lte: DateTime
+    endDate_Gte: DateTime
+    businessArea: String
+    search: String
+    deliveryType: [String]
+    verificationStatus: [String]
+    orderBy: String
+  ): CashPlanNodeConnection
   programStatusChoices: [ChoiceObject]
   programFrequencyOfPaymentsChoices: [ChoiceObject]
   programSectorChoices: [ChoiceObject]
   programScopeChoices: [ChoiceObject]
   cashPlanStatusChoices: [ChoiceObject]
   targetPopulation(id: ID!): TargetPopulationNode
-  allTargetPopulation(offset: Int, before: String, after: String, first: Int, last: Int, name: String, createdByName: String, createdAt: DateTime, updatedAt: DateTime, status: String, households: [ID], numberOfHouseholdsMin: Int, numberOfHouseholdsMax: Int, candidateListTotalHouseholdsMin: Int, candidateListTotalHouseholdsMax: Int, candidateListTotalIndividualsMin: Int, candidateListTotalIndividualsMax: Int, finalListTotalHouseholdsMin: Int, finalListTotalHouseholdsMax: Int, finalListTotalIndividualsMin: Int, finalListTotalIndividualsMax: Int, businessArea: String, program: [ID], paymentPlanApplicable: Boolean, orderBy: String): TargetPopulationNodeConnection
-  goldenRecordByTargetingCriteria(targetingCriteria: TargetingCriteriaObjectType!, program: ID!, excludedIds: String!, offset: Int, before: String, after: String, first: Int, last: Int, orderBy: String, businessArea: String): HouseholdNodeConnection
-  candidateHouseholdsListByTargetingCriteria(targetPopulation: ID!, offset: Int, before: String, after: String, first: Int, last: Int, orderBy: String, businessArea: String): HouseholdNodeConnection
-  finalHouseholdsListByTargetingCriteria(targetPopulation: ID!, targetingCriteria: TargetingCriteriaObjectType, excludedIds: String!, offset: Int, before: String, after: String, first: Int, last: Int, orderBy: String, businessArea: String): HouseholdNodeConnection
+  allTargetPopulation(
+    offset: Int
+    before: String
+    after: String
+    first: Int
+    last: Int
+    name: String
+    createdByName: String
+    createdAt: DateTime
+    updatedAt: DateTime
+    status: String
+    households: [ID]
+    numberOfHouseholdsMin: Int
+    numberOfHouseholdsMax: Int
+    candidateListTotalHouseholdsMin: Int
+    candidateListTotalHouseholdsMax: Int
+    candidateListTotalIndividualsMin: Int
+    candidateListTotalIndividualsMax: Int
+    finalListTotalHouseholdsMin: Int
+    finalListTotalHouseholdsMax: Int
+    finalListTotalIndividualsMin: Int
+    finalListTotalIndividualsMax: Int
+    businessArea: String
+    program: [ID]
+    paymentPlanApplicable: Boolean
+    orderBy: String
+  ): TargetPopulationNodeConnection
+  goldenRecordByTargetingCriteria(
+    targetingCriteria: TargetingCriteriaObjectType!
+    program: ID!
+    excludedIds: String!
+    offset: Int
+    before: String
+    after: String
+    first: Int
+    last: Int
+    orderBy: String
+    businessArea: String
+  ): HouseholdNodeConnection
+  candidateHouseholdsListByTargetingCriteria(
+    targetPopulation: ID!
+    offset: Int
+    before: String
+    after: String
+    first: Int
+    last: Int
+    orderBy: String
+    businessArea: String
+  ): HouseholdNodeConnection
+  finalHouseholdsListByTargetingCriteria(
+    targetPopulation: ID!
+    targetingCriteria: TargetingCriteriaObjectType
+    excludedIds: String!
+    offset: Int
+    before: String
+    after: String
+    first: Int
+    last: Int
+    orderBy: String
+    businessArea: String
+  ): HouseholdNodeConnection
   targetPopulationStatusChoices: [ChoiceObject]
   household(id: ID!): HouseholdNode
-  allHouseholds(offset: Int, before: String, after: String, first: Int, last: Int, businessArea: String, countryOrigin: String, countryOrigin_Startswith: String, address: String, address_Startswith: String, headOfHousehold_FullName: String, headOfHousehold_FullName_Startswith: String, size_Range: [Int], size_Lte: Int, size_Gte: Int, adminAreaNew: ID, targetPopulations: [ID], programs: [ID], residenceStatus: String, withdrawn: Boolean, size: String, search: String, lastRegistrationDate: String, admin2: [ID], orderBy: String): HouseholdNodeConnection
+  allHouseholds(
+    offset: Int
+    before: String
+    after: String
+    first: Int
+    last: Int
+    businessArea: String
+    countryOrigin: String
+    countryOrigin_Startswith: String
+    address: String
+    address_Startswith: String
+    headOfHousehold_FullName: String
+    headOfHousehold_FullName_Startswith: String
+    size_Range: [Int]
+    size_Lte: Int
+    size_Gte: Int
+    adminAreaNew: ID
+    targetPopulations: [ID]
+    programs: [ID]
+    residenceStatus: String
+    withdrawn: Boolean
+    size: String
+    search: String
+    lastRegistrationDate: String
+    admin2: [ID]
+    orderBy: String
+  ): HouseholdNodeConnection
   individual(id: ID!): IndividualNode
-  allIndividuals(offset: Int, before: String, after: String, first: Int, last: Int, household_Id: UUID, businessArea: String, fullName: String, fullName_Startswith: String, fullName_Endswith: String, sex: [String], household_AdminArea: ID, household_AdminAreaNew: ID, withdrawn: Boolean, age: String, programs: [ID], search: String, lastRegistrationDate: String, admin2: [ID], status: [String], excludedId: String, flags: [String], orderBy: String): IndividualNodeConnection
-  sectionHouseholdsReached(businessAreaSlug: String!, year: Int!, program: String, administrativeArea: String): SectionTotalNode
-  sectionIndividualsReached(businessAreaSlug: String!, year: Int!, program: String, administrativeArea: String): SectionTotalNode
-  sectionChildReached(businessAreaSlug: String!, year: Int!, program: String, administrativeArea: String): SectionTotalNode
-  chartIndividualsReachedByAgeAndGender(businessAreaSlug: String!, year: Int!, program: String, administrativeArea: String): ChartDatasetNode
-  chartIndividualsWithDisabilityReachedByAge(businessAreaSlug: String!, year: Int!, program: String, administrativeArea: String): ChartDetailedDatasetsNode
+  allIndividuals(
+    offset: Int
+    before: String
+    after: String
+    first: Int
+    last: Int
+    household_Id: UUID
+    businessArea: String
+    fullName: String
+    fullName_Startswith: String
+    fullName_Endswith: String
+    sex: [String]
+    household_AdminArea: ID
+    household_AdminAreaNew: ID
+    withdrawn: Boolean
+    age: String
+    programs: [ID]
+    search: String
+    lastRegistrationDate: String
+    admin2: [ID]
+    status: [String]
+    excludedId: String
+    flags: [String]
+    orderBy: String
+  ): IndividualNodeConnection
+  sectionHouseholdsReached(
+    businessAreaSlug: String!
+    year: Int!
+    program: String
+    administrativeArea: String
+  ): SectionTotalNode
+  sectionIndividualsReached(
+    businessAreaSlug: String!
+    year: Int!
+    program: String
+    administrativeArea: String
+  ): SectionTotalNode
+  sectionChildReached(
+    businessAreaSlug: String!
+    year: Int!
+    program: String
+    administrativeArea: String
+  ): SectionTotalNode
+  chartIndividualsReachedByAgeAndGender(
+    businessAreaSlug: String!
+    year: Int!
+    program: String
+    administrativeArea: String
+  ): ChartDatasetNode
+  chartIndividualsWithDisabilityReachedByAge(
+    businessAreaSlug: String!
+    year: Int!
+    program: String
+    administrativeArea: String
+  ): ChartDetailedDatasetsNode
   residenceStatusChoices: [ChoiceObject]
   sexChoices: [ChoiceObject]
   maritalStatusChoices: [ChoiceObject]
@@ -3127,23 +4223,74 @@
   allHouseholdsFlexFieldsAttributes: [FieldAttributeNode]
   allIndividualsFlexFieldsAttributes: [FieldAttributeNode]
   me: UserNode
-  allUsers(offset: Int, before: String, after: String, first: Int, last: Int, status: [String], partner: [String], businessArea: String!, search: String, roles: [String], orderBy: String): UserNodeConnection
+  allUsers(
+    offset: Int
+    before: String
+    after: String
+    first: Int
+    last: Int
+    status: [String]
+    partner: [String]
+    businessArea: String!
+    search: String
+    roles: [String]
+    orderBy: String
+  ): UserNodeConnection
   userRolesChoices: [ChoiceObject]
   userStatusChoices: [ChoiceObject]
   userPartnerChoices: [ChoiceObject]
   hasAvailableUsersToExport(businessAreaSlug: String!): Boolean
   importedHousehold(id: ID!): ImportedHouseholdNode
-  allImportedHouseholds(offset: Int, before: String, after: String, first: Int, last: Int, rdiId: String, businessArea: String, orderBy: String): ImportedHouseholdNodeConnection
+  allImportedHouseholds(
+    offset: Int
+    before: String
+    after: String
+    first: Int
+    last: Int
+    rdiId: String
+    businessArea: String
+    orderBy: String
+  ): ImportedHouseholdNodeConnection
   registrationDataImportDatahub(id: ID!): RegistrationDataImportDatahubNode
-  allRegistrationDataImportsDatahub(offset: Int, before: String, after: String, first: Int, last: Int): RegistrationDataImportDatahubNodeConnection
+  allRegistrationDataImportsDatahub(
+    offset: Int
+    before: String
+    after: String
+    first: Int
+    last: Int
+  ): RegistrationDataImportDatahubNodeConnection
   importedIndividual(id: ID!): ImportedIndividualNode
-  allImportedIndividuals(offset: Int, before: String, after: String, first: Int, last: Int, household: ID, rdiId: String, duplicatesOnly: Boolean, businessArea: String, orderBy: String): ImportedIndividualNodeConnection
+  allImportedIndividuals(
+    offset: Int
+    before: String
+    after: String
+    first: Int
+    last: Int
+    household: ID
+    rdiId: String
+    duplicatesOnly: Boolean
+    businessArea: String
+    orderBy: String
+  ): ImportedIndividualNodeConnection
   importData(id: ID!): ImportDataNode
   koboImportData(id: ID!): KoboImportDataNode
   deduplicationBatchStatusChoices: [ChoiceObject]
   deduplicationGoldenRecordStatusChoices: [ChoiceObject]
   registrationDataImport(id: ID!): RegistrationDataImportNode
-  allRegistrationDataImports(offset: Int, before: String, after: String, first: Int, last: Int, importedBy_Id: UUID, importDate: Date, status: String, name: String, name_Startswith: String, businessArea: String, orderBy: String): RegistrationDataImportNodeConnection
+  allRegistrationDataImports(
+    offset: Int
+    before: String
+    after: String
+    first: Int
+    last: Int
+    importedBy_Id: UUID
+    importDate: Date
+    status: String
+    name: String
+    name_Startswith: String
+    businessArea: String
+    orderBy: String
+  ): RegistrationDataImportNodeConnection
   registrationDataStatusChoices: [ChoiceObject]
   _debug: DjangoDebug
 }
@@ -3224,8 +4371,20 @@
   importData: ImportDataNode
   importDone: RegistrationDataImportDatahubImportDone!
   businessAreaSlug: String!
-  households(offset: Int, before: String, after: String, first: Int, last: Int): ImportedHouseholdNodeConnection!
-  individuals(offset: Int, before: String, after: String, first: Int, last: Int): ImportedIndividualNodeConnection!
+  households(
+    offset: Int
+    before: String
+    after: String
+    first: Int
+    last: Int
+  ): ImportedHouseholdNodeConnection!
+  individuals(
+    offset: Int
+    before: String
+    after: String
+    first: Int
+    last: Int
+  ): ImportedIndividualNodeConnection!
 }
 
 type RegistrationDataImportDatahubNodeConnection {
@@ -3258,9 +4417,27 @@
   pullPictures: Boolean!
   businessArea: UserBusinessAreaNode
   screenBeneficiary: Boolean!
-  households(offset: Int, before: String, after: String, first: Int, last: Int): HouseholdNodeConnection!
-  individuals(offset: Int, before: String, after: String, first: Int, last: Int): IndividualNodeConnection!
-  grievanceticketSet(offset: Int, before: String, after: String, first: Int, last: Int): GrievanceTicketNodeConnection!
+  households(
+    offset: Int
+    before: String
+    after: String
+    first: Int
+    last: Int
+  ): HouseholdNodeConnection!
+  individuals(
+    offset: Int
+    before: String
+    after: String
+    first: Int
+    last: Int
+  ): IndividualNodeConnection!
+  grievanceticketSet(
+    offset: Int
+    before: String
+    after: String
+    first: Int
+    last: Int
+  ): GrievanceTicketNodeConnection!
   batchDuplicatesCountAndPercentage: CountAndPercentageNode
   goldenRecordDuplicatesCountAndPercentage: CountAndPercentageNode
   batchPossibleDuplicatesCountAndPercentage: CountAndPercentageNode
@@ -3335,8 +4512,22 @@
   dateTo: Date!
   numberOfRecords: Int
   program: ProgramNode
-  adminArea(offset: Int, before: String, after: String, first: Int, last: Int, name: String): AreaNodeConnection
-  adminAreaNew(offset: Int, before: String, after: String, first: Int, last: Int, name: String): AreaNodeConnection!
+  adminArea(
+    offset: Int
+    before: String
+    after: String
+    first: Int
+    last: Int
+    name: String
+  ): AreaNodeConnection
+  adminAreaNew(
+    offset: Int
+    before: String
+    after: String
+    first: Int
+    last: Int
+    name: String
+  ): AreaNodeConnection!
   fileUrl: String
 }
 
@@ -3393,8 +4584,40 @@
   affectedFields: [String!]!
   before: JSONString!
   after: JSONString!
-  paymentPlans(offset: Int, before: String, after: String, first: Int, last: Int): PaymentPlanNodeConnection!
-  targetPopulations(offset: Int, before: String, after: String, first: Int, last: Int, name: String, createdByName: String, createdAt: DateTime, updatedAt: DateTime, status: String, households: [ID], numberOfHouseholdsMin: Int, numberOfHouseholdsMax: Int, candidateListTotalHouseholdsMin: Int, candidateListTotalHouseholdsMax: Int, candidateListTotalIndividualsMin: Int, candidateListTotalIndividualsMax: Int, finalListTotalHouseholdsMin: Int, finalListTotalHouseholdsMax: Int, finalListTotalIndividualsMin: Int, finalListTotalIndividualsMax: Int, businessArea: String, program: [ID], paymentPlanApplicable: Boolean, orderBy: String): TargetPopulationNodeConnection!
+  paymentPlans(
+    offset: Int
+    before: String
+    after: String
+    first: Int
+    last: Int
+  ): PaymentPlanNodeConnection!
+  targetPopulations(
+    offset: Int
+    before: String
+    after: String
+    first: Int
+    last: Int
+    name: String
+    createdByName: String
+    createdAt: DateTime
+    updatedAt: DateTime
+    status: String
+    households: [ID]
+    numberOfHouseholdsMin: Int
+    numberOfHouseholdsMax: Int
+    candidateListTotalHouseholdsMin: Int
+    candidateListTotalHouseholdsMax: Int
+    candidateListTotalIndividualsMin: Int
+    candidateListTotalIndividualsMax: Int
+    finalListTotalHouseholdsMin: Int
+    finalListTotalHouseholdsMax: Int
+    finalListTotalIndividualsMin: Int
+    finalListTotalIndividualsMax: Int
+    businessArea: String
+    program: [ID]
+    paymentPlanApplicable: Boolean
+    orderBy: String
+  ): TargetPopulationNodeConnection!
 }
 
 type RuleCommitNodeConnection {
@@ -3547,11 +4770,41 @@
   addressNote: String!
   countryOfBirth: String
   active: Boolean!
-  documents(offset: Int, before: String, after: String, first: Int, last: Int): SanctionListIndividualDocumentNodeConnection!
-  nationalities(offset: Int, before: String, after: String, first: Int, last: Int): SanctionListIndividualNationalitiesNodeConnection!
-  countries(offset: Int, before: String, after: String, first: Int, last: Int): SanctionListIndividualCountriesNodeConnection!
-  aliasNames(offset: Int, before: String, after: String, first: Int, last: Int): SanctionListIndividualAliasNameNodeConnection!
-  datesOfBirth(offset: Int, before: String, after: String, first: Int, last: Int): SanctionListIndividualDateOfBirthNodeConnection!
+  documents(
+    offset: Int
+    before: String
+    after: String
+    first: Int
+    last: Int
+  ): SanctionListIndividualDocumentNodeConnection!
+  nationalities(
+    offset: Int
+    before: String
+    after: String
+    first: Int
+    last: Int
+  ): SanctionListIndividualNationalitiesNodeConnection!
+  countries(
+    offset: Int
+    before: String
+    after: String
+    first: Int
+    last: Int
+  ): SanctionListIndividualCountriesNodeConnection!
+  aliasNames(
+    offset: Int
+    before: String
+    after: String
+    first: Int
+    last: Int
+  ): SanctionListIndividualAliasNameNodeConnection!
+  datesOfBirth(
+    offset: Int
+    before: String
+    after: String
+    first: Int
+    last: Int
+  ): SanctionListIndividualDateOfBirthNodeConnection!
 }
 
 type SanctionListIndividualNodeConnection {
@@ -3590,8 +4843,20 @@
   shortName: String
   country: String!
   visionId: String
-  cashPlans(offset: Int, before: String, after: String, first: Int, last: Int): CashPlanNodeConnection!
-  paymentrecordSet(offset: Int, before: String, after: String, first: Int, last: Int): PaymentRecordNodeConnection!
+  cashPlans(
+    offset: Int
+    before: String
+    after: String
+    first: Int
+    last: Int
+  ): CashPlanNodeConnection!
+  paymentrecordSet(
+    offset: Int
+    before: String
+    after: String
+    first: Int
+    last: Int
+  ): PaymentRecordNodeConnection!
 }
 
 type ServiceProviderNodeConnection {
@@ -3650,7 +4915,13 @@
   updatedAt: DateTime!
   type: RuleType!
   flags: JSONString!
-  history(offset: Int, before: String, after: String, first: Int, last: Int): RuleCommitNodeConnection!
+  history(
+    offset: Int
+    before: String
+    after: String
+    first: Int
+    last: Int
+  ): RuleCommitNodeConnection!
 }
 
 type SteficonRuleNodeConnection {
@@ -3685,7 +4956,13 @@
   finalizedBy: UserNode
   businessArea: UserBusinessAreaNode
   status: TargetPopulationStatus!
-  households(offset: Int, before: String, after: String, first: Int, last: Int): HouseholdNodeConnection!
+  households(
+    offset: Int
+    before: String
+    after: String
+    first: Int
+    last: Int
+  ): HouseholdNodeConnection!
   candidateListTotalHouseholds: Int
   candidateListTotalIndividuals: Int
   finalListTotalHouseholds: Int
@@ -3701,12 +4978,30 @@
   vulnerabilityScoreMax: Float
   excludedIds: String!
   exclusionReason: String!
-  paymentPlans(offset: Int, before: String, after: String, first: Int, last: Int): PaymentPlanNodeConnection!
-  paymentRecords(offset: Int, before: String, after: String, first: Int, last: Int): PaymentRecordNodeConnection!
+  paymentPlans(
+    offset: Int
+    before: String
+    after: String
+    first: Int
+    last: Int
+  ): PaymentPlanNodeConnection!
+  paymentRecords(
+    offset: Int
+    before: String
+    after: String
+    first: Int
+    last: Int
+  ): PaymentRecordNodeConnection!
   selections: [HouseholdSelection!]!
   totalHouseholds: Int
   totalFamilySize: Int
-  finalList(offset: Int, before: String, after: String, first: Int, last: Int): HouseholdNodeConnection
+  finalList(
+    offset: Int
+    before: String
+    after: String
+    first: Int
+    last: Int
+  ): HouseholdNodeConnection
   candidateStats: StatsObjectType
   finalStats: StatsObjectType
 }
@@ -4046,7 +5341,13 @@
   id: ID!
   createdAt: DateTime!
   updatedAt: DateTime!
-  paymentVerifications(offset: Int, before: String, after: String, first: Int, last: Int): PaymentVerificationNodeConnection!
+  paymentVerifications(
+    offset: Int
+    before: String
+    after: String
+    first: Int
+    last: Int
+  ): PaymentVerificationNodeConnection!
   paymentVerificationStatus: TicketPaymentVerificationDetailsPaymentVerificationStatus!
   paymentVerification: PaymentVerificationNode
   newStatus: TicketPaymentVerificationDetailsNewStatus
@@ -4297,21 +5598,127 @@
   authorizationNumberRequired: Int!
   financeReviewNumberRequired: Int!
   isPaymentPlanApplicable: Boolean!
-  children(offset: Int, before: String, after: String, first: Int, last: Int, id: UUID): UserBusinessAreaNodeConnection!
+  children(
+    offset: Int
+    before: String
+    after: String
+    first: Int
+    last: Int
+    id: UUID
+  ): UserBusinessAreaNodeConnection!
   userRoles: [UserRoleNode!]!
-  householdSet(offset: Int, before: String, after: String, first: Int, last: Int): HouseholdNodeConnection!
-  individualSet(offset: Int, before: String, after: String, first: Int, last: Int): IndividualNodeConnection!
-  paymentplanSet(offset: Int, before: String, after: String, first: Int, last: Int): PaymentPlanNodeConnection!
-  cashplanSet(offset: Int, before: String, after: String, first: Int, last: Int): CashPlanNodeConnection!
-  paymentrecordSet(offset: Int, before: String, after: String, first: Int, last: Int): PaymentRecordNodeConnection!
-  paymentSet(offset: Int, before: String, after: String, first: Int, last: Int): PaymentNodeConnection!
-  serviceproviderSet(offset: Int, before: String, after: String, first: Int, last: Int): ServiceProviderNodeConnection!
-  tickets(offset: Int, before: String, after: String, first: Int, last: Int): GrievanceTicketNodeConnection!
-  programSet(offset: Int, before: String, after: String, first: Int, last: Int, name: String): ProgramNodeConnection!
-  registrationdataimportSet(offset: Int, before: String, after: String, first: Int, last: Int): RegistrationDataImportNodeConnection!
-  targetpopulationSet(offset: Int, before: String, after: String, first: Int, last: Int, name: String, createdByName: String, createdAt: DateTime, updatedAt: DateTime, status: String, households: [ID], numberOfHouseholdsMin: Int, numberOfHouseholdsMax: Int, candidateListTotalHouseholdsMin: Int, candidateListTotalHouseholdsMax: Int, candidateListTotalIndividualsMin: Int, candidateListTotalIndividualsMax: Int, finalListTotalHouseholdsMin: Int, finalListTotalHouseholdsMax: Int, finalListTotalIndividualsMin: Int, finalListTotalIndividualsMax: Int, businessArea: String, program: [ID], paymentPlanApplicable: Boolean, orderBy: String): TargetPopulationNodeConnection!
-  reports(offset: Int, before: String, after: String, first: Int, last: Int): ReportNodeConnection!
-  logentrySet(offset: Int, before: String, after: String, first: Int, last: Int): PaymentVerificationLogEntryNodeConnection!
+  householdSet(
+    offset: Int
+    before: String
+    after: String
+    first: Int
+    last: Int
+  ): HouseholdNodeConnection!
+  individualSet(
+    offset: Int
+    before: String
+    after: String
+    first: Int
+    last: Int
+  ): IndividualNodeConnection!
+  paymentplanSet(
+    offset: Int
+    before: String
+    after: String
+    first: Int
+    last: Int
+  ): PaymentPlanNodeConnection!
+  cashplanSet(
+    offset: Int
+    before: String
+    after: String
+    first: Int
+    last: Int
+  ): CashPlanNodeConnection!
+  paymentrecordSet(
+    offset: Int
+    before: String
+    after: String
+    first: Int
+    last: Int
+  ): PaymentRecordNodeConnection!
+  paymentSet(
+    offset: Int
+    before: String
+    after: String
+    first: Int
+    last: Int
+  ): PaymentNodeConnection!
+  serviceproviderSet(
+    offset: Int
+    before: String
+    after: String
+    first: Int
+    last: Int
+  ): ServiceProviderNodeConnection!
+  tickets(
+    offset: Int
+    before: String
+    after: String
+    first: Int
+    last: Int
+  ): GrievanceTicketNodeConnection!
+  programSet(
+    offset: Int
+    before: String
+    after: String
+    first: Int
+    last: Int
+    name: String
+  ): ProgramNodeConnection!
+  registrationdataimportSet(
+    offset: Int
+    before: String
+    after: String
+    first: Int
+    last: Int
+  ): RegistrationDataImportNodeConnection!
+  targetpopulationSet(
+    offset: Int
+    before: String
+    after: String
+    first: Int
+    last: Int
+    name: String
+    createdByName: String
+    createdAt: DateTime
+    updatedAt: DateTime
+    status: String
+    households: [ID]
+    numberOfHouseholdsMin: Int
+    numberOfHouseholdsMax: Int
+    candidateListTotalHouseholdsMin: Int
+    candidateListTotalHouseholdsMax: Int
+    candidateListTotalIndividualsMin: Int
+    candidateListTotalIndividualsMax: Int
+    finalListTotalHouseholdsMin: Int
+    finalListTotalHouseholdsMax: Int
+    finalListTotalIndividualsMin: Int
+    finalListTotalIndividualsMax: Int
+    businessArea: String
+    program: [ID]
+    paymentPlanApplicable: Boolean
+    orderBy: String
+  ): TargetPopulationNodeConnection!
+  reports(
+    offset: Int
+    before: String
+    after: String
+    first: Int
+    last: Int
+  ): ReportNodeConnection!
+  logentrySet(
+    offset: Int
+    before: String
+    after: String
+    first: Int
+    last: Int
+  ): PaymentVerificationLogEntryNodeConnection!
   permissions: [String]
 }
 
@@ -4348,20 +5755,159 @@
   lastDoapSync: DateTime
   doapHash: String!
   userRoles: [UserRoleNode!]!
-  createdPaymentPlans(offset: Int, before: String, after: String, first: Int, last: Int): PaymentPlanNodeConnection!
-  createdFinancialServiceProviderXlsxTemplates(offset: Int, before: String, after: String, first: Int, last: Int): FinancialServiceProviderXlsxTemplateNodeConnection!
-  createdFinancialServiceProviders(offset: Int, before: String, after: String, first: Int, last: Int): FinancialServiceProviderNodeConnection!
+  createdPaymentPlans(
+    offset: Int
+    before: String
+    after: String
+    first: Int
+    last: Int
+  ): PaymentPlanNodeConnection!
+  createdFinancialServiceProviderXlsxTemplates(
+    offset: Int
+    before: String
+    after: String
+    first: Int
+    last: Int
+  ): FinancialServiceProviderXlsxTemplateNodeConnection!
+  createdFinancialServiceProviders(
+    offset: Int
+    before: String
+    after: String
+    first: Int
+    last: Int
+  ): FinancialServiceProviderNodeConnection!
   approvalSet: [ApprovalNode!]!
-  createdTickets(offset: Int, before: String, after: String, first: Int, last: Int): GrievanceTicketNodeConnection!
-  assignedTickets(offset: Int, before: String, after: String, first: Int, last: Int): GrievanceTicketNodeConnection!
-  ticketNotes(offset: Int, before: String, after: String, first: Int, last: Int): TicketNoteNodeConnection!
-  registrationDataImports(offset: Int, before: String, after: String, first: Int, last: Int): RegistrationDataImportNodeConnection!
-  targetPopulations(offset: Int, before: String, after: String, first: Int, last: Int, name: String, createdByName: String, createdAt: DateTime, updatedAt: DateTime, status: String, households: [ID], numberOfHouseholdsMin: Int, numberOfHouseholdsMax: Int, candidateListTotalHouseholdsMin: Int, candidateListTotalHouseholdsMax: Int, candidateListTotalIndividualsMin: Int, candidateListTotalIndividualsMax: Int, finalListTotalHouseholdsMin: Int, finalListTotalHouseholdsMax: Int, finalListTotalIndividualsMin: Int, finalListTotalIndividualsMax: Int, businessArea: String, program: [ID], paymentPlanApplicable: Boolean, orderBy: String): TargetPopulationNodeConnection!
-  lockedTargetPopulations(offset: Int, before: String, after: String, first: Int, last: Int, name: String, createdByName: String, createdAt: DateTime, updatedAt: DateTime, status: String, households: [ID], numberOfHouseholdsMin: Int, numberOfHouseholdsMax: Int, candidateListTotalHouseholdsMin: Int, candidateListTotalHouseholdsMax: Int, candidateListTotalIndividualsMin: Int, candidateListTotalIndividualsMax: Int, finalListTotalHouseholdsMin: Int, finalListTotalHouseholdsMax: Int, finalListTotalIndividualsMin: Int, finalListTotalIndividualsMax: Int, businessArea: String, program: [ID], paymentPlanApplicable: Boolean, orderBy: String): TargetPopulationNodeConnection!
-  finalizedTargetPopulations(offset: Int, before: String, after: String, first: Int, last: Int, name: String, createdByName: String, createdAt: DateTime, updatedAt: DateTime, status: String, households: [ID], numberOfHouseholdsMin: Int, numberOfHouseholdsMax: Int, candidateListTotalHouseholdsMin: Int, candidateListTotalHouseholdsMax: Int, candidateListTotalIndividualsMin: Int, candidateListTotalIndividualsMax: Int, finalListTotalHouseholdsMin: Int, finalListTotalHouseholdsMax: Int, finalListTotalIndividualsMin: Int, finalListTotalIndividualsMax: Int, businessArea: String, program: [ID], paymentPlanApplicable: Boolean, orderBy: String): TargetPopulationNodeConnection!
-  reports(offset: Int, before: String, after: String, first: Int, last: Int): ReportNodeConnection!
-  logs(offset: Int, before: String, after: String, first: Int, last: Int): PaymentVerificationLogEntryNodeConnection!
-  businessAreas(offset: Int, before: String, after: String, first: Int, last: Int, id: UUID): UserBusinessAreaNodeConnection
+  createdTickets(
+    offset: Int
+    before: String
+    after: String
+    first: Int
+    last: Int
+  ): GrievanceTicketNodeConnection!
+  assignedTickets(
+    offset: Int
+    before: String
+    after: String
+    first: Int
+    last: Int
+  ): GrievanceTicketNodeConnection!
+  ticketNotes(
+    offset: Int
+    before: String
+    after: String
+    first: Int
+    last: Int
+  ): TicketNoteNodeConnection!
+  registrationDataImports(
+    offset: Int
+    before: String
+    after: String
+    first: Int
+    last: Int
+  ): RegistrationDataImportNodeConnection!
+  targetPopulations(
+    offset: Int
+    before: String
+    after: String
+    first: Int
+    last: Int
+    name: String
+    createdByName: String
+    createdAt: DateTime
+    updatedAt: DateTime
+    status: String
+    households: [ID]
+    numberOfHouseholdsMin: Int
+    numberOfHouseholdsMax: Int
+    candidateListTotalHouseholdsMin: Int
+    candidateListTotalHouseholdsMax: Int
+    candidateListTotalIndividualsMin: Int
+    candidateListTotalIndividualsMax: Int
+    finalListTotalHouseholdsMin: Int
+    finalListTotalHouseholdsMax: Int
+    finalListTotalIndividualsMin: Int
+    finalListTotalIndividualsMax: Int
+    businessArea: String
+    program: [ID]
+    paymentPlanApplicable: Boolean
+    orderBy: String
+  ): TargetPopulationNodeConnection!
+  lockedTargetPopulations(
+    offset: Int
+    before: String
+    after: String
+    first: Int
+    last: Int
+    name: String
+    createdByName: String
+    createdAt: DateTime
+    updatedAt: DateTime
+    status: String
+    households: [ID]
+    numberOfHouseholdsMin: Int
+    numberOfHouseholdsMax: Int
+    candidateListTotalHouseholdsMin: Int
+    candidateListTotalHouseholdsMax: Int
+    candidateListTotalIndividualsMin: Int
+    candidateListTotalIndividualsMax: Int
+    finalListTotalHouseholdsMin: Int
+    finalListTotalHouseholdsMax: Int
+    finalListTotalIndividualsMin: Int
+    finalListTotalIndividualsMax: Int
+    businessArea: String
+    program: [ID]
+    paymentPlanApplicable: Boolean
+    orderBy: String
+  ): TargetPopulationNodeConnection!
+  finalizedTargetPopulations(
+    offset: Int
+    before: String
+    after: String
+    first: Int
+    last: Int
+    name: String
+    createdByName: String
+    createdAt: DateTime
+    updatedAt: DateTime
+    status: String
+    households: [ID]
+    numberOfHouseholdsMin: Int
+    numberOfHouseholdsMax: Int
+    candidateListTotalHouseholdsMin: Int
+    candidateListTotalHouseholdsMax: Int
+    candidateListTotalIndividualsMin: Int
+    candidateListTotalIndividualsMax: Int
+    finalListTotalHouseholdsMin: Int
+    finalListTotalHouseholdsMax: Int
+    finalListTotalIndividualsMin: Int
+    finalListTotalIndividualsMax: Int
+    businessArea: String
+    program: [ID]
+    paymentPlanApplicable: Boolean
+    orderBy: String
+  ): TargetPopulationNodeConnection!
+  reports(
+    offset: Int
+    before: String
+    after: String
+    first: Int
+    last: Int
+  ): ReportNodeConnection!
+  logs(
+    offset: Int
+    before: String
+    after: String
+    first: Int
+    last: Int
+  ): PaymentVerificationLogEntryNodeConnection!
+  businessAreas(
+    offset: Int
+    before: String
+    after: String
+    first: Int
+    last: Int
+    id: UUID
+  ): UserBusinessAreaNodeConnection
 }
 
 type UserNodeConnection {
