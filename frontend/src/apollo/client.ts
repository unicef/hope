--- conflicted
+++ resolved
@@ -25,18 +25,8 @@
             }
         });
 
-<<<<<<< HEAD
-  if (networkError)
-    // eslint-disable-next-line no-console
-    console.error(
-      `[Network error]: ${networkError}`,
-      networkError,
-      graphQLErrors,
-    );
-=======
     // eslint-disable-next-line no-console
     if (networkError) console.error(`[Network error]: ${networkError}`, networkError, graphQLErrors,);
->>>>>>> 1171d014
 });
 
 function findValidationErrors(
