--- conflicted
+++ resolved
@@ -1,8 +1,4 @@
-<<<<<<< HEAD
 import { gql } from '@apollo/client';
-=======
-import { gql } from "apollo-boost";
->>>>>>> fb43e064
 
 export const PAYMENT_PLAN_QUERY = gql`
   query PaymentPlan($id: ID!) {
