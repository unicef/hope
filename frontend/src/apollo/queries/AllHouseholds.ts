import { gql } from 'apollo-boost';

export const AllHouseholds = gql`
  query AllHouseholds(
    $after: String
    $before: String
    $first: Int
    $last: Int
    $businessArea: String
<<<<<<< HEAD
    $familySize: String
=======
>>>>>>> 9e641d6e
    $orderBy: String
  ) {
    allHouseholds(
      after: $after
      before: $before
      first: $first
      last: $last
      businessArea: $businessArea
<<<<<<< HEAD
      familySize: $familySize
=======

>>>>>>> 9e641d6e
      orderBy: $orderBy
    ) {
      pageInfo {
        hasNextPage
        hasPreviousPage
        startCursor
        endCursor
      }
      totalCount
      edges {
        cursor
        node {
          id
          createdAt
          householdCaId
          residenceStatus
          familySize
          location {
            id
            title
          }
          individuals {
            totalCount
          }
          paymentRecords {
            edges {
              node {
                id
                headOfHousehold
                cashPlan {
                  id
                  program {
                    id
                    name
                  }
                  totalDeliveredQuantity
                }
              }
            }
          }
        }
      }
    }
  }
`;<|MERGE_RESOLUTION|>--- conflicted
+++ resolved
@@ -7,10 +7,6 @@
     $first: Int
     $last: Int
     $businessArea: String
-<<<<<<< HEAD
-    $familySize: String
-=======
->>>>>>> 9e641d6e
     $orderBy: String
   ) {
     allHouseholds(
@@ -19,11 +15,6 @@
       first: $first
       last: $last
       businessArea: $businessArea
-<<<<<<< HEAD
-      familySize: $familySize
-=======
-
->>>>>>> 9e641d6e
       orderBy: $orderBy
     ) {
       pageInfo {
