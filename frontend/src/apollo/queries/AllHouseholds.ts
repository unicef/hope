import { gql } from 'apollo-boost';

export const AllHouseholds = gql`
  query AllHouseholds(
    $after: String
    $before: String
    $first: Int
    $last: Int
    $businessArea: String
<<<<<<< HEAD
    $familySize: String
=======
>>>>>>> 8331955b
    $orderBy: String
  ) {
    allHouseholds(
      after: $after
      before: $before
      first: $first
      last: $last
      businessArea: $businessArea
<<<<<<< HEAD
      familySize: $familySize
=======

>>>>>>> 8331955b
      orderBy: $orderBy
    ) {
      pageInfo {
        hasNextPage
        hasPreviousPage
        startCursor
        endCursor
      }
      totalCount
      edges {
        cursor
        node {
          id
          createdAt
          householdCaId
          residenceStatus
          familySize
          location {
            id
            title
          }
          individuals {
            totalCount
          }
          paymentRecords {
            edges {
              node {
                id
                headOfHousehold
                cashPlan {
                  id
                  program {
                    id
                    name
                  }
                  totalDeliveredQuantity
                }
              }
            }
          }
        }
      }
    }
  }
`;<|MERGE_RESOLUTION|>--- conflicted
+++ resolved
@@ -7,10 +7,6 @@
     $first: Int
     $last: Int
     $businessArea: String
-<<<<<<< HEAD
-    $familySize: String
-=======
->>>>>>> 8331955b
     $orderBy: String
   ) {
     allHouseholds(
@@ -19,11 +15,6 @@
       first: $first
       last: $last
       businessArea: $businessArea
-<<<<<<< HEAD
-      familySize: $familySize
-=======
-
->>>>>>> 8331955b
       orderBy: $orderBy
     ) {
       pageInfo {
