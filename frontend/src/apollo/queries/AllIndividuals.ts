import { gql } from 'apollo-boost';

export const AllIndividuals = gql`
  query AllIndividuals(
    $before: String
    $after: String
    $first: Int
    $last: Int
    $fullNameContains: String
    $sex: [String]
    $age: String
    $orderBy: String
    $search: String
    $programs: [ID]
    $status: [String]
    $lastRegistrationDate: String
    $householdId: UUID
<<<<<<< HEAD
=======
    $excludedId: String
>>>>>>> 9ce04dd8
    $businessArea: String
  ) {
    allIndividuals(
      before: $before
      after: $after
      first: $first
      last: $last
      fullName_Icontains: $fullNameContains
      sex: $sex
      age: $age
      orderBy: $orderBy
      search: $search
      programs: $programs
      status: $status
      lastRegistrationDate: $lastRegistrationDate
      household_Id: $householdId
<<<<<<< HEAD
=======
      excludedId: $excludedId
>>>>>>> 9ce04dd8
      businessArea: $businessArea
    ) {
      totalCount
      pageInfo {
        startCursor
        endCursor
      }
      edges {
        cursor
        node {
          ...individualMinimal
        }
      }
    }
  }
`;<|MERGE_RESOLUTION|>--- conflicted
+++ resolved
@@ -15,10 +15,7 @@
     $status: [String]
     $lastRegistrationDate: String
     $householdId: UUID
-<<<<<<< HEAD
-=======
     $excludedId: String
->>>>>>> 9ce04dd8
     $businessArea: String
   ) {
     allIndividuals(
@@ -35,10 +32,7 @@
       status: $status
       lastRegistrationDate: $lastRegistrationDate
       household_Id: $householdId
-<<<<<<< HEAD
-=======
       excludedId: $excludedId
->>>>>>> 9ce04dd8
       businessArea: $businessArea
     ) {
       totalCount
