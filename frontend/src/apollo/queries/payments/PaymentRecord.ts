--- conflicted
+++ resolved
@@ -3,111 +3,7 @@
 export const PAYMENT_RECORD_QUERY = gql`
   query PaymentRecord($id: ID!) {
     paymentRecord(id: $id) {
-<<<<<<< HEAD
-      id
-      status
-      statusDate
-      caId
-      caHashId
-      registrationCaId
-      household {
-        id
-        status
-        size
-      }
-      fullName
-      distributionModality
-      totalPersonsCovered
-      targetPopulation {
-        id
-        name
-      }
-      parent {
-        id
-        caId
-        program {
-          id
-          name
-        }
-      }
-      verification {
-        id
-        status
-        statusDate
-        receivedAmount
-      }
-      currency
-      entitlementQuantity
-      deliveredQuantity
-      deliveryDate
-      deliveryDate
-      entitlementCardIssueDate
-      entitlementCardNumber
-
-      serviceProvider {
-        id
-        fullName
-        shortName
-      }
-
-      id
-      status
-      statusDate
-      caId
-      household {
-        id
-        size
-        unicefId
-        headOfHousehold {
-          id
-          phoneNo
-          phoneNoAlternative
-          phoneNoValid
-          phoneNoAlternativeValid
-        }
-      }
-      fullName
-      distributionModality
-      totalPersonsCovered
-      targetPopulation {
-        id
-        name
-      }
-      parent {
-        id
-        caId
-        program {
-          id
-          name
-        }
-        verifications {
-          edges {
-            node {
-              id
-              status
-              verificationChannel
-            }
-          }
-        }
-      }
-      currency
-      entitlementQuantity
-      deliveredQuantity
-      deliveredQuantityUsd
-      deliveryDate
-      deliveryDate
-      deliveryType
-      entitlementCardIssueDate
-      entitlementCardNumber
-      transactionReferenceId
-      serviceProvider {
-        id
-        fullName
-        shortName
-      }
-=======
       ...paymentRecordDetails
->>>>>>> 0260a72a
     }
   }
 `;