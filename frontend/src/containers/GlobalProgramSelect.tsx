import * as React from 'react';
import { styled } from '@mui/material/styles';
import Popper from '@mui/material/Popper';
import ClickAwayListener from '@mui/material/ClickAwayListener';
import ArrowDropDown from '@mui/icons-material/ArrowDropDown';
import Autocomplete, {
  autocompleteClasses,
  AutocompleteCloseReason,
} from '@mui/material/Autocomplete';
import ButtonBase from '@mui/material/ButtonBase';
import Box from '@mui/material/Box';
import {
  CircularProgress,
  IconButton,
  InputAdornment,
  TextField,
} from '@mui/material';
import SearchIcon from '@mui/icons-material/Search';
import { programStatusToColor } from '@utils/utils';
import { StatusBox } from '@core/StatusBox';
import { useBaseUrl } from '@hooks/useBaseUrl';
import { useProgramContext } from '../programContext';
import { useNavigate } from 'react-router-dom';
import {
  ProgramStatus,
  useAllProgramsForChoicesLazyQuery,
  useProgramLazyQuery,
} from '@generated/graphql';
import { KeyboardEvent, useEffect, useRef, useState } from 'react';
import ClearIcon from '@mui/icons-material/Clear';

interface PopperComponentProps {
  anchorEl?: any;
  disablePortal?: boolean;
  open: boolean;
}

const StyledAutocompletePopper = styled('div')`
  & .${autocompleteClasses.paper} {
    box-shadow: none;
  }
  & .${autocompleteClasses.listbox} {
    & .${autocompleteClasses.option} {
      min-height: auto;
      align-items: flex-start;
      justify-content: space-between;
      padding: 10px;
      & .status-box-container {
        margin-right: 0;
      }
    }
  }
`;

const PopperComponent = (props: PopperComponentProps) => {
  const { disablePortal, anchorEl, open, ...other } = props;
  return <StyledAutocompletePopper {...other} />;
};

const StyledPopper = styled(Popper)`
  border-radius: 6px;
  width: 300px;
  z-index: ${({ theme }) => theme.zIndex.modal};
  background-color: #fff;
  box-shadow:
    0 5px 5px -3px rgba(0, 0, 0, 0.2),
    0 8px 10px 1px rgba(0, 0, 0, 0.14),
    0 3px 14px 2px rgba(0, 0, 0, 0.12);
`;

const StyledTextField = styled(TextField)`
  padding: 10px;
`;

const Button = styled(ButtonBase)`
  && {
    width: ${({ theme }) => theme.spacing(58)};
    background-color: rgba(104, 119, 127, 0.5);
    color: #e3e6e7;
    border-bottom-width: 0;
    border-radius: 4px;
    height: 40px;
    display: flex;
    justify-content: space-between;
    font-family: Roboto, Helvetica, Arial, sans-serif;
    font-weight: 400;
    font-size: 1rem;
    padding: 0 10px;
  }
  &&:hover {
    background-color: rgba(0, 0, 0, 0.09);
  }
`;

const NameBox = styled(Box)`
  overflow: hidden;
  text-overflow: ellipsis;
  white-space: nowrap;
  margin-right: 10px;
`;

const ButtonLabel = styled('span')`
  overflow: hidden;
  text-overflow: ellipsis;
  white-space: nowrap;
  margin-right: 10px;
`;

interface ProgramRecord {
  id: string;
  name: string;
  status: string;
}

export const GlobalProgramSelect = () => {
  const [anchorEl, setAnchorEl] = React.useState<null | HTMLElement>(null);
  const { businessArea, programId } = useBaseUrl();
  const { selectedProgram, setSelectedProgram } = useProgramContext();
  const navigate = useNavigate();
  const [
    loadProgramsList,
    { data: programsList, loading: loadingProgramsList },
  ] = useAllProgramsForChoicesLazyQuery({
    variables: {
      businessArea,
      first: 10,
      orderBy: 'name',
      status: [ProgramStatus.Active, ProgramStatus.Draft],
    },
    fetchPolicy: 'network-only',
  });
  const isMounted = useRef(false);
  const [inputValue, setInputValue] = useState<string>('');
  const [loadProgram, { data: programData, loading: loadingProgram }] =
    useProgramLazyQuery({
      variables: {
        id: programId,
      },
    });
  const [programs, setPrograms] = useState<ProgramRecord[]>([]);

  useEffect(() => {
    void loadProgramsList();
  }, [loadProgramsList]);

  useEffect(() => {
    isMounted.current = true;
    return () => {
      isMounted.current = false;
    };
  }, []);

  useEffect(() => {
    if (programId !== 'all') {
      void loadProgram();
    }
  }, [programId, loadProgram]);

  useEffect(() => {
    if (programId !== 'all') {
      const program = programData?.program;
      if (
        program &&
        isMounted.current &&
        (!selectedProgram || selectedProgram?.id !== programId)
      ) {
        const { id, name, status, dataCollectingType } = program;

        setSelectedProgram({
          id,
          name,
          status,
          dataCollectingType: {
            id: dataCollectingType?.id,
            code: dataCollectingType?.code,
            type: dataCollectingType?.type,
            label: dataCollectingType?.label,
            householdFiltersAvailable:
              dataCollectingType?.householdFiltersAvailable,
            individualFiltersAvailable:
              dataCollectingType?.individualFiltersAvailable,
          },
        });
      }
    } else {
      setSelectedProgram(null);
    }
  }, [programId, selectedProgram, setSelectedProgram, programData]);

  useEffect(() => {
    // If the programId is not in a valid format or not one of the available programs, redirect to the access denied page
    if (
      programId &&
      programId !== 'all' &&
      !loadingProgram &&
      programData?.program === null
    ) {
      setSelectedProgram(null);
      navigate(`/access-denied/${businessArea}`);
    }
  }, [
    programId,
    navigate,
    businessArea,
    loadingProgram,
    programData,
    setSelectedProgram,
  ]);

  useEffect(() => {
    if (programsList?.allPrograms) {
      const newProgramsList: ProgramRecord[] = [];
      if (inputValue === '') {
        newProgramsList.push({
          id: 'all',
          name: 'All Programmes',
          status: null,
        });
      }
      const { edges } = programsList.allPrograms;
      newProgramsList.push(
        ...edges.map(({ node: { id, name, status } }) => ({
          id,
          name,
          status,
        })),
      );
      setPrograms(newProgramsList);
    }
<<<<<<< HEAD
    // eslint-disable-next-line react-hooks/exhaustive-deps
  }, [programsList?.allPrograms]);
=======
  }, [programsList?.allPrograms, inputValue]);
>>>>>>> 2a239726

  const handleClose = () => {
    setAnchorEl(null);
  };

  const onChange = (_event: any, selectedValue: ProgramRecord): void => {
    if (selectedValue) {
      handleClose();
      if (selectedValue.id === 'all') {
        navigate(`/${businessArea}/programs/all/list`);
      } else {
        navigate(
          `/${businessArea}/programs/${selectedValue.id}/details/${selectedValue.id}`,
        );
      }
    }
  };

  const searchPrograms = () => {
    if (!inputValue) {
      void loadProgramsList();
    } else {
      void loadProgramsList({
        variables: {
          businessArea,
          first: 10,
          orderBy: 'name',
          status: [
            ProgramStatus.Active,
            ProgramStatus.Draft,
            ProgramStatus.Finished,
          ],
          name: inputValue,
        },
        fetchPolicy: 'network-only',
      });
    }
  };

  const handleClick = (event: React.MouseEvent<HTMLElement>) => {
    setAnchorEl(event.currentTarget);
  };

  const handleOnChangeInput = (event: any) => {
    setInputValue(event.target.value);
  };

  const handleEnter = (event: KeyboardEvent) => {
    if (event.key === 'Enter') {
      searchPrograms();
    }
  };

  const clearInput = () => {
    setInputValue('');
    void loadProgramsList();
  };

  const open = Boolean(anchorEl);
  const id = open ? 'global-program-filter' : undefined;
  const buttonTitle = selectedProgram?.name || 'All Programmes';

  if (loadingProgram) {
    return null;
  }

  return (
    <>
      <Box sx={{ width: 221, fontSize: 13 }}>
        <Button
          disableRipple
          aria-describedby={id}
          onClick={handleClick}
          title={buttonTitle}
          data-cy="global-program-filter"
        >
          <ButtonLabel>{buttonTitle}</ButtonLabel>
          <ArrowDropDown />
        </Button>
      </Box>
      <StyledPopper
        id={id}
        open={open}
        anchorEl={anchorEl}
        placement="bottom-start"
      >
        <ClickAwayListener onClickAway={handleClose}>
          <Autocomplete
            open
            onClose={(
              _event: React.ChangeEvent,
              reason: AutocompleteCloseReason,
            ) => {
              if (reason === 'escape') {
                handleClose();
              }
            }}
            onChange={onChange}
            PopperComponent={PopperComponent}
            noOptionsText="No results"
            renderOption={(props, option) => (
              <li {...props}>
                <NameBox title={option.name}>{option.name}</NameBox>
                {option.status && (
                  <StatusBox
                    status={option.status}
                    statusToColor={programStatusToColor}
                  />
                )}
              </li>
            )}
            filterOptions={(x) => x}
            options={programs}
            getOptionLabel={(option) => option.name}
            forcePopupIcon={false}
            loading={loadingProgramsList}
            inputValue={inputValue}
            renderInput={(params) => (
              <StyledTextField
                {...params}
                placeholder="Search programs"
                variant="outlined"
                size="small"
                ref={params.InputProps.ref}
                inputProps={params.inputProps}
                autoFocus
                onChange={handleOnChangeInput}
                onKeyDown={handleEnter}
                InputProps={{
                  ...params.InputProps,
                  endAdornment: (
                    <>
                      {params.InputProps.endAdornment}
                      <InputAdornment position="end">
                        {loadingProgramsList && <CircularProgress />}
                        {inputValue && (
                          <IconButton onClick={clearInput}>
                            <ClearIcon />
                          </IconButton>
                        )}
                        <IconButton onClick={searchPrograms}>
                          <SearchIcon />
                        </IconButton>
                      </InputAdornment>
                    </>
                  ),
                }}
              />
            )}
          />
        </ClickAwayListener>
      </StyledPopper>
    </>
  );
};<|MERGE_RESOLUTION|>--- conflicted
+++ resolved
@@ -227,12 +227,7 @@
       );
       setPrograms(newProgramsList);
     }
-<<<<<<< HEAD
-    // eslint-disable-next-line react-hooks/exhaustive-deps
-  }, [programsList?.allPrograms]);
-=======
   }, [programsList?.allPrograms, inputValue]);
->>>>>>> 2a239726
 
   const handleClose = () => {
     setAnchorEl(null);
