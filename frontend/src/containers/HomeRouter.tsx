import { makeStyles, Snackbar, SnackbarContent } from '@material-ui/core';
import CssBaseline from '@material-ui/core/CssBaseline';
import React from 'react';
import { Switch, useLocation } from 'react-router-dom';
import styled from 'styled-components';
import { AppBar } from '../components/core/AppBar';
import { Drawer } from '../components/core/Drawer/Drawer';
import { SentryRoute } from '../components/core/SentryRoute';
import { useSnackbar } from '../hooks/useSnackBar';
import { MiśTheme } from '../theme';
import { ActivityLogPage } from './pages/core/MainActivityLogPage';
import { UsersPage } from './pages/core/UsersPage';
import { DashboardPage } from './pages/dashboard/DashboardPage';
import { CreateGrievancePage } from './pages/grievances/CreateGrievancePage';
import { EditGrievancePage } from './pages/grievances/EditGrievancePage';
import { GrievancesDetailsPage } from './pages/grievances/GrievancesDetailsPage/GrievancesDetailsPage';
import { GrievancesTablePage } from './pages/grievances/GrievancesTablePage';
import { CashPlanDetailsPage } from './pages/payments/CashPlanDetailsPage';
import { CashPlanVerificationRedirectPage } from './pages/payments/CashplanVerificationRedirectPage';
import { PaymentRecordDetailsPage } from './pages/payments/PaymentRecordDetailsPage';
import { PaymentVerificationDetailsPage } from './pages/payments/PaymentVerificationDetailsPage';
import { PaymentVerificationPage } from './pages/payments/PaymentVerificationPage';
import { VerificationRecordDetailsPage } from './pages/payments/VerificationRecordDetailsPage';
import { PopulationHouseholdDetailsPage } from './pages/population/PopulationHouseholdDetailsPage';
import { PopulationHouseholdPage } from './pages/population/PopulationHouseholdPage';
import { PopulationIndividualsDetailsPage } from './pages/population/PopulationIndividualsDetailsPage';
import { PopulationIndividualsPage } from './pages/population/PopulationIndividualsPage';
import { ProgramDetailsPage } from './pages/program/ProgramDetailsPage';
import { ProgramsPage } from './pages/program/ProgramsPage';
import { RegistrationDataImportDetailsPage } from './pages/rdi/RegistrationDataImportDetailsPage';
import { RegistrationDataImportPage } from './pages/rdi/RegistrationDataImportPage';
import { RegistrationHouseholdDetailsPage } from './pages/rdi/RegistrationHouseholdDetailsPage';
import { RegistrationIndividualDetailsPage } from './pages/rdi/RegistrationIndividualDetailsPage';
import { ReportingDetailsPage } from './pages/reporting/ReportingDetailsPage';
import { ReportingPage } from './pages/reporting/ReportingPage';
import { CreateTargetPopulationPage } from './pages/targeting/CreateTargetPopulationPage';
import { TargetPopulationDetailsPage } from './pages/targeting/TargetPopulationDetailsPage';
import { TargetPopulationsPage } from './pages/targeting/TargetPopulationsPage';
import { PaymentModulePage } from './pages/paymentmodule/PaymentModulePage';
import { CreatePaymentPlanPage } from './pages/paymentmodule/CreatePaymentPlanPage';
import { PaymentPlanDetailsPage } from './pages/paymentmodule/PaymentPlanDetailsPage';
import { CreateFspPage } from './pages/paymentmodule/CreateFspPage';
import { EditFspPage } from './pages/paymentmodule/EditFspPage';
import { CreateSetUpFspPage } from './pages/paymentmodule/CreateSetUpFspPage';
import { EditSetUpFspPage } from './pages/paymentmodule/EditSetUpFspPage';
import { SetUpFspPage } from './pages/paymentmodule/SetupFspPage';

const Root = styled.div`
  display: flex;
`;
const MainContent = styled.div`
  flex-grow: 1;
  height: 100vh;
  overflow: auto;
`;
const useStyles = makeStyles((theme: MiśTheme) => ({
  appBarSpacer: theme.mixins.toolbar,
}));

export function HomeRouter(): React.ReactElement {
  const [open, setOpen] = React.useState(true);
  const classes = useStyles({});
  const location = useLocation();
  const snackBar = useSnackbar();
  const handleDrawerOpen = (): void => {
    setOpen(true);
  };
  const handleDrawerClose = (): void => {
    setOpen(false);
  };
  return (
    <Root>
      <CssBaseline />
      <AppBar open={open} handleDrawerOpen={handleDrawerOpen} />
      <Drawer
        open={open}
        handleDrawerClose={handleDrawerClose}
        currentLocation={location.pathname}
        dataCy='side-nav'
      />
      <MainContent data-cy='main-content'>
        <div className={classes.appBarSpacer} />
        <Switch>
<<<<<<< HEAD
          <Route path='/:businessArea/population/household/:id'>
            <Sentry.ErrorBoundary
              beforeCapture={(scope) => {
                scope.setTag('location', '/population/household/:id');
              }}
            >
              <PopulationHouseholdDetailsPage />
            </Sentry.ErrorBoundary>
          </Route>
          <Route path='/:businessArea/population/individuals/:id'>
            <Sentry.ErrorBoundary
              beforeCapture={(scope) => {
                scope.setTag('location', '/population/individuals/:id');
              }}
            >
              <PopulationIndividualsDetailsPage />
            </Sentry.ErrorBoundary>
          </Route>
          <Route path='/:businessArea/cashplans/:id'>
            <Sentry.ErrorBoundary
              beforeCapture={(scope) => {
                scope.setTag('location', '/cashplans/:id');
              }}
            >
              <CashPlanDetailsPage />
            </Sentry.ErrorBoundary>
          </Route>

          <Route exact path='/:businessArea/target-population'>
            <Sentry.ErrorBoundary
              beforeCapture={(scope) => {
                scope.setTag('location', '/target-population');
              }}
            >
              <TargetPopulationsPage />
            </Sentry.ErrorBoundary>
          </Route>
          <Route path='/:businessArea/target-population/create'>
            <Sentry.ErrorBoundary
              beforeCapture={(scope) => {
                scope.setTag('location', '/target-population/create');
              }}
            >
              <CreateTargetPopulationPage />
            </Sentry.ErrorBoundary>
          </Route>
          <Route path='/:businessArea/target-population/:id'>
            <Sentry.ErrorBoundary
              beforeCapture={(scope) => {
                scope.setTag('location', '/target-population/:id');
              }}
            >
              <TargetPopulationDetailsPage />
            </Sentry.ErrorBoundary>
          </Route>
          <Route path='/:businessArea/payment-module/new-plan'>
            <Sentry.ErrorBoundary
              beforeCapture={(scope) => {
                scope.setTag('location', '/payment-module/new-plan');
              }}
            >
              <CreatePaymentPlanPage />
            </Sentry.ErrorBoundary>
          </Route>
          <Route path='/:businessArea/payment-module/new-fsp'>
            <Sentry.ErrorBoundary
              beforeCapture={(scope) => {
                scope.setTag('location', '/payment-module/new-fsp');
              }}
            >
              <CreateFspPage />
            </Sentry.ErrorBoundary>
          </Route>
          <Route path='/:businessArea/payment-module/fsp/:id'>
            <Sentry.ErrorBoundary
              beforeCapture={(scope) => {
                scope.setTag('location', '/payment-module/fsp/:id');
              }}
            >
              <EditFspPage />
            </Sentry.ErrorBoundary>
          </Route>
          <Route exact path='/:businessArea/payment-module'>
            <Sentry.ErrorBoundary
              beforeCapture={(scope) => {
                scope.setTag('location', '/payment-module');
              }}
            >
              <PaymentModulePage />
            </Sentry.ErrorBoundary>
          </Route>
          <Route path='/:businessArea/payment-module/payment-plans/:id/setup-fsp/create'>
            <Sentry.ErrorBoundary
              beforeCapture={(scope) => {
                scope.setTag(
                  'location',
                  '/payment-module/payment-plans/:id/setup-fsp/create',
                );
              }}
            >
              <CreateSetUpFspPage />
            </Sentry.ErrorBoundary>
          </Route>
          <Route path='/:businessArea/payment-module/payment-plans/:id/setup-fsp/edit'>
            <Sentry.ErrorBoundary
              beforeCapture={(scope) => {
                scope.setTag(
                  'location',
                  '/payment-module/payment-plans/:id/setup-fsp/edit',
                );
              }}
            >
              <EditSetUpFspPage />
            </Sentry.ErrorBoundary>
          </Route>
          <Route path='/:businessArea/payment-module/payment-plans/:id/setup-fsp'>
            <Sentry.ErrorBoundary
              beforeCapture={(scope) => {
                scope.setTag(
                  'location',
                  '/payment-module/payment-plans/:id/setup-fsp/',
                );
              }}
            >
              <SetUpFspPage />
            </Sentry.ErrorBoundary>
          </Route>
          <Route path='/:businessArea/payment-module/payment-plans/:id'>
            <Sentry.ErrorBoundary
              beforeCapture={(scope) => {
                scope.setTag('location', '/payment-module/payment-plans/:id');
              }}
            >
              <PaymentPlanDetailsPage />
            </Sentry.ErrorBoundary>
          </Route>
          <Route exact path='/:businessArea/payment-verification'>
            <Sentry.ErrorBoundary
              beforeCapture={(scope) => {
                scope.setTag('location', '/payment-verification');
              }}
            >
              <PaymentVerificationPage />
            </Sentry.ErrorBoundary>
          </Route>
          <Route path='/:businessArea/verification-records/:id'>
            <Sentry.ErrorBoundary
              beforeCapture={(scope) => {
                scope.setTag('location', '/verification-records/:id');
              }}
            >
              <VerificationRecordDetailsPage />
            </Sentry.ErrorBoundary>
          </Route>
          <Route path='/:businessArea/payment-verification/:id'>
            <Sentry.ErrorBoundary
              beforeCapture={(scope) => {
                scope.setTag('location', '/payment-verification/:id');
              }}
            >
              <PaymentVerificationDetailsPage />
            </Sentry.ErrorBoundary>
          </Route>
          <Route path='/:businessArea/csh-payment-verification/:id'>
            <Sentry.ErrorBoundary
              beforeCapture={(scope) => {
                scope.setTag('location', '/csh-payment-verification/:id');
              }}
            >
              <CashPlanVerificationRedirectPage />
            </Sentry.ErrorBoundary>
          </Route>
          <Route path='/:businessArea/grievance-and-feedback/new-ticket'>
            <Sentry.ErrorBoundary
              beforeCapture={(scope) => {
                scope.setTag('location', '/grievance-and-feedback/new-ticket');
              }}
            >
              <CreateGrievancePage />
            </Sentry.ErrorBoundary>
          </Route>
          <Route path='/:businessArea/grievance-and-feedback/edit-ticket/:id'>
            <Sentry.ErrorBoundary
              beforeCapture={(scope) => {
                scope.setTag(
                  'location',
                  '/grievance-and-feedback/edit-ticket/:id',
                );
              }}
            >
              <EditGrievancePage />
            </Sentry.ErrorBoundary>
          </Route>
          <Route path='/:businessArea/grievance-and-feedback/rdi/:id'>
            <Sentry.ErrorBoundary
              beforeCapture={(scope) => {
                scope.setTag(
                  'location',
                  '/:businessArea/grievance-and-feedback',
                );
              }}
            >
              <GrievancesTablePage key='rdi' />
            </Sentry.ErrorBoundary>
          </Route>
          <Route path='/:businessArea/grievance-and-feedback/payment-verification/:cashPlanId'>
            <Sentry.ErrorBoundary
              beforeCapture={(scope) => {
                scope.setTag(
                  'location',
                  '/:businessArea/grievance-and-feedback',
                );
              }}
            >
              <GrievancesTablePage key='verificationId' />
            </Sentry.ErrorBoundary>
          </Route>
          <Route path='/:businessArea/grievance-and-feedback/:id'>
            <Sentry.ErrorBoundary
              beforeCapture={(scope) => {
                scope.setTag('location', '/grievance-and-feedback/:id');
              }}
            >
              <GrievancesDetailsPage />
            </Sentry.ErrorBoundary>
          </Route>
          <Route path='/:businessArea/grievance-and-feedback'>
            <Sentry.ErrorBoundary
              beforeCapture={(scope) => {
                scope.setTag(
                  'location',
                  '/:businessArea/grievance-and-feedback',
                );
              }}
            >
              <GrievancesTablePage key='all' />
            </Sentry.ErrorBoundary>
          </Route>
          <Route path='/:businessArea/population/household'>
            <Sentry.ErrorBoundary
              beforeCapture={(scope) => {
                scope.setTag('location', '/population/household');
              }}
            >
              <PopulationHouseholdPage />
            </Sentry.ErrorBoundary>
          </Route>
          <Route path='/:businessArea/population/individuals'>
            <Sentry.ErrorBoundary
              beforeCapture={(scope) => {
                scope.setTag('location', '/population/individuals');
              }}
            >
              <PopulationIndividualsPage />
            </Sentry.ErrorBoundary>
          </Route>
          <Route path='/:businessArea/programs/:id'>
            <Sentry.ErrorBoundary
              beforeCapture={(scope) => {
                scope.setTag('location', '/programs/:id');
              }}
            >
              <ProgramDetailsPage />
            </Sentry.ErrorBoundary>
          </Route>
          <Route path='/:businessArea/payment-records/:id'>
            <Sentry.ErrorBoundary
              beforeCapture={(scope) => {
                scope.setTag('location', '/payment-records/:id');
              }}
            >
              <PaymentRecordDetailsPage />
            </Sentry.ErrorBoundary>
          </Route>
          <Route path='/:businessArea/programs'>
            <Sentry.ErrorBoundary
              beforeCapture={(scope) => {
                scope.setTag('location', '/programs');
              }}
            >
              <ProgramsPage />
            </Sentry.ErrorBoundary>
          </Route>
          <Route path='/:businessArea/registration-data-import/household/:id'>
            <Sentry.ErrorBoundary
              beforeCapture={(scope) => {
                scope.setTag(
                  'location',
                  '/registration-data-import/household/:id',
                );
              }}
            >
              <RegistrationHouseholdDetailsPage />
            </Sentry.ErrorBoundary>
          </Route>
          <Route path='/:businessArea/registration-data-import/individual/:id'>
            <Sentry.ErrorBoundary
              beforeCapture={(scope) => {
                scope.setTag(
                  'location',
                  '/registration-data-import/individual/:id',
                );
              }}
            >
              <RegistrationIndividualDetailsPage />
            </Sentry.ErrorBoundary>
          </Route>
          <Route path='/:businessArea/registration-data-import/:id'>
            <Sentry.ErrorBoundary
              beforeCapture={(scope) => {
                scope.setTag('location', '/registration-data-import/:id');
              }}
            >
              <RegistrationDataImportDetailsPage />
            </Sentry.ErrorBoundary>
          </Route>
          <Route path='/:businessArea/registration-data-import'>
            <Sentry.ErrorBoundary
              beforeCapture={(scope) => {
                scope.setTag('location', '/registration-data-import');
              }}
            >
              <RegistrationDataImportPage />
            </Sentry.ErrorBoundary>
          </Route>
          <Route path='/:businessArea/reporting/:id'>
=======
          <SentryRoute path='/:businessArea/population/household/:id'>
            <PopulationHouseholdDetailsPage />
          </SentryRoute>
          <SentryRoute path='/:businessArea/population/individuals/:id'>
            <PopulationIndividualsDetailsPage />
          </SentryRoute>
          <SentryRoute path='/:businessArea/cashplans/:id'>
            <CashPlanDetailsPage />
          </SentryRoute>
          <SentryRoute exact path='/:businessArea/target-population'>
            <TargetPopulationsPage />
          </SentryRoute>
          <SentryRoute path='/:businessArea/target-population/create'>
            <CreateTargetPopulationPage />
          </SentryRoute>
          <SentryRoute path='/:businessArea/target-population/:id'>
            <TargetPopulationDetailsPage />
          </SentryRoute>
          <SentryRoute exact path='/:businessArea/payment-verification'>
            <PaymentVerificationPage />
          </SentryRoute>
          <SentryRoute path='/:businessArea/verification-records/:id'>
            <VerificationRecordDetailsPage />
          </SentryRoute>
          <SentryRoute path='/:businessArea/payment-verification/:id'>
            <PaymentVerificationDetailsPage />
          </SentryRoute>
          <SentryRoute path='/:businessArea/csh-payment-verification/:id'>
            <CashPlanVerificationRedirectPage />
          </SentryRoute>
          <SentryRoute path='/:businessArea/grievance-and-feedback/new-ticket'>
            <CreateGrievancePage />
          </SentryRoute>
          <SentryRoute path='/:businessArea/grievance-and-feedback/edit-ticket/:id'>
            <EditGrievancePage />
          </SentryRoute>
          <SentryRoute path='/:businessArea/grievance-and-feedback/rdi/:id'>
            <GrievancesTablePage key='rdi' />
          </SentryRoute>
          <SentryRoute path='/:businessArea/grievance-and-feedback/payment-verification/:cashPlanId'>
            <GrievancesTablePage key='verificationId' />
          </SentryRoute>
          <SentryRoute path='/:businessArea/grievance-and-feedback/:id'>
            <GrievancesDetailsPage />
          </SentryRoute>
          <SentryRoute path='/:businessArea/grievance-and-feedback'>
            <GrievancesTablePage key='all' />
          </SentryRoute>
          <SentryRoute path='/:businessArea/population/household'>
            <PopulationHouseholdPage />
          </SentryRoute>
          <SentryRoute path='/:businessArea/population/individuals'>
            <PopulationIndividualsPage />
          </SentryRoute>
          <SentryRoute path='/:businessArea/programs/:id'>
            <ProgramDetailsPage />
          </SentryRoute>
          <SentryRoute path='/:businessArea/payment-records/:id'>
            <PaymentRecordDetailsPage />
          </SentryRoute>
          <SentryRoute path='/:businessArea/programs'>
            <ProgramsPage />
          </SentryRoute>
          <SentryRoute path='/:businessArea/registration-data-import/household/:id'>
            <RegistrationHouseholdDetailsPage />
          </SentryRoute>
          <SentryRoute path='/:businessArea/registration-data-import/individual/:id'>
            <RegistrationIndividualDetailsPage />
          </SentryRoute>
          <SentryRoute path='/:businessArea/registration-data-import/:id'>
            <RegistrationDataImportDetailsPage />
          </SentryRoute>
          <SentryRoute path='/:businessArea/registration-data-import'>
            <RegistrationDataImportPage />
          </SentryRoute>
          <SentryRoute path='/:businessArea/reporting/:id'>
>>>>>>> 6bee5b92
            <ReportingDetailsPage />
          </SentryRoute>
          <SentryRoute path='/:businessArea/reporting'>
            <ReportingPage />
          </SentryRoute>
          <SentryRoute path='/:businessArea/users-list'>
            <UsersPage />
          </SentryRoute>
          <SentryRoute path='/:businessArea/activity-log'>
            <ActivityLogPage />
          </SentryRoute>
          <SentryRoute label='/ - Dashboard' path='/:businessArea'>
            <DashboardPage />
          </SentryRoute>
        </Switch>
      </MainContent>
      {snackBar.show && (
        <Snackbar
          open={snackBar.show}
          autoHideDuration={5000}
          onClose={() => snackBar.setShow(false)}
        >
          <SnackbarContent
            message={snackBar.message}
            data-cy={snackBar.dataCy}
          />
        </Snackbar>
      )}
    </Root>
  );
}<|MERGE_RESOLUTION|>--- conflicted
+++ resolved
@@ -81,334 +81,6 @@
       <MainContent data-cy='main-content'>
         <div className={classes.appBarSpacer} />
         <Switch>
-<<<<<<< HEAD
-          <Route path='/:businessArea/population/household/:id'>
-            <Sentry.ErrorBoundary
-              beforeCapture={(scope) => {
-                scope.setTag('location', '/population/household/:id');
-              }}
-            >
-              <PopulationHouseholdDetailsPage />
-            </Sentry.ErrorBoundary>
-          </Route>
-          <Route path='/:businessArea/population/individuals/:id'>
-            <Sentry.ErrorBoundary
-              beforeCapture={(scope) => {
-                scope.setTag('location', '/population/individuals/:id');
-              }}
-            >
-              <PopulationIndividualsDetailsPage />
-            </Sentry.ErrorBoundary>
-          </Route>
-          <Route path='/:businessArea/cashplans/:id'>
-            <Sentry.ErrorBoundary
-              beforeCapture={(scope) => {
-                scope.setTag('location', '/cashplans/:id');
-              }}
-            >
-              <CashPlanDetailsPage />
-            </Sentry.ErrorBoundary>
-          </Route>
-
-          <Route exact path='/:businessArea/target-population'>
-            <Sentry.ErrorBoundary
-              beforeCapture={(scope) => {
-                scope.setTag('location', '/target-population');
-              }}
-            >
-              <TargetPopulationsPage />
-            </Sentry.ErrorBoundary>
-          </Route>
-          <Route path='/:businessArea/target-population/create'>
-            <Sentry.ErrorBoundary
-              beforeCapture={(scope) => {
-                scope.setTag('location', '/target-population/create');
-              }}
-            >
-              <CreateTargetPopulationPage />
-            </Sentry.ErrorBoundary>
-          </Route>
-          <Route path='/:businessArea/target-population/:id'>
-            <Sentry.ErrorBoundary
-              beforeCapture={(scope) => {
-                scope.setTag('location', '/target-population/:id');
-              }}
-            >
-              <TargetPopulationDetailsPage />
-            </Sentry.ErrorBoundary>
-          </Route>
-          <Route path='/:businessArea/payment-module/new-plan'>
-            <Sentry.ErrorBoundary
-              beforeCapture={(scope) => {
-                scope.setTag('location', '/payment-module/new-plan');
-              }}
-            >
-              <CreatePaymentPlanPage />
-            </Sentry.ErrorBoundary>
-          </Route>
-          <Route path='/:businessArea/payment-module/new-fsp'>
-            <Sentry.ErrorBoundary
-              beforeCapture={(scope) => {
-                scope.setTag('location', '/payment-module/new-fsp');
-              }}
-            >
-              <CreateFspPage />
-            </Sentry.ErrorBoundary>
-          </Route>
-          <Route path='/:businessArea/payment-module/fsp/:id'>
-            <Sentry.ErrorBoundary
-              beforeCapture={(scope) => {
-                scope.setTag('location', '/payment-module/fsp/:id');
-              }}
-            >
-              <EditFspPage />
-            </Sentry.ErrorBoundary>
-          </Route>
-          <Route exact path='/:businessArea/payment-module'>
-            <Sentry.ErrorBoundary
-              beforeCapture={(scope) => {
-                scope.setTag('location', '/payment-module');
-              }}
-            >
-              <PaymentModulePage />
-            </Sentry.ErrorBoundary>
-          </Route>
-          <Route path='/:businessArea/payment-module/payment-plans/:id/setup-fsp/create'>
-            <Sentry.ErrorBoundary
-              beforeCapture={(scope) => {
-                scope.setTag(
-                  'location',
-                  '/payment-module/payment-plans/:id/setup-fsp/create',
-                );
-              }}
-            >
-              <CreateSetUpFspPage />
-            </Sentry.ErrorBoundary>
-          </Route>
-          <Route path='/:businessArea/payment-module/payment-plans/:id/setup-fsp/edit'>
-            <Sentry.ErrorBoundary
-              beforeCapture={(scope) => {
-                scope.setTag(
-                  'location',
-                  '/payment-module/payment-plans/:id/setup-fsp/edit',
-                );
-              }}
-            >
-              <EditSetUpFspPage />
-            </Sentry.ErrorBoundary>
-          </Route>
-          <Route path='/:businessArea/payment-module/payment-plans/:id/setup-fsp'>
-            <Sentry.ErrorBoundary
-              beforeCapture={(scope) => {
-                scope.setTag(
-                  'location',
-                  '/payment-module/payment-plans/:id/setup-fsp/',
-                );
-              }}
-            >
-              <SetUpFspPage />
-            </Sentry.ErrorBoundary>
-          </Route>
-          <Route path='/:businessArea/payment-module/payment-plans/:id'>
-            <Sentry.ErrorBoundary
-              beforeCapture={(scope) => {
-                scope.setTag('location', '/payment-module/payment-plans/:id');
-              }}
-            >
-              <PaymentPlanDetailsPage />
-            </Sentry.ErrorBoundary>
-          </Route>
-          <Route exact path='/:businessArea/payment-verification'>
-            <Sentry.ErrorBoundary
-              beforeCapture={(scope) => {
-                scope.setTag('location', '/payment-verification');
-              }}
-            >
-              <PaymentVerificationPage />
-            </Sentry.ErrorBoundary>
-          </Route>
-          <Route path='/:businessArea/verification-records/:id'>
-            <Sentry.ErrorBoundary
-              beforeCapture={(scope) => {
-                scope.setTag('location', '/verification-records/:id');
-              }}
-            >
-              <VerificationRecordDetailsPage />
-            </Sentry.ErrorBoundary>
-          </Route>
-          <Route path='/:businessArea/payment-verification/:id'>
-            <Sentry.ErrorBoundary
-              beforeCapture={(scope) => {
-                scope.setTag('location', '/payment-verification/:id');
-              }}
-            >
-              <PaymentVerificationDetailsPage />
-            </Sentry.ErrorBoundary>
-          </Route>
-          <Route path='/:businessArea/csh-payment-verification/:id'>
-            <Sentry.ErrorBoundary
-              beforeCapture={(scope) => {
-                scope.setTag('location', '/csh-payment-verification/:id');
-              }}
-            >
-              <CashPlanVerificationRedirectPage />
-            </Sentry.ErrorBoundary>
-          </Route>
-          <Route path='/:businessArea/grievance-and-feedback/new-ticket'>
-            <Sentry.ErrorBoundary
-              beforeCapture={(scope) => {
-                scope.setTag('location', '/grievance-and-feedback/new-ticket');
-              }}
-            >
-              <CreateGrievancePage />
-            </Sentry.ErrorBoundary>
-          </Route>
-          <Route path='/:businessArea/grievance-and-feedback/edit-ticket/:id'>
-            <Sentry.ErrorBoundary
-              beforeCapture={(scope) => {
-                scope.setTag(
-                  'location',
-                  '/grievance-and-feedback/edit-ticket/:id',
-                );
-              }}
-            >
-              <EditGrievancePage />
-            </Sentry.ErrorBoundary>
-          </Route>
-          <Route path='/:businessArea/grievance-and-feedback/rdi/:id'>
-            <Sentry.ErrorBoundary
-              beforeCapture={(scope) => {
-                scope.setTag(
-                  'location',
-                  '/:businessArea/grievance-and-feedback',
-                );
-              }}
-            >
-              <GrievancesTablePage key='rdi' />
-            </Sentry.ErrorBoundary>
-          </Route>
-          <Route path='/:businessArea/grievance-and-feedback/payment-verification/:cashPlanId'>
-            <Sentry.ErrorBoundary
-              beforeCapture={(scope) => {
-                scope.setTag(
-                  'location',
-                  '/:businessArea/grievance-and-feedback',
-                );
-              }}
-            >
-              <GrievancesTablePage key='verificationId' />
-            </Sentry.ErrorBoundary>
-          </Route>
-          <Route path='/:businessArea/grievance-and-feedback/:id'>
-            <Sentry.ErrorBoundary
-              beforeCapture={(scope) => {
-                scope.setTag('location', '/grievance-and-feedback/:id');
-              }}
-            >
-              <GrievancesDetailsPage />
-            </Sentry.ErrorBoundary>
-          </Route>
-          <Route path='/:businessArea/grievance-and-feedback'>
-            <Sentry.ErrorBoundary
-              beforeCapture={(scope) => {
-                scope.setTag(
-                  'location',
-                  '/:businessArea/grievance-and-feedback',
-                );
-              }}
-            >
-              <GrievancesTablePage key='all' />
-            </Sentry.ErrorBoundary>
-          </Route>
-          <Route path='/:businessArea/population/household'>
-            <Sentry.ErrorBoundary
-              beforeCapture={(scope) => {
-                scope.setTag('location', '/population/household');
-              }}
-            >
-              <PopulationHouseholdPage />
-            </Sentry.ErrorBoundary>
-          </Route>
-          <Route path='/:businessArea/population/individuals'>
-            <Sentry.ErrorBoundary
-              beforeCapture={(scope) => {
-                scope.setTag('location', '/population/individuals');
-              }}
-            >
-              <PopulationIndividualsPage />
-            </Sentry.ErrorBoundary>
-          </Route>
-          <Route path='/:businessArea/programs/:id'>
-            <Sentry.ErrorBoundary
-              beforeCapture={(scope) => {
-                scope.setTag('location', '/programs/:id');
-              }}
-            >
-              <ProgramDetailsPage />
-            </Sentry.ErrorBoundary>
-          </Route>
-          <Route path='/:businessArea/payment-records/:id'>
-            <Sentry.ErrorBoundary
-              beforeCapture={(scope) => {
-                scope.setTag('location', '/payment-records/:id');
-              }}
-            >
-              <PaymentRecordDetailsPage />
-            </Sentry.ErrorBoundary>
-          </Route>
-          <Route path='/:businessArea/programs'>
-            <Sentry.ErrorBoundary
-              beforeCapture={(scope) => {
-                scope.setTag('location', '/programs');
-              }}
-            >
-              <ProgramsPage />
-            </Sentry.ErrorBoundary>
-          </Route>
-          <Route path='/:businessArea/registration-data-import/household/:id'>
-            <Sentry.ErrorBoundary
-              beforeCapture={(scope) => {
-                scope.setTag(
-                  'location',
-                  '/registration-data-import/household/:id',
-                );
-              }}
-            >
-              <RegistrationHouseholdDetailsPage />
-            </Sentry.ErrorBoundary>
-          </Route>
-          <Route path='/:businessArea/registration-data-import/individual/:id'>
-            <Sentry.ErrorBoundary
-              beforeCapture={(scope) => {
-                scope.setTag(
-                  'location',
-                  '/registration-data-import/individual/:id',
-                );
-              }}
-            >
-              <RegistrationIndividualDetailsPage />
-            </Sentry.ErrorBoundary>
-          </Route>
-          <Route path='/:businessArea/registration-data-import/:id'>
-            <Sentry.ErrorBoundary
-              beforeCapture={(scope) => {
-                scope.setTag('location', '/registration-data-import/:id');
-              }}
-            >
-              <RegistrationDataImportDetailsPage />
-            </Sentry.ErrorBoundary>
-          </Route>
-          <Route path='/:businessArea/registration-data-import'>
-            <Sentry.ErrorBoundary
-              beforeCapture={(scope) => {
-                scope.setTag('location', '/registration-data-import');
-              }}
-            >
-              <RegistrationDataImportPage />
-            </Sentry.ErrorBoundary>
-          </Route>
-          <Route path='/:businessArea/reporting/:id'>
-=======
           <SentryRoute path='/:businessArea/population/household/:id'>
             <PopulationHouseholdDetailsPage />
           </SentryRoute>
@@ -439,6 +111,30 @@
           <SentryRoute path='/:businessArea/csh-payment-verification/:id'>
             <CashPlanVerificationRedirectPage />
           </SentryRoute>
+          <SentryRoute path='/:businessArea/payment-module/new-plan'>
+            <CreatePaymentPlanPage />
+          </SentryRoute>
+          <SentryRoute path='/:businessArea/payment-module/new-fsp'>
+            <CreateFspPage />
+          </SentryRoute>
+          <SentryRoute path='/:businessArea/payment-module/fsp/:id'>
+            <EditFspPage />
+          </SentryRoute>
+          <SentryRoute exact path='/:businessArea/payment-module'>
+            <PaymentModulePage />
+          </SentryRoute>
+          <SentryRoute path='/:businessArea/payment-module/payment-plans/:id/setup-fsp/create'>
+            <CreateSetUpFspPage />
+          </SentryRoute>
+          <SentryRoute path='/:businessArea/payment-module/payment-plans/:id/setup-fsp/edit'>
+            <EditSetUpFspPage />
+          </SentryRoute>
+          <SentryRoute path='/:businessArea/payment-module/payment-plans/:id/setup-fsp'>
+            <SetUpFspPage />
+          </SentryRoute>
+          <SentryRoute path='/:businessArea/payment-module/payment-plans/:id'>
+            <PaymentPlanDetailsPage />
+          </SentryRoute>
           <SentryRoute path='/:businessArea/grievance-and-feedback/new-ticket'>
             <CreateGrievancePage />
           </SentryRoute>
@@ -485,7 +181,6 @@
             <RegistrationDataImportPage />
           </SentryRoute>
           <SentryRoute path='/:businessArea/reporting/:id'>
->>>>>>> 6bee5b92
             <ReportingDetailsPage />
           </SentryRoute>
           <SentryRoute path='/:businessArea/reporting'>
