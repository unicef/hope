--- conflicted
+++ resolved
@@ -17,10 +17,7 @@
 import { GrievancesDetailsPage } from './pages/grievances/GrievancesDetailsPage/GrievancesDetailsPage';
 import { GrievancesTablePage } from './pages/grievances/GrievancesTablePage';
 import { CommunicationPage } from './pages/accountability/communication/CommunicationPage';
-<<<<<<< HEAD
-=======
 import { CommunicationDetailsPage } from './pages/accountability/communication/CommunicationDetailsPage';
->>>>>>> 8fafea7f
 import { CashPlanDetailsPage } from './pages/payments/CashPlanDetailsPage';
 import { CashPlanVerificationRedirectPage } from './pages/payments/CashplanVerificationRedirectPage';
 import { PaymentRecordDetailsPage } from './pages/payments/PaymentRecordDetailsPage';
@@ -134,9 +131,11 @@
           <SentryRoute path='/:businessArea/grievance-and-feedback/:id'>
             <GrievancesDetailsPage />
           </SentryRoute>
-<<<<<<< HEAD
+          <SentryRoute path='/:businessArea/accountability/communication/:id'>
+            <CommunicationDetailsPage />
+          </SentryRoute>
           <SentryRoute path='/:businessArea/accountability/communication'>
-            <CommunicationPage key='all' />
+            <CommunicationPage />
           </SentryRoute>
           <SentryRoute path='/:businessArea/accountability/feedback/create'>
             <CreateFeedbackPage />
@@ -149,13 +148,6 @@
           </SentryRoute>
           <SentryRoute path='/:businessArea/accountability/feedback'>
             <FeedbackPage />
-=======
-          <SentryRoute path='/:businessArea/accountability/communication/:id'>
-            <CommunicationDetailsPage />
-          </SentryRoute>
-          <SentryRoute path='/:businessArea/accountability/communication'>
-            <CommunicationPage />
->>>>>>> 8fafea7f
           </SentryRoute>
           <SentryRoute path='/:businessArea/population/household'>
             <PopulationHouseholdPage />
