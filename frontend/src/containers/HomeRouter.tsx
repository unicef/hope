import { makeStyles, Snackbar, SnackbarContent } from '@material-ui/core';
import CssBaseline from '@material-ui/core/CssBaseline';
import React from 'react';
import { Redirect, Switch, useLocation, useParams } from 'react-router-dom';
import styled from 'styled-components';
import { useAllBusinessAreasQuery } from '../__generated__/graphql';
import { AppBar } from '../components/core/AppBar';
import { Drawer } from '../components/core/Drawer/Drawer';
import { LoadingComponent } from '../components/core/LoadingComponent';
import { SentryRoute } from '../components/core/SentryRoute';
import { useSnackbar } from '../hooks/useSnackBar';
import { MiśTheme } from '../theme';
<<<<<<< HEAD
import { CommunicationDetailsPage } from './pages/accountability/communication/CommunicationDetailsPage';
import { CommunicationPage } from './pages/accountability/communication/CommunicationPage';
import { CreateCommunicationPage } from './pages/accountability/communication/CreateCommunicationPage';
=======
>>>>>>> c67cf743
import { CreateFeedbackPage } from './pages/accountability/feedback/CreateFeedbackPage';
import { EditFeedbackPage } from './pages/accountability/feedback/EditFeedbackPage';
import { FeedbackDetailsPage } from './pages/accountability/feedback/FeedbackDetailsPage';
import { FeedbackPage } from './pages/accountability/feedback/FeedbackPage';
<<<<<<< HEAD
import { CreateSurveyPage } from './pages/accountability/surveys/CreateSurveyPage';
import { SurveyDetailsPage } from './pages/accountability/surveys/SurveyDetailsPage';
import { SurveysPage } from './pages/accountability/surveys/SurveysPage';
=======
>>>>>>> c67cf743
import { ActivityLogPage } from './pages/core/MainActivityLogPage';
import { UsersPage } from './pages/core/UsersPage';
import { DashboardPage } from './pages/dashboard/DashboardPage';
import { CreateGrievancePage } from './pages/grievances/CreateGrievancePage';
import { EditGrievancePage } from './pages/grievances/EditGrievancePage';
import { GrievancesDashboardPage } from './pages/grievances/GrievancesDashboardPage';
import { GrievancesDetailsPage } from './pages/grievances/GrievancesDetailsPage/GrievancesDetailsPage';
import { GrievancesTablePage } from './pages/grievances/GrievancesTablePage';
import { CreatePaymentPlanPage } from './pages/paymentmodule/CreatePaymentPlanPage';
import { EditFollowUpPaymentPlanPage } from './pages/paymentmodule/EditFollowUpPaymentPlanPage';
import { EditFollowUpSetUpFspPage } from './pages/paymentmodule/EditFollowUpSetUpFspPage';
import { EditPaymentPlanPage } from './pages/paymentmodule/EditPaymentPlanPage';
import { EditSetUpFspPage } from './pages/paymentmodule/EditSetUpFspPage';
import { FollowUpPaymentPlanDetailsPage } from './pages/paymentmodule/FollowUpPaymentPlanDetailsPage';
import { PaymentDetailsPage } from './pages/paymentmodule/PaymentDetailsPage';
import { PaymentModulePage } from './pages/paymentmodule/PaymentModulePage';
import { PaymentPlanDetailsPage } from './pages/paymentmodule/PaymentPlanDetailsPage';
import { SetFollowUpUpFspPage } from './pages/paymentmodule/SetFollowUpUpFspPage';
import { SetUpFspPage } from './pages/paymentmodule/SetUpFspPage';
import { CashPlanDetailsPage } from './pages/payments/CashPlanDetailsPage';
import { CashPlanVerificationDetailsPage } from './pages/payments/CashPlanVerificationDetailsPage';
import { CashPlanVerificationRedirectPage } from './pages/payments/CashplanVerificationRedirectPage';
import { PaymentPlanVerificationDetailsPage } from './pages/payments/PaymentPlanVerificationDetailsPage';
import { PaymentRecordDetailsPage } from './pages/payments/PaymentRecordDetailsPage';
import { PaymentVerificationPage } from './pages/payments/PaymentVerificationPage';
import { VerificationPaymentDetailsPage } from './pages/payments/VerificationPaymentDetailsPage';
import { VerificationPaymentRecordDetailsPage } from './pages/payments/VerificationPaymentRecordDetailsPage';
import { PopulationHouseholdDetailsPage } from './pages/population/PopulationHouseholdDetailsPage';
import { PopulationHouseholdPage } from './pages/population/PopulationHouseholdPage';
import { PopulationIndividualsDetailsPage } from './pages/population/PopulationIndividualsDetailsPage';
import { PopulationIndividualsPage } from './pages/population/PopulationIndividualsPage';
import { ProgramDetailsPage } from './pages/program/ProgramDetailsPage';
import { ProgramsPage } from './pages/program/ProgramsPage';
import { RegistrationDataImportDetailsPage } from './pages/rdi/RegistrationDataImportDetailsPage';
import { RegistrationDataImportPage } from './pages/rdi/RegistrationDataImportPage';
import { RegistrationHouseholdDetailsPage } from './pages/rdi/RegistrationHouseholdDetailsPage';
import { RegistrationIndividualDetailsPage } from './pages/rdi/RegistrationIndividualDetailsPage';
import { ReportingDetailsPage } from './pages/reporting/ReportingDetailsPage';
import { ReportingPage } from './pages/reporting/ReportingPage';
import { CreateTargetPopulationPage } from './pages/targeting/CreateTargetPopulationPage';
import { EditTargetPopulationPage } from './pages/targeting/EditTargetPopulationPage';
import { TargetPopulationDetailsPage } from './pages/targeting/TargetPopulationDetailsPage';
import { TargetPopulationsPage } from './pages/targeting/TargetPopulationsPage';

const Root = styled.div`
  display: flex;
  max-width: 100%;
  overflow-x: hidden;
`;
const MainContent = styled.div`
  flex-grow: 1;
  overflow: auto;
  max-width: 100%;
  overflow-x: hidden;
`;
const useStyles = makeStyles((theme: MiśTheme) => ({
  appBarSpacer: theme.mixins.toolbar,
}));

export function HomeRouter(): React.ReactElement {
  const [open, setOpen] = React.useState(true);
  const { businessArea } = useParams();
  const classes = useStyles({});
  const location = useLocation();
  const snackBar = useSnackbar();
  const handleDrawerOpen = (): void => {
    setOpen(true);
  };
  const handleDrawerClose = (): void => {
    setOpen(false);
  };
  const {
    data: businessAreaData,
    loading: businessAreaLoading,
  } = useAllBusinessAreasQuery({
    variables: {
      slug: businessArea,
    },
    fetchPolicy: 'cache-first',
  });
  if (!businessAreaData) {
    return null;
  }

  if (businessAreaLoading) {
    return <LoadingComponent />;
  }

  //TODO: uncomment when initial program is set

  // const {
  //   data: programsData,
  //   loading: programsLoading,
  // } = useAllProgramsForChoicesQuery({
  //   variables: { businessArea, first: 100 },
  //   fetchPolicy: 'cache-first',
  // });

  // if (!businessAreaData || !programsData) {
  //   return null;
  // }

  // if (businessAreaLoading || programsLoading) {
  //   return <LoadingComponent />;
  // }
  const allBusinessAreasSlugs = businessAreaData.allBusinessAreas.edges.map(
    (el) => el.node.slug,
  );
  // const allProgramsIds = programsData.allPrograms.edges.map((el) => el.node.id);
  const isBusinessAreaValid = allBusinessAreasSlugs.includes(businessArea);
  // const isProgramValid = allProgramsIds.includes(programId);

  // if (!isBusinessAreaValid || !isProgramValid) {

  if (!isBusinessAreaValid) {
    return <Redirect to='/' noThrow />;
  }

  return (
    <Root>
      <CssBaseline />
      <AppBar open={open} handleDrawerOpen={handleDrawerOpen} />
      <Drawer
        open={open}
        handleDrawerClose={handleDrawerClose}
        currentLocation={location.pathname}
        dataCy='side-nav'
      />
      <MainContent data-cy='main-content'>
        <div className={classes.appBarSpacer} />
        <Switch>
          <SentryRoute path='/:businessArea/programs/:programId/population/household/:id'>
            <PopulationHouseholdDetailsPage />
          </SentryRoute>
          <SentryRoute path='/:businessArea/programs/:programId/population/individuals/:id'>
            <PopulationIndividualsDetailsPage />
          </SentryRoute>
          <SentryRoute path='/:businessArea/programs/:programId/cashplans/:id'>
            <CashPlanDetailsPage />
          </SentryRoute>
          <SentryRoute
            exact
            path='/:businessArea/programs/:programId/target-population'
          >
            <TargetPopulationsPage />
          </SentryRoute>
          <SentryRoute path='/:businessArea/programs/:programId/target-population/create'>
            <CreateTargetPopulationPage />
          </SentryRoute>
          <SentryRoute path='/:businessArea/programs/:programId/target-population/edit-tp/:id'>
            <EditTargetPopulationPage />
          </SentryRoute>
          <SentryRoute path='/:businessArea/programs/:programId/target-population/:id'>
            <TargetPopulationDetailsPage />
          </SentryRoute>
          <SentryRoute path='/:businessArea/programs/:programId/verification/payment-record/:id'>
            <VerificationPaymentRecordDetailsPage />
          </SentryRoute>
          <SentryRoute path='/:businessArea/programs/:programId/verification/payment/:id'>
            <VerificationPaymentDetailsPage />
          </SentryRoute>
          <SentryRoute
            exact
            path='/:businessArea/programs/:programId/payment-verification'
          >
            <PaymentVerificationPage />
          </SentryRoute>
          <SentryRoute path='/:businessArea/programs/:programId/payment-verification/cash-plan/:id'>
            <CashPlanVerificationDetailsPage />
          </SentryRoute>
          <SentryRoute path='/:businessArea/programs/:programId/payment-verification/payment-plan/:id'>
            <PaymentPlanVerificationDetailsPage />
          </SentryRoute>
          <SentryRoute path='/:businessArea/programs/:programId/csh-payment-verification/:id'>
            <CashPlanVerificationRedirectPage />
          </SentryRoute>
          <SentryRoute path='/:businessArea/programs/:programId/payment-module/new-plan'>
            <CreatePaymentPlanPage />
          </SentryRoute>
          <SentryRoute
            exact
            path='/:businessArea/programs/:programId/payment-module'
          >
            <PaymentModulePage />
          </SentryRoute>
          <SentryRoute path='/:businessArea/programs/:programId/payment-module/followup-payment-plans/:id/edit'>
            <EditFollowUpPaymentPlanPage />
          </SentryRoute>
          <SentryRoute path='/:businessArea/programs/:programId/payment-module/followup-payment-plans/:id/setup-fsp/create'>
            <SetFollowUpUpFspPage />
          </SentryRoute>
          <SentryRoute path='/:businessArea/programs/:programId/payment-module/followup-payment-plans/:id/setup-fsp/edit'>
            <EditFollowUpSetUpFspPage />
          </SentryRoute>
          <SentryRoute path='/:businessArea/programs/:programId/payment-module/payment-plans/:id/setup-fsp/create'>
            <SetUpFspPage />
          </SentryRoute>
          <SentryRoute path='/:businessArea/programs/:programId/payment-module/payment-plans/:id/setup-fsp/edit'>
            <EditSetUpFspPage />
          </SentryRoute>
          <SentryRoute path='/:businessArea/programs/:programId/payment-module/payment-plans/:id/edit'>
            <EditPaymentPlanPage />
          </SentryRoute>
          <SentryRoute path='/:businessArea/programs/:programId/payment-module/payments/:id'>
            <PaymentDetailsPage />
          </SentryRoute>
          <SentryRoute path='/:businessArea/programs/:programId/payment-module/payment-plans/:id'>
            <PaymentPlanDetailsPage />
          </SentryRoute>
          <SentryRoute path='/:businessArea/programs/:programId/payment-module/followup-payment-plans/:id'>
            <FollowUpPaymentPlanDetailsPage />
          </SentryRoute>
<<<<<<< HEAD
          <SentryRoute path='/:businessArea/programs/:programId/grievance-and-feedback/new-ticket'>
            <CreateGrievancePage />
          </SentryRoute>
          <SentryRoute path='/:businessArea/programs/:programId/grievance-and-feedback/edit-ticket/user-generated/:id'>
            <EditGrievancePage key='user' />
          </SentryRoute>
          <SentryRoute path='/:businessArea/programs/:programId/grievance-and-feedback/edit-ticket/system-generated/:id'>
            <EditGrievancePage key='system' />
          </SentryRoute>
          <SentryRoute path='/:businessArea/programs/:programId/grievance-and-feedback/tickets/user-generated/:id'>
            <GrievancesDetailsPage />
          </SentryRoute>
          <SentryRoute path='/:businessArea/programs/:programId/grievance-and-feedback/tickets/system-generated/:id'>
            <GrievancesDetailsPage />
          </SentryRoute>
          <SentryRoute path='/:businessArea/programs/:programId/grievance-and-feedback/rdi/:id'>
            <GrievancesTablePage key='rdi' />
          </SentryRoute>
          <SentryRoute path='/:businessArea/programs/:programId/grievance-and-feedback/payment-verification/:cashPlanId'>
            <GrievancesTablePage key='verificationId' />
          </SentryRoute>
          <SentryRoute path='/:businessArea/programs/:programId/grievance-and-feedback/tickets/user-generated'>
            <GrievancesTablePage key='user' />
          </SentryRoute>
          <SentryRoute path='/:businessArea/programs/:programId/grievance-and-feedback/tickets/system-generated'>
            <GrievancesTablePage key='system' />
          </SentryRoute>
          <SentryRoute path='/:businessArea/programs/:programId/grievance-and-feedback/dashboard'>
            <GrievancesDashboardPage key='all' />
          </SentryRoute>
          <SentryRoute path='/:businessArea/programs/:programId/accountability/communication/create'>
=======
          <SentryRoute path='/:businessArea/grievance/new-ticket'>
            <CreateGrievancePage />
          </SentryRoute>
          <SentryRoute path='/:businessArea/grievance/edit-ticket/user-generated/:id'>
            <EditGrievancePage key='user' />
          </SentryRoute>
          <SentryRoute path='/:businessArea/grievance/edit-ticket/system-generated/:id'>
            <EditGrievancePage key='system' />
          </SentryRoute>
          <SentryRoute path='/:businessArea/grievance/tickets/user-generated/:id'>
            <GrievancesDetailsPage />
          </SentryRoute>
          <SentryRoute path='/:businessArea/grievance/tickets/system-generated/:id'>
            <GrievancesDetailsPage />
          </SentryRoute>
          <SentryRoute path='/:businessArea/grievance/rdi/:id'>
            <GrievancesTablePage key='rdi' />
          </SentryRoute>
          <SentryRoute path='/:businessArea/grievance/payment-verification/:cashPlanId'>
            <GrievancesTablePage key='verificationId' />
          </SentryRoute>
          <SentryRoute path='/:businessArea/grievance/tickets/user-generated'>
            <GrievancesTablePage key='user' />
          </SentryRoute>
          <SentryRoute path='/:businessArea/grievance/tickets/system-generated'>
            <GrievancesTablePage key='system' />
          </SentryRoute>
          <SentryRoute path='/:businessArea/grievance/dashboard'>
            <GrievancesDashboardPage key='all' />
          </SentryRoute>
          {/* TODO: uncomment when ready for deployment
          <SentryRoute path='/:businessArea/accountability/communication/create'>
>>>>>>> c67cf743
            <CreateCommunicationPage />
          </SentryRoute>
          <SentryRoute path='/:businessArea/programs/:programId/accountability/communication/:id'>
            <CommunicationDetailsPage />
          </SentryRoute>
          <SentryRoute path='/:businessArea/programs/:programId/accountability/communication'>
            <CommunicationPage />
<<<<<<< HEAD
          </SentryRoute>
          <SentryRoute path='/:businessArea/programs/:programId/accountability/feedback/create'>
=======
          </SentryRoute> */}
          <SentryRoute path='/:businessArea/accountability/feedback/create'>
>>>>>>> c67cf743
            <CreateFeedbackPage />
          </SentryRoute>
          <SentryRoute path='/:businessArea/programs/:programId/accountability/feedback/edit-ticket/:id'>
            <EditFeedbackPage />
          </SentryRoute>
          <SentryRoute path='/:businessArea/programs/:programId/accountability/feedback/:id'>
            <FeedbackDetailsPage />
          </SentryRoute>
          <SentryRoute path='/:businessArea/programs/:programId/accountability/feedback'>
            <FeedbackPage />
          </SentryRoute>
<<<<<<< HEAD
          <SentryRoute path='/:businessArea/programs/:programId/accountability/surveys/create'>
=======
          {/* TODO: uncomment when ready for deployment
          <SentryRoute path='/:businessArea/accountability/surveys/create'>
>>>>>>> c67cf743
            <CreateSurveyPage />
          </SentryRoute>
          <SentryRoute path='/:businessArea/programs/:programId/accountability/surveys/:id'>
            <SurveyDetailsPage />
          </SentryRoute>
          <SentryRoute path='/:businessArea/programs/:programId/accountability/surveys'>
            <SurveysPage />
<<<<<<< HEAD
          </SentryRoute>
          <SentryRoute path='/:businessArea/programs/:programId/population/household'>
=======
          </SentryRoute> */}
          <SentryRoute path='/:businessArea/population/household'>
>>>>>>> c67cf743
            <PopulationHouseholdPage />
          </SentryRoute>
          <SentryRoute path='/:businessArea/programs/:programId/population/individuals'>
            <PopulationIndividualsPage />
          </SentryRoute>
          <SentryRoute path='/:businessArea/programs/:programId/programs/:id'>
            <ProgramDetailsPage />
          </SentryRoute>
          <SentryRoute path='/:businessArea/programs/:programId/payment-records/:id'>
            <PaymentRecordDetailsPage />
          </SentryRoute>
          <SentryRoute path='/:businessArea/programs/:programId/programs'>
            <ProgramsPage />
          </SentryRoute>
          <SentryRoute path='/:businessArea/programs/:programId/registration-data-import/household/:id'>
            <RegistrationHouseholdDetailsPage />
          </SentryRoute>
          <SentryRoute path='/:businessArea/programs/:programId/registration-data-import/individual/:id'>
            <RegistrationIndividualDetailsPage />
          </SentryRoute>
          <SentryRoute path='/:businessArea/programs/:programId/registration-data-import/:id'>
            <RegistrationDataImportDetailsPage />
          </SentryRoute>
          <SentryRoute path='/:businessArea/programs/:programId/registration-data-import'>
            <RegistrationDataImportPage />
          </SentryRoute>
          <SentryRoute path='/:businessArea/programs/:programId/reporting/:id'>
            <ReportingDetailsPage />
          </SentryRoute>
          <SentryRoute path='/:businessArea/programs/:programId/reporting'>
            <ReportingPage />
          </SentryRoute>
          <SentryRoute path='/:businessArea/programs/:programId/users-list'>
            <UsersPage />
          </SentryRoute>
          <SentryRoute path='/:businessArea/programs/:programId/activity-log'>
            <ActivityLogPage />
          </SentryRoute>
          <SentryRoute
            label='/ - Dashboard'
            path='/:businessArea/programs/:programId'
          >
            <DashboardPage />
          </SentryRoute>
        </Switch>
      </MainContent>
      {snackBar.show && (
        <Snackbar
          open={snackBar.show}
          autoHideDuration={5000}
          onClose={() => snackBar.setShow(false)}
        >
          <SnackbarContent
            message={snackBar.message}
            data-cy={snackBar.dataCy}
          />
        </Snackbar>
      )}
    </Root>
  );
}<|MERGE_RESOLUTION|>--- conflicted
+++ resolved
@@ -10,22 +10,16 @@
 import { SentryRoute } from '../components/core/SentryRoute';
 import { useSnackbar } from '../hooks/useSnackBar';
 import { MiśTheme } from '../theme';
-<<<<<<< HEAD
 import { CommunicationDetailsPage } from './pages/accountability/communication/CommunicationDetailsPage';
 import { CommunicationPage } from './pages/accountability/communication/CommunicationPage';
 import { CreateCommunicationPage } from './pages/accountability/communication/CreateCommunicationPage';
-=======
->>>>>>> c67cf743
 import { CreateFeedbackPage } from './pages/accountability/feedback/CreateFeedbackPage';
 import { EditFeedbackPage } from './pages/accountability/feedback/EditFeedbackPage';
 import { FeedbackDetailsPage } from './pages/accountability/feedback/FeedbackDetailsPage';
 import { FeedbackPage } from './pages/accountability/feedback/FeedbackPage';
-<<<<<<< HEAD
 import { CreateSurveyPage } from './pages/accountability/surveys/CreateSurveyPage';
 import { SurveyDetailsPage } from './pages/accountability/surveys/SurveyDetailsPage';
 import { SurveysPage } from './pages/accountability/surveys/SurveysPage';
-=======
->>>>>>> c67cf743
 import { ActivityLogPage } from './pages/core/MainActivityLogPage';
 import { UsersPage } from './pages/core/UsersPage';
 import { DashboardPage } from './pages/dashboard/DashboardPage';
@@ -238,72 +232,37 @@
           <SentryRoute path='/:businessArea/programs/:programId/payment-module/followup-payment-plans/:id'>
             <FollowUpPaymentPlanDetailsPage />
           </SentryRoute>
-<<<<<<< HEAD
-          <SentryRoute path='/:businessArea/programs/:programId/grievance-and-feedback/new-ticket'>
+          <SentryRoute path='/:businessArea/programs/:programId/grievance/new-ticket'>
             <CreateGrievancePage />
           </SentryRoute>
-          <SentryRoute path='/:businessArea/programs/:programId/grievance-and-feedback/edit-ticket/user-generated/:id'>
+          <SentryRoute path='/:businessArea/programs/:programId/grievance/edit-ticket/user-generated/:id'>
             <EditGrievancePage key='user' />
           </SentryRoute>
-          <SentryRoute path='/:businessArea/programs/:programId/grievance-and-feedback/edit-ticket/system-generated/:id'>
+          <SentryRoute path='/:businessArea/programs/:programId/grievance/edit-ticket/system-generated/:id'>
             <EditGrievancePage key='system' />
           </SentryRoute>
-          <SentryRoute path='/:businessArea/programs/:programId/grievance-and-feedback/tickets/user-generated/:id'>
+          <SentryRoute path='/:businessArea/programs/:programId/grievance/tickets/user-generated/:id'>
             <GrievancesDetailsPage />
           </SentryRoute>
-          <SentryRoute path='/:businessArea/programs/:programId/grievance-and-feedback/tickets/system-generated/:id'>
+          <SentryRoute path='/:businessArea/programs/:programId/grievance/tickets/system-generated/:id'>
             <GrievancesDetailsPage />
           </SentryRoute>
-          <SentryRoute path='/:businessArea/programs/:programId/grievance-and-feedback/rdi/:id'>
+          <SentryRoute path='/:businessArea/programs/:programId/grievance/rdi/:id'>
             <GrievancesTablePage key='rdi' />
           </SentryRoute>
-          <SentryRoute path='/:businessArea/programs/:programId/grievance-and-feedback/payment-verification/:cashPlanId'>
+          <SentryRoute path='/:businessArea/programs/:programId/grievance/payment-verification/:cashPlanId'>
             <GrievancesTablePage key='verificationId' />
           </SentryRoute>
-          <SentryRoute path='/:businessArea/programs/:programId/grievance-and-feedback/tickets/user-generated'>
+          <SentryRoute path='/:businessArea/programs/:programId/grievance/tickets/user-generated'>
             <GrievancesTablePage key='user' />
           </SentryRoute>
-          <SentryRoute path='/:businessArea/programs/:programId/grievance-and-feedback/tickets/system-generated'>
+          <SentryRoute path='/:businessArea/programs/:programId/grievance/tickets/system-generated'>
             <GrievancesTablePage key='system' />
           </SentryRoute>
-          <SentryRoute path='/:businessArea/programs/:programId/grievance-and-feedback/dashboard'>
+          <SentryRoute path='/:businessArea/programs/:programId/grievance/dashboard'>
             <GrievancesDashboardPage key='all' />
           </SentryRoute>
           <SentryRoute path='/:businessArea/programs/:programId/accountability/communication/create'>
-=======
-          <SentryRoute path='/:businessArea/grievance/new-ticket'>
-            <CreateGrievancePage />
-          </SentryRoute>
-          <SentryRoute path='/:businessArea/grievance/edit-ticket/user-generated/:id'>
-            <EditGrievancePage key='user' />
-          </SentryRoute>
-          <SentryRoute path='/:businessArea/grievance/edit-ticket/system-generated/:id'>
-            <EditGrievancePage key='system' />
-          </SentryRoute>
-          <SentryRoute path='/:businessArea/grievance/tickets/user-generated/:id'>
-            <GrievancesDetailsPage />
-          </SentryRoute>
-          <SentryRoute path='/:businessArea/grievance/tickets/system-generated/:id'>
-            <GrievancesDetailsPage />
-          </SentryRoute>
-          <SentryRoute path='/:businessArea/grievance/rdi/:id'>
-            <GrievancesTablePage key='rdi' />
-          </SentryRoute>
-          <SentryRoute path='/:businessArea/grievance/payment-verification/:cashPlanId'>
-            <GrievancesTablePage key='verificationId' />
-          </SentryRoute>
-          <SentryRoute path='/:businessArea/grievance/tickets/user-generated'>
-            <GrievancesTablePage key='user' />
-          </SentryRoute>
-          <SentryRoute path='/:businessArea/grievance/tickets/system-generated'>
-            <GrievancesTablePage key='system' />
-          </SentryRoute>
-          <SentryRoute path='/:businessArea/grievance/dashboard'>
-            <GrievancesDashboardPage key='all' />
-          </SentryRoute>
-          {/* TODO: uncomment when ready for deployment
-          <SentryRoute path='/:businessArea/accountability/communication/create'>
->>>>>>> c67cf743
             <CreateCommunicationPage />
           </SentryRoute>
           <SentryRoute path='/:businessArea/programs/:programId/accountability/communication/:id'>
@@ -311,13 +270,8 @@
           </SentryRoute>
           <SentryRoute path='/:businessArea/programs/:programId/accountability/communication'>
             <CommunicationPage />
-<<<<<<< HEAD
           </SentryRoute>
           <SentryRoute path='/:businessArea/programs/:programId/accountability/feedback/create'>
-=======
-          </SentryRoute> */}
-          <SentryRoute path='/:businessArea/accountability/feedback/create'>
->>>>>>> c67cf743
             <CreateFeedbackPage />
           </SentryRoute>
           <SentryRoute path='/:businessArea/programs/:programId/accountability/feedback/edit-ticket/:id'>
@@ -329,12 +283,8 @@
           <SentryRoute path='/:businessArea/programs/:programId/accountability/feedback'>
             <FeedbackPage />
           </SentryRoute>
-<<<<<<< HEAD
+          {/* TODO: uncomment when ready for deployment
           <SentryRoute path='/:businessArea/programs/:programId/accountability/surveys/create'>
-=======
-          {/* TODO: uncomment when ready for deployment
-          <SentryRoute path='/:businessArea/accountability/surveys/create'>
->>>>>>> c67cf743
             <CreateSurveyPage />
           </SentryRoute>
           <SentryRoute path='/:businessArea/programs/:programId/accountability/surveys/:id'>
@@ -342,13 +292,8 @@
           </SentryRoute>
           <SentryRoute path='/:businessArea/programs/:programId/accountability/surveys'>
             <SurveysPage />
-<<<<<<< HEAD
-          </SentryRoute>
+          </SentryRoute> */}
           <SentryRoute path='/:businessArea/programs/:programId/population/household'>
-=======
-          </SentryRoute> */}
-          <SentryRoute path='/:businessArea/population/household'>
->>>>>>> c67cf743
             <PopulationHouseholdPage />
           </SentryRoute>
           <SentryRoute path='/:businessArea/programs/:programId/population/individuals'>
