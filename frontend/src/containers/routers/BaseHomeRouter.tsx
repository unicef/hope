--- conflicted
+++ resolved
@@ -1,5 +1,3 @@
-<<<<<<< HEAD
-import { Snackbar, SnackbarContent } from '@mui/material';
 import CssBaseline from '@mui/material/CssBaseline';
 import * as React from 'react';
 import { Outlet, useLocation, useNavigate } from 'react-router-dom';
@@ -11,25 +9,8 @@
 import { Drawer } from '@components/core/Drawer/Drawer';
 import { LoadingComponent } from '@components/core/LoadingComponent';
 import { useBaseUrl } from '@hooks/useBaseUrl';
-import { useSnackbar } from '@hooks/useSnackBar';
 import { styled as MuiStyled } from '@mui/system';
 import { theme } from 'src/theme';
-=======
-import { makeStyles } from '@material-ui/core';
-import CssBaseline from '@material-ui/core/CssBaseline';
-import React from 'react';
-import { Redirect, useLocation } from 'react-router-dom';
-import styled from 'styled-components';
-import {
-  useAllBusinessAreasQuery,
-  useAllProgramsForChoicesQuery,
-} from '../../__generated__/graphql';
-import { AppBar } from '../../components/core/AppBar';
-import { Drawer } from '../../components/core/Drawer/Drawer';
-import { LoadingComponent } from '../../components/core/LoadingComponent';
-import { useBaseUrl } from '../../hooks/useBaseUrl';
-import { MiśTheme } from '../../theme';
->>>>>>> fb43e064
 
 const Root = styled.div`
   display: flex;
@@ -48,11 +29,7 @@
   const [open, setOpen] = React.useState(true);
   const { businessArea } = useBaseUrl();
   const location = useLocation();
-<<<<<<< HEAD
   const navigate = useNavigate();
-  const snackBar = useSnackbar();
-=======
->>>>>>> fb43e064
   const handleDrawerOpen = (): void => {
     setOpen(true);
   };
