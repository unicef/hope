import React, { useState } from 'react';
import { useHistory } from 'react-router-dom';
import styled from 'styled-components';
import { useTranslation } from 'react-i18next';
import { Button, IconButton } from '@material-ui/core';
import { Info } from '@material-ui/icons';
import { useDebounce } from '../../hooks/useDebounce';
import { PageHeader } from '../../components/PageHeader';
import { TargetPopulationFilters } from '../../components/TargetPopulation/TargetPopulationFilters';
import { TargetPopulationTable } from '../tables/TargetPopulationTable';
import { useBusinessArea } from '../../hooks/useBusinessArea';
import { TargetingInfoDialog } from '../dialogs/targetPopulation/TargetingInfoDialog';

const Container = styled.div`
  && {
    display: flex;
    flex-direction: column;
    min-width: 100%;
  }
`;

export function TargetPopulationPage(): React.ReactElement {
  const { t } = useTranslation();
  const history = useHistory();
  const businessArea = useBusinessArea();
  const [filter, setFilter] = useState({
    numIndividuals: {
      min: undefined,
      max: undefined,
    },
    name: '',
    status: '',
  });
  const [isInfoOpen, toggleInfo] = useState(false);
  const debouncedFilter = useDebounce(filter, 500);

  const redirectToCreate = (): void => {
    const path = `/${businessArea}/target-population/create`;
    return history.push(path);
  };

  return (
    <div>
      <PageHeader title={t('Targeting')}>
<<<<<<< HEAD
        <Button
          variant='contained'
          color='primary'
          onClick={() => redirectToCreate()}
          data-cy='button-target-population-create-new'
        >
          Create new
        </Button>
=======
        <>
          <IconButton onClick={() => toggleInfo(true)} color="primary" aria-label="Targeting Information">
            <Info />
          </IconButton>
          <TargetingInfoDialog open={isInfoOpen} setOpen={toggleInfo}/>
          <Button
            variant='contained'
            color='primary'
            onClick={() => redirectToCreate()}
          >
            Create new
          </Button>
        </>
>>>>>>> 9222c650
      </PageHeader>
      <TargetPopulationFilters
        //targetPopulations={targetPopulations as TargetPopulationNode[]}
        filter={filter}
        onFilterChange={setFilter}
      />
      <Container>
        <TargetPopulationTable
          filter={debouncedFilter}
        />
      </Container>
    </div>
  );
}<|MERGE_RESOLUTION|>--- conflicted
+++ resolved
@@ -42,16 +42,6 @@
   return (
     <div>
       <PageHeader title={t('Targeting')}>
-<<<<<<< HEAD
-        <Button
-          variant='contained'
-          color='primary'
-          onClick={() => redirectToCreate()}
-          data-cy='button-target-population-create-new'
-        >
-          Create new
-        </Button>
-=======
         <>
           <IconButton onClick={() => toggleInfo(true)} color="primary" aria-label="Targeting Information">
             <Info />
@@ -61,11 +51,11 @@
             variant='contained'
             color='primary'
             onClick={() => redirectToCreate()}
+          data-cy='button-target-population-create-new'
           >
             Create new
           </Button>
         </>
->>>>>>> 9222c650
       </PageHeader>
       <TargetPopulationFilters
         //targetPopulations={targetPopulations as TargetPopulationNode[]}
