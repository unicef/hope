--- conflicted
+++ resolved
@@ -23,12 +23,8 @@
 import { hasPermissionInModule } from '../../../config/permissions';
 import { usePermissions } from '@hooks/usePermissions';
 
-<<<<<<< HEAD
-export function EditProgramPage(): ReactElement {
-=======
 export const EditProgramPage = (): ReactElement => {
   const history = useHistory();
->>>>>>> fb43e064
   const { t } = useTranslation();
   const { id } = useParams();
   const permissions = usePermissions();
@@ -248,4 +244,4 @@
       }}
     </Formik>
   );
-}+};