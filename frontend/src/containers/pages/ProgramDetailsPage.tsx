import React from 'react';
import { useParams } from 'react-router-dom';
import styled from 'styled-components';
import { ProgramDetails } from '../../components/programs/ProgramDetails';
import { CashPlanTable } from '../CashPlanTable';
import {
  ProgramNode,
  ProgramStatus,
  useProgrammeChoiceDataQuery,
  useProgramQuery,
} from '../../__generated__/graphql';
import { ProgramDetailsPageHeader } from './headers/ProgramDetailsPageHeader';
<<<<<<< HEAD
import { ProgramActivityLogTable } from '../ProgramActivityLogTable';
=======
import { LoadingComponent } from '../../components/LoadingComponent';
>>>>>>> af90a2f4

const Container = styled.div`
  && {
    display: flex;
    flex-direction: column;
    min-width: 100%;
  }
`;

const TableWrapper = styled.div`
  display: flex;
  flex-direction: row;
  flex-wrap: wrap;
  padding: 20px;
  padding-bottom: 0;
`;

const NoCashPlansContainer = styled.div`
  margin-top: ${({ theme }) => theme.spacing(30)}px;
`;
const NoCashPlansTitle = styled.div`
  color: rgba(0, 0, 0, 0.38);
  font-size: 24px;
  line-height: 28px;
  text-align: center;
`;
const NoCashPlansSubTitle = styled.div`
  color: rgba(0, 0, 0, 0.38);
  font-size: 16px;
  line-height: 19px;
  text-align: center;
`;

export function ProgramDetailsPage(): React.ReactElement {
  const { id } = useParams();
  const { data, loading } = useProgramQuery({
    variables: { id },
  });
  const {
    data: choices,
    loading: choicesLoading,
  } = useProgrammeChoiceDataQuery();
  if (loading || choicesLoading) {
    return <LoadingComponent />;
  }
  if (!data || !choices) {
    return null;
  }
  const program = data.program as ProgramNode;
  return (
    <div>
      <ProgramDetailsPageHeader program={program} />
      <Container>
<<<<<<< HEAD
        <ProgramDetails program={program} />
        <TableWrapper>
          <CashPlanTable program={program} />
        </TableWrapper>
        <TableWrapper>
          <ProgramActivityLogTable program={program} />
        </TableWrapper>
=======
        <ProgramDetails program={program} choices={choices} />
        {program.status === ProgramStatus.Draft ? (
          <NoCashPlansContainer>
            <NoCashPlansTitle>
              To see more details please Activate your Programme
            </NoCashPlansTitle>
            <NoCashPlansSubTitle>
              All data will be pushed to CashAssist. You can edit this plan even
              if it is active.
            </NoCashPlansSubTitle>
          </NoCashPlansContainer>
        ) : (
          <TableWrapper>
            <CashPlanTable program={program} />
          </TableWrapper>
        )}
>>>>>>> af90a2f4
      </Container>
    </div>
  );
}<|MERGE_RESOLUTION|>--- conflicted
+++ resolved
@@ -10,11 +10,8 @@
   useProgramQuery,
 } from '../../__generated__/graphql';
 import { ProgramDetailsPageHeader } from './headers/ProgramDetailsPageHeader';
-<<<<<<< HEAD
 import { ProgramActivityLogTable } from '../ProgramActivityLogTable';
-=======
 import { LoadingComponent } from '../../components/LoadingComponent';
->>>>>>> af90a2f4
 
 const Container = styled.div`
   && {
@@ -68,15 +65,6 @@
     <div>
       <ProgramDetailsPageHeader program={program} />
       <Container>
-<<<<<<< HEAD
-        <ProgramDetails program={program} />
-        <TableWrapper>
-          <CashPlanTable program={program} />
-        </TableWrapper>
-        <TableWrapper>
-          <ProgramActivityLogTable program={program} />
-        </TableWrapper>
-=======
         <ProgramDetails program={program} choices={choices} />
         {program.status === ProgramStatus.Draft ? (
           <NoCashPlansContainer>
@@ -93,7 +81,9 @@
             <CashPlanTable program={program} />
           </TableWrapper>
         )}
->>>>>>> af90a2f4
+        <TableWrapper>
+          <ProgramActivityLogTable program={program} />
+        </TableWrapper>
       </Container>
     </div>
   );
