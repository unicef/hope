import { Form, Formik } from 'formik';
import * as React from 'react';
import { useTranslation } from 'react-i18next';
import { format, parseISO } from 'date-fns';
import * as Yup from 'yup';
import { LoadingComponent } from '@components/core/LoadingComponent';
import { PermissionDenied } from '@components/core/PermissionDenied';
import { CreatePaymentPlanHeader } from '@components/paymentmodule/CreatePaymentPlan/CreatePaymentPlanHeader/CreatePaymentPlanHeader';
import { PaymentPlanParameters } from '@components/paymentmodule/CreatePaymentPlan/PaymentPlanParameters';
import { PaymentPlanTargeting } from '@components/paymentmodule/CreatePaymentPlan/PaymentPlanTargeting/PaymentPlanTargeting';
import { hasPermissions, PERMISSIONS } from '../../../config/permissions';
import { usePermissions } from '@hooks/usePermissions';
import { useSnackbar } from '@hooks/useSnackBar';
import {
  useAllTargetPopulationsQuery,
  useCreatePpMutation,
} from '@generated/graphql';
import { AutoSubmitFormOnEnter } from '@components/core/AutoSubmitFormOnEnter';
import { useBaseUrl } from '@hooks/useBaseUrl';
import { useNavigate } from 'react-router-dom';

export const CreatePaymentPlanPage = (): React.ReactElement => {
  const navigate = useNavigate();
  const { t } = useTranslation();
  const [mutate, { loading: loadingCreate }] = useCreatePpMutation();
  const { showMessage } = useSnackbar();
  const { baseUrl, businessArea, programId } = useBaseUrl();
  const permissions = usePermissions();

  const { data: allTargetPopulationsData, loading: loadingTargetPopulations } =
    useAllTargetPopulationsQuery({
      variables: {
        businessArea,
        paymentPlanApplicable: true,
        program: [programId],
      },
      fetchPolicy: 'network-only',
    });

  if (loadingTargetPopulations) return <LoadingComponent />;
  if (!allTargetPopulationsData) return null;
  if (permissions === null) return null;
  if (!hasPermissions(PERMISSIONS.PM_CREATE, permissions))
    return <PermissionDenied />;

  const validationSchema = Yup.object().shape({
<<<<<<< HEAD
    currency: Yup.string(),
=======
>>>>>>> ba138f69
    targetingId: Yup.string().required(t('Target Population is required')),
    startDate: Yup.date().required(t('Start Date is required')),
    endDate: Yup.date()
      .required(t('End Date is required'))
      .when('startDate', (startDate: any, schema: Yup.DateSchema) =>
        startDate && typeof startDate === 'string'
          ? schema.min(
              parseISO(startDate),
              `${t('End date has to be greater than')} ${format(parseISO(startDate), 'yyyy-MM-dd')}`,
            )
          : schema,
      ),
    dispersionStartDate: Yup.date().required(
      t('Dispersion Start Date is required'),
    ),
    dispersionEndDate: Yup.date()
      .required(t('Dispersion End Date is required'))
      .min(new Date(), t('Dispersion End Date cannot be in the past'))
      .when(
        'dispersionStartDate',
        (dispersionStartDate: any, schema: Yup.DateSchema) =>
          dispersionStartDate && typeof dispersionStartDate === 'string'
            ? schema.min(
                parseISO(dispersionStartDate),
                `${t('Dispersion End Date has to be greater than')} ${format(parseISO(dispersionStartDate), 'yyyy-MM-dd')}`,
              )
            : schema,
      ),
  });

  type FormValues = Yup.InferType<typeof validationSchema>;
  const initialValues: FormValues = {
    targetingId: '',
    startDate: null,
    endDate: null,
    currency: null,
    dispersionStartDate: null,
    dispersionEndDate: null,
  };

  const handleSubmit = async (values: FormValues): Promise<void> => {
    try {
      const startDate = values.startDate
        ? format(new Date(values.startDate), 'yyyy-MM-dd')
        : null;
      const endDate = values.endDate
        ? format(new Date(values.endDate), 'yyyy-MM-dd')
        : null;
      const dispersionStartDate = values.dispersionStartDate
        ? format(new Date(values.dispersionStartDate), 'yyyy-MM-dd')
        : null;
      const dispersionEndDate = values.dispersionEndDate
        ? format(new Date(values.dispersionEndDate), 'yyyy-MM-dd')
        : null;

      const res = await mutate({
        variables: {
          //@ts-ignore
          input: {
            businessAreaSlug: businessArea,
            ...values,
            startDate,
            endDate,
            dispersionStartDate,
            dispersionEndDate,
            //TODO: remove this when the backend is updated
            name: 'Payment Plan',
          },
        },
      });
      showMessage(t('Payment Plan Created'));
      navigate(
        `/${baseUrl}/payment-module/payment-plans/${res.data.createPaymentPlan.paymentPlan.id}`,
      );
    } catch (e) {
      e.graphQLErrors.map((x) => showMessage(x.message));
    }
  };

  return (
    <Formik
      initialValues={initialValues}
      validationSchema={validationSchema}
      onSubmit={handleSubmit}
      validateOnChange
      validateOnBlur
    >
      {({ submitForm, values }) => (
        <Form>
          <AutoSubmitFormOnEnter />
          <CreatePaymentPlanHeader
            handleSubmit={submitForm}
            baseUrl={baseUrl}
            permissions={permissions}
            loadingCreate={loadingCreate}
          />
          <PaymentPlanTargeting
            allTargetPopulations={allTargetPopulationsData}
            loading={loadingTargetPopulations}
          />
          <PaymentPlanParameters values={values} />
        </Form>
      )}
    </Formik>
  );
};<|MERGE_RESOLUTION|>--- conflicted
+++ resolved
@@ -44,10 +44,6 @@
     return <PermissionDenied />;
 
   const validationSchema = Yup.object().shape({
-<<<<<<< HEAD
-    currency: Yup.string(),
-=======
->>>>>>> ba138f69
     targetingId: Yup.string().required(t('Target Population is required')),
     startDate: Yup.date().required(t('Start Date is required')),
     endDate: Yup.date()
@@ -60,6 +56,9 @@
             )
           : schema,
       ),
+    currency: Yup.string()
+      .nullable()
+      .required(t('Currency is required')),
     dispersionStartDate: Yup.date().required(
       t('Dispersion Start Date is required'),
     ),
@@ -113,8 +112,6 @@
             endDate,
             dispersionStartDate,
             dispersionEndDate,
-            //TODO: remove this when the backend is updated
-            name: 'Payment Plan',
           },
         },
       });
