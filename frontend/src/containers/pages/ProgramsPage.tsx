--- conflicted
+++ resolved
@@ -1,15 +1,8 @@
 import React from 'react';
-<<<<<<< HEAD
+import styled from 'styled-components';
 import { ProgramCard } from '../../components/programs/ProgramCard';
 import { PageHeader } from '../../components/PageHeader';
 import { Programme } from '../Dialogs/Programme/Programme';
-import { Container } from '@material-ui/core';
-=======
-import { Button } from '@material-ui/core';
->>>>>>> 943b1411
-import styled from 'styled-components';
-import { ProgramCard } from '../../components/programs/ProgramCard';
-import { PageHeader } from '../../components/PageHeader';
 import { ProgramNode, useAllProgramsQuery } from '../../__generated__/graphql';
 
 const PageContainer = styled.div`
@@ -17,24 +10,6 @@
   flex-direction: row;
   flex-wrap: wrap;
   margin-top: 20px;
-<<<<<<< HEAD
-`;
-
-export function ProgramsPage() {
-  return (
-    <div>
-      <PageHeader title='Programme Management'>
-        <Programme />
-      </PageHeader>
-      <Container>
-        <PageContainer>
-          <ProgramCard />
-          <ProgramCard />
-          <ProgramCard />
-          <ProgramCard />
-        </PageContainer>
-      </Container>
-=======
   justify-content: center;
 `;
 export function ProgramsPage(): React.ReactElement {
@@ -42,9 +17,7 @@
 
   const toolbar = (
     <PageHeader title='Programme Management'>
-      <Button variant='contained' color='primary'>
-        NEW PROGRAMME
-      </Button>
+      <Programme />
     </PageHeader>
   );
 
@@ -59,7 +32,6 @@
     <div>
       {toolbar}
       <PageContainer>{programsList}</PageContainer>
->>>>>>> 943b1411
     </div>
   );
 }