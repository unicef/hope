--- conflicted
+++ resolved
@@ -41,12 +41,7 @@
     data: caData,
     loading: caPrefixLoading,
   } = useCashAssistUrlPrefixQuery({ fetchPolicy: 'cache-first' });
-<<<<<<< HEAD
   const { baseUrl, isAllPrograms } = useBaseUrl();
-=======
-  const businessArea = useBusinessArea();
-
->>>>>>> 67184cb5
   if (loading || caPrefixLoading) return <LoadingComponent />;
   if (isPermissionDeniedError(error)) return <PermissionDenied />;
   if (!data || !caData || permissions === null) return null;
