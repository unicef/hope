--- conflicted
+++ resolved
@@ -34,11 +34,7 @@
 
   const { payment } = data;
 
-<<<<<<< HEAD
   const { verificationPlans } = payment?.parent || {};
-=======
-  const { verificationPlans } = payment?.parent;
->>>>>>> f2a40529
   const verificationPlansAmount = verificationPlans?.edges.length;
   const verification =
     verificationPlans.edges[verificationPlansAmount - 1].node;
