import { Button, Grid, Typography } from '@material-ui/core';
import EmailIcon from '@material-ui/icons/Email';
import CheckIcon from '@material-ui/icons/Check';
import { GetApp } from '@material-ui/icons';
import React from 'react';
import { useParams } from 'react-router-dom';
import styled from 'styled-components';
import {
  ReportNode,
  useReportChoiceDataQuery,
  useReportQuery,
} from '../../__generated__/graphql';
import { BreadCrumbsItem } from '../../components/BreadCrumbs';
import { ContainerColumnWithBorder } from '../../components/ContainerColumnWithBorder';
import { LabelizedField } from '../../components/LabelizedField';
import { OverviewContainer } from '../../components/OverviewContainer';
import { PageHeader } from '../../components/PageHeader';
import { useBusinessArea } from '../../hooks/useBusinessArea';
import { LoadingComponent } from '../../components/LoadingComponent';
import { StatusBox } from '../../components/StatusBox';
import { reduceChoices, reportStatusToColor } from '../../utils/utils';
import { UniversalMoment } from '../../components/UniversalMoment';

const Title = styled.div`
  padding-bottom: ${({ theme }) => theme.spacing(8)}px;
`;

const StatusContainer = styled.div`
  min-width: 120px;
  max-width: 200px;
`;
const IconContainer = styled.div`
  color: #d1d1d1;
  font-size: 90px;
`;
const GreyText = styled.div`
  color: #abacae;
  font-size: 24px;
  text-align: center;
`;

const IconsContainer = styled.div`
  margin-top: 120px;
  width: 100%;
  display: flex;
  justify-content: center;
  align-items: center;
  font-size: 50px;
`;
export const ReportingDetailsPage = (): React.ReactElement => {
  const { id } = useParams();
  const businessArea = useBusinessArea();
  const { data, loading } = useReportQuery({
    variables: { id },
  });
  const {
    data: choicesData,
    loading: choicesLoading,
  } = useReportChoiceDataQuery();

  if (loading || choicesLoading) return <LoadingComponent />;
  if (!data || !choicesData) return null;

<<<<<<< HEAD
  const report = data.report as ReportNode;
=======
  const { report } = data;
>>>>>>> a697fc4a

  const breadCrumbsItems: BreadCrumbsItem[] = [
    {
      title: 'Reporting',
      to: `/${businessArea}/reporting/`,
    },
  ];

  const statusChoices: {
    [id: number]: string;
  } = reduceChoices(choicesData.reportStatusChoices);

  const typeChoices: {
    [id: number]: string;
  } = reduceChoices(choicesData.reportTypesChoices);

  const FieldsArray: {
    label: string;
    value: React.ReactElement;
    size: boolean | 3 | 6 | 8 | 11 | 'auto' | 1 | 2 | 4 | 5 | 7 | 9 | 10 | 12;
  }[] = [
    {
      label: 'STATUS',
      value: (
        <StatusContainer>
          <StatusBox
            status={statusChoices[report.status]}
            statusToColor={reportStatusToColor}
          />
        </StatusContainer>
      ),
      size: 3,
    },
    {
      label: 'Report Type',
      value: <span>{typeChoices[report.reportType]}</span>,
      size: 3,
    },
    {
      label: 'Timeframe',
      value: (
        <span>
          <UniversalMoment>{report.dateFrom}</UniversalMoment> -{' '}
          <UniversalMoment>{report.dateTo}</UniversalMoment>
        </span>
      ),
      size: 3,
    },
    {
      label: 'Administrative Level 2',
      value: <span>{report.adminArea?.title || '-'}</span>,
      size: 3,
    },
    {
      label: 'Programme',
      value: <span>{report.program?.name || '-'}</span>,
      size: 3,
    },
    {
      label: 'Created By',
      value: (
        <span>
          {report.createdBy.firstName} {report.createdBy.lastName}
        </span>
      ),
      size: 3,
    },
    {
      label: 'Creation Date',
      value: (
        <span>
          <UniversalMoment>{report.createdAt}</UniversalMoment>
        </span>
      ),
      size: 3,
    },
  ];
  return (
    <>
      <PageHeader
        title={
          <span>
            {typeChoices[report.reportType]}{' '}
            <UniversalMoment>{report.createdAt}</UniversalMoment>
          </span>
        }
        breadCrumbs={breadCrumbsItems}
      >
        {report.fileUrl ? (
          <Button
            color='primary'
            variant='contained'
            startIcon={<GetApp />}
            onClick={() => window.open(report.fileUrl)}
          >
            DOWNLOAD REPORT
          </Button>
        ) : null}
      </PageHeader>
      <ContainerColumnWithBorder>
        <Title>
          <Typography variant='h6'>Details</Typography>
        </Title>
        <OverviewContainer>
          <Grid container spacing={6}>
            {FieldsArray.map((el) => (
              <Grid key={el.label} item xs={el.size}>
                <LabelizedField label={el.label}>{el.value}</LabelizedField>
              </Grid>
            ))}
          </Grid>
        </OverviewContainer>
      </ContainerColumnWithBorder>
      {report.status === 2 && (
        <>
          <IconsContainer>
            <IconContainer>
              <EmailIcon fontSize='inherit' />
            </IconContainer>
            <IconContainer>
              <CheckIcon fontSize='inherit' />
            </IconContainer>
          </IconsContainer>
          <GreyText>
            Report was successfully generated and sent to email address of the
            creator.
          </GreyText>
        </>
      )}
    </>
  );
};<|MERGE_RESOLUTION|>--- conflicted
+++ resolved
@@ -61,11 +61,7 @@
   if (loading || choicesLoading) return <LoadingComponent />;
   if (!data || !choicesData) return null;
 
-<<<<<<< HEAD
-  const report = data.report as ReportNode;
-=======
   const { report } = data;
->>>>>>> a697fc4a
 
   const breadCrumbsItems: BreadCrumbsItem[] = [
     {
