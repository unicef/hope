import React, { useState } from 'react';
import styled from 'styled-components';
import { Box, Grid, Typography } from '@material-ui/core';
import { Doughnut } from 'react-chartjs-2';
import { useParams } from 'react-router-dom';
import { PageHeader } from '../../components/PageHeader';
import { LabelizedField } from '../../components/LabelizedField';
import { useBusinessArea } from '../../hooks/useBusinessArea';
import { BreadCrumbsItem } from '../../components/BreadCrumbs';
import { UniversalActivityLogTable } from '../tables/UniversalActivityLogTable';
import { EditVerificationPlan } from '../../components/payments/EditVerificationPlan';
import { ActivateVerificationPlan } from '../../components/payments/ActivateVerificationPlan';
import { FinishVerificationPlan } from '../../components/payments/FinishVerificationPlan';
import { DiscardVerificationPlan } from '../../components/payments/DiscardVerificationPlan';
import {
  useCashPlanQuery,
  useCashPlanVerificationSamplingChoicesQuery,
} from '../../__generated__/graphql';
import { LoadingComponent } from '../../components/LoadingComponent';
import {
  choicesToDict,
  decodeIdString,
  paymentVerificationStatusToColor,
} from '../../utils/utils';
import { StatusBox } from '../../components/StatusBox';
import { VerificationRecordsTable } from '../tables/VerificationRecordsTable';
import { useDebounce } from '../../hooks/useDebounce';
import { VerificationRecordsFilters } from '../tables/VerificationRecordsTable/VerificationRecordsFilters';
import { CreateVerificationPlan } from '../../components/payments/CreateVerificationPlan';
import { UniversalMoment } from '../../components/UniversalMoment';
import { usePermissions } from '../../hooks/usePermissions';
import { hasPermissions, PERMISSIONS } from '../../config/permissions';

const Container = styled.div`
  display: flex;
  flex: 1;
  width: 100%;
  background-color: #fff;
  padding: ${({ theme }) => theme.spacing(8)}px
    ${({ theme }) => theme.spacing(11)}px;
  flex-direction: column;
  border-color: #b1b1b5;
  border-bottom-width: 1px;
  border-bottom-style: solid;
`;

const Title = styled.div`
  padding-bottom: ${({ theme }) => theme.spacing(8)}px;
`;

const ChartContainer = styled.div`
  width: 100px;
  height: 100px;
`;

const BorderLeftBox = styled.div`
  padding-left: ${({ theme }) => theme.spacing(6)}px;
  border-left: 1px solid #e0e0e0;
  height: 100%;
`;

const BottomTitle = styled.div`
  color: rgba(0, 0, 0, 0.38);
  font-size: 24px;
  line-height: 28px;
  text-align: center;
  padding: 70px;
`;

const TableWrapper = styled.div`
  display: flex;
  flex-direction: row;
  flex-wrap: wrap;
  padding: 20px;
  padding-bottom: 0;
`;
const StatusContainer = styled.div`
  min-width: 120px;
  max-width: 200px;
`;

export function PaymentVerificationDetailsPage(): React.ReactElement {
<<<<<<< HEAD
  const permissions = usePermissions();
  const { t } = useTranslation();
=======
>>>>>>> f9d85f42
  const businessArea = useBusinessArea();
  const [filter, setFilter] = useState({
    search: null,
  });
  const debouncedFilter = useDebounce(filter, 500);
  const { id } = useParams();
  const { data, loading } = useCashPlanQuery({
    variables: { id },
  });
  const {
    data: choicesData,
    loading: choicesLoading,
  } = useCashPlanVerificationSamplingChoicesQuery();
  if (!data || choicesLoading || permissions === null) return null;

  if (loading) {
    return <LoadingComponent />;
  }

  const samplingChoicesDict = choicesToDict(
    choicesData.cashPlanVerificationSamplingChoices,
  );
  const { cashPlan } = data;
  const verificationPlan = cashPlan?.verifications?.edges?.length
    ? cashPlan.verifications.edges[0].node
    : null;
  const breadCrumbsItems: BreadCrumbsItem[] = [
    {
      title: 'Payment Verification',
      to: `/${businessArea}/payment-verification/`,
    },
  ];
  const bankReconciliationSuccessPercentage =
    (cashPlan.bankReconciliationSuccess / cashPlan.paymentRecords.totalCount) *
    100;
  const bankReconciliationErrorPercentage =
    (cashPlan.bankReconciliationError / cashPlan.paymentRecords.totalCount) *
    100;

  const canCreate =
    cashPlan.verificationStatus === 'PENDING' &&
    cashPlan.verifications &&
    cashPlan.verifications.edges.length === 0;

  const canEditAndActivate =
    cashPlan.verificationStatus === 'PENDING' &&
    cashPlan.verifications &&
    cashPlan.verifications.edges.length !== 0;

  const canFinishAndDiscard =
    cashPlan.verificationStatus === 'ACTIVE' &&
    cashPlan.verifications &&
    cashPlan.verifications.edges.length !== 0;

  const toolbar = (
    <PageHeader
      title={`Cash Plan ${decodeIdString(cashPlan.id)}`}
      breadCrumbs={breadCrumbsItems}
    >
      <>
        {canCreate && (
          <CreateVerificationPlan
            disabled={
              !hasPermissions(
                [PERMISSIONS.RDI_LIST, PERMISSIONS.READ],
                permissions,
              )
            }
            cashPlanId={cashPlan.id}
          />
        )}
        {canEditAndActivate && (
          <Box alignItems='center' display='flex'>
            <EditVerificationPlan
              cashPlanId={cashPlan.id}
              cashPlanVerificationId={cashPlan.verifications.edges[0].node.id}
            />
            <ActivateVerificationPlan
              cashPlanId={cashPlan.id}
              cashPlanVerificationId={cashPlan.verifications.edges[0].node.id}
            />
          </Box>
        )}
        {canFinishAndDiscard && (
          <Box display='flex'>
            <FinishVerificationPlan
              cashPlanId={cashPlan.id}
              cashPlanVerificationId={cashPlan.verifications.edges[0].node.id}
            />
            <DiscardVerificationPlan
              cashPlanId={cashPlan.id}
              cashPlanVerificationId={cashPlan.verifications.edges[0].node.id}
            />
          </Box>
        )}
      </>
    </PageHeader>
  );

  return (
    <>
      {toolbar}
      <Container>
        <Grid container>
          <Grid item xs={9}>
            <Title>
              <Typography variant='h6'>Cash Plan Details</Typography>
            </Title>
            <Grid container>
              {[
                { label: 'PROGRAMME NAME', value: cashPlan.program.name },
                {
                  label: 'PROGRAMME ID',
                  value: decodeIdString(cashPlan.program.id),
                },
                {
                  label: 'PAYMENT RECORDS',
                  value: cashPlan.paymentRecords.totalCount,
                },
                {
                  label: 'START DATE',
                  value: (
                    <UniversalMoment>{cashPlan.startDate}</UniversalMoment>
                  ),
                },
                {
                  label: 'END DATE',
                  value: <UniversalMoment>{cashPlan.endDate}</UniversalMoment>,
                },
              ].map((el) => (
                <Grid item xs={4}>
                  <LabelizedField label={el.label}>
                    <p>{el.value}</p>
                  </LabelizedField>
                </Grid>
              ))}
            </Grid>
          </Grid>
          <Grid item xs={3}>
            <BorderLeftBox>
              <Title>
                <Typography variant='h6'>Bank reconciliation</Typography>
              </Title>
              <Grid container>
                <Grid item xs={6}>
                  <Grid container direction='column'>
                    <LabelizedField label='SUCCESSFUL'>
                      <p>{bankReconciliationSuccessPercentage.toFixed(2)}%</p>
                    </LabelizedField>
                    <LabelizedField label='ERRONEUS'>
                      <p>{bankReconciliationErrorPercentage.toFixed(2)}%</p>
                    </LabelizedField>
                  </Grid>
                </Grid>
                <Grid item xs={6}>
                  <ChartContainer>
                    <Doughnut
                      width={100}
                      height={100}
                      options={{
                        maintainAspectRatio: false,
                        cutoutPercentage: 65,
                        legend: {
                          display: false,
                        },
                      }}
                      data={{
                        labels: ['Successful', 'Erroneus'],
                        datasets: [
                          {
                            data: [
                              bankReconciliationSuccessPercentage,
                              bankReconciliationErrorPercentage,
                            ],
                            backgroundColor: ['#00509F', '#FFAA1F'],
                            hoverBackgroundColor: ['#00509F', '#FFAA1F'],
                          },
                        ],
                      }}
                    />
                  </ChartContainer>
                </Grid>
              </Grid>
            </BorderLeftBox>
          </Grid>
        </Grid>
      </Container>
      {cashPlan.verifications && cashPlan.verifications.edges.length ? (
        <Container>
          <Title>
            <Typography variant='h6'>Verification Plan Details</Typography>
          </Title>
          <Grid container>
            <Grid item xs={11}>
              <Grid container>
                <Grid item xs={3}>
                  <LabelizedField label='STATUS'>
                    <StatusContainer>
                      <StatusBox
                        status={verificationPlan.status}
                        statusToColor={paymentVerificationStatusToColor}
                      />
                    </StatusContainer>
                  </LabelizedField>
                </Grid>
                {[
                  {
                    label: 'SAMPLING',
                    value: samplingChoicesDict[verificationPlan.sampling],
                  },
                  {
                    label: 'RESPONDED',
                    value: verificationPlan.respondedCount || '-',
                  },
                  {
                    label: 'RECEIVED WITH ISSUES',
                    value: verificationPlan.receivedWithProblemsCount || '-',
                  },
                  {
                    label: 'VERIFICATION METHOD',
                    value: verificationPlan.verificationMethod,
                  },
                  { label: 'SAMPLE SIZE', value: verificationPlan.sampleSize },
                  {
                    label: 'RECEIVED',
                    value: verificationPlan.receivedCount || '-',
                  },
                  {
                    label: 'NOT RECEIVED',
                    value: verificationPlan.notReceivedCount || '-',
                  },
                ].map((el) => (
                  <Grid item xs={3}>
                    <LabelizedField label={el.label}>
                      <p>{el.value}</p>
                    </LabelizedField>
                  </Grid>
                ))}
              </Grid>
            </Grid>
            <Grid item xs={1}>
              <ChartContainer>
                <Doughnut
                  width={200}
                  height={200}
                  options={{
                    maintainAspectRatio: false,
                    cutoutPercentage: 65,
                    legend: {
                      display: false,
                    },
                  }}
                  data={{
                    labels: [
                      'RECEIVED',
                      'RECEIVED WITH ISSUES',
                      'NOT RECEIVED',
                      'PENDING',
                    ],
                    datasets: [
                      {
                        data: [
                          verificationPlan.receivedCount,
                          verificationPlan.receivedWithProblemsCount,
                          verificationPlan.notReceivedCount,
                          verificationPlan.sampleSize -
                            verificationPlan.respondedCount,
                        ],
                        backgroundColor: [
                          '#31D237',
                          '#F57F1A',
                          '#FF0100',
                          '#DCDCDC',
                        ],
                        hoverBackgroundColor: [
                          '#31D237',
                          '#F57F1A',
                          '#FF0100',
                          '#DCDCDC',
                        ],
                      },
                    ],
                  }}
                />
              </ChartContainer>
            </Grid>
          </Grid>
        </Container>
      ) : null}
      {cashPlan.verifications &&
      cashPlan.verifications.edges.length &&
      cashPlan.verificationStatus === 'ACTIVE' ? (
        <>
          <Container>
            <VerificationRecordsFilters
              filter={filter}
              onFilterChange={setFilter}
            />
          </Container>
          <Container>
            <VerificationRecordsTable
              verificationMethod={verificationPlan.verificationMethod}
              filter={debouncedFilter}
              id={verificationPlan.id}
            />
          </Container>
        </>
      ) : null}
      {cashPlan.verifications &&
      cashPlan.verifications.edges.length &&
      cashPlan.verificationStatus !== 'ACTIVE' &&
      cashPlan.verificationStatus !== 'FINISHED' ? (
        <BottomTitle>
          To see more details please activate Verification Plan
        </BottomTitle>
      ) : null}
      {!cashPlan.verifications.edges.length &&
      cashPlan.verificationStatus !== 'ACTIVE' ? (
        <BottomTitle>
          To see more details please create Verification Plan
        </BottomTitle>
      ) : null}
      {cashPlan.verificationStatus === 'TRANSACTION_COMPLETED_WITH_ERRORS' ? (
        <BottomTitle>Transaction completed with errors</BottomTitle>
      ) : null}
      {cashPlan.verifications?.edges[0]?.node?.id && (
        <TableWrapper>
          <UniversalActivityLogTable
            objectId={cashPlan.verifications.edges[0].node.id}
          />
        </TableWrapper>
      )}
    </>
  );
}<|MERGE_RESOLUTION|>--- conflicted
+++ resolved
@@ -80,11 +80,7 @@
 `;
 
 export function PaymentVerificationDetailsPage(): React.ReactElement {
-<<<<<<< HEAD
   const permissions = usePermissions();
-  const { t } = useTranslation();
-=======
->>>>>>> f9d85f42
   const businessArea = useBusinessArea();
   const [filter, setFilter] = useState({
     search: null,
