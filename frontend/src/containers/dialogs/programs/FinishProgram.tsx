import { Button, Dialog, DialogContent, DialogTitle } from '@mui/material';
import * as React from 'react';
import { useState } from 'react';
import { useTranslation } from 'react-i18next';
import { useHistory } from 'react-router-dom';
import {
  AllProgramsQuery,
  ProgramQuery,
  ProgramStatus,
  useUpdateProgramMutation,
} from '@generated/graphql';
import { ALL_PROGRAMS_QUERY } from '../../../apollo/queries/program/AllPrograms';
import { PROGRAM_QUERY } from '../../../apollo/queries/program/Program';
import { LoadingButton } from '@components/core/LoadingButton';
import { useBaseUrl } from '@hooks/useBaseUrl';
import { useSnackbar } from '@hooks/useSnackBar';
import { programCompare } from '@utils/utils';
import { DialogActions } from '../DialogActions';
import { DialogDescription } from '../DialogDescription';
import { DialogFooter } from '../DialogFooter';
import { DialogTitleWrapper } from '../DialogTitleWrapper';
import { useProgramContext } from '../../../programContext';

interface FinishProgramProps {
  program: ProgramQuery['program'];
}

export function FinishProgram({
  program,
}: FinishProgramProps): React.ReactElement {
  const history = useHistory();
  const { t } = useTranslation();
  const [open, setOpen] = useState(false);
  const { showMessage } = useSnackbar();
  const { baseUrl, businessArea } = useBaseUrl();
  const { selectedProgram, setSelectedProgram } = useProgramContext();

  const [mutate, { loading }] = useUpdateProgramMutation({
    update(cache, { data: { updateProgram } }) {
      cache.writeQuery({
        query: PROGRAM_QUERY,
        variables: {
          id: program.id,
        },
        data: { program: updateProgram.program },
      });
      const allProgramsData: AllProgramsQuery = cache.readQuery({
        query: ALL_PROGRAMS_QUERY,
        variables: { businessArea },
      });
      allProgramsData.allPrograms.edges.sort(programCompare);
      cache.writeQuery({
        query: ALL_PROGRAMS_QUERY,
        variables: { businessArea },
        data: allProgramsData,
      });
    },
  });
  const finishProgram = async (): Promise<void> => {
    const response = await mutate({
      variables: {
        programData: {
          id: program.id,
          status: ProgramStatus.Finished,
        },
        version: program.version,
      },
    });
    if (!response.errors && response.data.updateProgram) {
      setSelectedProgram({
        ...selectedProgram,
        status: ProgramStatus.Finished,
<<<<<<< HEAD
      });

      showMessage(t('Programme finished.'), {
        pathname: `/${baseUrl}/details/${response.data.updateProgram.program.id}`,
        dataCy: 'snackbar-program-finish-success',
=======
>>>>>>> fb43e064
      });

      showMessage(t('Programme finished.'));
      history.push(
        `/${baseUrl}/details/${response.data.updateProgram.program.id}`,
      );
      setOpen(false);
    } else {
      showMessage(t('Programme finish action failed.'));
    }
  };
  return (
    <span>
      <Button
        color="primary"
        onClick={() => setOpen(true)}
        data-cy="button-finish-program"
      >
        {t('Finish Programme')}
      </Button>
      <Dialog
        open={open}
        onClose={() => setOpen(false)}
        scroll="paper"
        aria-labelledby="form-dialog-title"
      >
        <DialogTitleWrapper>
          <DialogTitle>{t('Finish Programme')}</DialogTitle>
        </DialogTitleWrapper>
        <DialogContent>
          <DialogDescription>
            {t('Are you sure you want to finish this Programme?')}
          </DialogDescription>
        </DialogContent>
        <DialogFooter>
          <DialogActions>
            <Button onClick={() => setOpen(false)}>{t('CANCEL')}</Button>
            <LoadingButton
              loading={loading}
              type="submit"
              color="primary"
              variant="contained"
              onClick={finishProgram}
              data-cy="button-finish-program"
            >
              {t('FINISH')}
            </LoadingButton>
          </DialogActions>
        </DialogFooter>
      </Dialog>
    </span>
  );
}<|MERGE_RESOLUTION|>--- conflicted
+++ resolved
@@ -70,14 +70,6 @@
       setSelectedProgram({
         ...selectedProgram,
         status: ProgramStatus.Finished,
-<<<<<<< HEAD
-      });
-
-      showMessage(t('Programme finished.'), {
-        pathname: `/${baseUrl}/details/${response.data.updateProgram.program.id}`,
-        dataCy: 'snackbar-program-finish-success',
-=======
->>>>>>> fb43e064
       });
 
       showMessage(t('Programme finished.'));
