--- conflicted
+++ resolved
@@ -43,12 +43,8 @@
 
 export function DeleteProgram({
   program,
-<<<<<<< HEAD
 }: DeleteProgramProps): React.ReactElement {
-=======
-}: DeleteProgramProps): React.ReactElement => {
   const history = useHistory();
->>>>>>> fb43e064
   const { t } = useTranslation();
   const [open, setOpen] = useState(false);
   const { showMessage } = useSnackbar();
