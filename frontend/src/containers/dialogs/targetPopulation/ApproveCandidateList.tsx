--- conflicted
+++ resolved
@@ -10,10 +10,7 @@
 import WarningIcon from '@material-ui/icons/Warning';
 import { Field, Formik } from 'formik';
 import * as Yup from 'yup';
-<<<<<<< HEAD
 import { FormikSelectField } from '../../../shared/Formik/FormikSelectField';
-=======
->>>>>>> 7280208d
 import { ProgrammeAutocomplete } from '../../../shared/ProgrammeAutocomplete';
 import {
   useAllProgramsQuery,
