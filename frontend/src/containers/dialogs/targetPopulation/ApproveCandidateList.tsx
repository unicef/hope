--- conflicted
+++ resolved
@@ -10,10 +10,7 @@
 import WarningIcon from '@material-ui/icons/Warning';
 import { Field, Formik } from 'formik';
 import * as Yup from 'yup';
-<<<<<<< HEAD
 import { FormikSelectField } from '../../../shared/Formik/FormikSelectField';
-=======
->>>>>>> fb12d4a7
 import { ProgrammeAutocomplete } from '../../../shared/ProgrammeAutocomplete';
 import {
   useAllProgramsQuery,
