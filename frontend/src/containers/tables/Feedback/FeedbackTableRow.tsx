import React from 'react';
import TableCell from '@material-ui/core/TableCell';
import { useHistory } from 'react-router-dom';
import {
  FeedbackIssueType,
  FeedbackNode,
} from '../../../__generated__/graphql';
import { ClickableTableRow } from '../../../components/core/Table/ClickableTableRow';
import { UniversalMoment } from '../../../components/core/UniversalMoment';
import { BlackLink } from '../../../components/core/BlackLink';
import { renderSomethingOrDash, renderUserName } from '../../../utils/utils';
<<<<<<< HEAD
import { useBaseUrl } from '../../../hooks/useBaseUrl';
=======
import { getGrievanceDetailsPath } from '../../../components/grievances/utils/createGrievanceUtils';
>>>>>>> c67cf743

interface FeedbackTableRowProps {
  feedback: FeedbackNode;
  canViewDetails: boolean;
}

export const FeedbackTableRow = ({
  feedback,
  canViewDetails,
}: FeedbackTableRowProps): React.ReactElement => {
  const history = useHistory();
<<<<<<< HEAD
  const { baseUrl } = useBaseUrl();
  const feedbackDetailsPath = `/${baseUrl}/accountability/feedback/${feedback.id}`;
  const householdDetailsPath = `/${baseUrl}/population/households/${feedback.householdLookup?.id}`;
  const grievanceDetailsPath = `/${baseUrl}/grievance-and-feedback/${feedback.linkedGrievance?.id}`;
=======
  const businessArea = useBusinessArea();
  const feedbackDetailsPath = `/${businessArea}/accountability/feedback/${feedback.id}`;
  const householdDetailsPath = `/${businessArea}/population/household/${feedback.householdLookup?.id}`;
  const grievanceDetailsPath = feedback.linkedGrievance
    ? getGrievanceDetailsPath(
        feedback.linkedGrievance?.id,
        feedback.linkedGrievance?.category,
        businessArea,
      )
    : null;
>>>>>>> c67cf743

  const handleClick = (): void => {
    history.push(feedbackDetailsPath);
  };
  return (
    <ClickableTableRow
      hover
      onClick={canViewDetails ? handleClick : undefined}
      role='checkbox'
      key={feedback.unicefId}
    >
      <TableCell align='left'>
        {canViewDetails ? (
          <BlackLink to={feedbackDetailsPath}>{feedback.unicefId}</BlackLink>
        ) : (
          feedback.unicefId
        )}
      </TableCell>
      <TableCell align='left'>
        {feedback.issueType === FeedbackIssueType.PositiveFeedback
          ? 'Positive Feedback'
          : 'Negative Feedback'}
      </TableCell>
      <TableCell align='left'>
        {feedback.householdLookup?.id ? (
          <BlackLink to={householdDetailsPath}>
            {feedback.householdLookup?.unicefId}
          </BlackLink>
        ) : (
          renderSomethingOrDash(feedback.householdLookup?.unicefId)
        )}
      </TableCell>
      <TableCell align='left'>
        {feedback.linkedGrievance?.id ? (
          <BlackLink to={grievanceDetailsPath}>
            {feedback.linkedGrievance?.unicefId}
          </BlackLink>
        ) : (
          renderSomethingOrDash(feedback.linkedGrievance?.unicefId)
        )}
      </TableCell>
      <TableCell align='left'>{renderUserName(feedback.createdBy)}</TableCell>
      <TableCell align='left'>
        <UniversalMoment>{feedback.createdAt}</UniversalMoment>
      </TableCell>
    </ClickableTableRow>
  );
};<|MERGE_RESOLUTION|>--- conflicted
+++ resolved
@@ -9,11 +9,8 @@
 import { UniversalMoment } from '../../../components/core/UniversalMoment';
 import { BlackLink } from '../../../components/core/BlackLink';
 import { renderSomethingOrDash, renderUserName } from '../../../utils/utils';
-<<<<<<< HEAD
 import { useBaseUrl } from '../../../hooks/useBaseUrl';
-=======
 import { getGrievanceDetailsPath } from '../../../components/grievances/utils/createGrievanceUtils';
->>>>>>> c67cf743
 
 interface FeedbackTableRowProps {
   feedback: FeedbackNode;
@@ -25,24 +22,16 @@
   canViewDetails,
 }: FeedbackTableRowProps): React.ReactElement => {
   const history = useHistory();
-<<<<<<< HEAD
   const { baseUrl } = useBaseUrl();
   const feedbackDetailsPath = `/${baseUrl}/accountability/feedback/${feedback.id}`;
   const householdDetailsPath = `/${baseUrl}/population/households/${feedback.householdLookup?.id}`;
-  const grievanceDetailsPath = `/${baseUrl}/grievance-and-feedback/${feedback.linkedGrievance?.id}`;
-=======
-  const businessArea = useBusinessArea();
-  const feedbackDetailsPath = `/${businessArea}/accountability/feedback/${feedback.id}`;
-  const householdDetailsPath = `/${businessArea}/population/household/${feedback.householdLookup?.id}`;
   const grievanceDetailsPath = feedback.linkedGrievance
     ? getGrievanceDetailsPath(
         feedback.linkedGrievance?.id,
         feedback.linkedGrievance?.category,
-        businessArea,
+        baseUrl,
       )
     : null;
->>>>>>> c67cf743
-
   const handleClick = (): void => {
     history.push(feedbackDetailsPath);
   };
