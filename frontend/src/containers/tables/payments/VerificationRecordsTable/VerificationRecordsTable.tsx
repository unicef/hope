import React, { ReactElement } from 'react';
import { useTranslation } from 'react-i18next';
import {
  AllPaymentVerificationsQueryVariables,
  PaymentVerificationNode,
  useAllPaymentVerificationsQuery,
} from '../../../../__generated__/graphql';
import { UniversalTable } from '../../UniversalTable';
import { headCells } from './VerificationRecordsHeadCells';
import { VerificationRecordsTableRow } from './VerificationRecordsTableRow';

interface VerificationRecordsTableProps {
  paymentPlanId?: string;
  filter;
  canViewRecordDetails: boolean;
  businessArea: string;
}

export const VerificationRecordsTable = ({
  paymentPlanId,
  filter,
  canViewRecordDetails,
  businessArea,
<<<<<<< HEAD
}: VerificationRecordsTableProps): ReactElement {
=======
}: Props): ReactElement => {
>>>>>>> bf4a7e33
  const { t } = useTranslation();

  const initialVariables: AllPaymentVerificationsQueryVariables = {
    ...filter,
    businessArea,
    paymentPlanId,
  };

  return (
    <UniversalTable<
      PaymentVerificationNode,
      AllPaymentVerificationsQueryVariables
    >
      title={t('Verification Records')}
      headCells={headCells}
      query={useAllPaymentVerificationsQuery}
      queriedObjectName='allPaymentVerifications'
      initialVariables={initialVariables}
      renderRow={(paymentVerification) => (
        <VerificationRecordsTableRow
          key={paymentVerification.id}
          paymentVerification={paymentVerification}
          canViewRecordDetails={canViewRecordDetails}
        />
      )}
    />
  );
};<|MERGE_RESOLUTION|>--- conflicted
+++ resolved
@@ -21,11 +21,7 @@
   filter,
   canViewRecordDetails,
   businessArea,
-<<<<<<< HEAD
-}: VerificationRecordsTableProps): ReactElement {
-=======
-}: Props): ReactElement => {
->>>>>>> bf4a7e33
+}: VerificationRecordsTableProps): ReactElement => {
   const { t } = useTranslation();
 
   const initialVariables: AllPaymentVerificationsQueryVariables = {
