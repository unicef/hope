--- conflicted
+++ resolved
@@ -346,13 +346,8 @@
                 class="MuiTableCell-root MuiTableCell-body MuiTableCell-alignLeft"
               >
                 <a
-<<<<<<< HEAD
-                  class="sc-gzVnrw brxNQI"
+                  class="sc-gzVnrw cjWhti"
                   href="/afghanistan/programs/UHJvZ3JhbU5vZGU6YzRkNTY1N2QtMWEyOS00NmUxLTgxOTAtZGY3Zjg1YTBkMmVm/verification/payment/UGF5bWVudE5vZGU6NzBjYmU4ZjgtNzUxYy00NTliLTlmZjEtZDg4M2Y4ZTFjNGFj"
-=======
-                  class="sc-gzVnrw cjWhti"
-                  href="/afghanistan/verification/payment/UGF5bWVudE5vZGU6NzBjYmU4ZjgtNzUxYy00NTliLTlmZjEtZDg4M2Y4ZTFjNGFj"
->>>>>>> 02c16b35
                 >
                   RCPT-0060-22-0.000.005
                 </a>
@@ -429,13 +424,8 @@
                 class="MuiTableCell-root MuiTableCell-body MuiTableCell-alignLeft"
               >
                 <a
-<<<<<<< HEAD
-                  class="sc-gzVnrw brxNQI"
+                  class="sc-gzVnrw cjWhti"
                   href="/afghanistan/programs/UHJvZ3JhbU5vZGU6YzRkNTY1N2QtMWEyOS00NmUxLTgxOTAtZGY3Zjg1YTBkMmVm/verification/payment/UGF5bWVudE5vZGU6ZmI4NjIzM2EtNWRiOS00NjQ2LWJiN2UtN2Q3OTVhNWI3Njc2"
-=======
-                  class="sc-gzVnrw cjWhti"
-                  href="/afghanistan/verification/payment/UGF5bWVudE5vZGU6ZmI4NjIzM2EtNWRiOS00NjQ2LWJiN2UtN2Q3OTVhNWI3Njc2"
->>>>>>> 02c16b35
                 >
                   RCPT-0060-22-0.000.007
                 </a>
@@ -512,13 +502,8 @@
                 class="MuiTableCell-root MuiTableCell-body MuiTableCell-alignLeft"
               >
                 <a
-<<<<<<< HEAD
-                  class="sc-gzVnrw brxNQI"
+                  class="sc-gzVnrw cjWhti"
                   href="/afghanistan/programs/UHJvZ3JhbU5vZGU6YzRkNTY1N2QtMWEyOS00NmUxLTgxOTAtZGY3Zjg1YTBkMmVm/verification/payment/UGF5bWVudE5vZGU6M2UyZTQ4NjktZWRmNC00NTA4LWI4ZjAtY2YwZjZmNmUzNzY3"
-=======
-                  class="sc-gzVnrw cjWhti"
-                  href="/afghanistan/verification/payment/UGF5bWVudE5vZGU6M2UyZTQ4NjktZWRmNC00NTA4LWI4ZjAtY2YwZjZmNmUzNzY3"
->>>>>>> 02c16b35
                 >
                   RCPT-0060-22-0.000.003
                 </a>
@@ -595,13 +580,8 @@
                 class="MuiTableCell-root MuiTableCell-body MuiTableCell-alignLeft"
               >
                 <a
-<<<<<<< HEAD
-                  class="sc-gzVnrw brxNQI"
+                  class="sc-gzVnrw cjWhti"
                   href="/afghanistan/programs/UHJvZ3JhbU5vZGU6YzRkNTY1N2QtMWEyOS00NmUxLTgxOTAtZGY3Zjg1YTBkMmVm/verification/payment/UGF5bWVudE5vZGU6ZTE2YTUxNWUtNjlhOC00NTM2LTg0MGMtMjczN2FmMjgyYmQw"
-=======
-                  class="sc-gzVnrw cjWhti"
-                  href="/afghanistan/verification/payment/UGF5bWVudE5vZGU6ZTE2YTUxNWUtNjlhOC00NTM2LTg0MGMtMjczN2FmMjgyYmQw"
->>>>>>> 02c16b35
                 >
                   RCPT-0060-22-0.000.004
                 </a>
@@ -678,13 +658,8 @@
                 class="MuiTableCell-root MuiTableCell-body MuiTableCell-alignLeft"
               >
                 <a
-<<<<<<< HEAD
-                  class="sc-gzVnrw brxNQI"
+                  class="sc-gzVnrw cjWhti"
                   href="/afghanistan/programs/UHJvZ3JhbU5vZGU6YzRkNTY1N2QtMWEyOS00NmUxLTgxOTAtZGY3Zjg1YTBkMmVm/verification/payment/UGF5bWVudE5vZGU6ZjI3NTQxNzMtZjdjMC00NWJhLTgxNDctMmE4MTVjNWZmZmI3"
-=======
-                  class="sc-gzVnrw cjWhti"
-                  href="/afghanistan/verification/payment/UGF5bWVudE5vZGU6ZjI3NTQxNzMtZjdjMC00NWJhLTgxNDctMmE4MTVjNWZmZmI3"
->>>>>>> 02c16b35
                 >
                   RCPT-0060-22-0.000.006
                 </a>
