import { Grid, MenuItem } from '@material-ui/core';
import FlashOnIcon from '@material-ui/icons/FlashOn';
import MonetizationOnIcon from '@material-ui/icons/MonetizationOn';
import moment from 'moment';
import React from 'react';
import { useHistory, useLocation } from 'react-router-dom';
import { ContainerWithBorder } from '../../../../components/core/ContainerWithBorder';
import { DatePickerFilter } from '../../../../components/core/DatePickerFilter';
import { SearchTextField } from '../../../../components/core/SearchTextField';
import { SelectFilter } from '../../../../components/core/SelectFilter';
import { createHandleFilterChange } from '../../../../utils/utils';
import {
  ProgramNode,
  useCashPlanVerificationStatusChoicesQuery,
} from '../../../../__generated__/graphql';

interface PaymentFiltersProps {
  onFilterChange;
  filter;
  programs: ProgramNode[];
}
export const PaymentFilters = ({
  onFilterChange,
  filter,
  programs,
}: PaymentFiltersProps): React.ReactElement => {
  const history = useHistory();
  const location = useLocation();
  const handleFilterChange = createHandleFilterChange(
    onFilterChange,
    filter,
    history,
    location,
  );

  const {
    data: statusChoicesData,
  } = useCashPlanVerificationStatusChoicesQuery();

  if (!statusChoicesData) {
    return null;
  }

  return (
    <ContainerWithBorder>
      <Grid container spacing={3}>
        <Grid item xs={4}>
          <SearchTextField
            value={filter.search}
            data-cy='filter-search'
            label='Cash/Payment Plan ID'
            onChange={(e) => handleFilterChange('search', e.target.value)}
            fullWidth
          />
        </Grid>
        <Grid item xs={3}>
          <SelectFilter
            onChange={(e) =>
              handleFilterChange('verificationStatus', e.target.value)
            }
            label='Status'
            multiple
<<<<<<< HEAD
            fullWidth
=======
            data-cy='filter-status'
>>>>>>> 465d5961
            value={filter.verificationStatus}
          >
            {statusChoicesData.cashPlanVerificationStatusChoices.map((item) => {
              return (
                <MenuItem key={item.value} value={item.value}>
                  {item.name}
                </MenuItem>
              );
            })}
          </SelectFilter>
        </Grid>
        <Grid item xs={2}>
          <SearchTextField
            value={filter.serviceProvider}
            data-cy='filter-fsp'
            label='FSP'
            fullWidth
            onChange={(e) =>
              handleFilterChange('serviceProvider', e.target.value)
            }
          />
        </Grid>
        <Grid item xs={3}>
          <SelectFilter
            onChange={(e) => handleFilterChange('deliveryType', e.target.value)}
            label='Modality'
            data-cy='filter-Modality'
            value={filter.deliveryType}
            fullWidth
            icon={<MonetizationOnIcon />}
          >
            <MenuItem value=''>
              <em>None</em>
            </MenuItem>
            {statusChoicesData.paymentRecordDeliveryTypeChoices.map((item) => (
              <MenuItem key={item.name} value={item.value}>
                {item.name}
              </MenuItem>
            ))}
          </SelectFilter>
        </Grid>
        <Grid item xs={3}>
          <DatePickerFilter
            label='Start Date'
<<<<<<< HEAD
            fullWidth
=======
            data-cy='filter-start-date'
>>>>>>> 465d5961
            onChange={(date) =>
              handleFilterChange(
                'startDate',
                moment(date)
                  .startOf('day')
                  .toISOString(),
              )
            }
            value={filter.startDate}
          />
        </Grid>
        <Grid item xs={3}>
          <DatePickerFilter
            label='End Date'
<<<<<<< HEAD
            fullWidth
=======
            data-cy='filter-end-date'
>>>>>>> 465d5961
            onChange={(date) =>
              handleFilterChange(
                'endDate',
                moment(date)
                  .endOf('day')
                  .toISOString(),
              )
            }
            value={filter.endDate}
          />
        </Grid>
        <Grid item xs={6}>
          <SelectFilter
            onChange={(e) => handleFilterChange('program', e.target.value)}
            label='Programme'
<<<<<<< HEAD
            fullWidth
=======
            data-cy='filter-program'
>>>>>>> 465d5961
            value={filter.program}
            icon={<FlashOnIcon />}
          >
            <MenuItem value=''>
              <em>None</em>
            </MenuItem>
            {programs.map((program) => (
              <MenuItem key={program.id} value={program.id}>
                {program.name}
              </MenuItem>
            ))}
          </SelectFilter>
        </Grid>
      </Grid>
    </ContainerWithBorder>
  );
};<|MERGE_RESOLUTION|>--- conflicted
+++ resolved
@@ -60,11 +60,8 @@
             }
             label='Status'
             multiple
-<<<<<<< HEAD
             fullWidth
-=======
             data-cy='filter-status'
->>>>>>> 465d5961
             value={filter.verificationStatus}
           >
             {statusChoicesData.cashPlanVerificationStatusChoices.map((item) => {
@@ -109,11 +106,8 @@
         <Grid item xs={3}>
           <DatePickerFilter
             label='Start Date'
-<<<<<<< HEAD
             fullWidth
-=======
             data-cy='filter-start-date'
->>>>>>> 465d5961
             onChange={(date) =>
               handleFilterChange(
                 'startDate',
@@ -128,11 +122,8 @@
         <Grid item xs={3}>
           <DatePickerFilter
             label='End Date'
-<<<<<<< HEAD
             fullWidth
-=======
             data-cy='filter-end-date'
->>>>>>> 465d5961
             onChange={(date) =>
               handleFilterChange(
                 'endDate',
@@ -148,11 +139,8 @@
           <SelectFilter
             onChange={(e) => handleFilterChange('program', e.target.value)}
             label='Programme'
-<<<<<<< HEAD
             fullWidth
-=======
             data-cy='filter-program'
->>>>>>> 465d5961
             value={filter.program}
             icon={<FlashOnIcon />}
           >
