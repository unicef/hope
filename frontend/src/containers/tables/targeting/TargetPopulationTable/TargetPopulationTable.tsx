--- conflicted
+++ resolved
@@ -46,16 +46,11 @@
     totalHouseholdsCountMax: filter.totalHouseholdsCountMax,
     status: filter.status,
     businessArea,
-<<<<<<< HEAD
-    createdAtRange: JSON.stringify(filter.createdAtRange),
-    program: programId,
-=======
     program: [programId],
     createdAtRange: JSON.stringify({
       min: filter.createdAtRangeMin,
       max: filter.createdAtRangeMax,
     }),
->>>>>>> 12a796c0
   };
   const handleRadioChange = (id: string): void => {
     handleChange(id);
