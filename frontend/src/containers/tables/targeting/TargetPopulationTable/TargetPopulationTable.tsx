import React, { ReactElement } from 'react';
import { useTranslation } from 'react-i18next';
import styled from 'styled-components';
import {
  AllTargetPopulationsQueryVariables,
  TargetPopulationNode,
  useAllTargetPopulationsQuery,
} from '../../../../__generated__/graphql';
import { TableWrapper } from '../../../../components/core/TableWrapper';
import { useBaseUrl } from '../../../../hooks/useBaseUrl';
import { UniversalTable } from '../../UniversalTable';
import { headCells } from './TargetPopulationTableHeadCells';
import { TargetPopulationTableRow } from './TargetPopulationTableRow';

interface TargetPopulationProps {
  filter;
  canViewDetails: boolean;
  enableRadioButton?: boolean;
  selectedTargetPopulation?;
  handleChange?;
  noTableStyling?;
  noTitle?;
}

const NoTableStyling = styled.div`
  .MuiPaper-elevation1 {
    box-shadow: none;
    padding: 0 !important;
  }
`;

export const TargetPopulationTable = ({
  filter,
  canViewDetails,
  enableRadioButton,
  selectedTargetPopulation,
  handleChange,
  noTableStyling,
  noTitle,
}: TargetPopulationProps): ReactElement => {
  const { t } = useTranslation();
  const { businessArea, programId } = useBaseUrl();
  const initialVariables: AllTargetPopulationsQueryVariables = {
    name: filter.name,
    totalHouseholdsCountMin: filter.totalHouseholdsCountMin,
    totalHouseholdsCountMax: filter.totalHouseholdsCountMax,
    status: filter.status,
    businessArea,
<<<<<<< HEAD
    createdAtRange: JSON.stringify(filter.createdAtRange),
    program: programId,
=======
    program: [programId],
    createdAtRange: JSON.stringify({
      min: filter.createdAtRangeMin,
      max: filter.createdAtRangeMax,
    }),
>>>>>>> 59b3c36d
  };
  const handleRadioChange = (id: string): void => {
    handleChange(id);
  };

  const renderTable = (): React.ReactElement => {
    return (
      <TableWrapper>
        <UniversalTable<
          TargetPopulationNode,
          AllTargetPopulationsQueryVariables
        >
          title={noTitle ? null : t('Target Populations')}
          headCells={enableRadioButton ? headCells : headCells.slice(1)}
          rowsPerPageOptions={[10, 15, 20]}
          query={useAllTargetPopulationsQuery}
          queriedObjectName='allTargetPopulation'
          defaultOrderBy='createdAt'
          defaultOrderDirection='desc'
          initialVariables={initialVariables}
          renderRow={(row) => (
            <TargetPopulationTableRow
              radioChangeHandler={enableRadioButton && handleRadioChange}
              selectedTargetPopulation={selectedTargetPopulation}
              key={row.id}
              targetPopulation={row}
              canViewDetails={canViewDetails}
            />
          )}
        />
      </TableWrapper>
    );
  };
  return noTableStyling ? (
    <NoTableStyling>{renderTable()}</NoTableStyling>
  ) : (
    renderTable()
  );
};<|MERGE_RESOLUTION|>--- conflicted
+++ resolved
@@ -46,16 +46,11 @@
     totalHouseholdsCountMax: filter.totalHouseholdsCountMax,
     status: filter.status,
     businessArea,
-<<<<<<< HEAD
-    createdAtRange: JSON.stringify(filter.createdAtRange),
-    program: programId,
-=======
     program: [programId],
     createdAtRange: JSON.stringify({
       min: filter.createdAtRangeMin,
       max: filter.createdAtRangeMax,
     }),
->>>>>>> 59b3c36d
   };
   const handleRadioChange = (id: string): void => {
     handleChange(id);
