import TableCell from '@material-ui/core/TableCell';
import CheckCircleOutlinedIcon from '@material-ui/icons/CheckCircleOutlined';
import ErrorOutlineIcon from '@material-ui/icons/ErrorOutline';
import React from 'react';
import { useTranslation } from 'react-i18next';
import styled from 'styled-components';
import { BlackLink } from '../../../../components/core/BlackLink';
import { ClickableTableRow } from '../../../../components/core/Table/ClickableTableRow';
import { WarningTooltip } from '../../../../components/core/WarningTooltip';
import { useBusinessArea } from '../../../../hooks/useBusinessArea';
<<<<<<< HEAD
import {
  formatCurrency,
  formatCurrencyWithSymbol,
} from '../../../../utils/utils';
=======
import { formatCurrency, renderSomethingOrDash } from '../../../../utils/utils';
>>>>>>> dc113048
import { AllPaymentsForTableQuery } from '../../../../__generated__/graphql';

const ErrorText = styled.div`
  display: flex;
  align-items: center;
  text-transform: uppercase;
  color: #ec2323;
`;

const ErrorOutline = styled(ErrorOutlineIcon)`
  color: #e90202;
  margin-right: 5px;
`;

const CheckCircleOutlined = styled(CheckCircleOutlinedIcon)`
  color: #00c853;
  margin-right: 5px;
`;

export const StyledLink = styled.div`
  color: #000;
  text-decoration: underline;
  cursor: pointer;
  display: flex;
  align-content: center;
`;

interface PaymentsTableRowProps {
  payment: AllPaymentsForTableQuery['allPayments']['edges'][number]['node'];
  canViewDetails: boolean;
  onWarningClick?: (
    payment: AllPaymentsForTableQuery['allPayments']['edges'][number]['node'],
  ) => void;
}

export const PaymentsTableRow = ({
  payment,
  canViewDetails,
  onWarningClick,
}: PaymentsTableRowProps): React.ReactElement => {
  const { t } = useTranslation();
  const businessArea = useBusinessArea();
  const householdDetailsPath = `/${businessArea}/population/household/${payment.household.id}`;
  const collectorDetailsPath = `/${businessArea}/population/individuals/${payment.collector.id}`;

  const handleDialogWarningOpen = (
    e: React.SyntheticEvent<HTMLDivElement>,
  ): void => {
    e.stopPropagation();
    onWarningClick(payment);
  };

  return (
    <ClickableTableRow hover role='checkbox' key={payment.id}>
      <TableCell align='left'>
        {(payment.paymentPlanHardConflicted ||
          payment.paymentPlanSoftConflicted) && (
          <WarningTooltip
            handleClick={(e) => handleDialogWarningOpen(e)}
            message={t(
              'This household is also included in other Payment Plans. Click this icon to view details.',
            )}
            confirmed={payment.paymentPlanHardConflicted}
          />
        )}
      </TableCell>
      <TableCell align='left'>{payment.unicefId}</TableCell>
      <TableCell align='left'>
        {canViewDetails ? (
          <BlackLink to={householdDetailsPath}>
            {payment.household.unicefId}
          </BlackLink>
        ) : (
          payment.household.unicefId
        )}
      </TableCell>
      <TableCell align='left'>{payment.household.size}</TableCell>
      <TableCell align='left'>
        {renderSomethingOrDash(payment.household.admin2?.name)}
      </TableCell>
      <TableCell align='left'>
        {canViewDetails ? (
          <BlackLink to={collectorDetailsPath}>
            {payment.collector.fullName}
          </BlackLink>
        ) : (
          payment.collector.fullName
        )}
      </TableCell>
      <TableCell align='left'>
        {payment.hasPaymentChannel ? (
          <CheckCircleOutlined />
        ) : (
          <ErrorText>
            <ErrorOutline />
            {t('Missing')}
          </ErrorText>
        )}
      </TableCell>
      <TableCell align='left'>
        {payment.entitlementQuantityUsd > 0
          ? formatCurrency(payment.entitlementQuantityUsd, true)
          : '-'}
<<<<<<< HEAD
      </TableCell>
      <TableCell align='left'>
        {payment.deliveredQuantity > 0
          ? formatCurrencyWithSymbol(
              payment.deliveredQuantity,
              payment.currency,
            )
          : '-'}
=======
>>>>>>> dc113048
      </TableCell>
    </ClickableTableRow>
  );
};<|MERGE_RESOLUTION|>--- conflicted
+++ resolved
@@ -8,14 +8,11 @@
 import { ClickableTableRow } from '../../../../components/core/Table/ClickableTableRow';
 import { WarningTooltip } from '../../../../components/core/WarningTooltip';
 import { useBusinessArea } from '../../../../hooks/useBusinessArea';
-<<<<<<< HEAD
 import {
   formatCurrency,
   formatCurrencyWithSymbol,
+  renderSomethingOrDash,
 } from '../../../../utils/utils';
-=======
-import { formatCurrency, renderSomethingOrDash } from '../../../../utils/utils';
->>>>>>> dc113048
 import { AllPaymentsForTableQuery } from '../../../../__generated__/graphql';
 
 const ErrorText = styled.div`
@@ -119,7 +116,6 @@
         {payment.entitlementQuantityUsd > 0
           ? formatCurrency(payment.entitlementQuantityUsd, true)
           : '-'}
-<<<<<<< HEAD
       </TableCell>
       <TableCell align='left'>
         {payment.deliveredQuantity > 0
@@ -128,8 +124,6 @@
               payment.currency,
             )
           : '-'}
-=======
->>>>>>> dc113048
       </TableCell>
     </ClickableTableRow>
   );
