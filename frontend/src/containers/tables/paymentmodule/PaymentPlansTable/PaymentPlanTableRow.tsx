--- conflicted
+++ resolved
@@ -86,16 +86,10 @@
           />
         </StatusContainer>
       </TableCell>
-<<<<<<< HEAD
+      <TableCell align='left'>{plan.targetPopulation.name}</TableCell>
       <TableCell align="left">{plan.totalHouseholdsCount || '-'}</TableCell>
       <TableCell align="left">{plan.currencyName}</TableCell>
       <TableCell align="right">
-=======
-      <TableCell align='left'>{plan.targetPopulation.name}</TableCell>
-      <TableCell align='left'>{plan.totalHouseholdsCount || '-'}</TableCell>
-      <TableCell align='left'>{plan.currencyName}</TableCell>
-      <TableCell align='right'>
->>>>>>> fb43e064
         {`${formatCurrencyWithSymbol(
           plan.totalEntitledQuantity,
           plan.currency,
