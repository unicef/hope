--- conflicted
+++ resolved
@@ -73,16 +73,7 @@
           plan.unicefId
         )}
       </TableCell>
-<<<<<<< HEAD
       <TableCell align="left">
-        {(plan.name?.length > 10
-          ? `${plan.name.slice(0, 10)}...`
-          : plan.name) || '-'}
-      </TableCell>
-      <TableCell align="left">
-=======
-      <TableCell align='left'>
->>>>>>> ba138f69
         <StatusContainer>
           <StatusBox
             status={plan.status}
