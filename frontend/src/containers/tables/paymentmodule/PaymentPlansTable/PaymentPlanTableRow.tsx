import { Box, TableCell } from '@mui/material';
import * as React from 'react';
import { useNavigate } from 'react-router-dom';
import styled from 'styled-components';
import { useCashPlanVerificationStatusChoicesQuery } from '@generated/graphql';
import { BlackLink } from '@components/core/BlackLink';
import { StatusBox } from '@components/core/StatusBox';
import { ClickableTableRow } from '@components/core/Table/ClickableTableRow';
import { UniversalMoment } from '@components/core/UniversalMoment';
import {
  formatCurrencyWithSymbol,
  paymentPlanStatusToColor,
} from '@utils/utils';
import { useBaseUrl } from '@hooks/useBaseUrl';

const StatusContainer = styled.div`
  min-width: 120px;
  max-width: 200px;
`;

interface PaymentPlanTableRowProps {
  plan;
  canViewDetails: boolean;
}

export function PaymentPlanTableRow({
  plan,
  canViewDetails,
}: PaymentPlanTableRowProps): React.ReactElement {
  const navigate = useNavigate();
  const { baseUrl } = useBaseUrl();
  const paymentPlanPath = `/${baseUrl}/payment-module/${
    plan.isFollowUp ? 'followup-payment-plans' : 'payment-plans'
  }/${plan.id}`;
  const handleClick = (): void => {
    navigate(paymentPlanPath);
  };
  const { data: statusChoicesData } =
    useCashPlanVerificationStatusChoicesQuery();

  if (!statusChoicesData) return null;

  const followUpLinks = (): React.ReactElement => {
    if (!plan.followUps?.edges?.length) return <>-</>;
    return (
      <Box display="flex" flexDirection="column">
        {plan.followUps?.edges?.map((followUp) => {
          const followUpPaymentPlanPath = `/${baseUrl}/payment-module/followup-payment-plans/${followUp?.node?.id}`;
          return (
            <Box mb={1}>
              <BlackLink key={followUp?.node?.id} to={followUpPaymentPlanPath}>
                {followUp?.node?.unicefId}
              </BlackLink>
            </Box>
          );
        })}
      </Box>
    );
  };

  return (
    <ClickableTableRow
      hover
      onClick={canViewDetails ? handleClick : undefined}
      role="checkbox"
      key={plan.id}
    >
      <TableCell align="left">
        {plan.isFollowUp ? 'Follow-up: ' : ''}
        {canViewDetails ? (
          <BlackLink to={paymentPlanPath}>{plan.unicefId}</BlackLink>
        ) : (
          plan.unicefId
        )}
      </TableCell>
<<<<<<< HEAD
      <TableCell align="left">
=======
      <TableCell align='left'>{(plan.name.length > 10 ? `${plan.name.slice(0, 10)}...` : plan.name) || '-'}</TableCell>
      <TableCell align='left'>
>>>>>>> d9f601d8
        <StatusContainer>
          <StatusBox
            status={plan.status}
            statusToColor={paymentPlanStatusToColor}
          />
        </StatusContainer>
      </TableCell>
      <TableCell align="left">{plan.totalHouseholdsCount || '-'}</TableCell>
      <TableCell align="left">{plan.currencyName}</TableCell>
      <TableCell align="right">
        {`${formatCurrencyWithSymbol(
          plan.totalEntitledQuantity,
          plan.currency,
        )}`}
      </TableCell>
      <TableCell align="right">
        {`${formatCurrencyWithSymbol(
          plan.totalDeliveredQuantity,
          plan.currency,
        )}`}
      </TableCell>
      <TableCell align="right">
        {`${formatCurrencyWithSymbol(
          plan.totalUndeliveredQuantity,
          plan.currency,
        )}`}
      </TableCell>
      <TableCell align="left">
        <UniversalMoment>{plan.dispersionStartDate}</UniversalMoment>
      </TableCell>
      <TableCell align="left">
        <UniversalMoment>{plan.dispersionEndDate}</UniversalMoment>
      </TableCell>
      <TableCell align="left">{followUpLinks()}</TableCell>
    </ClickableTableRow>
  );
}<|MERGE_RESOLUTION|>--- conflicted
+++ resolved
@@ -23,10 +23,10 @@
   canViewDetails: boolean;
 }
 
-export function PaymentPlanTableRow({
+export const PaymentPlanTableRow = ({
   plan,
   canViewDetails,
-}: PaymentPlanTableRowProps): React.ReactElement {
+}: PaymentPlanTableRowProps): React.ReactElement => {
   const navigate = useNavigate();
   const { baseUrl } = useBaseUrl();
   const paymentPlanPath = `/${baseUrl}/payment-module/${
@@ -47,7 +47,7 @@
         {plan.followUps?.edges?.map((followUp) => {
           const followUpPaymentPlanPath = `/${baseUrl}/payment-module/followup-payment-plans/${followUp?.node?.id}`;
           return (
-            <Box mb={1}>
+            <Box key={followUp?.node?.id} mb={1}>
               <BlackLink key={followUp?.node?.id} to={followUpPaymentPlanPath}>
                 {followUp?.node?.unicefId}
               </BlackLink>
@@ -73,12 +73,11 @@
           plan.unicefId
         )}
       </TableCell>
-<<<<<<< HEAD
       <TableCell align="left">
-=======
-      <TableCell align='left'>{(plan.name.length > 10 ? `${plan.name.slice(0, 10)}...` : plan.name) || '-'}</TableCell>
-      <TableCell align='left'>
->>>>>>> d9f601d8
+        {(plan.name.length > 10 ? `${plan.name.slice(0, 10)}...` : plan.name) ||
+          '-'}
+      </TableCell>
+      <TableCell align="left">
         <StatusContainer>
           <StatusBox
             status={plan.status}
@@ -115,4 +114,4 @@
       <TableCell align="left">{followUpLinks()}</TableCell>
     </ClickableTableRow>
   );
-}+};