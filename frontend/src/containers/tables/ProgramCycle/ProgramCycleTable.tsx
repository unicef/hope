--- conflicted
+++ resolved
@@ -52,25 +52,16 @@
       data.results.length > 1 &&
       hasPermissions(PERMISSIONS.PM_PROGRAMME_CYCLE_DELETE, permissions);
     return (
-<<<<<<< HEAD
       <ClickableTableRow key={row.id} data-cy="program-cycle-row">
         <TableCell data-cy="program-cycle-id">
-=======
-      <ClickableTableRow key={row.id} data-cy={`program-cycle-row-${row.id}`}>
-        <TableCell data-cy={'program-cycle-title'}>
->>>>>>> 9b0c9851
           {canViewDetails ? (
             <BlackLink to={detailsUrl}>{row.title}</BlackLink>
           ) : (
             row.title
           )}
         </TableCell>
-<<<<<<< HEAD
         <TableCell data-cy="program-cycle-title">{row.title}</TableCell>
         <TableCell data-cy="program-cycle-status">
-=======
-        <TableCell data-cy={`program-cycle-status-${row.id}`}>
->>>>>>> 9b0c9851
           <StatusBox
             status={row.status}
             statusToColor={programCycleStatusToColor}
