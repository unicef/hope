import React, { ReactElement } from 'react';
import { useTranslation } from 'react-i18next';
import styled from 'styled-components';
import {
  AllActiveTargetPopulationsQueryVariables,
  TargetPopulationNode,
  TargetPopulationStatus,
  useAllActiveTargetPopulationsQuery,
} from '../../../../__generated__/graphql';
import { TableWrapper } from '../../../../components/core/TableWrapper';
import { useBaseUrl } from '../../../../hooks/useBaseUrl';
import { decodeIdString } from '../../../../utils/utils';
import { UniversalTable } from '../../UniversalTable';
import { headCells } from './LookUpTargetPopulationTableHeadCells';
import { LookUpTargetPopulationTableRow } from './LookUpTargetPopulationTableRow';

interface LookUpTargetPopulationTableProps {
  filter;
  canViewDetails: boolean;
  enableRadioButton?: boolean;
  selectedTargetPopulation?;
  handleChange?;
  noTableStyling?;
  noTitle?;
}

const NoTableStyling = styled.div`
  .MuiPaper-elevation1 {
    box-shadow: none;
    padding: 0 !important;
  }
`;

export const LookUpTargetPopulationTable = ({
  filter,
  canViewDetails,
  enableRadioButton,
  selectedTargetPopulation,
  handleChange,
  noTableStyling,
  noTitle,
}: LookUpTargetPopulationTableProps): ReactElement => {
  const { t } = useTranslation();
  const { businessArea, programId } = useBaseUrl();
  const initialVariables: AllActiveTargetPopulationsQueryVariables = {
    name: filter.name,
    numberOfHouseholdsMin: filter.numIndividualsMin,
    numberOfHouseholdsMax: filter.numIndividualsMax,
    status: filter.status,
    businessArea,
    createdAtRange: JSON.stringify(filter.createdAtRange),
<<<<<<< HEAD
    program: decodeIdString(programId),
=======
    statusNot: TargetPopulationStatus.Open,
>>>>>>> bc8a30e4
  };

  const handleRadioChange = (id: string): void => {
    handleChange(id);
  };

  const renderTable = (): React.ReactElement => {
    return (
      <TableWrapper>
        <UniversalTable<
          TargetPopulationNode,
          AllActiveTargetPopulationsQueryVariables
        >
          title={noTitle ? null : t('Target Populations')}
          headCells={enableRadioButton ? headCells : headCells.slice(1)}
          rowsPerPageOptions={[10, 15, 20]}
          query={useAllActiveTargetPopulationsQuery}
          queriedObjectName='allActiveTargetPopulations'
          defaultOrderBy='createdAt'
          defaultOrderDirection='desc'
          initialVariables={initialVariables}
          renderRow={(row) => (
            <LookUpTargetPopulationTableRow
              radioChangeHandler={enableRadioButton && handleRadioChange}
              selectedTargetPopulation={selectedTargetPopulation}
              key={row.id}
              targetPopulation={row}
              canViewDetails={canViewDetails}
            />
          )}
        />
      </TableWrapper>
    );
  };
  return noTableStyling ? (
    <NoTableStyling>{renderTable()}</NoTableStyling>
  ) : (
    renderTable()
  );
};<|MERGE_RESOLUTION|>--- conflicted
+++ resolved
@@ -49,11 +49,8 @@
     status: filter.status,
     businessArea,
     createdAtRange: JSON.stringify(filter.createdAtRange),
-<<<<<<< HEAD
     program: decodeIdString(programId),
-=======
     statusNot: TargetPopulationStatus.Open,
->>>>>>> bc8a30e4
   };
 
   const handleRadioChange = (id: string): void => {
