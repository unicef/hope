// Jest Snapshot v1, https://goo.gl/fbAQLP

exports[`containers/tables/rdi/ImportedHouseholdTable should render loading 1`] = `
<div>
  <div
    class="sc-bdVaJa iMXEqU"
    data-cy="loading-container"
  >
    <div
      class="MuiCircularProgress-root MuiCircularProgress-colorPrimary MuiCircularProgress-indeterminate"
      role="progressbar"
      style="width: 40px; height: 40px;"
    >
      <svg
        class="MuiCircularProgress-svg"
        viewBox="22 22 44 44"
      >
        <circle
          class="MuiCircularProgress-circle MuiCircularProgress-circleIndeterminate"
          cx="44"
          cy="44"
          fill="none"
          r="20.2"
          stroke-width="3.6"
        />
      </svg>
    </div>
  </div>
</div>
`;

exports[`containers/tables/rdi/ImportedHouseholdTable should render with data 1`] = `
<div>
  <div
    class="makeStyles-root-1"
  >
    <div
      class="MuiTableContainer-root"
    >
      <div
        class="MuiBox-root MuiBox-root-7"
      >
        <div
          class="MuiBox-root MuiBox-root-8"
        />
      </div>
      <table
        aria-label="enhanced table"
        aria-labelledby="tableTitle"
        class="MuiTable-root makeStyles-table-3"
        data-cy="table-title"
      >
        <thead
          class="MuiTableHead-root"
        >
          <tr
            class="MuiTableRow-root MuiTableRow-head"
          >
            <th
              class="MuiTableCell-root MuiTableCell-head MuiTableCell-alignLeft"
              scope="col"
            >
              <span
                aria-disabled="false"
                class="MuiButtonBase-root MuiTableSortLabel-root sc-EHOje dirFCH"
                data-cy="table-label"
                role="button"
                tabindex="0"
              >
                
                <svg
                  aria-hidden="true"
                  class="MuiSvgIcon-root MuiTableSortLabel-icon MuiTableSortLabel-iconDirectionAsc"
                  focusable="false"
                  viewBox="0 0 24 24"
                >
                  <path
                    d="M20 12l-1.41-1.41L13 16.17V4h-2v12.17l-5.58-5.59L4 12l8 8 8-8z"
                  />
                </svg>
              </span>
            </th>
            <th
              class="MuiTableCell-root MuiTableCell-head MuiTableCell-alignLeft"
              scope="col"
            >
              <span
                aria-disabled="false"
                class="MuiButtonBase-root MuiTableSortLabel-root sc-EHOje dirFCH"
                data-cy="table-label"
                role="button"
                tabindex="0"
              >
                Household ID
                <svg
                  aria-hidden="true"
                  class="MuiSvgIcon-root MuiTableSortLabel-icon MuiTableSortLabel-iconDirectionAsc"
                  focusable="false"
                  viewBox="0 0 24 24"
                >
                  <path
                    d="M20 12l-1.41-1.41L13 16.17V4h-2v12.17l-5.58-5.59L4 12l8 8 8-8z"
                  />
                </svg>
              </span>
            </th>
            <th
              class="MuiTableCell-root MuiTableCell-head MuiTableCell-alignLeft"
              scope="col"
            >
              <span
                aria-disabled="false"
                class="MuiButtonBase-root MuiTableSortLabel-root sc-EHOje dirFCH"
                data-cy="table-label"
                role="button"
                tabindex="0"
              >
                Head of Household
                <svg
                  aria-hidden="true"
                  class="MuiSvgIcon-root MuiTableSortLabel-icon MuiTableSortLabel-iconDirectionAsc"
                  focusable="false"
                  viewBox="0 0 24 24"
                >
                  <path
                    d="M20 12l-1.41-1.41L13 16.17V4h-2v12.17l-5.58-5.59L4 12l8 8 8-8z"
                  />
                </svg>
              </span>
            </th>
            <th
              class="MuiTableCell-root MuiTableCell-head MuiTableCell-alignRight"
              scope="col"
            >
              <span
                aria-disabled="false"
                class="MuiButtonBase-root MuiTableSortLabel-root sc-EHOje dirFCH"
                data-cy="table-label"
                role="button"
                tabindex="0"
              >
                Household Size
                <svg
                  aria-hidden="true"
                  class="MuiSvgIcon-root MuiTableSortLabel-icon MuiTableSortLabel-iconDirectionAsc"
                  focusable="false"
                  viewBox="0 0 24 24"
                >
                  <path
                    d="M20 12l-1.41-1.41L13 16.17V4h-2v12.17l-5.58-5.59L4 12l8 8 8-8z"
                  />
                </svg>
              </span>
            </th>
            <th
              class="MuiTableCell-root MuiTableCell-head MuiTableCell-alignLeft"
              scope="col"
            >
              <span
                aria-disabled="false"
                class="MuiButtonBase-root MuiTableSortLabel-root sc-EHOje dirFCH"
                data-cy="table-label"
                role="button"
                tabindex="0"
              >
                Administrative Level 2
                <svg
                  aria-hidden="true"
                  class="MuiSvgIcon-root MuiTableSortLabel-icon MuiTableSortLabel-iconDirectionAsc"
                  focusable="false"
                  viewBox="0 0 24 24"
                >
                  <path
                    d="M20 12l-1.41-1.41L13 16.17V4h-2v12.17l-5.58-5.59L4 12l8 8 8-8z"
                  />
                </svg>
              </span>
            </th>
            <th
              class="MuiTableCell-root MuiTableCell-head MuiTableCell-alignLeft"
              scope="col"
            >
              <span
                aria-disabled="false"
                class="MuiButtonBase-root MuiTableSortLabel-root sc-EHOje dirFCH"
                data-cy="table-label"
                role="button"
                tabindex="0"
              >
                Data Collected
                <svg
                  aria-hidden="true"
                  class="MuiSvgIcon-root MuiTableSortLabel-icon MuiTableSortLabel-iconDirectionAsc"
                  focusable="false"
                  viewBox="0 0 24 24"
                >
                  <path
                    d="M20 12l-1.41-1.41L13 16.17V4h-2v12.17l-5.58-5.59L4 12l8 8 8-8z"
                  />
                </svg>
              </span>
            </th>
          </tr>
        </thead>
        <tbody
          class="MuiTableBody-root"
        >
          <tr
            class="MuiTableRow-root sc-htoDjs ehUDZT MuiTableRow-hover"
            data-cy="imported-households-row"
            role="checkbox"
          >
            <td
              class="MuiTableCell-root MuiTableCell-body MuiTableCell-alignLeft"
            />
            <td
              class="MuiTableCell-root MuiTableCell-body MuiTableCell-alignLeft"
            >
              <a
                class="sc-gzVnrw brxNQI"
<<<<<<< HEAD
                href="/afghanistan/programs/undefined/registration-data-import/household/SW1wb3J0ZWRIb3VzZWhvbGROb2RlOjNlYjE5Y2RiLTBjZTYtNDgwZS1iZTI5LTczYjY0ZWI1ZjI3Mg=="
=======
                href="/afghanistan/registration-data-import/household/SW1wb3J0ZWRIb3VzZWhvbGROb2RlOjNlYjE5Y2RiLTBjZTYtNDgwZS1iZTI5LTczYjY0ZWI1ZjI3Mg=="
>>>>>>> 59db5b26
              />
            </td>
            <td
              class="MuiTableCell-root MuiTableCell-body MuiTableCell-alignRight"
            >
              2
            </td>
            <td
              class="MuiTableCell-root MuiTableCell-body MuiTableCell-alignLeft"
            />
            <td
              class="MuiTableCell-root MuiTableCell-body MuiTableCell-alignLeft"
            >
              <time
                datetime="1610323200000"
              >
                11 Jan 2021
              </time>
            </td>
          </tr>
        </tbody>
      </table>
    </div>
    <div
      class="MuiTablePagination-root"
      data-cy="table-pagination"
    >
      <div
        class="MuiToolbar-root MuiToolbar-regular MuiTablePagination-toolbar MuiToolbar-gutters"
      >
        <div
          class="MuiTablePagination-spacer"
        />
        <p
          class="MuiTypography-root MuiTablePagination-caption MuiTypography-body2 MuiTypography-colorInherit"
          id="mui-5806"
        >
          Rows per page:
        </p>
        <div
          class="MuiInputBase-root MuiTablePagination-input MuiTablePagination-selectRoot"
        >
          <div
            aria-haspopup="listbox"
            aria-labelledby="mui-5806 mui-73230"
            class="MuiSelect-root MuiSelect-select MuiTablePagination-select MuiSelect-selectMenu MuiInputBase-input"
            id="mui-73230"
            role="button"
            tabindex="0"
          >
            10
          </div>
          <input
            aria-hidden="true"
            class="MuiSelect-nativeInput"
            tabindex="-1"
            value="10"
          />
          <svg
            aria-hidden="true"
            class="MuiSvgIcon-root MuiSelect-icon MuiTablePagination-selectIcon"
            focusable="false"
            viewBox="0 0 24 24"
          >
            <path
              d="M7 10l5 5 5-5z"
            />
          </svg>
        </div>
        <p
          class="MuiTypography-root MuiTablePagination-caption MuiTypography-body2 MuiTypography-colorInherit"
        >
          1-10 of 159
        </p>
        <div
          class="MuiTablePagination-actions"
        >
          <button
            aria-label="Previous page"
            class="MuiButtonBase-root MuiIconButton-root MuiIconButton-colorInherit Mui-disabled Mui-disabled"
            disabled=""
            tabindex="-1"
            title="Previous page"
            type="button"
          >
            <span
              class="MuiIconButton-label"
            >
              <svg
                aria-hidden="true"
                class="MuiSvgIcon-root"
                focusable="false"
                viewBox="0 0 24 24"
              >
                <path
                  d="M15.41 16.09l-4.58-4.59 4.58-4.59L14 5.5l-6 6 6 6z"
                />
              </svg>
            </span>
          </button>
          <button
            aria-label="Next page"
            class="MuiButtonBase-root MuiIconButton-root MuiIconButton-colorInherit"
            tabindex="0"
            title="Next page"
            type="button"
          >
            <span
              class="MuiIconButton-label"
            >
              <svg
                aria-hidden="true"
                class="MuiSvgIcon-root"
                focusable="false"
                viewBox="0 0 24 24"
              >
                <path
                  d="M8.59 16.34l4.58-4.59-4.58-4.59L10 5.75l6 6-6 6z"
                />
              </svg>
            </span>
            <span
              class="MuiTouchRipple-root"
            />
          </button>
        </div>
      </div>
    </div>
  </div>
</div>
`;<|MERGE_RESOLUTION|>--- conflicted
+++ resolved
@@ -67,7 +67,7 @@
                 role="button"
                 tabindex="0"
               >
-                
+
                 <svg
                   aria-hidden="true"
                   class="MuiSvgIcon-root MuiTableSortLabel-icon MuiTableSortLabel-iconDirectionAsc"
@@ -218,11 +218,7 @@
             >
               <a
                 class="sc-gzVnrw brxNQI"
-<<<<<<< HEAD
                 href="/afghanistan/programs/undefined/registration-data-import/household/SW1wb3J0ZWRIb3VzZWhvbGROb2RlOjNlYjE5Y2RiLTBjZTYtNDgwZS1iZTI5LTczYjY0ZWI1ZjI3Mg=="
-=======
-                href="/afghanistan/registration-data-import/household/SW1wb3J0ZWRIb3VzZWhvbGROb2RlOjNlYjE5Y2RiLTBjZTYtNDgwZS1iZTI5LTczYjY0ZWI1ZjI3Mg=="
->>>>>>> 59db5b26
               />
             </td>
             <td
