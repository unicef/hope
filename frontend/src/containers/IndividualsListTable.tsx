--- conflicted
+++ resolved
@@ -130,19 +130,10 @@
               <TableCell align='left'>{row.individualCaId}</TableCell>
               <TableCell align='left'>{row.fullName}</TableCell>
               <TableCell align='left'>{row.household.householdCaId}</TableCell>
-<<<<<<< HEAD
-              <TableCell align='left'>{row.dob}</TableCell>
-              <TableCell align='right'>{row.sex}</TableCell>
-              <TableCell align='right'>
-                {row.household.location.title}
-              </TableCell>
-            </ClickableTableRow>
-=======
               <TableCell align='right'>{age}</TableCell>
               <TableCell align='left'>{row.sex}</TableCell>
               <TableCell align='left'>{row.household.location.title}</TableCell>
-            </TableRow>
->>>>>>> 5f2e9cfb
+            </ClickableTableRow>
           );
         }}
         handleChangeRowsPerPage={(e) => {
