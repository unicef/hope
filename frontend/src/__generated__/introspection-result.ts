
      export interface IntrospectionResultData {
        __schema: {
          types: {
            kind: string;
            name: string;
            possibleTypes: {
              name: string;
            }[];
          }[];
        };
      }
      const result: IntrospectionResultData = {
  "__schema": {
    "types": [
      {
        "kind": "INTERFACE",
        "name": "Node",
        "possibleTypes": [
          {
            "name": "CommunicationMessageNode"
          },
          {
            "name": "UserNode"
          },
          {
            "name": "IndividualIdentityNode"
          },
          {
            "name": "IndividualNode"
          },
          {
            "name": "HouseholdNode"
          },
          {
            "name": "AreaNode"
          },
          {
            "name": "AreaTypeNode"
          },
          {
            "name": "GrievanceTicketNode"
          },
          {
            "name": "UserBusinessAreaNode"
          },
          {
            "name": "RegistrationDataImportNode"
          },
          {
            "name": "ProgramNodeForAccountability"
          },
          {
<<<<<<< HEAD
            "name": "PaymentPlanNode"
=======
            "name": "ProgramNode"
>>>>>>> ff4abffe
          },
          {
            "name": "TargetPopulationNode"
          },
          {
            "name": "RuleCommitNode"
          },
          {
            "name": "SteficonRuleNode"
          },
          {
            "name": "PaymentRecordNode"
          },
          {
            "name": "CashPlanNode"
          },
          {
            "name": "ServiceProviderNode"
          },
          {
            "name": "PaymentVerificationPlanNode"
          },
          {
            "name": "PaymentVerificationNode"
          },
          {
            "name": "TicketPaymentVerificationDetailsNode"
          },
          {
            "name": "PaymentVerificationSummaryNode"
          },
          {
            "name": "TicketComplaintDetailsNode"
          },
          {
            "name": "TicketSensitiveDetailsNode"
          },
          {
            "name": "PaymentVerificationLogEntryNode"
          },
          {
            "name": "SurveyNode"
          },
          {
            "name": "DeliveryMechanismNode"
          },
          {
            "name": "FinancialServiceProviderNode"
          },
          {
            "name": "FinancialServiceProviderXlsxTemplateNode"
          },
          {
            "name": "FinancialServiceProviderXlsxReportNode"
          },
          {
            "name": "PaymentNode"
          },
          {
            "name": "PaymentHouseholdSnapshotNode"
          },
          {
            "name": "ApprovalProcessNode"
          },
          {
            "name": "VolumeByDeliveryMechanismNode"
          },
          {
            "name": "ReportNode"
          },
          {
            "name": "FeedbackNode"
          },
          {
            "name": "FeedbackMessageNode"
          },
          {
            "name": "TicketNoteNode"
          },
          {
            "name": "TicketHouseholdDataUpdateDetailsNode"
          },
          {
            "name": "TicketIndividualDataUpdateDetailsNode"
          },
          {
            "name": "TicketAddIndividualDetailsNode"
          },
          {
            "name": "TicketDeleteIndividualDetailsNode"
          },
          {
            "name": "TicketDeleteHouseholdDetailsNode"
          },
          {
            "name": "TicketSystemFlaggingDetailsNode"
          },
          {
            "name": "SanctionListIndividualNode"
          },
          {
            "name": "SanctionListIndividualDocumentNode"
          },
          {
            "name": "SanctionListIndividualNationalitiesNode"
          },
          {
            "name": "SanctionListIndividualCountriesNode"
          },
          {
            "name": "SanctionListIndividualAliasNameNode"
          },
          {
            "name": "SanctionListIndividualDateOfBirthNode"
          },
          {
            "name": "TicketNeedsAdjudicationDetailsNode"
          },
          {
            "name": "TicketPositiveFeedbackDetailsNode"
          },
          {
            "name": "TicketNegativeFeedbackDetailsNode"
          },
          {
            "name": "TicketReferralDetailsNode"
          },
          {
            "name": "GrievanceDocumentNode"
          },
          {
            "name": "DocumentNode"
          },
          {
            "name": "BankAccountInfoNode"
          },
          {
            "name": "CommunicationMessageRecipientMapNode"
          },
          {
            "name": "RecipientNode"
          },
          {
            "name": "LogEntryNode"
          },
          {
            "name": "BusinessAreaNode"
          },
          {
            "name": "ImportedHouseholdNode"
          },
          {
            "name": "ImportedIndividualNode"
          },
          {
            "name": "RegistrationDataImportDatahubNode"
          },
          {
            "name": "ImportDataNode"
          },
          {
            "name": "KoboImportDataNode"
          },
          {
            "name": "ImportedDocumentNode"
          },
          {
            "name": "ImportedIndividualIdentityNode"
          }
        ]
      }
    ]
  }
};
      export default result;
    <|MERGE_RESOLUTION|>--- conflicted
+++ resolved
@@ -48,14 +48,10 @@
             "name": "RegistrationDataImportNode"
           },
           {
-            "name": "ProgramNodeForAccountability"
-          },
-          {
-<<<<<<< HEAD
+            "name": "ProgramNode"
+          },
+          {
             "name": "PaymentPlanNode"
-=======
-            "name": "ProgramNode"
->>>>>>> ff4abffe
           },
           {
             "name": "TargetPopulationNode"
