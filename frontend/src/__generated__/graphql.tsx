--- conflicted
+++ resolved
@@ -21,6 +21,7 @@
   Decimal: any,
   JSONString: any,
   JSONLazyString: any,
+  Upload: any,
 };
 
 export type BusinessAreaNode = Node & {
@@ -148,47 +149,6 @@
   value?: Maybe<Scalars['String']>,
 };
 
-export type CreateCashPlan = {
-   __typename?: 'CreateCashPlan',
-  cashPlan?: Maybe<CashPlanNode>,
-};
-
-export type CreateCashPlanInput = {
-  programId?: Maybe<Scalars['String']>,
-  name?: Maybe<Scalars['String']>,
-  startDate?: Maybe<Scalars['DateTime']>,
-  endDate?: Maybe<Scalars['DateTime']>,
-  disbursementDate?: Maybe<Scalars['DateTime']>,
-  numberOfHouseholds?: Maybe<Scalars['Int']>,
-  coverageDuration?: Maybe<Scalars['Int']>,
-  coverageUnits?: Maybe<Scalars['String']>,
-  targetPopulationId?: Maybe<Scalars['String']>,
-  cashAssistId?: Maybe<Scalars['String']>,
-  distributionModality?: Maybe<Scalars['String']>,
-  fsp?: Maybe<Scalars['String']>,
-  status?: Maybe<Scalars['String']>,
-  currency?: Maybe<Scalars['String']>,
-  totalEntitledQuantity?: Maybe<Scalars['Decimal']>,
-  totalDeliveredQuantity?: Maybe<Scalars['Decimal']>,
-  totalUndeliveredQuantity?: Maybe<Scalars['Decimal']>,
-  dispersionDate?: Maybe<Scalars['Date']>,
-};
-
-export type CreateHousehold = {
-   __typename?: 'CreateHousehold',
-  household?: Maybe<HouseholdNode>,
-};
-
-export type CreateHouseholdInput = {
-  householdCaId: Scalars['String'],
-  residenceStatus: Scalars['String'],
-  nationality: Scalars['String'],
-  familySize?: Maybe<Scalars['Int']>,
-  address?: Maybe<Scalars['String']>,
-  locationId: Scalars['String'],
-  registrationDataImportId: Scalars['String'],
-};
-
 export type CreateLocation = {
    __typename?: 'CreateLocation',
   location?: Maybe<LocationNode>,
@@ -220,18 +180,18 @@
   businessAreaSlug?: Maybe<Scalars['String']>,
 };
 
-
-
-
-export type DeleteCashPlan = {
-   __typename?: 'DeleteCashPlan',
-  ok?: Maybe<Scalars['Boolean']>,
-};
-
-export type DeleteHousehold = {
-   __typename?: 'DeleteHousehold',
-  ok?: Maybe<Scalars['Boolean']>,
-};
+export type CreateRegistrationDataImport = {
+   __typename?: 'CreateRegistrationDataImport',
+  registrationDataImport?: Maybe<RegistrationDataImportNode>,
+};
+
+export type CreateRegistrationDataImportExcelInput = {
+  importDataId?: Maybe<Scalars['ID']>,
+  name?: Maybe<Scalars['String']>,
+};
+
+
+
 
 export type DeleteLocation = {
    __typename?: 'DeleteLocation',
@@ -240,6 +200,11 @@
 
 export type DeleteProgram = {
    __typename?: 'DeleteProgram',
+  ok?: Maybe<Scalars['Boolean']>,
+};
+
+export type DeleteRegistrationDataImport = {
+   __typename?: 'DeleteRegistrationDataImport',
   ok?: Maybe<Scalars['Boolean']>,
 };
 
@@ -529,6 +494,25 @@
   Other = 'OTHER'
 }
 
+export type ImportDataNode = Node & {
+   __typename?: 'ImportDataNode',
+  id: Scalars['ID'],
+  createdAt: Scalars['DateTime'],
+  updatedAt: Scalars['DateTime'],
+  xlsxFile: Scalars['String'],
+  numberOfHouseholds: Scalars['Int'],
+  numberOfIndividuals: Scalars['Int'],
+  registrationDataImport: RegistrationDataImportDatahubNodeConnection,
+};
+
+
+export type ImportDataNodeRegistrationDataImportArgs = {
+  before?: Maybe<Scalars['String']>,
+  after?: Maybe<Scalars['String']>,
+  first?: Maybe<Scalars['Int']>,
+  last?: Maybe<Scalars['Int']>
+};
+
 export enum ImportedHouseholdNationality {
   Af = 'AF',
   Al = 'AL',
@@ -1397,15 +1381,12 @@
   createProgram?: Maybe<CreateProgram>,
   updateProgram?: Maybe<UpdateProgram>,
   deleteProgram?: Maybe<DeleteProgram>,
-  createCashPlan?: Maybe<CreateCashPlan>,
-  updateCashPlan?: Maybe<UpdateCashPlan>,
-  deleteCashPlan?: Maybe<DeleteCashPlan>,
-  createHousehold?: Maybe<CreateHousehold>,
-  updateHousehold?: Maybe<UpdateHousehold>,
-  deleteHousehold?: Maybe<DeleteHousehold>,
   createLocation?: Maybe<CreateLocation>,
   updateLocation?: Maybe<UpdateLocation>,
   deleteLocation?: Maybe<DeleteLocation>,
+  uploadImportDataXlsxFile?: Maybe<UploadImportDataXlsxFile>,
+  deleteRegistrationDataImport?: Maybe<DeleteRegistrationDataImport>,
+  createRegistrationDataImport?: Maybe<CreateRegistrationDataImport>,
 };
 
 
@@ -1424,36 +1405,6 @@
 };
 
 
-export type MutationsCreateCashPlanArgs = {
-  cashPlanData: CreateCashPlanInput
-};
-
-
-export type MutationsUpdateCashPlanArgs = {
-  cashPlanData?: Maybe<UpdateCashPlanInput>
-};
-
-
-export type MutationsDeleteCashPlanArgs = {
-  cashPlanId: Scalars['String']
-};
-
-
-export type MutationsCreateHouseholdArgs = {
-  householdData?: Maybe<CreateHouseholdInput>
-};
-
-
-export type MutationsUpdateHouseholdArgs = {
-  householdData?: Maybe<UpdateHouseholdInput>
-};
-
-
-export type MutationsDeleteHouseholdArgs = {
-  householdId: Scalars['String']
-};
-
-
 export type MutationsCreateLocationArgs = {
   locationData: CreateLocationInput
 };
@@ -1466,6 +1417,21 @@
 
 export type MutationsDeleteLocationArgs = {
   locationId: Scalars['String']
+};
+
+
+export type MutationsUploadImportDataXlsxFileArgs = {
+  file: Scalars['Upload']
+};
+
+
+export type MutationsDeleteRegistrationDataImportArgs = {
+  registrationDataImportId: Scalars['String']
+};
+
+
+export type MutationsCreateRegistrationDataImportArgs = {
+  registrationDataImportData: CreateRegistrationDataImportExcelInput
 };
 
 export type Node = {
@@ -1682,6 +1648,7 @@
   allRegistrationDataImportsDatahub?: Maybe<RegistrationDataImportDatahubNodeConnection>,
   importedIndividual?: Maybe<ImportedIndividualNode>,
   allImportedIndividuals?: Maybe<ImportedIndividualNodeConnection>,
+  importData?: Maybe<ImportDataNode>,
   registrationDataImport?: Maybe<RegistrationDataImportNode>,
   allRegistrationDataImports?: Maybe<RegistrationDataImportNodeConnection>,
   registrationDataStatusChoices?: Maybe<Array<Maybe<ChoiceObject>>>,
@@ -1934,6 +1901,11 @@
 };
 
 
+export type QueryImportDataArgs = {
+  id: Scalars['ID']
+};
+
+
 export type QueryRegistrationDataImportArgs = {
   id: Scalars['ID']
 };
@@ -1960,6 +1932,7 @@
   name: Scalars['String'],
   importDate: Scalars['DateTime'],
   hctId?: Maybe<Scalars['UUID']>,
+  importData?: Maybe<ImportDataNode>,
   households: ImportedHouseholdNodeConnection,
   individuals: ImportedIndividualNodeConnection,
 };
@@ -2148,50 +2121,6 @@
   InProgress = 'IN_PROGRESS',
   Finalized = 'FINALIZED'
 }
-
-export type UpdateCashPlan = {
-   __typename?: 'UpdateCashPlan',
-  cashPlan?: Maybe<CashPlanNode>,
-};
-
-export type UpdateCashPlanInput = {
-  id: Scalars['String'],
-  programId?: Maybe<Scalars['String']>,
-  name?: Maybe<Scalars['String']>,
-  startDate?: Maybe<Scalars['DateTime']>,
-  endDate?: Maybe<Scalars['DateTime']>,
-  disbursementDate?: Maybe<Scalars['DateTime']>,
-  numberOfHouseholds?: Maybe<Scalars['Int']>,
-  coverageDuration?: Maybe<Scalars['Int']>,
-  coverageUnits?: Maybe<Scalars['String']>,
-  targetPopulationId?: Maybe<Scalars['String']>,
-  cashAssistId?: Maybe<Scalars['String']>,
-  distributionModality?: Maybe<Scalars['String']>,
-  fsp?: Maybe<Scalars['String']>,
-  status?: Maybe<Scalars['String']>,
-  currency?: Maybe<Scalars['String']>,
-  totalEntitledQuantity?: Maybe<Scalars['Decimal']>,
-  totalDeliveredQuantity?: Maybe<Scalars['Decimal']>,
-  totalUndeliveredQuantity?: Maybe<Scalars['Decimal']>,
-  dispersionDate?: Maybe<Scalars['Date']>,
-};
-
-export type UpdateHousehold = {
-   __typename?: 'UpdateHousehold',
-  household?: Maybe<HouseholdNode>,
-};
-
-export type UpdateHouseholdInput = {
-  id: Scalars['String'],
-  householdCaId?: Maybe<Scalars['String']>,
-  consent?: Maybe<Scalars['String']>,
-  residenceStatus?: Maybe<Scalars['String']>,
-  nationality?: Maybe<Scalars['String']>,
-  familySize?: Maybe<Scalars['Int']>,
-  address?: Maybe<Scalars['String']>,
-  locationId?: Maybe<Scalars['String']>,
-  registrationDataImportId?: Maybe<Scalars['String']>,
-};
 
 export type UpdateLocation = {
    __typename?: 'UpdateLocation',
@@ -2225,6 +2154,12 @@
   populationGoal?: Maybe<Scalars['Int']>,
   administrativeAreasOfImplementation?: Maybe<Scalars['String']>,
   businessAreaSlug?: Maybe<Scalars['String']>,
+};
+
+
+export type UploadImportDataXlsxFile = {
+   __typename?: 'UploadImportDataXLSXFile',
+  importData?: Maybe<ImportDataNode>,
 };
 
 export type UserNode = Node & {
@@ -2634,43 +2569,6 @@
   )> }
 );
 
-<<<<<<< HEAD
-export type AllRegistrationDataImportsQueryVariables = {
-  after?: Maybe<Scalars['String']>,
-  before?: Maybe<Scalars['String']>,
-  first?: Maybe<Scalars['Int']>,
-  last?: Maybe<Scalars['Int']>,
-  orderBy?: Maybe<Scalars['String']>,
-  name_Icontains?: Maybe<Scalars['String']>,
-  importedBy_Id?: Maybe<Scalars['UUID']>,
-  status?: Maybe<Scalars['String']>,
-  importDate?: Maybe<Scalars['Date']>
-};
-
-
-export type AllRegistrationDataImportsQuery = (
-  { __typename?: 'Query' }
-  & { allRegistrationDataImports: Maybe<(
-    { __typename?: 'RegistrationDataImportNodeConnection' }
-    & Pick<RegistrationDataImportNodeConnection, 'totalCount'>
-    & { pageInfo: (
-      { __typename?: 'PageInfo' }
-      & Pick<PageInfo, 'hasNextPage' | 'hasPreviousPage' | 'startCursor' | 'endCursor'>
-    ), edges: Array<Maybe<(
-      { __typename?: 'RegistrationDataImportNodeEdge' }
-      & Pick<RegistrationDataImportNodeEdge, 'cursor'>
-      & { node: Maybe<(
-        { __typename?: 'RegistrationDataImportNode' }
-        & Pick<RegistrationDataImportNode, 'id' | 'createdAt' | 'name' | 'status' | 'importDate' | 'dataSource' | 'numberOfHouseholds'>
-        & { importedBy: (
-          { __typename?: 'UserNode' }
-          & Pick<UserNode, 'id' | 'firstName' | 'lastName'>
-        ) }
-      )> }
-    )>> }
-  )> }
-);
-
 export type AllTargetPopulationsQueryVariables = {
   after?: Maybe<Scalars['String']>,
   before?: Maybe<Scalars['String']>,
@@ -2701,8 +2599,6 @@
   )> }
 );
 
-=======
->>>>>>> ec891add
 export type AllUsersQueryVariables = {};
 
 
@@ -2928,118 +2824,11 @@
   )>>> }
 );
 
-<<<<<<< HEAD
 export type TargetPopulationQueryVariables = {
-=======
-export type AllImportedHouseholdsQueryVariables = {
-  after?: Maybe<Scalars['String']>,
-  before?: Maybe<Scalars['String']>,
-  first?: Maybe<Scalars['Int']>,
-  last?: Maybe<Scalars['Int']>,
-  rdiId?: Maybe<Scalars['String']>
-};
-
-
-export type AllImportedHouseholdsQuery = (
-  { __typename?: 'Query' }
-  & { allImportedHouseholds: Maybe<(
-    { __typename?: 'ImportedHouseholdNodeConnection' }
-    & Pick<ImportedHouseholdNodeConnection, 'totalCount'>
-    & { pageInfo: (
-      { __typename?: 'PageInfo' }
-      & Pick<PageInfo, 'hasNextPage' | 'hasPreviousPage' | 'startCursor' | 'endCursor'>
-    ), edges: Array<Maybe<(
-      { __typename?: 'ImportedHouseholdNodeEdge' }
-      & Pick<ImportedHouseholdNodeEdge, 'cursor'>
-      & { node: Maybe<(
-        { __typename?: 'ImportedHouseholdNode' }
-        & ImportedHouseholdMinimalFragment
-      )> }
-    )>> }
-  )> }
-);
-
-export type AllImportedIndividualsQueryVariables = {
-  after?: Maybe<Scalars['String']>,
-  before?: Maybe<Scalars['String']>,
-  first?: Maybe<Scalars['Int']>,
-  last?: Maybe<Scalars['Int']>,
-  rdiId?: Maybe<Scalars['String']>,
-  household?: Maybe<Scalars['String']>
-};
-
-
-export type AllImportedIndividualsQuery = (
-  { __typename?: 'Query' }
-  & { allImportedIndividuals: Maybe<(
-    { __typename?: 'ImportedIndividualNodeConnection' }
-    & Pick<ImportedIndividualNodeConnection, 'totalCount'>
-    & { pageInfo: (
-      { __typename?: 'PageInfo' }
-      & Pick<PageInfo, 'hasNextPage' | 'hasPreviousPage' | 'startCursor' | 'endCursor'>
-    ), edges: Array<Maybe<(
-      { __typename?: 'ImportedIndividualNodeEdge' }
-      & Pick<ImportedIndividualNodeEdge, 'cursor'>
-      & { node: Maybe<(
-        { __typename?: 'ImportedIndividualNode' }
-        & ImportedIndividualMinimalFragment
-      )> }
-    )>> }
-  )> }
-);
-
-export type AllRegistrationDataImportsQueryVariables = {
-  after?: Maybe<Scalars['String']>,
-  before?: Maybe<Scalars['String']>,
-  first?: Maybe<Scalars['Int']>,
-  last?: Maybe<Scalars['Int']>,
-  orderBy?: Maybe<Scalars['String']>,
-  name_Icontains?: Maybe<Scalars['String']>,
-  importedBy_Id?: Maybe<Scalars['UUID']>,
-  status?: Maybe<Scalars['String']>,
-  importDate?: Maybe<Scalars['Date']>
-};
-
-
-export type AllRegistrationDataImportsQuery = (
-  { __typename?: 'Query' }
-  & { allRegistrationDataImports: Maybe<(
-    { __typename?: 'RegistrationDataImportNodeConnection' }
-    & Pick<RegistrationDataImportNodeConnection, 'totalCount'>
-    & { pageInfo: (
-      { __typename?: 'PageInfo' }
-      & Pick<PageInfo, 'hasNextPage' | 'hasPreviousPage' | 'startCursor' | 'endCursor'>
-    ), edges: Array<Maybe<(
-      { __typename?: 'RegistrationDataImportNodeEdge' }
-      & Pick<RegistrationDataImportNodeEdge, 'cursor'>
-      & { node: Maybe<(
-        { __typename?: 'RegistrationDataImportNode' }
-        & RegistrationMinimalFragment
-      )> }
-    )>> }
-  )> }
-);
-
-export type ImportedHouseholdQueryVariables = {
   id: Scalars['ID']
 };
 
 
-export type ImportedHouseholdQuery = (
-  { __typename?: 'Query' }
-  & { importedHousehold: Maybe<(
-    { __typename?: 'ImportedHouseholdNode' }
-    & ImportedHouseholdDetailedFragment
-  )> }
-);
-
-export type ImportedIndividualQueryVariables = {
->>>>>>> ec891add
-  id: Scalars['ID']
-};
-
-
-<<<<<<< HEAD
 export type TargetPopulationQuery = (
   { __typename?: 'Query' }
   & { targetPopulation: Maybe<(
@@ -3062,13 +2851,121 @@
         )> }
       )>> }
     ) }
-=======
+  )> }
+);
+
+export type AllImportedHouseholdsQueryVariables = {
+  after?: Maybe<Scalars['String']>,
+  before?: Maybe<Scalars['String']>,
+  first?: Maybe<Scalars['Int']>,
+  last?: Maybe<Scalars['Int']>,
+  rdiId?: Maybe<Scalars['String']>
+};
+
+
+export type AllImportedHouseholdsQuery = (
+  { __typename?: 'Query' }
+  & { allImportedHouseholds: Maybe<(
+    { __typename?: 'ImportedHouseholdNodeConnection' }
+    & Pick<ImportedHouseholdNodeConnection, 'totalCount'>
+    & { pageInfo: (
+      { __typename?: 'PageInfo' }
+      & Pick<PageInfo, 'hasNextPage' | 'hasPreviousPage' | 'startCursor' | 'endCursor'>
+    ), edges: Array<Maybe<(
+      { __typename?: 'ImportedHouseholdNodeEdge' }
+      & Pick<ImportedHouseholdNodeEdge, 'cursor'>
+      & { node: Maybe<(
+        { __typename?: 'ImportedHouseholdNode' }
+        & ImportedHouseholdMinimalFragment
+      )> }
+    )>> }
+  )> }
+);
+
+export type AllImportedIndividualsQueryVariables = {
+  after?: Maybe<Scalars['String']>,
+  before?: Maybe<Scalars['String']>,
+  first?: Maybe<Scalars['Int']>,
+  last?: Maybe<Scalars['Int']>,
+  rdiId?: Maybe<Scalars['String']>,
+  household?: Maybe<Scalars['String']>
+};
+
+
+export type AllImportedIndividualsQuery = (
+  { __typename?: 'Query' }
+  & { allImportedIndividuals: Maybe<(
+    { __typename?: 'ImportedIndividualNodeConnection' }
+    & Pick<ImportedIndividualNodeConnection, 'totalCount'>
+    & { pageInfo: (
+      { __typename?: 'PageInfo' }
+      & Pick<PageInfo, 'hasNextPage' | 'hasPreviousPage' | 'startCursor' | 'endCursor'>
+    ), edges: Array<Maybe<(
+      { __typename?: 'ImportedIndividualNodeEdge' }
+      & Pick<ImportedIndividualNodeEdge, 'cursor'>
+      & { node: Maybe<(
+        { __typename?: 'ImportedIndividualNode' }
+        & ImportedIndividualMinimalFragment
+      )> }
+    )>> }
+  )> }
+);
+
+export type AllRegistrationDataImportsQueryVariables = {
+  after?: Maybe<Scalars['String']>,
+  before?: Maybe<Scalars['String']>,
+  first?: Maybe<Scalars['Int']>,
+  last?: Maybe<Scalars['Int']>,
+  orderBy?: Maybe<Scalars['String']>,
+  name_Icontains?: Maybe<Scalars['String']>,
+  importedBy_Id?: Maybe<Scalars['UUID']>,
+  status?: Maybe<Scalars['String']>,
+  importDate?: Maybe<Scalars['Date']>
+};
+
+
+export type AllRegistrationDataImportsQuery = (
+  { __typename?: 'Query' }
+  & { allRegistrationDataImports: Maybe<(
+    { __typename?: 'RegistrationDataImportNodeConnection' }
+    & Pick<RegistrationDataImportNodeConnection, 'totalCount'>
+    & { pageInfo: (
+      { __typename?: 'PageInfo' }
+      & Pick<PageInfo, 'hasNextPage' | 'hasPreviousPage' | 'startCursor' | 'endCursor'>
+    ), edges: Array<Maybe<(
+      { __typename?: 'RegistrationDataImportNodeEdge' }
+      & Pick<RegistrationDataImportNodeEdge, 'cursor'>
+      & { node: Maybe<(
+        { __typename?: 'RegistrationDataImportNode' }
+        & RegistrationMinimalFragment
+      )> }
+    )>> }
+  )> }
+);
+
+export type ImportedHouseholdQueryVariables = {
+  id: Scalars['ID']
+};
+
+
+export type ImportedHouseholdQuery = (
+  { __typename?: 'Query' }
+  & { importedHousehold: Maybe<(
+    { __typename?: 'ImportedHouseholdNode' }
+    & ImportedHouseholdDetailedFragment
+  )> }
+);
+
+export type ImportedIndividualQueryVariables = {
+  id: Scalars['ID']
+};
+
+
 export type ImportedIndividualQuery = (
   { __typename?: 'Query' }
   & { importedIndividual: Maybe<(
     { __typename?: 'ImportedIndividualNode' }
     & ImportedIndividualDetailedFragment
->>>>>>> ec891add
   )> }
 );
 
@@ -3964,77 +3861,6 @@
 export type AllProgramsQueryHookResult = ReturnType<typeof useAllProgramsQuery>;
 export type AllProgramsLazyQueryHookResult = ReturnType<typeof useAllProgramsLazyQuery>;
 export type AllProgramsQueryResult = ApolloReactCommon.QueryResult<AllProgramsQuery, AllProgramsQueryVariables>;
-export const AllUsersDocument = gql`
-    query AllUsers {
-  allUsers {
-    pageInfo {
-      hasNextPage
-      hasPreviousPage
-      endCursor
-      startCursor
-    }
-    edges {
-      node {
-        id
-        firstName
-        lastName
-      }
-    }
-  }
-}
-    `;
-<<<<<<< HEAD
-export type AllRegistrationDataImportsComponentProps = Omit<ApolloReactComponents.QueryComponentOptions<AllRegistrationDataImportsQuery, AllRegistrationDataImportsQueryVariables>, 'query'>;
-
-    export const AllRegistrationDataImportsComponent = (props: AllRegistrationDataImportsComponentProps) => (
-      <ApolloReactComponents.Query<AllRegistrationDataImportsQuery, AllRegistrationDataImportsQueryVariables> query={AllRegistrationDataImportsDocument} {...props} />
-    );
-    
-export type AllRegistrationDataImportsProps<TChildProps = {}> = ApolloReactHoc.DataProps<AllRegistrationDataImportsQuery, AllRegistrationDataImportsQueryVariables> & TChildProps;
-export function withAllRegistrationDataImports<TProps, TChildProps = {}>(operationOptions?: ApolloReactHoc.OperationOption<
-  TProps,
-  AllRegistrationDataImportsQuery,
-  AllRegistrationDataImportsQueryVariables,
-  AllRegistrationDataImportsProps<TChildProps>>) {
-    return ApolloReactHoc.withQuery<TProps, AllRegistrationDataImportsQuery, AllRegistrationDataImportsQueryVariables, AllRegistrationDataImportsProps<TChildProps>>(AllRegistrationDataImportsDocument, {
-      alias: 'allRegistrationDataImports',
-      ...operationOptions
-    });
-};
-
-/**
- * __useAllRegistrationDataImportsQuery__
- *
- * To run a query within a React component, call `useAllRegistrationDataImportsQuery` and pass it any options that fit your needs.
- * When your component renders, `useAllRegistrationDataImportsQuery` returns an object from Apollo Client that contains loading, error, and data properties 
- * you can use to render your UI.
- *
- * @param baseOptions options that will be passed into the query, supported options are listed on: https://www.apollographql.com/docs/react/api/react-hooks/#options;
- *
- * @example
- * const { data, loading, error } = useAllRegistrationDataImportsQuery({
- *   variables: {
- *      after: // value for 'after'
- *      before: // value for 'before'
- *      first: // value for 'first'
- *      last: // value for 'last'
- *      orderBy: // value for 'orderBy'
- *      name_Icontains: // value for 'name_Icontains'
- *      importedBy_Id: // value for 'importedBy_Id'
- *      status: // value for 'status'
- *      importDate: // value for 'importDate'
- *   },
- * });
- */
-export function useAllRegistrationDataImportsQuery(baseOptions?: ApolloReactHooks.QueryHookOptions<AllRegistrationDataImportsQuery, AllRegistrationDataImportsQueryVariables>) {
-        return ApolloReactHooks.useQuery<AllRegistrationDataImportsQuery, AllRegistrationDataImportsQueryVariables>(AllRegistrationDataImportsDocument, baseOptions);
-      }
-export function useAllRegistrationDataImportsLazyQuery(baseOptions?: ApolloReactHooks.LazyQueryHookOptions<AllRegistrationDataImportsQuery, AllRegistrationDataImportsQueryVariables>) {
-          return ApolloReactHooks.useLazyQuery<AllRegistrationDataImportsQuery, AllRegistrationDataImportsQueryVariables>(AllRegistrationDataImportsDocument, baseOptions);
-        }
-export type AllRegistrationDataImportsQueryHookResult = ReturnType<typeof useAllRegistrationDataImportsQuery>;
-export type AllRegistrationDataImportsLazyQueryHookResult = ReturnType<typeof useAllRegistrationDataImportsLazyQuery>;
-export type AllRegistrationDataImportsQueryResult = ApolloReactCommon.QueryResult<AllRegistrationDataImportsQuery, AllRegistrationDataImportsQueryVariables>;
 export const AllTargetPopulationsDocument = gql`
     query AllTargetPopulations($after: String, $before: String, $first: Int, $last: Int, $orderBy: String, $name: String) {
   allTargetPopulation(after: $after, before: $before, first: $first, last: $last, orderBy: $orderBy, name: $name) {
@@ -4126,8 +3952,6 @@
   }
 }
     `;
-=======
->>>>>>> ec891add
 export type AllUsersComponentProps = Omit<ApolloReactComponents.QueryComponentOptions<AllUsersQuery, AllUsersQueryVariables>, 'query'>;
 
     export const AllUsersComponent = (props: AllUsersComponentProps) => (
@@ -4706,7 +4530,6 @@
 export type ProgrammeChoiceDataQueryHookResult = ReturnType<typeof useProgrammeChoiceDataQuery>;
 export type ProgrammeChoiceDataLazyQueryHookResult = ReturnType<typeof useProgrammeChoiceDataLazyQuery>;
 export type ProgrammeChoiceDataQueryResult = ApolloReactCommon.QueryResult<ProgrammeChoiceDataQuery, ProgrammeChoiceDataQueryVariables>;
-<<<<<<< HEAD
 export const TargetPopulationDocument = gql`
     query targetPopulation($id: ID!) {
   targetPopulation(id: $id) {
@@ -4744,7 +4567,35 @@
   TargetPopulationProps<TChildProps>>) {
     return ApolloReactHoc.withQuery<TProps, TargetPopulationQuery, TargetPopulationQueryVariables, TargetPopulationProps<TChildProps>>(TargetPopulationDocument, {
       alias: 'targetPopulation',
-=======
+      ...operationOptions
+    });
+};
+
+/**
+ * __useTargetPopulationQuery__
+ *
+ * To run a query within a React component, call `useTargetPopulationQuery` and pass it any options that fit your needs.
+ * When your component renders, `useTargetPopulationQuery` returns an object from Apollo Client that contains loading, error, and data properties 
+ * you can use to render your UI.
+ *
+ * @param baseOptions options that will be passed into the query, supported options are listed on: https://www.apollographql.com/docs/react/api/react-hooks/#options;
+ *
+ * @example
+ * const { data, loading, error } = useTargetPopulationQuery({
+ *   variables: {
+ *      id: // value for 'id'
+ *   },
+ * });
+ */
+export function useTargetPopulationQuery(baseOptions?: ApolloReactHooks.QueryHookOptions<TargetPopulationQuery, TargetPopulationQueryVariables>) {
+        return ApolloReactHooks.useQuery<TargetPopulationQuery, TargetPopulationQueryVariables>(TargetPopulationDocument, baseOptions);
+      }
+export function useTargetPopulationLazyQuery(baseOptions?: ApolloReactHooks.LazyQueryHookOptions<TargetPopulationQuery, TargetPopulationQueryVariables>) {
+          return ApolloReactHooks.useLazyQuery<TargetPopulationQuery, TargetPopulationQueryVariables>(TargetPopulationDocument, baseOptions);
+        }
+export type TargetPopulationQueryHookResult = ReturnType<typeof useTargetPopulationQuery>;
+export type TargetPopulationLazyQueryHookResult = ReturnType<typeof useTargetPopulationLazyQuery>;
+export type TargetPopulationQueryResult = ApolloReactCommon.QueryResult<TargetPopulationQuery, TargetPopulationQueryVariables>;
 export const AllImportedHouseholdsDocument = gql`
     query AllImportedHouseholds($after: String, $before: String, $first: Int, $last: Int, $rdiId: String) {
   allImportedHouseholds(after: $after, before: $before, first: $first, last: $last, rdiId: $rdiId) {
@@ -5019,49 +4870,26 @@
   ImportedIndividualProps<TChildProps>>) {
     return ApolloReactHoc.withQuery<TProps, ImportedIndividualQuery, ImportedIndividualQueryVariables, ImportedIndividualProps<TChildProps>>(ImportedIndividualDocument, {
       alias: 'importedIndividual',
->>>>>>> ec891add
       ...operationOptions
     });
 };
 
 /**
-<<<<<<< HEAD
- * __useTargetPopulationQuery__
- *
- * To run a query within a React component, call `useTargetPopulationQuery` and pass it any options that fit your needs.
- * When your component renders, `useTargetPopulationQuery` returns an object from Apollo Client that contains loading, error, and data properties 
-=======
  * __useImportedIndividualQuery__
  *
  * To run a query within a React component, call `useImportedIndividualQuery` and pass it any options that fit your needs.
  * When your component renders, `useImportedIndividualQuery` returns an object from Apollo Client that contains loading, error, and data properties 
->>>>>>> ec891add
  * you can use to render your UI.
  *
  * @param baseOptions options that will be passed into the query, supported options are listed on: https://www.apollographql.com/docs/react/api/react-hooks/#options;
  *
  * @example
-<<<<<<< HEAD
- * const { data, loading, error } = useTargetPopulationQuery({
-=======
  * const { data, loading, error } = useImportedIndividualQuery({
->>>>>>> ec891add
  *   variables: {
  *      id: // value for 'id'
  *   },
  * });
  */
-<<<<<<< HEAD
-export function useTargetPopulationQuery(baseOptions?: ApolloReactHooks.QueryHookOptions<TargetPopulationQuery, TargetPopulationQueryVariables>) {
-        return ApolloReactHooks.useQuery<TargetPopulationQuery, TargetPopulationQueryVariables>(TargetPopulationDocument, baseOptions);
-      }
-export function useTargetPopulationLazyQuery(baseOptions?: ApolloReactHooks.LazyQueryHookOptions<TargetPopulationQuery, TargetPopulationQueryVariables>) {
-          return ApolloReactHooks.useLazyQuery<TargetPopulationQuery, TargetPopulationQueryVariables>(TargetPopulationDocument, baseOptions);
-        }
-export type TargetPopulationQueryHookResult = ReturnType<typeof useTargetPopulationQuery>;
-export type TargetPopulationLazyQueryHookResult = ReturnType<typeof useTargetPopulationLazyQuery>;
-export type TargetPopulationQueryResult = ApolloReactCommon.QueryResult<TargetPopulationQuery, TargetPopulationQueryVariables>;
-=======
 export function useImportedIndividualQuery(baseOptions?: ApolloReactHooks.QueryHookOptions<ImportedIndividualQuery, ImportedIndividualQueryVariables>) {
         return ApolloReactHooks.useQuery<ImportedIndividualQuery, ImportedIndividualQueryVariables>(ImportedIndividualDocument, baseOptions);
       }
@@ -5071,7 +4899,6 @@
 export type ImportedIndividualQueryHookResult = ReturnType<typeof useImportedIndividualQuery>;
 export type ImportedIndividualLazyQueryHookResult = ReturnType<typeof useImportedIndividualLazyQuery>;
 export type ImportedIndividualQueryResult = ApolloReactCommon.QueryResult<ImportedIndividualQuery, ImportedIndividualQueryVariables>;
->>>>>>> ec891add
 export const RegistrationChoicesDocument = gql`
     query registrationChoices {
   registrationDataStatusChoices {
@@ -5329,14 +5156,15 @@
   ImportedIndividualMartialStatus: ImportedIndividualMartialStatus,
   ImportedIndividualIdentificationType: ImportedIndividualIdentificationType,
   RegistrationDataImportDatahubNode: ResolverTypeWrapper<RegistrationDataImportDatahubNode>,
+  ImportDataNode: ResolverTypeWrapper<ImportDataNode>,
+  RegistrationDataImportDatahubNodeConnection: ResolverTypeWrapper<RegistrationDataImportDatahubNodeConnection>,
+  RegistrationDataImportDatahubNodeEdge: ResolverTypeWrapper<RegistrationDataImportDatahubNodeEdge>,
   ImportedHouseholdNodeConnection: ResolverTypeWrapper<ImportedHouseholdNodeConnection>,
   ImportedHouseholdNodeEdge: ResolverTypeWrapper<ImportedHouseholdNodeEdge>,
   ImportedIndividualNodeConnection: ResolverTypeWrapper<ImportedIndividualNodeConnection>,
   ImportedIndividualNodeEdge: ResolverTypeWrapper<ImportedIndividualNodeEdge>,
   ImportedIndividualWorkStatus: ImportedIndividualWorkStatus,
   ImportedIndividualDisability: ImportedIndividualDisability,
-  RegistrationDataImportDatahubNodeConnection: ResolverTypeWrapper<RegistrationDataImportDatahubNodeConnection>,
-  RegistrationDataImportDatahubNodeEdge: ResolverTypeWrapper<RegistrationDataImportDatahubNodeEdge>,
   DjangoDebug: ResolverTypeWrapper<DjangoDebug>,
   DjangoDebugSQL: ResolverTypeWrapper<DjangoDebugSql>,
   Mutations: ResolverTypeWrapper<{}>,
@@ -5345,21 +5173,16 @@
   UpdateProgramInput: UpdateProgramInput,
   UpdateProgram: ResolverTypeWrapper<UpdateProgram>,
   DeleteProgram: ResolverTypeWrapper<DeleteProgram>,
-  CreateCashPlanInput: CreateCashPlanInput,
-  CreateCashPlan: ResolverTypeWrapper<CreateCashPlan>,
-  UpdateCashPlanInput: UpdateCashPlanInput,
-  UpdateCashPlan: ResolverTypeWrapper<UpdateCashPlan>,
-  DeleteCashPlan: ResolverTypeWrapper<DeleteCashPlan>,
-  CreateHouseholdInput: CreateHouseholdInput,
-  CreateHousehold: ResolverTypeWrapper<CreateHousehold>,
-  UpdateHouseholdInput: UpdateHouseholdInput,
-  UpdateHousehold: ResolverTypeWrapper<UpdateHousehold>,
-  DeleteHousehold: ResolverTypeWrapper<DeleteHousehold>,
   CreateLocationInput: CreateLocationInput,
   CreateLocation: ResolverTypeWrapper<CreateLocation>,
   UpdateLocationInput: UpdateLocationInput,
   UpdateLocation: ResolverTypeWrapper<UpdateLocation>,
   DeleteLocation: ResolverTypeWrapper<DeleteLocation>,
+  Upload: ResolverTypeWrapper<Scalars['Upload']>,
+  UploadImportDataXLSXFile: ResolverTypeWrapper<UploadImportDataXlsxFile>,
+  DeleteRegistrationDataImport: ResolverTypeWrapper<DeleteRegistrationDataImport>,
+  CreateRegistrationDataImportExcelInput: CreateRegistrationDataImportExcelInput,
+  CreateRegistrationDataImport: ResolverTypeWrapper<CreateRegistrationDataImport>,
 };
 
 /** Mapping between all available schema types and the resolvers parents */
@@ -5450,14 +5273,15 @@
   ImportedIndividualMartialStatus: ImportedIndividualMartialStatus,
   ImportedIndividualIdentificationType: ImportedIndividualIdentificationType,
   RegistrationDataImportDatahubNode: RegistrationDataImportDatahubNode,
+  ImportDataNode: ImportDataNode,
+  RegistrationDataImportDatahubNodeConnection: RegistrationDataImportDatahubNodeConnection,
+  RegistrationDataImportDatahubNodeEdge: RegistrationDataImportDatahubNodeEdge,
   ImportedHouseholdNodeConnection: ImportedHouseholdNodeConnection,
   ImportedHouseholdNodeEdge: ImportedHouseholdNodeEdge,
   ImportedIndividualNodeConnection: ImportedIndividualNodeConnection,
   ImportedIndividualNodeEdge: ImportedIndividualNodeEdge,
   ImportedIndividualWorkStatus: ImportedIndividualWorkStatus,
   ImportedIndividualDisability: ImportedIndividualDisability,
-  RegistrationDataImportDatahubNodeConnection: RegistrationDataImportDatahubNodeConnection,
-  RegistrationDataImportDatahubNodeEdge: RegistrationDataImportDatahubNodeEdge,
   DjangoDebug: DjangoDebug,
   DjangoDebugSQL: DjangoDebugSql,
   Mutations: {},
@@ -5466,21 +5290,16 @@
   UpdateProgramInput: UpdateProgramInput,
   UpdateProgram: UpdateProgram,
   DeleteProgram: DeleteProgram,
-  CreateCashPlanInput: CreateCashPlanInput,
-  CreateCashPlan: CreateCashPlan,
-  UpdateCashPlanInput: UpdateCashPlanInput,
-  UpdateCashPlan: UpdateCashPlan,
-  DeleteCashPlan: DeleteCashPlan,
-  CreateHouseholdInput: CreateHouseholdInput,
-  CreateHousehold: CreateHousehold,
-  UpdateHouseholdInput: UpdateHouseholdInput,
-  UpdateHousehold: UpdateHousehold,
-  DeleteHousehold: DeleteHousehold,
   CreateLocationInput: CreateLocationInput,
   CreateLocation: CreateLocation,
   UpdateLocationInput: UpdateLocationInput,
   UpdateLocation: UpdateLocation,
   DeleteLocation: DeleteLocation,
+  Upload: Scalars['Upload'],
+  UploadImportDataXLSXFile: UploadImportDataXlsxFile,
+  DeleteRegistrationDataImport: DeleteRegistrationDataImport,
+  CreateRegistrationDataImportExcelInput: CreateRegistrationDataImportExcelInput,
+  CreateRegistrationDataImport: CreateRegistrationDataImport,
 };
 
 export type BusinessAreaNodeResolvers<ContextType = any, ParentType extends ResolversParentTypes['BusinessAreaNode'] = ResolversParentTypes['BusinessAreaNode']> = {
@@ -5559,14 +5378,6 @@
   value?: Resolver<Maybe<ResolversTypes['String']>, ParentType, ContextType>,
 };
 
-export type CreateCashPlanResolvers<ContextType = any, ParentType extends ResolversParentTypes['CreateCashPlan'] = ResolversParentTypes['CreateCashPlan']> = {
-  cashPlan?: Resolver<Maybe<ResolversTypes['CashPlanNode']>, ParentType, ContextType>,
-};
-
-export type CreateHouseholdResolvers<ContextType = any, ParentType extends ResolversParentTypes['CreateHousehold'] = ResolversParentTypes['CreateHousehold']> = {
-  household?: Resolver<Maybe<ResolversTypes['HouseholdNode']>, ParentType, ContextType>,
-};
-
 export type CreateLocationResolvers<ContextType = any, ParentType extends ResolversParentTypes['CreateLocation'] = ResolversParentTypes['CreateLocation']> = {
   location?: Resolver<Maybe<ResolversTypes['LocationNode']>, ParentType, ContextType>,
 };
@@ -5575,6 +5386,10 @@
   program?: Resolver<Maybe<ResolversTypes['ProgramNode']>, ParentType, ContextType>,
 };
 
+export type CreateRegistrationDataImportResolvers<ContextType = any, ParentType extends ResolversParentTypes['CreateRegistrationDataImport'] = ResolversParentTypes['CreateRegistrationDataImport']> = {
+  registrationDataImport?: Resolver<Maybe<ResolversTypes['RegistrationDataImportNode']>, ParentType, ContextType>,
+};
+
 export interface DateScalarConfig extends GraphQLScalarTypeConfig<ResolversTypes['Date'], any> {
   name: 'Date'
 }
@@ -5587,19 +5402,15 @@
   name: 'Decimal'
 }
 
-export type DeleteCashPlanResolvers<ContextType = any, ParentType extends ResolversParentTypes['DeleteCashPlan'] = ResolversParentTypes['DeleteCashPlan']> = {
-  ok?: Resolver<Maybe<ResolversTypes['Boolean']>, ParentType, ContextType>,
-};
-
-export type DeleteHouseholdResolvers<ContextType = any, ParentType extends ResolversParentTypes['DeleteHousehold'] = ResolversParentTypes['DeleteHousehold']> = {
-  ok?: Resolver<Maybe<ResolversTypes['Boolean']>, ParentType, ContextType>,
-};
-
 export type DeleteLocationResolvers<ContextType = any, ParentType extends ResolversParentTypes['DeleteLocation'] = ResolversParentTypes['DeleteLocation']> = {
   ok?: Resolver<Maybe<ResolversTypes['Boolean']>, ParentType, ContextType>,
 };
 
 export type DeleteProgramResolvers<ContextType = any, ParentType extends ResolversParentTypes['DeleteProgram'] = ResolversParentTypes['DeleteProgram']> = {
+  ok?: Resolver<Maybe<ResolversTypes['Boolean']>, ParentType, ContextType>,
+};
+
+export type DeleteRegistrationDataImportResolvers<ContextType = any, ParentType extends ResolversParentTypes['DeleteRegistrationDataImport'] = ResolversParentTypes['DeleteRegistrationDataImport']> = {
   ok?: Resolver<Maybe<ResolversTypes['Boolean']>, ParentType, ContextType>,
 };
 
@@ -5656,6 +5467,16 @@
 export type HouseholdNodeEdgeResolvers<ContextType = any, ParentType extends ResolversParentTypes['HouseholdNodeEdge'] = ResolversParentTypes['HouseholdNodeEdge']> = {
   node?: Resolver<Maybe<ResolversTypes['HouseholdNode']>, ParentType, ContextType>,
   cursor?: Resolver<ResolversTypes['String'], ParentType, ContextType>,
+};
+
+export type ImportDataNodeResolvers<ContextType = any, ParentType extends ResolversParentTypes['ImportDataNode'] = ResolversParentTypes['ImportDataNode']> = {
+  id?: Resolver<ResolversTypes['ID'], ParentType, ContextType>,
+  createdAt?: Resolver<ResolversTypes['DateTime'], ParentType, ContextType>,
+  updatedAt?: Resolver<ResolversTypes['DateTime'], ParentType, ContextType>,
+  xlsxFile?: Resolver<ResolversTypes['String'], ParentType, ContextType>,
+  numberOfHouseholds?: Resolver<ResolversTypes['Int'], ParentType, ContextType>,
+  numberOfIndividuals?: Resolver<ResolversTypes['Int'], ParentType, ContextType>,
+  registrationDataImport?: Resolver<ResolversTypes['RegistrationDataImportDatahubNodeConnection'], ParentType, ContextType, ImportDataNodeRegistrationDataImportArgs>,
 };
 
 export type ImportedHouseholdNodeResolvers<ContextType = any, ParentType extends ResolversParentTypes['ImportedHouseholdNode'] = ResolversParentTypes['ImportedHouseholdNode']> = {
@@ -5838,19 +5659,16 @@
   createProgram?: Resolver<Maybe<ResolversTypes['CreateProgram']>, ParentType, ContextType, RequireFields<MutationsCreateProgramArgs, 'programData'>>,
   updateProgram?: Resolver<Maybe<ResolversTypes['UpdateProgram']>, ParentType, ContextType, MutationsUpdateProgramArgs>,
   deleteProgram?: Resolver<Maybe<ResolversTypes['DeleteProgram']>, ParentType, ContextType, RequireFields<MutationsDeleteProgramArgs, 'programId'>>,
-  createCashPlan?: Resolver<Maybe<ResolversTypes['CreateCashPlan']>, ParentType, ContextType, RequireFields<MutationsCreateCashPlanArgs, 'cashPlanData'>>,
-  updateCashPlan?: Resolver<Maybe<ResolversTypes['UpdateCashPlan']>, ParentType, ContextType, MutationsUpdateCashPlanArgs>,
-  deleteCashPlan?: Resolver<Maybe<ResolversTypes['DeleteCashPlan']>, ParentType, ContextType, RequireFields<MutationsDeleteCashPlanArgs, 'cashPlanId'>>,
-  createHousehold?: Resolver<Maybe<ResolversTypes['CreateHousehold']>, ParentType, ContextType, MutationsCreateHouseholdArgs>,
-  updateHousehold?: Resolver<Maybe<ResolversTypes['UpdateHousehold']>, ParentType, ContextType, MutationsUpdateHouseholdArgs>,
-  deleteHousehold?: Resolver<Maybe<ResolversTypes['DeleteHousehold']>, ParentType, ContextType, RequireFields<MutationsDeleteHouseholdArgs, 'householdId'>>,
   createLocation?: Resolver<Maybe<ResolversTypes['CreateLocation']>, ParentType, ContextType, RequireFields<MutationsCreateLocationArgs, 'locationData'>>,
   updateLocation?: Resolver<Maybe<ResolversTypes['UpdateLocation']>, ParentType, ContextType, MutationsUpdateLocationArgs>,
   deleteLocation?: Resolver<Maybe<ResolversTypes['DeleteLocation']>, ParentType, ContextType, RequireFields<MutationsDeleteLocationArgs, 'locationId'>>,
+  uploadImportDataXlsxFile?: Resolver<Maybe<ResolversTypes['UploadImportDataXLSXFile']>, ParentType, ContextType, RequireFields<MutationsUploadImportDataXlsxFileArgs, 'file'>>,
+  deleteRegistrationDataImport?: Resolver<Maybe<ResolversTypes['DeleteRegistrationDataImport']>, ParentType, ContextType, RequireFields<MutationsDeleteRegistrationDataImportArgs, 'registrationDataImportId'>>,
+  createRegistrationDataImport?: Resolver<Maybe<ResolversTypes['CreateRegistrationDataImport']>, ParentType, ContextType, RequireFields<MutationsCreateRegistrationDataImportArgs, 'registrationDataImportData'>>,
 };
 
 export type NodeResolvers<ContextType = any, ParentType extends ResolversParentTypes['Node'] = ResolversParentTypes['Node']> = {
-  __resolveType: TypeResolveFn<'PaymentRecordNode' | 'CashPlanNode' | 'ProgramNode' | 'LocationNode' | 'BusinessAreaNode' | 'UserNode' | 'TargetPopulationNode' | 'HouseholdNode' | 'IndividualNode' | 'RegistrationDataImportNode' | 'SavedTargetRuleNode' | 'ImportedHouseholdNode' | 'ImportedIndividualNode' | 'RegistrationDataImportDatahubNode', ParentType, ContextType>,
+  __resolveType: TypeResolveFn<'PaymentRecordNode' | 'CashPlanNode' | 'ProgramNode' | 'LocationNode' | 'BusinessAreaNode' | 'UserNode' | 'TargetPopulationNode' | 'HouseholdNode' | 'IndividualNode' | 'RegistrationDataImportNode' | 'SavedTargetRuleNode' | 'ImportedHouseholdNode' | 'ImportedIndividualNode' | 'RegistrationDataImportDatahubNode' | 'ImportDataNode', ParentType, ContextType>,
   id?: Resolver<ResolversTypes['ID'], ParentType, ContextType>,
 };
 
@@ -5981,6 +5799,7 @@
   allRegistrationDataImportsDatahub?: Resolver<Maybe<ResolversTypes['RegistrationDataImportDatahubNodeConnection']>, ParentType, ContextType, QueryAllRegistrationDataImportsDatahubArgs>,
   importedIndividual?: Resolver<Maybe<ResolversTypes['ImportedIndividualNode']>, ParentType, ContextType, RequireFields<QueryImportedIndividualArgs, 'id'>>,
   allImportedIndividuals?: Resolver<Maybe<ResolversTypes['ImportedIndividualNodeConnection']>, ParentType, ContextType, QueryAllImportedIndividualsArgs>,
+  importData?: Resolver<Maybe<ResolversTypes['ImportDataNode']>, ParentType, ContextType, RequireFields<QueryImportDataArgs, 'id'>>,
   registrationDataImport?: Resolver<Maybe<ResolversTypes['RegistrationDataImportNode']>, ParentType, ContextType, RequireFields<QueryRegistrationDataImportArgs, 'id'>>,
   allRegistrationDataImports?: Resolver<Maybe<ResolversTypes['RegistrationDataImportNodeConnection']>, ParentType, ContextType, QueryAllRegistrationDataImportsArgs>,
   registrationDataStatusChoices?: Resolver<Maybe<Array<Maybe<ResolversTypes['ChoiceObject']>>>, ParentType, ContextType>,
@@ -5994,6 +5813,7 @@
   name?: Resolver<ResolversTypes['String'], ParentType, ContextType>,
   importDate?: Resolver<ResolversTypes['DateTime'], ParentType, ContextType>,
   hctId?: Resolver<Maybe<ResolversTypes['UUID']>, ParentType, ContextType>,
+  importData?: Resolver<Maybe<ResolversTypes['ImportDataNode']>, ParentType, ContextType>,
   households?: Resolver<ResolversTypes['ImportedHouseholdNodeConnection'], ParentType, ContextType, RegistrationDataImportDatahubNodeHouseholdsArgs>,
   individuals?: Resolver<ResolversTypes['ImportedIndividualNodeConnection'], ParentType, ContextType, RegistrationDataImportDatahubNodeIndividualsArgs>,
 };
@@ -6084,20 +5904,20 @@
   cursor?: Resolver<ResolversTypes['String'], ParentType, ContextType>,
 };
 
-export type UpdateCashPlanResolvers<ContextType = any, ParentType extends ResolversParentTypes['UpdateCashPlan'] = ResolversParentTypes['UpdateCashPlan']> = {
-  cashPlan?: Resolver<Maybe<ResolversTypes['CashPlanNode']>, ParentType, ContextType>,
-};
-
-export type UpdateHouseholdResolvers<ContextType = any, ParentType extends ResolversParentTypes['UpdateHousehold'] = ResolversParentTypes['UpdateHousehold']> = {
-  household?: Resolver<Maybe<ResolversTypes['HouseholdNode']>, ParentType, ContextType>,
-};
-
 export type UpdateLocationResolvers<ContextType = any, ParentType extends ResolversParentTypes['UpdateLocation'] = ResolversParentTypes['UpdateLocation']> = {
   location?: Resolver<Maybe<ResolversTypes['LocationNode']>, ParentType, ContextType>,
 };
 
 export type UpdateProgramResolvers<ContextType = any, ParentType extends ResolversParentTypes['UpdateProgram'] = ResolversParentTypes['UpdateProgram']> = {
   program?: Resolver<Maybe<ResolversTypes['ProgramNode']>, ParentType, ContextType>,
+};
+
+export interface UploadScalarConfig extends GraphQLScalarTypeConfig<ResolversTypes['Upload'], any> {
+  name: 'Upload'
+}
+
+export type UploadImportDataXlsxFileResolvers<ContextType = any, ParentType extends ResolversParentTypes['UploadImportDataXLSXFile'] = ResolversParentTypes['UploadImportDataXLSXFile']> = {
+  importData?: Resolver<Maybe<ResolversTypes['ImportDataNode']>, ParentType, ContextType>,
 };
 
 export type UserNodeResolvers<ContextType = any, ParentType extends ResolversParentTypes['UserNode'] = ResolversParentTypes['UserNode']> = {
@@ -6158,22 +5978,21 @@
   CashPlanNodeConnection?: CashPlanNodeConnectionResolvers<ContextType>,
   CashPlanNodeEdge?: CashPlanNodeEdgeResolvers<ContextType>,
   ChoiceObject?: ChoiceObjectResolvers<ContextType>,
-  CreateCashPlan?: CreateCashPlanResolvers<ContextType>,
-  CreateHousehold?: CreateHouseholdResolvers<ContextType>,
   CreateLocation?: CreateLocationResolvers<ContextType>,
   CreateProgram?: CreateProgramResolvers<ContextType>,
+  CreateRegistrationDataImport?: CreateRegistrationDataImportResolvers<ContextType>,
   Date?: GraphQLScalarType,
   DateTime?: GraphQLScalarType,
   Decimal?: GraphQLScalarType,
-  DeleteCashPlan?: DeleteCashPlanResolvers<ContextType>,
-  DeleteHousehold?: DeleteHouseholdResolvers<ContextType>,
   DeleteLocation?: DeleteLocationResolvers<ContextType>,
   DeleteProgram?: DeleteProgramResolvers<ContextType>,
+  DeleteRegistrationDataImport?: DeleteRegistrationDataImportResolvers<ContextType>,
   DjangoDebug?: DjangoDebugResolvers<ContextType>,
   DjangoDebugSQL?: DjangoDebugSqlResolvers<ContextType>,
   HouseholdNode?: HouseholdNodeResolvers<ContextType>,
   HouseholdNodeConnection?: HouseholdNodeConnectionResolvers<ContextType>,
   HouseholdNodeEdge?: HouseholdNodeEdgeResolvers<ContextType>,
+  ImportDataNode?: ImportDataNodeResolvers<ContextType>,
   ImportedHouseholdNode?: ImportedHouseholdNodeResolvers<ContextType>,
   ImportedHouseholdNodeConnection?: ImportedHouseholdNodeConnectionResolvers<ContextType>,
   ImportedHouseholdNodeEdge?: ImportedHouseholdNodeEdgeResolvers<ContextType>,
@@ -6214,10 +6033,10 @@
   TargetPopulationNode?: TargetPopulationNodeResolvers<ContextType>,
   TargetPopulationNodeConnection?: TargetPopulationNodeConnectionResolvers<ContextType>,
   TargetPopulationNodeEdge?: TargetPopulationNodeEdgeResolvers<ContextType>,
-  UpdateCashPlan?: UpdateCashPlanResolvers<ContextType>,
-  UpdateHousehold?: UpdateHouseholdResolvers<ContextType>,
   UpdateLocation?: UpdateLocationResolvers<ContextType>,
   UpdateProgram?: UpdateProgramResolvers<ContextType>,
+  Upload?: GraphQLScalarType,
+  UploadImportDataXLSXFile?: UploadImportDataXlsxFileResolvers<ContextType>,
   UserNode?: UserNodeResolvers<ContextType>,
   UserNodeConnection?: UserNodeConnectionResolvers<ContextType>,
   UserNodeEdge?: UserNodeEdgeResolvers<ContextType>,
