import { theme as themeObj } from '../theme';
import {
  AllProgramsQuery,
  ChoiceObject,
  ProgramStatus,
} from '../__generated__/graphql';
import moment from 'moment';

const Gender = new Map([
  ['MALE', 'Male'],
  ['FEMALE', 'Female'],
]);

const IdentificationType = new Map([
  ['NA', 'N/A'],
  ['BIRTH_CERTIFICATE', 'Birth Certificate'],
  ['DRIVING_LICENSE', 'Driving License'],
  ['UNHCR_ID_CARD', 'UNHCR ID Card'],
  ['NATIONAL_ID', 'National ID'],
  ['NATIONAL_PASSPORT', 'National Passport'],
]);

export const getIdentificationType = (idType: string): string => {
  if (IdentificationType.has(idType)) {
    return IdentificationType.get(idType);
  }
  return idType;
};
export const sexToCapitalize = (sex: string): string => {
  if (Gender.has(sex)) {
    return Gender.get(sex);
  }
  return sex;
};

export function opacityToHex(opacity: number): string {
  return Math.floor(opacity * 0xff).toString(16);
}

export function programStatusToColor(
  theme: typeof themeObj,
  status: string,
): string {
  switch (status) {
    case 'ACTIVE':
      return theme.hctPalette.green;
    case 'FINISHED':
      return theme.hctPalette.gray;
    default:
      return theme.hctPalette.oragne;
  }
}

export function cashPlanStatusToColor(
  theme: typeof themeObj,
  status: string,
): string {
  switch (status) {
    case 'STARTED':
      return theme.hctPalette.green;
    case 'COMPLETE':
      return theme.hctPalette.gray;
    default:
      return theme.hctPalette.oragne;
  }
}
export function paymentRecordStatusToColor(
  theme: typeof themeObj,
  status: string,
): string {
  switch (status) {
    case 'SUCCESS':
      return theme.hctPalette.green;
    case 'PENDING':
      return theme.hctPalette.oragne;
    default:
      return theme.palette.error.main;
  }
}
<<<<<<< HEAD
export function targetPopulationStatusToColor(
=======

export function registrationDataImportStatusToColor(
>>>>>>> 5d723f1e
  theme: typeof themeObj,
  status: string,
): string {
  switch (status) {
<<<<<<< HEAD
    case 'IN_PROGRESS':
      return theme.hctPalette.oragne;
    case 'FINALIZED':
      return theme.hctPalette.green;
    default:
      return theme.palette.error.main;
  }
}
=======
    case 'APPROVED':
      return theme.hctPalette.green;
    case 'MERGED':
      return theme.hctPalette.gray;
    case 'IN_PROGRESS':
      return theme.hctPalette.oragne;
    default:
      return theme.hctPalette.oragne;
  }
}

>>>>>>> 5d723f1e
export function getCookie(name): string | null {
  const value = `; ${document.cookie}`;
  const parts = value.split(`; ${name}=`);
  if (parts.length === 2)
    return parts
      .pop()
      .split(';')
      .shift();
  return null;
}

export function isAuthenticated(): boolean {
  return Boolean(localStorage.getItem('AUTHENTICATED'));
}
export function setAuthenticated(authenticated: boolean): void {
  localStorage.setItem('AUTHENTICATED', `${authenticated}`);
}

export function selectFields(
  fullObject,
  keys: string[],
  // eslint-disable-next-line @typescript-eslint/no-explicit-any
): { [key: string]: any } {
  return keys.reduce((acc, current) => {
    acc[current] = fullObject[current];
    return acc;
  }, {});
}

export function camelToUnderscore(key): string {
  return key.replace(/([A-Z])/g, '_$1').toLowerCase();
}

export function columnToOrderBy(
  column: string,
  orderDirection: string,
): string {
  if (column.startsWith('-')) {
    const clearColumn = column.replace('-', '');
    return camelToUnderscore(`${orderDirection === 'asc' ? '-' : ''}${clearColumn}`);
  }
  return camelToUnderscore(`${orderDirection === 'desc' ? '-' : ''}${column}`);
}

export function choicesToDict(
  choices: ChoiceObject[],
): { [key: string]: string } {
  return choices.reduce((previousValue, currentValue) => {
    const newDict = { ...previousValue };
    newDict[currentValue.value] = currentValue.name;
    return newDict;
  }, {});
}

export function programStatusToPriority(status: ProgramStatus): number {
  switch (status) {
    case ProgramStatus.Draft:
      return 1;
    case ProgramStatus.Active:
      return 2;
    default:
      return 3;
  }
}
export function decodeIdString(idString) {
  if (!idString) {
    return null;
  }
  const decoded = atob(idString);
  return decoded.split(':')[1];
}

export function programCompare(
  a: AllProgramsQuery['allPrograms']['edges'][number],
  b: AllProgramsQuery['allPrograms']['edges'][number],
): number {
  const statusA = programStatusToPriority(a.node.status);
  const statusB = programStatusToPriority(b.node.status);
  return statusA > statusB ? 1 : -1;
}

export function formatCurrency(amount: number): string {
  return `${amount.toLocaleString('en-US', {
    currency: 'USD',
    minimumFractionDigits: 2,
    maximumFractionDigits: 2,
  })} USD`;
}

export function clearValue(value) {
  if (!value) {
    return undefined;
  }

  return parseInt(value, 10);
}

export function getAgeFromDob(date: string): number {
  return moment().diff(moment(date), 'years');
}<|MERGE_RESOLUTION|>--- conflicted
+++ resolved
@@ -77,26 +77,12 @@
       return theme.palette.error.main;
   }
 }
-<<<<<<< HEAD
-export function targetPopulationStatusToColor(
-=======
 
 export function registrationDataImportStatusToColor(
->>>>>>> 5d723f1e
-  theme: typeof themeObj,
-  status: string,
-): string {
-  switch (status) {
-<<<<<<< HEAD
-    case 'IN_PROGRESS':
-      return theme.hctPalette.oragne;
-    case 'FINALIZED':
-      return theme.hctPalette.green;
-    default:
-      return theme.palette.error.main;
-  }
-}
-=======
+  theme: typeof themeObj,
+  status: string,
+): string {
+  switch (status) {
     case 'APPROVED':
       return theme.hctPalette.green;
     case 'MERGED':
@@ -108,7 +94,19 @@
   }
 }
 
->>>>>>> 5d723f1e
+export function targetPopulationStatusToColor(
+  theme: typeof themeObj,
+  status: string,
+): string {
+  switch (status) {
+    case 'IN_PROGRESS':
+      return theme.hctPalette.oragne;
+    case 'FINALIZED':
+      return theme.hctPalette.green;
+    default:
+      return theme.palette.error.main;
+  }
+}
 export function getCookie(name): string | null {
   const value = `; ${document.cookie}`;
   const parts = value.split(`; ${name}=`);
