import { theme as themeObj } from '../theme';
import {
  AllProgramsQuery,
  ChoiceObject,
  ProgramStatus,
} from '../__generated__/graphql';
import moment from 'moment';

const Gender = new Map([
  ['MALE', 'Male'],
  ['FEMALE', 'Female'],
]);

const IdentificationType = new Map([
  ['NA', 'N/A'],
  ['BIRTH_CERTIFICATE', 'Birth Certificate'],
  ['DRIVING_LICENSE', 'Driving License'],
  ['UNHCR_ID_CARD', 'UNHCR ID Card'],
  ['NATIONAL_ID', 'National ID'],
  ['NATIONAL_PASSPORT', 'National Passport'],
]);

export const getIdentificationType = (idType: string): string => {
  if (IdentificationType.has(idType)) {
    return IdentificationType.get(idType);
  }
  return idType;
};
export const sexToCapitalize = (sex: string): string => {
  if (Gender.has(sex)) {
    return Gender.get(sex);
  }
  return sex;
};

export function opacityToHex(opacity: number): string {
  return Math.floor(opacity * 0xff).toString(16);
}

export function programStatusToColor(
  theme: typeof themeObj,
  status: string,
): string {
  switch (status) {
    case 'ACTIVE':
      return theme.hctPalette.green;
    case 'FINISHED':
      return theme.hctPalette.gray;
    default:
      return theme.hctPalette.oragne;
  }
}

export function cashPlanStatusToColor(
  theme: typeof themeObj,
  status: string,
): string {
  switch (status) {
    case 'STARTED':
      return theme.hctPalette.green;
    case 'COMPLETE':
      return theme.hctPalette.gray;
    default:
      return theme.hctPalette.oragne;
  }
}
export function paymentRecordStatusToColor(
  theme: typeof themeObj,
  status: string,
): string {
  switch (status) {
    case 'SUCCESS':
      return theme.hctPalette.green;
    case 'PENDING':
      return theme.hctPalette.oragne;
    default:
      return theme.palette.error.main;
  }
}

export function registrationDataImportStatusToColor(
  theme: typeof themeObj,
  status: string,
): string {
  switch (status) {
    case 'APPROVED':
      return theme.hctPalette.green;
    case 'MERGED':
      return theme.hctPalette.gray;
    case 'IN_PROGRESS':
      return theme.hctPalette.oragne;
    default:
      return theme.hctPalette.oragne;
  }
}

export function targetPopulationStatusToColor(
  theme: typeof themeObj,
  status: string,
): string {
  switch (status) {
    case 'DRAFT':
      return theme.hctPalette.gray;
    case 'APPROVED':
      return theme.hctPalette.oragne;
    case 'FINALIZED':
      return theme.hctPalette.green;
    default:
      return theme.palette.error.main;
  }
}
export function getCookie(name): string | null {
  const value = `; ${document.cookie}`;
  const parts = value.split(`; ${name}=`);
  if (parts.length === 2)
    return parts
      .pop()
      .split(';')
      .shift();
  return null;
}

export function isAuthenticated(): boolean {
  return Boolean(localStorage.getItem('AUTHENTICATED'));
}
export function setAuthenticated(authenticated: boolean): void {
  localStorage.setItem('AUTHENTICATED', `${authenticated}`);
}

export function selectFields(
  fullObject,
  keys: string[],
  // eslint-disable-next-line @typescript-eslint/no-explicit-any
): { [key: string]: any } {
  return keys.reduce((acc, current) => {
    acc[current] = fullObject[current];
    return acc;
  }, {});
}

export function camelToUnderscore(key): string {
  return key.replace(/([A-Z])/g, '_$1').toLowerCase();
}

export function columnToOrderBy(
  column: string,
  orderDirection: string,
): string {
  if (column.startsWith('-')) {
    const clearColumn = column.replace('-', '');
    return camelToUnderscore(
      `${orderDirection === 'asc' ? '-' : ''}${clearColumn}`,
    );
  }
  return camelToUnderscore(`${orderDirection === 'desc' ? '-' : ''}${column}`);
}

export function choicesToDict(
  choices: ChoiceObject[],
): { [key: string]: string } {
  return choices.reduce((previousValue, currentValue) => {
    const newDict = { ...previousValue };
    newDict[currentValue.value] = currentValue.name;
    return newDict;
  }, {});
}

export function programStatusToPriority(status: ProgramStatus): number {
  switch (status) {
    case ProgramStatus.Draft:
      return 1;
    case ProgramStatus.Active:
      return 2;
    default:
      return 3;
  }
}
export function decodeIdString(idString) {
  if (!idString) {
    return null;
  }
  const decoded = atob(idString);
  return decoded.split(':')[1];
}

export function programCompare(
  a: AllProgramsQuery['allPrograms']['edges'][number],
  b: AllProgramsQuery['allPrograms']['edges'][number],
): number {
  const statusA = programStatusToPriority(a.node.status);
  const statusB = programStatusToPriority(b.node.status);
  return statusA > statusB ? 1 : -1;
}

export function formatCurrency(amount: number): string {
  const amountCleared = amount || 0;
  return `${amountCleared.toLocaleString('en-US', {
    currency: 'USD',
    minimumFractionDigits: 2,
    maximumFractionDigits: 2,
  })} USD`;
}

export function clearValue(value) {
  if (!value) {
    return undefined;
  }

  return parseInt(value, 10);
}

export function getAgeFromDob(date: string): number {
  return moment().diff(moment(date), 'years');
}

export function formatCriteriaFilters({ filters }) {
  return filters.map((each) => {
    let comparisionMethod;
    let values;
    switch (each.fieldAttribute.type) {
      case 'SELECT_ONE':
        comparisionMethod = 'EQUALS';
        values = [each.value];
        break;
      case 'SELECT_MANY':
        comparisionMethod = 'EQUALS';
        values = [each.value];
        break;
      case 'STRING':
        comparisionMethod = 'CONTAINS';
        values = [each.value];
        break;
      case 'INTEGER':
        if (each.value.from && each.value.to) {
          comparisionMethod = 'RANGE';
          values = [each.value.from, each.value.to];
        } else if (each.value.from && !each.value.to) {
          comparisionMethod = 'GREATER_THAN';
          values = [each.value.from];
        } else {
          comparisionMethod = 'LESS_THAN';
          values = [each.value.to];
        }
        break;
      default:
        comparisionMethod = 'CONTAINS';
    }
    return {
      comparisionMethod,
      arguments: values,
      fieldName: each.fieldName,
      isFlexField: each.isFlexField,
      fieldAttribute: each.fieldAttribute,
    };
  });
}

export function mapCriteriasToInitialValues(criteria) {
<<<<<<< HEAD
    const mappedFilters = [];
    if(criteria.filters) {
      criteria.filters.map(each => {
        switch(each.comparisionMethod) {
          case 'RANGE':
            return mappedFilters.push({
              ...each,
              value: {
                from: each.arguments[0],
                to: each.arguments[1],
              }
            })
          case 'LESS_THAN':
            return mappedFilters.push({
              ...each,
              value: {
                from: '',
                to: each.arguments[0],
              }
            })
          case 'GREATER_THAN':
            return mappedFilters.push({
              ...each,
              value: {
                from: each.arguments[0],
                to: '',
              }
            })
          case 'EQUALS':
            return mappedFilters.push({
              ...each,
              value: each.arguments[0]
            })
          default:
            return mappedFilters.push({
              ...each
            })
        }
      })
    } else {
      mappedFilters.push({fieldName: ''})
    }
    return mappedFilters;
=======
  const mappedFilters = [];
  if (criteria.filters) {
    criteria.filters.map((each) => {
      switch (each.comparisionMethod) {
        case 'RANGE':
          return mappedFilters.push({
            ...each,
            value: {
              from: each.arguments[0],
              to: each.arguments[1],
            },
          });
        case 'LESS_THAN':
          return mappedFilters.push({
            ...each,
            value: {
              from: '',
              to: each.arguments[0],
            },
          });
        case 'GREATER_THAN':
          return mappedFilters.push({
            ...each,
            value: {
              from: each.arguments[0],
              to: '',
            },
          });
        default:
          return mappedFilters.push({
            ...each,
          });
      }
    });
  } else {
    mappedFilters.push({ fieldName: '' });
  }
  return mappedFilters;
>>>>>>> 400f0b5b
}<|MERGE_RESOLUTION|>--- conflicted
+++ resolved
@@ -256,7 +256,6 @@
 }
 
 export function mapCriteriasToInitialValues(criteria) {
-<<<<<<< HEAD
     const mappedFilters = [];
     if(criteria.filters) {
       criteria.filters.map(each => {
@@ -300,44 +299,4 @@
       mappedFilters.push({fieldName: ''})
     }
     return mappedFilters;
-=======
-  const mappedFilters = [];
-  if (criteria.filters) {
-    criteria.filters.map((each) => {
-      switch (each.comparisionMethod) {
-        case 'RANGE':
-          return mappedFilters.push({
-            ...each,
-            value: {
-              from: each.arguments[0],
-              to: each.arguments[1],
-            },
-          });
-        case 'LESS_THAN':
-          return mappedFilters.push({
-            ...each,
-            value: {
-              from: '',
-              to: each.arguments[0],
-            },
-          });
-        case 'GREATER_THAN':
-          return mappedFilters.push({
-            ...each,
-            value: {
-              from: each.arguments[0],
-              to: '',
-            },
-          });
-        default:
-          return mappedFilters.push({
-            ...each,
-          });
-      }
-    });
-  } else {
-    mappedFilters.push({ fieldName: '' });
-  }
-  return mappedFilters;
->>>>>>> 400f0b5b
 }