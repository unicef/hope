<<<<<<< HEAD
=======

>>>>>>> e2675e1d
import camelCase from 'lodash/camelCase';
import { GraphQLError } from 'graphql';
import localForage from 'localforage';
import { ValidationGraphQLError } from '../apollo/ValidationGraphQLError';
import { theme as themeObj } from '../theme';
import {
  AllProgramsQuery,
  ChoiceObject,
  ProgramStatus, TargetPopulationBuildStatus,
  TargetPopulationStatus,
} from '../__generated__/graphql';
import { GRIEVANCE_CATEGORIES, TARGETING_STATES } from './constants';

const Gender = new Map([
  ['MALE', 'Male'],
  ['FEMALE', 'Female'],
]);

const IdentificationType = new Map([
  ['NA', 'N/A'],
  ['BIRTH_CERTIFICATE', 'Birth Certificate'],
  ['DRIVING_LICENSE', 'Driving License'],
  ['UNHCR_ID_CARD', 'UNHCR ID Card'],
  ['NATIONAL_ID', 'National ID'],
  ['NATIONAL_PASSPORT', 'National Passport'],
]);

export const getIdentificationType = (idType: string): string => {
  if (IdentificationType.has(idType)) {
    return IdentificationType.get(idType);
  }
  return idType;
};
export const sexToCapitalize = (sex: string): string => {
  if (Gender.has(sex)) {
    return Gender.get(sex);
  }
  return sex;
};

export function opacityToHex(opacity: number): string {
  return Math.floor(opacity * 0xff).toString(16);
}

export function programStatusToColor(
  theme: typeof themeObj,
  status: string,
): string {
  switch (status) {
    case 'DRAFT':
      return theme.hctPalette.gray;
    case 'ACTIVE':
      return theme.hctPalette.green;
    case 'FINISHED':
      return theme.hctPalette.gray;
    default:
      return theme.hctPalette.oragne;
  }
}
export function maritalStatusToColor(
  theme: typeof themeObj,
  status: string,
): string {
  switch (status) {
    case 'SINGLE':
      return theme.hctPalette.green;
    case 'MARRIED':
      return theme.hctPalette.oragne;
    case 'WIDOW':
      return theme.hctPalette.gray;
    case 'DIVORCED':
      return theme.hctPalette.gray;
    case 'SEPARATED':
      return theme.hctPalette.gray;
    default:
      return theme.hctPalette.gray;
  }
}
export function populationStatusToColor(
  theme: typeof themeObj,
  status: string,
): string {
  switch (status) {
    case 'ACTIVE':
      return theme.hctPalette.green;
    default:
      return theme.hctPalette.gray;
  }
}

export function cashPlanStatusToColor(
  theme: typeof themeObj,
  status: string,
): string {
  switch (status) {
    case 'DISTRIBUTION_COMPLETED':
      return theme.hctPalette.green;
    case 'TRANSACTION_COMPLETED':
      return theme.hctPalette.green;
    default:
      return theme.palette.error.main;
  }
}
export function paymentRecordStatusToColor(
  theme: typeof themeObj,
  status: string,
): string {
  switch (status) {
    case 'TRANSACTION_SUCCESSFUL':
      return theme.hctPalette.green;
    case 'DISTRIBUTION_SUCCESSFUL':
      return theme.hctPalette.green;
    case 'TRANSACTION_PENDING':
      return theme.hctPalette.oragne;
    default:
      return theme.palette.error.main;
  }
}
export function paymentVerificationStatusToColor(
  theme: typeof themeObj,
  status: string,
): string {
  switch (status) {
    case 'ACTIVE':
      return theme.hctPalette.green;
    case 'PENDING':
      return theme.hctPalette.oragne;
    case 'FINISHED':
      return theme.hctPalette.gray;
    default:
      return theme.palette.error.main;
  }
}

export function verificationRecordsStatusToColor(
  theme: typeof themeObj,
  status: string,
): string {
  switch (status) {
    case 'PENDING':
      return theme.hctPalette.gray;
    case 'RECEIVED':
      return theme.hctPalette.green;
    case 'NOT_RECEIVED':
      return theme.palette.error.main;
    case 'RECEIVED_WITH_ISSUES':
      return theme.hctPalette.oragne;
    default:
      return theme.palette.error.main;
  }
}
export function registrationDataImportStatusToColor(
  theme: typeof themeObj,
  status: string,
): string {
  switch (status) {
    case 'APPROVED':
      return theme.hctPalette.green;
    case 'MERGED':
      return theme.hctPalette.gray;
    case 'IN_PROGRESS':
      return theme.hctPalette.oragne;
    default:
      return theme.hctPalette.oragne;
  }
}

export function targetPopulationStatusToColor(
  theme: typeof themeObj,
  status: string,
): string {
  const colorsMap = {
    [TargetPopulationStatus.Open]: theme.hctPalette.gray,
    [TargetPopulationStatus.Locked]: theme.hctPalette.red,
    [TargetPopulationStatus.Processing]: theme.hctPalette.blue,
    [TargetPopulationStatus.ReadyForCashAssist]: theme.hctPalette.green,
    [TargetPopulationStatus.SteficonWait]: theme.hctPalette.oragne,
    [TargetPopulationStatus.SteficonRun]: theme.hctPalette.blue,
    [TargetPopulationStatus.SteficonCompleted]: theme.hctPalette.green,
    [TargetPopulationStatus.SteficonError]: theme.palette.error.main,
  };
  if (status in colorsMap) {
    return colorsMap[status];
  }
  return theme.palette.error.main;
}

export function targetPopulationBuildStatusToColor(
  theme: typeof themeObj,
  status: string,
): string {
  const colorsMap = {
    [TargetPopulationBuildStatus.Ok]: theme.hctPalette.green,
    [TargetPopulationBuildStatus.Failed]: theme.hctPalette.red,
    [TargetPopulationBuildStatus.Building]: theme.hctPalette.oragne,
    [TargetPopulationBuildStatus.Pending]: theme.hctPalette.gray,
  };
  if (status in colorsMap) {
    return colorsMap[status];
  }
  return theme.palette.error.main;
}


export function userStatusToColor(
  theme: typeof themeObj,
  status: string,
): string {
  switch (status) {
    case 'INVITED':
      return theme.hctPalette.gray;
    case 'ACTIVE':
      return theme.hctPalette.green;
    case 'INACTIVE':
      return theme.palette.error.main;
    default:
      return theme.palette.error.main;
  }
}

export function householdStatusToColor(
  theme: typeof themeObj,
  status: string,
): string {
  switch (status) {
    case 'ACTIVE':
      return theme.hctPalette.green;
    case 'INACTIVE':
      return theme.palette.error.main;
    default:
      return theme.palette.error.main;
  }
}

export function grievanceTicketStatusToColor(
  theme: typeof themeObj,
  status: string,
): string {
  switch (status) {
    case 'New':
      return theme.hctPalette.oragne;
    case 'Assigned':
      return theme.hctPalette.darkerBlue;
    case 'In Progress':
      return theme.hctPalette.green;
    case 'On Hold':
      return theme.palette.error.main;
    case 'For Approval':
      return theme.hctPalette.darkBrown;
    case 'Closed':
      return theme.hctPalette.gray;
    default:
      return theme.palette.error.main;
  }
}

export function grievanceTicketBadgeColors(
  theme: typeof themeObj,
  status: string,
): string {
  switch (status) {
    case 'Not urgent':
    case 'Low':
      return theme.hctPalette.green;
    case 'Very urgent':
    case 'High':
      return theme.palette.error.main;
    case 'Urgent':
    case 'Medium':
      return theme.hctPalette.oragne;
    default:
      return theme.palette.error.main;
  }
}

export function reportStatusToColor(
  theme: typeof themeObj,
  status: string,
): string {
  switch (status) {
    case 'Generated':
      return theme.hctPalette.green;
    case 'Processing':
      return theme.hctPalette.gray;
    default:
      return theme.palette.error.main;
  }
}

export function selectFields(
  fullObject,
  keys: string[],
  // eslint-disable-next-line @typescript-eslint/no-explicit-any
): { [key: string]: any } {
  return keys.reduce((acc, current) => {
    acc[current] = fullObject[current];
    return acc;
  }, {});
}

export function camelToUnderscore(key): string {
  return key.replace(/([A-Z])/g, '_$1').toLowerCase();
}

// eslint-disable-next-line @typescript-eslint/no-explicit-any
export function camelizeObjectKeys(obj): { [key: string]: any } {
  if (!obj) {
    return obj;
  }
  return Object.keys(obj).reduce((acc, current) => {
    if (typeof obj[current] === 'object') {
      acc[camelToUnderscore(current)] = camelizeObjectKeys(obj[current]);
    } else {
      acc[camelCase(current)] = obj[current];
    }
    return acc;
  }, {});
}

// eslint-disable-next-line @typescript-eslint/no-explicit-any
export function camelizeArrayObjects(arr): { [key: string]: any }[] {
  if (!arr) {
    return arr;
  }
  return arr.map(camelizeObjectKeys);
}

export function columnToOrderBy(
  column: string,
  orderDirection: string,
): string {
  if (column.startsWith('-')) {
    const clearColumn = column.replace('-', '');
    return camelToUnderscore(
      `${orderDirection === 'asc' ? '-' : ''}${clearColumn}`,
    );
  }
  return camelToUnderscore(`${orderDirection === 'desc' ? '-' : ''}${column}`);
}

export function choicesToDict(
  choices: ChoiceObject[],
): { [key: string]: string } {
  return choices.reduce((previousValue, currentValue) => {
    const newDict = { ...previousValue };
    newDict[currentValue.value] = currentValue.name;
    return newDict;
  }, {});
}

export function programStatusToPriority(status: ProgramStatus): number {
  switch (status) {
    case ProgramStatus.Draft:
      return 1;
    case ProgramStatus.Active:
      return 2;
    default:
      return 3;
  }
}
export function decodeIdString(idString): string | null {
  if (!idString) {
    return null;
  }
  const decoded = atob(idString);
  return decoded.split(':')[1];
}

export function programCompare(
  a: AllProgramsQuery['allPrograms']['edges'][number],
  b: AllProgramsQuery['allPrograms']['edges'][number],
): number {
  const statusA = programStatusToPriority(a.node.status);
  const statusB = programStatusToPriority(b.node.status);
  return statusA > statusB ? 1 : -1;
}

export function formatCurrency(
  amount: number,
  onlyNumberValue = false,
): string {
  const amountCleared = amount || 0;
  return `${amountCleared.toLocaleString('en-US', {
    currency: 'USD',
    minimumFractionDigits: 2,
    maximumFractionDigits: 2,
  })}${onlyNumberValue ? '' : ' USD'}`;
}

export function formatCurrencyWithSymbol(
  amount: number,
  currency = 'USD',
): string {
  const amountCleared = amount || 0;
  // if currency is unknown, simply format using most common formatting option, and don't show currency symbol
  if (!currency) return formatCurrency(amountCleared, true);
  // undefined forces to use local browser settings
  return new Intl.NumberFormat(undefined, {
    style: 'currency',
    currency,
    // enable this if decided that we always want code and not a symbol
    currencyDisplay: 'code',
  }).format(amountCleared);
}

export function countPercentage(
  partialValue: number,
  totalValue: number,
): number {
  if (!totalValue || !partialValue) return 0;
  return +((partialValue / totalValue) * 100).toFixed(2);
}

export function getPercentage(
  partialValue: number,
  totalValue: number,
): string {
  return `${countPercentage(partialValue, totalValue)}%`;
}

export function formatNumber(value: number): string {
  if (!value && value !== 0) return '';
  return value.toLocaleString(undefined, { maximumFractionDigits: 0 });
}

export function formatThousands(value: string): string {
  if (!value) return value;
  if (parseInt(value, 10) >= 10000) {
    return `${value.toString().slice(0, -3)}k`;
  }
  return value;
}

export function targetPopulationStatusMapping(status): string {
  return TARGETING_STATES[status];
}

// eslint-disable-next-line @typescript-eslint/explicit-function-return-type
export function stableSort(array, comparator) {
  const stabilizedThis = array.map((el, index) => [el, index]);
  stabilizedThis.sort((a, b) => {
    const order = comparator(a[0], b[0]);
    if (order !== 0) return order;
    return a[1] - b[1];
  });
  return stabilizedThis.map((el) => el[0]);
}

export function descendingComparator(a, b, orderBy): number {
  if (b[orderBy] < a[orderBy]) {
    return -1;
  }
  if (b[orderBy] > a[orderBy]) {
    return 1;
  }
  return 0;
}

export function getComparator(
  order,
  orderBy,
): (a: number, b: number) => number {
  return order === 'desc'
    ? (a, b) => descendingComparator(a, b, orderBy)
    : (a, b) => -descendingComparator(a, b, orderBy);
}

export function reduceChoices(choices): { [id: number]: string } {
  return choices.reduce((previousValue, currentValue) => {
    // eslint-disable-next-line no-param-reassign
    previousValue[currentValue.value] = currentValue.name;
    return previousValue;
  }, {});
}

export function renderUserName(user): string {
  if (!user) {
    return '-';
  }
  return user?.firstName
    ? `${user?.firstName} ${user?.lastName}`
    : `${user?.email}`;
}

export const getPhoneNoLabel = (
  phoneNo: string,
  phoneNoValid: boolean,
): string => {
  if (!phoneNo) return '-';
  if (phoneNoValid) {
    return phoneNo;
  }
  return 'Invalid Phone Number';
};

const grievanceTypeIssueTypeDict: { [id: string]: boolean | string } = {
  [GRIEVANCE_CATEGORIES.NEGATIVE_FEEDBACK]: false,
  [GRIEVANCE_CATEGORIES.POSITIVE_FEEDBACK]: false,
  [GRIEVANCE_CATEGORIES.REFERRAL]: false,
  [GRIEVANCE_CATEGORIES.GRIEVANCE_COMPLAINT]: false,
  [GRIEVANCE_CATEGORIES.SENSITIVE_GRIEVANCE]: true,
  [GRIEVANCE_CATEGORIES.DATA_CHANGE]: true,
};

// eslint-disable-next-line @typescript-eslint/explicit-function-return-type
export function thingForSpecificGrievanceType(
  ticket: { category: number | string; issueType?: number | string },
  thingDict,
  defaultThing = null,
  categoryWithIssueTypeDict = grievanceTypeIssueTypeDict,
) {
  const category = ticket.category?.toString();
  const issueType = ticket.issueType?.toString();
  if (!(category in thingDict)) {
    return defaultThing;
  }
  const categoryThing = thingDict[category];
  if (
    categoryWithIssueTypeDict[category] === 'IGNORE' ||
    (!categoryWithIssueTypeDict[category] &&
      (issueType === null || issueType === undefined))
  ) {
    return categoryThing;
  }
  if (!(issueType in categoryThing)) {
    return defaultThing;
  }
  return categoryThing[issueType];
}

export const isInvalid = (fieldname: string, errors, touched): boolean =>
  errors[fieldname] && touched[fieldname];

export const anon = (inputStr: string, shouldAnonymize: boolean): string => {
  if (!inputStr) return null;
  return shouldAnonymize
    ? inputStr
        .split(' ')
        .map((el) => el.substring(0, 2) + '*'.repeat(3))
        .join(' ')
    : inputStr;
};

export const isPermissionDeniedError = (error): boolean =>
  error?.message.includes('Permission Denied');

// eslint-disable-next-line @typescript-eslint/explicit-function-return-type
export const getFullNodeFromEdgesById = (edges, id) => {
  if (!edges) return null;
  return edges.find((edge) => edge.node.id === id)?.node || null;
};

export const getFlexFieldTextValue = (key, value, fieldAttribute): string => {
  let textValue = value;
  if (!fieldAttribute) return textValue;
  if (fieldAttribute.type === 'SELECT_ONE') {
    textValue =
      fieldAttribute.choices.find((item) => item.value === value)?.labelEn ||
      value;
  }
  if (fieldAttribute.type === 'SELECT_MANY') {
    const values = fieldAttribute.choices.filter((item) =>
      value.includes(item.value),
    );
    textValue = values.map((item) => item.labelEn).join(', ');
  }
  return textValue;
};

export const handleValidationErrors = (
  fieldName,
  e,
  setFieldError,
  showMessage,
): { nonValidationErrors: GraphQLError[] } => {
  const validationErrors = e.graphQLErrors.filter(
    (error) => error instanceof ValidationGraphQLError,
  );
  const nonValidationErrors = e.graphQLErrors.filter(
    (error) => !(error instanceof ValidationGraphQLError),
  );
  for (const validationError of validationErrors) {
    Object.entries(validationError.validationErrors[fieldName]).map(
      // eslint-disable-next-line array-callback-return
      (entry) => {
        if (entry[0] === '__all__') {
          showMessage((entry[1] as string[]).join('\n'));
        }
        setFieldError(entry[0], (entry[1] as string[]).join('\n'));
      },
    );
  }
  return { nonValidationErrors };
};

export function renderSomethingOrDash(something): number | string | boolean {
  if (something === null || something === undefined) {
    return '-';
  }
  return something;
}

export function renderBoolean(booleanValue: boolean): string {
  if (booleanValue === null || booleanValue === undefined) {
    return '-';
  }
  switch (booleanValue) {
    case true:
      return 'Yes';
    default:
      return 'No';
  }
}

export const formatAge = (age): string | number => {
  if (age > 0) {
    return age;
  }
  return '<1';
};

export const renderIndividualName = (individual): string => {
  return individual?.fullName;
};

export async function clearCache(apolloClient = null): Promise<void> {
  if (apolloClient) apolloClient.resetStore();
  localStorage.clear();
  await localForage.clear();
}

export const round = (value: number, decimals = 2): number => {
  return Math.round((value + Number.EPSILON) * 10 ** decimals) / 10 ** decimals;
};<|MERGE_RESOLUTION|>--- conflicted
+++ resolved
@@ -1,7 +1,3 @@
-<<<<<<< HEAD
-=======
-
->>>>>>> e2675e1d
 import camelCase from 'lodash/camelCase';
 import { GraphQLError } from 'graphql';
 import localForage from 'localforage';
