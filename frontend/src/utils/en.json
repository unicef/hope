--- conflicted
+++ resolved
@@ -617,7 +617,9 @@
   "Payment record has been marked as failed.": "Payment record has been marked as failed.",
   "Mark as failed": "Mark as failed",
   "Are you sure you would like to mark payment record as failed?": "Are you sure you would like to mark payment record as failed?",
-<<<<<<< HEAD
+  "Save to see the list of households": "Save to see the list of households",
+  "List of households will be available after saving": "List of households will be available after saving",
+  "Are you sure you would like to mark payment record as failed?": "Are you sure you would like to mark payment record as failed?",
   "Grievance Dashboard": "Grievance Dashboard",
   "SYSTEM-GENERATED": "SYSTEM-GENERATED",
   "USER-GENERATED": "USER-GENERATED",
@@ -679,8 +681,4 @@
   "Survey will be sent to all households selected": "Survey will be sent to all households selected",
   "You have selected households as the recipients group": "You have selected households as the recipients group",
   "New message": "New message"
-=======
-  "Save to see the list of households": "Save to see the list of households",
-  "List of households will be available after saving": "List of households will be available after saving"
->>>>>>> 15835549
 }