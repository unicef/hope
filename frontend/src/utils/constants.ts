--- conflicted
+++ resolved
@@ -100,11 +100,7 @@
 export const REPORTING_STATES = {
   PROCESSING: 1,
   GENERATED: 2,
-<<<<<<< HEAD
   FAILED: 3,
-};
-=======
-  FAILED: 3
 };
 
 
@@ -113,5 +109,4 @@
   "A_0": "None",
   "A_1": "Full",
   "A_2": "Partial",
-}
->>>>>>> 0260a72a
+}