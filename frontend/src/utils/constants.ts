import { TargetPopulationStatus } from '../__generated__/graphql';

export const TARGETING_STATES = {
  NONE: 'None',
  [TargetPopulationStatus.Open]: 'Open',
  [TargetPopulationStatus.Locked]: 'Locked',
  [TargetPopulationStatus.ReadyForCashAssist]: 'Ready For Cash Assist',
  [TargetPopulationStatus.Processing]: 'Processing',
  [TargetPopulationStatus.SteficonWait]: 'Steficon Wait',
  [TargetPopulationStatus.SteficonRun]: 'Steficon Run',
  [TargetPopulationStatus.SteficonCompleted]: 'Steficon Completed',
  [TargetPopulationStatus.SteficonError]: 'Steficon Error',
};

export const GRIEVANCE_TICKET_STATES = {
  NEW: 1,
  ASSIGNED: 2,
  IN_PROGRESS: 3,
  ON_HOLD: 4,
  FOR_APPROVAL: 5,
  CLOSED: 6,
};

export const GRIEVANCE_CATEGORIES = {
  PAYMENT_VERIFICATION: '1',
  DATA_CHANGE: '2',
  SENSITIVE_GRIEVANCE: '3',
  GRIEVANCE_COMPLAINT: '4',
  NEGATIVE_FEEDBACK: '5',
  REFERRAL: '6',
  POSITIVE_FEEDBACK: '7',
  DEDUPLICATION: '8',
  SYSTEM_FLAGGING: '9',
};

export const GRIEVANCE_ISSUE_TYPES = {
  EDIT_HOUSEHOLD: '13',
  EDIT_INDIVIDUAL: '14',
  DELETE_INDIVIDUAL: '15',
  ADD_INDIVIDUAL: '16',
  DELETE_HOUSEHOLD: '17',
  PAYMENT_COMPLAINT: '18',
  FSP_COMPLAINT: '19',
  REGISTRATION_COMPLAINT: '20',
  OTHER_COMPLAINT: '21',
  PARTNER_COMPLAINT: '22',
};

export const REPORT_TYPES = {
  INDIVIDUALS: '1',
  HOUSEHOLD_DEMOGRAPHICS: '2',
  CASH_PLAN_VERIFICATION: '3',
  PAYMENTS: '4',
  PAYMENT_VERIFICATION: '5',
  CASH_PLAN: '6',
  PROGRAM: '7',
  INDIVIDUALS_AND_PAYMENT: '8',
};

<<<<<<< HEAD
export const GRIEVANCE_TICKETS_TYPES = {
  userGenerated: 0,
  systemGenerated: 1,
};

export const GrievanceTypes = {
  0: 'user',
  1: 'system',
};

export const GrievanceStatuses = {
  All: 'all',
  Active: 'active',
  Closed: 'Closed',
};

export const GrievanceSearchTypes = {
  TicketID: 'ticket_id',
  HouseholdID: 'ticket_hh_id',
  LastName: 'last_name',
};

export const REPORTING_STATES = {
  PROCESSING: 1,
  GENERATED: 2,
  FAILED: 3,
};

export const GrievanceSteps = {
  Selection: 0,
  Lookup: 1,
  Verification: 2,
  Description: 3,
};

export const FeedbackSteps = {
  Selection: 0,
  Lookup: 1,
  Verification: 2,
  Description: 3,
};

export const ISSUE_TYPE_CATEGORIES = {
  DATA_CHANGE: 'Data Change',
  SENSITIVE_GRIEVANCE: 'Sensitive Grievance',
  GRIEVANCE_COMPLAINT: 'Grievance Complaint',
};

export const CommunicationSteps = {
  LookUp: 0,
  SampleSize: 1,
  Details: 2,
};

export const CommunicationTabsValues = {
  HOUSEHOLD: 0,
  TARGET_POPULATION: 1,
  RDI: 2,
};
=======
export const REPORTING_STATES = {
  PROCESSING: 1,
  GENERATED: 2,
  FAILED: 3
};


export const COLLECT_TYPES_MAPPING = {
  "A_": "Unknown",
  "A_0": "None",
  "A_1": "Full",
  "A_2": "Partial",
}
>>>>>>> db054379
<|MERGE_RESOLUTION|>--- conflicted
+++ resolved
@@ -57,7 +57,19 @@
   INDIVIDUALS_AND_PAYMENT: '8',
 };
 
-<<<<<<< HEAD
+export const REPORTING_STATES = {
+  PROCESSING: 1,
+  GENERATED: 2,
+  FAILED: 3
+};
+
+
+export const COLLECT_TYPES_MAPPING = {
+  "A_": "Unknown",
+  "A_0": "None",
+  "A_1": "Full",
+  "A_2": "Partial",
+}
 export const GRIEVANCE_TICKETS_TYPES = {
   userGenerated: 0,
   systemGenerated: 1,
@@ -78,12 +90,6 @@
   TicketID: 'ticket_id',
   HouseholdID: 'ticket_hh_id',
   LastName: 'last_name',
-};
-
-export const REPORTING_STATES = {
-  PROCESSING: 1,
-  GENERATED: 2,
-  FAILED: 3,
 };
 
 export const GrievanceSteps = {
@@ -116,19 +122,4 @@
   HOUSEHOLD: 0,
   TARGET_POPULATION: 1,
   RDI: 2,
-};
-=======
-export const REPORTING_STATES = {
-  PROCESSING: 1,
-  GENERATED: 2,
-  FAILED: 3
-};
-
-
-export const COLLECT_TYPES_MAPPING = {
-  "A_": "Unknown",
-  "A_0": "None",
-  "A_1": "Full",
-  "A_2": "Partial",
-}
->>>>>>> db054379
+};