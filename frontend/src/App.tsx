--- conflicted
+++ resolved
@@ -8,13 +8,9 @@
 import { Providers } from './providers';
 import { SentryRoute } from './components/core/SentryRoute';
 import { MaintenancePage } from './containers/pages/maintenance/MaintenancePage';
-<<<<<<< HEAD
 import { SanctionList } from './containers/pages/core/SanctionList';
 import { ProtectedRoute } from './components/core/ProtectedRoute';
-=======
-import { ProtectedRoute } from './components/core/ProtectedRoute';
-import { SanctionList } from './containers/pages/core/SanctionList';
->>>>>>> 77e3e3bb
+
 
 export const App: React.FC = () => {
   return (
