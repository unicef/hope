/* eslint-disable react-hooks/exhaustive-deps */
import { useEffect, useState } from 'react';
import localForage from 'localforage';
import {
  ImportedIndividualFieldsQuery,
  useImportedIndividualFieldsLazyQuery,
} from '@generated/graphql';
import { ApolloError } from '@apollo/client';

<<<<<<< HEAD
export function useCachedImportedIndividualFieldsQuery(businessArea): {
=======
export function useCachedImportedIndividualFieldsQuery(
  businessArea, selectedProgramId
): {
>>>>>>> fb43e064
  loading: boolean;
  data: ImportedIndividualFieldsQuery;
  error: ApolloError;
} {
  const [loading, setLoading] = useState(true);
  const [oldBusinessArea, setOldBusinessArea] = useState('');
  const [oldSelectedProgramId, setOldSelectedProgramId] = useState('');
  const [cache, setCache] = useState(null);

  const lastUpdatedTimestamp =
    Number.parseInt(
      localStorage.getItem(
        `cache-targeting-core-fields-attributes-${businessArea}-${selectedProgramId}-timestamp`,
      ),
      10,
    ) || 0;
  const ttl = 2 * 60 * 60 * 1000;
  const [getAttributes, results] = useImportedIndividualFieldsLazyQuery();

  useEffect(() => {
    if (Date.now() - lastUpdatedTimestamp < ttl) {
      return;
    }
    getAttributes({
      variables: {
        businessAreaSlug: businessArea,
        programId: selectedProgramId
      },
    });
  }, [businessArea, selectedProgramId]);

  useEffect(() => {
    if (results.data || results.error) {
      setLoading(results.loading);
    }
  }, [results.loading]);

  useEffect(() => {
    if (businessArea === oldBusinessArea && selectedProgramId === oldSelectedProgramId) {
      return;
    }
    setOldBusinessArea(businessArea);
    setOldSelectedProgramId(selectedProgramId);
    localForage
      .getItem(`cache-targeting-core-fields-attributes-${businessArea}-${selectedProgramId}`)
      .then((value) => {
        if (value) {
          setCache(value);
        }
      });
  }, [businessArea, selectedProgramId]);
  useEffect(() => {
    if (!results.data) {
      return;
    }
    localForage.setItem(
      `cache-targeting-core-fields-attributes-${businessArea}-${selectedProgramId}`,
      results.data,
    );
    localStorage.setItem(
      `cache-targeting-core-fields-attributes-${businessArea}-${selectedProgramId}-timestamp`,
      Date.now().toString(),
    );
  }, [results.data]);

  if (cache) {
    return { data: cache, loading: false, error: null };
  }
  return { data: results.data, loading, error: results.error };
}<|MERGE_RESOLUTION|>--- conflicted
+++ resolved
@@ -7,13 +7,9 @@
 } from '@generated/graphql';
 import { ApolloError } from '@apollo/client';
 
-<<<<<<< HEAD
-export function useCachedImportedIndividualFieldsQuery(businessArea): {
-=======
 export function useCachedImportedIndividualFieldsQuery(
-  businessArea, selectedProgramId
+  businessArea, selectedProgramId,
 ): {
->>>>>>> fb43e064
   loading: boolean;
   data: ImportedIndividualFieldsQuery;
   error: ApolloError;
@@ -40,7 +36,7 @@
     getAttributes({
       variables: {
         businessAreaSlug: businessArea,
-        programId: selectedProgramId
+        programId: selectedProgramId,
       },
     });
   }, [businessArea, selectedProgramId]);
