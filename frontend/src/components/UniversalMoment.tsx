import React from 'react';
import Moment from 'react-moment';
import { DATE_FORMAT, DATE_FORMAT_LONG } from '../config';

export interface Props {
  children: string;
  withTime?: boolean;
}

<<<<<<< HEAD
export function UniversalMoment({
  children,
  withTime,
}: Props): React.ReactElement {
  return (
    <Moment format={withTime ? DATE_FORMAT_LONG : DATE_FORMAT}>
      {children}
    </Moment>
  );
=======
export function UniversalMoment({ children }: Props): React.ReactElement {
  return children ? <Moment format={DATE_FORMAT}>{children}</Moment> : <>-</>;
>>>>>>> c76c7001
}<|MERGE_RESOLUTION|>--- conflicted
+++ resolved
@@ -7,18 +7,15 @@
   withTime?: boolean;
 }
 
-<<<<<<< HEAD
 export function UniversalMoment({
   children,
   withTime,
 }: Props): React.ReactElement {
-  return (
+  return children ? (
     <Moment format={withTime ? DATE_FORMAT_LONG : DATE_FORMAT}>
       {children}
     </Moment>
+  ) : (
+    <>-</>
   );
-=======
-export function UniversalMoment({ children }: Props): React.ReactElement {
-  return children ? <Moment format={DATE_FORMAT}>{children}</Moment> : <>-</>;
->>>>>>> c76c7001
 }