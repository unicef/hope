import { Box, Button, Grid, Typography } from '@material-ui/core';
import { GetApp } from '@material-ui/icons';
import React from 'react';
import { useTranslation } from 'react-i18next';
import styled from 'styled-components';
import { hasPermissions, PERMISSIONS } from '../../config/permissions';
import { usePermissions } from '../../hooks/usePermissions';
import { useSnackbar } from '../../hooks/useSnackBar';
import {
  choicesToDict,
  paymentVerificationStatusToColor,
} from '../../utils/utils';
import {
<<<<<<< HEAD
=======
  CashPlanPaymentVerificationStatus,
  CashPlanPaymentVerificationVerificationChannel,
>>>>>>> 04f2ebe5
  CashPlanQuery,
  CashPlanVerificationSamplingChoicesQuery,
  PaymentPlanQuery,
  PaymentVerificationPlanStatus,
  useExportXlsxPaymentVerificationPlanFileMutation,
  useInvalidPaymentVerificationPlanMutation,
} from '../../__generated__/graphql';
import { LabelizedField } from '../core/LabelizedField';
import { LoadingButton } from '../core/LoadingButton';
import { StatusBox } from '../core/StatusBox';
import { Title } from '../core/Title';
import { UniversalMoment } from '../core/UniversalMoment';
import { ActivateVerificationPlan } from './ActivateVerificationPlan';
import { DeleteVerificationPlan } from './DeleteVerificationPlan';
import { DiscardVerificationPlan } from './DiscardVerificationPlan';
import { EditVerificationPlan } from './EditVerificationPlan';
import { FinishVerificationPlan } from './FinishVerificationPlan';
import { ImportXlsx } from './ImportXlsx';
import { VerificationPlanDetailsChart } from './VerificationPlanChart';

const Container = styled.div`
  display: flex;
  flex: 1;
  width: 100%;
  background-color: #fff;
  padding: ${({ theme }) => theme.spacing(8)}px
    ${({ theme }) => theme.spacing(11)}px;
  flex-direction: column;
  border-color: #b1b1b5;
  border-bottom-width: 1px;
  border-bottom-style: solid;
`;

const StyledLink = styled.a`
  text-decoration: none;
`;

const StyledBox = styled(Box)`
  width: 100%;
  display: flex;
  justify-content: flex-end;
  align-items: center;
`;

interface VerificationPlanDetailsProps {
  verificationPlan: PaymentPlanQuery['paymentPlan']['verificationPlans']['edges'][0]['node'];
  samplingChoicesData: CashPlanVerificationSamplingChoicesQuery;
  planNode: CashPlanQuery['cashPlan'] | PaymentPlanQuery['paymentPlan'];
}

export const VerificationPlanDetails = ({
  verificationPlan,
  samplingChoicesData,
  planNode,
}: VerificationPlanDetailsProps): React.ReactElement => {
  const { t } = useTranslation();
  const permissions = usePermissions();
  const { showMessage } = useSnackbar();

  const [
    mutateExport,
    { loading: loadingExport },
  ] = useExportXlsxPaymentVerificationPlanFileMutation();

  const [
    mutateInvalid,
    { loading: loadingInvalid },
  ] = useInvalidPaymentVerificationPlanMutation();

  if (!verificationPlan || !samplingChoicesData || !permissions) return null;

  const canEditAndActivateAndDelete = verificationPlan.status === 'PENDING';
  const canFinishAndDiscard = verificationPlan.status === 'ACTIVE';

  const canEdit =
    hasPermissions(PERMISSIONS.PAYMENT_VERIFICATION_UPDATE, permissions) &&
    canEditAndActivateAndDelete;
  const canActivate =
    hasPermissions(PERMISSIONS.PAYMENT_VERIFICATION_ACTIVATE, permissions) &&
    canEditAndActivateAndDelete;

  const canFinish =
    hasPermissions(PERMISSIONS.PAYMENT_VERIFICATION_FINISH, permissions) &&
    canFinishAndDiscard;
  const canDiscard =
    hasPermissions(PERMISSIONS.PAYMENT_VERIFICATION_DISCARD, permissions) &&
    canFinishAndDiscard;
  const canDelete =
    hasPermissions(PERMISSIONS.PAYMENT_VERIFICATION_DELETE, permissions) &&
    canEditAndActivateAndDelete;
  const canImport = hasPermissions(
    PERMISSIONS.PAYMENT_VERIFICATION_IMPORT,
    permissions,
  );
  const canExport = hasPermissions(
    PERMISSIONS.PAYMENT_VERIFICATION_EXPORT,
    permissions,
  );
  const xlsxFileDownloadedOrImported =
    verificationPlan.xlsxFileWasDownloaded ||
    verificationPlan.xlsxFileImported ||
    verificationPlan.verificationChannel !==
      CashPlanPaymentVerificationVerificationChannel.Xlsx;

  const xlsxFileDownloadedAndImported =
    (verificationPlan.xlsxFileWasDownloaded &&
      verificationPlan.xlsxFileImported) ||
    verificationPlan.verificationChannel !==
      CashPlanPaymentVerificationVerificationChannel.Xlsx;

  const samplingChoicesDict = choicesToDict(
    samplingChoicesData.cashPlanVerificationSamplingChoices,
  );
  return (
    <Container>
      <Grid container>
        <Grid item xs={6}>
          <Title>
            <Typography variant='h6'>
              {t('Verification Plan')} #{verificationPlan.unicefId}
            </Typography>
          </Title>
        </Grid>
        <Grid item xs={6}>
          <StyledBox>
            {canEditAndActivateAndDelete && (
              <>
                <Box mr={2}>
                  {canDelete && (
                    <DeleteVerificationPlan
                      paymentVerificationPlanId={verificationPlan.id}
                      cashOrPaymentPlanId={planNode.id}
                    />
                  )}
                </Box>

                {canEdit && (
                  <EditVerificationPlan
                    paymentVerificationPlanNode={verificationPlan}
                    cashOrPaymentPlanId={planNode.id}
                  />
                )}
                {canActivate && (
                  <Box alignItems='center' display='flex'>
                    {canActivate && (
                      <ActivateVerificationPlan
                        paymentVerificationPlanId={verificationPlan.id}
                        cashOrPaymentPlanId={planNode.id}
                      />
                    )}
                  </Box>
                )}
              </>
            )}
            {canFinishAndDiscard && (
              <Box display='flex'>
                {verificationPlan.verificationChannel === 'XLSX' && (
                  <>
                    {canExport && (
                      <>
                        {!verificationPlan.hasXlsxFile && (
                          <Box p={2}>
                            <LoadingButton
                              loading={loadingExport}
                              disabled={
                                loadingExport ||
                                verificationPlan.xlsxFileExporting
                              }
                              color='primary'
                              variant='outlined'
                              startIcon={<GetApp />}
                              onClick={async () => {
                                try {
                                  await mutateExport({
                                    variables: {
                                      paymentVerificationPlanId:
                                        verificationPlan.id,
                                    },
                                  });
                                  showMessage(
                                    t(
                                      'Exporting XLSX started. Please check your email.',
                                    ),
                                  );
                                } catch (e) {
                                  e.graphQLErrors.map((x) =>
                                    showMessage(x.message),
                                  );
                                }
                              }}
                            >
                              {verificationPlan.xlsxFileExporting
                                ? t('Exporting...')
                                : t('Export Xlsx')}
                            </LoadingButton>
                          </Box>
                        )}
                        {!verificationPlan.xlsxFileExporting &&
                          verificationPlan.hasXlsxFile && (
                            <Box p={2}>
                              <StyledLink
                                download
                                href={`/api/download-payment-verification-plan/${verificationPlan.id}`}
                              >
                                <Button
                                  color='primary'
                                  variant='outlined'
                                  startIcon={<GetApp />}
                                >
                                  {t('Download Xlsx')}
                                </Button>
                              </StyledLink>
                            </Box>
                          )}
                      </>
                    )}
                    {canImport && (
                      <Box p={2}>
                        <ImportXlsx
                          paymentVerificationPlanId={verificationPlan.id}
                          cashOrPaymentPlanId={planNode.id}
                        />
                      </Box>
                    )}
                  </>
                )}
<<<<<<< HEAD
                {canFinish &&
                  verificationPlan.xlsxFileWasDownloaded &&
                  verificationPlan.xlsxFileImported && (
                    <FinishVerificationPlan
                      paymentVerificationPlanId={verificationPlan.id}
                      cashOrPaymentPlanId={planNode.id}
                    />
                  )}
=======
                {canFinish && xlsxFileDownloadedAndImported && (
                  <FinishVerificationPlan
                    cashPlanVerificationId={verificationPlan.id}
                    cashPlanId={cashPlan.id}
                  />
                )}
>>>>>>> 04f2ebe5
                {canDiscard &&
                  (xlsxFileDownloadedOrImported &&
                  verificationPlan.status ===
                    PaymentVerificationPlanStatus.Active ? (
                    <Box p={2}>
                      <LoadingButton
                        loading={loadingInvalid}
                        color='primary'
                        variant='outlined'
                        onClick={() =>
                          mutateInvalid({
                            variables: {
                              paymentVerificationPlanId: verificationPlan.id,
                            },
                          })
                        }
                      >
                        {t('Mark as Invalid')}
                      </LoadingButton>
                    </Box>
                  ) : (
                    <DiscardVerificationPlan
                      paymentVerificationPlanId={verificationPlan.id}
                      cashOrPaymentPlanId={planNode.id}
                    />
                  ))}
              </Box>
            )}
          </StyledBox>
        </Grid>
      </Grid>
      <Grid container>
        <Grid item xs={11}>
          <Grid container>
            <Grid item xs={3}>
              <LabelizedField label={t('STATUS')}>
                <StatusBox
                  status={verificationPlan.status}
                  statusToColor={paymentVerificationStatusToColor}
                />
              </LabelizedField>
            </Grid>
            {[
              {
                label: t('SAMPLING'),
                value: samplingChoicesDict[verificationPlan.sampling],
              },
              {
                label: t('RESPONDED'),
                value: verificationPlan.respondedCount,
              },
              {
                label: t('RECEIVED WITH ISSUES'),
                value: verificationPlan.receivedWithProblemsCount,
              },
              {
                label: t('VERIFICATION CHANNEL'),
                value: verificationPlan.verificationChannel,
              },
              {
                label: t('SAMPLE SIZE'),
                value: verificationPlan.sampleSize,
              },
              {
                label: t('RECEIVED'),
                value: verificationPlan.receivedCount,
              },
              {
                label: t('NOT RECEIVED'),
                value: verificationPlan.notReceivedCount,
              },
              {
                label: t('ACTIVATION DATE'),
                value: (
                  <UniversalMoment>
                    {verificationPlan.activationDate}
                  </UniversalMoment>
                ),
              },
              {
                label: t('COMPLETION DATE'),
                value: (
                  <UniversalMoment>
                    {verificationPlan.completionDate}
                  </UniversalMoment>
                ),
              },
            ].map((el) => (
              <Grid item xs={3} key={el.label}>
                <Box pt={2} pb={2}>
                  <LabelizedField label={el.label} value={el.value} />
                </Box>
              </Grid>
            ))}
          </Grid>
        </Grid>
        <Grid item xs={1}>
          <VerificationPlanDetailsChart verificationPlan={verificationPlan} />
        </Grid>
      </Grid>
    </Container>
  );
};<|MERGE_RESOLUTION|>--- conflicted
+++ resolved
@@ -11,11 +11,6 @@
   paymentVerificationStatusToColor,
 } from '../../utils/utils';
 import {
-<<<<<<< HEAD
-=======
-  CashPlanPaymentVerificationStatus,
-  CashPlanPaymentVerificationVerificationChannel,
->>>>>>> 04f2ebe5
   CashPlanQuery,
   CashPlanVerificationSamplingChoicesQuery,
   PaymentPlanQuery,
@@ -242,7 +237,6 @@
                     )}
                   </>
                 )}
-<<<<<<< HEAD
                 {canFinish &&
                   verificationPlan.xlsxFileWasDownloaded &&
                   verificationPlan.xlsxFileImported && (
@@ -251,14 +245,6 @@
                       cashOrPaymentPlanId={planNode.id}
                     />
                   )}
-=======
-                {canFinish && xlsxFileDownloadedAndImported && (
-                  <FinishVerificationPlan
-                    cashPlanVerificationId={verificationPlan.id}
-                    cashPlanId={cashPlan.id}
-                  />
-                )}
->>>>>>> 04f2ebe5
                 {canDiscard &&
                   (xlsxFileDownloadedOrImported &&
                   verificationPlan.status ===
