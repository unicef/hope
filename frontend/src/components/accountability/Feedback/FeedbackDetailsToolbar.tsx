--- conflicted
+++ resolved
@@ -70,11 +70,7 @@
               }
               variant='contained'
               color='primary'
-<<<<<<< HEAD
-              data-cy="button-create-linked-ticket"
-=======
               data-cy='button-create-linked-ticket'
->>>>>>> 04e644e6
             >
               {t('Create Linked Ticket')}
             </Button>
