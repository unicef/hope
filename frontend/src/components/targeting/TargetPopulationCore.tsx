import { Box, Grid, Typography } from '@material-ui/core';
import React from 'react';
import { useTranslation } from 'react-i18next';
import styled from 'styled-components';
import { hasPermissions, PERMISSIONS } from '../../config/permissions';
import { UniversalActivityLogTable } from '../../containers/tables/UniversalActivityLogTable';
import {
  TargetPopulationBuildStatus,
  TargetPopulationQuery,
} from '../../__generated__/graphql';
import { PaperContainer } from './PaperContainer';
import { Results } from './Results';
import { TargetingCriteria } from './TargetingCriteria';
import { TargetingHouseholds } from './TargetingHouseholds';

const Label = styled.p`
  color: #b1b1b5;
`;

interface TargetPopulationCoreProps {
  id: string;
  targetPopulation: TargetPopulationQuery['targetPopulation'];
  permissions: string[];
}

export function TargetPopulationCore({
  id,
  targetPopulation,
  permissions,
}: TargetPopulationCoreProps): React.ReactElement {
  const { t } = useTranslation();
  if (!targetPopulation) return null;
  // const { rules } = targetPopulation.targetingCriteria;

  return (
    <>
<<<<<<< HEAD
      <TargetingCriteria rules={rules} targetPopulation={targetPopulation} />
=======
      {targetPopulation.targetingCriteria ? (
      <TargetingCriteria
        candidateListRules={targetPopulation.targetingCriteria?.rules || []}
        targetPopulation={targetPopulation}
      />) : null
      }
>>>>>>> 6725def1
      {targetPopulation?.excludedIds ? (
        <PaperContainer>
          <Typography variant='h6'>
            {t(
              'Excluded Target Population Entries (Households or Individuals)',
            )}
          </Typography>
          <Box mt={2}>
            <Grid container>
              <Grid item xs={6}>
                {targetPopulation?.excludedIds}
              </Grid>
            </Grid>
          </Box>
          <Box mt={2}>
            <Grid container>
              <Grid item xs={6}>
                {targetPopulation?.exclusionReason}
              </Grid>
            </Grid>
          </Box>
        </PaperContainer>
      ) : null}
      <Results targetPopulation={targetPopulation} />

      {targetPopulation.buildStatus === TargetPopulationBuildStatus.Ok ? (
        <TargetingHouseholds
          id={id}
          canViewDetails={hasPermissions(
            PERMISSIONS.POPULATION_VIEW_HOUSEHOLDS_DETAILS,
            permissions,
          )}
        />
      ) : (
        <PaperContainer>
          <Typography variant='h6'>
            {t('Target Population is building')}
          </Typography>
          <Label>
            Target population is processing, the list of households will be
            available when the process is finished
          </Label>
        </PaperContainer>
      )}

      {hasPermissions(PERMISSIONS.ACTIVITY_LOG_VIEW, permissions) && (
        <UniversalActivityLogTable objectId={targetPopulation.id} />
      )}
    </>
  );
}<|MERGE_RESOLUTION|>--- conflicted
+++ resolved
@@ -30,20 +30,15 @@
 }: TargetPopulationCoreProps): React.ReactElement {
   const { t } = useTranslation();
   if (!targetPopulation) return null;
-  // const { rules } = targetPopulation.targetingCriteria;
 
   return (
     <>
-<<<<<<< HEAD
-      <TargetingCriteria rules={rules} targetPopulation={targetPopulation} />
-=======
       {targetPopulation.targetingCriteria ? (
-      <TargetingCriteria
-        candidateListRules={targetPopulation.targetingCriteria?.rules || []}
-        targetPopulation={targetPopulation}
-      />) : null
-      }
->>>>>>> 6725def1
+        <TargetingCriteria
+          rules={targetPopulation.targetingCriteria?.rules || []}
+          targetPopulation={targetPopulation}
+        />
+      ) : null}
       {targetPopulation?.excludedIds ? (
         <PaperContainer>
           <Typography variant='h6'>
