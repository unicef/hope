--- conflicted
+++ resolved
@@ -23,26 +23,20 @@
 interface TargetPopulationFiltersProps {
   filter;
   programs: ProgramNode[];
-<<<<<<< HEAD
   addBorder?: boolean;
-=======
   setFilter: (filter) => void;
   initialFilter;
   appliedFilter;
   setAppliedFilter: (filter) => void;
->>>>>>> 11ba98a8
 }
 export const TargetPopulationFilters = ({
   filter,
   programs,
-<<<<<<< HEAD
   addBorder = true,
-=======
   setFilter,
   initialFilter,
   appliedFilter,
   setAppliedFilter,
->>>>>>> 11ba98a8
 }: TargetPopulationFiltersProps): React.ReactElement => {
   const { t } = useTranslation();
   const history = useHistory();
@@ -62,59 +56,6 @@
     setAppliedFilter,
   );
 
-<<<<<<< HEAD
-  const renderTable = (): React.ReactElement => (
-    <Grid container alignItems='flex-end' spacing={3}>
-      <Grid item xs={4}>
-        <SearchTextField
-          label={t('Search')}
-          value={filter.name}
-          onChange={(e) => handleFilterChange('name', e.target.value)}
-          data-cy='filters-search'
-          fullWidth
-        />
-      </Grid>
-      <Grid item xs={4}>
-        <SelectFilter
-          onChange={(e) => handleFilterChange('status', e.target.value)}
-          value={filter.status}
-          label={t('Status')}
-          icon={<Person />}
-          fullWidth
-          data-cy='filters-status'
-        >
-          <MenuItem value=''>None</MenuItem>
-          {Object.values(TargetPopulationStatus)
-            .sort()
-            .map((key) => (
-              <MenuItem key={key} value={key}>
-                {targetPopulationStatusMapping(key)}
-              </MenuItem>
-            ))}
-        </SelectFilter>
-      </Grid>
-      <Grid item xs={4}>
-        <SelectFilter
-          onChange={(e) => handleFilterChange('program', e.target.value)}
-          label={t('Programme')}
-          value={filter.program}
-          icon={<FlashOnIcon />}
-          fullWidth
-          data-cy='filters-program'
-        >
-          <MenuItem value=''>
-            <em>{t('None')}</em>
-          </MenuItem>
-          {programs.map((program) => (
-            <MenuItem key={program.id} value={program.id}>
-              {program.name}
-            </MenuItem>
-          ))}
-        </SelectFilter>
-      </Grid>
-      <Grid container item xs={4} spacing={3} alignItems='flex-end'>
-        <Grid item xs={6}>
-=======
   const handleApplyFilter = (): void => {
     applyFilterChanges();
   };
@@ -122,8 +63,9 @@
   const handleClearFilter = (): void => {
     clearFilter();
   };
-  return (
-    <ContainerWithBorder>
+
+  const renderTable = (): React.ReactElement => (
+    <>
       <Grid container alignItems='flex-end' spacing={3}>
         <Grid item xs={3}>
           <SearchTextField
@@ -131,6 +73,7 @@
             value={filter.name}
             onChange={(e) => handleFilterChange('name', e.target.value)}
             data-cy='filters-search'
+            fullWidth
           />
         </Grid>
         <Grid item xs={3}>
@@ -139,6 +82,7 @@
             value={filter.status}
             label={t('Status')}
             icon={<Person />}
+            fullWidth
             data-cy='filters-status'
           >
             <MenuItem value=''>None</MenuItem>
@@ -157,6 +101,7 @@
             label={t('Programme')}
             value={filter.program}
             icon={<FlashOnIcon />}
+            fullWidth
             data-cy='filters-program'
           >
             <MenuItem value=''>
@@ -170,7 +115,6 @@
           </SelectFilter>
         </Grid>
         <Grid item xs={3}>
->>>>>>> 11ba98a8
           <NumberTextField
             topLabel={t('Number of Households')}
             value={filter.numIndividualsMin}
@@ -182,11 +126,7 @@
             data-cy='filters-num-individuals-min'
           />
         </Grid>
-<<<<<<< HEAD
-        <Grid item xs={6}>
-=======
         <Grid item xs={3}>
->>>>>>> 11ba98a8
           <NumberTextField
             value={filter.numIndividualsMax}
             placeholder={t('To')}
@@ -197,10 +137,7 @@
             data-cy='filters-num-individuals-max'
           />
         </Grid>
-      </Grid>
-<<<<<<< HEAD
-      <Grid container item xs={4} spacing={3} alignItems='flex-end'>
-        <Grid item xs={6}>
+        <Grid item xs={3}>
           <DatePickerFilter
             topLabel={t('Date Created')}
             placeholder={t('From')}
@@ -213,7 +150,7 @@
             value={filter.createdAtRangeMin}
           />
         </Grid>
-        <Grid item xs={6}>
+        <Grid item xs={3}>
           <DatePickerFilter
             placeholder={t('To')}
             onChange={(date) =>
@@ -226,19 +163,16 @@
           />
         </Grid>
       </Grid>
-    </Grid>
+      <ClearApplyButtons
+        applyHandler={handleApplyFilter}
+        clearHandler={handleClearFilter}
+      />
+    </>
   );
 
   return addBorder ? (
     <ContainerWithBorder>{renderTable()}</ContainerWithBorder>
   ) : (
     renderTable()
-=======
-      <ClearApplyButtons
-        clearHandler={handleClearFilter}
-        applyHandler={handleApplyFilter}
-      />
-    </ContainerWithBorder>
->>>>>>> 11ba98a8
   );
 };