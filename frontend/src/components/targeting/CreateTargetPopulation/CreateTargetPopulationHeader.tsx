--- conflicted
+++ resolved
@@ -1,26 +1,13 @@
-<<<<<<< HEAD
 import { Box } from '@material-ui/core';
 import { Field } from 'formik';
 import React from 'react';
 import { useTranslation } from 'react-i18next';
-=======
-import { Field } from 'formik';
-import React from 'react';
-import { useTranslation } from 'react-i18next';
-import styled from 'styled-components';
->>>>>>> e469da1d
 import { hasPermissions, PERMISSIONS } from '../../../config/permissions';
 import { FormikTextField } from '../../../shared/Formik/FormikTextField';
 import { BreadCrumbsItem } from '../../core/BreadCrumbs';
 import { LoadingButton } from '../../core/LoadingButton';
 import { PageHeader } from '../../core/PageHeader';
-<<<<<<< HEAD
-=======
 
-const ButtonContainer = styled.span`
-  margin: 0 ${({ theme }) => theme.spacing(2)}px;
-`;
->>>>>>> e469da1d
 
 interface CreateTargetPopulationHeaderProps {
   handleSubmit: () => Promise<void>;
