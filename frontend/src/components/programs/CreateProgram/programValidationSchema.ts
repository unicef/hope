import * as Yup from 'yup';
import moment from 'moment';
import { today } from '../../../utils/utils';

export const programValidationSchema = (t): Yup.ObjectSchema =>
  Yup.object().shape({
    name: Yup.string()
      .required(t('Programme name is required'))
      .min(3, t('Too short'))
      .max(150, t('Too long')),
    programmeCode: Yup.string()
      .min(4, t('Too short'))
      .max(4, t('Too long'))
<<<<<<< HEAD
      .matches(/^[A-Z0-9\-/.]{4}$/, t('Programme code may only contain letters, digits and \'-\', \'/\', \'.\'.'))
=======
      .matches(/^[A-Za-z0-9\-/.]{4}$/, t('Programme code may only contain letters, digits and \'-\', \'/\', \'.\'.'))
>>>>>>> 63ca3843
      .nullable(),
    startDate: Yup.date().required(t('Start Date is required')),
    endDate: Yup.date()
      .required(t('End Date is required'))
      .min(today, t('End Date cannot be in the past'))
      .when(
        'startDate',
        (startDate, schema) =>
          startDate &&
          schema.min(
            startDate,
            `${t('End date have to be greater than')} ${moment(
              startDate,
            ).format('YYYY-MM-DD')}`,
          ),
        '',
      ),
    sector: Yup.string().required(t('Sector is required')),
    dataCollectingTypeCode: Yup.string().required(
      t('Data Collecting Type is required'),
    ),
    description: Yup.string()
      .min(3, t('Too short'))
      .max(255, t('Too long'))
      .nullable(),
    budget: Yup.number()
      .min(0)
      .max(99999999, t('Number is too big')),
    administrativeAreasOfImplementation: Yup.string()
      .min(2, t('Too short'))
      .max(255, t('Too long'))
      .nullable(),
    populationGoal: Yup.number()
      .min(0)
      .max(99999999, t('Number is too big')),
    partners: Yup.array().of(
      Yup.object().shape({
        id: Yup.string().required(t('Partner ID is required')),
        areaAccess: Yup.string().required(t('Area Access is required')),
      }),
    ),
  });<|MERGE_RESOLUTION|>--- conflicted
+++ resolved
@@ -11,11 +11,7 @@
     programmeCode: Yup.string()
       .min(4, t('Too short'))
       .max(4, t('Too long'))
-<<<<<<< HEAD
-      .matches(/^[A-Z0-9\-/.]{4}$/, t('Programme code may only contain letters, digits and \'-\', \'/\', \'.\'.'))
-=======
       .matches(/^[A-Za-z0-9\-/.]{4}$/, t('Programme code may only contain letters, digits and \'-\', \'/\', \'.\'.'))
->>>>>>> 63ca3843
       .nullable(),
     startDate: Yup.date().required(t('Start Date is required')),
     endDate: Yup.date()
