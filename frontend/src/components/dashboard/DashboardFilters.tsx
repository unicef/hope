import { Grid, MenuItem, Paper } from '@material-ui/core';
import FlashOnIcon from '@material-ui/icons/FlashOn';
import React from 'react';
import { useTranslation } from 'react-i18next';
import { useHistory, useLocation } from 'react-router-dom';
import styled from 'styled-components';
import { useAllProgramsForChoicesQuery } from '../../__generated__/graphql';
import { useBusinessArea } from '../../hooks/useBusinessArea';
import { AdminAreaAutocomplete } from '../../shared/autocompletes/AdminAreaAutocomplete';
import { createHandleApplyFilterChange } from '../../utils/utils';
import { ClearApplyButtons } from '../core/ClearApplyButtons';
import { LoadingComponent } from '../core/LoadingComponent';
import { SelectFilter } from '../core/SelectFilter';
<<<<<<< HEAD
import {AdminAreaAutocomplete} from "../population/AdminAreaAutocomplete";
=======
>>>>>>> d4aec9d5

const Container = styled(Paper)`
  display: flex;
  flex-direction: column;
  flex: 1;
  width: 100%;
  background-color: #fff;
  padding: ${({ theme }) => theme.spacing(8)}px
    ${({ theme }) => theme.spacing(11)}px;
  align-items: center;
  && > div {
    margin: 5px;
  }
`;

interface DashboardFiltersProps {
  filter;
  setFilter;
  initialFilter;
  appliedFilter;
  setAppliedFilter;
}

export const DashboardFilters = ({
  filter,
  setFilter,
  initialFilter,
  appliedFilter,
  setAppliedFilter,
}: DashboardFiltersProps): React.ReactElement => {
  const { t } = useTranslation();
  const businessArea = useBusinessArea();
  const history = useHistory();
  const location = useLocation();
  const { data, loading } = useAllProgramsForChoicesQuery({
    variables: { businessArea },
    fetchPolicy: 'cache-and-network',
  });
  if (loading) return <LoadingComponent />;

  const allPrograms = data?.allPrograms?.edges || [];
  const programs = allPrograms.map((edge) => edge.node);

  const {
    handleFilterChange,
    applyFilterChanges,
    clearFilter,
  } = createHandleApplyFilterChange(
    initialFilter,
    history,
    location,
    filter,
    setFilter,
    appliedFilter,
    setAppliedFilter,
  );
  const handleApplyFilter = (): void => {
    applyFilterChanges();
  };

  const handleClearFilter = (): void => {
    clearFilter();
  };

  return (
    <Container>
      <Grid container alignItems='flex-end' spacing={3}>
        <Grid item xs={5}>
          <SelectFilter
            onChange={(e) => handleFilterChange('program', e.target.value)}
            label={t('Programme')}
            value={filter.program}
            icon={<FlashOnIcon />}
            fullWidth
          >
            <MenuItem value=''>
              <em>None</em>
            </MenuItem>
            {programs.map((program) => (
              <MenuItem key={program.id} value={program.id}>
                {program.name}
              </MenuItem>
            ))}
          </SelectFilter>
        </Grid>
        <Grid item xs={3}>
          <AdminAreaAutocomplete
            fullWidth
            name='administrativeArea'
            value={filter.administrativeArea}
            filter={filter}
            setFilter={setFilter}
            initialFilter={initialFilter}
            appliedFilter={appliedFilter}
            setAppliedFilter={setAppliedFilter}
          />
        </Grid>
      </Grid>
      <ClearApplyButtons
        applyHandler={handleApplyFilter}
        clearHandler={handleClearFilter}
      />
    </Container>
  );
};<|MERGE_RESOLUTION|>--- conflicted
+++ resolved
@@ -11,10 +11,7 @@
 import { ClearApplyButtons } from '../core/ClearApplyButtons';
 import { LoadingComponent } from '../core/LoadingComponent';
 import { SelectFilter } from '../core/SelectFilter';
-<<<<<<< HEAD
 import {AdminAreaAutocomplete} from "../population/AdminAreaAutocomplete";
-=======
->>>>>>> d4aec9d5
 
 const Container = styled(Paper)`
   display: flex;
