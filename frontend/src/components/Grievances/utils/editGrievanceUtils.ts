--- conflicted
+++ resolved
@@ -140,11 +140,7 @@
   // eslint-disable-next-line @typescript-eslint/no-explicit-any
   let initialValues: EditValuesTypes = {
     description: ticket.description || '',
-<<<<<<< HEAD
-    assignedTo: ticket.assignedTo?.id || '',
-=======
     assignedTo: ticket?.assignedTo?.id || '',
->>>>>>> 9aa74931
     category: ticket.category || null,
     language: ticket.language || '',
     admin: ticket.admin || '',
