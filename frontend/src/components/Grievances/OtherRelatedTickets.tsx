import { Box, Paper, Typography } from '@material-ui/core';
import { useParams } from 'react-router-dom';
import React, { useState } from 'react';
import styled from 'styled-components';
import { useBusinessArea } from '../../hooks/useBusinessArea';
import { GRIEVANCE_TICKET_STATES } from '../../utils/constants';
import { decodeIdString } from '../../utils/utils';
import {
  GrievanceTicketQuery,
  useExistingGrievanceTicketsQuery,
} from '../../__generated__/graphql';
import { ContentLink } from '../ContentLink';
import { LabelizedField } from '../LabelizedField';
import { LoadingComponent } from '../LoadingComponent';

const StyledBox = styled(Paper)`
  display: flex;
  flex-direction: column;
  width: 100%;
  padding: 26px 22px;
`;

const Title = styled.div`
  padding-bottom: ${({ theme }) => theme.spacing(8)}px;
`;

const BlueBold = styled.div`
  color: ${({ theme }) => theme.hctPalette.navyBlue};
  font-weight: 500;
  cursor: pointer;
`;

export const OtherRelatedTickets = ({
  linkedTickets,
  ticket,
}: {
  linkedTickets: GrievanceTicketQuery['grievanceTicket']['relatedTickets'];
  ticket: GrievanceTicketQuery['grievanceTicket'];
}): React.ReactElement => {
  const businessArea = useBusinessArea();
  const { id } = useParams();

  const [show, setShow] = useState(false);

  const { data, loading } = useExistingGrievanceTicketsQuery({
    variables: {
      businessArea,
      household:
        decodeIdString(ticket.household?.id) ||
        '294cfa7e-b16f-4331-8014-a22ffb2b8b3c',
      //adding some random ID to get 0 results if there is no household id.
    },
  });
  if (loading) return <LoadingComponent />;
  if (!data) return null;

  const householdTickets = data.existingGrievanceTickets.edges;
  const renderIds = (tickets): React.ReactElement =>
    tickets.length
      ? tickets.map((edge) => (
          <Box key={edge.node.id} mb={1}>
            <ContentLink
              href={`/${businessArea}/grievance-and-feedback/${edge.node.id}`}
            >
              {decodeIdString(edge.node.id)}
            </ContentLink>
          </Box>
        ))
      : '-';
  const renderRelatedIds = (tickets): React.ReactElement =>
    tickets.length
      ? tickets.map((edge) => (
          <Box key={edge.id} mb={1}>
            <ContentLink
              href={`/${businessArea}/grievance-and-feedback/${edge.id}`}
            >
              {decodeIdString(edge.id)}
            </ContentLink>
          </Box>
        ))
      : '-';

  const openHouseholdTickets =
    ticket.household?.id && householdTickets.length
      ? householdTickets.filter(
          (edge) =>
            edge.node.status !== GRIEVANCE_TICKET_STATES.CLOSED &&
            edge.node.id !== id,
        )
      : [];
  const closedHouseholdTickets =
    ticket.household?.id && householdTickets.length
      ? householdTickets.filter(
          (edge) =>
            edge.node.status === GRIEVANCE_TICKET_STATES.CLOSED &&
            edge.node.id !== id,
        )
      : [];

  const openTickets = linkedTickets.length
    ? linkedTickets.filter(
        (edge) =>
          edge.status !== GRIEVANCE_TICKET_STATES.CLOSED && edge.id !== id,
      )
    : [];
  const closedTickets = linkedTickets.length
    ? linkedTickets.filter(
        (edge) =>
          edge.status === GRIEVANCE_TICKET_STATES.CLOSED && edge.id !== id,
      )
    : [];

  return linkedTickets.length || householdTickets.length ? (
    <StyledBox>
      <Title>
        <Typography variant='h6'>Other Related Tickets</Typography>
      </Title>
      <Box display='flex' flexDirection='column'>
        <LabelizedField
<<<<<<< HEAD
          label={`For Household ${
            householdTickets[0].node.household?.unicefId || '-'
          } `}
=======
          label={`For Household ${householdTickets[0].node.household?.unicefId} `}
>>>>>>> cfb786e4
        >
          <>{renderIds(openHouseholdTickets)}</>
        </LabelizedField>
        <LabelizedField label='Tickets'>
          <>{renderRelatedIds(openTickets)}</>
        </LabelizedField>
        {!show && (closedTickets.length || closedHouseholdTickets.length) ? (
          <Box mt={3}>
            <BlueBold onClick={() => setShow(true)}>
              SHOW CLOSED TICKETS (
              {closedTickets.length + closedHouseholdTickets.length})
            </BlueBold>
          </Box>
        ) : null}
        {show && (
          <Box mb={3} mt={3}>
            <Typography>Closed Tickets</Typography>
            <LabelizedField
<<<<<<< HEAD
              label={`For Household ${
                closedHouseholdTickets[0].node.household?.unicefId || '-'
              } `}
=======
              label={`For Household ${closedHouseholdTickets[0].node.household?.unicefId} `}
>>>>>>> cfb786e4
            >
              <>{renderIds(closedHouseholdTickets)}</>
            </LabelizedField>
            <LabelizedField label='Tickets'>
              <>{renderRelatedIds(closedTickets)}</>
            </LabelizedField>
          </Box>
        )}
        {show && (closedTickets.length || closedHouseholdTickets.length) ? (
          <BlueBold onClick={() => setShow(false)}>
            HIDE CLOSED TICKETS (
            {closedTickets.length + closedHouseholdTickets.length})
          </BlueBold>
        ) : null}
      </Box>
    </StyledBox>
  ) : null;
};<|MERGE_RESOLUTION|>--- conflicted
+++ resolved
@@ -117,13 +117,7 @@
       </Title>
       <Box display='flex' flexDirection='column'>
         <LabelizedField
-<<<<<<< HEAD
-          label={`For Household ${
-            householdTickets[0].node.household?.unicefId || '-'
-          } `}
-=======
           label={`For Household ${householdTickets[0].node.household?.unicefId} `}
->>>>>>> cfb786e4
         >
           <>{renderIds(openHouseholdTickets)}</>
         </LabelizedField>
@@ -142,13 +136,7 @@
           <Box mb={3} mt={3}>
             <Typography>Closed Tickets</Typography>
             <LabelizedField
-<<<<<<< HEAD
-              label={`For Household ${
-                closedHouseholdTickets[0].node.household?.unicefId || '-'
-              } `}
-=======
               label={`For Household ${closedHouseholdTickets[0].node.household?.unicefId} `}
->>>>>>> cfb786e4
             >
               <>{renderIds(closedHouseholdTickets)}</>
             </LabelizedField>
