--- conflicted
+++ resolved
@@ -83,17 +83,11 @@
         const fieldAttribute = fieldsDict[snakeKey];
 
         if (fieldAttribute?.type === 'SELECT_ONE') {
-<<<<<<< HEAD
-          textValue = fieldAttribute.choices.find(
-            (item) => item.value === value,
-          )?.labelEn;
-=======
           textValue = textValue === 'A_' ? null : textValue;
           textValue = textValue
             ? fieldAttribute.choices.find((item) => item.value === textValue)
                 .labelEn
             : '-';
->>>>>>> add0f135
         }
         if (fieldAttribute?.type === 'DATE') {
           textValue = <UniversalMoment>{textValue}</UniversalMoment>;
