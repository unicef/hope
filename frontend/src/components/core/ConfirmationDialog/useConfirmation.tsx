--- conflicted
+++ resolved
@@ -11,8 +11,6 @@
   (options: ConfirmationDialogOptions) => Promise<void>
 >(Promise.reject.bind(Promise));
 
-<<<<<<< HEAD
-=======
 export interface ConfirmationDialogOptions {
   catchOnCancel?: boolean;
   title?: string;
@@ -21,7 +19,6 @@
   extraContent?: string;
   disabled?: boolean;
 }
->>>>>>> 6175dd13
 export const useConfirmation = (): ((
   options: ConfirmationDialogOptions,
 ) => Promise<void>) => useContext(ConfirmationDialogContext);
