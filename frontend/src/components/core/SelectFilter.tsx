--- conflicted
+++ resolved
@@ -14,9 +14,8 @@
   children,
   onChange,
   icon = null,
-<<<<<<< HEAD
   borderRadius = '4px',
-  fullWidth = false,
+  fullWidth = true,
   ...otherProps
 }): React.ReactElement => {
   return (
@@ -50,36 +49,6 @@
           {children}
         </Select>
       </Box>
-=======
-  fullWidth = true,
-  ...otherProps
-}): React.ReactElement => {
-  return (
-    <StyledFormControl fullWidth={fullWidth} variant='outlined' margin='dense'>
-      <InputLabel>{label}</InputLabel>
-      <Select
-        /* eslint-disable-next-line @typescript-eslint/ban-ts-ignore */
-        // @ts-ignore
-        onChange={onChange}
-        variant='outlined'
-        label={label}
-        InputProps={
-          icon
-            ? {
-                startAdornment: (
-                  <StartInputAdornment position='start'>
-                    {icon}
-                  </StartInputAdornment>
-                ),
-              }
-            : null
-        }
-        fullWidth={fullWidth}
-        {...otherProps}
-      >
-        {children}
-      </Select>
->>>>>>> b6b80124
     </StyledFormControl>
   );
 };