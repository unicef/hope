--- conflicted
+++ resolved
@@ -149,10 +149,7 @@
       getProgram();
     }
   }, [programId, getProgram, isAllPrograms]);
-<<<<<<< HEAD
-=======
-
->>>>>>> d39a5d91
+
   useEffect(() => {
     if (
       !showMismatchedDialog &&
