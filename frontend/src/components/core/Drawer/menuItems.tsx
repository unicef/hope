--- conflicted
+++ resolved
@@ -105,22 +105,14 @@
         name: 'Grievance Tickets',
         href: '/grievance-and-feedback/tickets',
         selectedRegexp: /^\/grievance-and-feedback\/tickets.*$/,
-<<<<<<< HEAD
-        icon: <></>,
-=======
         icon: <List />,
->>>>>>> 769933dc
         permissionModule: 'HOUSEHOLDS',
       },
       {
         name: 'Grievance Dashboard',
         href: '/grievance-and-feedback/dashboard',
         selectedRegexp: /^\/grievance-and-feedback\/dashboard.*$/,
-<<<<<<< HEAD
-        icon: <></>,
-=======
         icon: <Assessment />,
->>>>>>> 769933dc
         permissionModule: 'INDIVIDUALS',
       },
     ],
@@ -132,23 +124,14 @@
     icon: <Feedback />,
     collapsable: true,
     // TODO: Update the permissions
-<<<<<<< HEAD
-    permissionModule: 'POPULATION',
-=======
     permissionModule: 'ACCOUNTABILITY',
->>>>>>> 769933dc
     secondaryActions: [
       {
         name: 'Communication',
         href: '/accountability/communication',
         selectedRegexp: /^\/accountability\/communication.*$/,
         icon: <></>,
-<<<<<<< HEAD
-        // TODO: Update the permissions
-        permissionModule: 'HOUSEHOLDS',
-=======
         permissionModule: 'COMMUNICATION_MESSAGE',
->>>>>>> 769933dc
       },
       {
         name: 'Feedback',
