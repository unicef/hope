--- conflicted
+++ resolved
@@ -56,10 +56,7 @@
 }
 export const DrawerItems = ({
   currentLocation,
-<<<<<<< HEAD
-=======
   open,
->>>>>>> 5cc5dfe9
 }: DrawerItemsProps): React.ReactElement => {
   const { data: cashAssistUrlData } = useCashAssistUrlPrefixQuery({
     fetchPolicy: 'cache-first',
