--- conflicted
+++ resolved
@@ -33,19 +33,6 @@
   { name: 'Gender: descending', value: '-sex' },
 ];
 
-<<<<<<< HEAD
-const searchTypeOptions = [
-  { name: 'Individual ID', value: 'individual_id' },
-  { name: 'Household ID', value: 'household_id' },
-  { name: 'Full Name', value: 'full_name' },
-  { name: 'Phone Number', value: 'phone_no' },
-  { name: 'National ID', value: 'national_id' },
-  { name: 'Passport Number', value: 'national_passport' },
-  { name: 'Tax ID', value: 'tax_id' },
-];
-
-=======
->>>>>>> a41a5db5
 export const IndividualsFilter = ({
   filter,
   choicesData,
