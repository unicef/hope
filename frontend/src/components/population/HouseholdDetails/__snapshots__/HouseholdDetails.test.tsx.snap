// Jest Snapshot v1, https://goo.gl/fbAQLP

exports[`components/population/HouseholdDetails should render 1`] = `
<div>
  <div
    class="sc-ckVGcZ jaqOpI"
  >
    <div
      class="sc-bxivhb jsIVNl"
    >
      <h6
        class="MuiTypography-root MuiTypography-h6"
      >
        Details
      </h6>
    </div>
    <div
      class="sc-jKJlTe cydhVN"
    >
      <div
        class="MuiGrid-root MuiGrid-container MuiGrid-spacing-xs-3"
      >
        <div
          class="MuiGrid-root MuiGrid-item MuiGrid-grid-xs-3"
        >
          <div>
            <span
              class="sc-bwzfXH eoWrid"
              color="textSecondary"
            >
              Household Size
            </span>
            <div
              data-cy="label-Household Size"
            >
              4
            </div>
          </div>
        </div>
        <div
          class="MuiGrid-root MuiGrid-item MuiGrid-grid-xs-3"
        >
          <div>
            <span
              class="sc-bwzfXH eoWrid"
              color="textSecondary"
            >
              Residence Status
            </span>
            <div
              data-cy="label-Residence Status"
            >
              Displaced  |  Refugee / Asylum Seeker
            </div>
          </div>
        </div>
        <div
          class="MuiGrid-root MuiGrid-item MuiGrid-grid-xs-6"
        >
          <div>
            <span
              class="sc-bwzfXH eoWrid"
              color="textSecondary"
            >
              Head of Household
            </span>
            <div
              data-cy="label-Head of Household"
            >
              <a
                class="sc-bdVaJa iNmLrH"
                href="/afghanistan/programs/UHJvZ3JhbU5vZGU6NmI1OTE1OTktYmNhNy00NDVhLWJmZjItYWU5MTUyMjMxZGFm/population/individuals/SW5kaXZpZHVhbE5vZGU6ZjVmMzgwN2ItYTBjOS00Mjk0LTg0Y2QtNDhkMjllMjZhODU3"
              >
                Agata Kowalska
              </a>
            </div>
          </div>
        </div>
        <div
          class="MuiGrid-root MuiGrid-item MuiGrid-grid-xs-3"
        >
          <div>
            <span
              class="sc-bwzfXH eoWrid"
              color="textSecondary"
            >
              FEMALE CHILD HEADED HOUSEHOLD
            </span>
            <div
              data-cy="label-FEMALE CHILD HEADED HOUSEHOLD"
            >
              No
            </div>
          </div>
        </div>
        <div
          class="MuiGrid-root MuiGrid-item MuiGrid-grid-xs-3"
        >
          <div>
            <span
              class="sc-bwzfXH eoWrid"
              color="textSecondary"
            >
              CHILD HEADED HOUSEHOLD
            </span>
            <div
              data-cy="label-CHILD HEADED HOUSEHOLD"
            >
              No
            </div>
          </div>
        </div>
        <div
          class="MuiGrid-root MuiGrid-item MuiGrid-grid-xs-3"
        >
          <div>
            <span
              class="sc-bwzfXH eoWrid"
              color="textSecondary"
            >
              Country
            </span>
            <div
              data-cy="label-Country"
            >
              Isle of Man
            </div>
          </div>
        </div>
        <div
          class="MuiGrid-root MuiGrid-item MuiGrid-grid-xs-3"
        >
          <div>
            <span
              class="sc-bwzfXH eoWrid"
              color="textSecondary"
            >
              Country of Origin
            </span>
            <div
              data-cy="label-Country of Origin"
            >
              San Marino
            </div>
          </div>
        </div>
        <div
          class="MuiGrid-root MuiGrid-item MuiGrid-grid-xs-3"
        >
          <div>
            <span
              class="sc-bwzfXH eoWrid"
              color="textSecondary"
            >
              Address
            </span>
            <div
              data-cy="label-Address"
            >
              938 Luna Cliffs Apt. 551
Jameschester, SC 24934
            </div>
          </div>
        </div>
        <div
          class="MuiGrid-root MuiGrid-item MuiGrid-grid-xs-3"
        >
          <div>
            <span
              class="sc-bwzfXH eoWrid"
              color="textSecondary"
            >
              Village
            </span>
            <div
              data-cy="label-Village"
            >
              -
            </div>
          </div>
        </div>
        <div
          class="MuiGrid-root MuiGrid-item MuiGrid-grid-xs-3"
        >
          <div>
            <span
              class="sc-bwzfXH eoWrid"
              color="textSecondary"
            >
              Zip code
            </span>
            <div
              data-cy="label-Zip code"
            >
              -
            </div>
          </div>
        </div>
        <div
          class="MuiGrid-root MuiGrid-item MuiGrid-grid-xs-3"
        >
          <div>
            <span
              class="sc-bwzfXH eoWrid"
              color="textSecondary"
            >
              Administrative Level 1
            </span>
            <div
              data-cy="label-Administrative Level 1"
            >
              Nangarhar
            </div>
          </div>
        </div>
        <div
          class="MuiGrid-root MuiGrid-item MuiGrid-grid-xs-3"
        >
          <div>
            <span
              class="sc-bwzfXH eoWrid"
              color="textSecondary"
            >
              Administrative Level 2
            </span>
            <div
              data-cy="label-Administrative Level 2"
            >
              Achin
            </div>
          </div>
        </div>
        <div
          class="MuiGrid-root MuiGrid-item MuiGrid-grid-xs-6"
        >
          <div>
            <span
              class="sc-bwzfXH eoWrid"
              color="textSecondary"
            >
              Geolocation
            </span>
            <div
              data-cy="label-Geolocation"
            >
              70.210209, 172.085021
            </div>
          </div>
        </div>
        <div
          class="MuiGrid-root MuiGrid-item MuiGrid-grid-xs-3"
        >
          <div>
            <span
              class="sc-bwzfXH eoWrid"
              color="textSecondary"
            >
              UNHCR CASE ID
            </span>
            <div
              data-cy="label-UNHCR CASE ID"
            >
              -
            </div>
          </div>
        </div>
        <div
          class="MuiGrid-root MuiGrid-item MuiGrid-grid-xs-3"
        >
          <div>
            <span
              class="sc-bwzfXH eoWrid"
              color="textSecondary"
            >
              LENGTH OF TIME SINCE ARRIVAL
            </span>
            <div
              data-cy="label-LENGTH OF TIME SINCE ARRIVAL"
            >
              12
            </div>
          </div>
        </div>
        <div
          class="MuiGrid-root MuiGrid-item MuiGrid-grid-xs-3"
        >
          <div>
            <span
              class="sc-bwzfXH eoWrid"
              color="textSecondary"
            >
              NUMBER OF TIMES DISPLACED
            </span>
            <div
              data-cy="label-NUMBER OF TIMES DISPLACED"
            >
              -
            </div>
          </div>
        </div>
        <div
          class="MuiGrid-root MuiGrid-item MuiGrid-grid-xs-3"
        >
          <div>
            <span
              class="sc-bwzfXH eoWrid"
              color="textSecondary"
            >
              IS THIS A RETURNEE HOUSEHOLD?
            </span>
            <div
              data-cy="label-IS THIS A RETURNEE HOUSEHOLD?"
            >
              No
            </div>
          </div>
        </div>
        <div
          class="MuiGrid-root MuiGrid-item MuiGrid-grid-xs-3"
        >
          <div>
            <span
              class="sc-bwzfXH eoWrid"
              color="textSecondary"
            >
              Linked Grievances
            </span>
            <div
              data-cy="label-Linked Grievances"
            >
              <span
                class="sc-htpNat cwQQYq"
                color="textSecondary"
              >
                <span>
                  -
                </span>
              </span>
            </div>
          </div>
        </div>
        <div
          class="MuiGrid-root MuiGrid-item MuiGrid-grid-xs-3"
        >
          <div>
            <span
              class="sc-bwzfXH eoWrid"
              color="textSecondary"
            >
              COLLECT TYPE
            </span>
            <div
              data-cy="label-COLLECT TYPE"
            >
              -
            </div>
          </div>
        </div>
      </div>
    </div>
  </div>
  <div
    class="MuiPaper-root sc-eNQAEJ kOdPfR MuiPaper-elevation1 MuiPaper-rounded"
  >
    <div
      class="sc-bxivhb jsIVNl"
    >
      <h6
        class="MuiTypography-root MuiTypography-h6"
      >
        Benefits
      </h6>
    </div>
    <div
      class="MuiGrid-root MuiGrid-container"
    >
      <div
        class="MuiGrid-root MuiGrid-item MuiGrid-grid-xs-3"
      >
        <div>
          <span
            class="sc-bwzfXH eoWrid"
            color="textSecondary"
          >
            Cash received
          </span>
          <div
            data-cy="label-Cash received"
          >
            <div
<<<<<<< HEAD
              class="MuiBox-root MuiBox-root-1"
=======
              class="MuiGrid-root MuiGrid-item MuiGrid-grid-xs-6"
            >
              <a
                class="sc-bdVaJa iNmLrH"
                href="/afghanistan/programs/UHJvZ3JhbU5vZGU6NmI1OTE1OTktYmNhNy00NDVhLWJmZjItYWU5MTUyMjMxZGFm/details/c4d5657d-1a29-46e1-8190-df7f85a0d2ef"
              >
                Surface campaign practice actually about about will what.
              </a>
            </div>
            <div
              class="MuiGrid-root MuiGrid-item MuiGrid-grid-xs-6"
>>>>>>> d41d42f2
            >
              <div
                class="MuiGrid-root MuiGrid-container"
              >
                <div
                  class="MuiGrid-root MuiGrid-item MuiGrid-grid-xs-6"
                >
                  <div
                    class="MuiBox-root MuiBox-root-2"
                  >
                    <div
                      class="MuiBox-root MuiBox-root-3"
                    >
                      USD 3,251.00
                    </div>
                    <div
                      class="MuiBox-root MuiBox-root-4"
                    >
                      (BAM 3,048.00)
                    </div>
                    <div
                      class="MuiBox-root MuiBox-root-5"
                    >
                      (BND 2,959.00)
                    </div>
                    <div
                      class="MuiBox-root MuiBox-root-6"
                    >
                      (ISK 4,904)
                    </div>
                    <div
                      class="MuiBox-root MuiBox-root-7"
                    >
                      (LSL 2,505.00)
                    </div>
                    <div
                      class="MuiBox-root MuiBox-root-8"
                    >
                      (TMT 115.00)
                    </div>
                    <div
                      class="MuiBox-root MuiBox-root-9"
                    >
                      (UAH 484.00)
                    </div>
                    <div
                      class="MuiBox-root MuiBox-root-10"
                    >
                      (UGX 2,073)
                    </div>
                    <div
                      class="MuiBox-root MuiBox-root-11"
                    >
                      (UZS 895.00)
                    </div>
                    <div
                      class="MuiBox-root MuiBox-root-12"
                    >
                      (YER 2,335)
                    </div>
                  </div>
                </div>
              </div>
            </div>
          </div>
        </div>
      </div>
      <div
        class="MuiGrid-root MuiGrid-item MuiGrid-grid-xs-3"
      >
        <div
          class="sc-VigVT ZeWFY"
        >
          <div>
            <span
              class="sc-bwzfXH eoWrid"
              color="textSecondary"
            >
              Total Cash Received
            </span>
            <div
              data-cy="label-Total Cash Received"
            >
              <div
                class="sc-jTzLTM dhULVO"
              >
                USD 24,697.00
              </div>
            </div>
          </div>
        </div>
      </div>
    </div>
  </div>
</div>
`;<|MERGE_RESOLUTION|>--- conflicted
+++ resolved
@@ -388,21 +388,7 @@
             data-cy="label-Cash received"
           >
             <div
-<<<<<<< HEAD
               class="MuiBox-root MuiBox-root-1"
-=======
-              class="MuiGrid-root MuiGrid-item MuiGrid-grid-xs-6"
-            >
-              <a
-                class="sc-bdVaJa iNmLrH"
-                href="/afghanistan/programs/UHJvZ3JhbU5vZGU6NmI1OTE1OTktYmNhNy00NDVhLWJmZjItYWU5MTUyMjMxZGFm/details/c4d5657d-1a29-46e1-8190-df7f85a0d2ef"
-              >
-                Surface campaign practice actually about about will what.
-              </a>
-            </div>
-            <div
-              class="MuiGrid-root MuiGrid-item MuiGrid-grid-xs-6"
->>>>>>> d41d42f2
             >
               <div
                 class="MuiGrid-root MuiGrid-container"
