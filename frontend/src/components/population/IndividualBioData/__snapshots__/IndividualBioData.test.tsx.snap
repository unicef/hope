// Jest Snapshot v1, https://goo.gl/fbAQLP

exports[`components/population/IndividualBioData should render 1`] = `
<div>
  <div
    class="MuiPaper-root sc-cSHVUG gnjeDy MuiPaper-elevation1 MuiPaper-rounded"
  >
    <div
      class="sc-bxivhb jsIVNl"
    >
      <h6
        class="MuiTypography-root MuiTypography-h6"
      >
        Bio Data
      </h6>
    </div>
    <div
      class="MuiGrid-root MuiGrid-container MuiGrid-spacing-xs-6"
    >
      <div
        class="MuiGrid-root MuiGrid-item MuiGrid-grid-xs-3"
      >
        <div>
          <span
            class="sc-bwzfXH eoWrid"
            color="textSecondary"
          >
            Full Name
          </span>
          <div
            data-cy="label-Full Name"
          >
            Jan Romaniak
          </div>
        </div>
      </div>
      <div
        class="MuiGrid-root MuiGrid-item MuiGrid-grid-xs-3"
      >
        <div>
          <span
            class="sc-bwzfXH eoWrid"
            color="textSecondary"
          >
            Given Name
          </span>
          <div
            data-cy="label-Given Name"
          >
            Jan
          </div>
        </div>
      </div>
      <div
        class="MuiGrid-root MuiGrid-item MuiGrid-grid-xs-3"
      >
        <div>
          <span
            class="sc-bwzfXH eoWrid"
            color="textSecondary"
          >
            Middle Name
          </span>
          <div
            data-cy="label-Middle Name"
          >
            -
          </div>
        </div>
      </div>
      <div
        class="MuiGrid-root MuiGrid-item MuiGrid-grid-xs-3"
      >
        <div>
          <span
            class="sc-bwzfXH eoWrid"
            color="textSecondary"
          >
            Family Name
          </span>
          <div
            data-cy="label-Family Name"
          >
            Romaniak
          </div>
        </div>
      </div>
      <div
        class="MuiGrid-root MuiGrid-item MuiGrid-grid-xs-3"
      >
        <div>
          <span
            class="sc-bwzfXH eoWrid"
            color="textSecondary"
          >
            Gender
          </span>
          <div
            data-cy="label-Gender"
          >
            Male
          </div>
        </div>
      </div>
      <div
        class="MuiGrid-root MuiGrid-item MuiGrid-grid-xs-3"
      >
        <div>
          <span
            class="sc-bwzfXH eoWrid"
            color="textSecondary"
          >
            Age
          </span>
          <div
            data-cy="label-Age"
          >
            121
          </div>
        </div>
      </div>
      <div
        class="MuiGrid-root MuiGrid-item MuiGrid-grid-xs-3"
      >
        <div>
          <span
            class="sc-bwzfXH eoWrid"
            color="textSecondary"
          >
            Date of Birth
          </span>
          <div
            data-cy="label-Date of Birth"
          >
            <time
              datetime="-2176675200000"
            >
              10 Jan 1901
            </time>
          </div>
        </div>
      </div>
      <div
        class="MuiGrid-root MuiGrid-item MuiGrid-grid-xs-3"
      >
        <div>
          <span
            class="sc-bwzfXH eoWrid"
            color="textSecondary"
          >
            Estimated Date of Birth
          </span>
          <div
            data-cy="label-Estimated Date of Birth"
          >
            No
          </div>
        </div>
      </div>
      <div
        class="MuiGrid-root MuiGrid-item MuiGrid-grid-xs-3"
      >
        <div>
          <span
            class="sc-bwzfXH eoWrid"
            color="textSecondary"
          >
            Marital Status
          </span>
          <div
            data-cy="label-Marital Status"
          >
            Married
          </div>
        </div>
      </div>
      <div
        class="MuiGrid-root MuiGrid-item MuiGrid-grid-xs-3"
      >
        <div>
          <span
            class="sc-bwzfXH eoWrid"
            color="textSecondary"
          >
            Work Status
          </span>
          <div
            data-cy="label-Work Status"
          >
            Not provided
          </div>
        </div>
      </div>
      <div
        class="MuiGrid-root MuiGrid-item MuiGrid-grid-xs-3"
      >
        <div>
          <span
            class="sc-bwzfXH eoWrid"
            color="textSecondary"
          >
            Pregnant
          </span>
          <div
            data-cy="label-Pregnant"
          >
            No
          </div>
        </div>
      </div>
      <div
        class="MuiGrid-root MuiGrid-item MuiGrid-grid-xs-3"
      >
        <div>
          <span
            class="sc-bwzfXH eoWrid"
            color="textSecondary"
          >
            Household ID
          </span>
          <div
            data-cy="label-Household ID"
          >
            <a
<<<<<<< HEAD
              class="sc-bdVaJa hqCmJD"
              href="/afghanistan/programs/UHJvZ3JhbU5vZGU6NmI1OTE1OTktYmNhNy00NDVhLWJmZjItYWU5MTUyMjMxZGFm/population/household/SG91c2Vob2xkTm9kZTowMTk1YTEzYi0wYThkLTRiYTEtYjM0OS00MDY4YWNmOTViNDE="
=======
              class="sc-bdVaJa iNmLrH"
              href="/afghanistan/population/household/SG91c2Vob2xkTm9kZTowMTk1YTEzYi0wYThkLTRiYTEtYjM0OS00MDY4YWNmOTViNDE="
>>>>>>> 02c16b35
            >
              HH-20-0000.0002
            </a>
          </div>
        </div>
      </div>
      <div
        class="MuiGrid-root MuiGrid-item MuiGrid-grid-xs-3"
      >
        <div>
          <span
            class="sc-bwzfXH eoWrid"
            color="textSecondary"
          >
            Role
          </span>
          <div
            data-cy="label-Role"
          >
            None
          </div>
        </div>
      </div>
      <div
        class="MuiGrid-root MuiGrid-item MuiGrid-grid-xs-3"
      >
        <div>
          <span
            class="sc-bwzfXH eoWrid"
            color="textSecondary"
          >
            Relationship to HOH
          </span>
          <div
            data-cy="label-Relationship to HOH"
          >
            Brother / Sister
          </div>
        </div>
      </div>
      <div
        class="MuiGrid-root MuiGrid-item MuiGrid-grid-xs-3"
      >
        <div>
          <span
            class="sc-bwzfXH eoWrid"
            color="textSecondary"
          >
            Preferred language
          </span>
          <div
            data-cy="label-Preferred language"
          >
            -
          </div>
        </div>
      </div>
      <div
        class="MuiGrid-root MuiGrid-item MuiGrid-grid-xs-3"
      >
        <div>
          <span
            class="sc-bwzfXH eoWrid"
            color="textSecondary"
          >
            Linked Households
          </span>
          <div
            data-cy="label-Linked Households"
          >
            -
          </div>
        </div>
      </div>
      <div
        class="MuiGrid-root MuiGrid-item MuiGrid-grid-xs-12"
      >
        <div
          class="sc-kAzzGY ZtRWH"
        />
      </div>
      <div
        class="MuiGrid-root MuiGrid-item MuiGrid-grid-xs-3"
      >
        <div>
          <span
            class="sc-bwzfXH eoWrid"
            color="textSecondary"
          >
            Observed disabilities
          </span>
          <div
            data-cy="label-Observed disabilities"
          >
            -
          </div>
        </div>
      </div>
      <div
        class="MuiGrid-root MuiGrid-item MuiGrid-grid-xs-3"
      >
        <div>
          <span
            class="sc-bwzfXH eoWrid"
            color="textSecondary"
          >
            Seeing disability severity
          </span>
          <div
            data-cy="label-Seeing disability severity"
          >
            None
          </div>
        </div>
      </div>
      <div
        class="MuiGrid-root MuiGrid-item MuiGrid-grid-xs-3"
      >
        <div>
          <span
            class="sc-bwzfXH eoWrid"
            color="textSecondary"
          >
            Hearing disability severity
          </span>
          <div
            data-cy="label-Hearing disability severity"
          >
            None
          </div>
        </div>
      </div>
      <div
        class="MuiGrid-root MuiGrid-item MuiGrid-grid-xs-3"
      >
        <div>
          <span
            class="sc-bwzfXH eoWrid"
            color="textSecondary"
          >
            Physical disability severity
          </span>
          <div
            data-cy="label-Physical disability severity"
          >
            None
          </div>
        </div>
      </div>
      <div
        class="MuiGrid-root MuiGrid-item MuiGrid-grid-xs-3"
      >
        <div>
          <span
            class="sc-bwzfXH eoWrid"
            color="textSecondary"
          >
            Remembering or concentrating disability severity
          </span>
          <div
            data-cy="label-Remembering or concentrating disability severity"
          >
            None
          </div>
        </div>
      </div>
      <div
        class="MuiGrid-root MuiGrid-item MuiGrid-grid-xs-3"
      >
        <div>
          <span
            class="sc-bwzfXH eoWrid"
            color="textSecondary"
          >
            Self-care disability severity
          </span>
          <div
            data-cy="label-Self-care disability severity"
          >
            None
          </div>
        </div>
      </div>
      <div
        class="MuiGrid-root MuiGrid-item MuiGrid-grid-xs-3"
      >
        <div>
          <span
            class="sc-bwzfXH eoWrid"
            color="textSecondary"
          >
            Communicating disability severity
          </span>
          <div
            data-cy="label-Communicating disability severity"
          >
            None
          </div>
        </div>
      </div>
      <div
        class="MuiGrid-root MuiGrid-item MuiGrid-grid-xs-3"
      >
        <div>
          <span
            class="sc-bwzfXH eoWrid"
            color="textSecondary"
          >
            Disability
          </span>
          <div
            data-cy="label-Disability"
          >
            Not Disabled
          </div>
        </div>
      </div>
      <div
        class="MuiGrid-root MuiGrid-item MuiGrid-grid-xs-12"
      >
        <div
          class="sc-kAzzGY ZtRWH"
        />
      </div>
      <div
        class="MuiGrid-root MuiGrid-item MuiGrid-grid-xs-3"
      >
        <div
          class="MuiBox-root MuiBox-root-1"
        >
          <div
            class="MuiBox-root MuiBox-root-2"
          >
            <div>
              <span
                class="sc-bwzfXH eoWrid"
                color="textSecondary"
              >
                National ID
              </span>
              <div
                data-cy="label-National ID"
              >
                WSH221365
              </div>
            </div>
          </div>
          <div>
            <span
              class="sc-bwzfXH eoWrid"
              color="textSecondary"
            >
              issued
            </span>
            <div
              data-cy="label-issued"
            >
              Poland
            </div>
          </div>
        </div>
      </div>
      <div
        class="MuiGrid-root MuiGrid-item MuiGrid-grid-xs-12"
      >
        <div
          class="sc-kAzzGY ZtRWH"
        />
      </div>
      <div
        class="MuiGrid-root MuiGrid-item MuiGrid-grid-xs-3"
      >
        <div>
          <span
            class="sc-bwzfXH eoWrid"
            color="textSecondary"
          >
            Email
          </span>
          <div
            data-cy="label-Email"
          >
            -
          </div>
        </div>
      </div>
      <div
        class="MuiGrid-root MuiGrid-item MuiGrid-grid-xs-3"
      >
        <div>
          <span
            class="sc-bwzfXH eoWrid"
            color="textSecondary"
          >
            Phone Number
          </span>
          <div
            data-cy="label-Phone Number"
          >
            +48734123423
          </div>
        </div>
      </div>
      <div
        class="MuiGrid-root MuiGrid-item MuiGrid-grid-xs-3"
      >
        <div>
          <span
            class="sc-bwzfXH eoWrid"
            color="textSecondary"
          >
            Alternative Phone Number
          </span>
          <div
            data-cy="label-Alternative Phone Number"
          >
            -
          </div>
        </div>
      </div>
      <div
        class="MuiGrid-root MuiGrid-item MuiGrid-grid-xs-12"
      >
        <div
          class="sc-kAzzGY ZtRWH"
        />
      </div>
      <div
        class="MuiGrid-root MuiGrid-item MuiGrid-grid-xs-3"
      >
        <div>
          <span
            class="sc-bwzfXH eoWrid"
            color="textSecondary"
          >
            Date of last screening against sanctions list
          </span>
          <div
            data-cy="label-Date of last screening against sanctions list"
          >
            <time
              datetime="1644305739718"
            >
              8 Feb 2022
            </time>
          </div>
        </div>
      </div>
      <div
        class="MuiGrid-root MuiGrid-item MuiGrid-grid-xs-6"
      >
        <div>
          <span
            class="sc-bwzfXH eoWrid"
            color="textSecondary"
          >
            Linked Grievances
          </span>
          <div
            data-cy="label-Linked Grievances"
          >
            <span
              class="sc-htpNat cwQQYq"
              color="textSecondary"
            >
              <span>
                -
              </span>
            </span>
          </div>
        </div>
      </div>
    </div>
  </div>
</div>
`;<|MERGE_RESOLUTION|>--- conflicted
+++ resolved
@@ -222,13 +222,8 @@
             data-cy="label-Household ID"
           >
             <a
-<<<<<<< HEAD
-              class="sc-bdVaJa hqCmJD"
+              class="sc-bdVaJa iNmLrH"
               href="/afghanistan/programs/UHJvZ3JhbU5vZGU6NmI1OTE1OTktYmNhNy00NDVhLWJmZjItYWU5MTUyMjMxZGFm/population/household/SG91c2Vob2xkTm9kZTowMTk1YTEzYi0wYThkLTRiYTEtYjM0OS00MDY4YWNmOTViNDE="
-=======
-              class="sc-bdVaJa iNmLrH"
-              href="/afghanistan/population/household/SG91c2Vob2xkTm9kZTowMTk1YTEzYi0wYThkLTRiYTEtYjM0OS00MDY4YWNmOTViNDE="
->>>>>>> 02c16b35
             >
               HH-20-0000.0002
             </a>
