import React, { useEffect, useState } from 'react';
import styled from 'styled-components';
import get from 'lodash/get';
import { InputAdornment } from '@material-ui/core';
import RoomRoundedIcon from '@material-ui/icons/RoomRounded';
import CircularProgress from '@material-ui/core/CircularProgress';
import Autocomplete from '@material-ui/lab/Autocomplete';
import { useDebounce } from '../../hooks/useDebounce';
import TextField from '../../shared/TextField';
import {
  AllAdminAreasQuery,
  useAllAdminAreasQuery,
} from '../../__generated__/graphql';
import { useBusinessArea } from '../../hooks/useBusinessArea';

const StyledAutocomplete = styled(Autocomplete)`
  .MuiFormControl-marginDense {
    margin-top: 4px;
  }
`;

export function AdminAreaFixedAutocomplete({
  value,
  onChange,
  disabled,
}: {
  value;
  onChange;
  disabled?;
}): React.ReactElement {
  const [open, setOpen] = React.useState(false);
  const [inputValue, onInputTextChange] = React.useState('');

  const debouncedInputText = useDebounce(inputValue, 500);
  const [newValue, setNewValue] = useState(null);
  const businessArea = useBusinessArea();
  const { data, loading } = useAllAdminAreasQuery({
    variables: {
      title: debouncedInputText,
      businessArea,
    },
  });

  useEffect(() => {
    if (data) {
      setNewValue(
        typeof value === 'string'
          ? data.allAdminAreas.edges.find((item) => item.node.title === value)
          : value,
      );
    } else {
      setNewValue(null);
    }
    onInputTextChange('');
  }, [data, value]);

  return (
    <StyledAutocomplete<AllAdminAreasQuery['allAdminAreas']['edges'][number]>
      open={open}
      filterOptions={(options1) => options1}
      onChange={onChange}
      value={newValue}
      onOpen={() => {
        setOpen(true);
      }}
      onClose={() => {
        setOpen(false);
      }}
      getOptionSelected={(option, selectedValue) => {
<<<<<<< HEAD
        return selectedValue && selectedValue.node.id === option.node.id;
=======
        return selectedValue?.node?.id === option.node.id;
>>>>>>> cfb786e4
      }}
      getOptionLabel={(option) => {
        if (!option.node) {
          return '';
        }
        return `${option.node.title}`;
      }}
      disabled={disabled}
      options={get(data, 'allAdminAreas.edges', [])}
      loading={loading}
      renderInput={(params) => (
        <TextField
          {...params}
          label='Administrative Level 2'
          variant='outlined'
          margin='dense'
          value={inputValue}
          onChange={(e) => onInputTextChange(e.target.value)}
          InputProps={{
            ...params.InputProps,
            startAdornment: (
              <InputAdornment position='start'>
                <RoomRoundedIcon style={{ color: '#5f6368' }} />
              </InputAdornment>
            ),
            endAdornment: (
              <>
                {loading ? (
                  <CircularProgress color='inherit' size={20} />
                ) : null}
                {params.InputProps.endAdornment}
              </>
            ),
          }}
        />
      )}
    />
  );
}<|MERGE_RESOLUTION|>--- conflicted
+++ resolved
@@ -67,11 +67,7 @@
         setOpen(false);
       }}
       getOptionSelected={(option, selectedValue) => {
-<<<<<<< HEAD
-        return selectedValue && selectedValue.node.id === option.node.id;
-=======
         return selectedValue?.node?.id === option.node.id;
->>>>>>> cfb786e4
       }}
       getOptionLabel={(option) => {
         if (!option.node) {
