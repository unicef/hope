<<<<<<< HEAD
import { Box } from '@mui/material';
import * as React from 'react';
import { useTranslation } from 'react-i18next';
import styled from 'styled-components';
import { hasPermissions, PERMISSIONS } from '../../../../config/permissions';
import {
  paymentPlanBackgroundActionStatusToColor,
  paymentPlanStatusToColor,
} from '@utils/utils';
import { PaymentPlanQuery } from '@generated/graphql';
import { BreadCrumbsItem } from '@core/BreadCrumbs';
import { PageHeader } from '@core/PageHeader';
import { StatusBox } from '@core/StatusBox';
import { AcceptedPaymentPlanHeaderButtons } from '../../PaymentPlanDetails/PaymentPlanDetailsHeader/HeaderButtons/AcceptedPaymentPlanHeaderButtons';
import { InApprovalPaymentPlanHeaderButtons } from '../../PaymentPlanDetails/PaymentPlanDetailsHeader/HeaderButtons/InApprovalPaymentPlanHeaderButtons';
import { InAuthorizationPaymentPlanHeaderButtons } from '../../PaymentPlanDetails/PaymentPlanDetailsHeader/HeaderButtons/InAuthorizationPaymentPlanHeaderButtons';
import { InReviewPaymentPlanHeaderButtons } from '../../PaymentPlanDetails/PaymentPlanDetailsHeader/HeaderButtons/InReviewPaymentPlanHeaderButtons';
import { LockedFspPaymentPlanHeaderButtons } from '../../PaymentPlanDetails/PaymentPlanDetailsHeader/HeaderButtons/LockedFspPaymentPlanHeaderButtons';
import { LockedPaymentPlanHeaderButtons } from '../../PaymentPlanDetails/PaymentPlanDetailsHeader/HeaderButtons/LockedPaymentPlanHeaderButtons';
import { OpenPaymentPlanHeaderButtons } from '../../PaymentPlanDetails/PaymentPlanDetailsHeader/HeaderButtons/OpenPaymentPlanHeaderButtons';
=======
import { Box } from "@material-ui/core";
import React from "react";
import { useTranslation } from "react-i18next";
import styled from "styled-components";
import { hasPermissions, PERMISSIONS } from "../../../../config/permissions";
import {
  paymentPlanBackgroundActionStatusToColor,
  paymentPlanStatusToColor
} from "../../../../utils/utils";
import { BreadCrumbsItem } from "../../../core/BreadCrumbs";
import { PageHeader } from "../../../core/PageHeader";
import { StatusBox } from "../../../core/StatusBox";
import { AcceptedPaymentPlanHeaderButtons } from "../../PaymentPlanDetails/PaymentPlanDetailsHeader/HeaderButtons/AcceptedPaymentPlanHeaderButtons";
import { InApprovalPaymentPlanHeaderButtons } from "../../PaymentPlanDetails/PaymentPlanDetailsHeader/HeaderButtons/InApprovalPaymentPlanHeaderButtons";
import { InAuthorizationPaymentPlanHeaderButtons } from "../../PaymentPlanDetails/PaymentPlanDetailsHeader/HeaderButtons/InAuthorizationPaymentPlanHeaderButtons";
import { InReviewPaymentPlanHeaderButtons } from "../../PaymentPlanDetails/PaymentPlanDetailsHeader/HeaderButtons/InReviewPaymentPlanHeaderButtons";
import { LockedFspPaymentPlanHeaderButtons } from "../../PaymentPlanDetails/PaymentPlanDetailsHeader/HeaderButtons/LockedFspPaymentPlanHeaderButtons";
import { LockedPaymentPlanHeaderButtons } from "../../PaymentPlanDetails/PaymentPlanDetailsHeader/HeaderButtons/LockedPaymentPlanHeaderButtons";
import { OpenPaymentPlanHeaderButtons } from "../../PaymentPlanDetails/PaymentPlanDetailsHeader/HeaderButtons/OpenPaymentPlanHeaderButtons";
import {PaymentPlanQuery} from "../../../../__generated__/graphql";
>>>>>>> fb43e064

const StatusWrapper = styled.div`
  width: 140px;
  margin-left: 30px;
`;

interface FollowUpPaymentPlanDetailsHeaderProps {
  baseUrl: string;
  permissions: string[];
  paymentPlan: PaymentPlanQuery["paymentPlan"];
}

export function FollowUpPaymentPlanDetailsHeader({
  baseUrl,
  permissions,
<<<<<<< HEAD
  paymentPlan,
}: FollowUpPaymentPlanDetailsHeaderProps): React.ReactElement {
=======
  paymentPlan
}: FollowUpPaymentPlanDetailsHeaderProps): React.ReactElement => {
>>>>>>> fb43e064
  const { t } = useTranslation();
  const breadCrumbsItems: BreadCrumbsItem[] = [
    {
      title: t("Payment Module"),
      to: `/${baseUrl}/payment-module/`
    }
  ];

  const canRemove = hasPermissions(PERMISSIONS.PM_CREATE, permissions);
  const canEdit = hasPermissions(PERMISSIONS.PM_CREATE, permissions);
  const canLock = hasPermissions(PERMISSIONS.PM_LOCK_AND_UNLOCK, permissions);
  const canUnlock = hasPermissions(PERMISSIONS.PM_LOCK_AND_UNLOCK, permissions);
  const canSendForApproval = hasPermissions(
    PERMISSIONS.PM_SEND_FOR_APPROVAL,
    permissions
  );
  const canApprove = hasPermissions(
    PERMISSIONS.PM_ACCEPTANCE_PROCESS_APPROVE,
    permissions
  );
  const canAuthorize = hasPermissions(
    PERMISSIONS.PM_ACCEPTANCE_PROCESS_AUTHORIZE,
    permissions
  );
  const canMarkAsReleased = hasPermissions(
    PERMISSIONS.PM_ACCEPTANCE_PROCESS_FINANCIAL_REVIEW,
    permissions
  );
  const canDownloadXlsx = hasPermissions(
    PERMISSIONS.PM_DOWNLOAD_XLSX_FOR_FSP,
    permissions
  );
  const canExportXlsx = hasPermissions(
    PERMISSIONS.PM_EXPORT_XLSX_FOR_FSP,
    permissions
  );
  const canSendToPaymentGateway =
    hasPermissions(PERMISSIONS.PM_SEND_TO_PAYMENT_GATEWAY, permissions) &&
    paymentPlan.canSendToPaymentGateway;
  const canSplit = hasPermissions(PERMISSIONS.PM_SPLIT, permissions) &&
    paymentPlan.canSplit;

  let buttons: React.ReactElement | null = null;
  switch (paymentPlan.status) {
    case "OPEN":
      buttons = (
        <OpenPaymentPlanHeaderButtons
          paymentPlan={paymentPlan}
          canRemove={canRemove}
          canEdit={canEdit}
          canLock={canLock}
        />
      );
      break;
    case "LOCKED":
      buttons = (
        <LockedPaymentPlanHeaderButtons
          paymentPlan={paymentPlan}
          canUnlock={canUnlock}
          permissions={permissions}
        />
      );
      break;
    case "LOCKED_FSP":
      buttons = (
        <LockedFspPaymentPlanHeaderButtons
          paymentPlan={paymentPlan}
          canUnlock={canUnlock}
          canSendForApproval={canSendForApproval}
        />
      );
      break;
    case "IN_APPROVAL":
      buttons = (
        <InApprovalPaymentPlanHeaderButtons
          paymentPlan={paymentPlan}
          canReject={hasPermissions(
            PERMISSIONS.PM_ACCEPTANCE_PROCESS_APPROVE,
            permissions
          )}
          canApprove={canApprove}
        />
      );
      break;
    case "IN_AUTHORIZATION":
      buttons = (
        <InAuthorizationPaymentPlanHeaderButtons
          paymentPlan={paymentPlan}
          canReject={hasPermissions(
            PERMISSIONS.PM_ACCEPTANCE_PROCESS_AUTHORIZE,
            permissions
          )}
          canAuthorize={canAuthorize}
        />
      );
      break;
    case "IN_REVIEW":
      buttons = (
        <InReviewPaymentPlanHeaderButtons
          paymentPlan={paymentPlan}
          canReject={hasPermissions(
            PERMISSIONS.PM_ACCEPTANCE_PROCESS_FINANCIAL_REVIEW,
            permissions
          )}
          canMarkAsReleased={canMarkAsReleased}
        />
      );
      break;
    case "ACCEPTED":
      buttons = (
        <AcceptedPaymentPlanHeaderButtons
          canDownloadXlsx={canDownloadXlsx}
          canExportXlsx={canExportXlsx}
          canSendToPaymentGateway={canSendToPaymentGateway}
          paymentPlan={paymentPlan}
          canSplit={canSplit}
        />
      );
      break;
    case "FINISHED": // TODO: may create another one for that explicitly but good for now
      buttons = (
        <AcceptedPaymentPlanHeaderButtons
          canDownloadXlsx={canDownloadXlsx}
          canExportXlsx={canExportXlsx}
          canSendToPaymentGateway={false}
          paymentPlan={paymentPlan}
          canSplit={false}
        />
      );
      break;
    default:
      break;
  }

  return (
    <PageHeader
      title={
        <Box display="flex" alignItems="center">
<<<<<<< HEAD
          {t('Follow-up Payment Plan')} ID:{' '}
=======
          {t("Follow-up Payment Plan")} ID:{" "}
>>>>>>> fb43e064
          <Box ml={1}>
            <span data-cy="pp-unicef-id">{paymentPlan.unicefId}</span>
          </Box>
          <StatusWrapper>
            <StatusBox
              status={paymentPlan.status}
              statusToColor={paymentPlanStatusToColor}
            />
          </StatusWrapper>
          {paymentPlan.backgroundActionStatus && (
            <StatusWrapper>
              <StatusBox
                status={paymentPlan.backgroundActionStatus}
                statusToColor={paymentPlanBackgroundActionStatusToColor}
              />
            </StatusWrapper>
          )}
        </Box>
      }
      breadCrumbs={
        hasPermissions(PERMISSIONS.PM_VIEW_DETAILS, permissions)
          ? breadCrumbsItems
          : null
      }
    >
      {buttons}
    </PageHeader>
  );
}<|MERGE_RESOLUTION|>--- conflicted
+++ resolved
@@ -1,4 +1,3 @@
-<<<<<<< HEAD
 import { Box } from '@mui/material';
 import * as React from 'react';
 import { useTranslation } from 'react-i18next';
@@ -8,27 +7,6 @@
   paymentPlanBackgroundActionStatusToColor,
   paymentPlanStatusToColor,
 } from '@utils/utils';
-import { PaymentPlanQuery } from '@generated/graphql';
-import { BreadCrumbsItem } from '@core/BreadCrumbs';
-import { PageHeader } from '@core/PageHeader';
-import { StatusBox } from '@core/StatusBox';
-import { AcceptedPaymentPlanHeaderButtons } from '../../PaymentPlanDetails/PaymentPlanDetailsHeader/HeaderButtons/AcceptedPaymentPlanHeaderButtons';
-import { InApprovalPaymentPlanHeaderButtons } from '../../PaymentPlanDetails/PaymentPlanDetailsHeader/HeaderButtons/InApprovalPaymentPlanHeaderButtons';
-import { InAuthorizationPaymentPlanHeaderButtons } from '../../PaymentPlanDetails/PaymentPlanDetailsHeader/HeaderButtons/InAuthorizationPaymentPlanHeaderButtons';
-import { InReviewPaymentPlanHeaderButtons } from '../../PaymentPlanDetails/PaymentPlanDetailsHeader/HeaderButtons/InReviewPaymentPlanHeaderButtons';
-import { LockedFspPaymentPlanHeaderButtons } from '../../PaymentPlanDetails/PaymentPlanDetailsHeader/HeaderButtons/LockedFspPaymentPlanHeaderButtons';
-import { LockedPaymentPlanHeaderButtons } from '../../PaymentPlanDetails/PaymentPlanDetailsHeader/HeaderButtons/LockedPaymentPlanHeaderButtons';
-import { OpenPaymentPlanHeaderButtons } from '../../PaymentPlanDetails/PaymentPlanDetailsHeader/HeaderButtons/OpenPaymentPlanHeaderButtons';
-=======
-import { Box } from "@material-ui/core";
-import React from "react";
-import { useTranslation } from "react-i18next";
-import styled from "styled-components";
-import { hasPermissions, PERMISSIONS } from "../../../../config/permissions";
-import {
-  paymentPlanBackgroundActionStatusToColor,
-  paymentPlanStatusToColor
-} from "../../../../utils/utils";
 import { BreadCrumbsItem } from "../../../core/BreadCrumbs";
 import { PageHeader } from "../../../core/PageHeader";
 import { StatusBox } from "../../../core/StatusBox";
@@ -39,8 +17,7 @@
 import { LockedFspPaymentPlanHeaderButtons } from "../../PaymentPlanDetails/PaymentPlanDetailsHeader/HeaderButtons/LockedFspPaymentPlanHeaderButtons";
 import { LockedPaymentPlanHeaderButtons } from "../../PaymentPlanDetails/PaymentPlanDetailsHeader/HeaderButtons/LockedPaymentPlanHeaderButtons";
 import { OpenPaymentPlanHeaderButtons } from "../../PaymentPlanDetails/PaymentPlanDetailsHeader/HeaderButtons/OpenPaymentPlanHeaderButtons";
-import {PaymentPlanQuery} from "../../../../__generated__/graphql";
->>>>>>> fb43e064
+import { PaymentPlanQuery } from '@generated/graphql';
 
 const StatusWrapper = styled.div`
   width: 140px;
@@ -56,13 +33,8 @@
 export function FollowUpPaymentPlanDetailsHeader({
   baseUrl,
   permissions,
-<<<<<<< HEAD
   paymentPlan,
 }: FollowUpPaymentPlanDetailsHeaderProps): React.ReactElement {
-=======
-  paymentPlan
-}: FollowUpPaymentPlanDetailsHeaderProps): React.ReactElement => {
->>>>>>> fb43e064
   const { t } = useTranslation();
   const breadCrumbsItems: BreadCrumbsItem[] = [
     {
@@ -201,11 +173,7 @@
     <PageHeader
       title={
         <Box display="flex" alignItems="center">
-<<<<<<< HEAD
-          {t('Follow-up Payment Plan')} ID:{' '}
-=======
           {t("Follow-up Payment Plan")} ID:{" "}
->>>>>>> fb43e064
           <Box ml={1}>
             <span data-cy="pp-unicef-id">{paymentPlan.unicefId}</span>
           </Box>
