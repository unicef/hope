// Jest Snapshot v1, https://goo.gl/fbAQLP

exports[`components/paymentmodule/PaymentPlanDetails/PaymentPlanDetails should render 1`] = `
<div>
  <div
    class="MuiGrid-root MuiGrid-item MuiGrid-grid-xs-12 css-13i4rnv-MuiGrid-root"
  >
    <div
      class="MuiPaper-root MuiPaper-elevation MuiPaper-rounded MuiPaper-elevation1 sc-guDLey bgbPLN css-1ps6pg7-MuiPaper-root"
    >
      <div
        class="sc-jTQCzO fDgnPj"
      >
        <h6
          class="MuiTypography-root MuiTypography-h6 css-1j53xw6-MuiTypography-root"
        >
          Details
        </h6>
      </div>
      <div
        class="sc-eDLKkx dztDbI"
      >
        <div
          class="MuiGrid-root MuiGrid-container css-11lq3yg-MuiGrid-root"
        >
          <div
            class="MuiGrid-root MuiGrid-container MuiGrid-item MuiGrid-spacing-xs-6 MuiGrid-grid-xs-9 css-1fpp2xl-MuiGrid-root"
          >
            <div
              class="MuiGrid-root MuiGrid-item MuiGrid-grid-xs-3 css-1equabv-MuiGrid-root"
            >
              <div>
                <span
                  class="sc-dmyCSP edirvw"
                  color="textSecondary"
                >
                  Created By
                </span>
                <div
                  data-cy="label-Created By"
                >
                  Matthew Sosa
                </div>
              </div>
            </div>
            <div
              class="MuiGrid-root MuiGrid-item MuiGrid-grid-xs-3 css-1equabv-MuiGrid-root"
            >
              <div>
                <span
                  class="sc-dmyCSP edirvw"
                  color="textSecondary"
                >
                  Programme
                </span>
                <div
                  data-cy="label-Programme"
                >
                  <a
                    class="sc-beySPh ikyHhp"
                    href="/afghanistan/programs/UHJvZ3JhbU5vZGU6NmI1OTE1OTktYmNhNy00NDVhLWJmZjItYWU5MTUyMjMxZGFm/details/UHJvZ3JhbU5vZGU6NWJhMjEzY2UtNmNlOS00NTc4LThhNDgtYjFmMDgyM2Q2MDAy"
                  >
                    Already attention fear well hit instead person.
                  </a>
                </div>
              </div>
            </div>
            <div
              class="MuiGrid-root MuiGrid-item MuiGrid-grid-xs-3 css-1equabv-MuiGrid-root"
            >
              <div>
                <span
                  class="sc-dmyCSP edirvw"
                  color="textSecondary"
                >
                  Target Population
                </span>
                <div
                  data-cy="label-Target Population"
                >
                  <a
                    class="sc-beySPh ikyHhp"
                    href="/afghanistan/programs/UHJvZ3JhbU5vZGU6NmI1OTE1OTktYmNhNy00NDVhLWJmZjItYWU5MTUyMjMxZGFm/target-population/VGFyZ2V0UG9wdWxhdGlvbk5vZGU6MzlmMjQ0YzEtZGRiMC00ZGZmLWE0MzEtN2JiMDFhMTdiMThm"
                  >
                    Report should property early adult.
                  </a>
                </div>
              </div>
            </div>
            <div
              class="MuiGrid-root MuiGrid-item MuiGrid-grid-xs-3 css-1equabv-MuiGrid-root"
            >
              <div>
                <span
                  class="sc-dmyCSP edirvw"
                  color="textSecondary"
                >
<<<<<<< HEAD
                  Name
                </span>
                <div
                  data-cy="label-Name"
                >
                  paymentPlanName
                </div>
              </div>
            </div>
            <div
              class="MuiGrid-root MuiGrid-item MuiGrid-grid-xs-3 css-1equabv-MuiGrid-root"
            >
              <div>
                <span
                  class="sc-dmyCSP edirvw"
                  color="textSecondary"
                >
=======
>>>>>>> ba138f69
                  Currency
                </span>
                <div
                  data-cy="label-Currency"
                >
                  PLN
                </div>
              </div>
            </div>
            <div
              class="MuiGrid-root MuiGrid-item MuiGrid-grid-xs-3 css-1equabv-MuiGrid-root"
            >
              <div>
                <span
                  class="sc-dmyCSP edirvw"
                  color="textSecondary"
                >
                  Start Date
                </span>
                <div
                  data-cy="label-Start Date"
                >
                  <time
                    datetime="1603756800000"
                  >
                    27 Oct 2020
                  </time>
                </div>
              </div>
            </div>
            <div
              class="MuiGrid-root MuiGrid-item MuiGrid-grid-xs-3 css-1equabv-MuiGrid-root"
            >
              <div>
                <span
                  class="sc-dmyCSP edirvw"
                  color="textSecondary"
                >
                  End Date
                </span>
                <div
                  data-cy="label-End Date"
                >
                  <time
                    datetime="1631059200000"
                  >
                    8 Sep 2021
                  </time>
                </div>
              </div>
            </div>
            <div
              class="MuiGrid-root MuiGrid-item MuiGrid-grid-xs-3 css-1equabv-MuiGrid-root"
            >
              <div>
                <span
                  class="sc-dmyCSP edirvw"
                  color="textSecondary"
                >
                  Dispersion Start Date
                </span>
                <div
                  data-cy="label-Dispersion Start Date"
                >
                  <time
                    datetime="1842307200000"
                  >
                    19 May 2028
                  </time>
                </div>
              </div>
            </div>
            <div
              class="MuiGrid-root MuiGrid-item MuiGrid-grid-xs-3 css-1equabv-MuiGrid-root"
            >
              <div>
                <span
                  class="sc-dmyCSP edirvw"
                  color="textSecondary"
                >
                  Dispersion End Date
                </span>
                <div
                  data-cy="label-Dispersion End Date"
                >
                  <time
                    datetime="1880755200000"
                  >
                    7 Aug 2029
                  </time>
                </div>
              </div>
            </div>
          </div>
          <div
            class="MuiGrid-root MuiGrid-container MuiGrid-item MuiGrid-spacing-xs-6 MuiGrid-direction-xs-column MuiGrid-grid-xs-3 css-1ua2l6q-MuiGrid-root"
          >
            <div
              class="MuiGrid-root MuiGrid-item MuiGrid-grid-xs-12 css-1idn90j-MuiGrid-root"
            >
              <div
                class="sc-gLLuof uNdbU"
                color="#84A1CA"
              >
                <div>
                  <span
                    class="sc-dmyCSP edirvw"
                    color="textSecondary"
                  >
                    Related Follow-Up Payment Plans
                  </span>
                  <div
                    data-cy="label-Related Follow-Up Payment Plans"
                  >
                    <div
                      class="MuiBox-root css-j7qwjs"
                    >
                      -
                    </div>
                  </div>
                </div>
              </div>
            </div>
          </div>
        </div>
      </div>
    </div>
  </div>
</div>
`;<|MERGE_RESOLUTION|>--- conflicted
+++ resolved
@@ -3,35 +3,35 @@
 exports[`components/paymentmodule/PaymentPlanDetails/PaymentPlanDetails should render 1`] = `
 <div>
   <div
-    class="MuiGrid-root MuiGrid-item MuiGrid-grid-xs-12 css-13i4rnv-MuiGrid-root"
+    class="MuiGrid-root MuiGrid-item MuiGrid-grid-xs-12"
   >
     <div
-      class="MuiPaper-root MuiPaper-elevation MuiPaper-rounded MuiPaper-elevation1 sc-guDLey bgbPLN css-1ps6pg7-MuiPaper-root"
+      class="MuiPaper-root sc-bwzfXH jJiWad MuiPaper-elevation1 MuiPaper-rounded"
     >
       <div
-        class="sc-jTQCzO fDgnPj"
+        class="sc-EHOje eUSYOR"
       >
         <h6
-          class="MuiTypography-root MuiTypography-h6 css-1j53xw6-MuiTypography-root"
+          class="MuiTypography-root MuiTypography-h6"
         >
           Details
         </h6>
       </div>
       <div
-        class="sc-eDLKkx dztDbI"
+        class="sc-ifAKCX iZCSws"
       >
         <div
-          class="MuiGrid-root MuiGrid-container css-11lq3yg-MuiGrid-root"
+          class="MuiGrid-root MuiGrid-container"
         >
           <div
-            class="MuiGrid-root MuiGrid-container MuiGrid-item MuiGrid-spacing-xs-6 MuiGrid-grid-xs-9 css-1fpp2xl-MuiGrid-root"
+            class="MuiGrid-root MuiGrid-container MuiGrid-spacing-xs-6 MuiGrid-item MuiGrid-grid-xs-9"
           >
             <div
-              class="MuiGrid-root MuiGrid-item MuiGrid-grid-xs-3 css-1equabv-MuiGrid-root"
-            >
-              <div>
-                <span
-                  class="sc-dmyCSP edirvw"
+              class="MuiGrid-root MuiGrid-item MuiGrid-grid-xs-3"
+            >
+              <div>
+                <span
+                  class="sc-htpNat hcDmtB"
                   color="textSecondary"
                 >
                   Created By
@@ -44,11 +44,11 @@
               </div>
             </div>
             <div
-              class="MuiGrid-root MuiGrid-item MuiGrid-grid-xs-3 css-1equabv-MuiGrid-root"
-            >
-              <div>
-                <span
-                  class="sc-dmyCSP edirvw"
+              class="MuiGrid-root MuiGrid-item MuiGrid-grid-xs-3"
+            >
+              <div>
+                <span
+                  class="sc-htpNat hcDmtB"
                   color="textSecondary"
                 >
                   Programme
@@ -57,7 +57,7 @@
                   data-cy="label-Programme"
                 >
                   <a
-                    class="sc-beySPh ikyHhp"
+                    class="sc-bdVaJa hWuxQp"
                     href="/afghanistan/programs/UHJvZ3JhbU5vZGU6NmI1OTE1OTktYmNhNy00NDVhLWJmZjItYWU5MTUyMjMxZGFm/details/UHJvZ3JhbU5vZGU6NWJhMjEzY2UtNmNlOS00NTc4LThhNDgtYjFmMDgyM2Q2MDAy"
                   >
                     Already attention fear well hit instead person.
@@ -66,11 +66,11 @@
               </div>
             </div>
             <div
-              class="MuiGrid-root MuiGrid-item MuiGrid-grid-xs-3 css-1equabv-MuiGrid-root"
-            >
-              <div>
-                <span
-                  class="sc-dmyCSP edirvw"
+              class="MuiGrid-root MuiGrid-item MuiGrid-grid-xs-3"
+            >
+              <div>
+                <span
+                  class="sc-htpNat hcDmtB"
                   color="textSecondary"
                 >
                   Target Population
@@ -79,7 +79,7 @@
                   data-cy="label-Target Population"
                 >
                   <a
-                    class="sc-beySPh ikyHhp"
+                    class="sc-bdVaJa hWuxQp"
                     href="/afghanistan/programs/UHJvZ3JhbU5vZGU6NmI1OTE1OTktYmNhNy00NDVhLWJmZjItYWU5MTUyMjMxZGFm/target-population/VGFyZ2V0UG9wdWxhdGlvbk5vZGU6MzlmMjQ0YzEtZGRiMC00ZGZmLWE0MzEtN2JiMDFhMTdiMThm"
                   >
                     Report should property early adult.
@@ -88,33 +88,13 @@
               </div>
             </div>
             <div
-              class="MuiGrid-root MuiGrid-item MuiGrid-grid-xs-3 css-1equabv-MuiGrid-root"
-            >
-              <div>
-                <span
-                  class="sc-dmyCSP edirvw"
-                  color="textSecondary"
-                >
-<<<<<<< HEAD
-                  Name
-                </span>
-                <div
-                  data-cy="label-Name"
-                >
-                  paymentPlanName
-                </div>
-              </div>
-            </div>
-            <div
-              class="MuiGrid-root MuiGrid-item MuiGrid-grid-xs-3 css-1equabv-MuiGrid-root"
-            >
-              <div>
-                <span
-                  class="sc-dmyCSP edirvw"
-                  color="textSecondary"
-                >
-=======
->>>>>>> ba138f69
+              class="MuiGrid-root MuiGrid-item MuiGrid-grid-xs-3"
+            >
+              <div>
+                <span
+                  class="sc-htpNat hcDmtB"
+                  color="textSecondary"
+                >
                   Currency
                 </span>
                 <div
@@ -125,11 +105,11 @@
               </div>
             </div>
             <div
-              class="MuiGrid-root MuiGrid-item MuiGrid-grid-xs-3 css-1equabv-MuiGrid-root"
-            >
-              <div>
-                <span
-                  class="sc-dmyCSP edirvw"
+              class="MuiGrid-root MuiGrid-item MuiGrid-grid-xs-3"
+            >
+              <div>
+                <span
+                  class="sc-htpNat hcDmtB"
                   color="textSecondary"
                 >
                   Start Date
@@ -146,11 +126,11 @@
               </div>
             </div>
             <div
-              class="MuiGrid-root MuiGrid-item MuiGrid-grid-xs-3 css-1equabv-MuiGrid-root"
-            >
-              <div>
-                <span
-                  class="sc-dmyCSP edirvw"
+              class="MuiGrid-root MuiGrid-item MuiGrid-grid-xs-3"
+            >
+              <div>
+                <span
+                  class="sc-htpNat hcDmtB"
                   color="textSecondary"
                 >
                   End Date
@@ -167,11 +147,11 @@
               </div>
             </div>
             <div
-              class="MuiGrid-root MuiGrid-item MuiGrid-grid-xs-3 css-1equabv-MuiGrid-root"
-            >
-              <div>
-                <span
-                  class="sc-dmyCSP edirvw"
+              class="MuiGrid-root MuiGrid-item MuiGrid-grid-xs-3"
+            >
+              <div>
+                <span
+                  class="sc-htpNat hcDmtB"
                   color="textSecondary"
                 >
                   Dispersion Start Date
@@ -188,11 +168,11 @@
               </div>
             </div>
             <div
-              class="MuiGrid-root MuiGrid-item MuiGrid-grid-xs-3 css-1equabv-MuiGrid-root"
-            >
-              <div>
-                <span
-                  class="sc-dmyCSP edirvw"
+              class="MuiGrid-root MuiGrid-item MuiGrid-grid-xs-3"
+            >
+              <div>
+                <span
+                  class="sc-htpNat hcDmtB"
                   color="textSecondary"
                 >
                   Dispersion End Date
@@ -210,18 +190,18 @@
             </div>
           </div>
           <div
-            class="MuiGrid-root MuiGrid-container MuiGrid-item MuiGrid-spacing-xs-6 MuiGrid-direction-xs-column MuiGrid-grid-xs-3 css-1ua2l6q-MuiGrid-root"
+            class="MuiGrid-root MuiGrid-container MuiGrid-spacing-xs-6 MuiGrid-item MuiGrid-direction-xs-column MuiGrid-grid-xs-3"
           >
             <div
-              class="MuiGrid-root MuiGrid-item MuiGrid-grid-xs-12 css-1idn90j-MuiGrid-root"
+              class="MuiGrid-root MuiGrid-item MuiGrid-grid-xs-12"
             >
               <div
-                class="sc-gLLuof uNdbU"
+                class="sc-bZQynM fFECir"
                 color="#84A1CA"
               >
                 <div>
                   <span
-                    class="sc-dmyCSP edirvw"
+                    class="sc-htpNat hcDmtB"
                     color="textSecondary"
                   >
                     Related Follow-Up Payment Plans
@@ -230,7 +210,7 @@
                     data-cy="label-Related Follow-Up Payment Plans"
                   >
                     <div
-                      class="MuiBox-root css-j7qwjs"
+                      class="MuiBox-root MuiBox-root-1"
                     >
                       -
                     </div>
