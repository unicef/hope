import {
  Box,
  Button,
  FormControl,
  Grid,
  InputLabel,
  MenuItem,
  Select,
  Typography,
} from '@material-ui/core';
import { GetApp } from '@material-ui/icons';
import AttachFileIcon from '@material-ui/icons/AttachFile';
import React, { useState } from 'react';
import { useTranslation } from 'react-i18next';
import styled from 'styled-components';
import { hasPermissions, PERMISSIONS } from '../../../../config/permissions';
import { useSnackbar } from '../../../../hooks/useSnackBar';
import {
  PaymentPlanBackgroundActionStatus,
  PaymentPlanDocument,
  PaymentPlanQuery,
  PaymentPlanStatus,
  useAllSteficonRulesQuery,
  useExportXlsxPpListMutation,
  useSetSteficonRuleOnPpListMutation,
} from '../../../../__generated__/graphql';
import { ContainerColumnWithBorder } from '../../../core/ContainerColumnWithBorder';
import { LabelizedField } from '../../../core/LabelizedField';
import { LoadingButton } from '../../../core/LoadingButton';
import { LoadingComponent } from '../../../core/LoadingComponent';
import { Title } from '../../../core/Title';
import { UniversalMoment } from '../../../core/UniversalMoment';
import { BigValue } from '../../../rdi/details/RegistrationDetails/RegistrationDetails';
import { ImportXlsxPaymentPlanPaymentList } from '../ImportXlsxPaymentPlanPaymentList/ImportXlsxPaymentPlanPaymentList';

const GreyText = styled.p`
  color: #9e9e9e;
  font-size: 16px;
`;

const GreyTextSmall = styled.p`
  color: #9e9e9e;
  font-size: 14px;
`;

const OrDivider = styled.div`
  border-top: 1px solid #b1b1b5;
  height: 2px;
  width: 50%;
  margin-top: 20px;
`;

const Divider = styled.div`
  border-top: 1px solid #b1b1b5;
  height: 20px;
`;

const DividerLabel = styled.div`
  width: 40px;
  height: 40px;
  display: flex;
  align-items: center;
  justify-content: center;
  font-size: 14px;
  font-weight: 500;
  color: #253b46;
  text-transform: uppercase;
  padding: 5px;
  border: 1px solid #b1b1b5;
  border-radius: 50%;
  background-color: #fff;
  margin-top: 20px;
`;

const DownloadIcon = styled(GetApp)`
  color: #043f91;
`;

const SpinaczIconContainer = styled(Box)`
  position: relative;
  top: 4px;
  font-size: 16px;
  color: #666666;
`;

const BoxWithBorderRight = styled(Box)`
  border-right: 1px solid #b1b1b5;
`;

interface EntitlementProps {
  paymentPlan: PaymentPlanQuery['paymentPlan'];
  permissions: string[];
}

export const Entitlement = ({
  paymentPlan,
  permissions,
}: EntitlementProps): React.ReactElement => {
  const { t } = useTranslation();
  const { showMessage } = useSnackbar();
  const [steficonRuleValue, setSteficonRuleValue] = useState<string>(
    paymentPlan.steficonRule?.rule.id || '',
  );
  const options = {
    refetchQueries: () => [
      {
        query: PaymentPlanDocument,
        variables: {
          id: paymentPlan.id,
        },
      },
    ],
  };

  const [
    setSteficonRule,
    { loading: loadingSetSteficonRule },
  ] = useSetSteficonRuleOnPpListMutation(options);

  const { data: steficonData, loading } = useAllSteficonRulesQuery({
    variables: { enabled: true, deprecated: false, type: 'PAYMENT_PLAN' },
    fetchPolicy: 'network-only',
  });
  const [
    mutateExport,
    { loading: loadingExport },
  ] = useExportXlsxPpListMutation();

  if (!steficonData) {
    return null;
  }
  if (loading) {
    return <LoadingComponent />;
  }

  const canApplySteficonRule = hasPermissions(
    PERMISSIONS.PM_APPLY_RULE_ENGINE_FORMULA_WITH_ENTITLEMENTS,
    permissions,
  );

  const shouldDisableEntitlementSelect =
    !canApplySteficonRule || paymentPlan.status !== PaymentPlanStatus.Locked;

  const shouldDisableDownloadTemplate =
    paymentPlan.status !== PaymentPlanStatus.Locked;

  const shouldDisableExportXlsx =
<<<<<<< HEAD
    loadingExport || paymentPlan.status !== PaymentPlanStatus.Locked;
=======
    loadingExport ||
    paymentPlan.status !== PaymentPlanStatus.Locked ||
    paymentPlan.isFollowUp ||
    paymentPlan?.backgroundActionStatus ===
      PaymentPlanBackgroundActionStatus.XlsxExporting;
>>>>>>> 3c8b61c9

  return (
    <Box m={5}>
      <ContainerColumnWithBorder>
        <Box mt={4}>
          <Title>
            <Typography variant='h6'>{t('Entitlement')}</Typography>
          </Title>
          <GreyText>{t('Select Entitlement Formula')}</GreyText>
          <Grid alignItems='center' container>
            <Grid item xs={11}>
              <FormControl variant='outlined' margin='dense' fullWidth>
                <InputLabel>{t('Entitlement Formula')}</InputLabel>
                <Select
                  disabled={shouldDisableEntitlementSelect}
                  value={steficonRuleValue}
                  data-cy='input-entitlement-formula'
                  labelWidth={180}
                  onChange={(event) =>
                    setSteficonRuleValue(event.target.value as string)
                  }
                >
                  {steficonData.allSteficonRules.edges.map((each, index) => (
                    <MenuItem
                      data-cy={`select-option-${index}`}
                      key={each.node.id}
                      value={each.node.id}
                    >
                      {each.node.name}
                    </MenuItem>
                  ))}
                </Select>
              </FormControl>
            </Grid>
            <Grid item>
              <Box ml={2}>
                <Button
                  variant='contained'
                  color='primary'
                  disabled={
                    loadingSetSteficonRule ||
                    !steficonRuleValue ||
                    paymentPlan.status !== PaymentPlanStatus.Locked
                  }
                  data-cy='button-apply-steficon'
                  onClick={async () => {
                    try {
                      await setSteficonRule({
                        variables: {
                          paymentPlanId: paymentPlan.id,
                          steficonRuleId: steficonRuleValue,
                        },
                      });
                      showMessage(
                        t('Formula is executing, please wait until completed'),
                      );
                    } catch (e) {
                      e.graphQLErrors.map((x) => showMessage(x.message));
                    }
                  }}
                >
                  {t('Apply')}
                </Button>
              </Box>
            </Grid>
          </Grid>
          <Box display='flex' alignItems='center'>
            <OrDivider />
            <DividerLabel>Or</DividerLabel>
            <OrDivider />
          </Box>
        </Box>
        <Box display='flex'>
          <Box width='50%'>
            <BoxWithBorderRight
              display='flex'
              justifyContent='center'
              alignItems='center'
              flexDirection='column'
            >
              {paymentPlan.hasPaymentListExportFile ? (
                <Button
                  color='primary'
                  startIcon={<DownloadIcon />}
                  component='a'
                  download
                  data-cy='button-download-template'
                  href={`/api/download-payment-plan-payment-list/${paymentPlan.id}`}
                  disabled={shouldDisableDownloadTemplate}
                >
                  {t('DOWNLOAD TEMPLATE')}
                </Button>
              ) : (
                <LoadingButton
                  loading={loadingExport}
                  disabled={shouldDisableExportXlsx}
                  color='primary'
                  startIcon={<GetApp />}
                  data-cy='button-export-xlsx'
                  onClick={async () => {
                    try {
                      await mutateExport({
                        variables: {
                          paymentPlanId: paymentPlan.id,
                        },
                      });
                      showMessage(
                        t('Exporting XLSX started. Please check your email.'),
                      );
                    } catch (e) {
                      e.graphQLErrors.map((x) => showMessage(x.message));
                    }
                  }}
                >
                  {t('Export Xlsx')}
                </LoadingButton>
              )}

              <GreyTextSmall>
                {t(
                  'Template contains payment list with all targeted households',
                )}
              </GreyTextSmall>
            </BoxWithBorderRight>
          </Box>
          <Box width='50%'>
            <Box
              display='flex'
              justifyContent='center'
              alignItems='center'
              flexDirection='column'
            >
              <Box>
                <ImportXlsxPaymentPlanPaymentList
                  permissions={permissions}
                  paymentPlan={paymentPlan}
                />
              </Box>
              {paymentPlan?.importedFileName ? (
                <Box alignItems='center' display='flex'>
                  <SpinaczIconContainer>
                    <AttachFileIcon fontSize='inherit' />
                  </SpinaczIconContainer>
                  <Box mr={1}>
                    <GreyTextSmall data-cy='imported-file-name'>
                      {paymentPlan?.importedFileName}
                    </GreyTextSmall>
                  </Box>
                  <GreyTextSmall>
                    {paymentPlan?.importedFileDate ? (
                      <UniversalMoment>
                        {paymentPlan?.importedFileDate}
                      </UniversalMoment>
                    ) : null}
                  </GreyTextSmall>
                </Box>
              ) : (
                <GreyTextSmall>
                  {t(
                    'Uploaded file should contain entitlement for each household',
                  )}
                </GreyTextSmall>
              )}
            </Box>
          </Box>
        </Box>
        {paymentPlan.totalEntitledQuantityUsd ? (
          <>
            <Divider />
            <LabelizedField label={t('Total Entitled Quantity')}>
              <BigValue data-cy='total-entitled-quantity-usd'>
                {`${paymentPlan.totalEntitledQuantity} ${paymentPlan.currency} (${paymentPlan.totalEntitledQuantityUsd} USD)`}
              </BigValue>
            </LabelizedField>
          </>
        ) : null}
      </ContainerColumnWithBorder>
    </Box>
  );
};<|MERGE_RESOLUTION|>--- conflicted
+++ resolved
@@ -145,15 +145,11 @@
     paymentPlan.status !== PaymentPlanStatus.Locked;
 
   const shouldDisableExportXlsx =
-<<<<<<< HEAD
-    loadingExport || paymentPlan.status !== PaymentPlanStatus.Locked;
-=======
     loadingExport ||
     paymentPlan.status !== PaymentPlanStatus.Locked ||
     paymentPlan.isFollowUp ||
     paymentPlan?.backgroundActionStatus ===
       PaymentPlanBackgroundActionStatus.XlsxExporting;
->>>>>>> 3c8b61c9
 
   return (
     <Box m={5}>
