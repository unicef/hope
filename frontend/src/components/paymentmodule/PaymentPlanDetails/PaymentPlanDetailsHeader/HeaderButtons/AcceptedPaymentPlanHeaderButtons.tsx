--- conflicted
+++ resolved
@@ -1,36 +1,19 @@
-<<<<<<< HEAD
 import { Box, Button } from '@mui/material';
 import { GetApp } from '@mui/icons-material';
 import * as React from 'react';
 import { useTranslation } from 'react-i18next';
 import { useSnackbar } from '@hooks/useSnackBar';
-=======
-import { Box, Button } from "@material-ui/core";
-import { GetApp } from "@material-ui/icons";
-import React from "react";
-import { useTranslation } from "react-i18next";
-import { useSnackbar } from "../../../../../hooks/useSnackBar";
 import { LoadingButton } from "../../../../core/LoadingButton";
 import { CreateFollowUpPaymentPlan } from "../../../CreateFollowUpPaymentPlan";
 import { useProgramContext } from "../../../../../programContext";
 import { usePaymentPlanAction } from "../../../../../hooks/usePaymentPlanAction";
->>>>>>> fb43e064
 import {
   Action,
   PaymentPlanBackgroundActionStatus,
   PaymentPlanQuery,
-<<<<<<< HEAD
-  useExportXlsxPpListPerFspMutation,
-} from '@generated/graphql';
-import { LoadingButton } from '@core/LoadingButton';
-import { CreateFollowUpPaymentPlan } from '../../../CreateFollowUpPaymentPlan';
-import { useProgramContext } from '../../../../../programContext';
-import { usePaymentPlanAction } from '@hooks/usePaymentPlanAction';
-=======
   useExportXlsxPpListPerFspMutation
 } from "../../../../../__generated__/graphql";
 import {SplitIntoPaymentLists} from "../SplitIntoPaymentLists";
->>>>>>> fb43e064
 
 export interface AcceptedPaymentPlanHeaderButtonsProps {
   canDownloadXlsx: boolean;
@@ -44,28 +27,13 @@
   canDownloadXlsx,
   canExportXlsx,
   canSendToPaymentGateway,
-<<<<<<< HEAD
-  paymentPlan,
-}: AcceptedPaymentPlanHeaderButtonsProps): React.ReactElement {
-=======
   canSplit,
   paymentPlan
-}: AcceptedPaymentPlanHeaderButtonsProps): React.ReactElement => {
->>>>>>> fb43e064
+}: AcceptedPaymentPlanHeaderButtonsProps): React.ReactElement {
   const { t } = useTranslation();
   const { showMessage } = useSnackbar();
   const { isActiveProgram } = useProgramContext();
 
-<<<<<<< HEAD
-  const [mutateExport, { loading: loadingExport }] =
-    useExportXlsxPpListPerFspMutation();
-
-  const {
-    mutatePaymentPlanAction: sendToPaymentGateway,
-    loading: LoadingSendToPaymentGateway,
-  } = usePaymentPlanAction(Action.SendToPaymentGateway, paymentPlan.id, () =>
-    showMessage(t('Sending to Payment Gateway started')),
-=======
   const [
     mutateExport,
     { loading: loadingExport }
@@ -76,7 +44,6 @@
     loading: LoadingSendToPaymentGateway
   } = usePaymentPlanAction(Action.SendToPaymentGateway, paymentPlan.id, () =>
     showMessage(t("Sending to Payment Gateway started"))
->>>>>>> fb43e064
   );
 
   const shouldDisableExportXlsx =
@@ -154,11 +121,7 @@
             data-cy="button-send-to-payment-gateway"
             disabled={!canSendToPaymentGateway || LoadingSendToPaymentGateway}
           >
-<<<<<<< HEAD
-            {t('Send to FSP')}
-=======
             {t("Send to FSP")}
->>>>>>> fb43e064
           </Button>
         </Box>
       </>
