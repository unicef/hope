--- conflicted
+++ resolved
@@ -4,11 +4,7 @@
 
 export const AutoLogout = (): React.ReactElement => {
   const idleTimer = useRef(null);
-<<<<<<< HEAD
-  //eslint-disable-next-line @typescript-eslint/no-unused-vars
-=======
   // eslint-disable-next-line @typescript-eslint/no-unused-vars
->>>>>>> 7d05e8c9
   const [bc, setBc] = useState(
     () => new BroadcastChannel('auto-logout-channel'),
   );
