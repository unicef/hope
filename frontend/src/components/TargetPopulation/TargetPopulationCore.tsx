--- conflicted
+++ resolved
@@ -30,15 +30,10 @@
   const totalNumOfIndividuals = targetPopulation.candidateListTotalIndividuals;
   return (
     <>
-<<<<<<< HEAD
       <TargetingCriteria
         candidateListRules={candidateListRules}
-        targetPopulationRules={targetPopulationList?.rules}
         targetPopulation={targetPopulation}
       />
-=======
-      <TargetingCriteria candidateListRules={candidateListRules} />
->>>>>>> eddde72d
       <Results
         resultsData={targetPopulation.candidateStats}
         totalNumOfHouseholds={totalNumOfHouseholds}
