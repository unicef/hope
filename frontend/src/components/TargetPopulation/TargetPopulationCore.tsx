import React from 'react';
import styled from 'styled-components';
import { Paper, Typography } from '@material-ui/core';
import { TargetingCriteria } from './TargetingCriteria';
import { Results } from './Results';
import { TargetingHouseholds } from './TargetingHouseholds';

const PaperContainer = styled(Paper)`
  display: flex;
  padding: ${({ theme }) => theme.spacing(3)}px
    ${({ theme }) => theme.spacing(4)}px;
  margin: ${({ theme }) => theme.spacing(5)}px;
  flex-direction: column;
  border-bottom: 1px solid rgba(224, 224, 224, 1);
`;

const Label = styled.p`
  color: #b1b1b5;
`;

export function TargetPopulationCore({
  candidateList,
  id,
  status,
  targetPopulation,
}): React.ReactElement {
  if (!candidateList) return null;
  const { rules: candidateListRules } = candidateList;
  const totalNumOfHouseholds = targetPopulation.candidateListTotalHouseholds;
  const totalNumOfIndividuals = targetPopulation.candidateListTotalIndividuals;
  return (
    <>
<<<<<<< HEAD
      <TargetingCriteria
        candidateListRules={candidateListRules}
        targetPopulationRules={targetPopulationList?.rules}
        targetPopulation={targetPopulation}
      />
=======
      <TargetingCriteria candidateListRules={candidateListRules} />
>>>>>>> 29ec490f
      <Results
        resultsData={targetPopulation.candidateStats}
        totalNumOfHouseholds={totalNumOfHouseholds}
        totalNumOfIndividuals={totalNumOfIndividuals}
      />
      {candidateListRules.length ? (
        <TargetingHouseholds id={id} status={status} />
      ) : (
        <PaperContainer>
          <Typography variant='h6'>
            Target Population Entries (Households)
          </Typography>
          <Label>Add targeting criteria to see results.</Label>
        </PaperContainer>
      )}
    </>
  );
}<|MERGE_RESOLUTION|>--- conflicted
+++ resolved
@@ -30,15 +30,10 @@
   const totalNumOfIndividuals = targetPopulation.candidateListTotalIndividuals;
   return (
     <>
-<<<<<<< HEAD
       <TargetingCriteria
         candidateListRules={candidateListRules}
-        targetPopulationRules={targetPopulationList?.rules}
         targetPopulation={targetPopulation}
       />
-=======
-      <TargetingCriteria candidateListRules={candidateListRules} />
->>>>>>> 29ec490f
       <Results
         resultsData={targetPopulation.candidateStats}
         totalNumOfHouseholds={totalNumOfHouseholds}
