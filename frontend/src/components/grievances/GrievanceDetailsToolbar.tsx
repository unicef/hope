--- conflicted
+++ resolved
@@ -76,11 +76,7 @@
   const breadCrumbsItems: BreadCrumbsItem[] = [
     {
       title: t('Grievance and Feedback'),
-<<<<<<< HEAD
-      to: `/${baseUrl}/grievance/tickets`,
-=======
-      to: `/${businessArea}/grievance/tickets/user-generated`,
->>>>>>> 80f0f651
+      to: `/${baseUrl}/grievance/tickets/user-generated`,
     },
   ];
   const [mutate, { loading }] = useGrievanceTicketStatusChangeMutation();
