--- conflicted
+++ resolved
@@ -112,9 +112,6 @@
           <Box display='flex' align-items='center'>
             <IconButton
               onClick={() => {
-<<<<<<< HEAD
-                arrayHelpers.replace(index, {
-=======
                 setFieldValue(
                   `individualDataUpdateDocumentsToRemove[${documentsToRemove.length}]`,
                   document.node.id,
@@ -126,7 +123,6 @@
             <IconButton
               onClick={() => {
                 arrayHelpers.push({
->>>>>>> 21fe764d
                   id: document.node.id,
                   country: document.node.countryIso3,
                   type: document.node.type.type,
