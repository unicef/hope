--- conflicted
+++ resolved
@@ -169,12 +169,7 @@
             />
           </Grid>
         )}
-<<<<<<< HEAD
-        <Grid container justify='flex-end'>
-=======
-
         <Grid container justifyContent='flex-end'>
->>>>>>> 5aa0ca79
           <Button
             color='primary'
             onClick={() => {
