import {
  Button,
  Checkbox,
  FormControlLabel,
  Grid,
  MenuItem,
} from '@material-ui/core';
import FlashOnIcon from '@material-ui/icons/FlashOn';
import WcIcon from '@material-ui/icons/Wc';
import moment from 'moment';
import React from 'react';
import { useTranslation } from 'react-i18next';
import { LookUpAdminAreaAutocomplete } from '../../../../shared/autocompletes/LookUpAdminAreaAutocomplete';
import { ContainerWithBorder } from '../../../core/ContainerWithBorder';
import { DatePickerFilter } from '../../../core/DatePickerFilter';
import { SearchTextField } from '../../../core/SearchTextField';
import { SelectFilter } from '../../../core/SelectFilter';

interface LookUpIndividualFiltersProps {
  onFilterChange;
  filter;
  programs;
  setFilterIndividualApplied?;
  individualFilterInitial?;
  household?;
  addBorder?: boolean;
}
export function LookUpIndividualFilters({
  onFilterChange,
  filter,
  programs,
  setFilterIndividualApplied,
  individualFilterInitial,
  household,
  addBorder = true,
}: LookUpIndividualFiltersProps): React.ReactElement {
  const { t } = useTranslation();
  const handleFilterChange = (e, name): void =>
    onFilterChange({ ...filter, [name]: e.target.value });

  const renderTable = (): React.ReactElement => {
    return (
      <Grid container alignItems='flex-end' spacing={3}>
        <Grid item xs={3}>
          <SearchTextField
            label={t('Search')}
            value={filter.search}
            onChange={(e) => handleFilterChange(e, 'search')}
            data-cy='filters-search'
            fullWidth
          />
        </Grid>
        <Grid item xs={5}>
          <SelectFilter
            onChange={(e) => handleFilterChange(e, 'programs')}
            label={t('Programme')}
            value={filter.programs || []}
            icon={<FlashOnIcon />}
            fullWidth
          >
            <MenuItem value=''>
              <em>{t('None')}</em>
            </MenuItem>
            {programs.map((program) => (
              <MenuItem key={program.id} value={program.id}>
                {program.name}
              </MenuItem>
            ))}
          </SelectFilter>
        </Grid>
        <Grid item xs={2}>
          <DatePickerFilter
            topLabel={t('Registration Date')}
            placeholder={t('From')}
            onChange={(date) =>
              onFilterChange({
                ...filter,
                lastRegistrationDate: {
                  ...filter.lastRegistrationDate,
                  min: date ? moment(date).format('YYYY-MM-DD') : undefined,
                },
              })
            }
            value={filter.lastRegistrationDate.min}
          />
        </Grid>
        <Grid item xs={2}>
          <DatePickerFilter
            placeholder={t('To')}
            onChange={(date) =>
              onFilterChange({
                ...filter,
                lastRegistrationDate: {
                  ...filter.lastRegistrationDate,
                  max: date ? moment(date).format('YYYY-MM-DD') : undefined,
                },
              })
            }
            value={filter.lastRegistrationDate.max}
          />
        </Grid>
        <Grid item xs={3}>
          <SelectFilter
            onChange={(e) => handleFilterChange(e, 'status')}
            multiple
            label={t('Status')}
            value={filter.status || []}
            fullWidth
          >
            {[
              { value: 'ACTIVE', name: 'Active' },
              { value: 'WITHDRAWN', name: 'Withdrawn' },
              { value: 'DUPLICATE', name: 'Duplicate' },
            ].map((item) => {
              return (
                <MenuItem key={item.value} value={item.value}>
                  {item.name}
                </MenuItem>
              );
            })}
          </SelectFilter>
        </Grid>
        <Grid item xs={3}>
          <LookUpAdminAreaAutocomplete
            onFilterChange={onFilterChange}
            name='admin2'
            value={filter.admin2}
            fullWidth
          />
        </Grid>
        <Grid item xs={2}>
          <SelectFilter
            onChange={(e) => handleFilterChange(e, 'sex')}
            value={filter.sex}
            label={t('Gender')}
            icon={<WcIcon />}
            SelectDisplayProps={{
              'data-cy': 'filters-sex',
            }}
            MenuProps={{
              'data-cy': 'filters-sex-options',
            }}
            fullWidth
          >
            <MenuItem value=''>
              <em>{t('None')}</em>
            </MenuItem>
            <MenuItem value='MALE'>{t('Male')}</MenuItem>
            <MenuItem value='FEMALE'>{t('Female')}</MenuItem>
          </SelectFilter>
        </Grid>
        {household && (
          <Grid item>
            <FormControlLabel
              control={
                <Checkbox
                  checked={Boolean(filter.household)}
                  color='primary'
                  onChange={(e) => {
                    if (e.target.checked) {
                      onFilterChange({ ...filter, household: household.id });
                    } else {
                      onFilterChange({ ...filter, household: null });
                    }
                  }}
                />
              }
              label={t('Show only Individuals from this household')}
            />
          </Grid>
        )}
<<<<<<< HEAD
        <Grid container justify='flex-end'>
=======

        <Grid container justifyContent='flex-end'>
>>>>>>> 2386ae7c
          <Button
            color='primary'
            onClick={() => {
              setFilterIndividualApplied(individualFilterInitial);
              onFilterChange(individualFilterInitial);
            }}
          >
            {t('Clear')}
          </Button>
          <Button
            color='primary'
            variant='outlined'
            onClick={() => setFilterIndividualApplied(filter)}
          >
            {t('Apply')}
          </Button>
        </Grid>
      </Grid>
    );
  };
  return addBorder ? (
    <ContainerWithBorder>{renderTable()}</ContainerWithBorder>
  ) : (
    renderTable()
  );
}<|MERGE_RESOLUTION|>--- conflicted
+++ resolved
@@ -169,12 +169,7 @@
             />
           </Grid>
         )}
-<<<<<<< HEAD
-        <Grid container justify='flex-end'>
-=======
-
         <Grid container justifyContent='flex-end'>
->>>>>>> 2386ae7c
           <Button
             color='primary'
             onClick={() => {
