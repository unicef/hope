// Jest Snapshot v1, https://goo.gl/fbAQLP

exports[`components/grievances/GrievancesDetails should render 1`] = `
<div>
  <div
    class="MuiGrid-root MuiGrid-item MuiGrid-grid-xs-12"
  >
    <div
      class="MuiPaper-root sc-bdVaJa fUBeDk MuiPaper-elevation1 MuiPaper-rounded"
    >
      <div
        class="sc-gqjmRU fcJvti"
      >
        <h6
          class="MuiTypography-root MuiTypography-h6"
        >
          Details
        </h6>
      </div>
      <div
        class="sc-ifAKCX iZCSws"
      >
        <div
          class="MuiGrid-root MuiGrid-container MuiGrid-spacing-xs-6"
        >
          <div
            class="MuiGrid-root MuiGrid-item MuiGrid-grid-xs-3"
          >
            <div>
              <span
                class="sc-htpNat hcDmtB"
                color="textSecondary"
              >
                Status
              </span>
              <div
                data-cy="label-Status"
              >
                <div
                  class="sc-iwsKbI dUmvrG"
                >
                  <div
                    class="sc-gZMcBi kXwxiR"
                    data-cy="status-container"
                  >
                    In Progress
                  </div>
                </div>
              </div>
            </div>
          </div>
          <div
            class="MuiGrid-root MuiGrid-item MuiGrid-grid-xs-3"
          >
            <div>
              <span
                class="sc-htpNat hcDmtB"
                color="textSecondary"
              >
                Priority
              </span>
              <div
                data-cy="label-Priority"
              >
                <div
                  class="sc-iwsKbI dUmvrG"
                >
                  <div
                    class="sc-gZMcBi fFqJEN"
                    data-cy="status-container"
                  >
                    High
                  </div>
                </div>
              </div>
            </div>
          </div>
          <div
            class="MuiGrid-root MuiGrid-item MuiGrid-grid-xs-3"
          >
            <div>
              <span
                class="sc-htpNat hcDmtB"
                color="textSecondary"
              >
                Urgency
              </span>
              <div
                data-cy="label-Urgency"
              >
                <div
                  class="sc-iwsKbI dUmvrG"
                >
                  <div
                    class="sc-gZMcBi fFqJEN"
                    data-cy="status-container"
                  >
                    Very urgent
                  </div>
                </div>
              </div>
            </div>
          </div>
          <div
            class="MuiGrid-root MuiGrid-item MuiGrid-grid-xs-3"
          >
            <div>
              <span
                class="sc-htpNat hcDmtB"
                color="textSecondary"
              >
                Assigned to
              </span>
              <div
                data-cy="label-Assigned to"
              >
                Maciej Szewczyk
              </div>
            </div>
          </div>
          <div
            class="MuiGrid-root MuiGrid-item MuiGrid-grid-xs-3"
          >
            <div>
              <span
                class="sc-htpNat hcDmtB"
                color="textSecondary"
              >
                Category
              </span>
              <div
                data-cy="label-Category"
              >
                <span>
                  Data Change
                </span>
              </div>
            </div>
          </div>
          <div
            class="MuiGrid-root MuiGrid-item MuiGrid-grid-xs-3"
          >
            <div>
              <span
                class="sc-htpNat hcDmtB"
                color="textSecondary"
              >
                Issue Type
              </span>
              <div
                data-cy="label-Issue Type"
              >
                <span>
                  Withdraw Individual
                </span>
              </div>
            </div>
          </div>
          <div
            class="MuiGrid-root MuiGrid-item MuiGrid-grid-xs-3"
          >
            <div>
              <span
                class="sc-htpNat hcDmtB"
                color="textSecondary"
              >
                Household ID
              </span>
              <div
                data-cy="label-Household ID"
              >
                <span>
                  <a
<<<<<<< HEAD
                    class="sc-bwzfXH ceDnYS"
                    href="/afghanistan/programs/UHJvZ3JhbU5vZGU6NmI1OTE1OTktYmNhNy00NDVhLWJmZjItYWU5MTUyMjMxZGFm/population/household/SG91c2Vob2xkTm9kZTo3NjExNzM2Ny0yYWFiLTRmNTEtODUwOC1mMzBmODliYWUzYzE="
=======
                    class="sc-bwzfXH dTmCfi"
                    href="/afghanistan/population/household/SG91c2Vob2xkTm9kZTo3NjExNzM2Ny0yYWFiLTRmNTEtODUwOC1mMzBmODliYWUzYzE="
>>>>>>> 02c16b35
                  >
                    HH-20-0000.0001
                  </a>
                </span>
              </div>
            </div>
          </div>
          <div
            class="MuiGrid-root MuiGrid-item MuiGrid-grid-xs-3"
          >
            <div>
              <span
                class="sc-htpNat hcDmtB"
                color="textSecondary"
              >
                Individual ID
              </span>
              <div
                data-cy="label-Individual ID"
              >
                <span>
                  <a
<<<<<<< HEAD
                    class="sc-bwzfXH ceDnYS"
                    href="/afghanistan/programs/UHJvZ3JhbU5vZGU6NmI1OTE1OTktYmNhNy00NDVhLWJmZjItYWU5MTUyMjMxZGFm/population/individuals/SW5kaXZpZHVhbE5vZGU6ZjVmMzgwN2ItYTBjOS00Mjk0LTg0Y2QtNDhkMjllMjZhODU3"
=======
                    class="sc-bwzfXH dTmCfi"
                    href="/afghanistan/population/individuals/SW5kaXZpZHVhbE5vZGU6ZjVmMzgwN2ItYTBjOS00Mjk0LTg0Y2QtNDhkMjllMjZhODU3"
>>>>>>> 02c16b35
                  >
                    IND-88-0000.0005
                  </a>
                </span>
              </div>
            </div>
          </div>
          <div
            class="MuiGrid-root MuiGrid-item MuiGrid-grid-xs-3"
          >
            <div>
              <span
                class="sc-htpNat hcDmtB"
                color="textSecondary"
              >
                Payment ID
              </span>
              <div
                data-cy="label-Payment ID"
              >
                <span>
                  -
                </span>
              </div>
            </div>
          </div>
          <div
            class="MuiGrid-root MuiGrid-item MuiGrid-grid-xs-9"
          >
            <div>
              <span
                class="sc-htpNat hcDmtB"
                color="textSecondary"
              >
                Programme
              </span>
              <div
                data-cy="label-Programme"
              >
                -
              </div>
            </div>
          </div>
          <div
            class="MuiGrid-root MuiGrid-item MuiGrid-grid-xs-3"
          >
            <div>
              <span
                class="sc-htpNat hcDmtB"
                color="textSecondary"
              >
                Created By
              </span>
              <div
                data-cy="label-Created By"
              >
                Maciej Szewczyk
              </div>
            </div>
          </div>
          <div
            class="MuiGrid-root MuiGrid-item MuiGrid-grid-xs-3"
          >
            <div>
              <span
                class="sc-htpNat hcDmtB"
                color="textSecondary"
              >
                Date Created
              </span>
              <div
                data-cy="label-Date Created"
              >
                <time
                  datetime="1644571534682"
                >
                  11 Feb 2022
                </time>
              </div>
            </div>
          </div>
          <div
            class="MuiGrid-root MuiGrid-item MuiGrid-grid-xs-6"
          >
            <div>
              <span
                class="sc-htpNat hcDmtB"
                color="textSecondary"
              >
                Last Modified Date
              </span>
              <div
                data-cy="label-Last Modified Date"
              >
                <time
                  datetime="1644571964102"
                >
                  11 Feb 2022
                </time>
              </div>
            </div>
          </div>
          <div
            class="MuiGrid-root MuiGrid-item MuiGrid-grid-xs-3"
          >
            <div>
              <span
                class="sc-htpNat hcDmtB"
                color="textSecondary"
              >
                Administrative Level 2
              </span>
              <div
                data-cy="label-Administrative Level 2"
              >
                -
              </div>
            </div>
          </div>
          <div
            class="MuiGrid-root MuiGrid-item MuiGrid-grid-xs-3"
          >
            <div>
              <span
                class="sc-htpNat hcDmtB"
                color="textSecondary"
              >
                Area / Village / Pay point
              </span>
              <div
                data-cy="label-Area / Village / Pay point"
              >
                -
              </div>
            </div>
          </div>
          <div
            class="MuiGrid-root MuiGrid-item MuiGrid-grid-xs-3"
          >
            <div>
              <span
                class="sc-htpNat hcDmtB"
                color="textSecondary"
              >
                Languages Spoken
              </span>
              <div
                data-cy="label-Languages Spoken"
              >
                -
              </div>
            </div>
          </div>
          <div
            class="MuiGrid-root MuiGrid-item MuiGrid-grid-xs-3"
          >
            <div>
              <span
                class="sc-htpNat hcDmtB"
                color="textSecondary"
              >
                Documentation
              </span>
              <div
                data-cy="label-Documentation"
              >
                <div
                  class="MuiBox-root MuiBox-root-1"
                >
                  -
                </div>
              </div>
            </div>
          </div>
          <div
            class="MuiGrid-root MuiGrid-item MuiGrid-grid-xs-12"
          >
            <div>
              <span
                class="sc-htpNat hcDmtB"
                color="textSecondary"
              >
                Description
              </span>
              <div
                data-cy="label-Description"
              >
                dwdw
              </div>
            </div>
          </div>
          <div
            class="MuiGrid-root MuiGrid-item MuiGrid-grid-xs-12"
          >
            <div>
              <span
                class="sc-htpNat hcDmtB"
                color="textSecondary"
              >
                Comments
              </span>
              <div
                data-cy="label-Comments"
              >
                -
              </div>
            </div>
          </div>
        </div>
      </div>
    </div>
  </div>
</div>
`;<|MERGE_RESOLUTION|>--- conflicted
+++ resolved
@@ -171,13 +171,8 @@
               >
                 <span>
                   <a
-<<<<<<< HEAD
-                    class="sc-bwzfXH ceDnYS"
+                    class="sc-bwzfXH dTmCfi"
                     href="/afghanistan/programs/UHJvZ3JhbU5vZGU6NmI1OTE1OTktYmNhNy00NDVhLWJmZjItYWU5MTUyMjMxZGFm/population/household/SG91c2Vob2xkTm9kZTo3NjExNzM2Ny0yYWFiLTRmNTEtODUwOC1mMzBmODliYWUzYzE="
-=======
-                    class="sc-bwzfXH dTmCfi"
-                    href="/afghanistan/population/household/SG91c2Vob2xkTm9kZTo3NjExNzM2Ny0yYWFiLTRmNTEtODUwOC1mMzBmODliYWUzYzE="
->>>>>>> 02c16b35
                   >
                     HH-20-0000.0001
                   </a>
@@ -200,13 +195,8 @@
               >
                 <span>
                   <a
-<<<<<<< HEAD
-                    class="sc-bwzfXH ceDnYS"
+                    class="sc-bwzfXH dTmCfi"
                     href="/afghanistan/programs/UHJvZ3JhbU5vZGU6NmI1OTE1OTktYmNhNy00NDVhLWJmZjItYWU5MTUyMjMxZGFm/population/individuals/SW5kaXZpZHVhbE5vZGU6ZjVmMzgwN2ItYTBjOS00Mjk0LTg0Y2QtNDhkMjllMjZhODU3"
-=======
-                    class="sc-bwzfXH dTmCfi"
-                    href="/afghanistan/population/individuals/SW5kaXZpZHVhbE5vZGU6ZjVmMzgwN2ItYTBjOS00Mjk0LTg0Y2QtNDhkMjllMjZhODU3"
->>>>>>> 02c16b35
                   >
                     IND-88-0000.0005
                   </a>
