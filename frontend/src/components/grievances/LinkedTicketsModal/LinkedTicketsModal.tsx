--- conflicted
+++ resolved
@@ -99,27 +99,19 @@
         hover
         onClick={
           canViewDetails
-<<<<<<< HEAD
-            ? () => history.push(`/${baseUrl}/grievance-and-feedback/${row.id}`)
-=======
             ? () =>
                 history.push(
-                  getGrievanceDetailsPath(row.id, row.category, businessArea),
+                  getGrievanceDetailsPath(row.id, row.category, baseUrl),
                 )
->>>>>>> b9a80c7f
             : undefined
         }
         key={row.id}
       >
         <TableCell align='left'>
           {canViewDetails ? (
-<<<<<<< HEAD
-            <BlackLink to={`/${baseUrl}/grievance-and-feedback/${row.id}`}>
-=======
             <BlackLink
-              to={getGrievanceDetailsPath(row.id, row.category, businessArea)}
+              to={getGrievanceDetailsPath(row.id, row.category, baseUrl)}
             >
->>>>>>> b9a80c7f
               {row.unicefId}
             </BlackLink>
           ) : (
