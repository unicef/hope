--- conflicted
+++ resolved
@@ -57,12 +57,8 @@
   setInputValue,
   initialVariables,
 }: GrievancesTableRowProps): React.ReactElement => {
-<<<<<<< HEAD
   const { baseUrl, businessArea } = useBaseUrl();
-=======
-  const businessArea = useBusinessArea();
   const history = useHistory();
->>>>>>> 4c4f1cff
   const { showMessage } = useSnackbar();
   const detailsPath = getGrievanceDetailsPath(
     ticket.id,
