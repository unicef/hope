import React, { useEffect, useState } from 'react';
import Autocomplete from '@material-ui/lab/Autocomplete';
import styled from 'styled-components';
import { useDebounce } from '../../../hooks/useDebounce';
import TextField from '../../../shared/TextField';
import { useProgramContext } from "../../../programContext";
import { ProgramStatus } from "../../../__generated__/graphql";

const StyledAutocomplete = styled(Autocomplete)`
  width: ${(props) => (props.fullWidth ? '100%' : '180px')}
    .MuiFormControl-marginDense {
    margin-top: 4px;
  }
  .MuiInput-underline:hover:not(.Mui-disabled):before,
  .MuiInput-underline:before,
  .MuiInput-underline:after {
    border: 0px;
  }
`;

export const AssignedToDropdown = ({
  fullWidth,
  onFilterChange,
  value,
  optionsData,
  setInputValue,
  ids,
  label,
  disableClearable,
}: {
  fullWidth?: boolean;
  onFilterChange?;
  value?;
  optionsData;
  setInputValue;
  ids?;
  label?;
  disableClearable?: boolean;
}): React.ReactElement => {
  const [open, setOpen] = useState(false);
  const [inputValue, onInputTextChange] = useState('');
<<<<<<< HEAD
  const debouncedInputText = useDebounce(inputValue, 500);
  const { selectedProgram } = useProgramContext();
=======
  const debouncedInputText = useDebounce(inputValue, 800);
>>>>>>> f7536c98

  const onChangeMiddleware = (e, selectedValue): void => {
    e.preventDefault();
    e.stopPropagation();
    if (ids) {
      onFilterChange(selectedValue, ids);
    } else {
      onFilterChange(selectedValue);
    }
  };

  useEffect(() => {
    setInputValue(debouncedInputText);
  }, [debouncedInputText, setInputValue]);

  // eslint-disable-next-line @typescript-eslint/explicit-function-return-type
  const sortOptionsDataByEmail = (options) => {
    options.sort((a, b) => {
      const emailA = a.node?.email?.toLowerCase();
      const emailB = b.node?.email?.toLowerCase();
      return emailA.localeCompare(emailB);
    });
    return options;
  };

  const sortedOptions = sortOptionsDataByEmail(optionsData);

  return (
    <StyledAutocomplete
      fullWidth={fullWidth}
      open={open}
      disableClearable={disableClearable}
      filterOptions={(options1) => options1}
      onChange={onChangeMiddleware}
      onOpen={(e) => {
        e.stopPropagation();
        setOpen(true);
      }}
      onClose={(e, reason) => {
        e.preventDefault();
        e.stopPropagation();
        setOpen(false);
        if (reason === 'select-option') return;
        onInputTextChange('');
      }}
      getOptionSelected={(option, value1) => {
        return option.node.id === value1.id;
      }}
      getOptionLabel={(option) => {
        if (option.node) {
          return `${option.node.email}`;
        }
        return `${value?.email}`;
      }}
      value={value}
      options={sortedOptions}
      disabled={selectedProgram?.status !== ProgramStatus.Active}
      renderInput={(params) => (
        <TextField
          {...params}
          margin='dense'
          value={inputValue}
          variant={label ? 'outlined' : 'standard'}
          label={label}
          onClick={(e) => {
            e.stopPropagation();
          }}
          onChange={(e) => {
            e.preventDefault();
            e.stopPropagation();
            onInputTextChange(e.target.value);
          }}
          InputProps={{
            ...params.InputProps,
            endAdornment: <>{params.InputProps.endAdornment}</>,
          }}
        />
      )}
    />
  );
};<|MERGE_RESOLUTION|>--- conflicted
+++ resolved
@@ -39,12 +39,8 @@
 }): React.ReactElement => {
   const [open, setOpen] = useState(false);
   const [inputValue, onInputTextChange] = useState('');
-<<<<<<< HEAD
-  const debouncedInputText = useDebounce(inputValue, 500);
   const { selectedProgram } = useProgramContext();
-=======
   const debouncedInputText = useDebounce(inputValue, 800);
->>>>>>> f7536c98
 
   const onChangeMiddleware = (e, selectedValue): void => {
     e.preventDefault();
