--- conflicted
+++ resolved
@@ -217,11 +217,7 @@
                   variant='contained'
                   color='primary'
                   component={Link}
-<<<<<<< HEAD
-                  to={`/${baseUrl}/grievance-and-feedback/new-ticket`}
-=======
-                  to={`/${businessArea}/grievance/new-ticket`}
->>>>>>> c67cf743
+                  to={`/${baseUrl}/grievance/new-ticket`}
                   data-cy='button-new-ticket'
                 >
                   {t('NEW TICKET')}
