<<<<<<< HEAD
import { Grid, MenuItem } from '@material-ui/core';
import { AccountBalance } from '@material-ui/icons';
import { useHistory, useLocation } from 'react-router-dom';
import moment from 'moment';
import React, { useMemo } from 'react';
=======
import { Box, Grid, MenuItem } from '@material-ui/core';
import moment from 'moment';
import React from 'react';
>>>>>>> b6b80124
import { useTranslation } from 'react-i18next';
import { useHistory, useLocation } from 'react-router-dom';
import { GrievancesChoiceDataQuery } from '../../../__generated__/graphql';
import { useArrayToDict } from '../../../hooks/useArrayToDict';
<<<<<<< HEAD
import { AdminAreaAutocomplete } from '../../../shared/autocompletes/AdminAreaAutocomplete';
import { RdiAutocomplete } from '../../../shared/autocompletes/RdiAutocomplete';
import {
  GrievanceTypes,
  GRIEVANCE_TICKETS_TYPES,
  GrievanceSearchTypes,
  ISSUE_TYPE_CATEGORIES,
  GRIEVANCE_CATEGORIES,
  GrievanceStatuses,
} from '../../../utils/constants';
=======
import { AssigneeAutocomplete } from '../../../shared/AssigneeAutocomplete/AssigneeAutocomplete';
import { LanguageAutocomplete } from '../../../shared/LanguageAutocomplete';
import { RdiAutocomplete } from '../../../shared/RdiAutocomplete';
import { GRIEVANCE_CATEGORIES } from '../../../utils/constants';
import { createHandleApplyFilterChange } from '../../../utils/utils';
import { ClearApplyButtons } from '../../core/ClearApplyButtons';
>>>>>>> b6b80124
import { ContainerWithBorder } from '../../core/ContainerWithBorder';
import { DatePickerFilter } from '../../core/DatePickerFilter';
import { NumberTextField } from '../../core/NumberTextField';
import { SearchTextField } from '../../core/SearchTextField';
import { SelectFilter } from '../../core/SelectFilter';
<<<<<<< HEAD
import { AssigneeAutocomplete } from '../../../shared/autocompletes/AssigneeAutocomplete';
import { LanguageAutocomplete } from '../../../shared/autocompletes/LanguageAutocomplete';
import { createHandleFilterChange } from '../../../utils/utils';
import { GrievancesChoiceDataQuery } from '../../../__generated__/graphql';
=======
import { AdminAreaAutocomplete } from '../../population/AdminAreaAutocomplete';
>>>>>>> b6b80124

interface GrievancesFiltersProps {
  filter;
  choicesData: GrievancesChoiceDataQuery;
<<<<<<< HEAD
  selectedTab: number;
=======
  setFilter: (filter) => void;
  initialFilter;
  appliedFilter;
  setAppliedFilter: (filter) => void;
>>>>>>> b6b80124
}
export const GrievancesFilters = ({
  filter,
  choicesData,
<<<<<<< HEAD
  selectedTab,
=======
  setFilter,
  initialFilter,
  appliedFilter,
  setAppliedFilter,
>>>>>>> b6b80124
}: GrievancesFiltersProps): React.ReactElement => {
  const { t } = useTranslation();
  const history = useHistory();
  const location = useLocation();

  const {
    handleFilterChange,
    applyFilterChanges,
    clearFilter,
  } = createHandleApplyFilterChange(
    initialFilter,
    history,
    location,
    filter,
    setFilter,
    appliedFilter,
    setAppliedFilter,
  );

  const handleApplyFilter = (): void => {
    applyFilterChanges();
  };

  const handleClearFilter = (): void => {
    clearFilter();
  };

  const issueTypeDict = useArrayToDict(
    choicesData?.grievanceTicketIssueTypeChoices,
    'category',
    '*',
  );

  const categoryChoices = useMemo(() => {
    return filter.grievanceType ===
      GrievanceTypes[GRIEVANCE_TICKETS_TYPES.userGenerated]
      ? choicesData.grievanceTicketManualCategoryChoices
      : choicesData.grievanceTicketSystemCategoryChoices;
  }, [choicesData, filter.grievanceType]);

  return (
    <ContainerWithBorder>
      <Grid container alignItems='flex-end' spacing={3}>
<<<<<<< HEAD
        <Grid container item xs={6} spacing={0}>
          <Grid item xs={8}>
            <SearchTextField
              value={filter.search}
              label='Search'
              onChange={(e) => handleFilterChange('search', e.target.value)}
              data-cy='filters-search'
              fullWidth
              borderRadius='4px 0px 0px 4px'
            />
          </Grid>
          <Grid container item xs={4}>
            <SelectFilter
              onChange={(e) => handleFilterChange('searchType', e.target.value)}
              label={undefined}
              value={filter.searchType}
              borderRadius='0px 4px 4px 0px'
              fullWidth
            >
              {Object.keys(GrievanceSearchTypes).map((key) => (
                <MenuItem
                  key={GrievanceSearchTypes[key]}
                  value={GrievanceSearchTypes[key]}
                >
                  {key.replace(/\B([A-Z])\B/g, ' $1')}
                </MenuItem>
              ))}
            </SelectFilter>
          </Grid>
        </Grid>
        <Grid container item xs={3}>
=======
        <Grid item xs={3}>
          <SearchTextField
            value={filter.search}
            label='Search'
            onChange={(e) => handleFilterChange('search', e.target.value)}
            data-cy='filters-search'
          />
        </Grid>
        <Grid item xs={3}>
>>>>>>> b6b80124
          <SelectFilter
            onChange={(e) => handleFilterChange('status', e.target.value)}
            label={t('Status')}
            value={filter.status}
            fullWidth
          >
            <MenuItem value=''>
              <em>None</em>
            </MenuItem>
            {choicesData.grievanceTicketStatusChoices.map((item) => (
              <MenuItem key={item.value} value={item.value}>
                {item.name}
              </MenuItem>
            ))}
          </SelectFilter>
        </Grid>
<<<<<<< HEAD
        <Grid container item xs={3}>
=======
        <Grid item xs={3}>
>>>>>>> b6b80124
          <SearchTextField
            value={filter.fsp}
            label='FSP'
            icon={<AccountBalance style={{ color: '#5f6368' }} />}
            fullWidth
            onChange={(e) => handleFilterChange('fsp', e.target.value)}
          />
        </Grid>
        <Grid item xs={3}>
          <DatePickerFilter
            topLabel={t('Creation Date')}
            placeholder='From'
            onChange={(date) =>
              handleFilterChange(
                'createdAtRangeMin',
                moment(date)
                  .set({ hour: 0, minute: 0 })
                  .toISOString(),
              )
            }
            value={filter.createdAtRangeMin}
            fullWidth
          />
        </Grid>
        <Grid item xs={3}>
          <DatePickerFilter
            placeholder='To'
            onChange={(date) =>
              handleFilterChange(
                'createdAtRangeMax',
                moment(date)
                  .set({ hour: 23, minute: 59 })
                  .toISOString(),
              )
            }
            value={filter.createdAtRangeMax}
            fullWidth
          />
        </Grid>
        <Grid item xs={3}>
          <SelectFilter
            onChange={(e) => handleFilterChange('category', e.target.value)}
            label={t('Category')}
            value={filter.category}
            fullWidth
          >
            <MenuItem value=''>
              <em>None</em>
            </MenuItem>
            {categoryChoices.map((item) => {
              return (
                <MenuItem key={item.value} value={item.value}>
                  {item.name}
                </MenuItem>
              );
            })}
          </SelectFilter>
        </Grid>
<<<<<<< HEAD
        {(filter.category === ISSUE_TYPE_CATEGORIES.SENSITIVE_GRIEVANCE ||
          filter.category === ISSUE_TYPE_CATEGORIES.DATA_CHANGE ||
          filter.category === ISSUE_TYPE_CATEGORIES.GRIEVANCE_COMPLAINT) && (
          <Grid item>
=======
        {filter.category === GRIEVANCE_CATEGORIES.SENSITIVE_GRIEVANCE ||
        filter.category === GRIEVANCE_CATEGORIES.DATA_CHANGE ? (
          <Grid item xs={3}>
>>>>>>> b6b80124
            <SelectFilter
              onChange={(e) => handleFilterChange('issueType', e.target.value)}
              label='Issue Type'
              value={filter.issueType}
              fullWidth
            >
              <MenuItem value=''>
                <em>None</em>
              </MenuItem>
              {issueTypeDict[
                GRIEVANCE_CATEGORIES[
                  filter.category.replace(/\s/g, '_').toUpperCase()
                ]
              ].subCategories.map((item) => {
                return (
                  <MenuItem key={item.value} value={item.value}>
                    {item.name}
                  </MenuItem>
                );
              })}
            </SelectFilter>
          </Grid>
<<<<<<< HEAD
        )}
=======
        ) : null}

>>>>>>> b6b80124
        <Grid item xs={3}>
          <AdminAreaAutocomplete
            filter={filter}
            name='admin'
            value={filter.admin}
<<<<<<< HEAD
            fullWidth
=======
            setFilter={setFilter}
            initialFilter={initialFilter}
            appliedFilter={appliedFilter}
            setAppliedFilter={setAppliedFilter}
>>>>>>> b6b80124
          />
        </Grid>
        <Grid item xs={3}>
          <AssigneeAutocomplete
            filter={filter}
<<<<<<< HEAD
            name='assignedTo'
            value={filter.assignedTo}
            fullWidth
          />
        </Grid>
        {selectedTab === GRIEVANCE_TICKETS_TYPES.systemGenerated && (
          <Grid container item xs={6} spacing={3} alignItems='flex-end'>
            <Grid item xs={6}>
              <NumberTextField
                topLabel={t('Similarity Score')}
                value={filter.scoreMin}
                placeholder='From'
                onChange={(e) => handleFilterChange('scoreMin', e.target.value)}
                fullWidth
              />
            </Grid>
            <Grid item xs={6}>
              <NumberTextField
                value={filter.scoreMax}
                placeholder='To'
                onChange={(e) => handleFilterChange('scoreMax', e.target.value)}
                fullWidth
              />
            </Grid>
          </Grid>
        )}
=======
            name='userId'
            value={filter.userId}
            setFilter={setFilter}
            initialFilter={initialFilter}
            appliedFilter={appliedFilter}
            setAppliedFilter={setAppliedFilter}
          />
        </Grid>
        <Grid item xs={3}>
          <NumberTextField
            topLabel={t('Similarity Score')}
            value={filter.scoreMin}
            placeholder={t('From')}
            onChange={(e) => handleFilterChange('scoreMin', e.target.value)}
          />
        </Grid>
        <Grid item xs={3}>
          <Box display='flex' flexDirection='column'>
            <NumberTextField
              value={filter.scoreMax}
              placeholder='To'
              onChange={(e) => handleFilterChange('scoreMax', e.target.value)}
            />
          </Box>
        </Grid>
>>>>>>> b6b80124
        <Grid item xs={3}>
          <RdiAutocomplete
            filter={filter}
            name='registrationDataImport'
            value={filter.registrationDataImport}
<<<<<<< HEAD
            fullWidth
=======
            initialFilter={initialFilter}
            appliedFilter={appliedFilter}
            setAppliedFilter={setAppliedFilter}
            setFilter={setFilter}
>>>>>>> b6b80124
          />
        </Grid>
        <Grid item xs={3}>
          <LanguageAutocomplete
            filter={filter}
            name='preferredLanguage'
            value={filter.preferredLanguage}
<<<<<<< HEAD
            fullWidth
=======
            initialFilter={initialFilter}
            appliedFilter={appliedFilter}
            setAppliedFilter={setAppliedFilter}
            setFilter={setFilter}
>>>>>>> b6b80124
          />
        </Grid>
        <Grid item container xs={3}>
          <SelectFilter
            onChange={(e) => handleFilterChange('priority', e.target.value)}
            label={t('Priority')}
            value={filter.priority}
            fullWidth
          >
            <MenuItem value=''>
              <em>None</em>
            </MenuItem>
            {choicesData.grievanceTicketPriorityChoices.map((item) => {
              return (
                <MenuItem key={item.value} value={item.value}>
                  {item.name}
                </MenuItem>
              );
            })}
          </SelectFilter>
        </Grid>
        <Grid item container xs={3}>
          <SelectFilter
            onChange={(e) => handleFilterChange('urgency', e.target.value)}
            label={t('Urgency')}
            value={filter.urgency}
            fullWidth
          >
            <MenuItem value=''>
              <em>None</em>
            </MenuItem>
            {choicesData.grievanceTicketUrgencyChoices.map((item) => {
              return (
                <MenuItem key={item.value} value={item.value}>
                  {item.name}
                </MenuItem>
              );
            })}
          </SelectFilter>
        </Grid>
        <Grid item container xs={3}>
          <SelectFilter
            onChange={(e) =>
              handleFilterChange('grievanceStatus', e.target.value)
            }
            label={undefined}
            value={filter.grievanceStatus}
            fullWidth
          >
            <MenuItem value={GrievanceStatuses.Active}>
              {t('Active Tickets')}
            </MenuItem>
            <MenuItem value={GrievanceStatuses.All}>
              {t('All Tickets')}
            </MenuItem>
          </SelectFilter>
        </Grid>
      </Grid>
      <ClearApplyButtons
        clearHandler={handleClearFilter}
        applyHandler={handleApplyFilter}
      />
    </ContainerWithBorder>
  );
};<|MERGE_RESOLUTION|>--- conflicted
+++ resolved
@@ -1,74 +1,48 @@
-<<<<<<< HEAD
 import { Grid, MenuItem } from '@material-ui/core';
 import { AccountBalance } from '@material-ui/icons';
-import { useHistory, useLocation } from 'react-router-dom';
 import moment from 'moment';
 import React, { useMemo } from 'react';
-=======
-import { Box, Grid, MenuItem } from '@material-ui/core';
-import moment from 'moment';
-import React from 'react';
->>>>>>> b6b80124
 import { useTranslation } from 'react-i18next';
 import { useHistory, useLocation } from 'react-router-dom';
 import { GrievancesChoiceDataQuery } from '../../../__generated__/graphql';
 import { useArrayToDict } from '../../../hooks/useArrayToDict';
-<<<<<<< HEAD
 import { AdminAreaAutocomplete } from '../../../shared/autocompletes/AdminAreaAutocomplete';
+import { AssigneeAutocomplete } from '../../../shared/autocompletes/AssigneeAutocomplete';
+import { LanguageAutocomplete } from '../../../shared/autocompletes/LanguageAutocomplete';
 import { RdiAutocomplete } from '../../../shared/autocompletes/RdiAutocomplete';
 import {
-  GrievanceTypes,
+  GRIEVANCE_CATEGORIES,
   GRIEVANCE_TICKETS_TYPES,
   GrievanceSearchTypes,
+  GrievanceStatuses,
+  GrievanceTypes,
   ISSUE_TYPE_CATEGORIES,
-  GRIEVANCE_CATEGORIES,
-  GrievanceStatuses,
 } from '../../../utils/constants';
-=======
-import { AssigneeAutocomplete } from '../../../shared/AssigneeAutocomplete/AssigneeAutocomplete';
-import { LanguageAutocomplete } from '../../../shared/LanguageAutocomplete';
-import { RdiAutocomplete } from '../../../shared/RdiAutocomplete';
-import { GRIEVANCE_CATEGORIES } from '../../../utils/constants';
 import { createHandleApplyFilterChange } from '../../../utils/utils';
 import { ClearApplyButtons } from '../../core/ClearApplyButtons';
->>>>>>> b6b80124
 import { ContainerWithBorder } from '../../core/ContainerWithBorder';
 import { DatePickerFilter } from '../../core/DatePickerFilter';
 import { NumberTextField } from '../../core/NumberTextField';
 import { SearchTextField } from '../../core/SearchTextField';
 import { SelectFilter } from '../../core/SelectFilter';
-<<<<<<< HEAD
-import { AssigneeAutocomplete } from '../../../shared/autocompletes/AssigneeAutocomplete';
-import { LanguageAutocomplete } from '../../../shared/autocompletes/LanguageAutocomplete';
-import { createHandleFilterChange } from '../../../utils/utils';
-import { GrievancesChoiceDataQuery } from '../../../__generated__/graphql';
-=======
-import { AdminAreaAutocomplete } from '../../population/AdminAreaAutocomplete';
->>>>>>> b6b80124
 
 interface GrievancesFiltersProps {
   filter;
   choicesData: GrievancesChoiceDataQuery;
-<<<<<<< HEAD
   selectedTab: number;
-=======
   setFilter: (filter) => void;
   initialFilter;
   appliedFilter;
   setAppliedFilter: (filter) => void;
->>>>>>> b6b80124
 }
 export const GrievancesFilters = ({
   filter,
   choicesData,
-<<<<<<< HEAD
   selectedTab,
-=======
   setFilter,
   initialFilter,
   appliedFilter,
   setAppliedFilter,
->>>>>>> b6b80124
 }: GrievancesFiltersProps): React.ReactElement => {
   const { t } = useTranslation();
   const history = useHistory();
@@ -109,10 +83,14 @@
       : choicesData.grievanceTicketSystemCategoryChoices;
   }, [choicesData, filter.grievanceType]);
 
+  const showIssueType =
+    filter.category === ISSUE_TYPE_CATEGORIES.SENSITIVE_GRIEVANCE ||
+    filter.category === ISSUE_TYPE_CATEGORIES.DATA_CHANGE ||
+    filter.category === ISSUE_TYPE_CATEGORIES.GRIEVANCE_COMPLAINT;
+
   return (
     <ContainerWithBorder>
       <Grid container alignItems='flex-end' spacing={3}>
-<<<<<<< HEAD
         <Grid container item xs={6} spacing={0}>
           <Grid item xs={8}>
             <SearchTextField
@@ -120,7 +98,6 @@
               label='Search'
               onChange={(e) => handleFilterChange('search', e.target.value)}
               data-cy='filters-search'
-              fullWidth
               borderRadius='4px 0px 0px 4px'
             />
           </Grid>
@@ -144,17 +121,6 @@
           </Grid>
         </Grid>
         <Grid container item xs={3}>
-=======
-        <Grid item xs={3}>
-          <SearchTextField
-            value={filter.search}
-            label='Search'
-            onChange={(e) => handleFilterChange('search', e.target.value)}
-            data-cy='filters-search'
-          />
-        </Grid>
-        <Grid item xs={3}>
->>>>>>> b6b80124
           <SelectFilter
             onChange={(e) => handleFilterChange('status', e.target.value)}
             label={t('Status')}
@@ -171,11 +137,7 @@
             ))}
           </SelectFilter>
         </Grid>
-<<<<<<< HEAD
-        <Grid container item xs={3}>
-=======
-        <Grid item xs={3}>
->>>>>>> b6b80124
+        <Grid item xs={3}>
           <SearchTextField
             value={filter.fsp}
             label='FSP'
@@ -234,16 +196,8 @@
             })}
           </SelectFilter>
         </Grid>
-<<<<<<< HEAD
-        {(filter.category === ISSUE_TYPE_CATEGORIES.SENSITIVE_GRIEVANCE ||
-          filter.category === ISSUE_TYPE_CATEGORIES.DATA_CHANGE ||
-          filter.category === ISSUE_TYPE_CATEGORIES.GRIEVANCE_COMPLAINT) && (
+        {showIssueType && (
           <Grid item>
-=======
-        {filter.category === GRIEVANCE_CATEGORIES.SENSITIVE_GRIEVANCE ||
-        filter.category === GRIEVANCE_CATEGORIES.DATA_CHANGE ? (
-          <Grid item xs={3}>
->>>>>>> b6b80124
             <SelectFilter
               onChange={(e) => handleFilterChange('issueType', e.target.value)}
               label='Issue Type'
@@ -266,34 +220,27 @@
               })}
             </SelectFilter>
           </Grid>
-<<<<<<< HEAD
         )}
-=======
-        ) : null}
-
->>>>>>> b6b80124
         <Grid item xs={3}>
           <AdminAreaAutocomplete
             filter={filter}
             name='admin'
             value={filter.admin}
-<<<<<<< HEAD
-            fullWidth
-=======
             setFilter={setFilter}
             initialFilter={initialFilter}
             appliedFilter={appliedFilter}
             setAppliedFilter={setAppliedFilter}
->>>>>>> b6b80124
           />
         </Grid>
         <Grid item xs={3}>
           <AssigneeAutocomplete
             filter={filter}
-<<<<<<< HEAD
             name='assignedTo'
             value={filter.assignedTo}
-            fullWidth
+            setFilter={setFilter}
+            initialFilter={initialFilter}
+            appliedFilter={appliedFilter}
+            setAppliedFilter={setAppliedFilter}
           />
         </Grid>
         {selectedTab === GRIEVANCE_TICKETS_TYPES.systemGenerated && (
@@ -317,46 +264,15 @@
             </Grid>
           </Grid>
         )}
-=======
-            name='userId'
-            value={filter.userId}
-            setFilter={setFilter}
-            initialFilter={initialFilter}
-            appliedFilter={appliedFilter}
-            setAppliedFilter={setAppliedFilter}
-          />
-        </Grid>
-        <Grid item xs={3}>
-          <NumberTextField
-            topLabel={t('Similarity Score')}
-            value={filter.scoreMin}
-            placeholder={t('From')}
-            onChange={(e) => handleFilterChange('scoreMin', e.target.value)}
-          />
-        </Grid>
-        <Grid item xs={3}>
-          <Box display='flex' flexDirection='column'>
-            <NumberTextField
-              value={filter.scoreMax}
-              placeholder='To'
-              onChange={(e) => handleFilterChange('scoreMax', e.target.value)}
-            />
-          </Box>
-        </Grid>
->>>>>>> b6b80124
         <Grid item xs={3}>
           <RdiAutocomplete
             filter={filter}
             name='registrationDataImport'
             value={filter.registrationDataImport}
-<<<<<<< HEAD
-            fullWidth
-=======
             initialFilter={initialFilter}
             appliedFilter={appliedFilter}
             setAppliedFilter={setAppliedFilter}
             setFilter={setFilter}
->>>>>>> b6b80124
           />
         </Grid>
         <Grid item xs={3}>
@@ -364,14 +280,10 @@
             filter={filter}
             name='preferredLanguage'
             value={filter.preferredLanguage}
-<<<<<<< HEAD
-            fullWidth
-=======
             initialFilter={initialFilter}
             appliedFilter={appliedFilter}
             setAppliedFilter={setAppliedFilter}
             setFilter={setFilter}
->>>>>>> b6b80124
           />
         </Grid>
         <Grid item container xs={3}>
