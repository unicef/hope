import { Grid, IconButton } from '@mui/material';
import { Delete } from '@mui/icons-material';
import { useLocation } from 'react-router-dom';
import { Field } from 'formik';
import * as React from 'react';
import { useTranslation } from 'react-i18next';
import { FormikTextField } from '@shared/Formik/FormikTextField';
import { AllIndividualsQuery } from '@generated/graphql';
import { LabelizedField } from '@core/LabelizedField';
import { getIndexForId } from './utils/helpers';

export interface PaymentChannelProps {
  id: string;
  baseName: string;
  onDelete;
  isEdited?: boolean;
  paymentChannel?: AllIndividualsQuery['allIndividuals']['edges'][number]['node']['paymentChannels'][number];
  values;
}

export function PaymentChannelField({
  id,
  baseName,
  onDelete,
  isEdited,
  paymentChannel,
  values,
}: PaymentChannelProps): React.ReactElement {
  const { t } = useTranslation();
  const paymentChannelFieldName = `${baseName}.${getIndexForId(
    values[baseName],
    id,
  )}`;
  const location = useLocation();
  const isEditTicket = location.pathname.indexOf('edit-ticket') !== -1;
  return (
    <>
      <Grid item xs={11} />
      {!isEdited ? (
        <Grid item xs={1}>
          <IconButton disabled={isEditTicket} onClick={onDelete}>
            <Delete />
          </IconButton>
        </Grid>
      ) : null}
      <Grid item xs={4}>
<<<<<<< HEAD
        <LabelizedField label={t('Payment channel item')} value="IBAN" />
=======
        <LabelizedField
          label={t('Payment Channel Item')}
          value={t('Bank Account Number')}
        />
>>>>>>> b3a7f51a
      </Grid>
      <Grid item xs={4}>
        <LabelizedField
          label={t('Current Value')}
          value={paymentChannel?.bankAccountNumber}
        />
      </Grid>
      <Grid item xs={3}>
        <Field
          name={`${paymentChannelFieldName}.bankAccountNumber`}
          fullWidth
          variant="outlined"
          label={t('New Value')}
          component={FormikTextField}
          required
          disabled={isEditTicket}
        />
      </Grid>
      <Grid item xs={4}>
        <LabelizedField
          label={t('Payment Channel Item')}
          value={t('Bank Name')}
        />
      </Grid>
      <Grid item xs={4}>
        <LabelizedField
          label={t('Current Value')}
          value={paymentChannel?.bankName}
        />
      </Grid>
      <Grid item xs={3}>
        <Field
          name={`${paymentChannelFieldName}.bankName`}
          fullWidth
          variant="outlined"
          label={t('New Value')}
          component={FormikTextField}
          required
          disabled={isEditTicket}
        />
      </Grid>
      <Grid item xs={4}>
        <LabelizedField
<<<<<<< HEAD
          label={t('Payment channel item')}
          value="Account holder name"
=======
          label={t('Payment Channel Item')}
          value={t('Account Holder Name')}
>>>>>>> b3a7f51a
        />
      </Grid>
      <Grid item xs={4}>
        <LabelizedField
          label={t('Current Value')}
          value={paymentChannel?.accountHolderName}
        />
      </Grid>
      <Grid item xs={3}>
        <Field
          name={`${paymentChannelFieldName}.accountHolderName`}
          fullWidth
          variant="outlined"
          label={t('New Value')}
          component={FormikTextField}
          required
          disabled={isEditTicket}
        />
      </Grid>
      <Grid item xs={4}>
        <LabelizedField
<<<<<<< HEAD
          label={t('Payment channel item')}
          value="Bank branch name"
=======
          label={t('Payment Channel Item')}
          value={t('Bank Branch Name')}
>>>>>>> b3a7f51a
        />
      </Grid>
      <Grid item xs={4}>
        <LabelizedField
          label={t('Current Value')}
          value={paymentChannel?.bankBranchName}
        />
      </Grid>
      <Grid item xs={3}>
        <Field
          name={`${paymentChannelFieldName}.bankBranchName`}
          fullWidth
          variant="outlined"
          label={t('New Value')}
          component={FormikTextField}
          required
          disabled={isEditTicket}
        />
      </Grid>
    </>
  );
}<|MERGE_RESOLUTION|>--- conflicted
+++ resolved
@@ -44,14 +44,10 @@
         </Grid>
       ) : null}
       <Grid item xs={4}>
-<<<<<<< HEAD
-        <LabelizedField label={t('Payment channel item')} value="IBAN" />
-=======
         <LabelizedField
           label={t('Payment Channel Item')}
           value={t('Bank Account Number')}
         />
->>>>>>> b3a7f51a
       </Grid>
       <Grid item xs={4}>
         <LabelizedField
@@ -95,13 +91,8 @@
       </Grid>
       <Grid item xs={4}>
         <LabelizedField
-<<<<<<< HEAD
-          label={t('Payment channel item')}
-          value="Account holder name"
-=======
           label={t('Payment Channel Item')}
           value={t('Account Holder Name')}
->>>>>>> b3a7f51a
         />
       </Grid>
       <Grid item xs={4}>
@@ -123,13 +114,8 @@
       </Grid>
       <Grid item xs={4}>
         <LabelizedField
-<<<<<<< HEAD
-          label={t('Payment channel item')}
-          value="Bank branch name"
-=======
           label={t('Payment Channel Item')}
           value={t('Bank Branch Name')}
->>>>>>> b3a7f51a
         />
       </Grid>
       <Grid item xs={4}>
