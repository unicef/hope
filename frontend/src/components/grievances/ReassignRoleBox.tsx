import { Box, Paper, Typography } from '@mui/material';
import WarningIcon from '@mui/icons-material/Warning';
import capitalize from 'lodash/capitalize';
import isEmpty from 'lodash/isEmpty';
import * as React from 'react';
import { useTranslation } from 'react-i18next';
import styled from 'styled-components';
import { GrievanceTicketQuery } from '@generated/graphql';
import { useBaseUrl } from '@hooks/useBaseUrl';
import { GRIEVANCE_CATEGORIES, GRIEVANCE_ISSUE_TYPES } from '@utils/constants';
import { ContentLink } from '@core/ContentLink';
import { LabelizedField } from '@core/LabelizedField';
import { LookUpReassignRole } from './LookUps/LookUpReassignRole/LookUpReassignRole';
import { ReassignRoleUnique } from './LookUps/LookUpReassignRole/ReassignRoleUnique';

const StyledBox = styled(Paper)`
  border: 1px solid ${({ theme }) => theme.hctPalette.orange};
  border-radius: 3px;
  background-color: #fff;
  display: flex;
  flex-direction: column;
  width: 100%;
  padding: 26px 22px;
`;

const OrangeTitle = styled.div`
  color: ${({ theme }) => theme.hctPalette.orange};
`;

const WarnIcon = styled(WarningIcon)`
  position: relative;
  top: 5px;
  margin-right: 10px;
`;

export function ReassignRoleBox({
  ticket,
  shouldDisplayButton,
  shouldDisableButton,
}: {
  ticket: GrievanceTicketQuery['grievanceTicket'];
  shouldDisplayButton?: boolean;
  shouldDisableButton?: boolean;
}): React.ReactElement {
  const { t } = useTranslation();
  const { baseUrl } = useBaseUrl();
  let { individual } = ticket;
  let { household } = ticket;
  let reassignData;
  let uniqueIndividual;

  if (ticket.category.toString() === GRIEVANCE_CATEGORIES.DEDUPLICATION) {
    individual = ticket.needsAdjudicationTicketDetails.selectedIndividual;
    household =
      ticket.needsAdjudicationTicketDetails.selectedIndividual?.household;
    reassignData = JSON.parse(
      ticket.needsAdjudicationTicketDetails.roleReassignData,
    );
    uniqueIndividual =
      ticket.needsAdjudicationTicketDetails.possibleDuplicate.id ===
      individual.id
        ? ticket.needsAdjudicationTicketDetails.goldenRecordsIndividual
        : ticket.needsAdjudicationTicketDetails.possibleDuplicate;
  } else if (
    ticket.category.toString() === GRIEVANCE_CATEGORIES.SYSTEM_FLAGGING
  ) {
    reassignData = JSON.parse(
      ticket.systemFlaggingTicketDetails.roleReassignData,
    );
  }
  let householdsAndRoles = individual?.householdsAndRoles;
  let shouldShowReassignHoH = individual?.id === household?.headOfHousehold?.id;

  if (
    ticket.category.toString() === GRIEVANCE_CATEGORIES.DATA_CHANGE &&
    ticket.issueType.toString() === GRIEVANCE_ISSUE_TYPES.EDIT_INDIVIDUAL
  ) {
    if (isEmpty(ticket.individualDataUpdateTicketDetails.individualData.role)) {
      householdsAndRoles = [];
    }
    if (
      isEmpty(
        ticket.individualDataUpdateTicketDetails.individualData.relationship,
      )
    ) {
      shouldShowReassignHoH = false;
    }
  }

  const mappedLookUpsForExternalHouseholds = householdsAndRoles
    .filter((el) => el.role !== 'NO_ROLE')
    .map((el) => (
      <Box mb={2} mt={2} key={el.id}>
        <Box mb={2}>
          <LabelizedField label={t('ROLE')}>
            <>{capitalize(el.role)} Collector</>
          </LabelizedField>
          <LabelizedField label={t('HOUSEHOLD ID')}>
            <ContentLink
              href={`/${baseUrl}/population/household/${el.household.id}`}
            >
              {el.household.unicefId}
            </ContentLink>
          </LabelizedField>
        </Box>
        {shouldDisplayButton ? (
          <LookUpReassignRole
            shouldDisableButton={shouldDisableButton}
            individualRole={{ role: el.role, id: el.id }}
            ticket={ticket}
            household={el.household}
            individual={individual}
          />
        ) : null}
        {shouldDisplayButton &&
        ticket.category.toString() === GRIEVANCE_CATEGORIES.DEDUPLICATION &&
        reassignData[el.id]?.individual !== uniqueIndividual.id ? (
          <ReassignRoleUnique
            individualRole={{ role: el.role, id: el.id }}
            ticket={ticket}
            household={el.household}
            individual={uniqueIndividual}
          />
        ) : null}
      </Box>
    ));

  const showMessage = () => {
    if (
        (
            ticket.issueType.toString() === GRIEVANCE_ISSUE_TYPES.DELETE_INDIVIDUAL &&
            (ticket.individual?.role === "PRIMARY" || ticket.individual?.relationship === "HEAD")
        ) || (
            ticket.issueType.toString() === GRIEVANCE_ISSUE_TYPES.EDIT_INDIVIDUAL &&
            ticket.individualDataUpdateTicketDetails?.individualData?.role?.previous_value === "PRIMARY" &&
            (
                ticket.individualDataUpdateTicketDetails?.individualData?.role?.value === "ALTERNATE" ||
                ticket.individualDataUpdateTicketDetails?.individualData?.role?.value === "NO_ROLE"
            )
        )
    ) {
      return (
        <Typography variant='body2'>
          {t('Upon removing you will need to select new individual(s) for this role.')}
        </Typography>
      )
    }
    return null
  }

  return (
    <StyledBox>
      <OrangeTitle>
        <Typography variant="h6">
          <WarnIcon />
          {t('Individual is the HOH or the collector for the household')}
        </Typography>
      </OrangeTitle>
<<<<<<< HEAD
      <Typography variant="body2">
        {t(
          'Upon removing you will need to select new individual(s) for this role.',
        )}
      </Typography>
      <Box mt={3} display="flex" flexDirection="column">
=======
      {showMessage()}
      <Box mt={3} display='flex' flexDirection='column'>
>>>>>>> 44002240
        {shouldShowReassignHoH && (
          <Box mb={2} mt={2}>
            <Box mb={2}>
              <LabelizedField label={t('ROLE')}>
                <>{t('Head of Household')}</>
              </LabelizedField>
              <LabelizedField label={t('HOUSEHOLD ID')}>
                <ContentLink
                  href={`/${baseUrl}/population/household/${ticket?.household.id}`}
                >
                  {household.unicefId}
                </ContentLink>
              </LabelizedField>
            </Box>
            {shouldDisplayButton ? (
              <LookUpReassignRole
                shouldDisableButton={shouldDisableButton}
                individualRole={{ role: 'HEAD', id: 'HEAD' }}
                ticket={ticket}
                household={household}
                individual={individual}
              />
            ) : null}
          </Box>
        )}
        {mappedLookUpsForExternalHouseholds}
      </Box>
    </StyledBox>
  );
}<|MERGE_RESOLUTION|>--- conflicted
+++ resolved
@@ -156,17 +156,8 @@
           {t('Individual is the HOH or the collector for the household')}
         </Typography>
       </OrangeTitle>
-<<<<<<< HEAD
-      <Typography variant="body2">
-        {t(
-          'Upon removing you will need to select new individual(s) for this role.',
-        )}
-      </Typography>
-      <Box mt={3} display="flex" flexDirection="column">
-=======
       {showMessage()}
       <Box mt={3} display='flex' flexDirection='column'>
->>>>>>> 44002240
         {shouldShowReassignHoH && (
           <Box mb={2} mt={2}>
             <Box mb={2}>
