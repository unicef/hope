--- conflicted
+++ resolved
@@ -67,7 +67,7 @@
       --randomly-seed=42 \
       --create-db \
       --reruns-delay 1 \
-      {posargs: tests/unit}
+      tests/unit {posargs:}
 dependency_groups = dev
 
 [testenv:selenium]
@@ -96,18 +96,12 @@
     USE_DUMMY_EXCHANGE_RATES = yes
 commands =
     pytest \
-<<<<<<< HEAD
-      -rw \
-      -vv \
-=======
-      --no-migrations \
       -q \
       -rfE \
       --no-header \
       --tb=short \
       --randomly-seed=42 \
       --create-db \
->>>>>>> 3ae06a7d
       --reruns 3 \
       --reruns-delay 1 \
       --dist loadscope \
