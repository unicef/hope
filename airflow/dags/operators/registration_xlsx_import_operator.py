--- conflicted
+++ resolved
@@ -1,7 +1,3 @@
-<<<<<<< HEAD
-from django.db import transaction
-from django.utils import timezone
-=======
 from io import BytesIO
 
 from django.contrib.gis.geos import Point
@@ -9,7 +5,6 @@
 from django.db import transaction
 from django.utils import timezone
 from openpyxl_image_loader import SheetImageLoader
->>>>>>> 3de7344b
 
 from .base import DjangoOperator
 
@@ -21,28 +16,12 @@
     that registration data import instance.
     """
 
-<<<<<<< HEAD
-=======
     image_loader = None
->>>>>>> 3de7344b
     business_area = None
     households = None
     individuals = None
     documents = None
 
-<<<<<<< HEAD
-    def _handle_document_fields(self, value, header, *args, **kwargs):
-        if header == "other_id_type_i_c":
-            doc_type = value
-        else:
-            doc_type = (
-                header.replace("_no_", "")
-                .replace("_i_c", "")
-                .replace("_", " ")
-                .capitalize()
-            )
-        individual = kwargs.get("individual")
-=======
     def _handle_document_fields(
         self, value, header, individual, *args, **kwargs
     ):
@@ -63,7 +42,6 @@
                 else:
                     doc_type += word.capitalize() + " "
             doc_type = doc_type.strip()
->>>>>>> 3de7344b
         row_num = kwargs.get("row_number")
         document_data = self.documents.get(f"individual_{row_num}")
         if document_data:
@@ -76,14 +54,6 @@
                 "value": value,
             }
 
-<<<<<<< HEAD
-    def _handle_document_photo_fields(self, value, header, *args, **kwargs):
-        row_num = kwargs.get("row_number")
-        individual = kwargs.get("individual")
-        document_data = self.documents.get(f"individual_{row_num}")
-        if document_data:
-            document_data["photo"] = value
-=======
     def _handle_document_photo_fields(
         self, cell, header, row_num, individual, *args, **kwargs
     ):
@@ -102,17 +72,10 @@
 
         if document_data:
             document_data["photo"] = file
->>>>>>> 3de7344b
         else:
             self.documents[f"individual_{row_num}"] = {
                 "individual": individual,
                 "header": header,
-<<<<<<< HEAD
-                "photo": value,
-            }
-
-    def _create_documents(self):
-=======
                 "photo": file_name,
             }
 
@@ -139,7 +102,6 @@
     def _create_documents(self):
         from django_countries.fields import Country
         from household.const import COUNTRIES_NAME_ALPHA2
->>>>>>> 3de7344b
         from registration_datahub.models import (
             ImportedDocument,
             ImportedDocumentType,
@@ -147,25 +109,6 @@
 
         docs_to_create = []
         for document_data in self.documents.values():
-<<<<<<< HEAD
-            doc_type = ImportedDocumentType.objects.get(
-                country=self.business_area, label=document_data.get("type"),
-            )
-            # TODO: do some stuff with photo
-            photo = document_data.get("photo")
-            individual = document_data.get("individual")
-            photo_name = (
-                f"{individual.full_name.lower().replace(' ', '_')}"
-                f"_{timezone.now()}.jpg"
-            )
-            obj = ImportedDocument(
-                document_number=document_data.get("value"),
-                photo=None,
-                individual=individual,
-                type=doc_type,
-            )
-            # obj.photo.save(photo_name, photo, save=False)
-=======
             doc_type = ImportedDocumentType.objects.filter(
                 country=Country(
                     COUNTRIES_NAME_ALPHA2.get(
@@ -183,17 +126,12 @@
                 type=doc_type,
             )
 
->>>>>>> 3de7344b
             docs_to_create.append(obj)
 
         ImportedDocument.objects.bulk_create(docs_to_create)
 
     def _create_objects(self, sheet, registration_data_import):
-<<<<<<< HEAD
-        from backend.hct_mis_api.apps.core.utils import (
-=======
         from core.utils import (
->>>>>>> 3de7344b
             get_combined_attributes,
             serialize_flex_attributes,
         )
@@ -221,10 +159,6 @@
                 "other_id_type_i_c": self._handle_document_fields,
                 "other_id_no_i_c": self._handle_document_fields,
                 "other_id_photo_i_c": self._handle_document_photo_fields,
-<<<<<<< HEAD
-            },
-            "households": {},
-=======
                 "photo_i_c": self._handle_image_field,
             },
             "households": {
@@ -236,7 +170,6 @@
         complex_types = {
             "GEOPOINT": self._handle_geopoint_field,
             "IMAGE": self._handle_image_field,
->>>>>>> 3de7344b
         }
 
         sheet_title = sheet.title.lower()
@@ -252,21 +185,6 @@
 
             if sheet_title == "households":
                 obj_to_create = ImportedHousehold(
-<<<<<<< HEAD
-                    registration_data_import_id=registration_data_import,
-                )
-            else:
-                obj_to_create = ImportedIndividual(
-                    registration_data_import_id=registration_data_import,
-                )
-
-            household_id = None
-            for cell, header in zip(row, first_row):
-                current_field = combined_fields.get(header.value)
-                is_not_required_and_empty = (
-                    current_field.get("required") and not cell.value
-                )
-=======
                     registration_data_import=registration_data_import,
                 )
             else:
@@ -282,24 +200,12 @@
                     not current_field.get("required") and cell.value is None
                 )
 
->>>>>>> 3de7344b
                 if not current_field or is_not_required_and_empty:
                     continue
 
                 if header == "household_id":
                     household_id = cell.value
                     if sheet_title == "individuals":
-<<<<<<< HEAD
-                        obj_to_create.household = self.households.get(
-                            household_id
-                        )
-
-                if (
-                    hasattr(obj_to_create, combined_fields.get(header))
-                    and header not in complex_fields.keys()
-                ):
-                    if header == "relationship" and cell.value == "HEAD":
-=======
                         obj_to_create.household_id = self.households.get(
                             household_id
                         ).pk
@@ -329,24 +235,10 @@
                     if not value:
                         continue
                     if header == "relationship_i_c" and value == "HEAD":
->>>>>>> 3de7344b
                         household = self.households.get(household_id)
                         household.head_of_household = obj_to_create
                         households_to_update.append(household)
                     else:
-<<<<<<< HEAD
-                        setattr(obj_to_create, header, cell.value)
-                elif header in complex_fields[sheet_title]:
-                    fn = complex_fields[sheet_title].get(header)
-                    value = fn(value=cell.value, header=header)
-                    if value is not None:
-                        setattr(obj_to_create, header, value)
-                elif header in flex_fields[sheet_title]:
-                    if flex_fields[sheet_title]["type"] == "IMAGE":
-                        # TODO: handle image
-                        pass
-                    obj_to_create.flex_fields[header] = cell.value
-=======
                         setattr(
                             obj_to_create,
                             combined_fields[header]["name"],
@@ -359,7 +251,6 @@
                         fn = complex_types[type_name]
                         value = fn(value=cell.value, cell=cell, header=header)
                     obj_to_create.flex_fields[header] = value
->>>>>>> 3de7344b
 
             if sheet_title == "households":
                 self.households[household_id] = obj_to_create
@@ -367,11 +258,7 @@
                 self.individuals.append(obj_to_create)
 
         if sheet_title == "households":
-<<<<<<< HEAD
-            ImportedHousehold.objects.bulk_create(self.households)
-=======
             ImportedHousehold.objects.bulk_create(self.households.values())
->>>>>>> 3de7344b
         else:
             ImportedIndividual.objects.bulk_create(self.individuals)
             ImportedHousehold.objects.bulk_update(
@@ -383,10 +270,7 @@
     def execute(self, context, **kwargs):
         import openpyxl
 
-<<<<<<< HEAD
-=======
         from core.models import BusinessArea
->>>>>>> 3de7344b
         from registration_datahub.models import RegistrationDataImportDatahub
         from registration_datahub.models import ImportData
 
@@ -397,25 +281,13 @@
         dag_run = context["dag_run"]
         config_vars = dag_run.conf
 
-<<<<<<< HEAD
-        reg_data_qs = RegistrationDataImportDatahub.objects.select_for_update()
-        registration_data_import = reg_data_qs.get(
-=======
         registration_data_import = RegistrationDataImportDatahub.objects.get(
->>>>>>> 3de7344b
             id=config_vars.get("registration_data_import_id")
         )
         import_data = ImportData.objects.get(
             id=config_vars.get("import_data_id"),
         )
 
-<<<<<<< HEAD
-        self.business_area = config_vars.get("business_area")
-
-        wb = openpyxl.load_workbook(import_data.xlsx_file, data_only=True)
-
-        for sheet in wb.worksheets:
-=======
         business_area_id = config_vars.get("business_area")
         self.business_area = BusinessArea.objects.get(id=business_area_id)
 
@@ -425,7 +297,6 @@
         worksheets = (wb["Households"], wb["Individuals"])
         for sheet in worksheets:
             self.image_loader = SheetImageLoader(sheet)
->>>>>>> 3de7344b
             self._create_objects(sheet, registration_data_import)
 
         registration_data_import.import_done = True
