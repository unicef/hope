#!/bin/bash
set -e

wait_for_db() {
  until pg_isready -h $1 -p 5432;
  do echo "waiting for database ${1}"; sleep 2; done;
}

<<<<<<< HEAD

=======
>>>>>>> 73c16365
if [ $# -eq 0 ]; then
  export NEW_RELIC_CONFIG_FILE=/code/newrelic.ini
  export NEW_RELIC_ENVIRONMENT=$ENV
  exec newrelic-admin run-program gunicorn hct_mis_api.wsgi -c /code/gunicorn_config.py
else
  case "$1" in
    "dev")
      wait_for_db db
      python manage.py collectstatic --no-input
      python manage.py migratealldb
      python manage.py runserver 0.0.0.0:8000
      ;;
    "test")
      wait_for_db db
      wait_for_db cash_assist_datahub_db
      wait_for_db mis_datahub_db
      wait_for_db erp_datahub_db
      wait_for_db registration_datahub_db
<<<<<<< HEAD
      python manage.py test  --settings hct_mis_api.settings.test --noinput --parallel
=======
      python manage.py test --settings hct_mis_api.settings.test --noinput --parallel
>>>>>>> 73c16365
      ;;
    "lint")
      mkdir -p ./lint-results
      flake8 --format=junit-xml . > ./lint-results/flake8.xml
      ;;
<<<<<<< HEAD
=======
    "mypy")
      mkdir -p ./mypy-results
      mypy --junit-xml ./mypy-results/mypy.xml .
      ;;
>>>>>>> 73c16365
    "celery-beat")
      waitforit -host=backend -port=8000 --timeout 300 && \
      celery -A hct_mis_api.apps.core.celery beat -l INFO --scheduler hct_mis_api.apps.core.models:CustomDatabaseScheduler
      ;;
    "celery-worker")
      watchmedo auto-restart --directory=./ --pattern=*.py --recursive -- celery -A hct_mis_api.apps.core.celery worker -E -l info -Q default,priority
      ;;
    *)
      exec "$@"
      ;;
  esac
fi<|MERGE_RESOLUTION|>--- conflicted
+++ resolved
@@ -6,14 +6,10 @@
   do echo "waiting for database ${1}"; sleep 2; done;
 }
 
-<<<<<<< HEAD
-
-=======
->>>>>>> 73c16365
 if [ $# -eq 0 ]; then
-  export NEW_RELIC_CONFIG_FILE=/code/newrelic.ini
-  export NEW_RELIC_ENVIRONMENT=$ENV
-  exec newrelic-admin run-program gunicorn hct_mis_api.wsgi -c /code/gunicorn_config.py
+    export NEW_RELIC_CONFIG_FILE=/code/newrelic.ini
+    export NEW_RELIC_ENVIRONMENT=$ENV
+    exec newrelic-admin run-program gunicorn hct_mis_api.wsgi -c /code/gunicorn_config.py
 else
   case "$1" in
     "dev")
@@ -28,23 +24,16 @@
       wait_for_db mis_datahub_db
       wait_for_db erp_datahub_db
       wait_for_db registration_datahub_db
-<<<<<<< HEAD
-      python manage.py test  --settings hct_mis_api.settings.test --noinput --parallel
-=======
       python manage.py test --settings hct_mis_api.settings.test --noinput --parallel
->>>>>>> 73c16365
       ;;
     "lint")
       mkdir -p ./lint-results
       flake8 --format=junit-xml . > ./lint-results/flake8.xml
       ;;
-<<<<<<< HEAD
-=======
     "mypy")
       mkdir -p ./mypy-results
       mypy --junit-xml ./mypy-results/mypy.xml .
       ;;
->>>>>>> 73c16365
     "celery-beat")
       waitforit -host=backend -port=8000 --timeout 300 && \
       celery -A hct_mis_api.apps.core.celery beat -l INFO --scheduler hct_mis_api.apps.core.models:CustomDatabaseScheduler
