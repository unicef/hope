[tool.black]
line-length = 120
include = '\.pyi?$'
exclude = '''
/(
    \.git
  | \.hg
  | \.mypy_cache
  | \.tox
  | \.venv
  | _build
  | buck-out
  | build
  | dist
  | migrations
  | snapshots
)/
'''
[tool.isort]
default_section = "THIRDPARTY"
known_first_party = [
    "account",
    "core",
    "grievance",
    "household",
    "id_management",
    "intervention",
    "payment",
    "program",
    "targeting.apps.TargetingConfig",
    "utils",
    "registration_datahub",
    "mptt",
    "django_extensions",
    "registration_data",
    "cash_assist_datahub",
    "mis_datahub",
    "erp_datahub",
    "sanction_list",
]
known_django = "django"
sections = ["FUTURE","STDLIB","DJANGO","THIRDPARTY","FIRSTPARTY","LOCALFOLDER"]
include_trailing_comma = true
skip = "migrations"

[tool.poetry]
name = "HCT MIS Backend"
version = "0.1.0"
description = "HCT MIS is UNICEF's humanitarian cash transfer platform."
authors = ["Tivix"]

[tool.poetry.dependencies]
python = "3.9.1"
Django = "2.2.16"
django_compressor = "2.3"
django-storages = { version = "1.8", extras = ["azure"] }
django-countries = "7.0"
sorl-thumbnail = "12.5.0"
django-model-utils = "4.0.0"
django-phonenumber-field = "4.0.0"
phonenumbers = "8.11.1"
social-auth-app-django = "3.1.0"
graphene-file-upload = "1.2.2"
django-mptt = "0.11.0"
django-extensions = "2.2.6"
elasticsearch-dsl ="^7.0.0"
django-elasticsearch-dsl = "7.1.4"
django-constance = { version = "2.7.0", extras = ["redis"] }
django-auditlog = { git = "https://github.com/Tivix/django-auditlog.git", branch="master" }
django-admin-extra-urls = "^3.2"
unittest-xml-reporting = "3.0.4"
django-multiselectfield = "0.1.12"
Jinja2 = "2.11.2"
psycopg2 = "2.8.4"
pycountry = "20.7.3"
openpyxl = "3.0.3"
xlrd = "1.2.0"
ipdb = "0.13.4"
sentry-sdk = "0.19.5"
openpyxl_image_loader = "1.0.5"
graphene-django = "2.7.1"
django-filter = "2.2.0"
django-cors-headers = "3.2.0"
gunicorn = "20.0.4"
gevent = "20.9.0"
PyJWT = "1.7.1"
freezegun = "0.3.14"
django-concurrency = "^2.2"
defusedxml= "0.7.0rc1"
django-adminfilters = "^1.3.2"
django-smart-admin = "*"
# ---
faker = "5.0.2"
greenlet = "0.4.17"
jedi = "0.17.2"
parso = "0.7.1"
pillow ="7.0.0"
prompt-toolkit = "3.0.8"
ptyprocess = "0.6.0"
pygments = "2.7.3"
pytz = "2020.4"
social-auth-core = "3.3.3"
urllib3 = "1.26.2"
wasmer = "0.4.1"
celery = {extras = ["redis"], version = "^5.0.5"}
django-celery-results = "^2.0.1"
django-celery-beat = "^2.2.0"
black = "^20.8b1"
<<<<<<< HEAD
django-sysinfo = "^2.4.0"
=======
watchdog = "^2.0.2"
PyYAML = "^5.4.1"
argh = "^0.26.2"
>>>>>>> 214af783


[tool.poetry.dev-dependencies]
factory-boy = "2.12.0"
snapshottest = "0.5.1"
parameterized = "0.7.4"

[build-system]
requires = ["poetry-core>=1.0.0"]
build-backend = "poetry.core.masonry.api"<|MERGE_RESOLUTION|>--- conflicted
+++ resolved
@@ -67,7 +67,7 @@
 django-elasticsearch-dsl = "7.1.4"
 django-constance = { version = "2.7.0", extras = ["redis"] }
 django-auditlog = { git = "https://github.com/Tivix/django-auditlog.git", branch="master" }
-django-admin-extra-urls = "^3.2"
+django-admin-extra-urls = "^3.3"
 unittest-xml-reporting = "3.0.4"
 django-multiselectfield = "0.1.12"
 Jinja2 = "2.11.2"
@@ -106,13 +106,10 @@
 django-celery-results = "^2.0.1"
 django-celery-beat = "^2.2.0"
 black = "^20.8b1"
-<<<<<<< HEAD
-django-sysinfo = "^2.4.0"
-=======
 watchdog = "^2.0.2"
 PyYAML = "^5.4.1"
 argh = "^0.26.2"
->>>>>>> 214af783
+django-sysinfo = "^2.4.0"
 
 
 [tool.poetry.dev-dependencies]
