[tool.black]
line-length = 120
include = '\.pyi?$'
exclude = '''
/(
    \.git
  | \.hg
  | \.mypy_cache
  | \.tox
  | \.venv
  | _build
  | buck-out
  | build
  | dist
  | migrations
  | snapshots
)/
'''
[tool.isort]
profile = "black"
default_section = "THIRDPARTY"
known_first_party = [
    "account",
    "core",
    "grievance",
    "household",
    "id_management",
    "intervention",
    "payment",
    "program",
    "targeting.apps.TargetingConfig",
    "utils",
    "registration_datahub",
    "mptt",
    "django_extensions",
    "registration_data",
    "cash_assist_datahub",
    "mis_datahub",
    "erp_datahub",
    "sanction_list",
]
known_django = "django"
sections = ["FUTURE","STDLIB","DJANGO","THIRDPARTY","FIRSTPARTY","LOCALFOLDER"]
include_trailing_comma = true
skip = "migrations"

[tool.poetry]
name = "HCT MIS Backend"
version = "0.1.43"
description = "HCT MIS is UNICEF's humanitarian cash transfer platform."
authors = ["Tivix"]

[tool.poetry.dependencies]
python = "3.9.1"
Django = "2.2.16"
django_compressor = "2.3"
django-storages = { version = "1.8", extras = ["azure"] }
django-countries = "7.0"
sorl-thumbnail = "12.5.0"
django-model-utils = "4.0.0"
django-phonenumber-field = "4.0.0"
phonenumbers = "8.11.1"
social-auth-app-django = "3.1.0"
graphene-file-upload = "1.2.2"
django-mptt = "0.11.0"
django-extensions = "2.2.6"
elasticsearch-dsl ="^7.0.0"
django-elasticsearch-dsl = "7.1.4"
django-constance = { version = "2.7.0", extras = ["redis"] }
django-auditlog = { url = "https://github.com/Tivix/django-auditlog/archive/refs/heads/master.zip" }
django-admin-extra-urls = "^3.5"
unittest-xml-reporting = "3.0.4"
django-multiselectfield = "0.1.12"
Jinja2 = "2.11.2"
psycopg2 = "2.8.4"
pycountry = "20.7.3"
openpyxl = "3.0.3"
xlrd = "1.2.0"
ipdb = "0.13.4"
sentry-sdk = "0.19.5"
openpyxl_image_loader = "1.0.5"
graphene-django = "2.7.1"
django-filter = "2.2.0"
django-cors-headers = "3.2.0"
gunicorn = "20.0.4"
gevent = "20.9.0"
PyJWT = "1.7.1"
freezegun = "0.3.14"
django-concurrency = "^2.2"
defusedxml= "0.7.0rc1"
django-smart-admin = ">=0.6"
# ---
faker = "5.0.2"
greenlet = "0.4.17"
jedi = "0.17.2"
parso = "0.7.1"
pillow ="7.0.0"
prompt-toolkit = "3.0.8"
ptyprocess = "0.6.0"
pygments = "2.7.3"
pytz = "2020.4"
social-auth-core = "3.3.3"
urllib3 = "1.26.2"
wasmer = "0.4.1"
celery = {extras = ["redis"], version = "^5.0.5"}
django-celery-results = "^2.0.1"
django-celery-beat = "^2.2.0"
black = "^20.8b1"
watchdog = "^2.0.2"
PyYAML = "^5.4.1"
argh = "^0.26.2"
django-sysinfo = "^2.4.0"
django-adminfilters = "^1.3.5"
single-source = "^0.1.5"
<<<<<<< HEAD
requests-mock = "^1.9.2"
python-dateutil = "2.6.0"

=======
django-adminactions = "^1.13"
django-redis = "^5.0.0"
django-sql-explorer = {extras = ["xls"], version = "^2.2"}
django-webtest = "^1.9.7"
>>>>>>> 4de6b593

[tool.poetry.dev-dependencies]
factory-boy = "2.12.0"
snapshottest = "0.5.1"
parameterized = "0.7.4"
responses = "^0.13.3"
requests-mock = "^1.9.2"

[build-system]
requires = ["poetry-core>=1.0.0"]
build-backend = "poetry.core.masonry.api"<|MERGE_RESOLUTION|>--- conflicted
+++ resolved
@@ -112,16 +112,10 @@
 django-sysinfo = "^2.4.0"
 django-adminfilters = "^1.3.5"
 single-source = "^0.1.5"
-<<<<<<< HEAD
-requests-mock = "^1.9.2"
-python-dateutil = "2.6.0"
-
-=======
 django-adminactions = "^1.13"
 django-redis = "^5.0.0"
 django-sql-explorer = {extras = ["xls"], version = "^2.2"}
 django-webtest = "^1.9.7"
->>>>>>> 4de6b593
 
 [tool.poetry.dev-dependencies]
 factory-boy = "2.12.0"
