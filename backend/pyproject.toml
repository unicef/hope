--- conflicted
+++ resolved
@@ -49,20 +49,12 @@
 
 [tool.poetry]
 name = "HCT MIS Backend"
-<<<<<<< HEAD
-version = "2022.9.1"
-=======
 version = "2022.10.1"
->>>>>>> 0260a72a
 description = "HCT MIS is UNICEF's humanitarian cash transfer platform."
 authors = ["Tivix"]
 
 [tool.poetry.dependencies]
-<<<<<<< HEAD
-python = "3.9.12"
-=======
 python = "3.9.*"
->>>>>>> 0260a72a
 Django = "3.2.15"
 Jinja2 = "3.1.2"
 PyJWT = "^2.4.0"
@@ -71,17 +63,10 @@
 celery = {extras = ["redis"], version = "^5.2.7"}
 defusedxml = "0.7.0rc1"
 django-advanced-filters = "2.0.0"
-<<<<<<< HEAD
-django-admin-extra-buttons = "^1.4.2"
-django-adminactions = "^1.15"
-django-adminfilters = "2.0.2"
-django-auditlog = { url = "https://github.com/Tivix/django-auditlog/archive/refs/heads/master.zip" }
-=======
 django-admin-extra-buttons = ">=1.5.4"
 django-admin-sync = ">=0.3"
 django-adminactions = "^2"
 django-adminfilters = "^2"
->>>>>>> 0260a72a
 django-celery-beat = "^2.3.0"
 django-celery-results = "^2.3.1"
 django-concurrency = "^2.4"
@@ -92,10 +77,7 @@
 django-environ = "0.9.0"
 django-extensions = "3.1.5"
 django-filter = "21.1"
-<<<<<<< HEAD
 django-fsm = "2.8.0"
-=======
->>>>>>> 0260a72a
 django-hijack = "3.2.1"
 django-jsoneditor = "0.2.2"
 django-model-utils = "4.2.0"
@@ -143,15 +125,12 @@
 newrelic = "^7.10.0"
 djangorestframework = "^3.13.1"
 django-silk = "5.0.1"
-<<<<<<< HEAD
-=======
 django-reversion = "^5.0.2"
 natural-keys = "^2.0.0"
 drf-yasg = "^1.21.3"
 django-front-door = "^0.2.0"
 drf-jwt = "^1.19.2"
 django-auditlog = "^2.1.1"
->>>>>>> 0260a72a
 
 [tool.poetry.dev-dependencies]
 django-webtest = "^1.9.10"
@@ -171,11 +150,8 @@
 argh = "^0.26.2"
 flake8 = "4.0.1"
 flake8-formatter-junit-xml = "^0.0.6"
-<<<<<<< HEAD
+flake8-bugbear = "22.9.23"
 pygraphviz = "1.10"
-=======
-flake8-bugbear = "22.9.23"
->>>>>>> 0260a72a
 
 [build-system]
 requires = ["poetry-core>=1.0.0"]
