[tool.black]
line-length = 120
include = '\.pyi?$'
exclude = '''
/(
    \.git
  | \.hg
  | \.mypy_cache
  | \.tox
  | \.venv
  | _build
  | buck-out
  | build
  | dist
  | migrations
  | snapshots
)/
'''
[tool.isort]
default_section = "THIRDPARTY"
known_first_party = [
    "account",
    "core",
    "grievance",
    "household",
    "id_management",
    "intervention",
    "payment",
    "program",
    "targeting.apps.TargetingConfig",
    "utils",
    "registration_datahub",
    "mptt",
    "django_extensions",
    "registration_data",
    "cash_assist_datahub",
    "mis_datahub",
    "erp_datahub",
    "sanction_list",
]
known_django = "django"
sections = ["FUTURE","STDLIB","DJANGO","THIRDPARTY","FIRSTPARTY","LOCALFOLDER"]
include_trailing_comma = true
skip = "migrations"

[tool.poetry]
name = "HCT MIS Backend"
version = "0.1.0"
description = "HCT MIS is UNICEF's humanitarian cash transfer platform."
authors = ["Tivix"]

[tool.poetry.dependencies]
python = "3.9.1"
Django = "2.2.16"
django_compressor = "2.3"
django-storages = { version = "1.8", extras = ["azure"] }
django-countries = "7.0"
sorl-thumbnail = "12.5.0"
django-model-utils = "4.0.0"
django-phonenumber-field = "4.0.0"
phonenumbers = "8.11.1"
social-auth-app-django = "3.1.0"
graphene-file-upload = "1.2.2"
django-mptt = "0.11.0"
django-extensions = "2.2.6"
elasticsearch-dsl ="^7.0.0"
django-elasticsearch-dsl = "7.1.4"
django-constance = { version = "2.7.0", extras = ["redis"] }
django-auditlog = { git = "https://github.com/Tivix/django-auditlog.git", branch="master" }
django-admin-extra-urls = "^3.2"
unittest-xml-reporting = "3.0.4"
django-multiselectfield = "0.1.12"
Jinja2 = "2.11.2"
psycopg2 = "2.8.4"
pycountry = "20.7.3"
openpyxl = "3.0.3"
xlrd = "1.2.0"
ipdb = "0.13.4"
sentry-sdk = "0.19.5"
openpyxl_image_loader = "1.0.5"
graphene-django = "2.7.1"
django-filter = "2.2.0"
django-cors-headers = "3.2.0"
gunicorn = "20.0.4"
gevent = "20.9.0"
PyJWT = "1.7.1"
freezegun = "0.3.14"
django-concurrency = "^2.2"
defusedxml= "0.7.0rc1"
django-adminfilters = "^1.3.2"
django-smart-admin = "*"
# ---
faker = "5.0.2"
greenlet = "0.4.17"
jedi = "0.17.2"
parso = "0.7.1"
pillow ="7.0.0"
prompt-toolkit = "3.0.8"
ptyprocess = "0.6.0"
pygments = "2.7.3"
pytz = "2020.4"
social-auth-core = "3.3.3"
urllib3 = "1.26.2"
wasmer = "0.4.1"
<<<<<<< HEAD
celery = {extras = ["redis"], version = "^5.0.5"}
django-celery-results = "^2.0.1"
django-celery-beat = "^2.2.0"
=======
black = "*"
>>>>>>> a49713b4


[tool.poetry.dev-dependencies]
factory-boy = "2.12.0"
snapshottest = "0.5.1"
parameterized = "0.7.4"

[build-system]
requires = ["poetry-core>=1.0.0"]
build-backend = "poetry.core.masonry.api"<|MERGE_RESOLUTION|>--- conflicted
+++ resolved
@@ -102,13 +102,9 @@
 social-auth-core = "3.3.3"
 urllib3 = "1.26.2"
 wasmer = "0.4.1"
-<<<<<<< HEAD
 celery = {extras = ["redis"], version = "^5.0.5"}
 django-celery-results = "^2.0.1"
 django-celery-beat = "^2.2.0"
-=======
-black = "*"
->>>>>>> a49713b4
 
 
 [tool.poetry.dev-dependencies]
