--- conflicted
+++ resolved
@@ -53,10 +53,6 @@
 exclude = [
   "migrations",
   "venv",
-<<<<<<< HEAD
-  "snapshots"
-=======
->>>>>>> 04f2ebe5
 ]
 
 strict = true
