--- conflicted
+++ resolved
@@ -1,9 +1,6 @@
-<<<<<<< HEAD
 from datetime import datetime
-=======
 import base64
 from time import sleep
->>>>>>> 5677838e
 from typing import Generator
 
 from django.conf import settings
@@ -16,7 +13,6 @@
 from page_object.grievance.new_ticket import NewTicket
 from pytest_django import DjangoDbBlocker
 from selenium.webdriver.common.by import By
-<<<<<<< HEAD
 from selenium.webdriver.remote.webelement import WebElement
 
 from hct_mis_api.apps.account.models import User
@@ -27,7 +23,7 @@
 from hct_mis_api.apps.program.fixtures import ProgramFactory
 from hct_mis_api.apps.program.models import Program
 from selenium_tests.helpers.date_time_format import FormatTime
-=======
+from selenium.webdriver.common.by import By
 
 from hct_mis_api.apps.account.models import User
 from hct_mis_api.apps.core.models import BusinessArea
@@ -42,7 +38,6 @@
 from hct_mis_api.apps.household.models import HOST, Household, Individual
 from selenium_tests.drawer.test_drawer import get_program_with_dct_type_and_name
 from selenium_tests.page_object.programme_population.individuals import Individuals
->>>>>>> 5677838e
 
 pytestmark = pytest.mark.django_db(transaction=True)
 
@@ -74,7 +69,6 @@
     yield
 
 
-<<<<<<< HEAD
 @pytest.fixture
 def household_without_disabilities() -> Household:
     yield create_custom_household(observed_disability=[])
@@ -104,13 +98,6 @@
     household, _ = create_household_and_individuals(
         household_data={
             "unicef_id": "HH-00-0000.0442",
-=======
-def create_custom_household(observed_disability: list[str], residence_status: str = HOST) -> Household:
-    program = get_program_with_dct_type_and_name("Test Program", "1234")
-    household, _ = create_household_and_individuals(
-        household_data={
-            "unicef_id": "HH-20-0000.0001",
->>>>>>> 5677838e
             "rdi_merge_status": "MERGED",
             "business_area": program.business_area,
             "program": program,
@@ -118,8 +105,27 @@
         },
         individuals_data=[
             {
-<<<<<<< HEAD
-=======
+                "rdi_merge_status": "MERGED",
+                "business_area": program.business_area,
+                "observed_disability": observed_disability,
+            },
+        ],
+    )
+    return household
+
+
+def create_custom_household(observed_disability: list[str], residence_status: str = HOST) -> Household:
+    program = get_program_with_dct_type_and_name("Test Program", "1234")
+    household, _ = create_household_and_individuals(
+        household_data={
+            "unicef_id": "HH-20-0000.0001",
+            "rdi_merge_status": "MERGED",
+            "business_area": program.business_area,
+            "program": program,
+            "residence_status": residence_status,
+        },
+        individuals_data=[
+            {
                 "unicef_id": "IND-00-0000.0011",
                 "rdi_merge_status": "MERGED",
                 "business_area": program.business_area,
@@ -133,7 +139,6 @@
             },
             {
                 "unicef_id": "IND-00-0000.0033",
->>>>>>> 5677838e
                 "rdi_merge_status": "MERGED",
                 "business_area": program.business_area,
                 "observed_disability": observed_disability,
@@ -143,8 +148,6 @@
     return household
 
 
-<<<<<<< HEAD
-=======
 @pytest.fixture
 def add_grievance_needs_adjudication() -> None:
     GrievanceTicket._meta.get_field("created_at").auto_now_add = False
@@ -234,7 +237,6 @@
     return grievance_ticket
 
 
->>>>>>> 5677838e
 @pytest.mark.usefixtures("login")
 class TestSmokeGrievanceTickets:
     def test_check_grievance_tickets_user_generated_page(
@@ -500,7 +502,6 @@
         assert "Not set" in pageGrievanceDetailsPage.getTicketPriority().text
         assert "Not set" in pageGrievanceDetailsPage.getTicketUrgency().text
 
-<<<<<<< HEAD
     def test_grievance_tickets_create_new_ticket_Data_Change_Add_Individual_Mandatory_Fields(
             self,
             pageGrievanceTickets: GrievanceTickets,
@@ -638,7 +639,7 @@
 
     def test_grievance_tickets_system_generated_tickets(self):
         pass
-=======
+
     def test_grievance_tickets_needs_adjudication(
         self,
         add_grievance_needs_adjudication: None,
@@ -746,5 +747,4 @@
         for individual_row in pageIndividuals.getIndividualTableRow():
             if duplicated_individual_unicef_id in individual_row.text:
                 for icon in individual_row.find_elements(By.TAG_NAME, "svg"):
-                    assert "Confirmed Duplicate" in icon.get_attribute("aria-label")
->>>>>>> 5677838e
+                    assert "Confirmed Duplicate" in icon.get_attribute("aria-label")