import os
import time
from time import sleep
from typing import Literal, Union

from selenium.common import NoSuchElementException
from selenium.webdriver import Chrome, Keys
from selenium.webdriver.common.action_chains import ActionChains
from selenium.webdriver.common.by import By
from selenium.webdriver.remote.webelement import WebElement
from selenium.webdriver.support import expected_conditions as EC
from selenium.webdriver.support.ui import WebDriverWait


class Common:
    DEFAULT_TIMEOUT = 20

    def __init__(self, driver: Chrome):
        self.driver = driver
        self.action = ActionChains(self.driver)

    def _wait(self, timeout: int = DEFAULT_TIMEOUT) -> WebDriverWait:
        return WebDriverWait(self.driver, timeout)

    @staticmethod
    def _wait_using_element(element: WebElement, timeout: int = DEFAULT_TIMEOUT) -> WebDriverWait:
        # find and wait only in other element area (instead of whole driver)
        return WebDriverWait(element, timeout)

    def get(self, locator: str, element_type: str = By.CSS_SELECTOR) -> WebElement:
        return self.driver.find_element(element_type, locator)

    def get_elements(self, locator: str, element_type: str = By.CSS_SELECTOR, attempts: int = 1) -> list[WebElement]:
        for _ in range(attempts):
            try:
                elements = self.driver.find_elements(element_type, locator)
            except (ValueError, IndexError):
                sleep(1)
            else:
                return elements
        else:
            raise Exception("No elements found")

    def wait_for(self, locator: str, element_type: str = By.CSS_SELECTOR, timeout: int = DEFAULT_TIMEOUT) -> WebElement:
        from selenium.common.exceptions import TimeoutException

        try:
            return self._wait(timeout).until(EC.visibility_of_element_located((element_type, locator)))
        except TimeoutException:
            pass
        raise NoSuchElementException(f"Element: {locator} not found")

    def wait_for_disappear(
        self, locator: str, element_type: str = By.CSS_SELECTOR, timeout: int = DEFAULT_TIMEOUT
    ) -> Union[Literal[False, True], WebElement]:
        return self._wait(timeout).until_not(EC.visibility_of_element_located((element_type, locator)))

    def wait_for_text_disappear(
        self, text: str, locator: str, element_type: str = By.CSS_SELECTOR, timeout: int = DEFAULT_TIMEOUT
    ) -> Union[Literal[False, True], WebElement]:
        return self._wait(timeout).until_not(EC.text_to_be_present_in_element((element_type, locator), text))

    def wait_for_text(
        self, text: str, locator: str, element_type: str = By.CSS_SELECTOR, timeout: int = DEFAULT_TIMEOUT
    ) -> Union[Literal[False, True], bool]:
        return self._wait(timeout).until(EC.text_to_be_present_in_element((element_type, locator), text))

    def wait_for_new_url(self, old_url: str, retry: int = 5) -> str:
        for _ in range(retry):
            sleep(1)
            if old_url == self.driver.current_url:
                break
        return self.driver.current_url

    def element_clickable(
        self, locator: str, element_type: str = By.CSS_SELECTOR, timeout: int = DEFAULT_TIMEOUT
    ) -> bool:
        return self._wait(timeout).until(EC.element_to_be_clickable((element_type, locator)))

<<<<<<< HEAD
    def select_listbox_element(self, name: str, listbox: str = 'ul[role="listbox"]', tag_name: str = "li", delay_before: int = 2, delay_between_checks: int = 0.5) -> None:
=======
    def select_listbox_element(
        self,
        name: str,
        listbox: str = 'ul[role="listbox"]',
        tag_name: str = "li",
        delay_before: int = 2,
        delay_between_checks: float = 0.5,
    ) -> None:
>>>>>>> 77821100
        sleep(delay_before)
        select_element = self.wait_for(listbox)
        items = select_element.find_elements("tag name", tag_name)
        for item in items:
            sleep(delay_between_checks)
            if name in item.text:
                self._wait().until(EC.element_to_be_clickable((By.XPATH, f"//*[contains(text(), '{name}')]")))
                item.click()
                self.wait_for_disappear('ul[role="listbox"]')
                break
        else:
            raise AssertionError(f"Element: {name} is not in the list: {[item.text for item in items]}")

    def check_page_after_click(self, button: WebElement, url_fragment: str) -> None:
        programme_creation_url = self.driver.current_url
        button.click()
        assert url_fragment in self.wait_for_new_url(programme_creation_url).split("/")[-1]

    def upload_file(
        self, upload_file: str, xpath: str = "//input[@type='file']", timeout: int = DEFAULT_TIMEOUT
    ) -> None:
        from time import sleep

        sleep(5)
        self._wait(timeout).until(EC.presence_of_element_located((By.XPATH, xpath))).send_keys(upload_file)
        sleep(2)

    def select_option_by_name(self, optionName: str) -> None:
        selectOption = f'li[data-cy="select-option-{optionName}"]'
        try:
            self.wait_for(selectOption).click()
            self.wait_for_disappear(selectOption)
        except BaseException:
            sleep(1)
            self.wait_for(selectOption).click()
            self.wait_for_disappear(selectOption)

    def select_multiple_option_by_name(self, *optionNames: [str]) -> None:
        for optionName in optionNames:
            selectOption = f'li[data-cy="select-option-{optionName}"]'
            self.wait_for(selectOption).click()
        actions = ActionChains(self.driver)
        actions.send_keys(Keys.ESCAPE).perform()  # type: ignore
        try:
            self.wait_for_disappear(selectOption)
        except BaseException:
            sleep(1)
            self.wait_for(selectOption).click()
            self.wait_for_disappear(selectOption)

    @staticmethod
    def choose_option(list_options: list, name: str) -> bool:
        for option in list_options:
            if name in option.text:
                option.click()
                return True
        return False

    @staticmethod
    def find_in_element(element: WebElement, locator: str, element_type: str = By.CSS_SELECTOR) -> list[WebElement]:
        return element.find_elements(element_type, locator)

    def screenshot(
        self, file_name: str = "test", file_type: str = "png", file_path: str = "screenshot", delay_sec: int = 1
    ) -> None:
        sleep(delay_sec)
        self.driver.get_screenshot_as_file(os.path.join(f"{file_path}", f"{file_name}.{file_type}"))

    def get_value_of_attributes(self, attribute: str = "data-cy") -> None:
        sleep(1)
        ids = self.driver.find_elements(By.XPATH, f"//*[@{attribute}]")
        for ii in ids:
            try:
                print(f"{ii.text}: {ii.get_attribute(attribute)}")  # type: ignore
            except BaseException:
                print(f"No text: {ii.get_attribute(attribute)}")  # type: ignore

    def mouse_on_element(self, element: WebElement) -> None:
        hover = ActionChains(self.driver).move_to_element(element)  # type: ignore
        hover.perform()

    def wait_for_element_clickable(self, locator: str) -> bool:
        return self._wait().until(EC.element_to_be_clickable((By.XPATH, locator)))

    def check_file_exists(self, filepath: str, timeout: int = DEFAULT_TIMEOUT) -> bool:
        start_time = time.time()
        while True:
            if os.path.exists(filepath):
                return True
            elif time.time() - start_time > timeout:
                raise TimeoutError(f"File {filepath} not found after {timeout} seconds")
            sleep(0.02)<|MERGE_RESOLUTION|>--- conflicted
+++ resolved
@@ -77,9 +77,6 @@
     ) -> bool:
         return self._wait(timeout).until(EC.element_to_be_clickable((element_type, locator)))
 
-<<<<<<< HEAD
-    def select_listbox_element(self, name: str, listbox: str = 'ul[role="listbox"]', tag_name: str = "li", delay_before: int = 2, delay_between_checks: int = 0.5) -> None:
-=======
     def select_listbox_element(
         self,
         name: str,
@@ -88,7 +85,6 @@
         delay_before: int = 2,
         delay_between_checks: float = 0.5,
     ) -> None:
->>>>>>> 77821100
         sleep(delay_before)
         select_element = self.wait_for(listbox)
         items = select_element.find_elements("tag name", tag_name)
