--- conflicted
+++ resolved
@@ -71,11 +71,7 @@
         pageProgrammeManagement.getSelectPduFieldsObjectPduDataSubtype(0).click()
         pageProgrammeManagement.select_listbox_element("Text")
         pageProgrammeManagement.getSelectPduFieldsObjectPduDataNumberOfRounds(0).click()
-<<<<<<< HEAD
-        pageProgrammeManagement.select_option_by_name("1")
-=======
         pageProgrammeManagement.select_listbox_element("1")
->>>>>>> f9ac91f9
         pageProgrammeManagement.getInputPduFieldsRoundsNames(0, 0).send_keys("Round 1")
         pageProgrammeManagement.getButtonNext().click()
         # 3rd step (Partners)
@@ -486,11 +482,7 @@
         pageProgrammeManagement.getSelectPduFieldsObjectPduDataSubtype(0).click()
         pageProgrammeManagement.select_listbox_element("Text")
         pageProgrammeManagement.getSelectPduFieldsObjectPduDataNumberOfRounds(0).click()
-<<<<<<< HEAD
-        pageProgrammeManagement.select_option_by_name("1")
-=======
         pageProgrammeManagement.select_listbox_element("1")
->>>>>>> f9ac91f9
         pageProgrammeManagement.getInputPduFieldsRoundsNames(0, 0).send_keys("Round 1")
         pageProgrammeManagement.getButtonNext().click()
         # 3rd step (Partners)
@@ -512,11 +504,7 @@
         pageProgrammeManagement.getSelectPduFieldsObjectPduDataSubtype(0).click()
         pageProgrammeManagement.select_listbox_element("Number")
         pageProgrammeManagement.getSelectPduFieldsObjectPduDataNumberOfRounds(0).click()
-<<<<<<< HEAD
-        pageProgrammeManagement.select_option_by_name("1")
-=======
         pageProgrammeManagement.select_listbox_element("1")
->>>>>>> f9ac91f9
         pageProgrammeManagement.getInputPduFieldsRoundsNames(0, 0).send_keys("Round 1")
         pageProgrammeManagement.getButtonNext().click()
         # 3rd step (Partners)
