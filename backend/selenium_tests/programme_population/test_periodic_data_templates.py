import os
from time import sleep

import pytest
from page_object.programme_population.periodic_data_update_templates import (
    PeriodicDatUpdateTemplates,
    PeriodicDatUpdateTemplatesDetails,
)
from selenium.webdriver.common.by import By

from hct_mis_api.apps.core.fixtures import create_afghanistan
from hct_mis_api.apps.core.models import FlexibleAttribute, PeriodicFieldData
from hct_mis_api.apps.household.fixtures import create_household_and_individuals
from hct_mis_api.apps.household.models import Individual
from hct_mis_api.apps.periodic_data_update.fixtures import (
    PeriodicDataUpdateTemplateFactory,
)
from hct_mis_api.apps.periodic_data_update.models import PeriodicDataUpdateTemplate
from hct_mis_api.apps.periodic_data_update.utils import (
    field_label_to_field_name,
    populate_pdu_with_null_values,
)
from hct_mis_api.apps.program.fixtures import ProgramFactory
from hct_mis_api.apps.program.models import Program
from hct_mis_api.apps.registration_data.fixtures import RegistrationDataImportFactory
from hct_mis_api.apps.registration_data.models import RegistrationDataImport
from selenium_tests.page_object.programme_population.individuals import Individuals

pytestmark = pytest.mark.django_db(transaction=True)


@pytest.fixture
def clear_downloaded_files() -> None:
    yield
    for file in os.listdir("./report/downloads/"):
        os.remove(os.path.join("./report/downloads", file))


@pytest.fixture
def program() -> Program:
    business_area = create_afghanistan()
    return ProgramFactory(name="Test Program", status=Program.ACTIVE, business_area=business_area)


@pytest.fixture
def individual(program: Program) -> Individual:
    business_area = create_afghanistan()
    rdi = RegistrationDataImportFactory(status=RegistrationDataImport.MERGED, program=program)
    household, individuals = create_household_and_individuals(
        household_data={
            "business_area": business_area,
            "program_id": program.pk,
            "registration_data_import": rdi,
        },
        individuals_data=[
            {
                "business_area": business_area,
                "program_id": program.pk,
                "registration_data_import": rdi,
            },
        ],
    )
    return individuals[0]


@pytest.fixture
def string_attribute(program: Program) -> FlexibleAttribute:
    return create_flexible_attribute(
        label="Test String Attribute",
        subtype=FlexibleAttribute.STRING,
        number_of_rounds=1,
        rounds_names=["Test Round"],
        program=program,
    )


@pytest.fixture
def date_attribute(program: Program) -> FlexibleAttribute:
    return create_flexible_attribute(
        label="Test Date Attribute",
        subtype=FlexibleAttribute.DATE,
        number_of_rounds=1,
        rounds_names=["Test Round"],
        program=program,
    )


def create_flexible_attribute(
    label: str, subtype: str, number_of_rounds: int, rounds_names: list[str], program: Program
) -> FlexibleAttribute:
    name = field_label_to_field_name(label)
    flexible_attribute = FlexibleAttribute.objects.create(
        label={"English(EN)": label},
        name=name,
        type=FlexibleAttribute.PDU,
        associated_with=FlexibleAttribute.ASSOCIATED_WITH_INDIVIDUAL,
        program=program,
    )
    flexible_attribute.pdu_data = PeriodicFieldData.objects.create(
        subtype=subtype, number_of_rounds=number_of_rounds, rounds_names=rounds_names
    )
    flexible_attribute.save()
    return flexible_attribute


@pytest.mark.usefixtures("login")
class TestPeriodicDataTemplates:
    def test_periodic_data_template_export_and_download(
        self,
        program: Program,
        string_attribute: FlexibleAttribute,
        pageIndividuals: Individuals,
        individual: Individual,
        clear_downloaded_files: None,
    ) -> None:
        populate_pdu_with_null_values(program, individual.flex_fields)
        individual.save()
        periodic_data_update_template = PeriodicDataUpdateTemplate.objects.create(
            program=program,
            business_area=program.business_area,
            status=PeriodicDataUpdateTemplate.Status.TO_EXPORT,
            filters=dict(),
            rounds_data=[
                {
                    "field": string_attribute.name,
                    "round": 1,
                    "round_name": string_attribute.pdu_data.rounds_names[0],
                    "number_of_records": 0,
                }
            ],
        )
        pageIndividuals.selectGlobalProgramFilter(program.name)
        pageIndividuals.getNavProgrammePopulation().click()
        pageIndividuals.getNavIndividuals().click()
        pageIndividuals.getTabPeriodicDataUpdates().click()
        status = pageIndividuals.getTemplateStatus(periodic_data_update_template.pk).text
        assert status == "NOT SCHEDULED"
        pageIndividuals.getExportBtn(periodic_data_update_template.pk).click()
        for _ in range(10):
            status = pageIndividuals.getTemplateStatus(periodic_data_update_template.pk).text
            if status == "EXPORTED":
                break
            sleep(1)
        else:
            assert status == "EXPORTED"
        pageIndividuals.getDownloadBtn(periodic_data_update_template.pk).click()
        periodic_data_update_template.refresh_from_db()
        assert (
            pageIndividuals.check_file_exists(f"./report/downloads/{periodic_data_update_template.file.file.name}")
            is True
        )

    @pytest.mark.night
    def test_periodic_data_template_list(
        self,
        program: Program,
        string_attribute: FlexibleAttribute,
        pageIndividuals: Individuals,
        pagePeriodicDataUpdateTemplates: PeriodicDatUpdateTemplates,
    ) -> None:
        periodic_data_update_template = PeriodicDataUpdateTemplateFactory(
            program=program,
            business_area=program.business_area,
            status=PeriodicDataUpdateTemplate.Status.EXPORTED,
            number_of_records=10,
            filters=dict(),
            rounds_data=[
                {
                    "field": string_attribute.name,
                    "round": 1,
                    "round_name": string_attribute.pdu_data.rounds_names[0],
                    "number_of_records": 0,
                }
            ],
        )
        periodic_data_update_template.refresh_from_db()
        index = periodic_data_update_template.id

        pageIndividuals.selectGlobalProgramFilter(program.name)
        pageIndividuals.getNavProgrammePopulation().click()
        pageIndividuals.getNavIndividuals().click()
        pageIndividuals.getTabPeriodicDataUpdates().click()

        pagePeriodicDataUpdateTemplates.getPduTemplatesBtn().click()
        assert str(index) in pagePeriodicDataUpdateTemplates.getTemplateId(index).text
        assert (
            str(periodic_data_update_template.number_of_records)
            in pagePeriodicDataUpdateTemplates.getTemplateRecords(index).text
        )
        assert (
            f"{periodic_data_update_template.created_at:%-d %b %Y}"
            in pagePeriodicDataUpdateTemplates.getTemplateCreatedAt(index).text
        )
        assert (
            periodic_data_update_template.created_by.get_full_name()
            in pagePeriodicDataUpdateTemplates.getTemplateCreatedBy(index).text
        )

        assert "EXPORTED" in pagePeriodicDataUpdateTemplates.getTemplateStatus(index).text

    @pytest.mark.night
    def test_periodic_data_template_details(
        self,
        program: Program,
        string_attribute: FlexibleAttribute,
        pageIndividuals: Individuals,
        pagePeriodicDataUpdateTemplates: PeriodicDatUpdateTemplates,
        individual: Individual,
    ) -> None:
        populate_pdu_with_null_values(program, individual.flex_fields)
        individual.save()
        rounds_data = [
            {
                "field": string_attribute.name,
                "round": 1,
                "round_name": string_attribute.pdu_data.rounds_names[0],
                "number_of_records": 0,
            }
        ]
        periodic_data_update_template = PeriodicDataUpdateTemplate.objects.create(
            program=program,
            business_area=program.business_area,
            status=PeriodicDataUpdateTemplate.Status.TO_EXPORT,
            filters=dict(),
            rounds_data=rounds_data,
        )
        periodic_data_update_template.refresh_from_db()
        index = periodic_data_update_template.id

        pageIndividuals.selectGlobalProgramFilter(program.name)
        pageIndividuals.getNavProgrammePopulation().click()
        pageIndividuals.getNavIndividuals().click()
        pageIndividuals.getTabPeriodicDataUpdates().click()

        pagePeriodicDataUpdateTemplates.getPduTemplatesBtn().click()

        btn = pagePeriodicDataUpdateTemplates.getTemplateDetailsBtn(index)
        btn.find_element(By.TAG_NAME, "button").click()
        pagePeriodicDataUpdateTemplates.getDetailModal()

        assert string_attribute.label["English(EN)"] in pagePeriodicDataUpdateTemplates.getTemplateField(0).text
        assert str(rounds_data[0]["round"]) in pagePeriodicDataUpdateTemplates.getTemplateRoundNumber(0).text
        assert rounds_data[0]["round_name"] in pagePeriodicDataUpdateTemplates.getTemplateRoundName(0).text
        assert (
            str(rounds_data[0]["number_of_records"])
            in pagePeriodicDataUpdateTemplates.getTemplateNumberOfIndividuals(0).text
        )

    @pytest.mark.night
    def test_periodic_data_template_create_and_download(
        self,
        program: Program,
        string_attribute: FlexibleAttribute,
        pageIndividuals: Individuals,
        pagePeriodicDataUpdateTemplates: PeriodicDatUpdateTemplates,
        pagePeriodicDataUpdateTemplatesDetails: PeriodicDatUpdateTemplatesDetails,
        individual: Individual,
    ) -> None:
<<<<<<< HEAD
        pageIndividuals.selectGlobalProgramFilter(program.name)
=======
        populate_pdu_with_null_values(program, individual.flex_fields)
        individual.save()
        pageIndividuals.selectGlobalProgramFilter(program.name).click()
>>>>>>> c3d9e38c
        pageIndividuals.getNavProgrammePopulation().click()
        pageIndividuals.getNavIndividuals().click()
        pageIndividuals.getTabPeriodicDataUpdates().click()

        pagePeriodicDataUpdateTemplates.getNewTemplateButton().click()
        pagePeriodicDataUpdateTemplatesDetails.getFiltersRegistrationDataImport().click()

        pagePeriodicDataUpdateTemplatesDetails.select_listbox_element(individual.registration_data_import.name)
        pagePeriodicDataUpdateTemplatesDetails.getSubmitButton().click()
        pagePeriodicDataUpdateTemplatesDetails.getCheckbox(string_attribute.name).click()
        pagePeriodicDataUpdateTemplatesDetails.getSubmitButton().click()
        pagePeriodicDataUpdateTemplates.getNewTemplateButton()  # wait for the page to load
        assert PeriodicDataUpdateTemplate.objects.count() == 1
        periodic_data_update_template = PeriodicDataUpdateTemplate.objects.first()
        assert (
            str(periodic_data_update_template.id)
            in pagePeriodicDataUpdateTemplates.getTemplateId(periodic_data_update_template.id).text
        )

        for _ in range(10):
            status = pageIndividuals.getTemplateStatus(periodic_data_update_template.pk).text
            if status == "EXPORTED":
                break
            sleep(1)
        else:
            assert status == "EXPORTED"

        pageIndividuals.getDownloadBtn(periodic_data_update_template.pk).click()
        periodic_data_update_template.refresh_from_db()
        assert (
            pageIndividuals.check_file_exists(f"./report/downloads/{periodic_data_update_template.file.file.name}")
            is True
        )<|MERGE_RESOLUTION|>--- conflicted
+++ resolved
@@ -256,13 +256,9 @@
         pagePeriodicDataUpdateTemplatesDetails: PeriodicDatUpdateTemplatesDetails,
         individual: Individual,
     ) -> None:
-<<<<<<< HEAD
-        pageIndividuals.selectGlobalProgramFilter(program.name)
-=======
         populate_pdu_with_null_values(program, individual.flex_fields)
         individual.save()
-        pageIndividuals.selectGlobalProgramFilter(program.name).click()
->>>>>>> c3d9e38c
+        pageIndividuals.selectGlobalProgramFilter(program.name)
         pageIndividuals.getNavProgrammePopulation().click()
         pageIndividuals.getNavIndividuals().click()
         pageIndividuals.getTabPeriodicDataUpdates().click()
