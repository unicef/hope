--- conflicted
+++ resolved
@@ -326,10 +326,6 @@
 
 
 @pytest.fixture
-<<<<<<< HEAD
-def pageCountryDashboard(request: FixtureRequest, browser: Chrome) -> CountryDashboard:
-    yield CountryDashboard(browser)
-=======
 def pageAccountabilityCommunication(request: FixtureRequest, browser: Chrome) -> AccountabilityCommunication:
     yield AccountabilityCommunication(browser)
 
@@ -339,7 +335,11 @@
     request: FixtureRequest, browser: Chrome
 ) -> AccountabilityCommunicationDetails:
     yield AccountabilityCommunicationDetails(browser)
->>>>>>> 73c83c0e
+
+
+@pytest.fixture
+def pageCountryDashboard(request: FixtureRequest, browser: Chrome) -> CountryDashboard:
+    yield CountryDashboard(browser)
 
 
 @pytest.fixture
