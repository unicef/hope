import logging
import os
from datetime import datetime

from django.conf import settings
from django.core.management import call_command

import pytest
from _pytest.fixtures import FixtureRequest
from _pytest.nodes import Item
from _pytest.runner import CallInfo
from flags.models import FlagState
from page_object.accountability.communication import AccountabilityCommunication
from page_object.accountability.comunication_details import (
    AccountabilityCommunicationDetails,
)
from page_object.accountability.surveys import AccountabilitySurveys
from page_object.accountability.surveys_details import AccountabilitySurveysDetails
from page_object.admin_panel.admin_panel import AdminPanel
from page_object.country_dashboard.country_dashboard import CountryDashboard
from page_object.filters import Filters
from page_object.grievance.details_feedback_page import FeedbackDetailsPage
from page_object.grievance.details_grievance_page import GrievanceDetailsPage
from page_object.grievance.feedback import Feedback
from page_object.grievance.grievance_dashboard import GrievanceDashboard
from page_object.grievance.grievance_tickets import GrievanceTickets
from page_object.grievance.new_feedback import NewFeedback
from page_object.grievance.new_ticket import NewTicket
from page_object.managerial_console.managerial_console import ManagerialConsole
from page_object.payment_module.new_payment_plan import NewPaymentPlan
from page_object.payment_module.payment_module import PaymentModule
from page_object.payment_module.payment_module_details import PaymentModuleDetails
from page_object.payment_verification.payment_record import PaymentRecord
from page_object.payment_verification.payment_verification import PaymentVerification
from page_object.payment_verification.payment_verification_details import (
    PaymentVerificationDetails,
)
from page_object.people.people import People
from page_object.people.people_details import PeopleDetails
from page_object.program_log.payment_log import ProgramLog
from page_object.programme_details.programme_details import ProgrammeDetails
from page_object.programme_management.programme_management import ProgrammeManagement
from page_object.programme_population.households import Households
from page_object.programme_population.households_details import HouseholdsDetails
from page_object.programme_population.individuals import Individuals
from page_object.programme_population.individuals_details import IndividualsDetails
from page_object.programme_users.programme_users import ProgrammeUsers
from page_object.registration_data_import.rdi_details_page import RDIDetailsPage
from page_object.registration_data_import.registration_data_import import (
    RegistrationDataImport,
)
from page_object.targeting.targeting import Targeting
from page_object.targeting.targeting_create import TargetingCreate
from page_object.targeting.targeting_details import TargetingDetails
from pytest_django.live_server_helper import LiveServer
from pytest_html_reporter import attach
from requests import Session
from selenium import webdriver
from selenium.webdriver import Chrome
from selenium.webdriver.chrome.options import Options

from hct_mis_api.apps.account.fixtures import UserFactory
from hct_mis_api.apps.account.models import Partner, Role, User, UserRole
from hct_mis_api.apps.account.permissions import Permissions
from hct_mis_api.apps.core.models import (
    BusinessArea,
    BusinessAreaPartnerThrough,
    DataCollectingType,
)
from hct_mis_api.apps.geo.models import Country
from hct_mis_api.apps.household.fixtures import DocumentTypeFactory
from hct_mis_api.apps.household.models import DocumentType


def pytest_addoption(parser) -> None:  # type: ignore
    parser.addoption("--mapping", action="store_true", default=False, help="Enable mapping mode")


def pytest_configure() -> None:
    # delete all old screenshots
    for file in os.listdir("report/screenshot"):
        os.remove(os.path.join("report/screenshot", file))
    from django.conf import settings

    settings.DEBUG = True
    settings.ALLOWED_HOSTS = ["localhost", "127.0.0.1", "10.0.2.2", os.getenv("DOMAIN", "")]
    settings.CELERY_TASK_ALWAYS_EAGER = True

    settings.ELASTICSEARCH_INDEX_PREFIX = "test_"
    settings.EMAIL_BACKEND = "django.core.mail.backends.console.EmailBackend"

    settings.EXCHANGE_RATE_CACHE_EXPIRY = 0
    settings.USE_DUMMY_EXCHANGE_RATES = True

    settings.SOCIAL_AUTH_REDIRECT_IS_HTTPS = False
    settings.CSRF_COOKIE_SECURE = False
    settings.CSRF_COOKIE_HTTPONLY = False
    settings.SESSION_COOKIE_SECURE = False
    settings.SESSION_COOKIE_HTTPONLY = True
    settings.SECURE_HSTS_SECONDS = False
    settings.SECURE_CONTENT_TYPE_NOSNIFF = True
    settings.SECURE_REFERRER_POLICY = "same-origin"

    settings.CACHE_ENABLED = False
    settings.CACHES = {
        "default": {
            "BACKEND": "hct_mis_api.apps.core.memcache.LocMemCache",
            "TIMEOUT": 1800,
        }
    }

    settings.LOGGING["loggers"].update(
        {
            "": {"handlers": ["default"], "level": "DEBUG", "propagate": True},
            "registration_datahub.tasks.deduplicate": {
                "handlers": ["default"],
                "level": "INFO",
                "propagate": True,
            },
            "sanction_list.tasks.check_against_sanction_list_pre_merge": {
                "handlers": ["default"],
                "level": "INFO",
                "propagate": True,
            },
            "graphql": {"handlers": ["default"], "level": "CRITICAL", "propagate": True},
            "elasticsearch": {
                "handlers": ["default"],
                "level": "CRITICAL",
                "propagate": True,
            },
            "elasticsearch-dsl-django": {
                "handlers": ["default"],
                "level": "CRITICAL",
                "propagate": True,
            },
            "hct_mis_api.apps.registration_datahub.tasks.deduplicate": {
                "handlers": ["default"],
                "level": "CRITICAL",
                "propagate": True,
            },
            "hct_mis_api.apps.core.tasks.upload_new_template_and_update_flex_fields": {
                "handlers": ["default"],
                "level": "CRITICAL",
                "propagate": True,
            },
        }
    )

    logging.disable(logging.CRITICAL)
    pytest.SELENIUM_PATH = os.path.dirname(__file__)
    pytest.CSRF = ""
    pytest.SESSION_ID = ""
    pytest.session = Session()


def create_session(host: str, username: str, password: str, csrf: str = "") -> object:
    if (not pytest.SESSION_ID) and (not pytest.CSRF):
        pytest.session.get(f"{host}")
        pytest.CSRF = csrf if csrf else pytest.session.cookies.get_dict()["csrftoken"]
    headers = {
        "X-CSRFToken": pytest.CSRF,
        "Cookie": f"csrftoken={pytest.CSRF}",
        "Content-Type": "application/x-www-form-urlencoded",
    }
    data = {"username": username, "password": password}
    pytest.session.post(f"{host}/api/unicorn/login/", data=data, headers=headers)
    pytest.SESSION_ID = pytest.session.cookies.get_dict()["sessionid"]
    return pytest.session


@pytest.fixture
def driver() -> Chrome:
    chrome_options = Options()
    if not os.environ.get("STREAM"):
        chrome_options.add_argument("--headless")
    chrome_options.add_argument("--no-sandbox")
    chrome_options.add_argument("--enable-logging")
    chrome_options.add_argument("--window-size=1920,1080")
    yield webdriver.Chrome(options=chrome_options)


@pytest.fixture(autouse=True)
def browser(driver: Chrome, request: FixtureRequest) -> Chrome:
    if request.node.get_closest_marker("mapping"):
        driver.live_server = LiveServer("0.0.0.0:8080")
    elif request.node.get_closest_marker("local"):
        driver.live_server.url = "http://localhost:8080"
    else:
        driver.live_server = LiveServer("localhost")
    yield driver
    driver.close()
    pytest.CSRF = ""
    pytest.SESSION_ID = ""


@pytest.fixture
def login(browser: Chrome) -> Chrome:
    browser.get(f"{browser.live_server.url}/api/unicorn/")
    get_cookies = browser.get_cookies()  # type: ignore
    create_session(browser.live_server.url, "superuser", "testtest2", get_cookies[0]["value"])
    browser.add_cookie({"name": "csrftoken", "value": pytest.CSRF})
    browser.add_cookie({"name": "sessionid", "value": pytest.SESSION_ID})
    browser.get(f"{browser.live_server.url}")
    yield browser


@pytest.fixture
def filters(request: FixtureRequest, browser: Chrome) -> Filters:
    yield Filters(browser)


@pytest.fixture
def pageProgrammeManagement(request: FixtureRequest, browser: Chrome) -> ProgrammeManagement:
    yield ProgrammeManagement(browser)


@pytest.fixture
def pageProgrammeDetails(request: FixtureRequest, browser: Chrome) -> ProgrammeDetails:
    yield ProgrammeDetails(browser)


@pytest.fixture
def pageAdminPanel(request: FixtureRequest, browser: Chrome) -> AdminPanel:
    yield AdminPanel(browser)


@pytest.fixture
def pageFeedback(request: FixtureRequest, browser: Chrome) -> Feedback:
    yield Feedback(browser)


@pytest.fixture
def pageGrievanceTickets(request: FixtureRequest, browser: Chrome) -> GrievanceTickets:
    yield GrievanceTickets(browser)


@pytest.fixture
def pageFeedbackDetails(request: FixtureRequest, browser: Chrome) -> FeedbackDetailsPage:
    yield FeedbackDetailsPage(browser)


@pytest.fixture
def pageNewFeedback(request: FixtureRequest, browser: Chrome) -> NewFeedback:
    yield NewFeedback(browser)


@pytest.fixture
def pageRegistrationDataImport(request: FixtureRequest, browser: Chrome) -> RegistrationDataImport:
    yield RegistrationDataImport(browser)


@pytest.fixture
def pageDetailsRegistrationDataImport(request: FixtureRequest, browser: Chrome) -> RDIDetailsPage:
    yield RDIDetailsPage(browser)


@pytest.fixture
def pageHouseholds(request: FixtureRequest, browser: Chrome) -> Households:
    yield Households(browser)


@pytest.fixture
def pagePeople(request: FixtureRequest, browser: Chrome) -> People:
    yield People(browser)


@pytest.fixture
def pagePeopleDetails(request: FixtureRequest, browser: Chrome) -> PeopleDetails:
    yield PeopleDetails(browser)


@pytest.fixture
def pageHouseholdsDetails(request: FixtureRequest, browser: Chrome) -> HouseholdsDetails:
    yield HouseholdsDetails(browser)


@pytest.fixture
def pageIndividuals(request: FixtureRequest, browser: Chrome) -> Individuals:
    yield Individuals(browser)


@pytest.fixture
def pageIndividualsDetails(request: FixtureRequest, browser: Chrome) -> IndividualsDetails:
    yield IndividualsDetails(browser)


@pytest.fixture
def pageTargeting(request: FixtureRequest, browser: Chrome) -> Targeting:
    yield Targeting(browser)


@pytest.fixture
def pagePaymentModule(request: FixtureRequest, browser: Chrome) -> PaymentModule:
    yield PaymentModule(browser)


@pytest.fixture
def pagePaymentRecord(request: FixtureRequest, browser: Chrome) -> PaymentRecord:
    yield PaymentRecord(browser)


@pytest.fixture
def pagePaymentVerificationDetails(request: FixtureRequest, browser: Chrome) -> PaymentVerificationDetails:
    yield PaymentVerificationDetails(browser)


@pytest.fixture
def pagePaymentVerification(request: FixtureRequest, browser: Chrome) -> PaymentVerification:
    yield PaymentVerification(browser)


@pytest.fixture
def pageTargetingDetails(request: FixtureRequest, browser: Chrome) -> TargetingDetails:
    yield TargetingDetails(browser)


@pytest.fixture
def pageTargetingCreate(request: FixtureRequest, browser: Chrome) -> TargetingCreate:
    yield TargetingCreate(browser)


@pytest.fixture
def pageGrievanceDetailsPage(request: FixtureRequest, browser: Chrome) -> GrievanceDetailsPage:
    yield GrievanceDetailsPage(browser)


@pytest.fixture
def pageGrievanceNewTicket(request: FixtureRequest, browser: Chrome) -> NewTicket:
    yield NewTicket(browser)


@pytest.fixture
def pageGrievanceDashboard(request: FixtureRequest, browser: Chrome) -> GrievanceDashboard:
    yield GrievanceDashboard(browser)


@pytest.fixture
def pageManagerialConsole(request: FixtureRequest, browser: Chrome) -> ManagerialConsole:
    yield ManagerialConsole(browser)


@pytest.fixture
def pagePaymentModuleDetails(request: FixtureRequest, browser: Chrome) -> PaymentModuleDetails:
    yield PaymentModuleDetails(browser)


@pytest.fixture
def pageNewPaymentPlan(request: FixtureRequest, browser: Chrome) -> NewPaymentPlan:
    yield NewPaymentPlan(browser)


@pytest.fixture
<<<<<<< HEAD
=======
def pageAccountabilitySurveys(request: FixtureRequest, browser: Chrome) -> AccountabilitySurveys:
    yield AccountabilitySurveys(browser)


@pytest.fixture
def pageAccountabilitySurveysDetails(request: FixtureRequest, browser: Chrome) -> AccountabilitySurveysDetails:
    yield AccountabilitySurveysDetails(browser)


@pytest.fixture
def pageProgrammeUsers(request: FixtureRequest, browser: Chrome) -> ProgrammeUsers:
    yield ProgrammeUsers(browser)


@pytest.fixture
def pageAccountabilityCommunication(request: FixtureRequest, browser: Chrome) -> AccountabilityCommunication:
    yield AccountabilityCommunication(browser)


@pytest.fixture
def pageAccountabilityCommunicationDetails(
    request: FixtureRequest, browser: Chrome
) -> AccountabilityCommunicationDetails:
    yield AccountabilityCommunicationDetails(browser)


@pytest.fixture
def pageProgramLog(request: FixtureRequest, browser: Chrome) -> ProgramLog:
    yield ProgramLog(browser)


@pytest.fixture
>>>>>>> 0b9f2dbf
def pageCountryDashboard(request: FixtureRequest, browser: Chrome) -> CountryDashboard:
    yield CountryDashboard(browser)


@pytest.fixture
def business_area() -> BusinessArea:
    business_area, _ = BusinessArea.objects.get_or_create(
        **{
            "pk": "c259b1a0-ae3a-494e-b343-f7c8eb060c68",
            "code": "0060",
            "name": "Afghanistan",
            "long_name": "THE ISLAMIC REPUBLIC OF AFGHANISTAN",
            "region_code": "64",
            "region_name": "SAR",
            "slug": "afghanistan",
            "screen_beneficiary": True,
            "has_data_sharing_agreement": True,
            "is_payment_plan_applicable": True,
            "is_accountability_applicable": True,
            "kobo_token": "XXX",
        },
    )
    FlagState.objects.get_or_create(
        **{"name": "ALLOW_ACCOUNTABILITY_MODULE", "condition": "boolean", "value": "True", "required": False}
    )
    yield business_area


@pytest.fixture
def change_super_user(business_area: BusinessArea) -> None:
    user = User.objects.filter(email="test@example.com").first()
    user.partner = Partner.objects.get(name="UNHCR")
    user.partner.allowed_business_areas.add(business_area)
    user.save()


@pytest.fixture(autouse=True)
def create_super_user(business_area: BusinessArea) -> User:
    Partner.objects.get_or_create(name="TEST")
    Partner.objects.get_or_create(name="UNICEF")
    Partner.objects.get_or_create(name="UNHCR")

    partner = Partner.objects.get(name="UNICEF")

    permission_list = [role.value for role in Permissions]

    role, _ = Role.objects.update_or_create(name="Role", defaults={"permissions": permission_list})

    call_command("loaddata", f"{settings.PROJECT_ROOT}/apps/geo/fixtures/data.json")
    country = Country.objects.get(name="Afghanistan")
    business_area.countries.add(country)
    user = UserFactory.create(
        pk="4196c2c5-c2dd-48d2-887f-3a9d39e78916",
        is_superuser=True,
        is_staff=True,
        username="superuser",
        password="testtest2",
        email="test@example.com",
        partner=partner,
    )
    UserRole.objects.create(
        user=user,
        role=Role.objects.get(name="Role"),
        business_area=business_area,
    )

    for partner in Partner.objects.exclude(name="UNICEF"):
        partner.allowed_business_areas.add(business_area)

    assert User.objects.filter(email="test@example.com").first()
    assert user.is_superuser

    dct_list = [
        {
            "label": "Full",
            "code": "full",
            "description": "Full individual collected",
            "active": True,
            "type": DataCollectingType.Type.STANDARD,
        },
        {
            "label": "Size only",
            "code": "size_only",
            "description": "Size only collected",
            "active": True,
            "type": DataCollectingType.Type.STANDARD,
        },
        {
            "label": "WASH",
            "code": "wash",
            "description": "WASH",
            "active": True,
            "type": DataCollectingType.Type.STANDARD,
        },
        {
            "label": "Partial",
            "code": "partial",
            "description": "Partial individuals collected",
            "active": True,
            "type": DataCollectingType.Type.STANDARD,
        },
        {
            "label": "size/age/gender disaggregated",
            "code": "size_age_gender_disaggregated",
            "description": "No individual data",
            "active": True,
            "type": DataCollectingType.Type.STANDARD,
        },
    ]

    for dct in dct_list:
        data_collecting_type = DataCollectingType.objects.create(
            label=dct["label"],
            code=dct["code"],
            description=dct["description"],
            active=dct["active"],
            type=dct["type"],
        )
        data_collecting_type.limit_to.add(business_area)
        data_collecting_type.save()
    ba_partner_through, _ = BusinessAreaPartnerThrough.objects.get_or_create(
        business_area=business_area, partner=partner
    )
    ba_partner_through.roles.set([role])

    # add document types
    doc_type_keys = (
        "birth_certificate",
        "drivers_license",
        "electoral_card",
        "tax_id",
        "residence_permit_no",
        "bank_statement",
        "disability_certificate",
        "other_id",
        "foster_child",
    )
    for key in doc_type_keys:
        DocumentTypeFactory(key=key)
    DocumentType.objects.update_or_create(key="national_id", pk="227fcbc0-297a-4d85-8390-7de189278321")
    DocumentType.objects.update_or_create(key="national_passport", pk="012a3ecb-0d6e-440f-9c68-83e5bf1ccddf")
    return user


# set up a hook to be able to check if a test has failed
@pytest.hookimpl(tryfirst=True, hookwrapper=True)
def pytest_runtest_makereport(item: Item, call: CallInfo[None]) -> None:
    outcome = yield
    rep = outcome.get_result()
    setattr(item, "rep_" + rep.when, rep)


@pytest.fixture(scope="function", autouse=True)
def test_failed_check(request: FixtureRequest, browser: Chrome) -> None:
    yield
    if request.node.rep_setup.failed:
        print("setting up a test failed!", request.node.nodeid)
    elif request.node.rep_setup.passed:
        if request.node.rep_call.failed:
            screenshot(browser, request.node.nodeid)
            print("\nExecuting test failed", request.node.nodeid)


# make a screenshot with a name of the test, date and time
def screenshot(driver: Chrome, node_id: str) -> None:
    if not os.path.exists("screenshot"):
        os.makedirs("screenshot")
    file_name = f'{node_id}_{datetime.today().strftime("%Y-%m-%d_%H.%M")}.png'.replace("/", "_").replace("::", "__")
    file_path = os.path.join("screenshot", file_name)
    driver.get_screenshot_as_file(file_path)
    attach(data=driver.get_screenshot_as_png())<|MERGE_RESOLUTION|>--- conflicted
+++ resolved
@@ -350,8 +350,6 @@
 
 
 @pytest.fixture
-<<<<<<< HEAD
-=======
 def pageAccountabilitySurveys(request: FixtureRequest, browser: Chrome) -> AccountabilitySurveys:
     yield AccountabilitySurveys(browser)
 
@@ -384,7 +382,6 @@
 
 
 @pytest.fixture
->>>>>>> 0b9f2dbf
 def pageCountryDashboard(request: FixtureRequest, browser: Chrome) -> CountryDashboard:
     yield CountryDashboard(browser)
 
