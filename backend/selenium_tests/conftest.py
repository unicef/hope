import logging
import os
from datetime import datetime

from django.conf import settings
from django.core.management import call_command

import pytest
from _pytest.fixtures import FixtureRequest
from _pytest.nodes import Item
from _pytest.runner import CallInfo
from flags.models import FlagState
from page_object.accountability.communication import AccountabilityCommunication
from page_object.accountability.comunication_details import (
    AccountabilityCommunicationDetails,
)
from page_object.accountability.surveys import AccountabilitySurveys
from page_object.accountability.surveys_details import AccountabilitySurveysDetails
from page_object.admin_panel.admin_panel import AdminPanel
from page_object.country_dashboard.country_dashboard import CountryDashboard
from page_object.filters import Filters
from page_object.grievance.details_feedback_page import FeedbackDetailsPage
from page_object.grievance.details_grievance_page import GrievanceDetailsPage
from page_object.grievance.feedback import Feedback
from page_object.grievance.grievance_dashboard import GrievanceDashboard
from page_object.grievance.grievance_tickets import GrievanceTickets
from page_object.grievance.new_feedback import NewFeedback
from page_object.grievance.new_ticket import NewTicket
from page_object.managerial_console.managerial_console import ManagerialConsole
from page_object.payment_module.new_payment_plan import NewPaymentPlan
from page_object.payment_module.payment_module import PaymentModule
from page_object.payment_module.payment_module_details import PaymentModuleDetails
from page_object.payment_verification.payment_verification import PaymentVerification
from page_object.payment_verification.payment_verification_details import (
    PaymentVerificationDetails,
)
from page_object.program_log.payment_log import ProgramLog
from page_object.programme_details.programme_details import ProgrammeDetails
from page_object.programme_management.programme_management import ProgrammeManagement
from page_object.programme_population.households import Households
from page_object.programme_population.households_details import HouseholdsDetails
from page_object.programme_population.individuals import Individuals
from page_object.programme_population.individuals_details import IndividualsDetails
from page_object.programme_users.programme_users import ProgrammeUsers
from page_object.registration_data_import.rdi_details_page import RDIDetailsPage
from page_object.registration_data_import.registration_data_import import (
    RegistrationDataImport,
)
from page_object.targeting.targeting import Targeting
from page_object.targeting.targeting_create import TargetingCreate
from page_object.targeting.targeting_details import TargetingDetails
from pytest_django.live_server_helper import LiveServer
from pytest_html_reporter import attach
from requests import Session
from selenium import webdriver
from selenium.webdriver import Chrome
from selenium.webdriver.chrome.options import Options

from hct_mis_api.apps.account.fixtures import UserFactory
from hct_mis_api.apps.account.models import Partner, Role, User, UserRole
from hct_mis_api.apps.account.permissions import Permissions
from hct_mis_api.apps.core.models import (
    BusinessArea,
    BusinessAreaPartnerThrough,
    DataCollectingType,
)
from hct_mis_api.apps.geo.models import Country


def pytest_addoption(parser) -> None:  # type: ignore
    parser.addoption("--mapping", action="store_true", default=False, help="Enable mapping mode")


def pytest_configure() -> None:
    # delete all old screenshots
    for file in os.listdir("report/screenshot"):
        os.remove(os.path.join("report/screenshot", file))
    from django.conf import settings

    settings.DEBUG = True
    settings.ALLOWED_HOSTS = ["localhost", "127.0.0.1", "10.0.2.2", os.getenv("DOMAIN", "")]
    settings.CELERY_TASK_ALWAYS_EAGER = True

    settings.ELASTICSEARCH_INDEX_PREFIX = "test_"
    settings.EMAIL_BACKEND = "django.core.mail.backends.console.EmailBackend"

    settings.EXCHANGE_RATE_CACHE_EXPIRY = 0
    settings.USE_DUMMY_EXCHANGE_RATES = True

    settings.SOCIAL_AUTH_REDIRECT_IS_HTTPS = False
    settings.CSRF_COOKIE_SECURE = False
    settings.CSRF_COOKIE_HTTPONLY = False
    settings.SESSION_COOKIE_SECURE = False
    settings.SESSION_COOKIE_HTTPONLY = True
    settings.SECURE_HSTS_SECONDS = False
    settings.SECURE_CONTENT_TYPE_NOSNIFF = True
    settings.SECURE_REFERRER_POLICY = "same-origin"

    settings.CACHE_ENABLED = False
    settings.CACHES = {
        "default": {
            "BACKEND": "hct_mis_api.apps.core.memcache.LocMemCache",
            "TIMEOUT": 1800,
        }
    }

    settings.LOGGING["loggers"].update(
        {
            "": {"handlers": ["default"], "level": "DEBUG", "propagate": True},
            "registration_datahub.tasks.deduplicate": {
                "handlers": ["default"],
                "level": "INFO",
                "propagate": True,
            },
            "sanction_list.tasks.check_against_sanction_list_pre_merge": {
                "handlers": ["default"],
                "level": "INFO",
                "propagate": True,
            },
            "graphql": {"handlers": ["default"], "level": "CRITICAL", "propagate": True},
            "elasticsearch": {
                "handlers": ["default"],
                "level": "CRITICAL",
                "propagate": True,
            },
            "elasticsearch-dsl-django": {
                "handlers": ["default"],
                "level": "CRITICAL",
                "propagate": True,
            },
            "hct_mis_api.apps.registration_datahub.tasks.deduplicate": {
                "handlers": ["default"],
                "level": "CRITICAL",
                "propagate": True,
            },
            "hct_mis_api.apps.core.tasks.upload_new_template_and_update_flex_fields": {
                "handlers": ["default"],
                "level": "CRITICAL",
                "propagate": True,
            },
        }
    )

    logging.disable(logging.CRITICAL)
    pytest.SELENIUM_PATH = os.path.dirname(__file__)
    pytest.CSRF = ""
    pytest.SESSION_ID = ""
    pytest.session = Session()


def create_session(host: str, username: str, password: str, csrf: str = "") -> object:
    if (not pytest.SESSION_ID) and (not pytest.CSRF):
        pytest.session.get(f"{host}")
        pytest.CSRF = csrf if csrf else pytest.session.cookies.get_dict()["csrftoken"]
    headers = {
        "X-CSRFToken": pytest.CSRF,
        "Cookie": f"csrftoken={pytest.CSRF}",
        "Content-Type": "application/x-www-form-urlencoded",
    }
    data = {"username": username, "password": password}
    pytest.session.post(f"{host}/api/unicorn/login/", data=data, headers=headers)
    pytest.SESSION_ID = pytest.session.cookies.get_dict()["sessionid"]
    return pytest.session


@pytest.fixture
def driver() -> Chrome:
    chrome_options = Options()
    if not os.environ.get("STREAM"):
        chrome_options.add_argument("--headless")
    chrome_options.add_argument("--no-sandbox")
    chrome_options.add_argument("--enable-logging")
    chrome_options.add_argument("--window-size=1920,1080")
    return webdriver.Chrome(options=chrome_options)


@pytest.fixture(autouse=True)
def browser(driver: Chrome, request: FixtureRequest) -> Chrome:
    if request.node.get_closest_marker("mapping"):
        driver.live_server = LiveServer("0.0.0.0:8080")
    elif request.node.get_closest_marker("local"):
        driver.live_server.url = "http://localhost:8080"
    else:
        driver.live_server = LiveServer("localhost")
    yield driver
    driver.close()
    pytest.CSRF = ""
    pytest.SESSION_ID = ""


@pytest.fixture
def login(browser: Chrome) -> Chrome:
    browser.get(f"{browser.live_server.url}/api/unicorn/")
    get_cookies = browser.get_cookies()  # type: ignore
    create_session(browser.live_server.url, "superuser", "testtest2", get_cookies[0]["value"])
    browser.add_cookie({"name": "csrftoken", "value": pytest.CSRF})
    browser.add_cookie({"name": "sessionid", "value": pytest.SESSION_ID})
    browser.get(f"{browser.live_server.url}")
    return browser


@pytest.fixture
def filters(request: FixtureRequest, browser: Chrome) -> Filters:
    yield Filters(browser)


@pytest.fixture
def pageProgrammeManagement(request: FixtureRequest, browser: Chrome) -> ProgrammeManagement:
    yield ProgrammeManagement(browser)


@pytest.fixture
def pageProgrammeDetails(request: FixtureRequest, browser: Chrome) -> ProgrammeDetails:
    yield ProgrammeDetails(browser)


@pytest.fixture
def pageAdminPanel(request: FixtureRequest, browser: Chrome) -> AdminPanel:
    yield AdminPanel(browser)


@pytest.fixture
def pageFeedback(request: FixtureRequest, browser: Chrome) -> Feedback:
    yield Feedback(browser)


@pytest.fixture
def pageGrievanceTickets(request: FixtureRequest, browser: Chrome) -> GrievanceTickets:
    yield GrievanceTickets(browser)


@pytest.fixture
def pageFeedbackDetails(request: FixtureRequest, browser: Chrome) -> FeedbackDetailsPage:
    yield FeedbackDetailsPage(browser)


@pytest.fixture
def pageNewFeedback(request: FixtureRequest, browser: Chrome) -> NewFeedback:
    yield NewFeedback(browser)


@pytest.fixture
def pageRegistrationDataImport(request: FixtureRequest, browser: Chrome) -> RegistrationDataImport:
    yield RegistrationDataImport(browser)


@pytest.fixture
def pageDetailsRegistrationDataImport(request: FixtureRequest, browser: Chrome) -> RDIDetailsPage:
    yield RDIDetailsPage(browser)


@pytest.fixture
def pageHouseholds(request: FixtureRequest, browser: Chrome) -> Households:
    yield Households(browser)


@pytest.fixture
def pageHouseholdsDetails(request: FixtureRequest, browser: Chrome) -> HouseholdsDetails:
    yield HouseholdsDetails(browser)


@pytest.fixture
def pageIndividuals(request: FixtureRequest, browser: Chrome) -> Individuals:
    yield Individuals(browser)


@pytest.fixture
def pageIndividualsDetails(request: FixtureRequest, browser: Chrome) -> IndividualsDetails:
    yield IndividualsDetails(browser)


@pytest.fixture
def pageTargeting(request: FixtureRequest, browser: Chrome) -> Targeting:
    yield Targeting(browser)


@pytest.fixture
def pagePaymentModule(request: FixtureRequest, browser: Chrome) -> PaymentModule:
    yield PaymentModule(browser)


@pytest.fixture
def pagePaymentVerification(request: FixtureRequest, browser: Chrome) -> PaymentVerification:
    yield PaymentVerification(browser)


@pytest.fixture
def pagePaymentVerificationDetails(request: FixtureRequest, browser: Chrome) -> PaymentVerificationDetails:
    yield PaymentVerificationDetails(browser)


@pytest.fixture
def pageTargetingDetails(request: FixtureRequest, browser: Chrome) -> TargetingDetails:
    yield TargetingDetails(browser)


@pytest.fixture
def pageTargetingCreate(request: FixtureRequest, browser: Chrome) -> TargetingCreate:
    yield TargetingCreate(browser)


@pytest.fixture
def pageGrievanceDetailsPage(request: FixtureRequest, browser: Chrome) -> GrievanceDetailsPage:
    yield GrievanceDetailsPage(browser)


@pytest.fixture
def pageGrievanceNewTicket(request: FixtureRequest, browser: Chrome) -> NewTicket:
    yield NewTicket(browser)


@pytest.fixture
def pageGrievanceDashboard(request: FixtureRequest, browser: Chrome) -> GrievanceDashboard:
    yield GrievanceDashboard(browser)


@pytest.fixture
def pageManagerialConsole(request: FixtureRequest, browser: Chrome) -> ManagerialConsole:
    yield ManagerialConsole(browser)


@pytest.fixture
def pagePaymentModuleDetails(request: FixtureRequest, browser: Chrome) -> PaymentModuleDetails:
    yield PaymentModuleDetails(browser)


@pytest.fixture
def pageNewPaymentPlan(request: FixtureRequest, browser: Chrome) -> NewPaymentPlan:
    yield NewPaymentPlan(browser)


@pytest.fixture
<<<<<<< HEAD
def pageAccountabilitySurveys(request: FixtureRequest, browser: Chrome) -> AccountabilitySurveys:
    yield AccountabilitySurveys(browser)


@pytest.fixture
def pageAccountabilitySurveysDetails(request: FixtureRequest, browser: Chrome) -> AccountabilitySurveysDetails:
    yield AccountabilitySurveysDetails(browser)
=======
def pageProgrammeUsers(request: FixtureRequest, browser: Chrome) -> ProgrammeUsers:
    yield ProgrammeUsers(browser)
>>>>>>> 5b9b930d


@pytest.fixture
def pageAccountabilityCommunication(request: FixtureRequest, browser: Chrome) -> AccountabilityCommunication:
    yield AccountabilityCommunication(browser)


@pytest.fixture
def pageAccountabilityCommunicationDetails(
    request: FixtureRequest, browser: Chrome
) -> AccountabilityCommunicationDetails:
    yield AccountabilityCommunicationDetails(browser)


@pytest.fixture
def pageProgramLog(request: FixtureRequest, browser: Chrome) -> ProgramLog:
    yield ProgramLog(browser)


@pytest.fixture
def pageCountryDashboard(request: FixtureRequest, browser: Chrome) -> CountryDashboard:
    yield CountryDashboard(browser)


@pytest.fixture
def business_area() -> BusinessArea:
    business_area, _ = BusinessArea.objects.get_or_create(
        **{
            "pk": "c259b1a0-ae3a-494e-b343-f7c8eb060c68",
            "code": "0060",
            "name": "Afghanistan",
            "long_name": "THE ISLAMIC REPUBLIC OF AFGHANISTAN",
            "region_code": "64",
            "region_name": "SAR",
            "slug": "afghanistan",
            "has_data_sharing_agreement": True,
            "is_payment_plan_applicable": True,
            "is_accountability_applicable": True,
            "kobo_token": "XXX",
        },
    )
    FlagState.objects.get_or_create(
        **{"name": "ALLOW_ACCOUNTABILITY_MODULE", "condition": "boolean", "value": "True", "required": False}
    )
    return business_area


@pytest.fixture
def change_super_user(business_area: BusinessArea) -> None:
    user = User.objects.filter(email="test@example.com").first()
    user.partner = Partner.objects.get(name="UNHCR")
    user.partner.allowed_business_areas.add(business_area)
    user.save()


@pytest.fixture(autouse=True)
def create_super_user(business_area: BusinessArea) -> User:
    Partner.objects.get_or_create(name="TEST")
    Partner.objects.get_or_create(name="UNICEF")
    Partner.objects.get_or_create(name="UNHCR")

    partner = Partner.objects.get(name="UNICEF")

    permission_list = [role.value for role in Permissions]

    role, _ = Role.objects.update_or_create(name="Role", defaults={"permissions": permission_list})

    call_command("loaddata", f"{settings.PROJECT_ROOT}/apps/geo/fixtures/data.json")
    country = Country.objects.get(name="Afghanistan")
    business_area.countries.add(country)
    user = UserFactory.create(
        pk="4196c2c5-c2dd-48d2-887f-3a9d39e78916",
        is_superuser=True,
        is_staff=True,
        username="superuser",
        password="testtest2",
        email="test@example.com",
        partner=partner,
    )
    UserRole.objects.create(
        user=user,
        role=Role.objects.get(name="Role"),
        business_area=BusinessArea.objects.get(name="Afghanistan"),
    )

    for partner in Partner.objects.exclude(name="UNICEF"):
        partner.allowed_business_areas.add(business_area)

    assert User.objects.filter(email="test@example.com").first()
    assert user.is_superuser

    dct_list = [
        {"label": "Full", "code": "full", "description": "Full individual collected", "active": True},
        {"label": "Size only", "code": "size_only", "description": "Size only collected", "active": True},
        {"label": "WASH", "code": "wash", "description": "WASH", "active": True},
        {"label": "Partial", "code": "partial", "description": "Partial individuals collected", "active": True},
        {
            "label": "size/age/gender disaggregated",
            "code": "size_age_gender_disaggregated",
            "description": "No individual data",
            "active": True,
        },
    ]

    for dct in dct_list:
        data_collecting_type = DataCollectingType.objects.create(
            label=dct["label"], code=dct["code"], description=dct["description"], active=dct["active"]
        )
        data_collecting_type.limit_to.add(business_area)
        data_collecting_type.save()
    ba_partner_through, _ = BusinessAreaPartnerThrough.objects.get_or_create(
        business_area=business_area, partner=partner
    )
    ba_partner_through.roles.set([role])
    return user


# set up a hook to be able to check if a test has failed
@pytest.hookimpl(tryfirst=True, hookwrapper=True)
def pytest_runtest_makereport(item: Item, call: CallInfo[None]) -> None:
    outcome = yield
    rep = outcome.get_result()
    setattr(item, "rep_" + rep.when, rep)


@pytest.fixture(scope="function", autouse=True)
def test_failed_check(request: FixtureRequest, browser: Chrome) -> None:
    yield
    if request.node.rep_setup.failed:
        print("setting up a test failed!", request.node.nodeid)
    elif request.node.rep_setup.passed:
        if request.node.rep_call.failed:
            screenshot(browser, request.node.nodeid)
            print("\nExecuting test failed", request.node.nodeid)


# make a screenshot with a name of the test, date and time
def screenshot(driver: Chrome, node_id: str) -> None:
    if not os.path.exists("screenshot"):
        os.makedirs("screenshot")
    file_name = f'{node_id}_{datetime.today().strftime("%Y-%m-%d_%H.%M")}.png'.replace("/", "_").replace("::", "__")
    file_path = os.path.join("screenshot", file_name)
    driver.get_screenshot_as_file(file_path)
    attach(data=driver.get_screenshot_as_png())<|MERGE_RESOLUTION|>--- conflicted
+++ resolved
@@ -330,7 +330,6 @@
 
 
 @pytest.fixture
-<<<<<<< HEAD
 def pageAccountabilitySurveys(request: FixtureRequest, browser: Chrome) -> AccountabilitySurveys:
     yield AccountabilitySurveys(browser)
 
@@ -338,10 +337,11 @@
 @pytest.fixture
 def pageAccountabilitySurveysDetails(request: FixtureRequest, browser: Chrome) -> AccountabilitySurveysDetails:
     yield AccountabilitySurveysDetails(browser)
-=======
+
+
+@pytest.fixture
 def pageProgrammeUsers(request: FixtureRequest, browser: Chrome) -> ProgrammeUsers:
     yield ProgrammeUsers(browser)
->>>>>>> 5b9b930d
 
 
 @pytest.fixture
