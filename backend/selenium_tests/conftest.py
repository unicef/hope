import logging
import os
from datetime import datetime

from django.conf import settings
from django.core.management import call_command

import pytest
from _pytest.fixtures import FixtureRequest
from _pytest.nodes import Item
from _pytest.runner import CallInfo
from flags.models import FlagState
from page_object.accountability.communication import AccountabilityCommunication
from page_object.accountability.comunication_details import (
    AccountabilityCommunicationDetails,
)
from page_object.admin_panel.admin_panel import AdminPanel
from page_object.filters import Filters
from page_object.grievance.details_feedback_page import FeedbackDetailsPage
from page_object.grievance.details_grievance_page import GrievanceDetailsPage
from page_object.grievance.feedback import Feedback
from page_object.grievance.grievance_dashboard import GrievanceDashboard
from page_object.grievance.grievance_tickets import GrievanceTickets
from page_object.grievance.new_feedback import NewFeedback
from page_object.grievance.new_ticket import NewTicket
from page_object.managerial_console.managerial_console import ManagerialConsole
from page_object.payment_module.new_payment_plan import NewPaymentPlan
from page_object.payment_module.payment_module import PaymentModule
from page_object.payment_module.payment_module_details import PaymentModuleDetails
from page_object.payment_verification.payment_verification import PaymentVerification
from page_object.payment_verification.payment_verification_details import (
    PaymentVerificationDetails,
)
from page_object.programme_details.programme_details import ProgrammeDetails
from page_object.programme_management.programme_management import ProgrammeManagement
from page_object.programme_population.households import Households
from page_object.programme_population.households_details import HouseholdsDetails
from page_object.programme_population.individuals import Individuals
from page_object.programme_population.individuals_details import IndividualsDetails
from page_object.programme_users.programme_users import ProgrammeUsers
from page_object.registration_data_import.rdi_details_page import RDIDetailsPage
from page_object.registration_data_import.registration_data_import import (
    RegistrationDataImport,
)
from page_object.targeting.targeting import Targeting
from page_object.targeting.targeting_create import TargetingCreate
from page_object.targeting.targeting_details import TargetingDetails
from pytest_django.live_server_helper import LiveServer
from pytest_html_reporter import attach
from requests import Session
from selenium import webdriver
from selenium.webdriver import Chrome
from selenium.webdriver.chrome.options import Options

from hct_mis_api.apps.account.fixtures import UserFactory
from hct_mis_api.apps.account.models import Partner, Role, User, UserRole
from hct_mis_api.apps.account.permissions import Permissions
from hct_mis_api.apps.core.models import (
    BusinessArea,
    BusinessAreaPartnerThrough,
    DataCollectingType,
)
from hct_mis_api.apps.geo.models import Country


def pytest_addoption(parser) -> None:  # type: ignore
    parser.addoption("--mapping", action="store_true", default=False, help="Enable mapping mode")


def pytest_configure() -> None:
    # delete all old screenshots
    for file in os.listdir("report/screenshot"):
        os.remove(os.path.join("report/screenshot", file))
    from django.conf import settings

    settings.DEBUG = True
    settings.ALLOWED_HOSTS = ["localhost", "127.0.0.1", "10.0.2.2", os.getenv("DOMAIN", "")]
    settings.CELERY_TASK_ALWAYS_EAGER = True

    settings.ELASTICSEARCH_INDEX_PREFIX = "test_"
    settings.EMAIL_BACKEND = "django.core.mail.backends.console.EmailBackend"

    settings.EXCHANGE_RATE_CACHE_EXPIRY = 0
    settings.USE_DUMMY_EXCHANGE_RATES = True

    settings.SOCIAL_AUTH_REDIRECT_IS_HTTPS = False
    settings.CSRF_COOKIE_SECURE = False
    settings.CSRF_COOKIE_HTTPONLY = False
    settings.SESSION_COOKIE_SECURE = False
    settings.SESSION_COOKIE_HTTPONLY = True
    settings.SECURE_HSTS_SECONDS = False
    settings.SECURE_CONTENT_TYPE_NOSNIFF = True
    settings.SECURE_REFERRER_POLICY = "same-origin"

    settings.CACHE_ENABLED = False
    settings.CACHES = {
        "default": {
            "BACKEND": "hct_mis_api.apps.core.memcache.LocMemCache",
            "TIMEOUT": 1800,
        }
    }

    settings.LOGGING["loggers"].update(
        {
            "": {"handlers": ["default"], "level": "DEBUG", "propagate": True},
            "registration_datahub.tasks.deduplicate": {
                "handlers": ["default"],
                "level": "INFO",
                "propagate": True,
            },
            "sanction_list.tasks.check_against_sanction_list_pre_merge": {
                "handlers": ["default"],
                "level": "INFO",
                "propagate": True,
            },
            "graphql": {"handlers": ["default"], "level": "CRITICAL", "propagate": True},
            "elasticsearch": {
                "handlers": ["default"],
                "level": "CRITICAL",
                "propagate": True,
            },
            "elasticsearch-dsl-django": {
                "handlers": ["default"],
                "level": "CRITICAL",
                "propagate": True,
            },
            "hct_mis_api.apps.registration_datahub.tasks.deduplicate": {
                "handlers": ["default"],
                "level": "CRITICAL",
                "propagate": True,
            },
            "hct_mis_api.apps.core.tasks.upload_new_template_and_update_flex_fields": {
                "handlers": ["default"],
                "level": "CRITICAL",
                "propagate": True,
            },
        }
    )

    logging.disable(logging.CRITICAL)
    pytest.SELENIUM_PATH = os.path.dirname(__file__)
    pytest.CSRF = ""
    pytest.SESSION_ID = ""
    pytest.session = Session()


def create_session(host: str, username: str, password: str, csrf: str = "") -> object:
    if (not pytest.SESSION_ID) and (not pytest.CSRF):
        pytest.session.get(f"{host}")
        pytest.CSRF = csrf if csrf else pytest.session.cookies.get_dict()["csrftoken"]
    headers = {
        "X-CSRFToken": pytest.CSRF,
        "Cookie": f"csrftoken={pytest.CSRF}",
        "Content-Type": "application/x-www-form-urlencoded",
    }
    data = {"username": username, "password": password}
    pytest.session.post(f"{host}/api/unicorn/login/", data=data, headers=headers)
    pytest.SESSION_ID = pytest.session.cookies.get_dict()["sessionid"]
    return pytest.session


@pytest.fixture
def driver() -> Chrome:
    chrome_options = Options()
    if not os.environ.get("STREAM"):
        chrome_options.add_argument("--headless")
    chrome_options.add_argument("--no-sandbox")
    chrome_options.add_argument("--enable-logging")
    chrome_options.add_argument("--window-size=1920,1080")
    return webdriver.Chrome(options=chrome_options)


@pytest.fixture(autouse=True)
def browser(driver: Chrome, request: FixtureRequest) -> Chrome:
    if request.node.get_closest_marker("mapping"):
        driver.live_server = LiveServer("0.0.0.0:8080")
    elif request.node.get_closest_marker("local"):
        driver.live_server.url = "http://localhost:8080"
    else:
        driver.live_server = LiveServer("localhost")
    yield driver
    driver.close()
    pytest.CSRF = ""
    pytest.SESSION_ID = ""


@pytest.fixture
def login(browser: Chrome) -> Chrome:
    browser.get(f"{browser.live_server.url}/api/unicorn/")
    get_cookies = browser.get_cookies()  # type: ignore
    create_session(browser.live_server.url, "superuser", "testtest2", get_cookies[0]["value"])
    browser.add_cookie({"name": "csrftoken", "value": pytest.CSRF})
    browser.add_cookie({"name": "sessionid", "value": pytest.SESSION_ID})
    browser.get(f"{browser.live_server.url}")
    return browser


@pytest.fixture
def filters(request: FixtureRequest, browser: Chrome) -> Filters:
    yield Filters(browser)


@pytest.fixture
def pageProgrammeManagement(request: FixtureRequest, browser: Chrome) -> ProgrammeManagement:
    yield ProgrammeManagement(browser)


@pytest.fixture
def pageProgrammeDetails(request: FixtureRequest, browser: Chrome) -> ProgrammeDetails:
    yield ProgrammeDetails(browser)


@pytest.fixture
def pageAdminPanel(request: FixtureRequest, browser: Chrome) -> AdminPanel:
    yield AdminPanel(browser)


@pytest.fixture
def pageFeedback(request: FixtureRequest, browser: Chrome) -> Feedback:
    yield Feedback(browser)


@pytest.fixture
def pageGrievanceTickets(request: FixtureRequest, browser: Chrome) -> GrievanceTickets:
    yield GrievanceTickets(browser)


@pytest.fixture
def pageFeedbackDetails(request: FixtureRequest, browser: Chrome) -> FeedbackDetailsPage:
    yield FeedbackDetailsPage(browser)


@pytest.fixture
def pageNewFeedback(request: FixtureRequest, browser: Chrome) -> NewFeedback:
    yield NewFeedback(browser)


@pytest.fixture
def pageRegistrationDataImport(request: FixtureRequest, browser: Chrome) -> RegistrationDataImport:
    yield RegistrationDataImport(browser)


@pytest.fixture
def pageDetailsRegistrationDataImport(request: FixtureRequest, browser: Chrome) -> RDIDetailsPage:
    yield RDIDetailsPage(browser)


@pytest.fixture
def pageHouseholds(request: FixtureRequest, browser: Chrome) -> Households:
    yield Households(browser)


@pytest.fixture
def pageHouseholdsDetails(request: FixtureRequest, browser: Chrome) -> HouseholdsDetails:
    yield HouseholdsDetails(browser)


@pytest.fixture
def pageIndividuals(request: FixtureRequest, browser: Chrome) -> Individuals:
    yield Individuals(browser)


@pytest.fixture
def pageIndividualsDetails(request: FixtureRequest, browser: Chrome) -> IndividualsDetails:
    yield IndividualsDetails(browser)


@pytest.fixture
def pageTargeting(request: FixtureRequest, browser: Chrome) -> Targeting:
    yield Targeting(browser)


@pytest.fixture
def pagePaymentModule(request: FixtureRequest, browser: Chrome) -> PaymentModule:
    yield PaymentModule(browser)


@pytest.fixture
def pagePaymentVerification(request: FixtureRequest, browser: Chrome) -> PaymentVerification:
    yield PaymentVerification(browser)


@pytest.fixture
def pagePaymentVerificationDetails(request: FixtureRequest, browser: Chrome) -> PaymentVerificationDetails:
    yield PaymentVerificationDetails(browser)


@pytest.fixture
def pageTargetingDetails(request: FixtureRequest, browser: Chrome) -> TargetingDetails:
    yield TargetingDetails(browser)


@pytest.fixture
def pageTargetingCreate(request: FixtureRequest, browser: Chrome) -> TargetingCreate:
    yield TargetingCreate(browser)


@pytest.fixture
def pageGrievanceDetailsPage(request: FixtureRequest, browser: Chrome) -> GrievanceDetailsPage:
    yield GrievanceDetailsPage(browser)


@pytest.fixture
def pageGrievanceNewTicket(request: FixtureRequest, browser: Chrome) -> NewTicket:
    yield NewTicket(browser)


@pytest.fixture
def pageGrievanceDashboard(request: FixtureRequest, browser: Chrome) -> GrievanceDashboard:
    yield GrievanceDashboard(browser)


@pytest.fixture
def pageManagerialConsole(request: FixtureRequest, browser: Chrome) -> ManagerialConsole:
    yield ManagerialConsole(browser)


@pytest.fixture
def pagePaymentModuleDetails(request: FixtureRequest, browser: Chrome) -> PaymentModuleDetails:
    yield PaymentModuleDetails(browser)


@pytest.fixture
def pageNewPaymentPlan(request: FixtureRequest, browser: Chrome) -> NewPaymentPlan:
    yield NewPaymentPlan(browser)


@pytest.fixture
<<<<<<< HEAD
def pageProgrammeUsers(request: FixtureRequest, browser: Chrome) -> ProgrammeUsers:
    yield ProgrammeUsers(browser)
=======
def pageAccountabilityCommunication(request: FixtureRequest, browser: Chrome) -> AccountabilityCommunication:
    yield AccountabilityCommunication(browser)


@pytest.fixture
def pageAccountabilityCommunicationDetails(
    request: FixtureRequest, browser: Chrome
) -> AccountabilityCommunicationDetails:
    yield AccountabilityCommunicationDetails(browser)
>>>>>>> 73c83c0e


@pytest.fixture
def business_area() -> BusinessArea:
    business_area, _ = BusinessArea.objects.get_or_create(
        **{
            "pk": "c259b1a0-ae3a-494e-b343-f7c8eb060c68",
            "code": "0060",
            "name": "Afghanistan",
            "long_name": "THE ISLAMIC REPUBLIC OF AFGHANISTAN",
            "region_code": "64",
            "region_name": "SAR",
            "slug": "afghanistan",
            "has_data_sharing_agreement": True,
            "is_payment_plan_applicable": True,
            "is_accountability_applicable": True,
            "kobo_token": "XXX",
        },
    )
    FlagState.objects.get_or_create(
        **{"name": "ALLOW_ACCOUNTABILITY_MODULE", "condition": "boolean", "value": "True", "required": False}
    )
    return business_area


@pytest.fixture
def change_super_user(business_area: BusinessArea) -> None:
    user = User.objects.filter(email="test@example.com").first()
    user.partner = Partner.objects.get(name="UNHCR")
    user.partner.allowed_business_areas.add(business_area)
    user.save()


@pytest.fixture(autouse=True)
def create_super_user(business_area: BusinessArea) -> User:
    Partner.objects.get_or_create(name="TEST")
    Partner.objects.get_or_create(name="UNICEF")
    Partner.objects.get_or_create(name="UNHCR")

    partner = Partner.objects.get(name="UNICEF")

    permission_list = [role.value for role in Permissions]

    role, _ = Role.objects.update_or_create(name="Role", defaults={"permissions": permission_list})

    call_command("loaddata", f"{settings.PROJECT_ROOT}/apps/geo/fixtures/data.json")
    country = Country.objects.get(name="Afghanistan")
    business_area.countries.add(country)
    user = UserFactory.create(
        pk="4196c2c5-c2dd-48d2-887f-3a9d39e78916",
        is_superuser=True,
        is_staff=True,
        username="superuser",
        password="testtest2",
        email="test@example.com",
        partner=partner,
    )
    UserRole.objects.create(
        user=user,
        role=Role.objects.get(name="Role"),
        business_area=BusinessArea.objects.get(name="Afghanistan"),
    )

    for partner in Partner.objects.exclude(name="UNICEF"):
        partner.allowed_business_areas.add(business_area)

    assert User.objects.filter(email="test@example.com").first()
    assert user.is_superuser

    dct_list = [
        {"label": "Full", "code": "full", "description": "Full individual collected", "active": True},
        {"label": "Size only", "code": "size_only", "description": "Size only collected", "active": True},
        {"label": "WASH", "code": "wash", "description": "WASH", "active": True},
        {"label": "Partial", "code": "partial", "description": "Partial individuals collected", "active": True},
        {
            "label": "size/age/gender disaggregated",
            "code": "size_age_gender_disaggregated",
            "description": "No individual data",
            "active": True,
        },
    ]

    for dct in dct_list:
        data_collecting_type = DataCollectingType.objects.create(
            label=dct["label"], code=dct["code"], description=dct["description"], active=dct["active"]
        )
        data_collecting_type.limit_to.add(business_area)
        data_collecting_type.save()
    ba_partner_through, _ = BusinessAreaPartnerThrough.objects.get_or_create(
        business_area=business_area, partner=partner
    )
    ba_partner_through.roles.set([role])
    return user


# set up a hook to be able to check if a test has failed
@pytest.hookimpl(tryfirst=True, hookwrapper=True)
def pytest_runtest_makereport(item: Item, call: CallInfo[None]) -> None:
    outcome = yield
    rep = outcome.get_result()
    setattr(item, "rep_" + rep.when, rep)


@pytest.fixture(scope="function", autouse=True)
def test_failed_check(request: FixtureRequest, browser: Chrome) -> None:
    yield
    if request.node.rep_setup.failed:
        print("setting up a test failed!", request.node.nodeid)
    elif request.node.rep_setup.passed:
        if request.node.rep_call.failed:
            screenshot(browser, request.node.nodeid)
            print("\nExecuting test failed", request.node.nodeid)


# make a screenshot with a name of the test, date and time
def screenshot(driver: Chrome, node_id: str) -> None:
    if not os.path.exists("screenshot"):
        os.makedirs("screenshot")
    file_name = f'{node_id}_{datetime.today().strftime("%Y-%m-%d_%H.%M")}.png'.replace("/", "_").replace("::", "__")
    file_path = os.path.join("screenshot", file_name)
    driver.get_screenshot_as_file(file_path)
    attach(data=driver.get_screenshot_as_png())<|MERGE_RESOLUTION|>--- conflicted
+++ resolved
@@ -326,10 +326,11 @@
 
 
 @pytest.fixture
-<<<<<<< HEAD
 def pageProgrammeUsers(request: FixtureRequest, browser: Chrome) -> ProgrammeUsers:
     yield ProgrammeUsers(browser)
-=======
+
+
+@pytest.fixture
 def pageAccountabilityCommunication(request: FixtureRequest, browser: Chrome) -> AccountabilityCommunication:
     yield AccountabilityCommunication(browser)
 
@@ -339,7 +340,6 @@
     request: FixtureRequest, browser: Chrome
 ) -> AccountabilityCommunicationDetails:
     yield AccountabilityCommunicationDetails(browser)
->>>>>>> 73c83c0e
 
 
 @pytest.fixture
