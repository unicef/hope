import graphene
from django.forms import MultipleChoiceField
from graphene_django.debug import DjangoDebug
from graphene_django.forms.converter import convert_form_field

import account.schema
import core.schema
import graphene

import grievance.schema
import grievance.mutations
import household.schema
import payment.mutations
import payment.schema
import program.mutations
import program.schema
import registration_data.schema
import registration_datahub.schema
import registration_datahub.mutations
import registration_datahub.schema
import sanction_list.mutations
import targeting.mutations
import targeting.schema
import steficon.schema


# proper multi choice conversion
@convert_form_field.register(MultipleChoiceField)
def convert_form_field_to_string_list(field):
    return graphene.List(graphene.String, description=field.help_text, required=field.required)


class Query(
    registration_data.schema.Query,
    registration_datahub.schema.Query,
    account.schema.Query,
    household.schema.Query,
    targeting.schema.Query,
    program.schema.Query,
    core.schema.Query,
    payment.schema.Query,
<<<<<<< HEAD
    steficon.schema.Query,
=======
    grievance.schema.Query,
>>>>>>> b891830b
    graphene.ObjectType,
):
    debug = graphene.Field(DjangoDebug, name="_debug")


class Mutations(
    sanction_list.mutations.Mutations,
    registration_datahub.mutations.Mutations,
    program.mutations.Mutations,
    targeting.mutations.Mutations,
    payment.mutations.Mutations,
    grievance.mutations.Mutations,
    graphene.ObjectType,
):
    pass


schema = graphene.Schema(query=Query, mutation=Mutations)<|MERGE_RESOLUTION|>--- conflicted
+++ resolved
@@ -39,11 +39,8 @@
     program.schema.Query,
     core.schema.Query,
     payment.schema.Query,
-<<<<<<< HEAD
     steficon.schema.Query,
-=======
     grievance.schema.Query,
->>>>>>> b891830b
     graphene.ObjectType,
 ):
     debug = graphene.Field(DjangoDebug, name="_debug")
