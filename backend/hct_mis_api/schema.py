import graphene
from graphene_django.debug import DjangoDebug

<<<<<<< HEAD
import account.schema
=======
import core.mutations
>>>>>>> 73cbf08e
import core.schema
import household.mutations
import household.schema
import payment.schema
import program.mutations
import program.schema
import targeting.schema


class Query(
<<<<<<< HEAD
    account.schema.Query,
=======
    household.schema.Query,
    targeting.schema.Query,
>>>>>>> 73cbf08e
    program.schema.Query,
    core.schema.Query,
    payment.schema.Query,
    graphene.ObjectType
):
    debug = graphene.Field(DjangoDebug, name="_debug")


class Mutations(
    core.mutations.Mutations,
    household.mutations.Mutations,
    program.mutations.Mutations,
    graphene.ObjectType,
):
    pass


schema = graphene.Schema(query=Query, mutation=Mutations)<|MERGE_RESOLUTION|>--- conflicted
+++ resolved
@@ -1,11 +1,8 @@
 import graphene
 from graphene_django.debug import DjangoDebug
 
-<<<<<<< HEAD
 import account.schema
-=======
 import core.mutations
->>>>>>> 73cbf08e
 import core.schema
 import household.mutations
 import household.schema
@@ -16,16 +13,13 @@
 
 
 class Query(
-<<<<<<< HEAD
     account.schema.Query,
-=======
     household.schema.Query,
     targeting.schema.Query,
->>>>>>> 73cbf08e
     program.schema.Query,
     core.schema.Query,
     payment.schema.Query,
-    graphene.ObjectType
+    graphene.ObjectType,
 ):
     debug = graphene.Field(DjangoDebug, name="_debug")
 
