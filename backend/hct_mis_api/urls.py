--- conflicted
+++ resolved
@@ -5,7 +5,6 @@
 from django.conf import settings
 from django.contrib import admin
 from django.contrib.staticfiles.urls import staticfiles_urlpatterns
-from django.views.decorators.csrf import csrf_exempt
 from graphene_django.views import GraphQLView
 
 from core.views import homepage, schema
@@ -18,13 +17,9 @@
 urlpatterns = [
     path('api/admin/', admin.site.urls),
     path('', homepage),
-<<<<<<< HEAD
-    path('api/graphql', csrf_exempt(GraphQLView.as_view(graphiql=True))),
-=======
     path('_health', homepage),
     path('api/_health', homepage),
     path('api/graphql', GraphQLView.as_view(graphiql=True)),
->>>>>>> 8392b5a4
     path('api/graphql/schema.graphql', schema),
     path('api/', include('social_django.urls', namespace='social')),
 ] + static(settings.MEDIA_URL, document_root=settings.MEDIA_ROOT)
