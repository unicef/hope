--- conflicted
+++ resolved
@@ -8,12 +8,8 @@
 from django.views.decorators.csrf import csrf_exempt
 from graphene_file_upload.django import FileUploadGraphQLView
 
-<<<<<<< HEAD
 import registration_datahub.views
-from core.views import homepage, schema, trigger_error
-=======
 from core.views import homepage, schema, trigger_error, logout_view
->>>>>>> f12f1eb0
 
 urlpatterns = [
     path("api/admin/", admin.site.urls),
