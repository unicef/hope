--- conflicted
+++ resolved
@@ -47,11 +47,7 @@
         "api/dashboard-report/<uuid:report_id>",
         hct_mis_api.apps.core.views.download_dashboard_report,
         name="dashboard_report",
-<<<<<<< HEAD
-    ),] + static(settings.MEDIA_URL, document_root=settings.MEDIA_ROOT)
-=======
     ),
 ] + static(settings.MEDIA_URL, document_root=settings.MEDIA_ROOT)
->>>>>>> 1328ffac
 
 urlpatterns += staticfiles_urlpatterns()