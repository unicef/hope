from collections import defaultdict

<<<<<<< HEAD
from django.db.models import Count, Q
=======
from django.db.models import Count, Q, QuerySet
>>>>>>> 4b4f7966
from django.db.transaction import atomic

from hct_mis_api.apps.account.fixtures import UserFactory
from hct_mis_api.apps.account.models import User
from hct_mis_api.apps.core.base_test_case import APITestCase
from hct_mis_api.apps.core.fixtures import StorageFileFactory
from hct_mis_api.apps.core.models import BusinessArea, StorageFile
from hct_mis_api.apps.household.fixtures import (
    BankAccountInfoFactory,
    DocumentFactory,
    DocumentTypeFactory,
    create_household,
)
<<<<<<< HEAD
from hct_mis_api.apps.household.management.commands.detect_paid_households import (
    find_paid_households,
)
=======
>>>>>>> 4b4f7966
from hct_mis_api.apps.household.models import Document, Household
from hct_mis_api.apps.payment.fixtures import PaymentRecordFactory
from hct_mis_api.apps.payment.models import PaymentRecord
from hct_mis_api.apps.program.fixtures import CashPlanFactory, ProgramFactory
from hct_mis_api.apps.program.models import Program
from hct_mis_api.apps.targeting.models import TargetPopulation
from hct_mis_api.apps.targeting.services.targeting_stats_refresher import refresh_stats


def find_edopomoga_households() -> QuerySet[Household]:
    storage_file = StorageFile.objects.get(pk=3)
    return Household.objects.filter(storage_obj=storage_file, business_area__slug="ukraine").distinct()


def find_households_without_documents_or_iban() -> QuerySet[Household]:
    households_loaded_via_sf = (
        find_edopomoga_households()
        .filter(
            Q(
                Q(head_of_household__documents__document_number="0000000000")
                | Q(head_of_household__bank_account_info__bank_account_number="")
            ),
        )
        .distinct()
    )
    return households_loaded_via_sf


def find_paid_households() -> QuerySet[Household]:
    storage_file = StorageFile.objects.get(pk=3)
    households_loaded_via_sf = find_edopomoga_households()
    tax_ids_of_inds_loaded_via_sf = Document.objects.filter(
        individual__household__in=households_loaded_via_sf, type__type="TAX_ID"
    ).values_list("document_number", flat=True)
    hh_ids_not_loaded_via_sf = Household.objects.filter(
        Q(
            individuals__documents__document_number__in=tax_ids_of_inds_loaded_via_sf,
        )
        & ~Q(storage_obj=storage_file)
    ).values_list("id", flat=True)
    payment_records = PaymentRecord.objects.filter(
        household__id__in=hh_ids_not_loaded_via_sf,
        status__in=(
            PaymentRecord.STATUS_SUCCESS,
            PaymentRecord.STATUS_DISTRIBUTION_SUCCESS,
        ),
    )
    already_paid_households = payment_records.values("household").annotate(count=Count("household")).filter(count__gt=0)
    already_paid_households_ids = [x.get("household") for x in already_paid_households]
    already_paid_pairs = Document.objects.filter(
        individual__household__in=already_paid_households_ids, type__type="TAX_ID"
    ).values("document_number", "individual__household__unicef_id")
    loaded_via_sf_pairs = Document.objects.filter(
        individual__household__in=households_loaded_via_sf, type__type="TAX_ID"
    ).values("document_number", "individual__household__unicef_id")
    already_paid_documents_dict = {
        pair["document_number"]: pair["individual__household__unicef_id"] for pair in already_paid_pairs
    }
    loaded_via_sf_documents_dict = defaultdict(list)
    for pair in loaded_via_sf_pairs:
        loaded_via_sf_documents_dict[pair["document_number"]].append(str(pair["individual__household__unicef_id"]))
    already_paid_documents_set = set(already_paid_documents_dict.keys())
    loaded_via_sf_documents_set = set(loaded_via_sf_documents_dict.keys())
    intersect_docs = already_paid_documents_set.intersection(loaded_via_sf_documents_set)

    households_already_paid = []
    for doc in intersect_docs:
        households_already_paid.extend(loaded_via_sf_documents_dict[doc])
    return Household.objects.filter(unicef_id__in=households_already_paid, storage_obj=storage_file)


def find_duplicated_households() -> QuerySet[Household]:
    storage_file = StorageFile.objects.get(pk=3)
    households_loaded_via_sf = find_edopomoga_households()
    tax_ids_of_inds_loaded_via_sf = Document.objects.filter(
        individual__household__in=households_loaded_via_sf, type__type="TAX_ID"
    ).values_list("document_number", flat=True)
    documents = set(
        Document.objects.filter(
            document_number__in=tax_ids_of_inds_loaded_via_sf,
            individual__household__storage_obj__isnull=True,
        ).values_list("document_number", flat=True)
    )
    hh_ids_not_loaded_via_sf = Household.objects.filter(
        Q(
            individuals__documents__document_number__in=tax_ids_of_inds_loaded_via_sf,
        )
        & ~Q(storage_obj=storage_file)
    ).values_list("id", flat=True)
    paid_household_ids = PaymentRecord.objects.filter(
        household__id__in=hh_ids_not_loaded_via_sf,
        status__in=(
            PaymentRecord.STATUS_SUCCESS,
            PaymentRecord.STATUS_DISTRIBUTION_SUCCESS,
        ),
    ).values_list("household__id", flat=True)
    paid_documents = set(
        Document.objects.filter(
            individual__household_id__in=paid_household_ids,
            individual__household__storage_obj__isnull=True,
        ).values_list("document_number", flat=True)
    )
    not_paid_documents = documents - paid_documents
    edopomoga_duplicates = households_loaded_via_sf.filter(
        individuals__documents__document_number__in=not_paid_documents
    )
    return edopomoga_duplicates


def create_tp_with_hhs_ids(name: str, households: QuerySet[Household]) -> None:
    tp = TargetPopulation()
    tp.name = name
    tp.created_by = User.objects.get(email="jan.romaniak@tivix.com")
    tp.business_area = BusinessArea.objects.get(slug="ukraine")
    tp.program = Program.objects.get(name="edopomoga")
    tp.status = TargetPopulation.STATUS_LOCKED
    tp.save()
    tp.households.set(households)
    tp = refresh_stats(tp)
    tp.save()


@atomic
def create_tps() -> None:
    households_without_documents_or_iban = (find_households_without_documents_or_iban().distinct()).values_list(
        "id", flat=True
    )
    print(f"households_without_documents_or_iban: {households_without_documents_or_iban.count()}")
    create_tp_with_hhs_ids(
        "eDopomoga 1.12.2022 without tax id or iban",
        households_without_documents_or_iban,
    )
    household_already_received_assistance = (
        find_paid_households()
        .exclude(id__in=households_without_documents_or_iban)
        .distinct()
        .values_list("id", flat=True)
    )
    print(
        "household_already_received_assistance",
        household_already_received_assistance.count(),
    )
    create_tp_with_hhs_ids(
        "eDopomoga 1.12.2022 already received assistance",
        household_already_received_assistance,
    )
    duplicated_households_but_not_received_assistance = (
        (
            find_duplicated_households().exclude(
                id__in=households_without_documents_or_iban.union(household_already_received_assistance)
            )
        )
        .distinct()
        .values_list("id", flat=True)
    )
    print(
        "duplicated_households_but_not_received_assistance",
        duplicated_households_but_not_received_assistance.count(),
    )
    create_tp_with_hhs_ids(
        "eDopomoga 1.12.2022 duplicated in unicef but never received assistance",
        duplicated_households_but_not_received_assistance,
    )
    qs = find_edopomoga_households()
    print(f"all households: {qs.count()}")
    print(
        households_without_documents_or_iban.union(
            household_already_received_assistance,
            duplicated_households_but_not_received_assistance,
        ).count()
    )
    all_other_edopomoga_households = (
        qs.exclude(
            id__in=households_without_documents_or_iban.union(
                household_already_received_assistance,
                duplicated_households_but_not_received_assistance,
            )
        )
        .distinct()
        .values_list("id", flat=True)
    )
    print("all_other_edopomoga_households", all_other_edopomoga_households.count())
    create_tp_with_hhs_ids(
        "eDopomoga 1.12.2022 not meeting any of the criteria",
        all_other_edopomoga_households,
    )


class TestTpsCreation(APITestCase):
    @classmethod
    def setUpTestData(cls) -> None:
        cls.storage_file = StorageFileFactory(id=3)
        UserFactory(email="jan.romaniak@tivix.com")
        cls.business_area = BusinessArea.objects.create(
            slug="ukraine",
            code="1234",
            name="Ukraine",
            long_name="the long name of ukraine",
            region_code="3245",
            region_name="UA",
            has_data_sharing_agreement=True,
        )
        ProgramFactory(business_area=cls.business_area, name="edopomoga")

        cls.cash_plan = CashPlanFactory(business_area=cls.business_area)
        cls.document_type = DocumentTypeFactory(type="TAX_ID")

        cls.setup_test_data_for_empty_tax_id_or_iban()
        cls.setup_already_paid()
        cls.setup_duplicated()

    @classmethod
    def setup_test_data_for_empty_tax_id_or_iban(cls) -> None:
        cls.household_edopomoga_empty_tax_id, (cls.individual_edopomoga_empty_tax_id,) = create_household(
            household_args={"size": 1, "business_area": cls.business_area}
        )
        cls.household_edopomoga_empty_tax_id.storage_obj = cls.storage_file
        cls.household_edopomoga_empty_tax_id.save()
        cls.individual_edopomoga_empty_tax_id.documents.add(
            DocumentFactory(
                individual=cls.individual_edopomoga_empty_tax_id, type=cls.document_type, document_number="0000000000"
            )
        )
        BankAccountInfoFactory(individual=cls.individual_edopomoga_empty_tax_id)
        cls.household_edopomoga_empty_iban, (cls.individual_edopomoga_empty_iban,) = create_household(
            household_args={"size": 1, "business_area": cls.business_area}
        )
        cls.household_edopomoga_empty_iban.storage_obj = cls.storage_file
        cls.household_edopomoga_empty_iban.save()
        cls.individual_edopomoga_empty_iban.documents.add(
            DocumentFactory(
                individual=cls.individual_edopomoga_empty_iban, type=cls.document_type, document_number="ASF123123"
            )
        )
        BankAccountInfoFactory(individual=cls.individual_edopomoga_empty_iban, bank_account_number="")

    @classmethod
    def setup_already_paid(cls) -> None:
        DOCUMENT_NUMBER_ONE = "1234567890"
        ##
        cls.household_edopomoga_already_paid, (cls.individual_edopomoga_already_paid,) = create_household(
            household_args={"size": 1, "business_area": cls.business_area}
        )
        cls.household_edopomoga_already_paid.storage_obj = cls.storage_file
        cls.household_edopomoga_already_paid.save()
        cls.individual_edopomoga_already_paid.documents.add(
            DocumentFactory(
                individual=cls.individual_edopomoga_already_paid,
                type=cls.document_type,
                document_number=DOCUMENT_NUMBER_ONE,
            )
        )
        BankAccountInfoFactory(individual=cls.individual_edopomoga_already_paid)
        cls.household_already_paid, (cls.individual_already_paid,) = create_household(
            household_args={"size": 1, "business_area": cls.business_area}
        )
        cls.household_already_paid.storage_obj = None
        cls.household_already_paid.save()
        PaymentRecordFactory(
            household=cls.household_already_paid,
            full_name=cls.individual_already_paid.full_name,
            business_area=cls.business_area,
            cash_plan=cls.cash_plan,
            status=PaymentRecord.STATUS_SUCCESS,
        )
        cls.individual_already_paid.documents.add(
            DocumentFactory(
                individual=cls.individual_already_paid, type=cls.document_type, document_number=DOCUMENT_NUMBER_ONE
            )
        )

    @classmethod
    def setup_duplicated(cls) -> None:
        DOCUMENT_NUMBER_TWO = "213821382138"
        ##
        cls.household_edopomoga_duplicated, (cls.individual_edopomoga_duplicated,) = create_household(
            household_args={"size": 1, "business_area": cls.business_area}
        )
        cls.household_edopomoga_duplicated.storage_obj = cls.storage_file
        cls.household_edopomoga_duplicated.save()
        cls.individual_edopomoga_duplicated.documents.add(
            DocumentFactory(
                individual=cls.individual_edopomoga_duplicated,
                type=cls.document_type,
                document_number=DOCUMENT_NUMBER_TWO,
            )
        )
        BankAccountInfoFactory(individual=cls.individual_edopomoga_duplicated)
        cls.household_duplicated, (cls.individual_duplicated,) = create_household(
            household_args={"size": 1, "business_area": cls.business_area}
        )
        cls.household_duplicated.storage_obj = None
        cls.household_duplicated.save()
        cls.individual_duplicated.documents.add(
            DocumentFactory(
                individual=cls.individual_already_paid, type=cls.document_type, document_number=DOCUMENT_NUMBER_TWO
            )
        )

    def test_households_without_documents_or_iban(self) -> None:
        found_empty_tax_id_or_iban = list(find_households_without_documents_or_iban().values_list("id", flat=True))
        self.assertIn(self.household_edopomoga_empty_tax_id.id, found_empty_tax_id_or_iban)
        self.assertIn(self.household_edopomoga_empty_iban.id, found_empty_tax_id_or_iban)
        self.assertEqual(len(found_empty_tax_id_or_iban), 2)

    def test_households_already_received_support(self) -> None:
        found_paid_household = list(find_paid_households().values_list("id", flat=True))
        self.assertIn(self.household_edopomoga_already_paid.id, found_paid_household)
        self.assertEqual(len(found_paid_household), 1)

    def test_household_duplicated_not_paid(self) -> None:
        found_duplicated_household = list(find_duplicated_households().values_list("id", flat=True))
        self.assertIn(self.household_edopomoga_duplicated.id, found_duplicated_household)
        self.assertEqual(len(found_duplicated_household), 1)

    def test_create_tps(self) -> None:
        create_tps()
        empty_tax_id_or_iban_tp = TargetPopulation.objects.get(name="eDopomoga 1.12.2022 without tax id or iban")
        already_received_assistance_tp = TargetPopulation.objects.get(
            name="eDopomoga 1.12.2022 already received assistance"
        )
        duplicates_tp = TargetPopulation.objects.get(
            name="eDopomoga 1.12.2022 duplicated in unicef but never received assistance"
        )
        all_others_tp = TargetPopulation.objects.get(name="eDopomoga 1.12.2022 not meeting any of the criteria")

        all_edopomoga_households = find_edopomoga_households().count()
        self.assertEqual(all_edopomoga_households, 4)
        self.assertEqual(empty_tax_id_or_iban_tp.households.count(), 2)
        self.assertEqual(already_received_assistance_tp.households.count(), 1)
        self.assertEqual(duplicates_tp.households.count(), 1)
        self.assertEqual(all_others_tp.households.count(), all_edopomoga_households - 4)<|MERGE_RESOLUTION|>--- conflicted
+++ resolved
@@ -1,10 +1,6 @@
 from collections import defaultdict
 
-<<<<<<< HEAD
-from django.db.models import Count, Q
-=======
 from django.db.models import Count, Q, QuerySet
->>>>>>> 4b4f7966
 from django.db.transaction import atomic
 
 from hct_mis_api.apps.account.fixtures import UserFactory
@@ -18,12 +14,6 @@
     DocumentTypeFactory,
     create_household,
 )
-<<<<<<< HEAD
-from hct_mis_api.apps.household.management.commands.detect_paid_households import (
-    find_paid_households,
-)
-=======
->>>>>>> 4b4f7966
 from hct_mis_api.apps.household.models import Document, Household
 from hct_mis_api.apps.payment.fixtures import PaymentRecordFactory
 from hct_mis_api.apps.payment.models import PaymentRecord
