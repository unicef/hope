import unittest
from types import TracebackType
from typing import List, Optional

from django.db import DEFAULT_DB_ALIAS, connections
from django.db.backends.base.base import BaseDatabaseWrapper
from django.test import TestCase
from django.test.utils import CaptureQueriesContext

from hct_mis_api.apps.account.fixtures import BusinessAreaFactory
from hct_mis_api.apps.core.fixtures import generate_data_collecting_types
from hct_mis_api.apps.core.models import DataCollectingType
from hct_mis_api.apps.household.fixtures import (
    BankAccountInfoFactory,
    DocumentFactory,
    HouseholdFactory,
    IndividualFactory,
    IndividualIdentityFactory,
    IndividualRoleInHouseholdFactory,
)
from hct_mis_api.apps.household.models import (
    COLLECT_TYPE_FULL,
    COLLECT_TYPE_NONE,
    COLLECT_TYPE_PARTIAL,
    COLLECT_TYPE_SIZE_ONLY,
    ROLE_ALTERNATE,
    ROLE_PRIMARY,
    Household,
    Individual,
)
from hct_mis_api.apps.payment.fixtures import (
    CashPlanFactory,
    PaymentFactory,
    PaymentPlanFactory,
    PaymentRecordFactory,
    ServiceProviderFactory,
)
from hct_mis_api.apps.payment.models import ServiceProvider
from hct_mis_api.apps.program.fixtures import ProgramFactory
from hct_mis_api.apps.program.models import Program
from hct_mis_api.apps.registration_data.fixtures import RegistrationDataImportFactory
from hct_mis_api.apps.targeting.fixtures import TargetPopulationFactory
from hct_mis_api.apps.targeting.models import TargetPopulation
from hct_mis_api.one_time_scripts.migrate_data_to_representations import (
    copy_household_representation_for_programs_fast,
    copy_individual,
    copy_individual_fast,
    migrate_data_to_representations_per_business_area,
)


class _AssertNumQueriesContext(CaptureQueriesContext):
    def __init__(self, test_case: TestCase, num: int, connection: BaseDatabaseWrapper) -> None:
        self.test_case = test_case
        self.num = num
        super().__init__(connection)

    def __exit__(
        self,
        exc_type: Optional[type[BaseException]],
        exc_value: Optional[BaseException],
        traceback: Optional[TracebackType],
    ) -> None:
        super().__exit__(exc_type, exc_value, traceback)  # type: ignore
        if exc_type is not None:
            return
        executed = len(self)
        self.test_case.assertEqual(
            executed,
            self.num,
            "%d queries executed, %d expected\n"
            % (
                executed,
                self.num,
            ),
        )


class TestMigrateDataToRepresentationsPerformance(TestCase):
    def create_hh_with_ind(
        self,
        ind_data: dict,
        hh_data: dict,
        is_rdi: bool = False,
        target_populations: Optional[List[TargetPopulation]] = None,
    ) -> tuple:
        if is_rdi:
            rdi = RegistrationDataImportFactory(business_area=self.business_area)
        else:
            rdi = None
        individual = IndividualFactory(
            business_area=self.business_area,
            household=None,
            **ind_data,
        )
        household = HouseholdFactory(
            business_area=self.business_area,
            head_of_household=individual,
            **hh_data,
        )
        if target_populations:
            household.target_populations.set(target_populations)
        else:
            household.target_populations.set([])
        individual.household = household
        individual.save()
        return individual, household, rdi

    def setUp(self) -> None:
        self.business_area = BusinessAreaFactory(name="Other BA")
        self.business_area_afghanistan = BusinessAreaFactory(name="Afghanistan")
        self.business_area_congo = BusinessAreaFactory(name="Democratic Republic of Congo")
        self.business_area_sudan = BusinessAreaFactory(name="Sudan")
        BusinessAreaFactory(name="Trinidad & Tobago")
        BusinessAreaFactory(name="Slovakia")
        BusinessAreaFactory(name="Sri Lanka")

        # collecting_types
        generate_data_collecting_types()
        self.partial = DataCollectingType.objects.get(code="partial_individuals")
        self.full = DataCollectingType.objects.get(code="full_collection")
        self.size_only = DataCollectingType.objects.get(code="size_only")
        self.no_ind_data = DataCollectingType.objects.get(code="size_age_gender_disaggregated")

        Program.objects.all().delete()
        # programs
        self.program_active = ProgramFactory(
            status=Program.ACTIVE,
            business_area=self.business_area,
            data_collecting_type=self.partial,
        )
        self.program_finished1 = ProgramFactory(
            status=Program.FINISHED,
            business_area=self.business_area,
            data_collecting_type=self.full,
        )
        self.program_finished2 = ProgramFactory(
            status=Program.FINISHED,
            business_area=self.business_area,
            data_collecting_type=self.full,
        )
        # RDIs
        self.rdi1 = RegistrationDataImportFactory(business_area=self.business_area)

        # TargetPopulations
        # TP with status open
        self.target_population1 = TargetPopulationFactory(
            program=self.program_active,
            status=TargetPopulation.STATUS_OPEN,
            business_area=self.business_area,
        )
        # TP with status ready for cash assist
        self.target_population_paid = TargetPopulationFactory(
            program=self.program_finished1,
            status=TargetPopulation.STATUS_READY_FOR_CASH_ASSIST,
            business_area=self.business_area,
        )

        self.target_population_open_in_program_finished = TargetPopulationFactory(
            program=self.program_finished1,
            status=TargetPopulation.STATUS_OPEN,
            business_area=self.business_area,
        )

        self.target_population3 = TargetPopulationFactory(
            program=self.program_finished2,
            status=TargetPopulation.STATUS_READY_FOR_CASH_ASSIST,
            business_area=self.business_area,
        )

        # Household1 and its data (no RDI, in 2 programs)
        self.individual1_1 = IndividualFactory(business_area=self.business_area, household=None)
        self.document1_1_1 = DocumentFactory(individual=self.individual1_1, program=None)
        self.document1_1_2 = DocumentFactory(individual=self.individual1_1, program=None)
        self.identity1_1 = IndividualIdentityFactory(individual=self.individual1_1)
        self.bank_account_info1_1 = BankAccountInfoFactory(individual=self.individual1_1)

        self.household1 = HouseholdFactory(
            business_area=self.business_area,
            head_of_household=self.individual1_1,
            registration_data_import=None,
            collect_individual_data=COLLECT_TYPE_NONE,
        )
        self.household1.target_populations.set([self.target_population1, self.target_population_paid])

        self.individual1_1.household = self.household1
        self.individual1_1.save()
        self.individual1_2 = IndividualFactory(business_area=self.business_area, household=self.household1)
        self.document1_2_1 = DocumentFactory(individual=self.individual1_2, program=None)

        self.individual1_3 = IndividualFactory(business_area=self.business_area, household=self.household1)

        self.role1_1 = IndividualRoleInHouseholdFactory(
            individual=self.individual1_2,
            household=self.household1,
            role=ROLE_PRIMARY,
        )
        self.role1_2 = IndividualRoleInHouseholdFactory(
            individual=self.individual1_3,
            household=self.household1,
            role=ROLE_ALTERNATE,
        )

        # Payments 1
        payment_plan1 = PaymentPlanFactory(
            target_population=self.target_population1,
            program=self.program_active,
        )

        self.payment1 = PaymentFactory(
            parent=payment_plan1,
            collector=self.individual1_2,
            household=self.household1,
            head_of_household=self.individual1_1,
            program=self.program_active,
            entitlement_quantity=103,
            currency="PLN",
        )
        cash_plan = CashPlanFactory(
            program=self.program_active,
        )

        self.payment_record1 = PaymentRecordFactory(
            target_population=self.target_population1,
            household=self.household1,
            head_of_household=self.individual1_1,
            service_provider=ServiceProvider.objects.first() or ServiceProviderFactory(),
            parent=cash_plan,
            currency="PLN",
        )

        # Household2 and its data (no RDI, in 2 programs)
        self.individual2_1 = IndividualFactory(business_area=self.business_area, household=None)
        self.document2_1_1 = DocumentFactory(individual=self.individual2_1, program=None)
        self.document2_1_2 = DocumentFactory(individual=self.individual2_1, program=None)
        self.identity2_1 = IndividualIdentityFactory(individual=self.individual2_1)
        self.bank_account_info2_1 = BankAccountInfoFactory(individual=self.individual2_1)

        self.household2 = HouseholdFactory(
            business_area=self.business_area,
            head_of_household=self.individual2_1,
            registration_data_import=None,
            collect_individual_data=COLLECT_TYPE_NONE,
        )
        self.household2.target_populations.set([self.target_population1, self.target_population_paid])

        self.individual2_1.household = self.household2
        self.individual2_1.save()
        self.individual2_2 = IndividualFactory(business_area=self.business_area, household=self.household2)
        self.document2_2_1 = DocumentFactory(individual=self.individual2_2, program=None)

        self.collector2_1 = IndividualFactory(business_area=self.business_area, household=None)

        # external collector
        IndividualRoleInHouseholdFactory(
            individual=self.collector2_1,
            household=self.household2,
            role=ROLE_PRIMARY,
        )
        # external collector from household1
        IndividualRoleInHouseholdFactory(
            individual=self.individual1_1,
            household=self.household2,
            role=ROLE_ALTERNATE,
        )

        # Payments 2
        payment_plan2 = PaymentPlanFactory(
            target_population=self.target_population_paid,
            program=self.program_active,
        )
        self.payment2 = PaymentFactory(
            parent=payment_plan2,
            collector=self.collector2_1,
            household=self.household2,
            head_of_household=self.individual2_1,
            program=self.program_active,
            currency="PLN",
        )

        self.payment_record2 = PaymentRecordFactory(
            target_population=self.target_population_paid,
            household=self.household2,
            head_of_household=self.collector2_1,
            service_provider=ServiceProvider.objects.first() or ServiceProviderFactory(),
            parent=cash_plan,
            currency="PLN",
        )

        # Household3 and its data
        # Additional helper individual that will already be enrolled into a different program
        # and is representative in the household3
        self.individual_helper3 = IndividualFactory(business_area=self.business_area, household=None)
        self.household_helper = HouseholdFactory(
            business_area=self.business_area,
            head_of_household=self.individual_helper3,
            registration_data_import=None,
            collect_individual_data=COLLECT_TYPE_NONE,
        )
        self.individual_helper3.household = self.household_helper
        self.individual_helper3.save()
        self.document_helper = DocumentFactory(individual=self.individual_helper3, program=None)
        self.household_helper.target_populations.set([self.target_population3])

        self.individual3_1 = IndividualFactory(business_area=self.business_area, household=None)
        self.household3 = HouseholdFactory(
            business_area=self.business_area,
            head_of_household=self.individual3_1,
            collect_individual_data=COLLECT_TYPE_NONE,
        )
        self.document3_1 = DocumentFactory(individual=self.individual3_1, program=None)
        self.individual3_1.household = self.household3
        self.individual3_1.save()
        self.household3.target_populations.set([self.target_population_open_in_program_finished])
        self.role_primary3 = IndividualRoleInHouseholdFactory(
            individual=self.individual_helper3,
            household=self.household3,
            role=ROLE_PRIMARY,
        )
        self.role_alternate3 = IndividualRoleInHouseholdFactory(
            individual=self.individual3_1,
            household=self.household3,
            role=ROLE_ALTERNATE,
        )

        # Household4 and its data (without target population)
        self.rdi4_1 = RegistrationDataImportFactory(business_area=self.business_area)
        self.individual4_1 = IndividualFactory(
            business_area=self.business_area, household=None, registration_data_import=self.rdi4_1
        )
        self.household4 = HouseholdFactory(
            business_area=self.business_area,
            head_of_household=self.individual4_1,
            registration_data_import=self.rdi4_1,
            collect_individual_data=COLLECT_TYPE_FULL,
        )
        self.individual4_1.household = self.household4
        self.individual4_1.save()
        self.document4_1 = DocumentFactory(individual=self.individual4_1, program=None)
        self.role_primary4 = IndividualRoleInHouseholdFactory(
            individual=self.individual4_1,
            household=self.household4,
            role=ROLE_PRIMARY,
        )

        # Household 5, 6 and 7 and their data (has rdi with 3 households)
        self.rdi_with_3_hhs = RegistrationDataImportFactory(business_area=self.business_area)
        self.individual5_1 = IndividualFactory(
            business_area=self.business_area,
            household=None,
            registration_data_import=self.rdi_with_3_hhs,
        )
        self.household5 = HouseholdFactory(
            business_area=self.business_area,
            head_of_household=self.individual5_1,
            registration_data_import=self.rdi_with_3_hhs,
            collect_individual_data=COLLECT_TYPE_NONE,
        )
        self.individual5_1.household = self.household5
        self.individual5_1.save()
        self.household5.target_populations.set([self.target_population1, self.target_population_paid])

        self.collector5_1 = IndividualFactory(
            business_area=self.business_area, household=None, registration_data_import=self.rdi_with_3_hhs
        )
        self.role_primary5 = IndividualRoleInHouseholdFactory(
            individual=self.collector5_1,
            household=self.household5,
            role=ROLE_PRIMARY,
        )
        self.collector5_2 = IndividualFactory(
            business_area=self.business_area, household=None, registration_data_import=self.rdi_with_3_hhs
        )
        self.role_alternate5 = IndividualRoleInHouseholdFactory(
            individual=self.collector5_2,
            household=self.household5,
            role=ROLE_ALTERNATE,
        )

        self.individual6_1 = IndividualFactory(
            business_area=self.business_area, household=None, registration_data_import=self.rdi_with_3_hhs
        )
        self.household6 = HouseholdFactory(
            business_area=self.business_area,
            head_of_household=self.individual6_1,
            registration_data_import=self.rdi_with_3_hhs,
            collect_individual_data=COLLECT_TYPE_NONE,
        )
        self.individual6_1.household = self.household6
        self.individual6_1.save()
        self.collector5_1.household = self.household6
        self.collector5_1.save()
        self.role_primary6 = IndividualRoleInHouseholdFactory(
            individual=self.individual6_1,
            household=self.household6,
            role=ROLE_PRIMARY,
        )

        self.individual7_1 = IndividualFactory(
            business_area=self.business_area, household=None, registration_data_import=self.rdi_with_3_hhs
        )
        self.household7 = HouseholdFactory(
            business_area=self.business_area,
            head_of_household=self.individual7_1,
            registration_data_import=self.rdi_with_3_hhs,
            collect_individual_data=COLLECT_TYPE_NONE,
        )
        self.individual7_1.household = self.household7
        self.individual7_1.save()
        self.household7.target_populations.set([self.target_population3])
        self.role_primary7 = IndividualRoleInHouseholdFactory(
            individual=self.collector5_1,
            household=self.household7,
            role=ROLE_PRIMARY,
        )
        self.role_alternate7 = IndividualRoleInHouseholdFactory(
            individual=self.collector5_2,
            household=self.household7,
            role=ROLE_ALTERNATE,
        )
        self.identity7_1 = IndividualIdentityFactory(individual=self.individual7_1)

        # Payments 5
        payment_plan5 = PaymentPlanFactory(
            target_population=self.target_population_paid,
            program=self.program_finished1,
        )
        self.payment5 = PaymentFactory(
            parent=payment_plan5,
            collector=self.collector5_1,
            household=self.household5,
            head_of_household=self.individual5_1,
            program=self.program_finished1,
            currency="PLN",
        )

        self.payment_record5 = PaymentRecordFactory(
            target_population=self.target_population_paid,
            household=self.household5,
            head_of_household=self.individual5_1,
            service_provider=ServiceProvider.objects.first() or ServiceProviderFactory(),
            parent=cash_plan,
        )
        # Payments 7
        payment_plan7 = PaymentPlanFactory(
            target_population=self.target_population3,
            program=self.program_finished2,
        )
        self.payment7 = PaymentFactory(
            parent=payment_plan7,
            collector=self.collector5_1,
            household=self.household7,
            head_of_household=self.individual7_1,
            program=self.program_finished2,
            currency="PLN",
        )

        self.payment_record7 = PaymentRecordFactory(
            target_population=self.target_population3,
            household=self.household7,
            head_of_household=self.individual7_1,
            service_provider=ServiceProvider.objects.first() or ServiceProviderFactory(),
            parent=cash_plan,
        )

        # Households from mixed rdi
        self.rdi_mixed = RegistrationDataImportFactory(business_area=self.business_area)

        (
            self.individual_mixed_closed_tp_paid,
            self.household_mixed_closed_tp_paid,
            _,
        ) = self.create_hh_with_ind(
            {},
            {
                "registration_data_import": self.rdi_mixed,
                "collect_individual_data": COLLECT_TYPE_SIZE_ONLY,
            },
            target_populations=[self.target_population_paid],
        )

        (
            self.individual_mixed_closed_tp_withdrawn_paid,
            self.household_mixed_closed_tp_withdrawn_paid,
            _,
        ) = self.create_hh_with_ind(
            {},
            {
                "registration_data_import": self.rdi_mixed,
                "collect_individual_data": COLLECT_TYPE_SIZE_ONLY,
                "withdrawn": True,
            },
            target_populations=[self.target_population_paid],
        )

        (
            self.individual_mixed_closed_tp_withdrawn_not_paid,
            self.household_mixed_closed_tp_withdrawn_not_paid,
            _,
        ) = self.create_hh_with_ind(
            {},
            {
                "registration_data_import": self.rdi_mixed,
                "collect_individual_data": COLLECT_TYPE_SIZE_ONLY,
                "withdrawn": True,
            },
            target_populations=[self.target_population_open_in_program_finished],
        )

        (
            self.individual_mixed_no_tp,
            self.household_mixed_no_tp,
            _,
        ) = self.create_hh_with_ind(
            {},
            {
                "registration_data_import": self.rdi_mixed,
                "collect_individual_data": COLLECT_TYPE_SIZE_ONLY,
            },
        )

        # Households from mixed rdi in active program
        self.rdi_mixed_active = RegistrationDataImportFactory(business_area=self.business_area)

        (
            self.individual_mixed_closed_tp_paid_active,
            self.household_mixed_closed_tp_paid_active,
            _,
        ) = self.create_hh_with_ind(
            {},
            {
                "registration_data_import": self.rdi_mixed_active,
                "collect_individual_data": COLLECT_TYPE_SIZE_ONLY,
            },
            target_populations=[self.target_population_paid],
        )

        (
            self.individual_mixed_closed_tp_withdrawn_paid_active,
            self.household_mixed_closed_tp_withdrawn_paid_active,
            _,
        ) = self.create_hh_with_ind(
            {},
            {
                "registration_data_import": self.rdi_mixed_active,
                "collect_individual_data": COLLECT_TYPE_SIZE_ONLY,
                "withdrawn": True,
            },
            target_populations=[self.target_population_paid],
        )

        (
            self.individual_mixed_closed_tp_withdrawn_not_paid_active,
            self.household_mixed_closed_tp_withdrawn_not_paid_active,
            _,
        ) = self.create_hh_with_ind(
            {},
            {
                "registration_data_import": self.rdi_mixed_active,
                "collect_individual_data": COLLECT_TYPE_SIZE_ONLY,
                "withdrawn": True,
            },
            target_populations=[self.target_population_open_in_program_finished],
        )

        (
            self.individual_mixed_no_tp_active,
            self.household_mixed_no_tp_active,
            _,
        ) = self.create_hh_with_ind(
            {},
            {
                "registration_data_import": self.rdi_mixed_active,
                "collect_individual_data": COLLECT_TYPE_SIZE_ONLY,
            },
        )

        (
            self.individual_mixed_active,
            self.household_mixed_active,
            _,
        ) = self.create_hh_with_ind(
            {},
            {
                "registration_data_import": self.rdi_mixed_active,
                "collect_individual_data": COLLECT_TYPE_SIZE_ONLY,
            },
            target_populations=[self.target_population1],
        )

        (
            self.individual_mixed_active_partial,
            self.household_mixed_active_partial,
            _,
        ) = self.create_hh_with_ind(
            {},
            {"collect_individual_data": COLLECT_TYPE_PARTIAL},
        )
        (
            self.individual_mixed_active_full,
            self.household_mixed_active_full,
            _,
        ) = self.create_hh_with_ind(
            {},
            {"collect_individual_data": COLLECT_TYPE_FULL},
        )
        (
            self.individual_mixed_active_full_withdrawn,
            self.household_mixed_active_full_withdrawn,
            _,
        ) = self.create_hh_with_ind(
            {},
            {"collect_individual_data": COLLECT_TYPE_FULL, "withdrawn": True},
        )
        (
            self.individual_mixed_active_size_only,
            self.household_mixed_active_size_only,
            _,
        ) = self.create_hh_with_ind(
            {},
            {"collect_individual_data": COLLECT_TYPE_SIZE_ONLY},
        )
        (
            self.individual_mixed_active_no_ind_data,
            self.household_mixed_active_no_ind_data,
            _,
        ) = self.create_hh_with_ind(
            {},
            {"collect_individual_data": COLLECT_TYPE_NONE},
        )

        (
            self.individual_full_closed,
            self.household_full_closed,
            _,
        ) = self.create_hh_with_ind(
            {},
            {
                "collect_individual_data": COLLECT_TYPE_FULL,
            },
            target_populations=[self.target_population_paid],
        )

    def refresh_objects(self) -> None:
        self.household1.refresh_from_db()
        self.individual1_1.refresh_from_db()
        self.individual1_2.refresh_from_db()
        self.individual1_3.refresh_from_db()
        self.household2.refresh_from_db()
        self.individual2_1.refresh_from_db()
        self.individual2_2.refresh_from_db()
        self.household3.refresh_from_db()
        self.individual3_1.refresh_from_db()
        self.household4.refresh_from_db()
        self.individual4_1.refresh_from_db()
        self.collector2_1.refresh_from_db()
        self.payment1.refresh_from_db()
        self.payment_record1.refresh_from_db()
        self.payment2.refresh_from_db()
        self.payment_record2.refresh_from_db()
        self.household5.refresh_from_db()
        self.individual5_1.refresh_from_db()
        self.household6.refresh_from_db()
        self.individual6_1.refresh_from_db()
        self.household7.refresh_from_db()
        self.individual7_1.refresh_from_db()
        self.collector5_1.refresh_from_db()
        self.collector5_2.refresh_from_db()
        self.payment5.refresh_from_db()
        self.payment_record5.refresh_from_db()
        self.payment7.refresh_from_db()
        self.payment_record7.refresh_from_db()
        self.rdi_with_3_hhs.refresh_from_db()
        self.individual_helper3.refresh_from_db()
        self.individual_mixed_closed_tp_paid.refresh_from_db()
        self.household_mixed_closed_tp_paid.refresh_from_db()
        self.individual_mixed_closed_tp_withdrawn_paid.refresh_from_db()
        self.household_mixed_closed_tp_withdrawn_paid.refresh_from_db()
        self.individual_mixed_closed_tp_withdrawn_not_paid.refresh_from_db()
        self.household_mixed_closed_tp_withdrawn_not_paid.refresh_from_db()
        self.individual_mixed_no_tp.refresh_from_db()
        self.household_mixed_no_tp.refresh_from_db()
        self.household_mixed_active.refresh_from_db()
        self.household_mixed_active_partial.refresh_from_db()
        self.household_mixed_active_full.refresh_from_db()
        self.household_mixed_active_size_only.refresh_from_db()
        self.household_mixed_active_no_ind_data.refresh_from_db()
        self.household_full_closed.refresh_from_db()
        self.rdi4_1.refresh_from_db()
        self.rdi_with_3_hhs.refresh_from_db()
        self.rdi_mixed.refresh_from_db()
        self.rdi_mixed_active.refresh_from_db()

    def assertNumQueries(  # type: ignore[override]
        self, num: int, func: None = None, *, using: str = DEFAULT_DB_ALIAS
    ) -> _AssertNumQueriesContext:
        conn = connections[using]

        context = _AssertNumQueriesContext(self, num, conn)
        if func is None:
            return context

    @unittest.skip("need to adjust to new managers")
    def test_migrate_data_to_representations_per_business_area_running_number_queries(self) -> None:
        self.refresh_objects()
        with self.assertNumQueries(
<<<<<<< HEAD
            326,
=======
            336,
>>>>>>> 232dcd76
        ):
            migrate_data_to_representations_per_business_area(business_area=self.business_area)

    @unittest.skip("need to adjust to new managers")
    def test_copy_individual_number_of_queries(self) -> None:
        individual: Individual = Individual.objects.prefetch_related(
            "documents", "identities", "bank_account_info"
        ).get(id=self.individual1_1.id)
        program: Program = Program.objects.first()
        with self.assertNumQueries(
            4,
        ):
            copy_individual(individual, program)

    @unittest.skip("need to adjust to new managers")
    def test_copy_individual_fast_number_of_queries(self) -> None:
        individual: Individual = Individual.objects.prefetch_related(
            "documents", "identities", "bank_account_info"
        ).get(id=self.individual1_1.id)
        program: Program = Program.objects.first()
        with self.assertNumQueries(
            0,
        ):
            copy_individual_fast(individual, program)

    @unittest.skip("need to adjust to new managers")
    def test_copy_household_representation_for_programs_number_of_queries(self) -> None:
        household: Household = Household.objects.get(id=self.household1.id)
        individuals: List[Individual] = list(
            Individual.objects.filter(household=household).prefetch_related(
                "documents", "identities", "bank_account_info"
            )
        )
        program = Program.objects.first()
        with self.assertNumQueries(
            7,
        ):
            copy_household_representation_for_programs_fast(household, program, individuals)<|MERGE_RESOLUTION|>--- conflicted
+++ resolved
@@ -704,11 +704,7 @@
     def test_migrate_data_to_representations_per_business_area_running_number_queries(self) -> None:
         self.refresh_objects()
         with self.assertNumQueries(
-<<<<<<< HEAD
-            326,
-=======
             336,
->>>>>>> 232dcd76
         ):
             migrate_data_to_representations_per_business_area(business_area=self.business_area)
 
