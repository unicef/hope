--- conflicted
+++ resolved
@@ -276,31 +276,15 @@
                 ) = copy_closed_ticket_with_household_and_individual(
                     closed_ticket, program, household_representation, individual_representation
                 )
-<<<<<<< HEAD
-        elif closed_ticket.individual:
-            individual_representation = closed_ticket.individual.copied_to(manager="original_and_repr_objects").first()
-            program = individual_representation.program
-        else:
-            program = None
-
-        if program:
-            copy_closed_ticket_with_household_and_individual(
-                closed_ticket, program, household_representation, individual_representation
-            )
-            grievance_ticket = closed_ticket.ticket
-            grievance_ticket.is_migration_handled = True
-            grievance_ticket.migrated_at = timezone.now()
-            grievance_ticket.save(update_fields=["is_migration_handled", "migrated_at"])
-=======
                 grievance_ticket = closed_ticket.ticket
                 grievance_ticket.is_migration_handled = True
+                grievance_ticket.migrated_at = timezone.now()
                 old_grievance_tickets_to_update.append(grievance_ticket)
                 objects_to_create_dict["tickets"].append(ticket_copy)
                 objects_to_create_dict["grievance_tickets"].append(grievance_ticket_data)
                 objects_to_create_dict["documents"].extend(documents_to_create)
                 objects_to_create_dict["notes"].extend(notes_to_create)
         handle_bulk_create_paginated_data(old_grievance_tickets_to_update, objects_to_create_dict, ticket_class)
->>>>>>> d8449aee
 
 
 def copy_closed_ticket_with_household_and_individual(
@@ -369,18 +353,10 @@
                     objects_to_create_dict["documents"].extend(documents_to_create)
                     objects_to_create_dict["notes"].extend(notes_to_create)
 
-<<<<<<< HEAD
-            for program in all_programs:
-                copy_active_ticket_with_household_and_individual(active_ticket, program)
-            grievance_ticket = active_ticket.ticket
-            grievance_ticket.is_migration_handled = True
-            grievance_ticket.migrated_at = timezone.now()
-            grievance_ticket.save(update_fields=["is_migration_handled", "migrated_at"])
-=======
                 grievance_ticket = active_ticket.ticket
                 grievance_ticket.is_migration_handled = True
+                grievance_ticket.migrated_at = timezone.now()
                 old_grievance_tickets_to_update.append(grievance_ticket)
->>>>>>> d8449aee
 
         handle_bulk_create_paginated_data(old_grievance_tickets_to_update, objects_to_create_dict, ticket_class)
 
@@ -446,6 +422,7 @@
 
             grievance_ticket = closed_ticket.ticket
             grievance_ticket.is_migration_handled = True
+            grievance_ticket.migrated_at = timezone.now()
             old_grievance_tickets_to_update.append(grievance_ticket)
 
         handle_bulk_create_paginated_data(old_grievance_tickets_to_update, objects_to_create_dict, model)
@@ -496,30 +473,6 @@
         tickets_with_hh_representation,
         model,
     )
-<<<<<<< HEAD
-    # Handle closed tickets - copy only for 1 random representation
-    for closed_ticket in tickets_with_hh.filter(ticket__status=GrievanceTicket.STATUS_CLOSED).iterator():
-        household_representation = closed_ticket.household.copied_to(manager="original_and_repr_objects").first()
-        program = household_representation.program
-        copy_ticket_with_household(closed_ticket, program, household_representation=household_representation)
-        grievance_ticket = closed_ticket.ticket
-        grievance_ticket.is_migration_handled = True
-        grievance_ticket.migrated_at = timezone.now()
-        grievance_ticket.save(update_fields=["is_migration_handled", "migrated_at"])
-
-    # Handle active tickets - copy for all representations
-    for active_ticket in tickets_with_hh.exclude(ticket__status=GrievanceTicket.STATUS_CLOSED).iterator():
-        household_representations = active_ticket.household.copied_to(manager="original_and_repr_objects").all()
-        household_programs = household_representations.values_list("program", flat=True).distinct()
-
-        for program in household_programs.iterator():
-            copy_ticket_with_household(active_ticket, program)
-        grievance_ticket = active_ticket.ticket
-        grievance_ticket.is_migration_handled = True
-        grievance_ticket.migrated_at = timezone.now()
-        grievance_ticket.save(update_fields=["is_migration_handled", "migrated_at"])
-=======
->>>>>>> d8449aee
 
 
 def copy_ticket_with_household(
@@ -559,23 +512,6 @@
     logger.info(f"Tickets to handle: {tickets_with_ind.count()}")
 
     # Handle closed tickets
-<<<<<<< HEAD
-    for closed_ticket in tickets_with_ind.filter(ticket__status=GrievanceTicket.STATUS_CLOSED).iterator():
-        individual_representation = (
-            getattr(closed_ticket, individual_field_name).copied_to(manager="original_and_repr_objects").first()
-        )
-        program = individual_representation.program
-        copy_ticket_with_individual(
-            closed_ticket,
-            program,
-            individual_field_name=individual_field_name,
-            individual_representation=individual_representation,
-        )
-        grievance_ticket = closed_ticket.ticket
-        grievance_ticket.is_migration_handled = True
-        grievance_ticket.migrated_at = timezone.now()
-        grievance_ticket.save(update_fields=["is_migration_handled", "migrated_at"])
-=======
     closed_tickets = tickets_with_ind.filter(ticket__status=GrievanceTicket.STATUS_CLOSED).order_by("pk")
     paginator = Paginator(closed_tickets, BATCH_SIZE)
     for page_number in paginator.page_range:
@@ -606,10 +542,10 @@
 
             grievance_ticket = closed_ticket.ticket
             grievance_ticket.is_migration_handled = True
+            grievance_ticket.migrated_at = timezone.now()
             old_grievance_tickets_to_update.append(grievance_ticket)
 
         handle_bulk_create_paginated_data(old_grievance_tickets_to_update, objects_to_create_dict, model)
->>>>>>> d8449aee
 
     # Handle active tickets
     active_tickets = tickets_with_ind.exclude(ticket__status=GrievanceTicket.STATUS_CLOSED).order_by("pk")
@@ -630,14 +566,6 @@
             )
             individual_programs = individual_representations.values_list("program", flat=True).distinct()
 
-<<<<<<< HEAD
-        for program in individual_programs.iterator():
-            copy_ticket_with_individual(active_ticket, program, individual_field_name=individual_field_name)
-        grievance_ticket = active_ticket.ticket
-        grievance_ticket.is_migration_handled = True
-        grievance_ticket.migrated_at = timezone.now()
-        grievance_ticket.save(update_fields=["is_migration_handled", "migrated_at"])
-=======
             for program in individual_programs.iterator():
                 ticket_copy, grievance_ticket_data, notes_to_create, documents_to_create = copy_ticket_with_individual(
                     active_ticket, program, individual_field_name=individual_field_name
@@ -651,7 +579,6 @@
             old_grievance_tickets_to_update.append(grievance_ticket)
 
         handle_bulk_create_paginated_data(old_grievance_tickets_to_update, objects_to_create_dict, model)
->>>>>>> d8449aee
 
 
 def copy_ticket_with_individual(
@@ -790,42 +717,6 @@
         .order_by("pk")
     )
 
-<<<<<<< HEAD
-    for needs_adjudication_ticket in needs_adjudication_tickets.iterator():
-        individuals = [
-            needs_adjudication_ticket.golden_records_individual,
-            *needs_adjudication_ticket.possible_duplicates.all(),
-        ]
-        program_ids = (
-            Individual.objects.filter(id__in=[individual.id for individual in individuals])
-            .values(
-                "copied_to__program",
-            )
-            .annotate(program_count=Count("id"))
-            .filter(program_count__gt=1)
-            .values_list("copied_to__program", flat=True)
-        )
-        programs = Program.objects.filter(id__in=program_ids)
-        if not programs:
-            grievance_ticket = needs_adjudication_ticket.ticket
-            grievance_ticket.is_migration_handled = True
-            grievance_ticket.migrated_at = timezone.now()
-            grievance_ticket.save(update_fields=["is_migration_handled", "migrated_at"])
-            continue
-
-        for program in programs:
-            needs_adjudication_ticket_copy = copy.deepcopy(needs_adjudication_ticket)
-            if hasattr(needs_adjudication_ticket_copy, "role_reassign_data"):
-                needs_adjudication_ticket_copy = handle_role_reassign_data(needs_adjudication_ticket_copy, program)
-            if hasattr(needs_adjudication_ticket_copy, "extra_data"):
-                needs_adjudication_ticket_copy = handle_extra_data(needs_adjudication_ticket_copy, program)
-            needs_adjudication_ticket_copy.pk = None
-            # Copy Grievance Ticket
-            needs_adjudication_ticket_copy = copy_grievance_ticket(
-                needs_adjudication_ticket_copy,
-                program,
-                needs_adjudication_ticket,
-=======
     PossibleDuplicateThrough = TicketNeedsAdjudicationDetails.possible_duplicates.through
     SelectedIndividualThrough = TicketNeedsAdjudicationDetails.selected_individuals.through
 
@@ -858,12 +749,12 @@
                 .annotate(program_count=Count("id"))
                 .filter(program_count__gt=1)
                 .values_list("copied_to__program", flat=True)
->>>>>>> d8449aee
             )
             programs = Program.objects.filter(id__in=program_ids)
             if not programs:
                 grievance_ticket = needs_adjudication_ticket.ticket
                 grievance_ticket.is_migration_handled = True
+                grievance_ticket.migrated_at = timezone.now()
                 old_grievance_tickets_to_update.append(grievance_ticket)
                 continue
 
@@ -926,14 +817,9 @@
                     ]
                 )
 
-<<<<<<< HEAD
-        grievance_ticket = needs_adjudication_ticket.ticket
-        grievance_ticket.is_migration_handled = True
-        grievance_ticket.migrated_at = timezone.now()
-        grievance_ticket.save(update_fields=["is_migration_handled", "migrated_at"])
-=======
             grievance_ticket = needs_adjudication_ticket.ticket
             grievance_ticket.is_migration_handled = True
+            grievance_ticket.migrated_at = timezone.now()
             old_grievance_tickets_to_update.append(grievance_ticket)
 
         handle_bulk_create_paginated_data(
@@ -942,7 +828,6 @@
 
         PossibleDuplicateThrough.objects.bulk_create(new_possible_duplicates_to_create)
         SelectedIndividualThrough.objects.bulk_create(new_selected_individuals_to_create)
->>>>>>> d8449aee
 
 
 def migrate_messages(business_area: Optional[BusinessArea] = None) -> None:
@@ -962,24 +847,6 @@
         # )
         .filter(is_original=True, is_migration_handled=False, **filter_kwargs).distinct()
     )
-<<<<<<< HEAD
-    for message in message_objects.iterator():
-        if message.households.exists():
-            if message.target_population:
-                program = message.target_population.program
-                copy_message(message, program)
-                message.is_migration_handled = True
-                message.migrated_at = timezone.now()
-                message.save(update_fields=["is_migration_handled", "migrated_at"])
-            else:
-                programs = list(message.households.values_list("copied_to__program", flat=True).distinct())
-                for program in programs:
-                    copy_message(message, program)
-                message.is_migration_handled = True
-                message.migrated_at = timezone.now()
-                message.save(update_fields=["is_migration_handled", "migrated_at"])
-
-=======
     logger.info(f"Messages to handle: {message_objects.count()}")
     paginator = Paginator(message_objects, BATCH_SIZE)
     for page_number in paginator.page_range:
@@ -997,6 +864,7 @@
                     message_household_to_create.extend(message_household)
 
                     message.is_migration_handled = True
+                    message.migrated_at = timezone.now()
                     old_messages_to_update.append(message)
                 else:
                     programs = list(message.households.values_list("copied_to__program", flat=True).distinct())
@@ -1005,12 +873,12 @@
                         new_messages_to_create.append(message_copy)
                         message_household_to_create.extend(message_household)
                     message.is_migration_handled = True
+                    message.migrated_at = timezone.now()
                     old_messages_to_update.append(message)
         Message.objects.bulk_create(new_messages_to_create)
         MessageHouseholdRelation = Message.households.through
         MessageHouseholdRelation.objects.bulk_create(message_household_to_create)
-        Message.objects.bulk_update(old_messages_to_update, ["is_migration_handled"])
->>>>>>> d8449aee
+        Message.objects.bulk_update(old_messages_to_update, ["is_migration_handled", "migrated_at"])
     logger.info("Handle Messages not connected to any program")
     handle_non_program_messages(business_area)
 
@@ -1074,50 +942,6 @@
         .filter(**filter_kwargs)
         .distinct()
     )
-<<<<<<< HEAD
-    for feedback_obj in feedback_objects_for_specific_program.iterator():
-        household_representation = None
-        individual_representation = None
-        if feedback_obj.program:
-            program = feedback_obj.program
-            if feedback_obj.household_lookup:
-                household_representation = get_household_representation_per_program_by_old_household_id(
-                    program=program,
-                    old_household_id=feedback_obj.household_lookup,
-                )
-            if feedback_obj.individual_lookup:
-                individual_representation = get_individual_representation_per_program_by_old_individual_id(
-                    program=program,
-                    old_individual_id=feedback_obj.individual_lookup,
-                )
-        elif feedback_obj.household_lookup:
-            household_representation = feedback_obj.household_lookup.copied_to(
-                manager="original_and_repr_objects"
-            ).first()
-            program = household_representation.program
-            if feedback_obj.individual_lookup:
-                individual_representation = get_individual_representation_per_program_by_old_individual_id(
-                    program=program,
-                    old_individual_id=feedback_obj.individual_lookup,
-                )
-        elif feedback_obj.individual_lookup:
-            individual_representation = feedback_obj.individual_lookup.copied_to(
-                manager="original_and_repr_objects"
-            ).first()
-            program = individual_representation.program
-        else:
-            program = None
-
-        if program:
-            copy_feedback(feedback_obj, program, household_representation, individual_representation)
-            feedback_obj.is_migration_handled = True
-            feedback_obj.migrated_at = timezone.now()
-            feedback_obj.save(update_fields=["is_migration_handled", "migrated_at"])
-            if linked_grievance := feedback_obj.linked_grievance:
-                linked_grievance.is_migration_handled = True
-                linked_grievance.migrated_at = timezone.now()
-                linked_grievance.save(update_fields=["is_migration_handled", "migrated_at"])
-=======
     logger.info("Handle Feedback objects with program or closed grievance ticket")
     logger.info(f"Feedback objects to handle: {feedback_objects_for_specific_program.count()}")
 
@@ -1184,15 +1008,16 @@
                 new_feedback_messages_to_create.extend(messages_to_create)
 
                 feedback_obj.is_migration_handled = True
+                feedback_obj.migrated_at = timezone.now()
                 old_feedbacks_to_update.append(feedback_obj)
                 if linked_grievance := feedback_obj.linked_grievance:
                     linked_grievance.is_migration_handled = True
+                    linked_grievance.migrated_at = timezone.now()
                     old_grievance_tickets_to_update.append(linked_grievance)
 
         handle_bulk_create_paginated_data(old_grievance_tickets_to_update, objects_to_create_dict, Feedback)
         FeedbackMessage.objects.bulk_create(new_feedback_messages_to_create)
-        Feedback.objects.bulk_update(old_feedbacks_to_update, ["is_migration_handled"])
->>>>>>> d8449aee
+        Feedback.objects.bulk_update(old_feedbacks_to_update, ["is_migration_handled", "migrated_at"])
 
 
 def handle_active_feedback(business_area: Optional[BusinessArea] = None) -> None:
@@ -1261,17 +1086,6 @@
                     .iterator()
                 )
 
-<<<<<<< HEAD
-            for program in all_programs:
-                copy_feedback(feedback_obj, program)
-            feedback_obj.is_migration_handled = True
-            feedback_obj.migrated_at = timezone.now()
-            feedback_obj.save(update_fields=["is_migration_handled", "migrated_at"])
-            if linked_grievance := feedback_obj.linked_grievance:
-                linked_grievance.is_migration_handled = True
-                linked_grievance.migrated_at = timezone.now()
-                linked_grievance.save(update_fields=["is_migration_handled", "migrated_at"])
-=======
                 for program in all_programs:
                     (
                         feedback_copy,
@@ -1289,16 +1103,17 @@
                     new_feedback_messages_to_create.extend(messages_to_create)
 
                 feedback_obj.is_migration_handled = True
+                feedback_obj.migrated_at = timezone.now()
                 old_feedbacks_to_update.append(feedback_obj)
 
                 if linked_grievance := feedback_obj.linked_grievance:
                     linked_grievance.is_migration_handled = True
+                    linked_grievance.migrated_at = timezone.now()
                     old_grievance_tickets_to_update.append(linked_grievance)
 
         handle_bulk_create_paginated_data(old_grievance_tickets_to_update, objects_to_create_dict, Feedback)
         FeedbackMessage.objects.bulk_create(new_feedback_messages_to_create)
-        Feedback.objects.bulk_update(old_feedbacks_to_update, ["is_migration_handled"])
->>>>>>> d8449aee
+        Feedback.objects.bulk_update(old_feedbacks_to_update, ["is_migration_handled", "migrated_at"])
 
 
 def copy_feedback(
@@ -1533,18 +1348,6 @@
                         ticket_copy, void_program, non_program_ticket
                     )
 
-<<<<<<< HEAD
-        for non_program_ticket in non_program_tickets:
-            ticket_copy = copy.deepcopy(non_program_ticket)
-            ticket_copy.pk = None
-            non_program_ticket.pk = None
-            ticket = copy_grievance_ticket(ticket_copy, void_program, non_program_ticket)
-            ticket.save()
-            grievance_ticket = non_program_ticket.ticket
-            grievance_ticket.is_migration_handled = True
-            grievance_ticket.migrated_at = timezone.now()
-            grievance_ticket.save(update_fields=["is_migration_handled", "migrated_at"])
-=======
                     objects_to_create_dict["tickets"].append(ticket_copy)
                     objects_to_create_dict["grievance_tickets"].append(grievance_ticket_data)
                     objects_to_create_dict["documents"].extend(documents_to_create)
@@ -1552,10 +1355,10 @@
 
                     grievance_ticket = non_program_ticket.ticket
                     grievance_ticket.is_migration_handled = True
+                    grievance_ticket.migrated_at = timezone.now()
                     old_grievance_tickets_to_update.append(grievance_ticket)
 
                 handle_bulk_create_paginated_data(old_grievance_tickets_to_update, objects_to_create_dict, model)
->>>>>>> d8449aee
 
 
 def handle_non_program_feedback(business_area: Optional[BusinessArea] = None) -> None:
@@ -1569,11 +1372,6 @@
         )
         if non_program_feedback_objects:
             void_program = create_void_program(business_area)  # type: ignore[arg-type]
-<<<<<<< HEAD
-            for feedback in non_program_feedback_objects:
-                copy_feedback(feedback, void_program)
-            non_program_feedback_objects.update(is_migration_handled=True, migrated_at=timezone.now())
-=======
             paginator = Paginator(non_program_feedback_objects, BATCH_SIZE)
             for page_number in paginator.page_range:
                 feedbacks_paginated = paginator.page(page_number).object_list
@@ -1604,12 +1402,12 @@
                     new_feedback_messages_to_create.extend(messages_to_create)
 
                     feedback.is_migration_handled = True
+                    feedback.migrated_at = timezone.now()
                     old_feedbacks_to_update.append(feedback)
 
                 handle_bulk_create_paginated_data(old_grievance_tickets_to_update, objects_to_create_dict, Feedback)
                 FeedbackMessage.objects.bulk_create(new_feedback_messages_to_create)
-                Feedback.objects.bulk_update(old_feedbacks_to_update, ["is_migration_handled"])
->>>>>>> d8449aee
+                Feedback.objects.bulk_update(old_feedbacks_to_update, ["is_migration_handled", "migrated_at"])
 
 
 def handle_non_program_messages(business_area: Optional[BusinessArea] = None) -> None:
@@ -1620,11 +1418,6 @@
         )
         if non_program_messages:
             void_program = create_void_program(business_area)  # type: ignore[arg-type]
-<<<<<<< HEAD
-            for message in non_program_messages:
-                copy_message(message, void_program)
-            non_program_messages.update(is_migration_handled=True, migrated_at=timezone.now())
-=======
             paginator = Paginator(non_program_messages, BATCH_SIZE)
             for page_number in paginator.page_range:
                 messages_paginated = paginator.page(page_number).object_list
@@ -1637,12 +1430,12 @@
                     new_messages_to_create.append(message_copy)
                     message_household_to_create.extend(message_household)
                     message.is_migration_handled = True
+                    message.migrated_at = timezone.now()
                     old_messages_to_update.append(message)
                 Message.objects.bulk_create(new_messages_to_create)
                 MessageHouseholdRelation = Message.households.through
                 MessageHouseholdRelation.objects.bulk_create(message_household_to_create)
-                Message.objects.bulk_update(old_messages_to_update, ["is_migration_handled"])
->>>>>>> d8449aee
+                Message.objects.bulk_update(old_messages_to_update, ["is_migration_handled", "migrated_at"])
 
 
 def handle_role_reassign_data(ticket: Any, program: Program) -> Any:
