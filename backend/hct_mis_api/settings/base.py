import logging
import os
import sys
from pathlib import Path
from typing import Any, Dict, List
from uuid import uuid4

from django.core.validators import MaxValueValidator, MinValueValidator
from django.http import HttpRequest
from django.urls import reverse_lazy
from django.utils.safestring import mark_safe
from django.utils.text import slugify
from django.utils.translation import gettext_lazy as _

from sentry_sdk.integrations.celery import CeleryIntegration
from single_source import get_version
from smart_admin.utils import match, regex

from hct_mis_api.apps.core.tasks_schedules import TASKS_SCHEDULES

from .config import env

PROJECT_NAME = "hct_mis_api"
# project root and add "apps" to the path
PROJECT_ROOT = os.path.dirname(os.path.dirname(__file__))

# domains/hosts etc.
DOMAIN_NAME = env("DOMAIN")
WWW_ROOT = "http://{}/".format(DOMAIN_NAME)
ALLOWED_HOSTS = env.list("DJANGO_ALLOWED_HOSTS", default=[DOMAIN_NAME])
FRONTEND_HOST = env("HCT_MIS_FRONTEND_HOST", default=DOMAIN_NAME)
ADMIN_PANEL_URL = env("ADMIN_PANEL_URL")

####
# Other settings
####
ADMINS = (
    ("Alerts", env("ALERTS_EMAIL")),
    ("Tivix", f"unicef-hct-mis+{slugify(DOMAIN_NAME)}@tivix.com"),
)

SITE_ID = 1
TIME_ZONE = "UTC"
LANGUAGE_CODE = "en-us"
USE_I18N = True
USE_TZ = True
SECRET_KEY = env("SECRET_KEY")
DEFAULT_CHARSET = "utf-8"
ROOT_URLCONF = "hct_mis_api.urls"

DATA_VOLUME = env("DATA_VOLUME")
DEFAULT_AUTO_FIELD = "django.db.models.BigAutoField"
ALLOWED_EXTENSIONS = (
    "pdf",
    "doc",
    "docx",
    "xls",
    "xlsx",
    "img",
    "png",
    "jpg",
    "jpeg",
    "csv",
    "zip",
)
UPLOADS_DIR_NAME = "uploads"
MEDIA_URL = f"/api/{UPLOADS_DIR_NAME}/"
MEDIA_ROOT = env("HCT_MIS_UPLOADS_PATH") or os.path.join(DATA_VOLUME, UPLOADS_DIR_NAME)

FILE_UPLOAD_MAX_MEMORY_SIZE = 25 * 1024 * 1024  # 25mb
DATA_UPLOAD_MAX_MEMORY_SIZE = 50 * 1024 * 1024

GRIEVANCE_ONE_UPLOAD_MAX_MEMORY_SIZE = 3 * 1024 * 1024
GRIEVANCE_UPLOAD_CONTENT_TYPES = (
    "image/jpeg",
    "image/png",
    "image/tiff",
    "application/pdf",
    "application/vnd.openxmlformats-officedocument.wordprocessingml.document",
)

# static resources related. See documentation at: http://docs.djangoproject.com/en/dev/ref/contrib/staticfiles/
STATIC_URL = "/api/static/"
STATIC_ROOT = f"{DATA_VOLUME}/staticserve"

# static serving
STATICFILES_FINDERS = (
    "django.contrib.staticfiles.finders.FileSystemFinder",
    "django.contrib.staticfiles.finders.AppDirectoriesFinder",
    "compressor.finders.CompressorFinder",
)

DEBUG = True
IS_DEV = False
IS_STAGING = False
IS_PROD = False

DEFAULT_FROM_EMAIL = env("DEFAULT_FROM_EMAIL")

EMAIL_HOST = env("EMAIL_HOST")
EMAIL_PORT = env("EMAIL_PORT")
EMAIL_HOST_USER = env("EMAIL_HOST_USER")
EMAIL_HOST_PASSWORD = env("EMAIL_HOST_PASSWORD")
EMAIL_USE_TLS = env.bool("EMAIL_USE_TLS")

KOBO_KF_URL = env("KOBO_KF_URL")
KOBO_KC_URL = env("KOBO_KC_URL")
KOBO_MASTER_API_TOKEN = env("KOBO_MASTER_API_TOKEN")

# Get the ENV setting. Needs to be set in .bashrc or similar.
ENV = env("ENV")

# prefix all non-production emails
if ENV != "prod":
    EMAIL_SUBJECT_PREFIX = f"{ENV}"

# BACKWARD_COMPATIBILITY SNIPPET
if "DATABASE_URL" not in os.environ:
    os.environ["DATABASE_URL"] = (
        f'postgis://{os.getenv("POSTGRES_USER")}'
        f':{os.getenv("POSTGRES_PASSWORD")}'
        f'@{os.getenv("POSTGRES_HOST")}:5432/'
        f'{os.getenv("POSTGRES_DB")}'
    )
    if os.getenv("POSTGRES_SSL_MODE", "off") == "on":
        os.environ["DATABASE_URL"] = os.environ["DATABASE_URL"] + "?sslmode=require"

if "DATABASE_URL_HUB_MIS" not in os.environ:
    os.environ["DATABASE_URL_HUB_MIS"] = (
        f'postgis://{os.getenv("POSTGRES_CASHASSIST_DATAHUB_USER")}'
        f':{os.getenv("POSTGRES_CASHASSIST_DATAHUB_PASSWORD")}'
        f'@{os.getenv("POSTGRES_CASHASSIST_DATAHUB_HOST")}:5432/'
        f'{os.getenv("POSTGRES_CASHASSIST_DATAHUB_DB")}?options=-c search_path=mis'
    )
if "DATABASE_URL_HUB_CA" not in os.environ:
    os.environ["DATABASE_URL_HUB_CA"] = (
        f'postgis://{os.getenv("POSTGRES_CASHASSIST_DATAHUB_USER")}'
        f':{os.getenv("POSTGRES_CASHASSIST_DATAHUB_PASSWORD")}'
        f'@{os.getenv("POSTGRES_CASHASSIST_DATAHUB_HOST")}:5432/'
        f'{os.getenv("POSTGRES_CASHASSIST_DATAHUB_DB")}?options=-c search_path=ca'
    )
if "DATABASE_URL_HUB_ERP" not in os.environ:
    os.environ["DATABASE_URL_HUB_ERP"] = (
        f'postgis://{os.getenv("POSTGRES_CASHASSIST_DATAHUB_USER")}'
        f':{os.getenv("POSTGRES_CASHASSIST_DATAHUB_PASSWORD")}'
        f'@{os.getenv("POSTGRES_CASHASSIST_DATAHUB_HOST")}:5432/'
        f'{os.getenv("POSTGRES_CASHASSIST_DATAHUB_DB")}?options=-c search_path=erp'
    )
if "DATABASE_URL_HUB_REGISTRATION" not in os.environ:
    os.environ["DATABASE_URL_HUB_REGISTRATION"] = (
        f'postgis://{os.getenv("POSTGRES_REGISTRATION_DATAHUB_USER")}'
        f':{os.getenv("POSTGRES_REGISTRATION_DATAHUB_PASSWORD")}'
        f'@{os.getenv("POSTGRES_REGISTRATION_DATAHUB_HOST")}:5432/'
        f'{os.getenv("POSTGRES_REGISTRATION_DATAHUB_DB")}'
    )
RO_CONN = dict(**env.db("DATABASE_URL")).copy()
RO_CONN.update(
    {
        "OPTIONS": {"options": "-c default_transaction_read_only=on"},
        "TEST": {
            "READ_ONLY": True,  # Do not manage this database during tests
        },
    }
)
DATABASES = {
    "default": env.db(),
    "read_only": RO_CONN,
    "cash_assist_datahub_mis": env.db("DATABASE_URL_HUB_MIS"),
    "cash_assist_datahub_ca": env.db("DATABASE_URL_HUB_CA"),
    "cash_assist_datahub_erp": env.db("DATABASE_URL_HUB_ERP"),
    "registration_datahub": env.db("DATABASE_URL_HUB_REGISTRATION"),
}
DATABASES["default"].update({"CONN_MAX_AGE": 60})

# If app is not specified here it will use default db
DATABASE_APPS_MAPPING: Dict[str, str] = {
    "cash_assist_datahub": "cash_assist_datahub_ca",
    "mis_datahub": "cash_assist_datahub_mis",
    "erp_datahub": "cash_assist_datahub_erp",
    "registration_datahub": "registration_datahub",
}

DATABASE_ROUTERS = ("hct_mis_api.apps.core.dbrouters.DbRouter",)

MIDDLEWARE = [
    "corsheaders.middleware.CorsMiddleware",
    "django.middleware.common.CommonMiddleware",
    "django.contrib.sessions.middleware.SessionMiddleware",
    "django.middleware.csrf.CsrfViewMiddleware",
    "django.contrib.auth.middleware.AuthenticationMiddleware",
    "hijack.middleware.HijackUserMiddleware",
    "django.contrib.messages.middleware.MessageMiddleware",
    "hct_mis_api.middlewares.sentry.SentryScopeMiddleware",
    "hct_mis_api.middlewares.version.VersionMiddleware",
]

TEMPLATES: List[Dict[str, Any]] = [
    {
        "BACKEND": "django.template.backends.django.DjangoTemplates",
        "DIRS": [
            os.path.join(PROJECT_ROOT, "apps", "administration", "templates"),
            os.path.join(PROJECT_ROOT, "apps", "core", "templates"),
        ],
        "OPTIONS": {
            "loaders": [
                "django.template.loaders.filesystem.Loader",
                "django.template.loaders.app_directories.Loader",
            ],
            "context_processors": [
                "django.contrib.auth.context_processors.auth",
                "django.template.context_processors.debug",
                "django.template.context_processors.media",
                "django.template.context_processors.request",
                "django.contrib.messages.context_processors.messages",
                "django.template.context_processors.static",
                "django.template.context_processors.request",
                # Social auth context_processors
                "social_django.context_processors.backends",
                "social_django.context_processors.login_redirect",
            ],
        },
    },
]
PROJECT_APPS = [
    "hct_mis_api.api",
    "hct_mis_api.apps.geo",
    "hct_mis_api.apps.account.apps.AccountConfig",
    "hct_mis_api.apps.core.apps.CoreConfig",
    "hct_mis_api.apps.grievance",
    "hct_mis_api.apps.household",
    "hct_mis_api.apps.payment",
    "hct_mis_api.apps.program",
    "hct_mis_api.apps.changelog",
    "hct_mis_api.apps.power_query.apps.Config",
    # "hct_mis_api.apps.targeting",
    "hct_mis_api.apps.targeting.apps.TargetingConfig",
    "hct_mis_api.apps.utils",
    "hct_mis_api.apps.registration_datahub.apps.Config",
    "hct_mis_api.apps.registration_data",
    "hct_mis_api.apps.cash_assist_datahub.apps.Config",
    "hct_mis_api.apps.mis_datahub.apps.Config",
    "hct_mis_api.apps.erp_datahub.apps.Config",
    "hct_mis_api.apps.sanction_list",
    "hct_mis_api.apps.steficon",
    "hct_mis_api.apps.reporting",
    "hct_mis_api.apps.activity_log",
    "hct_mis_api.apps.accountability",
]

DJANGO_APPS = [
    "hct_mis_api.apps.administration.apps.TemplateConfig",
    "advanced_filters",
    "smart_admin.logs",
    "smart_admin.apps.SmartTemplateConfig",
    "hct_mis_api.apps.administration.apps.Config",
    "admin_sync.apps.Config",
    "django_sysinfo",
    "django.contrib.auth",
    "django.contrib.humanize",
    "django.contrib.contenttypes",
    "django.contrib.messages",
    "django.contrib.sessions",
    "django.contrib.sites",
    "django.contrib.sitemaps",
    "django.contrib.staticfiles",
    "django.contrib.gis",
    "django.contrib.postgres",
]

OTHER_APPS = [
    "hijack",
    "jsoneditor",
    "django_countries",
    "phonenumber_field",
    "compressor",
    "graphene_django",
    "social_django",
    "corsheaders",
    "django_elasticsearch_dsl",
    "constance",
    "admin_extra_buttons",
    "adminfilters",
    "adminfilters.depot",
    "adminactions",
    "multiselectfield",
    "mptt",
    "django_extensions",
    "django_celery_results",
    "django_celery_beat",
    "explorer",
    "import_export",
    "rest_framework",
    "drf_yasg",
    "flags",
    "admin_cursor_paginator",
    "markdownify.apps.MarkdownifyConfig",
]

INSTALLED_APPS = DJANGO_APPS + OTHER_APPS + PROJECT_APPS

# LOGIN_REDIRECT_URL = f'/api/{ADMIN_PANEL_URL}/'

AUTH_PASSWORD_VALIDATORS = [
    {"NAME": "django.contrib.auth.password_validation.UserAttributeSimilarityValidator"},
    {
        "NAME": "django.contrib.auth.password_validation.MinimumLengthValidator",
        "OPTIONS": {"min_length": 12},
    },
    {"NAME": "django.contrib.auth.password_validation.CommonPasswordValidator"},
    {"NAME": "django.contrib.auth.password_validation.NumericPasswordValidator"},
]

PASSWORD_RESET_TIMEOUT = 60 * 60 * 24 * 31

ACCOUNT_EMAIL_CONFIRMATION_EXPIRE_DAYS = 7

AUTHENTICATION_BACKENDS = [
    "hct_mis_api.apps.power_query.backends.PowerQueryBackend",
    "django.contrib.auth.backends.ModelBackend",
    "social_core.backends.azuread_tenant.AzureADTenantOAuth2",
]

NOSE_ARGS = ["--with-timer", "--nocapture", "--nologcapture"]


# helper function to extend all the common lists
def extend_list_avoid_repeats(list_to_extend: List, extend_with: List) -> None:
    """Extends the first list with the elements in the second one, making sure its elements are not already there in the
    original list."""
    list_to_extend.extend(filter(lambda x: not list_to_extend.count(x), extend_with))


LOG_LEVEL = "DEBUG" if DEBUG and "test" not in sys.argv else "INFO"
LOGGING: Dict[str, Any] = {
    "version": 1,
    "disable_existing_loggers": False,
    "formatters": {
        "standard": {"format": "%(asctime)s [%(levelname)s] %(name)s line %(lineno)d: %(message)s"},
        "verbose": {
            "format": "[%(asctime)s][%(levelname)s][%(name)s] %(filename)s.%(funcName)s:%(lineno)d %(message)s",
        },
    },
    "filters": {"require_debug_false": {"()": "django.utils.log.RequireDebugFalse"}},
    "handlers": {
        "default": {
            "level": LOG_LEVEL,
            "class": "logging.StreamHandler",
            "formatter": "standard",
        },
        "file": {
            "level": LOG_LEVEL,
            "class": "logging.FileHandler",
            "filename": "debug.log",
        },
    },
    "loggers": {
        "": {"handlers": ["default"], "level": "INFO", "propagate": True},
        "console": {"handlers": ["default"], "level": "DEBUG", "propagate": True},
        "django.request": {
            "handlers": ["default"],
            "level": "ERROR",
            "propagate": False,
        },
        "django.security.DisallowedHost": {
            # Skip "SuspiciousOperation: Invalid HTTP_HOST" e-mails.
            "handlers": ["default"],
            "propagate": False,
        },
        "elasticsearch": {"handlers": ["file"], "level": "CRITICAL", "propagate": True},
    },
}

GIT_VERSION = os.getenv("GIT_VERSION", "UNKNOWN")
HIJACK_PERMISSION_CHECK = "hct_mis_api.apps.utils.security.can_hijack"

REDIS_INSTANCE = os.getenv("REDIS_INSTANCE", "redis:6379")
if "CACHE_URL" not in os.environ:
    if REDIS_INSTANCE:
        os.environ["CACHE_URL"] = f"redis://{REDIS_INSTANCE}/1?client_class=django_redis.client.DefaultClient"
    else:
        os.environ["CACHE_URL"] = f"dummycache://{REDIS_INSTANCE}/1?client_class=django_redis.client.DefaultClient"

CACHES = {
    "default": env.cache(),
}

SESSION_COOKIE_HTTPONLY = True
SESSION_COOKIE_NAME = os.environ.get("SESSION_COOKIE_NAME", "sessionid")
SESSION_ENGINE = "django.contrib.sessions.backends.signed_cookies"
AUTH_USER_MODEL = "account.User"

GRAPHENE = {
    "SCHEMA": "hct_mis_api.schema.schema",
    "SCHEMA_OUTPUT": "schema.json",
    "SCHEMA_INDENT": 2,
}

# Social Auth settings.
AZURE_CLIENT_ID = env("AZURE_CLIENT_ID")
AZURE_CLIENT_SECRET = env("AZURE_CLIENT_SECRET")
AZURE_TENANT_KEY = env("AZURE_TENANT_KEY")
SOCIAL_AUTH_AZUREAD_TENANT_OAUTH2_KEY = AZURE_CLIENT_ID
SOCIAL_AUTH_AZUREAD_TENANT_OAUTH2_SECRET = AZURE_CLIENT_SECRET
SOCIAL_AUTH_AZUREAD_TENANT_OAUTH2_TENANT_ID = AZURE_TENANT_KEY
SOCIAL_AUTH_ADMIN_USER_SEARCH_FIELDS = [
    "username",
    "first_name",
    "last_name",
    "email",
]
SOCIAL_AUTH_JSONFIELD_ENABLED = True

SOCIAL_AUTH_PIPELINE = (
    "hct_mis_api.apps.account.authentication.social_details",
    "social_core.pipeline.social_auth.social_uid",
    "social_core.pipeline.social_auth.auth_allowed",
    "social_core.pipeline.social_auth.social_user",
    "social_core.pipeline.user.get_username",
    "hct_mis_api.apps.account.authentication.require_email",
    "social_core.pipeline.social_auth.associate_by_email",
    "hct_mis_api.apps.account.authentication.create_user",
    "social_core.pipeline.social_auth.associate_user",
    "social_core.pipeline.social_auth.load_extra_data",
    "hct_mis_api.apps.account.authentication.user_details",
)
SOCIAL_AUTH_AZUREAD_B2C_OAUTH2_USER_FIELDS = [
    "email",
    "fullname",
]

SOCIAL_AUTH_AZUREAD_B2C_OAUTH2_SCOPE = [
    "openid",
    "email",
    "profile",
]

SOCIAL_AUTH_SANITIZE_REDIRECTS = True

LOGIN_URL = "/api/login/azuread-tenant-oauth2"

TEST_RUNNER = "hct_mis_api.apps.core.mis_test_runner.PostgresTestRunner"

GRAPH_MODELS = {
    "all_applications": True,
    "group_models": True,
}

PHONENUMBER_DEFAULT_REGION = "US"

SANCTION_LIST_CC_MAIL = env("SANCTION_LIST_CC_MAIL")

# ELASTICSEARCH SETTINGS
ELASTICSEARCH_DSL_AUTOSYNC = False
ELASTICSEARCH_HOST = env("ELASTICSEARCH_HOST")
ELASTICSEARCH_INDEX_PREFIX = ""
ELASTICSEARCH_DSL = {
    "default": {"hosts": ELASTICSEARCH_HOST, "timeout": 30},
}

GRIEVANCE_POSTGRES_ENABLED = os.getenv("GRIEVANCE_POSTGRES_ENABLED", True)

ELASTICSEARCH_BASE_SETTINGS = {"number_of_shards": 1, "number_of_replicas": 0}

RAPID_PRO_URL = env("RAPID_PRO_URL")

# DJANGO CONSTANCE settings
CONSTANCE_REDIS_CONNECTION = f"redis://{REDIS_INSTANCE}/0"
CONSTANCE_REDIS_CACHE_TIMEOUT = 1
CONSTANCE_ADDITIONAL_FIELDS = {
    "percentages": (
        "django.forms.fields.IntegerField",
        {
            "widget": "django.forms.widgets.NumberInput",
            "validators": [MinValueValidator(0), MaxValueValidator(100)],
        },
    ),
    "positive_integers": (
        "django.forms.fields.IntegerField",
        {
            "widget": "django.forms.widgets.NumberInput",
            "validators": [MinValueValidator(0)],
        },
    ),
    "positive_floats": (
        "django.forms.fields.FloatField",
        {
            "widget": "django.forms.widgets.NumberInput",
            "validators": [MinValueValidator(0)],
        },
    ),
    "priority_choices": (
        "django.forms.fields.ChoiceField",
        {
            "widget": "django.forms.Select",
            "choices": (
                (1, _("High")),
                (2, _("Medium")),
                (3, _("Low")),
            ),
        },
    ),
    "urgency_choices": (
        "django.forms.fields.ChoiceField",
        {
            "widget": "django.forms.Select",
            "choices": (
                (1, _("Very urgent")),
                (2, _("Urgent")),
                (3, _("Not urgent")),
            ),
        },
    ),
}

CONSTANCE_CONFIG = {
    # BATCH SETTINGS
    "DEDUPLICATION_DUPLICATE_SCORE": (
        6.0,
        "Results equal or above this score are considered duplicates",
        "positive_floats",
    ),
    "DEDUPLICATION_POSSIBLE_DUPLICATE_SCORE": (
        6.0,
        "Results equal or above this score are considered possible duplicates (needs adjudication) must be lower than DEDUPLICATION_DUPLICATE_SCORE",
        "positive_floats",
    ),
    "DEDUPLICATION_BATCH_DUPLICATES_PERCENTAGE": (
        50,
        "If percentage of duplicates is higher or equal to this setting, deduplication is aborted",
        "percentages",
    ),
    "PRODUCTION_SERVER": ("https://hope.unicef.org/api/admin", "", str),
    "CASHASSIST_DOAP_RECIPIENT": (
        "",
        "UNHCR email address where to send DOAP updates",
        str,
    ),
    "KOBO_ADMIN_CREDENTIALS": (
        "",
        "Kobo superuser credentislas in format user:password",
        str,
    ),
    "DEDUPLICATION_BATCH_DUPLICATES_ALLOWED": (
        5,
        "If amount of duplicates for single individual exceeds this limit deduplication is aborted",
        "positive_integers",
    ),
    "KOBO_APP_API_TOKEN": ("", "Kobo KPI token", str),
    # GOLDEN RECORDS SETTINGS
    "DEDUPLICATION_GOLDEN_RECORD_DUPLICATES_PERCENTAGE": (
        50,
        "If percentage of duplicates is higher or equal to this setting, deduplication is aborted",
        "percentages",
    ),
    "DEDUPLICATION_GOLDEN_RECORD_DUPLICATES_ALLOWED": (
        5,
        "If amount of duplicates for single individual exceeds this limit deduplication is aborted",
        "positive_integers",
    ),
    # SANCTION LIST
    "SANCTION_LIST_MATCH_SCORE": (
        4.8,
        "Results equal or above this score are considered possible matches",
        "positive_floats",
    ),
    # RAPID PRO
    "RAPID_PRO_PROVIDER": ("tel", "Rapid pro messages provider (telegram/tel)"),
    # CASH ASSIST
    "CASH_ASSIST_URL_PREFIX": (
        "",
        "Cash Assist base url used to generate url to cash assist",
    ),
    "SEND_GRIEVANCES_NOTIFICATION": (
        False,
        "Should send grievances notification",
        bool,
    ),
    "IGNORED_USER_LINKED_OBJECTS": (
        "created_advanced_filters,advancedfilter,logentry,social_auth,query,querylog,logs",
        "list of relation to hide in 'linked objects' user page",
        str,
    ),
    "QUICK_LINKS": (
        """Kobo,https://kf-hope.unitst.org/;
CashAssist,https://cashassist-trn.crm4.dynamics.com/;
Sentry,https://excubo.unicef.io/sentry/hct-mis-stg/;
elasticsearch,hope-elasticsearch-coordinating-only:9200;
Datamart,https://datamart.unicef.io;
Flower,https://stg-hope.unitst.org/flower/;
Azure,https://unicef.visualstudio.com/ICTD-HCT-MIS/;
""",
        "",
        str,
    ),
    "USE_ELASTICSEARCH_FOR_INDIVIDUALS_SEARCH": (
        False,
        "Use elastic search for individuals search",
        bool,
    ),
    "USE_ELASTICSEARCH_FOR_HOUSEHOLDS_SEARCH": (
        False,
        "Use elastic search for households search",
        bool,
    ),
    "USE_ELASTICSEARCH_FOR_HOUSEHOLDS_SEARCH_USE_BUSINESS_AREA": (
        False,
        "Use business area during elastic search for households search",
        bool,
    ),
    "AUTO_MERGE_AFTER_AUTO_RDI_IMPORT": (
        False,
        "Automatically merge the population after server-triggered RDI import",
        bool,
    ),
<<<<<<< HEAD
    "NEEDS_ADJUDICATION_PRIORITY": (
        1,
        "Default value of needs adjudication priority",
        "priority_choices",
    ),
    "NEEDS_ADJUDICATION_URGENCY": (
        2,
        "Default value of needs adjudication urgency",
        "urgency_choices",
    ),
    "PAYMENT_VERIFICATION_PRIORITY": (
        1,
        "Default value of payment verification priority",
        "priority_choices",
    ),
    "PAYMENT_VERIFICATION_URGENCY": (
        1,
        "Default value of payment verification urgency",
        "urgency_choices",
    ),
    "SYSTEM_FLAGGING_PRIORITY": (
        1,
        "Default value of system flagging priority",
        "priority_choices",
    ),
    "SYSTEM_FLAGGING_URGENCY": (
        2,
        "Default value of system flagging urgency",
        "urgency_choices",
=======
    "RECALCULATE_POPULATION_FIELDS_CHUNK": (
        100000,
        "recalculate_population_fields_task Household table pagination value",
        "positive_integers",
>>>>>>> ab410409
    ),
}

CONSTANCE_DBS = ("default",)

# MICROSOFT GRAPH
AZURE_GRAPH_API_BASE_URL = "https://graph.microsoft.com"
AZURE_GRAPH_API_VERSION = "v1.0"
AZURE_TOKEN_URL = "https://login.microsoftonline.com/unicef.org/oauth2/token"

TEST_OUTPUT_DIR = "./test-results"
TEST_OUTPUT_FILE_NAME = "result.xml"

DATAMART_USER = env("DATAMART_USER")
DATAMART_PASSWORD = env("DATAMART_PASSWORD")
DATAMART_URL = env("DATAMART_URL")

COUNTRIES_OVERRIDE = {
    "U": {
        "name": _("Unknown or Not Applicable"),
        "alpha3": "U",
        "ioc_code": "U",
    },
}

ROOT_TOKEN = env.str("ROOT_ACCESS_TOKEN", uuid4().hex)

SENTRY_DSN = env("SENTRY_DSN")
SENTRY_URL = env("SENTRY_URL")
if SENTRY_DSN:
    import sentry_sdk
    from sentry_sdk.integrations.django import DjangoIntegration
    from sentry_sdk.integrations.logging import LoggingIntegration, ignore_logger

    from hct_mis_api import get_full_version

    sentry_logging = LoggingIntegration(
        level=logging.INFO,
        event_level=logging.ERROR,  # Capture info and above as breadcrumbs  # Send errors as events
    )

    sentry_sdk.init(
        dsn=SENTRY_DSN,
        integrations=[DjangoIntegration(transaction_style="url"), sentry_logging, CeleryIntegration()],
        release=get_full_version(),
        traces_sample_rate=1.0,
        send_default_pii=True,
    )
    ignore_logger("graphql.execution.utils")
    ignore_logger("django.core.exceptions.ValidationError")

CORS_ALLOWED_ORIGIN_REGEXES = [r"https://\w+.blob.core.windows.net$"]

CELERY_BROKER_URL = (f"redis://{REDIS_INSTANCE}/0",)
CELERY_ACCEPT_CONTENT = ["json"]
CELERY_TASK_SERIALIZER = "json"
CELERY_RESULT_SERIALIZER = "json"
CELERY_RESULT_BACKEND = f"redis://{REDIS_INSTANCE}/0"
CELERY_TIMEZONE = "UTC"
CELERY_TASK_TRACK_STARTED = True
CELERY_TASK_TIME_LIMIT = 360 * 60
CELERY_BEAT_SCHEDULE = TASKS_SCHEDULES
CELERY_TASK_ALWAYS_EAGER = env.bool("CELERY_TASK_ALWAYS_EAGER")

SMART_ADMIN_SECTIONS = {
    "HOPE": [
        "program",
        match("household.H*"),
        regex(r"household\.I.*"),
        "targeting",
        "payment",
    ],
    "RDI": [
        regex(r"registration_data\..*"),
        # regex(r"registration_datahub\..*"),
    ],
    "Grievance": ["grievance"],
    "Configuration": [
        "core",
        "constance",
        "flags",
    ],
    "Power Query & Reports": [
        "power_query",
    ],
    "Rule Engine": [
        "steficon",
    ],
    "Security": ["account", "auth"],
    "Logs": [
        "admin.LogEntry",
        "activity_log",
    ],
    "Kobo": [
        "core.FlexibleAttributeChoice",
        "core.XLSXKoboTemplate",
        "core.FlexibleAttribute",
        "core.FlexibleAttributeGroup",
    ],
    "HUB (Hope->CA)": [
        "mis_datahub",
    ],
    "HUB (CA->Hope)": [
        "cash_assist_datahub",
    ],
    "HUB (Kobo->Hope)": [
        "registration_datahub",
    ],
    "HUB (Vision->Hope)": [
        "erp_datahub",
    ],
    "System": [
        "social_django",
        "constance",
        "sites",
    ],
}

SMART_ADMIN_BOOKMARKS = "hct_mis_api.apps.administration.site.get_bookmarks"

SMART_ADMIN_BOOKMARKS_PERMISSION = None
SMART_ADMIN_PROFILE_LINK = True
SMART_ADMIN_ISROOT = lambda r, *a: r.user.is_superuser and r.headers.get("x-root-token") == env("ROOT_TOKEN")

EXCHANGE_RATE_CACHE_EXPIRY = 1 * 60 * 60 * 24

VERSION = get_version(__name__, Path(PROJECT_ROOT).parent, default_return=None)

# see adminactions.perms
# set handker to AA_PERMISSION_CREATE_USE_COMMAND
AA_PERMISSION_HANDLER = 3


def filter_environment(key: str, config: Dict, request: HttpRequest) -> bool:
    return key in ["ROOT_ACCESS_TOKEN"] or key.startswith("DIRENV")


def masker(key: str, value: Any, config: Dict, request: HttpRequest) -> Any:
    from django_sysinfo.utils import cleanse_setting

    from ..apps.utils.security import is_root

    if key in ["PATH", "PYTHONPATH"]:
        return mark_safe(value.replace(":", r":<br>"))
    if not is_root(request):
        if key.startswith("DATABASE_URL"):
            from urllib.parse import urlparse

            try:
                c = urlparse(value)
                value = f"{c.scheme}://****:****@{c.hostname}{c.path}?{c.query}"
            except Exception:
                value = "<wrong url>"
            return value
        return cleanse_setting(key, value, config, request)
    return value


SYSINFO = {
    "masked_environment": "API|TOKEN|KEY|SECRET|PASS|SIGNATURE|AUTH|_ID|SID|DATABASE_URL",
    "filter_environment": filter_environment,
    "ttl": 60,
    "masker": masker,
}

EXPLORER_CONNECTIONS = {
    "default": "default",
    "HUB MIS": "cash_assist_datahub_mis",
    "HUB CA": "cash_assist_datahub_ca",
    "HUB ERP": "cash_assist_datahub_erp",
    "HUB Reg": "registration_datahub",
}
EXPLORER_DEFAULT_CONNECTION = "default"
EXPLORER_PERMISSION_VIEW = lambda r: r.user.has_perm("explorer.view_query")
EXPLORER_PERMISSION_CHANGE = lambda r: r.user.has_perm("explorer.change_query")

IMPERSONATE = {
    "REDIRECT_URL": f"/api/{ADMIN_PANEL_URL}/",
    "PAGINATE_COUNT": 50,
    "DISABLE_LOGGING": False,
}

POWER_QUERY_DB_ALIAS = env("POWER_QUERY_DB_ALIAS")

CONCURRENCY_ENABLED = False

PROFILING = env("PROFILING", default="off") == "on"
if PROFILING:
    # SILK
    INSTALLED_APPS.append("silk")
    MIDDLEWARE.append("hct_mis_api.middlewares.silk.DynamicSilkyMiddleware")
    SILKY_PYTHON_PROFILER = True

ADMIN_SYNC_USE_REVERSION = False

SWAGGER_SETTINGS = {
    "LOGOUT_URL": reverse_lazy("logout"),
    "LOGIN_URL": "/",
    "SECURITY_DEFINITIONS": {"DRF Token": {"type": "apiKey", "name": "Authorization", "in": "header"}},
}

MAX_STORAGE_FILE_SIZE = 30

FLAGS_STATE_LOGGING = DEBUG
FLAGS = {
    "DEVELOP_DEBUG_TOOLBAR": [],
    "SILK_MIDDLEWARE": [],
    "FRONT_DOOR_BYPASS": [],
}

if DEBUG:
    INSTALLED_APPS += [
        "debug_toolbar",
    ]
    MIDDLEWARE += ["debug_toolbar.middleware.DebugToolbarMiddleware"]

    # DEBUG TOOLBAR
    def show_ddt(request: HttpRequest) -> None:  # pragma: no-cover
        from flags.state import flag_enabled

        return flag_enabled("DEVELOP_DEBUG_TOOLBAR", request=request)

    DEBUG_TOOLBAR_CONFIG = {
        "SHOW_TOOLBAR_CALLBACK": show_ddt,
        "JQUERY_URL": "",
    }
    DEBUG_TOOLBAR_PANELS = [
        "debug_toolbar.panels.history.HistoryPanel",
        "debug_toolbar.panels.versions.VersionsPanel",
        "debug_toolbar.panels.timer.TimerPanel",
        "flags.panels.FlagsPanel",
        "flags.panels.FlagChecksPanel",
        "debug_toolbar.panels.settings.SettingsPanel",
        "debug_toolbar.panels.headers.HeadersPanel",
        "debug_toolbar.panels.request.RequestPanel",
        "debug_toolbar.panels.sql.SQLPanel",
        "debug_toolbar.panels.staticfiles.StaticFilesPanel",
        "debug_toolbar.panels.templates.TemplatesPanel",
        "debug_toolbar.panels.cache.CachePanel",
        "debug_toolbar.panels.signals.SignalsPanel",
        "debug_toolbar.panels.logging.LoggingPanel",
        "debug_toolbar.panels.redirects.RedirectsPanel",
        "debug_toolbar.panels.profiling.ProfilingPanel",
    ]

MARKDOWNIFY = {
    "default": {
        "WHITELIST_TAGS": ["a", "abbr", "acronym", "b", "blockquote", "em", "i", "li", "ol", "p", "strong", "ul" "br"]
    }
}<|MERGE_RESOLUTION|>--- conflicted
+++ resolved
@@ -612,7 +612,6 @@
         "Automatically merge the population after server-triggered RDI import",
         bool,
     ),
-<<<<<<< HEAD
     "NEEDS_ADJUDICATION_PRIORITY": (
         1,
         "Default value of needs adjudication priority",
@@ -642,12 +641,11 @@
         2,
         "Default value of system flagging urgency",
         "urgency_choices",
-=======
+    ),
     "RECALCULATE_POPULATION_FIELDS_CHUNK": (
         100000,
         "recalculate_population_fields_task Household table pagination value",
         "positive_integers",
->>>>>>> ab410409
     ),
 }
 
