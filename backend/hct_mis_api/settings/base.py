import logging
import os
import sys
from pathlib import Path
from uuid import uuid4

from django.core.validators import MaxValueValidator, MinValueValidator
from django.urls import reverse_lazy
from django.utils.safestring import mark_safe
from django.utils.text import slugify
from django.utils.translation import gettext_lazy as _

from sentry_sdk.integrations.celery import CeleryIntegration
from single_source import get_version
from smart_admin.utils import match, regex

from hct_mis_api.apps.core.tasks_schedules import TASKS_SCHEDULES

from .config import env

PROJECT_NAME = "hct_mis_api"
# project root and add "apps" to the path
PROJECT_ROOT = os.path.dirname(os.path.dirname(__file__))

# domains/hosts etc.
DOMAIN_NAME = env("DOMAIN")
WWW_ROOT = "http://{}/".format(DOMAIN_NAME)
ALLOWED_HOSTS = env.list("DJANGO_ALLOWED_HOSTS", default=[DOMAIN_NAME])
FRONTEND_HOST = env("HCT_MIS_FRONTEND_HOST", default=DOMAIN_NAME)
ADMIN_PANEL_URL = env("ADMIN_PANEL_URL")

####
# Other settings
####
ADMINS = (
    ("Alerts", env("ALERTS_EMAIL")),
    ("Tivix", f"unicef-hct-mis+{slugify(DOMAIN_NAME)}@tivix.com"),
)

SITE_ID = 1
TIME_ZONE = "UTC"
LANGUAGE_CODE = "en-us"
USE_I18N = True
USE_TZ = True
SECRET_KEY = env("SECRET_KEY")
DEFAULT_CHARSET = "utf-8"
ROOT_URLCONF = "hct_mis_api.urls"

DATA_VOLUME = env("DATA_VOLUME")
DEFAULT_AUTO_FIELD = "django.db.models.BigAutoField"
ALLOWED_EXTENSIONS = (
    "pdf",
    "doc",
    "docx",
    "xls",
    "xlsx",
    "img",
    "png",
    "jpg",
    "jpeg",
    "csv",
    "zip",
)
UPLOADS_DIR_NAME = "uploads"
MEDIA_URL = f"/api/{UPLOADS_DIR_NAME}/"
MEDIA_ROOT = env("HCT_MIS_UPLOADS_PATH") or os.path.join(DATA_VOLUME, UPLOADS_DIR_NAME)

FILE_UPLOAD_MAX_MEMORY_SIZE = 25 * 1024 * 1024  # 25mb
DATA_UPLOAD_MAX_MEMORY_SIZE = 50 * 1024 * 1024

# static resources related. See documentation at: http://docs.djangoproject.com/en/dev/ref/contrib/staticfiles/
STATIC_URL = "/api/static/"
STATIC_ROOT = f"{DATA_VOLUME}/staticserve"

# static serving
STATICFILES_FINDERS = (
    "django.contrib.staticfiles.finders.FileSystemFinder",
    "django.contrib.staticfiles.finders.AppDirectoriesFinder",
    "compressor.finders.CompressorFinder",
)

DEBUG = True
IS_DEV = False
IS_STAGING = False
IS_PROD = False

DEFAULT_FROM_EMAIL = env("DEFAULT_FROM_EMAIL")

# EMAIL_CONFIG = env.email_url('EMAIL_URL', default='smtp://user@:password@localhost:25')
# vars().update(EMAIL_CONFIG)

EMAIL_HOST = env("EMAIL_HOST")
EMAIL_PORT = env("EMAIL_PORT")
EMAIL_HOST_USER = env("EMAIL_HOST_USER")
EMAIL_HOST_PASSWORD = env("EMAIL_HOST_PASSWORD")
EMAIL_USE_TLS = env.bool("EMAIL_USE_TLS")

KOBO_KF_URL = env("KOBO_KF_URL")
KOBO_KC_URL = env("KOBO_KC_URL")
KOBO_MASTER_API_TOKEN = env("KOBO_MASTER_API_TOKEN")

# Get the ENV setting. Needs to be set in .bashrc or similar.
ENV = env("ENV")

# prefix all non-production emails
if ENV != "prod":
    EMAIL_SUBJECT_PREFIX = f"{ENV}"

# BACKWARD_COMPATIBILITY SNIPPET
if "DATABASE_URL" not in os.environ:
    os.environ["DATABASE_URL"] = (
        f'postgis://{os.getenv("POSTGRES_USER")}'
        f':{os.getenv("POSTGRES_PASSWORD")}'
        f'@{os.getenv("POSTGRES_HOST")}:5432/'
        f'{os.getenv("POSTGRES_DB")}'
    )
    if os.getenv("POSTGRES_SSL_MODE", "off") == "on":
        os.environ["DATABASE_URL"] = os.environ["DATABASE_URL"] + "?sslmode=require"

if "DATABASE_URL_HUB_MIS" not in os.environ:
    os.environ["DATABASE_URL_HUB_MIS"] = (
        f'postgis://{os.getenv("POSTGRES_CASHASSIST_DATAHUB_USER")}'
        f':{os.getenv("POSTGRES_CASHASSIST_DATAHUB_PASSWORD")}'
        f'@{os.getenv("POSTGRES_CASHASSIST_DATAHUB_HOST")}:5432/'
        f'{os.getenv("POSTGRES_CASHASSIST_DATAHUB_DB")}?options=-c search_path=mis'
    )
if "DATABASE_URL_HUB_CA" not in os.environ:
    os.environ["DATABASE_URL_HUB_CA"] = (
        f'postgis://{os.getenv("POSTGRES_CASHASSIST_DATAHUB_USER")}'
        f':{os.getenv("POSTGRES_CASHASSIST_DATAHUB_PASSWORD")}'
        f'@{os.getenv("POSTGRES_CASHASSIST_DATAHUB_HOST")}:5432/'
        f'{os.getenv("POSTGRES_CASHASSIST_DATAHUB_DB")}?options=-c search_path=ca'
    )
if "DATABASE_URL_HUB_ERP" not in os.environ:
    os.environ["DATABASE_URL_HUB_ERP"] = (
        f'postgis://{os.getenv("POSTGRES_CASHASSIST_DATAHUB_USER")}'
        f':{os.getenv("POSTGRES_CASHASSIST_DATAHUB_PASSWORD")}'
        f'@{os.getenv("POSTGRES_CASHASSIST_DATAHUB_HOST")}:5432/'
        f'{os.getenv("POSTGRES_CASHASSIST_DATAHUB_DB")}?options=-c search_path=erp'
    )
if "DATABASE_URL_HUB_REGISTRATION" not in os.environ:
    os.environ["DATABASE_URL_HUB_REGISTRATION"] = (
        f'postgis://{os.getenv("POSTGRES_REGISTRATION_DATAHUB_USER")}'
        f':{os.getenv("POSTGRES_REGISTRATION_DATAHUB_PASSWORD")}'
        f'@{os.getenv("POSTGRES_REGISTRATION_DATAHUB_HOST")}:5432/'
        f'{os.getenv("POSTGRES_REGISTRATION_DATAHUB_DB")}'
    )
RO_CONN = dict(**env.db("DATABASE_URL")).copy()
RO_CONN.update(
    {
        "OPTIONS": {"options": "-c default_transaction_read_only=on"},
        "TEST": {
            "READ_ONLY": True,  # Do not manage this database during tests
        },
    }
)
DATABASES = {
    "default": env.db(),
    "read_only": RO_CONN,
    "cash_assist_datahub_mis": env.db("DATABASE_URL_HUB_MIS"),
    "cash_assist_datahub_ca": env.db("DATABASE_URL_HUB_CA"),
    "cash_assist_datahub_erp": env.db("DATABASE_URL_HUB_ERP"),
    "registration_datahub": env.db("DATABASE_URL_HUB_REGISTRATION"),
}
DATABASES["default"].update({"CONN_MAX_AGE": 60})

# If app is not specified here it will use default db
DATABASE_APPS_MAPPING = {
    "cash_assist_datahub": "cash_assist_datahub_ca",
    "mis_datahub": "cash_assist_datahub_mis",
    "erp_datahub": "cash_assist_datahub_erp",
    "registration_datahub": "registration_datahub",
}

DATABASE_ROUTERS = ("hct_mis_api.apps.core.dbrouters.DbRouter",)

MIDDLEWARE = [
    "corsheaders.middleware.CorsMiddleware",
    "django.middleware.common.CommonMiddleware",
    "django.contrib.sessions.middleware.SessionMiddleware",
    "django.middleware.csrf.CsrfViewMiddleware",
    "django.contrib.auth.middleware.AuthenticationMiddleware",
    "hijack.middleware.HijackUserMiddleware",
    "django.contrib.messages.middleware.MessageMiddleware",
    "hct_mis_api.middlewares.sentry.SentryScopeMiddleware",
    "hct_mis_api.middlewares.version.VersionMiddleware",
]

TEMPLATES = [
    {
        "BACKEND": "django.template.backends.django.DjangoTemplates",
        "DIRS": [
            os.path.join(PROJECT_ROOT, "apps", "administration", "templates"),
            os.path.join(PROJECT_ROOT, "apps", "core", "templates"),
        ],
        "OPTIONS": {
            "loaders": [
                "django.template.loaders.filesystem.Loader",
                "django.template.loaders.app_directories.Loader",
            ],
            "context_processors": [
                "django.contrib.auth.context_processors.auth",
                "django.template.context_processors.debug",
                "django.template.context_processors.media",
                "django.template.context_processors.request",
                "django.contrib.messages.context_processors.messages",
                "django.template.context_processors.static",
                "django.template.context_processors.request",
                # Social auth context_processors
                "social_django.context_processors.backends",
                "social_django.context_processors.login_redirect",
            ],
        },
    },
]
PROJECT_APPS = [
    "hct_mis_api.api",
    "hct_mis_api.apps.geo",
    "hct_mis_api.apps.account.apps.AccountConfig",
    "hct_mis_api.apps.core.apps.CoreConfig",
    "hct_mis_api.apps.grievance",
    "hct_mis_api.apps.household",
    "hct_mis_api.apps.payment",
    "hct_mis_api.apps.program",
    "hct_mis_api.apps.power_query.apps.Config",
    # "hct_mis_api.apps.targeting",
    "hct_mis_api.apps.targeting.apps.TargetingConfig",
    "hct_mis_api.apps.utils",
    "hct_mis_api.apps.registration_datahub.apps.Config",
    "hct_mis_api.apps.registration_data",
    "hct_mis_api.apps.cash_assist_datahub.apps.Config",
    "hct_mis_api.apps.mis_datahub.apps.Config",
    "hct_mis_api.apps.erp_datahub.apps.Config",
    "hct_mis_api.apps.sanction_list",
    "hct_mis_api.apps.steficon",
    "hct_mis_api.apps.reporting",
    "hct_mis_api.apps.activity_log",
]

DJANGO_APPS = [
    "hct_mis_api.apps.administration.apps.TemplateConfig",
    "advanced_filters",
    "smart_admin.logs",
    "smart_admin.apps.SmartTemplateConfig",
    "hct_mis_api.apps.administration.apps.Config",
    "admin_sync.apps.Config",
    "django_sysinfo",
    "django.contrib.auth",
    "django.contrib.humanize",
    "django.contrib.contenttypes",
    "django.contrib.messages",
    "django.contrib.sessions",
    "django.contrib.sites",
    "django.contrib.sitemaps",
    "django.contrib.staticfiles",
    "django.contrib.gis",
    "django.contrib.postgres",
]

OTHER_APPS = [
    "hijack",
    # "hijack.contrib.admin",
    "jsoneditor",
    "django_countries",
    "phonenumber_field",
    "compressor",
    "graphene_django",
    "social_django",
    "corsheaders",
    "django_elasticsearch_dsl",
    "constance",
    "admin_extra_buttons",
    "adminfilters",
    "adminfilters.depot",
    "adminactions",
    "multiselectfield",
    "mptt",
    "django_extensions",
    "django_celery_results",
    "django_celery_beat",
    "explorer",
    "import_export",
    "rest_framework",
    "drf_yasg",
]

INSTALLED_APPS = DJANGO_APPS + OTHER_APPS + PROJECT_APPS

# LOGIN_REDIRECT_URL = f'/api/{ADMIN_PANEL_URL}/'

AUTH_PASSWORD_VALIDATORS = [
    {"NAME": "django.contrib.auth.password_validation.UserAttributeSimilarityValidator"},
    {
        "NAME": "django.contrib.auth.password_validation.MinimumLengthValidator",
        "OPTIONS": {"min_length": 12},
    },
    {"NAME": "django.contrib.auth.password_validation.CommonPasswordValidator"},
    {"NAME": "django.contrib.auth.password_validation.NumericPasswordValidator"},
]

PASSWORD_RESET_TIMEOUT = 60 * 60 * 24 * 31

ACCOUNT_EMAIL_CONFIRMATION_EXPIRE_DAYS = 7

AUTHENTICATION_BACKENDS = [
    "django.contrib.auth.backends.ModelBackend",
    "social_core.backends.azuread_tenant.AzureADTenantOAuth2",
]

NOSE_ARGS = ["--with-timer", "--nocapture", "--nologcapture"]


# helper function to extend all the common lists
def extend_list_avoid_repeats(list_to_extend, extend_with):
    """Extends the first list with the elements in the second one, making sure its elements are not already there in the
    original list."""
    list_to_extend.extend(filter(lambda x: not list_to_extend.count(x), extend_with))


LOG_LEVEL = "DEBUG" if DEBUG and "test" not in sys.argv else "INFO"
LOGGING = {
    "version": 1,
    "disable_existing_loggers": False,
    "formatters": {
        "standard": {"format": "%(asctime)s [%(levelname)s] %(name)s line %(lineno)d: %(message)s"},
        "verbose": {
            "format": "[%(asctime)s][%(levelname)s][%(name)s] %(filename)s.%(funcName)s:%(lineno)d %(message)s",
        },
    },
    "filters": {"require_debug_false": {"()": "django.utils.log.RequireDebugFalse"}},
    "handlers": {
        "default": {
            "level": LOG_LEVEL,
            "class": "logging.StreamHandler",
            "formatter": "standard",
        },
        "file": {
            "level": LOG_LEVEL,
            "class": "logging.FileHandler",
            "filename": "debug.log",
        },
    },
    "loggers": {
        "": {"handlers": ["default"], "level": "INFO", "propagate": True},
        "console": {"handlers": ["default"], "level": "DEBUG", "propagate": True},
        "django.request": {
            "handlers": ["default"],
            "level": "ERROR",
            "propagate": False,
        },
        "django.security.DisallowedHost": {
            # Skip "SuspiciousOperation: Invalid HTTP_HOST" e-mails.
            "handlers": ["default"],
            "propagate": False,
        },
        "elasticsearch": {"handlers": ["file"], "level": "CRITICAL", "propagate": True},
    },
}

GIT_VERSION = os.getenv("GIT_VERSION", "UNKNOWN")
HIJACK_PERMISSION_CHECK = "hct_mis_api.apps.utils.security.can_hijack"
# REDIS_INSTANCE = os.getenv("REDIS_INSTANCE", "redis")
#
# if REDIS_INSTANCE:
#     CACHES = {
#         "default": {
#             "BACKEND": "django_redis.cache.RedisCache",
#             "LOCATION": f"redis://{REDIS_INSTANCE}/1",
#             "OPTIONS": {"CLIENT_CLASS": "django_redis.client.DefaultClient"},
#             "TIMEOUT": 3600,
#         }
#     }
#     DJANGO_REDIS_IGNORE_EXCEPTIONS = not DEBUG
# else:
#     CACHES = {"default": {"BACKEND": "common.cache_backends.DummyRedisCache", "LOCATION": "hct_mis"}}

REDIS_INSTANCE = os.getenv("REDIS_INSTANCE", "redis:6379")
if "CACHE_URL" not in os.environ:
    if REDIS_INSTANCE:
        os.environ["CACHE_URL"] = f"redis://{REDIS_INSTANCE}/1?client_class=django_redis.client.DefaultClient"
    else:
        os.environ["CACHE_URL"] = f"dummycache://{REDIS_INSTANCE}/1?client_class=django_redis.client.DefaultClient"

CACHES = {
    "default": env.cache(),
}

SESSION_COOKIE_HTTPONLY = True
SESSION_COOKIE_NAME = os.environ.get("SESSION_COOKIE_NAME", "sessionid")
SESSION_ENGINE = "django.contrib.sessions.backends.signed_cookies"
AUTH_USER_MODEL = "account.User"

GRAPHENE = {
    "SCHEMA": "hct_mis_api.schema.schema",
    "SCHEMA_OUTPUT": "schema.json",
    "SCHEMA_INDENT": 2,
}

# Social Auth settings.
AZURE_CLIENT_ID = env("AZURE_CLIENT_ID")
AZURE_CLIENT_SECRET = env("AZURE_CLIENT_SECRET")
AZURE_TENANT_KEY = env("AZURE_TENANT_KEY")
SOCIAL_AUTH_AZUREAD_TENANT_OAUTH2_KEY = AZURE_CLIENT_ID
SOCIAL_AUTH_AZUREAD_TENANT_OAUTH2_SECRET = AZURE_CLIENT_SECRET
SOCIAL_AUTH_AZUREAD_TENANT_OAUTH2_TENANT_ID = AZURE_TENANT_KEY
SOCIAL_AUTH_ADMIN_USER_SEARCH_FIELDS = [
    "username",
    "first_name",
    "last_name",
    "email",
]
SOCIAL_AUTH_JSONFIELD_ENABLED = True

SOCIAL_AUTH_PIPELINE = (
    "hct_mis_api.apps.account.authentication.social_details",
    "social_core.pipeline.social_auth.social_uid",
    "social_core.pipeline.social_auth.auth_allowed",
    "social_core.pipeline.social_auth.social_user",
    "social_core.pipeline.user.get_username",
    "hct_mis_api.apps.account.authentication.require_email",
    "social_core.pipeline.social_auth.associate_by_email",
    "hct_mis_api.apps.account.authentication.create_user",
    "social_core.pipeline.social_auth.associate_user",
    "social_core.pipeline.social_auth.load_extra_data",
    "hct_mis_api.apps.account.authentication.user_details",
)
SOCIAL_AUTH_AZUREAD_B2C_OAUTH2_USER_FIELDS = [
    "email",
    "fullname",
]

SOCIAL_AUTH_AZUREAD_B2C_OAUTH2_SCOPE = [
    "openid",
    "email",
    "profile",
]

SOCIAL_AUTH_SANITIZE_REDIRECTS = True

LOGIN_URL = "/api/login/azuread-tenant-oauth2"

TEST_RUNNER = "hct_mis_api.apps.core.mis_test_runner.PostgresTestRunner"

GRAPH_MODELS = {
    "all_applications": True,
    "group_models": True,
}

PHONENUMBER_DEFAULT_REGION = "US"

SANCTION_LIST_CC_MAIL = env("SANCTION_LIST_CC_MAIL")

# ELASTICSEARCH SETTINGS
ELASTICSEARCH_DSL_AUTOSYNC = False
ELASTICSEARCH_HOST = env("ELASTICSEARCH_HOST")
ELASTICSEARCH_INDEX_PREFIX = ""

RAPID_PRO_URL = env("RAPID_PRO_URL")

# DJANGO CONSTANCE settings
CONSTANCE_REDIS_CONNECTION = f"redis://{REDIS_INSTANCE}/0"
CONSTANCE_REDIS_CACHE_TIMEOUT = 1
CONSTANCE_ADDITIONAL_FIELDS = {
    "percentages": (
        "django.forms.fields.IntegerField",
        {
            "widget": "django.forms.widgets.NumberInput",
            "validators": [MinValueValidator(0), MaxValueValidator(100)],
        },
    ),
    "positive_integers": (
        "django.forms.fields.IntegerField",
        {
            "widget": "django.forms.widgets.NumberInput",
            "validators": [MinValueValidator(0)],
        },
    ),
    "positive_floats": (
        "django.forms.fields.FloatField",
        {
            "widget": "django.forms.widgets.NumberInput",
            "validators": [MinValueValidator(0)],
        },
    ),
}

CONSTANCE_CONFIG = {
    # BATCH SETTINGS
    "DEDUPLICATION_DUPLICATE_SCORE": (
        6.0,
        "Results equal or above this score are considered duplicates",
        "positive_floats",
    ),
    "DEDUPLICATION_POSSIBLE_DUPLICATE_SCORE": (
        6.0,
        "Results equal or above this score are considered possible duplicates (needs adjudication) must be lower than DEDUPLICATION_DUPLICATE_SCORE",
        "positive_floats",
    ),
    "DEDUPLICATION_BATCH_DUPLICATES_PERCENTAGE": (
        50,
        "If percentage of duplicates is higher or equal to this setting, deduplication is aborted",
        "percentages",
    ),
    "PRODUCTION_SERVER": ("https://hope.unicef.org/api/admin", "", str),
    "CASHASSIST_DOAP_RECIPIENT": (
        "",
        "UNHCR email address where to send DOAP updates",
        str,
    ),
    "KOBO_ADMIN_CREDENTIALS": (
        "",
        "Kobo superuser credentislas in format user:password",
        str,
    ),
    "DEDUPLICATION_BATCH_DUPLICATES_ALLOWED": (
        5,
        "If amount of duplicates for single individual exceeds this limit deduplication is aborted",
        "positive_integers",
    ),
    "KOBO_APP_API_TOKEN": ("", "Kobo KPI token", str),
    # GOLDEN RECORDS SETTINGS
    "DEDUPLICATION_GOLDEN_RECORD_DUPLICATES_PERCENTAGE": (
        50,
        "If percentage of duplicates is higher or equal to this setting, deduplication is aborted",
        "percentages",
    ),
    "DEDUPLICATION_GOLDEN_RECORD_DUPLICATES_ALLOWED": (
        5,
        "If amount of duplicates for single individual exceeds this limit deduplication is aborted",
        "positive_integers",
    ),
    # SANCTION LIST
    "SANCTION_LIST_MATCH_SCORE": (
        4.8,
        "Results equal or above this score are considered possible matches",
        "positive_floats",
    ),
    # RAPID PRO
    "RAPID_PRO_PROVIDER": ("tel", "Rapid pro messages provider (telegram/tel)"),
    # CASH ASSIST
    "CASH_ASSIST_URL_PREFIX": (
        "",
        "Cash Assist base url used to generate url to cash assist",
    ),
    "SEND_GRIEVANCES_NOTIFICATION": (
        False,
        "Should send grievances notification",
        bool,
    ),
    "IGNORED_USER_LINKED_OBJECTS": (
        "created_advanced_filters,advancedfilter,logentry,social_auth,query,querylog,logs",
        "list of relation to hide in 'linked objects' user page",
        str,
    ),
    "QUICK_LINKS": (
        """Kobo,https://kf-hope.unitst.org/;
CashAssist,https://cashassist-trn.crm4.dynamics.com/;
Sentry,https://excubo.unicef.io/sentry/hct-mis-stg/;
elasticsearch,hope-elasticsearch-coordinating-only:9200;
Datamart,https://datamart.unicef.io;
Flower,https://stg-hope.unitst.org/flower/;
Azure,https://unicef.visualstudio.com/ICTD-HCT-MIS/;
""",
        "",
        str,
    ),
    "USE_ELASTICSEARCH_FOR_INDIVIDUALS_SEARCH": (
        False,
        "Use elastic search for individuals search",
        bool,
    ),
    "USE_ELASTICSEARCH_FOR_HOUSEHOLDS_SEARCH": (
        False,
        "Use elastic search for households search",
        bool,
    ),
    "USE_ELASTICSEARCH_FOR_HOUSEHOLDS_SEARCH_USE_BUSINESS_AREA": (
        False,
        "Use business area during elastic search for households search",
        bool,
    ),
    "AUTO_MERGE_AFTER_AUTO_RDI_IMPORT": (
        False,
        "Automatically merge the population after server-triggered RDI import",
        bool,
    ),
}

CONSTANCE_DBS = ("default",)

# MICROSOFT GRAPH
AZURE_GRAPH_API_BASE_URL = "https://graph.microsoft.com"
AZURE_GRAPH_API_VERSION = "v1.0"
AZURE_TOKEN_URL = "https://login.microsoftonline.com/unicef.org/oauth2/token"

TEST_OUTPUT_DIR = "./test-results"
TEST_OUTPUT_FILE_NAME = "result.xml"

DATAMART_USER = env("DATAMART_USER")
DATAMART_PASSWORD = env("DATAMART_PASSWORD")
DATAMART_URL = env("DATAMART_URL")

COUNTRIES_OVERRIDE = {
    "U": {
        "name": _("Unknown or Not Applicable"),
        "alpha3": "U",
        "ioc_code": "U",
    },
}

ROOT_TOKEN = env.str("ROOT_ACCESS_TOKEN", uuid4().hex)

SENTRY_DSN = env("SENTRY_DSN")
SENTRY_URL = env("SENTRY_URL")
if SENTRY_DSN:
    import sentry_sdk
    from sentry_sdk.integrations.django import DjangoIntegration
    from sentry_sdk.integrations.logging import LoggingIntegration, ignore_logger

    from hct_mis_api import get_full_version

    sentry_logging = LoggingIntegration(
        level=logging.INFO,
        event_level=logging.ERROR,  # Capture info and above as breadcrumbs  # Send errors as events
    )

    sentry_sdk.init(
        dsn=SENTRY_DSN,
        integrations=[DjangoIntegration(transaction_style="url"), sentry_logging, CeleryIntegration()],
        release=get_full_version(),
        traces_sample_rate=1.0,
        send_default_pii=True,
    )
    ignore_logger("graphql.execution.utils")

CORS_ALLOWED_ORIGIN_REGEXES = [r"https://\w+.blob.core.windows.net$"]

CELERY_BROKER_URL = (f"redis://{REDIS_INSTANCE}/0",)
CELERY_ACCEPT_CONTENT = ["json"]
CELERY_TASK_SERIALIZER = "json"
CELERY_RESULT_SERIALIZER = "json"
CELERY_RESULT_BACKEND = f"redis://{REDIS_INSTANCE}/0"
CELERY_TIMEZONE = "UTC"
CELERY_TASK_TRACK_STARTED = True
CELERY_TASK_TIME_LIMIT = 360 * 60
CELERY_BEAT_SCHEDULE = TASKS_SCHEDULES
CELERY_TASK_ALWAYS_EAGER = env.bool("CELERY_TASK_ALWAYS_EAGER")

SMART_ADMIN_SECTIONS = {
    "HOPE": [
        "program",
        match("household.H*"),
        regex(r"household\.I.*"),
        "targeting",
        "payment",
    ],
    "RDI": [
        regex(r"registration_data\..*"),
        # regex(r"registration_datahub\..*"),
    ],
    "Grievance": ["grievance"],
    "Configuration": [
        "core",
        "constance",
        "household.agency",
    ],
    "Power Query & Reports": [
        "power_query",
    ],
    "Rule Engine": [
        "steficon",
    ],
    "Security": ["account", "auth"],
    "Logs": [
        "admin.LogEntry",
        "activity_log",
    ],
    "Kobo": [
        "core.FlexibleAttributeChoice",
        "core.XLSXKoboTemplate",
        "core.FlexibleAttribute",
        "core.FlexibleAttributeGroup",
    ],
    # "HUBs": [
    #     "cash_assist_datahub",
    #     "erp_datahub",
    #     "mis_datahub",
    #     "registration_datahub",
    # ],
    "HUB (Hope->CA)": [
        "mis_datahub",
    ],
    "HUB (CA->Hope)": [
        "cash_assist_datahub",
    ],
    "HUB (Kobo->Hope)": [
        "registration_datahub",
    ],
    "HUB (Vision->Hope)": [
        "erp_datahub",
    ],
    "System": [
        "social_django",
        "constance",
        "sites",
    ],
}

# SMART_ADMIN_BOOKMARKS = [('GitHub', 'https://github.com/saxix/django-smart-admin'),
#                          'https://github.com/saxix/django-adminactions',
#                          'https://github.com/saxix/django-sysinfo',
#                          'https://github.com/saxix/django-adminfilters',
#                          'https://github.com/saxix/django-admin-extra-urls',
#                          ]
SMART_ADMIN_BOOKMARKS = "hct_mis_api.apps.administration.site.get_bookmarks"

SMART_ADMIN_BOOKMARKS_PERMISSION = None
SMART_ADMIN_PROFILE_LINK = True
SMART_ADMIN_ISROOT = lambda r, *a: r.user.is_superuser and r.headers.get("x-root-token") == env("ROOT_TOKEN")

EXCHANGE_RATE_CACHE_EXPIRY = 1 * 60 * 60 * 24

VERSION = get_version(__name__, Path(PROJECT_ROOT).parent, default_return=None)

# see adminactions.perms
# set handker to AA_PERMISSION_CREATE_USE_COMMAND
AA_PERMISSION_HANDLER = 3


def filter_environment(key, config, request):
    return key in ["ROOT_ACCESS_TOKEN"] or key.startswith("DIRENV")


def masker(key, value, config, request):
    from django_sysinfo.utils import cleanse_setting

    from ..apps.utils.security import is_root

    if key in ["PATH", "PYTHONPATH"]:
        return mark_safe(value.replace(":", r":<br>"))
    if not is_root(request):
        if key.startswith("DATABASE_URL"):
            from urllib.parse import urlparse

            try:
                c = urlparse(value)
                value = f"{c.scheme}://****:****@{c.hostname}{c.path}?{c.query}"
            except Exception:
                value = "<wrong url>"
            return value
        return cleanse_setting(key, value, config, request)
    return value


SYSINFO = {
    "masked_environment": "API|TOKEN|KEY|SECRET|PASS|SIGNATURE|AUTH|_ID|SID|DATABASE_URL",
    "filter_environment": filter_environment,
    "ttl": 60,
    "masker": masker,
}

EXPLORER_CONNECTIONS = {
    "default": "default",
    "HUB MIS": "cash_assist_datahub_mis",
    "HUB CA": "cash_assist_datahub_ca",
    "HUB ERP": "cash_assist_datahub_erp",
    "HUB Reg": "registration_datahub",
}
EXPLORER_DEFAULT_CONNECTION = "default"
EXPLORER_PERMISSION_VIEW = lambda r: r.user.has_perm("explorer.view_query")
EXPLORER_PERMISSION_CHANGE = lambda r: r.user.has_perm("explorer.change_query")

IMPERSONATE = {
    "REDIRECT_URL": f"/api/{ADMIN_PANEL_URL}/",
    "PAGINATE_COUNT": 50,
    "DISABLE_LOGGING": False,
}

# EXPLORER_SCHEMA_INCLUDE_TABLE_PREFIXES = (
#     'hct_mis_api',
# )
# EXPLORER_SCHEMA_EXCLUDE_TABLE_PREFIXES = (
#     'django.contrib.auth',
#     'django.contrib.contenttypes',
#     'django_site',
#     'django_session',
#     'django.contrib.sessions',
#     'django.contrib.admin',
#     'django_celery',
#     'django_celery.beat',
#     'django_celery_beat',
#     'django_celery_results',
#     'django_migrations',
#     'social_auth',
#     'django_admin',
# )

POWER_QUERY_DB_ALIAS = env("POWER_QUERY_DB_ALIAS")

CONCURRENCY_ENABLED = False

# import warnings
# warnings.filterwarnings(
#     'error', r"DateTimeField .* received a naive datetime",
#     RuntimeWarning, r'django\.db\.models\.fields',
# )

PROFILING = env("PROFILING", default="off") == "on"
if PROFILING:
    INSTALLED_APPS.append("silk")
    MIDDLEWARE.append("silk.middleware.SilkyMiddleware")
    SILKY_PYTHON_PROFILER = True

<<<<<<< HEAD
SWAGGER_SETTINGS = {
    "LOGOUT_URL": reverse_lazy("logout"),
    "LOGIN_URL": "/",
    "SECURITY_DEFINITIONS": {"DRF Token": {"type": "apiKey", "name": "Authorization", "in": "header"}},
}
=======
ADMIN_SYNC_USE_REVERSION = False

SWAGGER_SETTINGS = {"LOGOUT_URL": reverse_lazy("logout"), "LOGIN_URL": "/"}

>>>>>>> c63b3cc2
MAX_STORAGE_FILE_SIZE = 30<|MERGE_RESOLUTION|>--- conflicted
+++ resolved
@@ -811,16 +811,10 @@
     MIDDLEWARE.append("silk.middleware.SilkyMiddleware")
     SILKY_PYTHON_PROFILER = True
 
-<<<<<<< HEAD
 SWAGGER_SETTINGS = {
     "LOGOUT_URL": reverse_lazy("logout"),
     "LOGIN_URL": "/",
     "SECURITY_DEFINITIONS": {"DRF Token": {"type": "apiKey", "name": "Authorization", "in": "header"}},
 }
-=======
-ADMIN_SYNC_USE_REVERSION = False
-
-SWAGGER_SETTINGS = {"LOGOUT_URL": reverse_lazy("logout"), "LOGIN_URL": "/"}
-
->>>>>>> c63b3cc2
+
 MAX_STORAGE_FILE_SIZE = 30