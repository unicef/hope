--- conflicted
+++ resolved
@@ -504,11 +504,10 @@
         send_default_pii=True,
     )
 
-<<<<<<< HEAD
 CORS_ALLOWED_ORIGIN_REGEXES = [
     r"https://\w+.blob.core.windows.net$"
 ]
-=======
+
 CELERY_BROKER_URL = f"redis://{REDIS_INSTANCE}/0",
 CELERY_ACCEPT_CONTENT = ["json"]
 CELERY_TASK_SERIALIZER = "json"
@@ -518,8 +517,6 @@
 CELERY_TASK_TRACK_STARTED = True
 CELERY_TASK_TIME_LIMIT = 30 * 60
 CELERY_BEAT_SCHEDULE = TASKS_SCHEDULES
-
->>>>>>> 554cf43f
 
 SMART_ADMIN_SECTIONS = {
     'Security': ['account',
