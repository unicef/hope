import logging
import os
import sys
from pathlib import Path
from uuid import uuid4

from django.core.validators import MaxValueValidator, MinValueValidator
<<<<<<< HEAD
from django.utils.safestring import mark_safe
=======
from django.urls import reverse_lazy
>>>>>>> 5f76c056
from django.utils.text import slugify
from django.utils.translation import gettext_lazy as _

from sentry_sdk.integrations.celery import CeleryIntegration
from single_source import get_version
from smart_admin.utils import match, regex

from hct_mis_api.apps.core.tasks_schedules import TASKS_SCHEDULES

from .config import env

PROJECT_NAME = "hct_mis_api"
# project root and add "apps" to the path
PROJECT_ROOT = os.path.dirname(os.path.dirname(__file__))

# domains/hosts etc.
DOMAIN_NAME = env("DOMAIN")
WWW_ROOT = "http://{}/".format(DOMAIN_NAME)
ALLOWED_HOSTS = env.list("DJANGO_ALLOWED_HOSTS", default=[DOMAIN_NAME])
FRONTEND_HOST = env("HCT_MIS_FRONTEND_HOST", default=DOMAIN_NAME)
ADMIN_PANEL_URL = env("ADMIN_PANEL_URL")

####
# Other settings
####
ADMINS = (
    ("Alerts", env("ALERTS_EMAIL")),
    ("Tivix", f"unicef-hct-mis+{slugify(DOMAIN_NAME)}@tivix.com"),
)

SITE_ID = 1
TIME_ZONE = "UTC"
LANGUAGE_CODE = "en-us"
USE_I18N = True
USE_TZ = True
SECRET_KEY = env("SECRET_KEY")
DEFAULT_CHARSET = "utf-8"
ROOT_URLCONF = "hct_mis_api.urls"

DATA_VOLUME = env("DATA_VOLUME")
DEFAULT_AUTO_FIELD = "django.db.models.BigAutoField"
ALLOWED_EXTENSIONS = (
    "pdf",
    "doc",
    "docx",
    "xls",
    "xlsx",
    "img",
    "png",
    "jpg",
    "jpeg",
    "csv",
    "zip",
)
UPLOADS_DIR_NAME = "uploads"
MEDIA_URL = f"/api/{UPLOADS_DIR_NAME}/"
MEDIA_ROOT = env("HCT_MIS_UPLOADS_PATH") or os.path.join(DATA_VOLUME, UPLOADS_DIR_NAME)

FILE_UPLOAD_MAX_MEMORY_SIZE = 25 * 1024 * 1024  # 25mb
DATA_UPLOAD_MAX_MEMORY_SIZE = 50 * 1024 * 1024

# static resources related. See documentation at: http://docs.djangoproject.com/en/dev/ref/contrib/staticfiles/
STATIC_URL = "/api/static/"
STATIC_ROOT = f"{DATA_VOLUME}/staticserve"

# static serving
STATICFILES_FINDERS = (
    "django.contrib.staticfiles.finders.FileSystemFinder",
    "django.contrib.staticfiles.finders.AppDirectoriesFinder",
    "compressor.finders.CompressorFinder",
)

DEBUG = True
IS_DEV = False
IS_STAGING = False
IS_PROD = False

DEFAULT_FROM_EMAIL = env("DEFAULT_FROM_EMAIL")

# EMAIL_CONFIG = env.email_url('EMAIL_URL', default='smtp://user@:password@localhost:25')
# vars().update(EMAIL_CONFIG)

EMAIL_HOST = env("EMAIL_HOST")
EMAIL_PORT = env("EMAIL_PORT")
EMAIL_HOST_USER = env("EMAIL_HOST_USER")
EMAIL_HOST_PASSWORD = env("EMAIL_HOST_PASSWORD")
EMAIL_USE_TLS = env.bool("EMAIL_USE_TLS")

KOBO_KF_URL = env("KOBO_KF_URL")
KOBO_KC_URL = env("KOBO_KC_URL")
KOBO_MASTER_API_TOKEN = env("KOBO_MASTER_API_TOKEN")

# Get the ENV setting. Needs to be set in .bashrc or similar.
ENV = env("ENV")

# prefix all non-production emails
if ENV != "prod":
    EMAIL_SUBJECT_PREFIX = f"{ENV}"

# BACKWARD_COMPATIBILITY SNIPPET
if "DATABASE_URL" not in os.environ:
    os.environ["DATABASE_URL"] = (
        f'postgis://{os.getenv("POSTGRES_USER")}'
        f':{os.getenv("POSTGRES_PASSWORD")}'
        f'@{os.getenv("POSTGRES_HOST")}:5432/'
        f'{os.getenv("POSTGRES_DB")}'
    )
    if os.getenv("POSTGRES_SSL_MODE", "off") == "on":
        os.environ["DATABASE_URL"] = os.environ["DATABASE_URL"] + "?sslmode=require"

if "DATABASE_URL_HUB_MIS" not in os.environ:
    os.environ["DATABASE_URL_HUB_MIS"] = (
        f'postgis://{os.getenv("POSTGRES_CASHASSIST_DATAHUB_USER")}'
        f':{os.getenv("POSTGRES_CASHASSIST_DATAHUB_PASSWORD")}'
        f'@{os.getenv("POSTGRES_CASHASSIST_DATAHUB_HOST")}:5432/'
        f'{os.getenv("POSTGRES_CASHASSIST_DATAHUB_DB")}?options=-c search_path=mis'
    )
if "DATABASE_URL_HUB_CA" not in os.environ:
    os.environ["DATABASE_URL_HUB_CA"] = (
        f'postgis://{os.getenv("POSTGRES_CASHASSIST_DATAHUB_USER")}'
        f':{os.getenv("POSTGRES_CASHASSIST_DATAHUB_PASSWORD")}'
        f'@{os.getenv("POSTGRES_CASHASSIST_DATAHUB_HOST")}:5432/'
        f'{os.getenv("POSTGRES_CASHASSIST_DATAHUB_DB")}?options=-c search_path=ca'
    )
if "DATABASE_URL_HUB_ERP" not in os.environ:
    os.environ["DATABASE_URL_HUB_ERP"] = (
        f'postgis://{os.getenv("POSTGRES_CASHASSIST_DATAHUB_USER")}'
        f':{os.getenv("POSTGRES_CASHASSIST_DATAHUB_PASSWORD")}'
        f'@{os.getenv("POSTGRES_CASHASSIST_DATAHUB_HOST")}:5432/'
        f'{os.getenv("POSTGRES_CASHASSIST_DATAHUB_DB")}?options=-c search_path=erp'
    )
if "DATABASE_URL_HUB_REGISTRATION" not in os.environ:
    os.environ["DATABASE_URL_HUB_REGISTRATION"] = (
        f'postgis://{os.getenv("POSTGRES_REGISTRATION_DATAHUB_USER")}'
        f':{os.getenv("POSTGRES_REGISTRATION_DATAHUB_PASSWORD")}'
        f'@{os.getenv("POSTGRES_REGISTRATION_DATAHUB_HOST")}:5432/'
        f'{os.getenv("POSTGRES_REGISTRATION_DATAHUB_DB")}'
    )
RO_CONN = dict(**env.db("DATABASE_URL")).copy()
RO_CONN.update(
    {
        "OPTIONS": {"options": "-c default_transaction_read_only=on"},
        "TEST": {
            "READ_ONLY": True,  # Do not manage this database during tests
        },
    }
)
DATABASES = {
    "default": env.db(),
    "read_only": RO_CONN,
    "cash_assist_datahub_mis": env.db("DATABASE_URL_HUB_MIS"),
    "cash_assist_datahub_ca": env.db("DATABASE_URL_HUB_CA"),
    "cash_assist_datahub_erp": env.db("DATABASE_URL_HUB_ERP"),
    "registration_datahub": env.db("DATABASE_URL_HUB_REGISTRATION"),
}
DATABASES["default"].update({"CONN_MAX_AGE": 60})

# If app is not specified here it will use default db
DATABASE_APPS_MAPPING = {
    "cash_assist_datahub": "cash_assist_datahub_ca",
    "mis_datahub": "cash_assist_datahub_mis",
    "erp_datahub": "cash_assist_datahub_erp",
    "registration_datahub": "registration_datahub",
}

DATABASE_ROUTERS = ("hct_mis_api.apps.core.dbrouters.DbRouter",)

MIDDLEWARE = [
    "corsheaders.middleware.CorsMiddleware",
    "django.middleware.common.CommonMiddleware",
    "django.contrib.sessions.middleware.SessionMiddleware",
    "django.middleware.csrf.CsrfViewMiddleware",
    "django.contrib.auth.middleware.AuthenticationMiddleware",
    "hijack.middleware.HijackUserMiddleware",
    "django.contrib.messages.middleware.MessageMiddleware",
    "hct_mis_api.middlewares.sentry.SentryScopeMiddleware",
    "hct_mis_api.middlewares.version.VersionMiddleware",
]

TEMPLATES = [
    {
        "BACKEND": "django.template.backends.django.DjangoTemplates",
        "DIRS": [
            os.path.join(PROJECT_ROOT, "apps", "administration", "templates"),
            os.path.join(PROJECT_ROOT, "apps", "core", "templates"),
        ],
        "OPTIONS": {
            "loaders": [
                "django.template.loaders.filesystem.Loader",
                "django.template.loaders.app_directories.Loader",
            ],
            "context_processors": [
                "django.contrib.auth.context_processors.auth",
                "django.template.context_processors.debug",
                "django.template.context_processors.media",
                "django.template.context_processors.request",
                "django.contrib.messages.context_processors.messages",
                "django.template.context_processors.static",
                "django.template.context_processors.request",
                # Social auth context_processors
                "social_django.context_processors.backends",
                "social_django.context_processors.login_redirect",
            ],
        },
    },
]
PROJECT_APPS = [
    "hct_mis_api.api",
    "hct_mis_api.apps.geo",
    "hct_mis_api.apps.account.apps.AccountConfig",
    "hct_mis_api.apps.core.apps.CoreConfig",
    "hct_mis_api.apps.grievance",
    "hct_mis_api.apps.household",
    "hct_mis_api.apps.payment",
    "hct_mis_api.apps.program",
    "hct_mis_api.apps.power_query.apps.Config",
    # "hct_mis_api.apps.targeting",
    "hct_mis_api.apps.targeting.apps.TargetingConfig",
    "hct_mis_api.apps.utils",
    "hct_mis_api.apps.registration_datahub.apps.Config",
    "hct_mis_api.apps.registration_data",
    "hct_mis_api.apps.cash_assist_datahub.apps.Config",
    "hct_mis_api.apps.mis_datahub.apps.Config",
    "hct_mis_api.apps.erp_datahub.apps.Config",
    "hct_mis_api.apps.sanction_list",
    "hct_mis_api.apps.steficon",
    "hct_mis_api.apps.reporting",
    "hct_mis_api.apps.activity_log",
]

DJANGO_APPS = [
    "hct_mis_api.apps.administration.apps.TemplateConfig",
    "advanced_filters",
    "smart_admin.logs",
    "smart_admin.apps.SmartTemplateConfig",
    "hct_mis_api.apps.administration.apps.Config",
    "admin_sync.apps.Config",
    "django_sysinfo",
    "django.contrib.auth",
    "django.contrib.humanize",
    "django.contrib.contenttypes",
    "django.contrib.messages",
    "django.contrib.sessions",
    "django.contrib.sites",
    "django.contrib.sitemaps",
    "django.contrib.staticfiles",
    "django.contrib.gis",
    "django.contrib.postgres",
]

OTHER_APPS = [
    "hijack",
    # "hijack.contrib.admin",
    "jsoneditor",
    "django_countries",
    "phonenumber_field",
    "compressor",
    "graphene_django",
    "social_django",
    "corsheaders",
    "django_elasticsearch_dsl",
    "constance",
    "admin_extra_buttons",
    "adminfilters",
    "adminfilters.depot",
    "adminactions",
    "multiselectfield",
    "mptt",
    "django_extensions",
    "django_celery_results",
    "django_celery_beat",
    "explorer",
    "import_export",
    "rest_framework",
    "drf_yasg",
]

INSTALLED_APPS = DJANGO_APPS + OTHER_APPS + PROJECT_APPS

# LOGIN_REDIRECT_URL = f'/api/{ADMIN_PANEL_URL}/'

AUTH_PASSWORD_VALIDATORS = [
    {"NAME": "django.contrib.auth.password_validation.UserAttributeSimilarityValidator"},
    {
        "NAME": "django.contrib.auth.password_validation.MinimumLengthValidator",
        "OPTIONS": {"min_length": 12},
    },
    {"NAME": "django.contrib.auth.password_validation.CommonPasswordValidator"},
    {"NAME": "django.contrib.auth.password_validation.NumericPasswordValidator"},
]

PASSWORD_RESET_TIMEOUT = 60 * 60 * 24 * 31

ACCOUNT_EMAIL_CONFIRMATION_EXPIRE_DAYS = 7

AUTHENTICATION_BACKENDS = [
    "django.contrib.auth.backends.ModelBackend",
    "social_core.backends.azuread_tenant.AzureADTenantOAuth2",
]

NOSE_ARGS = ["--with-timer", "--nocapture", "--nologcapture"]


# helper function to extend all the common lists
def extend_list_avoid_repeats(list_to_extend, extend_with):
    """Extends the first list with the elements in the second one, making sure its elements are not already there in the
    original list."""
    list_to_extend.extend(filter(lambda x: not list_to_extend.count(x), extend_with))


LOG_LEVEL = "DEBUG" if DEBUG and "test" not in sys.argv else "INFO"
LOGGING = {
    "version": 1,
    "disable_existing_loggers": False,
    "formatters": {
        "standard": {"format": "%(asctime)s [%(levelname)s] %(name)s line %(lineno)d: %(message)s"},
        "verbose": {
            "format": "[%(asctime)s][%(levelname)s][%(name)s] %(filename)s.%(funcName)s:%(lineno)d %(message)s",
        },
    },
    "filters": {"require_debug_false": {"()": "django.utils.log.RequireDebugFalse"}},
    "handlers": {
        "default": {
            "level": LOG_LEVEL,
            "class": "logging.StreamHandler",
            "formatter": "standard",
        },
        "file": {
            "level": LOG_LEVEL,
            "class": "logging.FileHandler",
            "filename": "debug.log",
        },
    },
    "loggers": {
        "": {"handlers": ["default"], "level": "INFO", "propagate": True},
        "console": {"handlers": ["default"], "level": "DEBUG", "propagate": True},
        "django.request": {
            "handlers": ["default"],
            "level": "ERROR",
            "propagate": False,
        },
        "django.security.DisallowedHost": {
            # Skip "SuspiciousOperation: Invalid HTTP_HOST" e-mails.
            "handlers": ["default"],
            "propagate": False,
        },
        "elasticsearch": {"handlers": ["file"], "level": "CRITICAL", "propagate": True},
    },
}

GIT_VERSION = os.getenv("GIT_VERSION", "UNKNOWN")
HIJACK_PERMISSION_CHECK = "hct_mis_api.apps.utils.security.can_hijack"
# REDIS_INSTANCE = os.getenv("REDIS_INSTANCE", "redis")
#
# if REDIS_INSTANCE:
#     CACHES = {
#         "default": {
#             "BACKEND": "django_redis.cache.RedisCache",
#             "LOCATION": f"redis://{REDIS_INSTANCE}/1",
#             "OPTIONS": {"CLIENT_CLASS": "django_redis.client.DefaultClient"},
#             "TIMEOUT": 3600,
#         }
#     }
#     DJANGO_REDIS_IGNORE_EXCEPTIONS = not DEBUG
# else:
#     CACHES = {"default": {"BACKEND": "common.cache_backends.DummyRedisCache", "LOCATION": "hct_mis"}}

REDIS_INSTANCE = os.getenv("REDIS_INSTANCE", "redis:6379")
if "CACHE_URL" not in os.environ:
    if REDIS_INSTANCE:
        os.environ["CACHE_URL"] = f"redis://{REDIS_INSTANCE}/1?client_class=django_redis.client.DefaultClient"
    else:
        os.environ["CACHE_URL"] = f"dummycache://{REDIS_INSTANCE}/1?client_class=django_redis.client.DefaultClient"

CACHES = {
    "default": env.cache(),
}

SESSION_COOKIE_HTTPONLY = True
SESSION_COOKIE_NAME = os.environ.get("SESSION_COOKIE_NAME", "sessionid")
SESSION_ENGINE = "django.contrib.sessions.backends.signed_cookies"
AUTH_USER_MODEL = "account.User"

GRAPHENE = {
    "SCHEMA": "hct_mis_api.schema.schema",
    "SCHEMA_OUTPUT": "schema.json",
    "SCHEMA_INDENT": 2,
}

# Social Auth settings.
AZURE_CLIENT_ID = env("AZURE_CLIENT_ID")
AZURE_CLIENT_SECRET = env("AZURE_CLIENT_SECRET")
AZURE_TENANT_KEY = env("AZURE_TENANT_KEY")
SOCIAL_AUTH_AZUREAD_TENANT_OAUTH2_KEY = AZURE_CLIENT_ID
SOCIAL_AUTH_AZUREAD_TENANT_OAUTH2_SECRET = AZURE_CLIENT_SECRET
SOCIAL_AUTH_AZUREAD_TENANT_OAUTH2_TENANT_ID = AZURE_TENANT_KEY
SOCIAL_AUTH_ADMIN_USER_SEARCH_FIELDS = [
    "username",
    "first_name",
    "last_name",
    "email",
]
SOCIAL_AUTH_JSONFIELD_ENABLED = True

SOCIAL_AUTH_PIPELINE = (
    "hct_mis_api.apps.account.authentication.social_details",
    "social_core.pipeline.social_auth.social_uid",
    "social_core.pipeline.social_auth.auth_allowed",
    "social_core.pipeline.social_auth.social_user",
    "social_core.pipeline.user.get_username",
    "hct_mis_api.apps.account.authentication.require_email",
    "social_core.pipeline.social_auth.associate_by_email",
    "hct_mis_api.apps.account.authentication.create_user",
    "social_core.pipeline.social_auth.associate_user",
    "social_core.pipeline.social_auth.load_extra_data",
    "hct_mis_api.apps.account.authentication.user_details",
)
SOCIAL_AUTH_AZUREAD_B2C_OAUTH2_USER_FIELDS = [
    "email",
    "fullname",
]

SOCIAL_AUTH_AZUREAD_B2C_OAUTH2_SCOPE = [
    "openid",
    "email",
    "profile",
]

SOCIAL_AUTH_SANITIZE_REDIRECTS = True

LOGIN_URL = "/api/login/azuread-tenant-oauth2"

TEST_RUNNER = "hct_mis_api.apps.core.mis_test_runner.PostgresTestRunner"

GRAPH_MODELS = {
    "all_applications": True,
    "group_models": True,
}

PHONENUMBER_DEFAULT_REGION = "US"

SANCTION_LIST_CC_MAIL = env("SANCTION_LIST_CC_MAIL")

# ELASTICSEARCH SETTINGS
ELASTICSEARCH_DSL_AUTOSYNC = False
ELASTICSEARCH_HOST = env("ELASTICSEARCH_HOST")
ELASTICSEARCH_INDEX_PREFIX = ""

RAPID_PRO_URL = env("RAPID_PRO_URL")

# DJANGO CONSTANCE settings
CONSTANCE_REDIS_CONNECTION = f"redis://{REDIS_INSTANCE}/0"
CONSTANCE_REDIS_CACHE_TIMEOUT = 1
CONSTANCE_ADDITIONAL_FIELDS = {
    "percentages": (
        "django.forms.fields.IntegerField",
        {
            "widget": "django.forms.widgets.NumberInput",
            "validators": [MinValueValidator(0), MaxValueValidator(100)],
        },
    ),
    "positive_integers": (
        "django.forms.fields.IntegerField",
        {
            "widget": "django.forms.widgets.NumberInput",
            "validators": [MinValueValidator(0)],
        },
    ),
    "positive_floats": (
        "django.forms.fields.FloatField",
        {
            "widget": "django.forms.widgets.NumberInput",
            "validators": [MinValueValidator(0)],
        },
    ),
}

CONSTANCE_CONFIG = {
    # BATCH SETTINGS
    "DEDUPLICATION_DUPLICATE_SCORE": (
        6.0,
        "Results equal or above this score are considered duplicates",
        "positive_floats",
    ),
    "DEDUPLICATION_POSSIBLE_DUPLICATE_SCORE": (
        6.0,
        "Results equal or above this score are considered possible duplicates (needs adjudication) must be lower than DEDUPLICATION_DUPLICATE_SCORE",
        "positive_floats",
    ),
    "DEDUPLICATION_BATCH_DUPLICATES_PERCENTAGE": (
        50,
        "If percentage of duplicates is higher or equal to this setting, deduplication is aborted",
        "percentages",
    ),
    "PRODUCTION_SERVER": ("https://hope.unicef.org/api/admin", "", str),
    "CASHASSIST_DOAP_RECIPIENT": (
        "",
        "UNHCR email address where to send DOAP updates",
        str,
    ),
    "KOBO_ADMIN_CREDENTIALS": (
        "",
        "Kobo superuser credentislas in format user:password",
        str,
    ),
    "DEDUPLICATION_BATCH_DUPLICATES_ALLOWED": (
        5,
        "If amount of duplicates for single individual exceeds this limit deduplication is aborted",
        "positive_integers",
    ),
    "KOBO_APP_API_TOKEN": ("", "Kobo KPI token", str),
    # GOLDEN RECORDS SETTINGS
    "DEDUPLICATION_GOLDEN_RECORD_DUPLICATES_PERCENTAGE": (
        50,
        "If percentage of duplicates is higher or equal to this setting, deduplication is aborted",
        "percentages",
    ),
    "DEDUPLICATION_GOLDEN_RECORD_DUPLICATES_ALLOWED": (
        5,
        "If amount of duplicates for single individual exceeds this limit deduplication is aborted",
        "positive_integers",
    ),
    # SANCTION LIST
    "SANCTION_LIST_MATCH_SCORE": (
        4.8,
        "Results equal or above this score are considered possible matches",
        "positive_floats",
    ),
    # RAPID PRO
    "RAPID_PRO_PROVIDER": ("tel", "Rapid pro messages provider (telegram/tel)"),
    # CASH ASSIST
    "CASH_ASSIST_URL_PREFIX": (
        "",
        "Cash Assist base url used to generate url to cash assist",
    ),
    "SEND_GRIEVANCES_NOTIFICATION": (
        False,
        "Should send grievances notification",
        bool,
    ),
    "IGNORED_USER_LINKED_OBJECTS": (
        "created_advanced_filters,advancedfilter,logentry,social_auth,query,querylog,logs",
        "list of relation to hide in 'linked objects' user page",
        str,
    ),
    "QUICK_LINKS": (
        """Kobo,https://kf-hope.unitst.org/;
CashAssist,https://cashassist-trn.crm4.dynamics.com/;
Sentry,https://excubo.unicef.io/sentry/hct-mis-stg/;
elasticsearch,hope-elasticsearch-coordinating-only:9200;
Datamart,https://datamart.unicef.io;
Flower,https://stg-hope.unitst.org/flower/;
Azure,https://unicef.visualstudio.com/ICTD-HCT-MIS/;
""",
        "",
        str,
    ),
    "USE_ELASTICSEARCH_FOR_INDIVIDUALS_SEARCH": (
        False,
        "Use elastic search for individuals search",
        bool,
    ),
    "USE_ELASTICSEARCH_FOR_HOUSEHOLDS_SEARCH": (
        False,
        "Use elastic search for households search",
        bool,
    ),
    "USE_ELASTICSEARCH_FOR_HOUSEHOLDS_SEARCH_USE_BUSINESS_AREA": (
        False,
        "Use business area during elastic search for households search",
        bool,
    ),
    "AUTO_MERGE_AFTER_AUTO_RDI_IMPORT": (
        False,
        "Automatically merge the population after server-triggered RDI import",
        bool,
    ),
}

CONSTANCE_DBS = ("default",)

# MICROSOFT GRAPH
AZURE_GRAPH_API_BASE_URL = "https://graph.microsoft.com"
AZURE_GRAPH_API_VERSION = "v1.0"
AZURE_TOKEN_URL = "https://login.microsoftonline.com/unicef.org/oauth2/token"

TEST_OUTPUT_DIR = "./test-results"
TEST_OUTPUT_FILE_NAME = "result.xml"

DATAMART_USER = env("DATAMART_USER")
DATAMART_PASSWORD = env("DATAMART_PASSWORD")
DATAMART_URL = env("DATAMART_URL")

COUNTRIES_OVERRIDE = {
    "U": {
        "name": _("Unknown or Not Applicable"),
        "alpha3": "U",
        "ioc_code": "U",
    },
}

ROOT_TOKEN = env.str("ROOT_ACCESS_TOKEN", uuid4().hex)

SENTRY_DSN = env("SENTRY_DSN")
SENTRY_URL = env("SENTRY_URL")
if SENTRY_DSN:
    import sentry_sdk
    from sentry_sdk.integrations.django import DjangoIntegration
    from sentry_sdk.integrations.logging import LoggingIntegration, ignore_logger

    from hct_mis_api import get_full_version

    sentry_logging = LoggingIntegration(
        level=logging.INFO,
        event_level=logging.ERROR,  # Capture info and above as breadcrumbs  # Send errors as events
    )

    sentry_sdk.init(
        dsn=SENTRY_DSN,
        integrations=[DjangoIntegration(transaction_style="url"), sentry_logging, CeleryIntegration()],
        release=get_full_version(),
        traces_sample_rate=1.0,
        send_default_pii=True,
    )
    ignore_logger("graphql.execution.utils")

CORS_ALLOWED_ORIGIN_REGEXES = [r"https://\w+.blob.core.windows.net$"]

CELERY_BROKER_URL = (f"redis://{REDIS_INSTANCE}/0",)
CELERY_ACCEPT_CONTENT = ["json"]
CELERY_TASK_SERIALIZER = "json"
CELERY_RESULT_SERIALIZER = "json"
CELERY_RESULT_BACKEND = f"redis://{REDIS_INSTANCE}/0"
CELERY_TIMEZONE = "UTC"
CELERY_TASK_TRACK_STARTED = True
CELERY_TASK_TIME_LIMIT = 360 * 60
CELERY_BEAT_SCHEDULE = TASKS_SCHEDULES
CELERY_TASK_ALWAYS_EAGER = env.bool("CELERY_TASK_ALWAYS_EAGER")

SMART_ADMIN_SECTIONS = {
    "HOPE": [
        "program",
        match("household.H*"),
        regex(r"household\.I.*"),
        "targeting",
        "payment",
    ],
    "RDI": [
        regex(r"registration_data\..*"),
        # regex(r"registration_datahub\..*"),
    ],
    "Grievance": ["grievance"],
    "Configuration": [
        "core",
        "constance",
        "household.agency",
    ],
    "Power Query & Reports": [
        "power_query",
    ],
    "Rule Engine": [
        "steficon",
    ],
    "Security": ["account", "auth"],
    "Logs": [
        "admin.LogEntry",
        "activity_log",
    ],
    "Kobo": [
        "core.FlexibleAttributeChoice",
        "core.XLSXKoboTemplate",
        "core.FlexibleAttribute",
        "core.FlexibleAttributeGroup",
    ],
    # "HUBs": [
    #     "cash_assist_datahub",
    #     "erp_datahub",
    #     "mis_datahub",
    #     "registration_datahub",
    # ],
    "HUB (Hope->CA)": [
        "mis_datahub",
    ],
    "HUB (CA->Hope)": [
        "cash_assist_datahub",
    ],
    "HUB (Kobo->Hope)": [
        "registration_datahub",
    ],
    "HUB (Vision->Hope)": [
        "erp_datahub",
    ],
    "System": [
        "social_django",
        "constance",
        "sites",
    ],
}

# SMART_ADMIN_BOOKMARKS = [('GitHub', 'https://github.com/saxix/django-smart-admin'),
#                          'https://github.com/saxix/django-adminactions',
#                          'https://github.com/saxix/django-sysinfo',
#                          'https://github.com/saxix/django-adminfilters',
#                          'https://github.com/saxix/django-admin-extra-urls',
#                          ]
SMART_ADMIN_BOOKMARKS = "hct_mis_api.apps.administration.site.get_bookmarks"

SMART_ADMIN_BOOKMARKS_PERMISSION = None
SMART_ADMIN_PROFILE_LINK = True
SMART_ADMIN_ISROOT = lambda r, *a: r.user.is_superuser and r.headers.get("x-root-token") == env("ROOT_TOKEN")

EXCHANGE_RATE_CACHE_EXPIRY = 1 * 60 * 60 * 24

VERSION = get_version(__name__, Path(PROJECT_ROOT).parent, default_return=None)

# see adminactions.perms
# set handker to AA_PERMISSION_CREATE_USE_COMMAND
AA_PERMISSION_HANDLER = 3


def filter_environment(key, config, request):
    return key in ["ROOT_ACCESS_TOKEN"] or key.startswith("DIRENV")


def masker(key, value, config, request):
    from django_sysinfo.utils import cleanse_setting

    from ..apps.utils.security import is_root

    if key in ["PATH", "PYTHONPATH"]:
        return mark_safe(value.replace(":", r":<br>"))
    if not is_root(request):
        if key.startswith("DATABASE_URL"):
            from urllib.parse import urlparse

            try:
                c = urlparse(value)
                value = f"{c.scheme}://****:****@{c.hostname}{c.path}?{c.query}"
            except Exception:
                value = "<wrong url>"
            return value
        return cleanse_setting(key, value, config, request)
    return value


SYSINFO = {
    "masked_environment": "API|TOKEN|KEY|SECRET|PASS|SIGNATURE|AUTH|_ID|SID|DATABASE_URL",
    "filter_environment": filter_environment,
    "ttl": 60,
    "masker": masker,
}

EXPLORER_CONNECTIONS = {
    "default": "default",
    "HUB MIS": "cash_assist_datahub_mis",
    "HUB CA": "cash_assist_datahub_ca",
    "HUB ERP": "cash_assist_datahub_erp",
    "HUB Reg": "registration_datahub",
}
EXPLORER_DEFAULT_CONNECTION = "default"
EXPLORER_PERMISSION_VIEW = lambda r: r.user.has_perm("explorer.view_query")
EXPLORER_PERMISSION_CHANGE = lambda r: r.user.has_perm("explorer.change_query")

IMPERSONATE = {
    "REDIRECT_URL": f"/api/{ADMIN_PANEL_URL}/",
    "PAGINATE_COUNT": 50,
    "DISABLE_LOGGING": False,
}

# EXPLORER_SCHEMA_INCLUDE_TABLE_PREFIXES = (
#     'hct_mis_api',
# )
# EXPLORER_SCHEMA_EXCLUDE_TABLE_PREFIXES = (
#     'django.contrib.auth',
#     'django.contrib.contenttypes',
#     'django_site',
#     'django_session',
#     'django.contrib.sessions',
#     'django.contrib.admin',
#     'django_celery',
#     'django_celery.beat',
#     'django_celery_beat',
#     'django_celery_results',
#     'django_migrations',
#     'social_auth',
#     'django_admin',
# )

POWER_QUERY_DB_ALIAS = env("POWER_QUERY_DB_ALIAS")

CONCURRENCY_ENABLED = False

# import warnings
# warnings.filterwarnings(
#     'error', r"DateTimeField .* received a naive datetime",
#     RuntimeWarning, r'django\.db\.models\.fields',
# )

PROFILING = env("PROFILING", default="off") == "on"
if PROFILING:
    INSTALLED_APPS.append("silk")
    MIDDLEWARE.append("silk.middleware.SilkyMiddleware")
    SILKY_PYTHON_PROFILER = True

<<<<<<< HEAD
ADMIN_SYNC_USE_REVERSION = False
=======

SWAGGER_SETTINGS = {"LOGOUT_URL": reverse_lazy("logout"), "LOGIN_URL": "/"}
>>>>>>> 5f76c056

MAX_STORAGE_FILE_SIZE = 30<|MERGE_RESOLUTION|>--- conflicted
+++ resolved
@@ -5,11 +5,8 @@
 from uuid import uuid4
 
 from django.core.validators import MaxValueValidator, MinValueValidator
-<<<<<<< HEAD
+from django.urls import reverse_lazy
 from django.utils.safestring import mark_safe
-=======
-from django.urls import reverse_lazy
->>>>>>> 5f76c056
 from django.utils.text import slugify
 from django.utils.translation import gettext_lazy as _
 
@@ -814,11 +811,8 @@
     MIDDLEWARE.append("silk.middleware.SilkyMiddleware")
     SILKY_PYTHON_PROFILER = True
 
-<<<<<<< HEAD
 ADMIN_SYNC_USE_REVERSION = False
-=======
 
 SWAGGER_SETTINGS = {"LOGOUT_URL": reverse_lazy("logout"), "LOGIN_URL": "/"}
->>>>>>> 5f76c056
 
 MAX_STORAGE_FILE_SIZE = 30