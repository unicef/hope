from __future__ import absolute_import

import logging
import os
import sys

####
# Change per project
####
from django.core.validators import MaxValueValidator, MinValueValidator
from django.forms import SelectMultiple
from django.utils.text import slugify
from django.utils.translation import gettext_lazy as _

from hct_mis_api.apps.core.tasks_schedules import TASKS_SCHEDULES

PROJECT_NAME = "hct_mis_api"
# project root and add "apps" to the path
PROJECT_ROOT = os.path.dirname(os.path.dirname(os.path.abspath(__file__)))

# domains/hosts etc.
DOMAIN_NAME = os.getenv("DOMAIN", "localhost")
WWW_ROOT = "http://%s/" % DOMAIN_NAME
ALLOWED_HOSTS = os.environ.get("DJANGO_ALLOWED_HOSTS", "*").split(",") + [DOMAIN_NAME]
FRONTEND_HOST = os.getenv("HCT_MIS_FRONTEND_HOST", DOMAIN_NAME)

####
# Other settings
####
ADMINS = (
    ("Alerts", os.getenv("ALERTS_EMAIL") or "admin@hct-mis.com"),
    ("Tivix", f"unicef-hct-mis+{slugify(DOMAIN_NAME)}@tivix.com"),
)

SITE_ID = 1
TIME_ZONE = "UTC"
LANGUAGE_CODE = "en-us"
USE_I18N = True
SECRET_KEY = os.getenv("SECRET_KEY")
DEFAULT_CHARSET = "utf-8"
ROOT_URLCONF = "hct_mis_api.urls"

DATA_VOLUME = os.getenv("DATA_VOLUME", "/data")

ALLOWED_EXTENSIONS = (
    "pdf",
    "doc",
    "docx",
    "xls",
    "xlsx",
    "img",
    "png",
    "jpg",
    "jpeg",
    "csv",
    "zip",
)
UPLOADS_DIR_NAME = "uploads"
MEDIA_URL = f"/api/{UPLOADS_DIR_NAME}/"
MEDIA_ROOT = os.getenv("HCT_MIS_UPLOADS_PATH", os.path.join(DATA_VOLUME, UPLOADS_DIR_NAME))

FILE_UPLOAD_MAX_MEMORY_SIZE = 25 * 1024 * 1024  # 25mb
DATA_UPLOAD_MAX_MEMORY_SIZE = 50 * 1024 * 1024

# static resources related. See documentation at: http://docs.djangoproject.com/en/dev/ref/contrib/staticfiles/
STATIC_URL = "/api/static/"
STATIC_ROOT = f"{DATA_VOLUME}/staticserve"

# static serving
STATICFILES_FINDERS = (
    "django.contrib.staticfiles.finders.FileSystemFinder",
    "django.contrib.staticfiles.finders.AppDirectoriesFinder",
    "compressor.finders.CompressorFinder",
)

DEBUG = True
IS_DEV = False
IS_STAGING = False
IS_PROD = False

DEFAULT_FROM_EMAIL = os.getenv("DEFAULT_FROM_EMAIL", "HCT-MIS Stage <noreply@hct-mis.org>")
EMAIL_HOST = os.getenv("EMAIL_HOST")
EMAIL_PORT = os.getenv("EMAIL_PORT")
EMAIL_HOST_USER = os.getenv("EMAIL_HOST_USER")
EMAIL_HOST_PASSWORD = os.getenv("EMAIL_HOST_PASSWORD")
EMAIL_USE_TLS = os.getenv("EMAIL_USE_TLS", "").lower() == "true"

# Get the ENV setting. Needs to be set in .bashrc or similar.
ENV = os.getenv("ENV")
if not ENV:
    raise Exception("Environment variable ENV is required!")

# prefix all non-production emails
if ENV != "prod":
    EMAIL_SUBJECT_PREFIX = "{}".format(ENV)

DATABASES = {
    "default": {
        "ENGINE": "django.contrib.gis.db.backends.postgis",
        "NAME": os.getenv("POSTGRES_DB"),
        "USER": os.getenv("POSTGRES_USER"),
        "PASSWORD": os.getenv("POSTGRES_PASSWORD"),
        "HOST": os.getenv("POSTGRES_HOST"),
        "PORT": 5432,
    },
    "cash_assist_datahub_mis": {
        "ENGINE": "django.contrib.gis.db.backends.postgis",
        "OPTIONS": {"options": "-c search_path=mis"},
        "NAME": os.getenv("POSTGRES_CASHASSIST_DATAHUB_DB"),
        "USER": os.getenv("POSTGRES_CASHASSIST_DATAHUB_USER"),
        "PASSWORD": os.getenv("POSTGRES_CASHASSIST_DATAHUB_PASSWORD"),
        "HOST": os.getenv("POSTGRES_CASHASSIST_DATAHUB_HOST"),
        "PORT": 5432,
    },
    "cash_assist_datahub_ca": {
        "ENGINE": "django.contrib.gis.db.backends.postgis",
        "OPTIONS": {"options": "-c search_path=ca"},
        "NAME": os.getenv("POSTGRES_CASHASSIST_DATAHUB_DB"),
        "USER": os.getenv("POSTGRES_CASHASSIST_DATAHUB_USER"),
        "PASSWORD": os.getenv("POSTGRES_CASHASSIST_DATAHUB_PASSWORD"),
        "HOST": os.getenv("POSTGRES_CASHASSIST_DATAHUB_HOST"),
        "PORT": 5432,
    },
    "cash_assist_datahub_erp": {
        "ENGINE": "django.contrib.gis.db.backends.postgis",
        "OPTIONS": {"options": "-c search_path=erp"},
        "NAME": os.getenv("POSTGRES_CASHASSIST_DATAHUB_DB"),
        "USER": os.getenv("POSTGRES_CASHASSIST_DATAHUB_USER"),
        "PASSWORD": os.getenv("POSTGRES_CASHASSIST_DATAHUB_PASSWORD"),
        "HOST": os.getenv("POSTGRES_CASHASSIST_DATAHUB_HOST"),
        "PORT": 5432,
    },
    "registration_datahub": {
        "ENGINE": "django.contrib.gis.db.backends.postgis",
        "NAME": os.getenv("POSTGRES_REGISTRATION_DATAHUB_DB"),
        "USER": os.getenv("POSTGRES_REGISTRATION_DATAHUB_USER"),
        "PASSWORD": os.getenv("POSTGRES_REGISTRATION_DATAHUB_PASSWORD"),
        "HOST": os.getenv("POSTGRES_REGISTRATION_DATAHUB_HOST"),
        "PORT": 5432,
    },
}

# If app is not specified here it will use default db
DATABASE_APPS_MAPPING = {
    "cash_assist_datahub": "cash_assist_datahub_ca",
    "mis_datahub": "cash_assist_datahub_mis",
    "erp_datahub": "cash_assist_datahub_erp",
    "registration_datahub": "registration_datahub",
}

DATABASE_ROUTERS = ("hct_mis_api.apps.core.dbrouters.DbRouter",)

POSTGRES_SSL_MODE = os.getenv("POSTGRES_SSL_MODE", "off")
if POSTGRES_SSL_MODE == "on":
    DATABASES["default"].update({"OPTIONS": {"sslmode": "require"}})

MIDDLEWARE = [
    "corsheaders.middleware.CorsMiddleware",
    "django.middleware.common.CommonMiddleware",
    "django.contrib.sessions.middleware.SessionMiddleware",
    "django.middleware.csrf.CsrfViewMiddleware",
    "django.contrib.auth.middleware.AuthenticationMiddleware",
    "django.contrib.messages.middleware.MessageMiddleware",
    "hct_mis_api.middlewares.sentry.SentryScopeMiddleware",
]

TEMPLATES = [
    {
        "BACKEND": "django.template.backends.django.DjangoTemplates",
        "DIRS": [],
        "APP_DIRS": True,
        "OPTIONS": {
            "context_processors": [
                "django.contrib.auth.context_processors.auth",
                "django.template.context_processors.debug",
                "django.template.context_processors.media",
                "django.template.context_processors.request",
                "django.contrib.messages.context_processors.messages",
                "django.template.context_processors.static",
                "django.template.context_processors.request",
                # Social auth context_processors
                "social_django.context_processors.backends",
                "social_django.context_processors.login_redirect",
            ],
        },
    },
]
PROJECT_APPS = [
    "hct_mis_api.apps.account",
    "hct_mis_api.apps.core",
    "hct_mis_api.apps.grievance",
    "hct_mis_api.apps.household",
    "hct_mis_api.apps.id_management",
    "hct_mis_api.apps.intervention",
    "hct_mis_api.apps.payment",
    "hct_mis_api.apps.program",
    # "hct_mis_api.apps.targeting",
    "hct_mis_api.apps.targeting.apps.TargetingConfig",
    "hct_mis_api.apps.utils",
    "hct_mis_api.apps.registration_datahub",
    "hct_mis_api.apps.registration_data",
    "hct_mis_api.apps.cash_assist_datahub",
    "hct_mis_api.apps.mis_datahub",
    "hct_mis_api.apps.erp_datahub",
    "hct_mis_api.apps.sanction_list",
    "hct_mis_api.apps.steficon",
    "hct_mis_api.apps.reporting",
    "hct_mis_api.apps.activity_log",
]

DJANGO_APPS = [
    # "django.contrib.admin",
    "smart_admin.templates",
    "smart_admin",
    "django.contrib.auth",
    "django.contrib.humanize",
    "django.contrib.contenttypes",
    "django.contrib.messages",
    "django.contrib.sessions",
    "django.contrib.sites",
    "django.contrib.sitemaps",
    "django.contrib.staticfiles",
    "django.contrib.gis",
]

OTHER_APPS = [
    "django_countries",
    "phonenumber_field",
    "compressor",
    "graphene_django",
    "social_django",
    "corsheaders",
    "django_elasticsearch_dsl",
    "constance",
    "admin_extra_urls",
    "adminfilters",
    "multiselectfield",
    "mptt",
    "django_extensions",
    "django_celery_results",
]

INSTALLED_APPS = DJANGO_APPS + OTHER_APPS + PROJECT_APPS

AUTH_PASSWORD_VALIDATORS = [
    {"NAME": "django.contrib.auth.password_validation.UserAttributeSimilarityValidator"},
    {"NAME": "django.contrib.auth.password_validation.MinimumLengthValidator", "OPTIONS": {"min_length": 12}},
    {"NAME": "django.contrib.auth.password_validation.CommonPasswordValidator"},
    {"NAME": "django.contrib.auth.password_validation.NumericPasswordValidator"},
]

PASSWORD_RESET_TIMEOUT_DAYS = 31

ACCOUNT_EMAIL_CONFIRMATION_EXPIRE_DAYS = 7

AUTHENTICATION_BACKENDS = [
    "django.contrib.auth.backends.ModelBackend",
    "social_core.backends.azuread_tenant.AzureADTenantOAuth2",
]

NOSE_ARGS = ["--with-timer", "--nocapture", "--nologcapture"]


# helper function to extend all the common lists
def extend_list_avoid_repeats(list_to_extend, extend_with):
    """Extends the first list with the elements in the second one, making sure its elements are not already there in the
    original list."""
    list_to_extend.extend(filter(lambda x: not list_to_extend.count(x), extend_with))


LOG_LEVEL = "DEBUG" if DEBUG and "test" not in sys.argv else "INFO"
LOGGING = {
    "version": 1,
    "disable_existing_loggers": False,
    "formatters": {
        "standard": {"format": "%(asctime)s [%(levelname)s] %(name)s line %(lineno)d: %(message)s"},
        "verbose": {
            "format": "[%(asctime)s][%(levelname)s][%(name)s] %(filename)s.%(funcName)s:%(lineno)d %(message)s",
        },
    },
    "filters": {"require_debug_false": {"()": "django.utils.log.RequireDebugFalse"}},
    "handlers": {
        "default": {"level": LOG_LEVEL, "class": "logging.StreamHandler", "formatter": "standard"},
        "file": {"level": LOG_LEVEL, "class": "logging.FileHandler", "filename": "debug.log"},
    },
    "loggers": {
        "": {"handlers": ["default"], "level": "INFO", "propagate": True},
        "console": {"handlers": ["default"], "level": "DEBUG", "propagate": True},
        "django.request": {"handlers": ["default"], "level": "ERROR", "propagate": False},
        "django.security.DisallowedHost": {
            # Skip "SuspiciousOperation: Invalid HTTP_HOST" e-mails.
            "handlers": ["default"],
            "propagate": False,
        },
        "elasticsearch": {"handlers": ["file"], "level": "CRITICAL", "propagate": True},
    },
}

GIT_VERSION = os.getenv("GIT_VERSION", "UNKNOWN")

REDIS_INSTANCE = os.getenv("REDIS_INSTANCE", "redis")

if REDIS_INSTANCE:
    CACHES = {
        "default": {
            "BACKEND": "django_redis.cache.RedisCache",
            "LOCATION": f"redis://{REDIS_INSTANCE}/1",
            "OPTIONS": {"CLIENT_CLASS": "django_redis.client.DefaultClient"},
            "TIMEOUT": 3600,
        }
    }
    DJANGO_REDIS_IGNORE_EXCEPTIONS = not DEBUG
else:
    CACHES = {"default": {"BACKEND": "common.cache_backends.DummyRedisCache", "LOCATION": "hct_mis"}}

SESSION_COOKIE_HTTPONLY = True
SESSION_ENGINE = "django.contrib.sessions.backends.signed_cookies"
AUTH_USER_MODEL = "account.User"

GRAPHENE = {
    "SCHEMA": "hct_mis_api.schema.schema",
    "SCHEMA_OUTPUT": "schema.json",
    "SCHEMA_INDENT": 2,
}

# Social Auth settings.
AZURE_CLIENT_ID = os.environ.get("AZURE_CLIENT_ID")
AZURE_CLIENT_SECRET = os.environ.get("AZURE_CLIENT_SECRET")
AZURE_TENANT_KEY = os.environ.get("AZURE_TENANT_KEY")
SOCIAL_AUTH_AZUREAD_TENANT_OAUTH2_KEY = AZURE_CLIENT_ID
SOCIAL_AUTH_AZUREAD_TENANT_OAUTH2_SECRET = AZURE_CLIENT_SECRET
SOCIAL_AUTH_AZUREAD_TENANT_OAUTH2_TENANT_ID = AZURE_TENANT_KEY
SOCIAL_AUTH_ADMIN_USER_SEARCH_FIELDS = [
    "username",
    "first_name",
    "last_name",
    "email",
]
SOCIAL_AUTH_POSTGRES_JSONFIELD = True

SOCIAL_AUTH_PIPELINE = (
    "account.authentication.social_details",
    "social_core.pipeline.social_auth.social_uid",
    "social_core.pipeline.social_auth.auth_allowed",
    "social_core.pipeline.social_auth.social_user",
    "social_core.pipeline.user.get_username",
    "account.authentication.require_email",
    "social_core.pipeline.social_auth.associate_by_email",
    "account.authentication.create_user",
    "social_core.pipeline.social_auth.associate_user",
    "social_core.pipeline.social_auth.load_extra_data",
    "account.authentication.user_details",
)
SOCIAL_AUTH_AZUREAD_B2C_OAUTH2_USER_FIELDS = [
    "email",
    "fullname",
]

SOCIAL_AUTH_AZUREAD_B2C_OAUTH2_SCOPE = [
    "openid",
    "email",
    "profile",
]

SOCIAL_AUTH_SANITIZE_REDIRECTS = True

LOGIN_URL = "/api/login/azuread-tenant-oauth2"

TEST_RUNNER = "hct_mis_api.apps.core.mis_test_runner.PostgresTestRunner"

GRAPH_MODELS = {
    "all_applications": True,
    "group_models": True,
}

PHONENUMBER_DEFAULT_REGION = "US"

AIRFLOW_HOST = "airflow_webserver"

SANCTION_LIST_CC_MAIL = os.getenv("SANCTION_LIST_CC_MAIL", "dfam-cashassistance@unicef.org")

# ELASTICSEARCH SETTINGS
ELASTICSEARCH_DSL_AUTOSYNC = False
ELASTICSEARCH_HOST = os.getenv("ELASTICSEARCH_HOST", "elasticsearch:9200")

RAPID_PRO_URL = os.getenv("RAPID_PRO_URL", "https://rapidpro.io")

# DJANGO CONSTANCE settings
CONSTANCE_REDIS_CONNECTION = f"redis://{REDIS_INSTANCE}/0"

CONSTANCE_ADDITIONAL_FIELDS = {
    "percentages": (
        "django.forms.fields.IntegerField",
        {"widget": "django.forms.widgets.NumberInput", "validators": [MinValueValidator(0), MaxValueValidator(100)]},
    ),
    "positive_integers": (
        "django.forms.fields.IntegerField",
        {"widget": "django.forms.widgets.NumberInput", "validators": [MinValueValidator(0)]},
    ),
    "positive_floats": (
        "django.forms.fields.FloatField",
        {"widget": "django.forms.widgets.NumberInput", "validators": [MinValueValidator(0)]},
    ),
}

CONSTANCE_CONFIG = {
    # BATCH SETTINGS
    "DEDUPLICATION_BATCH_DUPLICATE_SCORE": (
        6.0,
        "Results equal or above this score are considered duplicates",
        "positive_floats",
    ),
    # "DEDUPLICATION_BATCH_MIN_SCORE": (
    #     15.0,
    #     "Results below the minimum score will not be taken into account",
    #     "positive_integers",
    # ),
    "DEDUPLICATION_BATCH_DUPLICATES_PERCENTAGE": (
        50,
        "If percentage of duplicates is higher or equal to this setting, deduplication is aborted",
        "percentages",
    ),
    "DEDUPLICATION_BATCH_DUPLICATES_ALLOWED": (
        5,
        "If amount of duplicates for single individual exceeds this limit deduplication is aborted",
        "positive_integers",
    ),
    # GOLDEN RECORDS SETTINGS
    "DEDUPLICATION_GOLDEN_RECORD_MIN_SCORE": (
        6.0,
        "Results below the minimum score will not be taken into account",
        "positive_floats",
    ),
    "DEDUPLICATION_GOLDEN_RECORD_DUPLICATE_SCORE": (
        11.0,
        "Results equal or above this score are considered duplicates",
        "positive_floats",
    ),
    "DEDUPLICATION_GOLDEN_RECORD_DUPLICATES_PERCENTAGE": (
        50,
        "If percentage of duplicates is higher or equal to this setting, deduplication is aborted",
        "percentages",
    ),
    "DEDUPLICATION_GOLDEN_RECORD_DUPLICATES_ALLOWED": (
        5,
        "If amount of duplicates for single individual exceeds this limit deduplication is aborted",
        "positive_integers",
    ),
    # SANCTION LIST
    "SANCTION_LIST_MATCH_SCORE": (
        4.8,
        "Results equal or above this score are considered possible matches",
        "positive_floats",
    ),
    # RAPID PRO
    "RAPID_PRO_PROVIDER": ("tel", "Rapid pro messages provider (telegram/tel)"),
    # CASH ASSIST
    "CASH_ASSIST_URL_PREFIX": ("", "Cash Assist base url used to generate url to cash assist"),
}

CONSTANCE_DBS = ("default",)

# MICROSOFT GRAPH
AZURE_GRAPH_API_BASE_URL = "https://graph.microsoft.com"
AZURE_GRAPH_API_VERSION = "v1.0"
AZURE_TOKEN_URL = "https://login.microsoftonline.com/unicef.org/oauth2/token"

TEST_OUTPUT_DIR = "./test-results"
TEST_OUTPUT_FILE_NAME = "result.xml"

DATAMART_USER = os.getenv("DATAMART_USER")
DATAMART_PASSWORD = os.getenv("DATAMART_PASSWORD")
DATAMART_URL = os.getenv("DATAMART_URL", "https://datamart-dev.unicef.io")

KOBO_MASTER_API_TOKEN = os.getenv("KOBO_MASTER_API_TOKEN", "KOBO_TOKEN")

COUNTRIES_OVERRIDE = {
    "U": {
        "name": _("Unknown or Not Applicable"),
        "alpha3": "U",
        "ioc_code": "U",
    },
}

SENTRY_DSN = os.getenv("SENTRY_DSN")
if SENTRY_DSN:
    import sentry_sdk
    from sentry_sdk.integrations.django import DjangoIntegration
    from sentry_sdk.integrations.logging import LoggingIntegration
    from hct_mis_api import get_full_version

    sentry_logging = LoggingIntegration(
        level=logging.INFO, event_level=logging.ERROR  # Capture info and above as breadcrumbs  # Send errors as events
    )

    sentry_sdk.init(
        dsn=SENTRY_DSN,
        integrations=[
            DjangoIntegration(transaction_style="url"),
            sentry_logging,
            # RedisIntegration(),
            # CeleryIntegration()
        ],
        release=get_full_version(),
<<<<<<< HEAD
        send_default_pii=True,
    )

CELERY_BROKER_URL = f"redis://{REDIS_INSTANCE}/0",
CELERY_ACCEPT_CONTENT = ["json"]
CELERY_TASK_SERIALIZER = "json"
CELERY_RESULT_SERIALIZER = "json"
CELERY_RESULT_BACKEND = f"redis://{REDIS_INSTANCE}/0"
CELERY_TIMEZONE = "UTC"
CELERY_TASK_TRACK_STARTED = True
CELERY_TASK_TIME_LIMIT = 30 * 60
CELERY_BEAT_SCHEDULE = TASKS_SCHEDULES
=======
        send_default_pii=True
    )


SMART_ADMIN_SECTIONS = {
    'Security': ['account',
                 'auth'
                 ],
    'Rule Engine': ['steficon',
                 ],
    'Logs': ['admin.LogEntry',
             ],
    'Grievance': ['grievance'],
    'Kobo': ['core.FlexibleAttributeChoice',
             'core.XLSXKoboTemplate',
             'core.FlexibleAttribute',
             'core.FlexibleAttributeGroup',
             ],
    'HUBs': ['cash_assist_datahub',
             'erp_datahub',
             'mis_datahub',
             'registration_datahub',
             ],
    'System': [
        'social_django',
        'constance',
        'sites',
    ],
    'Other': [],
    '_hidden_': []
}
>>>>>>> a49713b4
<|MERGE_RESOLUTION|>--- conflicted
+++ resolved
@@ -209,7 +209,6 @@
 ]
 
 DJANGO_APPS = [
-    # "django.contrib.admin",
     "smart_admin.templates",
     "smart_admin",
     "django.contrib.auth",
@@ -490,7 +489,8 @@
     from hct_mis_api import get_full_version
 
     sentry_logging = LoggingIntegration(
-        level=logging.INFO, event_level=logging.ERROR  # Capture info and above as breadcrumbs  # Send errors as events
+        level=logging.INFO,  # Capture info and above as breadcrumbs
+        event_level=logging.ERROR  # Send errors as events
     )
 
     sentry_sdk.init(
@@ -502,7 +502,6 @@
             # CeleryIntegration()
         ],
         release=get_full_version(),
-<<<<<<< HEAD
         send_default_pii=True,
     )
 
@@ -515,9 +514,6 @@
 CELERY_TASK_TRACK_STARTED = True
 CELERY_TASK_TIME_LIMIT = 30 * 60
 CELERY_BEAT_SCHEDULE = TASKS_SCHEDULES
-=======
-        send_default_pii=True
-    )
 
 
 SMART_ADMIN_SECTIONS = {
@@ -546,5 +542,4 @@
     ],
     'Other': [],
     '_hidden_': []
-}
->>>>>>> a49713b4
+}