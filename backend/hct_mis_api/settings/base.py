from __future__ import absolute_import

import logging
import os
import re
import sys
from pathlib import Path
from uuid import uuid4

####
# Change per project
####
from django.core.validators import MaxValueValidator, MinValueValidator
from django.forms import SelectMultiple
from django.utils.text import slugify
from django.utils.translation import gettext_lazy as _

from sentry_sdk.integrations.celery import CeleryIntegration
from single_source import get_version

from hct_mis_api.apps.core.tasks_schedules import TASKS_SCHEDULES

PROJECT_NAME = "hct_mis_api"
# project root and add "apps" to the path
PROJECT_ROOT = os.path.dirname(os.path.dirname(os.path.abspath(__file__)))

# domains/hosts etc.
DOMAIN_NAME = os.getenv("DOMAIN", "localhost")
WWW_ROOT = "http://%s/" % DOMAIN_NAME
ALLOWED_HOSTS = os.environ.get("DJANGO_ALLOWED_HOSTS", "*").split(",") + [DOMAIN_NAME]
FRONTEND_HOST = os.getenv("HCT_MIS_FRONTEND_HOST", DOMAIN_NAME)

####
# Other settings
####
ADMINS = (
    ("Alerts", os.getenv("ALERTS_EMAIL") or "admin@hct-mis.com"),
    ("Tivix", f"unicef-hct-mis+{slugify(DOMAIN_NAME)}@tivix.com"),
)

SITE_ID = 1
TIME_ZONE = "UTC"
LANGUAGE_CODE = "en-us"
USE_I18N = True
SECRET_KEY = os.getenv("SECRET_KEY")
DEFAULT_CHARSET = "utf-8"
ROOT_URLCONF = "hct_mis_api.urls"

DATA_VOLUME = os.getenv("DATA_VOLUME", "/data")

ALLOWED_EXTENSIONS = (
    "pdf",
    "doc",
    "docx",
    "xls",
    "xlsx",
    "img",
    "png",
    "jpg",
    "jpeg",
    "csv",
    "zip",
)
UPLOADS_DIR_NAME = "uploads"
MEDIA_URL = f"/api/{UPLOADS_DIR_NAME}/"
MEDIA_ROOT = os.getenv("HCT_MIS_UPLOADS_PATH", os.path.join(DATA_VOLUME, UPLOADS_DIR_NAME))

FILE_UPLOAD_MAX_MEMORY_SIZE = 25 * 1024 * 1024  # 25mb
DATA_UPLOAD_MAX_MEMORY_SIZE = 50 * 1024 * 1024

# static resources related. See documentation at: http://docs.djangoproject.com/en/dev/ref/contrib/staticfiles/
STATIC_URL = "/api/static/"
STATIC_ROOT = f"{DATA_VOLUME}/staticserve"

# static serving
STATICFILES_FINDERS = (
    "django.contrib.staticfiles.finders.FileSystemFinder",
    "django.contrib.staticfiles.finders.AppDirectoriesFinder",
    "compressor.finders.CompressorFinder",
)

DEBUG = True
IS_DEV = False
IS_STAGING = False
IS_PROD = False

DEFAULT_FROM_EMAIL = os.getenv("DEFAULT_FROM_EMAIL", "HCT-MIS Stage <noreply@hct-mis.org>")
EMAIL_HOST = os.getenv("EMAIL_HOST")
EMAIL_PORT = os.getenv("EMAIL_PORT")
EMAIL_HOST_USER = os.getenv("EMAIL_HOST_USER")
EMAIL_HOST_PASSWORD = os.getenv("EMAIL_HOST_PASSWORD")
EMAIL_USE_TLS = os.getenv("EMAIL_USE_TLS", "").lower() == "true"

KOBO_KF_URL = os.getenv("KOBO_KF_URL", "https://kf-hope.unitst.org")
KOBO_KC_URL = os.getenv("KOBO_KC_URL", "https://kc-hope.unitst.org")
KOBO_MASTER_API_TOKEN = os.getenv("KOBO_MASTER_API_TOKEN", "KOBO_TOKEN")
KOBO_APP_API_TOKEN = os.getenv("KOBO_APP_API_TOKEN", "KOBO_APP_TOKEN")

# Get the ENV setting. Needs to be set in .bashrc or similar.
ENV = os.getenv("ENV")
if not ENV:
    raise Exception("Environment variable ENV is required!")

# prefix all non-production emails
if ENV != "prod":
    EMAIL_SUBJECT_PREFIX = "{}".format(ENV)

DATABASES = {
    "default": {
        "ENGINE": "django.contrib.gis.db.backends.postgis",
        "NAME": os.getenv("POSTGRES_DB"),
        "USER": os.getenv("POSTGRES_USER"),
        "PASSWORD": os.getenv("POSTGRES_PASSWORD"),
        "HOST": os.getenv("POSTGRES_HOST"),
        "PORT": 5432,
    },
    "cash_assist_datahub_mis": {
        "ENGINE": "django.contrib.gis.db.backends.postgis",
        "OPTIONS": {"options": "-c search_path=mis"},
        "NAME": os.getenv("POSTGRES_CASHASSIST_DATAHUB_DB"),
        "USER": os.getenv("POSTGRES_CASHASSIST_DATAHUB_USER"),
        "PASSWORD": os.getenv("POSTGRES_CASHASSIST_DATAHUB_PASSWORD"),
        "HOST": os.getenv("POSTGRES_CASHASSIST_DATAHUB_HOST"),
        "PORT": 5432,
    },
    "cash_assist_datahub_ca": {
        "ENGINE": "django.contrib.gis.db.backends.postgis",
        "OPTIONS": {"options": "-c search_path=ca"},
        "NAME": os.getenv("POSTGRES_CASHASSIST_DATAHUB_DB"),
        "USER": os.getenv("POSTGRES_CASHASSIST_DATAHUB_USER"),
        "PASSWORD": os.getenv("POSTGRES_CASHASSIST_DATAHUB_PASSWORD"),
        "HOST": os.getenv("POSTGRES_CASHASSIST_DATAHUB_HOST"),
        "PORT": 5432,
    },
    "cash_assist_datahub_erp": {
        "ENGINE": "django.contrib.gis.db.backends.postgis",
        "OPTIONS": {"options": "-c search_path=erp"},
        "NAME": os.getenv("POSTGRES_CASHASSIST_DATAHUB_DB"),
        "USER": os.getenv("POSTGRES_CASHASSIST_DATAHUB_USER"),
        "PASSWORD": os.getenv("POSTGRES_CASHASSIST_DATAHUB_PASSWORD"),
        "HOST": os.getenv("POSTGRES_CASHASSIST_DATAHUB_HOST"),
        "PORT": 5432,
    },
    "registration_datahub": {
        "ENGINE": "django.contrib.gis.db.backends.postgis",
        "NAME": os.getenv("POSTGRES_REGISTRATION_DATAHUB_DB"),
        "USER": os.getenv("POSTGRES_REGISTRATION_DATAHUB_USER"),
        "PASSWORD": os.getenv("POSTGRES_REGISTRATION_DATAHUB_PASSWORD"),
        "HOST": os.getenv("POSTGRES_REGISTRATION_DATAHUB_HOST"),
        "PORT": 5432,
    },
}

# If app is not specified here it will use default db
DATABASE_APPS_MAPPING = {
    "cash_assist_datahub": "cash_assist_datahub_ca",
    "mis_datahub": "cash_assist_datahub_mis",
    "erp_datahub": "cash_assist_datahub_erp",
    "registration_datahub": "registration_datahub",
}

DATABASE_ROUTERS = ("hct_mis_api.apps.core.dbrouters.DbRouter",)

POSTGRES_SSL_MODE = os.getenv("POSTGRES_SSL_MODE", "off")
if POSTGRES_SSL_MODE == "on":
    DATABASES["default"].update({"OPTIONS": {"sslmode": "require"}})

MIDDLEWARE = [
    "corsheaders.middleware.CorsMiddleware",
    "django.middleware.common.CommonMiddleware",
    "django.contrib.sessions.middleware.SessionMiddleware",
    "django.middleware.csrf.CsrfViewMiddleware",
    "django.contrib.auth.middleware.AuthenticationMiddleware",
    "django.contrib.messages.middleware.MessageMiddleware",
    "hct_mis_api.middlewares.sentry.SentryScopeMiddleware",
    "hct_mis_api.middlewares.version.VersionMiddleware",
]

TEMPLATES = [
    {
        "BACKEND": "django.template.backends.django.DjangoTemplates",
        "DIRS": [os.path.join(PROJECT_ROOT, "apps", "core", "templates")],
        "OPTIONS": {
            "loaders": ["django.template.loaders.filesystem.Loader", "django.template.loaders.app_directories.Loader"],
            "context_processors": [
                "django.contrib.auth.context_processors.auth",
                "django.template.context_processors.debug",
                "django.template.context_processors.media",
                "django.template.context_processors.request",
                "django.contrib.messages.context_processors.messages",
                "django.template.context_processors.static",
                "django.template.context_processors.request",
                # Social auth context_processors
                "social_django.context_processors.backends",
                "social_django.context_processors.login_redirect",
            ],
        },
    },
]
PROJECT_APPS = [
    "hct_mis_api.apps.account",
    "hct_mis_api.apps.core",
    "hct_mis_api.apps.grievance",
    "hct_mis_api.apps.household",
    "hct_mis_api.apps.id_management",
    "hct_mis_api.apps.intervention",
    "hct_mis_api.apps.payment",
    "hct_mis_api.apps.program",
    # "hct_mis_api.apps.targeting",
    "hct_mis_api.apps.targeting.apps.TargetingConfig",
    "hct_mis_api.apps.utils",
    "hct_mis_api.apps.registration_datahub",
    "hct_mis_api.apps.registration_data",
    "hct_mis_api.apps.cash_assist_datahub",
    "hct_mis_api.apps.mis_datahub",
    "hct_mis_api.apps.erp_datahub",
    "hct_mis_api.apps.sanction_list",
    "hct_mis_api.apps.steficon",
    "hct_mis_api.apps.reporting",
    "hct_mis_api.apps.activity_log",
]

DJANGO_APPS = [
    "smart_admin.logs",
    "smart_admin.templates",
    "smart_admin",
    "django_sysinfo",
    "django.contrib.auth",
    "django.contrib.humanize",
    "django.contrib.contenttypes",
    "django.contrib.messages",
    "django.contrib.sessions",
    "django.contrib.sites",
    "django.contrib.sitemaps",
    "django.contrib.staticfiles",
    "django.contrib.gis",
]

OTHER_APPS = [
    "django_countries",
    "phonenumber_field",
    "compressor",
    "graphene_django",
    "social_django",
    "corsheaders",
    "django_elasticsearch_dsl",
    "constance",
    "admin_extra_urls",
    "adminfilters",
    "adminactions",
    "multiselectfield",
    "mptt",
    "django_extensions",
    "django_celery_results",
    "django_celery_beat",
    "explorer",
]

INSTALLED_APPS = DJANGO_APPS + OTHER_APPS + PROJECT_APPS

AUTH_PASSWORD_VALIDATORS = [
    {"NAME": "django.contrib.auth.password_validation.UserAttributeSimilarityValidator"},
    {"NAME": "django.contrib.auth.password_validation.MinimumLengthValidator", "OPTIONS": {"min_length": 12}},
    {"NAME": "django.contrib.auth.password_validation.CommonPasswordValidator"},
    {"NAME": "django.contrib.auth.password_validation.NumericPasswordValidator"},
]

PASSWORD_RESET_TIMEOUT_DAYS = 31

ACCOUNT_EMAIL_CONFIRMATION_EXPIRE_DAYS = 7

AUTHENTICATION_BACKENDS = [
    "django.contrib.auth.backends.ModelBackend",
    "social_core.backends.azuread_tenant.AzureADTenantOAuth2",
]

NOSE_ARGS = ["--with-timer", "--nocapture", "--nologcapture"]


# helper function to extend all the common lists
def extend_list_avoid_repeats(list_to_extend, extend_with):
    """Extends the first list with the elements in the second one, making sure its elements are not already there in the
    original list."""
    list_to_extend.extend(filter(lambda x: not list_to_extend.count(x), extend_with))


LOG_LEVEL = "DEBUG" if DEBUG and "test" not in sys.argv else "INFO"
LOGGING = {
    "version": 1,
    "disable_existing_loggers": False,
    "formatters": {
        "standard": {"format": "%(asctime)s [%(levelname)s] %(name)s line %(lineno)d: %(message)s"},
        "verbose": {
            "format": "[%(asctime)s][%(levelname)s][%(name)s] %(filename)s.%(funcName)s:%(lineno)d %(message)s",
        },
    },
    "filters": {"require_debug_false": {"()": "django.utils.log.RequireDebugFalse"}},
    "handlers": {
        "default": {"level": LOG_LEVEL, "class": "logging.StreamHandler", "formatter": "standard"},
        "file": {"level": LOG_LEVEL, "class": "logging.FileHandler", "filename": "debug.log"},
    },
    "loggers": {
        "": {"handlers": ["default"], "level": "INFO", "propagate": True},
        "console": {"handlers": ["default"], "level": "DEBUG", "propagate": True},
        "django.request": {"handlers": ["default"], "level": "ERROR", "propagate": False},
        "django.security.DisallowedHost": {
            # Skip "SuspiciousOperation: Invalid HTTP_HOST" e-mails.
            "handlers": ["default"],
            "propagate": False,
        },
        "elasticsearch": {"handlers": ["file"], "level": "CRITICAL", "propagate": True},
    },
}

GIT_VERSION = os.getenv("GIT_VERSION", "UNKNOWN")

REDIS_INSTANCE = os.getenv("REDIS_INSTANCE", "redis")

if REDIS_INSTANCE:
    CACHES = {
        "default": {
            "BACKEND": "django_redis.cache.RedisCache",
            "LOCATION": f"redis://{REDIS_INSTANCE}/1",
            "OPTIONS": {"CLIENT_CLASS": "django_redis.client.DefaultClient"},
            "TIMEOUT": 3600,
        }
    }
    DJANGO_REDIS_IGNORE_EXCEPTIONS = not DEBUG
else:
    CACHES = {"default": {"BACKEND": "common.cache_backends.DummyRedisCache", "LOCATION": "hct_mis"}}

SESSION_COOKIE_HTTPONLY = True
SESSION_ENGINE = "django.contrib.sessions.backends.signed_cookies"
AUTH_USER_MODEL = "account.User"

GRAPHENE = {
    "SCHEMA": "hct_mis_api.schema.schema",
    "SCHEMA_OUTPUT": "schema.json",
    "SCHEMA_INDENT": 2,
}

# Social Auth settings.
AZURE_CLIENT_ID = os.environ.get("AZURE_CLIENT_ID")
AZURE_CLIENT_SECRET = os.environ.get("AZURE_CLIENT_SECRET")
AZURE_TENANT_KEY = os.environ.get("AZURE_TENANT_KEY")
SOCIAL_AUTH_AZUREAD_TENANT_OAUTH2_KEY = AZURE_CLIENT_ID
SOCIAL_AUTH_AZUREAD_TENANT_OAUTH2_SECRET = AZURE_CLIENT_SECRET
SOCIAL_AUTH_AZUREAD_TENANT_OAUTH2_TENANT_ID = AZURE_TENANT_KEY
SOCIAL_AUTH_ADMIN_USER_SEARCH_FIELDS = [
    "username",
    "first_name",
    "last_name",
    "email",
]
SOCIAL_AUTH_POSTGRES_JSONFIELD = True

SOCIAL_AUTH_PIPELINE = (
    "hct_mis_api.apps.account.authentication.social_details",
    "social_core.pipeline.social_auth.social_uid",
    "social_core.pipeline.social_auth.auth_allowed",
    "social_core.pipeline.social_auth.social_user",
    "social_core.pipeline.user.get_username",
    "hct_mis_api.apps.account.authentication.require_email",
    "social_core.pipeline.social_auth.associate_by_email",
    "hct_mis_api.apps.account.authentication.create_user",
    "social_core.pipeline.social_auth.associate_user",
    "social_core.pipeline.social_auth.load_extra_data",
    "hct_mis_api.apps.account.authentication.user_details",
)
SOCIAL_AUTH_AZUREAD_B2C_OAUTH2_USER_FIELDS = [
    "email",
    "fullname",
]

SOCIAL_AUTH_AZUREAD_B2C_OAUTH2_SCOPE = [
    "openid",
    "email",
    "profile",
]

SOCIAL_AUTH_SANITIZE_REDIRECTS = True

LOGIN_URL = "/api/login/azuread-tenant-oauth2"

TEST_RUNNER = "hct_mis_api.apps.core.mis_test_runner.PostgresTestRunner"

GRAPH_MODELS = {
    "all_applications": True,
    "group_models": True,
}

PHONENUMBER_DEFAULT_REGION = "US"

SANCTION_LIST_CC_MAIL = os.getenv("SANCTION_LIST_CC_MAIL", "dfam-cashassistance@unicef.org")

# ELASTICSEARCH SETTINGS
ELASTICSEARCH_DSL_AUTOSYNC = False
ELASTICSEARCH_HOST = os.getenv("ELASTICSEARCH_HOST", "elasticsearch:9200")

RAPID_PRO_URL = os.getenv("RAPID_PRO_URL", "https://rapidpro.io")

# DJANGO CONSTANCE settings
CONSTANCE_REDIS_CONNECTION = f"redis://{REDIS_INSTANCE}/0"

CONSTANCE_ADDITIONAL_FIELDS = {
    "percentages": (
        "django.forms.fields.IntegerField",
        {"widget": "django.forms.widgets.NumberInput", "validators": [MinValueValidator(0), MaxValueValidator(100)]},
    ),
    "positive_integers": (
        "django.forms.fields.IntegerField",
        {"widget": "django.forms.widgets.NumberInput", "validators": [MinValueValidator(0)]},
    ),
    "positive_floats": (
        "django.forms.fields.FloatField",
        {"widget": "django.forms.widgets.NumberInput", "validators": [MinValueValidator(0)]},
    ),
}

CONSTANCE_CONFIG = {
    # BATCH SETTINGS
    "DEDUPLICATION_BATCH_DUPLICATE_SCORE": (
        6.0,
        "Results equal or above this score are considered duplicates",
        "positive_floats",
    ),
    # "DEDUPLICATION_BATCH_MIN_SCORE": (
    #     15.0,
    #     "Results below the minimum score will not be taken into account",
    #     "positive_integers",
    # ),
    "DEDUPLICATION_BATCH_DUPLICATES_PERCENTAGE": (
        50,
        "If percentage of duplicates is higher or equal to this setting, deduplication is aborted",
        "percentages",
    ),
    "DEDUPLICATION_BATCH_DUPLICATES_ALLOWED": (
        5,
        "If amount of duplicates for single individual exceeds this limit deduplication is aborted",
        "positive_integers",
    ),
    "KOBO_APP_API_TOKEN": ("", "Kobo KPI token", str),
    # GOLDEN RECORDS SETTINGS
    "DEDUPLICATION_GOLDEN_RECORD_MIN_SCORE": (
        6.0,
        "Results below the minimum score will not be taken into account",
        "positive_floats",
    ),
    "DEDUPLICATION_GOLDEN_RECORD_DUPLICATE_SCORE": (
        11.0,
        "Results equal or above this score are considered duplicates",
        "positive_floats",
    ),
    "DEDUPLICATION_GOLDEN_RECORD_DUPLICATES_PERCENTAGE": (
        50,
        "If percentage of duplicates is higher or equal to this setting, deduplication is aborted",
        "percentages",
    ),
    "DEDUPLICATION_GOLDEN_RECORD_DUPLICATES_ALLOWED": (
        5,
        "If amount of duplicates for single individual exceeds this limit deduplication is aborted",
        "positive_integers",
    ),
    # SANCTION LIST
    "SANCTION_LIST_MATCH_SCORE": (
        4.8,
        "Results equal or above this score are considered possible matches",
        "positive_floats",
    ),
    # RAPID PRO
    "RAPID_PRO_PROVIDER": ("tel", "Rapid pro messages provider (telegram/tel)"),
    # CASH ASSIST
    "CASH_ASSIST_URL_PREFIX": ("", "Cash Assist base url used to generate url to cash assist"),
}

CONSTANCE_DBS = ("default",)

# MICROSOFT GRAPH
AZURE_GRAPH_API_BASE_URL = "https://graph.microsoft.com"
AZURE_GRAPH_API_VERSION = "v1.0"
AZURE_TOKEN_URL = "https://login.microsoftonline.com/unicef.org/oauth2/token"

TEST_OUTPUT_DIR = "./test-results"
TEST_OUTPUT_FILE_NAME = "result.xml"

DATAMART_USER = os.getenv("DATAMART_USER")
DATAMART_PASSWORD = os.getenv("DATAMART_PASSWORD")
DATAMART_URL = os.getenv("DATAMART_URL", "https://datamart-dev.unicef.io")

COUNTRIES_OVERRIDE = {
    "U": {
        "name": _("Unknown or Not Applicable"),
        "alpha3": "U",
        "ioc_code": "U",
    },
}

ROOT_TOKEN = os.getenv("ROOT_ACCESS_TOKEN", uuid4())

SENTRY_DSN = os.getenv("SENTRY_DSN")
SENTRY_URL = os.getenv("SENTRY_URL")
if SENTRY_DSN:
    import sentry_sdk
    from sentry_sdk.integrations.django import DjangoIntegration
    from sentry_sdk.integrations.logging import LoggingIntegration

    from hct_mis_api import get_full_version

    sentry_logging = LoggingIntegration(
        level=logging.INFO, event_level=logging.ERROR  # Capture info and above as breadcrumbs  # Send errors as events
    )

    sentry_sdk.init(
        dsn=SENTRY_DSN,
        integrations=[
            DjangoIntegration(transaction_style="url"),
            sentry_logging,
            CeleryIntegration()
            # RedisIntegration(),
        ],
        release=get_full_version(),
        send_default_pii=True,
    )

CORS_ALLOWED_ORIGIN_REGEXES = [r"https://\w+.blob.core.windows.net$"]

CELERY_BROKER_URL = (f"redis://{REDIS_INSTANCE}/0",)
CELERY_ACCEPT_CONTENT = ["json"]
CELERY_TASK_SERIALIZER = "json"
CELERY_RESULT_SERIALIZER = "json"
CELERY_RESULT_BACKEND = f"redis://{REDIS_INSTANCE}/0"
CELERY_TIMEZONE = "UTC"
CELERY_TASK_TRACK_STARTED = True
CELERY_TASK_TIME_LIMIT = 30 * 60
CELERY_BEAT_SCHEDULE = TASKS_SCHEDULES
CELERY_TASK_ALWAYS_EAGER = os.getenv("CELERY_TASK_ALWAYS_EAGER", False)

from smart_admin.utils import match, regex

SMART_ADMIN_SECTIONS = {
    "HOPE": [
        "program",
        match("household.H*"),
        regex(r"household\.I.*"),
        "targeting",
        "payment",
    ],
    "Grievance": ["grievance"],
    "Configuration": ["core", "constance", "household", "household.agency"],
    "Rule Engine": [
        "steficon",
    ],
    "Security": ["account", "auth"],
    "Logs": [
        "admin.LogEntry",
    ],
    "Kobo": [
        "core.FlexibleAttributeChoice",
        "core.XLSXKoboTemplate",
        "core.FlexibleAttribute",
        "core.FlexibleAttributeGroup",
    ],
    "HUBs": [
        "cash_assist_datahub",
        "erp_datahub",
        "mis_datahub",
        "registration_datahub",
    ],
    "System": [
        "social_django",
        "constance",
        "sites",
    ],
}

EXCHANGE_RATE_CACHE_EXPIRY = 1 * 60 * 60 * 24

VERSION = get_version(__name__, Path(PROJECT_ROOT).parent, default_return=None)

# see adminactions.perms
# set handker to AA_PERMISSION_CREATE_USE_COMMAND
AA_PERMISSION_HANDLER = 3

<<<<<<< HEAD

def filter_environment(key):
    return False


SYSINFO = {"filter_environment": "hct_mis_api.settings.base.filter_environment"}
=======
EXPLORER_CONNECTIONS = {
    "default": "default",
    "HUB MIS": "cash_assist_datahub_mis",
    "HUB CA": "cash_assist_datahub_ca",
    "HUB ERP": "cash_assist_datahub_erp",
    "HUB Reg": "registration_datahub",
}
EXPLORER_DEFAULT_CONNECTION = "default"
EXPLORER_PERMISSION_VIEW = lambda r: r.user.is_superuser
EXPLORER_PERMISSION_CHANGE = lambda r: r.user.is_superuser

# EXPLORER_SCHEMA_INCLUDE_TABLE_PREFIXES = (
#     'hct_mis_api',
# )
# EXPLORER_SCHEMA_EXCLUDE_TABLE_PREFIXES = (
#     'django.contrib.auth',
#     'django.contrib.contenttypes',
#     'django_site',
#     'django_session',
#     'django.contrib.sessions',
#     'django.contrib.admin',
#     'django_celery',
#     'django_celery.beat',
#     'django_celery_beat',
#     'django_celery_results',
#     'django_migrations',
#     'social_auth',
#     'django_admin',
# )
>>>>>>> 9c356912
<|MERGE_RESOLUTION|>--- conflicted
+++ resolved
@@ -581,14 +581,13 @@
 # set handker to AA_PERMISSION_CREATE_USE_COMMAND
 AA_PERMISSION_HANDLER = 3
 
-<<<<<<< HEAD
 
 def filter_environment(key):
     return False
 
 
 SYSINFO = {"filter_environment": "hct_mis_api.settings.base.filter_environment"}
-=======
+
 EXPLORER_CONNECTIONS = {
     "default": "default",
     "HUB MIS": "cash_assist_datahub_mis",
@@ -617,5 +616,4 @@
 #     'django_migrations',
 #     'social_auth',
 #     'django_admin',
-# )
->>>>>>> 9c356912
+# )