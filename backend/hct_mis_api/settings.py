import logging
import os
import sys
from pathlib import Path
from typing import Any, Dict, List, Tuple
from uuid import uuid4

from django.core.validators import MaxValueValidator, MinValueValidator
from django.http import HttpRequest
from django.urls import reverse_lazy
from django.utils.safestring import mark_safe
from django.utils.text import slugify
from django.utils.translation import gettext_lazy as _

from environ.environ import Env
from sentry_sdk.integrations.celery import CeleryIntegration
from single_source import get_version
from smart_admin.utils import match, regex

from hct_mis_api.apps.core.tasks_schedules import TASKS_SCHEDULES

DEFAULTS = {
    "AURORA_SERVER": (str, ""),
    "AURORA_TOKEN": (str, ""),
    "AURORA_USER": (str, ""),
    "DEBUG": (bool, False),
    "ENV": (str, "dev"),
    "DOMAIN": (str, "localhost:8000"),
    "DJANGO_ALLOWED_HOSTS": (list, "*"),
    "HCT_MIS_FRONTEND_HOST": (str, ""),
    "ALERTS_EMAIL": (str, "admin@hct-mis.com"),
    "SECRET_KEY": (str, ""),
    "DATA_VOLUME": (str, "/data"),
    "HCT_MIS_UPLOADS_PATH": (str, ""),
    "DEFAULT_FROM_EMAIL": (str, "HCT-MIS Stage <noreply@hct-mis.org>"),
    "EMAIL_BACKEND": (str, "django.core.mail.backends.smtp.EmailBackend"),
    "EMAIL_HOST": (str, ""),
    "EMAIL_PORT": (str, ""),
    "EMAIL_HOST_USER": (str, ""),
    "EMAIL_HOST_PASSWORD": (str, ""),
    "EMAIL_USE_TLS": (bool, True),
    "MAILJET_API_KEY": (str, ""),
    "MAILJET_SECRET_KEY": (str, ""),
    "KOBO_KF_URL": (str, "https://kf-hope.unitst.org"),
    "KOBO_KC_URL": (str, "https://kc-hope.unitst.org"),
    "KOBO_MASTER_API_TOKEN": (str, "KOBO_TOKEN"),
    "AZURE_CLIENT_ID": (str, ""),
    "AZURE_CLIENT_SECRET": (str, ""),
    "AZURE_TENANT_KEY": (str, ""),
    "SANCTION_LIST_CC_MAIL": (str, "dfam-cashassistance@unicef.org"),
    "ELASTICSEARCH_HOST": (str, "elasticsearch:9200"),
    "RAPID_PRO_URL": (str, "https://rapidpro.io"),
    "DATAMART_USER": (str, ""),
    "DATAMART_URL": (str, "https://datamart-dev.unicef.io"),
    "DATAMART_PASSWORD": (str, ""),
    "POWER_QUERY_DB_ALIAS": (str, "read_only"),
    "ROOT_ACCESS_TOKEN": (str, ""),
    "SENTRY_DSN": (str, ""),
    "SENTRY_URL": (str, ""),
    "SENTRY_ENVIRONMENT": (str, ""),
    "SENTRY_ENABLE_TRACING": (bool, False),
    "CELERY_BROKER_URL": (str, ""),
    "CELERY_RESULT_BACKEND": (str, ""),
    "CELERY_TASK_ALWAYS_EAGER": (bool, False),
    "ADMIN_PANEL_URL": (str, "unicorn"),
    "SESSION_COOKIE_SECURE": (bool, True),
    "SESSION_COOKIE_HTTPONLY": (bool, True),
    "CSRF_COOKIE_HTTPONLY": (bool, True),
    "CSRF_COOKIE_SECURE": (bool, True),
    "SECURE_CONTENT_TYPE_NOSNIFF": (bool, True),
    "SECURE_REFERRER_POLICY": (str, "same-origin"),
    "SESSION_COOKIE_NAME": (str, "sessionid"),
    "SECURE_HSTS_SECONDS": (int, 3600),
    "FLOWER_ADDRESS": (str, "https://hope.unicef.org/flower"),
    "CACHE_ENABLED": (bool, True),
    "CSP_REPORT_URI": (tuple, ("",)),
    "CSP_REPORT_ONLY": (bool, True),
    "CSP_REPORT_PERCENTAGE": (float, 0.1),
    "CSP_DEFAULT_SRC": (tuple, ("'self'",)),
    "CSP_FRAME_ANCESTORS": (tuple, ("'none'",)),
    "CSP_STYLE_SRC": (
        tuple,
        (
            "'self'",
            "'unsafe-inline'",
            "'unsafe-eval'",
        ),
    ),
    "CSP_MANIFEST_SRC": (tuple, ("'self'",)),
    "CSP_SCRIPT_SRC": (
        tuple,
        (
            "'self'",
            "'unsafe-inline'",
            "'unsafe-eval'",
        ),
    ),
    "CSP_IMG_SRC": (
        tuple,
        (
            "'self'",
            "data:",
        ),
    ),
    "CSP_FONT_SRC": (
        tuple,
        (
            "'self'",
            "data:",
            "fonts.gstatic.com",
            "maxcdn.bootstrapcdn.com",
        ),
    ),
    "CSP_MEDIA_SRC": (tuple, ("'self'",)),
    "CSP_CONNECT_SRC": (
        tuple,
        (
            "gov-bam.nr-data.net",
            "cdn.jsdelivr.net",
        ),
    ),
    "MATOMO_TRACKER_URL": (
        str,
        "",
    ),
    "MATOMO_SCRIPT_URL": (
        str,
        "",
    ),
    "MATOMO_SITE_ID": (
        str,
        "",
    ),
}

env = Env(**DEFAULTS)
IS_TEST = False

PROJECT_NAME = "hct_mis_api"
# project root and add "apps" to the path
PROJECT_ROOT = os.path.dirname(__file__)

# domains/hosts etc.
DOMAIN_NAME = env("DOMAIN")
WWW_ROOT = "http://{}/".format(DOMAIN_NAME)
ALLOWED_HOSTS = env.list("DJANGO_ALLOWED_HOSTS", default=[DOMAIN_NAME])
FRONTEND_HOST = env("HCT_MIS_FRONTEND_HOST", default=DOMAIN_NAME)
ADMIN_PANEL_URL = env("ADMIN_PANEL_URL")

####
# Other settings
####
ADMINS = (
    ("Alerts", env("ALERTS_EMAIL")),
    ("Kellton", f"unicef-hct-mis+{slugify(DOMAIN_NAME)}@kellton.com"),
)

SITE_ID = 1
TIME_ZONE = "UTC"
LANGUAGE_CODE = "en-us"
USE_I18N = True
USE_TZ = True
SECRET_KEY = env("SECRET_KEY")
DEFAULT_CHARSET = "utf-8"
ROOT_URLCONF = "hct_mis_api.urls"

DATA_VOLUME = env("DATA_VOLUME")
DEFAULT_AUTO_FIELD = "django.db.models.BigAutoField"
ALLOWED_EXTENSIONS = (
    "pdf",
    "doc",
    "docx",
    "xls",
    "xlsx",
    "img",
    "png",
    "jpg",
    "jpeg",
    "csv",
    "zip",
)
UPLOADS_DIR_NAME = "uploads"
MEDIA_URL = f"/api/{UPLOADS_DIR_NAME}/"
MEDIA_ROOT = env("HCT_MIS_UPLOADS_PATH") or os.path.join(DATA_VOLUME, UPLOADS_DIR_NAME)

FILE_UPLOAD_MAX_MEMORY_SIZE = 25 * 1024 * 1024  # 25mb
DATA_UPLOAD_MAX_MEMORY_SIZE = 50 * 1024 * 1024

GRIEVANCE_ONE_UPLOAD_MAX_MEMORY_SIZE = 3 * 1024 * 1024
GRIEVANCE_UPLOAD_CONTENT_TYPES = (
    "image/jpeg",
    "image/png",
    "image/tiff",
    "application/pdf",
    "application/vnd.openxmlformats-officedocument.wordprocessingml.document",
)

# static resources related. See documentation at: http://docs.djangoproject.com/en/dev/ref/contrib/staticfiles/
STATIC_URL = "/api/static/"
STATIC_ROOT = f"{DATA_VOLUME}/staticserve"

# static serving
STATICFILES_FINDERS = (
    "django.contrib.staticfiles.finders.FileSystemFinder",
    "django.contrib.staticfiles.finders.AppDirectoriesFinder",
    "compressor.finders.CompressorFinder",
)

MANIFEST_FILE = "web/.vite/manifest.json"

AZURE_ACCOUNT_NAME = env("STORAGE_AZURE_ACCOUNT_NAME", default="")
AZURE_ACCOUNT_KEY = env("STORAGE_AZURE_ACCOUNT_KEY", default="")

if AZURE_ACCOUNT_NAME and AZURE_ACCOUNT_KEY:
    # STORAGE
    STATIC_LOCATION = env("STATIC_LOCATION", default="static")
    MEDIA_LOCATION = env("MEDIA_LOCATION", default="media")

    MEDIA_STORAGE_AZURE_ACCOUNT_NAME = env("MEDIA_STORAGE_AZURE_ACCOUNT_NAME", default=AZURE_ACCOUNT_NAME)
    MEDIA_STORAGE_AZURE_ACCOUNT_KEY = env("MEDIA_STORAGE_AZURE_ACCOUNT_KEY", default=AZURE_ACCOUNT_KEY)
    STATIC_STORAGE_AZURE_ACCOUNT_NAME = env("STATIC_STORAGE_AZURE_ACCOUNT_NAME", default=AZURE_ACCOUNT_NAME)
    STATIC_STORAGE_AZURE_ACCOUNT_KEY = env("STATIC_STORAGE_AZURE_ACCOUNT_KEY", default=AZURE_ACCOUNT_KEY)

    AZURE_URL_EXPIRATION_SECS = 10800

    AZURE_STATIC_CUSTOM_DOMAIN = f"{STATIC_STORAGE_AZURE_ACCOUNT_NAME}.blob.core.windows.net"
    AZURE_MEDIA_CUSTOM_DOMAIN = f"{MEDIA_STORAGE_AZURE_ACCOUNT_NAME}.blob.core.windows.net"
    STATIC_URL = f"https://{AZURE_STATIC_CUSTOM_DOMAIN}/{STATIC_LOCATION}/"
    MEDIA_URL = f"https://{AZURE_MEDIA_CUSTOM_DOMAIN}/{MEDIA_LOCATION}/"

    DEFAULT_FILE_STORAGE = "hct_mis_api.apps.core.storage.AzureMediaStorage"
    STATICFILES_STORAGE = "hct_mis_api.apps.core.storage.AzureStaticStorage"

CSP_REPORT_URI = env.tuple("CSP_REPORT_URI")
CSP_REPORT_ONLY = env("CSP_REPORT_ONLY")
CSP_REPORT_PERCENTAGE = env("CSP_REPORT_PERCENTAGE")

# default source as self
CSP_DEFAULT_SRC: Tuple[str, ...] = env.tuple("CSP_DEFAULT_SRC")
CSP_FRAME_ANCESTORS: Tuple[str, ...] = env.tuple("CSP_FRAME_ANCESTORS")
CSP_STYLE_SRC: Tuple[str, ...] = env.tuple("CSP_STYLE_SRC")
CSP_MANIFEST_SRC: Tuple[str, ...] = env.tuple("CSP_MANIFEST_SRC")
CSP_SCRIPT_SRC: Tuple[str, ...] = env.tuple("CSP_SCRIPT_SRC")
CSP_IMG_SRC: Tuple[str, ...] = env.tuple("CSP_IMG_SRC")
CSP_FONT_SRC: Tuple[str, ...] = env.tuple("CSP_FONT_SRC")
CSP_MEDIA_SRC: Tuple[str, ...] = env.tuple("CSP_MEDIA_SRC")
CSP_CONNECT_SRC: Tuple[str, ...] = env.tuple("CSP_CONNECT_SRC")

DEBUG = env.bool("DEBUG", default=False)
if DEBUG:
    CSP_CONNECT_SRC += (FRONTEND_HOST,)
    CSP_FONT_SRC += (FRONTEND_HOST,)
    CSP_IMG_SRC += (FRONTEND_HOST,)
    CSP_SCRIPT_SRC += (FRONTEND_HOST,)
    CSP_STYLE_SRC += (FRONTEND_HOST,)
    CSP_MANIFEST_SRC += (FRONTEND_HOST,)

    ALLOWED_HOSTS.extend(["backend", "localhost", "127.0.0.1", "10.0.2.2", env("DOMAIN", default="")])

DEFAULT_FROM_EMAIL = env("DEFAULT_FROM_EMAIL")
CATCH_ALL_EMAIL = env("CATCH_ALL_EMAIL", default="")

EMAIL_BACKEND = env("EMAIL_BACKEND") if not DEBUG else "django.core.mail.backends.console.EmailBackend"
EMAIL_HOST = env("EMAIL_HOST")
EMAIL_PORT = env("EMAIL_PORT")
EMAIL_HOST_USER = env("EMAIL_HOST_USER")
EMAIL_HOST_PASSWORD = env("EMAIL_HOST_PASSWORD")
EMAIL_USE_TLS = env.bool("EMAIL_USE_TLS")
MAILJET_API_KEY = env("MAILJET_API_KEY")
MAILJET_SECRET_KEY = env("MAILJET_SECRET_KEY")

KOBO_KF_URL = env("KOBO_KF_URL")
KOBO_KC_URL = env("KOBO_KC_URL")
KOBO_MASTER_API_TOKEN = env("KOBO_MASTER_API_TOKEN")

# Get the ENV setting. Needs to be set in .bashrc or similar.
ENV = env("ENV")

# prefix all non-production emails
if ENV != "prod":
    EMAIL_SUBJECT_PREFIX = f"{ENV}"

RO_CONN = dict(**env.db("DATABASE_URL")).copy()
RO_CONN.update(
    {
        "OPTIONS": {"options": "-c default_transaction_read_only=on"},
        "TEST": {
            "READ_ONLY": True,  # Do not manage this database during tests
        },
    }
)
DATABASES = {
    "default": env.db(),
    "read_only": RO_CONN,
    "cash_assist_datahub_mis": env.db("DATABASE_URL_HUB_MIS"),
    "cash_assist_datahub_ca": env.db("DATABASE_URL_HUB_CA"),
    "cash_assist_datahub_erp": env.db("DATABASE_URL_HUB_ERP"),
    "registration_datahub": env.db("DATABASE_URL_HUB_REGISTRATION"),
}
DATABASES["default"].update({"CONN_MAX_AGE": 60})

if env("POSTGRES_SSL", default=False):
    DATABASES["default"]["OPTIONS"] = {
        "sslmode": "verify-full",
        "sslrootcert": "/code/psql-cert.crt",
    }
    DATABASES["cash_assist_datahub_mis"]["OPTIONS"] = {
        "sslmode": "verify-full",
        "sslrootcert": "/code/psql-cert.crt",
        "options": "-c search_path=mis",
    }
    DATABASES["cash_assist_datahub_ca"]["OPTIONS"] = {
        "sslmode": "verify-full",
        "sslrootcert": "/code/psql-cert.crt",
        "options": "-c search_path=ca",
    }
    DATABASES["cash_assist_datahub_erp"]["OPTIONS"] = {
        "sslmode": "verify-full",
        "sslrootcert": "/code/psql-cert.crt",
        "options": "-c search_path=erp",
    }
    DATABASES["registration_datahub"]["OPTIONS"] = {
        "sslmode": "verify-full",
        "sslrootcert": "/code/psql-cert.crt",
    }

# If app is not specified here it will use default db
DATABASE_APPS_MAPPING: Dict[str, str] = {
    "cash_assist_datahub": "cash_assist_datahub_ca",
    "mis_datahub": "cash_assist_datahub_mis",
    "erp_datahub": "cash_assist_datahub_erp",
    "registration_datahub": "registration_datahub",
}

DATABASE_ROUTERS = ("hct_mis_api.apps.core.dbrouters.DbRouter",)

MIDDLEWARE = [
    # "hct_mis_api.middlewares.deployment.DisableTrafficDuringMigrationsMiddleware",
] + [
    "corsheaders.middleware.CorsMiddleware",
    "django.middleware.common.CommonMiddleware",
    "django.middleware.security.SecurityMiddleware",
    "django.contrib.sessions.middleware.SessionMiddleware",
    "django.middleware.csrf.CsrfViewMiddleware",
    "django.contrib.auth.middleware.AuthenticationMiddleware",
    "hijack.middleware.HijackUserMiddleware",
    "django.contrib.messages.middleware.MessageMiddleware",
    "django.middleware.clickjacking.XFrameOptionsMiddleware",
    "hct_mis_api.middlewares.sentry.SentryScopeMiddleware",
    "hct_mis_api.middlewares.version.VersionMiddleware",
]
if not DEBUG:
    MIDDLEWARE.append("csp.contrib.rate_limiting.RateLimitedCSPMiddleware")

TEMPLATES: List[Dict[str, Any]] = [
    {
        "BACKEND": "django.template.backends.django.DjangoTemplates",
        "DIRS": [
            os.path.join(PROJECT_ROOT, "apps", "core", "templates"),
        ],
        "OPTIONS": {
            "loaders": [
                "django.template.loaders.filesystem.Loader",
                "django.template.loaders.app_directories.Loader",
            ],
            "context_processors": [
                "django.contrib.auth.context_processors.auth",
                "django.template.context_processors.debug",
                "django.template.context_processors.media",
                "django.template.context_processors.request",
                "django.contrib.messages.context_processors.messages",
                "django.template.context_processors.static",
                "django.template.context_processors.request",
                # Social auth context_processors
                "social_django.context_processors.backends",
                "social_django.context_processors.login_redirect",
                # Matomo
                "hct_mis_api.apps.core.context_processors.matomo",
            ],
            "debug": DEBUG,
        },
    },
]
PROJECT_APPS = [
    "hct_mis_api.api",
    "hct_mis_api.apps.geo.apps.Config",
    "hct_mis_api.apps.account.apps.AccountConfig",
    "hct_mis_api.apps.core.apps.CoreConfig",
    "hct_mis_api.apps.grievance.apps.GrievanceConfig",
    "hct_mis_api.apps.household.apps.HouseholdConfig",
    "hct_mis_api.apps.payment.apps.PaymentConfig",
    "hct_mis_api.apps.program.apps.ProgramConfig",
    "hct_mis_api.apps.changelog.apps.ChangelogConfig",
    "power_query.apps.Config",
    # "hct_mis_api.apps.targeting",
    "hct_mis_api.apps.targeting.apps.TargetingConfig",
    "hct_mis_api.apps.utils.apps.UtilsConfig",
    "hct_mis_api.apps.registration_datahub.apps.Config",
    "hct_mis_api.apps.registration_data.apps.RegistrationDataConfig",
    "hct_mis_api.apps.cash_assist_datahub.apps.Config",
    "hct_mis_api.apps.mis_datahub.apps.Config",
    "hct_mis_api.apps.erp_datahub.apps.Config",
    "hct_mis_api.apps.sanction_list.apps.SanctionListConfig",
    "hct_mis_api.apps.steficon.apps.SteficonConfig",
    "hct_mis_api.apps.reporting.apps.ReportingConfig",
    "hct_mis_api.apps.activity_log.apps.ActivityLogConfig",
    "hct_mis_api.aurora.apps.Config",
    "hct_mis_api.apps.accountability.apps.AccountabilityConfig",
    "hct_mis_api.apps.web.apps.WebConfig",
]

DJANGO_APPS = [
    "hct_mis_api.apps.administration.apps.TemplateConfig",
    "advanced_filters",
    "smart_admin.logs",
    "smart_admin.apps.SmartTemplateConfig",
    "hct_mis_api.apps.administration.apps.Config",
    "admin_sync.apps.Config",
    "django_sysinfo",
    "django.contrib.auth",
    "django.contrib.humanize",
    "django.contrib.contenttypes",
    "django.contrib.messages",
    "django.contrib.sessions",
    "django.contrib.sites",
    "django.contrib.sitemaps",
    "django.contrib.staticfiles",
    "django.contrib.gis",
    "django.contrib.postgres",
]

OTHER_APPS = [
    "hijack",
    "jsoneditor",
    "django_countries",
    "phonenumber_field",
    "compressor",
    "graphene_django",
    "social_django",
    "corsheaders",
    "django_elasticsearch_dsl",
    "constance",
    "admin_extra_buttons",
    "adminfilters",
    "adminfilters.depot",
    "adminactions",
    "multiselectfield",
    "mptt",
    "django_extensions",
    "django_celery_results",
    "django_celery_beat",
    "django_filters",
    "explorer",
    "import_export",
    "rest_framework",
    "drf_spectacular",
    "drf_spectacular_sidecar",
    "flags",
    "admin_cursor_paginator",
    "markdownify.apps.MarkdownifyConfig",
]

INSTALLED_APPS = DJANGO_APPS + OTHER_APPS + PROJECT_APPS

# LOGIN_REDIRECT_URL = f'/api/{ADMIN_PANEL_URL}/'

AUTH_PASSWORD_VALIDATORS = [
    {"NAME": "django.contrib.auth.password_validation.UserAttributeSimilarityValidator"},
    {
        "NAME": "django.contrib.auth.password_validation.MinimumLengthValidator",
        "OPTIONS": {"min_length": 12},
    },
    {"NAME": "django.contrib.auth.password_validation.CommonPasswordValidator"},
    {"NAME": "django.contrib.auth.password_validation.NumericPasswordValidator"},
]

PASSWORD_RESET_TIMEOUT = 60 * 60 * 24 * 31

ACCOUNT_EMAIL_CONFIRMATION_EXPIRE_DAYS = 7

AUTHENTICATION_BACKENDS = [
    "hct_mis_api.libs.power_query.backends.PowerQueryBackend",
    "django.contrib.auth.backends.ModelBackend",
    "social_core.backends.azuread_tenant.AzureADTenantOAuth2",
]

NOSE_ARGS = ["--with-timer", "--nocapture", "--nologcapture"]


# helper function to extend all the common lists
def extend_list_avoid_repeats(list_to_extend: List, extend_with: List) -> None:
    """Extends the first list with the elements in the second one, making sure its elements are not already there in the
    original list."""
    list_to_extend.extend(filter(lambda x: not list_to_extend.count(x), extend_with))


GIT_VERSION = env("GIT_VERSION", default="UNKNOWN")
HIJACK_PERMISSION_CHECK = "hct_mis_api.apps.utils.security.can_hijack"

REDIS_INSTANCE = env("REDIS_INSTANCE", default="redis:6379")

CACHE_ENABLED = env("CACHE_ENABLED", default=True)

CACHES: Dict[str, Any]
if CACHE_ENABLED:
    CACHES = {
        "default": {
            "BACKEND": "django_redis.cache.RedisCache",
            "LOCATION": env("CACHE_LOCATION", default=f"redis://{REDIS_INSTANCE}/1"),
            "OPTIONS": {"CLIENT_CLASS": "django_redis.client.DefaultClient"},
        }
    }
else:
    CACHES = {
        "default": {
            "BACKEND": "hct_mis_api.apps.core.memcache.LocMemCache",
            "TIMEOUT": 1800,
        }
    }

SESSION_COOKIE_SECURE = env.bool("SESSION_COOKIE_SECURE")
SESSION_COOKIE_HTTPONLY = env.bool("SESSION_COOKIE_HTTPONLY")
SESSION_COOKIE_NAME = env("SESSION_COOKIE_NAME")
SESSION_ENGINE = "django.contrib.sessions.backends.signed_cookies"
AUTH_USER_MODEL = "account.User"
DEFAULT_EMPTY_PARTNER = "Default Empty Partner"

GRAPHENE = {
    "SCHEMA": "hct_mis_api.schema.schema",
    "SCHEMA_OUTPUT": "schema.json",
    "SCHEMA_INDENT": 2,
}

# Social Auth settings.
AZURE_CLIENT_ID = env("AZURE_CLIENT_ID")
AZURE_CLIENT_SECRET = env("AZURE_CLIENT_SECRET")
AZURE_TENANT_KEY = env("AZURE_TENANT_KEY")
SOCIAL_AUTH_AZUREAD_TENANT_OAUTH2_KEY = AZURE_CLIENT_ID
SOCIAL_AUTH_AZUREAD_TENANT_OAUTH2_SECRET = AZURE_CLIENT_SECRET
SOCIAL_AUTH_AZUREAD_TENANT_OAUTH2_TENANT_ID = AZURE_TENANT_KEY
SOCIAL_AUTH_ADMIN_USER_SEARCH_FIELDS = [
    "username",
    "first_name",
    "last_name",
    "email",
]
SOCIAL_AUTH_JSONFIELD_ENABLED = True

SOCIAL_AUTH_PIPELINE = (
    "hct_mis_api.apps.account.authentication.social_details",
    "social_core.pipeline.social_auth.social_uid",
    "social_core.pipeline.social_auth.auth_allowed",
    "social_core.pipeline.social_auth.social_user",
    "social_core.pipeline.user.get_username",
    "hct_mis_api.apps.account.authentication.require_email",
    "social_core.pipeline.social_auth.associate_by_email",
    "hct_mis_api.apps.account.authentication.create_user",
    "social_core.pipeline.social_auth.associate_user",
    "social_core.pipeline.social_auth.load_extra_data",
    "hct_mis_api.apps.account.authentication.user_details",
)
SOCIAL_AUTH_AZUREAD_B2C_OAUTH2_USER_FIELDS = [
    "email",
    "fullname",
]

SOCIAL_AUTH_AZUREAD_B2C_OAUTH2_SCOPE = [
    "openid",
    "email",
    "profile",
]

SOCIAL_AUTH_SANITIZE_REDIRECTS = True
SOCIAL_AUTH_REDIRECT_IS_HTTPS = env.bool("SOCIAL_AUTH_REDIRECT_IS_HTTPS", default=True)

LOGIN_URL = "/api/login/azuread-tenant-oauth2/"

TEST_RUNNER = "hct_mis_api.apps.core.mis_test_runner.PostgresTestRunner"

GRAPH_MODELS = {
    "all_applications": True,
    "group_models": True,
}

PHONENUMBER_DEFAULT_REGION = "US"

SANCTION_LIST_CC_MAIL = env("SANCTION_LIST_CC_MAIL")

# ELASTICSEARCH SETTINGS
ELASTICSEARCH_DSL_AUTOSYNC = False
ELASTICSEARCH_HOST = env("ELASTICSEARCH_HOST")
ELASTICSEARCH_INDEX_PREFIX = env("ELASTICSEARCH_INDEX_PREFIX", default="")
ELASTICSEARCH_DSL = {
    "default": {"hosts": ELASTICSEARCH_HOST, "timeout": 30},
}

GRIEVANCE_POSTGRES_ENABLED = os.getenv("GRIEVANCE_POSTGRES_ENABLED", True)

ELASTICSEARCH_BASE_SETTINGS = {"number_of_shards": 1, "number_of_replicas": 0}

RAPID_PRO_URL = env("RAPID_PRO_URL")

# DJANGO CONSTANCE settings
CONSTANCE_REDIS_CONNECTION = env("CONSTANCE_REDIS_CONNECTION", default=f"redis://{REDIS_INSTANCE}/0")
CONSTANCE_REDIS_CACHE_TIMEOUT = 1
CONSTANCE_ADDITIONAL_FIELDS = {
    "percentages": (
        "django.forms.fields.IntegerField",
        {
            "widget": "django.forms.widgets.NumberInput",
            "validators": [MinValueValidator(0), MaxValueValidator(100)],
        },
    ),
    "positive_integers": (
        "django.forms.fields.IntegerField",
        {
            "widget": "django.forms.widgets.NumberInput",
            "validators": [MinValueValidator(0)],
        },
    ),
    "positive_floats": (
        "django.forms.fields.FloatField",
        {
            "widget": "django.forms.widgets.NumberInput",
            "validators": [MinValueValidator(0)],
        },
    ),
    "priority_choices": (
        "django.forms.fields.ChoiceField",
        {
            "widget": "django.forms.Select",
            "choices": (
                (1, _("High")),
                (2, _("Medium")),
                (3, _("Low")),
            ),
        },
    ),
    "urgency_choices": (
        "django.forms.fields.ChoiceField",
        {
            "widget": "django.forms.Select",
            "choices": (
                (1, _("Very urgent")),
                (2, _("Urgent")),
                (3, _("Not urgent")),
            ),
        },
    ),
}

CONSTANCE_CONFIG = {
    # BATCH SETTINGS
    "AURORA_SERVER": (
        "",
        "",
        str,
    ),
    "DEDUPLICATION_DUPLICATE_SCORE": (
        6.0,
        "Results equal or above this score are considered duplicates",
        "positive_floats",
    ),
    "DEDUPLICATION_POSSIBLE_DUPLICATE_SCORE": (
        6.0,
        "Results equal or above this score are considered possible duplicates (needs adjudication) must be lower than DEDUPLICATION_DUPLICATE_SCORE",
        "positive_floats",
    ),
    "DEDUPLICATION_BATCH_DUPLICATES_PERCENTAGE": (
        50,
        "If percentage of duplicates is higher or equal to this setting, deduplication is aborted",
        "percentages",
    ),
    "PRODUCTION_SERVER": ("https://hope.unicef.org/api/admin", "", str),
    "CASHASSIST_DOAP_RECIPIENT": (
        "",
        "UNHCR email address where to send DOAP updates",
        str,
    ),
    "KOBO_ADMIN_CREDENTIALS": (
        "",
        "Kobo superuser credentislas in format user:password",
        str,
    ),
    "DEDUPLICATION_BATCH_DUPLICATES_ALLOWED": (
        5,
        "If amount of duplicates for single individual exceeds this limit deduplication is aborted",
        "positive_integers",
    ),
    "KOBO_APP_API_TOKEN": ("", "Kobo KPI token", str),
    # GOLDEN RECORDS SETTINGS
    "DEDUPLICATION_GOLDEN_RECORD_DUPLICATES_PERCENTAGE": (
        50,
        "If percentage of duplicates is higher or equal to this setting, deduplication is aborted",
        "percentages",
    ),
    "DEDUPLICATION_GOLDEN_RECORD_DUPLICATES_ALLOWED": (
        5,
        "If amount of duplicates for single individual exceeds this limit deduplication is aborted",
        "positive_integers",
    ),
    # SANCTION LIST
    "SANCTION_LIST_MATCH_SCORE": (
        4.8,
        "Results equal or above this score are considered possible matches",
        "positive_floats",
    ),
    # RAPID PRO
    "RAPID_PRO_PROVIDER": ("tel", "Rapid pro messages provider (telegram/tel)"),
    # CASH ASSIST
    "CASH_ASSIST_URL_PREFIX": (
        "",
        "Cash Assist base url used to generate url to cash assist",
    ),
    "SEND_GRIEVANCES_NOTIFICATION": (
        False,
        "Should send grievances notification",
        bool,
    ),
    "SEND_PAYMENT_PLANS_NOTIFICATION": (
        False,
        "Should send payment plans notification",
        bool,
    ),
    "ENABLE_MAILJET": (
        False,
        "Enable sending emails via Mailjet",
        bool,
    ),
    "MAILJET_TEMPLATE_PAYMENT_PLAN_NOTIFICATION": (
        0,
        "Mailjet template id for payment plan notification",
        int,
    ),
    "IGNORED_USER_LINKED_OBJECTS": (
        "created_advanced_filters,advancedfilter,logentry,social_auth,query,querylog,logs",
        "list of relation to hide in 'linked objects' user page",
        str,
    ),
    "QUICK_LINKS": (
        """Kobo,https://kf-hope.unitst.org/
CashAssist,https://cashassist-trn.crm4.dynamics.com/
Sentry,https://excubo.unicef.io/sentry/hct-mis-stg/
elasticsearch,hope-elasticsearch-coordinating-only:9200
Datamart,https://datamart.unicef.io
Flower,https://stg-hope.unitst.org/flower/
Azure,https://unicef.visualstudio.com/ICTD-HCT-MIS/
Clear Cache,clear-cache/
""",
        "",
        str,
    ),
    "USE_ELASTICSEARCH_FOR_INDIVIDUALS_SEARCH": (
        False,
        "Use elastic search for individuals search",
        bool,
    ),
    "USE_ELASTICSEARCH_FOR_HOUSEHOLDS_SEARCH": (
        False,
        "Use elastic search for households search",
        bool,
    ),
    "USE_ELASTICSEARCH_FOR_HOUSEHOLDS_SEARCH_USE_BUSINESS_AREA": (
        False,
        "Use business area during elastic search for households search",
        bool,
    ),
    "AUTO_MERGE_AFTER_AUTO_RDI_IMPORT": (
        False,
        "Automatically merge the population after server-triggered RDI import",
        bool,
    ),
    "RECALCULATE_POPULATION_FIELDS_CHUNK": (
        50000,
        "recalculate_population_fields_task Household table pagination value",
        "positive_integers",
    ),
    "PM_ACCEPTANCE_PROCESS_USER_HAVE_MULTIPLE_APPROVALS": (
        False,
        "The same user can have multiple approvals in acceptance process. Intended to be used only for testing purposes",
        bool,
    ),
    "REMOVE_RDI_LINKS_TIMEDELTA": (
        90,
        "The schedule (in days) which is applied to task remove_old_rdi_links_task",
        "positive_integers",
    ),
    "ADMIN_SYNC_REMOTE_SERVER": ("http://localhost:8000", "Remote server base URL", str),
    "ADMIN_SYNC_LOCAL_ADMIN_URL": ("/admin/", "Local server admin URL", str),
    "ADMIN_SYNC_REMOTE_ADMIN_URL": ("/admin/", "Remote server admin URL", str),
    "REST_BANNER_MESSAGE": ("", "Banner Message", str),
    "CLEARING_RECORD_FILES_TIMEDELTA": (
        60,
        "The schedule (in days) which is applied to task clean_old_record_files_task",
        "positive_integers",
    ),
    "SHOW_TOOLBAR": (False, "Show debug toolbar", bool),
}

CONSTANCE_DBS = ("default",)

# MICROSOFT GRAPH
AZURE_GRAPH_API_BASE_URL = "https://graph.microsoft.com"
AZURE_GRAPH_API_VERSION = "v1.0"
AZURE_TOKEN_URL = "https://login.microsoftonline.com/unicef.org/oauth2/token"

TEST_OUTPUT_DIR = "./test-results"
TEST_OUTPUT_FILE_NAME = "result.xml"

DATAMART_USER = env("DATAMART_USER")
DATAMART_PASSWORD = env("DATAMART_PASSWORD")
DATAMART_URL = env("DATAMART_URL")

COUNTRIES_OVERRIDE = {
    "U": {
        "name": _("Unknown or Not Applicable"),
        "alpha3": "U",
        "ioc_code": "U",
    },
}

ROOT_TOKEN = env.str("ROOT_ACCESS_TOKEN", uuid4().hex)

SENTRY_DSN = env("SENTRY_DSN")
SENTRY_URL = env("SENTRY_URL")
SENTRY_ENVIRONMENT = env("SENTRY_ENVIRONMENT")
SENTRY_ENABLE_TRACING = env("SENTRY_ENABLE_TRACING")

if SENTRY_DSN:
    import sentry_sdk
    from sentry_sdk.integrations.django import DjangoIntegration
    from sentry_sdk.integrations.logging import LoggingIntegration, ignore_logger

    from hct_mis_api import get_full_version
    from hct_mis_api.apps.utils.sentry import SentryFilter

    sentry_logging = LoggingIntegration(
        level=logging.INFO,
        event_level=logging.ERROR,  # Capture info and above as breadcrumbs  # Send errors as events
    )
    sentry_sdk.init(
        dsn=SENTRY_DSN,
        integrations=[DjangoIntegration(transaction_style="url"), sentry_logging, CeleryIntegration()],
        release=get_full_version(),
        enable_tracing=SENTRY_ENABLE_TRACING,
        traces_sample_rate=1.0,
        send_default_pii=True,
        ignore_errors=[
            "ValidationError",
            "PermissionDenied",
            "Http404",
            "AuthCanceled",
            "TokenNotProvided",
        ],
        before_send=SentryFilter().before_send,
        environment=SENTRY_ENVIRONMENT,
    )
    ignore_logger("graphql.execution.utils")


CORS_ALLOWED_ORIGIN_REGEXES = [r"https://\w+.blob.core.windows.net$"]

CELERY_BROKER_URL = env("CELERY_BROKER_URL", default=f"redis://{REDIS_INSTANCE}/0")
CELERY_ACCEPT_CONTENT = ["json"]
CELERY_TASK_SERIALIZER = "json"
CELERY_RESULT_SERIALIZER = "json"
CELERY_RESULT_BACKEND = env("CELERY_RESULT_BACKEND", default=f"redis://{REDIS_INSTANCE}/0")
CELERY_TIMEZONE = "UTC"
CELERY_TASK_TRACK_STARTED = True
CELERY_TASK_TIME_LIMIT = 360 * 60
CELERY_BEAT_SCHEDULE = TASKS_SCHEDULES
CELERY_TASK_ALWAYS_EAGER = env.bool("CELERY_TASK_ALWAYS_EAGER")

SMART_ADMIN_SECTIONS = {
    "HOPE": [
        "program",
        match("household.H*"),
        regex(r"household\.I.*"),
        "targeting",
        "payment",
    ],
    "RDI": [
        regex(r"registration_data\..*"),
        # regex(r"registration_datahub\..*"),
    ],
    "Grievance": ["grievance"],
    "Configuration": [
        "core",
        "constance",
        "flags",
    ],
    "Power Query & Reports": [
        "power_query",
    ],
    "Rule Engine": [
        "steficon",
    ],
    "Security": ["account", "auth"],
    "Logs": [
        "admin.LogEntry",
        "activity_log",
    ],
    "Kobo": [
        "core.FlexibleAttributeChoice",
        "core.XLSXKoboTemplate",
        "core.FlexibleAttribute",
        "core.FlexibleAttributeGroup",
    ],
    "HUB (Hope->CA)": [
        "mis_datahub",
    ],
    "HUB (CA->Hope)": [
        "cash_assist_datahub",
    ],
    "HUB (Kobo->Hope)": [
        "registration_datahub",
    ],
    "HUB (Vision->Hope)": [
        "erp_datahub",
    ],
    "System": [
        "social_django",
        "constance",
        "sites",
    ],
}

SMART_ADMIN_BOOKMARKS = "hct_mis_api.apps.administration.site.get_bookmarks"

SMART_ADMIN_BOOKMARKS_PERMISSION = None
SMART_ADMIN_PROFILE_LINK = True
SMART_ADMIN_ISROOT = lambda r, *a: r.user.is_superuser and r.headers.get("x-root-token") == env("ROOT_TOKEN")

EXCHANGE_RATE_CACHE_EXPIRY = env.int("EXCHANGE_RATE_CACHE_EXPIRY", default=1 * 60 * 60 * 24)

VERSION = get_version(__name__, Path(PROJECT_ROOT).parent, default_return=None)

# see adminactions.perms
# set handker to AA_PERMISSION_CREATE_USE_COMMAND
AA_PERMISSION_HANDLER = 3


def filter_environment(key: str, config: Dict, request: HttpRequest) -> bool:
    return key in ["ROOT_ACCESS_TOKEN"] or key.startswith("DIRENV")


def masker(key: str, value: Any, config: Dict, request: HttpRequest) -> Any:
    from django_sysinfo.utils import cleanse_setting

    from .apps.utils.security import is_root  # noqa: ABS101

    if key in ["PATH", "PYTHONPATH"]:
        return mark_safe(value.replace(":", r":<br>"))
    if not is_root(request):
        if key.startswith("DATABASE_URL"):
            from urllib.parse import urlparse

            try:
                c = urlparse(value)
                value = f"{c.scheme}://****:****@{c.hostname}{c.path}?{c.query}"
            except Exception:
                value = "<wrong url>"
            return value
        return cleanse_setting(key, value, config, request)
    return value


SYSINFO = {
    "masked_environment": "API|TOKEN|KEY|SECRET|PASS|SIGNATURE|AUTH|_ID|SID|DATABASE_URL",
    "filter_environment": filter_environment,
    "ttl": 60,
    "masker": masker,
}

EXPLORER_CONNECTIONS = {
    "default": "default",
    "HUB MIS": "cash_assist_datahub_mis",
    "HUB CA": "cash_assist_datahub_ca",
    "HUB ERP": "cash_assist_datahub_erp",
    "HUB Reg": "registration_datahub",
}
EXPLORER_DEFAULT_CONNECTION = "default"
EXPLORER_PERMISSION_VIEW = lambda r: r.user.has_perm("explorer.view_query")
EXPLORER_PERMISSION_CHANGE = lambda r: r.user.has_perm("explorer.change_query")

IMPERSONATE = {
    "REDIRECT_URL": f"/api/{ADMIN_PANEL_URL}/",
    "PAGINATE_COUNT": 50,
    "DISABLE_LOGGING": False,
}

POWER_QUERY_DB_ALIAS = env("POWER_QUERY_DB_ALIAS")
POWER_QUERY_EXTRA_CONNECTIONS = [
    "core.businessarea",
]

CONCURRENCY_ENABLED = False

PROFILING = env("PROFILING", default="off") == "on"
if PROFILING:
    # SILK
    INSTALLED_APPS.append("silk")
    MIDDLEWARE.append("hct_mis_api.middlewares.silk.DynamicSilkyMiddleware")
    SILKY_PYTHON_PROFILER = True

ADMIN_SYNC_USE_REVERSION = False

SWAGGER_SETTINGS = {
    "LOGOUT_URL": reverse_lazy("logout"),
    "LOGIN_URL": "/",
    "SECURITY_DEFINITIONS": {"DRF Token": {"type": "apiKey", "name": "Authorization", "in": "header"}},
}

MAX_STORAGE_FILE_SIZE = 30
USE_DUMMY_EXCHANGE_RATES = env("USE_DUMMY_EXCHANGE_RATES", default="no") == "yes"

FLAGS_STATE_LOGGING = DEBUG
FLAGS = {
    "DEVELOP_DEBUG_TOOLBAR": [],
    "SILK_MIDDLEWARE": [],
    "FRONT_DOOR_BYPASS": [],
    "ALLOW_ACCOUNTABILITY_MODULE": [{"condition": "boolean", "value": False}],
    "NEW_RECORD_MODEL": [{"condition": "boolean", "value": False}],
}

MARKDOWNIFY = {
    "default": {
        "WHITELIST_TAGS": ["a", "abbr", "acronym", "b", "blockquote", "em", "i", "li", "ol", "p", "strong", "ul" "br"]
    }
}

SHELL_PLUS_DONT_LOAD = [
    "mis_datahub.Individual",
    "mis_datahub.Household",
]

CYPRESS_TESTING = env("CYPRESS_TESTING", default="no") == "yes"

if CYPRESS_TESTING and ENV != "dev":
    from django.core.exceptions import ImproperlyConfigured

    raise ImproperlyConfigured(f"CYPRESS_TESTING can only be used in development env: ENV={ENV}")

CSRF_COOKIE_HTTPONLY = env.bool("CSRF_COOKIE_HTTPONLY")
CSRF_COOKIE_SECURE = env.bool("CSRF_COOKIE_SECURE")

SECURE_CONTENT_TYPE_NOSNIFF = env.bool("SECURE_CONTENT_TYPE_NOSNIFF")
SECURE_REFERRER_POLICY = env("SECURE_REFERRER_POLICY")
SECURE_HSTS_SECONDS = env.int("SECURE_HSTS_SECONDS")

FLOWER_ADDRESS = env("FLOWER_ADDRESS")

LOG_LEVEL = env("LOG_LEVEL", default="ERROR") if "test" not in sys.argv else "INFO"

LOGGING: Dict[str, Any] = {
    "version": 1,
    "disable_existing_loggers": False,
    "formatters": {
        "standard": {"format": "%(asctime)s [%(levelname)s] %(name)s line %(lineno)d: %(message)s"},
        "verbose": {
            "format": "[%(asctime)s][%(levelname)s][%(name)s] %(filename)s.%(funcName)s:%(lineno)d %(message)s",
        },
    },
    "filters": {"require_debug_false": {"()": "django.utils.log.RequireDebugFalse"}},
    "handlers": {
        "default": {
            "level": LOG_LEVEL,
            "class": "logging.StreamHandler",
            "formatter": "standard",
        },
        "file": {
            "level": LOG_LEVEL,
            "class": "logging.FileHandler",
            "filename": "debug.log",
        },
    },
    "loggers": {
        "": {"handlers": ["default"], "level": "INFO", "propagate": True},
        "console": {"handlers": ["default"], "level": "DEBUG", "propagate": True},
        "django.request": {
            "handlers": ["default"],
            "level": "DEBUG" if DEBUG else "ERROR",
            "propagate": False,
        },
        "django.security.DisallowedHost": {
            # Skip "SuspiciousOperation: Invalid HTTP_HOST" e-mails.
            "handlers": ["default"],
            "propagate": False,
        },
        "elasticsearch": {"handlers": ["file"], "level": "CRITICAL", "propagate": True},
    },
}

REST_FRAMEWORK = {
    "DEFAULT_PAGINATION_CLASS": "rest_framework.pagination.LimitOffsetPagination",
    "PAGE_SIZE": 10,
    "TEST_REQUEST_DEFAULT_FORMAT": "json",
    "DEFAULT_AUTHENTICATION_CLASSES": [
        "hct_mis_api.api.utils.CsrfExemptSessionAuthentication",
    ],
    "DEFAULT_SCHEMA_CLASS": "drf_spectacular.openapi.AutoSchema",
}

# overwrite Azure logs
logger_azure = logging.getLogger("azure.core.pipeline.policies.http_logging_policy")
logger_azure.setLevel(logging.WARNING)

ADMIN_SYNC_CONFIG = "admin_sync.conf.DjangoConstance"

if DEBUG and not IS_TEST:
    from constance import config

    INSTALLED_APPS += ["debug_toolbar", "graphiql_debug_toolbar"]
    MIDDLEWARE.append("graphiql_debug_toolbar.middleware.DebugToolbarMiddleware")

    DEBUG_TOOLBAR_CONFIG = {
        "SHOW_TOOLBAR_CALLBACK": lambda request: config.SHOW_TOOLBAR,
        "JQUERY_URL": "",
    }
    DEBUG_TOOLBAR_PANELS = [
        "debug_toolbar.panels.history.HistoryPanel",
        "debug_toolbar.panels.versions.VersionsPanel",
        "debug_toolbar.panels.timer.TimerPanel",
        "flags.panels.FlagsPanel",
        "flags.panels.FlagChecksPanel",
        "debug_toolbar.panels.settings.SettingsPanel",
        "debug_toolbar.panels.headers.HeadersPanel",
        "debug_toolbar.panels.request.RequestPanel",
        "debug_toolbar.panels.sql.SQLPanel",
        "debug_toolbar.panels.staticfiles.StaticFilesPanel",
        "debug_toolbar.panels.templates.TemplatesPanel",
        "debug_toolbar.panels.cache.CachePanel",
        "debug_toolbar.panels.signals.SignalsPanel",
        "debug_toolbar.panels.logging.LoggingPanel",
        "debug_toolbar.panels.redirects.RedirectsPanel",
        "debug_toolbar.panels.profiling.ProfilingPanel",
    ]

<<<<<<< HEAD
=======
MATOMO_TRACKER_URL = env("MATOMO_TRACKER_URL")
MATOMO_SCRIPT_URL = env("MATOMO_SCRIPT_URL")
MATOMO_SITE_ID = env("MATOMO_SITE_ID")

REST_FRAMEWORK = {
    "DEFAULT_SCHEMA_CLASS": "drf_spectacular.openapi.AutoSchema",
}

>>>>>>> 4e04cc9d
SPECTACULAR_SETTINGS = {
    "TITLE": "HOPE API",
    "DESCRIPTION": "HOPE REST AOI Swagger Documentation",
    "VERSION": "1.0.0",
    "SERVE_INCLUDE_SCHEMA": True,
    "SWAGGER_UI_DIST": "SIDECAR",
    "SWAGGER_UI_FAVICON_HREF": "SIDECAR",
    "REDOC_DIST": "SIDECAR",
}<|MERGE_RESOLUTION|>--- conflicted
+++ resolved
@@ -1136,17 +1136,10 @@
         "debug_toolbar.panels.profiling.ProfilingPanel",
     ]
 
-<<<<<<< HEAD
-=======
 MATOMO_TRACKER_URL = env("MATOMO_TRACKER_URL")
 MATOMO_SCRIPT_URL = env("MATOMO_SCRIPT_URL")
 MATOMO_SITE_ID = env("MATOMO_SITE_ID")
 
-REST_FRAMEWORK = {
-    "DEFAULT_SCHEMA_CLASS": "drf_spectacular.openapi.AutoSchema",
-}
-
->>>>>>> 4e04cc9d
 SPECTACULAR_SETTINGS = {
     "TITLE": "HOPE API",
     "DESCRIPTION": "HOPE REST AOI Swagger Documentation",
