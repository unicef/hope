<<<<<<< HEAD
from django.utils import timezone

=======
>>>>>>> 0260a72a
from django.core.management import call_command
from django.test import TestCase
from django.utils import timezone

from hct_mis_api.apps.core.models import BusinessArea
from hct_mis_api.apps.erp_datahub.fixtures import FundsCommitmentFactory
from hct_mis_api.apps.erp_datahub.models import DownPayment
from hct_mis_api.apps.erp_datahub.tasks.sync_to_mis_datahub import SyncToMisDatahubTask
from hct_mis_api.apps.mis_datahub import models as mis_models


class TestSyncToMisDatahubTask(TestCase):
    databases = "__all__"
    bosnia_and_herzegovina = None
    bosnia = None
    herzegovina = None

    funds_commitment_1 = None
    funds_commitment_2 = None

    @classmethod
    def _prepare_business_areas(cls):
        call_command("loadbusinessareas")
        cls.bosnia_and_herzegovina = BusinessArea.objects.get(code="0530")
        cls.bosnia = BusinessArea(
            code="0531",
            name="Bosnia",
            long_name="Bosnia",
            region_name="ECAR",
            slug="bosnia",
            parent=cls.bosnia_and_herzegovina,
        )
        cls.herzegovina = BusinessArea(
            code="0532",
            name="Herzegovina",
            long_name="Herzegovina",
            region_name="ECAR",
            slug="herzegovina",
            parent=cls.bosnia_and_herzegovina,
        )
        cls.bosnia.save()
        cls.herzegovina.save()

    @classmethod
    def setUpTestData(cls):
        cls._prepare_business_areas()

    def test_dont_sync_parent(self):
        funds_commitment = FundsCommitmentFactory.create(
            business_area=self.bosnia_and_herzegovina.code,
            funds_commitment_number="123456",
            total_open_amount_local=1000,
            total_open_amount_usd=2000,
        )
        down_payment = DownPayment.objects.create(
            rec_serial_number="1600000009",
            business_area=self.bosnia_and_herzegovina.code,
            down_payment_reference="2021/3210065763/001",
            total_down_payment_amount_local=1000.00,
            total_down_payment_amount_usd=1000.00,
            currency_code="USD",
            posting_date=timezone.now(),
            created_by="johniak",
        )
        task = SyncToMisDatahubTask()
        task.execute()
        funds_commitment.refresh_from_db()
        down_payment.refresh_from_db()
        self.assertEqual(funds_commitment.mis_sync_flag, False)
        self.assertEqual(down_payment.mis_sync_flag, False)
        self.assertEqual(0, mis_models.FundsCommitment.objects.count())
        self.assertEqual(0, mis_models.DownPayment.objects.count())

    def test_sync_with_set_new_business_area(self):
        funds_commitment = FundsCommitmentFactory.create(
            business_area=self.bosnia_and_herzegovina.code,
            funds_commitment_number="123456",
            total_open_amount_local=1000,
            total_open_amount_usd=2000,
            business_office_code=self.bosnia.code,
        )
        down_payment = DownPayment.objects.create(
            rec_serial_number="1600000009",
            business_area=self.bosnia_and_herzegovina.code,
            down_payment_reference="2021/3210065763/001",
            total_down_payment_amount_local=1000.00,
            total_down_payment_amount_usd=1000.00,
            currency_code="USD",
            posting_date=timezone.now(),
            created_by="johniak",
            business_office_code=self.herzegovina.code,
        )
        task = SyncToMisDatahubTask()
        task.execute()
        funds_commitment.refresh_from_db()
        down_payment.refresh_from_db()
        self.assertEqual(funds_commitment.mis_sync_flag, True)
        self.assertEqual(down_payment.mis_sync_flag, True)
        self.assertEqual(1, mis_models.FundsCommitment.objects.count())
        self.assertEqual(1, mis_models.DownPayment.objects.count())

    def test_sync_normal(self):
        funds_commitment = FundsCommitmentFactory.create(
            business_area=BusinessArea.objects.first().code,
            funds_commitment_number="123456",
            total_open_amount_local=1000,
            total_open_amount_usd=2000,
        )
        down_payment = DownPayment.objects.create(
            rec_serial_number="1600000009",
            business_area=BusinessArea.objects.first().code,
            down_payment_reference="2021/3210065763/001",
            total_down_payment_amount_local=1000.00,
            total_down_payment_amount_usd=1000.00,
            currency_code="USD",
            posting_date=timezone.now(),
            created_by="johniak",
        )
        task = SyncToMisDatahubTask()
        task.execute()
        funds_commitment.refresh_from_db()
        down_payment.refresh_from_db()
        self.assertEqual(funds_commitment.mis_sync_flag, True)
        self.assertEqual(down_payment.mis_sync_flag, True)
        self.assertEqual(1, mis_models.FundsCommitment.objects.count())
        self.assertEqual(1, mis_models.DownPayment.objects.count())

    def test_dont_sync_with_set_new_business_area_already_synced(self):
        funds_commitment = FundsCommitmentFactory.create(
            business_area=self.bosnia_and_herzegovina.code,
            funds_commitment_number="123456",
            total_open_amount_local=1000,
            total_open_amount_usd=2000,
            business_office_code=self.bosnia.code,
            mis_sync_flag=True,
        )
        down_payment = DownPayment.objects.create(
            rec_serial_number="1600000009",
            business_area=self.bosnia_and_herzegovina.code,
            down_payment_reference="2021/3210065763/001",
            total_down_payment_amount_local=1000.00,
            total_down_payment_amount_usd=1000.00,
            currency_code="USD",
            posting_date=timezone.now(),
            created_by="johniak",
            business_office_code=self.herzegovina.code,
            mis_sync_flag=True,
        )
        task = SyncToMisDatahubTask()
        task.execute()
        funds_commitment.refresh_from_db()
        down_payment.refresh_from_db()
        self.assertEqual(funds_commitment.mis_sync_flag, True)
        self.assertEqual(down_payment.mis_sync_flag, True)
        self.assertEqual(0, mis_models.FundsCommitment.objects.count())
        self.assertEqual(0, mis_models.DownPayment.objects.count())

    def test_dont_sync_normal_already_synced(self):
        funds_commitment = FundsCommitmentFactory.create(
            business_area=BusinessArea.objects.first().code,
            funds_commitment_number="123456",
            total_open_amount_local=1000,
            total_open_amount_usd=2000,
            mis_sync_flag=True,
        )
        down_payment = DownPayment.objects.create(
            rec_serial_number="1600000009",
            business_area=BusinessArea.objects.first().code,
            down_payment_reference="2021/3210065763/001",
            total_down_payment_amount_local=1000.00,
            total_down_payment_amount_usd=1000.00,
            currency_code="USD",
            posting_date=timezone.now(),
            created_by="johniak",
            mis_sync_flag=True,
        )
        task = SyncToMisDatahubTask()
        task.execute()
        funds_commitment.refresh_from_db()
        down_payment.refresh_from_db()
        self.assertEqual(funds_commitment.mis_sync_flag, True)
        self.assertEqual(down_payment.mis_sync_flag, True)
        self.assertEqual(0, mis_models.FundsCommitment.objects.count())
        self.assertEqual(0, mis_models.DownPayment.objects.count())<|MERGE_RESOLUTION|>--- conflicted
+++ resolved
@@ -1,8 +1,3 @@
-<<<<<<< HEAD
-from django.utils import timezone
-
-=======
->>>>>>> 0260a72a
 from django.core.management import call_command
 from django.test import TestCase
 from django.utils import timezone
