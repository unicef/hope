<<<<<<< HEAD
from django.utils import timezone

=======
>>>>>>> 2e059b93
from django.core.management import call_command
from django.test import TestCase
from django.utils import timezone

from hct_mis_api.apps.core.models import BusinessArea
from hct_mis_api.apps.erp_datahub.fixtures import FundsCommitmentFactory
from hct_mis_api.apps.erp_datahub.models import DownPayment
from hct_mis_api.apps.erp_datahub.tasks.sync_to_mis_datahub import SyncToMisDatahubTask
from hct_mis_api.apps.mis_datahub import models as mis_models


class TestSyncToMisDatahubTask(TestCase):
    databases = "__all__"
    bosnia_and_herzegovina = None
    bosnia = None
    herzegovina = None

    funds_commitment_1 = None
    funds_commitment_2 = None

    @classmethod
    def _prepare_business_areas(cls):
        call_command("loadbusinessareas")
        cls.bosnia_and_herzegovina = BusinessArea.objects.get(code="0530")
        cls.bosnia = BusinessArea(
            code="0531",
            name="Bosnia",
            long_name="Bosnia",
            region_name="ECAR",
            slug="bosnia",
            parent=cls.bosnia_and_herzegovina,
        )
        cls.herzegovina = BusinessArea(
            code="0532",
            name="Herzegovina",
            long_name="Herzegovina",
            region_name="ECAR",
            slug="herzegovina",
            parent=cls.bosnia_and_herzegovina,
        )
        cls.bosnia.save()
        cls.herzegovina.save()

    @classmethod
    def setUpTestData(cls):
        cls._prepare_business_areas()

    def test_dont_sync_parent(self):
        funds_commitment = FundsCommitmentFactory.create(
            business_area=self.bosnia_and_herzegovina.code,
            funds_commitment_number="123456",
            total_open_amount_local=1000,
            total_open_amount_usd=2000,
        )
        down_payment = DownPayment.objects.create(
            rec_serial_number="1600000009",
            business_area=self.bosnia_and_herzegovina.code,
            down_payment_reference="2021/3210065763/001",
            total_down_payment_amount_local=1000.00,
            total_down_payment_amount_usd=1000.00,
            currency_code="USD",
            posting_date=timezone.now(),
            created_by="johniak",
        )
        task = SyncToMisDatahubTask()
        task.execute()
        funds_commitment.refresh_from_db()
        down_payment.refresh_from_db()
        self.assertEqual(funds_commitment.mis_sync_flag, False)
        self.assertEqual(down_payment.mis_sync_flag, False)
        self.assertEqual(0, mis_models.FundsCommitment.objects.count())
        self.assertEqual(0, mis_models.DownPayment.objects.count())

    def test_sync_with_set_new_business_area(self):
        funds_commitment = FundsCommitmentFactory.create(
            business_area=self.bosnia_and_herzegovina.code,
            funds_commitment_number="123456",
            total_open_amount_local=1000,
            total_open_amount_usd=2000,
            business_office_code=self.bosnia.code,
        )
        down_payment = DownPayment.objects.create(
            rec_serial_number="1600000009",
            business_area=self.bosnia_and_herzegovina.code,
            down_payment_reference="2021/3210065763/001",
            total_down_payment_amount_local=1000.00,
            total_down_payment_amount_usd=1000.00,
            currency_code="USD",
            posting_date=timezone.now(),
            created_by="johniak",
            business_office_code=self.herzegovina.code,
        )
        task = SyncToMisDatahubTask()
        task.execute()
        funds_commitment.refresh_from_db()
        down_payment.refresh_from_db()
        self.assertEqual(funds_commitment.mis_sync_flag, True)
        self.assertEqual(down_payment.mis_sync_flag, True)
        self.assertEqual(1, mis_models.FundsCommitment.objects.count())
        self.assertEqual(1, mis_models.DownPayment.objects.count())

    def test_sync_normal(self):
        funds_commitment = FundsCommitmentFactory.create(
            business_area=BusinessArea.objects.first().code,
            funds_commitment_number="123456",
            total_open_amount_local=1000,
            total_open_amount_usd=2000,
        )
        down_payment = DownPayment.objects.create(
            rec_serial_number="1600000009",
            business_area=BusinessArea.objects.first().code,
            down_payment_reference="2021/3210065763/001",
            total_down_payment_amount_local=1000.00,
            total_down_payment_amount_usd=1000.00,
            currency_code="USD",
            posting_date=timezone.now(),
            created_by="johniak",
        )
        task = SyncToMisDatahubTask()
        task.execute()
        funds_commitment.refresh_from_db()
        down_payment.refresh_from_db()
        self.assertEqual(funds_commitment.mis_sync_flag, True)
        self.assertEqual(down_payment.mis_sync_flag, True)
        self.assertEqual(1, mis_models.FundsCommitment.objects.count())
        self.assertEqual(1, mis_models.DownPayment.objects.count())

    def test_dont_sync_with_set_new_business_area_already_synced(self):
        funds_commitment = FundsCommitmentFactory.create(
            business_area=self.bosnia_and_herzegovina.code,
            funds_commitment_number="123456",
            total_open_amount_local=1000,
            total_open_amount_usd=2000,
            business_office_code=self.bosnia.code,
            mis_sync_flag=True,
        )
        down_payment = DownPayment.objects.create(
            rec_serial_number="1600000009",
            business_area=self.bosnia_and_herzegovina.code,
            down_payment_reference="2021/3210065763/001",
            total_down_payment_amount_local=1000.00,
            total_down_payment_amount_usd=1000.00,
            currency_code="USD",
            posting_date=timezone.now(),
            created_by="johniak",
            business_office_code=self.herzegovina.code,
            mis_sync_flag=True,
        )
        task = SyncToMisDatahubTask()
        task.execute()
        funds_commitment.refresh_from_db()
        down_payment.refresh_from_db()
        self.assertEqual(funds_commitment.mis_sync_flag, True)
        self.assertEqual(down_payment.mis_sync_flag, True)
        self.assertEqual(0, mis_models.FundsCommitment.objects.count())
        self.assertEqual(0, mis_models.DownPayment.objects.count())

    def test_dont_sync_normal_already_synced(self):
        funds_commitment = FundsCommitmentFactory.create(
            business_area=BusinessArea.objects.first().code,
            funds_commitment_number="123456",
            total_open_amount_local=1000,
            total_open_amount_usd=2000,
            mis_sync_flag=True,
        )
        down_payment = DownPayment.objects.create(
            rec_serial_number="1600000009",
            business_area=BusinessArea.objects.first().code,
            down_payment_reference="2021/3210065763/001",
            total_down_payment_amount_local=1000.00,
            total_down_payment_amount_usd=1000.00,
            currency_code="USD",
            posting_date=timezone.now(),
            created_by="johniak",
            mis_sync_flag=True,
        )
        task = SyncToMisDatahubTask()
        task.execute()
        funds_commitment.refresh_from_db()
        down_payment.refresh_from_db()
        self.assertEqual(funds_commitment.mis_sync_flag, True)
        self.assertEqual(down_payment.mis_sync_flag, True)
        self.assertEqual(0, mis_models.FundsCommitment.objects.count())
        self.assertEqual(0, mis_models.DownPayment.objects.count())<|MERGE_RESOLUTION|>--- conflicted
+++ resolved
@@ -1,8 +1,3 @@
-<<<<<<< HEAD
-from django.utils import timezone
-
-=======
->>>>>>> 2e059b93
 from django.core.management import call_command
 from django.test import TestCase
 from django.utils import timezone
