--- conflicted
+++ resolved
@@ -662,12 +662,8 @@
     return grievance_ticket
 
 
-<<<<<<< HEAD
 @transaction.atomic
-def close_add_individual_grievance_ticket(grievance_ticket, info):
-=======
 def close_add_individual_grievance_ticket(grievance_ticket, info) -> None:
->>>>>>> 0f8dc39a
     ticket_details = grievance_ticket.add_individual_ticket_details
     if not ticket_details or ticket_details.approve_status is False:
         return
@@ -733,12 +729,8 @@
     return value or ""
 
 
-<<<<<<< HEAD
 @transaction.atomic
-def close_update_individual_grievance_ticket(grievance_ticket, info):
-=======
 def close_update_individual_grievance_ticket(grievance_ticket, info) -> None:
->>>>>>> 0f8dc39a
     ticket_details = grievance_ticket.individual_data_update_ticket_details
     if not ticket_details:
         return
@@ -874,12 +866,8 @@
             flex_fields[key] = int(value)
 
 
-<<<<<<< HEAD
 @transaction.atomic
-def close_update_household_grievance_ticket(grievance_ticket, info):
-=======
 def close_update_household_grievance_ticket(grievance_ticket, info) -> None:
->>>>>>> 0f8dc39a
     ticket_details = grievance_ticket.household_data_update_ticket_details
     if not ticket_details:
         return
@@ -925,12 +913,8 @@
     log_create(Household.ACTIVITY_LOG_MAPPING, "business_area", info.context.user, old_household, new_household)
 
 
-<<<<<<< HEAD
 @transaction.atomic
-def close_delete_individual_ticket(grievance_ticket, info):
-=======
 def close_delete_individual_ticket(grievance_ticket, info) -> None:
->>>>>>> 0f8dc39a
     ticket_details = grievance_ticket.ticket_details
     if not ticket_details or ticket_details.approve_status is False:
         return
@@ -954,12 +938,8 @@
         raise GraphQLError("One of the Household member is an external collector. This household cannot be withdrawn.")
 
 
-<<<<<<< HEAD
 @transaction.atomic
-def close_delete_household_ticket(grievance_ticket, info):
-=======
 def close_delete_household_ticket(grievance_ticket, info) -> None:
->>>>>>> 0f8dc39a
     from django.db.models import Q
 
     from hct_mis_api.apps.grievance.models import (
