--- conflicted
+++ resolved
@@ -474,14 +474,10 @@
         return sort_by_attr(all_options, "label.English(EN)")
 
     @chart_permission_decorator(permissions=[Permissions.DASHBOARD_VIEW_COUNTRY])
-<<<<<<< HEAD
+    @cached_in_django_cache(24)
     def resolve_chart_grievances(
         self, info: Any, business_area_slug: str, year: int, **kwargs: Any
     ) -> Dict[str, object]:
-=======
-    @cached_in_django_cache(24)
-    def resolve_chart_grievances(self, info, business_area_slug, year, **kwargs):
->>>>>>> 274df8f9
         grievance_tickets = chart_get_filtered_qs(
             GrievanceTicket,
             year,
