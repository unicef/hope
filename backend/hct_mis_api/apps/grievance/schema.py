--- conflicted
+++ resolved
@@ -98,16 +98,13 @@
     admin2 = graphene.Field(AreaNode)
     linked_tickets = graphene.List(lambda: GrievanceTicketNode)
     existing_tickets = graphene.List(lambda: GrievanceTicketNode)
-<<<<<<< HEAD
     priority = graphene.Int()
     urgency = graphene.Int()
     total_days = graphene.String()
     partner = graphene.Field(PartnerType)
     programme = graphene.Field(ProgramNode)
     documentation = graphene.List(GrievanceDocumentNode)
-=======
     related_tickets = graphene.List(lambda: GrievanceTicketNode)
->>>>>>> ab410409
 
     @classmethod
     def check_node_permission(cls, info: Any, object_instance: GrievanceTicket) -> None:
@@ -222,14 +219,9 @@
         connection_class = ExtendedConnection
 
     def resolve_individual_data(self, info: Any) -> Dict:
-<<<<<<< HEAD
-        individual_data: Dict = self.individual_data  # type: ignore
-        if flex_fields := individual_data.get("flex_fields"):
-=======
         individual_data: Dict = self.individual_data  # type: ignore # FIXME: Incompatible types in assignment (expression has type "Arg", variable has type "Dict[Any, Any]")
         flex_fields = individual_data.get("flex_fields")
         if flex_fields:
->>>>>>> ab410409
             images_flex_fields_names = FlexibleAttribute.objects.filter(type=TYPE_IMAGE).values_list("name", flat=True)
             for name, value in flex_fields.items():
                 if value and name in images_flex_fields_names:
@@ -284,14 +276,9 @@
         connection_class = ExtendedConnection
 
     def resolve_individual_data(self, info: Any) -> Dict:
-<<<<<<< HEAD
-        individual_data: Dict = self.individual_data  # type: ignore
-        if flex_fields := individual_data.get("flex_fields"):
-=======
         individual_data: Dict = self.individual_data  # type: ignore # FIXME: Incompatible types in assignment (expression has type "Arg", variable has type "Dict[Any, Any]")
         flex_fields = individual_data.get("flex_fields")
         if flex_fields:
->>>>>>> ab410409
             images_flex_fields_names = FlexibleAttribute.objects.filter(type=TYPE_IMAGE).values_list("name", flat=True)
             for name, value in flex_fields.items():
                 if value and name in images_flex_fields_names:
