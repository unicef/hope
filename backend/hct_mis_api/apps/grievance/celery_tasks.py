import logging
from datetime import timedelta
<<<<<<< HEAD
=======
from typing import Sequence
from django.utils import timezone
>>>>>>> 74888033

from django.db.models import Q
from django.utils import timezone

from sentry_sdk import configure_scope

from hct_mis_api.apps.core.celery import app
from hct_mis_api.apps.grievance.models import GrievanceTicket
from hct_mis_api.apps.grievance.notifications import GrievanceNotification
from hct_mis_api.apps.utils.logs import log_start_and_end

logger = logging.getLogger(__name__)


@app.task(queue="priority")
@log_start_and_end
def deduplicate_and_check_against_sanctions_list_task(
    should_populate_index: bool, registration_data_import_id: str, individuals_ids: Sequence[str]
):
    try:
        from hct_mis_api.apps.grievance.tasks.deduplicate_and_check_sanctions import (
            DeduplicateAndCheckAgainstSanctionsListTask,
        )

        DeduplicateAndCheckAgainstSanctionsListTask().execute(
            should_populate_index, registration_data_import_id, individuals_ids
        )
    except Exception as e:
        logger.exception(e)
        raise


@app.task
def periodic_grievances_notifications():
    sensitive_tickets_one_day_date = timezone.now() - timedelta(days=1)
    sensitive_tickets_to_notify = (
        GrievanceTicket.objects.exclude(status=GrievanceTicket.STATUS_CLOSED)
        .filter(
            Q(
                Q(last_notification_sent__isnull=True)
                & Q(created_at__lte=sensitive_tickets_one_day_date)
            )
            | Q(last_notification_sent__lte=sensitive_tickets_one_day_date)
        )
        .filter(category=GrievanceTicket.CATEGORY_SENSITIVE_GRIEVANCE)
    )

    other_tickets_30_days_date = timezone.now() - timedelta(days=30)
    other_tickets_to_notify = (
        GrievanceTicket.objects.exclude(status=GrievanceTicket.STATUS_CLOSED)
        .filter(
            Q(
                Q(last_notification_sent__isnull=True)
                & Q(created_at__lte=other_tickets_30_days_date)
            )
            | Q(last_notification_sent__lte=other_tickets_30_days_date)
        )
        .exclude(category=GrievanceTicket.CATEGORY_SENSITIVE_GRIEVANCE)
    )
    for ticket in sensitive_tickets_to_notify:
        with configure_scope() as scope:
            scope.set_tag("business_area", ticket.business_area)
            notification = GrievanceNotification(
                ticket, GrievanceNotification.ACTION_SENSITIVE_REMINDER
            )
            notification.send_email_notification()
            ticket.last_notification_sent = timezone.now()
            ticket.save()

    for ticket in other_tickets_to_notify:
        with configure_scope() as scope:
            scope.set_tag("business_area", ticket.business_area)
            notification = GrievanceNotification(
                ticket, GrievanceNotification.ACTION_OVERDUE
            )
            notification.send_email_notification()
            ticket.last_notification_sent = timezone.now()
            ticket.save()<|MERGE_RESOLUTION|>--- conflicted
+++ resolved
@@ -1,10 +1,6 @@
 import logging
 from datetime import timedelta
-<<<<<<< HEAD
-=======
 from typing import Sequence
-from django.utils import timezone
->>>>>>> 74888033
 
 from django.db.models import Q
 from django.utils import timezone
@@ -43,10 +39,7 @@
     sensitive_tickets_to_notify = (
         GrievanceTicket.objects.exclude(status=GrievanceTicket.STATUS_CLOSED)
         .filter(
-            Q(
-                Q(last_notification_sent__isnull=True)
-                & Q(created_at__lte=sensitive_tickets_one_day_date)
-            )
+            Q(Q(last_notification_sent__isnull=True) & Q(created_at__lte=sensitive_tickets_one_day_date))
             | Q(last_notification_sent__lte=sensitive_tickets_one_day_date)
         )
         .filter(category=GrievanceTicket.CATEGORY_SENSITIVE_GRIEVANCE)
@@ -56,10 +49,7 @@
     other_tickets_to_notify = (
         GrievanceTicket.objects.exclude(status=GrievanceTicket.STATUS_CLOSED)
         .filter(
-            Q(
-                Q(last_notification_sent__isnull=True)
-                & Q(created_at__lte=other_tickets_30_days_date)
-            )
+            Q(Q(last_notification_sent__isnull=True) & Q(created_at__lte=other_tickets_30_days_date))
             | Q(last_notification_sent__lte=other_tickets_30_days_date)
         )
         .exclude(category=GrievanceTicket.CATEGORY_SENSITIVE_GRIEVANCE)
@@ -67,9 +57,7 @@
     for ticket in sensitive_tickets_to_notify:
         with configure_scope() as scope:
             scope.set_tag("business_area", ticket.business_area)
-            notification = GrievanceNotification(
-                ticket, GrievanceNotification.ACTION_SENSITIVE_REMINDER
-            )
+            notification = GrievanceNotification(ticket, GrievanceNotification.ACTION_SENSITIVE_REMINDER)
             notification.send_email_notification()
             ticket.last_notification_sent = timezone.now()
             ticket.save()
@@ -77,9 +65,7 @@
     for ticket in other_tickets_to_notify:
         with configure_scope() as scope:
             scope.set_tag("business_area", ticket.business_area)
-            notification = GrievanceNotification(
-                ticket, GrievanceNotification.ACTION_OVERDUE
-            )
+            notification = GrievanceNotification(ticket, GrievanceNotification.ACTION_OVERDUE)
             notification.send_email_notification()
             ticket.last_notification_sent = timezone.now()
             ticket.save()