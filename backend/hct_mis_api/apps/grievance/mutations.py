import logging
import os
from enum import Enum
from typing import Union

from django.contrib.auth import get_user_model
from django.db import transaction
from django.db.models import Q
from django.shortcuts import get_object_or_404
from django.utils import timezone

import graphene
from graphene_file_upload.scalars import Upload
from graphql import GraphQLError

from hct_mis_api.apps.account.models import Partner
from hct_mis_api.apps.account.permissions import PermissionMutation, Permissions
from hct_mis_api.apps.accountability.models import Feedback
from hct_mis_api.apps.activity_log.models import log_create
from hct_mis_api.apps.core.models import BusinessArea
from hct_mis_api.apps.core.permissions import is_authenticated
from hct_mis_api.apps.core.scalars import BigInt
from hct_mis_api.apps.core.utils import (
    check_concurrency_version_in_mutation,
    decode_id_string,
    to_snake_case,
)
from hct_mis_api.apps.geo.models import Area
from hct_mis_api.apps.grievance.documents import bulk_update_assigned_to
from hct_mis_api.apps.grievance.inputs import (
    CreateGrievanceTicketInput,
    CreateTicketNoteInput,
    UpdateGrievanceTicketInput,
)
from hct_mis_api.apps.grievance.models import (
    GrievanceDocument,
    GrievanceTicket,
    TicketNote,
)
from hct_mis_api.apps.grievance.mutations_extras.data_change import (
    close_add_individual_grievance_ticket,
    close_delete_household_ticket,
    close_delete_individual_ticket,
    close_update_household_grievance_ticket,
    close_update_individual_grievance_ticket,
    save_data_change_extras,
    update_data_change_extras,
)
from hct_mis_api.apps.grievance.mutations_extras.feedback import (
    save_negative_feedback_extras,
    save_positive_feedback_extras,
    update_negative_feedback_extras,
    update_positive_feedback_extras,
)
from hct_mis_api.apps.grievance.mutations_extras.grievance_complaint import (
    save_grievance_complaint_extras,
)
from hct_mis_api.apps.grievance.mutations_extras.main import _no_operation_close_method
from hct_mis_api.apps.grievance.mutations_extras.payment_verification import (
    save_payment_verification_extras,
)
from hct_mis_api.apps.grievance.mutations_extras.referral import (
    save_referral_extras,
    update_referral_extras,
)
from hct_mis_api.apps.grievance.mutations_extras.sensitive_grievance import (
    save_sensitive_grievance_extras,
)
from hct_mis_api.apps.grievance.mutations_extras.system_tickets import (
    close_needs_adjudication_ticket,
    close_system_flagging_ticket,
)
from hct_mis_api.apps.grievance.mutations_extras.ticket_payment_verification_details import (
    update_ticket_payment_verification_details_extras,
)
from hct_mis_api.apps.grievance.mutations_extras.utils import (
    remove_parsed_data_fields,
    verify_required_arguments,
)
from hct_mis_api.apps.grievance.notifications import GrievanceNotification
from hct_mis_api.apps.grievance.schema import (
    GrievanceDocumentNode,
    GrievanceTicketNode,
    TicketNoteNode,
)
from hct_mis_api.apps.grievance.utils import (
    create_grievance_documents,
    delete_grievance_documents,
    get_individual,
    traverse_sibling_tickets,
    update_grievance_documents,
)
from hct_mis_api.apps.grievance.validators import (
    DataChangeValidator,
    validate_grievance_documents_size,
)
from hct_mis_api.apps.household.models import (
    HEAD,
    ROLE_ALTERNATE,
    ROLE_PRIMARY,
    Household,
    Individual,
    IndividualRoleInHousehold,
)
from hct_mis_api.apps.household.schema import HouseholdNode, IndividualNode
from hct_mis_api.apps.payment.models import PaymentRecord
from hct_mis_api.apps.program.models import Program

logger = logging.getLogger(__name__)


def get_partner(id: int):
    if id:
        try:
            return Partner.objects.get(id=id)
        except Partner.DoesNotExist as dne:
            logger.error(f"Partner {id} does not exist")
            raise GraphQLError(f"Partner {id} does not exist") from dne


class CreateGrievanceTicketMutation(PermissionMutation):
    grievance_tickets = graphene.List(GrievanceTicketNode)

    CATEGORY_OPTIONS = {
        GrievanceTicket.CATEGORY_POSITIVE_FEEDBACK: {
            "required": [],
            "not_allowed": [
                "extras.category.sensitive_grievance_ticket_extras",
                "extras.category.grievance_complaint_ticket_extras",
            ],
        },
        GrievanceTicket.CATEGORY_PAYMENT_VERIFICATION: {
            "required": [],
            "not_allowed": [
                "extras.category.sensitive_grievance_ticket_extras",
                "extras.category.grievance_complaint_ticket_extras",
            ],
        },
        GrievanceTicket.CATEGORY_DATA_CHANGE: {
            "required": [],
            "not_allowed": [
                "extras.category.sensitive_grievance_ticket_extras",
                "extras.category.grievance_complaint_ticket_extras",
            ],
        },
        GrievanceTicket.CATEGORY_SENSITIVE_GRIEVANCE: {
            "required": ["issue_type"],
            "not_allowed": ["extras.category.grievance_complaint_ticket_extras"],
        },
        GrievanceTicket.CATEGORY_GRIEVANCE_COMPLAINT: {
            "required": ["issue_type"],
            "not_allowed": ["extras.category.sensitive_grievance_ticket_extras"],
        },
        GrievanceTicket.CATEGORY_NEGATIVE_FEEDBACK: {
            "required": [],
            "not_allowed": [
                "extras.category.sensitive_grievance_ticket_extras",
                "extras.category.grievance_complaint_ticket_extras",
            ],
        },
        GrievanceTicket.CATEGORY_REFERRAL: {
            "required": [],
            "not_allowed": [
                "extras.category.sensitive_grievance_ticket_extras",
                "extras.category.grievance_complaint_ticket_extras",
            ],
        },
        GrievanceTicket.CATEGORY_SYSTEM_FLAGGING: {
            "required": [],
            "not_allowed": [
                "extras.category.sensitive_grievance_ticket_extras",
                "extras.category.grievance_complaint_ticket_extras",
            ],
        },
        GrievanceTicket.CATEGORY_NEEDS_ADJUDICATION: {
            "required": [],
            "not_allowed": [
                "extras.category.sensitive_grievance_ticket_extras",
                "extras.category.grievance_complaint_ticket_extras",
            ],
        },
    }

    ISSUE_TYPE_OPTIONS = {
        GrievanceTicket.ISSUE_TYPE_HOUSEHOLD_DATA_CHANGE_DATA_UPDATE: {
            "required": ["extras.issue_type.household_data_update_issue_type_extras"],
            "not_allowed": [
                "individual_data_update_issue_type_extras",
                "individual_delete_issue_type_extras",
            ],
        },
        GrievanceTicket.ISSUE_TYPE_DATA_CHANGE_DELETE_HOUSEHOLD: {
            "required": ["extras.issue_type.household_delete_issue_type_extras"],
            "not_allowed": [
                "household_data_update_issue_type_extras",
                "individual_data_update_issue_type_extras",
            ],
        },
        GrievanceTicket.ISSUE_TYPE_INDIVIDUAL_DATA_CHANGE_DATA_UPDATE: {
            "required": ["extras.issue_type.individual_data_update_issue_type_extras"],
            "not_allowed": [
                "household_data_update_issue_type_extras",
                "individual_delete_issue_type_extras",
            ],
        },
        GrievanceTicket.ISSUE_TYPE_DATA_CHANGE_ADD_INDIVIDUAL: {
            "required": ["extras.issue_type.add_individual_issue_type_extras"],
            "not_allowed": [
                "household_data_update_issue_type_extras",
                "individual_data_update_issue_type_extras",
                "individual_delete_issue_type_extras",
            ],
        },
        GrievanceTicket.ISSUE_TYPE_DATA_CHANGE_DELETE_INDIVIDUAL: {
            "required": ["extras.issue_type.individual_delete_issue_type_extras"],
            "not_allowed": [
                "household_data_update_issue_type_extras",
                "individual_data_update_issue_type_extras",
            ],
        },
        GrievanceTicket.ISSUE_TYPE_DATA_BREACH: {"required": [], "not_allowed": []},
        GrievanceTicket.ISSUE_TYPE_BRIBERY_CORRUPTION_KICKBACK: {
            "required": [],
            "not_allowed": [],
        },
        GrievanceTicket.ISSUE_TYPE_FRAUD_FORGERY: {"required": [], "not_allowed": []},
        GrievanceTicket.ISSUE_TYPE_FRAUD_MISUSE: {"required": [], "not_allowed": []},
        GrievanceTicket.ISSUE_TYPE_HARASSMENT: {"required": [], "not_allowed": []},
        GrievanceTicket.ISSUE_TYPE_INAPPROPRIATE_STAFF_CONDUCT: {
            "required": [],
            "not_allowed": [],
        },
        GrievanceTicket.ISSUE_TYPE_UNAUTHORIZED_USE: {
            "required": [],
            "not_allowed": [],
        },
        GrievanceTicket.ISSUE_TYPE_CONFLICT_OF_INTEREST: {
            "required": [],
            "not_allowed": [],
        },
        GrievanceTicket.ISSUE_TYPE_GROSS_MISMANAGEMENT: {
            "required": [],
            "not_allowed": [],
        },
        GrievanceTicket.ISSUE_TYPE_PERSONAL_DISPUTES: {
            "required": [],
            "not_allowed": [],
        },
        GrievanceTicket.ISSUE_TYPE_SEXUAL_HARASSMENT: {
            "required": [],
            "not_allowed": [],
        },
        GrievanceTicket.ISSUE_TYPE_MISCELLANEOUS: {"required": [], "not_allowed": []},
    }

    class Arguments:
        input = CreateGrievanceTicketInput(required=True)

    @classmethod
    @is_authenticated
    @transaction.atomic
    def mutate(cls, root, info, input, **kwargs):
        arg = lambda name, default=None: input.get(name, default)
        business_area = arg("business_area")
        cls.has_permission(info, Permissions.GRIEVANCES_CREATE, business_area)
        verify_required_arguments(input, "category", cls.CATEGORY_OPTIONS)
        if arg("issue_type"):
            verify_required_arguments(input, "issue_type", cls.ISSUE_TYPE_OPTIONS)
        category = arg("category")

        if category in (
            GrievanceTicket.CATEGORY_NEGATIVE_FEEDBACK,
            GrievanceTicket.CATEGORY_POSITIVE_FEEDBACK,
        ):
            raise GraphQLError("Feedback tickets are not allowed to be created through this mutation.")

        documents = input.pop("documentation", None)
        grievance_ticket, extras = cls.save_basic_data(root, info, input, **kwargs)
        if documents:
            cls.has_permission(info, Permissions.GRIEVANCE_DOCUMENTS_UPLOAD, business_area)
            validate_grievance_documents_size(grievance_ticket.id, documents)
            create_grievance_documents(info, grievance_ticket, documents)

        save_extra_methods = {
            GrievanceTicket.CATEGORY_PAYMENT_VERIFICATION: save_payment_verification_extras,
            GrievanceTicket.CATEGORY_DATA_CHANGE: save_data_change_extras,
            GrievanceTicket.CATEGORY_GRIEVANCE_COMPLAINT: save_grievance_complaint_extras,
            GrievanceTicket.CATEGORY_SENSITIVE_GRIEVANCE: save_sensitive_grievance_extras,
            GrievanceTicket.CATEGORY_POSITIVE_FEEDBACK: save_positive_feedback_extras,
            GrievanceTicket.CATEGORY_NEGATIVE_FEEDBACK: save_negative_feedback_extras,
            GrievanceTicket.CATEGORY_REFERRAL: save_referral_extras,
        }
        save_extra_method = save_extra_methods.get(category)
        grievances = [grievance_ticket]
        if save_extra_method:
            grievances = save_extra_method(root, info, input, grievance_ticket, extras, **kwargs)
        for grievance in grievances:
            log_create(
                GrievanceTicket.ACTIVITY_LOG_MAPPING,
                "business_area",
                info.context.user,
                None,
                grievance,
            )
        return cls(grievance_tickets=grievances)

    @classmethod
    def save_basic_data(cls, root, info, input, **kwargs):
        arg = lambda name, default=None: input.get(name, default)
        user = info.context.user
        assigned_to_id = decode_id_string(arg("assigned_to"))
        linked_tickets_encoded_ids = arg("linked_tickets", [])
        linked_tickets = [decode_id_string(encoded_id) for encoded_id in linked_tickets_encoded_ids]
        business_area_slug = arg("business_area")
        partner = get_partner(input.pop("partner", None))
        extras = arg("extras", {})
        remove_parsed_data_fields(input, ("linked_tickets", "extras", "business_area", "assigned_to"))
        admin = input.pop("admin", None)
        admin_object = None
<<<<<<< HEAD
        assigned_to = None
=======
>>>>>>> e2675e1d
        if admin:
            admin_object = get_object_or_404(Area, p_code=admin)
        business_area = get_object_or_404(BusinessArea, slug=business_area_slug)
        if assigned_to_id is not None:
            assigned_to = get_object_or_404(get_user_model(), id=assigned_to_id)
        programme = input.pop("programme", None)
        if programme:
            programme = get_object_or_404(Program, pk=decode_id_string(programme))
        linked_feedback_id = input.pop("linked_feedback_id", None)
        grievance_ticket = GrievanceTicket.objects.create(
            **input,
            admin2=admin_object,
            business_area=business_area,
            created_by=user,
            user_modified=timezone.now(),
            assigned_to=assigned_to,
            status=GrievanceTicket.STATUS_ASSIGNED,
            partner=partner,
            programme=programme,
        )
        GrievanceNotification.send_all_notifications(
            GrievanceNotification.prepare_notification_for_ticket_creation(grievance_ticket)
        )
        if linked_feedback_id:
            linked_feedback = Feedback.objects.get(id=linked_feedback_id)
            linked_feedback.linked_grievance = grievance_ticket
            linked_feedback.save()
        grievance_ticket.linked_tickets.set(linked_tickets)
        return grievance_ticket, extras


class UpdateGrievanceTicketMutation(PermissionMutation):
    grievance_ticket = graphene.Field(GrievanceTicketNode)

    EXTRAS_OPTIONS = {
        GrievanceTicket.ISSUE_TYPE_HOUSEHOLD_DATA_CHANGE_DATA_UPDATE: {
            "required": ["extras.household_data_update_issue_type_extras"],
            "not_allowed": [
                "individual_data_update_issue_type_extras",
                "add_individual_issue_type_extras",
            ],
        },
        GrievanceTicket.ISSUE_TYPE_INDIVIDUAL_DATA_CHANGE_DATA_UPDATE: {
            "required": ["extras.individual_data_update_issue_type_extras"],
            "not_allowed": [
                "household_data_update_issue_type_extras",
                "add_individual_issue_type_extras",
            ],
        },
        GrievanceTicket.ISSUE_TYPE_DATA_CHANGE_ADD_INDIVIDUAL: {
            "required": ["extras.add_individual_issue_type_extras"],
            "not_allowed": [
                "household_data_update_issue_type_extras",
                "individual_data_update_issue_type_extras",
            ],
        },
        GrievanceTicket.ISSUE_TYPE_DATA_CHANGE_DELETE_INDIVIDUAL: {
            "required": [],
            "not_allowed": [],
        },
        GrievanceTicket.ISSUE_TYPE_DATA_CHANGE_DELETE_INDIVIDUAL: {"required": [], "not_allowed": []},
        GrievanceTicket.ISSUE_TYPE_DATA_CHANGE_DELETE_HOUSEHOLD: {"required": [], "not_allowed": []},
        GrievanceTicket.ISSUE_TYPE_DATA_BREACH: {"required": [], "not_allowed": []},
        GrievanceTicket.ISSUE_TYPE_BRIBERY_CORRUPTION_KICKBACK: {
            "required": [],
            "not_allowed": [],
        },
        GrievanceTicket.ISSUE_TYPE_FRAUD_FORGERY: {"required": [], "not_allowed": []},
        GrievanceTicket.ISSUE_TYPE_FRAUD_MISUSE: {"required": [], "not_allowed": []},
        GrievanceTicket.ISSUE_TYPE_HARASSMENT: {"required": [], "not_allowed": []},
        GrievanceTicket.ISSUE_TYPE_INAPPROPRIATE_STAFF_CONDUCT: {
            "required": [],
            "not_allowed": [],
        },
        GrievanceTicket.ISSUE_TYPE_UNAUTHORIZED_USE: {
            "required": [],
            "not_allowed": [],
        },
        GrievanceTicket.ISSUE_TYPE_CONFLICT_OF_INTEREST: {
            "required": [],
            "not_allowed": [],
        },
        GrievanceTicket.ISSUE_TYPE_GROSS_MISMANAGEMENT: {
            "required": [],
            "not_allowed": [],
        },
        GrievanceTicket.ISSUE_TYPE_PERSONAL_DISPUTES: {
            "required": [],
            "not_allowed": [],
        },
        GrievanceTicket.ISSUE_TYPE_SEXUAL_HARASSMENT: {
            "required": [],
            "not_allowed": [],
        },
        GrievanceTicket.ISSUE_TYPE_MISCELLANEOUS: {"required": [], "not_allowed": []},
    }

    class Arguments:
        input = UpdateGrievanceTicketInput(required=True)
        version = BigInt(required=False)

    @classmethod
    @is_authenticated
    @transaction.atomic
    def mutate(cls, root, info, input, **kwargs):
        arg = lambda name, default=None: input.get(name, default)
        ticket_id = decode_id_string(arg("ticket_id"))
        old_grievance_ticket = get_object_or_404(GrievanceTicket, id=ticket_id)
        grievance_ticket = get_object_or_404(GrievanceTicket, id=ticket_id)
        household, individual, payment_record = None, None, None

        if arg("household") is not None:
            household = get_object_or_404(Household, id=decode_id_string(arg("household")))

        if arg("individual") is not None:
            individual = get_object_or_404(Individual, id=decode_id_string(arg("individual")))

        if arg("payment_record") is not None:
            payment_record = get_object_or_404(PaymentRecord, id=decode_id_string(arg("payment_record")))

        if arg("priority") is not None:
            grievance_ticket.priority = arg("priority")

        if arg("urgency") is not None:
            grievance_ticket.urgency = arg("urgency")

        check_concurrency_version_in_mutation(kwargs.get("version"), grievance_ticket)
        business_area = grievance_ticket.business_area
        cls.has_creator_or_owner_permission(
            info,
            business_area,
            Permissions.GRIEVANCES_UPDATE,
            grievance_ticket.created_by == info.context.user,
            Permissions.GRIEVANCES_UPDATE_AS_CREATOR,
            grievance_ticket.assigned_to == info.context.user,
            Permissions.GRIEVANCES_UPDATE_AS_OWNER,
        )

        documents = input.pop("documentation", None)
        documents_to_update = input.pop("documentation_to_update", None)
        ids_to_delete = input.pop("documentation_to_delete", None)

        if ids_to_delete:
            delete_grievance_documents(ticket_id, ids_to_delete)

        if documents_to_update:
            validate_grievance_documents_size(ticket_id, documents_to_update, is_updated=True)
            update_grievance_documents(documents_to_update)

        if documents:
            validate_grievance_documents_size(ticket_id, documents)
            create_grievance_documents(info, grievance_ticket, documents)

        if grievance_ticket.status == GrievanceTicket.STATUS_CLOSED:
            logger.error("Grievance Ticket on status Closed is not editable")
            raise GraphQLError("Grievance Ticket on status Closed is not editable")

        if grievance_ticket.issue_type:
            verify_required_arguments(input, "issue_type", cls.EXTRAS_OPTIONS)
        grievance_ticket, extras = cls.update_basic_data(root, info, input, grievance_ticket, **kwargs)

        if cls.has_creator_or_owner_permission(
            info,
            business_area,
            Permissions.GRIEVANCES_UPDATE_REQUESTED_DATA_CHANGE,
            grievance_ticket.created_by == info.context.user,
            Permissions.GRIEVANCES_UPDATE_REQUESTED_DATA_CHANGE_AS_CREATOR,
            grievance_ticket.assigned_to == info.context.user,
            Permissions.GRIEVANCES_UPDATE_REQUESTED_DATA_CHANGE_AS_OWNER,
            False,
        ):
            update_extra_methods = {
                GrievanceTicket.CATEGORY_DATA_CHANGE: update_data_change_extras,
            }
            category = grievance_ticket.category
            update_extra_method = update_extra_methods.get(category)
            if update_extra_method:
                grievance_ticket = update_extra_method(root, info, input, grievance_ticket, extras, **kwargs)

        update_extra_methods = {
            GrievanceTicket.CATEGORY_REFERRAL: update_referral_extras,
            GrievanceTicket.CATEGORY_POSITIVE_FEEDBACK: update_positive_feedback_extras,
            GrievanceTicket.CATEGORY_NEGATIVE_FEEDBACK: update_negative_feedback_extras,
            GrievanceTicket.CATEGORY_PAYMENT_VERIFICATION: update_ticket_payment_verification_details_extras,
        }
        update_extra_method = update_extra_methods.get(grievance_ticket.category)
        if update_extra_method:
            grievance_ticket = update_extra_method(root, info, input, grievance_ticket, extras, **kwargs)

        if grievance_ticket.category in (
            GrievanceTicket.CATEGORY_SENSITIVE_GRIEVANCE,
            GrievanceTicket.CATEGORY_GRIEVANCE_COMPLAINT,
        ):
            ticket_details = grievance_ticket.ticket_details

            if ticket_details.household and ticket_details.household != household:
                raise GraphQLError("Cannot change household")
            if ticket_details.individual and ticket_details.individual != individual:
                raise GraphQLError("Cannot change individual")

            if household:
                ticket_details.household = household
            if individual:
                ticket_details.individual = individual
            if payment_record:
                ticket_details.payment_record = payment_record
            ticket_details.save()

        log_create(
            GrievanceTicket.ACTIVITY_LOG_MAPPING,
            "business_area",
            info.context.user,
            old_grievance_ticket,
            grievance_ticket,
        )
        return cls(grievance_ticket=grievance_ticket)

    @classmethod
    def update_basic_data(cls, root, info, input, grievance_ticket, **kwargs):
        old_status = grievance_ticket.status
        old_assigned_to = grievance_ticket.assigned_to
        arg = lambda name, default=None: input.get(name, default)
        assigned_to_id = decode_id_string(arg("assigned_to"))
        linked_tickets_encoded_ids = arg("linked_tickets", [])
        linked_tickets = [decode_id_string(encoded_id) for encoded_id in linked_tickets_encoded_ids]
        partner = get_partner(input.pop("partner", None))
        if partner:
            grievance_ticket.partner = partner
        programme = input.pop("programme", None)
        if programme:
            grievance_ticket.programme = get_object_or_404(Program, pk=decode_id_string(programme))
        extras = arg("extras", {})
        remove_parsed_data_fields(input, ("linked_tickets", "extras", "assigned_to"))
        assigned_to = get_object_or_404(get_user_model(), id=assigned_to_id) if assigned_to_id else None
        for field, value in input.items():
            current_value = getattr(grievance_ticket, field, None)
            if not current_value:
                setattr(grievance_ticket, field, value)

        if assigned_to != grievance_ticket.assigned_to:
            if grievance_ticket.status == GrievanceTicket.STATUS_NEW and grievance_ticket.assigned_to is None:
                grievance_ticket.status = GrievanceTicket.STATUS_ASSIGNED
            grievance_ticket.assigned_to = assigned_to
            if grievance_ticket.status in (
                GrievanceTicket.STATUS_ON_HOLD,
                GrievanceTicket.STATUS_FOR_APPROVAL,
            ):
                grievance_ticket.status = GrievanceTicket.STATUS_IN_PROGRESS
        else:
            if grievance_ticket.status == GrievanceTicket.STATUS_FOR_APPROVAL:
                grievance_ticket.status = GrievanceTicket.STATUS_IN_PROGRESS

<<<<<<< HEAD
        grievance_ticket.partner = get_partner(input.pop("partner", None))
=======
        admin = input.pop("admin", None)
        if admin:
            grievance_ticket.admin2 = get_object_or_404(Area, p_code=admin)
>>>>>>> e2675e1d
        grievance_ticket.user_modified = timezone.now()
        grievance_ticket.save()

        grievance_ticket.linked_tickets.set(linked_tickets)
        grievance_ticket.refresh_from_db()
        if (
            old_status == GrievanceTicket.STATUS_FOR_APPROVAL
            and grievance_ticket.status == GrievanceTicket.STATUS_IN_PROGRESS
        ):
            back_to_in_progress_notification = GrievanceNotification(
                grievance_ticket,
                GrievanceNotification.ACTION_SEND_BACK_TO_IN_PROGRESS,
                approver=info.context.user,
            )
            back_to_in_progress_notification.send_email_notification()
        if old_assigned_to != grievance_ticket.assigned_to:
            assignment_notification = GrievanceNotification(
                grievance_ticket, GrievanceNotification.ACTION_ASSIGNMENT_CHANGED
            )
            assignment_notification.send_email_notification()
        return grievance_ticket, extras


POSSIBLE_STATUS_FLOW = {
    GrievanceTicket.STATUS_NEW: (GrievanceTicket.STATUS_ASSIGNED,),
    GrievanceTicket.STATUS_ASSIGNED: (GrievanceTicket.STATUS_IN_PROGRESS,),
    GrievanceTicket.STATUS_IN_PROGRESS: (
        GrievanceTicket.STATUS_ON_HOLD,
        GrievanceTicket.STATUS_FOR_APPROVAL,
    ),
    GrievanceTicket.STATUS_ON_HOLD: (
        GrievanceTicket.STATUS_IN_PROGRESS,
        GrievanceTicket.STATUS_FOR_APPROVAL,
    ),
    GrievanceTicket.STATUS_FOR_APPROVAL: (
        GrievanceTicket.STATUS_IN_PROGRESS,
        GrievanceTicket.STATUS_CLOSED,
    ),
    GrievanceTicket.STATUS_CLOSED: (),
}
POSSIBLE_FEEDBACK_STATUS_FLOW = {
    GrievanceTicket.STATUS_NEW: (GrievanceTicket.STATUS_ASSIGNED,),
    GrievanceTicket.STATUS_ASSIGNED: (GrievanceTicket.STATUS_IN_PROGRESS,),
    GrievanceTicket.STATUS_IN_PROGRESS: (
        GrievanceTicket.STATUS_ON_HOLD,
        GrievanceTicket.STATUS_FOR_APPROVAL,
        GrievanceTicket.STATUS_CLOSED,
    ),
    GrievanceTicket.STATUS_ON_HOLD: (
        GrievanceTicket.STATUS_IN_PROGRESS,
        GrievanceTicket.STATUS_FOR_APPROVAL,
        GrievanceTicket.STATUS_CLOSED,
    ),
    GrievanceTicket.STATUS_FOR_APPROVAL: (
        GrievanceTicket.STATUS_IN_PROGRESS,
        GrievanceTicket.STATUS_CLOSED,
    ),
    GrievanceTicket.STATUS_CLOSED: (),
}


class GrievanceStatusChangeMutation(PermissionMutation):
    grievance_ticket = graphene.Field(GrievanceTicketNode)

    CATEGORY_ISSUE_TYPE_TO_CLOSE_FUNCTION_MAPPING = {
        GrievanceTicket.CATEGORY_DATA_CHANGE: {
            GrievanceTicket.ISSUE_TYPE_HOUSEHOLD_DATA_CHANGE_DATA_UPDATE: close_update_household_grievance_ticket,
            GrievanceTicket.ISSUE_TYPE_INDIVIDUAL_DATA_CHANGE_DATA_UPDATE: close_update_individual_grievance_ticket,
            GrievanceTicket.ISSUE_TYPE_DATA_CHANGE_ADD_INDIVIDUAL: close_add_individual_grievance_ticket,
            GrievanceTicket.ISSUE_TYPE_DATA_CHANGE_DELETE_INDIVIDUAL: close_delete_individual_ticket,
            GrievanceTicket.ISSUE_TYPE_DATA_CHANGE_DELETE_HOUSEHOLD: close_delete_household_ticket,
        },
        GrievanceTicket.CATEGORY_SENSITIVE_GRIEVANCE: {
            GrievanceTicket.ISSUE_TYPE_DATA_BREACH: _no_operation_close_method,
            GrievanceTicket.ISSUE_TYPE_BRIBERY_CORRUPTION_KICKBACK: _no_operation_close_method,
            GrievanceTicket.ISSUE_TYPE_FRAUD_FORGERY: _no_operation_close_method,
            GrievanceTicket.ISSUE_TYPE_FRAUD_MISUSE: _no_operation_close_method,
            GrievanceTicket.ISSUE_TYPE_HARASSMENT: _no_operation_close_method,
            GrievanceTicket.ISSUE_TYPE_INAPPROPRIATE_STAFF_CONDUCT: _no_operation_close_method,
            GrievanceTicket.ISSUE_TYPE_UNAUTHORIZED_USE: _no_operation_close_method,
            GrievanceTicket.ISSUE_TYPE_CONFLICT_OF_INTEREST: _no_operation_close_method,
            GrievanceTicket.ISSUE_TYPE_GROSS_MISMANAGEMENT: _no_operation_close_method,
            GrievanceTicket.ISSUE_TYPE_PERSONAL_DISPUTES: _no_operation_close_method,
            GrievanceTicket.ISSUE_TYPE_SEXUAL_HARASSMENT: _no_operation_close_method,
            GrievanceTicket.ISSUE_TYPE_MISCELLANEOUS: _no_operation_close_method,
        },
        GrievanceTicket.CATEGORY_PAYMENT_VERIFICATION: save_payment_verification_extras,
        GrievanceTicket.CATEGORY_GRIEVANCE_COMPLAINT: _no_operation_close_method,
        GrievanceTicket.CATEGORY_NEGATIVE_FEEDBACK: _no_operation_close_method,
        GrievanceTicket.CATEGORY_REFERRAL: _no_operation_close_method,
        GrievanceTicket.CATEGORY_POSITIVE_FEEDBACK: _no_operation_close_method,
        GrievanceTicket.CATEGORY_NEEDS_ADJUDICATION: close_needs_adjudication_ticket,
        GrievanceTicket.CATEGORY_SYSTEM_FLAGGING: close_system_flagging_ticket,
    }

    MOVE_TO_STATUS_PERMISSION_MAPPING: dict[str, dict[Union[str, int], list[Enum]]] = {
        GrievanceTicket.STATUS_ASSIGNED: {
            "any": [
                Permissions.GRIEVANCES_UPDATE,
                Permissions.GRIEVANCES_UPDATE_AS_CREATOR,
                Permissions.GRIEVANCES_UPDATE_AS_OWNER,
            ],
        },
        GrievanceTicket.STATUS_IN_PROGRESS: {
            GrievanceTicket.STATUS_ASSIGNED: [
                Permissions.GRIEVANCES_SET_IN_PROGRESS,
                Permissions.GRIEVANCES_SET_IN_PROGRESS_AS_CREATOR,
                Permissions.GRIEVANCES_SET_IN_PROGRESS_AS_OWNER,
            ],
            GrievanceTicket.STATUS_ON_HOLD: [
                Permissions.GRIEVANCES_SET_IN_PROGRESS,
                Permissions.GRIEVANCES_SET_IN_PROGRESS_AS_CREATOR,
                Permissions.GRIEVANCES_SET_IN_PROGRESS_AS_OWNER,
            ],
            GrievanceTicket.STATUS_FOR_APPROVAL: [
                Permissions.GRIEVANCES_SEND_BACK,
                Permissions.GRIEVANCES_SEND_BACK_AS_CREATOR,
                Permissions.GRIEVANCES_SEND_BACK_AS_OWNER,
            ],
        },
        GrievanceTicket.STATUS_ON_HOLD: {
            "any": [
                Permissions.GRIEVANCES_SET_ON_HOLD,
                Permissions.GRIEVANCES_SET_ON_HOLD_AS_CREATOR,
                Permissions.GRIEVANCES_SET_ON_HOLD_AS_OWNER,
            ]
        },
        GrievanceTicket.STATUS_CLOSED: {
            "feedback": [
                Permissions.GRIEVANCES_CLOSE_TICKET_FEEDBACK,
                Permissions.GRIEVANCES_CLOSE_TICKET_FEEDBACK_AS_CREATOR,
                Permissions.GRIEVANCES_CLOSE_TICKET_FEEDBACK_AS_OWNER,
            ],
            "any": [
                Permissions.GRIEVANCES_CLOSE_TICKET_EXCLUDING_FEEDBACK,
                Permissions.GRIEVANCES_CLOSE_TICKET_EXCLUDING_FEEDBACK_AS_CREATOR,
                Permissions.GRIEVANCES_CLOSE_TICKET_EXCLUDING_FEEDBACK_AS_OWNER,
            ],
        },
    }

    class Arguments:
        grievance_ticket_id = graphene.Argument(graphene.ID)
        status = graphene.Int()
        version = BigInt(required=False)

    @classmethod
    def get_close_function(cls, category, issue_type):
        function_or_nested_issue_types = cls.CATEGORY_ISSUE_TYPE_TO_CLOSE_FUNCTION_MAPPING.get(category)
        if isinstance(function_or_nested_issue_types, dict) and issue_type:
            return function_or_nested_issue_types.get(issue_type)
        return function_or_nested_issue_types

    @classmethod
    @is_authenticated
    @transaction.atomic
    def mutate(cls, root, info, grievance_ticket_id, status, **kwargs):
        grievance_ticket_id = decode_id_string(grievance_ticket_id)
        old_grievance_ticket = get_object_or_404(GrievanceTicket, id=grievance_ticket_id)
        grievance_ticket = get_object_or_404(GrievanceTicket, id=grievance_ticket_id)
        check_concurrency_version_in_mutation(kwargs.get("version"), grievance_ticket)
        if grievance_ticket.status == status:
            return cls(grievance_ticket)

        if cls.MOVE_TO_STATUS_PERMISSION_MAPPING.get(status):
            if cls.MOVE_TO_STATUS_PERMISSION_MAPPING[status].get("feedback"):
                if grievance_ticket.is_feedback:
                    permissions_to_use = cls.MOVE_TO_STATUS_PERMISSION_MAPPING[status].get("feedback")
                else:
                    permissions_to_use = cls.MOVE_TO_STATUS_PERMISSION_MAPPING[status].get("any")
            else:
                permissions_to_use = cls.MOVE_TO_STATUS_PERMISSION_MAPPING[status].get(
                    grievance_ticket.status
                ) or cls.MOVE_TO_STATUS_PERMISSION_MAPPING[status].get("any")
            if permissions_to_use:
                cls.has_creator_or_owner_permission(
                    info,
                    grievance_ticket.business_area,
                    permissions_to_use[0],
                    grievance_ticket.created_by == info.context.user,
                    permissions_to_use[1],
                    grievance_ticket.assigned_to == info.context.user,
                    permissions_to_use[2],
                )

        status_flow = POSSIBLE_STATUS_FLOW
        if grievance_ticket.is_feedback:
            status_flow = POSSIBLE_FEEDBACK_STATUS_FLOW
        if status not in status_flow[grievance_ticket.status]:
            logger.error("New status is incorrect")
            raise GraphQLError("New status is incorrect")
        if status == GrievanceTicket.STATUS_CLOSED:
            ticket_details = grievance_ticket.ticket_details
            if getattr(grievance_ticket.ticket_details, "is_multiple_duplicates_version", False):
                selected_individuals = ticket_details.selected_individuals.all()
                for individual in selected_individuals:
                    traverse_sibling_tickets(grievance_ticket, individual)

            close_function = cls.get_close_function(grievance_ticket.category, grievance_ticket.issue_type)
            close_function(grievance_ticket, info)
            grievance_ticket.refresh_from_db()
        if status == GrievanceTicket.STATUS_ASSIGNED and not grievance_ticket.assigned_to:
            cls.has_permission(info, Permissions.GRIEVANCE_ASSIGN, grievance_ticket.business_area)
            grievance_ticket.assigned_to = info.context.user
        grievance_ticket.status = status
        grievance_ticket.save()
        grievance_ticket.refresh_from_db()
        log_create(
            GrievanceTicket.ACTIVITY_LOG_MAPPING,
            "business_area",
            info.context.user,
            old_grievance_ticket,
            grievance_ticket,
        )
        if (
            old_grievance_ticket.status != GrievanceTicket.STATUS_FOR_APPROVAL
            and grievance_ticket.status == GrievanceTicket.STATUS_FOR_APPROVAL
        ):
            for_approval_notification = GrievanceNotification(
                grievance_ticket, GrievanceNotification.ACTION_SEND_TO_APPROVAL
            )
            for_approval_notification.send_email_notification()
        if (
            old_grievance_ticket.status == GrievanceTicket.STATUS_FOR_APPROVAL
            and grievance_ticket.status == GrievanceTicket.STATUS_IN_PROGRESS
        ):
            back_to_in_progress_notification = GrievanceNotification(
                grievance_ticket,
                GrievanceNotification.ACTION_SEND_BACK_TO_IN_PROGRESS,
                approver=info.context.user,
            )
            back_to_in_progress_notification.send_email_notification()
        if old_grievance_ticket.assigned_to != grievance_ticket.assigned_to:
            assignment_notification = GrievanceNotification(
                grievance_ticket, GrievanceNotification.ACTION_ASSIGNMENT_CHANGED
            )
            assignment_notification.send_email_notification()
        return cls(grievance_ticket=grievance_ticket)


class BulkUpdateGrievanceTicketsAssigneesMutation(PermissionMutation):
    grievance_tickets = graphene.List(GrievanceTicketNode)

    class Arguments:
        grievance_ticket_unicef_ids = graphene.List(graphene.ID)
        assigned_to = graphene.String()
        business_area_slug = graphene.String(required=True)

    @classmethod
    @is_authenticated
    @transaction.atomic
    def mutate(cls, root, info, grievance_ticket_unicef_ids, assigned_to, business_area_slug, **kwargs):
        cls.has_permission(info, Permissions.GRIEVANCES_UPDATE, business_area_slug)
        assigned_to_id = decode_id_string(assigned_to)
        assigned_to = get_object_or_404(get_user_model(), id=assigned_to_id)
        grievance_tickets = GrievanceTicket.objects.filter(
            ~Q(status=GrievanceTicket.STATUS_CLOSED),
            ~Q(assigned_to__id=assigned_to.id),
            unicef_id__in=grievance_ticket_unicef_ids,
        )
        grievance_tickets_ids = list(grievance_tickets.values_list("id", flat=True))

        if grievance_tickets.exists():
            grievance_tickets.update(assigned_to=assigned_to)
            bulk_update_assigned_to(grievance_tickets_ids, assigned_to_id)

        return cls(grievance_tickets=GrievanceTicket.objects.filter(id__in=grievance_tickets_ids))


class CreateTicketNoteMutation(PermissionMutation):
    grievance_ticket_note = graphene.Field(TicketNoteNode)

    class Arguments:
        note_input = CreateTicketNoteInput(required=True)
        version = BigInt(required=False)

    @classmethod
    @is_authenticated
    @transaction.atomic
    def mutate(cls, root, info, note_input, **kwargs):
        grievance_ticket_id = decode_id_string(note_input["ticket"])
        grievance_ticket = get_object_or_404(GrievanceTicket, id=grievance_ticket_id)
        check_concurrency_version_in_mutation(kwargs.get("version"), grievance_ticket)
        cls.has_creator_or_owner_permission(
            info,
            grievance_ticket.business_area,
            Permissions.GRIEVANCES_ADD_NOTE,
            grievance_ticket.created_by == info.context.user,
            Permissions.GRIEVANCES_ADD_NOTE_AS_CREATOR,
            grievance_ticket.assigned_to == info.context.user,
            Permissions.GRIEVANCES_ADD_NOTE_AS_OWNER,
        )

        description = note_input["description"]
        created_by = info.context.user

        ticket_note = TicketNote.objects.create(ticket=grievance_ticket, description=description, created_by=created_by)
        notification = GrievanceNotification(
            grievance_ticket,
            GrievanceNotification.ACTION_NOTES_ADDED,
            created_by=created_by,
            ticket_note=ticket_note,
        )
        notification.send_email_notification()
        return cls(grievance_ticket_note=ticket_note)


class IndividualDataChangeApproveMutation(DataChangeValidator, PermissionMutation):
    grievance_ticket = graphene.Field(GrievanceTicketNode)

    class Arguments:
        grievance_ticket_id = graphene.Argument(graphene.ID, required=True)
        """
        individual_approve_data have to be a dictionary with field name as key and boolean as a value,
        indicating whether field change is approved or not.
        """
        individual_approve_data = graphene.JSONString()
        approved_documents_to_create = graphene.List(graphene.Int)
        approved_documents_to_edit = graphene.List(graphene.Int)
        approved_documents_to_remove = graphene.List(graphene.Int)
        approved_identities_to_create = graphene.List(graphene.Int)
        approved_identities_to_edit = graphene.List(graphene.Int)
        approved_identities_to_remove = graphene.List(graphene.Int)
        approved_payment_channels_to_create = graphene.List(graphene.Int)
        approved_payment_channels_to_edit = graphene.List(graphene.Int)
        approved_payment_channels_to_remove = graphene.List(graphene.Int)
        flex_fields_approve_data = graphene.JSONString()
        version = BigInt(required=False)

    @classmethod
    @is_authenticated
    @transaction.atomic
    def mutate(
        cls,
        root,
        info,
        grievance_ticket_id,
        individual_approve_data,
        approved_documents_to_create,
        approved_documents_to_edit,
        approved_documents_to_remove,
        approved_identities_to_create,
        approved_identities_to_edit,
        approved_identities_to_remove,
        approved_payment_channels_to_create,
        approved_payment_channels_to_edit,
        approved_payment_channels_to_remove,
        flex_fields_approve_data,
        **kwargs,
    ):
        grievance_ticket_id = decode_id_string(grievance_ticket_id)
        grievance_ticket = get_object_or_404(GrievanceTicket, id=grievance_ticket_id)
        check_concurrency_version_in_mutation(kwargs.get("version"), grievance_ticket)
        cls.has_creator_or_owner_permission(
            info,
            grievance_ticket.business_area,
            Permissions.GRIEVANCES_APPROVE_DATA_CHANGE,
            grievance_ticket.created_by == info.context.user,
            Permissions.GRIEVANCES_APPROVE_DATA_CHANGE_AS_CREATOR,
            grievance_ticket.assigned_to == info.context.user,
            Permissions.GRIEVANCES_APPROVE_DATA_CHANGE_AS_OWNER,
        )
        cls.verify_approve_data(individual_approve_data)
        cls.verify_approve_data(flex_fields_approve_data)
        individual_approve_data = {to_snake_case(key): value for key, value in individual_approve_data.items()}
        individual_data_details = grievance_ticket.individual_data_update_ticket_details
        individual_data = individual_data_details.individual_data
        cls.verify_approve_data_against_object_data(individual_data, individual_approve_data)
        cls.verify_approve_data_against_object_data(individual_data.get("flex_fields"), flex_fields_approve_data)

        documents_mapping = {
            "documents": approved_documents_to_create,
            "documents_to_remove": approved_documents_to_remove,
            "documents_to_edit": approved_documents_to_edit,
            "identities": approved_identities_to_create,
            "identities_to_remove": approved_identities_to_remove,
            "identities_to_edit": approved_identities_to_edit,
            "payment_channels": approved_payment_channels_to_create,
            "payment_channels_to_remove": approved_payment_channels_to_remove,
            "payment_channels_to_edit": approved_payment_channels_to_edit,
        }

        for field_name, item in individual_data.items():
            field_to_approve = individual_approve_data.get(field_name)
            if field_name in documents_mapping:
                for index, document_data in enumerate(individual_data[field_name]):
                    approved_documents_indexes = documents_mapping.get(field_name, [])
                    document_data["approve_status"] = index in approved_documents_indexes
            elif field_name == "flex_fields":
                for flex_field_name in item.keys():
                    individual_data["flex_fields"][flex_field_name]["approve_status"] = flex_fields_approve_data.get(
                        flex_field_name
                    )
            elif field_to_approve:
                individual_data[field_name]["approve_status"] = True
            else:
                individual_data[field_name]["approve_status"] = False

        individual_data_details.individual_data = individual_data
        individual_data_details.save()
        grievance_ticket.refresh_from_db()

        return cls(grievance_ticket=grievance_ticket)


class HouseholdDataChangeApproveMutation(DataChangeValidator, PermissionMutation):
    grievance_ticket = graphene.Field(GrievanceTicketNode)

    class Arguments:
        grievance_ticket_id = graphene.Argument(graphene.ID, required=True)
        """
        household_approve_data have to be a dictionary with field name as key and boolean as a value,
        indicating whether field change is approved or not.
        """
        household_approve_data = graphene.JSONString()
        flex_fields_approve_data = graphene.JSONString()
        version = BigInt(required=False)

    @classmethod
    @is_authenticated
    @transaction.atomic
    def mutate(
        cls,
        root,
        info,
        grievance_ticket_id,
        household_approve_data,
        flex_fields_approve_data,
        **kwargs,
    ):
        grievance_ticket_id = decode_id_string(grievance_ticket_id)
        grievance_ticket = get_object_or_404(GrievanceTicket, id=grievance_ticket_id)
        check_concurrency_version_in_mutation(kwargs.get("version"), grievance_ticket)
        cls.has_creator_or_owner_permission(
            info,
            grievance_ticket.business_area,
            Permissions.GRIEVANCES_APPROVE_DATA_CHANGE,
            grievance_ticket.created_by == info.context.user,
            Permissions.GRIEVANCES_APPROVE_DATA_CHANGE_AS_CREATOR,
            grievance_ticket.assigned_to == info.context.user,
            Permissions.GRIEVANCES_APPROVE_DATA_CHANGE_AS_OWNER,
        )
        cls.verify_approve_data(household_approve_data)
        cls.verify_approve_data(flex_fields_approve_data)
        household_approve_data = {to_snake_case(key): value for key, value in household_approve_data.items()}
        household_data_details = grievance_ticket.household_data_update_ticket_details
        household_data = household_data_details.household_data
        cls.verify_approve_data_against_object_data(household_data, household_approve_data)
        cls.verify_approve_data_against_object_data(household_data.get("flex_fields"), flex_fields_approve_data)

        for field_name, item in household_data.items():
            if field_name == "flex_fields":
                for flex_field_name in item.keys():
                    household_data["flex_fields"][flex_field_name]["approve_status"] = flex_fields_approve_data.get(
                        flex_field_name
                    )
            elif household_approve_data.get(field_name):
                household_data[field_name]["approve_status"] = True
            else:
                household_data[field_name]["approve_status"] = False

        household_data_details.household_data = household_data
        household_data_details.save()
        grievance_ticket.refresh_from_db()

        return cls(grievance_ticket=grievance_ticket)


class SimpleApproveMutation(PermissionMutation):
    grievance_ticket = graphene.Field(GrievanceTicketNode)

    class Arguments:
        grievance_ticket_id = graphene.Argument(graphene.ID, required=True)
        approve_status = graphene.Boolean(required=True)
        version = BigInt(required=False)

    @classmethod
    @is_authenticated
    @transaction.atomic
    def mutate(cls, root, info, grievance_ticket_id, approve_status, **kwargs):
        grievance_ticket_id = decode_id_string(grievance_ticket_id)
        grievance_ticket = get_object_or_404(GrievanceTicket, id=grievance_ticket_id)
        check_concurrency_version_in_mutation(kwargs.get("version"), grievance_ticket)
        if grievance_ticket.category in [
            GrievanceTicket.CATEGORY_SYSTEM_FLAGGING,
            GrievanceTicket.CATEGORY_NEEDS_ADJUDICATION,
        ]:
            cls.has_creator_or_owner_permission(
                info,
                grievance_ticket.business_area,
                Permissions.GRIEVANCES_APPROVE_FLAG_AND_DEDUPE,
                grievance_ticket.created_by == info.context.user,
                Permissions.GRIEVANCES_APPROVE_FLAG_AND_DEDUPE_AS_CREATOR,
                grievance_ticket.assigned_to == info.context.user,
                Permissions.GRIEVANCES_APPROVE_FLAG_AND_DEDUPE_AS_OWNER,
            )
        else:
            cls.has_creator_or_owner_permission(
                info,
                grievance_ticket.business_area,
                Permissions.GRIEVANCES_APPROVE_DATA_CHANGE,
                grievance_ticket.created_by == info.context.user,
                Permissions.GRIEVANCES_APPROVE_DATA_CHANGE_AS_CREATOR,
                grievance_ticket.assigned_to == info.context.user,
                Permissions.GRIEVANCES_APPROVE_DATA_CHANGE_AS_OWNER,
            )
        ticket_details = grievance_ticket.ticket_details
        ticket_details.approve_status = approve_status
        ticket_details.save()
        grievance_ticket.refresh_from_db()

        return cls(grievance_ticket=grievance_ticket)


class ReassignRoleMutation(graphene.Mutation):
    household = graphene.Field(HouseholdNode)
    individual = graphene.Field(IndividualNode)

    class Arguments:
        grievance_ticket_id = graphene.Argument(graphene.ID, required=True)
        household_id = graphene.Argument(graphene.ID, required=True)
        household_version = BigInt(required=False)
        individual_id = graphene.Argument(graphene.ID, required=True)
        new_individual_id = graphene.Argument(graphene.ID, required=False)
        individual_version = BigInt(required=False)
        role = graphene.String(required=True)
        version = BigInt(required=False)

    @classmethod
    def verify_role_choices(cls, role):
        if role not in (ROLE_PRIMARY, ROLE_ALTERNATE, HEAD):
            logger.error("Provided role is invalid! Please provide one of those: PRIMARY, ALTERNATE, HEAD")
            raise GraphQLError("Provided role is invalid! Please provide one of those: PRIMARY, ALTERNATE, HEAD")

    @classmethod
    def verify_if_role_exists(cls, household, current_individual, role):
        if role == HEAD:
            if household.head_of_household.id != current_individual.id:
                logger.error("This individual is not a head of provided household")
                raise GraphQLError("This individual is not a head of provided household")
        else:
            get_object_or_404(
                IndividualRoleInHousehold,
                individual=current_individual,
                household=household,
                role=role,
            )

    @classmethod
    @is_authenticated
    @transaction.atomic
    def mutate(
        cls,
        root,
        info,
        household_id,
        individual_id,
        grievance_ticket_id,
        role,
        **kwargs,
    ):
        cls.verify_role_choices(role)
        decoded_household_id = decode_id_string(household_id)
        decoded_individual_id = decode_id_string(individual_id)
        grievance_ticket_id = decode_id_string(grievance_ticket_id)

        grievance_ticket = get_object_or_404(GrievanceTicket, id=grievance_ticket_id)
        check_concurrency_version_in_mutation(kwargs.get("version"), grievance_ticket)
        household = get_object_or_404(Household, id=decoded_household_id)
        check_concurrency_version_in_mutation(kwargs.get("household_version"), household)
        individual = get_object_or_404(Individual, id=decoded_individual_id)
        check_concurrency_version_in_mutation(kwargs.get("individual_version"), individual)

        ticket_details = grievance_ticket.ticket_details
        if grievance_ticket.category == GrievanceTicket.CATEGORY_NEEDS_ADJUDICATION:
            if ticket_details.is_multiple_duplicates_version:
                ticket_individual = individual
            else:
                ticket_individual = ticket_details.selected_individual
        elif grievance_ticket.category == GrievanceTicket.CATEGORY_SYSTEM_FLAGGING:
            ticket_individual = ticket_details.golden_records_individual
        else:
            ticket_individual = ticket_details.individual
        cls.verify_if_role_exists(household, ticket_individual, role)

        if role == HEAD:
            role_data_key = role
        else:
            role_object = get_object_or_404(
                IndividualRoleInHousehold,
                individual=ticket_individual,
                household=household,
                role=role,
            )
            role_data_key = str(role_object.id)

        ticket_details.role_reassign_data[role_data_key] = {
            "role": role,
            "household": household_id,
            "individual": individual_id,
        }

        if getattr(ticket_details, "is_multiple_duplicates_version", False):
            new_individual_id = kwargs.get("new_individual_id")
            ticket_details.role_reassign_data[role_data_key]["new_individual"] = new_individual_id
        ticket_details.save()

        return cls(household=household, individual=individual)


class NeedsAdjudicationApproveMutation(PermissionMutation):
    grievance_ticket = graphene.Field(GrievanceTicketNode)

    class Arguments:
        grievance_ticket_id = graphene.Argument(graphene.ID, required=True)
        selected_individual_id = graphene.Argument(graphene.ID, required=False)
        selected_individual_ids = graphene.List(graphene.ID, required=False)
        version = BigInt(required=False)

    @classmethod
    @is_authenticated
    @transaction.atomic
    def mutate(cls, root, info, grievance_ticket_id, **kwargs):
        grievance_ticket_id = decode_id_string(grievance_ticket_id)
        grievance_ticket = get_object_or_404(GrievanceTicket, id=grievance_ticket_id)
        check_concurrency_version_in_mutation(kwargs.get("version"), grievance_ticket)
        cls.has_creator_or_owner_permission(
            info,
            grievance_ticket.business_area,
            Permissions.GRIEVANCES_APPROVE_FLAG_AND_DEDUPE,
            grievance_ticket.created_by == info.context.user,
            Permissions.GRIEVANCES_APPROVE_FLAG_AND_DEDUPE_AS_CREATOR,
            grievance_ticket.assigned_to == info.context.user,
            Permissions.GRIEVANCES_APPROVE_FLAG_AND_DEDUPE_AS_OWNER,
        )

        selected_individual_id = kwargs.get("selected_individual_id", None)
        selected_individual_ids = kwargs.get("selected_individual_ids", None)

        if selected_individual_id and selected_individual_ids:
            logger.error("Only one option for selected individuals is available")
            raise GraphQLError("Only one option for selected individuals is available")

        ticket_details = grievance_ticket.ticket_details

        if selected_individual_id:
            selected_individual = get_individual(selected_individual_id)

            if selected_individual not in (
                ticket_details.golden_records_individual,
                ticket_details.possible_duplicate,
            ):
                logger.error("The selected individual is not valid, must be one of those attached to the ticket")
                raise GraphQLError("The selected individual is not valid, must be one of those attached to the ticket")

            ticket_details.selected_individual = selected_individual
            ticket_details.role_reassign_data = {}

        if selected_individual_ids:  # Allow choosing multiple individuals
            selected_individuals = [get_individual(_id) for _id in selected_individual_ids]
            ticket_details.selected_individuals.remove(*ticket_details.selected_individuals.all())
            ticket_details.selected_individuals.add(*selected_individuals)

        ticket_details.save()
        grievance_ticket.refresh_from_db()

        return cls(grievance_ticket=grievance_ticket)


class PaymentDetailsApproveMutation(PermissionMutation):
    grievance_ticket = graphene.Field(GrievanceTicketNode)

    class Arguments:
        grievance_ticket_id = graphene.Argument(graphene.ID, required=True)
        approve_status = graphene.Boolean(required=True)
        version = BigInt(required=False)

    @classmethod
    @is_authenticated
    @transaction.atomic
    def mutate(cls, root, info, grievance_ticket_id, **kwargs):
        grievance_ticket_id = decode_id_string(grievance_ticket_id)
        grievance_ticket = get_object_or_404(GrievanceTicket, id=grievance_ticket_id)
        check_concurrency_version_in_mutation(kwargs.get("version"), grievance_ticket)
        cls.has_creator_or_owner_permission(
            info,
            grievance_ticket.business_area,
            Permissions.GRIEVANCES_APPROVE_PAYMENT_VERIFICATION,
            grievance_ticket.created_by == info.context.user,
            Permissions.GRIEVANCES_APPROVE_PAYMENT_VERIFICATION_AS_CREATOR,
            grievance_ticket.assigned_to == info.context.user,
            Permissions.GRIEVANCES_APPROVE_PAYMENT_VERIFICATION_AS_OWNER,
        )

        if grievance_ticket.status != GrievanceTicket.STATUS_FOR_APPROVAL:
            logger.error("Payment Details changes can approve only for Grievance Ticket on status For Approval")
            raise GraphQLError("Payment Details changes can approve only for Grievance Ticket on status For Approval")

        old_payment_verification_ticket_details = (  # noqa F841
            grievance_ticket.payment_verification_ticket_details
        )  # TODO: is this a bug?
        grievance_ticket.payment_verification_ticket_details.approve_status = kwargs.get("approve_status", False)
        grievance_ticket.payment_verification_ticket_details.save()

        return cls(grievance_ticket=grievance_ticket)


class Mutations(graphene.ObjectType):
    create_grievance_ticket = CreateGrievanceTicketMutation.Field()
    update_grievance_ticket = UpdateGrievanceTicketMutation.Field()
    grievance_status_change = GrievanceStatusChangeMutation.Field()
    bulk_update_grievance_assignee = BulkUpdateGrievanceTicketsAssigneesMutation.Field()
    create_ticket_note = CreateTicketNoteMutation.Field()
    approve_individual_data_change = IndividualDataChangeApproveMutation.Field()
    approve_household_data_change = HouseholdDataChangeApproveMutation.Field()
    approve_add_individual = SimpleApproveMutation.Field()
    approve_delete_individual = SimpleApproveMutation.Field()
    approve_delete_household = SimpleApproveMutation.Field()
    approve_system_flagging = SimpleApproveMutation.Field()
    approve_needs_adjudication = NeedsAdjudicationApproveMutation.Field()
    approve_payment_details = PaymentDetailsApproveMutation.Field()
    reassign_role = ReassignRoleMutation.Field()<|MERGE_RESOLUTION|>--- conflicted
+++ resolved
@@ -317,10 +317,7 @@
         remove_parsed_data_fields(input, ("linked_tickets", "extras", "business_area", "assigned_to"))
         admin = input.pop("admin", None)
         admin_object = None
-<<<<<<< HEAD
         assigned_to = None
-=======
->>>>>>> e2675e1d
         if admin:
             admin_object = get_object_or_404(Area, p_code=admin)
         business_area = get_object_or_404(BusinessArea, slug=business_area_slug)
@@ -573,13 +570,10 @@
             if grievance_ticket.status == GrievanceTicket.STATUS_FOR_APPROVAL:
                 grievance_ticket.status = GrievanceTicket.STATUS_IN_PROGRESS
 
-<<<<<<< HEAD
-        grievance_ticket.partner = get_partner(input.pop("partner", None))
-=======
         admin = input.pop("admin", None)
         if admin:
             grievance_ticket.admin2 = get_object_or_404(Area, p_code=admin)
->>>>>>> e2675e1d
+        grievance_ticket.partner = get_partner(input.pop("partner", None))
         grievance_ticket.user_modified = timezone.now()
         grievance_ticket.save()
 
