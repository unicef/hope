--- conflicted
+++ resolved
@@ -650,8 +650,7 @@
         return cls(grievance_ticket=grievance_ticket)
 
 
-<<<<<<< HEAD
-class AddIndividualApproveMutation(PermissionMutation):
+class SimpleApproveMutation(PermissionMutation):
     grievance_ticket = graphene.Field(GrievanceTicketNode)
 
     class Arguments:
@@ -673,48 +672,9 @@
             grievance_ticket.assigned_to == info.context.user,
             Permissions.GRIEVANCES_APPROVE_DATA_CHANGE_AS_OWNER,
         )
-        individual_details = grievance_ticket.add_individual_ticket_details
-        individual_details.approve_status = approve_status
-        individual_details.save()
-        grievance_ticket.refresh_from_db()
-
-        return cls(grievance_ticket=grievance_ticket)
-
-
-class DeleteIndividualApproveMutation(PermissionMutation):
-=======
-class SimpleApproveMutation(graphene.Mutation):
->>>>>>> 9aa74931
-    grievance_ticket = graphene.Field(GrievanceTicketNode)
-
-    class Arguments:
-        grievance_ticket_id = graphene.Argument(graphene.ID, required=True)
-        approve_status = graphene.Boolean(required=True)
-
-    @classmethod
-    @is_authenticated
-    @transaction.atomic
-    def mutate(cls, root, info, grievance_ticket_id, approve_status, **kwargs):
-        grievance_ticket_id = decode_id_string(grievance_ticket_id)
-        grievance_ticket = get_object_or_404(GrievanceTicket, id=grievance_ticket_id)
-<<<<<<< HEAD
-        cls.has_creator_or_owner_permission(
-            info,
-            grievance_ticket.business_area,
-            Permissions.GRIEVANCES_APPROVE_DATA_CHANGE,
-            grievance_ticket.created_by == info.context.user,
-            Permissions.GRIEVANCES_APPROVE_DATA_CHANGE_AS_CREATOR,
-            grievance_ticket.assigned_to == info.context.user,
-            Permissions.GRIEVANCES_APPROVE_DATA_CHANGE_AS_OWNER,
-        )
-        individual_details = grievance_ticket.delete_individual_ticket_details
-        individual_details.approve_status = approve_status
-        individual_details.save()
-=======
         ticket_details = grievance_ticket.ticket_details
         ticket_details.approve_status = approve_status
         ticket_details.save()
->>>>>>> 9aa74931
         grievance_ticket.refresh_from_db()
 
         return cls(grievance_ticket=grievance_ticket)
