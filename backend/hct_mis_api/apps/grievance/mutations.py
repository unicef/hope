--- conflicted
+++ resolved
@@ -309,11 +309,7 @@
         remove_parsed_data_fields(input, ("linked_tickets", "extras", "business_area", "assigned_to"))
         admin = input.pop("admin", None)
         admin_object = None
-<<<<<<< HEAD
-=======
-        admin_object_new = None
         assigned_to = None
->>>>>>> a9a6b9f5
         if admin:
             admin_object = get_object_or_404(Area, p_code=admin)
         business_area = get_object_or_404(BusinessArea, slug=business_area_slug)
