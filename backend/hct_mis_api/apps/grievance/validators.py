<<<<<<< HEAD
import logging

from django.conf import settings
from django.utils.translation import ugettext_lazy as _

from graphql import GraphQLError

from hct_mis_api.apps.core.utils import decode_id_string
from hct_mis_api.apps.grievance.models import GrievanceDocument

logger = logging.getLogger(__name__)
=======
from hct_mis_api.apps.utils.exceptions import log_and_raise
>>>>>>> 5f4e4845


class DataChangeValidator:
    @classmethod
    def verify_approve_data(cls, approve_data):
        if not isinstance(approve_data, dict):
            log_and_raise("Fields must be a dictionary with field name as key and boolean as a value")

        if not all([isinstance(value, bool) for value in approve_data.values()]):
            log_and_raise("Values must be booleans")

    @classmethod
    def verify_approve_data_against_object_data(cls, object_data, approve_data):
        error = "Provided fields are not the same as provided in the object approve data"
        if approve_data and not isinstance(object_data, dict):
            log_and_raise(error)

        approve_data_names = set(approve_data.keys())
        object_data_names = set(object_data.keys())
        if not approve_data_names.issubset(object_data_names):
<<<<<<< HEAD
            logger.error(error)
            raise GraphQLError(error)


def validate_file(file):
    if file.content_type in settings.GRIEVANCE_UPLOAD_CONTENT_TYPES:
        if file.size > settings.GRIEVANCE_ONE_UPLOAD_MAX_MEMORY_SIZE:
            raise GraphQLError(_(f"File {file.name} of size {file.size} is above max size limit"))
    else:
        raise GraphQLError(_("File type not supported"))


def validate_files_size(files):
    if sum(file.size for file in files) > settings.FILE_UPLOAD_MAX_MEMORY_SIZE:
        raise GraphQLError("Total size of files can not be larger than 25mb.")


def validate_grievance_documents_size(ticket_id, new_documents, is_updated=False):
    grievance_documents = GrievanceDocument.objects.filter(grievance_ticket_id=ticket_id)

    if is_updated:
        current_documents_size = sum(
            (
                grievance_documents.exclude(
                    id__in=[decode_id_string(document["id"]) for document in new_documents]
                ).values_list("file_size", flat=True)
            )
        )
    else:
        current_documents_size = sum(grievance_documents.values_list("file_size", flat=True))

    new_documents_size = sum(document["file"].size for document in new_documents)

    if current_documents_size + new_documents_size > settings.FILE_UPLOAD_MAX_MEMORY_SIZE:
        raise GraphQLError("Adding/Updating of new files exceed 25mb maximum size of files")

    return current_documents_size + new_documents_size
=======
            log_and_raise(error)
>>>>>>> 5f4e4845
<|MERGE_RESOLUTION|>--- conflicted
+++ resolved
@@ -1,4 +1,3 @@
-<<<<<<< HEAD
 import logging
 
 from django.conf import settings
@@ -8,11 +7,9 @@
 
 from hct_mis_api.apps.core.utils import decode_id_string
 from hct_mis_api.apps.grievance.models import GrievanceDocument
+from hct_mis_api.apps.utils.exceptions import log_and_raise
 
 logger = logging.getLogger(__name__)
-=======
-from hct_mis_api.apps.utils.exceptions import log_and_raise
->>>>>>> 5f4e4845
 
 
 class DataChangeValidator:
@@ -33,9 +30,7 @@
         approve_data_names = set(approve_data.keys())
         object_data_names = set(object_data.keys())
         if not approve_data_names.issubset(object_data_names):
-<<<<<<< HEAD
-            logger.error(error)
-            raise GraphQLError(error)
+            log_and_raise(error)
 
 
 def validate_file(file):
@@ -70,7 +65,4 @@
     if current_documents_size + new_documents_size > settings.FILE_UPLOAD_MAX_MEMORY_SIZE:
         raise GraphQLError("Adding/Updating of new files exceed 25mb maximum size of files")
 
-    return current_documents_size + new_documents_size
-=======
-            log_and_raise(error)
->>>>>>> 5f4e4845
+    return current_documents_size + new_documents_size