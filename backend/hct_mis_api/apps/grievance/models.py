--- conflicted
+++ resolved
@@ -1,18 +1,11 @@
 import logging
 from decimal import Decimal
 from itertools import chain
-from typing import TYPE_CHECKING, Any, Iterable, List, Optional
+from typing import TYPE_CHECKING, Any, Dict, Iterable, List, Optional, Union
 
 from django.conf import settings
-<<<<<<< HEAD
-<<<<<<< HEAD
 from django.contrib.auth import get_user_model
-=======
 from django.core.cache import cache
->>>>>>> origin
-=======
-from django.core.cache import cache
->>>>>>> 1706c370
 from django.core.exceptions import ValidationError
 from django.core.files.storage import default_storage
 from django.core.validators import MinValueValidator
@@ -374,8 +367,6 @@
     def _related_tickets(self) -> QuerySet["GrievanceTicket"]:
         """Distinct linked + existing tickets"""
         return self._linked_tickets.union(self._existing_tickets)
-<<<<<<< HEAD
-<<<<<<< HEAD
 
     @property
     def existing_tickets(self) -> QuerySet["GrievanceTicket"]:  # temporarily linked tickets
@@ -385,10 +376,6 @@
         ids = set(self.flatten(all_through_objects))
         ids.discard(self.id)
         return GrievanceTicket.objects.filter(id__in=ids)
-=======
->>>>>>> origin
-=======
->>>>>>> 1706c370
 
     @property
     def is_feedback(self) -> bool:
@@ -407,15 +394,7 @@
                 return None
             return getattr(self, value, None)
 
-<<<<<<< HEAD
-<<<<<<< HEAD
-        return getattr(self, details_name, None)  # type: ignore # FIXME: Argument 2 to "getattr" has incompatible type "Optional[Any]"; expected "str"
-=======
         return getattr(self, nested_dict_or_value, None)
->>>>>>> origin
-=======
-        return getattr(self, nested_dict_or_value, None)
->>>>>>> 1706c370
 
     @property
     def status_log(self) -> str:
@@ -442,22 +421,10 @@
         verbose_name = "Grievance Ticket"
 
     def clean(self) -> None:
-<<<<<<< HEAD
-<<<<<<< HEAD
-        issue_types = self.ISSUE_TYPES_CHOICES.get(self.category)
+        issue_types: Optional[Dict[int, str]] = self.ISSUE_TYPES_CHOICES.get(self.category)
         should_contain_issue_types = bool(issue_types)
         has_invalid_issue_type = should_contain_issue_types is True and self.issue_type not in issue_types  # type: ignore # FIXME: Unsupported right operand type for in ("Optional[Dict[int, str]]")
         has_issue_type_for_category_without_issue_types = bool(should_contain_issue_types is False and self.issue_type)
-=======
-        issue_types: Optional[Dict[int, str]] = self.ISSUE_TYPES_CHOICES.get(self.category)
-        has_invalid_issue_type = issue_types and self.issue_type not in issue_types
-        has_issue_type_for_category_without_issue_types = bool(not issue_types and self.issue_type)
->>>>>>> origin
-=======
-        issue_types: Optional[Dict[int, str]] = self.ISSUE_TYPES_CHOICES.get(self.category)
-        has_invalid_issue_type = issue_types and self.issue_type not in issue_types
-        has_issue_type_for_category_without_issue_types = bool(not issue_types and self.issue_type)
->>>>>>> 1706c370
         if has_invalid_issue_type or has_issue_type_for_category_without_issue_types:
             logger.error(f"Invalid issue type {self.issue_type} for selected category {self.category}")
             raise ValidationError({"issue_type": "Invalid issue type for selected category"})
