import logging
from typing import Any, Dict, List, Sequence, Tuple

from django.db import models
from django.db.models import Count, F, Func, Q, QuerySet, Window

from django_filters import (
    CharFilter,
    ChoiceFilter,
    FilterSet,
    ModelChoiceFilter,
    ModelMultipleChoiceFilter,
    MultipleChoiceFilter,
    OrderingFilter,
    TypedMultipleChoiceFilter,
    UUIDFilter,
)

from hct_mis_api.apps.account.permissions import Permissions
from hct_mis_api.apps.core.es_filters import ElasticSearchFilterSet
from hct_mis_api.apps.core.filters import DateTimeRangeFilter, IntegerFilter
from hct_mis_api.apps.core.utils import decode_id_string
from hct_mis_api.apps.geo.models import ValidityQuerySet
from hct_mis_api.apps.grievance.constants import PRIORITY_CHOICES, URGENCY_CHOICES
from hct_mis_api.apps.grievance.es_query import create_es_query, execute_es_query
from hct_mis_api.apps.grievance.models import GrievanceTicket, TicketNote
from hct_mis_api.apps.household.models import HEAD, DocumentType, Household, Individual
from hct_mis_api.apps.payment.models import PaymentRecord

logger = logging.getLogger(__name__)


class IsNull(Func):
    template = "%(expressions)s IS NULL"


class GrievanceOrderingFilter(OrderingFilter):
    def __init__(self, *args: Any, **kwargs: Any) -> None:
        super().__init__(*args, **kwargs)
        self.extra["choices"] += [
            ("linked_tickets", "Linked tickets"),
            ("-linked_tickets", "Linked tickets (descending)"),
        ]

    def filter(self, qs: QuerySet, value: List[str]) -> QuerySet:
        if value and any(v in ["linked_tickets", "-linked_tickets"] for v in value):
            qs = super().filter(qs, value)
            qs = (
                qs.annotate(linked=Count("linked_tickets"))
                .annotate(linked_related=Count("linked_tickets"))
                .annotate(total_linked=F("linked") + F("linked_related"))
                .annotate(
                    household_unicef_id_count=Window(
                        expression=Count("household_unicef_id"),
                        partition_by=[F("household_unicef_id")],
                        order_by=[F("household_unicef_id")],
                    )
                )
                .order_by(F("total_linked") + F("household_unicef_id_count") - 1, "unicef_id")
            )

            if value == ["-linked_tickets"]:
                return qs.reverse()
            return qs
        return super().filter(qs, value)


class GrievanceTicketElasticSearchFilterSet(ElasticSearchFilterSet):
    USE_SPECIFIC_FIELDS_AS_ELASTIC_SEARCH: Tuple = (
        "search",
        "created_at_range",
        "assigned_to",
        "registration_data_import",
        "status",
        "issue_type",
        "category",
        "admin",
        "priority",
        "urgency",
        "grievance_type",
        "grievance_status",
        "business_area",
        "program",
    )

    def elasticsearch_filter_queryset(self) -> List[str]:
        grievance_es_query_dict = create_es_query(self.prepare_filters(self.USE_SPECIFIC_FIELDS_AS_ELASTIC_SEARCH))
        return execute_es_query(grievance_es_query_dict)

    def prepare_filters(self, allowed_fields: Sequence[str]) -> Dict:
        filters = {}
        for field in allowed_fields:
            if self.form.data.get(field):
                if field == "program":
                    filters["programs"] = decode_id_string(self.form.data[field])
                elif field in (
                    "category",
                    "status",
                    "issue_type",
                    "priority",
                    "urgency",
                    "admin",
                    "registration_data_import",
                ):
                    filters[field] = self.form.data[field]
                else:
                    filters[field] = self.form.cleaned_data[field]

        if isinstance(filters.get("admin"), ValidityQuerySet):
            filters.pop("admin")

        return filters


class GrievanceTicketFilter(GrievanceTicketElasticSearchFilterSet):
    SEARCH_TICKET_TYPES_LOOKUPS = {
        "complaint_ticket_details": {
            "individual": ("preferred_language",),
        },
        "sensitive_ticket_details": {
            "individual": ("preferred_language",),
        },
        "individual_data_update_ticket_details": {
            "individual": ("preferred_language",),
        },
        "system_flagging_ticket_details": {"golden_records_individual": ("preferred_language",)},
        "needs_adjudication_ticket_details": {"golden_records_individual": ("preferred_language",)},
    }
    TICKET_TYPES_WITH_FSP = (
        ("complaint_ticket_details", "payment_record__service_provider__full_name"),
        ("complaint_ticket_details", "payment__financial_service_provider__name"),
        ("sensitive_ticket_details", "payment_record__service_provider__full_name"),
        ("sensitive_ticket_details", "payment__financial_service_provider__name"),
        (
            "payment_verification_ticket_details",
            "payment_verification__payment__financial_service_provider__name",
        ),
        (
            "payment_verification_ticket_details",
            "payment_verification__payment_record__service_provider__full_name",
        ),
    )
    business_area = CharFilter(field_name="business_area__slug", required=True)
    search = CharFilter(method="search_filter")
    search_type = CharFilter(method="search_type_filter")

    status = TypedMultipleChoiceFilter(field_name="status", choices=GrievanceTicket.STATUS_CHOICES, coerce=int)
    fsp = CharFilter(method="fsp_filter")
    cash_plan = CharFilter(
        field_name="payment_verification_ticket_details",
        lookup_expr="payment_verification__payment_verification_plan__payment_plan_object_id",
    )
    created_at_range = DateTimeRangeFilter(field_name="created_at")
    permissions = MultipleChoiceFilter(choices=Permissions.choices(), method="permissions_filter")
    issue_type = ChoiceFilter(field_name="issue_type", choices=GrievanceTicket.ALL_ISSUE_TYPES)
    score_min = CharFilter(field_name="needs_adjudication_ticket_details__score_min", lookup_expr="gte")
    score_max = CharFilter(field_name="needs_adjudication_ticket_details__score_max", lookup_expr="lte")
    household = CharFilter(field_name="household_unicef_id")
    preferred_language = CharFilter(method="preferred_language_filter")
    priority = ChoiceFilter(field_name="priority", choices=PRIORITY_CHOICES)
    urgency = ChoiceFilter(field_name="urgency", choices=URGENCY_CHOICES)
    grievance_type = CharFilter(method="filter_grievance_type")
    grievance_status = CharFilter(method="filter_grievance_status")
    total_days = IntegerFilter(field_name="total_days")
    program = CharFilter(method="filter_by_program")

    class Meta:
        fields = {
            "id": ["exact", "startswith"],
            "category": ["exact"],
            "area": ["exact", "startswith"],
            "assigned_to": ["exact"],
            "registration_data_import": ["exact"],
            "admin2": ["exact"],
            "created_by": ["exact"],
        }
        model = GrievanceTicket

    order_by = GrievanceOrderingFilter(
        fields=(
            "unicef_id",
            "status",
            "assigned_to__last_name",
            "category",
            "created_at",
            "households_count",
            "user_modified",
            "household_unicef_id",
            "issue_type",
            "priority",
            "urgency",
            "total_days",
        )
    )

    def filter_by_program(self, qs: QuerySet, name: str, value: str) -> QuerySet:
        if value:
            return qs.filter(programs__in=[decode_id_string(value)])
        return qs

    def preferred_language_filter(self, qs: QuerySet, name: str, value: str) -> QuerySet:
        q_obj = Q()
        for ticket_type, ticket_fields in self.SEARCH_TICKET_TYPES_LOOKUPS.items():
            for field, lookups in ticket_fields.items():
                for lookup in lookups:
                    if lookup == "preferred_language":
                        q_obj |= Q(**{f"{ticket_type}__{field}__{lookup}": value})
        return qs.filter(q_obj)

    def search_filter(self, qs: QuerySet, name: str, value: str) -> QuerySet:
        search = value.strip()
        search_type = self.data.get("search_type")

        if search_type == "ticket_id":
            values = list(map(str.strip, search.split(",")))
            if len(values) > 1:
                return qs.filter(unicef_id__in=values)
            return qs.filter(unicef_id__icontains=search)
        if search_type == "ticket_hh_id":
            return qs.filter(household_unicef_id__icontains=search)
        if search_type == "full_name":
            unicef_ids = (
                Individual.objects.filter(Q(full_name__icontains=search) & Q(relationship=HEAD))
                .select_related("household")
                .values_list("household__unicef_id", flat=True)
            )
            return qs.filter(household_unicef_id__in=unicef_ids)
        if search_type == "registration_id":
<<<<<<< HEAD
=======
            try:
                int(search)
            except ValueError:
                return qs.none()
>>>>>>> 6f96b6a1
            unicef_ids = (
                Individual.objects.filter(relationship=HEAD, registration_id=search)
                .select_related("household")
                .values_list("household__unicef_id", flat=True)
            )
            return qs.filter(household_unicef_id__in=unicef_ids)
        if search_type == "phone_number":
            unicef_ids = (
                Individual.objects.filter(relationship=HEAD)
                .filter(Q(phone_no__icontains=search) | Q(phone_no_alternative__icontains=search))
                .select_related("household")
                .values_list("household__unicef_id", flat=True)
            )
            return qs.filter(household_unicef_id__in=unicef_ids)
        if search_type == "bank_account_number":
            unicef_ids = (
                Individual.objects.filter(relationship=HEAD)
                .filter(bank_account_info__bank_account_number__icontains=search)
                .select_related("household")
                .values_list("household__unicef_id", flat=True)
            )
            return qs.filter(household_unicef_id__in=unicef_ids)
        if DocumentType.objects.filter(key=search_type).exists():
            unicef_ids = (
                Individual.objects.filter(
                    Q(relationship=HEAD)
                    & Q(documents__type__key=search_type)
                    & Q(documents__document_number__icontains=search)
                )
                .select_related("household")
                .values_list("household__unicef_id", flat=True)
            )
            return qs.filter(household_unicef_id__in=unicef_ids)
<<<<<<< HEAD
        raise KeyError(f"Invalid search search_type '{search_type}'")
=======
        return qs.none()
>>>>>>> 6f96b6a1

    def search_type_filter(self, qs: QuerySet, name: str, value: str) -> QuerySet:
        return qs

    def fsp_filter(self, qs: QuerySet, name: str, value: str) -> QuerySet:
        if value:
            q_obj = Q()
            for ticket_type, path_to_fsp in self.TICKET_TYPES_WITH_FSP:
                q_obj |= Q(**{f"{ticket_type}__{path_to_fsp}__istartswith": value})

            return qs.filter(q_obj)
        return qs

    def permissions_filter(self, qs: QuerySet, name: str, values: List[str]) -> QuerySet:
        can_view_ex_sensitive_all = Permissions.GRIEVANCES_VIEW_LIST_EXCLUDING_SENSITIVE.value in values
        can_view_sensitive_all = Permissions.GRIEVANCES_VIEW_LIST_SENSITIVE.value in values
        can_view_ex_sensitive_creator = Permissions.GRIEVANCES_VIEW_LIST_EXCLUDING_SENSITIVE_AS_CREATOR.value in values
        can_view_ex_sensitive_owner = Permissions.GRIEVANCES_VIEW_LIST_EXCLUDING_SENSITIVE_AS_OWNER.value in values
        can_view_sensitive_creator = Permissions.GRIEVANCES_VIEW_LIST_SENSITIVE_AS_CREATOR.value in values
        can_view_sensitive_owner = Permissions.GRIEVANCES_VIEW_LIST_SENSITIVE_AS_OWNER.value in values

        # can view all
        if can_view_ex_sensitive_all and can_view_sensitive_all:
            return qs

        filters_1 = {}
        filters_1_exclude = {}
        filters_2 = {}
        filters_2_exclude = {}
        sensitive_category_filter = {"category": GrievanceTicket.CATEGORY_SENSITIVE_GRIEVANCE}
        created_by_filter = {"created_by": self.request.user}
        assigned_to_filter = {"assigned_to": self.request.user}

        # can view one group full and potentially some of other group
        if can_view_ex_sensitive_all or can_view_sensitive_all:
            if can_view_sensitive_creator or can_view_ex_sensitive_creator:
                filters_1.update(created_by_filter)
            if can_view_sensitive_owner or can_view_ex_sensitive_owner:
                filters_2.update(assigned_to_filter)

            if can_view_ex_sensitive_all:
                return qs.filter(~Q(**sensitive_category_filter) | Q(**filters_1) | Q(**filters_2))
            else:
                return qs.filter(Q(**sensitive_category_filter) | Q(**filters_1) | Q(**filters_1))

        else:
            # no full lists so only creator and/or owner lists
            if can_view_ex_sensitive_creator:
                filters_1.update(created_by_filter)
                if not can_view_sensitive_creator:
                    filters_1_exclude.update(sensitive_category_filter)
            if can_view_ex_sensitive_owner:
                filters_2.update(assigned_to_filter)
                if not can_view_sensitive_owner:
                    filters_2_exclude.update(sensitive_category_filter)
            if filters_1 or filters_2:
                return qs.filter(
                    Q(Q(**filters_1), ~Q(**filters_1_exclude)) | Q(Q(**filters_2), ~Q(**filters_2_exclude))
                )
            else:
                return GrievanceTicket.objects.none()

    def filter_grievance_type(self, qs: QuerySet, name: Any, val: str) -> QuerySet:
        choices = dict(GrievanceTicket.CATEGORY_CHOICES)
        user_generated = [value for value in choices if value in dict(GrievanceTicket.MANUAL_CATEGORIES)]

        if val == "system":
            return qs.filter(~Q(category__in=user_generated))
        elif val == "user":
            return qs.filter(category__in=user_generated)
        return qs

    def filter_grievance_status(self, qs: QuerySet, name: Any, val: str) -> QuerySet:
        if val == "active":
            return qs.filter(~Q(status=GrievanceTicket.STATUS_CLOSED))
        return qs


class ExistingGrievanceTicketFilter(FilterSet):
    business_area = CharFilter(field_name="business_area__slug", required=True)
    category = ChoiceFilter(field_name="category", choices=GrievanceTicket.CATEGORY_CHOICES)
    issue_type = ChoiceFilter(field_name="issue_type", choices=GrievanceTicket.ALL_ISSUE_TYPES)
    household = ModelChoiceFilter(queryset=Household.objects.all())
    individual = ModelChoiceFilter(queryset=Individual.objects.all())
    payment_record = ModelMultipleChoiceFilter(queryset=PaymentRecord.objects.all())
    permissions = MultipleChoiceFilter(choices=Permissions.choices(), method="permissions_filter")

    class Meta:
        fields = ("id",)
        model = GrievanceTicket

    order_by = OrderingFilter(fields=("id",))

    def prepare_ticket_filters(self, lookup: str, obj: GrievanceTicket) -> Q:
        types_and_lookups = GrievanceTicket.SEARCH_TICKET_TYPES_LOOKUPS
        q_obj = Q()
        for ticket_type, lookup_objs in types_and_lookups.items():
            real_lookup = lookup_objs.get(lookup)
            if (
                ticket_type in ("complaint_ticket_details", "sensitive_ticket_details")
                and real_lookup == "payment_record"
            ):
                q_obj |= Q(**{f"{ticket_type}__payment_object_id": str(obj.id)})
            elif real_lookup:
                q_obj |= Q(**{f"{ticket_type}__{real_lookup}": obj})
        return q_obj

    def filter_queryset(self, queryset: QuerySet) -> QuerySet:
        cleaned_data = self.form.cleaned_data

        payment_record_objects = cleaned_data.pop("payment_record", None)
        household_object = cleaned_data.pop("household", None)
        individual_object = cleaned_data.pop("individual", None)
        # if any of these filters were passed in as wrong ids we need to return an empty queryset instead of completely ignore that filter value
        # as expected in OtherRelatedTickets.tsx component when passing random household id
        if (household_object is None and self.form.data.get("household")) or (
            payment_record_objects is None
            and self.form.data.get("payment_record")
            or (individual_object is None and self.form.data.get("individual"))
        ):
            return queryset.none()
        if household_object is None:
            queryset.model.objects.none()
        for name, value in cleaned_data.items():
            queryset = self.filters[name].filter(queryset, value)
            assert isinstance(
                queryset, models.QuerySet
            ), "Expected '{}.{}' to return a QuerySet, but got a {} instead.".format(
                type(self).__name__,
                name,
                type(queryset).__name__,
            )

        if payment_record_objects:
            q_obj = Q()
            for payment_record in payment_record_objects:
                q_obj |= self.prepare_ticket_filters("payment_record", payment_record)
            queryset = queryset.filter(q_obj)
        if household_object:
            q_obj = self.prepare_ticket_filters("household", household_object)
            queryset = queryset.filter(q_obj)
        if individual_object:
            q_obj = self.prepare_ticket_filters("individual", individual_object)
            queryset = queryset.filter(q_obj)

        return queryset

    def permissions_filter(self, qs: QuerySet, name: str, values: List[str]) -> QuerySet:
        return GrievanceTicketFilter.permissions_filter(self, qs, name, values)


class TicketNoteFilter(FilterSet):
    ticket = UUIDFilter(field_name="ticket", required=True)

    class Meta:
        fields = ("id",)
        model = TicketNote<|MERGE_RESOLUTION|>--- conflicted
+++ resolved
@@ -226,13 +226,10 @@
             )
             return qs.filter(household_unicef_id__in=unicef_ids)
         if search_type == "registration_id":
-<<<<<<< HEAD
-=======
             try:
                 int(search)
             except ValueError:
                 return qs.none()
->>>>>>> 6f96b6a1
             unicef_ids = (
                 Individual.objects.filter(relationship=HEAD, registration_id=search)
                 .select_related("household")
@@ -266,11 +263,8 @@
                 .values_list("household__unicef_id", flat=True)
             )
             return qs.filter(household_unicef_id__in=unicef_ids)
-<<<<<<< HEAD
         raise KeyError(f"Invalid search search_type '{search_type}'")
-=======
-        return qs.none()
->>>>>>> 6f96b6a1
+
 
     def search_type_filter(self, qs: QuerySet, name: str, value: str) -> QuerySet:
         return qs
