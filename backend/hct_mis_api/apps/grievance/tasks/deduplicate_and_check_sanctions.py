from typing import Sequence
from django.db import transaction

from hct_mis_api.apps.grievance.common import create_needs_adjudication_tickets
from hct_mis_api.apps.household.documents import IndividualDocument
from hct_mis_api.apps.household.elasticsearch_utils import populate_index
from hct_mis_api.apps.household.models import (
    DUPLICATE,
    NEEDS_ADJUDICATION,
    Document,
    Individual,
)
from hct_mis_api.apps.registration_data.models import RegistrationDataImport
from hct_mis_api.apps.registration_datahub.tasks.deduplicate import DeduplicateTask
from hct_mis_api.apps.sanction_list.tasks.check_against_sanction_list_pre_merge import (
    CheckAgainstSanctionListPreMergeTask,
)


class DeduplicateAndCheckAgainstSanctionsListTask:
    @transaction.atomic(using="default")
<<<<<<< HEAD
    def execute(
        self, should_populate_index, registration_data_import_id, individuals_ids
    ):
=======
    def execute(self, should_populate_index: bool, registration_data_import_id: str, individuals_ids: Sequence[str]):
>>>>>>> 74888033
        registration_data_import = (
            RegistrationDataImport.objects.get(id=registration_data_import_id)
            if registration_data_import_id
            else None
        )
        individuals = (
            Individual.objects.filter(id__in=individuals_ids)
            if individuals_ids
            else None
        )
        business_area = (
            registration_data_import.business_area
            if registration_data_import
            else individuals.first().business_area
        )

        if should_populate_index is True:
            populate_index(individuals, IndividualDocument)

        DeduplicateTask.deduplicate_individuals_from_other_source(
            individuals=individuals
        )

        golden_record_duplicates = individuals.filter(
            deduplication_golden_record_status=DUPLICATE
        )

        create_needs_adjudication_tickets(
            golden_record_duplicates, "duplicates", business_area
        )

        needs_adjudication = individuals.filter(
            deduplication_golden_record_status=NEEDS_ADJUDICATION
        )

        create_needs_adjudication_tickets(
            needs_adjudication, "possible_duplicates", business_area
        )

        CheckAgainstSanctionListPreMergeTask.execute()
        DeduplicateTask.hard_deduplicate_documents(
            Document.objects.filter(individual_id__in=individuals_ids)
        )<|MERGE_RESOLUTION|>--- conflicted
+++ resolved
@@ -1,4 +1,5 @@
 from typing import Sequence
+
 from django.db import transaction
 
 from hct_mis_api.apps.grievance.common import create_needs_adjudication_tickets
@@ -19,53 +20,27 @@
 
 class DeduplicateAndCheckAgainstSanctionsListTask:
     @transaction.atomic(using="default")
-<<<<<<< HEAD
-    def execute(
-        self, should_populate_index, registration_data_import_id, individuals_ids
-    ):
-=======
     def execute(self, should_populate_index: bool, registration_data_import_id: str, individuals_ids: Sequence[str]):
->>>>>>> 74888033
         registration_data_import = (
-            RegistrationDataImport.objects.get(id=registration_data_import_id)
-            if registration_data_import_id
-            else None
+            RegistrationDataImport.objects.get(id=registration_data_import_id) if registration_data_import_id else None
         )
-        individuals = (
-            Individual.objects.filter(id__in=individuals_ids)
-            if individuals_ids
-            else None
-        )
+        individuals = Individual.objects.filter(id__in=individuals_ids) if individuals_ids else None
         business_area = (
-            registration_data_import.business_area
-            if registration_data_import
-            else individuals.first().business_area
+            registration_data_import.business_area if registration_data_import else individuals.first().business_area
         )
 
         if should_populate_index is True:
             populate_index(individuals, IndividualDocument)
 
-        DeduplicateTask.deduplicate_individuals_from_other_source(
-            individuals=individuals
-        )
+        DeduplicateTask.deduplicate_individuals_from_other_source(individuals=individuals)
 
-        golden_record_duplicates = individuals.filter(
-            deduplication_golden_record_status=DUPLICATE
-        )
+        golden_record_duplicates = individuals.filter(deduplication_golden_record_status=DUPLICATE)
 
-        create_needs_adjudication_tickets(
-            golden_record_duplicates, "duplicates", business_area
-        )
+        create_needs_adjudication_tickets(golden_record_duplicates, "duplicates", business_area)
 
-        needs_adjudication = individuals.filter(
-            deduplication_golden_record_status=NEEDS_ADJUDICATION
-        )
+        needs_adjudication = individuals.filter(deduplication_golden_record_status=NEEDS_ADJUDICATION)
 
-        create_needs_adjudication_tickets(
-            needs_adjudication, "possible_duplicates", business_area
-        )
+        create_needs_adjudication_tickets(needs_adjudication, "possible_duplicates", business_area)
 
         CheckAgainstSanctionListPreMergeTask.execute()
-        DeduplicateTask.hard_deduplicate_documents(
-            Document.objects.filter(individual_id__in=individuals_ids)
-        )+        DeduplicateTask.hard_deduplicate_documents(Document.objects.filter(individual_id__in=individuals_ids))