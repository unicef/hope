--- conflicted
+++ resolved
@@ -1,10 +1,3 @@
-<<<<<<< HEAD
-from collections import defaultdict
-
-from hct_mis_api.apps.grievance.notifications import GrievanceNotification
-
-=======
->>>>>>> 92570e4a
 import logging
 
 from hct_mis_api.apps.grievance.notifications import GrievanceNotification
@@ -16,9 +9,6 @@
     items = [item.get("score", 0.0) for item in golden_records]
 
     return min(items, default=0.0), max(items, default=0.0)
-
-
-
 
 
 def create_grievance_ticket_with_details(main_individual, possible_duplicate, business_area, **kwargs):
@@ -33,17 +23,9 @@
 
     registration_data_import = kwargs.get("registration_data_import", None)
     if registration_data_import:
-<<<<<<< HEAD
-        ticket_details_to_check = (
-            TicketNeedsAdjudicationDetails.objects.exclude(ticket__status=GrievanceTicket.STATUS_CLOSED)
-            .filter(ticket__registration_data_import_id=registration_data_import.pk)
-            .prefetch_related("possible_duplicates")
-        )
-=======
         ticket_details_to_check = TicketNeedsAdjudicationDetails.objects.exclude(
             ticket__status=GrievanceTicket.STATUS_CLOSED
         ).filter(ticket__registration_data_import_id=registration_data_import.pk)
->>>>>>> 92570e4a
 
         ticket_all_individuals = {main_individual, *possible_duplicates}
 
