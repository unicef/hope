import logging
from typing import List, Optional, Tuple

from hct_mis_api.apps.grievance.models import (
    GrievanceTicket,
    TicketNeedsAdjudicationDetails,
)
from hct_mis_api.apps.grievance.notifications import GrievanceNotification

logger = logging.getLogger(__name__)


def _get_min_max_score(golden_records):
    items = [item.get("score", 0.0) for item in golden_records]

    return min(items, default=0.0), max(items, default=0.0)


def create_grievance_ticket_with_details(
<<<<<<< HEAD
    main_individual,
    possible_duplicate,
    business_area,
    possible_duplicates=None,
    registration_data_import=None,
    is_multiple_duplicates_version=False,
):
=======
    main_individual, possible_duplicate, business_area, **kwargs
) -> Tuple[Optional[GrievanceTicket], Optional[TicketNeedsAdjudicationDetails]]:
>>>>>>> c3a56706
    from hct_mis_api.apps.grievance.models import (
        GrievanceTicket,
        TicketNeedsAdjudicationDetails,
    )

    if not possible_duplicates:
        return None, None

    ticket_all_individuals = {main_individual, *possible_duplicates}

    ticket_already_exists = (
        TicketNeedsAdjudicationDetails.objects.exclude(ticket__status=GrievanceTicket.STATUS_CLOSED)
        .filter(golden_records_individual__in=ticket_all_individuals, possible_duplicates__in=ticket_all_individuals)
        .exists()
    )

    if ticket_already_exists:
        return None, None

    household = main_individual.household
    admin_level_2 = household.admin2 if household else None
    area = household.village if household else ""

    ticket = GrievanceTicket.objects.create(
        category=GrievanceTicket.CATEGORY_NEEDS_ADJUDICATION,
        business_area=business_area,
        admin2=admin_level_2,
        area=area,
        registration_data_import=registration_data_import,
    )
    golden_records = main_individual.get_deduplication_golden_record()
    extra_data = {
        "golden_records": golden_records,
        "possible_duplicate": possible_duplicate.get_deduplication_golden_record(),
    }
    score_min, score_max = _get_min_max_score(golden_records)
    ticket_details = TicketNeedsAdjudicationDetails.objects.create(
        ticket=ticket,
        golden_records_individual=main_individual,
        possible_duplicate=possible_duplicate,
        is_multiple_duplicates_version=is_multiple_duplicates_version,
        selected_individual=None,
        extra_data=extra_data,
        score_min=score_min,
        score_max=score_max,
    )

    ticket_details.possible_duplicates.add(*possible_duplicates)

    GrievanceNotification.send_all_notifications(GrievanceNotification.prepare_notification_for_ticket_creation(ticket))

    return ticket, ticket_details


<<<<<<< HEAD
def create_needs_adjudication_tickets(individuals_queryset, results_key, business_area, registration_data_import=None):
=======
def create_needs_adjudication_tickets(
    individuals_queryset, results_key, business_area, **kwargs
) -> Optional[List[TicketNeedsAdjudicationDetails]]:
>>>>>>> c3a56706
    from hct_mis_api.apps.household.models import Individual

    if not individuals_queryset:
        return

    ticket_details_to_create = []
    for possible_duplicate in individuals_queryset:
        linked_tickets = []
        possible_duplicates = []

        for individual in possible_duplicate.deduplication_golden_record_results[results_key]:
            duplicate = Individual.objects.filter(id=individual.get("hit_id")).first()
            if not duplicate:
                continue

            possible_duplicates.append(duplicate)

        ticket, ticket_details = create_grievance_ticket_with_details(
            main_individual=possible_duplicate,
            possible_duplicate=possible_duplicate,  # for backward compatibility
            business_area=business_area,
            registration_data_import=registration_data_import,
            possible_duplicates=possible_duplicates,
            is_multiple_duplicates_version=True,
        )

        if ticket and ticket_details:
            linked_tickets.append(ticket)
            ticket_details_to_create.append(ticket_details)

        for ticket in linked_tickets:
            ticket.linked_tickets.set([t for t in linked_tickets if t != ticket])

    return ticket_details_to_create<|MERGE_RESOLUTION|>--- conflicted
+++ resolved
@@ -17,18 +17,13 @@
 
 
 def create_grievance_ticket_with_details(
-<<<<<<< HEAD
     main_individual,
     possible_duplicate,
     business_area,
     possible_duplicates=None,
     registration_data_import=None,
     is_multiple_duplicates_version=False,
-):
-=======
-    main_individual, possible_duplicate, business_area, **kwargs
 ) -> Tuple[Optional[GrievanceTicket], Optional[TicketNeedsAdjudicationDetails]]:
->>>>>>> c3a56706
     from hct_mis_api.apps.grievance.models import (
         GrievanceTicket,
         TicketNeedsAdjudicationDetails,
@@ -83,13 +78,9 @@
     return ticket, ticket_details
 
 
-<<<<<<< HEAD
-def create_needs_adjudication_tickets(individuals_queryset, results_key, business_area, registration_data_import=None):
-=======
 def create_needs_adjudication_tickets(
-    individuals_queryset, results_key, business_area, **kwargs
+    individuals_queryset, results_key, business_area, registration_data_import=None
 ) -> Optional[List[TicketNeedsAdjudicationDetails]]:
->>>>>>> c3a56706
     from hct_mis_api.apps.household.models import Individual
 
     if not individuals_queryset:
