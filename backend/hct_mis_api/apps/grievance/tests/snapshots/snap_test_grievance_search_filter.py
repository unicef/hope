# -*- coding: utf-8 -*-
# snapshottest: v1 - https://goo.gl/zC4yUc
from __future__ import unicode_literals

from snapshottest import Snapshot


snapshots = Snapshot()

snapshots['TestGrievanceQuerySearchFilter::test_grievance_list_filtered_by_household_head_full_name 1'] = {
    'data': {
        'allGrievanceTicket': {
            'edges': [
                {
                    'cursor': 'YXJyYXljb25uZWN0aW9uOjA=',
                    'node': {
                        'description': 'ticket_3'
                    }
                }
            ],
            'totalCount': 1
        }
    }
}

snapshots['TestGrievanceQuerySearchFilter::test_grievance_list_filtered_by_household_head_national_id_document_number 1'] = {
    'data': {
        'allGrievanceTicket': {
            'edges': [
                {
                    'cursor': 'YXJyYXljb25uZWN0aW9uOjA=',
                    'node': {
                        'description': 'ticket_3'
                    }
                }
            ],
            'totalCount': 1
        }
    }
}

snapshots['TestGrievanceQuerySearchFilter::test_grievance_list_filtered_by_invalid_search_type 1'] = {
    'data': {
        'allGrievanceTicket': {
            'edges': [
            ],
<<<<<<< HEAD
            'message': '"Invalid search search_type \'invalid\'"',
            'path': [
                'allGrievanceTicket'
            ]
=======
            'totalCount': 0
>>>>>>> f94e68ee
        }
    }
}

snapshots['TestGrievanceQuerySearchFilter::test_grievance_list_filtered_by_ticket_household_unicef_id 1'] = {
    'data': {
        'allGrievanceTicket': {
            'edges': [
                {
                    'cursor': 'YXJyYXljb25uZWN0aW9uOjA=',
                    'node': {
                        'description': 'ticket_2'
                    }
                }
            ],
            'totalCount': 1
        }
    }
}

snapshots['TestGrievanceQuerySearchFilter::test_grievance_list_filtered_by_ticket_id 1'] = {
    'data': {
        'allGrievanceTicket': {
            'edges': [
                {
                    'cursor': 'YXJyYXljb25uZWN0aW9uOjA=',
                    'node': {
                        'description': 'ticket_1'
                    }
                }
            ],
            'totalCount': 1
        }
    }
}<|MERGE_RESOLUTION|>--- conflicted
+++ resolved
@@ -44,14 +44,7 @@
         'allGrievanceTicket': {
             'edges': [
             ],
-<<<<<<< HEAD
-            'message': '"Invalid search search_type \'invalid\'"',
-            'path': [
-                'allGrievanceTicket'
-            ]
-=======
             'totalCount': 0
->>>>>>> f94e68ee
         }
     }
 }
