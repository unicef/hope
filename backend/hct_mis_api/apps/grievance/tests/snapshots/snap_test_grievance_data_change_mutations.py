--- conflicted
+++ resolved
@@ -409,11 +409,7 @@
                             'disability': {
                                 'approve_status': False,
                                 'previous_value': 'not disabled',
-<<<<<<< HEAD
-                                'value': 'disabled'
-=======
                                 'value': "disabled"
->>>>>>> e2675e1d
                             },
                             'documents': [
                                 {
