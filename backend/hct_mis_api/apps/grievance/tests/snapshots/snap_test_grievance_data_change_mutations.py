--- conflicted
+++ resolved
@@ -7,10 +7,65 @@
 
 snapshots = Snapshot()
 
-<<<<<<< HEAD
-snapshots['TestGrievanceCreateDataChangeMutation::test_grievance_create_individual_data_change_0_with_permission 1'] = {
-=======
-snapshots['TestGrievanceCreateDataChangeMutation::test_grievance_update_household_data_change 1'] = {
+snapshots['TestGrievanceCreateDataChangeMutation::test_grievance_create_individual_data_change_1_without_permission 1'] = {
+    'data': {
+        'createGrievanceTicket': None
+    },
+    'errors': [
+        {
+            'locations': [
+                {
+                    'column': 7,
+                    'line': 3
+                }
+            ],
+            'message': 'Permission Denied: User does not have correct permission.',
+            'path': [
+                'createGrievanceTicket'
+            ]
+        }
+    ]
+}
+
+snapshots['TestGrievanceCreateDataChangeMutation::test_grievance_delete_individual_data_change_0_with_permission 1'] = {
+    'data': {
+        'createGrievanceTicket': {
+            'grievanceTickets': [
+                {
+                    'addIndividualTicketDetails': None,
+                    'category': 2,
+                    'description': 'Test',
+                    'householdDataUpdateTicketDetails': None,
+                    'individualDataUpdateTicketDetails': None,
+                    'issueType': 15,
+                    'sensitiveTicketDetails': None
+                }
+            ]
+        }
+    }
+}
+
+snapshots['TestGrievanceCreateDataChangeMutation::test_grievance_delete_individual_data_change_1_without_permission 1'] = {
+    'data': {
+        'createGrievanceTicket': None
+    },
+    'errors': [
+        {
+            'locations': [
+                {
+                    'column': 7,
+                    'line': 3
+                }
+            ],
+            'message': 'Permission Denied: User does not have correct permission.',
+            'path': [
+                'createGrievanceTicket'
+            ]
+        }
+    ]
+}
+
+snapshots['TestGrievanceCreateDataChangeMutation::test_grievance_update_household_data_change_0_with_permission 1'] = {
     'data': {
         'createGrievanceTicket': {
             'grievanceTickets': [
@@ -51,8 +106,104 @@
     }
 }
 
-snapshots['TestGrievanceCreateDataChangeMutation::test_grievance_create_individual_data_change 1'] = {
->>>>>>> cfb786e4
+snapshots['TestGrievanceCreateDataChangeMutation::test_grievance_update_household_data_change_1_without_permission 1'] = {
+    'data': {
+        'createGrievanceTicket': None
+    },
+    'errors': [
+        {
+            'locations': [
+                {
+                    'column': 7,
+                    'line': 3
+                }
+            ],
+            'message': 'Permission Denied: User does not have correct permission.',
+            'path': [
+                'createGrievanceTicket'
+            ]
+        }
+    ]
+}
+
+snapshots['TestGrievanceCreateDataChangeMutation::test_grievance_update_individual_data_change_0_with_permission 1'] = {
+    'data': {
+        'createGrievanceTicket': {
+            'grievanceTickets': [
+                {
+                    'addIndividualTicketDetails': None,
+                    'category': 2,
+                    'description': 'Test',
+                    'householdDataUpdateTicketDetails': None,
+                    'individualDataUpdateTicketDetails': {
+                        'individual': {
+                            'fullName': 'Benjamin Butler'
+                        },
+                        'individualData': {
+                            'birth_date': {
+                                'approve_status': False,
+                                'previous_value': '1943-07-30',
+                                'value': '1980-02-01'
+                            },
+                            'documents': [
+                            ],
+                            'documents_to_remove': [
+                            ],
+                            'flex_fields': {
+                            },
+                            'full_name': {
+                                'approve_status': False,
+                                'previous_value': 'Benjamin Butler',
+                                'value': 'Test Test'
+                            },
+                            'given_name': {
+                                'approve_status': False,
+                                'previous_value': 'Benjamin',
+                                'value': 'Test'
+                            },
+                            'marital_status': {
+                                'approve_status': False,
+                                'previous_value': 'WIDOWED',
+                                'value': 'SINGLE'
+                            },
+                            'previous_documents': {
+                            },
+                            'sex': {
+                                'approve_status': False,
+                                'previous_value': 'FEMALE',
+                                'value': 'MALE'
+                            }
+                        }
+                    },
+                    'issueType': 14,
+                    'sensitiveTicketDetails': None
+                }
+            ]
+        }
+    }
+}
+
+snapshots['TestGrievanceCreateDataChangeMutation::test_grievance_update_individual_data_change_1_without_permission 1'] = {
+    'data': {
+        'createGrievanceTicket': None
+    },
+    'errors': [
+        {
+            'locations': [
+                {
+                    'column': 7,
+                    'line': 3
+                }
+            ],
+            'message': 'Permission Denied: User does not have correct permission.',
+            'path': [
+                'createGrievanceTicket'
+            ]
+        }
+    ]
+}
+
+snapshots['TestGrievanceCreateDataChangeMutation::test_grievance_create_individual_data_change_0_with_permission 1'] = {
     'data': {
         'createGrievanceTicket': {
             'grievanceTickets': [
@@ -85,190 +236,4 @@
             ]
         }
     }
-}
-
-snapshots['TestGrievanceCreateDataChangeMutation::test_grievance_create_individual_data_change_1_without_permission 1'] = {
-    'data': {
-        'createGrievanceTicket': None
-    },
-    'errors': [
-        {
-            'locations': [
-                {
-                    'column': 7,
-                    'line': 3
-                }
-            ],
-            'message': 'Permission Denied: User does not have correct permission.',
-            'path': [
-                'createGrievanceTicket'
-            ]
-        }
-    ]
-}
-
-snapshots['TestGrievanceCreateDataChangeMutation::test_grievance_delete_individual_data_change_0_with_permission 1'] = {
-    'data': {
-        'createGrievanceTicket': {
-            'grievanceTickets': [
-                {
-                    'addIndividualTicketDetails': None,
-                    'category': 2,
-                    'description': 'Test',
-                    'householdDataUpdateTicketDetails': None,
-                    'individualDataUpdateTicketDetails': None,
-                    'issueType': 15,
-                    'sensitiveTicketDetails': None
-                }
-            ]
-        }
-    }
-}
-
-snapshots['TestGrievanceCreateDataChangeMutation::test_grievance_delete_individual_data_change_1_without_permission 1'] = {
-    'data': {
-        'createGrievanceTicket': None
-    },
-    'errors': [
-        {
-            'locations': [
-                {
-                    'column': 7,
-                    'line': 3
-                }
-            ],
-            'message': 'Permission Denied: User does not have correct permission.',
-            'path': [
-                'createGrievanceTicket'
-            ]
-        }
-    ]
-}
-
-snapshots['TestGrievanceCreateDataChangeMutation::test_grievance_update_household_data_change_0_with_permission 1'] = {
-    'data': {
-        'createGrievanceTicket': {
-            'grievanceTickets': [
-                {
-                    'addIndividualTicketDetails': None,
-                    'category': 2,
-                    'description': 'Test',
-                    'householdDataUpdateTicketDetails': {
-                        'household': {
-                            'id': 'SG91c2Vob2xkTm9kZTowN2E5MDFlZC1kMmE1LTQyMmEtYjk2Mi0zNTcwZGExZDVkMDc='
-                        },
-                        'householdData': {
-                            'female_age_group_6_11_count': {
-                                'approve_status': False,
-                                'previous_value': 0,
-                                'value': 14
-                            },
-                            'flex_fields': {
-                            }
-                        }
-                    },
-                    'individualDataUpdateTicketDetails': None,
-                    'issueType': 13,
-                    'sensitiveTicketDetails': None
-                }
-            ]
-        }
-    }
-}
-
-snapshots['TestGrievanceCreateDataChangeMutation::test_grievance_update_household_data_change_1_without_permission 1'] = {
-    'data': {
-        'createGrievanceTicket': None
-    },
-    'errors': [
-        {
-            'locations': [
-                {
-                    'column': 7,
-                    'line': 3
-                }
-            ],
-            'message': 'Permission Denied: User does not have correct permission.',
-            'path': [
-                'createGrievanceTicket'
-            ]
-        }
-    ]
-}
-
-snapshots['TestGrievanceCreateDataChangeMutation::test_grievance_update_individual_data_change_0_with_permission 1'] = {
-    'data': {
-        'createGrievanceTicket': {
-            'grievanceTickets': [
-                {
-                    'addIndividualTicketDetails': None,
-                    'category': 2,
-                    'description': 'Test',
-                    'householdDataUpdateTicketDetails': None,
-                    'individualDataUpdateTicketDetails': {
-                        'individual': {
-                            'fullName': 'Benjamin Butler'
-                        },
-                        'individualData': {
-                            'birth_date': {
-                                'approve_status': False,
-                                'previous_value': '1943-07-30',
-                                'value': '1980-02-01'
-                            },
-                            'documents': [
-                            ],
-                            'documents_to_remove': [
-                            ],
-                            'flex_fields': {
-                            },
-                            'full_name': {
-                                'approve_status': False,
-                                'previous_value': 'Benjamin Butler',
-                                'value': 'Test Test'
-                            },
-                            'given_name': {
-                                'approve_status': False,
-                                'previous_value': 'Benjamin',
-                                'value': 'Test'
-                            },
-                            'marital_status': {
-                                'approve_status': False,
-                                'previous_value': 'WIDOWED',
-                                'value': 'SINGLE'
-                            },
-                            'previous_documents': {
-                            },
-                            'sex': {
-                                'approve_status': False,
-                                'previous_value': 'FEMALE',
-                                'value': 'MALE'
-                            }
-                        }
-                    },
-                    'issueType': 14,
-                    'sensitiveTicketDetails': None
-                }
-            ]
-        }
-    }
-}
-
-snapshots['TestGrievanceCreateDataChangeMutation::test_grievance_update_individual_data_change_1_without_permission 1'] = {
-    'data': {
-        'createGrievanceTicket': None
-    },
-    'errors': [
-        {
-            'locations': [
-                {
-                    'column': 7,
-                    'line': 3
-                }
-            ],
-            'message': 'Permission Denied: User does not have correct permission.',
-            'path': [
-                'createGrievanceTicket'
-            ]
-        }
-    ]
 }