--- conflicted
+++ resolved
@@ -559,10 +559,6 @@
             category=GrievanceTicket.CATEGORY_DATA_CHANGE,
             issue_type=GrievanceTicket.ISSUE_TYPE_INDIVIDUAL_DATA_CHANGE_DATA_UPDATE,
             admin2=self.admin_area_1,
-<<<<<<< HEAD
-            admin2_new=self.admin_area_1_new,
-=======
->>>>>>> 9bb0d5ac
             business_area=self.business_area,
             status=GrievanceTicket.STATUS_FOR_APPROVAL,
         )
@@ -608,10 +604,6 @@
             category=GrievanceTicket.CATEGORY_DATA_CHANGE,
             issue_type=GrievanceTicket.ISSUE_TYPE_INDIVIDUAL_DATA_CHANGE_DATA_UPDATE,
             admin2=self.admin_area_1,
-<<<<<<< HEAD
-            admin2_new=self.admin_area_1_new,
-=======
->>>>>>> 9bb0d5ac
             business_area=self.business_area,
             status=GrievanceTicket.STATUS_FOR_APPROVAL,
         )
