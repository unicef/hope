--- conflicted
+++ resolved
@@ -141,19 +141,12 @@
             ticket=self.individual_data_change_grievance_ticket,
             individual=self.individuals[0],
             individual_data={
-<<<<<<< HEAD
-                "given_name": "Test",
-                "full_name": "Test Example",
-                "family_name": "Example",
-                "sex": "MALE",
-                "birth_date": date(year=1980, month=2, day=1).isoformat(),
-                "marital_status": SINGLE,
-=======
                 "given_name": {"value": "Test"},
                 "full_name": {"value": "Test Example"},
                 "family_name": {"value": "Example"},
                 "sex": {"value": "MALE"},
->>>>>>> 8f5b6135
+                "birth_date": {"value": date(year=1980, month=2, day=1).isoformat()},
+                "marital_status": {"value": SINGLE},
             },
         )
 
