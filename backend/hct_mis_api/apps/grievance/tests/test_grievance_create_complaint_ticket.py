--- conflicted
+++ resolved
@@ -87,35 +87,11 @@
     def test_create_complaint_ticket(self, _, permissions):
         self.create_user_role_with_permissions(self.user, permissions, self.business_area)
 
-<<<<<<< HEAD
-        input_data = {
-            "input": {
-                "description": "Test Feedback",
-                "assignedTo": self.id_to_base64(self.user.id, "UserNode"),
-                "category": GrievanceTicket.CATEGORY_GRIEVANCE_COMPLAINT,
-                "issueType": GrievanceTicket.ISSUE_TYPE_FSP_COMPLAINT,
-                "admin": self.admin_area.p_code,
-                "language": "Polish, English",
-                "consent": True,
-                "businessArea": "afghanistan",
-                "extras": {
-                    "category": {
-                        "grievanceComplaintTicketExtras": {
-                            "household": self.id_to_base64(self.household.id, "HouseholdNode"),
-                            "individual": self.id_to_base64(self.individuals[0].id, "IndividualNode"),
-                            "paymentRecord": self.id_to_base64(self.payment_record.id, "PaymentRecordNode"),
-                        }
-                    }
-                },
-            }
-        }
-=======
         input_data = self._create_variables(
             household=self.id_to_base64(self.household.id, "HouseholdNode"),
             individual=self.id_to_base64(self.individuals[0].id, "IndividualNode"),
             payment_records=[self.id_to_base64(self.payment_record.id, "PaymentRecordNode")],
         )
->>>>>>> e2675e1d
 
         self.snapshot_graphql_request(
             request_string=self.CREATE_GRIEVANCE_MUTATION,
@@ -154,33 +130,10 @@
     def test_create_complaint_ticket_without_payment_record(self, _, permissions):
         self.create_user_role_with_permissions(self.user, permissions, self.business_area)
 
-<<<<<<< HEAD
-        input_data = {
-            "input": {
-                "description": "Test Feedback",
-                "assignedTo": self.id_to_base64(self.user.id, "UserNode"),
-                "category": GrievanceTicket.CATEGORY_GRIEVANCE_COMPLAINT,
-                "issueType": GrievanceTicket.ISSUE_TYPE_FSP_COMPLAINT,
-                "admin": self.admin_area.p_code,
-                "language": "Polish, English",
-                "consent": True,
-                "businessArea": "afghanistan",
-                "extras": {
-                    "category": {
-                        "grievanceComplaintTicketExtras": {
-                            "household": self.id_to_base64(self.household.id, "HouseholdNode"),
-                            "individual": self.id_to_base64(self.individuals[0].id, "IndividualNode"),
-                        }
-                    }
-                },
-            }
-        }
-=======
-        input_data = self._create_variables(
-            household=self.id_to_base64(self.household.id, "HouseholdNode"),
-            individual=self.id_to_base64(self.individuals[0].id, "IndividualNode"),
-        )
->>>>>>> e2675e1d
+        input_data = self._create_variables(
+            household=self.id_to_base64(self.household.id, "HouseholdNode"),
+            individual=self.id_to_base64(self.individuals[0].id, "IndividualNode"),
+        )
 
         self.snapshot_graphql_request(
             request_string=self.CREATE_GRIEVANCE_MUTATION,
@@ -200,32 +153,6 @@
     def test_create_complaint_ticket_with_two_payment_records(self, _, permissions):
         self.create_user_role_with_permissions(self.user, permissions, self.business_area)
 
-<<<<<<< HEAD
-        input_data = {
-            "input": {
-                "description": "Test Feedback",
-                "assignedTo": self.id_to_base64(self.user.id, "UserNode"),
-                "category": GrievanceTicket.CATEGORY_GRIEVANCE_COMPLAINT,
-                "issueType": GrievanceTicket.ISSUE_TYPE_FSP_COMPLAINT,
-                "admin": self.admin_area.p_code,
-                "language": "Polish, English",
-                "consent": True,
-                "businessArea": "afghanistan",
-                "extras": {
-                    "category": {
-                        "grievanceComplaintTicketExtras": {
-                            "household": self.id_to_base64(self.household.id, "HouseholdNode"),
-                            "individual": self.id_to_base64(self.individuals[0].id, "IndividualNode"),
-                            "paymentRecord": [
-                                self.id_to_base64(self.payment_record.id, "PaymentRecordNode"),
-                                self.id_to_base64(self.second_payment_record.id, "PaymentRecordNode"),
-                            ],
-                        }
-                    }
-                },
-            }
-        }
-=======
         input_data = self._create_variables(
             household=self.id_to_base64(self.household.id, "HouseholdNode"),
             individual=self.id_to_base64(self.individuals[0].id, "IndividualNode"),
@@ -234,7 +161,6 @@
                 self.id_to_base64(self.second_payment_record.id, "PaymentRecordNode"),
             ],
         )
->>>>>>> e2675e1d
 
         self.snapshot_graphql_request(
             request_string=self.CREATE_GRIEVANCE_MUTATION,
@@ -254,33 +180,10 @@
     def test_create_complaint_ticket_without_household(self, _, permissions):
         self.create_user_role_with_permissions(self.user, permissions, self.business_area)
 
-<<<<<<< HEAD
-        input_data = {
-            "input": {
-                "description": "Test Feedback",
-                "assignedTo": self.id_to_base64(self.user.id, "UserNode"),
-                "category": GrievanceTicket.CATEGORY_GRIEVANCE_COMPLAINT,
-                "issueType": GrievanceTicket.ISSUE_TYPE_FSP_COMPLAINT,
-                "admin": self.admin_area.p_code,
-                "language": "Polish, English",
-                "consent": True,
-                "businessArea": "afghanistan",
-                "extras": {
-                    "category": {
-                        "grievanceComplaintTicketExtras": {
-                            "individual": self.id_to_base64(self.individuals[0].id, "IndividualNode"),
-                            "paymentRecord": [self.id_to_base64(self.payment_record.id, "PaymentRecordNode")],
-                        }
-                    }
-                },
-            }
-        }
-=======
         input_data = self._create_variables(
             individual=self.id_to_base64(self.individuals[0].id, "IndividualNode"),
             payment_records=[self.id_to_base64(self.payment_record.id, "PaymentRecordNode")],
         )
->>>>>>> e2675e1d
 
         self.snapshot_graphql_request(
             request_string=self.CREATE_GRIEVANCE_MUTATION,
@@ -300,33 +203,10 @@
     def test_create_complaint_ticket_without_individual(self, _, permissions):
         self.create_user_role_with_permissions(self.user, permissions, self.business_area)
 
-<<<<<<< HEAD
-        input_data = {
-            "input": {
-                "description": "Test Feedback",
-                "assignedTo": self.id_to_base64(self.user.id, "UserNode"),
-                "category": GrievanceTicket.CATEGORY_GRIEVANCE_COMPLAINT,
-                "issueType": GrievanceTicket.ISSUE_TYPE_FSP_COMPLAINT,
-                "admin": self.admin_area.p_code,
-                "language": "Polish, English",
-                "consent": True,
-                "businessArea": "afghanistan",
-                "extras": {
-                    "category": {
-                        "grievanceComplaintTicketExtras": {
-                            "household": self.id_to_base64(self.household.id, "HouseholdNode"),
-                            "paymentRecord": [self.id_to_base64(self.payment_record.id, "PaymentRecordNode")],
-                        }
-                    }
-                },
-            }
-        }
-=======
         input_data = self._create_variables(
             household=self.id_to_base64(self.household.id, "HouseholdNode"),
             payment_records=[self.id_to_base64(self.payment_record.id, "PaymentRecordNode")],
         )
->>>>>>> e2675e1d
 
         self.snapshot_graphql_request(
             request_string=self.CREATE_GRIEVANCE_MUTATION,
