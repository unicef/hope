--- conflicted
+++ resolved
@@ -1,12 +1,7 @@
 from datetime import datetime
 
-<<<<<<< HEAD
-from django.utils import timezone
-from django.core.management import call_command
-=======
 from django.core.management import call_command
 from django.utils import timezone
->>>>>>> 2e059b93
 
 from parameterized import parameterized
 
