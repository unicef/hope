--- conflicted
+++ resolved
@@ -1,13 +1,8 @@
 from datetime import datetime
 
 from django.utils import timezone
-
-<<<<<<< HEAD
-from django_countries.fields import Country
-=======
 from django.core.management import call_command
 
->>>>>>> 9bb0d5ac
 from parameterized import parameterized
 
 from hct_mis_api.apps.account.fixtures import PartnerFactory, UserFactory
