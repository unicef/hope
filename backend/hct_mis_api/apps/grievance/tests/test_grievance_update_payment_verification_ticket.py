--- conflicted
+++ resolved
@@ -14,21 +14,11 @@
 from hct_mis_api.apps.household.fixtures import create_household_and_individuals
 from hct_mis_api.apps.payment.fixtures import (
     CashPlanFactory,
-    CashPlanPaymentVerificationFactory,
     PaymentRecordFactory,
     PaymentVerificationFactory,
-<<<<<<< HEAD
     PaymentVerificationPlanFactory,
 )
 from hct_mis_api.apps.payment.models import PaymentVerification, PaymentVerificationPlan
-from hct_mis_api.apps.payment.fixtures import CashPlanFactory
-=======
-)
-from hct_mis_api.apps.payment.models import (
-    CashPlanPaymentVerification,
-    PaymentVerification,
-)
->>>>>>> ef4dc766
 from hct_mis_api.apps.program.fixtures import ProgramFactory
 from hct_mis_api.apps.targeting.fixtures import (
     TargetingCriteriaFactory,
