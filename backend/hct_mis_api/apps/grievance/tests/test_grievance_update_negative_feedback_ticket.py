--- conflicted
+++ resolved
@@ -1,8 +1,5 @@
-<<<<<<< HEAD
-=======
-from typing import Any, Dict, List, Optional
+from typing import Any, List
 
->>>>>>> f8e816f2
 from django.core.management import call_command
 
 from parameterized import parameterized
@@ -41,13 +38,8 @@
     """
 
     @classmethod
-<<<<<<< HEAD
-    def setUpTestData(cls):
+    def setUpTestData(cls) -> None:
         cls.business_area = create_afghanistan()
-=======
-    def setUpTestData(cls) -> None:
-        create_afghanistan()
->>>>>>> f8e816f2
         call_command("loadcountries")
         cls.user = UserFactory.create()
 
@@ -76,39 +68,12 @@
             ("without_permission", []),
         ]
     )
-<<<<<<< HEAD
-    def test_update_negative_feedback_ticket_not_supported(self, _, permissions):
-=======
-    def test_create_negative_feedback_ticket_without_extras(self, _: Any, permissions: List[Permissions]) -> None:
-        self.create_user_role_with_permissions(self.user, permissions, self.business_area)
-
-        input_data = self._prepare_input()
-
-        self.snapshot_graphql_request(
-            request_string=self.QUERY,
-            context={"user": self.user},
-            variables=input_data,
-        )
-
-    @parameterized.expand(
-        [
-            (
-                "with_permission",
-                [Permissions.GRIEVANCES_UPDATE],
-            ),
-            ("without_permission", []),
-        ]
-    )
-    def test_create_negative_feedback_ticket_with_household_extras(
-        self, _: Any, permissions: List[Permissions]
-    ) -> None:
->>>>>>> f8e816f2
+    def test_update_negative_feedback_ticket_not_supported(self, _: Any, permissions: List[Permissions]) -> None:
         self.create_user_role_with_permissions(self.user, permissions, self.business_area)
 
         self.snapshot_graphql_request(
             request_string=self.QUERY,
             context={"user": self.user},
-<<<<<<< HEAD
             variables={
                 "input": {
                     "description": "Test Feedback",
@@ -118,75 +83,4 @@
                     "ticketId": self.id_to_base64(self.ticket.ticket.id, "GrievanceTicketNode"),
                 }
             },
-        )
-=======
-            variables=input_data,
-        )
-
-    @parameterized.expand(
-        [
-            (
-                "with_permission",
-                [Permissions.GRIEVANCES_UPDATE],
-            ),
-            ("without_permission", []),
-        ]
-    )
-    def test_create_negative_feedback_ticket_with_individual_extras(
-        self, _: Any, permissions: List[Permissions]
-    ) -> None:
-        self.create_user_role_with_permissions(self.user, permissions, self.business_area)
-
-        extras = {
-            "individual": self.id_to_base64(self.individuals[0].id, "IndividualNode"),
-        }
-        input_data = self._prepare_input(extras)
-
-        self.snapshot_graphql_request(
-            request_string=self.QUERY,
-            context={"user": self.user},
-            variables=input_data,
-        )
-
-    @parameterized.expand(
-        [
-            (
-                "with_permission",
-                [Permissions.GRIEVANCES_UPDATE],
-            ),
-            ("without_permission", []),
-        ]
-    )
-    def test_create_negative_feedback_ticket_with_household_and_individual_extras(
-        self, _: Any, permissions: List[Permissions]
-    ) -> None:
-        self.create_user_role_with_permissions(self.user, permissions, self.business_area)
-
-        extras = {
-            "household": self.id_to_base64(self.household.id, "HouseholdNode"),
-            "individual": self.id_to_base64(self.individuals[0].id, "IndividualNode"),
-        }
-        input_data = self._prepare_input(extras)
-
-        self.snapshot_graphql_request(
-            request_string=self.QUERY,
-            context={"user": self.user},
-            variables=input_data,
-        )
-
-    def _prepare_input(self, extras: Optional[Any] = None) -> Dict:
-        input_data = {
-            "input": {
-                "description": "Test Feedback",
-                "assignedTo": self.id_to_base64(self.user.id, "UserNode"),
-                "admin": self.admin_area.p_code,
-                "language": "Polish, English",
-                "ticketId": self.id_to_base64(self.ticket.ticket.id, "GrievanceTicketNode"),
-            }
-        }
-
-        if extras:
-            input_data["input"]["extras"] = {"category": {"negativeFeedbackTicketExtras": extras}}
-
-        return input_data
->>>>>>> f8e816f2
+        )