--- conflicted
+++ resolved
@@ -1,7 +1,6 @@
 from datetime import datetime
 from typing import TYPE_CHECKING, Any, Dict, List, Tuple, Type, TypeVar
 
-from django.db.models import QuerySet
 from django.db.models.functions import ExtractYear
 
 import graphene
@@ -51,21 +50,14 @@
     admin_area_1 = DjangoFilterConnectionField(AreaNode)
     admin_area_2 = DjangoFilterConnectionField(AreaNode)
 
-<<<<<<< HEAD
-    def resolve_file_url(self, info, **kwargs) -> str:
+    def resolve_file_url(self, info: Any, **kwargs: Any) -> str:
         return self.file.url if self.file else ""
 
-    def resolve_admin_area_1(self, info, **kwargs) -> QuerySet:
+    def resolve_admin_area_1(self, info: Any, **kwargs: Any) -> "QuerySet":
         parent_ids = self.admin_area.filter(parent__isnull=False).values_list("parent_id")
         return Area.objects.filter(id__in=parent_ids).distinct()
 
-    def resolve_admin_area_2(self, info, **kwargs) -> QuerySet:
-=======
-    def resolve_file_url(self, info: Any, **kwargs: Any) -> str:
-        return self.file.url if self.file else ""
-
-    def resolve_admin_area(self, info: Any, **kwargs: Any) -> "QuerySet":
->>>>>>> f8e816f2
+    def resolve_admin_area_2(self, info: Any, **kwargs: Any) -> "QuerySet":
         return self.admin_area.all()
 
 
