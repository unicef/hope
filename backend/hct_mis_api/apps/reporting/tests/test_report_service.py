<<<<<<< HEAD
from django.conf import settings
=======
from typing import Any

>>>>>>> 6175dd13
from django.test import TestCase

from parameterized import parameterized

from hct_mis_api.apps.account.fixtures import UserFactory
from hct_mis_api.apps.core.fixtures import create_afghanistan
from hct_mis_api.apps.core.models import BusinessArea
from hct_mis_api.apps.geo import models as geo_models
from hct_mis_api.apps.geo.fixtures import AreaFactory, AreaTypeFactory
from hct_mis_api.apps.household.fixtures import create_household_and_individuals
from hct_mis_api.apps.payment.fixtures import (
    CashPlanPaymentVerificationFactory,
    PaymentRecordFactory,
    PaymentVerificationFactory,
)
from hct_mis_api.apps.program.fixtures import CashPlanFactory, ProgramFactory
from hct_mis_api.apps.reporting.fixtures import ReportFactory
from hct_mis_api.apps.reporting.models import Report


class TestGenerateReportService(TestCase):
    fixtures = (f"{settings.PROJECT_ROOT}/apps/geo/fixtures/data.json",)

    @classmethod
    def setUpTestData(self) -> None:
        create_afghanistan()
        from hct_mis_api.apps.reporting.services.generate_report_service import (
            GenerateReportService,
        )

        self.GenerateReportService = GenerateReportService

        self.business_area = BusinessArea.objects.get(slug="afghanistan")
        self.user = UserFactory.create()
        family_sizes_list = (2, 4, 5, 1, 3, 11, 14)
        last_registration_dates = ("2020-01-01", "2021-01-01")

        country = geo_models.Country.objects.get(name="Afghanistan")
        area_type = AreaTypeFactory(
            name="Admin type one",
            country=country,
            area_level=2,
        )
        self.admin_area_1 = AreaFactory(name="Adminarea Test", area_type=area_type, p_code="asdfgfhghkjltr")

        self.program_1 = ProgramFactory(business_area=self.business_area, end_date="2020-01-01")
        self.program_2 = ProgramFactory(business_area=self.business_area, end_date="2022-01-01")
        self.households = []
        self.individuals = []
        country_origin = geo_models.Country.objects.filter(iso_code2="PL").first()
        for index, family_size in enumerate(family_sizes_list):
            (household, individuals) = create_household_and_individuals(
                {
                    "size": family_size,
                    "address": "Lorem Ipsum",
                    "country_origin": country_origin,
                    "business_area": self.business_area,
                    "last_registration_date": last_registration_dates[0] if index % 2 else last_registration_dates[1],
                    "admin_area": None if index % 2 else self.admin_area_1,
                },
                [
                    {"last_registration_date": last_registration_dates[0] if index % 2 else last_registration_dates[1]},
                    {"last_registration_date": last_registration_dates[0] if index % 2 else last_registration_dates[1]},
                ],
            )
            self.households.append(household)
            self.individuals.extend(individuals)
            if index % 2:
                household.programs.add(self.program_1)
            else:
                household.programs.add(self.program_2)

        self.cash_plan_1 = CashPlanFactory(
            business_area=self.business_area, program=self.program_1, end_date="2020-01-01"
        )
        self.cash_plan_2 = CashPlanFactory(business_area=self.business_area, end_date="2020-01-01")
        self.cash_plan_verification_1 = CashPlanPaymentVerificationFactory(
            cash_plan=self.cash_plan_1, completion_date="2020-01-01"
        )
        self.cash_plan_verification_2 = CashPlanPaymentVerificationFactory(
            cash_plan=self.cash_plan_2, completion_date="2020-01-01"
        )
        PaymentRecordFactory(
            household=self.households[0],
            business_area=self.business_area,
            delivery_date="2020-01-01",
            cash_plan=self.cash_plan_1,
        )
        PaymentRecordFactory(
            household=self.households[1],
            business_area=self.business_area,
            delivery_date="2020-01-01",
            cash_plan=self.cash_plan_2,
        )
        PaymentVerificationFactory(cash_plan_payment_verification=self.cash_plan_verification_1)
        PaymentVerificationFactory(cash_plan_payment_verification=self.cash_plan_verification_2)

    @parameterized.expand(
        [
            ("individuals_no_filter", Report.INDIVIDUALS, False, False, 6),
            ("individuals_filter_admin_area", Report.INDIVIDUALS, True, False, 8),
            ("households_no_filter", Report.HOUSEHOLD_DEMOGRAPHICS, False, False, 3),
            ("households_filter_admin_area", Report.HOUSEHOLD_DEMOGRAPHICS, True, False, 4),
            ("cash_plan_verifications_no_filter", Report.CASH_PLAN_VERIFICATION, False, False, 2),
            ("cash_plan_verifications_program", Report.CASH_PLAN_VERIFICATION, False, True, 1),
            ("payments_no_filter", Report.PAYMENTS, False, False, 2),
            ("payments_filter_admin_area", Report.PAYMENTS, True, False, 1),
            ("payment_verifications_no_filter", Report.PAYMENT_VERIFICATION, False, False, 2),
            ("payment_verifications_program", Report.PAYMENT_VERIFICATION, False, True, 1),
            ("cash_plans_no_filter", Report.CASH_PLAN, False, False, 2),
            ("cash_plans_program", Report.CASH_PLAN, False, True, 1),
            ("programs_no_filter", Report.PROGRAM, False, False, 1),
            ("individuals_payments_no_filter", Report.INDIVIDUALS_AND_PAYMENT, False, False, 4),
            ("individuals_payments_admin_area", Report.INDIVIDUALS_AND_PAYMENT, True, False, 2),
            ("individuals_payments_program", Report.INDIVIDUALS_AND_PAYMENT, False, True, 2),
            ("individuals_payments_admin_area_and_program", Report.INDIVIDUALS_AND_PAYMENT, True, True, 2),
        ]
    )
    def test_report_types(
        self, _: Any, report_type: str, should_set_admin_area: bool, should_set_program: bool, number_of_records: int
    ) -> None:

        report = ReportFactory.create(
            created_by=self.user,
            business_area=self.business_area,
            report_type=report_type,
            status=Report.IN_PROGRESS,
            date_from="2019-01-01",
            date_to="2020-01-02",
        )
        if should_set_admin_area:
            report.date_to = "2022-01-01"
            report.save()
            report.admin_area.set([self.admin_area_1])

        if should_set_program:
            report.program = self.program_1
            report.save()

        report_service = self.GenerateReportService(report)
        report_service.generate_report()
        report.refresh_from_db()
        self.assertEqual(report.status, Report.COMPLETED)
        self.assertEqual(report.number_of_records, number_of_records)<|MERGE_RESOLUTION|>--- conflicted
+++ resolved
@@ -1,9 +1,6 @@
-<<<<<<< HEAD
-from django.conf import settings
-=======
 from typing import Any
 
->>>>>>> 6175dd13
+from django.conf import settings
 from django.test import TestCase
 
 from parameterized import parameterized
