--- conflicted
+++ resolved
@@ -1,11 +1,13 @@
 import datetime
+
 from freezegun import freeze_time
+
 from hct_mis_api.apps.account.fixtures import UserFactory
 from hct_mis_api.apps.core.base_test_case import APITestCase
 from hct_mis_api.apps.core.fixtures import create_afghanistan
 from hct_mis_api.apps.core.models import BusinessArea
-from hct_mis_api.apps.payment.fixtures import PaymentRecordFactory, PaymentFactory
 from hct_mis_api.apps.household.fixtures import create_household
+from hct_mis_api.apps.payment.fixtures import PaymentFactory, PaymentRecordFactory
 
 
 class TestProgramChoices(APITestCase):
@@ -28,15 +30,12 @@
     }
     """
 
-<<<<<<< HEAD
     QUERY_DASHBOARD_YEARS_CHOICES = """
     query DashboardYearsChoiceData($businessArea: String!) {
         dashboardYearsChoices(businessAreaSlug: $businessArea)
     }
     """
 
-=======
->>>>>>> 0260a72a
     @classmethod
     def setUpTestData(cls):
         cls.user = UserFactory()
