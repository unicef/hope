--- conflicted
+++ resolved
@@ -1,10 +1,7 @@
+import copy
 import logging
-import copy
-import openpyxl
-
 from datetime import datetime, timedelta
 from tempfile import NamedTemporaryFile
-from openpyxl.utils import get_column_letter
 
 from django.conf import settings
 from django.contrib.postgres.aggregates.general import ArrayAgg
@@ -13,12 +10,9 @@
 from django.db.models import Count, DecimalField, Max, Min, Q, Sum
 from django.template.loader import render_to_string
 
-<<<<<<< HEAD
-=======
 import openpyxl
 from openpyxl.utils import get_column_letter
 
->>>>>>> 0260a72a
 from hct_mis_api.apps.core.utils import decode_id_string, encode_id_base64
 from hct_mis_api.apps.geo.models import Area
 from hct_mis_api.apps.grievance.models import GrievanceTicket
@@ -31,9 +25,9 @@
 from hct_mis_api.apps.payment.models import (
     CashPlan,
     CashPlanPaymentVerification,
+    PaymentPlan,
     PaymentRecord,
     PaymentVerification,
-    PaymentPlan,
 )
 from hct_mis_api.apps.program.models import Program
 from hct_mis_api.apps.reporting.models import Report
