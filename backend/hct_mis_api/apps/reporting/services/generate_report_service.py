--- conflicted
+++ resolved
@@ -1,11 +1,5 @@
 import copy
 import logging
-<<<<<<< HEAD
-import openpyxl
-
-from openpyxl.utils import get_column_letter
-=======
->>>>>>> a8796e63
 from datetime import datetime, timedelta
 from tempfile import NamedTemporaryFile
 
@@ -30,17 +24,10 @@
 )
 from hct_mis_api.apps.payment.models import (
     CashPlan,
-<<<<<<< HEAD
     PaymentPlan,
     PaymentRecord,
     PaymentVerification,
     PaymentVerificationPlan,
-=======
-    CashPlanPaymentVerification,
-    PaymentPlan,
-    PaymentRecord,
-    PaymentVerification,
->>>>>>> a8796e63
 )
 from hct_mis_api.apps.program.models import Program
 from hct_mis_api.apps.reporting.models import Report
