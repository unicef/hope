--- conflicted
+++ resolved
@@ -1,9 +1,3 @@
-<<<<<<< HEAD
-from django.utils import timezone
-
-
-=======
->>>>>>> 2e059b93
 from django.db import models
 from django.utils import timezone
 from django.utils.translation import gettext_lazy as _
