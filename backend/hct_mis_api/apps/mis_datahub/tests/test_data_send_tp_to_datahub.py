--- conflicted
+++ resolved
@@ -122,11 +122,7 @@
         cls.household.head_of_household = cls.individual
         cls.household.save()
 
-<<<<<<< HEAD
-    def test_program_data_is_send_correctly(self):
-=======
     def test_program_data_is_send_correctly(self) -> None:
->>>>>>> 1a31bccf
         self.target_population.refresh_from_db()
         task = SendTPToDatahubTask()
         task.send_target_population(self.target_population)
@@ -148,12 +144,8 @@
         dh_program_dict.pop("session_id")
         self.assertDictEqual(expected_program_dict, dh_program_dict)
 
-<<<<<<< HEAD
-    def test_target_population_data_is_send_correctly(self):
-=======
     def test_target_population_data_is_send_correctly(self) -> None:
         self.maxDiff = None
->>>>>>> 1a31bccf
         self.target_population.refresh_from_db()
         task = SendTPToDatahubTask()
         task.send_target_population(self.target_population)
@@ -171,12 +163,8 @@
         dh_target_population_dict.pop("session_id")
         self.assertDictEqual(expected_target_population_dict, dh_target_population_dict)
 
-<<<<<<< HEAD
-    def test_target_population_entry_data_is_send_correctly(self):
-=======
     def test_target_population_entry_data_is_send_correctly(self) -> None:
         self.maxDiff = None
->>>>>>> 1a31bccf
         self.target_population.refresh_from_db()
         task = SendTPToDatahubTask()
         task.send_target_population(self.target_population)
@@ -194,12 +182,8 @@
         dh_target_population_entry_dict.pop("session_id")
         self.assertDictEqual(expected_target_population_entry_dict, dh_target_population_entry_dict)
 
-<<<<<<< HEAD
-    def test_individual_send_correctly(self):
-=======
     def test_individual_send_correctly(self) -> None:
         self.maxDiff = None
->>>>>>> 1a31bccf
         self.target_population.refresh_from_db()
         task = SendTPToDatahubTask()
         task.send_target_population(self.target_population)
