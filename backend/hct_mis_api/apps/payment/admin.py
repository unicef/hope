from django.contrib import admin, messages
from django.http import HttpResponseRedirect
from django.urls import reverse
from django.utils.safestring import mark_safe
from django.template.response import TemplateResponse

from admin_extra_buttons.decorators import button
from admin_extra_buttons.mixins import ExtraButtonsMixin, confirm_action
from adminfilters.autocomplete import AutoCompleteFilter
from adminfilters.filters import ChoicesFieldComboFilter, ValueFilter
from advanced_filters.admin import AdminAdvancedFiltersMixin
from smart_admin.mixins import LinkedObjectsMixin

from hct_mis_api.apps.payment.models import (
    CashPlanPaymentVerification,
    PaymentRecord,
    PaymentVerification,
    ServiceProvider,
    CashPlan,
)
from hct_mis_api.apps.utils.admin import HOPEModelAdminBase


@admin.register(PaymentRecord)
class PaymentRecordAdmin(AdminAdvancedFiltersMixin, HOPEModelAdminBase):
    list_display = ("household", "status", "cash_plan_name", "target_population")
    list_filter = (
        ("status", ChoicesFieldComboFilter),
        ("business_area", AutoCompleteFilter),
        ("target_population", AutoCompleteFilter),
        ("cash_plan", AutoCompleteFilter),
        ("service_provider", AutoCompleteFilter),
        # ValueFilter.factory("cash_plan__id", "CashPlan ID"),
        # ValueFilter.factory("target_population__id", "TargetPopulation ID"),
    )
    advanced_filter_fields = (
        "status",
        "delivery_date",
        ("service_provider__name", "Service Provider"),
        ("cash_plan__name", "CashPlan"),
        ("target_population__name", "TargetPopulation"),
    )
    date_hierarchy = "updated_at"
    raw_id_fields = (
        "business_area",
        "cash_plan",
        "household",
        "head_of_household",
        "target_population",
        "service_provider",
    )

    def cash_plan_name(self, obj):
        return obj.cash_plan.name

    def get_queryset(self, request):
        return (
            super().get_queryset(request).select_related("household", "cash_plan", "target_population", "business_area")
        )


@admin.register(CashPlanPaymentVerification)
class CashPlanPaymentVerificationAdmin(ExtraButtonsMixin, LinkedObjectsMixin, HOPEModelAdminBase):
    list_display = ("cash_plan", "status", "verification_channel")
    list_filter = (
        ("status", ChoicesFieldComboFilter),
        ("verification_channel", ChoicesFieldComboFilter),
        ("cash_plan", AutoCompleteFilter),
        ("cash_plan__business_area", AutoCompleteFilter),
    )
    date_hierarchy = "updated_at"
    search_fields = ("cash_plan__name",)
    raw_id_fields = ("cash_plan",)

    @button()
    def verifications(self, request, pk):
        list_url = reverse("admin:payment_paymentverification_changelist")
        url = f"{list_url}?cash_plan_payment_verification__exact={pk}"
        return HttpResponseRedirect(url)

    @button()
    def execute_sync_rapid_pro(self, request):
        if request.method == "POST":
            from hct_mis_api.apps.payment.tasks.CheckRapidProVerificationTask import (
                CheckRapidProVerificationTask,
            )

            task = CheckRapidProVerificationTask()
            task.execute()
            self.message_user(request, "Rapid Pro synced", messages.SUCCESS)
        else:
            return confirm_action(
                self,
                request,
                self.execute_sync_rapid_pro,
                mark_safe(
                    """<h1>DO NOT CONTINUE IF YOU ARE NOT SURE WHAT YOU ARE DOING</h1>                
                        <h3>Import will only be simulated</h3> 
                        """
                ),
                "Successfully executed",
                template="admin_extra_buttons/confirm.html",
            )


@admin.register(PaymentVerification)
class PaymentVerificationAdmin(HOPEModelAdminBase):
    list_display = ("household", "status", "received_amount", "cash_plan_name")

    list_filter = (
        ("status", ChoicesFieldComboFilter),
        ("cash_plan_payment_verification__cash_plan", AutoCompleteFilter),
        ("cash_plan_payment_verification__cash_plan__business_area", AutoCompleteFilter),
        ("payment_record__household__unicef_id", ValueFilter),
    )
    date_hierarchy = "updated_at"
    raw_id_fields = ("payment_record", "cash_plan_payment_verification")

    def cash_plan_name(self, obj):
        return obj.cash_plan_payment_verification.cash_plan.name

    def household(self, obj):
        return obj.payment_record.household.unicef_id

    def get_queryset(self, request):
        return (
            super()
            .get_queryset(request)
            .select_related(
                "cash_plan_payment_verification",
                "cash_plan_payment_verification__cash_plan",
                "payment_record",
                "payment_record__household",
            )
        )


@admin.register(ServiceProvider)
class ServiceProviderAdmin(HOPEModelAdminBase):
    list_display = ("full_name", "short_name", "country")
    search_fields = ("full_name", "vision_id", "short_name")
    list_filter = (("business_area", AutoCompleteFilter),)


<<<<<<< HEAD
# TODO: added only for testing locally
from hct_mis_api.apps.payment.models import ApprovalProcess, Approval
class ApproveInline(admin.TabularInline):
    model = Approval
    extra = 0


@admin.register(ApprovalProcess)
class ApprovalProcessAdmin(admin.ModelAdmin):
    raw_id_fields = ("approved_by", "authorized_by", "finance_review_by")
    search_fields = ("approved_by", "authorized_by", "finance_review_by")
    list_display = ("id", "created_at", "approve_date", "authorization_date", "finance_review_date")
    list_filter = ("approve_date", "authorization_date", "finance_review_date")
    inlines = (ApproveInline,)
=======
@admin.register(CashPlan)
class CashPlanAdmin(ExtraButtonsMixin, HOPEModelAdminBase):
    list_display = ("name", "program", "delivery_type", "status", "verification_status", "ca_id")
    list_filter = (
        ("status", ChoicesFieldComboFilter),
        ("business_area", AutoCompleteFilter),
        ("delivery_type", ChoicesFieldComboFilter),
        ("cash_plan_payment_verification_summary__status", ChoicesFieldComboFilter),
        ("program__id", ValueFilter),
        ("vision_id", ValueFilter),
    )
    raw_id_fields = ("business_area", "program", "service_provider")
    search_fields = ("name",)

    def verification_status(self, obj):
        return obj.cash_plan_payment_verification_summary.status

    @button()
    def payments(self, request, pk):
        context = self.get_common_context(request, pk, aeu_groups=[None], action="payments")

        return TemplateResponse(request, "admin/cashplan/payments.html", context)
>>>>>>> cf260a26
<|MERGE_RESOLUTION|>--- conflicted
+++ resolved
@@ -17,6 +17,7 @@
     PaymentVerification,
     ServiceProvider,
     CashPlan,
+    PaymentPlan,
 )
 from hct_mis_api.apps.utils.admin import HOPEModelAdminBase
 
@@ -142,22 +143,6 @@
     list_filter = (("business_area", AutoCompleteFilter),)
 
 
-<<<<<<< HEAD
-# TODO: added only for testing locally
-from hct_mis_api.apps.payment.models import ApprovalProcess, Approval
-class ApproveInline(admin.TabularInline):
-    model = Approval
-    extra = 0
-
-
-@admin.register(ApprovalProcess)
-class ApprovalProcessAdmin(admin.ModelAdmin):
-    raw_id_fields = ("approved_by", "authorized_by", "finance_review_by")
-    search_fields = ("approved_by", "authorized_by", "finance_review_by")
-    list_display = ("id", "created_at", "approve_date", "authorization_date", "finance_review_date")
-    list_filter = ("approve_date", "authorization_date", "finance_review_date")
-    inlines = (ApproveInline,)
-=======
 @admin.register(CashPlan)
 class CashPlanAdmin(ExtraButtonsMixin, HOPEModelAdminBase):
     list_display = ("name", "program", "delivery_type", "status", "verification_status", "ca_id")
@@ -180,4 +165,24 @@
         context = self.get_common_context(request, pk, aeu_groups=[None], action="payments")
 
         return TemplateResponse(request, "admin/cashplan/payments.html", context)
->>>>>>> cf260a26
+
+
+# TODO: added only for testing locally
+from hct_mis_api.apps.payment.models import ApprovalProcess, Approval
+class ApproveInline(admin.TabularInline):
+    model = Approval
+    extra = 0
+
+
+@admin.register(ApprovalProcess)
+class ApprovalProcessAdmin(admin.ModelAdmin):
+    raw_id_fields = ("approved_by", "authorized_by", "finance_review_by")
+    search_fields = ("approved_by", "authorized_by", "finance_review_by")
+    list_display = ("id", "created_at", "approve_date", "authorization_date", "finance_review_date")
+    list_filter = ("approve_date", "authorization_date", "finance_review_date")
+    inlines = (ApproveInline,)
+
+
+@admin.register(PaymentPlan)
+class PaymentPlanAdmin(admin.ModelAdmin):
+    pass