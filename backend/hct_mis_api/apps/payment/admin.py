from typing import TYPE_CHECKING, Any, Dict, Optional

from django import forms
from django.contrib import admin, messages
from django.core.exceptions import ValidationError
from django.db.models import Q, QuerySet
from django.http import HttpRequest, HttpResponseRedirect
from django.template.response import TemplateResponse
from django.urls import reverse
from django.utils.html import format_html
from django.utils.safestring import mark_safe

from admin_extra_buttons.decorators import button
from admin_extra_buttons.mixins import confirm_action
from adminfilters.autocomplete import AutoCompleteFilter
from adminfilters.depot.widget import DepotManager
from adminfilters.filters import ChoicesFieldComboFilter, ValueFilter
from adminfilters.querystring import QueryStringFilter
from advanced_filters.admin import AdminAdvancedFiltersMixin
from smart_admin.mixins import LinkedObjectsMixin

from hct_mis_api.apps.payment.forms import (
    DeliveryMechanismPerPaymentPlanForm,
    ImportPaymentRecordsForm,
)
from hct_mis_api.apps.payment.models import (
    CashPlan,
    DeliveryMechanismPerPaymentPlan,
    FinancialServiceProvider,
    FinancialServiceProviderXlsxReport,
    FinancialServiceProviderXlsxTemplate,
    FspXlsxTemplatePerDeliveryMechanism,
    Payment,
    PaymentHouseholdSnapshot,
    PaymentPlan,
    PaymentRecord,
    PaymentVerification,
    PaymentVerificationPlan,
    ServiceProvider,
)
from hct_mis_api.apps.payment.services.create_cash_plan_from_reconciliation import (
    CreateCashPlanReconciliationService,
)
from hct_mis_api.apps.payment.services.verification_plan_status_change_services import (
    VerificationPlanStatusChangeServices,
)
from hct_mis_api.apps.utils.admin import HOPEModelAdminBase

if TYPE_CHECKING:
    from uuid import UUID

    from django.forms import Form


@admin.register(PaymentRecord)
class PaymentRecordAdmin(AdminAdvancedFiltersMixin, LinkedObjectsMixin, HOPEModelAdminBase):
    list_display = (
        "unicef_id",
        "household",
        "status",
        "cash_plan_name",
        "target_population",
    )
    list_filter = (
        DepotManager,
        QueryStringFilter,
        ("status", ChoicesFieldComboFilter),
        ("business_area", AutoCompleteFilter),
        ("target_population", AutoCompleteFilter),
        ("parent", AutoCompleteFilter),
        ("service_provider", AutoCompleteFilter),
        # ValueFilter.factory("cash_plan__id", "CashPlan ID"),
        # ValueFilter.factory("target_population__id", "TargetPopulation ID"),
    )
    advanced_filter_fields = (
        "status",
        "delivery_date",
        ("service_provider__name", "Service Provider"),
        ("parent__name", "CashPlan"),
        ("target_population__name", "TargetPopulation"),
    )
    date_hierarchy = "updated_at"
    raw_id_fields = (
        "business_area",
        "parent",
        "household",
        "head_of_household",
        "target_population",
        "service_provider",
        "copied_from",
    )

    def cash_plan_name(self, obj: Any) -> str:
        return obj.parent.name or ""

    def get_queryset(self, request: HttpRequest) -> QuerySet:
        return super().get_queryset(request).select_related("household", "parent", "target_population", "business_area")

    @button()
    def import_payment_records(self, request: HttpRequest) -> Any:
        title = "Import Payment Records"
        if request.method == "GET":
            form = ImportPaymentRecordsForm()
            context = self.get_common_context(request, title=title, form=form)
            return TemplateResponse(request, "admin/payment/payment_record/import_payment_records.html", context)

        form = ImportPaymentRecordsForm(request.POST, request.FILES)
        context = self.get_common_context(request, title=title, form=form)
        if not form.is_valid():
            return TemplateResponse(request, "admin/payment/payment_record/import_payment_records.html", context)
        cleaned_data = form.cleaned_data
        column_mapping = {
            CreateCashPlanReconciliationService.COLUMN_PAYMENT_ID: "Payment ID",
            CreateCashPlanReconciliationService.COLUMN_PAYMENT_STATUS: "Reconciliation status",
            CreateCashPlanReconciliationService.COLUMN_DELIVERED_AMOUNT: "Delivered Amount",
            CreateCashPlanReconciliationService.COLUMN_ENTITLEMENT_QUANTITY: "Entitlement Quantity",
        }
        service = CreateCashPlanReconciliationService(
            cleaned_data.pop("business_area"),
            cleaned_data.pop("reconciliation_file"),
            column_mapping,
            cleaned_data,
            cleaned_data.pop("currency"),
            cleaned_data.pop("delivery_type"),
            cleaned_data.pop("delivery_date"),
        )

        service.create_celery_task(request.user)

        self.message_user(
            request,
            "Background task created and Payment Records will imported soon. We will send an email after finishing import",
            level=messages.SUCCESS,
        )

        return HttpResponseRedirect(reverse("admin:payment_paymentrecord_changelist"))


@admin.register(PaymentVerificationPlan)
class PaymentVerificationPlanAdmin(LinkedObjectsMixin, HOPEModelAdminBase):
    # TODO: fix filtering
    list_display = ("payment_plan_obj", "status", "verification_channel")
    list_filter = (
        ("status", ChoicesFieldComboFilter),
        ("verification_channel", ChoicesFieldComboFilter),
        # ("payment_plan", AutoCompleteFilter),
        # ("payment_plan__business_area", AutoCompleteFilter),
    )
    date_hierarchy = "updated_at"
    search_fields = ("payment_plan__name",)
    raw_id_fields = ("payment_plan", "payment_plan_content_type")

    @button()
    def verifications(self, request: HttpRequest, pk: "UUID") -> HttpResponseRedirect:
        list_url = reverse("admin:payment_paymentverification_changelist")
        url = f"{list_url}?payment_verification_plan__exact={pk}"
        return HttpResponseRedirect(url)

    @button()
    def execute_sync_rapid_pro(self, request: HttpRequest) -> Optional[HttpResponseRedirect]:
        if request.method == "POST":
            from hct_mis_api.apps.payment.tasks.CheckRapidProVerificationTask import (
                CheckRapidProVerificationTask,
            )

            task = CheckRapidProVerificationTask()
            task.execute()
            self.message_user(request, "Rapid Pro synced", messages.SUCCESS)
        else:
            return confirm_action(
                self,
                request,
                self.execute_sync_rapid_pro,
                mark_safe(
                    """<h1>DO NOT CONTINUE IF YOU ARE NOT SURE WHAT YOU ARE DOING</h1>
                        <h3>Import will only be simulated</h3>
                        """
                ),
                "Successfully executed",
                template="admin_extra_buttons/confirm.html",
            )
        return None

    def activate(self, request: HttpRequest, pk: "UUID") -> TemplateResponse:
        return confirm_action(
            self,
            request,
            lambda _: VerificationPlanStatusChangeServices(PaymentVerificationPlan.objects.get(pk=pk)).activate(),
            "This action will trigger Cash Plan Payment Verification activation (also sending messages via Rapid Pro).",
            "Successfully activated.",
        )


@admin.register(PaymentVerification)
class PaymentVerificationAdmin(HOPEModelAdminBase):
    # TODO: update filter and get_qs
    list_display = ("household", "status", "received_amount", "payment_plan_name")

    list_filter = (
        DepotManager,
        QueryStringFilter,
        ("status", ChoicesFieldComboFilter),
        # ("payment_verification_plan__payment_plan_obj", AutoCompleteFilter),
        # ("payment_verification_plan__payment_plan_obj__business_area", AutoCompleteFilter),
        ("payment__household__unicef_id", ValueFilter),
    )
    date_hierarchy = "updated_at"
    raw_id_fields = ("payment_verification_plan", "payment_content_type")

    def payment_plan_name(self, obj: Any) -> str:
        payment_plan = obj.payment_verification_plan.payment_plan_obj
        return getattr(payment_plan, "name", "~no name~")

    def household(self, obj: Any) -> str:
        payment = obj.payment_obj
        return payment.household.unicef_id if payment else ""

    def get_queryset(self, request: HttpRequest) -> QuerySet:
        return (
            super()
            .get_queryset(request)
            .select_related(
                "payment_verification_plan",
                # "payment_verification_plan__payment_plan_obj",
                # "payment_obj",
                # "payment_obj__household",
            )
        )


@admin.register(ServiceProvider)
class ServiceProviderAdmin(HOPEModelAdminBase):
    list_display = ("full_name", "short_name", "country")
    search_fields = ("full_name", "vision_id", "short_name")
    list_filter = (("business_area", AutoCompleteFilter),)
    autocomplete_fields = ("business_area",)


@admin.register(CashPlan)
class CashPlanAdmin(HOPEModelAdminBase):
    list_display = ("name", "program", "delivery_type", "status", "verification_status", "ca_id")
    list_filter = (
        ("status", ChoicesFieldComboFilter),
        ("business_area", AutoCompleteFilter),
        ("delivery_type", ChoicesFieldComboFilter),
        ("payment_verification_summary__status", ChoicesFieldComboFilter),
        ("program__id", ValueFilter),
        ("vision_id", ValueFilter),
    )
    raw_id_fields = ("business_area", "program", "service_provider")
    search_fields = ("name",)

    def verification_status(self, obj: Any) -> Optional[str]:
        return obj.get_payment_verification_summary.status if obj.get_payment_verification_summary else None

    @button()
    def payments(self, request: HttpRequest, pk: str) -> TemplateResponse:
        context = self.get_common_context(request, pk, aeu_groups=[None], action="payments")

        return TemplateResponse(request, "admin/cashplan/payments.html", context)


@admin.register(PaymentPlan)
class PaymentPlanAdmin(HOPEModelAdminBase):
    list_display = ("unicef_id", "program", "status", "target_population")
    list_filter = (
        ("status", ChoicesFieldComboFilter),
        ("business_area", AutoCompleteFilter),
        ("program__id", ValueFilter),
        ("target_population", AutoCompleteFilter),
    )
    raw_id_fields = ("business_area", "program", "target_population", "created_by", "program_cycle")
    search_fields = ("id", "unicef_id")


class PaymentHouseholdSnapshotInline(admin.StackedInline):
    model = PaymentHouseholdSnapshot
    readonly_fields = ("snapshot_data", "household_id")


@admin.register(Payment)
class PaymentAdmin(AdminAdvancedFiltersMixin, HOPEModelAdminBase):
    list_display = ("unicef_id", "household", "status", "parent")
    list_filter = (
        ("status", ChoicesFieldComboFilter),
        ("business_area", AutoCompleteFilter),
        ("parent", AutoCompleteFilter),
        ("financial_service_provider", AutoCompleteFilter),
    )
    advanced_filter_fields = (
        "status",
        "delivery_date",
        ("financial_service_provider__name", "Service Provider"),
        ("parent", "Payment Plan"),
    )
    date_hierarchy = "updated_at"
    raw_id_fields = (
        "business_area",
        "parent",
        "household",
        "collector",
        "program",
        "source_payment",
        "copied_from",
        "head_of_household",
        "financial_service_provider",
    )
    inlines = [PaymentHouseholdSnapshotInline]

    def get_queryset(self, request: HttpRequest) -> QuerySet:
        return super().get_queryset(request).select_related("household", "parent", "business_area")


@admin.register(DeliveryMechanismPerPaymentPlan)
class DeliveryMechanismPerPaymentPlanAdmin(HOPEModelAdminBase):
    list_display = ("delivery_mechanism_order", "delivery_mechanism", "payment_plan", "status")
<<<<<<< HEAD
    form = DeliveryMechanismPerPaymentPlanForm

    class Media:
        js = ("payment/js/dynamic_fields.js",)
=======
    raw_id_fields = ("payment_plan", "financial_service_provider", "created_by", "sent_by")
>>>>>>> fceefdf3


@admin.register(FinancialServiceProviderXlsxTemplate)
class FinancialServiceProviderXlsxTemplateAdmin(HOPEModelAdminBase):
    list_display = (
        "name",
        "total_selected_columns",
        "created_by",
    )
    list_filter = (("created_by", AutoCompleteFilter),)
    search_fields = ("name",)
    filter_horizontal = ("core_fields",)
    fields = ("name", "columns", "core_fields")

    def total_selected_columns(self, obj: Any) -> str:
        return f"{len(obj.columns)} of {len(FinancialServiceProviderXlsxTemplate.COLUMNS_CHOICES)}"

    total_selected_columns.short_description = "# of columns"

    def save_model(
        self, request: HttpRequest, obj: FinancialServiceProviderXlsxTemplate, form: "Form", change: bool
    ) -> None:
        for required_field in ["payment_id", "delivered_quantity"]:
            if required_field not in obj.columns:
                raise ValidationError(f"'{required_field}' must be present in columns")
        if not change:
            obj.created_by = request.user
        return super().save_model(request, obj, form, change)

    def has_change_permission(self, request: HttpRequest, obj: Optional[Any] = None) -> bool:
        return request.user.can_change_fsp()

    def has_delete_permission(self, request: HttpRequest, obj: Optional[Any] = None) -> bool:
        return request.user.can_change_fsp()

    def has_add_permission(self, request: HttpRequest) -> bool:
        return request.user.can_change_fsp()


@admin.register(FspXlsxTemplatePerDeliveryMechanism)
class FspXlsxTemplatePerDeliveryMechanismAdmin(HOPEModelAdminBase):
    list_display = ("financial_service_provider", "delivery_mechanism", "xlsx_template", "created_by")
    fields = ("financial_service_provider", "delivery_mechanism", "xlsx_template")

    def save_model(
        self, request: HttpRequest, obj: FinancialServiceProviderXlsxTemplate, form: "Form", change: bool
    ) -> None:
        if not change:
            obj.created_by = request.user
        return super().save_model(request, obj, form, change)

    def has_change_permission(self, request: HttpRequest, obj: Optional[Any] = None) -> bool:
        return request.user.can_change_fsp()

    def has_delete_permission(self, request: HttpRequest, obj: Optional[Any] = None) -> bool:
        return request.user.can_change_fsp()

    def has_add_permission(self, request: HttpRequest) -> bool:
        return request.user.can_change_fsp()


class FinancialServiceProviderAdminForm(forms.ModelForm):
    @staticmethod
    def locked_payment_plans_for_fsp(obj: FinancialServiceProvider) -> QuerySet[PaymentPlan]:
        return PaymentPlan.objects.filter(
            ~Q(
                status__in=[
                    PaymentPlan.Status.OPEN,
                    PaymentPlan.Status.FINISHED,
                ],
            ),
            delivery_mechanisms__financial_service_provider=obj,
        ).distinct()

    def clean(self) -> Optional[Dict[str, Any]]:
        if self.instance:
            payment_plans = self.locked_payment_plans_for_fsp(self.instance)
            if payment_plans.exists():
                raise ValidationError(
                    f"Cannot modify {self.instance}, it is assigned to following Payment Plans: {list(payment_plans)}"
                )

        return super().clean()


class FspXlsxTemplatePerDeliveryMechanismAdminInline(admin.TabularInline):
    model = FspXlsxTemplatePerDeliveryMechanism
    extra = 0
    readonly_fields = ("created_by",)
    raw_id_fields = ("financial_service_provider", "delivery_mechanisms")


@admin.register(FinancialServiceProvider)
class FinancialServiceProviderAdmin(HOPEModelAdminBase):
    form = FinancialServiceProviderAdminForm

    list_display = (
        "name",
        "created_by",
        "vision_vendor_number",
        "distribution_limit",
        "communication_channel",
    )
    search_fields = ("name",)
    filter_horizontal = ("delivery_mechanisms",)
    autocomplete_fields = ("created_by",)
    list_select_related = ("created_by",)
    fields = (
        ("name", "vision_vendor_number"),
        ("delivery_mechanisms",),
        ("distribution_limit",),
        ("communication_channel", "fsp_xlsx_templates"),
        ("data_transfer_configuration",),
    )

    readonly_fields = ("fsp_xlsx_templates",)
    inlines = (FspXlsxTemplatePerDeliveryMechanismAdminInline,)

    def fsp_xlsx_templates(self, obj: FinancialServiceProvider) -> str:
        return format_html(
            "<br>".join(
                f"<a href='{reverse('admin:%s_%s_change' % (template._meta.app_label, template._meta.model_name), args=[template.id])}'>{template}</a>"
                for template in obj.fsp_xlsx_template_per_delivery_mechanisms.all()
            )
        )

    fsp_xlsx_templates.short_description = "FSP XLSX Templates"
    fsp_xlsx_templates.allow_tags = True

    def save_model(self, request: HttpRequest, obj: FinancialServiceProvider, form: "Form", change: bool) -> None:
        if not change:
            obj.created_by = request.user
        return super().save_model(request, obj, form, change)

    def has_change_permission(self, request: HttpRequest, obj: Optional[Any] = None) -> bool:
        return request.user.can_change_fsp()

    def has_delete_permission(self, request: HttpRequest, obj: Optional[Any] = None) -> bool:
        return request.user.can_change_fsp()

    def has_add_permission(self, request: HttpRequest) -> bool:
        return request.user.can_change_fsp()


@admin.register(FinancialServiceProviderXlsxReport)
class FinancialServiceProviderXlsxReportAdmin(HOPEModelAdminBase):
    list_display = ("id", "status", "file")
    list_filter = ("status",)
    list_select_related = ("financial_service_provider",)
    # search_fields = ("id",)
    readonly_fields = ("file", "status", "financial_service_provider")

    def has_add_permission(self, request: HttpRequest) -> bool:
        return False

    def has_change_permission(self, request: HttpRequest, obj: Optional[Any] = None) -> bool:
        return False<|MERGE_RESOLUTION|>--- conflicted
+++ resolved
@@ -314,14 +314,11 @@
 @admin.register(DeliveryMechanismPerPaymentPlan)
 class DeliveryMechanismPerPaymentPlanAdmin(HOPEModelAdminBase):
     list_display = ("delivery_mechanism_order", "delivery_mechanism", "payment_plan", "status")
-<<<<<<< HEAD
+    raw_id_fields = ("payment_plan", "financial_service_provider", "created_by", "sent_by")
     form = DeliveryMechanismPerPaymentPlanForm
 
     class Media:
         js = ("payment/js/dynamic_fields.js",)
-=======
-    raw_id_fields = ("payment_plan", "financial_service_provider", "created_by", "sent_by")
->>>>>>> fceefdf3
 
 
 @admin.register(FinancialServiceProviderXlsxTemplate)
