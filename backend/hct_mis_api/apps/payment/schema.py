--- conflicted
+++ resolved
@@ -346,11 +346,7 @@
 def _calculate_volume(delivery_mechanism_per_payment_plan, field):
     if not delivery_mechanism_per_payment_plan.financial_service_provider:
         return None
-<<<<<<< HEAD
     payments = delivery_mechanism_per_payment_plan.payment_plan.not_excluded_payments.filter(
-=======
-    payments = delivery_mechanism_per_payment_plan.payment_plan.all_active_payments.filter(
->>>>>>> 2ae6411f
         financial_service_provider=delivery_mechanism_per_payment_plan.financial_service_provider,
         assigned_payment_channel__delivery_mechanism=delivery_mechanism_per_payment_plan.delivery_mechanism,
     )
