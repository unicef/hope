import json
from decimal import Decimal

from django.db.models.functions import Coalesce
from django.db.models import Case, CharField, Count, Q, Sum, Value, When, F
from django.shortcuts import get_object_or_404

import graphene
from graphene import relay
from graphene_django import DjangoObjectType
from graphql import GraphQLError

from hct_mis_api.apps.account.permissions import (
    BaseNodePermissionMixin,
    DjangoPermissionFilterConnectionField,
    Permissions,
    hopePermissionClass,
)
from hct_mis_api.apps.activity_log.models import LogEntry
from hct_mis_api.apps.activity_log.schema import LogEntryNode
from hct_mis_api.apps.core.currencies import CURRENCY_CHOICES
from hct_mis_api.apps.core.extended_connection import ExtendedConnection
from hct_mis_api.apps.core.querysets import ExtendedQuerySetSequence
from hct_mis_api.apps.core.schema import ChoiceObject
from hct_mis_api.apps.core.utils import (
    chart_create_filter_query,
    chart_filters_decoder,
    chart_get_filtered_qs,
    chart_map_choices,
    chart_permission_decorator,
    decode_id_string,
    encode_id_base64,
    to_choice_object,
)
from hct_mis_api.apps.geo.models import Area
from hct_mis_api.apps.household.models import STATUS_ACTIVE, STATUS_INACTIVE
from hct_mis_api.apps.payment.filters import (
    CashPlanPaymentVerificationFilter,
    FinancialServiceProviderFilter,
    FinancialServiceProviderXlsxReportFilter,
    FinancialServiceProviderXlsxTemplateFilter,
    PaymentFilter,
    PaymentPlanFilter,
    PaymentRecordFilter,
    PaymentVerificationFilter,
    PaymentVerificationLogEntryFilter,
)
from hct_mis_api.apps.payment.inputs import GetCashplanVerificationSampleSizeInput
from hct_mis_api.apps.payment.models import (
    Approval,
    ApprovalProcess,
    CashPlan,
    CashPlanPaymentVerification,
    CashPlanPaymentVerificationSummary,
    DeliveryMechanismPerPaymentPlan,
    FinancialServiceProvider,
    FinancialServiceProviderXlsxReport,
    FinancialServiceProviderXlsxTemplate,
    GenericPayment,
    Payment,
    PaymentChannel,
    PaymentPlan,
    PaymentRecord,
    PaymentVerification,
    ServiceProvider,
)
from hct_mis_api.apps.payment.services.rapid_pro.api import RapidProAPI
from hct_mis_api.apps.payment.services.sampling import Sampling
from hct_mis_api.apps.payment.utils import get_payment_items_for_dashboard
from hct_mis_api.apps.utils.schema import (
    ChartDatasetNode,
    ChartDetailedDatasetsNode,
    SectionTotalNode,
    TableTotalCashTransferred,
)


from hct_mis_api.apps.payment.tasks.CheckRapidProVerificationTask import (
    does_payment_record_have_right_hoh_phone_number,
)


class RapidProFlowResult(graphene.ObjectType):
    key = graphene.String()
    name = graphene.String()
    categories = graphene.List(graphene.String)
    node_uuids = graphene.List(graphene.String)


class RapidProFlowRun(graphene.ObjectType):
    active = graphene.Int()
    completed = graphene.Int()
    interrupted = graphene.Int()
    expired = graphene.Int()


class RapidProFlow(graphene.ObjectType):
    id = graphene.String()
    name = graphene.String()
    type = graphene.String()
    archived = graphene.Boolean()
    labels = graphene.List(graphene.String)
    expires = graphene.Int()
    runs = graphene.List(RapidProFlowRun)
    results = graphene.List(RapidProFlowResult)
    # parent_refs
    created_on = graphene.DateTime()
    modified_on = graphene.DateTime()

    def resolve_id(parent, info):
        return parent["uuid"]


class PaymentRecordNode(BaseNodePermissionMixin, DjangoObjectType):
    permission_classes = (hopePermissionClass(Permissions.PROGRAMME_VIEW_PAYMENT_RECORD_DETAILS),)

    class Meta:
        model = PaymentRecord
        interfaces = (relay.Node,)
        connection_class = ExtendedConnection


class FinancialServiceProviderXlsxTemplateNode(BaseNodePermissionMixin, DjangoObjectType):
    permission_classes = (
        hopePermissionClass(Permissions.FINANCIAL_SERVICE_PROVIDER_XLSX_TEMPLATE_VIEW_LIST_AND_DETAILS),
    )

    class Meta:
        model = FinancialServiceProviderXlsxTemplate
        interfaces = (relay.Node,)
        connection_class = ExtendedConnection


class FinancialServiceProviderXlsxReportNode(BaseNodePermissionMixin, DjangoObjectType):
    permission_classes = (hopePermissionClass(Permissions.FINANCIAL_SERVICE_PROVIDER_VIEW_LIST_AND_DETAILS),)

    class Meta:
        model = FinancialServiceProviderXlsxReport
        exclude = ("file",)
        interfaces = (relay.Node,)
        connection_class = ExtendedConnection

    report_url = graphene.String()

    def resolve_report_url(self, info, **kwargs):
        return self.file.url if self.file else ""


class FinancialServiceProviderNode(BaseNodePermissionMixin, DjangoObjectType):
    permission_classes = (hopePermissionClass(Permissions.FINANCIAL_SERVICE_PROVIDER_VIEW_LIST_AND_DETAILS),)

    class Meta:
        model = FinancialServiceProvider
        interfaces = (relay.Node,)
        connection_class = ExtendedConnection


class ServiceProviderNode(DjangoObjectType):
    class Meta:
        model = ServiceProvider
        interfaces = (relay.Node,)
        connection_class = ExtendedConnection


class AgeFilterObject(graphene.ObjectType):
    min = graphene.Int()
    max = graphene.Int()


class CashPlanPaymentVerificationNode(DjangoObjectType):
    excluded_admin_areas_filter = graphene.List(graphene.String)
    age_filter = graphene.Field(AgeFilterObject)
    xlsx_file_was_downloaded = graphene.Boolean()
    has_xlsx_file = graphene.Boolean()

    class Meta:
        model = CashPlanPaymentVerification
        interfaces = (relay.Node,)
        connection_class = ExtendedConnection

    def resolve_xlsx_file_was_downloaded(self, info):
        return self.xlsx_cash_plan_payment_verification_file_was_downloaded

    def resolve_has_xlsx_file(self, info):
        return self.has_xlsx_cash_plan_payment_verification_file


class PaymentVerificationNode(BaseNodePermissionMixin, DjangoObjectType):
    permission_classes = (hopePermissionClass(Permissions.PAYMENT_VERIFICATION_VIEW_PAYMENT_RECORD_DETAILS),)
    is_manually_editable = graphene.Boolean()

    class Meta:
        model = PaymentVerification
        interfaces = (relay.Node,)
        connection_class = ExtendedConnection


class CashPlanPaymentVerificationSummaryNode(DjangoObjectType):
    class Meta:
        model = CashPlanPaymentVerificationSummary
        interfaces = (relay.Node,)
        connection_class = ExtendedConnection


class GetCashplanVerificationSampleSizeObject(graphene.ObjectType):
    payment_record_count = graphene.Int()
    sample_size = graphene.Int()


class ChartPaymentVerification(ChartDetailedDatasetsNode):
    households = graphene.Int()
    average_sample_size = graphene.Float()


class PaymentVerificationLogEntryNode(LogEntryNode):
    content_object = graphene.Field(CashPlanPaymentVerificationNode)

    class Meta:
        model = LogEntry
        interfaces = (relay.Node,)
        connection_class = ExtendedConnection


class ApprovalNode(DjangoObjectType):
    info = graphene.String()

    class Meta:
        model = Approval
        fields = ("created_at", "comment", "info", "created_by")

    def resolve_info(self, info):
        return self.info


class FilteredActionsListNode(graphene.ObjectType):
    approval = graphene.List(ApprovalNode)
    authorization = graphene.List(ApprovalNode)
    finance_review = graphene.List(ApprovalNode)
    reject = graphene.List(ApprovalNode)


class ApprovalProcessNode(BaseNodePermissionMixin, DjangoObjectType):
    permission_classes = (hopePermissionClass(Permissions.PAYMENT_MODULE_VIEW_DETAILS),)
    rejected_on = graphene.String()
    actions = graphene.Field(FilteredActionsListNode)

    class Meta:
        model = ApprovalProcess
        exclude = ("approvals",)
        interfaces = (relay.Node,)
        connection_class = ExtendedConnection

    def resolve_rejected_on(self, info):
        if self.approvals.filter(type=Approval.REJECT).exists():
            if self.sent_for_finance_review_date:
                return "IN_REVIEW"
            if self.sent_for_authorization_date:
                return "IN_AUTHORIZATION"
            if self.sent_for_approval_date:
                return "IN_APPROVAL"
        return None

    def resolve_actions(self, info):
        resp = FilteredActionsListNode(
            approval=self.approvals.filter(type=Approval.APPROVAL),
            authorization=self.approvals.filter(type=Approval.AUTHORIZATION),
            finance_review=self.approvals.filter(type=Approval.FINANCE_REVIEW),
            reject=self.approvals.filter(type=Approval.REJECT),
        )
        return resp


class PaymentConflictDataNode(graphene.ObjectType):
    payment_plan_id = graphene.String()
    payment_plan_unicef_id = graphene.String()
    payment_plan_start_date = graphene.String()
    payment_plan_end_date = graphene.String()
    payment_plan_status = graphene.String()
    payment_id = graphene.String()
    payment_unicef_id = graphene.String()

    def resolve_payment_plan_id(self, info):
        return encode_id_base64(self["payment_plan_id"], "PaymentPlan")

    def resolve_payment_id(self, info):
        return encode_id_base64(self["payment_id"], "Payment")


class PaymentNode(BaseNodePermissionMixin, DjangoObjectType):
    permission_classes = (hopePermissionClass(Permissions.PAYMENT_MODULE_VIEW_DETAILS),)
    payment_plan_hard_conflicted = graphene.Boolean()
    payment_plan_hard_conflicted_data = graphene.List(PaymentConflictDataNode)
    payment_plan_soft_conflicted = graphene.Boolean()
    payment_plan_soft_conflicted_data = graphene.List(PaymentConflictDataNode)
    has_payment_channel = graphene.Boolean()

    class Meta:
        model = Payment
        interfaces = (relay.Node,)
        connection_class = ExtendedConnection

    def resolve_payment_plan_hard_conflicted_data(self, info) -> list:
        if self.payment_plan.status != PaymentPlan.Status.OPEN:
            return list()
        return PaymentNode._parse_pp_conflict_data(getattr(self, "payment_plan_hard_conflicted_data", []))

    def resolve_payment_plan_soft_conflicted_data(self, info) -> list:
        if self.payment_plan.status != PaymentPlan.Status.OPEN:
            return list()
        return PaymentNode._parse_pp_conflict_data(getattr(self, "payment_plan_soft_conflicted_data", []))

    def resolve_has_payment_channel(self, info) -> bool:
        return self.collector.payment_channels.exists()

    def resolve_payment_plan_hard_conflicted(self, info) -> bool:
        return self.payment_plan.status == PaymentPlan.Status.OPEN and self.payment_plan_hard_conflicted

    def resolve_payment_plan_soft_conflicted(self, info) -> bool:
        return self.payment_plan.status == PaymentPlan.Status.OPEN and self.payment_plan_soft_conflicted

    @classmethod
    def _parse_pp_conflict_data(cls, conflicts_data):
        """parse list of conflicted payment plans data from Payment model json annotations"""
        return [json.loads(conflict) for conflict in conflicts_data]


class DeliveryMechanismNode(DjangoObjectType):
    name = graphene.String()
    order = graphene.Int()
    fsp = graphene.Field(FinancialServiceProviderNode)

    def resolve_name(self, info):
        return self.delivery_mechanism

    def resolve_order(self, info):
        return self.delivery_mechanism_order

    def resolve_fsp(self, info):
        return self.financial_service_provider

    class Meta:
        model = DeliveryMechanismPerPaymentPlan
        interfaces = (relay.Node,)
        connection_class = ExtendedConnection


def _calculate_volume(delivery_mechanism_per_payment_plan, field):
    if not delivery_mechanism_per_payment_plan.financial_service_provider:
        return None
    payments = delivery_mechanism_per_payment_plan.payment_plan.all_active_payments.filter(
        financial_service_provider=delivery_mechanism_per_payment_plan.financial_service_provider,
        delivery_type=delivery_mechanism_per_payment_plan.delivery_mechanism,
    )
    return payments.aggregate(entitlement_sum=Coalesce(Sum(field), Decimal(0.0)))["entitlement_sum"]


class VolumeByDeliveryMechanismNode(graphene.ObjectType):
    delivery_mechanism = graphene.Field(DeliveryMechanismNode)
    volume = graphene.Float()
    volume_usd = graphene.Float()

    def resolve_delivery_mechanism(self, info):
        return self  # DeliveryMechanismNode uses the same model

    def resolve_volume(self, info):  # non-usd
        return _calculate_volume(self, "entitlement_quantity")

    def resolve_volume_usd(self, info):
        return _calculate_volume(self, "entitlement_quantity_usd")

    class Meta:
        model = DeliveryMechanismPerPaymentPlan
        interfaces = (relay.Node,)
        connection_class = ExtendedConnection


class FspChoices(graphene.ObjectType):
    class FspChoice(graphene.ObjectType):
        id = graphene.String()
        name = graphene.String()

        def resolve_id(self, info):
            return encode_id_base64(self["id"], "FinancialServiceProvider")

    delivery_mechanism = graphene.String()
    fsps = graphene.List(FspChoice)


class FspSelection(graphene.InputObjectType):
    fsp_id = graphene.String(required=True)
    order = graphene.Int(required=True)


class PaymentPlanNode(BaseNodePermissionMixin, DjangoObjectType):
    permission_classes = (hopePermissionClass(Permissions.PAYMENT_MODULE_VIEW_DETAILS),)
    approval_number_required = graphene.Int()
    authorization_number_required = graphene.Int()
    finance_review_number_required = graphene.Int()
    dispersion_start_date = graphene.Date()
    dispersion_end_date = graphene.Date()
    start_date = graphene.Date()
    end_date = graphene.Date()
    currency_name = graphene.String()
    has_payment_list_xlsx_file = graphene.Boolean()
    has_payment_list_per_fsp_zip_file = graphene.Boolean()
    imported_xlsx_file_name = graphene.String()
    payments_conflicts_count = graphene.Int()
    delivery_mechanisms = graphene.List(DeliveryMechanismNode)
    volume_by_delivery_mechanism = graphene.List(VolumeByDeliveryMechanismNode)
    background_action_status = graphene.String()

    class Meta:
        model = PaymentPlan
        interfaces = (relay.Node,)
        connection_class = ExtendedConnection

    def resolve_approval_number_required(self, info):
        return self.business_area.approval_number_required

    def resolve_authorization_number_required(self, info):
        return self.business_area.authorization_number_required

    def resolve_finance_review_number_required(self, info):
        return self.business_area.finance_review_number_required

    def resolve_payments_conflicts_count(self, info):
        return self.payment_items.filter(payment_plan_hard_conflicted=True).count()

    def resolve_currency_name(self, info):
        return self.get_currency_display()

    def resolve_delivery_mechanisms(self, info):
        return DeliveryMechanismPerPaymentPlan.objects.filter(payment_plan=self).order_by("delivery_mechanism_order")

    def resolve_has_payment_list_xlsx_file(self, info):
        return self.has_payment_list_xlsx_file

    def resolve_has_payment_list_per_fsp_zip_file(self, info):
        return self.has_payment_list_per_fsp_zip_file

    def resolve_imported_xlsx_file_name(self, info):
        return self.imported_xlsx_file.file.name if self.imported_xlsx_file else ""

    def resolve_volume_by_delivery_mechanism(self, info):
        return DeliveryMechanismPerPaymentPlan.objects.filter(payment_plan=self).order_by("delivery_mechanism_order")


class PaymentChannelNode(BaseNodePermissionMixin, DjangoObjectType):
    permission_classes = (hopePermissionClass(Permissions.PAYMENT_MODULE_VIEW_DETAILS),)

    class Meta:
        model = PaymentChannel
        exclude = ("delivery_data",)
        interfaces = (relay.Node,)
        connection_class = ExtendedConnection


class AvailableFspsForDeliveryMechanismsInput(graphene.InputObjectType):
    payment_plan_id = graphene.ID(required=True)
    fsp_choices = graphene.List(FspSelection, required=True)


class Query(graphene.ObjectType):
    payment_record = relay.Node.Field(PaymentRecordNode)
    financial_service_provider_xlsx_template = relay.Node.Field(FinancialServiceProviderXlsxTemplateNode)
    all_financial_service_provider_xlsx_templates = DjangoPermissionFilterConnectionField(
        FinancialServiceProviderXlsxTemplateNode,
        filterset_class=FinancialServiceProviderXlsxTemplateFilter,
    )
    financial_service_provider_xlsx_report = relay.Node.Field(FinancialServiceProviderXlsxReportNode)
    all_financial_service_provider_xlsx_reports = DjangoPermissionFilterConnectionField(
        FinancialServiceProviderXlsxReportNode,
        filterset_class=FinancialServiceProviderXlsxReportFilter,
    )
    financial_service_provider = relay.Node.Field(FinancialServiceProviderNode)
    all_financial_service_providers = DjangoPermissionFilterConnectionField(
        FinancialServiceProviderNode,
        filterset_class=FinancialServiceProviderFilter,
    )
    payment_record_verification = relay.Node.Field(PaymentVerificationNode)
    cash_plan_payment_verification = relay.Node.Field(CashPlanPaymentVerificationNode)
    all_payment_records = DjangoPermissionFilterConnectionField(
        PaymentRecordNode,
        filterset_class=PaymentRecordFilter,
        permission_classes=(hopePermissionClass(Permissions.PRORGRAMME_VIEW_LIST_AND_DETAILS),),
    )
    all_payment_verifications = DjangoPermissionFilterConnectionField(
        PaymentVerificationNode,
        filterset_class=PaymentVerificationFilter,
        permission_classes=(hopePermissionClass(Permissions.PAYMENT_VERIFICATION_VIEW_DETAILS),),
    )
    all_cash_plan_payment_verification = DjangoPermissionFilterConnectionField(
        CashPlanPaymentVerificationNode,
        filterset_class=CashPlanPaymentVerificationFilter,
        permission_classes=(hopePermissionClass(Permissions.PAYMENT_VERIFICATION_VIEW_DETAILS),),
    )

    chart_payment_verification = graphene.Field(
        ChartPaymentVerification,
        business_area_slug=graphene.String(required=True),
        year=graphene.Int(required=True),
        program=graphene.String(required=False),
        administrative_area=graphene.String(required=False),
    )
    chart_volume_by_delivery_mechanism = graphene.Field(
        ChartDatasetNode,
        business_area_slug=graphene.String(required=True),
        year=graphene.Int(required=True),
        program=graphene.String(required=False),
        administrative_area=graphene.String(required=False),
    )
    chart_payment = graphene.Field(
        ChartDatasetNode,
        business_area_slug=graphene.String(required=True),
        year=graphene.Int(required=True),
        program=graphene.String(required=False),
        administrative_area=graphene.String(required=False),
    )
    section_total_transferred = graphene.Field(
        SectionTotalNode,
        business_area_slug=graphene.String(required=True),
        year=graphene.Int(required=True),
        program=graphene.String(required=False),
        administrative_area=graphene.String(required=False),
    )
    table_total_cash_transferred_by_administrative_area = graphene.Field(
        TableTotalCashTransferred,
        business_area_slug=graphene.String(required=True),
        year=graphene.Int(required=True),
        program=graphene.String(required=False),
        administrative_area=graphene.String(required=False),
        order=graphene.String(required=False),
        order_by=graphene.String(required=False),
    )
    chart_total_transferred_cash_by_country = graphene.Field(
        ChartDetailedDatasetsNode, year=graphene.Int(required=True)
    )

    payment_record_status_choices = graphene.List(ChoiceObject)
    payment_record_entitlement_card_status_choices = graphene.List(ChoiceObject)
    payment_record_delivery_type_choices = graphene.List(ChoiceObject)
    cash_plan_verification_status_choices = graphene.List(ChoiceObject)
    cash_plan_verification_sampling_choices = graphene.List(ChoiceObject)
    cash_plan_verification_verification_channel_choices = graphene.List(ChoiceObject)
    payment_verification_status_choices = graphene.List(ChoiceObject)

    all_rapid_pro_flows = graphene.List(
        RapidProFlow,
        business_area_slug=graphene.String(required=True),
    )
    sample_size = graphene.Field(
        GetCashplanVerificationSampleSizeObject,
        input=GetCashplanVerificationSampleSizeInput(),
    )

    all_payment_verification_log_entries = DjangoPermissionFilterConnectionField(
        PaymentVerificationLogEntryNode,
        filterset_class=PaymentVerificationLogEntryFilter,
        permission_classes=(hopePermissionClass(Permissions.ACTIVITY_LOG_VIEW),),
    )

    payment_plan = relay.Node.Field(PaymentPlanNode)
    all_payment_plans = DjangoPermissionFilterConnectionField(
        PaymentPlanNode,
        filterset_class=PaymentPlanFilter,
        permission_classes=(hopePermissionClass(Permissions.PAYMENT_MODULE_VIEW_LIST),),
    )
    payment_plan_status_choices = graphene.List(ChoiceObject)
    currency_choices = graphene.List(ChoiceObject)
    payment = relay.Node.Field(PaymentNode)
    all_payments = DjangoPermissionFilterConnectionField(
        PaymentNode,
        filterset_class=PaymentFilter,
        permission_classes=(hopePermissionClass(Permissions.PAYMENT_MODULE_VIEW_LIST),),
    )
    all_delivery_mechanisms = graphene.List(ChoiceObject)
    payment_plan_background_action_status_choices = graphene.List(ChoiceObject)
    available_fsps_for_delivery_mechanisms = graphene.List(
        FspChoices,
        input=AvailableFspsForDeliveryMechanismsInput(),
    )

    def resolve_available_fsps_for_delivery_mechanisms(self, info, input, **kwargs):
        payment_plan = get_object_or_404(PaymentPlan, id=decode_id_string(input["payment_plan_id"]))
        fsp_choices = input["fsp_choices"]
        delivery_mechanisms = (
            DeliveryMechanismPerPaymentPlan.objects.filter(payment_plan=payment_plan)
            .values_list("delivery_mechanism", flat=True)
            .order_by("delivery_mechanism_order")
        )
        processed_choices = [
            {
                "fsp": get_object_or_404(FinancialServiceProvider, id=decode_id_string(choice["fsp_id"])),
                "order": choice["order"],
            }
            for choice in fsp_choices
        ]

        def get_fsps_for_delivery_mechanism(mechanism):
            fsps = FinancialServiceProvider.objects.filter(delivery_mechanisms__contains=[mechanism]).distinct()

            def can_accept_volume(fsp):
                volume_in_payments = Payment.objects.filter(
                    payment_plan=payment_plan, assigned_payment_channel__delivery_mechanism=mechanism
                ).aggregate(money=Coalesce(Sum("entitlement_quantity"), Decimal(0.0)))["money"]

                volume_in_choices = sum(
                    Payment.objects.filter(
                        payment_plan=payment_plan,
                        head_of_household__payment_channels__delivery_mechanism=mechanism,
                    ).aggregate(money=Coalesce(Sum("entitlement_quantity"), Decimal(0.0)))["money"]
                    for choice in processed_choices
                    if choice["fsp"] == fsp
                )
                return fsp.can_accept_volume(volume_in_payments + volume_in_choices)

            def can_be_chosen(fsp):
                mechanism_orders = [index + 1 for index, mech in enumerate(delivery_mechanisms) if mech == mechanism]
                for order in mechanism_orders:
                    if order in [choice["order"] for choice in processed_choices if choice["fsp"] == fsp]:
                        return True
                return can_accept_volume(fsp)

            return [{"id": fsp.id, "name": fsp.name} for fsp in fsps if can_be_chosen(fsp)] if fsps else []

        return [
            {"delivery_mechanism": mechanism, "fsps": get_fsps_for_delivery_mechanism(mechanism)}
            for mechanism in delivery_mechanisms  # keeps the same order as the input
        ]

    def resolve_all_payment_verifications(self, info, **kwargs):
        return (
            PaymentVerification.objects.filter(
                Q(cash_plan_payment_verification__status=CashPlanPaymentVerification.STATUS_ACTIVE)
                | Q(cash_plan_payment_verification__status=CashPlanPaymentVerification.STATUS_FINISHED)
            )
            .annotate(
                payment_record__household__status=Case(
                    When(payment_record__household__withdrawn=True, then=Value(STATUS_INACTIVE)),
                    default=Value(STATUS_ACTIVE),
                    output_field=CharField(),
                ),
            )
            .distinct()
        )

    def resolve_sample_size(self, info, input, **kwargs):
        def get_payment_records(cash_plan, payment_verification_plan, verification_channel):
            kwargs = {}
            if payment_verification_plan:
                kwargs["payment_verification_plan"] = payment_verification_plan
            if verification_channel == CashPlanPaymentVerification.VERIFICATION_CHANNEL_RAPIDPRO:
                kwargs["extra_validation"] = does_payment_record_have_right_hoh_phone_number
            return cash_plan.available_payment_records(**kwargs)

        cash_plan_id = decode_id_string(input.get("cash_plan_id"))
        cash_plan = get_object_or_404(CashPlan, id=cash_plan_id)

        payment_verification_plan = None
        if payment_verification_plan_id := decode_id_string(input.get("cash_plan_payment_verification_id")):
            payment_verification_plan = get_object_or_404(CashPlanPaymentVerification, id=payment_verification_plan_id)

        payment_records = get_payment_records(cash_plan, payment_verification_plan, input.get("verification_channel"))
        if not payment_records:
            return {
                "sample_size": 0,
                "payment_record_count": 0,
            }

        sampling = Sampling(input, cash_plan, payment_records)
        payment_record_count, payment_records_sample_count = sampling.generate_sampling()

        return {
            "payment_record_count": payment_record_count,
            "sample_size": payment_records_sample_count,
        }

    def resolve_all_rapid_pro_flows(self, info, business_area_slug, **kwargs):
        api = RapidProAPI(business_area_slug)
        return api.get_flows()

    def resolve_payment_record_status_choices(self, info, **kwargs):
        return to_choice_object(PaymentRecord.STATUS_CHOICE)

    def resolve_payment_record_entitlement_card_status_choices(self, info, **kwargs):
        return to_choice_object(PaymentRecord.ENTITLEMENT_CARD_STATUS_CHOICE)

    def resolve_payment_record_delivery_type_choices(self, info, **kwargs):
        return to_choice_object(PaymentRecord.DELIVERY_TYPE_CHOICE)

    def resolve_cash_plan_verification_status_choices(self, info, **kwargs):
        return to_choice_object(CashPlanPaymentVerification.STATUS_CHOICES)

    def resolve_cash_plan_verification_sampling_choices(self, info, **kwargs):
        return to_choice_object(CashPlanPaymentVerification.SAMPLING_CHOICES)

    def resolve_cash_plan_verification_verification_channel_choices(self, info, **kwargs):
        return to_choice_object(CashPlanPaymentVerification.VERIFICATION_CHANNEL_CHOICES)

    def resolve_payment_verification_status_choices(self, info, **kwargs):
        return to_choice_object(PaymentVerification.STATUS_CHOICES)

    def resolve_all_delivery_mechanisms(self, info, **kwargs):
        return to_choice_object(GenericPayment.DELIVERY_TYPE_CHOICE)

    @chart_permission_decorator(permissions=[Permissions.DASHBOARD_VIEW_COUNTRY])
    def resolve_chart_payment_verification(self, info, business_area_slug, year, **kwargs):
        # TODO MB refactor when PaymentVerification is adjusted to PaymentPlan

        filters = chart_filters_decoder(kwargs)
        status_choices_mapping = chart_map_choices(PaymentVerification.STATUS_CHOICES)
        payment_verifications = chart_get_filtered_qs(
            PaymentVerification.objects,
            year,
            business_area_slug_filter={"payment_record__business_area__slug": business_area_slug},
            additional_filters={
                **chart_create_filter_query(
                    filters,
                    program_id_path="payment_record__parent__program__id",
                    administrative_area_path="payment_record__household__admin_area",
                )
            },
            year_filter_path="payment_record__delivery_date",
        )

        verifications_by_status = payment_verifications.values("status").annotate(count=Count("status"))
        verifications_by_status_dict = {x.get("status"): x.get("count") for x in verifications_by_status}
        dataset = [verifications_by_status_dict.get(status, 0) for status in status_choices_mapping.keys()]
        try:
            all_verifications = sum(dataset)
            dataset_percentage = [data / all_verifications for data in dataset]
        except ZeroDivisionError:
            dataset_percentage = [0] * len(status_choices_mapping.values())
        dataset_percentage_done = [
            {"label": status, "data": [dataset_percentage_value]}
            for (dataset_percentage_value, status) in zip(dataset_percentage, status_choices_mapping.values())
        ]

        samples_count = payment_verifications.distinct("payment_record").count()
        all_payment_records_for_created_verifications = (
            PaymentRecord.objects.filter(
                parent__in=payment_verifications.distinct("cash_plan_payment_verification__cash_plan").values_list(
                    "cash_plan_payment_verification__cash_plan", flat=True
                )
            )
            .filter(status=PaymentRecord.STATUS_SUCCESS, delivered_quantity__gt=0)
            .count()
        )
        if samples_count == 0 or all_payment_records_for_created_verifications == 0:
            average_sample_size = 0
        else:
            average_sample_size = samples_count / all_payment_records_for_created_verifications
        return {
            "labels": ["Payment Verification"],
            "datasets": dataset_percentage_done,
            "households": payment_verifications.distinct("payment_record__household").count(),
            "average_sample_size": average_sample_size,
        }

    @chart_permission_decorator(permissions=[Permissions.DASHBOARD_VIEW_COUNTRY])
    def resolve_chart_volume_by_delivery_mechanism(self, info, business_area_slug, year, **kwargs):
        payment_items_qs: ExtendedQuerySetSequence = get_payment_items_for_dashboard(
            year, business_area_slug, chart_filters_decoder(kwargs), True
        )

        volume_by_delivery_type = (
            payment_items_qs.values("delivery_type")
            .order_by("delivery_type")
            .annotate(volume=Sum("delivered_quantity_usd"))
            .merge_by(
                "delivery_type",
                aggregated_fields=["volume"],
            )
        )

        labels = []
        data = []
        for volume_dict in volume_by_delivery_type:
            if volume_dict.get("volume"):
                labels.append(volume_dict.get("delivery_type"))
                data.append(volume_dict.get("volume"))

        return {"labels": labels, "datasets": [{"data": data}]}

    @chart_permission_decorator(permissions=[Permissions.DASHBOARD_VIEW_COUNTRY])
    def resolve_chart_payment(self, info, business_area_slug, year, **kwargs):
        payment_items_qs: ExtendedQuerySetSequence = get_payment_items_for_dashboard(
            year, business_area_slug, chart_filters_decoder(kwargs)
        )
        payment_items_dict = payment_items_qs.aggregate(
            successful=Count("id", filter=~Q(status=GenericPayment.STATUS_ERROR)),
            unsuccessful=Count("id", filter=Q(status=GenericPayment.STATUS_ERROR)),
        )

        dataset = [
            {
                "data": [
                    payment_items_dict.get("successful", 0),
                    payment_items_dict.get("unsuccessful", 0),
                ]
            }
        ]

        return {"labels": ["Successful Payments", "Unsuccessful Payments"], "datasets": dataset}

    @chart_permission_decorator(permissions=[Permissions.DASHBOARD_VIEW_COUNTRY])
    def resolve_section_total_transferred(self, info, business_area_slug, year, **kwargs):
        payment_items_qs: ExtendedQuerySetSequence = get_payment_items_for_dashboard(
            year, business_area_slug, chart_filters_decoder(kwargs)
        )
        return {"total": payment_items_qs.aggregate(Sum("delivered_quantity_usd"))["delivered_quantity_usd__sum"]}

    @chart_permission_decorator(permissions=[Permissions.DASHBOARD_VIEW_COUNTRY])
    def resolve_table_total_cash_transferred_by_administrative_area(self, info, business_area_slug, year, **kwargs):
        if business_area_slug == "global":
            return None
        order = kwargs.pop("order", None)
        order_by = kwargs.pop("order_by", None)
        payment_items_ids = get_payment_items_for_dashboard(
            year, business_area_slug, chart_filters_decoder(kwargs), True
        ).values_list("id", flat=True)

        admin_areas = (
            Area.objects.filter(
                Q(household__paymentrecord__id__in=payment_items_ids) | Q(household__payment__id__in=payment_items_ids),
                area_type__area_level=2,
<<<<<<< HEAD
                household__payment_records__in=payment_records,
=======
>>>>>>> 49222947
            )
            .distinct()
            .annotate(
                total_transferred_payment_records=Sum("household__paymentrecord__delivered_quantity_usd"),
                total_transferred_payments=Sum("household__payment__delivered_quantity_usd"),
            )
            .annotate(
                num_households=Count("household", distinct=True),
                total_transferred=F("total_transferred_payments") + F("total_transferred_payment_records"),
            )
        )

        if order_by:
            order_by_arg = None
            if order_by == "admin2":
                order_by_arg = "name"
            elif order_by == "totalCashTransferred":
                order_by_arg = "total_transferred"
            elif order_by == "totalHouseholds":
                order_by_arg = "num_households"
            if order_by_arg:
                admin_areas = admin_areas.order_by(f"{'-' if order == 'desc' else ''}{order_by_arg}")

        data = [
            {
                "id": item.id,
                "admin2": item.name,
                "total_cash_transferred": item.total_transferred,
                "total_households": item.num_households,
            }
            for item in admin_areas
        ]

        return {"data": data}

    @chart_permission_decorator(permissions=[Permissions.DASHBOARD_VIEW_COUNTRY])
    def resolve_chart_total_transferred_cash_by_country(self, info, year, **kwargs):
        payment_items_qs: ExtendedQuerySetSequence = get_payment_items_for_dashboard(year, "global", {}, True)

        countries_and_amounts: dict = (
            payment_items_qs.select_related("business_area")
            .values("business_area")
            .order_by("business_area")
            .annotate(
                total_delivered_cash=Sum(
                    "delivered_quantity_usd", filter=Q(delivery_type__in=GenericPayment.DELIVERY_TYPES_IN_CASH)
                ),
                total_delivered_voucher=Sum(
                    "delivered_quantity_usd", filter=Q(delivery_type__in=GenericPayment.DELIVERY_TYPES_IN_VOUCHER)
                ),
                business_area_name=F("business_area__name"),
            )
            .order_by("business_area_name")
            .merge_by("business_area_name", aggregated_fields=["total_delivered_cash", "total_delivered_voucher"])
        )

        labels = []
        cash_transferred = []
        voucher_transferred = []
        total_transferred = []
        for data_dict in countries_and_amounts:
            labels.append(data_dict.get("business_area_name"))
            cash_transferred.append(data_dict.get("total_delivered_cash") or 0)
            voucher_transferred.append(data_dict.get("total_delivered_voucher") or 0)
            total_transferred.append(cash_transferred[-1] + voucher_transferred[-1])

        datasets = [
            {"label": "Actual cash transferred", "data": cash_transferred},
            {"label": "Actual voucher transferred", "data": voucher_transferred},
            {"label": "Total transferred", "data": total_transferred},
        ]

        return {"labels": labels, "datasets": datasets}

    def resolve_currency_choices(self, *args, **kwargs):
        return to_choice_object([c for c in CURRENCY_CHOICES if c[0] != ""])

    def resolve_payment_plan_status_choices(self, info, **kwargs):
        return to_choice_object(PaymentPlan.Status.choices)

    def resolve_payment_plan_background_action_status_choices(self, info, **kwargs):
        return to_choice_object(PaymentPlan.BackgroundActionStatus.choices)<|MERGE_RESOLUTION|>--- conflicted
+++ resolved
@@ -824,10 +824,7 @@
             Area.objects.filter(
                 Q(household__paymentrecord__id__in=payment_items_ids) | Q(household__payment__id__in=payment_items_ids),
                 area_type__area_level=2,
-<<<<<<< HEAD
                 household__payment_records__in=payment_records,
-=======
->>>>>>> 49222947
             )
             .distinct()
             .annotate(
