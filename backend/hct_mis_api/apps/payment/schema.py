--- conflicted
+++ resolved
@@ -1,8 +1,7 @@
-<<<<<<< HEAD
 import json
 from base64 import b64decode
 from decimal import Decimal
-from typing import Optional
+from typing import Optional, Union
 
 from django.contrib.postgres.fields import ArrayField
 from django.db.models import (
@@ -20,11 +19,9 @@
     When,
 )
 from django.db.models.functions import Coalesce
-=======
 from typing import Any, Dict, List, Optional
 
 from django.db.models import Case, CharField, Count, Q, QuerySet, Sum, Value, When
->>>>>>> 71e53c28
 from django.shortcuts import get_object_or_404
 
 import graphene
@@ -232,7 +229,6 @@
         interfaces = (relay.Node,)
         connection_class = ExtendedConnection
 
-<<<<<<< HEAD
     def resolve_rejected_on(self, info):
         if self.approvals.filter(type=Approval.REJECT).exists():
             if self.sent_for_finance_review_date:
@@ -492,13 +488,6 @@
 
     def resolve_available_payment_records_count(self, info, **kwargs):
         return self.payment_items.filter(status__in=Payment.ALLOW_CREATE_VERIFICATION, delivered_quantity__gt=0).count()
-=======
-    def resolve_xlsx_file_was_downloaded(self, info: Any) -> bool:
-        return self.xlsx_cash_plan_payment_verification_file_was_downloaded
-
-    def resolve_has_xlsx_file(self, info: Any) -> bool:
-        return self.has_xlsx_cash_plan_payment_verification_file
->>>>>>> 71e53c28
 
 
 class PaymentVerificationNode(BaseNodePermissionMixin, DjangoObjectType):
@@ -527,10 +516,10 @@
         interfaces = (relay.Node,)
         connection_class = ExtendedConnection
 
-    def resolve_xlsx_file_was_downloaded(self, info):
+    def resolve_xlsx_file_was_downloaded(self, info: Any) -> bool:
         return self.xlsx_payment_verification_plan_file_was_downloaded
 
-    def resolve_has_xlsx_file(self, info):
+    def resolve_has_xlsx_file(self, info: Any) -> bool:
         return self.has_xlsx_payment_verification_plan_file
 
 
@@ -814,7 +803,6 @@
         permission_classes=(hopePermissionClass(Permissions.ACTIVITY_LOG_VIEW),),
     )
 
-<<<<<<< HEAD
     payment_plan = relay.Node.Field(PaymentPlanNode)
     # TODO: Keep or remove??? in favour of all_cash_plans_and_payment_plans
     all_payment_plans = DjangoPermissionFilterConnectionField(
@@ -874,13 +862,10 @@
             for mechanism in delivery_mechanisms
         ]
 
-    def resolve_all_payment_verifications(self, info, **kwargs):
+    def resolve_all_payment_verifications(self, info: Any, **kwargs: Any) -> QuerySet:
         payment_qs = Payment.objects.filter(id=OuterRef("payment_object_id"), household__withdrawn=True)
         payment_record_qs = Payment.objects.filter(id=OuterRef("payment_object_id"), household__withdrawn=True)
 
-=======
-    def resolve_all_payment_verifications(self, info: Any, **kwargs: Any) -> QuerySet:
->>>>>>> 71e53c28
         return (
             PaymentVerification.objects.filter(
                 Q(payment_verification_plan__status=PaymentVerificationPlan.STATUS_ACTIVE)
@@ -897,26 +882,11 @@
             .distinct()
         )
 
-<<<<<<< HEAD
-    def resolve_sample_size(self, info, input, **kwargs):
+    def resolve_sample_size(self, info: Any, input: Dict, **kwargs: Any) -> Dict[str, int]:
         node_name, obj_id = b64decode(input.get("cash_or_payment_plan_id")).decode().split(":")
         payment_plan_object = get_object_or_404(CashPlan if node_name == "CashPlanNode" else PaymentPlan, id=obj_id)
-=======
-    def resolve_sample_size(self, info: Any, input: Dict, **kwargs: Any) -> Dict[str, int]:
-        def get_payment_records(
-            cash_plan: CashPlan,
-            payment_verification_plan: Optional[CashPlanPaymentVerification],
-            verification_channel: str,
-        ) -> QuerySet:
-            if verification_channel == CashPlanPaymentVerification.VERIFICATION_CHANNEL_RAPIDPRO:
-                return cash_plan.available_payment_records(
-                    payment_verification_plan=payment_verification_plan,
-                    extra_validation=does_payment_record_have_right_hoh_phone_number,
-                )
-            return cash_plan.available_payment_records(payment_verification_plan=payment_verification_plan)
->>>>>>> 71e53c28
-
-        def get_payment_records(cash_plan, payment_verification_plan, verification_channel):
+
+        def get_payment_records(cash_plan: Union[PaymentPlan, CashPlan], payment_verification_plan: Optional[PaymentVerificationPlan], verification_channel: str) -> QuerySet:
             kwargs = {}
             if payment_verification_plan:
                 kwargs["payment_verification_plan"] = payment_verification_plan
@@ -959,27 +929,14 @@
     def resolve_payment_record_delivery_type_choices(self, info: Any, **kwargs: Any) -> List[Dict[str, Any]]:
         return to_choice_object(PaymentRecord.DELIVERY_TYPE_CHOICE)
 
-<<<<<<< HEAD
-    def resolve_cash_plan_verification_status_choices(self, info, **kwargs):
+    def resolve_cash_plan_verification_status_choices(self, info: Any, **kwargs: Any) -> List[Dict[str, Any]]:
         return to_choice_object(PaymentVerificationPlan.STATUS_CHOICES)
 
-    def resolve_cash_plan_verification_sampling_choices(self, info, **kwargs):
+    def resolve_cash_plan_verification_sampling_choices(self, info: Any, **kwargs: Any) -> List[Dict[str, Any]]:
         return to_choice_object(PaymentVerificationPlan.SAMPLING_CHOICES)
 
-    def resolve_cash_plan_verification_verification_channel_choices(self, info, **kwargs):
+    def resolve_cash_plan_verification_verification_channel_choices(self, info: Any, **kwargs: Any) -> List[Dict[str, Any]]:
         return to_choice_object(PaymentVerificationPlan.VERIFICATION_CHANNEL_CHOICES)
-=======
-    def resolve_cash_plan_verification_status_choices(self, info: Any, **kwargs: Any) -> List[Dict[str, Any]]:
-        return to_choice_object(CashPlanPaymentVerification.STATUS_CHOICES)
-
-    def resolve_cash_plan_verification_sampling_choices(self, info: Any, **kwargs: Any) -> List[Dict[str, Any]]:
-        return to_choice_object(CashPlanPaymentVerification.SAMPLING_CHOICES)
-
-    def resolve_cash_plan_verification_verification_channel_choices(
-        self, info: Any, **kwargs: Any
-    ) -> List[Dict[str, Any]]:
-        return to_choice_object(CashPlanPaymentVerification.VERIFICATION_CHANNEL_CHOICES)
->>>>>>> 71e53c28
 
     def resolve_payment_verification_status_choices(self, info: Any, **kwargs: Any) -> List[Dict[str, Any]]:
         return to_choice_object(PaymentVerification.STATUS_CHOICES)
@@ -1046,15 +1003,10 @@
         }
 
     @chart_permission_decorator(permissions=[Permissions.DASHBOARD_VIEW_COUNTRY])
-<<<<<<< HEAD
-    def resolve_chart_volume_by_delivery_mechanism(self, info, business_area_slug, year, **kwargs):
-        payment_items_qs: ExtendedQuerySetSequence = get_payment_items_for_dashboard(
-=======
     def resolve_chart_volume_by_delivery_mechanism(
         self, info: Any, business_area_slug: str, year: int, **kwargs: Any
     ) -> Dict[str, Any]:
-        payment_records = get_payment_records_for_dashboard(
->>>>>>> 71e53c28
+        payment_items_qs: ExtendedQuerySetSequence = get_payment_items_for_dashboard(
             year, business_area_slug, chart_filters_decoder(kwargs), True
         )
 
@@ -1078,13 +1030,8 @@
         return {"labels": labels, "datasets": [{"data": data}]}
 
     @chart_permission_decorator(permissions=[Permissions.DASHBOARD_VIEW_COUNTRY])
-<<<<<<< HEAD
-    def resolve_chart_payment(self, info, business_area_slug, year, **kwargs):
+    def resolve_chart_payment(self, info: Any, business_area_slug: str, year: int, **kwargs: Any) -> Dict[str, Any]:
         payment_items_qs: ExtendedQuerySetSequence = get_payment_items_for_dashboard(
-=======
-    def resolve_chart_payment(self, info: Any, business_area_slug: str, year: int, **kwargs: Any) -> Dict[str, Any]:
-        payment_records = get_payment_records_for_dashboard(
->>>>>>> 71e53c28
             year, business_area_slug, chart_filters_decoder(kwargs)
         )
         payment_items_dict = payment_items_qs.aggregate(
@@ -1104,19 +1051,13 @@
         return {"labels": ["Successful Payments", "Unsuccessful Payments"], "datasets": dataset}
 
     @chart_permission_decorator(permissions=[Permissions.DASHBOARD_VIEW_COUNTRY])
-<<<<<<< HEAD
-    def resolve_section_total_transferred(self, info, business_area_slug, year, **kwargs):
-        payment_items_qs: ExtendedQuerySetSequence = get_payment_items_for_dashboard(
-            year, business_area_slug, chart_filters_decoder(kwargs)
-        )
-        return {"total": payment_items_qs.aggregate(Sum("delivered_quantity_usd"))["delivered_quantity_usd__sum"]}
-=======
     def resolve_section_total_transferred(
         self, info: Any, business_area_slug: str, year: int, **kwargs: Any
     ) -> Dict[str, Any]:
-        payment_records = get_payment_records_for_dashboard(year, business_area_slug, chart_filters_decoder(kwargs))
-        return {"total": payment_records.aggregate(Sum("delivered_quantity_usd"))["delivered_quantity_usd__sum"]}
->>>>>>> 71e53c28
+        payment_items_qs: ExtendedQuerySetSequence = get_payment_items_for_dashboard(
+            year, business_area_slug, chart_filters_decoder(kwargs)
+        )
+        return {"total": payment_items_qs.aggregate(Sum("delivered_quantity_usd"))["delivered_quantity_usd__sum"]}
 
     @chart_permission_decorator(permissions=[Permissions.DASHBOARD_VIEW_COUNTRY])
     def resolve_table_total_cash_transferred_by_administrative_area(
@@ -1170,13 +1111,8 @@
         return {"data": data}
 
     @chart_permission_decorator(permissions=[Permissions.DASHBOARD_VIEW_COUNTRY])
-<<<<<<< HEAD
-    def resolve_chart_total_transferred_cash_by_country(self, info, year, **kwargs):
+    def resolve_chart_total_transferred_cash_by_country(self, info: Any, year: int, **kwargs: Any) -> Dict[str, Any]:
         payment_items_qs: ExtendedQuerySetSequence = get_payment_items_for_dashboard(year, "global", {}, True)
-=======
-    def resolve_chart_total_transferred_cash_by_country(self, info: Any, year: int, **kwargs: Any) -> Dict[str, Any]:
-        payment_records = get_payment_records_for_dashboard(year, "global", {}, True)
->>>>>>> 71e53c28
 
         countries_and_amounts: dict = (
             payment_items_qs.select_related("business_area")
