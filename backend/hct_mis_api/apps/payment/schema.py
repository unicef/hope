import json
from base64 import b64decode
from decimal import Decimal
from typing import Any, Dict, Iterable, List, Optional, Union

from django.contrib.postgres.fields import ArrayField
from django.db.models import (
    Case,
    CharField,
    Count,
    Exists,
    F,
    Func,
    IntegerField,
    OuterRef,
    Q,
    QuerySet,
    Sum,
    Value,
    When,
)
from django.db.models.functions import Coalesce
from django.shortcuts import get_object_or_404

import _decimal
import graphene
from graphene import relay
from graphene_django import DjangoObjectType
from graphql_relay import to_global_id
from graphql_relay.connection.arrayconnection import connection_from_list_slice

from hct_mis_api.apps.account.permissions import (
    BaseNodePermissionMixin,
    DjangoPermissionFilterConnectionField,
    Permissions,
    hopePermissionClass,
)
from hct_mis_api.apps.activity_log.models import LogEntry
from hct_mis_api.apps.activity_log.schema import LogEntryNode
from hct_mis_api.apps.core.currencies import CURRENCY_CHOICES
from hct_mis_api.apps.core.decorators import cached_in_django_cache
from hct_mis_api.apps.core.extended_connection import ExtendedConnection
from hct_mis_api.apps.core.querysets import ExtendedQuerySetSequence
from hct_mis_api.apps.core.schema import ChoiceObject
from hct_mis_api.apps.core.utils import (
    chart_create_filter_query_for_payment_verification_gfk,
    chart_filters_decoder,
    chart_get_filtered_qs,
    chart_map_choices,
    chart_permission_decorator,
    decode_id_string,
    encode_id_base64,
    to_choice_object,
)
from hct_mis_api.apps.geo.models import Area
from hct_mis_api.apps.household.models import STATUS_ACTIVE, STATUS_INACTIVE, Household
from hct_mis_api.apps.household.schema import HouseholdNode
from hct_mis_api.apps.payment.filters import (
    FinancialServiceProviderFilter,
    FinancialServiceProviderXlsxReportFilter,
    FinancialServiceProviderXlsxTemplateFilter,
    PaymentFilter,
    PaymentPlanFilter,
    PaymentRecordFilter,
    PaymentVerificationFilter,
    PaymentVerificationLogEntryFilter,
    PaymentVerificationPlanFilter,
    cash_plan_and_payment_plan_filter,
    cash_plan_and_payment_plan_ordering,
    payment_record_and_payment_filter,
    payment_record_and_payment_ordering,
)
from hct_mis_api.apps.payment.inputs import GetCashplanVerificationSampleSizeInput
from hct_mis_api.apps.payment.managers import ArraySubquery
from hct_mis_api.apps.payment.models import (
    Approval,
    ApprovalProcess,
    CashPlan,
    DeliveryMechanismPerPaymentPlan,
    FinancialServiceProvider,
    FinancialServiceProviderXlsxReport,
    FinancialServiceProviderXlsxTemplate,
    GenericPayment,
    Payment,
    PaymentPlan,
    PaymentRecord,
    PaymentVerification,
    PaymentVerificationPlan,
    PaymentVerificationSummary,
    ServiceProvider,
)
from hct_mis_api.apps.payment.services.rapid_pro.api import RapidProAPI
from hct_mis_api.apps.payment.services.sampling import Sampling
from hct_mis_api.apps.payment.tasks.CheckRapidProVerificationTask import (
    does_payment_record_have_right_hoh_phone_number,
)
from hct_mis_api.apps.payment.utils import get_payment_items_for_dashboard
from hct_mis_api.apps.targeting.graphql_types import TargetPopulationNode
from hct_mis_api.apps.targeting.models import TargetPopulation
from hct_mis_api.apps.utils.schema import (
    ChartDatasetNode,
    ChartDetailedDatasetsNode,
    SectionTotalNode,
    TableTotalCashTransferred,
)


class RapidProFlowResult(graphene.ObjectType):
    key = graphene.String()
    name = graphene.String()
    categories = graphene.List(graphene.String)
    node_uuids = graphene.List(graphene.String)


class RapidProFlowRun(graphene.ObjectType):
    active = graphene.Int()
    completed = graphene.Int()
    interrupted = graphene.Int()
    expired = graphene.Int()


class RapidProFlow(graphene.ObjectType):
    id = graphene.String()
    name = graphene.String()
    type = graphene.String()
    archived = graphene.Boolean()
    labels = graphene.List(graphene.String)
    expires = graphene.Int()
    runs = graphene.List(RapidProFlowRun)
    results = graphene.List(RapidProFlowResult)
    # parent_refs
    created_on = graphene.DateTime()
    modified_on = graphene.DateTime()

    def resolve_id(parent, info: Any) -> str:
        return parent["uuid"]  # type: ignore # FIXME


class FinancialServiceProviderXlsxTemplateNode(BaseNodePermissionMixin, DjangoObjectType):
    permission_classes = (hopePermissionClass(Permissions.PM_LOCK_AND_UNLOCK_FSP),)

    class Meta:
        model = FinancialServiceProviderXlsxTemplate
        interfaces = (relay.Node,)
        connection_class = ExtendedConnection


class FinancialServiceProviderXlsxReportNode(BaseNodePermissionMixin, DjangoObjectType):
    permission_classes = (hopePermissionClass(Permissions.PM_LOCK_AND_UNLOCK_FSP),)

    class Meta:
        model = FinancialServiceProviderXlsxReport
        exclude = ("file",)
        interfaces = (relay.Node,)
        connection_class = ExtendedConnection

    report_url = graphene.String()

    def resolve_report_url(self, info: Any, **kwargs: Any) -> graphene.String:
        return self.file.url if self.file else ""


class FinancialServiceProviderNode(BaseNodePermissionMixin, DjangoObjectType):
    permission_classes = (hopePermissionClass(Permissions.PM_LOCK_AND_UNLOCK_FSP),)
    full_name = graphene.String(source="name")

    class Meta:
        model = FinancialServiceProvider
        interfaces = (relay.Node,)
        connection_class = ExtendedConnection


class ServiceProviderNode(DjangoObjectType):
    class Meta:
        model = ServiceProvider
        interfaces = (relay.Node,)
        connection_class = ExtendedConnection


class AgeFilterObject(graphene.ObjectType):
    min = graphene.Int()
    max = graphene.Int()


class PaymentVerificationSummaryNode(DjangoObjectType):
    class Meta:
        model = PaymentVerificationSummary
        interfaces = (relay.Node,)
        connection_class = ExtendedConnection


class GetCashplanVerificationSampleSizeObject(graphene.ObjectType):
    payment_record_count = graphene.Int()
    sample_size = graphene.Int()


class ChartPaymentVerification(ChartDetailedDatasetsNode):
    households = graphene.Int()
    average_sample_size = graphene.Float()


class ApprovalNode(DjangoObjectType):
    info = graphene.String()

    class Meta:
        model = Approval
        fields = ("created_at", "comment", "info", "created_by")

    def resolve_info(self, info: Any) -> graphene.String:
        return self.info


class FilteredActionsListNode(graphene.ObjectType):
    approval = graphene.List(ApprovalNode)
    authorization = graphene.List(ApprovalNode)
    finance_release = graphene.List(ApprovalNode)
    reject = graphene.List(ApprovalNode)


class ApprovalProcessNode(BaseNodePermissionMixin, DjangoObjectType):
    permission_classes = (hopePermissionClass(Permissions.PM_VIEW_DETAILS),)
    rejected_on = graphene.String()
    actions = graphene.Field(FilteredActionsListNode)

    class Meta:
        model = ApprovalProcess
        exclude = ("approvals",)
        interfaces = (relay.Node,)
        connection_class = ExtendedConnection

    def resolve_rejected_on(self, info: Any) -> Optional[str]:
        if self.approvals.filter(type=Approval.REJECT).exists():
            if self.sent_for_finance_release_date:
                return "IN_REVIEW"
            if self.sent_for_authorization_date:
                return "IN_AUTHORIZATION"
            if self.sent_for_approval_date:
                return "IN_APPROVAL"
        return None

    def resolve_actions(self, info: Any) -> "FilteredActionsListNode":
        resp = FilteredActionsListNode(
            approval=self.approvals.filter(type=Approval.APPROVAL),
            authorization=self.approvals.filter(type=Approval.AUTHORIZATION),
            finance_release=self.approvals.filter(type=Approval.FINANCE_RELEASE),
            reject=self.approvals.filter(type=Approval.REJECT),
        )
        return resp


class PaymentConflictDataNode(graphene.ObjectType):
    payment_plan_id = graphene.String()
    payment_plan_unicef_id = graphene.String()
    payment_plan_start_date = graphene.String()
    payment_plan_end_date = graphene.String()
    payment_plan_status = graphene.String()
    payment_id = graphene.String()
    payment_unicef_id = graphene.String()

    def resolve_payment_plan_id(self, info: Any) -> Optional[str]:
        return encode_id_base64(self["payment_plan_id"], "PaymentPlan")  # type: ignore

    def resolve_payment_id(self, info: Any) -> Optional[str]:
        return encode_id_base64(self["payment_id"], "Payment")  # type: ignore


class GenericPaymentNode(graphene.ObjectType):
    """using this for GenericFK like in PaymentVerification (Payment and PaymentRecord models)"""

    id = graphene.String()
    obj_type = graphene.String()
    unicef_id = graphene.String()
    currency = graphene.String()
    delivered_quantity = graphene.Float()
    delivered_quantity_usd = graphene.Float()
    household = graphene.Field(HouseholdNode)

    def resolve_id(self, info: Any) -> str:
        return to_global_id(self.__class__.__name__ + "Node", self.id)

    def resolve_obj_type(self, info: Any) -> str:
        return self.__class__.__name__

    def resolve_unicef_id(self, info: Any) -> graphene.String:
        return self.unicef_id

    def resolve_currency(self, info: Any) -> graphene.String:
        return self.currency

    def resolve_delivered_quantity_usd(self, info: Any) -> graphene.Float:
        return self.delivered_quantity_usd

    def resolve_delivered_quantity(self, info: Any) -> graphene.Float:
        return self.delivered_quantity

    def resolve_household(self, info: Any) -> graphene.Field:
        return self.household


class PaymentNode(BaseNodePermissionMixin, DjangoObjectType):
    permission_classes = (hopePermissionClass(Permissions.PM_VIEW_DETAILS),)
    payment_plan_hard_conflicted = graphene.Boolean()
    payment_plan_hard_conflicted_data = graphene.List(PaymentConflictDataNode)
    payment_plan_soft_conflicted = graphene.Boolean()
    payment_plan_soft_conflicted_data = graphene.List(PaymentConflictDataNode)
    full_name = graphene.String()
    target_population = graphene.Field(TargetPopulationNode)
    verification = graphene.Field("hct_mis_api.apps.payment.schema.PaymentVerificationNode")
    distribution_modality = graphene.String()
    total_persons_covered = graphene.Int()
    service_provider = graphene.Field(FinancialServiceProviderNode)

    class Meta:
        model = Payment
        interfaces = (relay.Node,)
        connection_class = ExtendedConnection

    def resolve_payment_plan_hard_conflicted_data(self, info: Any) -> List[Any]:
        if self.parent.status != PaymentPlan.Status.OPEN:
            return list()
        return PaymentNode._parse_pp_conflict_data(getattr(self, "payment_plan_hard_conflicted_data", []))

    def resolve_payment_plan_soft_conflicted_data(self, info: Any) -> List[Any]:
        if self.parent.status != PaymentPlan.Status.OPEN:
            return list()
        return PaymentNode._parse_pp_conflict_data(getattr(self, "payment_plan_soft_conflicted_data", []))

    def resolve_payment_plan_hard_conflicted(self, info: Any) -> Union[Any, graphene.Boolean]:
        return self.parent.status == PaymentPlan.Status.OPEN and self.payment_plan_hard_conflicted

    def resolve_payment_plan_soft_conflicted(self, info: Any) -> Union[Any, graphene.Boolean]:
        return self.parent.status == PaymentPlan.Status.OPEN and self.payment_plan_soft_conflicted

    def resolve_target_population(self, info: Any) -> TargetPopulation:
        return self.parent.target_population

    def resolve_full_name(self, info: Any) -> str:
        return self.head_of_household.full_name if self.head_of_household else ""

    def resolve_verification(self, info: Any) -> graphene.Field:
        return self.verification

    def resolve_distribution_modality(self, info: Any) -> str:
        return self.parent.unicef_id

    def resolve_total_persons_covered(self, info: Any) -> Optional[int]:
        # TODO: in feature will get data from snap shot
        return self.household.size

    def resolve_service_provider(self, info: Any) -> Optional[FinancialServiceProvider]:
        return self.financial_service_provider

    @classmethod
    def _parse_pp_conflict_data(cls, conflicts_data: List) -> List[Any]:
        """parse list of conflicted payment plans data from Payment model json annotations"""
        return [json.loads(conflict) for conflict in conflicts_data]


class DeliveryMechanismNode(DjangoObjectType):
    name = graphene.String()
    order = graphene.Int()
    fsp = graphene.Field(FinancialServiceProviderNode)

    def resolve_name(self, info: Any) -> graphene.String:
        return self.delivery_mechanism

    def resolve_order(self, info: Any) -> graphene.Int:
        return self.delivery_mechanism_order

    def resolve_fsp(self, info: Any) -> graphene.Field:
        return self.financial_service_provider

    class Meta:
        model = DeliveryMechanismPerPaymentPlan
        interfaces = (relay.Node,)
        connection_class = ExtendedConnection


def _calculate_volume(
    delivery_mechanism_per_payment_plan: "DeliveryMechanismPerPaymentPlan", field: str
) -> Optional[Decimal]:
    if not delivery_mechanism_per_payment_plan.financial_service_provider:
        return None
    # TODO simple volume calculation
    payments = delivery_mechanism_per_payment_plan.payment_plan.eligible_payments.filter(
        financial_service_provider=delivery_mechanism_per_payment_plan.financial_service_provider,
    )
    return payments.aggregate(entitlement_sum=Coalesce(Sum(field), Decimal(0.0)))["entitlement_sum"]


class VolumeByDeliveryMechanismNode(graphene.ObjectType):
    delivery_mechanism = graphene.Field(DeliveryMechanismNode)
    volume = graphene.Float()
    volume_usd = graphene.Float()

    def resolve_delivery_mechanism(self, info: Any) -> "VolumeByDeliveryMechanismNode":
        return self  # DeliveryMechanismNode uses the same model

    def resolve_volume(self, info: Any) -> Optional[_decimal.Decimal]:  # non-usd
        return _calculate_volume(self, "entitlement_quantity")  # type: ignore

    def resolve_volume_usd(self, info: Any) -> Optional[_decimal.Decimal]:
        return _calculate_volume(self, "entitlement_quantity_usd")  # type: ignore

    class Meta:
        model = DeliveryMechanismPerPaymentPlan
        interfaces = (relay.Node,)
        connection_class = ExtendedConnection


class FspChoices(graphene.ObjectType):
    class FspChoice(graphene.ObjectType):
        id = graphene.String()
        name = graphene.String()

        def resolve_id(self, info: Any) -> Optional[str]:
            return encode_id_base64(self["id"], "FinancialServiceProvider")  # type: ignore

    delivery_mechanism = graphene.String()
    fsps = graphene.List(FspChoice)


class ReconciliationSummaryNode(graphene.ObjectType):
    delivered_fully = graphene.Int()
    delivered_partially = graphene.Int()
    not_delivered = graphene.Int()
    unsuccessful = graphene.Int()
    pending = graphene.Int()
    number_of_payments = graphene.Int()
    reconciled = graphene.Int()


class PaymentPlanNode(BaseNodePermissionMixin, DjangoObjectType):
    permission_classes = (hopePermissionClass(Permissions.PM_VIEW_DETAILS),)
    dispersion_start_date = graphene.Date()
    dispersion_end_date = graphene.Date()
    start_date = graphene.Date()
    end_date = graphene.Date()
    currency_name = graphene.String()
    has_payment_list_export_file = graphene.Boolean()
    has_fsp_delivery_mechanism_xlsx_template = graphene.Boolean()
    imported_file_name = graphene.String()
    payments_conflicts_count = graphene.Int()
    delivery_mechanisms = graphene.List(DeliveryMechanismNode)
    volume_by_delivery_mechanism = graphene.List(VolumeByDeliveryMechanismNode)
    verification_plans = DjangoPermissionFilterConnectionField(
        "hct_mis_api.apps.program.schema.PaymentVerificationPlanNode",  # type: ignore
        filterset_class=PaymentVerificationPlanFilter,
    )
    payment_verification_summary = graphene.Field(
        PaymentVerificationSummaryNode,
        source="get_payment_verification_summary",
    )
    bank_reconciliation_success = graphene.Int()
    bank_reconciliation_error = graphene.Int()
    can_create_payment_verification_plan = graphene.Boolean()
    available_payment_records_count = graphene.Int()
    reconciliation_summary = graphene.Field(ReconciliationSummaryNode)
    list_of_payment_plans = graphene.List(graphene.ID)
    excluded_households = graphene.List(HouseholdNode)
    can_create_follow_up = graphene.Boolean()
<<<<<<< HEAD
    follow_ups = graphene.List(lambda: PaymentPlanNode)
=======
    total_withdrawn_households_count = graphene.Int()
>>>>>>> e5ddb84d

    class Meta:
        model = PaymentPlan
        interfaces = (relay.Node,)
        connection_class = ExtendedConnection

    def resolve_verification_plans(self, info: Any) -> graphene.List:
        return self.get_payment_verification_plans

    def resolve_payments_conflicts_count(self, info: Any) -> graphene.Int:
        return self.payment_items.filter(excluded=False, payment_plan_hard_conflicted=True).count()

    def resolve_currency_name(self, info: Any) -> graphene.String:
        return self.get_currency_display()

    def resolve_delivery_mechanisms(self, info: Any) -> graphene.List:
        return DeliveryMechanismPerPaymentPlan.objects.filter(payment_plan=self).order_by("delivery_mechanism_order")

    def resolve_has_payment_list_export_file(self, info: Any) -> graphene.Boolean:
        return self.has_export_file

    def resolve_imported_file_name(self, info: Any) -> graphene.String:
        return self.imported_file_name

    def resolve_volume_by_delivery_mechanism(self, info: Any) -> graphene.List:
        return DeliveryMechanismPerPaymentPlan.objects.filter(payment_plan=self).order_by("delivery_mechanism_order")

    def resolve_available_payment_records_count(self, info: Any, **kwargs: Any) -> graphene.Int:
        return self.payment_items.filter(status__in=Payment.ALLOW_CREATE_VERIFICATION, delivered_quantity__gt=0).count()

    def resolve_has_fsp_delivery_mechanism_xlsx_template(self, info: Any) -> bool:
        if (
            not self.delivery_mechanisms.exists()
            or self.delivery_mechanisms.filter(
                Q(financial_service_provider__isnull=True) | Q(delivery_mechanism__isnull=True)
            ).exists()
        ):
            return False
        else:
            for dm_per_payment_plan in self.delivery_mechanisms.all():
                if not dm_per_payment_plan.financial_service_provider.get_xlsx_template(
                    dm_per_payment_plan.delivery_mechanism
                ):
                    return False
            return True

    def resolve_total_withdrawn_households_count(self, info: Any) -> graphene.List:
        return self.payment_items.eligible().filter(household__withdrawn=True).count()

    @staticmethod
    def resolve_reconciliation_summary(parent: PaymentPlan, info: Any) -> Dict[str, int]:
        return parent.eligible_payments.aggregate(
            delivered_fully=Count("id", filter=Q(status=GenericPayment.STATUS_DISTRIBUTION_SUCCESS)),
            delivered_partially=Count("id", filter=Q(status=GenericPayment.STATUS_DISTRIBUTION_PARTIAL)),
            not_delivered=Count("id", filter=Q(status=GenericPayment.STATUS_NOT_DISTRIBUTED)),
            unsuccessful=Count("id", filter=Q(status=GenericPayment.STATUS_ERROR)),
            pending=Count("id", filter=Q(status=GenericPayment.STATUS_PENDING)),
            number_of_payments=Count("id"),
            reconciled=Count("id", filter=~Q(status=GenericPayment.STATUS_PENDING)),
        )

    def resolve_list_of_payment_plans(self, info: Any) -> list[Optional[str]]:
        return list(self.follow_ups.values_list("id", flat=True))

    def resolve_excluded_households(self, info: Any) -> graphene.List:
        return Household.objects.filter(unicef_id__in=self.excluded_households_ids)

    def resolve_can_create_follow_up(self, info: Any) -> graphene.List:
        return (
            self.payment_items.eligible()
            .filter(
                status__in=[
                    Payment.STATUS_ERROR,
                    Payment.STATUS_NOT_DISTRIBUTED,
                    Payment.STATUS_FORCE_FAILED,  # TODO remove force failed?
                ]
            )
            .exists()
        )
<<<<<<< HEAD

    def resolve_follow_ups(self, info: Any) -> graphene.List:
        return self.follow_ups.all()
=======
>>>>>>> e5ddb84d


class PaymentVerificationNode(BaseNodePermissionMixin, DjangoObjectType):
    permission_classes = (hopePermissionClass(Permissions.PAYMENT_VERIFICATION_VIEW_PAYMENT_RECORD_DETAILS),)
    is_manually_editable = graphene.Boolean()
    payment = graphene.Field(GenericPaymentNode)

    class Meta:
        model = PaymentVerification
        interfaces = (relay.Node,)
        connection_class = ExtendedConnection

    def resolve_payment(self, info: Any) -> graphene.Field:
        return self.get_payment


class PaymentVerificationPlanNode(DjangoObjectType):
    excluded_admin_areas_filter = graphene.List(graphene.String)
    age_filter = graphene.Field(AgeFilterObject)
    xlsx_file_was_downloaded = graphene.Boolean()
    has_xlsx_file = graphene.Boolean()
    payment_plan = graphene.Field(PaymentPlanNode)

    class Meta:
        model = PaymentVerificationPlan
        interfaces = (relay.Node,)
        connection_class = ExtendedConnection

    def resolve_xlsx_file_was_downloaded(self, info: Any) -> bool:
        return self.xlsx_payment_verification_plan_file_was_downloaded

    def resolve_has_xlsx_file(self, info: Any) -> bool:
        return self.has_xlsx_payment_verification_plan_file


class PaymentRecordNode(BaseNodePermissionMixin, DjangoObjectType):
    permission_classes = (hopePermissionClass(Permissions.PROGRAMME_VIEW_PAYMENT_RECORD_DETAILS),)
    verification = graphene.Field(PaymentVerificationNode)
    unicef_id = graphene.String(source="ca_id")

    class Meta:
        model = PaymentRecord
        interfaces = (relay.Node,)
        connection_class = ExtendedConnection


class PaymentVerificationLogEntryNode(LogEntryNode):
    content_object = graphene.Field(PaymentVerificationPlanNode)

    class Meta:
        model = LogEntry
        interfaces = (relay.Node,)
        connection_class = ExtendedConnection


class AvailableFspsForDeliveryMechanismsInput(graphene.InputObjectType):
    payment_plan_id = graphene.ID(required=True)


class CashPlanAndPaymentPlanNode(BaseNodePermissionMixin, graphene.ObjectType):
    """
    for CashPlan and PaymentPlan models
    """

    permission_classes = (
        hopePermissionClass(Permissions.PAYMENT_VERIFICATION_VIEW_DETAILS),
        hopePermissionClass(Permissions.PRORGRAMME_VIEW_LIST_AND_DETAILS),
    )

    obj_type = graphene.String()
    id = graphene.String()
    unicef_id = graphene.String(source="get_unicef_id")
    verification_status = graphene.String()
    currency = graphene.String()
    total_delivered_quantity = graphene.Float()
    start_date = graphene.String()
    end_date = graphene.String()
    programme_name = graphene.String()
    updated_at = graphene.String()
    verification_plans = graphene.List(PaymentVerificationPlanNode)
    total_number_of_households = graphene.Int()
    total_entitled_quantity = graphene.Float()
    total_undelivered_quantity = graphene.Float()

    # TODO: Fields with dummy data
    assistance_measurement = graphene.String()
    dispersion_date = graphene.String()
    service_provider_full_name = graphene.String()

    def resolve_id(self, info: Any, **kwargs: Any) -> str:
        return to_global_id(self.__class__.__name__ + "Node", self.id)

    def resolve_obj_type(self, info: Any, **kwargs: Any) -> str:
        return self.__class__.__name__

    def resolve_verification_status(self, info: Any, **kwargs: Any) -> Optional[graphene.String]:
        return self.get_payment_verification_summary.status if self.get_payment_verification_summary else None

    def resolve_programme_name(self, info: Any, **kwargs: Any) -> graphene.String:
        return self.program.name

    def resolve_verification_plans(self, info: Any, **kwargs: Any) -> graphene.List:
        return self.payment_verification_plan.all()

    # TODO: do we need this empty fields ??
    def resolve_assistance_measurement(self, info: Any, **kwargs: Any) -> str:
        return "HH"

    def resolve_dispersion_date(self, info: Any, **kwargs: Any) -> str:
        return ""

    def resolve_service_provider_full_name(self, info: Any, **kwargs: Any) -> str:
        return ""


class PaymentRecordAndPaymentNode(BaseNodePermissionMixin, graphene.ObjectType):
    permission_classes = (
        hopePermissionClass(Permissions.PAYMENT_VERIFICATION_VIEW_DETAILS),
        hopePermissionClass(Permissions.PRORGRAMME_VIEW_LIST_AND_DETAILS),
    )

    obj_type = graphene.String()
    id = graphene.String()
    ca_id = graphene.String(source="unicef_id")
    status = graphene.String()
    full_name = graphene.String(source="full_name")
    parent = graphene.Field(CashPlanAndPaymentPlanNode, source="parent")
    entitlement_quantity = graphene.Float(source="entitlement_quantity")
    delivered_quantity = graphene.Float(source="delivered_quantity")
    delivered_quantity_usd = graphene.Float(source="delivered_quantity_usd")
    currency = graphene.String(source="currency")
    delivery_date = graphene.String(source="delivery_date")
    verification = graphene.Field(PaymentVerificationNode, source="verification")

    def resolve_obj_type(self, info: Any, **kwargs: Any) -> str:
        return self.__class__.__name__

    def resolve_id(self, info: Any, **kwargs: Any) -> str:
        return to_global_id(self.__class__.__name__ + "Node", self.id)

    def resolve_status(self, info: Any, **kwargs: Any) -> str:
        return self.status.replace(" ", "_").upper()


class PageInfoNode(graphene.ObjectType):
    start_cursor = graphene.String()
    end_cursor = graphene.String()
    has_next_page = graphene.Boolean()
    has_previous_page = graphene.Boolean()


class CashPlanAndPaymentPlanEdges(graphene.ObjectType):
    cursor = graphene.String()
    node = graphene.Field(CashPlanAndPaymentPlanNode)


class PaginatedCashPlanAndPaymentPlanNode(graphene.ObjectType):
    page_info = graphene.Field(PageInfoNode)
    edges = graphene.List(CashPlanAndPaymentPlanEdges)
    total_count = graphene.Int()


class PaymentRecordsAndPaymentsEdges(graphene.ObjectType):
    cursor = graphene.String()
    node = graphene.Field(PaymentRecordAndPaymentNode)


class PaginatedPaymentRecordsAndPaymentsNode(graphene.ObjectType):
    page_info = graphene.Field(PageInfoNode)
    edges = graphene.List(PaymentRecordsAndPaymentsEdges)
    total_count = graphene.Int()


class GenericPaymentPlanNode(graphene.ObjectType):
    permission_classes = (
        hopePermissionClass(Permissions.PAYMENT_VERIFICATION_VIEW_DETAILS),
        hopePermissionClass(Permissions.PRORGRAMME_VIEW_LIST_AND_DETAILS),
    )

    id = graphene.String()
    obj_type = graphene.String()
    payment_verification_summary = graphene.Field(PaymentVerificationSummaryNode)
    available_payment_records_count = graphene.Int()
    verification_plans = DjangoPermissionFilterConnectionField(
        PaymentVerificationPlanNode,
        filterset_class=PaymentVerificationPlanFilter,
    )
    status_date = graphene.DateTime()
    status = graphene.String()

    bank_reconciliation_success = graphene.Int()
    bank_reconciliation_error = graphene.Int()
    delivery_type = graphene.String()
    total_number_of_households = graphene.Int()
    currency = graphene.String(source="currency")
    total_delivered_quantity = graphene.Float()
    total_entitled_quantity = graphene.Float()
    total_undelivered_quantity = graphene.Float()
    can_create_payment_verification_plan = graphene.Boolean()

    def resolve_id(self, info: Any, **kwargs: Any) -> graphene.String:
        return to_global_id(self.__class__.__name__ + "Node", self.id)

    def resolve_obj_type(self, info: Any, **kwargs: Any) -> str:
        return self.__class__.__name__

    def resolve_payment_verification_summary(self, info: Any, **kwargs: Any) -> graphene.Field:
        return self.get_payment_verification_summary

    def resolve_available_payment_records_count(self, info: Any, **kwargs: Any) -> graphene.Int:
        return self.payment_items.filter(
            status__in=PaymentRecord.ALLOW_CREATE_VERIFICATION, delivered_quantity__gt=0
        ).count()

    def resolve_verification_plans(self, info: Any, **kwargs: Any) -> DjangoPermissionFilterConnectionField:
        return self.get_payment_verification_plans

    def resolve_total_entitled_quantity(self, info: Any, **kwargs: Any) -> graphene.Float:
        return self.total_entitled_quantity

    def resolve_total_delivered_quantity(self, info: Any, **kwargs: Any) -> graphene.Float:
        return self.total_delivered_quantity

    def resolve_total_undelivered_quantity(self, info: Any, **kwargs: Any) -> graphene.Float:
        return self.total_undelivered_quantity

    def resolve_can_create_payment_verification_plan(self, info: Any, **kwargs: Any) -> graphene.Boolean:
        return self.can_create_payment_verification_plan

    def resolve_status_date(self, info: Any, **kwargs: Any) -> graphene.DateTime:
        return self.status_date

    def resolve_status(self, info: Any, **kwargs: Any) -> graphene.String:
        return self.status


class Query(graphene.ObjectType):
    payment = relay.Node.Field(PaymentNode)
    all_payments = DjangoPermissionFilterConnectionField(
        PaymentNode,
        filterset_class=PaymentFilter,
        permission_classes=(hopePermissionClass(Permissions.PM_VIEW_LIST),),
    )
    payment_record = relay.Node.Field(PaymentRecordNode)
    all_payment_records = DjangoPermissionFilterConnectionField(
        PaymentRecordNode,
        filterset_class=PaymentRecordFilter,
        permission_classes=(hopePermissionClass(Permissions.PRORGRAMME_VIEW_LIST_AND_DETAILS),),
    )

    all_payment_records_and_payments = graphene.Field(
        PaginatedPaymentRecordsAndPaymentsNode,
        business_area=graphene.String(required=True),
        program=graphene.String(),
        household=graphene.ID(),
        order_by=graphene.String(),
        first=graphene.Int(),
        last=graphene.Int(),
        before=graphene.String(),
        after=graphene.String(),
    )

    financial_service_provider_xlsx_template = relay.Node.Field(FinancialServiceProviderXlsxTemplateNode)
    all_financial_service_provider_xlsx_templates = DjangoPermissionFilterConnectionField(
        FinancialServiceProviderXlsxTemplateNode,
        filterset_class=FinancialServiceProviderXlsxTemplateFilter,
    )

    financial_service_provider_xlsx_report = relay.Node.Field(FinancialServiceProviderXlsxReportNode)
    all_financial_service_provider_xlsx_reports = DjangoPermissionFilterConnectionField(
        FinancialServiceProviderXlsxReportNode,
        filterset_class=FinancialServiceProviderXlsxReportFilter,
    )

    financial_service_provider = relay.Node.Field(FinancialServiceProviderNode)
    all_financial_service_providers = DjangoPermissionFilterConnectionField(
        FinancialServiceProviderNode,
        filterset_class=FinancialServiceProviderFilter,
    )

    payment_record_verification = relay.Node.Field(PaymentVerificationNode)
    all_payment_verifications = DjangoPermissionFilterConnectionField(
        PaymentVerificationNode,
        filterset_class=PaymentVerificationFilter,
        permission_classes=(hopePermissionClass(Permissions.PAYMENT_VERIFICATION_VIEW_DETAILS),),
    )

    payment_verification_plan = relay.Node.Field(PaymentVerificationPlanNode)
    all_payment_verification_plan = DjangoPermissionFilterConnectionField(
        PaymentVerificationPlanNode,
        filterset_class=PaymentVerificationPlanFilter,
        permission_classes=(hopePermissionClass(Permissions.PAYMENT_VERIFICATION_VIEW_DETAILS),),
    )

    chart_payment_verification = graphene.Field(
        ChartPaymentVerification,
        business_area_slug=graphene.String(required=True),
        year=graphene.Int(required=True),
        program=graphene.String(required=False),
        administrative_area=graphene.String(required=False),
    )
    chart_volume_by_delivery_mechanism = graphene.Field(
        ChartDatasetNode,
        business_area_slug=graphene.String(required=True),
        year=graphene.Int(required=True),
        program=graphene.String(required=False),
        administrative_area=graphene.String(required=False),
    )
    chart_payment = graphene.Field(
        ChartDatasetNode,
        business_area_slug=graphene.String(required=True),
        year=graphene.Int(required=True),
        program=graphene.String(required=False),
        administrative_area=graphene.String(required=False),
    )
    section_total_transferred = graphene.Field(
        SectionTotalNode,
        business_area_slug=graphene.String(required=True),
        year=graphene.Int(required=True),
        program=graphene.String(required=False),
        administrative_area=graphene.String(required=False),
    )
    table_total_cash_transferred_by_administrative_area = graphene.Field(
        TableTotalCashTransferred,
        business_area_slug=graphene.String(required=True),
        year=graphene.Int(required=True),
        program=graphene.String(required=False),
        administrative_area=graphene.String(required=False),
        order=graphene.String(required=False),
        order_by=graphene.String(required=False),
    )
    chart_total_transferred_cash_by_country = graphene.Field(
        ChartDetailedDatasetsNode, year=graphene.Int(required=True)
    )

    payment_record_status_choices = graphene.List(ChoiceObject)
    payment_record_entitlement_card_status_choices = graphene.List(ChoiceObject)
    payment_record_delivery_type_choices = graphene.List(ChoiceObject)
    cash_plan_verification_status_choices = graphene.List(ChoiceObject)
    cash_plan_verification_sampling_choices = graphene.List(ChoiceObject)
    cash_plan_verification_verification_channel_choices = graphene.List(ChoiceObject)
    payment_verification_status_choices = graphene.List(ChoiceObject)

    all_rapid_pro_flows = graphene.List(
        RapidProFlow,
        business_area_slug=graphene.String(required=True),
    )
    sample_size = graphene.Field(
        GetCashplanVerificationSampleSizeObject,
        input=GetCashplanVerificationSampleSizeInput(),
    )

    all_payment_verification_log_entries = DjangoPermissionFilterConnectionField(
        PaymentVerificationLogEntryNode,
        filterset_class=PaymentVerificationLogEntryFilter,
        permission_classes=(hopePermissionClass(Permissions.ACTIVITY_LOG_VIEW),),
    )

    payment_plan = relay.Node.Field(PaymentPlanNode)
    # TODO: Keep or remove??? in favour of all_cash_plans_and_payment_plans
    all_payment_plans = DjangoPermissionFilterConnectionField(
        PaymentPlanNode,
        filterset_class=PaymentPlanFilter,
        permission_classes=(hopePermissionClass(Permissions.PM_VIEW_LIST),),
    )
    payment_plan_status_choices = graphene.List(ChoiceObject)
    currency_choices = graphene.List(ChoiceObject)
    all_delivery_mechanisms = graphene.List(ChoiceObject)
    payment_plan_background_action_status_choices = graphene.List(ChoiceObject)
    available_fsps_for_delivery_mechanisms = graphene.List(
        FspChoices,
        input=AvailableFspsForDeliveryMechanismsInput(),
    )
    all_cash_plans_and_payment_plans = graphene.Field(
        PaginatedCashPlanAndPaymentPlanNode,
        business_area=graphene.String(required=True),
        program=graphene.String(),
        search=graphene.String(),
        service_provider=graphene.String(),
        delivery_type=graphene.List(graphene.String),
        verification_status=graphene.List(graphene.String),
        start_date_gte=graphene.String(),
        end_date_lte=graphene.String(),
        order_by=graphene.String(),
        first=graphene.Int(),
        last=graphene.Int(),
        before=graphene.String(),
        after=graphene.String(),
    )

    def resolve_available_fsps_for_delivery_mechanisms(self, info: Any, input: Dict, **kwargs: Any) -> List:
        payment_plan = get_object_or_404(PaymentPlan, id=decode_id_string(input["payment_plan_id"]))
        delivery_mechanisms = (
            DeliveryMechanismPerPaymentPlan.objects.filter(payment_plan=payment_plan)
            .values_list("delivery_mechanism", flat=True)
            .order_by("delivery_mechanism_order")
        )

        def get_fsps_for_delivery_mechanism(mechanism: str) -> List:
            fsps = FinancialServiceProvider.objects.filter(
                delivery_mechanisms__contains=[mechanism],
                fsp_xlsx_template_per_delivery_mechanisms__delivery_mechanism=mechanism,
            ).distinct()
            return (
                [
                    # This basically checks if FSP can accept ANY additional volume,
                    # more strict validation is performed in AssignFspToDeliveryMechanismMutation
                    {"id": fsp.id, "name": fsp.name}
                    for fsp in fsps
                    if fsp.can_accept_any_volume()
                ]
                if fsps
                else []
            )

        return [
            {"delivery_mechanism": mechanism, "fsps": get_fsps_for_delivery_mechanism(mechanism)}
            for mechanism in delivery_mechanisms
        ]

    def resolve_all_payment_verifications(self, info: Any, **kwargs: Any) -> QuerySet:
        payment_qs = Payment.objects.filter(id=OuterRef("payment_object_id"), household__withdrawn=True)
        payment_record_qs = Payment.objects.filter(id=OuterRef("payment_object_id"), household__withdrawn=True)

        return (
            PaymentVerification.objects.filter(
                Q(payment_verification_plan__status=PaymentVerificationPlan.STATUS_ACTIVE)
                | Q(payment_verification_plan__status=PaymentVerificationPlan.STATUS_FINISHED)
            )
            .annotate(
                payment_obj__household__status=Case(
                    When(Exists(payment_qs), then=Value(STATUS_INACTIVE)),
                    When(Exists(payment_record_qs), then=Value(STATUS_INACTIVE)),
                    default=Value(STATUS_ACTIVE),
                    output_field=CharField(),
                ),
            )
            .distinct()
        )

    def resolve_sample_size(self, info: Any, input: Dict, **kwargs: Any) -> Dict[str, int]:
        node_name, obj_id = b64decode(input["cash_or_payment_plan_id"]).decode().split(":")
        payment_plan_object: Union["PaymentPlan", "CashPlan"] = get_object_or_404(  # type: ignore
            CashPlan if node_name == "CashPlanNode" else PaymentPlan, id=obj_id
        )

        def get_payment_records(
            obj: Union["PaymentPlan", "CashPlan"],
            payment_verification_plan: Optional[PaymentVerificationPlan],
            verification_channel: str,
        ) -> QuerySet:
            kw: Dict = {}
            if payment_verification_plan:
                kw["payment_verification_plan"] = payment_verification_plan
            if verification_channel == PaymentVerificationPlan.VERIFICATION_CHANNEL_RAPIDPRO:
                kw["extra_validation"] = does_payment_record_have_right_hoh_phone_number
            return obj.available_payment_records(**kw)

        payment_verification_plan = None
        if payment_verification_plan_id := decode_id_string(input.get("payment_verification_plan_id")):
            payment_verification_plan = get_object_or_404(PaymentVerificationPlan, id=payment_verification_plan_id)

        payment_records = get_payment_records(
            payment_plan_object, payment_verification_plan, input["verification_channel"]
        )
        if not payment_records:
            return {
                "sample_size": 0,
                "payment_record_count": 0,
            }

        sampling = Sampling(input, payment_plan_object, payment_records)
        payment_record_count, payment_records_sample_count = sampling.generate_sampling()

        return {
            "payment_record_count": payment_record_count,
            "sample_size": payment_records_sample_count,
        }

    def resolve_all_rapid_pro_flows(self, info: Any, business_area_slug: str, **kwargs: Any) -> List[RapidProFlow]:
        api = RapidProAPI(business_area_slug)
        return api.get_flows()

    def resolve_payment_record_status_choices(self, info: Any, **kwargs: Any) -> List[Dict[str, Any]]:
        return to_choice_object(PaymentRecord.STATUS_CHOICE)

    def resolve_payment_record_entitlement_card_status_choices(self, info: Any, **kwargs: Any) -> List[Dict[str, Any]]:
        return to_choice_object(PaymentRecord.ENTITLEMENT_CARD_STATUS_CHOICE)

    def resolve_payment_record_delivery_type_choices(self, info: Any, **kwargs: Any) -> List[Dict[str, Any]]:
        return to_choice_object(PaymentRecord.DELIVERY_TYPE_CHOICE)

    def resolve_cash_plan_verification_status_choices(self, info: Any, **kwargs: Any) -> List[Dict[str, Any]]:
        return to_choice_object(PaymentVerificationPlan.STATUS_CHOICES)

    def resolve_cash_plan_verification_sampling_choices(self, info: Any, **kwargs: Any) -> List[Dict[str, Any]]:
        return to_choice_object(PaymentVerificationPlan.SAMPLING_CHOICES)

    def resolve_cash_plan_verification_verification_channel_choices(
        self, info: Any, **kwargs: Any
    ) -> List[Dict[str, Any]]:
        return to_choice_object(PaymentVerificationPlan.VERIFICATION_CHANNEL_CHOICES)

    def resolve_payment_verification_status_choices(self, info: Any, **kwargs: Any) -> List[Dict[str, Any]]:
        return to_choice_object(PaymentVerification.STATUS_CHOICES)

    def resolve_all_delivery_mechanisms(self, *args: Any, **kwargs: Any) -> List[Dict[str, Any]]:
        return to_choice_object(GenericPayment.DELIVERY_TYPE_CHOICE)

    @chart_permission_decorator(permissions=[Permissions.DASHBOARD_VIEW_COUNTRY])
    @cached_in_django_cache(24)
    def resolve_chart_payment_verification(
        self, info: Any, business_area_slug: str, year: int, **kwargs: Any
    ) -> Dict[str, Any]:
        filters = chart_filters_decoder(kwargs)
        status_choices_mapping = chart_map_choices(PaymentVerification.STATUS_CHOICES)
        additional_filters: Q = chart_create_filter_query_for_payment_verification_gfk(
            filters,
            program_id_path="payment__parent__program__id,payment_record__parent__program__id",
            administrative_area_path="payment__household__admin_area,payment_record__household__admin_area",
        )
        payment_verifications = chart_get_filtered_qs(
            PaymentVerification.objects,
            year,
            business_area_slug_filter={
                "payment__business_area__slug": business_area_slug,
                "payment_record__business_area__slug": business_area_slug,
            },
            additional_filters=additional_filters,
            year_filter_path="payment__delivery_date,payment_record__delivery_date",
            payment_verification_gfk=True,
        )

        verifications_by_status = payment_verifications.values("status").annotate(count=Count("status"))
        verifications_by_status_dict = {x.get("status"): x.get("count") for x in verifications_by_status}
        dataset: List[int] = [verifications_by_status_dict.get(status, 0) for status in status_choices_mapping.keys()]
        try:
            all_verifications = sum(dataset)
            dataset_percentage = [data / all_verifications for data in dataset]
        except ZeroDivisionError:
            dataset_percentage = [0] * len(status_choices_mapping.values())
        dataset_percentage_done = [
            {"label": status, "data": [dataset_percentage_value]}
            for (dataset_percentage_value, status) in zip(dataset_percentage, status_choices_mapping.values())
        ]

        samples_count = payment_verifications.distinct("payment").count()
        all_payment_records_for_created_verifications = (
            PaymentRecord.objects.filter(
                parent__in=payment_verifications.distinct("payment_verification_plan__payment_plan").values_list(
                    "payment_verification_plan__payment_plan", flat=True
                )
            )
            .filter(status=PaymentRecord.STATUS_SUCCESS, delivered_quantity__gt=0)
            .count()
        )
        average_sample_size: float = (
            0.0
            if all_payment_records_for_created_verifications == 0
            else samples_count / all_payment_records_for_created_verifications
        )
        return {
            "labels": ["Payment Verification"],
            "datasets": dataset_percentage_done,
            "households": payment_verifications.distinct("payment__household").count(),
            "average_sample_size": average_sample_size,
        }

    @chart_permission_decorator(permissions=[Permissions.DASHBOARD_VIEW_COUNTRY])
    @cached_in_django_cache(24)
    def resolve_chart_volume_by_delivery_mechanism(
        self, info: Any, business_area_slug: str, year: int, **kwargs: Any
    ) -> Dict[str, Any]:
        payment_items_qs: QuerySet = get_payment_items_for_dashboard(
            year, business_area_slug, chart_filters_decoder(kwargs), True
        )

        volume_by_delivery_type = (
            payment_items_qs.values("delivery_type")
            .order_by("delivery_type")
            .annotate(volume=Sum("delivered_quantity_usd"))
            .merge_by(
                "delivery_type",
                aggregated_fields=["volume"],
            )
        )

        labels = []
        data = []
        for volume_dict in volume_by_delivery_type:
            if volume_dict.get("volume"):
                labels.append(volume_dict.get("delivery_type"))
                data.append(volume_dict.get("volume"))

        return {"labels": labels, "datasets": [{"data": data}]}

    @chart_permission_decorator(permissions=[Permissions.DASHBOARD_VIEW_COUNTRY])
    @cached_in_django_cache(24)
    def resolve_chart_payment(self, info: Any, business_area_slug: str, year: int, **kwargs: Any) -> Dict[str, Any]:
        payment_items_qs: QuerySet = get_payment_items_for_dashboard(
            year, business_area_slug, chart_filters_decoder(kwargs)
        )
        payment_items_dict = payment_items_qs.aggregate(
            successful=Count("id", filter=~Q(status=GenericPayment.STATUS_ERROR)),
            unsuccessful=Count("id", filter=Q(status=GenericPayment.STATUS_ERROR)),
        )

        dataset = [
            {
                "data": [
                    payment_items_dict.get("successful", 0),
                    payment_items_dict.get("unsuccessful", 0),
                ]
            }
        ]

        return {"labels": ["Successful Payments", "Unsuccessful Payments"], "datasets": dataset}

    @chart_permission_decorator(permissions=[Permissions.DASHBOARD_VIEW_COUNTRY])
    @cached_in_django_cache(24)
    def resolve_section_total_transferred(
        self, info: Any, business_area_slug: str, year: int, **kwargs: Any
    ) -> Dict[str, Any]:
        payment_items_qs: QuerySet = get_payment_items_for_dashboard(
            year, business_area_slug, chart_filters_decoder(kwargs)
        )
        return {"total": payment_items_qs.aggregate(Sum("delivered_quantity_usd"))["delivered_quantity_usd__sum"]}

    @chart_permission_decorator(permissions=[Permissions.DASHBOARD_VIEW_COUNTRY])
    @cached_in_django_cache(24)
    def resolve_table_total_cash_transferred_by_administrative_area(
        self, info: Any, business_area_slug: str, year: int, **kwargs: Any
    ) -> Optional[Dict[str, Any]]:
        if business_area_slug == "global":
            return None
        order = kwargs.pop("order", None)
        order_by = kwargs.pop("order_by", None)
        payment_items_ids = get_payment_items_for_dashboard(
            year, business_area_slug, chart_filters_decoder(kwargs), True
        ).values_list("id", flat=True)

        admin_areas = (
            Area.objects.filter(
                Q(household__paymentrecord__id__in=payment_items_ids) | Q(household__payment__id__in=payment_items_ids),
                area_type__area_level=2,
            )
            .distinct()
            .annotate(
                total_transferred_payment_records=Sum("household__paymentrecord__delivered_quantity_usd"),
                total_transferred_payments=Sum("household__payment__delivered_quantity_usd"),
            )
            .annotate(
                num_households=Count("household", distinct=True),
                total_transferred=F("total_transferred_payments") + F("total_transferred_payment_records"),
            )
        )

        if order_by:
            order_by_arg = None
            if order_by == "admin2":
                order_by_arg = "name"
            elif order_by == "totalCashTransferred":
                order_by_arg = "total_transferred"
            elif order_by == "totalHouseholds":
                order_by_arg = "num_households"
            if order_by_arg:
                admin_areas = admin_areas.order_by(f"{'-' if order == 'desc' else ''}{order_by_arg}")

        data = [
            {
                "id": item.id,
                "admin2": item.name,
                "total_cash_transferred": item.total_transferred,
                "total_households": item.num_households,
            }
            for item in admin_areas
        ]

        return {"data": data}

    @chart_permission_decorator(permissions=[Permissions.DASHBOARD_VIEW_COUNTRY])
    @cached_in_django_cache(24)
    def resolve_chart_total_transferred_cash_by_country(self, info: Any, year: int, **kwargs: Any) -> Dict[str, Any]:
        payment_items_qs: QuerySet = get_payment_items_for_dashboard(year, "global", {}, True)

        countries_and_amounts: dict = (
            payment_items_qs.select_related("business_area")
            .values("business_area")
            .order_by("business_area")
            .annotate(
                total_delivered_cash=Sum(
                    "delivered_quantity_usd", filter=Q(delivery_type__in=GenericPayment.DELIVERY_TYPES_IN_CASH)
                ),
                total_delivered_voucher=Sum(
                    "delivered_quantity_usd", filter=Q(delivery_type__in=GenericPayment.DELIVERY_TYPES_IN_VOUCHER)
                ),
                business_area_name=F("business_area__name"),
            )
            .order_by("business_area_name")
            .merge_by("business_area_name", aggregated_fields=["total_delivered_cash", "total_delivered_voucher"])
        )

        labels = []
        cash_transferred = []
        voucher_transferred = []
        total_transferred = []
        for data_dict in countries_and_amounts:
            labels.append(data_dict.get("business_area_name"))
            cash_transferred.append(data_dict.get("total_delivered_cash") or 0)
            voucher_transferred.append(data_dict.get("total_delivered_voucher") or 0)
            total_transferred.append(cash_transferred[-1] + voucher_transferred[-1])

        datasets = [
            {"label": "Actual cash transferred", "data": cash_transferred},
            {"label": "Actual voucher transferred", "data": voucher_transferred},
            {"label": "Total transferred", "data": total_transferred},
        ]

        return {"labels": labels, "datasets": datasets}

    def resolve_currency_choices(self, *args: Any, **kwargs: Any) -> List[Dict[str, Any]]:
        return to_choice_object([c for c in CURRENCY_CHOICES if c[0] != ""])

    def resolve_payment_plan_status_choices(self, info: Any, **kwargs: Any) -> List[Dict[str, Any]]:
        return to_choice_object(PaymentPlan.Status.choices)

    def resolve_payment_plan_background_action_status_choices(self, info: Any, **kwargs: Any) -> List[Dict[str, Any]]:
        return to_choice_object(PaymentPlan.BackgroundActionStatus.choices)

    def resolve_all_cash_plans_and_payment_plans(self, info: Any, **kwargs: Any) -> Dict[str, Any]:
        service_provider_qs = ServiceProvider.objects.filter(cash_plans=OuterRef("pk")).distinct()
        fsp_qs = FinancialServiceProvider.objects.filter(
            delivery_mechanisms_per_payment_plan__payment_plan=OuterRef("pk")
        ).distinct()
        delivery_mechanisms_per_pp_qs = DeliveryMechanismPerPaymentPlan.objects.filter(
            payment_plan=OuterRef("pk")
        ).distinct("delivery_mechanism")
        payment_verification_summary_qs = PaymentVerificationSummary.objects.filter(
            payment_plan_object_id=OuterRef("id")
        )

        payment_plan_qs = PaymentPlan.objects.filter(status=PaymentPlan.Status.FINISHED).annotate(
            fsp_names=ArraySubquery(fsp_qs.values_list("name", flat=True)),
            delivery_types=ArraySubquery(delivery_mechanisms_per_pp_qs.values_list("delivery_mechanism", flat=True)),
        )
        cash_plan_qs = CashPlan.objects.all().annotate(
            unicef_id=F("ca_id"),
            fsp_names=ArraySubquery(service_provider_qs.values_list("full_name", flat=True)),
            delivery_types=Func(
                [],
                F("delivery_type"),
                function="array_append",
                output_field=ArrayField(CharField(null=True)),
            ),
        )
        qs = (
            ExtendedQuerySetSequence(payment_plan_qs, cash_plan_qs)
            .annotate(
                custom_order=Case(
                    When(
                        Exists(payment_verification_summary_qs.filter(status=PaymentVerificationPlan.STATUS_ACTIVE)),
                        then=Value(1),
                    ),
                    When(
                        Exists(payment_verification_summary_qs.filter(status=PaymentVerificationPlan.STATUS_PENDING)),
                        then=Value(2),
                    ),
                    When(
                        Exists(payment_verification_summary_qs.filter(status=PaymentVerificationPlan.STATUS_FINISHED)),
                        then=Value(3),
                    ),
                    output_field=IntegerField(),
                    default=Value(0),
                ),
            )
            .order_by("-updated_at", "custom_order")
        )

        # filtering
        qs: Iterable = cash_plan_and_payment_plan_filter(qs, **kwargs)  # type: ignore

        # ordering
        if order_by_value := kwargs.get("order_by"):
            qs = cash_plan_and_payment_plan_ordering(qs, order_by_value)

        # add qraphql pagination
        resp = connection_from_list_slice(
            qs,
            args=kwargs,
            connection_type=PaginatedCashPlanAndPaymentPlanNode,
            edge_type=CashPlanAndPaymentPlanEdges,
            pageinfo_type=PageInfoNode,
            list_length=len(qs),
        )
        resp.total_count = len(qs)

        return resp

    def resolve_all_payment_records_and_payments(self, info: Any, **kwargs: Any) -> Dict[str, Any]:
        """used in Household Page > Payment Records"""
        qs = ExtendedQuerySetSequence(PaymentRecord.objects.all(), Payment.objects.eligible()).order_by("-updated_at")

        qs: Iterable = payment_record_and_payment_filter(qs, **kwargs)  # type: ignore

        if order_by_value := kwargs.get("order_by"):
            qs = payment_record_and_payment_ordering(qs, order_by_value)

        resp = connection_from_list_slice(
            qs,
            args=kwargs,
            connection_type=PaginatedPaymentRecordsAndPaymentsNode,
            edge_type=PaymentRecordsAndPaymentsEdges,
            pageinfo_type=PageInfoNode,
            list_length=len(qs),
        )
        resp.total_count = len(qs)
        return resp<|MERGE_RESOLUTION|>--- conflicted
+++ resolved
@@ -459,11 +459,8 @@
     list_of_payment_plans = graphene.List(graphene.ID)
     excluded_households = graphene.List(HouseholdNode)
     can_create_follow_up = graphene.Boolean()
-<<<<<<< HEAD
+    total_withdrawn_households_count = graphene.Int()
     follow_ups = graphene.List(lambda: PaymentPlanNode)
-=======
-    total_withdrawn_households_count = graphene.Int()
->>>>>>> e5ddb84d
 
     class Meta:
         model = PaymentPlan
@@ -543,12 +540,7 @@
             )
             .exists()
         )
-<<<<<<< HEAD
-
-    def resolve_follow_ups(self, info: Any) -> graphene.List:
-        return self.follow_ups.all()
-=======
->>>>>>> e5ddb84d
+
 
 
 class PaymentVerificationNode(BaseNodePermissionMixin, DjangoObjectType):
