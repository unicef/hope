--- conflicted
+++ resolved
@@ -541,19 +541,6 @@
         connection_class = ExtendedConnection
 
 
-<<<<<<< HEAD
-class PaymentChannelNode(BaseNodePermissionMixin, DjangoObjectType):
-    permission_classes = (hopePermissionClass(Permissions.PM_VIEW_DETAILS),)
-
-    class Meta:
-        model = PaymentChannel
-        exclude = ("delivery_data",)
-        interfaces = (relay.Node,)
-        connection_class = ExtendedConnection
-
-
-=======
->>>>>>> 35cd1280
 class AvailableFspsForDeliveryMechanismsInput(graphene.InputObjectType):
     payment_plan_id = graphene.ID(required=True)
 
