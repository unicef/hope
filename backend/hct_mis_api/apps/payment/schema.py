--- conflicted
+++ resolved
@@ -753,11 +753,6 @@
         permission_classes=(hopePermissionClass(Permissions.PM_VIEW_LIST),),
     )
     payment_record = relay.Node.Field(PaymentRecordNode)
-<<<<<<< HEAD
-=======
-    payment_record_verification = relay.Node.Field(PaymentVerificationNode)
-    cash_plan_payment_verification = relay.Node.Field(CashPlanPaymentVerificationNode)
->>>>>>> 77dcb1d0
     all_payment_records = DjangoPermissionFilterConnectionField(
         PaymentRecordNode,
         filterset_class=PaymentRecordFilter,
