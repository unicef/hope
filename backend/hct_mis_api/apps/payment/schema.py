--- conflicted
+++ resolved
@@ -1,8 +1,5 @@
-<<<<<<< HEAD
 from django.db.models import Count, Q, Sum, DecimalField
-=======
 from django.db.models import Case, CharField, Count, Q, Sum, Value, When
->>>>>>> a500dda6
 from django.db.models.functions import Lower
 from django.shortcuts import get_object_or_404
 
@@ -448,9 +445,7 @@
         payment_records = get_payment_records_for_dashboard(
             year, business_area_slug, chart_filters_decoder(kwargs), True
         )
-        volume_by_delivery_type = payment_records.values("delivery_type").annotate(
-            volume=Sum("delivered_quantity_usd", output_field=DecimalField())
-        )
+        volume_by_delivery_type = payment_records.values("delivery_type").annotate(volume=Sum("delivered_quantity_usd"))
         labels = []
         data = []
         for volume_dict in volume_by_delivery_type:
@@ -482,11 +477,7 @@
     @chart_permission_decorator(permissions=[Permissions.DASHBOARD_VIEW_COUNTRY])
     def resolve_section_total_transferred(self, info, business_area_slug, year, **kwargs):
         payment_records = get_payment_records_for_dashboard(year, business_area_slug, chart_filters_decoder(kwargs))
-        return {
-            "total": payment_records.aggregate(Sum("delivered_quantity_usd", output_field=DecimalField()))[
-                "delivered_quantity_usd__sum"
-            ]
-        }
+        return {"total": payment_records.aggregate(Sum("delivered_quantity_usd"))["delivered_quantity_usd__sum"]}
 
     @chart_permission_decorator(permissions=[Permissions.DASHBOARD_VIEW_COUNTRY])
     def resolve_table_total_cash_transferred_by_administrative_area(self, info, business_area_slug, year, **kwargs):
@@ -504,9 +495,7 @@
                 household__payment_records__in=payment_records,
             )
             .distinct()
-            .annotate(
-                total_transferred=Sum("household__payment_records__delivered_quantity_usd", output_field=DecimalField())
-            )
+            .annotate(total_transferred=Sum("household__payment_records__delivered_quantity_usd"))
             .annotate(num_households=Count("household", distinct=True))
         )
 
@@ -541,16 +530,12 @@
             .order_by("business_area__name")
             .annotate(
                 total_delivered_cash=Sum(
-                    "delivered_quantity_usd",
-                    filter=Q(delivery_type__in=PaymentRecord.DELIVERY_TYPES_IN_CASH),
-                    output_field=DecimalField(),
+                    "delivered_quantity_usd", filter=Q(delivery_type__in=PaymentRecord.DELIVERY_TYPES_IN_CASH)
                 )
             )
             .annotate(
                 total_delivered_voucher=Sum(
-                    "delivered_quantity_usd",
-                    filter=Q(delivery_type__in=PaymentRecord.DELIVERY_TYPES_IN_VOUCHER),
-                    output_field=DecimalField(),
+                    "delivered_quantity_usd", filter=Q(delivery_type__in=PaymentRecord.DELIVERY_TYPES_IN_VOUCHER)
                 )
             )
         )
