import logging
import zipfile
from tempfile import NamedTemporaryFile
from typing import TYPE_CHECKING, List

from django.contrib.admin.options import get_content_type_for_model
from django.core.files import File
from django.db.models import QuerySet

import openpyxl
from openpyxl import Workbook
from openpyxl.worksheet.worksheet import Worksheet

from hct_mis_api.apps.core.models import FileTemp
from hct_mis_api.apps.payment.models import (
    DeliveryMechanismPerPaymentPlan,
    FinancialServiceProvider,
    FinancialServiceProviderXlsxTemplate,
    FspXlsxTemplatePerDeliveryMechanism,
    Payment,
    PaymentPlan,
)
from hct_mis_api.apps.payment.validators import generate_numeric_token
from hct_mis_api.apps.payment.xlsx.base_xlsx_export_service import XlsxExportBaseService
from hct_mis_api.apps.utils.exceptions import log_and_raise

if TYPE_CHECKING:
    from hct_mis_api.apps.account.models import User

logger = logging.getLogger(__name__)


def check_if_token_or_order_number_exists_per_program(payment: Payment, field_name: str, token: int) -> bool:
    return Payment.objects.filter(parent__program=payment.parent.program, **{field_name: token}).exists()


def generate_token_and_order_numbers(payment: Payment) -> Payment:
    # AB#134721
    if payment.order_number and payment.token_number:
        return payment

    order_number = generate_numeric_token(9)
    token_number = generate_numeric_token(7)

    while check_if_token_or_order_number_exists_per_program(payment, "order_number", order_number):
        order_number = generate_numeric_token(9)

    while check_if_token_or_order_number_exists_per_program(payment, "token_number", token_number):
        token_number = generate_numeric_token(7)

    payment.order_number = order_number
    payment.token_number = token_number
    payment.save(update_fields=["order_number", "token_number"])
    return payment


class XlsxPaymentPlanExportPerFspService(XlsxExportBaseService):
    def __init__(self, payment_plan: PaymentPlan):
        self.batch_size = 5000
        self.payment_plan = payment_plan
        self.is_social_worker_program = self.payment_plan.program.is_social_worker_program
        # TODO: in future will be per BA or program flag?
        self.payment_generate_token_and_order_numbers = True

    def open_workbook(self, title: str) -> tuple[Workbook, Worksheet]:
        wb = openpyxl.Workbook()
        ws = wb.active
        ws.title = title

        return wb, ws

    def get_template(
        self, fsp: "FinancialServiceProvider", delivery_mechanism: str
    ) -> FinancialServiceProviderXlsxTemplate:
        fsp_xlsx_template_per_delivery_mechanism = FspXlsxTemplatePerDeliveryMechanism.objects.filter(
            delivery_mechanism=delivery_mechanism,
            financial_service_provider=fsp,
        ).first()

        if not fsp_xlsx_template_per_delivery_mechanism:
            msg = (
                f"Not possible to generate export file. "
                f"There isn't any FSP XLSX Template assigned to Payment Plan {self.payment_plan.unicef_id} "
                f"for FSP {fsp.name} and delivery mechanism {delivery_mechanism}."
            )
            log_and_raise(msg)

        return fsp_xlsx_template_per_delivery_mechanism.xlsx_template

    def _remove_column_for_people(self, fsp_template_columns: List[str]) -> List[str]:
        """remove columns and return list"""
        if self.is_social_worker_program:
            for col_name in ["household_id", "household_size"]:
                if col_name in fsp_template_columns:
                    fsp_template_columns.remove(col_name)
        # added list() to remove choices display value
        return list(fsp_template_columns)

    def add_headers(self, ws: "Worksheet", fsp_xlsx_template: "FinancialServiceProviderXlsxTemplate") -> List[str]:
        """return columns list from FSP template [columns + core_field]"""
        # get fsp_xlsx_template columns and remove for People
        template_column_list = self._remove_column_for_people(fsp_xlsx_template.columns)

        for core_field in fsp_xlsx_template.core_fields:
            template_column_list.append(core_field)

        # add headers
        ws.append(template_column_list)

        return template_column_list

    def add_rows(
        self,
        ws: "Worksheet",
        fsp_xlsx_template: "FinancialServiceProviderXlsxTemplate",
        payment_ids: List[int],
    ) -> None:
<<<<<<< HEAD
        fsp_template_columns = self._remove_column_for_people(fsp_xlsx_template.columns)
        fsp_template_core_fields = fsp_xlsx_template.core_fields

=======
>>>>>>> 7e1b633f
        for i in range(0, len(payment_ids), self.batch_size):
            batch_ids = payment_ids[i : i + self.batch_size]
            payment_qs = Payment.objects.filter(id__in=batch_ids).order_by("unicef_id")

            for payment in payment_qs:
                if self.payment_generate_token_and_order_numbers:
                    payment = generate_token_and_order_numbers(payment)

                payment_row = [
                    FinancialServiceProviderXlsxTemplate.get_column_value_from_payment(payment, column_name)
                    for column_name in fsp_template_columns
                ]
                core_fields_row = [
<<<<<<< HEAD
                    FinancialServiceProviderXlsxTemplate.get_column_from_core_field(
                        payment, column_name, self.is_social_worker_program
                    )
                    for column_name in fsp_template_core_fields
=======
                    FinancialServiceProviderXlsxTemplate.get_column_from_core_field(payment, column_name)
                    for column_name in fsp_xlsx_template.core_fields
>>>>>>> 7e1b633f
                ]
                payment_row.extend(core_fields_row)
                ws.append(list(map(self.right_format_for_xlsx, payment_row)))

    def save_workbook(self, zip_file: zipfile.ZipFile, wb: "Workbook", filename: str) -> None:
        with NamedTemporaryFile() as tmp:
            wb.save(tmp.name)
            tmp.seek(0)
            # add xlsx to zip
            zip_file.writestr(filename, tmp.read())

    def create_workbooks_per_fsp(
        self,
        delivery_mechanism_per_payment_plan_list: QuerySet["DeliveryMechanismPerPaymentPlan"],
        zip_file: zipfile.ZipFile,
    ) -> None:
        for delivery_mechanism_per_payment_plan in delivery_mechanism_per_payment_plan_list:
            fsp: FinancialServiceProvider = delivery_mechanism_per_payment_plan.financial_service_provider
            delivery_mechanism: str = delivery_mechanism_per_payment_plan.delivery_mechanism
            wb, ws_fsp = self.open_workbook(fsp.name)
            fsp_xlsx_template = self.get_template(fsp, delivery_mechanism)
            payment_ids = list(
                self.payment_plan.eligible_payments.filter(financial_service_provider=fsp)
                .order_by("unicef_id")
                .values_list("id", flat=True)
            )
            self.add_headers(ws_fsp, fsp_xlsx_template)
            self.add_rows(ws_fsp, fsp_xlsx_template, payment_ids)
            self._adjust_column_width_from_col(ws_fsp)
            self.save_workbook(
                zip_file,
                wb,
                f"payment_plan_payment_list_{self.payment_plan.unicef_id}_FSP_{fsp.name}_{delivery_mechanism_per_payment_plan.delivery_mechanism}.xlsx",
            )

    def create_workbooks_per_split(
        self,
        delivery_mechanism_per_payment_plan_list: QuerySet["DeliveryMechanismPerPaymentPlan"],
        zip_file: zipfile.ZipFile,
    ) -> None:
        # there should be only one delivery mechanism/fsp in order to generate split file
        # this is guarded in SplitPaymentPlanMutation

        delivery_mechanism_per_payment_plan: DeliveryMechanismPerPaymentPlan = (
            delivery_mechanism_per_payment_plan_list.first()  # type: ignore
        )
        fsp: FinancialServiceProvider = delivery_mechanism_per_payment_plan.financial_service_provider
        delivery_mechanism: str = delivery_mechanism_per_payment_plan.delivery_mechanism
        for i, split in enumerate(self.payment_plan.splits.all().order_by("order")):
            wb, ws_fsp = self.open_workbook(f"{fsp.name}-chunk{i + 1}")
            fsp_xlsx_template = self.get_template(fsp, delivery_mechanism)
            payment_ids = list(split.payments.all().order_by("unicef_id").values_list("id", flat=True))
            self.add_headers(ws_fsp, fsp_xlsx_template)
            self.add_rows(ws_fsp, fsp_xlsx_template, payment_ids)
            self._adjust_column_width_from_col(ws_fsp)
            self.save_workbook(
                zip_file,
                wb,
                f"payment_plan_payment_list_{self.payment_plan.unicef_id}_FSP_{fsp.name}_{delivery_mechanism_per_payment_plan.delivery_mechanism}_chunk{i + 1}.xlsx",
            )

    def export_per_fsp(self, user: "User") -> None:
        delivery_mechanism_per_payment_plan_list = self.payment_plan.delivery_mechanisms.select_related(
            "financial_service_provider"
        )

        if not delivery_mechanism_per_payment_plan_list.exists():
            msg = (
                f"Not possible to generate export file. "
                f"There aren't any FSP(s) assigned to Payment Plan {self.payment_plan.unicef_id}."
            )
            log_and_raise(msg)

        # create temp zip file
        with NamedTemporaryFile() as tmp_zip:
            with zipfile.ZipFile(tmp_zip.name, mode="w") as zip_file:
                if self.payment_plan.splits.exists():
                    self.create_workbooks_per_split(delivery_mechanism_per_payment_plan_list, zip_file)
                else:
                    self.create_workbooks_per_fsp(delivery_mechanism_per_payment_plan_list, zip_file)

            zip_file_name = f"payment_plan_payment_list_{self.payment_plan.unicef_id}.zip"
            zip_obj = FileTemp(
                object_id=self.payment_plan.pk,
                content_type=get_content_type_for_model(self.payment_plan),
                created_by=user,
            )
            tmp_zip.seek(0)
            # remove old file
            self.payment_plan.remove_export_files()
            zip_obj.file.save(zip_file_name, File(tmp_zip))
            self.payment_plan.export_file_per_fsp = zip_obj
            self.payment_plan.save()<|MERGE_RESOLUTION|>--- conflicted
+++ resolved
@@ -115,12 +115,9 @@
         fsp_xlsx_template: "FinancialServiceProviderXlsxTemplate",
         payment_ids: List[int],
     ) -> None:
-<<<<<<< HEAD
         fsp_template_columns = self._remove_column_for_people(fsp_xlsx_template.columns)
         fsp_template_core_fields = fsp_xlsx_template.core_fields
 
-=======
->>>>>>> 7e1b633f
         for i in range(0, len(payment_ids), self.batch_size):
             batch_ids = payment_ids[i : i + self.batch_size]
             payment_qs = Payment.objects.filter(id__in=batch_ids).order_by("unicef_id")
@@ -134,15 +131,8 @@
                     for column_name in fsp_template_columns
                 ]
                 core_fields_row = [
-<<<<<<< HEAD
-                    FinancialServiceProviderXlsxTemplate.get_column_from_core_field(
-                        payment, column_name, self.is_social_worker_program
-                    )
+                    FinancialServiceProviderXlsxTemplate.get_column_from_core_field(payment, column_name)
                     for column_name in fsp_template_core_fields
-=======
-                    FinancialServiceProviderXlsxTemplate.get_column_from_core_field(payment, column_name)
-                    for column_name in fsp_xlsx_template.core_fields
->>>>>>> 7e1b633f
                 ]
                 payment_row.extend(core_fields_row)
                 ws.append(list(map(self.right_format_for_xlsx, payment_row)))
