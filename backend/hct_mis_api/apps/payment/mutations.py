--- conflicted
+++ resolved
@@ -1,11 +1,8 @@
 import logging
 import math
-<<<<<<< HEAD
 import graphene
 
 from base64 import b64decode
-=======
->>>>>>> ef4dc766
 from decimal import Decimal
 
 from django.core.exceptions import ValidationError
@@ -14,10 +11,6 @@
 from django.shortcuts import get_object_or_404
 from django.utils import timezone
 
-<<<<<<< HEAD
-=======
-import graphene
->>>>>>> ef4dc766
 from graphene_file_upload.scalars import Upload
 from graphql import GraphQLError
 
@@ -32,11 +25,7 @@
 )
 from hct_mis_api.apps.household.models import Individual
 from hct_mis_api.apps.payment.celery_tasks import (
-<<<<<<< HEAD
     create_payment_verification_plan_xlsx,
-=======
-    create_cash_plan_payment_verification_xls,
->>>>>>> ef4dc766
     fsp_generate_xlsx_report_task,
     import_payment_plan_payment_list_from_xlsx,
     payment_plan_apply_steficon,
@@ -46,11 +35,7 @@
     CreateFinancialServiceProviderInput,
     CreatePaymentPlanInput,
     CreatePaymentVerificationInput,
-<<<<<<< HEAD
     EditPaymentVerificationInput,
-=======
-    EditCashPlanPaymentVerificationInput,
->>>>>>> ef4dc766
     UpdatePaymentPlanInput,
 )
 from hct_mis_api.apps.payment.models import (
@@ -60,29 +45,20 @@
     GenericPayment,
     PaymentChannel,
     PaymentPlan,
-<<<<<<< HEAD
-=======
     PaymentRecord,
->>>>>>> ef4dc766
     PaymentVerification,
+    PaymentVerificationPlan,
 )
 from hct_mis_api.apps.payment.schema import (
     FinancialServiceProviderNode,
-<<<<<<< HEAD
     GenericPaymentPlanNode,
-    PaymentPlanNode,
-    PaymentVerificationNode,
-)
-from hct_mis_api.apps.payment.services.fsp_service import FSPService
-=======
     PaymentPlanNode,
     PaymentRecordNode,
     PaymentVerificationNode,
 )
 from hct_mis_api.apps.payment.services.fsp_service import FSPService
+from hct_mis_api.apps.payment.services.payment_plan_services import PaymentPlanService
 from hct_mis_api.apps.payment.services.mark_as_failed import mark_as_failed
->>>>>>> ef4dc766
-from hct_mis_api.apps.payment.services.payment_plan_services import PaymentPlanService
 from hct_mis_api.apps.payment.services.verification_plan_crud_services import (
     VerificationPlanCrudServices,
 )
@@ -99,11 +75,7 @@
 from hct_mis_api.apps.payment.xlsx.XlsxVerificationImportService import (
     XlsxVerificationImportService,
 )
-<<<<<<< HEAD
-from hct_mis_api.apps.program.schema import CashPlanNode, PaymentVerificationPlan
-=======
-from hct_mis_api.apps.program.schema import CashPlanNode, CashPlanPaymentVerification
->>>>>>> ef4dc766
+from hct_mis_api.apps.program.schema import CashPlanNode
 from hct_mis_api.apps.steficon.models import Rule
 from hct_mis_api.apps.utils.mutations import ValidationErrorMutationMixin
 
