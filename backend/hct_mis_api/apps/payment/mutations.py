--- conflicted
+++ resolved
@@ -1138,7 +1138,28 @@
         return cls(payment_plan=payment_plan)
 
 
-<<<<<<< HEAD
+class ExcludeHouseholdsMutation(PermissionMutation):
+    payment_plan = graphene.Field(PaymentPlanNode)
+
+    class Input:
+        payment_plan_id = graphene.ID(required=True)
+        household_unicef_ids = graphene.List(graphene.String, required=True)
+
+    @classmethod
+    @is_authenticated
+    def mutate(
+        cls, root: Any, info: Any, payment_plan_id: str, household_unicef_ids: List[str]
+    ) -> "ExcludeHouseholdsMutation":
+        payment_plan = get_object_or_404(PaymentPlan, id=decode_id_string(payment_plan_id))
+        if payment_plan.excluded_payments:
+            msg = "This Payment Plan contains already excluded payments"
+            logger.error(msg)
+            raise GraphQLError(msg)
+
+        payment_plan.payment_items.filter(household__unicef_id__in=household_unicef_ids).update(excluded=True)
+        return cls(payment_plan=payment_plan)
+
+
 class CreateFollowUpPaymentPlanMutation(PermissionMutation):
     payment_plan = graphene.Field(PaymentPlanNode)
 
@@ -1167,28 +1188,6 @@
         )
 
         return cls(payment_plan)
-=======
-class ExcludeHouseholdsMutation(PermissionMutation):
-    payment_plan = graphene.Field(PaymentPlanNode)
-
-    class Input:
-        payment_plan_id = graphene.ID(required=True)
-        household_unicef_ids = graphene.List(graphene.String, required=True)
-
-    @classmethod
-    @is_authenticated
-    def mutate(
-        cls, root: Any, info: Any, payment_plan_id: str, household_unicef_ids: List[str]
-    ) -> "ExcludeHouseholdsMutation":
-        payment_plan = get_object_or_404(PaymentPlan, id=decode_id_string(payment_plan_id))
-        if payment_plan.excluded_payments:
-            msg = "This Payment Plan contains already excluded payments"
-            logger.error(msg)
-            raise GraphQLError(msg)
-
-        payment_plan.payment_items.filter(household__unicef_id__in=household_unicef_ids).update(excluded=True)
-        return cls(payment_plan=payment_plan)
->>>>>>> d6645801
 
 
 class Mutations(graphene.ObjectType):
