import logging
import math

import graphene

from decimal import Decimal

from django.core.exceptions import ValidationError
from django.db import transaction
from django.db.models import Q
from django.shortcuts import get_object_or_404
from django.utils import timezone
from graphene_file_upload.scalars import Upload
from graphql import GraphQLError

from hct_mis_api.apps.household.models import Individual
from hct_mis_api.apps.payment.xlsx.XlsxPaymentPlanImportService import XlsxPaymentPlanImportService
from hct_mis_api.apps.payment.xlsx.XlsxPaymentPlanPerFspImportService import XlsxPaymentPlanImportPerFspService
from hct_mis_api.apps.payment.services.payment_plan_services import PaymentPlanService
from hct_mis_api.apps.payment.models import GenericPayment
from hct_mis_api.apps.account.permissions import PermissionMutation, Permissions
from hct_mis_api.apps.activity_log.models import log_create
from hct_mis_api.apps.activity_log.utils import copy_model_object
from hct_mis_api.apps.core.permissions import is_authenticated
from hct_mis_api.apps.core.scalars import BigInt
from hct_mis_api.apps.core.utils import (
    check_concurrency_version_in_mutation,
    decode_id_string,
)
from hct_mis_api.apps.payment.celery_tasks import (
<<<<<<< HEAD
    fsp_generate_xlsx_report_task,
    payment_plan_apply_steficon,
    import_payment_plan_payment_list_from_xlsx,
=======
    create_cash_plan_payment_verification_xls,
>>>>>>> 0260a72a
)
from hct_mis_api.apps.payment.inputs import (
    CreatePaymentVerificationInput,
    EditCashPlanPaymentVerificationInput,
    ActionPaymentPlanInput,
    CreateFinancialServiceProviderInput,
    CreatePaymentPlanInput,
    UpdatePaymentPlanInput,
)
<<<<<<< HEAD
from hct_mis_api.apps.payment.models import (
    PaymentVerification,
    PaymentPlan,
    DeliveryMechanismPerPaymentPlan,
    PaymentChannel,
    FinancialServiceProvider,
)
from hct_mis_api.apps.payment.schema import PaymentVerificationNode, FinancialServiceProviderNode, PaymentPlanNode
from hct_mis_api.apps.payment.services.fsp_service import FSPService
=======
from hct_mis_api.apps.payment.models import PaymentRecord, PaymentVerification
from hct_mis_api.apps.payment.schema import PaymentRecordNode, PaymentVerificationNode
from hct_mis_api.apps.payment.services.mark_as_failed import mark_as_failed
>>>>>>> 0260a72a
from hct_mis_api.apps.payment.services.verification_plan_crud_services import (
    VerificationPlanCrudServices,
)
from hct_mis_api.apps.payment.services.verification_plan_status_change_services import (
    VerificationPlanStatusChangeServices,
)
from hct_mis_api.apps.payment.celery_tasks import create_cash_plan_payment_verification_xls
from hct_mis_api.apps.payment.utils import calculate_counts, from_received_to_status
from hct_mis_api.apps.payment.xlsx.XlsxVerificationImportService import (
    XlsxVerificationImportService,
)
from hct_mis_api.apps.payment.models import CashPlan
from hct_mis_api.apps.program.schema import CashPlanNode, CashPlanPaymentVerification
from hct_mis_api.apps.steficon.models import Rule
from hct_mis_api.apps.utils.mutations import ValidationErrorMutationMixin

logger = logging.getLogger(__name__)


class CreatePaymentVerificationMutation(PermissionMutation):
    cash_plan = graphene.Field(CashPlanNode)

    class Arguments:
        input = CreatePaymentVerificationInput(required=True)

    @classmethod
    @is_authenticated
    @transaction.atomic
    def mutate(cls, root, info, input, **kwargs):
        cash_plan_id = decode_id_string(input.get("cash_plan_id"))
        cash_plan = get_object_or_404(CashPlan, id=cash_plan_id)

        cls.has_permission(info, Permissions.PAYMENT_VERIFICATION_CREATE, cash_plan.business_area)

        cash_plan_verification = VerificationPlanCrudServices.create(cash_plan, input)

        log_create(
            CashPlanPaymentVerification.ACTIVITY_LOG_MAPPING,
            "business_area",
            info.context.user,
            None,
            cash_plan_verification,
        )
        cash_plan.refresh_from_db()
        return cls(cash_plan=cash_plan)


class EditPaymentVerificationMutation(PermissionMutation):
    cash_plan = graphene.Field(CashPlanNode)

    class Arguments:
        input = EditCashPlanPaymentVerificationInput(required=True)
        version = BigInt(required=False)

    @classmethod
    @is_authenticated
    @transaction.atomic
    def mutate(cls, root, info, input, **kwargs):
        cash_plan_verification_id = decode_id_string(input.get("cash_plan_payment_verification_id"))
        cash_plan_verification = get_object_or_404(CashPlanPaymentVerification, id=cash_plan_verification_id)

        check_concurrency_version_in_mutation(kwargs.get("version"), cash_plan_verification)

        cls.has_permission(info, Permissions.PAYMENT_VERIFICATION_UPDATE, cash_plan_verification.business_area)

        old_cash_plan_verification = copy_model_object(cash_plan_verification)
        cash_plan_verification.verification_channel = input.get("verification_channel")
        cash_plan_verification.payment_record_verifications.all().delete()

        cash_plan_verification = VerificationPlanCrudServices.update(cash_plan_verification, input)

        cash_plan_verification.cash_plan.refresh_from_db()
        log_create(
            CashPlanPaymentVerification.ACTIVITY_LOG_MAPPING,
            "business_area",
            info.context.user,
            old_cash_plan_verification,
            cash_plan_verification,
        )
        return cls(cash_plan=cash_plan_verification.cash_plan)


class ActivateCashPlanVerificationMutation(PermissionMutation, ValidationErrorMutationMixin):
    cash_plan = graphene.Field(CashPlanNode)

    class Arguments:
        cash_plan_verification_id = graphene.ID(required=True)
        version = BigInt(required=False)

    @classmethod
    @is_authenticated
    @transaction.atomic
    def processed_mutate(cls, root, info, cash_plan_verification_id, **kwargs):
        cash_plan_verification_id = decode_id_string(cash_plan_verification_id)
        cash_plan_verification = get_object_or_404(CashPlanPaymentVerification, id=cash_plan_verification_id)

        check_concurrency_version_in_mutation(kwargs.get("version"), cash_plan_verification)

        old_cash_plan_verification = copy_model_object(cash_plan_verification)
        cls.has_permission(info, Permissions.PAYMENT_VERIFICATION_ACTIVATE, cash_plan_verification.business_area)

        cash_plan_verification = VerificationPlanStatusChangeServices(cash_plan_verification).activate()

        log_create(
            CashPlanPaymentVerification.ACTIVITY_LOG_MAPPING,
            "business_area",
            info.context.user,
            old_cash_plan_verification,
            cash_plan_verification,
        )
        return ActivateCashPlanVerificationMutation(cash_plan=cash_plan_verification.cash_plan)


class FinishCashPlanVerificationMutation(PermissionMutation):
    cash_plan = graphene.Field(CashPlanNode)

    class Arguments:
        cash_plan_verification_id = graphene.ID(required=True)
        version = BigInt(required=False)

    @classmethod
    @is_authenticated
    @transaction.atomic
    def mutate(cls, root, info, cash_plan_verification_id, **kwargs):
        id = decode_id_string(cash_plan_verification_id)
        cashplan_payment_verification = get_object_or_404(CashPlanPaymentVerification, id=id)
        check_concurrency_version_in_mutation(kwargs.get("version"), cashplan_payment_verification)
        old_cashplan_payment_verification = copy_model_object(cashplan_payment_verification)
        cls.has_permission(info, Permissions.PAYMENT_VERIFICATION_FINISH, cashplan_payment_verification.business_area)

        if cashplan_payment_verification.status != CashPlanPaymentVerification.STATUS_ACTIVE:
            logger.error("You can finish only ACTIVE verification")
            raise GraphQLError("You can finish only ACTIVE verification")
        VerificationPlanStatusChangeServices(cashplan_payment_verification).finish()
        cashplan_payment_verification.refresh_from_db()
        log_create(
            CashPlanPaymentVerification.ACTIVITY_LOG_MAPPING,
            "business_area",
            info.context.user,
            old_cashplan_payment_verification,
            cashplan_payment_verification,
        )
        return FinishCashPlanVerificationMutation(cash_plan=cashplan_payment_verification.cash_plan)


class DiscardCashPlanVerificationMutation(PermissionMutation):
    cash_plan = graphene.Field(CashPlanNode)

    class Arguments:
        cash_plan_verification_id = graphene.ID(required=True)
        version = BigInt(required=False)

    @classmethod
    @is_authenticated
    @transaction.atomic
    def mutate(cls, root, info, cash_plan_verification_id, **kwargs):
        cash_plan_verification_id = decode_id_string(cash_plan_verification_id)
        cash_plan_verification = get_object_or_404(CashPlanPaymentVerification, id=cash_plan_verification_id)

        check_concurrency_version_in_mutation(kwargs.get("version"), cash_plan_verification)

        old_cash_plan_verification = copy_model_object(cash_plan_verification)

        cls.has_permission(info, Permissions.PAYMENT_VERIFICATION_DISCARD, cash_plan_verification.business_area)

        cash_plan_verification = VerificationPlanStatusChangeServices(cash_plan_verification).discard()

        log_create(
            CashPlanPaymentVerification.ACTIVITY_LOG_MAPPING,
            "business_area",
            info.context.user,
            old_cash_plan_verification,
            cash_plan_verification,
        )
        return cls(cash_plan=cash_plan_verification.cash_plan)


class InvalidCashPlanVerificationMutation(PermissionMutation):
    cash_plan = graphene.Field(CashPlanNode)

    class Arguments:
        cash_plan_verification_id = graphene.ID(required=True)
        version = BigInt(required=False)

    @classmethod
    @is_authenticated
    @transaction.atomic
    def mutate(cls, root, info, cash_plan_verification_id, **kwargs):
        cash_plan_verification_id = decode_id_string(cash_plan_verification_id)
        cash_plan_verification = get_object_or_404(CashPlanPaymentVerification, id=cash_plan_verification_id)

        check_concurrency_version_in_mutation(kwargs.get("version"), cash_plan_verification)

        old_cash_plan_verification = copy_model_object(cash_plan_verification)

        cls.has_permission(info, Permissions.PAYMENT_VERIFICATION_INVALID, cash_plan_verification.business_area)

        cash_plan_verification = VerificationPlanStatusChangeServices(cash_plan_verification).mark_invalid()

        log_create(
            CashPlanPaymentVerification.ACTIVITY_LOG_MAPPING,
            "business_area",
            info.context.user,
            old_cash_plan_verification,
            cash_plan_verification,
        )
        return cls(cash_plan=cash_plan_verification.cash_plan)


class DeleteCashPlanVerificationMutation(PermissionMutation):
    cash_plan = graphene.Field(CashPlanNode)

    class Arguments:
        cash_plan_verification_id = graphene.ID(required=True)
        version = BigInt(required=False)

    @classmethod
    @is_authenticated
    @transaction.atomic
    def mutate(cls, root, info, cash_plan_verification_id, **kwargs):
        cash_plan_verification_id = decode_id_string(cash_plan_verification_id)
        cash_plan_verification = get_object_or_404(CashPlanPaymentVerification, id=cash_plan_verification_id)
        cash_plan = cash_plan_verification.cash_plan

        check_concurrency_version_in_mutation(kwargs.get("version"), cash_plan_verification)

        old_cash_plan_verification = copy_model_object(cash_plan_verification)

        cls.has_permission(info, Permissions.PAYMENT_VERIFICATION_DELETE, cash_plan_verification.business_area)

        VerificationPlanCrudServices.delete(cash_plan_verification)

        log_create(
            CashPlanPaymentVerification.ACTIVITY_LOG_MAPPING,
            "business_area",
            info.context.user,
            old_cash_plan_verification,
            None,
        )
        return cls(cash_plan=cash_plan)


class UpdatePaymentVerificationStatusAndReceivedAmount(graphene.Mutation):
    # TODO I don't think this is being used now, add permission if in use

    payment_verification = graphene.Field(PaymentVerificationNode)

    class Arguments:
        payment_verification_id = graphene.ID(required=True)
        received_amount = graphene.Decimal(required=True)
        status = graphene.Argument(
            graphene.Enum(
                "PaymentVerificationStatusForUpdate",
                [(x[0], x[0]) for x in PaymentVerification.STATUS_CHOICES],
            )
        )
        version = BigInt(required=False)

    @classmethod
    @is_authenticated
    @transaction.atomic
    def mutate(
        cls,
        root,
        info,
        payment_verification_id,
        received_amount,
        status,
        **kwargs,
    ):
        payment_verification = get_object_or_404(PaymentVerification, id=decode_id_string(payment_verification_id))
        check_concurrency_version_in_mutation(kwargs.get("version"), payment_verification)
        old_payment_verification = copy_model_object(payment_verification)
        if (
            payment_verification.cash_plan_payment_verification.verification_channel
            != CashPlanPaymentVerification.VERIFICATION_CHANNEL_MANUAL
        ):
            logger.error("You can only update status of payment verification for MANUAL verification method")
            raise GraphQLError("You can only update status of payment verification for MANUAL verification method")
        if payment_verification.cash_plan_payment_verification.status != CashPlanPaymentVerification.STATUS_ACTIVE:
            logger.error(
                f"You can only update status of payment verification for {CashPlanPaymentVerification.STATUS_ACTIVE} cash plan verification"
            )
            raise GraphQLError(
                f"You can only update status of payment verification for {CashPlanPaymentVerification.STATUS_ACTIVE} cash plan verification"
            )
        delivered_amount = payment_verification.payment_record.delivered_quantity
        if status == PaymentVerification.STATUS_PENDING and received_amount is not None:
            logger.error(
                f"Wrong status {PaymentVerification.STATUS_PENDING} when received_amount ({received_amount}) is not empty",
            )
            raise GraphQLError(
                f"Wrong status {PaymentVerification.STATUS_PENDING} when received_amount ({received_amount}) is not empty",
            )
        elif (
            status == PaymentVerification.STATUS_NOT_RECEIVED
            and received_amount is not None
            and received_amount != Decimal(0)
        ):
            logger.error(
                f"Wrong status {PaymentVerification.STATUS_NOT_RECEIVED} when received_amount ({received_amount}) is not 0 or empty",
            )
            raise GraphQLError(
                f"Wrong status {PaymentVerification.STATUS_NOT_RECEIVED} when received_amount ({received_amount}) is not 0 or empty",
            )
        elif status == PaymentVerification.STATUS_RECEIVED_WITH_ISSUES and (
            received_amount is None or received_amount == Decimal(0)
        ):
            logger.error(
                f"Wrong status {PaymentVerification.STATUS_RECEIVED_WITH_ISSUES} when received_amount ({received_amount}) is 0 or empty",
            )
            raise GraphQLError(
                f"Wrong status {PaymentVerification.STATUS_RECEIVED_WITH_ISSUES} when received_amount ({received_amount}) is 0 or empty",
            )
        elif status == PaymentVerification.STATUS_RECEIVED and received_amount != delivered_amount:
            received_amount_text = "None" if received_amount is None else received_amount
            logger.error(
                f"Wrong status {PaymentVerification.STATUS_RECEIVED} when received_amount ({received_amount_text}) ≠ delivered_amount ({delivered_amount})"
            )
            raise GraphQLError(
                f"Wrong status {PaymentVerification.STATUS_RECEIVED} when received_amount ({received_amount_text}) ≠ delivered_amount ({delivered_amount})"
            )
        payment_verification.status = status
        payment_verification.received_amount = received_amount
        payment_verification.save()
        cashplan_payment_verification = payment_verification.cash_plan_payment_verification
        old_cashplan_payment_verification = copy_model_object(cashplan_payment_verification)
        calculate_counts(cashplan_payment_verification)
        cashplan_payment_verification.save()

        log_create(
            CashPlanPaymentVerification.ACTIVITY_LOG_MAPPING,
            "business_area",
            info.context.user,
            old_cashplan_payment_verification,
            cashplan_payment_verification,
        )
        log_create(
            PaymentVerification.ACTIVITY_LOG_MAPPING,
            "business_area",
            info.context.user,
            old_payment_verification,
            payment_verification,
        )
        return UpdatePaymentVerificationStatusAndReceivedAmount(payment_verification)


class UpdatePaymentVerificationReceivedAndReceivedAmount(PermissionMutation):
    payment_verification = graphene.Field(PaymentVerificationNode)

    class Arguments:
        payment_verification_id = graphene.ID(required=True)
        received_amount = graphene.Decimal(required=True)
        received = graphene.Boolean(required=True)
        version = BigInt(required=False)

    @classmethod
    @is_authenticated
    @transaction.atomic
    def mutate(
        cls,
        root,
        info,
        payment_verification_id,
        received_amount,
        received,
        **kwargs,
    ):
        if math.isnan(received_amount):
            received_amount = None
        payment_verification = get_object_or_404(PaymentVerification, id=decode_id_string(payment_verification_id))
        check_concurrency_version_in_mutation(kwargs.get("version"), payment_verification)
        old_payment_verification = copy_model_object(payment_verification)
        cls.has_permission(info, Permissions.PAYMENT_VERIFICATION_VERIFY, payment_verification.business_area)
        if (
            payment_verification.cash_plan_payment_verification.verification_channel
            != CashPlanPaymentVerification.VERIFICATION_CHANNEL_MANUAL
        ):
            logger.error("You can only update status of payment verification for MANUAL verification method")
            raise GraphQLError("You can only update status of payment verification for MANUAL verification method")
        if payment_verification.cash_plan_payment_verification.status != CashPlanPaymentVerification.STATUS_ACTIVE:
            logger.error(
                f"You can only update status of payment verification for {CashPlanPaymentVerification.STATUS_ACTIVE} cash plan verification"
            )
            raise GraphQLError(
                f"You can only update status of payment verification for {CashPlanPaymentVerification.STATUS_ACTIVE} cash plan verification"
            )
        if not payment_verification.is_manually_editable:
            logger.error("You can only edit payment verification in first 10 minutes")
            raise GraphQLError("You can only edit payment verification in first 10 minutes")
        delivered_amount = payment_verification.payment_record.delivered_quantity

        if received is None and received_amount is not None and received_amount == 0:
            logger.error(f"You can't set received_amount {received_amount} and not set received to NO")
            raise GraphQLError(f"You can't set received_amount {received_amount} and not set received to NO")
        if received is None and received_amount is not None:
            logger.error(f"You can't set received_amount {received_amount} and not set received to YES")
            raise GraphQLError(f"You can't set received_amount {received_amount} and not set received to YES")
        elif received_amount == 0 and received:
            logger.error(
                "If received_amount is 0, you should set received to NO",
            )
            raise GraphQLError(
                "If received_amount is 0, you should set received to NO",
            )
        elif received_amount is not None and received_amount != 0 and not received:
            logger.error(f"If received_amount({received_amount}) is not 0, you should set received to YES")
            raise GraphQLError(f"If received_amount({received_amount}) is not 0, you should set received to YES")

        payment_verification.status = from_received_to_status(received, received_amount, delivered_amount)
        payment_verification.status_date = timezone.now()
        payment_verification.received_amount = received_amount
        payment_verification.save()
        cashplan_payment_verification = payment_verification.cash_plan_payment_verification
        calculate_counts(cashplan_payment_verification)
        cashplan_payment_verification.save()
        log_create(
            PaymentVerification.ACTIVITY_LOG_MAPPING,
            "business_area",
            info.context.user,
            old_payment_verification,
            payment_verification,
        )
        return UpdatePaymentVerificationStatusAndReceivedAmount(payment_verification)


class XlsxErrorNode(graphene.ObjectType):
    sheet = graphene.String()
    coordinates = graphene.String()
    message = graphene.String()

    def resolve_sheet(parent, info):
        return parent[0]

    def resolve_coordinates(parent, info):
        return parent[1]

    def resolve_message(parent, info):
        return parent[2]


class ExportXlsxCashPlanVerification(PermissionMutation):
    cash_plan = graphene.Field(CashPlanNode)

    class Arguments:
        cash_plan_verification_id = graphene.ID(required=True)

    @classmethod
    @is_authenticated
    def mutate(cls, root, info, cash_plan_verification_id):
        pk = decode_id_string(cash_plan_verification_id)
        cashplan_payment_verification = get_object_or_404(CashPlanPaymentVerification, id=pk)

        cls.has_permission(info, Permissions.PAYMENT_VERIFICATION_EXPORT, cashplan_payment_verification.business_area)

        if cashplan_payment_verification.status != CashPlanPaymentVerification.STATUS_ACTIVE:
            logger.error("You can only export verification for active CashPlan verification")
            raise GraphQLError("You can export verification for active CashPlan verification")
        if cashplan_payment_verification.verification_channel != CashPlanPaymentVerification.VERIFICATION_CHANNEL_XLSX:
            logger.error("You can only export verification when XLSX channel is selected")
            raise GraphQLError("You can export verification when XLSX channel is selected")
        if cashplan_payment_verification.xlsx_file_exporting:
            logger.error("Exporting xlsx file is already started. Please wait")
            raise GraphQLError("Exporting xlsx file is already started. Please wait")
        if cashplan_payment_verification.has_xlsx_cash_plan_payment_verification_file:
            logger.error("Xlsx file is already created")
            raise GraphQLError("Xlsx file is already created")

        cashplan_payment_verification.xlsx_file_exporting = True
        cashplan_payment_verification.save()
        create_cash_plan_payment_verification_xls.delay(pk, info.context.user.pk)
        return cls(cash_plan=cashplan_payment_verification.cash_plan)


class ImportXlsxCashPlanVerification(PermissionMutation):
    cash_plan = graphene.Field(CashPlanNode)
    errors = graphene.List(XlsxErrorNode)

    class Arguments:
        file = Upload(required=True)
        cash_plan_verification_id = graphene.ID(required=True)

    @classmethod
    @is_authenticated
    def mutate(cls, root, info, file, cash_plan_verification_id):
        id = decode_id_string(cash_plan_verification_id)
        cashplan_payment_verification = get_object_or_404(CashPlanPaymentVerification, id=id)

        cls.has_permission(info, Permissions.PAYMENT_VERIFICATION_IMPORT, cashplan_payment_verification.business_area)

        if cashplan_payment_verification.status != CashPlanPaymentVerification.STATUS_ACTIVE:
            logger.error("You can only import verification for active CashPlan verification")
            raise GraphQLError("You can only import verification for active CashPlan verification")
        if cashplan_payment_verification.verification_channel != CashPlanPaymentVerification.VERIFICATION_CHANNEL_XLSX:
            logger.error("You can only import verification when XLSX channel is selected")
            raise GraphQLError("You can only import verification when XLSX channel is selected")
        import_service = XlsxVerificationImportService(cashplan_payment_verification, file)
        import_service.open_workbook()
        import_service.validate()
        if len(import_service.errors):
            return ImportXlsxCashPlanVerification(None, import_service.errors)
        import_service.import_verifications()
        calculate_counts(cashplan_payment_verification)
        cashplan_payment_verification.xlsx_file_imported = True
        cashplan_payment_verification.save()
        return ImportXlsxCashPlanVerification(cashplan_payment_verification.cash_plan, import_service.errors)


<<<<<<< HEAD
class CreateFinancialServiceProviderMutation(PermissionMutation):
    financial_service_provider = graphene.Field(FinancialServiceProviderNode)

    class Arguments:
        business_area_slug = graphene.String(required=True)
        inputs = CreateFinancialServiceProviderInput(required=True)
=======
class MarkPaymentRecordAsFailedMutation(PermissionMutation):
    payment_record = graphene.Field(PaymentRecordNode)

    class Arguments:
        payment_record_id = graphene.ID(required=True)
>>>>>>> 0260a72a

    @classmethod
    @is_authenticated
    @transaction.atomic
<<<<<<< HEAD
    def mutate(cls, root, info, business_area_slug, inputs):
        cls.has_permission(info, Permissions.FINANCIAL_SERVICE_PROVIDER_CREATE, business_area_slug)

        fsp = FSPService.create(inputs, info.context.user)
        # Schedule task to generate downloadable report
        fsp_generate_xlsx_report_task.delay(fsp.id)

        return cls(financial_service_provider=fsp)


class EditFinancialServiceProviderMutation(PermissionMutation):
    financial_service_provider = graphene.Field(FinancialServiceProviderNode)

    class Arguments:
        business_area_slug = graphene.String(required=True)
        financial_service_provider_id = graphene.ID(required=True)
        inputs = CreateFinancialServiceProviderInput(required=True)

    @classmethod
    @is_authenticated
    @transaction.atomic
    def mutate(cls, root, info, business_area_slug, financial_service_provider_id, inputs):
        cls.has_permission(info, Permissions.FINANCIAL_SERVICE_PROVIDER_UPDATE, business_area_slug)

        fsp_id = decode_id_string(financial_service_provider_id)
        fsp = FSPService.update(fsp_id, inputs)
        fsp_generate_xlsx_report_task.delay(fsp_id)

        return cls(financial_service_provider=fsp)


class ActionPaymentPlanMutation(PermissionMutation):
    payment_plan = graphene.Field(PaymentPlanNode)

    class Arguments:
        input = ActionPaymentPlanInput(required=True)

    @classmethod
    @is_authenticated
    @transaction.atomic
    def mutate(cls, root, info, input, **kwargs):
        payment_plan_id = decode_id_string(input.get("payment_plan_id"))
        payment_plan = get_object_or_404(PaymentPlan, id=payment_plan_id)
        old_payment_plan = copy_model_object(payment_plan)

        # TODO: maybe will update perms here?
        cls.has_permission(info, Permissions.PAYMENT_MODULE_VIEW_DETAILS, payment_plan.business_area)

        payment_plan = PaymentPlanService(payment_plan).execute_update_status_action(
            input_data=input, user=info.context.user
        )

        log_create(
            mapping=PaymentPlan.ACTIVITY_LOG_MAPPING,
            business_area_field="business_area",
            user=info.context.user,
            old_object=old_payment_plan,
            new_object=payment_plan,
        )
        return cls(payment_plan=payment_plan)


class CreatePaymentPlanMutation(PermissionMutation):
    payment_plan = graphene.Field(PaymentPlanNode)

    class Arguments:
        input = CreatePaymentPlanInput(required=True)

    @classmethod
    @is_authenticated
    @transaction.atomic
    def mutate(cls, root, info, input, **kwargs):
        cls.has_permission(info, Permissions.PAYMENT_MODULE_CREATE, input.get("business_area_slug"))

        payment_plan = PaymentPlanService().create(input_data=input, user=info.context.user)

        log_create(
            mapping=PaymentPlan.ACTIVITY_LOG_MAPPING,
            business_area_field="business_area",
            user=info.context.user,
            new_object=payment_plan,
        )
        return cls(payment_plan=payment_plan)


class UpdatePaymentPlanMutation(PermissionMutation):
    payment_plan = graphene.Field(PaymentPlanNode)

    class Arguments:
        input = UpdatePaymentPlanInput(required=True)

    @classmethod
    @is_authenticated
    @transaction.atomic
    def mutate(cls, root, info, input, **kwargs):
        payment_plan_id = decode_id_string(input.get("payment_plan_id"))
        payment_plan = get_object_or_404(PaymentPlan, id=payment_plan_id)
        old_payment_plan = copy_model_object(payment_plan)

        cls.has_permission(info, Permissions.PAYMENT_MODULE_CREATE, payment_plan.business_area)

        payment_plan = PaymentPlanService(payment_plan=payment_plan).update(input_data=input)

        log_create(
            mapping=PaymentPlan.ACTIVITY_LOG_MAPPING,
            business_area_field="business_area",
            user=info.context.user,
            old_object=old_payment_plan,
            new_object=payment_plan,
        )

        return cls(payment_plan=payment_plan)


class DeletePaymentPlanMutation(PermissionMutation):
    payment_plan = graphene.Field(PaymentPlanNode)

    class Arguments:
        payment_plan_id = graphene.ID(required=True)

    @classmethod
    @is_authenticated
    @transaction.atomic
    def mutate(cls, root, info, payment_plan_id, **kwargs):
        payment_plan = get_object_or_404(PaymentPlan, id=decode_id_string(payment_plan_id))

        old_payment_plan = copy_model_object(payment_plan)

        cls.has_permission(info, Permissions.PAYMENT_MODULE_CREATE, payment_plan.business_area)

        payment_plan = PaymentPlanService(payment_plan=payment_plan).delete()

        log_create(
            mapping=PaymentPlan.ACTIVITY_LOG_MAPPING,
            business_area_field="business_area",
            user=info.context.user,
            old_object=old_payment_plan,
            new_object=payment_plan,
        )

        return cls(payment_plan=payment_plan)


class ChooseDeliveryMechanismsForPaymentPlanInput(graphene.InputObjectType):
    payment_plan_id = graphene.ID(required=True)
    delivery_mechanisms = graphene.List(graphene.String, required=True)


class ExportXLSXPaymentPlanPaymentListMutation(PermissionMutation):
    payment_plan = graphene.Field(PaymentPlanNode)

    class Arguments:
        payment_plan_id = graphene.ID(required=True)

    @classmethod
    def export_action(cls, payment_plan: PaymentPlan, user) -> PaymentPlan:
        if payment_plan.status not in [PaymentPlan.Status.LOCKED]:
            msg = "You can only export Payment List for LOCKED Payment Plan"
            logger.error(msg)
            raise GraphQLError(msg)

        return PaymentPlanService(payment_plan=payment_plan).export_xlsx(user=user)

    @classmethod
    @is_authenticated
    @transaction.atomic
    def mutate(cls, root, info, payment_plan_id, **kwargs):
        payment_plan = get_object_or_404(PaymentPlan, id=decode_id_string(payment_plan_id))
        cls.has_permission(info, Permissions.PAYMENT_MODULE_VIEW_LIST, payment_plan.business_area)

        old_payment_plan = copy_model_object(payment_plan)

        payment_plan = cls.export_action(payment_plan=payment_plan, user=info.context.user)

        log_create(
            mapping=PaymentPlan.ACTIVITY_LOG_MAPPING,
            business_area_field="business_area",
            user=info.context.user,
            old_object=old_payment_plan,
            new_object=payment_plan,
        )

        return cls(payment_plan=payment_plan)


class ExportXLSXPaymentPlanPaymentListPerFSPMutation(ExportXLSXPaymentPlanPaymentListMutation):
    @classmethod
    def export_action(cls, payment_plan: PaymentPlan, user) -> PaymentPlan:
        if payment_plan.status != PaymentPlan.Status.ACCEPTED:
            msg = "You can only export Payment List Per FSP for ACCEPTED Payment Plan"
            logger.error(msg)
            raise GraphQLError(msg)

        if not payment_plan.not_excluded_payments:
            msg = "Export is not impossible because Payment list is empty"
            logger.error(msg)
            raise GraphQLError(msg)

        return PaymentPlanService(payment_plan=payment_plan).export_xlsx_per_fsp(user=user)


def create_insufficient_delivery_mechanisms_message(collectors_that_cant_be_paid, delivery_mechanisms_in_order):
    needed_delivery_mechanisms = list(
        PaymentChannel.objects.filter(
            individual__in=collectors_that_cant_be_paid,
        )
        .exclude(delivery_mechanism__in=delivery_mechanisms_in_order)
        .values_list("delivery_mechanism", flat=True)
        .distinct()
    )
    if (
        GenericPayment.DELIVERY_TYPE_CASH not in delivery_mechanisms_in_order
        and collectors_that_cant_be_paid.filter(payment_channels__isnull=True).exists()
    ):
        needed_delivery_mechanisms.append(GenericPayment.DELIVERY_TYPE_CASH)
    return f"Delivery mechanisms that may be needed: {', '.join(needed_delivery_mechanisms)}."


class ChooseDeliveryMechanismsForPaymentPlanMutation(PermissionMutation):
    payment_plan = graphene.Field(PaymentPlanNode)

    class Arguments:
        input = ChooseDeliveryMechanismsForPaymentPlanInput(required=True)

    @classmethod
    @is_authenticated
    @transaction.atomic
    def mutate(cls, root, info, input, **kwargs):
        payment_plan = get_object_or_404(PaymentPlan, id=decode_id_string(input.get("payment_plan_id")))
        cls.has_permission(info, Permissions.PAYMENT_MODULE_CREATE, payment_plan.business_area)
        if payment_plan.status != PaymentPlan.Status.LOCKED:
            raise GraphQLError("Payment plan must be locked to choose delivery mechanisms")
        delivery_mechanisms_in_order = input.get("delivery_mechanisms")
        for delivery_mechanism in delivery_mechanisms_in_order:
            if delivery_mechanism == "":
                raise GraphQLError("Delivery mechanism cannot be empty.")
            if delivery_mechanism not in [choice[0] for choice in GenericPayment.DELIVERY_TYPE_CHOICE]:
                raise GraphQLError(f"Delivery mechanism '{delivery_mechanism}' is not valid.")
        collectors_in_target_population = Individual.objects.filter(
            id__in=payment_plan.not_excluded_payments.values_list("collector", flat=True)
        )

        query = Q(payment_channels__delivery_mechanism__in=delivery_mechanisms_in_order)
        if GenericPayment.DELIVERY_TYPE_CASH in delivery_mechanisms_in_order:
            query |= Q(payment_channels__isnull=True)

        collectors_that_can_be_paid = collectors_in_target_population.filter(query).distinct()
        collectors_that_cant_be_paid = collectors_in_target_population.exclude(id__in=collectors_that_can_be_paid)

        if collectors_that_cant_be_paid.exists():
            raise GraphQLError(
                "Selected delivery mechanisms are not sufficient to serve all beneficiaries. "
                f"{create_insufficient_delivery_mechanisms_message(collectors_that_cant_be_paid, delivery_mechanisms_in_order)}"
            )

        DeliveryMechanismPerPaymentPlan.objects.filter(payment_plan=payment_plan).delete()
        current_time = timezone.now()
        for index, delivery_mechanism in enumerate(delivery_mechanisms_in_order):
            DeliveryMechanismPerPaymentPlan.objects.update_or_create(
                payment_plan=payment_plan,
                delivery_mechanism=delivery_mechanism,
                sent_date=current_time,
                delivery_mechanism_order=index + 1,
                created_by=info.context.user,
            )

        cash_fallback_payment_collectors = collectors_that_can_be_paid.filter(payment_channels__isnull=True)
        payment_channels_to_create = []
        for collector in cash_fallback_payment_collectors:
            # TODO handle delivery data
            payment_channels_to_create.append(
                PaymentChannel(
                    individual=collector, delivery_mechanism=GenericPayment.DELIVERY_TYPE_CASH, is_fallback=True
                )
            )
        PaymentChannel.objects.bulk_create(payment_channels_to_create)

        return cls(payment_plan=payment_plan)


class FSPToDeliveryMechanismMappingInput(graphene.InputObjectType):
    fsp_id = graphene.ID(required=True)
    delivery_mechanism = graphene.String(required=True)
    order = graphene.Int(required=True)


class AssignFspToDeliveryMechanismInput(graphene.InputObjectType):
    payment_plan_id = graphene.ID(required=True)
    mappings = graphene.List(FSPToDeliveryMechanismMappingInput, required=True)


class AssignFspToDeliveryMechanismMutation(PermissionMutation):
    payment_plan = graphene.Field(PaymentPlanNode)

    class Arguments:
        input = AssignFspToDeliveryMechanismInput(required=True)

    @classmethod
    @is_authenticated
    @transaction.atomic
    def mutate(cls, root, info, input, **kwargs):
        payment_plan = get_object_or_404(PaymentPlan, id=decode_id_string(input.get("payment_plan_id")))
        cls.has_permission(info, Permissions.PAYMENT_MODULE_CREATE, payment_plan.business_area)
        if payment_plan.status != PaymentPlan.Status.LOCKED:
            raise GraphQLError("Payment plan must be locked to assign FSP to delivery mechanism")

        mappings = input.get("mappings", [])

        if len(mappings) != payment_plan.delivery_mechanisms.count():
            raise GraphQLError("Please assign FSP to all delivery mechanisms before moving to next step")

        existing_pairs = set()
        for mapping in mappings:
            key = (mapping["fsp_id"], mapping["delivery_mechanism"])
            if key in existing_pairs:
                raise GraphQLError("You can't assign the same FSP to the same delivery mechanism more than once")
            existing_pairs.add(key)

        dm_to_fsp_mapping = [
            {
                "fsp": get_object_or_404(FinancialServiceProvider, id=decode_id_string(mapping["fsp_id"])),
                "delivery_mechanism_per_payment_plan": get_object_or_404(
                    DeliveryMechanismPerPaymentPlan,
                    payment_plan=payment_plan,
                    delivery_mechanism=mapping["delivery_mechanism"],
                    delivery_mechanism_order=mapping["order"],
                ),
            }
            for mapping in mappings
        ]

        with transaction.atomic():
            payment_plan.delivery_mechanisms.all().update(financial_service_provider=None)

            payment_plan_service = PaymentPlanService(payment_plan=payment_plan)
            payment_plan_service.validate_fsps_per_delivery_mechanisms(
                dm_to_fsp_mapping, update_dms=True, update_payments=False
            )

        return cls(payment_plan=payment_plan)


class ImportXLSXPaymentPlanPaymentListMutation(PermissionMutation):
    payment_plan = graphene.Field(PaymentPlanNode)
    errors = graphene.List(XlsxErrorNode)

    class Arguments:
        file = Upload(required=True)
        payment_plan_id = graphene.ID(required=True)

    @classmethod
    @is_authenticated
    @transaction.atomic
    def mutate(cls, root, info, file, payment_plan_id):
        payment_plan = get_object_or_404(PaymentPlan, id=decode_id_string(payment_plan_id))

        cls.has_permission(info, Permissions.PAYMENT_MODULE_VIEW_LIST, payment_plan.business_area)

        if payment_plan.status != PaymentPlan.Status.LOCKED:
            msg = "You can only import for LOCKED Payment Plan"
            logger.error(msg)
            raise GraphQLError(msg)

        if payment_plan.background_action_status == PaymentPlan.BackgroundActionStatus.XLSX_IMPORTING_ENTITLEMENTS:
            msg = "Import in progress"
            logger.error(msg)
            raise GraphQLError(msg)

        with transaction.atomic():
            import_service = XlsxPaymentPlanImportService(payment_plan, file)
            import_service.open_workbook()
            import_service.validate()
            if import_service.errors:
                return cls(None, import_service.errors)

            payment_plan.background_action_status_xlsx_importing_entitlements()
            payment_plan.save()

            import_service.create_import_xlsx_file(info.context.user)

            transaction.on_commit(lambda: import_payment_plan_payment_list_from_xlsx.delay(payment_plan.id))

        return cls(payment_plan, None)


class ImportXLSXPaymentPlanPaymentListPerFSPMutation(PermissionMutation):
    # PaymentPlan Reconciliation
    payment_plan = graphene.Field(PaymentPlanNode)
    errors = graphene.List(XlsxErrorNode)

    class Arguments:
        file = Upload(required=True)
        payment_plan_id = graphene.ID(required=True)

    @classmethod
    @is_authenticated
    @transaction.atomic
    def mutate(cls, root, info, file, payment_plan_id):
        payment_plan = get_object_or_404(PaymentPlan, id=decode_id_string(payment_plan_id))

        cls.has_permission(info, Permissions.PAYMENT_MODULE_VIEW_LIST, payment_plan.business_area)

        if payment_plan.status != PaymentPlan.Status.ACCEPTED:
            msg = "You can only import for ACCEPTED Payment Plan"
            logger.error(msg)
            raise GraphQLError(msg)

        import_service = XlsxPaymentPlanImportPerFspService(payment_plan, file)
        import_service.open_workbook()
        import_service.validate()
        if import_service.errors:
            return cls(payment_plan=None, errors=import_service.errors)

        payment_plan = PaymentPlanService(payment_plan=payment_plan).import_xlsx_per_fsp(
            user=info.context.user, file=file
        )

        return cls(payment_plan=payment_plan, errors=None)


class SetSteficonRuleOnPaymentPlanPaymentListMutation(PermissionMutation):
    payment_plan = graphene.Field(PaymentPlanNode)

    class Input:
        payment_plan_id = graphene.ID(required=True)
        steficon_rule_id = graphene.ID(required=True)

    @classmethod
    @is_authenticated
    def mutate(cls, root, info, payment_plan_id, steficon_rule_id):
        payment_plan = get_object_or_404(PaymentPlan, id=decode_id_string(payment_plan_id))

        cls.has_permission(info, Permissions.PAYMENT_MODULE_VIEW_LIST, payment_plan.business_area)

        if payment_plan.status != PaymentPlan.Status.LOCKED:
            msg = "You can run formula only for 'Locked' status of Payment Plan"
            logger.error(msg)
            raise GraphQLError(msg)

        if payment_plan.background_action_status == PaymentPlan.BackgroundActionStatus.STEFICON_RUN:
            msg = "Steficon run in progress"
            logger.error(msg)
            raise GraphQLError(msg)

        old_payment_plan = copy_model_object(payment_plan)

        steficon_rule = get_object_or_404(Rule, id=decode_id_string(steficon_rule_id))
        if not steficon_rule.enabled or steficon_rule.deprecated:
            msg = "This steficon rule is not enabled or is deprecated."
            logger.error(msg)
            raise GraphQLError(msg)

        payment_plan_apply_steficon.delay(payment_plan.pk, steficon_rule_id)

        log_create(
            mapping=PaymentPlan.ACTIVITY_LOG_MAPPING,
            business_area_field="business_area",
            user=info.context.user,
            old_object=old_payment_plan,
            new_object=payment_plan,
        )
        return cls(payment_plan=payment_plan)
=======
    def mutate(
        cls,
        root,
        info,
        payment_record_id,
        **kwargs,
    ):
        payment_record = get_object_or_404(PaymentRecord, id=decode_id_string(payment_record_id))

        cls.has_permission(info, Permissions.PAYMENT_VERIFICATION_MARK_AS_FAILED, payment_record.business_area)

        try:
            mark_as_failed(payment_record)
        except ValidationError as e:
            logger.error(e.message)
            raise GraphQLError(e.message) from e

        return MarkPaymentRecordAsFailedMutation(payment_record)
>>>>>>> 0260a72a


class Mutations(graphene.ObjectType):
    create_cash_plan_payment_verification = CreatePaymentVerificationMutation.Field()
    create_financial_service_provider = CreateFinancialServiceProviderMutation.Field()
    edit_financial_service_provider = EditFinancialServiceProviderMutation.Field()
    edit_cash_plan_payment_verification = EditPaymentVerificationMutation.Field()
    export_xlsx_cash_plan_verification = ExportXlsxCashPlanVerification.Field()
    import_xlsx_cash_plan_verification = ImportXlsxCashPlanVerification.Field()
    activate_cash_plan_payment_verification = ActivateCashPlanVerificationMutation.Field()
    finish_cash_plan_payment_verification = FinishCashPlanVerificationMutation.Field()
    discard_cash_plan_payment_verification = DiscardCashPlanVerificationMutation.Field()
    invalid_cash_plan_payment_verification = InvalidCashPlanVerificationMutation.Field()
    delete_cash_plan_payment_verification = DeleteCashPlanVerificationMutation.Field()
    choose_delivery_mechanisms_for_payment_plan = ChooseDeliveryMechanismsForPaymentPlanMutation.Field()
    assign_fsp_to_delivery_mechanism = AssignFspToDeliveryMechanismMutation.Field()
    update_payment_verification_status_and_received_amount = UpdatePaymentVerificationStatusAndReceivedAmount.Field()
    mark_payment_record_as_failed = MarkPaymentRecordAsFailedMutation.Field()
    update_payment_verification_received_and_received_amount = (
        UpdatePaymentVerificationReceivedAndReceivedAmount.Field()
    )
    action_payment_plan_mutation = ActionPaymentPlanMutation.Field()
    create_payment_plan = CreatePaymentPlanMutation.Field()
    update_payment_plan = UpdatePaymentPlanMutation.Field()
    delete_payment_plan = DeletePaymentPlanMutation.Field()

    export_xlsx_payment_plan_payment_list = ExportXLSXPaymentPlanPaymentListMutation.Field()
    export_xlsx_payment_plan_payment_list_per_fsp = ExportXLSXPaymentPlanPaymentListPerFSPMutation.Field()
    import_xlsx_payment_plan_payment_list = ImportXLSXPaymentPlanPaymentListMutation.Field()
    import_xlsx_payment_plan_payment_list_per_fsp = ImportXLSXPaymentPlanPaymentListPerFSPMutation.Field()
    set_steficon_rule_on_payment_plan_payment_list = SetSteficonRuleOnPaymentPlanPaymentListMutation.Field()<|MERGE_RESOLUTION|>--- conflicted
+++ resolved
@@ -1,8 +1,5 @@
 import logging
 import math
-
-import graphene
-
 from decimal import Decimal
 
 from django.core.exceptions import ValidationError
@@ -10,14 +7,11 @@
 from django.db.models import Q
 from django.shortcuts import get_object_or_404
 from django.utils import timezone
+
+import graphene
 from graphene_file_upload.scalars import Upload
 from graphql import GraphQLError
 
-from hct_mis_api.apps.household.models import Individual
-from hct_mis_api.apps.payment.xlsx.XlsxPaymentPlanImportService import XlsxPaymentPlanImportService
-from hct_mis_api.apps.payment.xlsx.XlsxPaymentPlanPerFspImportService import XlsxPaymentPlanImportPerFspService
-from hct_mis_api.apps.payment.services.payment_plan_services import PaymentPlanService
-from hct_mis_api.apps.payment.models import GenericPayment
 from hct_mis_api.apps.account.permissions import PermissionMutation, Permissions
 from hct_mis_api.apps.activity_log.models import log_create
 from hct_mis_api.apps.activity_log.utils import copy_model_object
@@ -27,50 +21,56 @@
     check_concurrency_version_in_mutation,
     decode_id_string,
 )
+from hct_mis_api.apps.household.models import Individual
 from hct_mis_api.apps.payment.celery_tasks import (
-<<<<<<< HEAD
+    create_cash_plan_payment_verification_xls,
     fsp_generate_xlsx_report_task,
+    import_payment_plan_payment_list_from_xlsx,
     payment_plan_apply_steficon,
-    import_payment_plan_payment_list_from_xlsx,
-=======
-    create_cash_plan_payment_verification_xls,
->>>>>>> 0260a72a
 )
 from hct_mis_api.apps.payment.inputs import (
-    CreatePaymentVerificationInput,
-    EditCashPlanPaymentVerificationInput,
     ActionPaymentPlanInput,
     CreateFinancialServiceProviderInput,
     CreatePaymentPlanInput,
+    CreatePaymentVerificationInput,
+    EditCashPlanPaymentVerificationInput,
     UpdatePaymentPlanInput,
 )
-<<<<<<< HEAD
 from hct_mis_api.apps.payment.models import (
+    CashPlan,
+    DeliveryMechanismPerPaymentPlan,
+    FinancialServiceProvider,
+    GenericPayment,
+    PaymentChannel,
+    PaymentPlan,
+    PaymentRecord,
     PaymentVerification,
-    PaymentPlan,
-    DeliveryMechanismPerPaymentPlan,
-    PaymentChannel,
-    FinancialServiceProvider,
 )
-from hct_mis_api.apps.payment.schema import PaymentVerificationNode, FinancialServiceProviderNode, PaymentPlanNode
+from hct_mis_api.apps.payment.schema import (
+    FinancialServiceProviderNode,
+    PaymentPlanNode,
+    PaymentRecordNode,
+    PaymentVerificationNode,
+)
 from hct_mis_api.apps.payment.services.fsp_service import FSPService
-=======
-from hct_mis_api.apps.payment.models import PaymentRecord, PaymentVerification
-from hct_mis_api.apps.payment.schema import PaymentRecordNode, PaymentVerificationNode
 from hct_mis_api.apps.payment.services.mark_as_failed import mark_as_failed
->>>>>>> 0260a72a
+from hct_mis_api.apps.payment.services.payment_plan_services import PaymentPlanService
 from hct_mis_api.apps.payment.services.verification_plan_crud_services import (
     VerificationPlanCrudServices,
 )
 from hct_mis_api.apps.payment.services.verification_plan_status_change_services import (
     VerificationPlanStatusChangeServices,
 )
-from hct_mis_api.apps.payment.celery_tasks import create_cash_plan_payment_verification_xls
 from hct_mis_api.apps.payment.utils import calculate_counts, from_received_to_status
+from hct_mis_api.apps.payment.xlsx.XlsxPaymentPlanImportService import (
+    XlsxPaymentPlanImportService,
+)
+from hct_mis_api.apps.payment.xlsx.XlsxPaymentPlanPerFspImportService import (
+    XlsxPaymentPlanImportPerFspService,
+)
 from hct_mis_api.apps.payment.xlsx.XlsxVerificationImportService import (
     XlsxVerificationImportService,
 )
-from hct_mis_api.apps.payment.models import CashPlan
 from hct_mis_api.apps.program.schema import CashPlanNode, CashPlanPaymentVerification
 from hct_mis_api.apps.steficon.models import Rule
 from hct_mis_api.apps.utils.mutations import ValidationErrorMutationMixin
@@ -225,6 +225,38 @@
         cls.has_permission(info, Permissions.PAYMENT_VERIFICATION_DISCARD, cash_plan_verification.business_area)
 
         cash_plan_verification = VerificationPlanStatusChangeServices(cash_plan_verification).discard()
+
+        log_create(
+            CashPlanPaymentVerification.ACTIVITY_LOG_MAPPING,
+            "business_area",
+            info.context.user,
+            old_cash_plan_verification,
+            cash_plan_verification,
+        )
+        return cls(cash_plan=cash_plan_verification.cash_plan)
+
+
+class InvalidCashPlanVerificationMutation(PermissionMutation):
+    cash_plan = graphene.Field(CashPlanNode)
+
+    class Arguments:
+        cash_plan_verification_id = graphene.ID(required=True)
+        version = BigInt(required=False)
+
+    @classmethod
+    @is_authenticated
+    @transaction.atomic
+    def mutate(cls, root, info, cash_plan_verification_id, **kwargs):
+        cash_plan_verification_id = decode_id_string(cash_plan_verification_id)
+        cash_plan_verification = get_object_or_404(CashPlanPaymentVerification, id=cash_plan_verification_id)
+
+        check_concurrency_version_in_mutation(kwargs.get("version"), cash_plan_verification)
+
+        old_cash_plan_verification = copy_model_object(cash_plan_verification)
+
+        cls.has_permission(info, Permissions.PAYMENT_VERIFICATION_INVALID, cash_plan_verification.business_area)
+
+        cash_plan_verification = VerificationPlanStatusChangeServices(cash_plan_verification).mark_invalid()
 
         log_create(
             CashPlanPaymentVerification.ACTIVITY_LOG_MAPPING,
@@ -567,25 +599,45 @@
         return ImportXlsxCashPlanVerification(cashplan_payment_verification.cash_plan, import_service.errors)
 
 
-<<<<<<< HEAD
+class MarkPaymentRecordAsFailedMutation(PermissionMutation):
+    payment_record = graphene.Field(PaymentRecordNode)
+
+    class Arguments:
+        payment_record_id = graphene.ID(required=True)
+
+    @classmethod
+    @is_authenticated
+    @transaction.atomic
+    def mutate(
+        cls,
+        root,
+        info,
+        payment_record_id,
+        **kwargs,
+    ):
+        payment_record = get_object_or_404(PaymentRecord, id=decode_id_string(payment_record_id))
+
+        cls.has_permission(info, Permissions.PAYMENT_VERIFICATION_MARK_AS_FAILED, payment_record.business_area)
+
+        try:
+            mark_as_failed(payment_record)
+        except ValidationError as e:
+            logger.error(e.message)
+            raise GraphQLError(e.message) from e
+
+        return MarkPaymentRecordAsFailedMutation(payment_record)
+
+
 class CreateFinancialServiceProviderMutation(PermissionMutation):
     financial_service_provider = graphene.Field(FinancialServiceProviderNode)
 
     class Arguments:
         business_area_slug = graphene.String(required=True)
         inputs = CreateFinancialServiceProviderInput(required=True)
-=======
-class MarkPaymentRecordAsFailedMutation(PermissionMutation):
-    payment_record = graphene.Field(PaymentRecordNode)
-
-    class Arguments:
-        payment_record_id = graphene.ID(required=True)
->>>>>>> 0260a72a
-
-    @classmethod
-    @is_authenticated
-    @transaction.atomic
-<<<<<<< HEAD
+
+    @classmethod
+    @is_authenticated
+    @transaction.atomic
     def mutate(cls, root, info, business_area_slug, inputs):
         cls.has_permission(info, Permissions.FINANCIAL_SERVICE_PROVIDER_CREATE, business_area_slug)
 
@@ -1048,26 +1100,6 @@
             new_object=payment_plan,
         )
         return cls(payment_plan=payment_plan)
-=======
-    def mutate(
-        cls,
-        root,
-        info,
-        payment_record_id,
-        **kwargs,
-    ):
-        payment_record = get_object_or_404(PaymentRecord, id=decode_id_string(payment_record_id))
-
-        cls.has_permission(info, Permissions.PAYMENT_VERIFICATION_MARK_AS_FAILED, payment_record.business_area)
-
-        try:
-            mark_as_failed(payment_record)
-        except ValidationError as e:
-            logger.error(e.message)
-            raise GraphQLError(e.message) from e
-
-        return MarkPaymentRecordAsFailedMutation(payment_record)
->>>>>>> 0260a72a
 
 
 class Mutations(graphene.ObjectType):
