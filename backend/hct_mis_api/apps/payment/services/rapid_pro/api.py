--- conflicted
+++ resolved
@@ -83,11 +83,7 @@
         flows = self._handle_get_request(RapidProAPI.FLOWS_ENDPOINT)
         return flows["results"]
 
-<<<<<<< HEAD
-    def start_flow(self, flow_uuid, phone_numbers):
-=======
     def start_flows(self, flow_uuid, phone_numbers):
->>>>>>> 2e059b93
         array_size_limit = 100  # https://app.rapidpro.io/api/v2/flow_starts
         # urns - the URNs you want to start in this flow (array of up to 100 strings, optional)
 
@@ -104,16 +100,8 @@
                 errors = self._parse_json_urns_error(e, phone_numbers)
                 if errors:
                     logger.error("wrong phone numbers " + str(errors))
-<<<<<<< HEAD
-                    raise ValidationError(message={"phone_numbers": errors})
-                else:
-                    raise
-
-        return [_start_flow({"flow": flow_uuid, "urns": urns, "restart_participants": True}) for urns in by_limit]
-=======
                     raise ValidationError(message={"phone_numbers": errors}) from e
                 raise
->>>>>>> 2e059b93
 
         successful_flows = []
         for urns in by_limit:
