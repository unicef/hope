from django.utils import timezone

from graphql import GraphQLError

from hct_mis_api.apps.grievance.models import (
    GrievanceTicket,
    TicketPaymentVerificationDetails,
)
from hct_mis_api.apps.grievance.notifications import GrievanceNotification
from hct_mis_api.apps.household.models import Individual
from hct_mis_api.apps.payment.models import (
    CashPlanPaymentVerification,
    PaymentVerification,
)
from hct_mis_api.apps.payment.services.rapid_pro.api import RapidProAPI


class VerificationPlanStatusChangeServices:
    def __init__(self, cash_plan_verification: CashPlanPaymentVerification):
        self.cash_plan_verification = cash_plan_verification

    def discard(self) -> CashPlanPaymentVerification:
        if (
            self.cash_plan_verification.status
            != CashPlanPaymentVerification.STATUS_ACTIVE
        ):
            raise GraphQLError("You can discard only ACTIVE verification")
        if self.cash_plan_verification.verification_channel == CashPlanPaymentVerification.VERIFICATION_CHANNEL_XLSX:
            if (
                    not self.cash_plan_verification.xlsx_cash_plan_payment_verification_file_was_downloaded or
                    self.cash_plan_verification.xlsx_file_imported
            ):
                raise GraphQLError("You can't discard if xlsx file was downloaded or imported")
            # remove xlsx file
            if self.cash_plan_verification.has_xlsx_cash_plan_payment_verification_file:
                self.cash_plan_verification.xlsx_cashplan_payment_verification_file.delete()

        self.cash_plan_verification.set_pending()
        self.cash_plan_verification.save()

<<<<<<< HEAD
        # payment verifications to reset
        payment_record_verifications = (
            self.cash_plan_verification.payment_record_verifications.all()
        )
=======
        self._reset_payment_verifications()

        return self.cash_plan_verification

    def mark_invalid(self) -> CashPlanPaymentVerification:
        if self.cash_plan_verification.status != CashPlanPaymentVerification.STATUS_ACTIVE:
            raise GraphQLError("You can mark invalid only ACTIVE verification")
        if self.cash_plan_verification.verification_channel != CashPlanPaymentVerification.VERIFICATION_CHANNEL_XLSX:
            raise GraphQLError("You can mark invalid only verification when XLSX channel is selected")

        if (
                self.cash_plan_verification.xlsx_cash_plan_payment_verification_file_was_downloaded or
                self.cash_plan_verification.xlsx_file_imported
        ):
            self.cash_plan_verification.status = CashPlanPaymentVerification.STATUS_INVALID
            self.cash_plan_verification.save()
            self._reset_payment_verifications()
            # remove xlsx file
            if self.cash_plan_verification.has_xlsx_cash_plan_payment_verification_file:
                self.cash_plan_verification.xlsx_cashplan_payment_verification_file.delete()

            return self.cash_plan_verification
        else:
            raise GraphQLError("You can mark invalid if xlsx file was downloaded or imported")

    def _reset_payment_verifications(self):
        # payment verifications to reset using for discard and mark_invalid
        payment_record_verifications = self.cash_plan_verification.payment_record_verifications.all()
>>>>>>> 74888033
        for payment_record_verification in payment_record_verifications:
            payment_record_verification.set_pending()

        PaymentVerification.objects.bulk_update(
            payment_record_verifications, ["status_date", "status", "received_amount"]
        )

    def activate(self) -> CashPlanPaymentVerification:
        if (
            self.cash_plan_verification.status
            != CashPlanPaymentVerification.STATUS_PENDING
        ):
            raise GraphQLError("You can activate only PENDING verification")

        if self._can_activate_via_rapidpro():
            self._activate_rapidpro()

        self.cash_plan_verification.set_active()
        self.cash_plan_verification.save()

        return self.cash_plan_verification

    def _can_activate_via_rapidpro(self):
        return (
            self.cash_plan_verification.verification_channel
            == CashPlanPaymentVerification.VERIFICATION_CHANNEL_RAPIDPRO
        )

    def _activate_rapidpro(self):
        business_area_slug = self.cash_plan_verification.business_area.slug
        api = RapidProAPI(business_area_slug)
        pv_id = self.cash_plan_verification.id
        phone_numbers = list(
            Individual.objects.filter(
                heading_household__payment_records__verification__cash_plan_payment_verification=pv_id
            ).values_list("phone_no", flat=True)
        )
        flow_start_info_list = api.start_flow(
            self.cash_plan_verification.rapid_pro_flow_id, phone_numbers
        )
        self.cash_plan_verification.rapid_pro_flow_start_uuids = [
            flow_start_info.get("uuid") for flow_start_info in flow_start_info_list
        ]

    def finish(self) -> CashPlanPaymentVerification:
        self.cash_plan_verification.status = CashPlanPaymentVerification.STATUS_FINISHED
        self.cash_plan_verification.completion_date = timezone.now()
        self.cash_plan_verification.save()
        self._create_grievance_tickets(self.cash_plan_verification)
        self.cash_plan_verification.payment_record_verifications.filter(
            status=PaymentVerification.STATUS_PENDING
        ).delete()
        return self.cash_plan_verification

    def _create_grievance_ticket_for_status(
        self, cashplan_payment_verification, status
    ):
        verifications = (
            cashplan_payment_verification.payment_record_verifications.filter(
                status=status
            )
        )
        if verifications.count() == 0:
            return

        grievance_ticket_list = [
            GrievanceTicket(
                category=GrievanceTicket.CATEGORY_PAYMENT_VERIFICATION,
                business_area=cashplan_payment_verification.cash_plan.business_area,
            )
            for _ in list(range(verifications.count()))
        ]
        grievance_ticket_objs = GrievanceTicket.objects.bulk_create(
            grievance_ticket_list
        )

        ticket_payment_verification_details_list = []
        for verification, grievance_ticket in zip(verifications, grievance_ticket_objs):

            GrievanceNotification.send_all_notifications(
                GrievanceNotification.prepare_notification_for_ticket_creation(
                    grievance_ticket
                )
            )

            ticket_payment_verification_details = TicketPaymentVerificationDetails(
                ticket=grievance_ticket,
                payment_verification_status=status,
                payment_verification=verification,
            )
            ticket_payment_verification_details_list.append(
                ticket_payment_verification_details
            )

        TicketPaymentVerificationDetails.objects.bulk_create(
            ticket_payment_verification_details_list
        )

    def _create_grievance_tickets(self, cashplan_payment_verification):
        self._create_grievance_ticket_for_status(
            cashplan_payment_verification, PaymentVerification.STATUS_NOT_RECEIVED
        )
        self._create_grievance_ticket_for_status(
            cashplan_payment_verification,
            PaymentVerification.STATUS_RECEIVED_WITH_ISSUES,
        )<|MERGE_RESOLUTION|>--- conflicted
+++ resolved
@@ -20,15 +20,12 @@
         self.cash_plan_verification = cash_plan_verification
 
     def discard(self) -> CashPlanPaymentVerification:
-        if (
-            self.cash_plan_verification.status
-            != CashPlanPaymentVerification.STATUS_ACTIVE
-        ):
+        if self.cash_plan_verification.status != CashPlanPaymentVerification.STATUS_ACTIVE:
             raise GraphQLError("You can discard only ACTIVE verification")
         if self.cash_plan_verification.verification_channel == CashPlanPaymentVerification.VERIFICATION_CHANNEL_XLSX:
             if (
-                    not self.cash_plan_verification.xlsx_cash_plan_payment_verification_file_was_downloaded or
-                    self.cash_plan_verification.xlsx_file_imported
+                not self.cash_plan_verification.xlsx_cash_plan_payment_verification_file_was_downloaded
+                or self.cash_plan_verification.xlsx_file_imported
             ):
                 raise GraphQLError("You can't discard if xlsx file was downloaded or imported")
             # remove xlsx file
@@ -38,12 +35,6 @@
         self.cash_plan_verification.set_pending()
         self.cash_plan_verification.save()
 
-<<<<<<< HEAD
-        # payment verifications to reset
-        payment_record_verifications = (
-            self.cash_plan_verification.payment_record_verifications.all()
-        )
-=======
         self._reset_payment_verifications()
 
         return self.cash_plan_verification
@@ -55,8 +46,8 @@
             raise GraphQLError("You can mark invalid only verification when XLSX channel is selected")
 
         if (
-                self.cash_plan_verification.xlsx_cash_plan_payment_verification_file_was_downloaded or
-                self.cash_plan_verification.xlsx_file_imported
+            self.cash_plan_verification.xlsx_cash_plan_payment_verification_file_was_downloaded
+            or self.cash_plan_verification.xlsx_file_imported
         ):
             self.cash_plan_verification.status = CashPlanPaymentVerification.STATUS_INVALID
             self.cash_plan_verification.save()
@@ -72,7 +63,6 @@
     def _reset_payment_verifications(self):
         # payment verifications to reset using for discard and mark_invalid
         payment_record_verifications = self.cash_plan_verification.payment_record_verifications.all()
->>>>>>> 74888033
         for payment_record_verification in payment_record_verifications:
             payment_record_verification.set_pending()
 
@@ -81,10 +71,7 @@
         )
 
     def activate(self) -> CashPlanPaymentVerification:
-        if (
-            self.cash_plan_verification.status
-            != CashPlanPaymentVerification.STATUS_PENDING
-        ):
+        if self.cash_plan_verification.status != CashPlanPaymentVerification.STATUS_PENDING:
             raise GraphQLError("You can activate only PENDING verification")
 
         if self._can_activate_via_rapidpro():
@@ -110,9 +97,7 @@
                 heading_household__payment_records__verification__cash_plan_payment_verification=pv_id
             ).values_list("phone_no", flat=True)
         )
-        flow_start_info_list = api.start_flow(
-            self.cash_plan_verification.rapid_pro_flow_id, phone_numbers
-        )
+        flow_start_info_list = api.start_flow(self.cash_plan_verification.rapid_pro_flow_id, phone_numbers)
         self.cash_plan_verification.rapid_pro_flow_start_uuids = [
             flow_start_info.get("uuid") for flow_start_info in flow_start_info_list
         ]
@@ -127,14 +112,8 @@
         ).delete()
         return self.cash_plan_verification
 
-    def _create_grievance_ticket_for_status(
-        self, cashplan_payment_verification, status
-    ):
-        verifications = (
-            cashplan_payment_verification.payment_record_verifications.filter(
-                status=status
-            )
-        )
+    def _create_grievance_ticket_for_status(self, cashplan_payment_verification, status):
+        verifications = cashplan_payment_verification.payment_record_verifications.filter(status=status)
         if verifications.count() == 0:
             return
 
@@ -145,37 +124,24 @@
             )
             for _ in list(range(verifications.count()))
         ]
-        grievance_ticket_objs = GrievanceTicket.objects.bulk_create(
-            grievance_ticket_list
-        )
+        grievance_ticket_objs = GrievanceTicket.objects.bulk_create(grievance_ticket_list)
 
         ticket_payment_verification_details_list = []
         for verification, grievance_ticket in zip(verifications, grievance_ticket_objs):
 
             GrievanceNotification.send_all_notifications(
-                GrievanceNotification.prepare_notification_for_ticket_creation(
-                    grievance_ticket
-                )
+                GrievanceNotification.prepare_notification_for_ticket_creation(grievance_ticket)
             )
 
             ticket_payment_verification_details = TicketPaymentVerificationDetails(
-                ticket=grievance_ticket,
-                payment_verification_status=status,
-                payment_verification=verification,
+                ticket=grievance_ticket, payment_verification_status=status, payment_verification=verification
             )
-            ticket_payment_verification_details_list.append(
-                ticket_payment_verification_details
-            )
+            ticket_payment_verification_details_list.append(ticket_payment_verification_details)
 
-        TicketPaymentVerificationDetails.objects.bulk_create(
-            ticket_payment_verification_details_list
-        )
+        TicketPaymentVerificationDetails.objects.bulk_create(ticket_payment_verification_details_list)
 
     def _create_grievance_tickets(self, cashplan_payment_verification):
+        self._create_grievance_ticket_for_status(cashplan_payment_verification, PaymentVerification.STATUS_NOT_RECEIVED)
         self._create_grievance_ticket_for_status(
-            cashplan_payment_verification, PaymentVerification.STATUS_NOT_RECEIVED
-        )
-        self._create_grievance_ticket_for_status(
-            cashplan_payment_verification,
-            PaymentVerification.STATUS_RECEIVED_WITH_ISSUES,
+            cashplan_payment_verification, PaymentVerification.STATUS_RECEIVED_WITH_ISSUES
         )