from typing import TYPE_CHECKING, Any, Dict, Optional, Union

from django.contrib.admin.options import get_content_type_for_model
from django.db.models import QuerySet

from graphql import GraphQLError

from hct_mis_api.apps.payment.models import PaymentVerificationPlan
from hct_mis_api.apps.payment.services.create_payment_verifications import (
    CreatePaymentVerifications,
)
from hct_mis_api.apps.payment.services.process_verification import ProcessVerification
from hct_mis_api.apps.payment.services.sampling import Sampling
from hct_mis_api.apps.payment.services.verifiers import (
    PaymentVerificationArgumentVerifier,
)
from hct_mis_api.apps.payment.tasks.CheckRapidProVerificationTask import (
    does_payment_record_have_right_hoh_phone_number,
)

if TYPE_CHECKING:
    from hct_mis_api.apps.payment.models import CashPlan, PaymentPlan


def get_payment_records(
    payment_plan: Union["PaymentPlan", "CashPlan"], verification_channel: Optional[Any]
) -> QuerySet:
    if verification_channel == PaymentVerificationPlan.VERIFICATION_CHANNEL_RAPIDPRO:
        return payment_plan.available_payment_records(extra_validation=does_payment_record_have_right_hoh_phone_number)
    return payment_plan.available_payment_records()


class VerificationPlanCrudServices:
    @classmethod
    def create(cls, payment_plan: Union["PaymentPlan", "CashPlan"], input_data: Dict) -> PaymentVerificationPlan:
        verifier = PaymentVerificationArgumentVerifier(input_data)
        verifier.verify("sampling")
        verifier.verify("verification_channel")

        payment_verification_plan = PaymentVerificationPlan()
        payment_verification_plan.payment_plan_content_type = get_content_type_for_model(payment_plan)
        payment_verification_plan.payment_plan_object_id = payment_plan.pk

<<<<<<< HEAD
<<<<<<< HEAD
        payment_records = get_payment_records(
            cash_plan_verification.cash_plan, cash_plan_verification.verification_channel  # type: ignore # FIXME: Argument 2 to "get_payment_records" has incompatible type "Optional[Any]"; expected "str"
        )
        sampling = Sampling(input_data, cash_plan, payment_records)
        cash_plan_verification, processed_payment_records = sampling.process_sampling(cash_plan_verification)
        ProcessVerification(input_data, cash_plan_verification).process()
        cash_plan_verification.save()

        CreatePaymentVerifications(cash_plan_verification, processed_payment_records).create()  # type: ignore # FIXME: Argument 2 to "CreatePaymentVerifications" has incompatible type "Optional[_QuerySet[Any, Any]]"; expected "List[PaymentRecord]"
=======
        payment_verification_plan.verification_channel = input_data.get("verification_channel")

        payment_records = get_payment_records(payment_plan, payment_verification_plan.verification_channel)
        sampling = Sampling(input_data, payment_plan, payment_records)
        payment_verification_plan, payment_records_qs = sampling.process_sampling(payment_verification_plan)
        ProcessVerification(input_data, payment_verification_plan).process()
        payment_verification_plan.save()
>>>>>>> origin

        CreatePaymentVerifications(payment_verification_plan, payment_records_qs).create()

=======
        payment_verification_plan.verification_channel = input_data.get("verification_channel")

        payment_records = get_payment_records(payment_plan, payment_verification_plan.verification_channel)
        sampling = Sampling(input_data, payment_plan, payment_records)
        payment_verification_plan, payment_records_qs = sampling.process_sampling(payment_verification_plan)
        ProcessVerification(input_data, payment_verification_plan).process()
        payment_verification_plan.save()

        CreatePaymentVerifications(payment_verification_plan, payment_records_qs).create()

>>>>>>> 66a0eb31
        return payment_verification_plan

    @classmethod
    def update(cls, payment_verification_plan: PaymentVerificationPlan, input_data: Dict) -> PaymentVerificationPlan:
        verifier = PaymentVerificationArgumentVerifier(input_data)
        verifier.verify("sampling")
        verifier.verify("verification_channel")

        if payment_verification_plan.status != PaymentVerificationPlan.STATUS_PENDING:
            raise GraphQLError("You can only edit PENDING Cash/Payment Plan Verification")

        payment_records = get_payment_records(
            payment_verification_plan.payment_plan_obj, payment_verification_plan.verification_channel
        )
        sampling = Sampling(input_data, payment_verification_plan.payment_plan_obj, payment_records)
        pv_plan, payment_records_qs = sampling.process_sampling(payment_verification_plan)
        ProcessVerification(input_data, pv_plan).process()
        pv_plan.save()

<<<<<<< HEAD
<<<<<<< HEAD
        CreatePaymentVerifications(cash_plan_verification, processed_payment_records).create()  # type: ignore # FIXME: Argument 2 to "CreatePaymentVerifications" has incompatible type "Optional[_QuerySet[Any, Any]]"; expected "List[PaymentRecord]"
=======
        CreatePaymentVerifications(pv_plan, payment_records_qs).create()
>>>>>>> origin
=======
        CreatePaymentVerifications(pv_plan, payment_records_qs).create()
>>>>>>> 66a0eb31

        return pv_plan

    @classmethod
    def delete(cls, payment_verification_plan: PaymentVerificationPlan) -> None:
        if payment_verification_plan.status != PaymentVerificationPlan.STATUS_PENDING:
            raise GraphQLError("You can delete only PENDING verification")

        payment_verification_plan.delete()<|MERGE_RESOLUTION|>--- conflicted
+++ resolved
@@ -41,30 +41,6 @@
         payment_verification_plan.payment_plan_content_type = get_content_type_for_model(payment_plan)
         payment_verification_plan.payment_plan_object_id = payment_plan.pk
 
-<<<<<<< HEAD
-<<<<<<< HEAD
-        payment_records = get_payment_records(
-            cash_plan_verification.cash_plan, cash_plan_verification.verification_channel  # type: ignore # FIXME: Argument 2 to "get_payment_records" has incompatible type "Optional[Any]"; expected "str"
-        )
-        sampling = Sampling(input_data, cash_plan, payment_records)
-        cash_plan_verification, processed_payment_records = sampling.process_sampling(cash_plan_verification)
-        ProcessVerification(input_data, cash_plan_verification).process()
-        cash_plan_verification.save()
-
-        CreatePaymentVerifications(cash_plan_verification, processed_payment_records).create()  # type: ignore # FIXME: Argument 2 to "CreatePaymentVerifications" has incompatible type "Optional[_QuerySet[Any, Any]]"; expected "List[PaymentRecord]"
-=======
-        payment_verification_plan.verification_channel = input_data.get("verification_channel")
-
-        payment_records = get_payment_records(payment_plan, payment_verification_plan.verification_channel)
-        sampling = Sampling(input_data, payment_plan, payment_records)
-        payment_verification_plan, payment_records_qs = sampling.process_sampling(payment_verification_plan)
-        ProcessVerification(input_data, payment_verification_plan).process()
-        payment_verification_plan.save()
->>>>>>> origin
-
-        CreatePaymentVerifications(payment_verification_plan, payment_records_qs).create()
-
-=======
         payment_verification_plan.verification_channel = input_data.get("verification_channel")
 
         payment_records = get_payment_records(payment_plan, payment_verification_plan.verification_channel)
@@ -75,7 +51,6 @@
 
         CreatePaymentVerifications(payment_verification_plan, payment_records_qs).create()
 
->>>>>>> 66a0eb31
         return payment_verification_plan
 
     @classmethod
@@ -95,15 +70,7 @@
         ProcessVerification(input_data, pv_plan).process()
         pv_plan.save()
 
-<<<<<<< HEAD
-<<<<<<< HEAD
-        CreatePaymentVerifications(cash_plan_verification, processed_payment_records).create()  # type: ignore # FIXME: Argument 2 to "CreatePaymentVerifications" has incompatible type "Optional[_QuerySet[Any, Any]]"; expected "List[PaymentRecord]"
-=======
         CreatePaymentVerifications(pv_plan, payment_records_qs).create()
->>>>>>> origin
-=======
-        CreatePaymentVerifications(pv_plan, payment_records_qs).create()
->>>>>>> 66a0eb31
 
         return pv_plan
 
