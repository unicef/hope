import datetime
import logging
from decimal import Decimal
from functools import partial
from typing import IO, TYPE_CHECKING, Callable, Dict, List, Optional

from django.contrib.admin.options import get_content_type_for_model
from django.db import transaction
from django.db.models import OuterRef, Q, Sum
from django.db.models.functions import Coalesce
from django.utils import timezone

from constance import config
from graphql import GraphQLError
from psycopg2._psycopg import IntegrityError

from hct_mis_api.apps.core.models import BusinessArea, FileTemp
from hct_mis_api.apps.core.utils import decode_id_string
from hct_mis_api.apps.household.models import ROLE_PRIMARY, IndividualRoleInHousehold
from hct_mis_api.apps.payment.celery_tasks import (
    create_payment_plan_payment_list_xlsx,
    create_payment_plan_payment_list_xlsx_per_fsp,
    import_payment_plan_payment_list_per_fsp_from_xlsx,
    prepare_follow_up_payment_plan_task,
    prepare_payment_plan_task,
    send_to_payment_gateway,
)
from hct_mis_api.apps.payment.models import (
    Approval,
    ApprovalProcess,
    FinancialServiceProvider,
    Payment,
    PaymentPlan,
)
from hct_mis_api.apps.payment.services.payment_household_snapshot_service import (
    create_payment_plan_snapshot_data,
)
from hct_mis_api.apps.targeting.models import TargetPopulation

if TYPE_CHECKING:
    from uuid import UUID

    from hct_mis_api.apps.account.models import User


class PaymentPlanService:
    def __init__(self, payment_plan: "PaymentPlan"):
        self.payment_plan = payment_plan

        self.action: Optional[str] = None
        self.user: Optional["User"] = None
        self.input_data: Optional[Dict] = None

    @property
    def actions_map(self) -> Dict:
        return {
            PaymentPlan.Action.LOCK.value: self.lock,
            PaymentPlan.Action.LOCK_FSP.value: self.lock_fsp,
            PaymentPlan.Action.UNLOCK.value: self.unlock,
            PaymentPlan.Action.UNLOCK_FSP.value: self.unlock_fsp,
            PaymentPlan.Action.SEND_FOR_APPROVAL.value: self.send_for_approval,
            # use the same method for Approve, Authorize, Finance Release and Reject
            PaymentPlan.Action.APPROVE.value: self.acceptance_process,
            PaymentPlan.Action.AUTHORIZE.value: self.acceptance_process,
            PaymentPlan.Action.REVIEW.value: self.acceptance_process,
            PaymentPlan.Action.REJECT.value: self.acceptance_process,
            PaymentPlan.Action.SEND_TO_PAYMENT_GATEWAY.value: self.send_to_payment_gateway,
        }

    def get_required_number_by_approval_type(self, approval_process: ApprovalProcess) -> Optional[int]:
        approval_count_map = {
            Approval.APPROVAL: approval_process.approval_number_required,
            Approval.AUTHORIZATION: approval_process.authorization_number_required,
            Approval.FINANCE_RELEASE: approval_process.finance_release_number_required,
            Approval.REJECT: 1,  # be default only one Reject per Acceptance Process object
        }
        return approval_count_map.get(self.get_approval_type_by_action())

    def get_approval_type_by_action(self) -> str:
        if not self.action:
            raise ValueError("Action cannot be None")

        actions_to_approval_type_map = {
            PaymentPlan.Action.APPROVE.value: Approval.APPROVAL,
            PaymentPlan.Action.AUTHORIZE.value: Approval.AUTHORIZATION,
            PaymentPlan.Action.REVIEW.value: Approval.FINANCE_RELEASE,
            PaymentPlan.Action.REJECT.value: Approval.REJECT,
        }
        return actions_to_approval_type_map[self.action]

    def execute_update_status_action(self, input_data: Dict, user: "User") -> PaymentPlan:
        """Get function from get_action_function and execute it
        return PaymentPlan object
        """
        self.action = input_data.get("action")
        self.input_data = input_data
        self.user = user
        self.validate_action()

        function_action = self.get_action_function()
        payment_plan = function_action()

        return payment_plan

    def validate_action(self) -> None:
        actions = self.actions_map.keys()
        if self.action not in actions:
            raise GraphQLError(f"Not Implemented Action: {self.action}. List of possible actions: {actions}")

    def get_action_function(self) -> Optional[Callable]:
        return self.actions_map.get(self.action)

    def send_for_approval(self) -> PaymentPlan:
        self.payment_plan.status_send_to_approval()
        self.payment_plan.save()
        # create new ApprovalProcess
        ApprovalProcess.objects.create(
            payment_plan=self.payment_plan,
            sent_for_approval_by=self.user,
            sent_for_approval_date=timezone.now(),
            approval_number_required=self.payment_plan.approval_number_required,
            authorization_number_required=self.payment_plan.authorization_number_required,
            finance_release_number_required=self.payment_plan.finance_release_number_required,
        )
        return self.payment_plan

    def send_to_payment_gateway(self) -> PaymentPlan:
        if self.payment_plan.background_action_status == PaymentPlan.BackgroundActionStatus.SEND_TO_PAYMENT_GATEWAY:
            raise GraphQLError("Sending in progress")

        # send to payment gateway if applicable
        not_sent_pg_delivery_mechanisms = self.payment_plan.delivery_mechanisms.filter(
            financial_service_provider__communication_channel=FinancialServiceProvider.COMMUNICATION_CHANNEL_API,
            financial_service_provider__payment_gateway_id__isnull=False,
            sent_to_payment_gateway=False,
        )
        if not_sent_pg_delivery_mechanisms.exists():
            send_to_payment_gateway.delay(self.payment_plan.pk, self.user.pk)
        else:
            raise GraphQLError("Already sent to Payment Gateway")

        return self.payment_plan

    def lock(self) -> PaymentPlan:
        if not self.payment_plan.can_be_locked:
            raise GraphQLError("At least one valid Payment should exist in order to Lock the Payment Plan")

        self.payment_plan.payment_items.all().filter(payment_plan_hard_conflicted=True).update(conflicted=True)
        self.payment_plan.status_lock()
        self.payment_plan.update_population_count_fields()
        self.payment_plan.update_money_fields()

        self.payment_plan.save()

        return self.payment_plan

    def unlock(self) -> PaymentPlan:
        self.payment_plan.delivery_mechanisms.all().delete()
        self.payment_plan.payment_items.all().update(conflicted=False)
        self.payment_plan.status_unlock()
        self.payment_plan.update_population_count_fields()
        self.payment_plan.update_money_fields()
        self.payment_plan.remove_export_file()

        self.payment_plan.save()

        return self.payment_plan

    def lock_fsp(self) -> PaymentPlan:
        if self.payment_plan.delivery_mechanisms.filter(
            Q(financial_service_provider__isnull=True) | Q(delivery_mechanism__isnull=True)
        ).exists():
            msg = "There are no Delivery Mechanisms / FSPs chosen for Payment Plan"
            logging.exception(msg)
            raise GraphQLError(msg)

        if self.payment_plan.eligible_payments.filter(financial_service_provider__isnull=True).exists():
            raise GraphQLError("All Payments must have assigned FSP")

        dm_to_fsp_mapping = [
            {
                "fsp": delivery_mechanism_per_payment_plan.financial_service_provider,
                "delivery_mechanism_per_payment_plan": delivery_mechanism_per_payment_plan,
            }
            for delivery_mechanism_per_payment_plan in self.payment_plan.delivery_mechanisms.all().order_by(
                "delivery_mechanism_order"
            )
        ]
        self.validate_fsps_per_delivery_mechanisms(dm_to_fsp_mapping, update_dms=False, update_payments=True)

        self.payment_plan.status_lock_fsp()
        self.payment_plan.save()

        return self.payment_plan

    def unlock_fsp(self) -> Optional[PaymentPlan]:
        self.payment_plan.status_unlock_fsp()
        self.payment_plan.payment_items.all().update(financial_service_provider=None, delivery_type=None)
        self.payment_plan.save()

        return self.payment_plan

    def acceptance_process(self) -> Optional[PaymentPlan]:
        self.validate_payment_plan_status_to_acceptance_process_approval_type()

        # every time we will create Approval for first created AcceptanceProcess
        # init creation AcceptanceProcess added in send_for_approval()
        approval_process = self.payment_plan.approval_process.first()
        if not approval_process:
            msg = f"Approval Process object not found for PaymentPlan {self.payment_plan.pk}"
            logging.exception(msg)
            raise GraphQLError(msg)

        # validate approval required number and user as well
        self.validate_acceptance_process_approval_count(approval_process)

        approval_data = {
            "approval_process": approval_process,
            "created_by": self.user,
            "type": self.get_approval_type_by_action(),
            "comment": self.input_data.get("comment"),
        }
        Approval.objects.create(**approval_data)

        # base on approval required number check if we need update PaymentPlan status after creation new Approval
        self.check_payment_plan_and_update_status(approval_process)

        return self.payment_plan

    def validate_payment_plan_status_to_acceptance_process_approval_type(self) -> None:
        action_to_statuses_map = {
            PaymentPlan.Action.APPROVE.value: [PaymentPlan.Status.IN_APPROVAL],
            PaymentPlan.Action.AUTHORIZE.value: [PaymentPlan.Status.IN_AUTHORIZATION],
            PaymentPlan.Action.REVIEW.value: [PaymentPlan.Status.IN_REVIEW],
            PaymentPlan.Action.REJECT.value: [
                PaymentPlan.Status.IN_APPROVAL,
                PaymentPlan.Status.IN_AUTHORIZATION,
                PaymentPlan.Status.IN_REVIEW,
            ],
        }
        if self.action and self.payment_plan.status not in action_to_statuses_map[self.action]:
            raise GraphQLError(
                f"Not possible to create {self.action} for Payment Plan within status {self.payment_plan.status}"
            )

    def validate_acceptance_process_approval_count(self, approval_process: ApprovalProcess) -> None:
        approval_type = self.get_approval_type_by_action()
        required_number = self.get_required_number_by_approval_type(approval_process)
        if approval_process.approvals.filter(type=approval_type).count() >= required_number:
            raise GraphQLError(
                f"Can't create new approval. Required Number ({required_number}) of {approval_type} is already created"
            )
        # validate if the user can create approval
        # for test purposes this validation can be skipped
        if not config.PM_ACCEPTANCE_PROCESS_USER_HAVE_MULTIPLE_APPROVALS:
            approvals_by_user = approval_process.approvals.filter(created_by=self.user)

            # validate REJECT based on status payment plan
            if approval_type == Approval.REJECT:
                status_to_approval_type_map = {
                    PaymentPlan.Status.IN_APPROVAL: Approval.APPROVAL,
                    PaymentPlan.Status.IN_AUTHORIZATION.name: Approval.AUTHORIZATION,
                    PaymentPlan.Status.IN_REVIEW.name: Approval.FINANCE_RELEASE,
                }

                created_approval_type = status_to_approval_type_map[self.payment_plan.status]
                if approvals_by_user.filter(type=created_approval_type).exists():
                    raise GraphQLError(
                        f"Can't create {approval_type}. User have already created {created_approval_type}"
                    )
            # validate other approval types
            elif approvals_by_user.filter(type=approval_type).exists():
                raise GraphQLError(f"Can't create new {approval_type}. User have already created {approval_type}")

    def check_payment_plan_and_update_status(self, approval_process: ApprovalProcess) -> None:
        approval_type = self.get_approval_type_by_action()
        required_number = self.get_required_number_by_approval_type(approval_process)

        if approval_process.approvals.filter(type=approval_type).count() >= required_number:
            if approval_type == Approval.APPROVAL:
                self.payment_plan.status_approve()
                approval_process.sent_for_authorization_by = self.user
                approval_process.sent_for_authorization_date = timezone.now()
                approval_process.save()

            if approval_type == Approval.AUTHORIZATION:
                self.payment_plan.status_authorize()
                approval_process.sent_for_finance_release_by = self.user
                approval_process.sent_for_finance_release_date = timezone.now()
                approval_process.save()

            if approval_type == Approval.FINANCE_RELEASE:
                self.payment_plan.status_mark_as_reviewed()
                # remove imported and export files

            if approval_type == Approval.REJECT:
                self.payment_plan.status_reject()

            self.payment_plan.save()

    @staticmethod
    def create_payments(payment_plan: PaymentPlan) -> None:
        payments_to_create = []
        households = (
            payment_plan.target_population.households.annotate(
                collector=IndividualRoleInHousehold.objects.filter(household=OuterRef("pk"), role=ROLE_PRIMARY).values(
                    "individual"
                )[:1]
            )
            .all()
            .values("pk", "collector", "unicef_id", "head_of_household")
        )

        for household in households:
            collector_id = household["collector"]
            if not collector_id:
                msg = f"Couldn't find a primary collector in {household['unicef_id']}"
                logging.exception(msg)
                raise GraphQLError(msg)

            payments_to_create.append(
                Payment(
                    parent=payment_plan,
                    program_id=payment_plan.program_id,
                    business_area_id=payment_plan.business_area_id,
                    status=Payment.STATUS_PENDING,
                    status_date=timezone.now(),
                    household_id=household["pk"],
                    head_of_household_id=household["head_of_household"],
                    collector_id=collector_id,
                    currency=payment_plan.currency,
                )
            )
        try:
            Payment.objects.bulk_create(payments_to_create)
        except IntegrityError as e:
            raise GraphQLError("Duplicated Households in provided Targeting") from e
        payment_plan.refresh_from_db()
        create_payment_plan_snapshot_data(payment_plan)
        PaymentPlanService.generate_signature(payment_plan)

    @staticmethod
    def generate_signature(payment_plan: PaymentPlan) -> None:
        payments = payment_plan.payment_items.select_related("household_snapshot").all()
        for payment in payments:
            payment.update_signature_hash()
        Payment.objects.bulk_update(payments, ["signature_hash"])

    @staticmethod
    def create(input_data: Dict, user: "User") -> PaymentPlan:
        business_area_slug = input_data["business_area_slug"]
        business_area = BusinessArea.objects.only("is_payment_plan_applicable").get(slug=business_area_slug)
        if not business_area.is_payment_plan_applicable:
            raise GraphQLError("PaymentPlan can not be created in provided Business Area")

        targeting_id = decode_id_string(input_data["targeting_id"])
        try:
            target_population = (
                TargetPopulation.objects.select_related("program")
                .only("program", "program__start_date", "program__end_date")
                .get(id=targeting_id, status=TargetPopulation.STATUS_READY_FOR_PAYMENT_MODULE)
            )
        except TargetPopulation.DoesNotExist:
            raise GraphQLError(
                f"TargetPopulation id:{targeting_id} does not exist or is not in status 'Ready for Payment Module'"
            )
        if not target_population.program:
            raise GraphQLError("TargetPopulation should have related Program defined")

        dispersion_end_date = input_data["dispersion_end_date"]
        if not dispersion_end_date or dispersion_end_date <= timezone.now().date():
            raise GraphQLError(f"Dispersion End Date [{dispersion_end_date}] cannot be a past date")

        start_date = input_data["start_date"]
        start_date = start_date.date() if isinstance(start_date, (timezone.datetime, datetime.datetime)) else start_date
        if start_date < target_population.program.start_date:
            raise GraphQLError("Start date cannot be earlier than start date in the program")

        end_date = input_data["end_date"]
        end_date = end_date.date() if isinstance(end_date, (timezone.datetime, datetime.datetime)) else end_date
        if end_date > target_population.program.end_date:
            raise GraphQLError("End date cannot be later that end date in the program")

<<<<<<< HEAD
        with transaction.atomic():
            payment_plan = PaymentPlan.objects.create(
                business_area=business_area,
                created_by=user,
                target_population=target_population,
                program=target_population.program,
                program_cycle=target_population.program.cycles.first(),  # TODO add specific cycle
                currency=input_data["currency"],
                dispersion_start_date=input_data["dispersion_start_date"],
                dispersion_end_date=dispersion_end_date,
                status_date=timezone.now(),
                start_date=input_data["start_date"],
                end_date=input_data["end_date"],
                status=PaymentPlan.Status.PREPARING,
            )
=======
        if not input_data.get("name"):
            raise GraphQLError("Payment plan name is required")

        payment_plan = PaymentPlan.objects.create(
            business_area=business_area,
            created_by=user,
            target_population=target_population,
            program=target_population.program,
            program_cycle=target_population.program.cycles.first(),  # TODO add specific cycle
            name=input_data["name"],
            currency=input_data["currency"],
            dispersion_start_date=input_data["dispersion_start_date"],
            dispersion_end_date=dispersion_end_date,
            status_date=timezone.now(),
            start_date=input_data["start_date"],
            end_date=input_data["end_date"],
            status=PaymentPlan.Status.PREPARING,
        )
>>>>>>> e2c05fa7

            TargetPopulation.objects.filter(id=payment_plan.target_population_id).update(
                status=TargetPopulation.STATUS_ASSIGNED
            )

            transaction.on_commit(lambda: prepare_payment_plan_task.delay(payment_plan.id))

        return payment_plan

    def update(self, input_data: Dict) -> PaymentPlan:
        if self.payment_plan.status != PaymentPlan.Status.OPEN:
            raise GraphQLError("Only Payment Plan in Open status can be edited")

        recreate_payments = False
        recalculate_payments = False

        basic_fields = ["start_date", "end_date"]

        if self.payment_plan.is_follow_up:
            # can change only dispersion_start_date/dispersion_end_date for Follow Up Payment Plan
            # remove not editable fields
            input_data.pop("targeting_id", None)
            input_data.pop("currency", None)
            input_data.pop("start_date", None)
            input_data.pop("end_date", None)

        for basic_field in basic_fields:
            if basic_field in input_data and input_data[basic_field] != getattr(self.payment_plan, basic_field):
                setattr(self.payment_plan, basic_field, input_data[basic_field])

        targeting_id = decode_id_string(input_data.get("targeting_id"))
        if targeting_id and targeting_id != str(self.payment_plan.target_population.id):
            try:
                new_target_population = TargetPopulation.objects.get(
                    id=targeting_id, status=TargetPopulation.STATUS_READY_FOR_PAYMENT_MODULE
                )

                if not new_target_population.program:
                    raise GraphQLError("TargetPopulation should have related Program defined")

                self.payment_plan.target_population.status = TargetPopulation.STATUS_READY_FOR_PAYMENT_MODULE
                self.payment_plan.target_population.save()

                self.payment_plan.target_population = new_target_population
                self.payment_plan.program = new_target_population.program
                self.payment_plan.target_population.status = TargetPopulation.STATUS_ASSIGNED
                self.payment_plan.target_population.save()
                recreate_payments = True
                recalculate_payments = True

            except TargetPopulation.DoesNotExist:
                raise GraphQLError(f"TargetPopulation id:{targeting_id} does not exist or is not in status Ready")

        if (
            input_data.get("dispersion_start_date")
            and input_data["dispersion_start_date"] != self.payment_plan.dispersion_start_date
        ):
            self.payment_plan.dispersion_start_date = input_data["dispersion_start_date"]
            recalculate_payments = True

        if (
            input_data.get("dispersion_end_date")
            and input_data["dispersion_end_date"] != self.payment_plan.dispersion_end_date
        ):
            if input_data["dispersion_end_date"] <= timezone.now().date():
                raise GraphQLError(f"Dispersion End Date [{input_data['dispersion_end_date']}] cannot be a past date")
            self.payment_plan.dispersion_end_date = input_data["dispersion_end_date"]
            recalculate_payments = True

        if input_data.get("currency") and input_data["currency"] != self.payment_plan.currency:
            self.payment_plan.currency = input_data["currency"]
            recreate_payments = True
            recalculate_payments = True

        if input_data.get("name") and input_data["name"] != self.payment_plan.name:
            self.payment_plan.name = input_data["name"]

        start_date = input_data.get("start_date")
        start_date = start_date.date() if isinstance(start_date, (timezone.datetime, datetime.datetime)) else start_date
        if start_date and start_date < self.payment_plan.target_population.program.start_date:
            raise GraphQLError("Start date cannot be earlier than start date in the program")

        end_date = input_data.get("end_date")
        end_date = end_date.date() if isinstance(end_date, (timezone.datetime, datetime.datetime)) else end_date
        if end_date and end_date > self.payment_plan.target_population.program.end_date:
            raise GraphQLError("End date cannot be later that end date in the program")

        self.payment_plan.save()

        if recreate_payments:
            self.payment_plan.payment_items.all().delete()
            self.create_payments(self.payment_plan)

        if recalculate_payments:
            self.payment_plan.refresh_from_db()
            self.payment_plan.update_population_count_fields()
            self.payment_plan.update_money_fields()

        return self.payment_plan

    def delete(self) -> PaymentPlan:
        if self.payment_plan.status != PaymentPlan.Status.OPEN:
            raise GraphQLError("Only Payment Plan in Open status can be deleted")

        if not self.payment_plan.is_follow_up:
            self.payment_plan.target_population.status = TargetPopulation.STATUS_READY_FOR_PAYMENT_MODULE
            self.payment_plan.target_population.save()

        self.payment_plan.payment_items.all().delete()
        self.payment_plan.delete()
        return self.payment_plan

    def export_xlsx(self, user_id: "UUID") -> PaymentPlan:
        self.payment_plan.background_action_status_xlsx_exporting()
        self.payment_plan.save()

        create_payment_plan_payment_list_xlsx.delay(payment_plan_id=self.payment_plan.pk, user_id=user_id)
        self.payment_plan.refresh_from_db(fields=["background_action_status"])
        return self.payment_plan

    def export_xlsx_per_fsp(self, user_id: "UUID") -> PaymentPlan:
        self.payment_plan.background_action_status_xlsx_exporting()
        self.payment_plan.save()

        create_payment_plan_payment_list_xlsx_per_fsp.delay(self.payment_plan.pk, user_id)
        self.payment_plan.refresh_from_db(fields=["background_action_status"])
        return self.payment_plan

    def import_xlsx_per_fsp(self, user: "User", file: IO) -> PaymentPlan:
        with transaction.atomic():
            self.payment_plan.background_action_status_xlsx_importing_reconciliation()
            self.payment_plan.save()

            file_temp = FileTemp.objects.create(
                object_id=self.payment_plan.pk,
                content_type=get_content_type_for_model(self.payment_plan),
                created_by=user,
                file=file,
            )
            transaction.on_commit(
                partial(
                    import_payment_plan_payment_list_per_fsp_from_xlsx.delay,
                    self.payment_plan.pk,
                    file_temp.pk,
                )
            )
        self.payment_plan.refresh_from_db()
        return self.payment_plan

    def validate_fsps_per_delivery_mechanisms(
        self, dm_to_fsp_mapping: List[Dict], update_dms: bool = False, update_payments: bool = False
    ) -> None:
        processed_payments = []
        with transaction.atomic():
            for mapping in dm_to_fsp_mapping:
                delivery_mechanism_per_payment_plan = mapping["delivery_mechanism_per_payment_plan"]
                delivery_mechanism = delivery_mechanism_per_payment_plan.delivery_mechanism
                fsp = mapping["fsp"]

                if delivery_mechanism_per_payment_plan.delivery_mechanism not in fsp.delivery_mechanisms:
                    raise GraphQLError(
                        f"Delivery mechanism '{delivery_mechanism_per_payment_plan.delivery_mechanism}' is not supported "
                        f"by FSP '{fsp}'"
                    )
                if not fsp.can_accept_any_volume():
                    raise GraphQLError(f"{fsp} cannot accept any volume")

                payments_for_delivery_mechanism = (
                    self.payment_plan.eligible_payments.exclude(
                        id__in=[processed_payment.id for processed_payment in processed_payments]
                    )
                    .distinct()
                    .order_by("unicef_id")
                )

                total_volume_for_delivery_mechanism = payments_for_delivery_mechanism.aggregate(
                    entitlement_quantity_usd__sum=Coalesce(Sum("entitlement_quantity_usd"), Decimal(0.0))
                )["entitlement_quantity_usd__sum"]
                if fsp.can_accept_volume(total_volume_for_delivery_mechanism):
                    processed_payments += list(payments_for_delivery_mechanism)
                    if update_payments:
                        payments_for_delivery_mechanism.update(
                            financial_service_provider=fsp,
                            delivery_type=delivery_mechanism,
                        )
                else:
                    # Process part of the volume up to the distribution limit
                    partial_processed_payments = []
                    partial_total_volume = Decimal(0.0)

                    for payment in payments_for_delivery_mechanism:
                        if fsp.distribution_limit < (partial_total_volume + payment.entitlement_quantity_usd):
                            break
                        partial_total_volume += payment.entitlement_quantity_usd
                        partial_processed_payments.append(payment)

                    processed_payments += partial_processed_payments
                    if update_payments:
                        for payment in partial_processed_payments:
                            payment.financial_service_provider = fsp
                            payment.delivery_type = delivery_mechanism
                            payment.save()
                if update_dms:
                    delivery_mechanism_per_payment_plan.financial_service_provider = fsp
                    delivery_mechanism_per_payment_plan.save()

            if set(processed_payments) != set(self.payment_plan.eligible_payments):
                raise GraphQLError("Some Payments were not assigned to selected DeliveryMechanisms/FSPs")

    def create_follow_up_payments(self) -> None:
        payments_to_copy = self.payment_plan.source_payment_plan.unsuccessful_payments_for_follow_up()

        follow_up_payments = [
            Payment(
                parent=self.payment_plan,
                source_payment=payment,
                program_id=self.payment_plan.program_id,
                is_follow_up=True,
                business_area_id=payment.business_area_id,
                status=Payment.STATUS_PENDING,
                status_date=timezone.now(),
                household_id=payment.household_id,
                head_of_household_id=payment.head_of_household_id,
                collector_id=payment.collector_id,
                currency=payment.currency,
                entitlement_quantity=payment.entitlement_quantity,
                entitlement_quantity_usd=payment.entitlement_quantity_usd,
            )
            for payment in payments_to_copy
        ]
        Payment.objects.bulk_create(follow_up_payments)
        create_payment_plan_snapshot_data(self.payment_plan)
        PaymentPlanService.generate_signature(self.payment_plan)

    @transaction.atomic
    def create_follow_up(
        self, user: "User", dispersion_start_date: datetime.date, dispersion_end_date: datetime.date
    ) -> PaymentPlan:
        source_pp = self.payment_plan

        if source_pp.is_follow_up:
            raise GraphQLError("Cannot create a follow-up of a follow-up Payment Plan")

        if not source_pp.unsuccessful_payments().exists():
            raise GraphQLError("Cannot create a follow-up for a payment plan with no unsuccessful payments")

        follow_up_pp = PaymentPlan.objects.create(
            status=PaymentPlan.Status.PREPARING,
            status_date=timezone.now(),
            is_follow_up=True,
            source_payment_plan=source_pp,
            business_area=source_pp.business_area,
            created_by=user,
            target_population=source_pp.target_population,
            program=source_pp.program,
            program_cycle=source_pp.program_cycle,
            currency=source_pp.currency,
            dispersion_start_date=dispersion_start_date,
            dispersion_end_date=dispersion_end_date,
            start_date=source_pp.start_date,
            end_date=source_pp.end_date,
        )

        transaction.on_commit(lambda: prepare_follow_up_payment_plan_task.delay(follow_up_pp.id))

        return follow_up_pp

    def recalculate_signatures_in_batch(self, batch_size: int = 500) -> None:
        payment_plan = self.payment_plan
        payments_ids = list(payment_plan.eligible_payments.values_list("id", flat=True))
        for batch_start in range(0, len(payments_ids), batch_size):
            batched_ids = payments_ids[batch_start : batch_start + batch_size]
            payments = Payment.objects.filter(id__in=batched_ids).select_related("household_snapshot")
            for payment in payments:
                payment.update_signature_hash()
            Payment.objects.bulk_update(payments, ("signature_hash",))<|MERGE_RESOLUTION|>--- conflicted
+++ resolved
@@ -381,7 +381,9 @@
         if end_date > target_population.program.end_date:
             raise GraphQLError("End date cannot be later that end date in the program")
 
-<<<<<<< HEAD
+        if not input_data.get("name"):
+            raise GraphQLError("Payment plan name is required")
+
         with transaction.atomic():
             payment_plan = PaymentPlan.objects.create(
                 business_area=business_area,
@@ -389,6 +391,7 @@
                 target_population=target_population,
                 program=target_population.program,
                 program_cycle=target_population.program.cycles.first(),  # TODO add specific cycle
+                name=input_data["name"],
                 currency=input_data["currency"],
                 dispersion_start_date=input_data["dispersion_start_date"],
                 dispersion_end_date=dispersion_end_date,
@@ -397,26 +400,6 @@
                 end_date=input_data["end_date"],
                 status=PaymentPlan.Status.PREPARING,
             )
-=======
-        if not input_data.get("name"):
-            raise GraphQLError("Payment plan name is required")
-
-        payment_plan = PaymentPlan.objects.create(
-            business_area=business_area,
-            created_by=user,
-            target_population=target_population,
-            program=target_population.program,
-            program_cycle=target_population.program.cycles.first(),  # TODO add specific cycle
-            name=input_data["name"],
-            currency=input_data["currency"],
-            dispersion_start_date=input_data["dispersion_start_date"],
-            dispersion_end_date=dispersion_end_date,
-            status_date=timezone.now(),
-            start_date=input_data["start_date"],
-            end_date=input_data["end_date"],
-            status=PaymentPlan.Status.PREPARING,
-        )
->>>>>>> e2c05fa7
 
             TargetPopulation.objects.filter(id=payment_plan.target_population_id).update(
                 status=TargetPopulation.STATUS_ASSIGNED
