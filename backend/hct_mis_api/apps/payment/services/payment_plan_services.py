import logging

from django.contrib.auth import get_user_model
from django.utils import timezone
from graphql import GraphQLError
from psycopg2._psycopg import IntegrityError

from hct_mis_api.apps.core.models import BusinessArea
from hct_mis_api.apps.core.utils import (
    decode_id_string,
)
from hct_mis_api.apps.payment.models import PaymentPlan, Approval, ApprovalProcess, Payment
from hct_mis_api.apps.payment.celery_tasks import (
    create_payment_plan_payment_list_xlsx,
    create_payment_plan_payment_list_xlsx_per_fsp,
)
from hct_mis_api.apps.targeting.models import TargetPopulation
from hct_mis_api.apps.household.models import ROLE_PRIMARY


User = get_user_model()


class PaymentPlanService:
    def __init__(self, payment_plan=None):
        self.payment_plan = payment_plan

        self.action = None
        self.user = None
        self.input_data = None

    @property
    def actions_map(self) -> dict:
        return {
            PaymentPlan.Action.LOCK.value: self.lock,
            PaymentPlan.Action.UNLOCK.value: self.unlock,
            PaymentPlan.Action.SEND_FOR_APPROVAL.value: self.send_for_approval,
            # use the same method for Approve, Authorize, Finance Review and Reject
            PaymentPlan.Action.APPROVE.value: self.acceptance_process,
            PaymentPlan.Action.AUTHORIZE.value: self.acceptance_process,
            PaymentPlan.Action.REVIEW.value: self.acceptance_process,
            PaymentPlan.Action.REJECT.value: self.acceptance_process,
        }

    def get_business_area_required_number_by_approval_type(self):
        business_area = self.payment_plan.business_area
        approval_count_map = {
            Approval.APPROVAL: business_area.approval_number_required,
            Approval.AUTHORIZATION: business_area.authorization_number_required,
            Approval.FINANCE_REVIEW: business_area.finance_review_number_required,
            Approval.REJECT: 1,  # be default only one Reject per Acceptance Process object
        }
        return approval_count_map.get(self.get_approval_type_by_action())

    def get_approval_type_by_action(self):
        actions_to_approval_type_map = {
            PaymentPlan.Action.APPROVE.value: Approval.APPROVAL,
            PaymentPlan.Action.AUTHORIZE.value: Approval.AUTHORIZATION,
            PaymentPlan.Action.REVIEW.value: Approval.FINANCE_REVIEW,
            PaymentPlan.Action.REJECT.value: Approval.REJECT,
        }
        return actions_to_approval_type_map.get(self.action)

    def execute_update_status_action(self, input_data: dict, user: User) -> PaymentPlan:
        """Get function from get_action_function and execute it
        return PaymentPlan object
        """
        self.action = input_data.get("action")
        self.input_data = input_data
        self.user = user
        self.validate_action()

        function_action = self.get_action_function()
        payment_plan = function_action()

        return payment_plan

    def validate_action(self):
        actions = self.actions_map.keys()
        if self.action not in actions:
            raise GraphQLError(f"Not Implemented Action: {self.action}. List of possible actions: {actions}")

    def get_action_function(self):
        return self.actions_map.get(self.action)

    def send_for_approval(self):
        self.payment_plan.status_send_to_approval()
        self.payment_plan.save()
        # create new ApprovalProcess
        ApprovalProcess.objects.create(
            payment_plan=self.payment_plan, sent_for_approval_by=self.user, sent_for_approval_date=timezone.now()
        )
        return self.payment_plan

    def lock(self):
        if not self.payment_plan.can_be_locked:
            raise GraphQLError(f"At least one valid Payment should exist in order to Lock the Payment Plan")

        self.payment_plan.payments.all().filter(payment_plan_hard_conflicted=True).update(excluded=True)
        self.payment_plan.status_lock()
        self.payment_plan.update_population_count_fields()
        self.payment_plan.update_money_fields()

        self.payment_plan.save()

        return self.payment_plan

    def unlock(self):
        self.payment_plan.payments.all().update(excluded=False)
        self.payment_plan.status_unlock()
        self.payment_plan.update_population_count_fields()
        self.payment_plan.update_money_fields()

        self.payment_plan.save()

        return self.payment_plan

    def acceptance_process(self):
        self.validate_payment_plan_status_to_acceptance_process_approval_type()

        # every time we will create Approval for first created AcceptanceProcess
        # init creation AcceptanceProcess added in send_for_approval()
        approval_process = self.payment_plan.approval_process.first()
        if not approval_process:
            logging.exception(f"Approval Process object not found for PaymentPlan {self.payment_plan.pk}")
            raise GraphQLError(f"Approval Process object not found for PaymentPlan {self.payment_plan.pk}")

        # validate approval required number
        self.validate_acceptance_process_approval_count(approval_process)

        approval_data = {
            "approval_process": approval_process,
            "created_by": self.user,
            "type": self.get_approval_type_by_action(),
            "comment": self.input_data.get("comment"),
        }
        Approval.objects.create(**approval_data)

        # base on approval required number check if we need update PaymentPlan status after creation new Approval
        self.check_payment_plan_and_update_status(approval_process)

        return self.payment_plan

    def validate_payment_plan_status_to_acceptance_process_approval_type(self):
        action_to_statuses_map = {
            PaymentPlan.Action.APPROVE.value: [PaymentPlan.Status.IN_APPROVAL],
            PaymentPlan.Action.AUTHORIZE.value: [PaymentPlan.Status.IN_AUTHORIZATION],
            PaymentPlan.Action.REVIEW.value: [PaymentPlan.Status.IN_REVIEW],
            PaymentPlan.Action.REJECT.value: [
                PaymentPlan.Status.IN_APPROVAL,
                PaymentPlan.Status.IN_AUTHORIZATION,
                PaymentPlan.Status.IN_REVIEW,
            ],
        }
        if self.payment_plan.status not in action_to_statuses_map.get(self.action):
            raise GraphQLError(
                f"Not possible to create {self.action} for Payment Plan within status {self.payment_plan.status}"
            )

    def validate_acceptance_process_approval_count(self, acceptance_process):
        approval_type = self.get_approval_type_by_action()
        required_number = self.get_business_area_required_number_by_approval_type()
        if acceptance_process.approvals.filter(type=approval_type).count() >= required_number:
            raise GraphQLError(
                f"Can't create new approval. Required Number ({required_number}) of {approval_type} is already created"
            )

    def check_payment_plan_and_update_status(self, approval_process):
        approval_type = self.get_approval_type_by_action()
        required_number = self.get_business_area_required_number_by_approval_type()

        if approval_process.approvals.filter(type=approval_type).count() >= required_number:
            if approval_type == Approval.APPROVAL:
                self.payment_plan.status_approve()
                approval_process.sent_for_authorization_by = self.user
                approval_process.sent_for_authorization_date = timezone.now()
                approval_process.save()

            if approval_type == Approval.AUTHORIZATION:
                self.payment_plan.status_authorize()
                approval_process.sent_for_finance_review_by = self.user
                approval_process.sent_for_finance_review_date = timezone.now()
                approval_process.save()

            if approval_type == Approval.FINANCE_REVIEW:
                self.payment_plan.status_mark_as_reviewed()

            if approval_type == Approval.REJECT:
                self.payment_plan.status_reject()

            self.payment_plan.save()

    def _create_payments(self, payment_plan: PaymentPlan):
        payments_to_create = []
        for household in payment_plan.target_population.households.all():
            payments_to_create.append(
                Payment(
                    payment_plan=payment_plan,
                    business_area=payment_plan.business_area,
                    status=Payment.STATUS_NOT_DISTRIBUTED,  # TODO MB ?
                    status_date=timezone.now(),
                    household=household,
                    head_of_household=household.head_of_household,
                    collector=household.individuals_and_roles.filter(role=ROLE_PRIMARY).first().individual,
                    currency=payment_plan.currency,
                )
            )
        try:
            Payment.objects.bulk_create(payments_to_create)
        except IntegrityError:
            raise GraphQLError(f"Duplicated Households in provided Targeting")

    def _recreate_payments_and_recalculate(self):
        self.payment_plan.payments.all().delete()
        self._create_payments(self.payment_plan)
        self.payment_plan.refresh_from_db()
        self.payment_plan.update_population_count_fields()
        self.payment_plan.update_money_fields()

    def create(self, input_data: dict, user: User) -> PaymentPlan:
        business_area = BusinessArea.objects.get(slug=input_data["business_area_slug"])
        if not business_area.is_payment_plan_applicable:
            raise GraphQLError(f"PaymentPlan can not be created in provided Business Area")

        targeting_id = decode_id_string(input_data["targeting_id"])
        try:
            target_population = TargetPopulation.objects.get(id=targeting_id, status=TargetPopulation.STATUS_READY)
        except TargetPopulation.DoesNotExist:
            raise GraphQLError(f"TargetPopulation id:{targeting_id} does not exist or is not in status Ready")
        if not target_population.program:
            raise GraphQLError(f"TargetPopulation should have related Program defined")

        dispersion_end_date = input_data["dispersion_end_date"]
        if not dispersion_end_date or dispersion_end_date <= timezone.now().date():
            raise GraphQLError(f"Dispersion End Date [{dispersion_end_date}] cannot be a past date")

        payment_plan = PaymentPlan.objects.create(
            business_area=business_area,
            created_by=user,
            target_population=target_population,
            program=target_population.program,
            currency=input_data["currency"],
            dispersion_start_date=input_data["dispersion_start_date"],
            dispersion_end_date=dispersion_end_date,
            status_date=timezone.now(),
            start_date=input_data["start_date"],
            end_date=input_data["end_date"],
        )

        self._create_payments(payment_plan)
        payment_plan.refresh_from_db()
        payment_plan.update_population_count_fields()
        payment_plan.update_money_fields()

        payment_plan.target_population.status = TargetPopulation.STATUS_ASSIGNED
        payment_plan.target_population.save()

        return payment_plan

    def update(self, input_data: dict) -> PaymentPlan:
        if self.payment_plan.status != PaymentPlan.Status.OPEN:
            raise GraphQLError("Only Payment Plan in Open status can be edited")

        recalculate = False

        basic_fields = ["start_date", "end_date", "dispersion_start_date"]

        for basic_field in basic_fields:
            if basic_field in input_data and input_data[basic_field] != getattr(self.payment_plan, basic_field):
                setattr(self.payment_plan, basic_field, input_data[basic_field])

        targeting_id = decode_id_string(input_data.get("targeting_id"))
        if targeting_id and targeting_id != str(self.payment_plan.target_population.id):
            try:
                new_target_population = TargetPopulation.objects.get(
                    id=targeting_id, status=TargetPopulation.STATUS_READY
                )

                if not new_target_population.program:
                    raise GraphQLError("TargetPopulation should have related Program defined")

                self.payment_plan.target_population.status = TargetPopulation.STATUS_READY
                self.payment_plan.target_population.save()

                self.payment_plan.target_population = new_target_population
                self.payment_plan.program = new_target_population.program
                self.payment_plan.target_population.status = TargetPopulation.STATUS_ASSIGNED
                self.payment_plan.target_population.save()
                recalculate = True

            except TargetPopulation.DoesNotExist:
                raise GraphQLError(f"TargetPopulation id:{targeting_id} does not exist or is not in status Ready")

        if (
            input_data.get("dispersion_end_date")
            and input_data["dispersion_end_date"] != self.payment_plan.dispersion_end_date
        ):
            if input_data["dispersion_end_date"] <= timezone.now().date():
                raise GraphQLError(f"Dispersion End Date [{input_data['dispersion_end_date']}] cannot be a past date")
            self.payment_plan.dispersion_end_date = input_data["dispersion_end_date"]
            recalculate = True

        if input_data.get("currency") and input_data["currency"] != self.payment_plan.currency:
            self.payment_plan.currency = input_data["currency"]
            recalculate = True

        self.payment_plan.save()

        if recalculate:
            self._recreate_payments_and_recalculate()

        return self.payment_plan

    def delete(self) -> PaymentPlan:
        if self.payment_plan.status != PaymentPlan.Status.OPEN:
            raise GraphQLError("Only Payment Plan in Open status can be deleted")

        self.payment_plan.target_population.status = TargetPopulation.STATUS_READY
        self.payment_plan.target_population.save()
        self.payment_plan.delete()

        return self.payment_plan

    def export_xlsx(self, user: User) -> PaymentPlan:
        self.payment_plan.status_exporting()
        self.payment_plan.save()
        create_payment_plan_payment_list_xlsx.delay(self.payment_plan.pk, user.pk)

        return self.payment_plan

<<<<<<< HEAD
    def update_payment_plan_after_update_target_population(self, target_population, update_tp_program):
        program = target_population.program
        for payment_plan in target_population.payment_plans.filter(
                status__in=(PaymentPlan.Status.OPEN, PaymentPlan.Status.LOCKED)
        ):
            self.payment_plan = payment_plan

            if update_tp_program:
                payment_plan.program = program
                payment_plan.save()

            self._recreate_payments_and_recalculate()
=======
    def export_xlsx_per_fsp(self, user: User) -> PaymentPlan:
        self.payment_plan.status_exporting()
        self.payment_plan.save()
        create_payment_plan_payment_list_xlsx_per_fsp.delay(self.payment_plan.pk, user.pk)

        return self.payment_plan
>>>>>>> 62ed6be9
<|MERGE_RESOLUTION|>--- conflicted
+++ resolved
@@ -328,7 +328,13 @@
 
         return self.payment_plan
 
-<<<<<<< HEAD
+    def export_xlsx_per_fsp(self, user: User) -> PaymentPlan:
+        self.payment_plan.status_exporting()
+        self.payment_plan.save()
+        create_payment_plan_payment_list_xlsx_per_fsp.delay(self.payment_plan.pk, user.pk)
+
+        return self.payment_plan
+
     def update_payment_plan_after_update_target_population(self, target_population, update_tp_program):
         program = target_population.program
         for payment_plan in target_population.payment_plans.filter(
@@ -340,12 +346,4 @@
                 payment_plan.program = program
                 payment_plan.save()
 
-            self._recreate_payments_and_recalculate()
-=======
-    def export_xlsx_per_fsp(self, user: User) -> PaymentPlan:
-        self.payment_plan.status_exporting()
-        self.payment_plan.save()
-        create_payment_plan_payment_list_xlsx_per_fsp.delay(self.payment_plan.pk, user.pk)
-
-        return self.payment_plan
->>>>>>> 62ed6be9
+            self._recreate_payments_and_recalculate()