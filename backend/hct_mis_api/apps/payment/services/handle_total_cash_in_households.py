from django.db.models import Sum, Subquery, OuterRef
from django.db.models.functions import Coalesce

from hct_mis_api.apps.household.models import Household
from hct_mis_api.apps.payment.models import PaymentRecord


<<<<<<< HEAD
def handle_total_cash_in_specific_households(id_list, only_empty=True):
    # TODO MB include payment plans
=======
def handle_total_cash_in_specific_households(id_list):
>>>>>>> 055078eb
    total_cash_received_subquery = Subquery(
        PaymentRecord.objects.filter(household__pk=OuterRef("pk"))
        .values("household__pk")
        .annotate(sum_delivered_quantity=Sum("delivered_quantity"))
        .values("sum_delivered_quantity")[:1]
    )
    total_cash_received_usd_subquery = Subquery(
        PaymentRecord.objects.filter(household__pk=OuterRef("pk"))
        .values("household__pk")
        .annotate(sum_delivered_quantity_usd=Sum("delivered_quantity_usd"))
        .values("sum_delivered_quantity_usd")[:1]
    )
    Household.objects.filter(id__in=id_list).update(
        total_cash_received=Coalesce(total_cash_received_subquery, 0),
        total_cash_received_usd=Coalesce(total_cash_received_usd_subquery, 0),
    )


def handle_total_cash_in_households(only_new=False):
    base_queryset = Household.objects.all()
    if only_new:
        base_queryset = base_queryset.filter(total_cash_received_usd__isnull=True, total_cash_received__isnull=True)
    id_list = list(base_queryset[:500].values_list("id", flat=True))
    while len(id_list):
        handle_total_cash_in_specific_households(id_list)
        id_list = list(base_queryset[:500].values_list("id", flat=True))<|MERGE_RESOLUTION|>--- conflicted
+++ resolved
@@ -5,12 +5,8 @@
 from hct_mis_api.apps.payment.models import PaymentRecord
 
 
-<<<<<<< HEAD
-def handle_total_cash_in_specific_households(id_list, only_empty=True):
+def handle_total_cash_in_specific_households(id_list):
     # TODO MB include payment plans
-=======
-def handle_total_cash_in_specific_households(id_list):
->>>>>>> 055078eb
     total_cash_received_subquery = Subquery(
         PaymentRecord.objects.filter(household__pk=OuterRef("pk"))
         .values("household__pk")
