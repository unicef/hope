--- conflicted
+++ resolved
@@ -1,25 +1,16 @@
-<<<<<<< HEAD
-from django.db.models import F, OuterRef, Subquery, Sum
-=======
 from typing import List
 from uuid import UUID
 
-from django.db.models import OuterRef, Subquery, Sum
->>>>>>> 71e53c28
+from django.db.models import F, OuterRef, Subquery, Sum
 from django.db.models.functions import Coalesce
 
 from hct_mis_api.apps.household.models import Household
 from hct_mis_api.apps.payment.models import Payment, PaymentPlan, PaymentRecord
 
 
-<<<<<<< HEAD
-def handle_total_cash_in_specific_households(id_list):
+def handle_total_cash_in_specific_households(id_list: List[UUID]) -> None:
     # TODO MB ExtendedQuerySetSequence
     total_cash_received_payment_record_subquery = Subquery(
-=======
-def handle_total_cash_in_specific_households(id_list: List[UUID]) -> None:
-    total_cash_received_subquery = Subquery(
->>>>>>> 71e53c28
         PaymentRecord.objects.filter(household__pk=OuterRef("pk"))
         .values("household__pk")
         .annotate(sum_delivered_quantity=Sum("delivered_quantity"))
