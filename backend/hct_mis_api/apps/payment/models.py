import hashlib
import json
import logging
from collections import defaultdict
from dataclasses import dataclass
from datetime import datetime
from decimal import Decimal
from functools import cached_property
from typing import TYPE_CHECKING, Any, Callable, Dict, List, Optional, Union

from django import forms
from django.conf import settings
from django.contrib.admin.options import get_content_type_for_model
from django.contrib.contenttypes.fields import GenericForeignKey, GenericRelation
from django.contrib.contenttypes.models import ContentType
from django.contrib.postgres.fields import ArrayField, IntegerRangeField
from django.contrib.postgres.validators import RangeMinValueValidator
from django.core.exceptions import ObjectDoesNotExist, ValidationError
from django.core.validators import (
    MaxLengthValidator,
    MaxValueValidator,
    MinLengthValidator,
    MinValueValidator,
)
from django.db import models
from django.db.models import (
    Count,
    JSONField,
    Q,
    QuerySet,
    Sum,
    UniqueConstraint,
    UUIDField,
)
from django.db.models.functions import Coalesce
from django.db.models.signals import post_delete, post_save
from django.dispatch import receiver
from django.utils import timezone
from django.utils.translation import gettext_lazy as _

from dateutil.relativedelta import relativedelta
from django_fsm import FSMField, transition
from graphql import GraphQLError
from model_utils import Choices
from model_utils.models import SoftDeletableModel
from multiselectfield import MultiSelectField
from psycopg2._range import NumericRange

from hct_mis_api.apps.account.models import HorizontalChoiceArrayField
from hct_mis_api.apps.activity_log.utils import create_mapping_dict
from hct_mis_api.apps.core.currencies import CURRENCY_CHOICES, USDC
from hct_mis_api.apps.core.exchange_rates import ExchangeRates
from hct_mis_api.apps.core.field_attributes.core_fields_attributes import (
    CORE_FIELDS_ATTRIBUTES,
    FieldFactory,
)
from hct_mis_api.apps.core.field_attributes.fields_types import (
    _DELIVERY_MECHANISM_DATA,
    _HOUSEHOLD,
    _INDIVIDUAL,
    Scope,
)
from hct_mis_api.apps.core.mixins import LimitBusinessAreaModelMixin
from hct_mis_api.apps.core.models import BusinessArea, FileTemp
from hct_mis_api.apps.core.utils import nested_getattr
from hct_mis_api.apps.household.models import (
    FEMALE,
    MALE,
    ROLE_ALTERNATE,
    Document,
    Individual,
    IndividualRoleInHousehold,
)
from hct_mis_api.apps.payment.delivery_mechanisms import DeliveryMechanismChoices
from hct_mis_api.apps.payment.managers import PaymentManager
from hct_mis_api.apps.payment.validators import payment_token_and_order_number_validator
from hct_mis_api.apps.steficon.models import RuleCommit
from hct_mis_api.apps.utils.models import (
    AdminUrlMixin,
    ConcurrencyModel,
    SignatureMixin,
    TimeStampedUUIDModel,
    UnicefIdentifiedModel,
)

if TYPE_CHECKING:
    from hct_mis_api.apps.account.models import User
    from hct_mis_api.apps.core.exchange_rates.api import ExchangeRateClient
    from hct_mis_api.apps.geo.models import Area
    from hct_mis_api.apps.grievance.models import GrievanceTicket
    from hct_mis_api.apps.program.models import Program

logger = logging.getLogger(__name__)


@dataclass
class ModifiedData:
    modified_date: datetime
    modified_by: Optional["User"] = None


class ChoiceArrayFieldDM(ArrayField):
    def formfield(self, form_class: Optional[Any] = ..., choices_form_class: Optional[Any] = ..., **kwargs: Any) -> Any:
        defaults = {
            "form_class": forms.TypedMultipleChoiceField,
            "choices": self.base_field.choices,
            "coerce": self.base_field.to_python,
            "widget": forms.SelectMultiple,
        }
        defaults.update(kwargs)

        return super().formfield(**defaults)


class GenericPaymentPlan(TimeStampedUUIDModel):
    usd_fields = [
        "total_entitled_quantity_usd",
        "total_entitled_quantity_revised_usd",
        "total_delivered_quantity_usd",
        "total_undelivered_quantity_usd",
    ]

    business_area = models.ForeignKey("core.BusinessArea", on_delete=models.CASCADE)
    status_date = models.DateTimeField()
    start_date = models.DateTimeField(db_index=True)
    end_date = models.DateTimeField(db_index=True)
    program = models.ForeignKey("program.Program", on_delete=models.CASCADE)
    exchange_rate = models.DecimalField(decimal_places=8, blank=True, null=True, max_digits=14)

    total_entitled_quantity = models.DecimalField(
        decimal_places=2,
        max_digits=12,
        validators=[MinValueValidator(Decimal("0"))],
        db_index=True,
        null=True,
    )
    total_entitled_quantity_usd = models.DecimalField(
        decimal_places=2, max_digits=12, validators=[MinValueValidator(Decimal("0"))], null=True, blank=True
    )
    total_entitled_quantity_revised = models.DecimalField(
        decimal_places=2,
        max_digits=12,
        validators=[MinValueValidator(Decimal("0"))],
        db_index=True,
        null=True,
        blank=True,
    )
    total_entitled_quantity_revised_usd = models.DecimalField(
        decimal_places=2, max_digits=12, validators=[MinValueValidator(Decimal("0"))], null=True, blank=True
    )
    total_delivered_quantity = models.DecimalField(
        decimal_places=2,
        max_digits=12,
        validators=[MinValueValidator(Decimal("0"))],
        db_index=True,
        null=True,
        blank=True,
    )
    total_delivered_quantity_usd = models.DecimalField(
        decimal_places=2, max_digits=12, validators=[MinValueValidator(Decimal("0"))], null=True, blank=True
    )
    total_undelivered_quantity = models.DecimalField(
        decimal_places=2,
        max_digits=12,
        validators=[MinValueValidator(Decimal("0"))],
        db_index=True,
        null=True,
        blank=True,
    )
    total_undelivered_quantity_usd = models.DecimalField(
        decimal_places=2, max_digits=12, validators=[MinValueValidator(Decimal("0"))], null=True, blank=True
    )

    class Meta:
        abstract = True

    @property
    def get_unicef_id(self) -> str:
        # TODO: maybe 'ca_id' rename to 'unicef_id'?
        return self.ca_id if isinstance(self, CashPlan) else self.unicef_id

    def get_exchange_rate(self, exchange_rates_client: Optional["ExchangeRateClient"] = None) -> float:
        if self.currency == USDC:
            # TODO: is it good place for that?
            # exchange rate for Digital currency
            return 1.0

        if exchange_rates_client is None:
            exchange_rates_client = ExchangeRates()

        return exchange_rates_client.get_exchange_rate_for_currency_code(self.currency, self.currency_exchange_date)

    @property
    def get_payment_verification_summary(self) -> Optional["PaymentVerificationSummary"]:
        """PaymentPlan has only one payment_verification_summary"""
        c_type = ContentType.objects.get_for_model(self.__class__)
        try:
            verification_summary = PaymentVerificationSummary.objects.get(
                payment_plan_content_type_id=c_type.pk, payment_plan_object_id=self.pk
            )
        except PaymentVerificationSummary.DoesNotExist:
            return None
        return verification_summary

    @property
    def get_payment_verification_plans(self) -> QuerySet["PaymentVerificationPlan"]:
        c_type = ContentType.objects.get_for_model(self.__class__)
        payment_verification_plans = PaymentVerificationPlan.objects.filter(
            payment_plan_content_type_id=c_type.pk, payment_plan_object_id=self.pk
        )
        return payment_verification_plans

    def available_payment_records(
        self,
        payment_verification_plan: Optional["PaymentVerificationPlan"] = None,
        extra_validation: Optional[Callable] = None,
    ) -> QuerySet:
        params = Q(status__in=GenericPayment.ALLOW_CREATE_VERIFICATION, delivered_quantity__gt=0)

        if payment_verification_plan:
            params &= Q(
                Q(payment_verification__isnull=True)
                | Q(payment_verification__payment_verification_plan=payment_verification_plan)
            )
        else:
            params &= Q(payment_verification__isnull=True)

        payment_records = self.payment_items.select_related("head_of_household").filter(params).distinct()

        if extra_validation:
            payment_records = list(map(lambda pr: pr.pk, filter(extra_validation, payment_records)))

        qs = (PaymentRecord if self.__class__.__name__ == "CashPlan" else Payment).objects.filter(
            pk__in=payment_records
        )

        return qs

    @property
    def can_create_payment_verification_plan(self) -> int:
        return self.available_payment_records().count() > 0


class GenericPayment(TimeStampedUUIDModel):
    usd_fields = ["delivered_quantity_usd", "entitlement_quantity_usd"]

    STATUS_SUCCESS = "Transaction Successful"
    STATUS_ERROR = "Transaction Erroneous"
    STATUS_DISTRIBUTION_SUCCESS = "Distribution Successful"
    STATUS_NOT_DISTRIBUTED = "Not Distributed"
    STATUS_FORCE_FAILED = "Force failed"
    STATUS_DISTRIBUTION_PARTIAL = "Partially Distributed"
    STATUS_PENDING = "Pending"

    STATUS_CHOICE = (
        (STATUS_DISTRIBUTION_SUCCESS, _("Distribution Successful")),  # Delivered Fully
        (STATUS_NOT_DISTRIBUTED, _("Not Distributed")),  # Not Delivered
        (STATUS_SUCCESS, _("Transaction Successful")),  # Delivered Fully
        (STATUS_ERROR, _("Transaction Erroneous")),  # Unsuccessful
        (STATUS_FORCE_FAILED, _("Force failed")),  # Force Failed
        (STATUS_DISTRIBUTION_PARTIAL, _("Partially Distributed")),  # Delivered Partially
        (STATUS_PENDING, _("Pending")),  # Pending
    )

    ALLOW_CREATE_VERIFICATION = (STATUS_SUCCESS, STATUS_DISTRIBUTION_SUCCESS, STATUS_DISTRIBUTION_PARTIAL)

    ENTITLEMENT_CARD_STATUS_ACTIVE = "ACTIVE"
    ENTITLEMENT_CARD_STATUS_INACTIVE = "INACTIVE"
    ENTITLEMENT_CARD_STATUS_CHOICE = Choices(
        (ENTITLEMENT_CARD_STATUS_ACTIVE, _("Active")),
        (ENTITLEMENT_CARD_STATUS_INACTIVE, _("Inactive")),
    )

<<<<<<< HEAD
=======
    DELIVERY_TYPE_CARDLESS_CASH_WITHDRAWAL = "Cardless cash withdrawal"
    DELIVERY_TYPE_CASH = "Cash"
    DELIVERY_TYPE_CASH_BY_FSP = "Cash by FSP"
    DELIVERY_TYPE_CHEQUE = "Cheque"
    DELIVERY_TYPE_DEPOSIT_TO_CARD = "Deposit to Card"
    DELIVERY_TYPE_MOBILE_MONEY = "Mobile Money"
    DELIVERY_TYPE_PRE_PAID_CARD = "Pre-paid card"
    DELIVERY_TYPE_REFERRAL = "Referral"
    DELIVERY_TYPE_TRANSFER = "Transfer"
    DELIVERY_TYPE_TRANSFER_TO_ACCOUNT = "Transfer to Account"
    DELIVERY_TYPE_VOUCHER = "Voucher"
    DELIVERY_TYPE_CASH_OVER_THE_COUNTER = "Cash over the counter"
    DELIVERY_TYPE_ATM_CARD = "ATM Card"
    DELIVERY_TYPE_TRANSFER_TO_DIGITAL_WALLET = "Transfer to Digital Wallet"

    DELIVERY_TYPES_IN_CASH = (
        DELIVERY_TYPE_CARDLESS_CASH_WITHDRAWAL,
        DELIVERY_TYPE_CASH,
        DELIVERY_TYPE_CASH_BY_FSP,
        DELIVERY_TYPE_CHEQUE,
        DELIVERY_TYPE_DEPOSIT_TO_CARD,
        DELIVERY_TYPE_MOBILE_MONEY,
        DELIVERY_TYPE_PRE_PAID_CARD,
        DELIVERY_TYPE_REFERRAL,
        DELIVERY_TYPE_TRANSFER,
        DELIVERY_TYPE_TRANSFER_TO_ACCOUNT,
        DELIVERY_TYPE_CASH_OVER_THE_COUNTER,
        DELIVERY_TYPE_ATM_CARD,
    )
    DELIVERY_TYPES_IN_VOUCHER = (DELIVERY_TYPE_VOUCHER,)

    DELIVERY_TYPE_CHOICE = (
        (DELIVERY_TYPE_CARDLESS_CASH_WITHDRAWAL, _("Cardless cash withdrawal")),
        (DELIVERY_TYPE_CASH, _("Cash")),
        (DELIVERY_TYPE_CASH_BY_FSP, _("Cash by FSP")),
        (DELIVERY_TYPE_CHEQUE, _("Cheque")),
        (DELIVERY_TYPE_DEPOSIT_TO_CARD, _("Deposit to Card")),
        (DELIVERY_TYPE_MOBILE_MONEY, _("Mobile Money")),
        (DELIVERY_TYPE_PRE_PAID_CARD, _("Pre-paid card")),
        (DELIVERY_TYPE_REFERRAL, _("Referral")),
        (DELIVERY_TYPE_TRANSFER, _("Transfer")),
        (DELIVERY_TYPE_TRANSFER_TO_ACCOUNT, _("Transfer to Account")),
        (DELIVERY_TYPE_VOUCHER, _("Voucher")),
        (DELIVERY_TYPE_CASH_OVER_THE_COUNTER, _("Cash over the counter")),
        (DELIVERY_TYPE_TRANSFER_TO_DIGITAL_WALLET, _("Transfer to Digital Wallet")),
        (DELIVERY_TYPE_ATM_CARD, _("ATM Card")),
    )

>>>>>>> b8fbb3c1
    business_area = models.ForeignKey("core.BusinessArea", on_delete=models.CASCADE)
    status = models.CharField(
        max_length=255,
        choices=STATUS_CHOICE,
        default=STATUS_PENDING,
    )
    status_date = models.DateTimeField()
    household = models.ForeignKey("household.Household", on_delete=models.CASCADE)
    head_of_household = models.ForeignKey("household.Individual", on_delete=models.CASCADE, null=True)
<<<<<<< HEAD
    delivery_type = models.CharField(choices=DeliveryMechanismChoices.DELIVERY_TYPE_CHOICES, max_length=24, null=True)
=======
    delivery_type = models.CharField(choices=DELIVERY_TYPE_CHOICE, max_length=32, null=True)
>>>>>>> b8fbb3c1
    currency = models.CharField(
        max_length=4,
    )
    entitlement_quantity = models.DecimalField(
        decimal_places=2, max_digits=12, validators=[MinValueValidator(Decimal("0.00"))], null=True, blank=True
    )
    entitlement_quantity_usd = models.DecimalField(
        decimal_places=2, max_digits=12, validators=[MinValueValidator(Decimal("0.00"))], null=True, blank=True
    )
    delivered_quantity = models.DecimalField(
        decimal_places=2, max_digits=12, validators=[MinValueValidator(Decimal("0.00"))], null=True, blank=True
    )
    delivered_quantity_usd = models.DecimalField(
        decimal_places=2, max_digits=12, validators=[MinValueValidator(Decimal("0.00"))], null=True, blank=True
    )
    delivery_date = models.DateTimeField(null=True, blank=True)
    transaction_reference_id = models.CharField(max_length=255, null=True)  # transaction_id
    transaction_status_blockchain_link = models.CharField(max_length=255, null=True)

    class Meta:
        abstract = True

    @property
    def verification(self) -> Optional["PaymentVerification"]:
        c_type = ContentType.objects.get_for_model(self.__class__)
        try:
            verification = PaymentVerification.objects.get(payment_content_type_id=c_type.pk, payment_object_id=self.pk)
        except PaymentVerification.DoesNotExist:
            return None
        return verification

    def get_revert_mark_as_failed_status(self, delivered_quantity: Decimal) -> str:
        raise NotImplementedError()

    def mark_as_failed(self) -> None:
        if self.status is self.STATUS_FORCE_FAILED:
            raise ValidationError("Status shouldn't be failed")
        self.status = self.STATUS_FORCE_FAILED
        self.status_date = timezone.now()
        self.delivered_quantity = 0
        self.delivered_quantity_usd = 0
        self.delivery_date = None

    def revert_mark_as_failed(self, delivered_quantity: Decimal, delivery_date: datetime) -> None:
        if self.status != self.STATUS_FORCE_FAILED:
            raise ValidationError("Only payment marked as force failed can be reverted")
        if self.entitlement_quantity is None:
            raise ValidationError("Entitlement quantity need to be set in order to revert")

        self.status = self.get_revert_mark_as_failed_status(delivered_quantity)
        self.status_date = timezone.now()
        self.delivered_quantity = delivered_quantity
        self.delivery_date = delivery_date

    @property
    def get_unicef_id(self) -> str:
        return self.ca_id if isinstance(self, PaymentRecord) else self.unicef_id

    @property
    def payment_status(self) -> str:
        status = "-"
        if self.status == GenericPayment.STATUS_PENDING:
            status = "Pending"

        elif self.status in (GenericPayment.STATUS_DISTRIBUTION_SUCCESS, GenericPayment.STATUS_SUCCESS):
            status = "Delivered Fully"

        elif self.status == GenericPayment.STATUS_DISTRIBUTION_PARTIAL:
            status = "Delivered Partially"

        elif self.status == GenericPayment.STATUS_NOT_DISTRIBUTED:
            status = "Not Delivered"

        elif self.status == GenericPayment.STATUS_ERROR:
            status = "Unsuccessful"

        elif self.status == GenericPayment.STATUS_FORCE_FAILED:
            status = "Force Failed"

        return status


class PaymentPlanSplitPayments(TimeStampedUUIDModel):
    payment_plan_split = models.ForeignKey(
        "payment.PaymentPlanSplit", on_delete=models.CASCADE, related_name="payment_plan_split"
    )
    payment = models.ForeignKey("payment.Payment", on_delete=models.CASCADE, related_name="payment_plan_split_payment")

    class Meta:
        unique_together = ("payment_plan_split", "payment")


class PaymentPlanSplit(TimeStampedUUIDModel):
    MAX_CHUNKS = 50
    MIN_NO_OF_PAYMENTS_IN_CHUNK = 10

    class SplitType(models.TextChoices):
        BY_RECORDS = "BY_RECORDS", "By Records"
        BY_COLLECTOR = "BY_COLLECTOR", "By Collector"
        BY_ADMIN_AREA2 = "BY_ADMIN_AREA2", "By Admin Area 2"

    payment_plan = models.ForeignKey(
        "payment.PaymentPlan",
        on_delete=models.CASCADE,
        related_name="splits",
    )
    split_type = models.CharField(choices=SplitType.choices, max_length=24)
    chunks_no = models.IntegerField(null=True, blank=True)
    payments = models.ManyToManyField(
        "payment.Payment",
        through="PaymentPlanSplitPayments",
        related_name="+",
    )
    sent_to_payment_gateway = models.BooleanField(default=False)
    order = models.IntegerField(default=0)

    @property
    def financial_service_provider(self) -> "FinancialServiceProvider":
        return self.payment_plan.delivery_mechanisms.first().financial_service_provider

    @property
    def chosen_configuration(self) -> Optional[str]:
        return self.payment_plan.delivery_mechanisms.first().chosen_configuration


class PaymentPlan(ConcurrencyModel, SoftDeletableModel, GenericPaymentPlan, UnicefIdentifiedModel, AdminUrlMixin):
    ACTIVITY_LOG_MAPPING = create_mapping_dict(
        [
            "status",
            "status_date",
            "target_population",
            "currency",
            "dispersion_start_date",
            "dispersion_end_date",
            "name",
            "start_date",
            "end_date",
            "background_action_status",
            "imported_file_date",
            "imported_file",
            "export_file",
            "steficon_rule",
            "steficon_applied_date",
        ]
    )

    class Status(models.TextChoices):
        PREPARING = "PREPARING", "Preparing"
        OPEN = "OPEN", "Open"
        LOCKED = "LOCKED", "Locked"
        LOCKED_FSP = "LOCKED_FSP", "Locked FSP"
        IN_APPROVAL = "IN_APPROVAL", "In Approval"
        IN_AUTHORIZATION = "IN_AUTHORIZATION", "In Authorization"
        IN_REVIEW = "IN_REVIEW", "In Review"
        ACCEPTED = "ACCEPTED", "Accepted"
        FINISHED = "FINISHED", "Finished"

    class BackgroundActionStatus(models.TextChoices):
        RULE_ENGINE_RUN = "RULE_ENGINE_RUN", "Rule Engine Running"
        RULE_ENGINE_ERROR = "RULE_ENGINE_ERROR", "Rule Engine Errored"
        XLSX_EXPORTING = "XLSX_EXPORTING", "Exporting XLSX file"
        XLSX_EXPORT_ERROR = "XLSX_EXPORT_ERROR", "Export XLSX file Error"
        XLSX_IMPORT_ERROR = "XLSX_IMPORT_ERROR", "Import XLSX file Error"
        XLSX_IMPORTING_ENTITLEMENTS = "XLSX_IMPORTING_ENTITLEMENTS", "Importing Entitlements XLSX file"
        XLSX_IMPORTING_RECONCILIATION = "XLSX_IMPORTING_RECONCILIATION", "Importing Reconciliation XLSX file"
        EXCLUDE_BENEFICIARIES = "EXCLUDE_BENEFICIARIES", "Exclude Beneficiaries Running"
        EXCLUDE_BENEFICIARIES_ERROR = "EXCLUDE_BENEFICIARIES_ERROR", "Exclude Beneficiaries Error"
        SEND_TO_PAYMENT_GATEWAY = "SEND_TO_PAYMENT_GATEWAY", "Sending to Payment Gateway"
        SEND_TO_PAYMENT_GATEWAY_ERROR = "SEND_TO_PAYMENT_GATEWAY_ERROR", "Send to Payment Gateway Error"

    BACKGROUND_ACTION_ERROR_STATES = [
        BackgroundActionStatus.XLSX_EXPORT_ERROR,
        BackgroundActionStatus.XLSX_IMPORT_ERROR,
        BackgroundActionStatus.RULE_ENGINE_ERROR,
        BackgroundActionStatus.EXCLUDE_BENEFICIARIES_ERROR,
        BackgroundActionStatus.SEND_TO_PAYMENT_GATEWAY_ERROR,
    ]

    class Action(models.TextChoices):
        LOCK = "LOCK", "Lock"
        LOCK_FSP = "LOCK_FSP", "Lock FSP"
        UNLOCK = "UNLOCK", "Unlock"
        UNLOCK_FSP = "UNLOCK_FSP", "Unlock FSP"
        SEND_FOR_APPROVAL = "SEND_FOR_APPROVAL", "Send For Approval"
        APPROVE = "APPROVE", "Approve"
        AUTHORIZE = "AUTHORIZE", "Authorize"
        REVIEW = "REVIEW", "Review"
        REJECT = "REJECT", "Reject"
        FINISH = "FINISH", "Finish"
        SEND_TO_PAYMENT_GATEWAY = "SEND_TO_PAYMENT_GATEWAY", "Send to Payment Gateway"

    program_cycle = models.ForeignKey("program.ProgramCycle", null=True, blank=True, on_delete=models.CASCADE)
    created_by = models.ForeignKey(
        settings.AUTH_USER_MODEL,
        on_delete=models.PROTECT,
        related_name="created_payment_plans",
    )
    status = FSMField(default=Status.OPEN, protected=False, db_index=True, choices=Status.choices)
    background_action_status = FSMField(
        default=None,
        protected=False,
        db_index=True,
        blank=True,
        null=True,
        choices=BackgroundActionStatus.choices,
    )
    target_population = models.ForeignKey(
        "targeting.TargetPopulation",
        on_delete=models.CASCADE,
        related_name="payment_plans",
    )
    currency = models.CharField(max_length=4, choices=CURRENCY_CHOICES)
    dispersion_start_date = models.DateField()
    dispersion_end_date = models.DateField()
    female_children_count = models.PositiveIntegerField(default=0)
    male_children_count = models.PositiveIntegerField(default=0)
    female_adults_count = models.PositiveIntegerField(default=0)
    male_adults_count = models.PositiveIntegerField(default=0)
    total_households_count = models.PositiveIntegerField(default=0)
    total_individuals_count = models.PositiveIntegerField(default=0)
    imported_file_date = models.DateTimeField(blank=True, null=True)
    imported_file = models.ForeignKey(FileTemp, null=True, blank=True, related_name="+", on_delete=models.SET_NULL)
    export_file_entitlement = models.ForeignKey(
        FileTemp, null=True, blank=True, related_name="+", on_delete=models.SET_NULL
    )
    export_file_per_fsp = models.ForeignKey(
        FileTemp, null=True, blank=True, related_name="+", on_delete=models.SET_NULL
    )
    export_pdf_file_summary = models.ForeignKey(
        FileTemp, null=True, blank=True, related_name="+", on_delete=models.SET_NULL
    )
    steficon_rule = models.ForeignKey(
        RuleCommit,
        null=True,
        on_delete=models.PROTECT,
        related_name="payment_plans",
        blank=True,
    )
    steficon_applied_date = models.DateTimeField(blank=True, null=True)
    payment_verification_summary = GenericRelation(
        "payment.PaymentVerificationSummary",
        content_type_field="payment_plan_content_type",
        object_id_field="payment_plan_object_id",
        related_query_name="payment_plan",
    )
    payment_verification_plan = GenericRelation(
        "payment.PaymentVerificationPlan",
        content_type_field="payment_plan_content_type",
        object_id_field="payment_plan_object_id",
        related_query_name="payment_plan",
    )
    source_payment_plan = models.ForeignKey(
        "self", null=True, blank=True, on_delete=models.CASCADE, related_name="follow_ups"
    )
    is_follow_up = models.BooleanField(default=False)
    exclusion_reason = models.TextField(blank=True)
    exclude_household_error = models.TextField(blank=True)
    name = models.CharField(
        max_length=255,
        validators=[
            MinLengthValidator(3),
            MaxLengthValidator(255),
        ],
        null=True,
        blank=True,
    )

    class Meta:
        verbose_name = "Payment Plan"
        ordering = ["created_at"]
        constraints = [
            UniqueConstraint(
                fields=["name", "program", "is_removed"], condition=Q(is_removed=False), name="name_unique_per_program"
            )
        ]

    def __str__(self) -> str:
        return self.unicef_id or ""

    @property
    def bank_reconciliation_success(self) -> int:
        return self.payment_items.filter(status__in=Payment.ALLOW_CREATE_VERIFICATION).count()

    @property
    def bank_reconciliation_error(self) -> int:
        return self.payment_items.filter(status=Payment.STATUS_ERROR).count()

    @property
    def excluded_households_ids(self) -> List[str]:
        return list(self.payment_items.filter(excluded=True).values_list("household__unicef_id", flat=True))

    @transition(
        field=background_action_status,
        source=[None] + BACKGROUND_ACTION_ERROR_STATES,
        target=BackgroundActionStatus.XLSX_EXPORTING,
        conditions=[
            lambda obj: obj.status
            in [PaymentPlan.Status.LOCKED, PaymentPlan.Status.ACCEPTED, PaymentPlan.Status.FINISHED]
        ],
    )
    def background_action_status_xlsx_exporting(self) -> None:
        pass

    @transition(
        field=background_action_status,
        source=[BackgroundActionStatus.XLSX_EXPORTING, BackgroundActionStatus.XLSX_EXPORT_ERROR],
        target=BackgroundActionStatus.XLSX_EXPORT_ERROR,
        conditions=[
            lambda obj: obj.status
            in [PaymentPlan.Status.LOCKED, PaymentPlan.Status.ACCEPTED, PaymentPlan.Status.FINISHED]
        ],
    )
    def background_action_status_xlsx_export_error(self) -> None:
        pass

    @transition(
        field=background_action_status,
        source=[None] + BACKGROUND_ACTION_ERROR_STATES,
        target=BackgroundActionStatus.RULE_ENGINE_RUN,
        conditions=[lambda obj: obj.status == PaymentPlan.Status.LOCKED],
    )
    def background_action_status_steficon_run(self) -> None:
        pass

    @transition(
        field=background_action_status,
        source=[BackgroundActionStatus.RULE_ENGINE_RUN, BackgroundActionStatus.RULE_ENGINE_ERROR],
        target=BackgroundActionStatus.RULE_ENGINE_ERROR,
        conditions=[lambda obj: obj.status == PaymentPlan.Status.LOCKED],
    )
    def background_action_status_steficon_error(self) -> None:
        pass

    @transition(
        field=background_action_status,
        source=[None] + BACKGROUND_ACTION_ERROR_STATES,
        target=BackgroundActionStatus.XLSX_IMPORTING_ENTITLEMENTS,
        conditions=[lambda obj: obj.status == PaymentPlan.Status.LOCKED],
    )
    def background_action_status_xlsx_importing_entitlements(self) -> None:
        pass

    @transition(
        field=background_action_status,
        source=[None] + BACKGROUND_ACTION_ERROR_STATES,
        target=BackgroundActionStatus.XLSX_IMPORTING_RECONCILIATION,
        conditions=[
            lambda obj: obj.status
            in [PaymentPlan.Status.LOCKED, PaymentPlan.Status.ACCEPTED, PaymentPlan.Status.FINISHED]
        ],
    )
    def background_action_status_xlsx_importing_reconciliation(self) -> None:
        pass

    @transition(
        field=background_action_status,
        source=[
            BackgroundActionStatus.XLSX_IMPORTING_ENTITLEMENTS,
            BackgroundActionStatus.XLSX_IMPORTING_RECONCILIATION,
            BackgroundActionStatus.XLSX_IMPORT_ERROR,
        ],
        target=BackgroundActionStatus.XLSX_IMPORT_ERROR,
        conditions=[
            lambda obj: obj.status
            in [PaymentPlan.Status.LOCKED, PaymentPlan.Status.ACCEPTED, PaymentPlan.Status.FINISHED]
        ],
    )
    def background_action_status_xlsx_import_error(self) -> None:
        pass

    @transition(field=background_action_status, source="*", target=None)
    def background_action_status_none(self) -> None:
        self.background_action_status = None  # little hack

    @transition(
        field=background_action_status,
        source=[None, BackgroundActionStatus.EXCLUDE_BENEFICIARIES_ERROR],
        target=BackgroundActionStatus.EXCLUDE_BENEFICIARIES,
        conditions=[lambda obj: obj.status in [PaymentPlan.Status.OPEN, PaymentPlan.Status.LOCKED]],
    )
    def background_action_status_excluding_beneficiaries(self) -> None:
        pass

    @transition(
        field=background_action_status,
        source=[BackgroundActionStatus.EXCLUDE_BENEFICIARIES, BackgroundActionStatus.EXCLUDE_BENEFICIARIES_ERROR],
        target=BackgroundActionStatus.EXCLUDE_BENEFICIARIES_ERROR,
        conditions=[lambda obj: obj.status in [PaymentPlan.Status.OPEN, PaymentPlan.Status.LOCKED]],
    )
    def background_action_status_exclude_beneficiaries_error(self) -> None:
        pass

    @transition(
        field=background_action_status,
        source=[None, BackgroundActionStatus.SEND_TO_PAYMENT_GATEWAY_ERROR],
        target=BackgroundActionStatus.SEND_TO_PAYMENT_GATEWAY,
        conditions=[lambda obj: obj.status in [PaymentPlan.Status.ACCEPTED]],
    )
    def background_action_status_send_to_payment_gateway(self) -> None:
        pass

    @transition(
        field=background_action_status,
        source=[BackgroundActionStatus.SEND_TO_PAYMENT_GATEWAY, BackgroundActionStatus.SEND_TO_PAYMENT_GATEWAY_ERROR],
        target=BackgroundActionStatus.SEND_TO_PAYMENT_GATEWAY_ERROR,
        conditions=[lambda obj: obj.status in [PaymentPlan.Status.ACCEPTED]],
    )
    def background_action_status_send_to_payment_gateway_error(self) -> None:
        pass

    @transition(
        field=status,
        source=Status.OPEN,
        target=Status.LOCKED,
    )
    def status_lock(self) -> None:
        self.status_date = timezone.now()

    @transition(
        field=status,
        source=Status.LOCKED,
        target=Status.OPEN,
    )
    def status_unlock(self) -> None:
        self.background_action_status_none()
        self.status_date = timezone.now()

    @transition(
        field=status,
        source=Status.LOCKED_FSP,
        target=Status.LOCKED,
    )
    def status_unlock_fsp(self) -> None:
        self.status_date = timezone.now()

    @transition(
        field=status,
        source=Status.LOCKED,
        target=Status.LOCKED_FSP,
    )
    def status_lock_fsp(self) -> None:
        self.background_action_status_none()
        self.status_date = timezone.now()

    @transition(
        field=status,
        source=[Status.IN_APPROVAL, Status.IN_AUTHORIZATION, Status.IN_REVIEW],
        target=Status.LOCKED_FSP,
    )
    def status_reject(self) -> None:
        self.status_date = timezone.now()

    @transition(
        field=status,
        source=Status.LOCKED_FSP,
        target=Status.IN_APPROVAL,
    )
    def status_send_to_approval(self) -> None:
        self.status_date = timezone.now()

    @transition(
        field=status,
        source=Status.IN_APPROVAL,
        target=Status.IN_AUTHORIZATION,
    )
    def status_approve(self) -> None:
        self.status_date = timezone.now()

    @transition(
        field=status,
        source=Status.IN_AUTHORIZATION,
        target=Status.IN_REVIEW,
    )
    def status_authorize(self) -> None:
        self.status_date = timezone.now()

    @transition(
        field=status,
        source=Status.IN_REVIEW,
        target=Status.ACCEPTED,
    )
    def status_mark_as_reviewed(self) -> None:
        self.status_date = timezone.now()

    @transition(
        field=status,
        source=[Status.ACCEPTED, Status.FINISHED],
        target=Status.FINISHED,
    )
    def status_finished(self) -> None:
        self.status_date = timezone.now()

        if not self.payment_verification_summary.exists():
            PaymentVerificationSummary.objects.create(
                payment_plan_obj=self,
            )

    @transition(
        field=status,
        source=Status.PREPARING,
        target=Status.OPEN,
    )
    def status_open(self) -> None:
        self.status_date = timezone.now()

    @property
    def currency_exchange_date(self) -> datetime:
        now = timezone.now().date()
        return self.dispersion_end_date if self.dispersion_end_date < now else now

    @property
    def eligible_payments(self) -> QuerySet:
        return self.payment_items.eligible()

    @property
    def can_be_locked(self) -> bool:
        return self.payment_items.filter(Q(payment_plan_hard_conflicted=False) & Q(excluded=False)).exists()

    def update_population_count_fields(self) -> None:
        households_ids = self.eligible_payments.values_list("household_id", flat=True)

        delta18 = relativedelta(years=+18)
        date18ago = datetime.now() - delta18

        targeted_individuals = Individual.objects.filter(household__id__in=households_ids).aggregate(
            male_children_count=Count("id", distinct=True, filter=Q(birth_date__gt=date18ago, sex=MALE)),
            female_children_count=Count("id", distinct=True, filter=Q(birth_date__gt=date18ago, sex=FEMALE)),
            male_adults_count=Count("id", distinct=True, filter=Q(birth_date__lte=date18ago, sex=MALE)),
            female_adults_count=Count("id", distinct=True, filter=Q(birth_date__lte=date18ago, sex=FEMALE)),
        )

        self.female_children_count = targeted_individuals.get("female_children_count", 0)
        self.male_children_count = targeted_individuals.get("male_children_count", 0)
        self.female_adults_count = targeted_individuals.get("female_adults_count", 0)
        self.male_adults_count = targeted_individuals.get("male_adults_count", 0)
        self.total_households_count = households_ids.count()
        self.total_individuals_count = (
            self.female_children_count + self.male_children_count + self.female_adults_count + self.male_adults_count
        )

        self.save(
            update_fields=[
                "female_children_count",
                "male_children_count",
                "female_adults_count",
                "male_adults_count",
                "total_households_count",
                "total_individuals_count",
            ]
        )

    def update_money_fields(self) -> None:
        self.exchange_rate = self.get_exchange_rate()
        payments = self.eligible_payments.aggregate(
            total_entitled_quantity=Coalesce(Sum("entitlement_quantity"), Decimal(0.0)),
            total_entitled_quantity_usd=Coalesce(Sum("entitlement_quantity_usd"), Decimal(0.0)),
            total_delivered_quantity=Coalesce(Sum("delivered_quantity"), Decimal(0.0)),
            total_delivered_quantity_usd=Coalesce(Sum("delivered_quantity_usd"), Decimal(0.0)),
        )

        self.total_entitled_quantity = payments.get("total_entitled_quantity", 0.00)
        self.total_entitled_quantity_usd = payments.get("total_entitled_quantity_usd", 0.00)
        self.total_delivered_quantity = payments.get("total_delivered_quantity", 0.00)
        self.total_delivered_quantity_usd = payments.get("total_delivered_quantity_usd", 0.00)

        self.total_undelivered_quantity = self.total_entitled_quantity - self.total_delivered_quantity
        self.total_undelivered_quantity_usd = self.total_entitled_quantity_usd - self.total_delivered_quantity_usd

        self.save(
            update_fields=[
                "exchange_rate",
                "total_entitled_quantity",
                "total_entitled_quantity_usd",
                "total_delivered_quantity",
                "total_delivered_quantity_usd",
                "total_undelivered_quantity",
                "total_undelivered_quantity_usd",
            ]
        )

    @property
    def has_export_file(self) -> bool:
        """
        for Locked plan return export_file_entitlement file
        for Accepted and Finished export_file_per_fsp file
        """
        try:
            if self.status == PaymentPlan.Status.LOCKED:
                return self.export_file_entitlement is not None
            elif self.status in (PaymentPlan.Status.ACCEPTED, PaymentPlan.Status.FINISHED):
                return self.export_file_per_fsp is not None
            else:
                return False
        except FileTemp.DoesNotExist:
            return False

    @property
    def payment_list_export_file_link(self) -> Optional[str]:
        """
        for Locked plan return export_file_entitlement file link
        for Accepted and Finished export_file_per_fsp file link
        """
        if self.status == PaymentPlan.Status.LOCKED:
            if self.export_file_entitlement and self.export_file_entitlement.file:
                return self.export_file_entitlement.file.url
            else:
                return None
        elif self.status in (PaymentPlan.Status.ACCEPTED, PaymentPlan.Status.FINISHED):
            if self.export_file_per_fsp and self.export_file_per_fsp.file:
                return self.export_file_per_fsp.file.url
            else:
                return None
        else:
            return None

    @property
    def imported_file_name(self) -> str:
        """used for import entitlements"""
        try:
            return self.imported_file.file.name if self.imported_file else ""
        except FileTemp.DoesNotExist:
            return ""

    @property
    def is_reconciled(self) -> bool:
        # TODO what in case of active grievance tickets?
        return (
            self.eligible_payments.exclude(status=GenericPayment.STATUS_PENDING).count()
            == self.eligible_payments.count()
        )

    def remove_export_file_entitlement(self) -> None:
        self.export_file_entitlement.file.delete(save=False)
        self.export_file_entitlement.delete()
        self.export_file_entitlement = None

    def remove_export_file_per_fsp(self) -> None:
        self.export_file_per_fsp.file.delete(save=False)
        self.export_file_per_fsp.delete()
        self.export_file_per_fsp = None

    def remove_export_files(self) -> None:
        # remove export_file_entitlement
        if self.status == PaymentPlan.Status.LOCKED and self.export_file_entitlement:
            self.remove_export_file_entitlement()
        # remove export_file_per_fsp
        if self.status in (PaymentPlan.Status.ACCEPTED, PaymentPlan.Status.FINISHED) and self.export_file_per_fsp:
            self.remove_export_file_per_fsp()

    def remove_imported_file(self) -> None:
        if self.imported_file:
            self.imported_file.file.delete(save=False)
            self.imported_file.delete()
            self.imported_file = None
            self.imported_file_date = None

    @cached_property
    def acceptance_process_threshold(self) -> Optional["AcceptanceProcessThreshold"]:
        total_entitled_quantity_usd = int(self.total_entitled_quantity_usd or 0)

        return self.business_area.acceptance_process_thresholds.filter(
            payments_range_usd__contains=NumericRange(
                total_entitled_quantity_usd, total_entitled_quantity_usd, bounds="[]"
            )
        ).first()

    @property
    def approval_number_required(self) -> int:
        if not self.acceptance_process_threshold:
            return 1

        return self.acceptance_process_threshold.approval_number_required

    @property
    def authorization_number_required(self) -> int:
        if not self.acceptance_process_threshold:
            return 1

        return self.acceptance_process_threshold.authorization_number_required

    @property
    def finance_release_number_required(self) -> int:
        if not self.acceptance_process_threshold:
            return 1

        return self.acceptance_process_threshold.finance_release_number_required

    def unsuccessful_payments(self) -> "QuerySet":
        return self.eligible_payments.filter(
            status__in=[
                Payment.STATUS_ERROR,  # delivered_quantity < 0 (-1)
                Payment.STATUS_NOT_DISTRIBUTED,  # delivered_quantity == 0
                Payment.STATUS_FORCE_FAILED,  # TODO remove force failed?
            ]
        )

    def unsuccessful_payments_for_follow_up(self) -> "QuerySet":
        """
        used for creation FPP
        need to call from source_payment_plan level
        like payment_plan.source_payment_plan.unsuccessful_payments_for_follow_up()
        """
        payments_qs = (
            self.unsuccessful_payments()
            .exclude(household__withdrawn=True)  # Exclude beneficiaries who have been withdrawn
            .exclude(
                # Exclude beneficiaries who are currently in different follow-up Payment Plan within the same cycle (contains excluded from other follow-ups)
                household_id__in=Payment.objects.filter(
                    is_follow_up=True,
                    parent__source_payment_plan=self,
                    parent__program_cycle=self.program_cycle,
                    excluded=False,
                )
                .exclude(parent=self)
                .values_list("household_id", flat=True)
            )
        )
        return payments_qs

    def payments_used_in_follow_payment_plans(self) -> "QuerySet":
        return Payment.objects.filter(parent__source_payment_plan_id=self.id, excluded=False)

    @property
    def get_program(self) -> "Program":
        # TODO will update after add feature with 'program_cycle' and migrate all data
        return self.program_cycle.program if self.program_cycle else self.program

    def _get_last_approval_process_data(self) -> ModifiedData:
        approval_process = hasattr(self, "approval_process") and self.approval_process.first()
        if approval_process:
            if self.status == PaymentPlan.Status.IN_APPROVAL:
                return ModifiedData(approval_process.sent_for_approval_date, approval_process.sent_for_approval_by)
            if self.status == PaymentPlan.Status.IN_AUTHORIZATION:
                if approval := approval_process.approvals.filter(type=Approval.APPROVAL).order_by("created_at").last():
                    return ModifiedData(approval.created_at, approval.created_by)
            if self.status == PaymentPlan.Status.IN_REVIEW:
                if (
                    approval := approval_process.approvals.filter(type=Approval.AUTHORIZATION)
                    .order_by("created_at")
                    .last()
                ):
                    return ModifiedData(approval.created_at, approval.created_by)
        return ModifiedData(self.updated_at)

    @property
    def last_approval_process_date(self) -> Optional[datetime]:
        return self._get_last_approval_process_data().modified_date

    @property
    def last_approval_process_by(self) -> Optional[str]:
        return self._get_last_approval_process_data().modified_by

    @property
    def can_send_to_payment_gateway(self) -> bool:
        status_accepted = self.status == PaymentPlan.Status.ACCEPTED
        if self.splits.exists():
            has_payment_gateway_fsp = self.delivery_mechanisms.filter(
                financial_service_provider__communication_channel=FinancialServiceProvider.COMMUNICATION_CHANNEL_API,
                financial_service_provider__payment_gateway_id__isnull=False,
            ).exists()
            has_not_sent_to_payment_gateway_splits = self.splits.filter(
                sent_to_payment_gateway=False,
            ).exists()
            return status_accepted and has_payment_gateway_fsp and has_not_sent_to_payment_gateway_splits
        else:
            return (
                status_accepted
                and self.delivery_mechanisms.filter(
                    sent_to_payment_gateway=False,
                    financial_service_provider__communication_channel=FinancialServiceProvider.COMMUNICATION_CHANNEL_API,
                    financial_service_provider__payment_gateway_id__isnull=False,
                ).exists()
            )


class FinancialServiceProviderXlsxTemplate(TimeStampedUUIDModel):
    COLUMNS_CHOICES = (
        ("payment_id", _("Payment ID")),
        ("household_id", _("Household ID")),
        ("household_size", _("Household Size")),
        ("collector_name", _("Collector Name")),
        ("alternate_collector_full_name", _("Alternate collector Full Name")),
        ("alternate_collector_given_name", _("Alternate collector Given Name")),
        ("alternate_collector_middle_name", _("Alternate collector Middle Name")),
        ("alternate_collector_phone_no", _("Alternate collector phone number")),
        ("alternate_collector_document_numbers", _("Alternate collector Document numbers")),
        ("alternate_collector_sex", _("Alternate collector Gender")),
        ("payment_channel", _("Payment Channel")),
        ("fsp_name", _("FSP Name")),
        ("currency", _("Currency")),
        ("entitlement_quantity", _("Entitlement Quantity")),
        ("entitlement_quantity_usd", _("Entitlement Quantity USD")),
        ("delivered_quantity", _("Delivered Quantity")),
        ("delivery_date", _("Delivery Date")),
        ("reference_id", _("Reference id")),
        ("reason_for_unsuccessful_payment", _("Reason for unsuccessful payment")),
        ("order_number", _("Order Number")),
        ("token_number", _("Token Number")),
        ("additional_collector_name", _("Additional Collector Name")),
        ("additional_document_type", _("Additional Document Type")),
        ("additional_document_number", _("Additional Document Number")),
        ("registration_token", _("Registration Token")),
        ("status", _("Status")),
        ("transaction_status_blockchain_link", _("Transaction Status on the Blockchain")),
    )

    DEFAULT_COLUMNS = [col[0] for col in COLUMNS_CHOICES]

    created_by = models.ForeignKey(
        settings.AUTH_USER_MODEL,
        on_delete=models.CASCADE,
        related_name="created_financial_service_provider_xlsx_templates",
        null=True,
        blank=True,
        verbose_name=_("Created by"),
    )
    name = models.CharField(max_length=120, verbose_name=_("Name"))
    columns = MultiSelectField(
        max_length=1000,
        choices=COLUMNS_CHOICES,
        default=DEFAULT_COLUMNS,
        verbose_name=_("Columns"),
        help_text=_("Select the columns to include in the report"),
    )

    core_fields = HorizontalChoiceArrayField(
        models.CharField(max_length=255, blank=True, choices=FieldFactory(CORE_FIELDS_ATTRIBUTES).to_choices()),
        default=list,
        blank=True,
    )

    @classmethod
    def get_column_from_core_field(
        cls,
        payment: "Payment",
        core_field_name: str,
        is_social_worker_program: bool,
        delivery_mechanism_data: Optional["DeliveryMechanismData"] = None,
    ) -> Any:
        def parse_admin_area(obj: "Area") -> str:
            if not obj:
                return ""
            return f"{obj.p_code} - {obj.name}"

        collector = payment.collector
        household = payment.household
        if is_social_worker_program:
            core_fields_attributes = FieldFactory.from_scope(Scope.XLSX_PEOPLE).to_dict_by("name")
        else:
<<<<<<< HEAD
            core_fields_attributes = FieldFactory.from_scopes(
                [Scope.GLOBAL, Scope.XLSX, Scope.DELIVERY_MECHANISM]
            ).to_dict_by("name")
        core_field = core_fields_attributes[core_field_name]

        if delivery_mechanism_data and core_field["associated_with"] == _DELIVERY_MECHANISM_DATA:
            return delivery_mechanism_data.delivery_data.get(core_field_name, None)

        lookup = core_field["lookup"]
=======
            core_fields_attributes = FieldFactory.not_from_scope(Scope.XLSX_PEOPLE).to_dict_by("name")
        attr = core_fields_attributes.get(core_field_name)
        if not attr:
            # Some fields can be added to the template, such as 'size' or 'collect_individual_data'
            # which are not applicable to "People" export.
            return None
        lookup = attr["lookup"]
>>>>>>> b8fbb3c1
        lookup = lookup.replace("__", ".")

        if core_field["associated_with"] == _INDIVIDUAL:
            if lookup_function := core_field.get("lookup_function"):
                return lookup_function(collector)
            return nested_getattr(collector, lookup, None)

        if core_field["associated_with"] == _HOUSEHOLD:
            if core_field_name in {"admin1", "admin2", "admin3", "admin4"}:
                admin_area = getattr(household, core_field_name)
                return parse_admin_area(admin_area)
            return nested_getattr(household, lookup, None)

        return None

    @classmethod
    def get_column_value_from_payment(cls, payment: "Payment", column_name: str) -> Union[str, float, list]:
        alternate_collector = None
        alternate_collector_column_names = (
            "alternate_collector_full_name",
            "alternate_collector_given_name",
            "alternate_collector_middle_name",
            "alternate_collector_sex",
            "alternate_collector_phone_no",
            "alternate_collector_document_numbers",
        )
        if column_name in alternate_collector_column_names:
            if ind_role := IndividualRoleInHousehold.objects.filter(
                household=payment.household, role=ROLE_ALTERNATE
            ).first():
                alternate_collector = ind_role.individual

        map_obj_name_column = {
            "payment_id": (payment, "unicef_id"),
            "household_id": (payment.household, "unicef_id"),
            "household_size": (payment.household, "size"),
            "admin_level_2": (payment.household.admin2, "name"),
            "collector_name": (payment.collector, "full_name"),
            "alternate_collector_full_name": (alternate_collector, "full_name"),
            "alternate_collector_given_name": (alternate_collector, "given_name"),
            "alternate_collector_middle_name": (alternate_collector, "middle_name"),
            "alternate_collector_sex": (alternate_collector, "sex"),
            "alternate_collector_phone_no": (alternate_collector, "phone_no"),
            "alternate_collector_document_numbers": (alternate_collector, "document_number"),
            "payment_channel": (payment, "delivery_type"),
            "fsp_name": (payment.financial_service_provider, "name"),
            "currency": (payment, "currency"),
            "entitlement_quantity": (payment, "entitlement_quantity"),
            "entitlement_quantity_usd": (payment, "entitlement_quantity_usd"),
            "delivered_quantity": (payment, "delivered_quantity"),
            "delivery_date": (payment, "delivery_date"),
            "reference_id": (payment, "transaction_reference_id"),
            "reason_for_unsuccessful_payment": (payment, "reason_for_unsuccessful_payment"),
            "order_number": (payment, "order_number"),
            "token_number": (payment, "token_number"),
            "additional_collector_name": (payment, "additional_collector_name"),
            "additional_document_type": (payment, "additional_document_type"),
            "additional_document_number": (payment, "additional_document_number"),
            "status": (payment, "payment_status"),
            "transaction_status_blockchain_link": (payment, "transaction_status_blockchain_link"),
        }
        additional_columns = {"registration_token": cls.get_registration_token_doc_number}
        if column_name in additional_columns:
            method = additional_columns[column_name]
            return method(payment)

        if column_name not in map_obj_name_column:
            return "wrong_column_name"
        if column_name == "delivered_quantity" and payment.status == Payment.STATUS_ERROR:  # Unsuccessful Payment
            return float(-1)
        if column_name == "delivery_date" and payment.delivery_date is not None:
            return str(payment.delivery_date)
        if column_name == "alternate_collector_document_numbers" and alternate_collector:
            return (
                list(
                    alternate_collector.documents.filter(status=Document.STATUS_VALID).values_list(
                        "document_number", flat=True
                    )
                )
                or ""
            )
        obj, nested_field = map_obj_name_column[column_name]
        return getattr(obj, nested_field, None) or ""

    @staticmethod
    def get_registration_token_doc_number(payment: "Payment") -> str:
        doc = Document.objects.filter(individual=payment.collector, type__key="registration_token").first()
        return doc.document_number if doc else ""

    def __str__(self) -> str:
        return f"{self.name} ({len(self.columns) + len(self.core_fields)})"


class FspXlsxTemplatePerDeliveryMechanism(TimeStampedUUIDModel):
    created_by = models.ForeignKey(
        settings.AUTH_USER_MODEL,
        on_delete=models.CASCADE,
        related_name="created_fsp_xlsx_template_per_delivery_mechanisms",
        null=True,
        blank=True,
        verbose_name=_("Created by"),
    )
    financial_service_provider = models.ForeignKey(
        "FinancialServiceProvider", on_delete=models.CASCADE, related_name="fsp_xlsx_template_per_delivery_mechanisms"
    )
    delivery_mechanism = models.CharField(
        max_length=255, verbose_name=_("Delivery Mechanism"), choices=DeliveryMechanismChoices.DELIVERY_TYPE_CHOICES
    )
    xlsx_template = models.ForeignKey(
        "FinancialServiceProviderXlsxTemplate",
        on_delete=models.CASCADE,
        related_name="fsp_xlsx_template_per_delivery_mechanisms",
    )

    class Meta:
        unique_together = ("financial_service_provider", "delivery_mechanism")

    def __str__(self) -> str:
        return f"{self.financial_service_provider.name} - {self.xlsx_template} - {self.delivery_mechanism}"


class FinancialServiceProvider(LimitBusinessAreaModelMixin, TimeStampedUUIDModel):
    COMMUNICATION_CHANNEL_API = "API"
    COMMUNICATION_CHANNEL_SFTP = "SFTP"
    COMMUNICATION_CHANNEL_XLSX = "XLSX"
    COMMUNICATION_CHANNEL_CHOICES = (
        (COMMUNICATION_CHANNEL_API, "API"),
        (COMMUNICATION_CHANNEL_SFTP, "SFTP"),
        (COMMUNICATION_CHANNEL_XLSX, "XLSX"),
    )

    created_by = models.ForeignKey(
        settings.AUTH_USER_MODEL,
        on_delete=models.SET_NULL,
        related_name="created_financial_service_providers",
        null=True,
        blank=True,
        verbose_name=_("Created by"),
    )
    name = models.CharField(max_length=100, unique=True)
    vision_vendor_number = models.CharField(max_length=100, unique=True)
    delivery_mechanisms = HorizontalChoiceArrayField(
<<<<<<< HEAD
        models.CharField(choices=DeliveryMechanismChoices.DELIVERY_TYPE_CHOICES, max_length=24)
=======
        models.CharField(choices=GenericPayment.DELIVERY_TYPE_CHOICE, max_length=32)
>>>>>>> b8fbb3c1
    )
    distribution_limit = models.DecimalField(
        decimal_places=2,
        max_digits=12,
        validators=[MinValueValidator(Decimal("0.00"))],
        null=True,
        blank=True,
        help_text="The maximum amount of money in USD that can be distributed or unlimited if null",
        db_index=True,
    )
    communication_channel = models.CharField(max_length=6, choices=COMMUNICATION_CHANNEL_CHOICES, db_index=True)
    data_transfer_configuration = models.JSONField(
        help_text="JSON configuration for the data transfer mechanism",
        null=True,
        blank=True,
        default=dict,
    )
    xlsx_templates = models.ManyToManyField(
        "payment.FinancialServiceProviderXlsxTemplate",
        through="FspXlsxTemplatePerDeliveryMechanism",
        related_name="financial_service_providers",
    )
    payment_gateway_id = models.CharField(max_length=255, null=True)

    def __str__(self) -> str:
        return f"{self.name} ({self.vision_vendor_number}): {self.communication_channel}"

    def get_xlsx_template(self, delivery_mechanism: str) -> Optional["FinancialServiceProviderXlsxTemplate"]:
        try:
            return self.xlsx_templates.get(
                fsp_xlsx_template_per_delivery_mechanisms__delivery_mechanism=delivery_mechanism
            )
        except FinancialServiceProviderXlsxTemplate.DoesNotExist:
            return None

    def can_accept_any_volume(self) -> bool:
        if (
            self.distribution_limit is not None
            and self.delivery_mechanisms_per_payment_plan.filter(
                payment_plan__status__in=[
                    PaymentPlan.Status.LOCKED_FSP,
                    PaymentPlan.Status.IN_APPROVAL,
                    PaymentPlan.Status.IN_AUTHORIZATION,
                    PaymentPlan.Status.IN_REVIEW,
                    PaymentPlan.Status.ACCEPTED,
                ]
            ).exists()
        ):
            return False

        if self.distribution_limit == 0.0:
            return False

        return True

    def can_accept_volume(self, volume: Decimal) -> bool:
        if self.distribution_limit is None:
            return True

        return volume <= self.distribution_limit

    @property
    def is_payment_gateway(self) -> bool:
        return self.communication_channel == self.COMMUNICATION_CHANNEL_API and self.payment_gateway_id is not None

    @property
    def configurations(self) -> List[Optional[dict]]:
        return []  # temporary disabled
        if not self.is_payment_gateway:
            return []
        return [
            {"key": config.get("key", None), "label": config.get("label", None), "id": config.get("id", None)}
            for config in self.data_transfer_configuration
        ]


class DeliveryMechanismPerPaymentPlan(TimeStampedUUIDModel):
    class Status(models.TextChoices):
        NOT_SENT = "NOT_SENT"
        SENT = "SENT"

    payment_plan = models.ForeignKey(
        "payment.PaymentPlan",
        on_delete=models.CASCADE,
        related_name="delivery_mechanisms",
    )
    financial_service_provider = models.ForeignKey(
        "payment.FinancialServiceProvider",
        on_delete=models.PROTECT,
        related_name="delivery_mechanisms_per_payment_plan",
        null=True,
    )
    created_by = models.ForeignKey(
        settings.AUTH_USER_MODEL,
        on_delete=models.PROTECT,
        related_name="created_delivery_mechanisms",
    )
    sent_date = models.DateTimeField()
    sent_by = models.ForeignKey(
        settings.AUTH_USER_MODEL,
        on_delete=models.PROTECT,
        related_name="sent_delivery_mechanisms",
        null=True,
    )
    status = FSMField(default=Status.NOT_SENT, protected=False, db_index=True)
    delivery_mechanism = models.CharField(
        max_length=255, choices=DeliveryMechanismChoices.DELIVERY_TYPE_CHOICES, db_index=True, null=True
    )
    delivery_mechanism_order = models.PositiveIntegerField()

    sent_to_payment_gateway = models.BooleanField(default=False)
    chosen_configuration = models.CharField(max_length=50, null=True)

    class Meta:
        constraints = [
            models.UniqueConstraint(
                fields=["payment_plan", "delivery_mechanism", "delivery_mechanism_order"],
                name="unique payment_plan_delivery_mechanism",
            ),
        ]

    @transition(
        field=status,
        source=Status.NOT_SENT,
        target=Status.SENT,
    )
    def status_send(self, sent_by: "User") -> None:
        self.sent_date = timezone.now()
        self.sent_by = sent_by


class CashPlan(ConcurrencyModel, AdminUrlMixin, GenericPaymentPlan):
    DISTRIBUTION_COMPLETED = "Distribution Completed"
    DISTRIBUTION_COMPLETED_WITH_ERRORS = "Distribution Completed with Errors"
    TRANSACTION_COMPLETED = "Transaction Completed"
    TRANSACTION_COMPLETED_WITH_ERRORS = "Transaction Completed with Errors"

    STATUS_CHOICE = (
        (DISTRIBUTION_COMPLETED, _("Distribution Completed")),
        (
            DISTRIBUTION_COMPLETED_WITH_ERRORS,
            _("Distribution Completed with Errors"),
        ),
        (TRANSACTION_COMPLETED, _("Transaction Completed")),
        (
            TRANSACTION_COMPLETED_WITH_ERRORS,
            _("Transaction Completed with Errors"),
        ),
    )
    name = models.CharField(max_length=255, db_index=True)
    ca_id = models.CharField(max_length=255, null=True, db_index=True)
    ca_hash_id = models.UUIDField(unique=True, null=True)
    status = models.CharField(max_length=255, choices=STATUS_CHOICE, db_index=True)
    distribution_level = models.CharField(max_length=255)
    dispersion_date = models.DateTimeField()
    coverage_duration = models.PositiveIntegerField()
    coverage_unit = models.CharField(max_length=255)
    comments = models.CharField(max_length=255, null=True)
    delivery_type = models.CharField(
<<<<<<< HEAD
        choices=DeliveryMechanismChoices.DELIVERY_TYPE_CHOICES,
        max_length=24,
=======
        choices=GenericPayment.DELIVERY_TYPE_CHOICE,
        max_length=32,
>>>>>>> b8fbb3c1
        null=True,
        db_index=True,
    )
    assistance_measurement = models.CharField(max_length=255, db_index=True)
    assistance_through = models.CharField(max_length=255, db_index=True)
    service_provider = models.ForeignKey(
        "payment.ServiceProvider",
        null=True,
        related_name="cash_plans",
        on_delete=models.CASCADE,
    )
    vision_id = models.CharField(max_length=255, null=True)
    funds_commitment = models.CharField(max_length=255, null=True)
    down_payment = models.CharField(max_length=255, null=True)
    validation_alerts_count = models.IntegerField()
    total_persons_covered = models.IntegerField(db_index=True)
    total_persons_covered_revised = models.IntegerField(db_index=True)
    payment_verification_summary = GenericRelation(
        "payment.PaymentVerificationSummary",
        content_type_field="payment_plan_content_type",
        object_id_field="payment_plan_object_id",
        related_query_name="cash_plan",
    )
    payment_verification_plan = GenericRelation(
        "payment.PaymentVerificationPlan",
        content_type_field="payment_plan_content_type",
        object_id_field="payment_plan_object_id",
        related_query_name="cash_plan",
    )

    def __str__(self) -> str:
        return self.name or ""

    @property
    def payment_records_count(self) -> int:
        return self.payment_items.count()

    @property
    def bank_reconciliation_success(self) -> int:
        return self.payment_items.filter(status__in=PaymentRecord.ALLOW_CREATE_VERIFICATION).count()

    @property
    def bank_reconciliation_error(self) -> int:
        return self.payment_items.filter(status=PaymentRecord.STATUS_ERROR).count()

    @cached_property
    def total_number_of_households(self) -> int:
        # https://unicef.visualstudio.com/ICTD-HCT-MIS/_workitems/edit/84040
        return self.payment_items.count()

    @property
    def currency(self) -> Optional[str]:
        payment_record = self.payment_items.first()
        return payment_record.currency if payment_record else None

    @property
    def currency_exchange_date(self) -> datetime:
        return self.dispersion_date

    def unicef_id(self) -> str:
        # TODO: maybe 'ca_id' rename to 'unicef_id'?
        return self.ca_id

    @property
    def verification_status(self) -> Optional[str]:
        summary = self.payment_verification_summary.first()
        return getattr(summary, "status", None)

    class Meta:
        verbose_name = "Cash Plan"
        ordering = ["created_at"]


class PaymentRecord(ConcurrencyModel, AdminUrlMixin, GenericPayment):
    ENTITLEMENT_CARD_STATUS_ACTIVE = "ACTIVE"
    ENTITLEMENT_CARD_STATUS_INACTIVE = "INACTIVE"
    ENTITLEMENT_CARD_STATUS_CHOICE = Choices(
        (ENTITLEMENT_CARD_STATUS_ACTIVE, _("Active")),
        (ENTITLEMENT_CARD_STATUS_INACTIVE, _("Inactive")),
    )

    ca_id = models.CharField(max_length=255, null=True, db_index=True)
    ca_hash_id = models.UUIDField(unique=True, null=True)
    parent = models.ForeignKey(
        "payment.CashPlan",
        on_delete=models.CASCADE,
        related_name="payment_items",
        null=True,
    )

    full_name = models.CharField(max_length=255)
    total_persons_covered = models.IntegerField()
    distribution_modality = models.CharField(
        max_length=255,
    )
    target_population = models.ForeignKey(
        "targeting.TargetPopulation",
        on_delete=models.CASCADE,
        related_name="payment_records",
    )
    target_population_cash_assist_id = models.CharField(max_length=255)
    entitlement_card_number = models.CharField(max_length=255, null=True)
    entitlement_card_status = models.CharField(
        choices=ENTITLEMENT_CARD_STATUS_CHOICE, default="ACTIVE", max_length=20, null=True
    )
    entitlement_card_issue_date = models.DateField(null=True)
    vision_id = models.CharField(max_length=255, null=True)
    registration_ca_id = models.CharField(max_length=255, null=True)
    service_provider = models.ForeignKey(
        "payment.ServiceProvider",
        on_delete=models.CASCADE,
    )
    payment_verification = GenericRelation(
        "payment.PaymentVerification",
        content_type_field="payment_content_type",
        object_id_field="payment_object_id",
        related_query_name="payment_record",
    )
    ticket_complaint_details = GenericRelation(
        "grievance.TicketComplaintDetails",
        content_type_field="payment_content_type",
        object_id_field="payment_object_id",
        related_query_name="payment_record",
    )

    ticket_sensitive_details = GenericRelation(
        "grievance.TicketSensitiveDetails",
        content_type_field="payment_content_type",
        object_id_field="payment_object_id",
        related_query_name="payment_record",
    )

    @property
    def unicef_id(self) -> str:
        return self.ca_id

    def get_revert_mark_as_failed_status(self, delivered_quantity: Decimal) -> str:
        return self.STATUS_SUCCESS


class Payment(SoftDeletableModel, GenericPayment, UnicefIdentifiedModel, AdminUrlMixin, SignatureMixin):
    parent = models.ForeignKey(
        "payment.PaymentPlan",
        on_delete=models.CASCADE,
        related_name="payment_items",
    )
    conflicted = models.BooleanField(default=False)
    excluded = models.BooleanField(default=False)
    entitlement_date = models.DateTimeField(null=True, blank=True)
    financial_service_provider = models.ForeignKey(
        "payment.FinancialServiceProvider", on_delete=models.PROTECT, null=True
    )
    collector = models.ForeignKey("household.Individual", on_delete=models.CASCADE, related_name="collector_payments")
    payment_verification = GenericRelation(
        "payment.PaymentVerification",
        content_type_field="payment_content_type",
        object_id_field="payment_object_id",
        related_query_name="payment",
    )

    source_payment = models.ForeignKey(
        "self", null=True, blank=True, on_delete=models.CASCADE, related_name="follow_ups"
    )
    is_follow_up = models.BooleanField(default=False)
    reason_for_unsuccessful_payment = models.CharField(max_length=255, null=True, blank=True)
    # use program_id in UniqueConstraint order_number and token_number per Program
    program = models.ForeignKey("program.Program", on_delete=models.SET_NULL, null=True, blank=True)
    order_number = models.PositiveIntegerField(
        blank=True,
        null=True,
        validators=[
            MinValueValidator(100000000),
            MaxValueValidator(999999999),
            payment_token_and_order_number_validator,
        ],
    )  # 9 digits
    token_number = models.PositiveIntegerField(
        blank=True,
        null=True,
        validators=[MinValueValidator(1000000), MaxValueValidator(9999999), payment_token_and_order_number_validator],
    )  # 7 digits
    ticket_complaint_details = GenericRelation(
        "grievance.TicketComplaintDetails",
        content_type_field="payment_content_type",
        object_id_field="payment_object_id",
        related_query_name="payment",
    )

    ticket_sensitive_details = GenericRelation(
        "grievance.TicketSensitiveDetails",
        content_type_field="payment_content_type",
        object_id_field="payment_object_id",
        related_query_name="payment",
    )
    additional_collector_name = models.CharField(
        max_length=64,
        blank=True,
        null=True,
        help_text="Use this field for reconciliation data when funds are collected by someone other than the designated collector or the alternate collector",
    )
    additional_document_type = models.CharField(
        max_length=128, blank=True, null=True, help_text="Use this field for reconciliation data"
    )
    additional_document_number = models.CharField(
        max_length=128, blank=True, null=True, help_text="Use this field for reconciliation data"
    )
    fsp_auth_code = models.CharField(max_length=128, blank=True, null=True, help_text="FSP Auth Code")

    @property
    def full_name(self) -> str:
        return self.collector.full_name

    def get_revert_mark_as_failed_status(self, delivered_quantity: Decimal) -> str:
        if delivered_quantity == 0:
            return Payment.STATUS_NOT_DISTRIBUTED

        elif delivered_quantity < self.entitlement_quantity:
            return Payment.STATUS_DISTRIBUTION_PARTIAL

        elif delivered_quantity == self.entitlement_quantity:
            return Payment.STATUS_DISTRIBUTION_SUCCESS

        else:
            raise ValidationError(
                f"Wrong delivered quantity {delivered_quantity} for entitlement quantity {self.entitlement_quantity}"
            )

    objects = PaymentManager()

    class Meta:
        constraints = [
            UniqueConstraint(
                fields=["parent", "household"],
                condition=Q(is_removed=False),
                name="payment_plan_and_household",
            ),
            UniqueConstraint(
                fields=["program_id", "order_number"],
                condition=Q(is_removed=False),
                name="order_number_unique_per_program",
            ),
            UniqueConstraint(
                fields=["program_id", "token_number"],
                condition=Q(is_removed=False),
                name="token_number_unique_per_program",
            ),
        ]

    signature_fields = (
        "parent_id",
        "conflicted",
        "excluded",
        "entitlement_date",
        "financial_service_provider_id",
        "collector_id",
        "source_payment_id",
        "is_follow_up",
        "reason_for_unsuccessful_payment",
        "program_id",
        "order_number",
        "token_number",
        "household_snapshot.snapshot_data",
        "business_area_id",
        "status",
        "status_date",
        "household_id",
        "head_of_household_id",
        "delivery_type",
        "currency",
        "entitlement_quantity",
        "entitlement_quantity_usd",
        "delivered_quantity",
        "delivered_quantity_usd",
        "delivery_date",
        "transaction_reference_id",
    )


class ServiceProvider(TimeStampedUUIDModel):
    business_area = models.ForeignKey("core.BusinessArea", on_delete=models.CASCADE)
    ca_id = models.CharField(max_length=255, unique=True)
    full_name = models.CharField(max_length=255, null=True)
    short_name = models.CharField(max_length=100, null=True)
    country = models.CharField(max_length=3)
    vision_id = models.CharField(max_length=255, null=True)

    def __str__(self) -> str:
        return self.full_name or ""


class PaymentVerificationPlan(TimeStampedUUIDModel, ConcurrencyModel, UnicefIdentifiedModel, AdminUrlMixin):
    ACTIVITY_LOG_MAPPING = create_mapping_dict(
        [
            "status",
            "payment_plan",
            "sampling",
            "verification_channel",
            "sample_size",
            "responded_count",
            "received_count",
            "not_received_count",
            "received_with_problems_count",
            "confidence_interval",
            "margin_of_error",
            "rapid_pro_flow_id",
            "rapid_pro_flow_start_uuids",
            "age_filter",
            "excluded_admin_areas_filter",
            "sex_filter",
            "activation_date",
            "completion_date",
        ]
    )
    STATUS_PENDING = "PENDING"
    STATUS_ACTIVE = "ACTIVE"
    STATUS_FINISHED = "FINISHED"
    STATUS_INVALID = "INVALID"
    STATUS_RAPID_PRO_ERROR = "RAPID_PRO_ERROR"
    SAMPLING_FULL_LIST = "FULL_LIST"
    SAMPLING_RANDOM = "RANDOM"
    VERIFICATION_CHANNEL_RAPIDPRO = "RAPIDPRO"
    VERIFICATION_CHANNEL_XLSX = "XLSX"
    VERIFICATION_CHANNEL_MANUAL = "MANUAL"
    STATUS_CHOICES = (
        (STATUS_ACTIVE, "Active"),
        (STATUS_FINISHED, "Finished"),
        (STATUS_PENDING, "Pending"),
        (STATUS_INVALID, "Invalid"),
        (STATUS_RAPID_PRO_ERROR, "RapidPro Error"),
    )
    SAMPLING_CHOICES = (
        (SAMPLING_FULL_LIST, "Full list"),
        (SAMPLING_RANDOM, "Random sampling"),
    )
    VERIFICATION_CHANNEL_CHOICES = (
        (VERIFICATION_CHANNEL_MANUAL, "MANUAL"),
        (VERIFICATION_CHANNEL_RAPIDPRO, "RAPIDPRO"),
        (VERIFICATION_CHANNEL_XLSX, "XLSX"),
    )
    status = models.CharField(max_length=50, choices=STATUS_CHOICES, default=STATUS_PENDING, db_index=True)
    payment_plan_content_type = models.ForeignKey(ContentType, on_delete=models.CASCADE)
    payment_plan_object_id = UUIDField()
    payment_plan_obj: "Union[PaymentPlan, CashPlan]" = GenericForeignKey(
        "payment_plan_content_type", "payment_plan_object_id"
    )  # type: ignore
    sampling = models.CharField(max_length=50, choices=SAMPLING_CHOICES)
    verification_channel = models.CharField(max_length=50, choices=VERIFICATION_CHANNEL_CHOICES)
    sample_size = models.PositiveIntegerField(null=True)
    responded_count = models.PositiveIntegerField(null=True)
    received_count = models.PositiveIntegerField(null=True)
    not_received_count = models.PositiveIntegerField(null=True)
    received_with_problems_count = models.PositiveIntegerField(null=True)
    confidence_interval = models.FloatField(null=True)
    margin_of_error = models.FloatField(null=True)
    rapid_pro_flow_id = models.CharField(max_length=255, blank=True)
    rapid_pro_flow_start_uuids = ArrayField(models.CharField(max_length=255, blank=True), default=list)
    age_filter = JSONField(null=True)
    excluded_admin_areas_filter = JSONField(null=True)
    sex_filter = models.CharField(null=True, max_length=10)
    activation_date = models.DateTimeField(null=True)
    completion_date = models.DateTimeField(null=True)
    xlsx_file_exporting = models.BooleanField(default=False)
    xlsx_file_imported = models.BooleanField(default=False)
    error = models.CharField(max_length=500, null=True, blank=True)

    class Meta:
        ordering = ("created_at",)
        indexes = [
            models.Index(fields=["payment_plan_content_type", "payment_plan_object_id"]),
        ]

    @property
    def business_area(self) -> BusinessArea:
        return self.payment_plan_obj.business_area

    @property
    def get_xlsx_verification_file(self) -> FileTemp:
        try:
            return FileTemp.objects.get(object_id=self.pk, content_type=get_content_type_for_model(self))
        except FileTemp.DoesNotExist:
            raise GraphQLError("Xlsx Verification File does not exist.")
        except FileTemp.MultipleObjectsReturned as e:
            logger.exception(e)
            raise GraphQLError("Query returned multiple Xlsx Verification Files when only one was expected.")

    @property
    def has_xlsx_payment_verification_plan_file(self) -> bool:
        return all(
            [
                self.verification_channel == self.VERIFICATION_CHANNEL_XLSX,
                FileTemp.objects.filter(object_id=self.pk, content_type=get_content_type_for_model(self)).count() == 1,
            ]
        )

    @property
    def xlsx_payment_verification_plan_file_link(self) -> Optional[str]:
        return self.get_xlsx_verification_file.file.url if self.has_xlsx_payment_verification_plan_file else None

    @property
    def xlsx_payment_verification_plan_file_was_downloaded(self) -> bool:
        return self.get_xlsx_verification_file.was_downloaded if self.has_xlsx_payment_verification_plan_file else False

    def set_active(self) -> None:
        self.status = PaymentVerificationPlan.STATUS_ACTIVE
        self.activation_date = timezone.now()
        self.error = None

    def set_pending(self) -> None:
        self.status = PaymentVerificationPlan.STATUS_PENDING
        self.responded_count = None
        self.received_count = None
        self.not_received_count = None
        self.received_with_problems_count = None
        self.activation_date = None
        self.rapid_pro_flow_start_uuids = []

    def can_activate(self) -> bool:
        return self.status not in (
            PaymentVerificationPlan.STATUS_PENDING,
            PaymentVerificationPlan.STATUS_RAPID_PRO_ERROR,
        )

    @property
    def get_payment_plan(self) -> Union["PaymentPlan", "CashPlan", None]:
        try:
            # use GFK instead of self.payment_plan_content_type.model_class().objects.get(pk=self.payment_plan_object_id)
            return self.payment_plan_obj
        except ObjectDoesNotExist:
            return None

    @property
    def get_program(self) -> Optional["Program"]:
        if payment_plan := self.get_payment_plan:
            program = (
                payment_plan.program_cycle.program
                if isinstance(payment_plan, PaymentPlan) and payment_plan.program_cycle
                else payment_plan.program
            )
            return program
        return None


def build_summary(payment_plan: Optional[Any]) -> None:
    statuses_count = payment_plan.get_payment_verification_plans.aggregate(
        active=Count("pk", filter=Q(status=PaymentVerificationSummary.STATUS_ACTIVE)),
        pending=Count("pk", filter=Q(status=PaymentVerificationSummary.STATUS_PENDING)),
        finished=Count("pk", filter=Q(status=PaymentVerificationSummary.STATUS_FINISHED)),
    )
    summary = payment_plan.get_payment_verification_summary
    if statuses_count["active"] >= 1:
        summary.mark_as_active()
    elif statuses_count["finished"] >= 1 and statuses_count["active"] == 0 and statuses_count["pending"] == 0:
        summary.mark_as_finished()
    else:
        summary.status = PaymentVerificationSummary.STATUS_PENDING
        summary.completion_date = None
        summary.activation_date = None
        summary.mark_as_pending()
    summary.save()


@receiver(
    post_save,
    sender=PaymentVerificationPlan,
    dispatch_uid="update_verification_status_in_cash_plan",
)
def update_verification_status_in_cash_plan(sender: Any, instance: PaymentVerificationPlan, **kwargs: Any) -> None:
    build_summary(instance.payment_plan_obj)


@receiver(
    post_delete,
    sender=PaymentVerificationPlan,
    dispatch_uid="update_verification_status_in_cash_plan_on_delete",
)
def update_verification_status_in_cash_plan_on_delete(
    sender: Any, instance: PaymentVerificationPlan, **kwargs: Any
) -> None:
    build_summary(instance.payment_plan_obj)


class PaymentVerification(TimeStampedUUIDModel, ConcurrencyModel, AdminUrlMixin):
    ACTIVITY_LOG_MAPPING = create_mapping_dict(
        [
            "payment_verification_plan",
            "status",
            "status_date",
            "received_amount",
        ]
    )
    STATUS_PENDING = "PENDING"
    STATUS_RECEIVED = "RECEIVED"
    STATUS_NOT_RECEIVED = "NOT_RECEIVED"
    STATUS_RECEIVED_WITH_ISSUES = "RECEIVED_WITH_ISSUES"
    STATUS_CHOICES = (
        (STATUS_NOT_RECEIVED, "NOT RECEIVED"),
        (STATUS_PENDING, "PENDING"),
        (STATUS_RECEIVED, "RECEIVED"),
        (STATUS_RECEIVED_WITH_ISSUES, "RECEIVED WITH ISSUES"),
    )
    payment_verification_plan = models.ForeignKey(
        "payment.PaymentVerificationPlan",
        on_delete=models.CASCADE,
        related_name="payment_record_verifications",
    )
    payment_content_type = models.ForeignKey(ContentType, on_delete=models.CASCADE)
    payment_object_id = UUIDField()
    payment_obj = GenericForeignKey("payment_content_type", "payment_object_id")
    status = models.CharField(max_length=50, choices=STATUS_CHOICES, default=STATUS_PENDING)
    status_date = models.DateTimeField(null=True)
    received_amount = models.DecimalField(
        decimal_places=2,
        max_digits=12,
        validators=[MinValueValidator(Decimal("0.01"))],
        null=True,
    )
    sent_to_rapid_pro = models.BooleanField(default=False)

    class Meta:
        indexes = [
            models.Index(fields=["payment_content_type", "payment_object_id"]),
        ]
        constraints = [
            UniqueConstraint(
                fields=["payment_content_type", "payment_object_id"],
                name="payment_content_type_and_payment_id",
            )
        ]

    @property
    def get_payment(self) -> Union[Payment, PaymentRecord, None]:
        try:
            return self.payment_content_type.model_class().objects.get(pk=self.payment_object_id)
        except ObjectDoesNotExist:
            return None

    @property
    def is_manually_editable(self) -> bool:
        if self.payment_verification_plan.verification_channel != PaymentVerificationPlan.VERIFICATION_CHANNEL_MANUAL:
            return False
        minutes_elapsed = (timezone.now() - self.status_date).total_seconds() / 60
        return not (self.status != PaymentVerification.STATUS_PENDING and minutes_elapsed > 10)

    @property
    def business_area(self) -> BusinessArea:
        return self.payment_verification_plan.payment_plan_obj.business_area

    def set_pending(self) -> None:
        self.status_date = timezone.now()
        self.status = PaymentVerification.STATUS_PENDING
        self.received_amount = None


class PaymentVerificationSummary(TimeStampedUUIDModel):
    STATUS_PENDING = "PENDING"
    STATUS_ACTIVE = "ACTIVE"
    STATUS_FINISHED = "FINISHED"
    STATUS_CHOICES = (
        (STATUS_ACTIVE, "Active"),
        (STATUS_FINISHED, "Finished"),
        (STATUS_PENDING, "Pending"),
    )
    status = models.CharField(
        max_length=50, choices=STATUS_CHOICES, default=STATUS_PENDING, verbose_name="Verification status", db_index=True
    )
    activation_date = models.DateTimeField(null=True)
    completion_date = models.DateTimeField(null=True)
    payment_plan_content_type = models.ForeignKey(ContentType, on_delete=models.CASCADE)
    payment_plan_object_id = UUIDField()
    payment_plan_obj = GenericForeignKey("payment_plan_content_type", "payment_plan_object_id")

    class Meta:
        indexes = [
            models.Index(fields=["payment_plan_content_type", "payment_plan_object_id"]),
        ]
        constraints = [
            UniqueConstraint(
                fields=["payment_plan_content_type", "payment_plan_object_id"],
                name="payment_plan_content_type_and_payment_plan_id",
            )
        ]

    def mark_as_active(self) -> None:
        self.status = self.STATUS_ACTIVE
        self.completion_date = None
        if self.activation_date is None:
            self.activation_date = timezone.now()

    def mark_as_finished(self) -> None:
        self.status = self.STATUS_FINISHED
        if self.completion_date is None:
            self.completion_date = timezone.now()

    def mark_as_pending(self) -> None:
        self.status = self.STATUS_PENDING
        self.completion_date = None
        self.activation_date = None


class ApprovalProcess(TimeStampedUUIDModel):
    sent_for_approval_by = models.ForeignKey(
        settings.AUTH_USER_MODEL, on_delete=models.SET_NULL, related_name="+", null=True
    )
    sent_for_approval_date = models.DateTimeField(null=True)
    sent_for_authorization_by = models.ForeignKey(
        settings.AUTH_USER_MODEL, on_delete=models.SET_NULL, related_name="+", null=True
    )
    sent_for_authorization_date = models.DateTimeField(null=True)
    sent_for_finance_release_by = models.ForeignKey(
        settings.AUTH_USER_MODEL, on_delete=models.SET_NULL, related_name="+", null=True
    )
    sent_for_finance_release_date = models.DateTimeField(null=True)
    payment_plan = models.ForeignKey(PaymentPlan, on_delete=models.CASCADE, related_name="approval_process")

    approval_number_required = models.PositiveIntegerField(default=1)
    authorization_number_required = models.PositiveIntegerField(default=1)
    finance_release_number_required = models.PositiveIntegerField(default=1)

    class Meta:
        ordering = ("-created_at",)
        verbose_name_plural = "Approval Processes"


class Approval(TimeStampedUUIDModel):
    APPROVAL = "APPROVAL"
    AUTHORIZATION = "AUTHORIZATION"
    FINANCE_RELEASE = "FINANCE_RELEASE"
    REJECT = "REJECT"
    TYPE_CHOICES = (
        (APPROVAL, "Approval"),
        (AUTHORIZATION, "Authorization"),
        (FINANCE_RELEASE, "Finance Release"),
        (REJECT, "Reject"),
    )

    type = models.CharField(max_length=50, choices=TYPE_CHOICES, default=APPROVAL, verbose_name=_("Approval type"))
    comment = models.CharField(max_length=500, null=True, blank=True)
    created_by = models.ForeignKey(settings.AUTH_USER_MODEL, on_delete=models.SET_NULL, null=True)
    approval_process = models.ForeignKey(ApprovalProcess, on_delete=models.CASCADE, related_name="approvals")

    class Meta:
        ordering = ("-created_at",)

    def __str__(self) -> str:
        return self.type or ""

    @property
    def info(self) -> str:
        types_map = {
            self.APPROVAL: "Approved",
            self.AUTHORIZATION: "Authorized",
            self.FINANCE_RELEASE: "Released",
            self.REJECT: "Rejected",
        }

        return f"{types_map.get(self.type)} by {self.created_by}" if self.created_by else types_map.get(self.type, "")


class AcceptanceProcessThreshold(TimeStampedUUIDModel):
    business_area = models.ForeignKey(
        "core.BusinessArea", on_delete=models.PROTECT, related_name="acceptance_process_thresholds"
    )
    payments_range_usd = IntegerRangeField(
        default=NumericRange(0, None),
        validators=[
            RangeMinValueValidator(0),
        ],
    )
    approval_number_required = models.PositiveIntegerField(default=1)
    authorization_number_required = models.PositiveIntegerField(default=1)
    finance_release_number_required = models.PositiveIntegerField(default=1)

    class Meta:
        ordering = ("payments_range_usd",)

    def __str__(self) -> str:
        return (
            f"{self.payments_range_usd} USD, "
            f"Approvals: {self.approval_number_required} "
            f"Authorization: {self.authorization_number_required} "
            f"Finance Releases: {self.finance_release_number_required}"
        )


class PaymentHouseholdSnapshot(TimeStampedUUIDModel):
    snapshot_data = JSONField(default=dict)
    household_id = models.UUIDField()
    payment = models.OneToOneField(Payment, on_delete=models.CASCADE, related_name="household_snapshot")


class DeliveryMechanismData(TimeStampedUUIDModel, SignatureMixin):
    VALIDATION_ERROR_DATA_NOT_UNIQUE = _("Payment data not unique across Program")
    VALIDATION_ERROR_MISSING_DATA = _("Missing required payment data")

    individual = models.ForeignKey(
        "household.Individual", on_delete=models.CASCADE, related_name="delivery_mechanisms_data"
    )
    delivery_mechanism = models.CharField(
        max_length=255, verbose_name=_("Delivery Mechanism"), choices=DeliveryMechanismChoices.DELIVERY_TYPE_CHOICES
    )
    data = JSONField(default=dict, blank=True)

    is_valid: bool = models.BooleanField(default=False)  # type: ignore
    validation_errors: dict = JSONField(default=dict)  # type: ignore
    possible_duplicate_of = models.ForeignKey(
        "self",
        on_delete=models.SET_NULL,
        related_name="possible_duplicates",
        null=True,
        blank=True,
    )
    unique_key = models.CharField(max_length=256, blank=True, null=True, unique=True, editable=False)  # type: ignore

    signature_fields = (
        "data",
        "delivery_mechanism",
    )

    objects = models.Manager()

    def __str__(self) -> str:
        return f"[{self.id}] {self.individual} - {self.delivery_mechanism}"

    class Meta:
        constraints = [
            models.UniqueConstraint(
                fields=["individual", "delivery_mechanism"],
                name="unique_individual_delivery_mechanism",
            ),
        ]

    def get_associated_object(self, associated_with: str) -> Any:
        from hct_mis_api.apps.core.field_attributes.fields_types import (
            _DELIVERY_MECHANISM_DATA,
            _HOUSEHOLD,
            _INDIVIDUAL,
        )

        associated_objects = {
            _INDIVIDUAL: self.individual,
            _HOUSEHOLD: self.individual.household,
            _DELIVERY_MECHANISM_DATA: json.loads(self.data) if not isinstance(self.data, dict) else self.data,
        }
        return associated_objects.get(associated_with)

    @cached_property
    def delivery_data(self) -> Dict:
        delivery_data = {}
        for field in self.delivery_mechanism_fields:
            associated_object = self.get_associated_object(field["associated_with"])
            if isinstance(associated_object, dict):
                delivery_data[field["name"]] = associated_object.get(field["name"], None)
            else:
                delivery_data[field["name"]] = getattr(associated_object, field["name"], None)

        return delivery_data

    def validate(self) -> None:
        self.validation_errors = {}
        for required_field in self.required_fields:
            associated_object = self.get_associated_object(required_field["associated_with"])
            if isinstance(associated_object, dict):
                value = associated_object.get(required_field["name"], None)
            else:
                value = getattr(associated_object, required_field["name"], None)
            if value in [None, ""]:
                self.validation_errors[required_field["name"]] = str(self.VALIDATION_ERROR_MISSING_DATA)
                self.is_valid = False
        if not self.validation_errors:
            self.is_valid = True

    def update_unique_field(self) -> None:
        if self.is_valid and hasattr(self, "unique_fields") and isinstance(self.unique_fields, (list, tuple)):
            sha256 = hashlib.sha256()
            sha256.update(self.individual.program.name.encode("utf-8"))

            for field in self.unique_fields:
                field_name = field["name"]
                value = self.delivery_data.get(field_name, None)
                sha256.update(str(value).encode("utf-8"))

            unique_key = sha256.hexdigest()
            possible_duplicates = self.__class__.objects.filter(
                unique_key__isnull=False,
                unique_key=unique_key,
                individual__program=self.individual.program,
                individual__withdrawn=False,
                individual__duplicate=False,
            ).exclude(pk=self.pk)

            if possible_duplicates.exists():
                self.unique_key = None
                self.is_valid = False
                self.validation_errors[str([field["name"] for field in self.unique_fields])] = str(
                    self.VALIDATION_ERROR_DATA_NOT_UNIQUE
                )
                self.possible_duplicate_of = possible_duplicates.first()
            else:
                self.unique_key = unique_key

    @cached_property
    def delivery_mechanism_fields(self) -> List[dict]:
        return self.get_delivery_mechanism_fields(self.delivery_mechanism)

    @property
    def required_fields(self) -> List[dict]:
        return [field for field in self.delivery_mechanism_fields if field.get("required_for_payment", False)]

    @property
    def unique_fields(self) -> List[dict]:
        return [field for field in self.delivery_mechanism_fields if field.get("unique_for_payment", False)]

    @classmethod
    def get_required_delivery_mechanism_fields(cls, delivery_mechanism: str) -> List[dict]:
        fields = cls.get_all_delivery_mechanisms_fields()
        return [
            field
            for field in fields
            if (delivery_mechanism in field.get("delivery_mechanisms", []) and field.get("required_for_payment", False))
        ]

    @classmethod
    def get_delivery_mechanism_fields(cls, delivery_mechanism: str) -> List[dict]:
        fields = cls.get_all_delivery_mechanisms_fields()
        return [field for field in fields if delivery_mechanism in field.get("delivery_mechanisms", [])]

    @classmethod
    def get_all_delivery_mechanisms_fields(cls, by: str = "name") -> List[dict]:
        from hct_mis_api.apps.core.field_attributes.core_fields_attributes import (
            FieldFactory,
        )
        from hct_mis_api.apps.core.field_attributes.fields_types import Scope

        global_fields = [
            _field
            for _field in FieldFactory.not_from_scope(Scope.DELIVERY_MECHANISM).to_dict_by(by).values()
            if _field.get("delivery_mechanisms", [])
        ]
        delivery_mechanisms_fields = [
            _field
            for _field in FieldFactory.from_scope(Scope.DELIVERY_MECHANISM).to_dict_by(by).values()
            if _field.get(by) not in global_fields
        ]

        return global_fields + delivery_mechanisms_fields

    @classmethod
    def get_scope_delivery_mechanisms_fields(cls, by: str = "name") -> List[dict]:
        from hct_mis_api.apps.core.field_attributes.core_fields_attributes import (
            FieldFactory,
        )
        from hct_mis_api.apps.core.field_attributes.fields_types import Scope

        delivery_mechanisms_fields = [
            _field for _field in FieldFactory.from_scope(Scope.DELIVERY_MECHANISM).to_dict_by(by).values()
        ]

        return delivery_mechanisms_fields

    @classmethod
    def get_delivery_mechanisms_to_xlsx_fields_mapping(
        cls, by: str = "name", required: bool = False
    ) -> Dict[str, List[Dict]]:
        fields = {
            field[by]: field.get("delivery_mechanisms", [])
            for field in cls.get_all_delivery_mechanisms_fields()
            if not required or field.get("required_for_payment", False)
        }
        dm_required_fields_map = defaultdict(list)
        for field_name, delivery_mechanisms in fields.items():
            for dm in delivery_mechanisms:
                dm_required_fields_map[dm].append(field_name)
        return dm_required_fields_map

    def get_grievance_ticket_payload_for_errors(self) -> Dict[str, Any]:
        return {
            "id": str(self.id),
            "label": self.delivery_mechanism,
            "approve_status": False,
            "data_fields": [
                {
                    "name": field,
                    "value": None,
                    "previous_value": self.delivery_data.get(field),
                }
                for field, value in self.validation_errors.items()
            ],
        }

    def revalidate_for_grievance_ticket(self, grievance_ticket: "GrievanceTicket") -> None:
        from hct_mis_api.apps.grievance.models import GrievanceTicket

        self.refresh_from_db()
        self.validate()
        if not self.is_valid:
            grievance_ticket.status = GrievanceTicket.STATUS_IN_PROGRESS
            description = (
                f"Missing required fields {list(self.validation_errors.keys())}"
                f" values for delivery mechanism {self.delivery_mechanism}"
            )
            grievance_ticket.description = description
            individual_data_with_approve_status = self.get_grievance_ticket_payload_for_errors()
            grievance_ticket.individual_data_update_ticket_details.individual_data = {
                "delivery_mechanism_data_to_edit": [individual_data_with_approve_status]
            }
            grievance_ticket.individual_data_update_ticket_details.save()
            grievance_ticket.save()
        else:
            self.update_unique_field()
            if not self.is_valid:
                grievance_ticket.status = GrievanceTicket.STATUS_IN_PROGRESS
                description = (
                    f"Fields not unique {list(self.validation_errors.keys())} across program"
                    f" for delivery mechanism {self.delivery_mechanism}, possible duplicate of {self.possible_duplicate_of}"
                )
                grievance_ticket.description = description
                individual_data_with_approve_status = self.get_grievance_ticket_payload_for_errors()
                grievance_ticket.individual_data_update_ticket_details.individual_data = {
                    "delivery_mechanism_data_to_edit": [individual_data_with_approve_status]
                }
                grievance_ticket.individual_data_update_ticket_details.save()
                grievance_ticket.save()

    def save(self, *args: Any, validate: bool = True, deduplicate: bool = False, **kwargs: Any) -> None:
        if validate:
            self.validate()
        if deduplicate:
            self.update_unique_field()
        super().save(*args, **kwargs)<|MERGE_RESOLUTION|>--- conflicted
+++ resolved
@@ -271,57 +271,6 @@
         (ENTITLEMENT_CARD_STATUS_INACTIVE, _("Inactive")),
     )
 
-<<<<<<< HEAD
-=======
-    DELIVERY_TYPE_CARDLESS_CASH_WITHDRAWAL = "Cardless cash withdrawal"
-    DELIVERY_TYPE_CASH = "Cash"
-    DELIVERY_TYPE_CASH_BY_FSP = "Cash by FSP"
-    DELIVERY_TYPE_CHEQUE = "Cheque"
-    DELIVERY_TYPE_DEPOSIT_TO_CARD = "Deposit to Card"
-    DELIVERY_TYPE_MOBILE_MONEY = "Mobile Money"
-    DELIVERY_TYPE_PRE_PAID_CARD = "Pre-paid card"
-    DELIVERY_TYPE_REFERRAL = "Referral"
-    DELIVERY_TYPE_TRANSFER = "Transfer"
-    DELIVERY_TYPE_TRANSFER_TO_ACCOUNT = "Transfer to Account"
-    DELIVERY_TYPE_VOUCHER = "Voucher"
-    DELIVERY_TYPE_CASH_OVER_THE_COUNTER = "Cash over the counter"
-    DELIVERY_TYPE_ATM_CARD = "ATM Card"
-    DELIVERY_TYPE_TRANSFER_TO_DIGITAL_WALLET = "Transfer to Digital Wallet"
-
-    DELIVERY_TYPES_IN_CASH = (
-        DELIVERY_TYPE_CARDLESS_CASH_WITHDRAWAL,
-        DELIVERY_TYPE_CASH,
-        DELIVERY_TYPE_CASH_BY_FSP,
-        DELIVERY_TYPE_CHEQUE,
-        DELIVERY_TYPE_DEPOSIT_TO_CARD,
-        DELIVERY_TYPE_MOBILE_MONEY,
-        DELIVERY_TYPE_PRE_PAID_CARD,
-        DELIVERY_TYPE_REFERRAL,
-        DELIVERY_TYPE_TRANSFER,
-        DELIVERY_TYPE_TRANSFER_TO_ACCOUNT,
-        DELIVERY_TYPE_CASH_OVER_THE_COUNTER,
-        DELIVERY_TYPE_ATM_CARD,
-    )
-    DELIVERY_TYPES_IN_VOUCHER = (DELIVERY_TYPE_VOUCHER,)
-
-    DELIVERY_TYPE_CHOICE = (
-        (DELIVERY_TYPE_CARDLESS_CASH_WITHDRAWAL, _("Cardless cash withdrawal")),
-        (DELIVERY_TYPE_CASH, _("Cash")),
-        (DELIVERY_TYPE_CASH_BY_FSP, _("Cash by FSP")),
-        (DELIVERY_TYPE_CHEQUE, _("Cheque")),
-        (DELIVERY_TYPE_DEPOSIT_TO_CARD, _("Deposit to Card")),
-        (DELIVERY_TYPE_MOBILE_MONEY, _("Mobile Money")),
-        (DELIVERY_TYPE_PRE_PAID_CARD, _("Pre-paid card")),
-        (DELIVERY_TYPE_REFERRAL, _("Referral")),
-        (DELIVERY_TYPE_TRANSFER, _("Transfer")),
-        (DELIVERY_TYPE_TRANSFER_TO_ACCOUNT, _("Transfer to Account")),
-        (DELIVERY_TYPE_VOUCHER, _("Voucher")),
-        (DELIVERY_TYPE_CASH_OVER_THE_COUNTER, _("Cash over the counter")),
-        (DELIVERY_TYPE_TRANSFER_TO_DIGITAL_WALLET, _("Transfer to Digital Wallet")),
-        (DELIVERY_TYPE_ATM_CARD, _("ATM Card")),
-    )
-
->>>>>>> b8fbb3c1
     business_area = models.ForeignKey("core.BusinessArea", on_delete=models.CASCADE)
     status = models.CharField(
         max_length=255,
@@ -331,11 +280,7 @@
     status_date = models.DateTimeField()
     household = models.ForeignKey("household.Household", on_delete=models.CASCADE)
     head_of_household = models.ForeignKey("household.Individual", on_delete=models.CASCADE, null=True)
-<<<<<<< HEAD
     delivery_type = models.CharField(choices=DeliveryMechanismChoices.DELIVERY_TYPE_CHOICES, max_length=24, null=True)
-=======
-    delivery_type = models.CharField(choices=DELIVERY_TYPE_CHOICE, max_length=32, null=True)
->>>>>>> b8fbb3c1
     currency = models.CharField(
         max_length=4,
     )
@@ -1185,25 +1130,19 @@
         if is_social_worker_program:
             core_fields_attributes = FieldFactory.from_scope(Scope.XLSX_PEOPLE).to_dict_by("name")
         else:
-<<<<<<< HEAD
             core_fields_attributes = FieldFactory.from_scopes(
                 [Scope.GLOBAL, Scope.XLSX, Scope.DELIVERY_MECHANISM]
             ).to_dict_by("name")
-        core_field = core_fields_attributes[core_field_name]
-
-        if delivery_mechanism_data and core_field["associated_with"] == _DELIVERY_MECHANISM_DATA:
-            return delivery_mechanism_data.delivery_data.get(core_field_name, None)
-
-        lookup = core_field["lookup"]
-=======
-            core_fields_attributes = FieldFactory.not_from_scope(Scope.XLSX_PEOPLE).to_dict_by("name")
-        attr = core_fields_attributes.get(core_field_name)
-        if not attr:
+        core_field = core_fields_attributes.get(core_field_name)
+        if not core_field:
             # Some fields can be added to the template, such as 'size' or 'collect_individual_data'
             # which are not applicable to "People" export.
             return None
-        lookup = attr["lookup"]
->>>>>>> b8fbb3c1
+
+        if delivery_mechanism_data and core_field["associated_with"] == _DELIVERY_MECHANISM_DATA:
+            return delivery_mechanism_data.delivery_data.get(core_field_name, None)
+
+        lookup = core_field["lookup"]
         lookup = lookup.replace("__", ".")
 
         if core_field["associated_with"] == _INDIVIDUAL:
@@ -1346,11 +1285,7 @@
     name = models.CharField(max_length=100, unique=True)
     vision_vendor_number = models.CharField(max_length=100, unique=True)
     delivery_mechanisms = HorizontalChoiceArrayField(
-<<<<<<< HEAD
-        models.CharField(choices=DeliveryMechanismChoices.DELIVERY_TYPE_CHOICES, max_length=24)
-=======
-        models.CharField(choices=GenericPayment.DELIVERY_TYPE_CHOICE, max_length=32)
->>>>>>> b8fbb3c1
+        models.CharField(choices=DeliveryMechanismChoices.DELIVERY_TYPE_CHOICE, max_length=32)
     )
     distribution_limit = models.DecimalField(
         decimal_places=2,
@@ -1510,13 +1445,8 @@
     coverage_unit = models.CharField(max_length=255)
     comments = models.CharField(max_length=255, null=True)
     delivery_type = models.CharField(
-<<<<<<< HEAD
         choices=DeliveryMechanismChoices.DELIVERY_TYPE_CHOICES,
-        max_length=24,
-=======
-        choices=GenericPayment.DELIVERY_TYPE_CHOICE,
         max_length=32,
->>>>>>> b8fbb3c1
         null=True,
         db_index=True,
     )
