import logging
from datetime import datetime
from decimal import Decimal
<<<<<<< HEAD
from functools import cached_property
from typing import TYPE_CHECKING, Any, Callable, Dict, Optional, Union
=======
from typing import TYPE_CHECKING, Any
>>>>>>> 31d56ac4

from django import forms
from django.conf import settings
from django.contrib.admin.options import get_content_type_for_model
from django.contrib.contenttypes.fields import GenericForeignKey, GenericRelation
from django.contrib.contenttypes.models import ContentType
from django.contrib.postgres.fields import ArrayField
from django.core.exceptions import ObjectDoesNotExist, ValidationError
from django.core.validators import MinValueValidator
from django.db import models
from django.db.models import (
    Count,
    JSONField,
    Q,
    QuerySet,
    Sum,
    UniqueConstraint,
    UUIDField,
)
from django.db.models.functions import Coalesce
from django.db.models.signals import post_delete, post_save
from django.dispatch import receiver
from django.utils import timezone
from django.utils.translation import gettext_lazy as _

from dateutil.relativedelta import relativedelta
from django_fsm import FSMField, transition
from graphql import GraphQLError
from model_utils import Choices
from model_utils.models import SoftDeletableModel
from multiselectfield import MultiSelectField

from hct_mis_api.apps.account.models import ChoiceArrayField
from hct_mis_api.apps.activity_log.utils import create_mapping_dict
from hct_mis_api.apps.core.currencies import CURRENCY_CHOICES
from hct_mis_api.apps.core.exchange_rates import ExchangeRates
from hct_mis_api.apps.core.field_attributes.core_fields_attributes import FieldFactory
from hct_mis_api.apps.core.field_attributes.fields_types import (
    _HOUSEHOLD,
    _INDIVIDUAL,
    Scope,
)
from hct_mis_api.apps.core.models import BusinessArea, FileTemp
from hct_mis_api.apps.household.models import FEMALE, MALE, Individual
from hct_mis_api.apps.payment.managers import PaymentManager
from hct_mis_api.apps.steficon.models import RuleCommit
from hct_mis_api.apps.utils.models import (
    ConcurrencyModel,
    TimeStampedUUIDModel,
    UnicefIdentifiedModel,
)

if TYPE_CHECKING:
    from hct_mis_api.apps.account.models import User
    from hct_mis_api.apps.core.exchange_rates.api import ExchangeRateClient

logger = logging.getLogger(__name__)


class GenericPaymentPlan(TimeStampedUUIDModel):
    usd_fields = [
        "total_entitled_quantity_usd",
        "total_entitled_quantity_revised_usd",
        "total_delivered_quantity_usd",
        "total_undelivered_quantity_usd",
    ]

    business_area = models.ForeignKey("core.BusinessArea", on_delete=models.CASCADE)
    status_date = models.DateTimeField()
    start_date = models.DateTimeField(db_index=True)
    end_date = models.DateTimeField(db_index=True)
    program = models.ForeignKey("program.Program", on_delete=models.CASCADE)
    exchange_rate = models.DecimalField(decimal_places=8, blank=True, null=True, max_digits=14)

    total_entitled_quantity = models.DecimalField(
        decimal_places=2,
        max_digits=12,
        validators=[MinValueValidator(Decimal("0.01"))],
        db_index=True,
        null=True,
    )
    total_entitled_quantity_usd = models.DecimalField(
        decimal_places=2, max_digits=12, validators=[MinValueValidator(Decimal("0.01"))], null=True
    )
    total_entitled_quantity_revised = models.DecimalField(
        decimal_places=2,
        max_digits=12,
        validators=[MinValueValidator(Decimal("0.01"))],
        db_index=True,
        null=True,
    )
    total_entitled_quantity_revised_usd = models.DecimalField(
        decimal_places=2, max_digits=12, validators=[MinValueValidator(Decimal("0.01"))], null=True
    )
    total_delivered_quantity = models.DecimalField(
        decimal_places=2,
        max_digits=12,
        validators=[MinValueValidator(Decimal("0.01"))],
        db_index=True,
        null=True,
    )
    total_delivered_quantity_usd = models.DecimalField(
        decimal_places=2, max_digits=12, validators=[MinValueValidator(Decimal("0.01"))], null=True
    )
    total_undelivered_quantity = models.DecimalField(
        decimal_places=2,
        max_digits=12,
        validators=[MinValueValidator(Decimal("0.01"))],
        db_index=True,
        null=True,
    )
    total_undelivered_quantity_usd = models.DecimalField(
        decimal_places=2, max_digits=12, validators=[MinValueValidator(Decimal("0.01"))], null=True
    )

    class Meta:
        abstract = True

    @property
    def get_unicef_id(self) -> str:
        # TODO: MB 'ca_id' rename to 'unicef_id'?
        return self.ca_id if isinstance(self, CashPlan) else self.unicef_id

    def get_exchange_rate(self, exchange_rates_client: Optional["ExchangeRateClient"] = None) -> float:
        if exchange_rates_client is None:
            exchange_rates_client = ExchangeRates()

        return exchange_rates_client.get_exchange_rate_for_currency_code(self.currency, self.currency_exchange_date)

    @property
    def get_payment_verification_summary(self) -> Optional["PaymentVerificationSummary"]:
        """PaymentPlan has only one payment_verification_summary"""
        c_type = ContentType.objects.get_for_model(self.__class__)
        try:
            verification_summary = PaymentVerificationSummary.objects.get(
                payment_plan_content_type_id=c_type.pk, payment_plan_object_id=self.pk
            )
        except PaymentVerificationSummary.DoesNotExist:
            return None
        return verification_summary

    @property
    def get_payment_verification_plans(self) -> QuerySet["PaymentVerificationPlan"]:
        c_type = ContentType.objects.get_for_model(self.__class__)
        payment_verification_plans = PaymentVerificationPlan.objects.filter(
            payment_plan_content_type_id=c_type.pk, payment_plan_object_id=self.pk
        )
        return payment_verification_plans

    def available_payment_records(
        self,
        payment_verification_plan: Optional["PaymentVerificationPlan"] = None,
        extra_validation: Optional[Callable] = None,
        class_name: str = "",
    ) -> QuerySet:
        params = Q(status__in=GenericPayment.ALLOW_CREATE_VERIFICATION, delivered_quantity__gt=0)

        if payment_verification_plan:
            params &= Q(
                Q(payment_verification__isnull=True)
                | Q(payment_verification__payment_verification_plan=payment_verification_plan)
            )
        else:
            params &= Q(payment_verification__isnull=True)

        payment_records = self.payment_items.select_related("head_of_household").filter(params).distinct()

        if extra_validation:
            payment_records = list(map(lambda pr: pr.pk, filter(extra_validation, payment_records)))

        qs = (PaymentRecord if class_name == "CashPlan" else Payment).objects.filter(pk__in=payment_records)

        return qs

    @property
    def can_create_payment_verification_plan(self) -> int:
        return self.available_payment_records().count() > 0


class GenericPayment(TimeStampedUUIDModel):
    usd_fields = ["delivered_quantity_usd", "entitlement_quantity_usd"]

    STATUS_SUCCESS = "Transaction Successful"
    STATUS_ERROR = "Transaction Erroneous"
    STATUS_DISTRIBUTION_SUCCESS = "Distribution Successful"
    STATUS_NOT_DISTRIBUTED = "Not Distributed"
    STATUS_FORCE_FAILED = "Force failed"

    STATUS_CHOICE = (
        (STATUS_DISTRIBUTION_SUCCESS, _("Distribution Successful")),
        (STATUS_NOT_DISTRIBUTED, _("Not Distributed")),
        (STATUS_SUCCESS, _("Transaction Successful")),
        (STATUS_ERROR, _("Transaction Erroneous")),
        (STATUS_FORCE_FAILED, _("Force failed")),
    )

    ALLOW_CREATE_VERIFICATION = (STATUS_SUCCESS, STATUS_DISTRIBUTION_SUCCESS)

    ENTITLEMENT_CARD_STATUS_ACTIVE = "ACTIVE"
    ENTITLEMENT_CARD_STATUS_INACTIVE = "INACTIVE"
    ENTITLEMENT_CARD_STATUS_CHOICE = Choices(
        (ENTITLEMENT_CARD_STATUS_ACTIVE, _("Active")),
        (ENTITLEMENT_CARD_STATUS_INACTIVE, _("Inactive")),
    )

    DELIVERY_TYPE_CARDLESS_CASH_WITHDRAWAL = "Cardless cash withdrawal"
    DELIVERY_TYPE_CASH = "Cash"
    DELIVERY_TYPE_CASH_BY_FSP = "Cash by FSP"
    DELIVERY_TYPE_CHEQUE = "Cheque"
    DELIVERY_TYPE_DEPOSIT_TO_CARD = "Deposit to Card"
    DELIVERY_TYPE_IN_KIND = "In Kind"
    DELIVERY_TYPE_MOBILE_MONEY = "Mobile Money"
    DELIVERY_TYPE_OTHER = "Other"
    DELIVERY_TYPE_PRE_PAID_CARD = "Pre-paid card"
    DELIVERY_TYPE_REFERRAL = "Referral"
    DELIVERY_TYPE_TRANSFER = "Transfer"
    DELIVERY_TYPE_TRANSFER_TO_ACCOUNT = "Transfer to Account"
    DELIVERY_TYPE_VOUCHER = "Voucher"

    DELIVERY_TYPES_IN_CASH = (
        DELIVERY_TYPE_CARDLESS_CASH_WITHDRAWAL,
        DELIVERY_TYPE_CASH,
        DELIVERY_TYPE_CASH_BY_FSP,
        DELIVERY_TYPE_CHEQUE,
        DELIVERY_TYPE_DEPOSIT_TO_CARD,
        DELIVERY_TYPE_IN_KIND,
        DELIVERY_TYPE_MOBILE_MONEY,
        DELIVERY_TYPE_OTHER,
        DELIVERY_TYPE_PRE_PAID_CARD,
        DELIVERY_TYPE_REFERRAL,
        DELIVERY_TYPE_TRANSFER,
        DELIVERY_TYPE_TRANSFER_TO_ACCOUNT,
    )
    DELIVERY_TYPES_IN_VOUCHER = (DELIVERY_TYPE_VOUCHER,)

    DELIVERY_TYPE_CHOICE = (
        (DELIVERY_TYPE_CARDLESS_CASH_WITHDRAWAL, _("Cardless cash withdrawal")),
        (DELIVERY_TYPE_CASH, _("Cash")),
        (DELIVERY_TYPE_CASH_BY_FSP, _("Cash by FSP")),
        (DELIVERY_TYPE_CHEQUE, _("Cheque")),
        (DELIVERY_TYPE_DEPOSIT_TO_CARD, _("Deposit to Card")),
        (DELIVERY_TYPE_IN_KIND, _("In Kind")),
        (DELIVERY_TYPE_MOBILE_MONEY, _("Mobile Money")),
        (DELIVERY_TYPE_OTHER, _("Other")),
        (DELIVERY_TYPE_PRE_PAID_CARD, _("Pre-paid card")),
        (DELIVERY_TYPE_REFERRAL, _("Referral")),
        (DELIVERY_TYPE_TRANSFER, _("Transfer")),
        (DELIVERY_TYPE_TRANSFER_TO_ACCOUNT, _("Transfer to Account")),
        (DELIVERY_TYPE_VOUCHER, _("Voucher")),
    )

    business_area = models.ForeignKey("core.BusinessArea", on_delete=models.CASCADE)
    status = models.CharField(
        max_length=255,
        choices=STATUS_CHOICE,
    )
    status_date = models.DateTimeField()
    household = models.ForeignKey("household.Household", on_delete=models.CASCADE)
    head_of_household = models.ForeignKey("household.Individual", on_delete=models.CASCADE, null=True)
    delivery_type = models.CharField(choices=DELIVERY_TYPE_CHOICE, max_length=24, null=True)
    currency = models.CharField(
        max_length=4,
    )
    entitlement_quantity = models.DecimalField(
        decimal_places=2, max_digits=12, validators=[MinValueValidator(Decimal("0.01"))], null=True
    )
    entitlement_quantity_usd = models.DecimalField(
        decimal_places=2, max_digits=12, validators=[MinValueValidator(Decimal("0.01"))], null=True
    )
    delivered_quantity = models.DecimalField(
        decimal_places=2, max_digits=12, validators=[MinValueValidator(Decimal("0.01"))], null=True
    )
    delivered_quantity_usd = models.DecimalField(
        decimal_places=2, max_digits=12, validators=[MinValueValidator(Decimal("0.01"))], null=True
    )
    delivery_date = models.DateTimeField(null=True, blank=True)
    transaction_reference_id = models.CharField(max_length=255, null=True)  # transaction_id

    class Meta:
        abstract = True

    @property
    def verification(self) -> Optional["PaymentVerification"]:
        c_type = ContentType.objects.get_for_model(self.__class__)
        try:
            verification = PaymentVerification.objects.get(payment_content_type_id=c_type.pk, payment_object_id=self.pk)
        except PaymentVerification.DoesNotExist:
            return None
        return verification


class PaymentPlan(SoftDeletableModel, GenericPaymentPlan, UnicefIdentifiedModel):
    ACTIVITY_LOG_MAPPING = create_mapping_dict(
        [
            "status",
            "status_date",
            "target_population",
            "currency",
            "dispersion_start_date",
            "dispersion_end_date",
            "name",
            "start_date",
            "end_date",
        ]
    )

    class Status(models.TextChoices):
        OPEN = "OPEN", "Open"
        LOCKED = "LOCKED", "Locked"
        LOCKED_FSP = "LOCKED_FSP", "Locked FSP"
        IN_APPROVAL = "IN_APPROVAL", "In Approval"
        IN_AUTHORIZATION = "IN_AUTHORIZATION", "In Authorization"
        IN_REVIEW = "IN_REVIEW", "In Review"
        ACCEPTED = "ACCEPTED", "Accepted"
        RECONCILED = "RECONCILED", "Reconciled"

    class BackgroundActionStatus(models.TextChoices):
        STEFICON_RUN = "STEFICON_RUN", "Rule Engine Running"
        STEFICON_ERROR = "STEFICON_ERROR", "Rule Engine Errored"
        XLSX_EXPORTING = "XLSX_EXPORTING", "Exporting XLSX file"
        XLSX_EXPORT_ERROR = "XLSX_EXPORT_ERROR", "Export XLSX file Error"
        XLSX_IMPORT_ERROR = "XLSX_IMPORT_ERROR", "Import XLSX file Error"
        XLSX_IMPORTING_ENTITLEMENTS = "XLSX_IMPORTING_ENTITLEMENTS", "Importing Entitlements XLSX file"
        XLSX_IMPORTING_RECONCILIATION = "XLSX_IMPORTING_RECONCILIATION", "Importing Reconciliation XLSX file"

    BACKGROUND_ACTION_ERROR_STATES = [
        BackgroundActionStatus.XLSX_EXPORT_ERROR,
        BackgroundActionStatus.XLSX_IMPORT_ERROR,
        BackgroundActionStatus.STEFICON_ERROR,
    ]

    class Action(models.TextChoices):
        LOCK = "LOCK", "Lock"
        LOCK_FSP = "LOCK_FSP", "Lock FSP"
        UNLOCK = "UNLOCK", "Unlock"
        UNLOCK_FSP = "UNLOCK_FSP", "Unlock FSP"
        SEND_FOR_APPROVAL = "SEND_FOR_APPROVAL", "Send For Approval"
        APPROVE = "APPROVE", "Approve"
        AUTHORIZE = "AUTHORIZE", "Authorize"
        REVIEW = "REVIEW", "Review"
        REJECT = "REJECT", "Reject"

    created_by = models.ForeignKey(
        settings.AUTH_USER_MODEL,
        on_delete=models.PROTECT,
        related_name="created_payment_plans",
    )
    status = FSMField(default=Status.OPEN, protected=False, db_index=True, choices=Status.choices)
    background_action_status = FSMField(
        default=None,
        protected=False,
        db_index=True,
        blank=True,
        null=True,
        choices=BackgroundActionStatus.choices,
    )
    target_population = models.ForeignKey(
        "targeting.TargetPopulation",
        on_delete=models.CASCADE,
        related_name="payment_plans",
    )
    currency = models.CharField(max_length=4, choices=CURRENCY_CHOICES)
    dispersion_start_date = models.DateField()
    dispersion_end_date = models.DateField()
    female_children_count = models.PositiveSmallIntegerField(default=0)
    male_children_count = models.PositiveSmallIntegerField(default=0)
    female_adults_count = models.PositiveSmallIntegerField(default=0)
    male_adults_count = models.PositiveSmallIntegerField(default=0)
    total_households_count = models.PositiveSmallIntegerField(default=0)
    total_individuals_count = models.PositiveSmallIntegerField(default=0)
    imported_file_date = models.DateTimeField(blank=True, null=True)
    imported_file = models.ForeignKey(FileTemp, null=True, blank=True, related_name="+", on_delete=models.SET_NULL)
    export_file = models.ForeignKey(FileTemp, null=True, blank=True, related_name="+", on_delete=models.SET_NULL)
    steficon_rule = models.ForeignKey(
        RuleCommit,
        null=True,
        on_delete=models.PROTECT,
        related_name="payment_plans",
        blank=True,
    )
    steficon_applied_date = models.DateTimeField(blank=True, null=True)
    payment_verification_summary = GenericRelation(
        "payment.PaymentVerificationSummary",
        content_type_field="payment_plan_content_type",
        object_id_field="payment_plan_object_id",
        related_query_name="payment_plan",
    )
    payment_verification_plan = GenericRelation(
        "payment.PaymentVerificationPlan",
        content_type_field="payment_plan_content_type",
        object_id_field="payment_plan_object_id",
        related_query_name="payment_plan",
    )

    class Meta:
        verbose_name = "Payment Plan"
        ordering = ["created_at"]

    def __str__(self) -> str:
        return self.unicef_id

    @property
    def bank_reconciliation_success(self) -> int:
        return self.payment_items.filter(status__in=Payment.ALLOW_CREATE_VERIFICATION).count()

    @property
    def bank_reconciliation_error(self) -> int:
        return self.payment_items.filter(status=Payment.STATUS_ERROR).count()

    @transition(
        field=background_action_status,
        source=[None] + BACKGROUND_ACTION_ERROR_STATES,
        target=BackgroundActionStatus.XLSX_EXPORTING,
        conditions=[lambda obj: obj.status in [PaymentPlan.Status.LOCKED, PaymentPlan.Status.ACCEPTED]],
    )
    def background_action_status_xlsx_exporting(self) -> None:
        pass

    @transition(
        field=background_action_status,
        source=BackgroundActionStatus.XLSX_EXPORTING,
        target=BackgroundActionStatus.XLSX_EXPORT_ERROR,
        conditions=[lambda obj: obj.status in [PaymentPlan.Status.LOCKED, PaymentPlan.Status.ACCEPTED]],
    )
    def background_action_status_xlsx_export_error(self) -> None:
        pass

    @transition(
        field=background_action_status,
        source=[None] + BACKGROUND_ACTION_ERROR_STATES,
        target=BackgroundActionStatus.STEFICON_RUN,
        conditions=[lambda obj: obj.status == PaymentPlan.Status.LOCKED],
    )
    def background_action_status_steficon_run(self) -> None:
        pass

    @transition(
        field=background_action_status,
        source=[BackgroundActionStatus.STEFICON_RUN],
        target=BackgroundActionStatus.STEFICON_ERROR,
        conditions=[lambda obj: obj.status == PaymentPlan.Status.LOCKED],
    )
    def background_action_status_steficon_error(self) -> None:
        pass

    @transition(
        field=background_action_status,
        source=[None] + BACKGROUND_ACTION_ERROR_STATES,
        target=BackgroundActionStatus.XLSX_IMPORTING_ENTITLEMENTS,
        conditions=[lambda obj: obj.status == PaymentPlan.Status.LOCKED],
    )
    def background_action_status_xlsx_importing_entitlements(self) -> None:
        pass

    @transition(
        field=background_action_status,
        source=[None] + BACKGROUND_ACTION_ERROR_STATES,
        target=BackgroundActionStatus.XLSX_IMPORTING_RECONCILIATION,
        conditions=[lambda obj: obj.status in [PaymentPlan.Status.LOCKED, PaymentPlan.Status.ACCEPTED]],
    )
    def background_action_status_xlsx_importing_reconciliation(self) -> None:
        pass

    @transition(
        field=background_action_status,
        source=[
            BackgroundActionStatus.XLSX_IMPORTING_ENTITLEMENTS,
            BackgroundActionStatus.XLSX_IMPORTING_RECONCILIATION,
        ],
        target=BackgroundActionStatus.XLSX_IMPORT_ERROR,
        conditions=[lambda obj: obj.status in [PaymentPlan.Status.LOCKED, PaymentPlan.Status.ACCEPTED]],
    )
    def background_action_status_xlsx_import_error(self) -> None:
        pass

    @transition(field=background_action_status, source="*", target=None)
    def background_action_status_none(self) -> None:
        self.background_action_status = None  # little hack

    @transition(
        field=status,
        source=Status.OPEN,
        target=Status.LOCKED,
    )
    def status_lock(self) -> None:
        self.status_date = timezone.now()

    @transition(
        field=status,
        source=Status.LOCKED,
        target=Status.OPEN,
    )
    def status_unlock(self) -> None:
        self.background_action_status_none()
        self.status_date = timezone.now()

    @transition(
        field=status,
        source=Status.LOCKED_FSP,
        target=Status.LOCKED,
    )
    def status_unlock_fsp(self) -> None:
        self.status_date = timezone.now()

    @transition(
        field=status,
        source=Status.LOCKED,
        target=Status.LOCKED_FSP,
    )
    def status_lock_fsp(self) -> None:
        self.background_action_status_none()
        self.status_date = timezone.now()

    @transition(
        field=status,
        source=[Status.IN_APPROVAL, Status.IN_AUTHORIZATION, Status.IN_REVIEW],
        target=Status.LOCKED_FSP,
    )
    def status_reject(self) -> None:
        self.status_date = timezone.now()

    @transition(
        field=status,
        source=Status.LOCKED_FSP,
        target=Status.IN_APPROVAL,
    )
    def status_send_to_approval(self) -> None:
        self.status_date = timezone.now()

    @transition(
        field=status,
        source=Status.IN_APPROVAL,
        target=Status.IN_AUTHORIZATION,
    )
    def status_approve(self) -> None:
        self.status_date = timezone.now()

    @transition(
        field=status,
        source=Status.IN_AUTHORIZATION,
        target=Status.IN_REVIEW,
    )
    def status_authorize(self) -> None:
        self.status_date = timezone.now()

    @transition(
        field=status,
        source=Status.IN_REVIEW,
        target=Status.ACCEPTED,
    )
    def status_mark_as_reviewed(self) -> None:
        self.status_date = timezone.now()

    @transition(
        field=status,
        source=Status.ACCEPTED,
        target=Status.RECONCILED,
    )
    def status_reconciled(self) -> None:
        self.status_date = timezone.now()
        PaymentVerificationSummary.objects.create(
            payment_plan_obj=self,
        )

    @property
    def currency_exchange_date(self) -> datetime:
        now = timezone.now().date()
        return self.dispersion_end_date if self.dispersion_end_date < now else now

    @property
    def not_excluded_payments(self) -> QuerySet:
        return self.payment_items.exclude(excluded=True)

    @property
    def can_be_locked(self) -> bool:
        return self.payment_items.filter(payment_plan_hard_conflicted=False).exists()

    def update_population_count_fields(self) -> None:
        households_ids = self.not_excluded_payments.values_list("household_id", flat=True)

        delta18 = relativedelta(years=+18)
        date18ago = datetime.now() - delta18

        targeted_individuals = Individual.objects.filter(household__id__in=households_ids).aggregate(
            male_children_count=Count("id", distinct=True, filter=Q(birth_date__gt=date18ago, sex=MALE)),
            female_children_count=Count("id", distinct=True, filter=Q(birth_date__gt=date18ago, sex=FEMALE)),
            male_adults_count=Count("id", distinct=True, filter=Q(birth_date__lte=date18ago, sex=MALE)),
            female_adults_count=Count("id", distinct=True, filter=Q(birth_date__lte=date18ago, sex=FEMALE)),
        )

        self.female_children_count = targeted_individuals.get("female_children_count", 0)
        self.male_children_count = targeted_individuals.get("male_children_count", 0)
        self.female_adults_count = targeted_individuals.get("female_adults_count", 0)
        self.male_adults_count = targeted_individuals.get("male_adults_count", 0)
        self.total_households_count = households_ids.count()
        self.total_individuals_count = (
            self.female_children_count + self.male_children_count + self.female_adults_count + self.male_adults_count
        )

        self.save(
            update_fields=[
                "female_children_count",
                "male_children_count",
                "female_adults_count",
                "male_adults_count",
                "total_households_count",
                "total_individuals_count",
            ]
        )

    def update_money_fields(self) -> None:
        self.exchange_rate = self.get_exchange_rate()
        payments = self.not_excluded_payments.aggregate(
            total_entitled_quantity=Coalesce(Sum("entitlement_quantity"), Decimal(0.0)),
            total_entitled_quantity_usd=Coalesce(Sum("entitlement_quantity_usd"), Decimal(0.0)),
            total_delivered_quantity=Coalesce(Sum("delivered_quantity"), Decimal(0.0)),
            total_delivered_quantity_usd=Coalesce(Sum("delivered_quantity_usd"), Decimal(0.0)),
        )

        self.total_entitled_quantity = payments.get("total_entitled_quantity", 0.00)
        self.total_entitled_quantity_usd = payments.get("total_entitled_quantity_usd", 0.00)
        self.total_delivered_quantity = payments.get("total_delivered_quantity", 0.00)
        self.total_delivered_quantity_usd = payments.get("total_delivered_quantity_usd", 0.00)

        self.total_undelivered_quantity = self.total_entitled_quantity - self.total_delivered_quantity
        self.total_undelivered_quantity_usd = self.total_entitled_quantity_usd - self.total_delivered_quantity_usd

        self.save(
            update_fields=[
                "exchange_rate",
                "total_entitled_quantity",
                "total_entitled_quantity_usd",
                "total_delivered_quantity",
                "total_delivered_quantity_usd",
                "total_undelivered_quantity",
                "total_undelivered_quantity_usd",
            ]
        )

    @property
    def has_export_file(self) -> bool:
        return bool(self.export_file)

    @property
    def payment_list_export_file_link(self) -> Optional[str]:
        if self.export_file:
            return self.export_file.file.url
        return None

    @property
    def is_reconciled(self) -> bool:
        # TODO what in case of partial reconciliation or active grievance tickets?
        return (
            self.not_excluded_payments.filter(status=GenericPayment.STATUS_DISTRIBUTION_SUCCESS).count()
            == self.not_excluded_payments.count()
        )

    def remove_export_file(self) -> None:
        if self.export_file:
            self.export_file.file.delete(save=False)
            self.export_file.delete()
            self.export_file = None

    def remove_imported_file(self) -> None:
        if self.imported_file:
            self.imported_file.file.delete(save=False)
            self.imported_file.delete()
            self.imported_file = None


class FinancialServiceProviderXlsxTemplate(TimeStampedUUIDModel):
    COLUMNS_CHOICES = (
        ("payment_id", _("Payment ID")),
        ("household_id", _("Household ID")),
        ("household_size", _("Household Size")),
        ("admin_level_2", _("Admin Level 2")),
        ("collector_name", _("Collector Name")),
        ("payment_channel", _("Payment Channel (Delivery mechanism)")),
        ("fsp_name", _("FSP Name")),
        ("currency", _("Currency")),
        ("entitlement_quantity", _("Entitlement Quantity")),
        ("entitlement_quantity_usd", _("Entitlement Quantity USD")),
        ("delivered_quantity", _("Delivered Quantity")),
    )

    DEFAULT_COLUMNS = [col[0] for col in COLUMNS_CHOICES]

    created_by = models.ForeignKey(
        settings.AUTH_USER_MODEL,
        on_delete=models.CASCADE,
        related_name="created_financial_service_provider_xlsx_templates",
        null=True,
        blank=True,
        verbose_name=_("Created by"),
    )
    name = models.CharField(max_length=120, verbose_name=_("Name"))
    columns = MultiSelectField(
        choices=COLUMNS_CHOICES,
        default=DEFAULT_COLUMNS,
        verbose_name=_("Columns"),
        help_text=_("Select the columns to include in the report"),
    )

    @classmethod
    def get_column_value_from_payment(cls, payment: "Payment", column_name: str) -> str:
        map_obj_name_column = {
            "payment_id": (payment, "unicef_id"),
            "household_id": (payment.household, "unicef_id"),
            "household_size": (payment.household, "size"),
            "admin_level_2": (payment.household.admin2, "title"),
            "collector_name": (payment.collector, "full_name"),
            "fsp_name": (payment.financial_service_provider, "name"),
            "currency": (payment, "currency"),
            "payment_channel": (
                getattr(payment.assigned_payment_channel, "delivery_mechanism", None),
                "delivery_mechanism",
            ),
            "entitlement_quantity": (payment, "entitlement_quantity"),
            "entitlement_quantity_usd": (payment, "entitlement_quantity_usd"),
            "delivered_quantity": (payment, "delivered_quantity"),
        }
        if column_name not in map_obj_name_column:
            return "wrong_column_name"

        obj, nested_field = map_obj_name_column[column_name]

        return getattr(obj, nested_field, None) or ""

    def __str__(self) -> str:
        return f"{self.name} ({len(self.columns)})"


class FinancialServiceProvider(TimeStampedUUIDModel):
    COMMUNICATION_CHANNEL_API = "API"
    COMMUNICATION_CHANNEL_SFTP = "SFTP"
    COMMUNICATION_CHANNEL_XLSX = "XLSX"
    COMMUNICATION_CHANNEL_CHOICES = (
        (COMMUNICATION_CHANNEL_API, "API"),
        (COMMUNICATION_CHANNEL_SFTP, "SFTP"),
        (COMMUNICATION_CHANNEL_XLSX, "XLSX"),
    )

    created_by = models.ForeignKey(
        settings.AUTH_USER_MODEL,
        on_delete=models.SET_NULL,
        related_name="created_financial_service_providers",
        null=True,
        blank=True,
        verbose_name=_("Created by"),
    )
    name = models.CharField(max_length=100, unique=True)
    vision_vendor_number = models.CharField(max_length=100, unique=True)
    delivery_mechanisms = ChoiceArrayField(models.CharField(choices=GenericPayment.DELIVERY_TYPE_CHOICE, max_length=24))
    distribution_limit = models.DecimalField(
        decimal_places=2,
        max_digits=12,
        validators=[MinValueValidator(Decimal("0.00"))],
        null=True,
        blank=True,
        help_text="The maximum amount of money in USD that can be distributed or unlimited if null",
        db_index=True,
    )
    communication_channel = models.CharField(max_length=6, choices=COMMUNICATION_CHANNEL_CHOICES, db_index=True)
    data_transfer_configuration = models.JSONField(
        help_text="JSON configuration for the data transfer mechanism",
        null=True,
        blank=True,
        default=dict,
    )
    fsp_xlsx_template = models.ForeignKey(
        "payment.FinancialServiceProviderXlsxTemplate",
        on_delete=models.SET_NULL,
        null=True,
        blank=True,
        verbose_name=_("XLSX Template"),
    )

    def __str__(self) -> str:
        return f"{self.name} ({self.vision_vendor_number}): {self.communication_channel}"

    def can_accept_any_volume(self) -> bool:
        if (
            self.distribution_limit is not None
            and self.delivery_mechanisms_per_payment_plan.filter(
                payment_plan__status__in=[
                    PaymentPlan.Status.LOCKED_FSP,
                    PaymentPlan.Status.IN_APPROVAL,
                    PaymentPlan.Status.IN_AUTHORIZATION,
                    PaymentPlan.Status.IN_REVIEW,
                    PaymentPlan.Status.ACCEPTED,
                ]
            ).exists()
        ):
            return False

        if self.distribution_limit == 0.0:
            return False

        return True

    def can_accept_volume(self, volume: Decimal) -> bool:
        if self.distribution_limit is None:
            return True

        return volume <= self.distribution_limit


class FinancialServiceProviderXlsxReport(TimeStampedUUIDModel):
    IN_PROGRESS = 1
    COMPLETED = 2
    FAILED = 3
    STATUSES = (
        (IN_PROGRESS, _("Processing")),
        (COMPLETED, _("Generated")),
        (FAILED, _("Failed")),
    )
    financial_service_provider = models.ForeignKey(
        "payment.FinancialServiceProvider",
        on_delete=models.CASCADE,
        verbose_name=_("Financial Service Provider"),
    )
    file = models.FileField(blank=True, null=True, editable=False)
    status = models.IntegerField(choices=STATUSES, blank=True, null=True, editable=False, db_index=True)

    def __str__(self) -> str:
        name_ = (
            self.financial_service_provider.fsp_xlsx_template.name
            if self.financial_service_provider.fsp_xlsx_template
            else self.financial_service_provider.name
        )
        return f"{name_} ({self.status})"


class DeliveryMechanismPerPaymentPlan(TimeStampedUUIDModel):
    class Status(models.TextChoices):
        NOT_SENT = "NOT_SENT"
        SENT = "SENT"

    payment_plan = models.ForeignKey(
        "payment.PaymentPlan",
        on_delete=models.CASCADE,
        related_name="delivery_mechanisms",
    )
    financial_service_provider = models.ForeignKey(
        "payment.FinancialServiceProvider",
        on_delete=models.PROTECT,
        related_name="delivery_mechanisms_per_payment_plan",
        null=True,
    )
    created_by = models.ForeignKey(
        settings.AUTH_USER_MODEL,
        on_delete=models.PROTECT,
        related_name="created_delivery_mechanisms",
    )
    sent_date = models.DateTimeField()
    sent_by = models.ForeignKey(
        settings.AUTH_USER_MODEL,
        on_delete=models.PROTECT,
        related_name="sent_delivery_mechanisms",
        null=True,
    )
    status = FSMField(default=Status.NOT_SENT, protected=False, db_index=True)
    delivery_mechanism = models.CharField(
        max_length=255, choices=GenericPayment.DELIVERY_TYPE_CHOICE, db_index=True, null=True
    )
    delivery_mechanism_order = models.PositiveIntegerField()

    class Meta:
        constraints = [
            models.UniqueConstraint(
                fields=["payment_plan", "delivery_mechanism", "delivery_mechanism_order"],
                name="unique payment_plan_delivery_mechanism",
            ),
        ]

    @transition(
        field=status,
        source=Status.NOT_SENT,
        target=Status.SENT,
    )
    def status_send(self, sent_by: "User") -> None:
        self.sent_date = timezone.now()
        self.sent_by = sent_by


class PaymentChannel(TimeStampedUUIDModel):
    individual = models.ForeignKey("household.Individual", on_delete=models.CASCADE, related_name="payment_channels")
    delivery_mechanism = models.ForeignKey(
        "payment.DeliveryMechanism", on_delete=models.SET_NULL, related_name="payment_channels", null=True
    )
    delivery_data = JSONField(default=dict, blank=True)
    is_fallback = models.BooleanField(default=False)

    @property
    def all_delivery_data(self) -> Dict:
        associated_objects = {_INDIVIDUAL: self.individual, _HOUSEHOLD: self.individual.household}
        global_core_fields = FieldFactory.from_scopes([Scope.GLOBAL, Scope.PAYMENT_CHANNEL]).to_dict_by("name")

        data = {**self.delivery_data}
        for field_name in self.delivery_mechanism.global_core_fields:
            associated_object = associated_objects.get(global_core_fields[field_name]["associated_with"])
            data[field_name] = getattr(associated_object, field_name, None)

        return data

    class Meta:
        constraints = [
            models.UniqueConstraint(
                fields=["individual", "delivery_mechanism"],
                name="unique individual_delivery_mechanism",
            ),
        ]


class CashPlan(GenericPaymentPlan):
    DISTRIBUTION_COMPLETED = "Distribution Completed"
    DISTRIBUTION_COMPLETED_WITH_ERRORS = "Distribution Completed with Errors"
    TRANSACTION_COMPLETED = "Transaction Completed"
    TRANSACTION_COMPLETED_WITH_ERRORS = "Transaction Completed with Errors"

    STATUS_CHOICE = (
        (DISTRIBUTION_COMPLETED, _("Distribution Completed")),
        (
            DISTRIBUTION_COMPLETED_WITH_ERRORS,
            _("Distribution Completed with Errors"),
        ),
        (TRANSACTION_COMPLETED, _("Transaction Completed")),
        (
            TRANSACTION_COMPLETED_WITH_ERRORS,
            _("Transaction Completed with Errors"),
        ),
    )
    name = models.CharField(max_length=255, db_index=True)
    ca_id = models.CharField(max_length=255, null=True, db_index=True)
    ca_hash_id = models.UUIDField(unique=True, null=True)
    status = models.CharField(max_length=255, choices=STATUS_CHOICE, db_index=True)
    distribution_level = models.CharField(max_length=255)
    dispersion_date = models.DateTimeField()
    coverage_duration = models.PositiveIntegerField()
    coverage_unit = models.CharField(max_length=255)
    comments = models.CharField(max_length=255, null=True)
    delivery_type = models.CharField(
        choices=GenericPayment.DELIVERY_TYPE_CHOICE,
        max_length=24,
        null=True,
        db_index=True,
    )
    assistance_measurement = models.CharField(max_length=255, db_index=True)
    assistance_through = models.CharField(max_length=255, db_index=True)
    service_provider = models.ForeignKey(
        "payment.ServiceProvider",
        null=True,
        related_name="cash_plans",
        on_delete=models.CASCADE,
    )
    vision_id = models.CharField(max_length=255, null=True)
    funds_commitment = models.CharField(max_length=255, null=True)
    down_payment = models.CharField(max_length=255, null=True)
    validation_alerts_count = models.IntegerField()
    total_persons_covered = models.IntegerField(db_index=True)
    total_persons_covered_revised = models.IntegerField(db_index=True)
    payment_verification_summary = GenericRelation(
        "payment.PaymentVerificationSummary",
        content_type_field="payment_plan_content_type",
        object_id_field="payment_plan_object_id",
        related_query_name="cash_plan",
    )
    payment_verification_plan = GenericRelation(
        "payment.PaymentVerificationPlan",
        content_type_field="payment_plan_content_type",
        object_id_field="payment_plan_object_id",
        related_query_name="cash_plan",
    )

    def __str__(self) -> str:
        return self.name

    @property
    def payment_records_count(self) -> int:
        return self.payment_items.count()

    @property
    def bank_reconciliation_success(self) -> int:
        return self.payment_items.filter(status__in=PaymentRecord.ALLOW_CREATE_VERIFICATION).count()

    @property
    def bank_reconciliation_error(self) -> int:
        return self.payment_items.filter(status=PaymentRecord.STATUS_ERROR).count()

    @cached_property
    def total_number_of_households(self) -> int:
        # https://unicef.visualstudio.com/ICTD-HCT-MIS/_workitems/edit/84040
        return self.payment_items.count()

    @property
    def currency(self) -> Optional[str]:
        payment_record = self.payment_items.first()
        return payment_record.currency if payment_record else None

    @property
    def currency_exchange_date(self) -> datetime:
        return self.dispersion_date

    def unicef_id(self) -> str:
        # TODO: maybe 'ca_id' rename to 'unicef_id'?
        return self.ca_id

    class Meta:
        verbose_name = "Cash Plan"
        ordering = ["created_at"]


class PaymentRecord(ConcurrencyModel, GenericPayment):
    ENTITLEMENT_CARD_STATUS_ACTIVE = "ACTIVE"
    ENTITLEMENT_CARD_STATUS_INACTIVE = "INACTIVE"
    ENTITLEMENT_CARD_STATUS_CHOICE = Choices(
        (ENTITLEMENT_CARD_STATUS_ACTIVE, _("Active")),
        (ENTITLEMENT_CARD_STATUS_INACTIVE, _("Inactive")),
    )

    ca_id = models.CharField(max_length=255, null=True, db_index=True)
    ca_hash_id = models.UUIDField(unique=True, null=True)
    parent = models.ForeignKey(
        "payment.CashPlan",
        on_delete=models.CASCADE,
        related_name="payment_items",
        null=True,
    )

    full_name = models.CharField(max_length=255)
    total_persons_covered = models.IntegerField()
    distribution_modality = models.CharField(
        max_length=255,
    )
    target_population = models.ForeignKey(
        "targeting.TargetPopulation",
        on_delete=models.CASCADE,
        related_name="payment_records",
    )
    target_population_cash_assist_id = models.CharField(max_length=255)
    entitlement_card_number = models.CharField(max_length=255, null=True)
    entitlement_card_status = models.CharField(
        choices=ENTITLEMENT_CARD_STATUS_CHOICE, default="ACTIVE", max_length=20, null=True
    )
    entitlement_card_issue_date = models.DateField(null=True)
    vision_id = models.CharField(max_length=255, null=True)
    registration_ca_id = models.CharField(max_length=255, null=True)
    service_provider = models.ForeignKey(
        "payment.ServiceProvider",
        on_delete=models.CASCADE,
    )
    payment_verification = GenericRelation(
        "payment.PaymentVerification",
        content_type_field="payment_content_type",
        object_id_field="payment_object_id",
        related_query_name="payment_record",
    )
    payment_verification_summary = GenericRelation(
        "payment.PaymentVerificationSummary",
        content_type_field="payment_content_type",
        object_id_field="payment_object_id",
        related_query_name="payment_record",
    )

    @property
    def unicef_id(self) -> str:
        return self.ca_id

    def mark_as_failed(self) -> None:
        if self.status is self.STATUS_FORCE_FAILED:
            raise ValidationError("Status shouldn't be failed")
        self.status = self.STATUS_FORCE_FAILED
        self.status_date = timezone.now()

    def revert_mark_as_failed(self) -> None:
        if self.status != self.STATUS_FORCE_FAILED:
            raise ValidationError("Only payment record marked as force failed can be reverted")
        self.status = self.STATUS_SUCCESS
        self.status_date = timezone.now()


class Payment(SoftDeletableModel, GenericPayment, UnicefIdentifiedModel):
    parent = models.ForeignKey(
        "payment.PaymentPlan",
        on_delete=models.CASCADE,
        related_name="payment_items",
    )
    excluded = models.BooleanField(default=False)
    entitlement_date = models.DateTimeField(null=True, blank=True)
    financial_service_provider = models.ForeignKey(
        "payment.FinancialServiceProvider", on_delete=models.PROTECT, null=True
    )
    collector = models.ForeignKey("household.Individual", on_delete=models.CASCADE, related_name="collector_payments")
    assigned_payment_channel = models.ForeignKey("payment.PaymentChannel", on_delete=models.CASCADE, null=True)
    payment_verification = GenericRelation(
        "payment.PaymentVerification",
        content_type_field="payment_content_type",
        object_id_field="payment_object_id",
        related_query_name="payment",
    )
    payment_verification_summary = GenericRelation(
        "payment.PaymentVerificationSummary",
        content_type_field="payment_content_type",
        object_id_field="payment_object_id",
        related_query_name="payment",
    )

    objects = PaymentManager()

    class Meta:
        constraints = [
            UniqueConstraint(
                fields=["parent", "household"],
                condition=Q(is_removed=False),
                name="payment_plan_and_household",
            )
        ]


class ServiceProvider(TimeStampedUUIDModel):
    business_area = models.ForeignKey("core.BusinessArea", on_delete=models.CASCADE)
    ca_id = models.CharField(max_length=255, unique=True)
    full_name = models.CharField(max_length=255, null=True)
    short_name = models.CharField(max_length=100, null=True)
    country = models.CharField(max_length=3)
    vision_id = models.CharField(max_length=255, null=True)

    def __str__(self) -> str:
        return self.full_name


class PaymentVerificationPlan(TimeStampedUUIDModel, ConcurrencyModel, UnicefIdentifiedModel):
    ACTIVITY_LOG_MAPPING = create_mapping_dict(
        [
            "status",
            "payment_plan",
            "sampling",
            "verification_channel",
            "sample_size",
            "responded_count",
            "received_count",
            "not_received_count",
            "received_with_problems_count",
            "confidence_interval",
            "margin_of_error",
            "rapid_pro_flow_id",
            "rapid_pro_flow_start_uuids",
            "age_filter",
            "excluded_admin_areas_filter",
            "sex_filter",
            "activation_date",
            "completion_date",
        ]
    )
    STATUS_PENDING = "PENDING"
    STATUS_ACTIVE = "ACTIVE"
    STATUS_FINISHED = "FINISHED"
    STATUS_INVALID = "INVALID"
    STATUS_RAPID_PRO_ERROR = "RAPID_PRO_ERROR"
    SAMPLING_FULL_LIST = "FULL_LIST"
    SAMPLING_RANDOM = "RANDOM"
    VERIFICATION_CHANNEL_RAPIDPRO = "RAPIDPRO"
    VERIFICATION_CHANNEL_XLSX = "XLSX"
    VERIFICATION_CHANNEL_MANUAL = "MANUAL"
    STATUS_CHOICES = (
        (STATUS_ACTIVE, "Active"),
        (STATUS_FINISHED, "Finished"),
        (STATUS_PENDING, "Pending"),
        (STATUS_INVALID, "Invalid"),
        (STATUS_RAPID_PRO_ERROR, "RapidPro Error"),
    )
    SAMPLING_CHOICES = (
        (SAMPLING_FULL_LIST, "Full list"),
        (SAMPLING_RANDOM, "Random sampling"),
    )
    VERIFICATION_CHANNEL_CHOICES = (
        (VERIFICATION_CHANNEL_MANUAL, "MANUAL"),
        (VERIFICATION_CHANNEL_RAPIDPRO, "RAPIDPRO"),
        (VERIFICATION_CHANNEL_XLSX, "XLSX"),
    )
    status = models.CharField(max_length=50, choices=STATUS_CHOICES, default=STATUS_PENDING, db_index=True)
    payment_plan_content_type = models.ForeignKey(ContentType, on_delete=models.CASCADE)
    payment_plan_object_id = UUIDField()
    payment_plan_obj = GenericForeignKey("payment_plan_content_type", "payment_plan_object_id")
    sampling = models.CharField(max_length=50, choices=SAMPLING_CHOICES)
    verification_channel = models.CharField(max_length=50, choices=VERIFICATION_CHANNEL_CHOICES)
    sample_size = models.PositiveIntegerField(null=True)
    responded_count = models.PositiveIntegerField(null=True)
    received_count = models.PositiveIntegerField(null=True)
    not_received_count = models.PositiveIntegerField(null=True)
    received_with_problems_count = models.PositiveIntegerField(null=True)
    confidence_interval = models.FloatField(null=True)
    margin_of_error = models.FloatField(null=True)
    rapid_pro_flow_id = models.CharField(max_length=255, blank=True)
    rapid_pro_flow_start_uuids = ArrayField(models.CharField(max_length=255, blank=True), default=list)
    age_filter = JSONField(null=True)
    excluded_admin_areas_filter = JSONField(null=True)
    sex_filter = models.CharField(null=True, max_length=10)
    activation_date = models.DateTimeField(null=True)
    completion_date = models.DateTimeField(null=True)
    xlsx_file_exporting = models.BooleanField(default=False)
    xlsx_file_imported = models.BooleanField(default=False)
    error = models.CharField(max_length=500, null=True, blank=True)

    class Meta:
        ordering = ("created_at",)
        indexes = [
            models.Index(fields=["payment_plan_content_type", "payment_plan_object_id"]),
        ]

    @property
    def business_area(self) -> BusinessArea:
        return self.payment_plan_obj.business_area

    @property
    def get_xlsx_verification_file(self) -> FileTemp:
        try:
            return FileTemp.objects.get(object_id=self.pk, content_type=get_content_type_for_model(self))
        except FileTemp.DoesNotExist:
            raise GraphQLError("Xlsx Verification File does not exist.")
        except FileTemp.MultipleObjectsReturned as e:
            logger.exception(e)
            raise GraphQLError("Query returned multiple Xlsx Verification Files when only one was expected.")

    @property
<<<<<<< HEAD
    def has_xlsx_payment_verification_plan_file(self) -> bool:
        if all(
=======
    def has_xlsx_cash_plan_payment_verification_file(self) -> bool:
        return all(
>>>>>>> 31d56ac4
            [
                self.verification_channel == self.VERIFICATION_CHANNEL_XLSX,
                FileTemp.objects.filter(object_id=self.pk, content_type=get_content_type_for_model(self)).count() == 1,
            ]
<<<<<<< HEAD
        ):
            return True
        return False

    @property
    def xlsx_payment_verification_plan_file_link(self) -> Optional[str]:
        if self.has_xlsx_payment_verification_plan_file:
            return self.get_xlsx_verification_file.file.url
        return None
=======
        )
>>>>>>> 31d56ac4

    @property
    def xlsx_payment_verification_plan_file_was_downloaded(self) -> bool:
        if self.has_xlsx_payment_verification_plan_file:
            return self.get_xlsx_verification_file.was_downloaded
        return False

    def set_active(self) -> None:
        self.status = PaymentVerificationPlan.STATUS_ACTIVE
        self.activation_date = timezone.now()
        self.error = None

    def set_pending(self) -> None:
        self.status = PaymentVerificationPlan.STATUS_PENDING
        self.responded_count = None
        self.received_count = None
        self.not_received_count = None
        self.received_with_problems_count = None
        self.activation_date = None
        self.rapid_pro_flow_start_uuids = []

    def can_activate(self) -> bool:
        return self.status not in (
            PaymentVerificationPlan.STATUS_PENDING,
            PaymentVerificationPlan.STATUS_RAPID_PRO_ERROR,
        )

    @property
    def get_payment_plan(self) -> Union["PaymentPlan", "CashPlan", None]:
        try:
            return self.payment_plan_content_type.model_class().objects.get(pk=self.payment_plan_object_id)
        except ObjectDoesNotExist:
            return None


def build_summary(payment_plan: Union["CashPlan", "PaymentPlan"]) -> None:
    statuses_count = payment_plan.get_payment_verification_plans.aggregate(
        active=Count("pk", filter=Q(status=PaymentVerificationSummary.STATUS_ACTIVE)),
        pending=Count("pk", filter=Q(status=PaymentVerificationSummary.STATUS_PENDING)),
        finished=Count("pk", filter=Q(status=PaymentVerificationSummary.STATUS_FINISHED)),
    )
    summary = payment_plan.get_payment_verification_summary
    if statuses_count["active"] >= 1:
        summary.mark_as_active()
    elif statuses_count["finished"] >= 1 and statuses_count["active"] == 0 and statuses_count["pending"] == 0:
        summary.mark_as_finished()
    else:
        summary.status = PaymentVerificationSummary.STATUS_PENDING
        summary.completion_date = None
        summary.activation_date = None
        summary.mark_as_pending()
    summary.save()


@receiver(
    post_save,
    sender=PaymentVerificationPlan,
    dispatch_uid="update_verification_status_in_cash_plan",
)
def update_verification_status_in_cash_plan(sender: Any, instance: PaymentVerificationPlan, **kwargs: Any) -> None:
    build_summary(instance.payment_plan_obj)


@receiver(
    post_delete,
    sender=PaymentVerificationPlan,
    dispatch_uid="update_verification_status_in_cash_plan_on_delete",
)
def update_verification_status_in_cash_plan_on_delete(
    sender: Any, instance: PaymentVerificationPlan, **kwargs: Any
) -> None:
    build_summary(instance.payment_plan_obj)


class PaymentVerification(TimeStampedUUIDModel, ConcurrencyModel):
    ACTIVITY_LOG_MAPPING = create_mapping_dict(
        [
            "payment_verification_plan",
            "payment_record",
            "status",
            "status_date",
            "received_amount",
        ]
    )
    STATUS_PENDING = "PENDING"
    STATUS_RECEIVED = "RECEIVED"
    STATUS_NOT_RECEIVED = "NOT_RECEIVED"
    STATUS_RECEIVED_WITH_ISSUES = "RECEIVED_WITH_ISSUES"
    STATUS_CHOICES = (
        (STATUS_NOT_RECEIVED, "NOT RECEIVED"),
        (STATUS_PENDING, "PENDING"),
        (STATUS_RECEIVED, "RECEIVED"),
        (STATUS_RECEIVED_WITH_ISSUES, "RECEIVED WITH ISSUES"),
    )
    payment_verification_plan = models.ForeignKey(
        "payment.PaymentVerificationPlan",
        on_delete=models.CASCADE,
        related_name="payment_record_verifications",
    )
    payment_content_type = models.ForeignKey(ContentType, on_delete=models.CASCADE)
    payment_object_id = UUIDField()
    payment_obj = GenericForeignKey("payment_content_type", "payment_object_id")
    status = models.CharField(max_length=50, choices=STATUS_CHOICES, default=STATUS_PENDING)
    status_date = models.DateTimeField(null=True)
    received_amount = models.DecimalField(
        decimal_places=2,
        max_digits=12,
        validators=[MinValueValidator(Decimal("0.01"))],
        null=True,
    )
    sent_to_rapid_pro = models.BooleanField(default=False)

    class Meta:
        indexes = [
            models.Index(fields=["payment_content_type", "payment_object_id"]),
        ]
        constraints = [
            UniqueConstraint(
                fields=["payment_content_type", "payment_object_id"],
                name="payment_content_type_and_payment_id",
            )
        ]

    @property
    def get_payment(self) -> Union[Payment, PaymentRecord, None]:
        try:
            return self.payment_content_type.model_class().objects.get(pk=self.payment_object_id)
        except ObjectDoesNotExist:
            return None

    @property
    def is_manually_editable(self) -> bool:
        if self.payment_verification_plan.verification_channel != PaymentVerificationPlan.VERIFICATION_CHANNEL_MANUAL:
            return False
        minutes_elapsed = (timezone.now() - self.status_date).total_seconds() / 60
        return not (self.status != PaymentVerification.STATUS_PENDING and minutes_elapsed > 10)

    @property
    def business_area(self) -> BusinessArea:
        return self.payment_verification_plan.payment_plan_obj.business_area

    def set_pending(self) -> None:
        self.status_date = timezone.now()
        self.status = PaymentVerification.STATUS_PENDING
        self.received_amount = None


class PaymentVerificationSummary(TimeStampedUUIDModel):
    STATUS_PENDING = "PENDING"
    STATUS_ACTIVE = "ACTIVE"
    STATUS_FINISHED = "FINISHED"
    STATUS_CHOICES = (
        (STATUS_ACTIVE, "Active"),
        (STATUS_FINISHED, "Finished"),
        (STATUS_PENDING, "Pending"),
    )
    status = models.CharField(
        max_length=50, choices=STATUS_CHOICES, default=STATUS_PENDING, verbose_name="Verification status", db_index=True
    )
    activation_date = models.DateTimeField(null=True)
    completion_date = models.DateTimeField(null=True)
    payment_plan_content_type = models.ForeignKey(ContentType, on_delete=models.CASCADE)
    payment_plan_object_id = UUIDField()
    payment_plan_obj = GenericForeignKey("payment_plan_content_type", "payment_plan_object_id")

    class Meta:
        indexes = [
            models.Index(fields=["payment_plan_content_type", "payment_plan_object_id"]),
        ]
        constraints = [
            UniqueConstraint(
                fields=["payment_plan_content_type", "payment_plan_object_id"],
                name="payment_plan_content_type_and_payment_plan_id",
            )
        ]

    def mark_as_active(self) -> None:
        self.status = self.STATUS_ACTIVE
        self.completion_date = None
        if self.activation_date is None:
            self.activation_date = timezone.now()

    def mark_as_finished(self) -> None:
        self.status = self.STATUS_FINISHED
        if self.completion_date is None:
            self.completion_date = timezone.now()

    def mark_as_pending(self) -> None:
        self.status = self.STATUS_PENDING
        self.completion_date = None
        self.activation_date = None


class ApprovalProcess(TimeStampedUUIDModel):
    sent_for_approval_by = models.ForeignKey(
        settings.AUTH_USER_MODEL, on_delete=models.SET_NULL, related_name="+", null=True
    )
    sent_for_approval_date = models.DateTimeField(null=True)
    sent_for_authorization_by = models.ForeignKey(
        settings.AUTH_USER_MODEL, on_delete=models.SET_NULL, related_name="+", null=True
    )
    sent_for_authorization_date = models.DateTimeField(null=True)
    sent_for_finance_review_by = models.ForeignKey(
        settings.AUTH_USER_MODEL, on_delete=models.SET_NULL, related_name="+", null=True
    )
    sent_for_finance_review_date = models.DateTimeField(null=True)
    payment_plan = models.ForeignKey(PaymentPlan, on_delete=models.CASCADE, related_name="approval_process")

    class Meta:
        ordering = ("-created_at",)
        verbose_name_plural = "Approval Processes"


class Approval(TimeStampedUUIDModel):
    APPROVAL = "APPROVAL"
    AUTHORIZATION = "AUTHORIZATION"
    FINANCE_REVIEW = "FINANCE_REVIEW"
    REJECT = "REJECT"
    TYPE_CHOICES = (
        (APPROVAL, "Approval"),
        (AUTHORIZATION, "Authorization"),
        (FINANCE_REVIEW, "Finance Review"),
        (REJECT, "Reject"),
    )

    type = models.CharField(max_length=50, choices=TYPE_CHOICES, default=APPROVAL, verbose_name=_("Approval type"))
    comment = models.CharField(max_length=500, null=True, blank=True)
    created_by = models.ForeignKey(settings.AUTH_USER_MODEL, on_delete=models.SET_NULL, null=True)
    approval_process = models.ForeignKey(ApprovalProcess, on_delete=models.CASCADE, related_name="approvals")

    class Meta:
        ordering = ("-created_at",)

    def __str__(self) -> str:
        return self.type

    @property
    def info(self) -> str:
        types_map = {
            self.APPROVAL: "Approved",
            self.AUTHORIZATION: "Authorized",
            self.FINANCE_REVIEW: "Reviewed",
            self.REJECT: "Rejected",
        }

        return f"{types_map.get(self.type)} by {self.created_by}" if self.created_by else types_map.get(self.type, "")


class ChoiceArrayFieldDM(ArrayField):
    def formfield(self, form_class: Optional[Any] = ..., choices_form_class: Optional[Any] = ..., **kwargs: Any) -> Any:
        defaults = {
            "form_class": forms.TypedMultipleChoiceField,
            "choices": self.base_field.choices,
            "coerce": self.base_field.to_python,
            "widget": forms.SelectMultiple,
        }
        defaults.update(kwargs)

        return super(ArrayField, self).formfield(**defaults)


class DeliveryMechanism(TimeStampedUUIDModel):
    # TODO MB rdi logic
    # create imported payment channel instance + show on frontend which ones gonna be created
    # check all PCH XLS rows and what validate what PCHs can be created based on this data
    # If CASH can't be created raise validation error
    # create separate logic for payment channel scoep and fill PCH delivery data
    delivery_mechanism = models.CharField(max_length=255, choices=GenericPayment.DELIVERY_TYPE_CHOICE, unique=True)
    global_core_fields = ChoiceArrayFieldDM(
        models.CharField(max_length=255, blank=True, choices=FieldFactory.from_scope(Scope.GLOBAL).to_choices()),
        default=list,
    )
    payment_channel_fields = ChoiceArrayFieldDM(
        models.CharField(
            max_length=255, blank=True, choices=FieldFactory.from_scope(Scope.PAYMENT_CHANNEL).to_choices()
        ),
        default=list,
    )

    def __str__(self) -> str:
        return self.delivery_mechanism<|MERGE_RESOLUTION|>--- conflicted
+++ resolved
@@ -1,12 +1,8 @@
 import logging
 from datetime import datetime
 from decimal import Decimal
-<<<<<<< HEAD
 from functools import cached_property
 from typing import TYPE_CHECKING, Any, Callable, Dict, Optional, Union
-=======
-from typing import TYPE_CHECKING, Any
->>>>>>> 31d56ac4
 
 from django import forms
 from django.conf import settings
@@ -1232,18 +1228,12 @@
             raise GraphQLError("Query returned multiple Xlsx Verification Files when only one was expected.")
 
     @property
-<<<<<<< HEAD
     def has_xlsx_payment_verification_plan_file(self) -> bool:
         if all(
-=======
-    def has_xlsx_cash_plan_payment_verification_file(self) -> bool:
-        return all(
->>>>>>> 31d56ac4
             [
                 self.verification_channel == self.VERIFICATION_CHANNEL_XLSX,
                 FileTemp.objects.filter(object_id=self.pk, content_type=get_content_type_for_model(self)).count() == 1,
             ]
-<<<<<<< HEAD
         ):
             return True
         return False
@@ -1253,9 +1243,6 @@
         if self.has_xlsx_payment_verification_plan_file:
             return self.get_xlsx_verification_file.file.url
         return None
-=======
-        )
->>>>>>> 31d56ac4
 
     @property
     def xlsx_payment_verification_plan_file_was_downloaded(self) -> bool:
