from decimal import Decimal

from django.core.validators import MinValueValidator
from django.db import models
<<<<<<< HEAD
from django.db.models import JSONField
from django.db.models.signals import post_save
=======
from django.db.models.signals import post_delete, post_save
>>>>>>> a500dda6
from django.dispatch import receiver
from django.utils import timezone
from django.utils.translation import gettext_lazy as _

from model_utils import Choices

from hct_mis_api.apps.activity_log.utils import create_mapping_dict
from hct_mis_api.apps.utils.models import ConcurrencyModel, TimeStampedUUIDModel


class PaymentRecord(TimeStampedUUIDModel, ConcurrencyModel):
    STATUS_SUCCESS = "Transaction Successful"
    STATUS_ERROR = "Transaction Erroneous"
    STATUS_DISTRIBUTION_SUCCESS = "Distribution Successful"
    STATUS_NOT_DISTRIBUTED = "Not Distributed"
    ALLOW_CREATE_VERIFICATION = (STATUS_SUCCESS, STATUS_DISTRIBUTION_SUCCESS)
    STATUS_CHOICE = (
        (STATUS_DISTRIBUTION_SUCCESS, _("Distribution Successful")),
        (STATUS_NOT_DISTRIBUTED, _("Not Distributed")),
        (STATUS_SUCCESS, _("Transaction Successful")),
        (STATUS_ERROR, _("Transaction Erroneous")),
    )
    ENTITLEMENT_CARD_STATUS_ACTIVE = "ACTIVE"
    ENTITLEMENT_CARD_STATUS_INACTIVE = "INACTIVE"
    ENTITLEMENT_CARD_STATUS_CHOICE = Choices(
        (ENTITLEMENT_CARD_STATUS_ACTIVE, _("Active")),
        (ENTITLEMENT_CARD_STATUS_INACTIVE, _("Inactive")),
    )

    DELIVERY_TYPE_CARDLESS_CASH_WITHDRAWAL = "Cardless cash withdrawal"
    DELIVERY_TYPE_CASH = "Cash"
    DELIVERY_TYPE_CASH_BY_FSP = "Cash by FSP"
    DELIVERY_TYPE_CHEQUE = "Cheque"
    DELIVERY_TYPE_DEPOSIT_TO_CARD = "Deposit to Card"
    DELIVERY_TYPE_IN_KIND = "In Kind"
    DELIVERY_TYPE_MOBILE_MONEY = "Mobile Money"
    DELIVERY_TYPE_OTHER = "Other"
    DELIVERY_TYPE_PRE_PAID_CARD = "Pre-paid card"
    DELIVERY_TYPE_REFERRAL = "Referral"
    DELIVERY_TYPE_TRANSFER = "Transfer"
    DELIVERY_TYPE_TRANSFER_TO_ACCOUNT = "Transfer to Account"
    DELIVERY_TYPE_VOUCHER = "Voucher"

    DELIVERY_TYPES_IN_CASH = (
        DELIVERY_TYPE_CARDLESS_CASH_WITHDRAWAL,
        DELIVERY_TYPE_CASH,
        DELIVERY_TYPE_CASH_BY_FSP,
        DELIVERY_TYPE_CHEQUE,
        DELIVERY_TYPE_DEPOSIT_TO_CARD,
        DELIVERY_TYPE_IN_KIND,
        DELIVERY_TYPE_MOBILE_MONEY,
        DELIVERY_TYPE_OTHER,
        DELIVERY_TYPE_PRE_PAID_CARD,
        DELIVERY_TYPE_REFERRAL,
        DELIVERY_TYPE_TRANSFER,
        DELIVERY_TYPE_TRANSFER_TO_ACCOUNT,
    )
    DELIVERY_TYPES_IN_VOUCHER = (DELIVERY_TYPE_VOUCHER,)

    DELIVERY_TYPE_CHOICE = (
        (DELIVERY_TYPE_CARDLESS_CASH_WITHDRAWAL, _("Cardless cash withdrawal")),
        (DELIVERY_TYPE_CASH, _("Cash")),
        (DELIVERY_TYPE_CASH_BY_FSP, _("Cash by FSP")),
        (DELIVERY_TYPE_CHEQUE, _("Cheque")),
        (DELIVERY_TYPE_DEPOSIT_TO_CARD, _("Deposit to Card")),
        (DELIVERY_TYPE_IN_KIND, _("In Kind")),
        (DELIVERY_TYPE_MOBILE_MONEY, _("Mobile Money")),
        (DELIVERY_TYPE_OTHER, _("Other")),
        (DELIVERY_TYPE_PRE_PAID_CARD, _("Pre-paid card")),
        (DELIVERY_TYPE_REFERRAL, _("Referral")),
        (DELIVERY_TYPE_TRANSFER, _("Transfer")),
        (DELIVERY_TYPE_TRANSFER_TO_ACCOUNT, _("Transfer to Account")),
        (DELIVERY_TYPE_VOUCHER, _("Voucher")),
    )
    business_area = models.ForeignKey("core.BusinessArea", on_delete=models.CASCADE)
    status = models.CharField(
        max_length=255,
        choices=STATUS_CHOICE,
    )
    status_date = models.DateTimeField()
    ca_id = models.CharField(max_length=255, null=True, db_index=True)
    ca_hash_id = models.UUIDField(unique=True, null=True)
    cash_plan = models.ForeignKey(
        "program.CashPlan",
        on_delete=models.CASCADE,
        related_name="payment_records",
        null=True,
    )
    household = models.ForeignKey(
        "household.Household",
        on_delete=models.CASCADE,
        related_name="payment_records",
    )
    head_of_household = models.ForeignKey(
        "household.Individual",
        on_delete=models.CASCADE,
        related_name="payment_records",
        null=True,
    )

    full_name = models.CharField(max_length=255)
    total_persons_covered = models.IntegerField()
    distribution_modality = models.CharField(
        max_length=255,
    )
    target_population = models.ForeignKey(
        "targeting.TargetPopulation",
        on_delete=models.CASCADE,
        related_name="payment_records",
    )
    target_population_cash_assist_id = models.CharField(max_length=255)
    entitlement_card_number = models.CharField(max_length=255, null=True)
    entitlement_card_status = models.CharField(
        choices=ENTITLEMENT_CARD_STATUS_CHOICE,
        default="ACTIVE",
        max_length=20,
        null=True,
    )
    entitlement_card_issue_date = models.DateField(null=True)
    delivery_type = models.CharField(
        choices=DELIVERY_TYPE_CHOICE,
        max_length=24,
    )
    currency = models.CharField(
        max_length=4,
    )
    entitlement_quantity = models.DecimalField(
        decimal_places=2,
        max_digits=12,
        validators=[MinValueValidator(Decimal("0.01"))],
    )
    delivered_quantity = models.DecimalField(
        decimal_places=2,
        max_digits=12,
        validators=[MinValueValidator(Decimal("0.01"))],
    )
    delivered_quantity_usd = models.DecimalField(
        decimal_places=2,
        max_digits=12,
        validators=[MinValueValidator(Decimal("0.01"))],
        null=True,
    )
    delivery_date = models.DateTimeField(null=True, blank=True)
    service_provider = models.ForeignKey(
        "payment.ServiceProvider",
        on_delete=models.CASCADE,
        related_name="payment_records",
    )
    transaction_reference_id = models.CharField(max_length=255, null=True)
    vision_id = models.CharField(max_length=255, null=True)
    registration_ca_id = models.CharField(max_length=255, null=True)


class ServiceProvider(TimeStampedUUIDModel):
    business_area = models.ForeignKey("core.BusinessArea", on_delete=models.CASCADE)
    ca_id = models.CharField(max_length=255, unique=True)
    full_name = models.CharField(max_length=255, null=True)
    short_name = models.CharField(max_length=100, null=True)
    country = models.CharField(max_length=3)
    vision_id = models.CharField(max_length=255, null=True)

    def __str__(self):
        return self.full_name


class CashPlanPaymentVerification(TimeStampedUUIDModel, ConcurrencyModel):
    ACTIVITY_LOG_MAPPING = create_mapping_dict(
        [
            "status",
            "cash_plan",
            "sampling",
            "verification_channel",
            "sample_size",
            "responded_count",
            "received_count",
            "not_received_count",
            "received_with_problems_count",
            "confidence_interval",
            "margin_of_error",
            "rapid_pro_flow_id",
            "rapid_pro_flow_start_uuid",
            "age_filter",
            "excluded_admin_areas_filter",
            "sex_filter",
            "activation_date",
            "completion_date",
        ]
    )
    STATUS_PENDING = "PENDING"
    STATUS_ACTIVE = "ACTIVE"
    STATUS_FINISHED = "FINISHED"
    SAMPLING_FULL_LIST = "FULL_LIST"
    SAMPLING_RANDOM = "RANDOM"
    VERIFICATION_CHANNEL_RAPIDPRO = "RAPIDPRO"
    VERIFICATION_CHANNEL_XLSX = "XLSX"
    VERIFICATION_CHANNEL_MANUAL = "MANUAL"
    STATUS_CHOICES = (
        (STATUS_PENDING, "Pending"),
        (STATUS_ACTIVE, "Active"),
        (STATUS_FINISHED, "Finished"),
    )
    SAMPLING_CHOICES = (
        (SAMPLING_FULL_LIST, "Full list"),
        (SAMPLING_RANDOM, "Random sampling"),
    )
    VERIFICATION_CHANNEL_CHOICES = (
        (VERIFICATION_CHANNEL_RAPIDPRO, "RAPIDPRO"),
        (VERIFICATION_CHANNEL_XLSX, "XLSX"),
        (VERIFICATION_CHANNEL_MANUAL, "MANUAL"),
    )
    status = models.CharField(max_length=50, choices=STATUS_CHOICES, default=STATUS_PENDING, db_index=True)
    cash_plan = models.ForeignKey(
        "program.CashPlan",
        on_delete=models.CASCADE,
        related_name="verifications",
    )
    sampling = models.CharField(max_length=50, choices=SAMPLING_CHOICES)
    verification_channel = models.CharField(max_length=50, choices=VERIFICATION_CHANNEL_CHOICES)
    sample_size = models.PositiveIntegerField(null=True)
    responded_count = models.PositiveIntegerField(null=True)
    received_count = models.PositiveIntegerField(null=True)
    not_received_count = models.PositiveIntegerField(null=True)
    received_with_problems_count = models.PositiveIntegerField(null=True)
    confidence_interval = models.FloatField(null=True)
    margin_of_error = models.FloatField(null=True)
    rapid_pro_flow_id = models.CharField(max_length=255, blank=True)
    rapid_pro_flow_start_uuid = models.CharField(max_length=255, blank=True)
    age_filter = JSONField(null=True)
    excluded_admin_areas_filter = JSONField(null=True)
    sex_filter = models.CharField(null=True, max_length=10)
    activation_date = models.DateTimeField(null=True)
    completion_date = models.DateTimeField(null=True)
    unicef_id = models.CharField(blank=True, max_length=250)

    class Meta:
        ordering = ("created_at",)

    @property
    def business_area(self):
        return self.cash_plan.business_area

    def set_active(self):
        self.status = CashPlanPaymentVerification.STATUS_ACTIVE
        self.activation_date = timezone.now()

    def set_pending(self):
        self.status = CashPlanPaymentVerification.STATUS_PENDING
        self.responded_count = None
        self.received_count = None
        self.not_received_count = None
        self.received_with_problems_count = None
        self.activation_date = None
        self.rapid_pro_flow_start_uuid = ""


def build_summary(cash_plan):
    active_count = cash_plan.verifications.filter(status=CashPlanPaymentVerificationSummary.STATUS_ACTIVE).count()
    pending_count = cash_plan.verifications.filter(status=CashPlanPaymentVerificationSummary.STATUS_PENDING).count()
    not_finished_count = cash_plan.verifications.exclude(
        status=CashPlanPaymentVerificationSummary.STATUS_FINISHED
    ).count()
    summary = CashPlanPaymentVerificationSummary.objects.get(cash_plan=cash_plan)
    if active_count >= 1:
        summary.status = CashPlanPaymentVerificationSummary.STATUS_ACTIVE
        summary.completion_date = None
        if summary.activation_date is None:
            summary.activation_date = timezone.now()
    elif not_finished_count == 0 and pending_count == 0:
        summary.status = CashPlanPaymentVerificationSummary.STATUS_FINISHED
        if summary.completion_date is None:
            summary.completion_date = timezone.now()
    else:
        summary.status = CashPlanPaymentVerificationSummary.STATUS_PENDING
        summary.completion_date = None
        summary.activation_date = None
    summary.save()


@receiver(
    post_save,
    sender=CashPlanPaymentVerification,
    dispatch_uid="update_verification_status_in_cash_plan",
)
def update_verification_status_in_cash_plan(sender, instance, **kwargs):
    build_summary(instance.cash_plan)


@receiver(
    post_delete,
    sender=CashPlanPaymentVerification,
    dispatch_uid="update_verification_status_in_cash_plan_on_delete",
)
def update_verification_status_in_cash_plan_on_delete(sender, instance, **kwargs):
    build_summary(instance.cash_plan)


class PaymentVerification(TimeStampedUUIDModel, ConcurrencyModel):
    ACTIVITY_LOG_MAPPING = create_mapping_dict(
        [
            "cash_plan_payment_verification",
            "payment_record",
            "status",
            "status_date",
            "received_amount",
        ]
    )
    STATUS_PENDING = "PENDING"
    STATUS_RECEIVED = "RECEIVED"
    STATUS_NOT_RECEIVED = "NOT_RECEIVED"
    STATUS_RECEIVED_WITH_ISSUES = "RECEIVED_WITH_ISSUES"
    STATUS_CHOICES = (
        (STATUS_PENDING, "PENDING"),
        (STATUS_RECEIVED, "RECEIVED"),
        (STATUS_NOT_RECEIVED, "NOT RECEIVED"),
        (STATUS_RECEIVED_WITH_ISSUES, "RECEIVED WITH ISSUES"),
    )
    cash_plan_payment_verification = models.ForeignKey(
        "CashPlanPaymentVerification",
        on_delete=models.CASCADE,
        related_name="payment_record_verifications",
    )
    payment_record = models.OneToOneField(
        "payment.PaymentRecord", related_name="verification", on_delete=models.CASCADE, null=True, blank=True
    )
    status = models.CharField(max_length=50, choices=STATUS_CHOICES, default=STATUS_PENDING)
    status_date = models.DateTimeField(null=True)
    received_amount = models.DecimalField(
        decimal_places=2,
        max_digits=12,
        validators=[MinValueValidator(Decimal("0.01"))],
        null=True,
    )

    @property
    def is_manually_editable(self):
        if (
            self.cash_plan_payment_verification.verification_channel
            != CashPlanPaymentVerification.VERIFICATION_CHANNEL_MANUAL
        ):
            return False
        minutes_elapsed = (timezone.now() - self.status_date).total_seconds() / 60
        return not (self.status != PaymentVerification.STATUS_PENDING and minutes_elapsed > 10)

    @property
    def business_area(self):
        return self.cash_plan_payment_verification.cash_plan.business_area

    def set_pending(self):
        self.status_date = timezone.now()
        self.status = PaymentVerification.STATUS_PENDING
        self.received_amount = None


class CashPlanPaymentVerificationSummary(TimeStampedUUIDModel):
    STATUS_PENDING = "PENDING"
    STATUS_ACTIVE = "ACTIVE"
    STATUS_FINISHED = "FINISHED"
    STATUS_CHOICES = (
        (STATUS_PENDING, "Pending"),
        (STATUS_ACTIVE, "Active"),
        (STATUS_FINISHED, "Finished"),
    )
    status = models.CharField(max_length=50, choices=STATUS_CHOICES, default=STATUS_PENDING, db_index=True)
    activation_date = models.DateTimeField(null=True)
    completion_date = models.DateTimeField(null=True)
    cash_plan = models.OneToOneField(
        "program.CashPlan", on_delete=models.CASCADE, related_name="cash_plan_payment_verification_summary"
    )<|MERGE_RESOLUTION|>--- conflicted
+++ resolved
@@ -2,12 +2,9 @@
 
 from django.core.validators import MinValueValidator
 from django.db import models
-<<<<<<< HEAD
 from django.db.models import JSONField
 from django.db.models.signals import post_save
-=======
 from django.db.models.signals import post_delete, post_save
->>>>>>> a500dda6
 from django.dispatch import receiver
 from django.utils import timezone
 from django.utils.translation import gettext_lazy as _
@@ -102,10 +99,7 @@
         related_name="payment_records",
     )
     head_of_household = models.ForeignKey(
-        "household.Individual",
-        on_delete=models.CASCADE,
-        related_name="payment_records",
-        null=True,
+        "household.Individual", on_delete=models.CASCADE, related_name="payment_records", null=True
     )
 
     full_name = models.CharField(max_length=255)
@@ -121,10 +115,7 @@
     target_population_cash_assist_id = models.CharField(max_length=255)
     entitlement_card_number = models.CharField(max_length=255, null=True)
     entitlement_card_status = models.CharField(
-        choices=ENTITLEMENT_CARD_STATUS_CHOICE,
-        default="ACTIVE",
-        max_length=20,
-        null=True,
+        choices=ENTITLEMENT_CARD_STATUS_CHOICE, default="ACTIVE", max_length=20, null=True
     )
     entitlement_card_issue_date = models.DateField(null=True)
     delivery_type = models.CharField(
@@ -145,10 +136,7 @@
         validators=[MinValueValidator(Decimal("0.01"))],
     )
     delivered_quantity_usd = models.DecimalField(
-        decimal_places=2,
-        max_digits=12,
-        validators=[MinValueValidator(Decimal("0.01"))],
-        null=True,
+        decimal_places=2, max_digits=12, validators=[MinValueValidator(Decimal("0.01"))], null=True
     )
     delivery_date = models.DateTimeField(null=True, blank=True)
     service_provider = models.ForeignKey(
