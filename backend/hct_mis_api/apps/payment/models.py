--- conflicted
+++ resolved
@@ -3,10 +3,7 @@
 from typing import Optional
 
 from django.conf import settings
-<<<<<<< HEAD
-=======
 from django.contrib.postgres.fields import CICharField
->>>>>>> cf260a26
 from django.core.validators import MinValueValidator
 from django.db import models
 from django.db.models import JSONField, Q
@@ -696,8 +693,7 @@
     activation_date = models.DateTimeField(null=True)
     completion_date = models.DateTimeField(null=True)
     cash_plan = models.OneToOneField(
-<<<<<<< HEAD
-        "program.CashPlan", on_delete=models.CASCADE, related_name="cash_plan_payment_verification_summary"
+        CashPlan, on_delete=models.CASCADE, related_name="cash_plan_payment_verification_summary"
     )
 
 
@@ -710,7 +706,7 @@
         settings.AUTH_USER_MODEL, on_delete=models.SET_NULL, related_name="+", null=True
     )
     finance_review_date = models.DateTimeField(null=True)
-    # payment_plan = models.ForeignKey(PaymentPlan, on_delete=models.CASCADE)
+    payment_plan = models.ForeignKey(PaymentPlan, on_delete=models.CASCADE, related_name="approval_process")
 
     class Meta:
         ordering = ("created_at",)
@@ -750,8 +746,4 @@
             self.REJECT: "Rejected",
         }
 
-        return f"{types_map.get(self.type)} by {self.created_by}" if self.created_by else types_map.get(self.type)
-=======
-        CashPlan, on_delete=models.CASCADE, related_name="cash_plan_payment_verification_summary"
-    )
->>>>>>> cf260a26
+        return f"{types_map.get(self.type)} by {self.created_by}" if self.created_by else types_map.get(self.type)