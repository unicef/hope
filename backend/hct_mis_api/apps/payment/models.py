import logging
from datetime import datetime
from decimal import Decimal
from functools import cached_property
from typing import TYPE_CHECKING, Any, Callable, List, Optional, Union

from django import forms
from django.conf import settings
from django.contrib.admin.options import get_content_type_for_model
from django.contrib.contenttypes.fields import GenericForeignKey, GenericRelation
from django.contrib.contenttypes.models import ContentType
from django.contrib.postgres.fields import ArrayField, IntegerRangeField
from django.contrib.postgres.validators import RangeMinValueValidator
from django.core.exceptions import ObjectDoesNotExist, ValidationError
from django.core.validators import MaxValueValidator, MinValueValidator
from django.db import models
from django.db.models import (
    Count,
    JSONField,
    Q,
    QuerySet,
    Sum,
    UniqueConstraint,
    UUIDField,
)
from django.db.models.functions import Coalesce
from django.db.models.signals import post_delete, post_save
from django.dispatch import receiver
from django.utils import timezone
from django.utils.translation import gettext_lazy as _

from dateutil.relativedelta import relativedelta
from django_fsm import FSMField, transition
from graphql import GraphQLError
from model_utils import Choices
from model_utils.models import SoftDeletableModel
from multiselectfield import MultiSelectField
from psycopg2._range import NumericRange

from hct_mis_api.apps.account.models import HorizontalChoiceArrayField
from hct_mis_api.apps.activity_log.utils import create_mapping_dict
from hct_mis_api.apps.core.currencies import CURRENCY_CHOICES
from hct_mis_api.apps.core.exchange_rates import ExchangeRates
from hct_mis_api.apps.core.field_attributes.core_fields_attributes import (
    CORE_FIELDS_ATTRIBUTES,
    FieldFactory,
)
from hct_mis_api.apps.core.field_attributes.fields_types import _HOUSEHOLD, _INDIVIDUAL
from hct_mis_api.apps.core.models import BusinessArea, FileTemp
from hct_mis_api.apps.core.utils import nested_getattr
from hct_mis_api.apps.household.models import (
    FEMALE,
    MALE,
    ROLE_ALTERNATE,
    Document,
    Individual,
    IndividualRoleInHousehold,
)
from hct_mis_api.apps.payment.managers import PaymentManager
from hct_mis_api.apps.payment.validators import payment_token_and_order_number_validator
from hct_mis_api.apps.steficon.models import RuleCommit
from hct_mis_api.apps.utils.models import (
    ConcurrencyModel,
    TimeStampedUUIDModel,
    UnicefIdentifiedModel,
)

if TYPE_CHECKING:
    from hct_mis_api.apps.account.models import User
    from hct_mis_api.apps.core.exchange_rates.api import ExchangeRateClient
    from hct_mis_api.apps.geo.models import Area

logger = logging.getLogger(__name__)


class ChoiceArrayFieldDM(ArrayField):
    def formfield(self, form_class: Optional[Any] = ..., choices_form_class: Optional[Any] = ..., **kwargs: Any) -> Any:
        defaults = {
            "form_class": forms.TypedMultipleChoiceField,
            "choices": self.base_field.choices,
            "coerce": self.base_field.to_python,
            "widget": forms.SelectMultiple,
        }
        defaults.update(kwargs)

        return super().formfield(**defaults)


class GenericPaymentPlan(TimeStampedUUIDModel):
    usd_fields = [
        "total_entitled_quantity_usd",
        "total_entitled_quantity_revised_usd",
        "total_delivered_quantity_usd",
        "total_undelivered_quantity_usd",
    ]

    business_area = models.ForeignKey("core.BusinessArea", on_delete=models.CASCADE)
    status_date = models.DateTimeField()
    start_date = models.DateTimeField(db_index=True)
    end_date = models.DateTimeField(db_index=True)
    program = models.ForeignKey("program.Program", on_delete=models.CASCADE)
    exchange_rate = models.DecimalField(decimal_places=8, blank=True, null=True, max_digits=14)

    total_entitled_quantity = models.DecimalField(
        decimal_places=2,
        max_digits=12,
        validators=[MinValueValidator(Decimal("0"))],
        db_index=True,
        null=True,
    )
    total_entitled_quantity_usd = models.DecimalField(
        decimal_places=2, max_digits=12, validators=[MinValueValidator(Decimal("0"))], null=True, blank=True
    )
    total_entitled_quantity_revised = models.DecimalField(
        decimal_places=2,
        max_digits=12,
        validators=[MinValueValidator(Decimal("0"))],
        db_index=True,
        null=True,
        blank=True,
    )
    total_entitled_quantity_revised_usd = models.DecimalField(
        decimal_places=2, max_digits=12, validators=[MinValueValidator(Decimal("0"))], null=True, blank=True
    )
    total_delivered_quantity = models.DecimalField(
        decimal_places=2,
        max_digits=12,
        validators=[MinValueValidator(Decimal("0"))],
        db_index=True,
        null=True,
        blank=True,
    )
    total_delivered_quantity_usd = models.DecimalField(
        decimal_places=2, max_digits=12, validators=[MinValueValidator(Decimal("0"))], null=True, blank=True
    )
    total_undelivered_quantity = models.DecimalField(
        decimal_places=2,
        max_digits=12,
        validators=[MinValueValidator(Decimal("0"))],
        db_index=True,
        null=True,
        blank=True,
    )
    total_undelivered_quantity_usd = models.DecimalField(
        decimal_places=2, max_digits=12, validators=[MinValueValidator(Decimal("0"))], null=True, blank=True
    )

    class Meta:
        abstract = True

    @property
    def get_unicef_id(self) -> str:
        # TODO: MB 'ca_id' rename to 'unicef_id'?
        return self.ca_id if isinstance(self, CashPlan) else self.unicef_id

    def get_exchange_rate(self, exchange_rates_client: Optional["ExchangeRateClient"] = None) -> float:
        if exchange_rates_client is None:
            exchange_rates_client = ExchangeRates()

        return exchange_rates_client.get_exchange_rate_for_currency_code(self.currency, self.currency_exchange_date)

    @property
    def get_payment_verification_summary(self) -> Optional["PaymentVerificationSummary"]:
        """PaymentPlan has only one payment_verification_summary"""
        c_type = ContentType.objects.get_for_model(self.__class__)
        try:
            verification_summary = PaymentVerificationSummary.objects.get(
                payment_plan_content_type_id=c_type.pk, payment_plan_object_id=self.pk
            )
        except PaymentVerificationSummary.DoesNotExist:
            return None
        return verification_summary

    @property
    def get_payment_verification_plans(self) -> QuerySet["PaymentVerificationPlan"]:
        c_type = ContentType.objects.get_for_model(self.__class__)
        payment_verification_plans = PaymentVerificationPlan.objects.filter(
            payment_plan_content_type_id=c_type.pk, payment_plan_object_id=self.pk
        )
        return payment_verification_plans

    def available_payment_records(
        self,
        payment_verification_plan: Optional["PaymentVerificationPlan"] = None,
        extra_validation: Optional[Callable] = None,
    ) -> QuerySet:
        params = Q(status__in=GenericPayment.ALLOW_CREATE_VERIFICATION, delivered_quantity__gt=0)

        if payment_verification_plan:
            params &= Q(
                Q(payment_verification__isnull=True)
                | Q(payment_verification__payment_verification_plan=payment_verification_plan)
            )
        else:
            params &= Q(payment_verification__isnull=True)

        payment_records = self.payment_items.select_related("head_of_household").filter(params).distinct()

        if extra_validation:
            payment_records = list(map(lambda pr: pr.pk, filter(extra_validation, payment_records)))

        qs = (PaymentRecord if self.__class__.__name__ == "CashPlan" else Payment).objects.filter(
            pk__in=payment_records
        )

        return qs

    @property
    def can_create_payment_verification_plan(self) -> int:
        return self.available_payment_records().count() > 0


class GenericPayment(TimeStampedUUIDModel):
    usd_fields = ["delivered_quantity_usd", "entitlement_quantity_usd"]

    STATUS_SUCCESS = "Transaction Successful"
    STATUS_ERROR = "Transaction Erroneous"
    STATUS_DISTRIBUTION_SUCCESS = "Distribution Successful"
    STATUS_NOT_DISTRIBUTED = "Not Distributed"
    STATUS_FORCE_FAILED = "Force failed"
    STATUS_DISTRIBUTION_PARTIAL = "Partially Distributed"
    STATUS_PENDING = "Pending"

    STATUS_CHOICE = (
        (STATUS_DISTRIBUTION_SUCCESS, _("Distribution Successful")),  # Delivered Fully
        (STATUS_NOT_DISTRIBUTED, _("Not Distributed")),  # Not Delivered
        (STATUS_SUCCESS, _("Transaction Successful")),  # Delivered Fully
        (STATUS_ERROR, _("Transaction Erroneous")),  # Unsuccessful
        (STATUS_FORCE_FAILED, _("Force failed")),  # Force Failed
        (STATUS_DISTRIBUTION_PARTIAL, _("Partially Distributed")),  # Delivered Partially
        (STATUS_PENDING, _("Pending")),  # Pending
    )

    ALLOW_CREATE_VERIFICATION = (STATUS_SUCCESS, STATUS_DISTRIBUTION_SUCCESS, STATUS_DISTRIBUTION_PARTIAL)

    ENTITLEMENT_CARD_STATUS_ACTIVE = "ACTIVE"
    ENTITLEMENT_CARD_STATUS_INACTIVE = "INACTIVE"
    ENTITLEMENT_CARD_STATUS_CHOICE = Choices(
        (ENTITLEMENT_CARD_STATUS_ACTIVE, _("Active")),
        (ENTITLEMENT_CARD_STATUS_INACTIVE, _("Inactive")),
    )

    DELIVERY_TYPE_CARDLESS_CASH_WITHDRAWAL = "Cardless cash withdrawal"
    DELIVERY_TYPE_CASH = "Cash"
    DELIVERY_TYPE_CASH_BY_FSP = "Cash by FSP"
    DELIVERY_TYPE_CHEQUE = "Cheque"
    DELIVERY_TYPE_DEPOSIT_TO_CARD = "Deposit to Card"
    DELIVERY_TYPE_MOBILE_MONEY = "Mobile Money"
    DELIVERY_TYPE_PRE_PAID_CARD = "Pre-paid card"
    DELIVERY_TYPE_REFERRAL = "Referral"
    DELIVERY_TYPE_TRANSFER = "Transfer"
    DELIVERY_TYPE_TRANSFER_TO_ACCOUNT = "Transfer to Account"
    DELIVERY_TYPE_VOUCHER = "Voucher"

    DELIVERY_TYPES_IN_CASH = (
        DELIVERY_TYPE_CARDLESS_CASH_WITHDRAWAL,
        DELIVERY_TYPE_CASH,
        DELIVERY_TYPE_CASH_BY_FSP,
        DELIVERY_TYPE_CHEQUE,
        DELIVERY_TYPE_DEPOSIT_TO_CARD,
        DELIVERY_TYPE_MOBILE_MONEY,
        DELIVERY_TYPE_PRE_PAID_CARD,
        DELIVERY_TYPE_REFERRAL,
        DELIVERY_TYPE_TRANSFER,
        DELIVERY_TYPE_TRANSFER_TO_ACCOUNT,
    )
    DELIVERY_TYPES_IN_VOUCHER = (DELIVERY_TYPE_VOUCHER,)

    DELIVERY_TYPE_CHOICE = (
        (DELIVERY_TYPE_CARDLESS_CASH_WITHDRAWAL, _("Cardless cash withdrawal")),
        (DELIVERY_TYPE_CASH, _("Cash")),
        (DELIVERY_TYPE_CASH_BY_FSP, _("Cash by FSP")),
        (DELIVERY_TYPE_CHEQUE, _("Cheque")),
        (DELIVERY_TYPE_DEPOSIT_TO_CARD, _("Deposit to Card")),
        (DELIVERY_TYPE_MOBILE_MONEY, _("Mobile Money")),
        (DELIVERY_TYPE_PRE_PAID_CARD, _("Pre-paid card")),
        (DELIVERY_TYPE_REFERRAL, _("Referral")),
        (DELIVERY_TYPE_TRANSFER, _("Transfer")),
        (DELIVERY_TYPE_TRANSFER_TO_ACCOUNT, _("Transfer to Account")),
        (DELIVERY_TYPE_VOUCHER, _("Voucher")),
    )

    business_area = models.ForeignKey("core.BusinessArea", on_delete=models.CASCADE)
    status = models.CharField(
        max_length=255,
        choices=STATUS_CHOICE,
        default=STATUS_PENDING,
    )
    status_date = models.DateTimeField()
    household = models.ForeignKey("household.Household", on_delete=models.CASCADE)
    head_of_household = models.ForeignKey("household.Individual", on_delete=models.CASCADE, null=True)
    delivery_type = models.CharField(choices=DELIVERY_TYPE_CHOICE, max_length=24, null=True)
    currency = models.CharField(
        max_length=4,
    )
    entitlement_quantity = models.DecimalField(
        decimal_places=2, max_digits=12, validators=[MinValueValidator(Decimal("0.00"))], null=True, blank=True
    )
    entitlement_quantity_usd = models.DecimalField(
        decimal_places=2, max_digits=12, validators=[MinValueValidator(Decimal("0.00"))], null=True, blank=True
    )
    delivered_quantity = models.DecimalField(
        decimal_places=2, max_digits=12, validators=[MinValueValidator(Decimal("0.00"))], null=True, blank=True
    )
    delivered_quantity_usd = models.DecimalField(
        decimal_places=2, max_digits=12, validators=[MinValueValidator(Decimal("0.00"))], null=True, blank=True
    )
    delivery_date = models.DateTimeField(null=True, blank=True)
    transaction_reference_id = models.CharField(max_length=255, null=True)  # transaction_id

    class Meta:
        abstract = True

    @property
    def verification(self) -> Optional["PaymentVerification"]:
        c_type = ContentType.objects.get_for_model(self.__class__)
        try:
            verification = PaymentVerification.objects.get(payment_content_type_id=c_type.pk, payment_object_id=self.pk)
        except PaymentVerification.DoesNotExist:
            return None
        return verification

    def get_revert_mark_as_failed_status(self, delivered_quantity: Decimal) -> str:
        raise NotImplementedError()

    def mark_as_failed(self) -> None:
        if self.status is self.STATUS_FORCE_FAILED:
            raise ValidationError("Status shouldn't be failed")
        self.status = self.STATUS_FORCE_FAILED
        self.status_date = timezone.now()
        self.delivered_quantity = 0
        self.delivered_quantity_usd = 0
        self.delivery_date = None

    def revert_mark_as_failed(self, delivered_quantity: Decimal, delivery_date: datetime) -> None:
        if self.status != self.STATUS_FORCE_FAILED:
            raise ValidationError("Only payment marked as force failed can be reverted")
        if self.entitlement_quantity is None:
            raise ValidationError("Entitlement quantity need to be set in order to revert")

        self.status = self.get_revert_mark_as_failed_status(delivered_quantity)
        self.status_date = timezone.now()
        self.delivered_quantity = delivered_quantity
        self.delivery_date = delivery_date

    @property
    def get_unicef_id(self) -> str:
        return self.ca_id if isinstance(self, PaymentRecord) else self.unicef_id


class PaymentPlan(ConcurrencyModel, SoftDeletableModel, GenericPaymentPlan, UnicefIdentifiedModel):
    ACTIVITY_LOG_MAPPING = create_mapping_dict(
        [
            "status",
            "status_date",
            "target_population",
            "currency",
            "dispersion_start_date",
            "dispersion_end_date",
            "name",
            "start_date",
            "end_date",
            "background_action_status",
            "imported_file_date",
            "imported_file",
            "export_file",
            "steficon_rule",
            "steficon_applied_date",
        ]
    )

    class Status(models.TextChoices):
        PREPARING = "PREPARING", "Preparing"
        OPEN = "OPEN", "Open"
        LOCKED = "LOCKED", "Locked"
        LOCKED_FSP = "LOCKED_FSP", "Locked FSP"
        IN_APPROVAL = "IN_APPROVAL", "In Approval"
        IN_AUTHORIZATION = "IN_AUTHORIZATION", "In Authorization"
        IN_REVIEW = "IN_REVIEW", "In Review"
        ACCEPTED = "ACCEPTED", "Accepted"
        FINISHED = "FINISHED", "Finished"

    class BackgroundActionStatus(models.TextChoices):
        RULE_ENGINE_RUN = "RULE_ENGINE_RUN", "Rule Engine Running"
        RULE_ENGINE_ERROR = "RULE_ENGINE_ERROR", "Rule Engine Errored"
        XLSX_EXPORTING = "XLSX_EXPORTING", "Exporting XLSX file"
        XLSX_EXPORT_ERROR = "XLSX_EXPORT_ERROR", "Export XLSX file Error"
        XLSX_IMPORT_ERROR = "XLSX_IMPORT_ERROR", "Import XLSX file Error"
        XLSX_IMPORTING_ENTITLEMENTS = "XLSX_IMPORTING_ENTITLEMENTS", "Importing Entitlements XLSX file"
        XLSX_IMPORTING_RECONCILIATION = "XLSX_IMPORTING_RECONCILIATION", "Importing Reconciliation XLSX file"
        EXCLUDE_BENEFICIARIES = "EXCLUDE_BENEFICIARIES", "Exclude Beneficiaries Running"
        EXCLUDE_BENEFICIARIES_ERROR = "EXCLUDE_BENEFICIARIES_ERROR", "Exclude Beneficiaries Error"

    BACKGROUND_ACTION_ERROR_STATES = [
        BackgroundActionStatus.XLSX_EXPORT_ERROR,
        BackgroundActionStatus.XLSX_IMPORT_ERROR,
        BackgroundActionStatus.RULE_ENGINE_ERROR,
        BackgroundActionStatus.EXCLUDE_BENEFICIARIES_ERROR,
    ]

    class Action(models.TextChoices):
        LOCK = "LOCK", "Lock"
        LOCK_FSP = "LOCK_FSP", "Lock FSP"
        UNLOCK = "UNLOCK", "Unlock"
        UNLOCK_FSP = "UNLOCK_FSP", "Unlock FSP"
        SEND_FOR_APPROVAL = "SEND_FOR_APPROVAL", "Send For Approval"
        APPROVE = "APPROVE", "Approve"
        AUTHORIZE = "AUTHORIZE", "Authorize"
        REVIEW = "REVIEW", "Review"
        REJECT = "REJECT", "Reject"
        FINISH = "FINISH", "Finish"

    program_cycle = models.ForeignKey("program.ProgramCycle", null=True, blank=True, on_delete=models.CASCADE)
    created_by = models.ForeignKey(
        settings.AUTH_USER_MODEL,
        on_delete=models.PROTECT,
        related_name="created_payment_plans",
    )
    status = FSMField(default=Status.OPEN, protected=False, db_index=True, choices=Status.choices)
    background_action_status = FSMField(
        default=None,
        protected=False,
        db_index=True,
        blank=True,
        null=True,
        choices=BackgroundActionStatus.choices,
    )
    target_population = models.ForeignKey(
        "targeting.TargetPopulation",
        on_delete=models.CASCADE,
        related_name="payment_plans",
    )
    currency = models.CharField(max_length=4, choices=CURRENCY_CHOICES)
    dispersion_start_date = models.DateField()
    dispersion_end_date = models.DateField()
    female_children_count = models.PositiveIntegerField(default=0)
    male_children_count = models.PositiveIntegerField(default=0)
    female_adults_count = models.PositiveIntegerField(default=0)
    male_adults_count = models.PositiveIntegerField(default=0)
    total_households_count = models.PositiveIntegerField(default=0)
    total_individuals_count = models.PositiveIntegerField(default=0)
    imported_file_date = models.DateTimeField(blank=True, null=True)
    imported_file = models.ForeignKey(FileTemp, null=True, blank=True, related_name="+", on_delete=models.SET_NULL)
    export_file_entitlement = models.ForeignKey(
        FileTemp, null=True, blank=True, related_name="+", on_delete=models.SET_NULL
    )
    export_file_per_fsp = models.ForeignKey(
        FileTemp, null=True, blank=True, related_name="+", on_delete=models.SET_NULL
    )
    export_pdf_file_summary = models.ForeignKey(
        FileTemp, null=True, blank=True, related_name="+", on_delete=models.SET_NULL
    )
    steficon_rule = models.ForeignKey(
        RuleCommit,
        null=True,
        on_delete=models.PROTECT,
        related_name="payment_plans",
        blank=True,
    )
    steficon_applied_date = models.DateTimeField(blank=True, null=True)
    payment_verification_summary = GenericRelation(
        "payment.PaymentVerificationSummary",
        content_type_field="payment_plan_content_type",
        object_id_field="payment_plan_object_id",
        related_query_name="payment_plan",
    )
    payment_verification_plan = GenericRelation(
        "payment.PaymentVerificationPlan",
        content_type_field="payment_plan_content_type",
        object_id_field="payment_plan_object_id",
        related_query_name="payment_plan",
    )
    source_payment_plan = models.ForeignKey(
        "self", null=True, blank=True, on_delete=models.CASCADE, related_name="follow_ups"
    )
    is_follow_up = models.BooleanField(default=False)
    exclusion_reason = models.TextField(blank=True)
    exclude_household_error = models.TextField(blank=True)

    class Meta:
        verbose_name = "Payment Plan"
        ordering = ["created_at"]

    def __str__(self) -> str:
        return self.unicef_id or ""

    @property
    def bank_reconciliation_success(self) -> int:
        return self.payment_items.filter(status__in=Payment.ALLOW_CREATE_VERIFICATION).count()

    @property
    def bank_reconciliation_error(self) -> int:
        return self.payment_items.filter(status=Payment.STATUS_ERROR).count()

    @property
    def excluded_households_ids(self) -> List[str]:
        return list(self.payment_items.filter(excluded=True).values_list("household__unicef_id", flat=True))

    @transition(
        field=background_action_status,
        source=[None] + BACKGROUND_ACTION_ERROR_STATES,
        target=BackgroundActionStatus.XLSX_EXPORTING,
        conditions=[
            lambda obj: obj.status
            in [PaymentPlan.Status.LOCKED, PaymentPlan.Status.ACCEPTED, PaymentPlan.Status.FINISHED]
        ],
    )
    def background_action_status_xlsx_exporting(self) -> None:
        pass

    @transition(
        field=background_action_status,
        source=[BackgroundActionStatus.XLSX_EXPORTING, BackgroundActionStatus.XLSX_EXPORT_ERROR],
        target=BackgroundActionStatus.XLSX_EXPORT_ERROR,
        conditions=[
            lambda obj: obj.status
            in [PaymentPlan.Status.LOCKED, PaymentPlan.Status.ACCEPTED, PaymentPlan.Status.FINISHED]
        ],
    )
    def background_action_status_xlsx_export_error(self) -> None:
        pass

    @transition(
        field=background_action_status,
        source=[None] + BACKGROUND_ACTION_ERROR_STATES,
        target=BackgroundActionStatus.RULE_ENGINE_RUN,
        conditions=[lambda obj: obj.status == PaymentPlan.Status.LOCKED],
    )
    def background_action_status_steficon_run(self) -> None:
        pass

    @transition(
        field=background_action_status,
        source=[BackgroundActionStatus.RULE_ENGINE_RUN, BackgroundActionStatus.RULE_ENGINE_ERROR],
        target=BackgroundActionStatus.RULE_ENGINE_ERROR,
        conditions=[lambda obj: obj.status == PaymentPlan.Status.LOCKED],
    )
    def background_action_status_steficon_error(self) -> None:
        pass

    @transition(
        field=background_action_status,
        source=[None] + BACKGROUND_ACTION_ERROR_STATES,
        target=BackgroundActionStatus.XLSX_IMPORTING_ENTITLEMENTS,
        conditions=[lambda obj: obj.status == PaymentPlan.Status.LOCKED],
    )
    def background_action_status_xlsx_importing_entitlements(self) -> None:
        pass

    @transition(
        field=background_action_status,
        source=[None] + BACKGROUND_ACTION_ERROR_STATES,
        target=BackgroundActionStatus.XLSX_IMPORTING_RECONCILIATION,
        conditions=[
            lambda obj: obj.status
            in [PaymentPlan.Status.LOCKED, PaymentPlan.Status.ACCEPTED, PaymentPlan.Status.FINISHED]
        ],
    )
    def background_action_status_xlsx_importing_reconciliation(self) -> None:
        pass

    @transition(
        field=background_action_status,
        source=[
            BackgroundActionStatus.XLSX_IMPORTING_ENTITLEMENTS,
            BackgroundActionStatus.XLSX_IMPORTING_RECONCILIATION,
            BackgroundActionStatus.XLSX_IMPORT_ERROR,
        ],
        target=BackgroundActionStatus.XLSX_IMPORT_ERROR,
        conditions=[
            lambda obj: obj.status
            in [PaymentPlan.Status.LOCKED, PaymentPlan.Status.ACCEPTED, PaymentPlan.Status.FINISHED]
        ],
    )
    def background_action_status_xlsx_import_error(self) -> None:
        pass

    @transition(field=background_action_status, source="*", target=None)
    def background_action_status_none(self) -> None:
        self.background_action_status = None  # little hack

    @transition(
        field=background_action_status,
        source=[None, BackgroundActionStatus.EXCLUDE_BENEFICIARIES_ERROR],
        target=BackgroundActionStatus.EXCLUDE_BENEFICIARIES,
        conditions=[lambda obj: obj.status in [PaymentPlan.Status.OPEN, PaymentPlan.Status.LOCKED]],
    )
    def background_action_status_excluding_beneficiaries(self) -> None:
        pass

    @transition(
        field=background_action_status,
        source=[BackgroundActionStatus.EXCLUDE_BENEFICIARIES, BackgroundActionStatus.EXCLUDE_BENEFICIARIES_ERROR],
        target=BackgroundActionStatus.EXCLUDE_BENEFICIARIES_ERROR,
        conditions=[lambda obj: obj.status in [PaymentPlan.Status.OPEN, PaymentPlan.Status.LOCKED]],
    )
    def background_action_status_exclude_beneficiaries_error(self) -> None:
        pass

    @transition(
        field=status,
        source=Status.OPEN,
        target=Status.LOCKED,
    )
    def status_lock(self) -> None:
        self.status_date = timezone.now()

    @transition(
        field=status,
        source=Status.LOCKED,
        target=Status.OPEN,
    )
    def status_unlock(self) -> None:
        self.background_action_status_none()
        self.status_date = timezone.now()

    @transition(
        field=status,
        source=Status.LOCKED_FSP,
        target=Status.LOCKED,
    )
    def status_unlock_fsp(self) -> None:
        self.status_date = timezone.now()

    @transition(
        field=status,
        source=Status.LOCKED,
        target=Status.LOCKED_FSP,
    )
    def status_lock_fsp(self) -> None:
        self.background_action_status_none()
        self.status_date = timezone.now()

    @transition(
        field=status,
        source=[Status.IN_APPROVAL, Status.IN_AUTHORIZATION, Status.IN_REVIEW],
        target=Status.LOCKED_FSP,
    )
    def status_reject(self) -> None:
        self.status_date = timezone.now()

    @transition(
        field=status,
        source=Status.LOCKED_FSP,
        target=Status.IN_APPROVAL,
    )
    def status_send_to_approval(self) -> None:
        self.status_date = timezone.now()

    @transition(
        field=status,
        source=Status.IN_APPROVAL,
        target=Status.IN_AUTHORIZATION,
    )
    def status_approve(self) -> None:
        self.status_date = timezone.now()

    @transition(
        field=status,
        source=Status.IN_AUTHORIZATION,
        target=Status.IN_REVIEW,
    )
    def status_authorize(self) -> None:
        self.status_date = timezone.now()

    @transition(
        field=status,
        source=Status.IN_REVIEW,
        target=Status.ACCEPTED,
    )
    def status_mark_as_reviewed(self) -> None:
        self.status_date = timezone.now()

    @transition(
        field=status,
        source=[Status.ACCEPTED, Status.FINISHED],
        target=Status.FINISHED,
    )
    def status_finished(self) -> None:
        self.status_date = timezone.now()

        if not self.payment_verification_summary.exists():
            PaymentVerificationSummary.objects.create(
                payment_plan_obj=self,
            )

    @transition(
        field=status,
        source=Status.PREPARING,
        target=Status.OPEN,
    )
    def status_open(self) -> None:
        self.status_date = timezone.now()

    @property
    def currency_exchange_date(self) -> datetime:
        now = timezone.now().date()
        return self.dispersion_end_date if self.dispersion_end_date < now else now

    @property
    def eligible_payments(self) -> QuerySet:
        return self.payment_items.eligible()

    @property
    def can_be_locked(self) -> bool:
        return self.payment_items.filter(Q(payment_plan_hard_conflicted=False) & Q(excluded=False)).exists()

    def update_population_count_fields(self) -> None:
        households_ids = self.eligible_payments.values_list("household_id", flat=True)

        delta18 = relativedelta(years=+18)
        date18ago = datetime.now() - delta18

        targeted_individuals = Individual.objects.filter(household__id__in=households_ids).aggregate(
            male_children_count=Count("id", distinct=True, filter=Q(birth_date__gt=date18ago, sex=MALE)),
            female_children_count=Count("id", distinct=True, filter=Q(birth_date__gt=date18ago, sex=FEMALE)),
            male_adults_count=Count("id", distinct=True, filter=Q(birth_date__lte=date18ago, sex=MALE)),
            female_adults_count=Count("id", distinct=True, filter=Q(birth_date__lte=date18ago, sex=FEMALE)),
        )

        self.female_children_count = targeted_individuals.get("female_children_count", 0)
        self.male_children_count = targeted_individuals.get("male_children_count", 0)
        self.female_adults_count = targeted_individuals.get("female_adults_count", 0)
        self.male_adults_count = targeted_individuals.get("male_adults_count", 0)
        self.total_households_count = households_ids.count()
        self.total_individuals_count = (
            self.female_children_count + self.male_children_count + self.female_adults_count + self.male_adults_count
        )

        self.save(
            update_fields=[
                "female_children_count",
                "male_children_count",
                "female_adults_count",
                "male_adults_count",
                "total_households_count",
                "total_individuals_count",
            ]
        )

    def update_money_fields(self) -> None:
        self.exchange_rate = self.get_exchange_rate()
        payments = self.eligible_payments.aggregate(
            total_entitled_quantity=Coalesce(Sum("entitlement_quantity"), Decimal(0.0)),
            total_entitled_quantity_usd=Coalesce(Sum("entitlement_quantity_usd"), Decimal(0.0)),
            total_delivered_quantity=Coalesce(Sum("delivered_quantity"), Decimal(0.0)),
            total_delivered_quantity_usd=Coalesce(Sum("delivered_quantity_usd"), Decimal(0.0)),
        )

        self.total_entitled_quantity = payments.get("total_entitled_quantity", 0.00)
        self.total_entitled_quantity_usd = payments.get("total_entitled_quantity_usd", 0.00)
        self.total_delivered_quantity = payments.get("total_delivered_quantity", 0.00)
        self.total_delivered_quantity_usd = payments.get("total_delivered_quantity_usd", 0.00)

        self.total_undelivered_quantity = self.total_entitled_quantity - self.total_delivered_quantity
        self.total_undelivered_quantity_usd = self.total_entitled_quantity_usd - self.total_delivered_quantity_usd

        self.save(
            update_fields=[
                "exchange_rate",
                "total_entitled_quantity",
                "total_entitled_quantity_usd",
                "total_delivered_quantity",
                "total_delivered_quantity_usd",
                "total_undelivered_quantity",
                "total_undelivered_quantity_usd",
            ]
        )

    @property
    def has_export_file(self) -> bool:
        """
        for Locked plan return export_file_entitlement file
        for Accepted and Finished export_file_per_fsp file
        """
        try:
            if self.status == PaymentPlan.Status.LOCKED:
                return self.export_file_entitlement is not None
            elif self.status in (PaymentPlan.Status.ACCEPTED, PaymentPlan.Status.FINISHED):
                return self.export_file_per_fsp is not None
            else:
                return False
        except FileTemp.DoesNotExist:
            return False

    @property
    def payment_list_export_file_link(self) -> Optional[str]:
        """
        for Locked plan return export_file_entitlement file link
        for Accepted and Finished export_file_per_fsp file link
        """
        if self.status == PaymentPlan.Status.LOCKED:
            if self.export_file_entitlement and self.export_file_entitlement.file:
                return self.export_file_entitlement.file.url
            else:
                return None
        elif self.status in (PaymentPlan.Status.ACCEPTED, PaymentPlan.Status.FINISHED):
            if self.export_file_per_fsp and self.export_file_per_fsp.file:
                return self.export_file_per_fsp.file.url
            else:
                return None
        else:
            return None

    @property
    def imported_file_name(self) -> str:
        """used for import entitlements"""
        try:
            return self.imported_file.file.name if self.imported_file else ""
        except FileTemp.DoesNotExist:
            return ""

    @property
    def is_reconciled(self) -> bool:
        # TODO what in case of active grievance tickets?
        return (
            self.eligible_payments.exclude(status=GenericPayment.STATUS_PENDING).count()
            == self.eligible_payments.count()
        )

    def remove_export_file(self) -> None:
        # remove export_file_entitlement
        if self.status == PaymentPlan.Status.LOCKED and self.export_file_entitlement:
            self.export_file_entitlement.file.delete(save=False)
            self.export_file_entitlement.delete()
            self.export_file_entitlement = None
        # remove export_file_per_fsp
        if self.status in (PaymentPlan.Status.ACCEPTED, PaymentPlan.Status.FINISHED) and self.export_file_per_fsp:
            self.export_file_per_fsp.file.delete(save=False)
            self.export_file_per_fsp.delete()
            self.export_file_per_fsp = None

    def remove_imported_file(self) -> None:
        if self.imported_file:
            self.imported_file.file.delete(save=False)
            self.imported_file.delete()
            self.imported_file = None
            self.imported_file_date = None

    @cached_property
    def acceptance_process_threshold(self) -> Optional["AcceptanceProcessThreshold"]:
        total_entitled_quantity_usd = int(self.total_entitled_quantity_usd or 0)

        return self.business_area.acceptance_process_thresholds.filter(
            payments_range_usd__contains=NumericRange(
                total_entitled_quantity_usd, total_entitled_quantity_usd, bounds="[]"
            )
        ).first()

    @property
    def approval_number_required(self) -> int:
        if not self.acceptance_process_threshold:
            return 1

        return self.acceptance_process_threshold.approval_number_required

    @property
    def authorization_number_required(self) -> int:
        if not self.acceptance_process_threshold:
            return 1

        return self.acceptance_process_threshold.authorization_number_required

    @property
    def finance_release_number_required(self) -> int:
        if not self.acceptance_process_threshold:
            return 1

        return self.acceptance_process_threshold.finance_release_number_required

    def unsuccessful_payments(self) -> "QuerySet":
        return self.eligible_payments.filter(
            status__in=[
                Payment.STATUS_ERROR,  # delivered_quantity < 0 (-1)
                Payment.STATUS_NOT_DISTRIBUTED,  # delivered_quantity == 0
                Payment.STATUS_FORCE_FAILED,  # TODO remove force failed?
            ]
        )

    def unsuccessful_payments_for_follow_up(self) -> "QuerySet":
        """
        used for creation FPP
        need to call from source_payment_plan level
        like payment_plan.source_payment_plan.unsuccessful_payments_for_follow_up()
        """
        payments_qs = (
            self.unsuccessful_payments()
            .exclude(household__withdrawn=True)  # Exclude beneficiaries who have been withdrawn
            .exclude(
                # Exclude beneficiaries who are currently in different follow-up Payment Plan within the same cycle (contains excluded from other follow-ups)
                household_id__in=Payment.objects.filter(
                    is_follow_up=True,
                    parent__source_payment_plan=self,
                    parent__program_cycle=self.program_cycle,
                    excluded=False,
                )
                .exclude(parent=self)
                .values_list("household_id", flat=True)
            )
        )
        return payments_qs

    def payments_used_in_follow_payment_plans(self) -> "QuerySet":
        return Payment.objects.filter(parent__source_payment_plan_id=self.id, excluded=False)


class FinancialServiceProviderXlsxTemplate(TimeStampedUUIDModel):
    COLUMNS_CHOICES = (
        ("payment_id", _("Payment ID")),
        ("household_id", _("Household ID")),
        ("household_size", _("Household Size")),
        ("collector_name", _("Collector Name")),
        ("alternate_collector_full_name", _("Alternate collector Full Name")),
        ("alternate_collector_given_name", _("Alternate collector Given Name")),
        ("alternate_collector_middle_name", _("Alternate collector Middle Name")),
        ("alternate_collector_phone_no", _("Alternate collector phone number")),
        ("alternate_collector_document_numbers", _("Alternate collector Document numbers")),
        ("alternate_collector_sex", _("Alternate collector Gender")),
        ("payment_channel", _("Payment Channel")),
        ("fsp_name", _("FSP Name")),
        ("currency", _("Currency")),
        ("entitlement_quantity", _("Entitlement Quantity")),
        ("entitlement_quantity_usd", _("Entitlement Quantity USD")),
        ("delivered_quantity", _("Delivered Quantity")),
        ("delivery_date", _("Delivery Date")),
        ("reason_for_unsuccessful_payment", _("Reason for unsuccessful payment")),
        ("order_number", _("Order Number")),
        ("token_number", _("Token Number")),
<<<<<<< HEAD
        ("additional_collector_name", _("Additional Collector Name")),
        ("additional_document_type", _("Additional Document Type")),
        ("additional_document_number", _("Additional Document Number")),
=======
        ("registration_token", _("Registration Token")),
>>>>>>> f2cec5b5
    )

    DEFAULT_COLUMNS = [col[0] for col in COLUMNS_CHOICES]

    created_by = models.ForeignKey(
        settings.AUTH_USER_MODEL,
        on_delete=models.CASCADE,
        related_name="created_financial_service_provider_xlsx_templates",
        null=True,
        blank=True,
        verbose_name=_("Created by"),
    )
    name = models.CharField(max_length=120, verbose_name=_("Name"))
    columns = MultiSelectField(
        max_length=500,
        choices=COLUMNS_CHOICES,
        default=DEFAULT_COLUMNS,
        verbose_name=_("Columns"),
        help_text=_("Select the columns to include in the report"),
    )

    core_fields = HorizontalChoiceArrayField(
        models.CharField(max_length=255, blank=True, choices=FieldFactory(CORE_FIELDS_ATTRIBUTES).to_choices()),
        default=list,
        blank=True,
    )

    @classmethod
    def get_column_from_core_field(cls, payment: "Payment", core_field_name: str) -> Any:
        def parse_admin_area(obj: "Area") -> str:
            if not obj:
                return ""
            return f"{obj.p_code} - {obj.name}"

        collector = payment.collector
        household = payment.household
        core_fields_attributes = FieldFactory(CORE_FIELDS_ATTRIBUTES).to_dict_by("name")
        attr = core_fields_attributes[core_field_name]
        lookup = attr["lookup"]
        lookup = lookup.replace("__", ".")
        if attr["associated_with"] == _INDIVIDUAL:
            if lookup_function := attr.get("lookup_function"):
                return lookup_function(collector)
            return nested_getattr(collector, lookup, None)
        if attr["associated_with"] == _HOUSEHOLD:
            if core_field_name in {"admin1", "admin2", "admin3", "admin4"}:
                admin_area = getattr(household, core_field_name)
                return parse_admin_area(admin_area)
            return nested_getattr(household, lookup, None)
        return None

    @classmethod
    def get_column_value_from_payment(cls, payment: "Payment", column_name: str) -> Union[str, float, list]:
        alternate_collector = None
        alternate_collector_column_names = (
            "alternate_collector_full_name",
            "alternate_collector_given_name",
            "alternate_collector_middle_name",
            "alternate_collector_sex",
            "alternate_collector_phone_no",
            "alternate_collector_document_numbers",
        )
        if column_name in alternate_collector_column_names:
            if ind_role := IndividualRoleInHousehold.objects.filter(
                household=payment.household, role=ROLE_ALTERNATE
            ).first():
                alternate_collector = ind_role.individual

        map_obj_name_column = {
            "payment_id": (payment, "unicef_id"),
            "household_id": (payment.household, "unicef_id"),
            "household_size": (payment.household, "size"),
            "admin_level_2": (payment.household.admin2, "name"),
            "collector_name": (payment.collector, "full_name"),
            "alternate_collector_full_name": (alternate_collector, "full_name"),
            "alternate_collector_given_name": (alternate_collector, "given_name"),
            "alternate_collector_middle_name": (alternate_collector, "middle_name"),
            "alternate_collector_sex": (alternate_collector, "sex"),
            "alternate_collector_phone_no": (alternate_collector, "phone_no"),
            "alternate_collector_document_numbers": (alternate_collector, "document_number"),
            "payment_channel": (payment, "delivery_type"),
            "fsp_name": (payment.financial_service_provider, "name"),
            "currency": (payment, "currency"),
            "entitlement_quantity": (payment, "entitlement_quantity"),
            "entitlement_quantity_usd": (payment, "entitlement_quantity_usd"),
            "delivered_quantity": (payment, "delivered_quantity"),
            "delivery_date": (payment, "delivery_date"),
            "reason_for_unsuccessful_payment": (payment, "reason_for_unsuccessful_payment"),
            "order_number": (payment, "order_number"),
            "token_number": (payment, "token_number"),
            "additional_collector_name": (payment, "additional_collector_name"),
            "additional_document_type": (payment, "additional_document_type"),
            "additional_document_number": (payment, "additional_document_number"),
        }
        additional_columns = {"registration_token": cls.get_registration_token_doc_number}
        if column_name in additional_columns:
            method = additional_columns[column_name]
            return method(payment)

        if column_name not in map_obj_name_column:
            return "wrong_column_name"
        if column_name == "delivered_quantity" and payment.status == Payment.STATUS_ERROR:  # Unsuccessful Payment
            return float(-1)
        if column_name == "delivery_date" and payment.delivery_date is not None:
            return str(payment.delivery_date)
        if column_name == "alternate_collector_document_numbers" and alternate_collector:
            return (
                list(
                    alternate_collector.documents.filter(status=Document.STATUS_VALID).values_list(
                        "document_number", flat=True
                    )
                )
                or ""
            )
        obj, nested_field = map_obj_name_column[column_name]
        return getattr(obj, nested_field, None) or ""

    @staticmethod
    def get_registration_token_doc_number(payment: "Payment") -> str:
        doc = Document.objects.filter(individual=payment.collector, type__key="registration_token").first()
        return doc.document_number if doc else ""

    def __str__(self) -> str:
        return f"{self.name} ({len(self.columns) + len(self.core_fields)})"


class FspXlsxTemplatePerDeliveryMechanism(TimeStampedUUIDModel):
    created_by = models.ForeignKey(
        settings.AUTH_USER_MODEL,
        on_delete=models.CASCADE,
        related_name="created_fsp_xlsx_template_per_delivery_mechanisms",
        null=True,
        blank=True,
        verbose_name=_("Created by"),
    )
    financial_service_provider = models.ForeignKey(
        "FinancialServiceProvider", on_delete=models.CASCADE, related_name="fsp_xlsx_template_per_delivery_mechanisms"
    )
    delivery_mechanism = models.CharField(
        max_length=255, verbose_name=_("Delivery Mechanism"), choices=GenericPayment.DELIVERY_TYPE_CHOICE
    )
    xlsx_template = models.ForeignKey(
        "FinancialServiceProviderXlsxTemplate",
        on_delete=models.CASCADE,
        related_name="fsp_xlsx_template_per_delivery_mechanisms",
    )

    class Meta:
        unique_together = ("financial_service_provider", "delivery_mechanism")

    def __str__(self) -> str:
        return f"{self.financial_service_provider.name} - {self.xlsx_template} - {self.delivery_mechanism}"


class FinancialServiceProvider(TimeStampedUUIDModel):
    COMMUNICATION_CHANNEL_API = "API"
    COMMUNICATION_CHANNEL_SFTP = "SFTP"
    COMMUNICATION_CHANNEL_XLSX = "XLSX"
    COMMUNICATION_CHANNEL_CHOICES = (
        (COMMUNICATION_CHANNEL_API, "API"),
        (COMMUNICATION_CHANNEL_SFTP, "SFTP"),
        (COMMUNICATION_CHANNEL_XLSX, "XLSX"),
    )

    created_by = models.ForeignKey(
        settings.AUTH_USER_MODEL,
        on_delete=models.SET_NULL,
        related_name="created_financial_service_providers",
        null=True,
        blank=True,
        verbose_name=_("Created by"),
    )
    name = models.CharField(max_length=100, unique=True)
    vision_vendor_number = models.CharField(max_length=100, unique=True)
    delivery_mechanisms = HorizontalChoiceArrayField(
        models.CharField(choices=GenericPayment.DELIVERY_TYPE_CHOICE, max_length=24)
    )
    distribution_limit = models.DecimalField(
        decimal_places=2,
        max_digits=12,
        validators=[MinValueValidator(Decimal("0.00"))],
        null=True,
        blank=True,
        help_text="The maximum amount of money in USD that can be distributed or unlimited if null",
        db_index=True,
    )
    communication_channel = models.CharField(max_length=6, choices=COMMUNICATION_CHANNEL_CHOICES, db_index=True)
    data_transfer_configuration = models.JSONField(
        help_text="JSON configuration for the data transfer mechanism",
        null=True,
        blank=True,
        default=dict,
    )
    xlsx_templates = models.ManyToManyField(
        "payment.FinancialServiceProviderXlsxTemplate",
        through="FspXlsxTemplatePerDeliveryMechanism",
        related_name="financial_service_providers",
    )

    def __str__(self) -> str:
        return f"{self.name} ({self.vision_vendor_number}): {self.communication_channel}"

    def get_xlsx_template(self, delivery_mechanism: str) -> Optional["FinancialServiceProviderXlsxTemplate"]:
        try:
            return self.xlsx_templates.get(
                fsp_xlsx_template_per_delivery_mechanisms__delivery_mechanism=delivery_mechanism
            )
        except FinancialServiceProviderXlsxTemplate.DoesNotExist:
            return None

    def can_accept_any_volume(self) -> bool:
        if (
            self.distribution_limit is not None
            and self.delivery_mechanisms_per_payment_plan.filter(
                payment_plan__status__in=[
                    PaymentPlan.Status.LOCKED_FSP,
                    PaymentPlan.Status.IN_APPROVAL,
                    PaymentPlan.Status.IN_AUTHORIZATION,
                    PaymentPlan.Status.IN_REVIEW,
                    PaymentPlan.Status.ACCEPTED,
                ]
            ).exists()
        ):
            return False

        if self.distribution_limit == 0.0:
            return False

        return True

    def can_accept_volume(self, volume: Decimal) -> bool:
        if self.distribution_limit is None:
            return True

        return volume <= self.distribution_limit


class FinancialServiceProviderXlsxReport(TimeStampedUUIDModel):
    # TODO: remove? do we using this one?
    IN_PROGRESS = 1
    COMPLETED = 2
    FAILED = 3
    STATUSES = (
        (IN_PROGRESS, _("Processing")),
        (COMPLETED, _("Generated")),
        (FAILED, _("Failed")),
    )
    financial_service_provider = models.ForeignKey(
        "payment.FinancialServiceProvider",
        on_delete=models.CASCADE,
        verbose_name=_("Financial Service Provider"),
    )
    file = models.FileField(blank=True, null=True, editable=False)
    status = models.IntegerField(choices=STATUSES, blank=True, null=True, editable=False, db_index=True)

    def __str__(self) -> str:
        name_ = (
            self.financial_service_provider.fsp_xlsx_template.name
            if self.financial_service_provider.fsp_xlsx_template
            else self.financial_service_provider.name
        )
        return f"{name_} ({self.status})"


class DeliveryMechanismPerPaymentPlan(TimeStampedUUIDModel):
    class Status(models.TextChoices):
        NOT_SENT = "NOT_SENT"
        SENT = "SENT"

    payment_plan = models.ForeignKey(
        "payment.PaymentPlan",
        on_delete=models.CASCADE,
        related_name="delivery_mechanisms",
    )
    financial_service_provider = models.ForeignKey(
        "payment.FinancialServiceProvider",
        on_delete=models.PROTECT,
        related_name="delivery_mechanisms_per_payment_plan",
        null=True,
    )
    created_by = models.ForeignKey(
        settings.AUTH_USER_MODEL,
        on_delete=models.PROTECT,
        related_name="created_delivery_mechanisms",
    )
    sent_date = models.DateTimeField()
    sent_by = models.ForeignKey(
        settings.AUTH_USER_MODEL,
        on_delete=models.PROTECT,
        related_name="sent_delivery_mechanisms",
        null=True,
    )
    status = FSMField(default=Status.NOT_SENT, protected=False, db_index=True)
    delivery_mechanism = models.CharField(
        max_length=255, choices=GenericPayment.DELIVERY_TYPE_CHOICE, db_index=True, null=True
    )
    delivery_mechanism_order = models.PositiveIntegerField()

    class Meta:
        constraints = [
            models.UniqueConstraint(
                fields=["payment_plan", "delivery_mechanism", "delivery_mechanism_order"],
                name="unique payment_plan_delivery_mechanism",
            ),
        ]

    @transition(
        field=status,
        source=Status.NOT_SENT,
        target=Status.SENT,
    )
    def status_send(self, sent_by: "User") -> None:
        self.sent_date = timezone.now()
        self.sent_by = sent_by


class CashPlan(ConcurrencyModel, GenericPaymentPlan):
    DISTRIBUTION_COMPLETED = "Distribution Completed"
    DISTRIBUTION_COMPLETED_WITH_ERRORS = "Distribution Completed with Errors"
    TRANSACTION_COMPLETED = "Transaction Completed"
    TRANSACTION_COMPLETED_WITH_ERRORS = "Transaction Completed with Errors"

    STATUS_CHOICE = (
        (DISTRIBUTION_COMPLETED, _("Distribution Completed")),
        (
            DISTRIBUTION_COMPLETED_WITH_ERRORS,
            _("Distribution Completed with Errors"),
        ),
        (TRANSACTION_COMPLETED, _("Transaction Completed")),
        (
            TRANSACTION_COMPLETED_WITH_ERRORS,
            _("Transaction Completed with Errors"),
        ),
    )
    name = models.CharField(max_length=255, db_index=True)
    ca_id = models.CharField(max_length=255, null=True, db_index=True)
    ca_hash_id = models.UUIDField(unique=True, null=True)
    status = models.CharField(max_length=255, choices=STATUS_CHOICE, db_index=True)
    distribution_level = models.CharField(max_length=255)
    dispersion_date = models.DateTimeField()
    coverage_duration = models.PositiveIntegerField()
    coverage_unit = models.CharField(max_length=255)
    comments = models.CharField(max_length=255, null=True)
    delivery_type = models.CharField(
        choices=GenericPayment.DELIVERY_TYPE_CHOICE,
        max_length=24,
        null=True,
        db_index=True,
    )
    assistance_measurement = models.CharField(max_length=255, db_index=True)
    assistance_through = models.CharField(max_length=255, db_index=True)
    service_provider = models.ForeignKey(
        "payment.ServiceProvider",
        null=True,
        related_name="cash_plans",
        on_delete=models.CASCADE,
    )
    vision_id = models.CharField(max_length=255, null=True)
    funds_commitment = models.CharField(max_length=255, null=True)
    down_payment = models.CharField(max_length=255, null=True)
    validation_alerts_count = models.IntegerField()
    total_persons_covered = models.IntegerField(db_index=True)
    total_persons_covered_revised = models.IntegerField(db_index=True)
    payment_verification_summary = GenericRelation(
        "payment.PaymentVerificationSummary",
        content_type_field="payment_plan_content_type",
        object_id_field="payment_plan_object_id",
        related_query_name="cash_plan",
    )
    payment_verification_plan = GenericRelation(
        "payment.PaymentVerificationPlan",
        content_type_field="payment_plan_content_type",
        object_id_field="payment_plan_object_id",
        related_query_name="cash_plan",
    )

    def __str__(self) -> str:
        return self.name or ""

    @property
    def payment_records_count(self) -> int:
        return self.payment_items.count()

    @property
    def bank_reconciliation_success(self) -> int:
        return self.payment_items.filter(status__in=PaymentRecord.ALLOW_CREATE_VERIFICATION).count()

    @property
    def bank_reconciliation_error(self) -> int:
        return self.payment_items.filter(status=PaymentRecord.STATUS_ERROR).count()

    @cached_property
    def total_number_of_households(self) -> int:
        # https://unicef.visualstudio.com/ICTD-HCT-MIS/_workitems/edit/84040
        return self.payment_items.count()

    @property
    def currency(self) -> Optional[str]:
        payment_record = self.payment_items.first()
        return payment_record.currency if payment_record else None

    @property
    def currency_exchange_date(self) -> datetime:
        return self.dispersion_date

    def unicef_id(self) -> str:
        # TODO: maybe 'ca_id' rename to 'unicef_id'?
        return self.ca_id

    class Meta:
        verbose_name = "Cash Plan"
        ordering = ["created_at"]


class PaymentRecord(ConcurrencyModel, GenericPayment):
    ENTITLEMENT_CARD_STATUS_ACTIVE = "ACTIVE"
    ENTITLEMENT_CARD_STATUS_INACTIVE = "INACTIVE"
    ENTITLEMENT_CARD_STATUS_CHOICE = Choices(
        (ENTITLEMENT_CARD_STATUS_ACTIVE, _("Active")),
        (ENTITLEMENT_CARD_STATUS_INACTIVE, _("Inactive")),
    )

    ca_id = models.CharField(max_length=255, null=True, db_index=True)
    ca_hash_id = models.UUIDField(unique=True, null=True)
    parent = models.ForeignKey(
        "payment.CashPlan",
        on_delete=models.CASCADE,
        related_name="payment_items",
        null=True,
    )

    full_name = models.CharField(max_length=255)
    total_persons_covered = models.IntegerField()
    distribution_modality = models.CharField(
        max_length=255,
    )
    target_population = models.ForeignKey(
        "targeting.TargetPopulation",
        on_delete=models.CASCADE,
        related_name="payment_records",
    )
    target_population_cash_assist_id = models.CharField(max_length=255)
    entitlement_card_number = models.CharField(max_length=255, null=True)
    entitlement_card_status = models.CharField(
        choices=ENTITLEMENT_CARD_STATUS_CHOICE, default="ACTIVE", max_length=20, null=True
    )
    entitlement_card_issue_date = models.DateField(null=True)
    vision_id = models.CharField(max_length=255, null=True)
    registration_ca_id = models.CharField(max_length=255, null=True)
    service_provider = models.ForeignKey(
        "payment.ServiceProvider",
        on_delete=models.CASCADE,
    )
    payment_verification = GenericRelation(
        "payment.PaymentVerification",
        content_type_field="payment_content_type",
        object_id_field="payment_object_id",
        related_query_name="payment_record",
    )
    payment_verification_summary = GenericRelation(
        "payment.PaymentVerificationSummary",
        content_type_field="payment_content_type",
        object_id_field="payment_object_id",
        related_query_name="payment_record",
    )
    ticket_complaint_details = GenericRelation(
        "grievance.TicketComplaintDetails",
        content_type_field="payment_content_type",
        object_id_field="payment_object_id",
        related_query_name="payment_record",
    )

    ticket_sensitive_details = GenericRelation(
        "grievance.TicketSensitiveDetails",
        content_type_field="payment_content_type",
        object_id_field="payment_object_id",
        related_query_name="payment_record",
    )

    @property
    def unicef_id(self) -> str:
        return self.ca_id

    def get_revert_mark_as_failed_status(self, delivered_quantity: Decimal) -> str:
        return self.STATUS_SUCCESS


class Payment(SoftDeletableModel, GenericPayment, UnicefIdentifiedModel):
    parent = models.ForeignKey(
        "payment.PaymentPlan",
        on_delete=models.CASCADE,
        related_name="payment_items",
    )
    conflicted = models.BooleanField(default=False)
    excluded = models.BooleanField(default=False)
    entitlement_date = models.DateTimeField(null=True, blank=True)
    financial_service_provider = models.ForeignKey(
        "payment.FinancialServiceProvider", on_delete=models.PROTECT, null=True
    )
    collector = models.ForeignKey("household.Individual", on_delete=models.CASCADE, related_name="collector_payments")
    payment_verification = GenericRelation(
        "payment.PaymentVerification",
        content_type_field="payment_content_type",
        object_id_field="payment_object_id",
        related_query_name="payment",
    )
    payment_verification_summary = GenericRelation(
        "payment.PaymentVerificationSummary",
        content_type_field="payment_content_type",
        object_id_field="payment_object_id",
        related_query_name="payment",
    )

    source_payment = models.ForeignKey(
        "self", null=True, blank=True, on_delete=models.CASCADE, related_name="follow_ups"
    )
    is_follow_up = models.BooleanField(default=False)
    reason_for_unsuccessful_payment = models.CharField(max_length=255, null=True, blank=True)
    # use program_id in UniqueConstraint order_number and token_number per Program
    program = models.ForeignKey("program.Program", on_delete=models.SET_NULL, null=True, blank=True)
    order_number = models.PositiveIntegerField(
        blank=True,
        null=True,
        validators=[
            MinValueValidator(100000000),
            MaxValueValidator(999999999),
            payment_token_and_order_number_validator,
        ],
    )  # 9 digits
    token_number = models.PositiveIntegerField(
        blank=True,
        null=True,
        validators=[MinValueValidator(1000000), MaxValueValidator(9999999), payment_token_and_order_number_validator],
    )  # 7 digits
    ticket_complaint_details = GenericRelation(
        "grievance.TicketComplaintDetails",
        content_type_field="payment_content_type",
        object_id_field="payment_object_id",
        related_query_name="payment",
    )

    ticket_sensitive_details = GenericRelation(
        "grievance.TicketSensitiveDetails",
        content_type_field="payment_content_type",
        object_id_field="payment_object_id",
        related_query_name="payment",
    )
    additional_collector_name = models.CharField(
        max_length=64,
        blank=True,
        null=True,
        help_text="Use this field for reconciliation data when funds are collected by someone other than the designated collector or the alternate collector",
    )
    additional_document_type = models.CharField(
        max_length=128, blank=True, null=True, help_text="Use this field for reconciliation data"
    )
    additional_document_number = models.CharField(
        max_length=128, blank=True, null=True, help_text="Use this field for reconciliation data"
    )

    @property
    def full_name(self) -> str:
        return self.collector.full_name

    def get_revert_mark_as_failed_status(self, delivered_quantity: Decimal) -> str:
        if delivered_quantity == 0:
            return Payment.STATUS_NOT_DISTRIBUTED

        elif delivered_quantity < self.entitlement_quantity:
            return Payment.STATUS_DISTRIBUTION_PARTIAL

        elif delivered_quantity == self.entitlement_quantity:
            return Payment.STATUS_DISTRIBUTION_SUCCESS

        else:
            raise ValidationError(
                f"Wrong delivered quantity {delivered_quantity} for entitlement quantity {self.entitlement_quantity}"
            )

    objects = PaymentManager()

    class Meta:
        constraints = [
            UniqueConstraint(
                fields=["parent", "household"],
                condition=Q(is_removed=False),
                name="payment_plan_and_household",
            ),
            UniqueConstraint(
                fields=["program_id", "order_number"],
                condition=Q(is_removed=False),
                name="order_number_unique_per_program",
            ),
            UniqueConstraint(
                fields=["program_id", "token_number"],
                condition=Q(is_removed=False),
                name="token_number_unique_per_program",
            ),
        ]


class ServiceProvider(TimeStampedUUIDModel):
    business_area = models.ForeignKey("core.BusinessArea", on_delete=models.CASCADE)
    ca_id = models.CharField(max_length=255, unique=True)
    full_name = models.CharField(max_length=255, null=True)
    short_name = models.CharField(max_length=100, null=True)
    country = models.CharField(max_length=3)
    vision_id = models.CharField(max_length=255, null=True)

    def __str__(self) -> str:
        return self.full_name or ""


class PaymentVerificationPlan(TimeStampedUUIDModel, ConcurrencyModel, UnicefIdentifiedModel):
    ACTIVITY_LOG_MAPPING = create_mapping_dict(
        [
            "status",
            "payment_plan",
            "sampling",
            "verification_channel",
            "sample_size",
            "responded_count",
            "received_count",
            "not_received_count",
            "received_with_problems_count",
            "confidence_interval",
            "margin_of_error",
            "rapid_pro_flow_id",
            "rapid_pro_flow_start_uuids",
            "age_filter",
            "excluded_admin_areas_filter",
            "sex_filter",
            "activation_date",
            "completion_date",
        ]
    )
    STATUS_PENDING = "PENDING"
    STATUS_ACTIVE = "ACTIVE"
    STATUS_FINISHED = "FINISHED"
    STATUS_INVALID = "INVALID"
    STATUS_RAPID_PRO_ERROR = "RAPID_PRO_ERROR"
    SAMPLING_FULL_LIST = "FULL_LIST"
    SAMPLING_RANDOM = "RANDOM"
    VERIFICATION_CHANNEL_RAPIDPRO = "RAPIDPRO"
    VERIFICATION_CHANNEL_XLSX = "XLSX"
    VERIFICATION_CHANNEL_MANUAL = "MANUAL"
    STATUS_CHOICES = (
        (STATUS_ACTIVE, "Active"),
        (STATUS_FINISHED, "Finished"),
        (STATUS_PENDING, "Pending"),
        (STATUS_INVALID, "Invalid"),
        (STATUS_RAPID_PRO_ERROR, "RapidPro Error"),
    )
    SAMPLING_CHOICES = (
        (SAMPLING_FULL_LIST, "Full list"),
        (SAMPLING_RANDOM, "Random sampling"),
    )
    VERIFICATION_CHANNEL_CHOICES = (
        (VERIFICATION_CHANNEL_MANUAL, "MANUAL"),
        (VERIFICATION_CHANNEL_RAPIDPRO, "RAPIDPRO"),
        (VERIFICATION_CHANNEL_XLSX, "XLSX"),
    )
    status = models.CharField(max_length=50, choices=STATUS_CHOICES, default=STATUS_PENDING, db_index=True)
    payment_plan_content_type = models.ForeignKey(ContentType, on_delete=models.CASCADE)
    payment_plan_object_id = UUIDField()
    payment_plan_obj: "Union[PaymentPlan, CashPlan]" = GenericForeignKey("payment_plan_content_type", "payment_plan_object_id")  # type: ignore
    sampling = models.CharField(max_length=50, choices=SAMPLING_CHOICES)
    verification_channel = models.CharField(max_length=50, choices=VERIFICATION_CHANNEL_CHOICES)
    sample_size = models.PositiveIntegerField(null=True)
    responded_count = models.PositiveIntegerField(null=True)
    received_count = models.PositiveIntegerField(null=True)
    not_received_count = models.PositiveIntegerField(null=True)
    received_with_problems_count = models.PositiveIntegerField(null=True)
    confidence_interval = models.FloatField(null=True)
    margin_of_error = models.FloatField(null=True)
    rapid_pro_flow_id = models.CharField(max_length=255, blank=True)
    rapid_pro_flow_start_uuids = ArrayField(models.CharField(max_length=255, blank=True), default=list)
    age_filter = JSONField(null=True)
    excluded_admin_areas_filter = JSONField(null=True)
    sex_filter = models.CharField(null=True, max_length=10)
    activation_date = models.DateTimeField(null=True)
    completion_date = models.DateTimeField(null=True)
    xlsx_file_exporting = models.BooleanField(default=False)
    xlsx_file_imported = models.BooleanField(default=False)
    error = models.CharField(max_length=500, null=True, blank=True)

    class Meta:
        ordering = ("created_at",)
        indexes = [
            models.Index(fields=["payment_plan_content_type", "payment_plan_object_id"]),
        ]

    @property
    def business_area(self) -> BusinessArea:
        return self.payment_plan_obj.business_area

    @property
    def get_xlsx_verification_file(self) -> FileTemp:
        try:
            return FileTemp.objects.get(object_id=self.pk, content_type=get_content_type_for_model(self))
        except FileTemp.DoesNotExist:
            raise GraphQLError("Xlsx Verification File does not exist.")
        except FileTemp.MultipleObjectsReturned as e:
            logger.exception(e)
            raise GraphQLError("Query returned multiple Xlsx Verification Files when only one was expected.")

    @property
    def has_xlsx_payment_verification_plan_file(self) -> bool:
        return all(
            [
                self.verification_channel == self.VERIFICATION_CHANNEL_XLSX,
                FileTemp.objects.filter(object_id=self.pk, content_type=get_content_type_for_model(self)).count() == 1,
            ]
        )

    @property
    def xlsx_payment_verification_plan_file_link(self) -> Optional[str]:
        return self.get_xlsx_verification_file.file.url if self.has_xlsx_payment_verification_plan_file else None

    @property
    def xlsx_payment_verification_plan_file_was_downloaded(self) -> bool:
        return self.get_xlsx_verification_file.was_downloaded if self.has_xlsx_payment_verification_plan_file else False

    def set_active(self) -> None:
        self.status = PaymentVerificationPlan.STATUS_ACTIVE
        self.activation_date = timezone.now()
        self.error = None

    def set_pending(self) -> None:
        self.status = PaymentVerificationPlan.STATUS_PENDING
        self.responded_count = None
        self.received_count = None
        self.not_received_count = None
        self.received_with_problems_count = None
        self.activation_date = None
        self.rapid_pro_flow_start_uuids = []

    def can_activate(self) -> bool:
        return self.status not in (
            PaymentVerificationPlan.STATUS_PENDING,
            PaymentVerificationPlan.STATUS_RAPID_PRO_ERROR,
        )

    @property
    def get_payment_plan(self) -> Union["PaymentPlan", "CashPlan", None]:
        try:
            return self.payment_plan_content_type.model_class().objects.get(pk=self.payment_plan_object_id)
        except ObjectDoesNotExist:
            return None


def build_summary(payment_plan: Optional[Any]) -> None:
    statuses_count = payment_plan.get_payment_verification_plans.aggregate(
        active=Count("pk", filter=Q(status=PaymentVerificationSummary.STATUS_ACTIVE)),
        pending=Count("pk", filter=Q(status=PaymentVerificationSummary.STATUS_PENDING)),
        finished=Count("pk", filter=Q(status=PaymentVerificationSummary.STATUS_FINISHED)),
    )
    summary = payment_plan.get_payment_verification_summary
    if statuses_count["active"] >= 1:
        summary.mark_as_active()
    elif statuses_count["finished"] >= 1 and statuses_count["active"] == 0 and statuses_count["pending"] == 0:
        summary.mark_as_finished()
    else:
        summary.status = PaymentVerificationSummary.STATUS_PENDING
        summary.completion_date = None
        summary.activation_date = None
        summary.mark_as_pending()
    summary.save()


@receiver(
    post_save,
    sender=PaymentVerificationPlan,
    dispatch_uid="update_verification_status_in_cash_plan",
)
def update_verification_status_in_cash_plan(sender: Any, instance: PaymentVerificationPlan, **kwargs: Any) -> None:
    build_summary(instance.payment_plan_obj)


@receiver(
    post_delete,
    sender=PaymentVerificationPlan,
    dispatch_uid="update_verification_status_in_cash_plan_on_delete",
)
def update_verification_status_in_cash_plan_on_delete(
    sender: Any, instance: PaymentVerificationPlan, **kwargs: Any
) -> None:
    build_summary(instance.payment_plan_obj)


class PaymentVerification(TimeStampedUUIDModel, ConcurrencyModel):
    ACTIVITY_LOG_MAPPING = create_mapping_dict(
        [
            "payment_verification_plan",
            "status",
            "status_date",
            "received_amount",
        ]
    )
    STATUS_PENDING = "PENDING"
    STATUS_RECEIVED = "RECEIVED"
    STATUS_NOT_RECEIVED = "NOT_RECEIVED"
    STATUS_RECEIVED_WITH_ISSUES = "RECEIVED_WITH_ISSUES"
    STATUS_CHOICES = (
        (STATUS_NOT_RECEIVED, "NOT RECEIVED"),
        (STATUS_PENDING, "PENDING"),
        (STATUS_RECEIVED, "RECEIVED"),
        (STATUS_RECEIVED_WITH_ISSUES, "RECEIVED WITH ISSUES"),
    )
    payment_verification_plan = models.ForeignKey(
        "payment.PaymentVerificationPlan",
        on_delete=models.CASCADE,
        related_name="payment_record_verifications",
    )
    payment_content_type = models.ForeignKey(ContentType, on_delete=models.CASCADE)
    payment_object_id = UUIDField()
    payment_obj = GenericForeignKey("payment_content_type", "payment_object_id")
    status = models.CharField(max_length=50, choices=STATUS_CHOICES, default=STATUS_PENDING)
    status_date = models.DateTimeField(null=True)
    received_amount = models.DecimalField(
        decimal_places=2,
        max_digits=12,
        validators=[MinValueValidator(Decimal("0.01"))],
        null=True,
    )
    sent_to_rapid_pro = models.BooleanField(default=False)

    class Meta:
        indexes = [
            models.Index(fields=["payment_content_type", "payment_object_id"]),
        ]
        constraints = [
            UniqueConstraint(
                fields=["payment_content_type", "payment_object_id"],
                name="payment_content_type_and_payment_id",
            )
        ]

    @property
    def get_payment(self) -> Union[Payment, PaymentRecord, None]:
        try:
            return self.payment_content_type.model_class().objects.get(pk=self.payment_object_id)
        except ObjectDoesNotExist:
            return None

    @property
    def is_manually_editable(self) -> bool:
        if self.payment_verification_plan.verification_channel != PaymentVerificationPlan.VERIFICATION_CHANNEL_MANUAL:
            return False
        minutes_elapsed = (timezone.now() - self.status_date).total_seconds() / 60
        return not (self.status != PaymentVerification.STATUS_PENDING and minutes_elapsed > 10)

    @property
    def business_area(self) -> BusinessArea:
        return self.payment_verification_plan.payment_plan_obj.business_area

    def set_pending(self) -> None:
        self.status_date = timezone.now()
        self.status = PaymentVerification.STATUS_PENDING
        self.received_amount = None


class PaymentVerificationSummary(TimeStampedUUIDModel):
    STATUS_PENDING = "PENDING"
    STATUS_ACTIVE = "ACTIVE"
    STATUS_FINISHED = "FINISHED"
    STATUS_CHOICES = (
        (STATUS_ACTIVE, "Active"),
        (STATUS_FINISHED, "Finished"),
        (STATUS_PENDING, "Pending"),
    )
    status = models.CharField(
        max_length=50, choices=STATUS_CHOICES, default=STATUS_PENDING, verbose_name="Verification status", db_index=True
    )
    activation_date = models.DateTimeField(null=True)
    completion_date = models.DateTimeField(null=True)
    payment_plan_content_type = models.ForeignKey(ContentType, on_delete=models.CASCADE)
    payment_plan_object_id = UUIDField()
    payment_plan_obj = GenericForeignKey("payment_plan_content_type", "payment_plan_object_id")

    class Meta:
        indexes = [
            models.Index(fields=["payment_plan_content_type", "payment_plan_object_id"]),
        ]
        constraints = [
            UniqueConstraint(
                fields=["payment_plan_content_type", "payment_plan_object_id"],
                name="payment_plan_content_type_and_payment_plan_id",
            )
        ]

    def mark_as_active(self) -> None:
        self.status = self.STATUS_ACTIVE
        self.completion_date = None
        if self.activation_date is None:
            self.activation_date = timezone.now()

    def mark_as_finished(self) -> None:
        self.status = self.STATUS_FINISHED
        if self.completion_date is None:
            self.completion_date = timezone.now()

    def mark_as_pending(self) -> None:
        self.status = self.STATUS_PENDING
        self.completion_date = None
        self.activation_date = None


class ApprovalProcess(TimeStampedUUIDModel):
    sent_for_approval_by = models.ForeignKey(
        settings.AUTH_USER_MODEL, on_delete=models.SET_NULL, related_name="+", null=True
    )
    sent_for_approval_date = models.DateTimeField(null=True)
    sent_for_authorization_by = models.ForeignKey(
        settings.AUTH_USER_MODEL, on_delete=models.SET_NULL, related_name="+", null=True
    )
    sent_for_authorization_date = models.DateTimeField(null=True)
    sent_for_finance_release_by = models.ForeignKey(
        settings.AUTH_USER_MODEL, on_delete=models.SET_NULL, related_name="+", null=True
    )
    sent_for_finance_release_date = models.DateTimeField(null=True)
    payment_plan = models.ForeignKey(PaymentPlan, on_delete=models.CASCADE, related_name="approval_process")

    approval_number_required = models.PositiveIntegerField(default=1)
    authorization_number_required = models.PositiveIntegerField(default=1)
    finance_release_number_required = models.PositiveIntegerField(default=1)

    class Meta:
        ordering = ("-created_at",)
        verbose_name_plural = "Approval Processes"


class Approval(TimeStampedUUIDModel):
    APPROVAL = "APPROVAL"
    AUTHORIZATION = "AUTHORIZATION"
    FINANCE_RELEASE = "FINANCE_RELEASE"
    REJECT = "REJECT"
    TYPE_CHOICES = (
        (APPROVAL, "Approval"),
        (AUTHORIZATION, "Authorization"),
        (FINANCE_RELEASE, "Finance Release"),
        (REJECT, "Reject"),
    )

    type = models.CharField(max_length=50, choices=TYPE_CHOICES, default=APPROVAL, verbose_name=_("Approval type"))
    comment = models.CharField(max_length=500, null=True, blank=True)
    created_by = models.ForeignKey(settings.AUTH_USER_MODEL, on_delete=models.SET_NULL, null=True)
    approval_process = models.ForeignKey(ApprovalProcess, on_delete=models.CASCADE, related_name="approvals")

    class Meta:
        ordering = ("-created_at",)

    def __str__(self) -> str:
        return self.type or ""

    @property
    def info(self) -> str:
        types_map = {
            self.APPROVAL: "Approved",
            self.AUTHORIZATION: "Authorized",
            self.FINANCE_RELEASE: "Released",
            self.REJECT: "Rejected",
        }

        return f"{types_map.get(self.type)} by {self.created_by}" if self.created_by else types_map.get(self.type, "")


class AcceptanceProcessThreshold(TimeStampedUUIDModel):
    business_area = models.ForeignKey(
        "core.BusinessArea", on_delete=models.PROTECT, related_name="acceptance_process_thresholds"
    )
    payments_range_usd = IntegerRangeField(
        default=NumericRange(0, None),
        validators=[
            RangeMinValueValidator(0),
        ],
    )
    approval_number_required = models.PositiveIntegerField(default=1)
    authorization_number_required = models.PositiveIntegerField(default=1)
    finance_release_number_required = models.PositiveIntegerField(default=1)

    class Meta:
        ordering = ("payments_range_usd",)

    def __str__(self) -> str:
        return (
            f"{self.payments_range_usd} USD, "
            f"Approvals: {self.approval_number_required} "
            f"Authorization: {self.authorization_number_required} "
            f"Finance Releases: {self.finance_release_number_required}"
        )


class PaymentHouseholdSnapshot(TimeStampedUUIDModel):
    snapshot_data = JSONField(default=dict)
    household_id = models.UUIDField()
    payment = models.OneToOneField(Payment, on_delete=models.CASCADE, related_name="household_snapshot")<|MERGE_RESOLUTION|>--- conflicted
+++ resolved
@@ -926,13 +926,10 @@
         ("reason_for_unsuccessful_payment", _("Reason for unsuccessful payment")),
         ("order_number", _("Order Number")),
         ("token_number", _("Token Number")),
-<<<<<<< HEAD
         ("additional_collector_name", _("Additional Collector Name")),
         ("additional_document_type", _("Additional Document Type")),
         ("additional_document_number", _("Additional Document Number")),
-=======
         ("registration_token", _("Registration Token")),
->>>>>>> f2cec5b5
     )
 
     DEFAULT_COLUMNS = [col[0] for col in COLUMNS_CHOICES]
@@ -947,7 +944,7 @@
     )
     name = models.CharField(max_length=120, verbose_name=_("Name"))
     columns = MultiSelectField(
-        max_length=500,
+        max_length=1000,
         choices=COLUMNS_CHOICES,
         default=DEFAULT_COLUMNS,
         verbose_name=_("Columns"),
