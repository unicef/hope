<<<<<<< HEAD
import logging
from datetime import datetime
=======
import datetime
>>>>>>> 320a5028
from decimal import Decimal
from functools import cached_property
from typing import TYPE_CHECKING, Any, Callable, Optional, Union

from django import forms
from django.conf import settings
from django.contrib.admin.options import get_content_type_for_model
from django.contrib.contenttypes.fields import GenericForeignKey, GenericRelation
from django.contrib.contenttypes.models import ContentType
from django.contrib.postgres.fields import ArrayField
from django.core.exceptions import ObjectDoesNotExist, ValidationError
from django.core.validators import MinValueValidator
from django.db import models
from django.db.models import (
    Count,
    JSONField,
    Q,
    QuerySet,
    Sum,
    UniqueConstraint,
    UUIDField,
)
from django.db.models.functions import Coalesce
from django.db.models.signals import post_delete, post_save
from django.dispatch import receiver
from django.utils import timezone
from django.utils.translation import gettext_lazy as _

from dateutil.relativedelta import relativedelta
from django_fsm import FSMField, transition
from graphql import GraphQLError
from model_utils import Choices
from model_utils.models import SoftDeletableModel
from multiselectfield import MultiSelectField

from hct_mis_api.apps.account.models import ChoiceArrayField
from hct_mis_api.apps.activity_log.utils import create_mapping_dict
from hct_mis_api.apps.core.currencies import CURRENCY_CHOICES
from hct_mis_api.apps.core.exchange_rates import ExchangeRates
from hct_mis_api.apps.core.field_attributes.core_fields_attributes import (
    CORE_FIELDS_ATTRIBUTES,
    FieldFactory,
)
from hct_mis_api.apps.core.field_attributes.fields_types import _HOUSEHOLD, _INDIVIDUAL
from hct_mis_api.apps.core.models import BusinessArea, FileTemp
from hct_mis_api.apps.core.utils import nested_getattr
from hct_mis_api.apps.household.models import FEMALE, MALE, Individual
from hct_mis_api.apps.payment.managers import PaymentManager
from hct_mis_api.apps.steficon.models import RuleCommit
from hct_mis_api.apps.utils.models import (
    ConcurrencyModel,
    TimeStampedUUIDModel,
    UnicefIdentifiedModel,
)

if TYPE_CHECKING:
    from hct_mis_api.apps.account.models import User
    from hct_mis_api.apps.core.exchange_rates.api import ExchangeRateClient

logger = logging.getLogger(__name__)


class ChoiceArrayFieldDM(ArrayField):
    def formfield(self, form_class: Optional[Any] = ..., choices_form_class: Optional[Any] = ..., **kwargs: Any) -> Any:
        defaults = {
            "form_class": forms.TypedMultipleChoiceField,
            "choices": self.base_field.choices,
            "coerce": self.base_field.to_python,
            "widget": forms.SelectMultiple,
        }
        defaults.update(kwargs)

        return super(ArrayField, self).formfield(**defaults)


class GenericPaymentPlan(TimeStampedUUIDModel):
    usd_fields = [
        "total_entitled_quantity_usd",
        "total_entitled_quantity_revised_usd",
        "total_delivered_quantity_usd",
        "total_undelivered_quantity_usd",
    ]

    business_area = models.ForeignKey("core.BusinessArea", on_delete=models.CASCADE)
    status_date = models.DateTimeField()
    start_date = models.DateTimeField(db_index=True)
    end_date = models.DateTimeField(db_index=True)
    program = models.ForeignKey("program.Program", on_delete=models.CASCADE)
    exchange_rate = models.DecimalField(decimal_places=8, blank=True, null=True, max_digits=14)

    total_entitled_quantity = models.DecimalField(
        decimal_places=2,
        max_digits=12,
        validators=[MinValueValidator(Decimal("0.01"))],
        db_index=True,
        null=True,
    )
    total_entitled_quantity_usd = models.DecimalField(
        decimal_places=2, max_digits=12, validators=[MinValueValidator(Decimal("0.01"))], null=True
    )
    total_entitled_quantity_revised = models.DecimalField(
        decimal_places=2,
        max_digits=12,
        validators=[MinValueValidator(Decimal("0.01"))],
        db_index=True,
        null=True,
    )
    total_entitled_quantity_revised_usd = models.DecimalField(
        decimal_places=2, max_digits=12, validators=[MinValueValidator(Decimal("0.01"))], null=True
    )
    total_delivered_quantity = models.DecimalField(
        decimal_places=2,
        max_digits=12,
        validators=[MinValueValidator(Decimal("0.01"))],
        db_index=True,
        null=True,
    )
    total_delivered_quantity_usd = models.DecimalField(
        decimal_places=2, max_digits=12, validators=[MinValueValidator(Decimal("0.01"))], null=True
    )
    total_undelivered_quantity = models.DecimalField(
        decimal_places=2,
        max_digits=12,
        validators=[MinValueValidator(Decimal("0.01"))],
        db_index=True,
        null=True,
    )
    total_undelivered_quantity_usd = models.DecimalField(
        decimal_places=2, max_digits=12, validators=[MinValueValidator(Decimal("0.01"))], null=True
    )

    class Meta:
        abstract = True

    @property
    def get_unicef_id(self) -> str:
        # TODO: MB 'ca_id' rename to 'unicef_id'?
        return self.ca_id if isinstance(self, CashPlan) else self.unicef_id

    def get_exchange_rate(self, exchange_rates_client: Optional["ExchangeRateClient"] = None) -> float:
        if exchange_rates_client is None:
            exchange_rates_client = ExchangeRates()

        return exchange_rates_client.get_exchange_rate_for_currency_code(self.currency, self.currency_exchange_date)

    @property
    def get_payment_verification_summary(self) -> Optional["PaymentVerificationSummary"]:
        """PaymentPlan has only one payment_verification_summary"""
        c_type = ContentType.objects.get_for_model(self.__class__)
        try:
            verification_summary = PaymentVerificationSummary.objects.get(
                payment_plan_content_type_id=c_type.pk, payment_plan_object_id=self.pk
            )
        except PaymentVerificationSummary.DoesNotExist:
            return None
        return verification_summary

    @property
    def get_payment_verification_plans(self) -> QuerySet["PaymentVerificationPlan"]:
        c_type = ContentType.objects.get_for_model(self.__class__)
        payment_verification_plans = PaymentVerificationPlan.objects.filter(
            payment_plan_content_type_id=c_type.pk, payment_plan_object_id=self.pk
        )
        return payment_verification_plans

    def available_payment_records(
        self,
        payment_verification_plan: Optional["PaymentVerificationPlan"] = None,
        extra_validation: Optional[Callable] = None,
        class_name: str = "",
    ) -> QuerySet:
        params = Q(status__in=GenericPayment.ALLOW_CREATE_VERIFICATION, delivered_quantity__gt=0)

        if payment_verification_plan:
            params &= Q(
                Q(payment_verification__isnull=True)
                | Q(payment_verification__payment_verification_plan=payment_verification_plan)
            )
        else:
            params &= Q(payment_verification__isnull=True)

        payment_records = self.payment_items.select_related("head_of_household").filter(params).distinct()

        if extra_validation:
            payment_records = list(map(lambda pr: pr.pk, filter(extra_validation, payment_records)))

        qs = (PaymentRecord if class_name == "CashPlan" else Payment).objects.filter(pk__in=payment_records)

        return qs

    @property
    def can_create_payment_verification_plan(self) -> int:
        return self.available_payment_records().count() > 0


class GenericPayment(TimeStampedUUIDModel):
    usd_fields = ["delivered_quantity_usd", "entitlement_quantity_usd"]

    STATUS_SUCCESS = "Transaction Successful"
    STATUS_ERROR = "Transaction Erroneous"
    STATUS_DISTRIBUTION_SUCCESS = "Distribution Successful"
    STATUS_NOT_DISTRIBUTED = "Not Distributed"
    STATUS_FORCE_FAILED = "Force failed"
    STATUS_DISTRIBUTION_PARTIAL = "Partially Distributed"
    STATUS_PENDING = "Pending"

    STATUS_CHOICE = (
        (STATUS_DISTRIBUTION_SUCCESS, _("Distribution Successful")),
        (STATUS_NOT_DISTRIBUTED, _("Not Distributed")),
        (STATUS_SUCCESS, _("Transaction Successful")),
        (STATUS_ERROR, _("Transaction Erroneous")),
        (STATUS_FORCE_FAILED, _("Force failed")),
        (STATUS_DISTRIBUTION_PARTIAL, _("Partially Distributed")),
        (STATUS_PENDING, _("Pending")),
    )

    ALLOW_CREATE_VERIFICATION = (STATUS_SUCCESS, STATUS_DISTRIBUTION_SUCCESS, STATUS_DISTRIBUTION_PARTIAL)

    ENTITLEMENT_CARD_STATUS_ACTIVE = "ACTIVE"
    ENTITLEMENT_CARD_STATUS_INACTIVE = "INACTIVE"
    ENTITLEMENT_CARD_STATUS_CHOICE = Choices(
        (ENTITLEMENT_CARD_STATUS_ACTIVE, _("Active")),
        (ENTITLEMENT_CARD_STATUS_INACTIVE, _("Inactive")),
    )

    DELIVERY_TYPE_CARDLESS_CASH_WITHDRAWAL = "Cardless cash withdrawal"
    DELIVERY_TYPE_CASH = "Cash"
    DELIVERY_TYPE_CASH_BY_FSP = "Cash by FSP"
    DELIVERY_TYPE_CHEQUE = "Cheque"
    DELIVERY_TYPE_DEPOSIT_TO_CARD = "Deposit to Card"
    DELIVERY_TYPE_IN_KIND = "In Kind"
    DELIVERY_TYPE_MOBILE_MONEY = "Mobile Money"
    DELIVERY_TYPE_OTHER = "Other"
    DELIVERY_TYPE_PRE_PAID_CARD = "Pre-paid card"
    DELIVERY_TYPE_REFERRAL = "Referral"
    DELIVERY_TYPE_TRANSFER = "Transfer"
    DELIVERY_TYPE_TRANSFER_TO_ACCOUNT = "Transfer to Account"
    DELIVERY_TYPE_VOUCHER = "Voucher"

    DELIVERY_TYPES_IN_CASH = (
        DELIVERY_TYPE_CARDLESS_CASH_WITHDRAWAL,
        DELIVERY_TYPE_CASH,
        DELIVERY_TYPE_CASH_BY_FSP,
        DELIVERY_TYPE_CHEQUE,
        DELIVERY_TYPE_DEPOSIT_TO_CARD,
        DELIVERY_TYPE_IN_KIND,
        DELIVERY_TYPE_MOBILE_MONEY,
        DELIVERY_TYPE_OTHER,
        DELIVERY_TYPE_PRE_PAID_CARD,
        DELIVERY_TYPE_REFERRAL,
        DELIVERY_TYPE_TRANSFER,
        DELIVERY_TYPE_TRANSFER_TO_ACCOUNT,
    )
    DELIVERY_TYPES_IN_VOUCHER = (DELIVERY_TYPE_VOUCHER,)

    DELIVERY_TYPE_CHOICE = (
        (DELIVERY_TYPE_CARDLESS_CASH_WITHDRAWAL, _("Cardless cash withdrawal")),
        (DELIVERY_TYPE_CASH, _("Cash")),
        (DELIVERY_TYPE_CASH_BY_FSP, _("Cash by FSP")),
        (DELIVERY_TYPE_CHEQUE, _("Cheque")),
        (DELIVERY_TYPE_DEPOSIT_TO_CARD, _("Deposit to Card")),
        (DELIVERY_TYPE_IN_KIND, _("In Kind")),
        (DELIVERY_TYPE_MOBILE_MONEY, _("Mobile Money")),
        (DELIVERY_TYPE_OTHER, _("Other")),
        (DELIVERY_TYPE_PRE_PAID_CARD, _("Pre-paid card")),
        (DELIVERY_TYPE_REFERRAL, _("Referral")),
        (DELIVERY_TYPE_TRANSFER, _("Transfer")),
        (DELIVERY_TYPE_TRANSFER_TO_ACCOUNT, _("Transfer to Account")),
        (DELIVERY_TYPE_VOUCHER, _("Voucher")),
    )

    business_area = models.ForeignKey("core.BusinessArea", on_delete=models.CASCADE)
    status = models.CharField(
        max_length=255,
        choices=STATUS_CHOICE,
    )
    status_date = models.DateTimeField()
    household = models.ForeignKey("household.Household", on_delete=models.CASCADE)
    head_of_household = models.ForeignKey("household.Individual", on_delete=models.CASCADE, null=True)
    delivery_type = models.CharField(choices=DELIVERY_TYPE_CHOICE, max_length=24, null=True)
    currency = models.CharField(
        max_length=4,
    )
    entitlement_quantity = models.DecimalField(
        decimal_places=2, max_digits=12, validators=[MinValueValidator(Decimal("0.00"))], null=True
    )
    entitlement_quantity_usd = models.DecimalField(
        decimal_places=2, max_digits=12, validators=[MinValueValidator(Decimal("0.00"))], null=True
    )
    delivered_quantity = models.DecimalField(
        decimal_places=2, max_digits=12, validators=[MinValueValidator(Decimal("0.00"))], null=True
    )
    delivered_quantity_usd = models.DecimalField(
        decimal_places=2, max_digits=12, validators=[MinValueValidator(Decimal("0.00"))], null=True
    )
    delivery_date = models.DateTimeField(null=True, blank=True)
    transaction_reference_id = models.CharField(max_length=255, null=True)  # transaction_id

    class Meta:
        abstract = True

    @property
    def verification(self) -> Optional["PaymentVerification"]:
        c_type = ContentType.objects.get_for_model(self.__class__)
        try:
            verification = PaymentVerification.objects.get(payment_content_type_id=c_type.pk, payment_object_id=self.pk)
        except PaymentVerification.DoesNotExist:
            return None
        return verification


class PaymentPlan(SoftDeletableModel, GenericPaymentPlan, UnicefIdentifiedModel):
    ACTIVITY_LOG_MAPPING = create_mapping_dict(
        [
            "status",
            "status_date",
            "target_population",
            "currency",
            "dispersion_start_date",
            "dispersion_end_date",
            "name",
            "start_date",
            "end_date",
        ]
    )

    class Status(models.TextChoices):
        OPEN = "OPEN", "Open"
        LOCKED = "LOCKED", "Locked"
        LOCKED_FSP = "LOCKED_FSP", "Locked FSP"
        IN_APPROVAL = "IN_APPROVAL", "In Approval"
        IN_AUTHORIZATION = "IN_AUTHORIZATION", "In Authorization"
        IN_REVIEW = "IN_REVIEW", "In Review"
        ACCEPTED = "ACCEPTED", "Accepted"
        FINISHED = "FINISHED", "Finished"

    class BackgroundActionStatus(models.TextChoices):
        STEFICON_RUN = "STEFICON_RUN", "Rule Engine Running"
        STEFICON_ERROR = "STEFICON_ERROR", "Rule Engine Errored"
        XLSX_EXPORTING = "XLSX_EXPORTING", "Exporting XLSX file"
        XLSX_EXPORT_ERROR = "XLSX_EXPORT_ERROR", "Export XLSX file Error"
        XLSX_IMPORT_ERROR = "XLSX_IMPORT_ERROR", "Import XLSX file Error"
        XLSX_IMPORTING_ENTITLEMENTS = "XLSX_IMPORTING_ENTITLEMENTS", "Importing Entitlements XLSX file"
        XLSX_IMPORTING_RECONCILIATION = "XLSX_IMPORTING_RECONCILIATION", "Importing Reconciliation XLSX file"

    BACKGROUND_ACTION_ERROR_STATES = [
        BackgroundActionStatus.XLSX_EXPORT_ERROR,
        BackgroundActionStatus.XLSX_IMPORT_ERROR,
        BackgroundActionStatus.STEFICON_ERROR,
    ]

    class Action(models.TextChoices):
        LOCK = "LOCK", "Lock"
        LOCK_FSP = "LOCK_FSP", "Lock FSP"
        UNLOCK = "UNLOCK", "Unlock"
        UNLOCK_FSP = "UNLOCK_FSP", "Unlock FSP"
        SEND_FOR_APPROVAL = "SEND_FOR_APPROVAL", "Send For Approval"
        APPROVE = "APPROVE", "Approve"
        AUTHORIZE = "AUTHORIZE", "Authorize"
        REVIEW = "REVIEW", "Review"
        REJECT = "REJECT", "Reject"
        FINISH = "FINISH", "Finish"

    created_by = models.ForeignKey(
        settings.AUTH_USER_MODEL,
        on_delete=models.PROTECT,
        related_name="created_payment_plans",
    )
    status = FSMField(default=Status.OPEN, protected=False, db_index=True, choices=Status.choices)
    background_action_status = FSMField(
        default=None,
        protected=False,
        db_index=True,
        blank=True,
        null=True,
        choices=BackgroundActionStatus.choices,
    )
    target_population = models.ForeignKey(
        "targeting.TargetPopulation",
        on_delete=models.CASCADE,
        related_name="payment_plans",
    )
    currency = models.CharField(max_length=4, choices=CURRENCY_CHOICES)
    dispersion_start_date = models.DateField()
    dispersion_end_date = models.DateField()
    female_children_count = models.PositiveSmallIntegerField(default=0)
    male_children_count = models.PositiveSmallIntegerField(default=0)
    female_adults_count = models.PositiveSmallIntegerField(default=0)
    male_adults_count = models.PositiveSmallIntegerField(default=0)
    total_households_count = models.PositiveSmallIntegerField(default=0)
    total_individuals_count = models.PositiveSmallIntegerField(default=0)
    imported_file_date = models.DateTimeField(blank=True, null=True)
    imported_file = models.ForeignKey(FileTemp, null=True, blank=True, related_name="+", on_delete=models.SET_NULL)
    export_file = models.ForeignKey(FileTemp, null=True, blank=True, related_name="+", on_delete=models.SET_NULL)
    steficon_rule = models.ForeignKey(
        RuleCommit,
        null=True,
        on_delete=models.PROTECT,
        related_name="payment_plans",
        blank=True,
    )
    steficon_applied_date = models.DateTimeField(blank=True, null=True)
    payment_verification_summary = GenericRelation(
        "payment.PaymentVerificationSummary",
        content_type_field="payment_plan_content_type",
        object_id_field="payment_plan_object_id",
        related_query_name="payment_plan",
    )
    payment_verification_plan = GenericRelation(
        "payment.PaymentVerificationPlan",
        content_type_field="payment_plan_content_type",
        object_id_field="payment_plan_object_id",
        related_query_name="payment_plan",
    )

    class Meta:
        verbose_name = "Payment Plan"
        ordering = ["created_at"]

    def __str__(self) -> str:
        return self.unicef_id

    @property
    def bank_reconciliation_success(self) -> int:
        return self.payment_items.filter(status__in=Payment.ALLOW_CREATE_VERIFICATION).count()

    @property
    def bank_reconciliation_error(self) -> int:
        return self.payment_items.filter(status=Payment.STATUS_ERROR).count()

    @transition(
        field=background_action_status,
        source=[None] + BACKGROUND_ACTION_ERROR_STATES,
        target=BackgroundActionStatus.XLSX_EXPORTING,
        conditions=[
            lambda obj: obj.status
            in [PaymentPlan.Status.LOCKED, PaymentPlan.Status.ACCEPTED, PaymentPlan.Status.FINISHED]
        ],
    )
    def background_action_status_xlsx_exporting(self) -> None:
        pass

    @transition(
        field=background_action_status,
        source=BackgroundActionStatus.XLSX_EXPORTING,
        target=BackgroundActionStatus.XLSX_EXPORT_ERROR,
        conditions=[
            lambda obj: obj.status
            in [PaymentPlan.Status.LOCKED, PaymentPlan.Status.ACCEPTED, PaymentPlan.Status.FINISHED]
        ],
    )
    def background_action_status_xlsx_export_error(self) -> None:
        pass

    @transition(
        field=background_action_status,
        source=[None] + BACKGROUND_ACTION_ERROR_STATES,
        target=BackgroundActionStatus.STEFICON_RUN,
        conditions=[lambda obj: obj.status == PaymentPlan.Status.LOCKED],
    )
    def background_action_status_steficon_run(self) -> None:
        pass

    @transition(
        field=background_action_status,
        source=[BackgroundActionStatus.STEFICON_RUN],
        target=BackgroundActionStatus.STEFICON_ERROR,
        conditions=[lambda obj: obj.status == PaymentPlan.Status.LOCKED],
    )
    def background_action_status_steficon_error(self) -> None:
        pass

    @transition(
        field=background_action_status,
        source=[None] + BACKGROUND_ACTION_ERROR_STATES,
        target=BackgroundActionStatus.XLSX_IMPORTING_ENTITLEMENTS,
        conditions=[lambda obj: obj.status == PaymentPlan.Status.LOCKED],
    )
    def background_action_status_xlsx_importing_entitlements(self) -> None:
        pass

    @transition(
        field=background_action_status,
        source=[None] + BACKGROUND_ACTION_ERROR_STATES,
        target=BackgroundActionStatus.XLSX_IMPORTING_RECONCILIATION,
        conditions=[
            lambda obj: obj.status
            in [PaymentPlan.Status.LOCKED, PaymentPlan.Status.ACCEPTED, PaymentPlan.Status.FINISHED]
        ],
    )
    def background_action_status_xlsx_importing_reconciliation(self) -> None:
        pass

    @transition(
        field=background_action_status,
        source=[
            BackgroundActionStatus.XLSX_IMPORTING_ENTITLEMENTS,
            BackgroundActionStatus.XLSX_IMPORTING_RECONCILIATION,
        ],
        target=BackgroundActionStatus.XLSX_IMPORT_ERROR,
        conditions=[
            lambda obj: obj.status
            in [PaymentPlan.Status.LOCKED, PaymentPlan.Status.ACCEPTED, PaymentPlan.Status.FINISHED]
        ],
    )
    def background_action_status_xlsx_import_error(self) -> None:
        pass

    @transition(field=background_action_status, source="*", target=None)
    def background_action_status_none(self) -> None:
        self.background_action_status = None  # little hack

    @transition(
        field=status,
        source=Status.OPEN,
        target=Status.LOCKED,
    )
    def status_lock(self) -> None:
        self.status_date = timezone.now()

    @transition(
        field=status,
        source=Status.LOCKED,
        target=Status.OPEN,
    )
    def status_unlock(self) -> None:
        self.background_action_status_none()
        self.status_date = timezone.now()

    @transition(
        field=status,
        source=Status.LOCKED_FSP,
        target=Status.LOCKED,
    )
    def status_unlock_fsp(self) -> None:
        self.status_date = timezone.now()

    @transition(
        field=status,
        source=Status.LOCKED,
        target=Status.LOCKED_FSP,
    )
    def status_lock_fsp(self) -> None:
        self.background_action_status_none()
        self.status_date = timezone.now()

    @transition(
        field=status,
        source=[Status.IN_APPROVAL, Status.IN_AUTHORIZATION, Status.IN_REVIEW],
        target=Status.LOCKED_FSP,
    )
    def status_reject(self) -> None:
        self.status_date = timezone.now()

    @transition(
        field=status,
        source=Status.LOCKED_FSP,
        target=Status.IN_APPROVAL,
    )
    def status_send_to_approval(self) -> None:
        self.status_date = timezone.now()

    @transition(
        field=status,
        source=Status.IN_APPROVAL,
        target=Status.IN_AUTHORIZATION,
    )
    def status_approve(self) -> None:
        self.status_date = timezone.now()

    @transition(
        field=status,
        source=Status.IN_AUTHORIZATION,
        target=Status.IN_REVIEW,
    )
    def status_authorize(self) -> None:
        self.status_date = timezone.now()

    @transition(
        field=status,
        source=Status.IN_REVIEW,
        target=Status.ACCEPTED,
    )
    def status_mark_as_reviewed(self) -> None:
        self.status_date = timezone.now()

    @transition(
        field=status,
        source=[Status.ACCEPTED, Status.FINISHED],
        target=Status.FINISHED,
    )
    def status_finished(self) -> None:
        self.status_date = timezone.now()
        if not self.payment_verification_summary.exists():
            PaymentVerificationSummary.objects.create(
                payment_plan_obj=self,
            )

    @property
    def currency_exchange_date(self) -> datetime:
        now = timezone.now().date()
        return self.dispersion_end_date if self.dispersion_end_date < now else now

    @property
    def not_excluded_payments(self) -> QuerySet:
        return self.payment_items.exclude(excluded=True)

    @property
    def can_be_locked(self) -> bool:
        return self.payment_items.filter(payment_plan_hard_conflicted=False).exists()

    def update_population_count_fields(self) -> None:
        households_ids = self.not_excluded_payments.values_list("household_id", flat=True)

        delta18 = relativedelta(years=+18)
        date18ago = datetime.now() - delta18

        targeted_individuals = Individual.objects.filter(household__id__in=households_ids).aggregate(
            male_children_count=Count("id", distinct=True, filter=Q(birth_date__gt=date18ago, sex=MALE)),
            female_children_count=Count("id", distinct=True, filter=Q(birth_date__gt=date18ago, sex=FEMALE)),
            male_adults_count=Count("id", distinct=True, filter=Q(birth_date__lte=date18ago, sex=MALE)),
            female_adults_count=Count("id", distinct=True, filter=Q(birth_date__lte=date18ago, sex=FEMALE)),
        )

        self.female_children_count = targeted_individuals.get("female_children_count", 0)
        self.male_children_count = targeted_individuals.get("male_children_count", 0)
        self.female_adults_count = targeted_individuals.get("female_adults_count", 0)
        self.male_adults_count = targeted_individuals.get("male_adults_count", 0)
        self.total_households_count = households_ids.count()
        self.total_individuals_count = (
            self.female_children_count + self.male_children_count + self.female_adults_count + self.male_adults_count
        )

        self.save(
            update_fields=[
                "female_children_count",
                "male_children_count",
                "female_adults_count",
                "male_adults_count",
                "total_households_count",
                "total_individuals_count",
            ]
        )

    def update_money_fields(self) -> None:
        self.exchange_rate = self.get_exchange_rate()
        payments = self.not_excluded_payments.aggregate(
            total_entitled_quantity=Coalesce(Sum("entitlement_quantity"), Decimal(0.0)),
            total_entitled_quantity_usd=Coalesce(Sum("entitlement_quantity_usd"), Decimal(0.0)),
            total_delivered_quantity=Coalesce(Sum("delivered_quantity"), Decimal(0.0)),
            total_delivered_quantity_usd=Coalesce(Sum("delivered_quantity_usd"), Decimal(0.0)),
        )

        self.total_entitled_quantity = payments.get("total_entitled_quantity", 0.00)
        self.total_entitled_quantity_usd = payments.get("total_entitled_quantity_usd", 0.00)
        self.total_delivered_quantity = payments.get("total_delivered_quantity", 0.00)
        self.total_delivered_quantity_usd = payments.get("total_delivered_quantity_usd", 0.00)

        self.total_undelivered_quantity = self.total_entitled_quantity - self.total_delivered_quantity
        self.total_undelivered_quantity_usd = self.total_entitled_quantity_usd - self.total_delivered_quantity_usd

        self.save(
            update_fields=[
                "exchange_rate",
                "total_entitled_quantity",
                "total_entitled_quantity_usd",
                "total_delivered_quantity",
                "total_delivered_quantity_usd",
                "total_undelivered_quantity",
                "total_undelivered_quantity_usd",
            ]
        )

    @property
    def has_export_file(self) -> bool:
        return bool(self.export_file)

    @property
    def payment_list_export_file_link(self) -> Optional[str]:
        if self.export_file:
            return self.export_file.file.url
        return None

    @property
    def is_reconciled(self) -> bool:
        # TODO what in case of active grievance tickets?
        return (
            self.not_excluded_payments.exclude(status=GenericPayment.STATUS_PENDING).count()
            == self.not_excluded_payments.count()
        )

    def remove_export_file(self) -> None:
        if self.export_file:
            self.export_file.file.delete(save=False)
            self.export_file.delete()
            self.export_file = None

    def remove_imported_file(self) -> None:
        if self.imported_file:
            self.imported_file.file.delete(save=False)
            self.imported_file.delete()
            self.imported_file = None


class FinancialServiceProviderXlsxTemplate(TimeStampedUUIDModel):
    COLUMNS_CHOICES = (
        ("payment_id", _("Payment ID")),
        ("household_id", _("Household ID")),
        ("household_size", _("Household Size")),
        ("collector_name", _("Collector Name")),
        ("payment_channel", _("Payment Channel")),
        ("fsp_name", _("FSP Name")),
        ("currency", _("Currency")),
        ("entitlement_quantity", _("Entitlement Quantity")),
        ("entitlement_quantity_usd", _("Entitlement Quantity USD")),
        ("delivered_quantity", _("Delivered Quantity")),
    )

    DEFAULT_COLUMNS = [col[0] for col in COLUMNS_CHOICES]

    created_by = models.ForeignKey(
        settings.AUTH_USER_MODEL,
        on_delete=models.CASCADE,
        related_name="created_financial_service_provider_xlsx_templates",
        null=True,
        blank=True,
        verbose_name=_("Created by"),
    )
    name = models.CharField(max_length=120, verbose_name=_("Name"))
    columns = MultiSelectField(
        choices=COLUMNS_CHOICES,
        default=DEFAULT_COLUMNS,
        verbose_name=_("Columns"),
        help_text=_("Select the columns to include in the report"),
    )

    core_fields = ChoiceArrayFieldDM(
        models.CharField(max_length=255, blank=True, choices=FieldFactory(CORE_FIELDS_ATTRIBUTES).to_choices()),
        default=list,
        blank=True,
    )

    @classmethod
    def get_column_from_core_field(cls, payment: "Payment", core_field_name: str) -> Any:
        collector = payment.collector
        household = payment.household
        core_fields_attributes = FieldFactory(CORE_FIELDS_ATTRIBUTES).to_dict_by("name")
        attr = core_fields_attributes[core_field_name]
        lookup = attr["lookup"]
        lookup = lookup.replace("__", ".")
        if attr["associated_with"] == _INDIVIDUAL:
            return nested_getattr(collector, lookup, None)
        if attr["associated_with"] == _HOUSEHOLD:
            return nested_getattr(household, lookup, None)
        return None

    @classmethod
    def get_column_value_from_payment(cls, payment: "Payment", column_name: str) -> str:
        map_obj_name_column = {
            "payment_id": (payment, "unicef_id"),
            "household_id": (payment.household, "unicef_id"),
            "household_size": (payment.household, "size"),
            "admin_level_2": (payment.household.admin2, "name"),
            "collector_name": (payment.collector, "full_name"),
            "payment_channel": (payment, "delivery_type"),
            "fsp_name": (payment.financial_service_provider, "name"),
            "currency": (payment, "currency"),
            "entitlement_quantity": (payment, "entitlement_quantity"),
            "entitlement_quantity_usd": (payment, "entitlement_quantity_usd"),
            "delivered_quantity": (payment, "delivered_quantity"),
        }
        if column_name not in map_obj_name_column:
            return "wrong_column_name"
        obj, nested_field = map_obj_name_column[column_name]
        return getattr(obj, nested_field, None) or ""

    def __str__(self) -> str:
        return f"{self.name} ({len(self.columns) + len(self.core_fields)})"


class FspXlsxTemplatePerDeliveryMechanism(TimeStampedUUIDModel):
    created_by = models.ForeignKey(
        settings.AUTH_USER_MODEL,
        on_delete=models.CASCADE,
        related_name="created_fsp_xlsx_template_per_delivery_mechanisms",
        null=True,
        blank=True,
        verbose_name=_("Created by"),
    )
    financial_service_provider = models.ForeignKey(
        "FinancialServiceProvider", on_delete=models.CASCADE, related_name="fsp_xlsx_template_per_delivery_mechanisms"
    )
    delivery_mechanism = models.CharField(
        max_length=255, verbose_name=_("Delivery Mechanism"), choices=GenericPayment.DELIVERY_TYPE_CHOICE
    )
    xlsx_template = models.ForeignKey(
        "FinancialServiceProviderXlsxTemplate",
        on_delete=models.CASCADE,
        related_name="fsp_xlsx_template_per_delivery_mechanisms",
    )

    class Meta:
        unique_together = ("financial_service_provider", "delivery_mechanism")

    def __str__(self) -> str:
        return f"{self.financial_service_provider.name} - {self.xlsx_template} - {self.delivery_mechanism}"


class FinancialServiceProvider(TimeStampedUUIDModel):
    COMMUNICATION_CHANNEL_API = "API"
    COMMUNICATION_CHANNEL_SFTP = "SFTP"
    COMMUNICATION_CHANNEL_XLSX = "XLSX"
    COMMUNICATION_CHANNEL_CHOICES = (
        (COMMUNICATION_CHANNEL_API, "API"),
        (COMMUNICATION_CHANNEL_SFTP, "SFTP"),
        (COMMUNICATION_CHANNEL_XLSX, "XLSX"),
    )

    created_by = models.ForeignKey(
        settings.AUTH_USER_MODEL,
        on_delete=models.SET_NULL,
        related_name="created_financial_service_providers",
        null=True,
        blank=True,
        verbose_name=_("Created by"),
    )
    name = models.CharField(max_length=100, unique=True)
    vision_vendor_number = models.CharField(max_length=100, unique=True)
    delivery_mechanisms = ChoiceArrayField(models.CharField(choices=GenericPayment.DELIVERY_TYPE_CHOICE, max_length=24))
    distribution_limit = models.DecimalField(
        decimal_places=2,
        max_digits=12,
        validators=[MinValueValidator(Decimal("0.00"))],
        null=True,
        blank=True,
        help_text="The maximum amount of money in USD that can be distributed or unlimited if null",
        db_index=True,
    )
    communication_channel = models.CharField(max_length=6, choices=COMMUNICATION_CHANNEL_CHOICES, db_index=True)
    data_transfer_configuration = models.JSONField(
        help_text="JSON configuration for the data transfer mechanism",
        null=True,
        blank=True,
        default=dict,
    )
    xlsx_templates = models.ManyToManyField(
        "payment.FinancialServiceProviderXlsxTemplate",
        through="FspXlsxTemplatePerDeliveryMechanism",
        related_name="financial_service_providers",
    )

    def __str__(self) -> str:
        return f"{self.name} ({self.vision_vendor_number}): {self.communication_channel}"

    def get_xlsx_template(self, delivery_mechanism: str) -> Optional["FinancialServiceProviderXlsxTemplate"]:
        try:
            return self.xlsx_templates.get(
                fsp_xlsx_template_per_delivery_mechanisms__delivery_mechanism=delivery_mechanism
            )
        except FinancialServiceProviderXlsxTemplate.DoesNotExist:
            return None

    def can_accept_any_volume(self) -> bool:
        if (
            self.distribution_limit is not None
            and self.delivery_mechanisms_per_payment_plan.filter(
                payment_plan__status__in=[
                    PaymentPlan.Status.LOCKED_FSP,
                    PaymentPlan.Status.IN_APPROVAL,
                    PaymentPlan.Status.IN_AUTHORIZATION,
                    PaymentPlan.Status.IN_REVIEW,
                    PaymentPlan.Status.ACCEPTED,
                ]
            ).exists()
        ):
            return False

        if self.distribution_limit == 0.0:
            return False

        return True

    def can_accept_volume(self, volume: Decimal) -> bool:
        if self.distribution_limit is None:
            return True

        return volume <= self.distribution_limit


class FinancialServiceProviderXlsxReport(TimeStampedUUIDModel):
    IN_PROGRESS = 1
    COMPLETED = 2
    FAILED = 3
    STATUSES = (
        (IN_PROGRESS, _("Processing")),
        (COMPLETED, _("Generated")),
        (FAILED, _("Failed")),
    )
    financial_service_provider = models.ForeignKey(
        "payment.FinancialServiceProvider",
        on_delete=models.CASCADE,
        verbose_name=_("Financial Service Provider"),
    )
    file = models.FileField(blank=True, null=True, editable=False)
    status = models.IntegerField(choices=STATUSES, blank=True, null=True, editable=False, db_index=True)

    def __str__(self) -> str:
        name_ = (
            self.financial_service_provider.fsp_xlsx_template.name
            if self.financial_service_provider.fsp_xlsx_template
            else self.financial_service_provider.name
        )
        return f"{name_} ({self.status})"


class DeliveryMechanismPerPaymentPlan(TimeStampedUUIDModel):
    class Status(models.TextChoices):
        NOT_SENT = "NOT_SENT"
        SENT = "SENT"

    payment_plan = models.ForeignKey(
        "payment.PaymentPlan",
        on_delete=models.CASCADE,
        related_name="delivery_mechanisms",
    )
    financial_service_provider = models.ForeignKey(
        "payment.FinancialServiceProvider",
        on_delete=models.PROTECT,
        related_name="delivery_mechanisms_per_payment_plan",
        null=True,
    )
    created_by = models.ForeignKey(
        settings.AUTH_USER_MODEL,
        on_delete=models.PROTECT,
        related_name="created_delivery_mechanisms",
    )
    sent_date = models.DateTimeField()
    sent_by = models.ForeignKey(
        settings.AUTH_USER_MODEL,
        on_delete=models.PROTECT,
        related_name="sent_delivery_mechanisms",
        null=True,
    )
    status = FSMField(default=Status.NOT_SENT, protected=False, db_index=True)
    delivery_mechanism = models.CharField(
        max_length=255, choices=GenericPayment.DELIVERY_TYPE_CHOICE, db_index=True, null=True
    )
    delivery_mechanism_order = models.PositiveIntegerField()

    class Meta:
        constraints = [
            models.UniqueConstraint(
                fields=["payment_plan", "delivery_mechanism", "delivery_mechanism_order"],
                name="unique payment_plan_delivery_mechanism",
            ),
        ]

    @transition(
        field=status,
        source=Status.NOT_SENT,
        target=Status.SENT,
    )
    def status_send(self, sent_by: "User") -> None:
        self.sent_date = timezone.now()
        self.sent_by = sent_by


class CashPlan(GenericPaymentPlan):
    DISTRIBUTION_COMPLETED = "Distribution Completed"
    DISTRIBUTION_COMPLETED_WITH_ERRORS = "Distribution Completed with Errors"
    TRANSACTION_COMPLETED = "Transaction Completed"
    TRANSACTION_COMPLETED_WITH_ERRORS = "Transaction Completed with Errors"

    STATUS_CHOICE = (
        (DISTRIBUTION_COMPLETED, _("Distribution Completed")),
        (
            DISTRIBUTION_COMPLETED_WITH_ERRORS,
            _("Distribution Completed with Errors"),
        ),
        (TRANSACTION_COMPLETED, _("Transaction Completed")),
        (
            TRANSACTION_COMPLETED_WITH_ERRORS,
            _("Transaction Completed with Errors"),
        ),
    )
    name = models.CharField(max_length=255, db_index=True)
    ca_id = models.CharField(max_length=255, null=True, db_index=True)
    ca_hash_id = models.UUIDField(unique=True, null=True)
    status = models.CharField(max_length=255, choices=STATUS_CHOICE, db_index=True)
    distribution_level = models.CharField(max_length=255)
    dispersion_date = models.DateTimeField()
    coverage_duration = models.PositiveIntegerField()
    coverage_unit = models.CharField(max_length=255)
    comments = models.CharField(max_length=255, null=True)
    delivery_type = models.CharField(
        choices=GenericPayment.DELIVERY_TYPE_CHOICE,
        max_length=24,
        null=True,
        db_index=True,
    )
    assistance_measurement = models.CharField(max_length=255, db_index=True)
    assistance_through = models.CharField(max_length=255, db_index=True)
    service_provider = models.ForeignKey(
        "payment.ServiceProvider",
        null=True,
        related_name="cash_plans",
        on_delete=models.CASCADE,
    )
    vision_id = models.CharField(max_length=255, null=True)
    funds_commitment = models.CharField(max_length=255, null=True)
    down_payment = models.CharField(max_length=255, null=True)
    validation_alerts_count = models.IntegerField()
    total_persons_covered = models.IntegerField(db_index=True)
    total_persons_covered_revised = models.IntegerField(db_index=True)
    payment_verification_summary = GenericRelation(
        "payment.PaymentVerificationSummary",
        content_type_field="payment_plan_content_type",
        object_id_field="payment_plan_object_id",
        related_query_name="cash_plan",
    )
    payment_verification_plan = GenericRelation(
        "payment.PaymentVerificationPlan",
        content_type_field="payment_plan_content_type",
        object_id_field="payment_plan_object_id",
        related_query_name="cash_plan",
    )

    def __str__(self) -> str:
        return self.name

    @property
    def payment_records_count(self) -> int:
        return self.payment_items.count()

    @property
    def bank_reconciliation_success(self) -> int:
        return self.payment_items.filter(status__in=PaymentRecord.ALLOW_CREATE_VERIFICATION).count()

    @property
    def bank_reconciliation_error(self) -> int:
        return self.payment_items.filter(status=PaymentRecord.STATUS_ERROR).count()

    @cached_property
    def total_number_of_households(self) -> int:
        # https://unicef.visualstudio.com/ICTD-HCT-MIS/_workitems/edit/84040
        return self.payment_items.count()

    @property
    def currency(self) -> Optional[str]:
        payment_record = self.payment_items.first()
        return payment_record.currency if payment_record else None

    @property
    def currency_exchange_date(self) -> datetime:
        return self.dispersion_date

    def unicef_id(self) -> str:
        # TODO: maybe 'ca_id' rename to 'unicef_id'?
        return self.ca_id

    class Meta:
        verbose_name = "Cash Plan"
        ordering = ["created_at"]


class PaymentRecord(ConcurrencyModel, GenericPayment):
    ENTITLEMENT_CARD_STATUS_ACTIVE = "ACTIVE"
    ENTITLEMENT_CARD_STATUS_INACTIVE = "INACTIVE"
    ENTITLEMENT_CARD_STATUS_CHOICE = Choices(
        (ENTITLEMENT_CARD_STATUS_ACTIVE, _("Active")),
        (ENTITLEMENT_CARD_STATUS_INACTIVE, _("Inactive")),
    )

    ca_id = models.CharField(max_length=255, null=True, db_index=True)
    ca_hash_id = models.UUIDField(unique=True, null=True)
    parent = models.ForeignKey(
        "payment.CashPlan",
        on_delete=models.CASCADE,
        related_name="payment_items",
        null=True,
    )

    full_name = models.CharField(max_length=255)
    total_persons_covered = models.IntegerField()
    distribution_modality = models.CharField(
        max_length=255,
    )
    target_population = models.ForeignKey(
        "targeting.TargetPopulation",
        on_delete=models.CASCADE,
        related_name="payment_records",
    )
    target_population_cash_assist_id = models.CharField(max_length=255)
    entitlement_card_number = models.CharField(max_length=255, null=True)
    entitlement_card_status = models.CharField(
        choices=ENTITLEMENT_CARD_STATUS_CHOICE, default="ACTIVE", max_length=20, null=True
    )
    entitlement_card_issue_date = models.DateField(null=True)
    vision_id = models.CharField(max_length=255, null=True)
    registration_ca_id = models.CharField(max_length=255, null=True)
    service_provider = models.ForeignKey(
        "payment.ServiceProvider",
        on_delete=models.CASCADE,
    )
    payment_verification = GenericRelation(
        "payment.PaymentVerification",
        content_type_field="payment_content_type",
        object_id_field="payment_object_id",
        related_query_name="payment_record",
    )
    payment_verification_summary = GenericRelation(
        "payment.PaymentVerificationSummary",
        content_type_field="payment_content_type",
        object_id_field="payment_object_id",
        related_query_name="payment_record",
    )

    @property
    def unicef_id(self) -> str:
        return self.ca_id

    def mark_as_failed(self) -> None:
        if self.status is self.STATUS_FORCE_FAILED:
            raise ValidationError("Status shouldn't be failed")
        self.status = self.STATUS_FORCE_FAILED
        self.status_date = timezone.now()
        self.delivered_quantity = 0
        self.delivered_quantity_usd = 0
        self.delivery_date = None

    def revert_mark_as_failed(self, delivered_quantity: Decimal, delivery_date: datetime.datetime) -> None:
        if self.status != self.STATUS_FORCE_FAILED:
            raise ValidationError("Only payment record marked as force failed can be reverted")
        self.status = self.STATUS_SUCCESS
        self.status_date = timezone.now()
        self.delivered_quantity = delivered_quantity
        self.delivery_date = delivery_date


class Payment(SoftDeletableModel, GenericPayment, UnicefIdentifiedModel):
    parent = models.ForeignKey(
        "payment.PaymentPlan",
        on_delete=models.CASCADE,
        related_name="payment_items",
    )
    excluded = models.BooleanField(default=False)
    entitlement_date = models.DateTimeField(null=True, blank=True)
    financial_service_provider = models.ForeignKey(
        "payment.FinancialServiceProvider", on_delete=models.PROTECT, null=True
    )
    collector = models.ForeignKey("household.Individual", on_delete=models.CASCADE, related_name="collector_payments")
    payment_verification = GenericRelation(
        "payment.PaymentVerification",
        content_type_field="payment_content_type",
        object_id_field="payment_object_id",
        related_query_name="payment",
    )
    payment_verification_summary = GenericRelation(
        "payment.PaymentVerificationSummary",
        content_type_field="payment_content_type",
        object_id_field="payment_object_id",
        related_query_name="payment",
    )

    objects = PaymentManager()

    class Meta:
        constraints = [
            UniqueConstraint(
                fields=["parent", "household"],
                condition=Q(is_removed=False),
                name="payment_plan_and_household",
            )
        ]


class ServiceProvider(TimeStampedUUIDModel):
    business_area = models.ForeignKey("core.BusinessArea", on_delete=models.CASCADE)
    ca_id = models.CharField(max_length=255, unique=True)
    full_name = models.CharField(max_length=255, null=True)
    short_name = models.CharField(max_length=100, null=True)
    country = models.CharField(max_length=3)
    vision_id = models.CharField(max_length=255, null=True)

    def __str__(self) -> str:
        return self.full_name


class PaymentVerificationPlan(TimeStampedUUIDModel, ConcurrencyModel, UnicefIdentifiedModel):
    ACTIVITY_LOG_MAPPING = create_mapping_dict(
        [
            "status",
            "payment_plan",
            "sampling",
            "verification_channel",
            "sample_size",
            "responded_count",
            "received_count",
            "not_received_count",
            "received_with_problems_count",
            "confidence_interval",
            "margin_of_error",
            "rapid_pro_flow_id",
            "rapid_pro_flow_start_uuids",
            "age_filter",
            "excluded_admin_areas_filter",
            "sex_filter",
            "activation_date",
            "completion_date",
        ]
    )
    STATUS_PENDING = "PENDING"
    STATUS_ACTIVE = "ACTIVE"
    STATUS_FINISHED = "FINISHED"
    STATUS_INVALID = "INVALID"
    STATUS_RAPID_PRO_ERROR = "RAPID_PRO_ERROR"
    SAMPLING_FULL_LIST = "FULL_LIST"
    SAMPLING_RANDOM = "RANDOM"
    VERIFICATION_CHANNEL_RAPIDPRO = "RAPIDPRO"
    VERIFICATION_CHANNEL_XLSX = "XLSX"
    VERIFICATION_CHANNEL_MANUAL = "MANUAL"
    STATUS_CHOICES = (
        (STATUS_ACTIVE, "Active"),
        (STATUS_FINISHED, "Finished"),
        (STATUS_PENDING, "Pending"),
        (STATUS_INVALID, "Invalid"),
        (STATUS_RAPID_PRO_ERROR, "RapidPro Error"),
    )
    SAMPLING_CHOICES = (
        (SAMPLING_FULL_LIST, "Full list"),
        (SAMPLING_RANDOM, "Random sampling"),
    )
    VERIFICATION_CHANNEL_CHOICES = (
        (VERIFICATION_CHANNEL_MANUAL, "MANUAL"),
        (VERIFICATION_CHANNEL_RAPIDPRO, "RAPIDPRO"),
        (VERIFICATION_CHANNEL_XLSX, "XLSX"),
    )
    status = models.CharField(max_length=50, choices=STATUS_CHOICES, default=STATUS_PENDING, db_index=True)
    payment_plan_content_type = models.ForeignKey(ContentType, on_delete=models.CASCADE)
    payment_plan_object_id = UUIDField()
    payment_plan_obj: "Union[PaymentPlan, CashPlan]" = GenericForeignKey("payment_plan_content_type", "payment_plan_object_id")  # type: ignore
    sampling = models.CharField(max_length=50, choices=SAMPLING_CHOICES)
    verification_channel = models.CharField(max_length=50, choices=VERIFICATION_CHANNEL_CHOICES)
    sample_size = models.PositiveIntegerField(null=True)
    responded_count = models.PositiveIntegerField(null=True)
    received_count = models.PositiveIntegerField(null=True)
    not_received_count = models.PositiveIntegerField(null=True)
    received_with_problems_count = models.PositiveIntegerField(null=True)
    confidence_interval = models.FloatField(null=True)
    margin_of_error = models.FloatField(null=True)
    rapid_pro_flow_id = models.CharField(max_length=255, blank=True)
    rapid_pro_flow_start_uuids = ArrayField(models.CharField(max_length=255, blank=True), default=list)
    age_filter = JSONField(null=True)
    excluded_admin_areas_filter = JSONField(null=True)
    sex_filter = models.CharField(null=True, max_length=10)
    activation_date = models.DateTimeField(null=True)
    completion_date = models.DateTimeField(null=True)
    xlsx_file_exporting = models.BooleanField(default=False)
    xlsx_file_imported = models.BooleanField(default=False)
    error = models.CharField(max_length=500, null=True, blank=True)

    class Meta:
        ordering = ("created_at",)
        indexes = [
            models.Index(fields=["payment_plan_content_type", "payment_plan_object_id"]),
        ]

    @property
    def business_area(self) -> BusinessArea:
        return self.payment_plan_obj.business_area

    @property
    def get_xlsx_verification_file(self) -> FileTemp:
        try:
            return FileTemp.objects.get(object_id=self.pk, content_type=get_content_type_for_model(self))
        except FileTemp.DoesNotExist:
            raise GraphQLError("Xlsx Verification File does not exist.")
        except FileTemp.MultipleObjectsReturned as e:
            logger.exception(e)
            raise GraphQLError("Query returned multiple Xlsx Verification Files when only one was expected.")

    @property
    def has_xlsx_payment_verification_plan_file(self) -> bool:
        if all(
            [
                self.verification_channel == self.VERIFICATION_CHANNEL_XLSX,
                FileTemp.objects.filter(object_id=self.pk, content_type=get_content_type_for_model(self)).count() == 1,
            ]
        ):
            return True
        return False

    @property
    def xlsx_payment_verification_plan_file_link(self) -> Optional[str]:
        if self.has_xlsx_payment_verification_plan_file:
            return self.get_xlsx_verification_file.file.url
        return None

    @property
    def xlsx_payment_verification_plan_file_was_downloaded(self) -> bool:
        if self.has_xlsx_payment_verification_plan_file:
            return self.get_xlsx_verification_file.was_downloaded
        return False

    def set_active(self) -> None:
        self.status = PaymentVerificationPlan.STATUS_ACTIVE
        self.activation_date = timezone.now()
        self.error = None

    def set_pending(self) -> None:
        self.status = PaymentVerificationPlan.STATUS_PENDING
        self.responded_count = None
        self.received_count = None
        self.not_received_count = None
        self.received_with_problems_count = None
        self.activation_date = None
        self.rapid_pro_flow_start_uuids = []

    def can_activate(self) -> bool:
        return self.status not in (
            PaymentVerificationPlan.STATUS_PENDING,
            PaymentVerificationPlan.STATUS_RAPID_PRO_ERROR,
        )

    @property
    def get_payment_plan(self) -> Union["PaymentPlan", "CashPlan", None]:
        try:
            return self.payment_plan_content_type.model_class().objects.get(pk=self.payment_plan_object_id)
        except ObjectDoesNotExist:
            return None


def build_summary(payment_plan: Optional[Any]) -> None:
    statuses_count = payment_plan.get_payment_verification_plans.aggregate(
        active=Count("pk", filter=Q(status=PaymentVerificationSummary.STATUS_ACTIVE)),
        pending=Count("pk", filter=Q(status=PaymentVerificationSummary.STATUS_PENDING)),
        finished=Count("pk", filter=Q(status=PaymentVerificationSummary.STATUS_FINISHED)),
    )
    summary = payment_plan.get_payment_verification_summary
    if statuses_count["active"] >= 1:
        summary.mark_as_active()
    elif statuses_count["finished"] >= 1 and statuses_count["active"] == 0 and statuses_count["pending"] == 0:
        summary.mark_as_finished()
    else:
        summary.status = PaymentVerificationSummary.STATUS_PENDING
        summary.completion_date = None
        summary.activation_date = None
        summary.mark_as_pending()
    summary.save()


@receiver(
    post_save,
    sender=PaymentVerificationPlan,
    dispatch_uid="update_verification_status_in_cash_plan",
)
def update_verification_status_in_cash_plan(sender: Any, instance: PaymentVerificationPlan, **kwargs: Any) -> None:
    build_summary(instance.payment_plan_obj)


@receiver(
    post_delete,
    sender=PaymentVerificationPlan,
    dispatch_uid="update_verification_status_in_cash_plan_on_delete",
)
def update_verification_status_in_cash_plan_on_delete(
    sender: Any, instance: PaymentVerificationPlan, **kwargs: Any
) -> None:
    build_summary(instance.payment_plan_obj)


class PaymentVerification(TimeStampedUUIDModel, ConcurrencyModel):
    ACTIVITY_LOG_MAPPING = create_mapping_dict(
        [
            "payment_verification_plan",
            "payment_record",
            "status",
            "status_date",
            "received_amount",
        ]
    )
    STATUS_PENDING = "PENDING"
    STATUS_RECEIVED = "RECEIVED"
    STATUS_NOT_RECEIVED = "NOT_RECEIVED"
    STATUS_RECEIVED_WITH_ISSUES = "RECEIVED_WITH_ISSUES"
    STATUS_CHOICES = (
        (STATUS_NOT_RECEIVED, "NOT RECEIVED"),
        (STATUS_PENDING, "PENDING"),
        (STATUS_RECEIVED, "RECEIVED"),
        (STATUS_RECEIVED_WITH_ISSUES, "RECEIVED WITH ISSUES"),
    )
    payment_verification_plan = models.ForeignKey(
        "payment.PaymentVerificationPlan",
        on_delete=models.CASCADE,
        related_name="payment_record_verifications",
    )
    payment_content_type = models.ForeignKey(ContentType, on_delete=models.CASCADE)
    payment_object_id = UUIDField()
    payment_obj = GenericForeignKey("payment_content_type", "payment_object_id")
    status = models.CharField(max_length=50, choices=STATUS_CHOICES, default=STATUS_PENDING)
    status_date = models.DateTimeField(null=True)
    received_amount = models.DecimalField(
        decimal_places=2,
        max_digits=12,
        validators=[MinValueValidator(Decimal("0.01"))],
        null=True,
    )
    sent_to_rapid_pro = models.BooleanField(default=False)

    class Meta:
        indexes = [
            models.Index(fields=["payment_content_type", "payment_object_id"]),
        ]
        constraints = [
            UniqueConstraint(
                fields=["payment_content_type", "payment_object_id"],
                name="payment_content_type_and_payment_id",
            )
        ]

    @property
    def get_payment(self) -> Union[Payment, PaymentRecord, None]:
        try:
            return self.payment_content_type.model_class().objects.get(pk=self.payment_object_id)
        except ObjectDoesNotExist:
            return None

    @property
    def is_manually_editable(self) -> bool:
        if self.payment_verification_plan.verification_channel != PaymentVerificationPlan.VERIFICATION_CHANNEL_MANUAL:
            return False
        minutes_elapsed = (timezone.now() - self.status_date).total_seconds() / 60
        return not (self.status != PaymentVerification.STATUS_PENDING and minutes_elapsed > 10)

    @property
    def business_area(self) -> BusinessArea:
        return self.payment_verification_plan.payment_plan_obj.business_area

    def set_pending(self) -> None:
        self.status_date = timezone.now()
        self.status = PaymentVerification.STATUS_PENDING
        self.received_amount = None


class PaymentVerificationSummary(TimeStampedUUIDModel):
    STATUS_PENDING = "PENDING"
    STATUS_ACTIVE = "ACTIVE"
    STATUS_FINISHED = "FINISHED"
    STATUS_CHOICES = (
        (STATUS_ACTIVE, "Active"),
        (STATUS_FINISHED, "Finished"),
        (STATUS_PENDING, "Pending"),
    )
    status = models.CharField(
        max_length=50, choices=STATUS_CHOICES, default=STATUS_PENDING, verbose_name="Verification status", db_index=True
    )
    activation_date = models.DateTimeField(null=True)
    completion_date = models.DateTimeField(null=True)
    payment_plan_content_type = models.ForeignKey(ContentType, on_delete=models.CASCADE)
    payment_plan_object_id = UUIDField()
    payment_plan_obj = GenericForeignKey("payment_plan_content_type", "payment_plan_object_id")

    class Meta:
        indexes = [
            models.Index(fields=["payment_plan_content_type", "payment_plan_object_id"]),
        ]
        constraints = [
            UniqueConstraint(
                fields=["payment_plan_content_type", "payment_plan_object_id"],
                name="payment_plan_content_type_and_payment_plan_id",
            )
        ]

    def mark_as_active(self) -> None:
        self.status = self.STATUS_ACTIVE
        self.completion_date = None
        if self.activation_date is None:
            self.activation_date = timezone.now()

    def mark_as_finished(self) -> None:
        self.status = self.STATUS_FINISHED
        if self.completion_date is None:
            self.completion_date = timezone.now()

    def mark_as_pending(self) -> None:
        self.status = self.STATUS_PENDING
        self.completion_date = None
        self.activation_date = None


class ApprovalProcess(TimeStampedUUIDModel):
    sent_for_approval_by = models.ForeignKey(
        settings.AUTH_USER_MODEL, on_delete=models.SET_NULL, related_name="+", null=True
    )
    sent_for_approval_date = models.DateTimeField(null=True)
    sent_for_authorization_by = models.ForeignKey(
        settings.AUTH_USER_MODEL, on_delete=models.SET_NULL, related_name="+", null=True
    )
    sent_for_authorization_date = models.DateTimeField(null=True)
    sent_for_finance_review_by = models.ForeignKey(
        settings.AUTH_USER_MODEL, on_delete=models.SET_NULL, related_name="+", null=True
    )
    sent_for_finance_review_date = models.DateTimeField(null=True)
    payment_plan = models.ForeignKey(PaymentPlan, on_delete=models.CASCADE, related_name="approval_process")

    class Meta:
        ordering = ("-created_at",)
        verbose_name_plural = "Approval Processes"


class Approval(TimeStampedUUIDModel):
    APPROVAL = "APPROVAL"
    AUTHORIZATION = "AUTHORIZATION"
    FINANCE_REVIEW = "FINANCE_REVIEW"
    REJECT = "REJECT"
    TYPE_CHOICES = (
        (APPROVAL, "Approval"),
        (AUTHORIZATION, "Authorization"),
        (FINANCE_REVIEW, "Finance Review"),
        (REJECT, "Reject"),
    )

    type = models.CharField(max_length=50, choices=TYPE_CHOICES, default=APPROVAL, verbose_name=_("Approval type"))
    comment = models.CharField(max_length=500, null=True, blank=True)
    created_by = models.ForeignKey(settings.AUTH_USER_MODEL, on_delete=models.SET_NULL, null=True)
    approval_process = models.ForeignKey(ApprovalProcess, on_delete=models.CASCADE, related_name="approvals")

    class Meta:
        ordering = ("-created_at",)

    def __str__(self) -> str:
        return self.type

    @property
    def info(self) -> str:
        types_map = {
            self.APPROVAL: "Approved",
            self.AUTHORIZATION: "Authorized",
            self.FINANCE_REVIEW: "Reviewed",
            self.REJECT: "Rejected",
        }

        return f"{types_map.get(self.type)} by {self.created_by}" if self.created_by else types_map.get(self.type, "")<|MERGE_RESOLUTION|>--- conflicted
+++ resolved
@@ -1,9 +1,5 @@
-<<<<<<< HEAD
 import logging
 from datetime import datetime
-=======
-import datetime
->>>>>>> 320a5028
 from decimal import Decimal
 from functools import cached_property
 from typing import TYPE_CHECKING, Any, Callable, Optional, Union
@@ -1134,7 +1130,7 @@
         self.delivered_quantity_usd = 0
         self.delivery_date = None
 
-    def revert_mark_as_failed(self, delivered_quantity: Decimal, delivery_date: datetime.datetime) -> None:
+    def revert_mark_as_failed(self, delivered_quantity: Decimal, delivery_date: datetime) -> None:
         if self.status != self.STATUS_FORCE_FAILED:
             raise ValidationError("Only payment record marked as force failed can be reverted")
         self.status = self.STATUS_SUCCESS
