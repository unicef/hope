from datetime import datetime
from decimal import Decimal
from functools import cached_property
from typing import Optional

from django.conf import settings
from django.contrib.auth import get_user_model
from django.contrib.contenttypes.fields import GenericForeignKey, GenericRelation
from django.contrib.contenttypes.models import ContentType
from django.core.validators import MinValueValidator
from django.db import models
from django.db.models import JSONField, Q, Count, Sum, UniqueConstraint
from django.db.models.signals import post_delete, post_save
from django.db.models.functions import Coalesce
from django.dispatch import receiver
from django.utils import timezone
from django.utils.translation import gettext_lazy as _
from django.contrib.postgres.fields import ArrayField

from dateutil.relativedelta import relativedelta
from django_fsm import FSMField, transition
from model_utils import Choices
from model_utils.models import SoftDeletableModel
from multiselectfield import MultiSelectField

from hct_mis_api.apps.core.models import FileTemp
from hct_mis_api.apps.steficon.models import RuleCommit
from hct_mis_api.apps.account.models import ChoiceArrayField
from hct_mis_api.apps.activity_log.utils import create_mapping_dict
from hct_mis_api.apps.core.currencies import CURRENCY_CHOICES
from hct_mis_api.apps.core.exchange_rates import ExchangeRates
from hct_mis_api.apps.household.models import FEMALE, MALE, Individual
from hct_mis_api.apps.utils.models import ConcurrencyModel, TimeStampedUUIDModel, UnicefIdentifiedModel
from hct_mis_api.apps.payment.managers import PaymentManager


class GenericPaymentPlan(TimeStampedUUIDModel):
    usd_fields = [
        "total_entitled_quantity_usd",
        "total_entitled_quantity_revised_usd",
        "total_delivered_quantity_usd",
        "total_undelivered_quantity_usd",
    ]

    business_area = models.ForeignKey("core.BusinessArea", on_delete=models.CASCADE)
    status_date = models.DateTimeField()
    start_date = models.DateTimeField(db_index=True)
    end_date = models.DateTimeField(db_index=True)
    program = models.ForeignKey("program.Program", on_delete=models.CASCADE)
    exchange_rate = models.DecimalField(decimal_places=8, blank=True, null=True, max_digits=14)

    total_entitled_quantity = models.DecimalField(
        decimal_places=2,
        max_digits=12,
        validators=[MinValueValidator(Decimal("0.01"))],
        db_index=True,
        null=True,
    )
    total_entitled_quantity_usd = models.DecimalField(
        decimal_places=2, max_digits=12, validators=[MinValueValidator(Decimal("0.01"))], null=True
    )
    total_entitled_quantity_revised = models.DecimalField(
        decimal_places=2,
        max_digits=12,
        validators=[MinValueValidator(Decimal("0.01"))],
        db_index=True,
        null=True,
    )
    total_entitled_quantity_revised_usd = models.DecimalField(
        decimal_places=2, max_digits=12, validators=[MinValueValidator(Decimal("0.01"))], null=True
    )
    total_delivered_quantity = models.DecimalField(
        decimal_places=2,
        max_digits=12,
        validators=[MinValueValidator(Decimal("0.01"))],
        db_index=True,
        null=True,
    )
    total_delivered_quantity_usd = models.DecimalField(
        decimal_places=2, max_digits=12, validators=[MinValueValidator(Decimal("0.01"))], null=True
    )
    total_undelivered_quantity = models.DecimalField(
        decimal_places=2,
        max_digits=12,
        validators=[MinValueValidator(Decimal("0.01"))],
        db_index=True,
        null=True,
    )
    total_undelivered_quantity_usd = models.DecimalField(
        decimal_places=2, max_digits=12, validators=[MinValueValidator(Decimal("0.01"))], null=True
    )
    payment_verification_plans = GenericRelation(
        "payment.PaymentVerificationPlan",
        content_type_field='payment_plan_content_type',
        object_id_field='payment_plan_object_id',
    )
    payment_verification_summary = GenericRelation(
        "payment.PaymentVerificationSummary",
        content_type_field='payment_plan_content_type',
        object_id_field='payment_plan_object_id',
    )

    class Meta:
        abstract = True

    def get_exchange_rate(self, exchange_rates_client=None):
        if exchange_rates_client is None:
            exchange_rates_client = ExchangeRates()

        return exchange_rates_client.get_exchange_rate_for_currency_code(self.currency, self.currency_exchange_date)

    @property
    def payment_verification_summary_obj(self):
        return self.payment_verification_summary.first()

    def available_payment_records(
        self, payment_verification_plan: Optional["PaymentVerificationPlan"] = None, extra_validation=None
    ):
        # TODO: check if works with CPlan and PPlan ??
        params = Q(status__in=PaymentRecord.ALLOW_CREATE_VERIFICATION, delivered_quantity__gt=0)

        if payment_verification_plan:
            params &= Q(
                Q(verification__isnull=True) | Q(verification__payment_verification_plan=payment_verification_plan)
            )
        else:
            params &= Q(verification__isnull=True)

        payment_records = self.payment_items.filter(params).distinct()

        if extra_validation:
            payment_records = list(map(lambda pr: pr.pk, filter(extra_validation, payment_records)))

        return PaymentRecord.objects.filter(pk__in=payment_records)


class GenericPayment(TimeStampedUUIDModel):
    usd_fields = ["delivered_quantity_usd", "entitlement_quantity_usd"]

    STATUS_SUCCESS = "Transaction Successful"
    STATUS_ERROR = "Transaction Erroneous"
    STATUS_DISTRIBUTION_SUCCESS = "Distribution Successful"
    STATUS_NOT_DISTRIBUTED = "Not Distributed"
    ALLOW_CREATE_VERIFICATION = (STATUS_SUCCESS, STATUS_DISTRIBUTION_SUCCESS)
    STATUS_CHOICE = (
        (STATUS_DISTRIBUTION_SUCCESS, _("Distribution Successful")),
        (STATUS_NOT_DISTRIBUTED, _("Not Distributed")),
        (STATUS_SUCCESS, _("Transaction Successful")),
        (STATUS_ERROR, _("Transaction Erroneous")),
    )

    DELIVERY_TYPE_CARDLESS_CASH_WITHDRAWAL = "Cardless cash withdrawal"
    DELIVERY_TYPE_CASH = "Cash"
    DELIVERY_TYPE_CASH_BY_FSP = "Cash by FSP"
    DELIVERY_TYPE_CHEQUE = "Cheque"
    DELIVERY_TYPE_DEPOSIT_TO_CARD = "Deposit to Card"
    DELIVERY_TYPE_IN_KIND = "In Kind"
    DELIVERY_TYPE_MOBILE_MONEY = "Mobile Money"
    DELIVERY_TYPE_OTHER = "Other"
    DELIVERY_TYPE_PRE_PAID_CARD = "Pre-paid card"
    DELIVERY_TYPE_REFERRAL = "Referral"
    DELIVERY_TYPE_TRANSFER = "Transfer"
    DELIVERY_TYPE_TRANSFER_TO_ACCOUNT = "Transfer to Account"
    DELIVERY_TYPE_VOUCHER = "Voucher"

    DELIVERY_TYPES_IN_CASH = (
        DELIVERY_TYPE_CARDLESS_CASH_WITHDRAWAL,
        DELIVERY_TYPE_CASH,
        DELIVERY_TYPE_CASH_BY_FSP,
        DELIVERY_TYPE_CHEQUE,
        DELIVERY_TYPE_DEPOSIT_TO_CARD,
        DELIVERY_TYPE_IN_KIND,
        DELIVERY_TYPE_MOBILE_MONEY,
        DELIVERY_TYPE_OTHER,
        DELIVERY_TYPE_PRE_PAID_CARD,
        DELIVERY_TYPE_REFERRAL,
        DELIVERY_TYPE_TRANSFER,
        DELIVERY_TYPE_TRANSFER_TO_ACCOUNT,
    )
    DELIVERY_TYPES_IN_VOUCHER = (DELIVERY_TYPE_VOUCHER,)

    DELIVERY_TYPE_CHOICE = (
        (DELIVERY_TYPE_CARDLESS_CASH_WITHDRAWAL, _("Cardless cash withdrawal")),
        (DELIVERY_TYPE_CASH, _("Cash")),
        (DELIVERY_TYPE_CASH_BY_FSP, _("Cash by FSP")),
        (DELIVERY_TYPE_CHEQUE, _("Cheque")),
        (DELIVERY_TYPE_DEPOSIT_TO_CARD, _("Deposit to Card")),
        (DELIVERY_TYPE_IN_KIND, _("In Kind")),
        (DELIVERY_TYPE_MOBILE_MONEY, _("Mobile Money")),
        (DELIVERY_TYPE_OTHER, _("Other")),
        (DELIVERY_TYPE_PRE_PAID_CARD, _("Pre-paid card")),
        (DELIVERY_TYPE_REFERRAL, _("Referral")),
        (DELIVERY_TYPE_TRANSFER, _("Transfer")),
        (DELIVERY_TYPE_TRANSFER_TO_ACCOUNT, _("Transfer to Account")),
        (DELIVERY_TYPE_VOUCHER, _("Voucher")),
    )

    business_area = models.ForeignKey("core.BusinessArea", on_delete=models.CASCADE)
    status = models.CharField(
        max_length=255,
        choices=STATUS_CHOICE,
    )
    status_date = models.DateTimeField()
    household = models.ForeignKey("household.Household", on_delete=models.CASCADE)
    head_of_household = models.ForeignKey("household.Individual", on_delete=models.CASCADE, null=True)
    delivery_type = models.CharField(choices=DELIVERY_TYPE_CHOICE, max_length=24, null=True)
    currency = models.CharField(
        max_length=4,
    )
    entitlement_quantity = models.DecimalField(
        decimal_places=2, max_digits=12, validators=[MinValueValidator(Decimal("0.01"))], null=True
    )
    entitlement_quantity_usd = models.DecimalField(
        decimal_places=2, max_digits=12, validators=[MinValueValidator(Decimal("0.01"))], null=True
    )
    delivered_quantity = models.DecimalField(
        decimal_places=2, max_digits=12, validators=[MinValueValidator(Decimal("0.01"))], null=True
    )
    delivered_quantity_usd = models.DecimalField(
        decimal_places=2, max_digits=12, validators=[MinValueValidator(Decimal("0.01"))], null=True
    )
    delivery_date = models.DateTimeField(null=True, blank=True)
    transaction_reference_id = models.CharField(max_length=255, null=True)  # transaction_id

    class Meta:
        abstract = True


class PaymentPlan(SoftDeletableModel, GenericPaymentPlan, UnicefIdentifiedModel):
    ACTIVITY_LOG_MAPPING = create_mapping_dict(
        [
            "status",
            "status_date",
            "target_population",
            "currency",
            "dispersion_start_date",
            "dispersion_end_date",
            "name",
            "start_date",
            "end_date",
        ]
    )

    class Status(models.TextChoices):
        OPEN = "OPEN", "Open"
        LOCKED = "LOCKED", "Locked"
        LOCKED_FSP = "LOCKED_FSP", "Locked FSP"
        IN_APPROVAL = "IN_APPROVAL", "In Approval"
        IN_AUTHORIZATION = "IN_AUTHORIZATION", "In Authorization"
        IN_REVIEW = "IN_REVIEW", "In Review"
        ACCEPTED = "ACCEPTED", "Accepted"
<<<<<<< HEAD
        RECONCILED = "RECONCILED", "Reconciled" # TODO: will add to PaymentVerification list if status is 'Reconciled'
=======
        RECONCILED = "RECONCILED", "Reconciled"
>>>>>>> a5231553

    class BackgroundActionStatus(models.TextChoices):
        STEFICON_RUN = "STEFICON_RUN", "Rule Engine Running"
        STEFICON_ERROR = "STEFICON_ERROR", "Rule Engine Errored"
        XLSX_EXPORTING = "XLSX_EXPORTING", "Exporting XLSX file"
        XLSX_EXPORT_ERROR = "XLSX_EXPORT_ERROR", "Export XLSX file Error"
        XLSX_IMPORT_ERROR = "XLSX_IMPORT_ERROR", "Import XLSX file Error"
        XLSX_IMPORTING_ENTITLEMENTS = "XLSX_IMPORTING_ENTITLEMENTS", "Importing Entitlements XLSX file"
        XLSX_IMPORTING_RECONCILIATION = "XLSX_IMPORTING_RECONCILIATION", "Importing Reconciliation XLSX file"

    BACKGROUND_ACTION_ERROR_STATES = [
        BackgroundActionStatus.XLSX_EXPORT_ERROR,
        BackgroundActionStatus.XLSX_IMPORT_ERROR,
        BackgroundActionStatus.STEFICON_ERROR,
    ]

    class Action(models.TextChoices):
        LOCK = "LOCK", "Lock"
        LOCK_FSP = "LOCK_FSP", "Lock FSP"
        UNLOCK = "UNLOCK", "Unlock"
        UNLOCK_FSP = "UNLOCK_FSP", "Unlock FSP"
        SEND_FOR_APPROVAL = "SEND_FOR_APPROVAL", "Send For Approval"
        APPROVE = "APPROVE", "Approve"
        AUTHORIZE = "AUTHORIZE", "Authorize"
        REVIEW = "REVIEW", "Review"
        REJECT = "REJECT", "Reject"

    created_by = models.ForeignKey(
        settings.AUTH_USER_MODEL,
        on_delete=models.PROTECT,
        related_name="created_payment_plans",
    )
    status = FSMField(default=Status.OPEN, protected=False, db_index=True, choices=Status.choices)
    background_action_status = FSMField(
        default=None,
        protected=False,
        db_index=True,
        blank=True,
        null=True,
        choices=BackgroundActionStatus.choices,
    )
    target_population = models.ForeignKey(
        "targeting.TargetPopulation",
        on_delete=models.CASCADE,
        related_name="payment_plans",
    )
    currency = models.CharField(max_length=4, choices=CURRENCY_CHOICES)
    dispersion_start_date = models.DateField()
    dispersion_end_date = models.DateField()
    female_children_count = models.PositiveSmallIntegerField(default=0)
    male_children_count = models.PositiveSmallIntegerField(default=0)
    female_adults_count = models.PositiveSmallIntegerField(default=0)
    male_adults_count = models.PositiveSmallIntegerField(default=0)
    total_households_count = models.PositiveSmallIntegerField(default=0)
    total_individuals_count = models.PositiveSmallIntegerField(default=0)
    imported_file_date = models.DateTimeField(blank=True, null=True)
    imported_file = models.ForeignKey(FileTemp, null=True, blank=True, related_name="+", on_delete=models.SET_NULL)
    export_file = models.ForeignKey(FileTemp, null=True, blank=True, related_name="+", on_delete=models.SET_NULL)
    steficon_rule = models.ForeignKey(
        RuleCommit,
        null=True,
        on_delete=models.PROTECT,
        related_name="payment_plans",
        blank=True,
    )
    steficon_applied_date = models.DateTimeField(blank=True, null=True)

    class Meta:
        verbose_name = "Payment Plan"
        ordering = ["created_at"]

    def __str__(self):
        return self.unicef_id

    @transition(
        field=background_action_status,
        source=[None] + BACKGROUND_ACTION_ERROR_STATES,
        target=BackgroundActionStatus.XLSX_EXPORTING,
        conditions=[lambda obj: obj.status in [PaymentPlan.Status.LOCKED, PaymentPlan.Status.ACCEPTED]],
    )
    def background_action_status_xlsx_exporting(self):
        pass

    @transition(
        field=background_action_status,
        source=BackgroundActionStatus.XLSX_EXPORTING,
        target=BackgroundActionStatus.XLSX_EXPORT_ERROR,
        conditions=[lambda obj: obj.status in [PaymentPlan.Status.LOCKED, PaymentPlan.Status.ACCEPTED]],
    )
    def background_action_status_xlsx_export_error(self):
        pass

    @transition(
        field=background_action_status,
        source=[None] + BACKGROUND_ACTION_ERROR_STATES,
        target=BackgroundActionStatus.STEFICON_RUN,
        conditions=[lambda obj: obj.status == PaymentPlan.Status.LOCKED],
    )
    def background_action_status_steficon_run(self):
        pass

    @transition(
        field=background_action_status,
        source=[BackgroundActionStatus.STEFICON_RUN],
        target=BackgroundActionStatus.STEFICON_ERROR,
        conditions=[lambda obj: obj.status == PaymentPlan.Status.LOCKED],
    )
    def background_action_status_steficon_error(self):
        pass

    @transition(
        field=background_action_status,
        source=[None] + BACKGROUND_ACTION_ERROR_STATES,
        target=BackgroundActionStatus.XLSX_IMPORTING_ENTITLEMENTS,
        conditions=[lambda obj: obj.status == PaymentPlan.Status.LOCKED],
    )
    def background_action_status_xlsx_importing_entitlements(self):
        pass

    @transition(
        field=background_action_status,
        source=[None] + BACKGROUND_ACTION_ERROR_STATES,
        target=BackgroundActionStatus.XLSX_IMPORTING_RECONCILIATION,
        conditions=[lambda obj: obj.status == PaymentPlan.Status.LOCKED],
    )
    def background_action_status_xlsx_importing_reconciliation(self):
        pass

    @transition(
        field=background_action_status,
        source=[
            BackgroundActionStatus.XLSX_IMPORTING_ENTITLEMENTS,
            BackgroundActionStatus.XLSX_IMPORTING_RECONCILIATION,
        ],
        target=BackgroundActionStatus.XLSX_IMPORT_ERROR,
        conditions=[lambda obj: obj.status in [PaymentPlan.Status.LOCKED, PaymentPlan.Status.ACCEPTED]],
    )
    def background_action_status_xlsx_import_error(self):
        pass

    @transition(field=background_action_status, source="*", target=None)
    def background_action_status_none(self):
        self.background_action_status = None  # little hack

    @transition(
        field=status,
        source=Status.OPEN,
        target=Status.LOCKED,
    )
    def status_lock(self):
        self.status_date = timezone.now()

    @transition(
        field=status,
        source=Status.LOCKED,
        target=Status.OPEN,
    )
    def status_unlock(self):
        self.background_action_status_none()
        self.status_date = timezone.now()

    @transition(
        field=status,
        source=Status.LOCKED_FSP,
        target=Status.LOCKED,
    )
    def status_unlock_fsp(self):
        self.status_date = timezone.now()

    @transition(
        field=status,
        source=Status.LOCKED,
        target=Status.LOCKED_FSP,
    )
    def status_lock_fsp(self):
        self.background_action_status_none()
        self.status_date = timezone.now()

    @transition(
        field=status,
        source=[Status.IN_APPROVAL, Status.IN_AUTHORIZATION, Status.IN_REVIEW],
        target=Status.LOCKED_FSP,
    )
    def status_reject(self):
        self.status_date = timezone.now()

    @transition(
        field=status,
        source=Status.LOCKED_FSP,
        target=Status.IN_APPROVAL,
    )
    def status_send_to_approval(self):
        self.status_date = timezone.now()

    @transition(
        field=status,
        source=Status.IN_APPROVAL,
        target=Status.IN_AUTHORIZATION,
    )
    def status_approve(self):
        self.status_date = timezone.now()

    @transition(
        field=status,
        source=Status.IN_AUTHORIZATION,
        target=Status.IN_REVIEW,
    )
    def status_authorize(self):
        self.status_date = timezone.now()

    @transition(
        field=status,
        source=Status.IN_REVIEW,
        target=Status.ACCEPTED,
    )
    def status_mark_as_reviewed(self):
        self.status_date = timezone.now()

    @transition(
        field=status,
        source=Status.ACCEPTED,
        target=Status.RECONCILED,
    )
    def status_reconciled(self):
        self.status_date = timezone.now()
<<<<<<< HEAD
        PaymentVerificationSummary.objects.create(
            payment_plan=self,
        )
=======
>>>>>>> a5231553

    @property
    def currency_exchange_date(self) -> datetime.date:
        now = timezone.now().date()
        return self.dispersion_end_date if self.dispersion_end_date < now else now

    @property
    def not_excluded_payments(self):
        return self.payment_items.exclude(excluded=True)

    @property
    def can_be_locked(self) -> bool:
        return self.payment_items.filter(payment_plan_hard_conflicted=False).exists()

    def update_population_count_fields(self):
        households_ids = self.not_excluded_payments.values_list("household_id", flat=True)

        delta18 = relativedelta(years=+18)
        date18ago = datetime.now() - delta18

        targeted_individuals = Individual.objects.filter(household__id__in=households_ids).aggregate(
            male_children_count=Count("id", distinct=True, filter=Q(birth_date__gt=date18ago, sex=MALE)),
            female_children_count=Count("id", distinct=True, filter=Q(birth_date__gt=date18ago, sex=FEMALE)),
            male_adults_count=Count("id", distinct=True, filter=Q(birth_date__lte=date18ago, sex=MALE)),
            female_adults_count=Count("id", distinct=True, filter=Q(birth_date__lte=date18ago, sex=FEMALE)),
        )

        self.female_children_count = targeted_individuals.get("female_children_count", 0)
        self.male_children_count = targeted_individuals.get("male_children_count", 0)
        self.female_adults_count = targeted_individuals.get("female_adults_count", 0)
        self.male_adults_count = targeted_individuals.get("male_adults_count", 0)
        self.total_households_count = households_ids.count()
        self.total_individuals_count = (
            self.female_children_count + self.male_children_count + self.female_adults_count + self.male_adults_count
        )

        self.save(
            update_fields=[
                "female_children_count",
                "male_children_count",
                "female_adults_count",
                "male_adults_count",
                "total_households_count",
                "total_individuals_count",
            ]
        )

    def update_money_fields(self):
        self.exchange_rate = self.get_exchange_rate()
        payments = self.not_excluded_payments.aggregate(
            total_entitled_quantity=Coalesce(Sum("entitlement_quantity"), Decimal(0.0)),
            total_entitled_quantity_usd=Coalesce(Sum("entitlement_quantity_usd"), Decimal(0.0)),
            total_delivered_quantity=Coalesce(Sum("delivered_quantity"), Decimal(0.0)),
            total_delivered_quantity_usd=Coalesce(Sum("delivered_quantity_usd"), Decimal(0.0)),
        )

        self.total_entitled_quantity = payments.get("total_entitled_quantity", 0.00)
        self.total_entitled_quantity_usd = payments.get("total_entitled_quantity_usd", 0.00)
        self.total_delivered_quantity = payments.get("total_delivered_quantity", 0.00)
        self.total_delivered_quantity_usd = payments.get("total_delivered_quantity_usd", 0.00)

        self.total_undelivered_quantity = self.total_entitled_quantity - self.total_delivered_quantity
        self.total_undelivered_quantity_usd = self.total_entitled_quantity_usd - self.total_delivered_quantity_usd

        self.save(
            update_fields=[
                "exchange_rate",
                "total_entitled_quantity",
                "total_entitled_quantity_usd",
                "total_delivered_quantity",
                "total_delivered_quantity_usd",
                "total_undelivered_quantity",
                "total_undelivered_quantity_usd",
            ]
        )

    @property
    def has_export_file(self):
        return bool(self.export_file)

    @property
    def payment_list_export_file_link(self):
        if self.export_file:
            return self.export_file.file.url
        return None

    @property
    def is_reconciled(self):
        return (
            self.not_excluded_payments.filter(status=GenericPayment.STATUS_DISTRIBUTION_SUCCESS).count()
            == self.not_excluded_payments.count()
        )

    def remove_export_file(self):
        if self.export_file:
            self.export_file.file.delete(save=False)
            self.export_file.delete()
            self.export_file = None

    def remove_imported_file(self):
        if self.imported_file:
            self.imported_file.file.delete(save=False)
            self.imported_file.delete()
            self.imported_file = None


class FinancialServiceProviderXlsxTemplate(TimeStampedUUIDModel):
    # TODO: add/remove fields after finalizing the fields
    # after updating COLUMNS_TO_CHOOSE please update XlsxPaymentPlanExportService.export_per_fsp as well
    COLUMNS_TO_CHOOSE = (
        ("payment_id", _("Payment ID")),
        ("household_id", _("Household ID")),
        ("admin_leve_2", _("Admin Level 2")),
        ("collector_name", _("Collector Name")),
        ("payment_channel", _("Payment Channel (Delivery mechanism)")),
        ("fsp_name", _("FSP Name")),
        ("entitlement_quantity", _("Entitlement Quantity")),
        ("delivered_quantity", _("Delivered Quantity")),
        ("tbd", _("TBD")),
    )
    DEFAULT_COLUMNS = [
        "payment_id",
        "household_id",
        "admin_leve_2",
        "collector_name",
        "payment_channel",
        "fsp_name",
        "entitlement_quantity",
        "delivered_quantity",
    ]

    created_by = models.ForeignKey(
        settings.AUTH_USER_MODEL,
        on_delete=models.CASCADE,
        related_name="created_financial_service_provider_xlsx_templates",
        null=True,
        blank=True,
        verbose_name=_("Created by"),
    )
    name = models.CharField(max_length=120, verbose_name=_("Name"))
    columns = MultiSelectField(
        choices=COLUMNS_TO_CHOOSE,
        default=DEFAULT_COLUMNS,
        verbose_name=_("Columns"),
        help_text=_("Select the columns to include in the report"),
    )

    def __str__(self):
        return f"{self.name} ({len(self.columns)})"


class FinancialServiceProvider(TimeStampedUUIDModel):
    COMMUNICATION_CHANNEL_API = "API"
    COMMUNICATION_CHANNEL_SFTP = "SFTP"
    COMMUNICATION_CHANNEL_XLSX = "XLSX"
    COMMUNICATION_CHANNEL_CHOICES = (
        (COMMUNICATION_CHANNEL_API, "API"),
        (COMMUNICATION_CHANNEL_SFTP, "SFTP"),
        (COMMUNICATION_CHANNEL_XLSX, "XLSX"),
    )

    created_by = models.ForeignKey(
        settings.AUTH_USER_MODEL,
        on_delete=models.SET_NULL,
        related_name="created_financial_service_providers",
        null=True,
        blank=True,
        verbose_name=_("Created by"),
    )
    name = models.CharField(max_length=100, unique=True)
    vision_vendor_number = models.CharField(max_length=100, unique=True)
    delivery_mechanisms = ChoiceArrayField(models.CharField(choices=GenericPayment.DELIVERY_TYPE_CHOICE, max_length=24))
    distribution_limit = models.DecimalField(
        decimal_places=2,
        max_digits=12,
        validators=[MinValueValidator(Decimal("0.00"))],
        null=True,
        blank=True,
        help_text="The maximum amount of money in USD that can be distributed or unlimited if null",
        db_index=True,
    )
    communication_channel = models.CharField(max_length=6, choices=COMMUNICATION_CHANNEL_CHOICES, db_index=True)
    data_transfer_configuration = models.JSONField(
        help_text="JSON configuration for the data transfer mechanism",
        null=True,
        blank=True,
        default=dict,
    )
    fsp_xlsx_template = models.ForeignKey(
        "payment.FinancialServiceProviderXlsxTemplate",
        on_delete=models.SET_NULL,
        null=True,
        blank=True,
        verbose_name=_("XLSX Template"),
    )

    def __str__(self):
        return f"{self.name} ({self.vision_vendor_number}): {self.communication_channel}"

    def can_accept_any_volume(self) -> bool:
        if (
            self.distribution_limit is not None
            and self.delivery_mechanisms_per_payment_plan.filter(
                payment_plan__status__in=[
                    PaymentPlan.Status.LOCKED_FSP,
                    PaymentPlan.Status.IN_APPROVAL,
                    PaymentPlan.Status.IN_AUTHORIZATION,
                    PaymentPlan.Status.IN_REVIEW,
                    PaymentPlan.Status.ACCEPTED,
                ]
            ).exists()
        ):
            return False

        if self.distribution_limit == 0.0:
            return False

        return True

    def can_accept_volume(self, volume: Decimal) -> bool:
        if self.distribution_limit is None:
            return True

        return volume <= self.distribution_limit


class FinancialServiceProviderXlsxReport(TimeStampedUUIDModel):
    IN_PROGRESS = 1
    COMPLETED = 2
    FAILED = 3
    STATUSES = (
        (IN_PROGRESS, _("Processing")),
        (COMPLETED, _("Generated")),
        (FAILED, _("Failed")),
    )
    financial_service_provider = models.ForeignKey(
        "payment.FinancialServiceProvider",
        on_delete=models.CASCADE,
        verbose_name=_("Financial Service Provider"),
    )
    file = models.FileField(blank=True, null=True, editable=False)
    status = models.IntegerField(choices=STATUSES, blank=True, null=True, editable=False, db_index=True)

    def __str__(self):
        return f"{self.template.name} ({self.status})"


class DeliveryMechanismPerPaymentPlan(TimeStampedUUIDModel):
    class Status(models.TextChoices):
        NOT_SENT = "NOT_SENT"
        SENT = "SENT"

    payment_plan = models.ForeignKey(
        "payment.PaymentPlan",
        on_delete=models.CASCADE,
        related_name="delivery_mechanisms",
    )
    financial_service_provider = models.ForeignKey(
        "payment.FinancialServiceProvider",
        on_delete=models.PROTECT,
        related_name="delivery_mechanisms_per_payment_plan",
        null=True,
    )
    created_by = models.ForeignKey(
        settings.AUTH_USER_MODEL,
        on_delete=models.PROTECT,
        related_name="created_delivery_mechanisms",
    )
    sent_date = models.DateTimeField()
    sent_by = models.ForeignKey(
        settings.AUTH_USER_MODEL,
        on_delete=models.PROTECT,
        related_name="sent_delivery_mechanisms",
        null=True,
    )
    status = FSMField(default=Status.NOT_SENT, protected=False, db_index=True)
    delivery_mechanism = models.CharField(
        max_length=255, choices=GenericPayment.DELIVERY_TYPE_CHOICE, db_index=True, null=True
    )
    delivery_mechanism_order = models.PositiveIntegerField()

    class Meta:
        constraints = [
            models.UniqueConstraint(
                fields=["payment_plan", "delivery_mechanism", "delivery_mechanism_order"],
                name="unique payment_plan_delivery_mechanism",
            ),
        ]

    @transition(
        field=status,
        source=Status.NOT_SENT,
        target=Status.SENT,
    )
    def status_send(self, sent_by: settings.AUTH_USER_MODEL):
        self.sent_date = timezone.now()
        self.sent_by = sent_by


class PaymentChannel(TimeStampedUUIDModel):
    individual = models.ForeignKey("household.Individual", on_delete=models.CASCADE, related_name="payment_channels")
    delivery_mechanism = models.CharField(max_length=255, choices=GenericPayment.DELIVERY_TYPE_CHOICE, null=True)
    delivery_data = JSONField(default=dict, blank=True)


class CashPlan(GenericPaymentPlan):
    DISTRIBUTION_COMPLETED = "Distribution Completed"
    DISTRIBUTION_COMPLETED_WITH_ERRORS = "Distribution Completed with Errors"
    TRANSACTION_COMPLETED = "Transaction Completed"
    TRANSACTION_COMPLETED_WITH_ERRORS = "Transaction Completed with Errors"

    STATUS_CHOICE = (
        (DISTRIBUTION_COMPLETED, _("Distribution Completed")),
        (
            DISTRIBUTION_COMPLETED_WITH_ERRORS,
            _("Distribution Completed with Errors"),
        ),
        (TRANSACTION_COMPLETED, _("Transaction Completed")),
        (
            TRANSACTION_COMPLETED_WITH_ERRORS,
            _("Transaction Completed with Errors"),
        ),
    )
    name = models.CharField(max_length=255, db_index=True)
    ca_id = models.CharField(max_length=255, null=True, db_index=True)
    ca_hash_id = models.UUIDField(unique=True, null=True)
    status = models.CharField(max_length=255, choices=STATUS_CHOICE, db_index=True)
    distribution_level = models.CharField(max_length=255)
    dispersion_date = models.DateTimeField()
    coverage_duration = models.PositiveIntegerField()
    coverage_unit = models.CharField(max_length=255)
    comments = models.CharField(max_length=255, null=True)
    delivery_type = models.CharField(
        choices=GenericPayment.DELIVERY_TYPE_CHOICE,
        max_length=24,
        null=True,
        db_index=True,
    )
    assistance_measurement = models.CharField(max_length=255, db_index=True)
    assistance_through = models.CharField(max_length=255, db_index=True)
    service_provider = models.ForeignKey(
        "payment.ServiceProvider",
        null=True,
        related_name="cash_plans",
        on_delete=models.CASCADE,
    )
    vision_id = models.CharField(max_length=255, null=True)
    funds_commitment = models.CharField(max_length=255, null=True)
    down_payment = models.CharField(max_length=255, null=True)
    validation_alerts_count = models.IntegerField()
    total_persons_covered = models.IntegerField(db_index=True)
    total_persons_covered_revised = models.IntegerField(db_index=True)

    def __str__(self):
        return self.name

    @property
    def payment_records_count(self):
        return self.payment_items.count()

    @property
    def bank_reconciliation_success(self):
        return self.payment_items.filter(status__in=PaymentRecord.ALLOW_CREATE_VERIFICATION).count()

    @property
    def bank_reconciliation_error(self):
        return self.payment_items.filter(status=PaymentRecord.STATUS_ERROR).count()

    @cached_property
    def total_number_of_households(self):
        # https://unicef.visualstudio.com/ICTD-HCT-MIS/_workitems/edit/84040
        return self.payment_items.count()

    @property
    def currency(self):
        payment_record = self.payment_items.first()
        return payment_record.currency if payment_record else None

    @property
    def currency_exchange_date(self):
        return self.dispersion_date

    @property
    def can_create_payment_verification_plan(self):
        return self.available_payment_records().count() > 0

    @property
    def unicef_id(self):
        return getattr(self, "ca_id")

    class Meta:
        verbose_name = "Cash Plan"
        ordering = ["created_at"]


class PaymentRecord(ConcurrencyModel, GenericPayment):
    ENTITLEMENT_CARD_STATUS_ACTIVE = "ACTIVE"
    ENTITLEMENT_CARD_STATUS_INACTIVE = "INACTIVE"
    ENTITLEMENT_CARD_STATUS_CHOICE = Choices(
        (ENTITLEMENT_CARD_STATUS_ACTIVE, _("Active")),
        (ENTITLEMENT_CARD_STATUS_INACTIVE, _("Inactive")),
    )

    ca_id = models.CharField(max_length=255, null=True, db_index=True)
    ca_hash_id = models.UUIDField(unique=True, null=True)
    parent = models.ForeignKey(
        "payment.CashPlan",
        on_delete=models.CASCADE,
        related_name="payment_items",
        null=True,
    )

    full_name = models.CharField(max_length=255)
    total_persons_covered = models.IntegerField()
    distribution_modality = models.CharField(
        max_length=255,
    )
    target_population = models.ForeignKey(
        "targeting.TargetPopulation",
        on_delete=models.CASCADE,
        related_name="payment_records",
    )
    target_population_cash_assist_id = models.CharField(max_length=255)
    entitlement_card_number = models.CharField(max_length=255, null=True)
    entitlement_card_status = models.CharField(
        choices=ENTITLEMENT_CARD_STATUS_CHOICE, default="ACTIVE", max_length=20, null=True
    )
    entitlement_card_issue_date = models.DateField(null=True)
    vision_id = models.CharField(max_length=255, null=True)
    registration_ca_id = models.CharField(max_length=255, null=True)
    service_provider = models.ForeignKey(
        "payment.ServiceProvider",
        on_delete=models.CASCADE,
    )


class Payment(SoftDeletableModel, GenericPayment, UnicefIdentifiedModel):
    parent = models.ForeignKey(
        "payment.PaymentPlan",
        on_delete=models.CASCADE,
        related_name="payment_items",
    )
    excluded = models.BooleanField(default=False)
    entitlement_date = models.DateTimeField(null=True, blank=True)
    financial_service_provider = models.ForeignKey(
        "payment.FinancialServiceProvider", on_delete=models.CASCADE, null=True
    )
    collector = models.ForeignKey("household.Individual", on_delete=models.CASCADE, related_name="collector_payments")
    assigned_payment_channel = models.ForeignKey("payment.PaymentChannel", on_delete=models.CASCADE, null=True)

    objects = PaymentManager()

    class Meta:
        constraints = [
            UniqueConstraint(
                fields=["parent", "household"],
                condition=Q(is_removed=False),
                name="payment_plan_and_household",
            )
        ]


class ServiceProvider(TimeStampedUUIDModel):
    business_area = models.ForeignKey("core.BusinessArea", on_delete=models.CASCADE)
    ca_id = models.CharField(max_length=255, unique=True)
    full_name = models.CharField(max_length=255, null=True)
    short_name = models.CharField(max_length=100, null=True)
    country = models.CharField(max_length=3)
    vision_id = models.CharField(max_length=255, null=True)

    def __str__(self):
        return self.full_name


class PaymentVerificationPlan(TimeStampedUUIDModel, ConcurrencyModel, UnicefIdentifiedModel):
    ACTIVITY_LOG_MAPPING = create_mapping_dict(
        [
            "status",
            "cash_plan",
            "sampling",
            "verification_channel",
            "sample_size",
            "responded_count",
            "received_count",
            "not_received_count",
            "received_with_problems_count",
            "confidence_interval",
            "margin_of_error",
            "rapid_pro_flow_id",
            "rapid_pro_flow_start_uuids",
            "age_filter",
            "excluded_admin_areas_filter",
            "sex_filter",
            "activation_date",
            "completion_date",
        ]
    )
    STATUS_PENDING = "PENDING"
    STATUS_ACTIVE = "ACTIVE"
    STATUS_FINISHED = "FINISHED"
    STATUS_INVALID = "INVALID"
    SAMPLING_FULL_LIST = "FULL_LIST"
    SAMPLING_RANDOM = "RANDOM"
    VERIFICATION_CHANNEL_RAPIDPRO = "RAPIDPRO"
    VERIFICATION_CHANNEL_XLSX = "XLSX"
    VERIFICATION_CHANNEL_MANUAL = "MANUAL"
    STATUS_CHOICES = (
        (STATUS_ACTIVE, "Active"),
        (STATUS_FINISHED, "Finished"),
        (STATUS_PENDING, "Pending"),
        (STATUS_INVALID, "Invalid"),
    )
    SAMPLING_CHOICES = (
        (SAMPLING_FULL_LIST, "Full list"),
        (SAMPLING_RANDOM, "Random sampling"),
    )
    VERIFICATION_CHANNEL_CHOICES = (
        (VERIFICATION_CHANNEL_MANUAL, "MANUAL"),
        (VERIFICATION_CHANNEL_RAPIDPRO, "RAPIDPRO"),
        (VERIFICATION_CHANNEL_XLSX, "XLSX"),
    )
    status = models.CharField(max_length=50, choices=STATUS_CHOICES, default=STATUS_PENDING, db_index=True)
    payment_plan_content_type = models.ForeignKey(ContentType, on_delete=models.CASCADE, null=True)
    payment_plan_object_id = models.CharField(max_length=50, null=True)
    payment_plan = GenericForeignKey("payment_plan_content_type", "payment_plan_object_id")
    sampling = models.CharField(max_length=50, choices=SAMPLING_CHOICES)
    verification_channel = models.CharField(max_length=50, choices=VERIFICATION_CHANNEL_CHOICES)
    sample_size = models.PositiveIntegerField(null=True)
    responded_count = models.PositiveIntegerField(null=True)
    received_count = models.PositiveIntegerField(null=True)
    not_received_count = models.PositiveIntegerField(null=True)
    received_with_problems_count = models.PositiveIntegerField(null=True)
    confidence_interval = models.FloatField(null=True)
    margin_of_error = models.FloatField(null=True)
    rapid_pro_flow_id = models.CharField(max_length=255, blank=True)
    rapid_pro_flow_start_uuids = ArrayField(models.CharField(max_length=255, blank=True), default=list)
    age_filter = JSONField(null=True)
    excluded_admin_areas_filter = JSONField(null=True)
    sex_filter = models.CharField(null=True, max_length=10)
    activation_date = models.DateTimeField(null=True)
    completion_date = models.DateTimeField(null=True)
    xlsx_file_exporting = models.BooleanField(default=False)
    xlsx_file_imported = models.BooleanField(default=False)

    class Meta:
        ordering = ("created_at",)

    @property
    def business_area(self):
        return self.payment_plan.business_area

    @property
    def has_xlsx_payment_verification_plan_file(self):
        if all(
            [
                self.verification_channel == self.VERIFICATION_CHANNEL_XLSX,
                getattr(self, "xlsx_verification_file", None),
            ]
        ):
            return True
        return False

    @property
    def xlsx_payment_verification_plan_file_link(self):
        if self.has_xlsx_payment_verification_plan_file:
            return self.xlsx_verification_file.file.url
        return None

    @property
    def xlsx_payment_verification_plan_file_was_downloaded(self):
        if self.has_xlsx_payment_verification_plan_file:
            return self.xlsx_verification_file.was_downloaded
        return False

    def set_active(self):
        self.status = PaymentVerificationPlan.STATUS_ACTIVE
        self.activation_date = timezone.now()

    def set_pending(self):
        self.status = PaymentVerificationPlan.STATUS_PENDING
        self.responded_count = None
        self.received_count = None
        self.not_received_count = None
        self.received_with_problems_count = None
        self.activation_date = None
        self.rapid_pro_flow_start_uuids = []


class XlsxPaymentVerificationPlanFile(TimeStampedUUIDModel):
    # TODO: refactor this one as well, will use 'FileTemp'
    file = models.FileField()
    payment_verification_plan = models.OneToOneField(
        PaymentVerificationPlan, related_name="xlsx_verification_file", on_delete=models.CASCADE
    )
    was_downloaded = models.BooleanField(default=False)
    created_by = models.ForeignKey(get_user_model(), null=True, related_name="+", on_delete=models.SET_NULL)


def build_summary(payment_plan):
    active_count = payment_plan.payment_verification_plans.filter(status=PaymentVerificationSummary.STATUS_ACTIVE).count()
    pending_count = payment_plan.payment_verification_plans.filter(status=PaymentVerificationSummary.STATUS_PENDING).count()
    not_finished_count = payment_plan.payment_verification_plans.exclude(
        status=PaymentVerificationSummary.STATUS_FINISHED
    ).count()
    summary = PaymentVerificationSummary.objects.get(payment_plan=payment_plan)
    if active_count >= 1:
        summary.status = PaymentVerificationSummary.STATUS_ACTIVE
        summary.completion_date = None
        if summary.activation_date is None:
            summary.activation_date = timezone.now()
    elif not_finished_count == 0 and pending_count == 0:
        summary.status = PaymentVerificationSummary.STATUS_FINISHED
        if summary.completion_date is None:
            summary.completion_date = timezone.now()
    else:
        summary.status = PaymentVerificationSummary.STATUS_PENDING
        summary.completion_date = None
        summary.activation_date = None
    summary.save()


@receiver(
    post_save,
    sender=PaymentVerificationPlan,
    dispatch_uid="update_verification_status_in_cash_plan",
)
def update_verification_status_in_cash_plan(sender, instance, **kwargs):
    build_summary(instance.payment_plan)


@receiver(
    post_delete,
    sender=PaymentVerificationPlan,
    dispatch_uid="update_verification_status_in_cash_plan_on_delete",
)
def update_verification_status_in_cash_plan_on_delete(sender, instance, **kwargs):
    build_summary(instance.payment_plan)


class PaymentVerification(TimeStampedUUIDModel, ConcurrencyModel):
    ACTIVITY_LOG_MAPPING = create_mapping_dict(
        [
            "payment_verification_plan",
            "payment_record",
            "status",
            "status_date",
            "received_amount",
        ]
    )
    STATUS_PENDING = "PENDING"
    STATUS_RECEIVED = "RECEIVED"
    STATUS_NOT_RECEIVED = "NOT_RECEIVED"
    STATUS_RECEIVED_WITH_ISSUES = "RECEIVED_WITH_ISSUES"
    STATUS_CHOICES = (
        (STATUS_NOT_RECEIVED, "NOT RECEIVED"),
        (STATUS_PENDING, "PENDING"),
        (STATUS_RECEIVED, "RECEIVED"),
        (STATUS_RECEIVED_WITH_ISSUES, "RECEIVED WITH ISSUES"),
    )
    payment_verification_plan = models.ForeignKey(
        "payment.PaymentVerificationPlan",
        on_delete=models.CASCADE,
        related_name="payment_record_verifications",
    )
    payment_record = models.OneToOneField(
        "payment.PaymentRecord", related_name="verification", on_delete=models.CASCADE, null=True, blank=True
    )
    status = models.CharField(max_length=50, choices=STATUS_CHOICES, default=STATUS_PENDING)
    status_date = models.DateTimeField(null=True)
    received_amount = models.DecimalField(
        decimal_places=2,
        max_digits=12,
        validators=[MinValueValidator(Decimal("0.01"))],
        null=True,
    )

    @property
    def is_manually_editable(self):
        if (
            self.payment_verification_plan.verification_channel
            != PaymentVerificationPlan.VERIFICATION_CHANNEL_MANUAL
        ):
            return False
        minutes_elapsed = (timezone.now() - self.status_date).total_seconds() / 60
        return not (self.status != PaymentVerification.STATUS_PENDING and minutes_elapsed > 10)

    @property
    def business_area(self):
        return self.payment_verification_plan.payment_plan.business_area

    def set_pending(self):
        self.status_date = timezone.now()
        self.status = PaymentVerification.STATUS_PENDING
        self.received_amount = None


class PaymentVerificationSummary(TimeStampedUUIDModel):
    STATUS_PENDING = "PENDING"
    STATUS_ACTIVE = "ACTIVE"
    STATUS_FINISHED = "FINISHED"
    STATUS_CHOICES = (
        (STATUS_ACTIVE, "Active"),
        (STATUS_FINISHED, "Finished"),
        (STATUS_PENDING, "Pending"),
    )
    status = models.CharField(
        max_length=50, choices=STATUS_CHOICES, default=STATUS_PENDING, verbose_name="Verification status", db_index=True
    )
    activation_date = models.DateTimeField(null=True)
    completion_date = models.DateTimeField(null=True)
    payment_plan_content_type = models.ForeignKey(ContentType, on_delete=models.CASCADE, null=True)
    payment_plan_object_id = models.CharField(max_length=50, null=True)
    payment_plan = GenericForeignKey("payment_plan_content_type", "payment_plan_object_id")


class ApprovalProcess(TimeStampedUUIDModel):
    sent_for_approval_by = models.ForeignKey(
        settings.AUTH_USER_MODEL, on_delete=models.SET_NULL, related_name="+", null=True
    )
    sent_for_approval_date = models.DateTimeField(null=True)
    sent_for_authorization_by = models.ForeignKey(
        settings.AUTH_USER_MODEL, on_delete=models.SET_NULL, related_name="+", null=True
    )
    sent_for_authorization_date = models.DateTimeField(null=True)
    sent_for_finance_review_by = models.ForeignKey(
        settings.AUTH_USER_MODEL, on_delete=models.SET_NULL, related_name="+", null=True
    )
    sent_for_finance_review_date = models.DateTimeField(null=True)
    payment_plan = models.ForeignKey(PaymentPlan, on_delete=models.CASCADE, related_name="approval_process")

    class Meta:
        ordering = ("-created_at",)
        verbose_name_plural = "Approval Processes"


class Approval(TimeStampedUUIDModel):
    APPROVAL = "APPROVAL"
    AUTHORIZATION = "AUTHORIZATION"
    FINANCE_REVIEW = "FINANCE_REVIEW"
    REJECT = "REJECT"
    TYPE_CHOICES = (
        (APPROVAL, "Approval"),
        (AUTHORIZATION, "Authorization"),
        (FINANCE_REVIEW, "Finance Review"),
        (REJECT, "Reject"),
    )

    type = models.CharField(max_length=50, choices=TYPE_CHOICES, default=APPROVAL, verbose_name=_("Approval type"))
    comment = models.CharField(max_length=500, null=True, blank=True)
    created_by = models.ForeignKey(settings.AUTH_USER_MODEL, on_delete=models.SET_NULL, null=True)
    approval_process = models.ForeignKey(ApprovalProcess, on_delete=models.CASCADE, related_name="approvals")

    class Meta:
        ordering = ("-created_at",)

    def __str__(self):
        return self.type

    @property
    def info(self):
        types_map = {
            self.APPROVAL: "Approved",
            self.AUTHORIZATION: "Authorized",
            self.FINANCE_REVIEW: "Reviewed",
            self.REJECT: "Rejected",
        }

        return f"{types_map.get(self.type)} by {self.created_by}" if self.created_by else types_map.get(self.type)<|MERGE_RESOLUTION|>--- conflicted
+++ resolved
@@ -249,11 +249,7 @@
         IN_AUTHORIZATION = "IN_AUTHORIZATION", "In Authorization"
         IN_REVIEW = "IN_REVIEW", "In Review"
         ACCEPTED = "ACCEPTED", "Accepted"
-<<<<<<< HEAD
-        RECONCILED = "RECONCILED", "Reconciled" # TODO: will add to PaymentVerification list if status is 'Reconciled'
-=======
         RECONCILED = "RECONCILED", "Reconciled"
->>>>>>> a5231553
 
     class BackgroundActionStatus(models.TextChoices):
         STEFICON_RUN = "STEFICON_RUN", "Rule Engine Running"
@@ -479,12 +475,9 @@
     )
     def status_reconciled(self):
         self.status_date = timezone.now()
-<<<<<<< HEAD
         PaymentVerificationSummary.objects.create(
             payment_plan=self,
         )
-=======
->>>>>>> a5231553
 
     @property
     def currency_exchange_date(self) -> datetime.date:
