import logging
import datetime
import traceback
import django_fsm

from concurrency.api import disable_concurrency
from django.contrib.admin.options import get_content_type_for_model
from django.db import transaction
from django.utils import timezone
from sentry_sdk import configure_scope

from django.contrib.auth import get_user_model

from hct_mis_api.apps.payment.models import XlsxCashPlanPaymentVerificationFile, CashPlanPaymentVerification
from hct_mis_api.apps.payment.xlsx.XlsxPaymentPlanPerFspImportService import XlsxPaymentPlanImportPerFspService
from hct_mis_api.apps.payment.xlsx.XlsxVerificationExportService import XlsxVerificationExportService
from hct_mis_api.apps.core.celery import app
from hct_mis_api.apps.core.utils import decode_id_string
from hct_mis_api.apps.utils.logs import log_start_and_end
from hct_mis_api.apps.utils.sentry import sentry_tags

logger = logging.getLogger(__name__)


@app.task
@log_start_and_end
@sentry_tags
def get_sync_run_rapid_pro_task():
    try:
        from hct_mis_api.apps.payment.tasks.CheckRapidProVerificationTask import (
            CheckRapidProVerificationTask,
        )

        CheckRapidProVerificationTask().execute()
    except Exception as e:
        logger.exception(e)
        raise


@app.task
@log_start_and_end
def fsp_generate_xlsx_report_task(fsp_id):
    try:
        from hct_mis_api.apps.payment.services.generate_fsp_xlsx_service import (
            GenerateReportService,
        )
        from hct_mis_api.apps.payment.models import FinancialServiceProvider

        fsp = FinancialServiceProvider.objects.get(id=fsp_id)
        service = GenerateReportService(fsp=fsp)
        service.generate_report()
    except Exception as e:
        logger.exception(e)
        raise


@app.task
@log_start_and_end
@sentry_tags
def create_cash_plan_payment_verification_xls(cash_plan_payment_verification_id, user_id):
    try:
        user = get_user_model().objects.get(pk=user_id)
        cash_plan_payment_verification = CashPlanPaymentVerification.objects.get(id=cash_plan_payment_verification_id)

        with configure_scope() as scope:
            scope.set_tag("business_area", cash_plan_payment_verification.business_area)

            service = XlsxVerificationExportService(cash_plan_payment_verification)
            # if no file will start creating it
            if not getattr(cash_plan_payment_verification, "xlsx_cashplan_payment_verification_file", None):
                service.save_xlsx_file(user)

            cash_plan_payment_verification.xlsx_file_exporting = False
            cash_plan_payment_verification.save()
            service.send_email(service.get_email_context(user))
    except Exception as e:
        logger.exception(e)
        raise


@app.task
@log_start_and_end
@sentry_tags
def remove_old_cash_plan_payment_verification_xls(past_days=30):
    """Remove old Payment Verification report XLSX files"""
    try:
        days = datetime.datetime.now() - datetime.timedelta(days=past_days)
        files_qs = XlsxCashPlanPaymentVerificationFile.objects.filter(created_at__lte=days)
        if files_qs:
            for obj in files_qs:
                obj.file.delete(save=False)
                obj.delete()

            logger.info(f"Removed old XlsxCashPlanPaymentVerificationFile: {files_qs.count()}")

    except Exception as e:
        logger.exception(e)
        raise


@app.task
@log_start_and_end
@sentry_tags
def create_payment_plan_payment_list_xlsx(payment_plan_id, user_id):
    try:
        from hct_mis_api.apps.payment.models import PaymentPlan
        from hct_mis_api.apps.payment.xlsx.XlsxPaymentPlanExportService import XlsxPaymentPlanExportService

        user = get_user_model().objects.get(pk=user_id)
        payment_plan = PaymentPlan.objects.get(id=payment_plan_id)
        payment_plan.background_action_status_xlsx_exporting()
        payment_plan.save()

        with configure_scope() as scope:
            scope.set_tag("business_area", payment_plan.business_area)

            try:
                with transaction.atomic():
                    # regenerate always xlsx
                    service = XlsxPaymentPlanExportService(payment_plan)
                    service.save_xlsx_file(user)
                    payment_plan.background_action_status_none()
                    payment_plan.save()

                    transaction.on_commit(lambda: service.send_email(service.get_email_context(user)))

            except Exception:
                payment_plan.background_action_status_xlsx_export_error()
                payment_plan.save()
                logger.exception("Create Payment Plan Generate XLSX Error")
                raise

    except Exception:
        logger.exception("Create Payment Plan List XLSX Error")
        raise


@app.task
@log_start_and_end
@sentry_tags
def create_payment_plan_payment_list_xlsx_per_fsp(payment_plan_id, user_id):
    try:
        from hct_mis_api.apps.payment.models import PaymentPlan
        from hct_mis_api.apps.payment.xlsx.XlsxPaymentPlanExportService import XlsxPaymentPlanExportService

        user = get_user_model().objects.get(pk=user_id)
        payment_plan = PaymentPlan.objects.get(id=payment_plan_id)
        payment_plan.background_action_status_xlsx_exporting()
        payment_plan.save()

        with configure_scope() as scope:
            scope.set_tag("business_area", payment_plan.business_area)

            try:
                with transaction.atomic():
                    # regenerate always xlsx
                    service = XlsxPaymentPlanExportService(payment_plan)
                    service.export_per_fsp(user)
                    payment_plan.background_action_status_none()
                    payment_plan.save()

                    transaction.on_commit(lambda: service.send_email(service.get_email_context(user, per_fsp=True)))

            except Exception:
                payment_plan.background_action_status_xlsx_export_error()
                payment_plan.save()
                logger.exception("Create Payment Plan Generate XLSX Per FSP Error")
                raise

    except Exception:
        logger.exception("Create Payment Plan List XLSX Per FSP Error")
        raise


@app.task
@log_start_and_end
@sentry_tags
def import_payment_plan_payment_list_from_xlsx(payment_plan_id, file_id):
    try:
        from hct_mis_api.apps.core.models import FileTemp
        from hct_mis_api.apps.payment.models import PaymentPlan
        from hct_mis_api.apps.payment.xlsx.XlsxPaymentPlanImportService import XlsxPaymentPlanImportService

        payment_plan = PaymentPlan.objects.get(id=payment_plan_id)

        with configure_scope() as scope:
            scope.set_tag("business_area", payment_plan.business_area)

            try:
                file = FileTemp.objects.get(pk=file_id).file
            except FileTemp.DoesNotExist:
                logger.exception(f"Error import from xlsx, FileTemp object with ID {file_id} not found.")
                raise

            service = XlsxPaymentPlanImportService(payment_plan, file)
            service.open_workbook()
            try:
                with transaction.atomic():
                    service.import_payment_list()
                    payment_plan.xlsx_file_imported_date = timezone.now()
                    payment_plan.background_action_status_none()
                    payment_plan.save()
                    payment_plan.update_money_fields()
            except Exception:
                logger.exception("PaymentPlan Error import from xlsx")
                payment_plan.background_action_status_xlsx_import_error()
                payment_plan.save()

    except Exception:
        logger.exception("PaymentPlan Unexpected Error import from xlsx")
        raise


@app.task
@log_start_and_end
@sentry_tags
def import_payment_plan_payment_list_per_fsp_from_xlsx(payment_plan_id, user_id, file):
    try:
        from hct_mis_api.apps.payment.models import PaymentPlan

        payment_plan = PaymentPlan.objects.get(id=payment_plan_id)

        with configure_scope() as scope:
            scope.set_tag("business_area", payment_plan.business_area)

            service = XlsxPaymentPlanImportPerFspService(payment_plan, file)
            service.open_workbook()
            try:
                with transaction.atomic():
                    service.import_payment_list()
<<<<<<< HEAD
                    payment_plan.xlsx_file_imported_date = timezone.now()
                    # payment_plan.status_approved() # TODO
                    payment_plan.save()
            except Exception as e:
                print(e)
                traceback.print_exc()
                logger.exception("Error import from xlsx", e)
                # payment_plan.status_approved() # TODO
=======
                    payment_plan.background_action_status_none()
                    payment_plan.save()
            except Exception:
                logger.exception("Unexpected error during xlsx per fsp import")
                payment_plan.background_action_status_xlsx_import_error()
>>>>>>> bdd285b2
                payment_plan.save()

    except Exception as e:
        logger.exception(e)
        raise


@app.task
@log_start_and_end
@sentry_tags
def payment_plan_apply_steficon(payment_plan_id, steficon_rule_id):
    from hct_mis_api.apps.steficon.models import Rule, RuleCommit
    from hct_mis_api.apps.payment.models import PaymentPlan, Payment

    payment_plan = PaymentPlan.objects.get(id=payment_plan_id)
    steficon_rule = Rule.objects.get(id=decode_id_string(steficon_rule_id))
    rule: RuleCommit = steficon_rule.latest

    if rule.id != payment_plan.steficon_rule_id:
        payment_plan.steficon_rule = rule
    payment_plan.background_action_status_steficon_run()
    payment_plan.save()

    try:
        updates = []
        with transaction.atomic():
            entry: Payment
            for entry in payment_plan.all_active_payments:
                # TODO: not sure how will work steficon function payment_plan or payment need ??
                result = rule.execute({"household": entry.household, "payment_plan": payment_plan})
                entry.entitlement_quantity = result.value
                entry.entitlement_date = timezone.now()
                updates.append(entry)
            Payment.objects.bulk_update(updates, ["entitlement_quantity", "entitlement_date"])

            payment_plan.steficon_applied_date = timezone.now()
            payment_plan.background_action_status_none()
            with disable_concurrency(payment_plan):
                payment_plan.save()
                payment_plan.update_money_fields()

    except Exception:
        logger.exception("PaymentPlan Steficon Error")
        payment_plan.background_action_status_steficon_error()
        payment_plan.save()
        raise


@app.task
@log_start_and_end
@sentry_tags
def remove_old_payment_plan_payment_list_xlsx(past_days=30):
    """Remove old Payment Plan Payment List XLSX files"""
    try:
        from hct_mis_api.apps.core.models import FileTemp
        from hct_mis_api.apps.payment.models import PaymentPlan

        days = datetime.datetime.now() - datetime.timedelta(days=past_days)
        file_qs = FileTemp.objects.filter(content_type=get_content_type_for_model(PaymentPlan), created__lte=days)
        if file_qs:
            for xlsx_obj in file_qs:
                xlsx_obj.file.delete(save=False)
                xlsx_obj.delete()

            logger.info(f"Removed old FileTemp: {file_qs.count()}")

    except Exception:
        logger.exception("Remove old Payment Plan Payment List Error")
        raise<|MERGE_RESOLUTION|>--- conflicted
+++ resolved
@@ -228,22 +228,11 @@
             try:
                 with transaction.atomic():
                     service.import_payment_list()
-<<<<<<< HEAD
-                    payment_plan.xlsx_file_imported_date = timezone.now()
-                    # payment_plan.status_approved() # TODO
-                    payment_plan.save()
-            except Exception as e:
-                print(e)
-                traceback.print_exc()
-                logger.exception("Error import from xlsx", e)
-                # payment_plan.status_approved() # TODO
-=======
                     payment_plan.background_action_status_none()
                     payment_plan.save()
             except Exception:
                 logger.exception("Unexpected error during xlsx per fsp import")
                 payment_plan.background_action_status_xlsx_import_error()
->>>>>>> bdd285b2
                 payment_plan.save()
 
     except Exception as e:
