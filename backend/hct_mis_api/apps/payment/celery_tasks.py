--- conflicted
+++ resolved
@@ -184,14 +184,7 @@
             scope.set_tag("business_area", payment_plan.business_area)
 
             if not payment_plan.imported_file:
-<<<<<<< HEAD
-                logger.error(
-                    f"Error import from xlsx, file does not exist for PaymentPlan ID {payment_plan.unicef_id}."
-                )
-                raise
-=======
                 raise Exception(f"Error import from xlsx, file does not exist for Payment Plan ID {payment_plan.unicef_id}.")
->>>>>>> 2ae6411f
 
             service = XlsxPaymentPlanImportService(payment_plan, payment_plan.imported_file.file)
             service.open_workbook()
