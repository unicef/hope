--- conflicted
+++ resolved
@@ -45,7 +45,7 @@
 
 @app.task
 @log_start_and_end
-def fsp_generate_xlsx_report_task(fsp_id: UUID) -> None:
+def fsp_generate_xlsx_report_task(fsp_id: str) -> None:
     try:
         from hct_mis_api.apps.payment.models import FinancialServiceProvider
         from hct_mis_api.apps.payment.services.generate_fsp_xlsx_service import (
@@ -63,11 +63,7 @@
 @app.task
 @log_start_and_end
 @sentry_tags
-<<<<<<< HEAD
-def create_payment_verification_plan_xlsx(payment_verification_plan_id: UUID, user_id: UUID) -> None:
-=======
-def create_cash_plan_payment_verification_xls(cash_plan_payment_verification_id: str, user_id: str) -> None:
->>>>>>> 31d56ac4
+def create_payment_verification_plan_xlsx(payment_verification_plan_id: str, user_id: str) -> None:
     try:
         user = get_user_model().objects.get(pk=user_id)
         payment_verification_plan = PaymentVerificationPlan.objects.get(id=payment_verification_plan_id)
@@ -112,8 +108,7 @@
 @app.task
 @log_start_and_end
 @sentry_tags
-<<<<<<< HEAD
-def create_payment_plan_payment_list_xlsx(payment_plan_id: UUID, user_id: UUID) -> None:
+def create_payment_plan_payment_list_xlsx(payment_plan_id: str, user_id: str) -> None:
     try:
         from hct_mis_api.apps.payment.models import PaymentPlan
         from hct_mis_api.apps.payment.xlsx.xlsx_payment_plan_export_service import (
@@ -152,7 +147,7 @@
 @app.task
 @log_start_and_end
 @sentry_tags
-def create_payment_plan_payment_list_xlsx_per_fsp(payment_plan_id: UUID, user_id: UUID) -> None:
+def create_payment_plan_payment_list_xlsx_per_fsp(payment_plan_id: str, user_id: str) -> None:
     try:
         from hct_mis_api.apps.payment.models import PaymentPlan
         from hct_mis_api.apps.payment.xlsx.xlsx_payment_plan_export_per_fsp_service import (
@@ -191,7 +186,7 @@
 @app.task
 @log_start_and_end
 @sentry_tags
-def import_payment_plan_payment_list_from_xlsx(payment_plan_id: UUID) -> None:
+def import_payment_plan_payment_list_from_xlsx(payment_plan_id: str) -> None:
     try:
         from hct_mis_api.apps.payment.models import PaymentPlan
         from hct_mis_api.apps.payment.xlsx.xlsx_payment_plan_import_service import (
@@ -231,7 +226,7 @@
 @app.task
 @log_start_and_end
 @sentry_tags
-def import_payment_plan_payment_list_per_fsp_from_xlsx(payment_plan_id: UUID, user_id: UUID, file_pk: str) -> None:
+def import_payment_plan_payment_list_per_fsp_from_xlsx(payment_plan_id: str, user_id: str, file_pk: str) -> None:
     try:
         from hct_mis_api.apps.core.models import FileTemp
         from hct_mis_api.apps.payment.models import PaymentPlan
@@ -267,7 +262,63 @@
 @app.task
 @log_start_and_end
 @sentry_tags
-def payment_plan_apply_steficon(payment_plan_id: UUID, steficon_rule_id: UUID) -> None:
+def create_cash_plan_reconciliation_xlsx(
+    reconciliation_xlsx_file_id: str,
+    column_mapping: Dict,
+    cash_plan_form_data: Dict,
+    currency: str,
+    delivery_type: str,
+    delivery_date: str,
+    program_id: str,
+    service_provider_id: str,
+) -> None:
+    try:
+        from hct_mis_api.apps.core.models import StorageFile
+        from hct_mis_api.apps.payment.models import ServiceProvider
+        from hct_mis_api.apps.payment.services.create_cash_plan_from_reconciliation import (
+            CreateCashPlanReconciliationService,
+        )
+        from hct_mis_api.apps.program.models import Program
+
+        reconciliation_xlsx_obj = StorageFile.objects.get(id=reconciliation_xlsx_file_id)
+        business_area = reconciliation_xlsx_obj.business_area
+
+        with configure_scope() as scope:
+            scope.set_tag("business_area", business_area)
+
+            cash_plan_form_data["program"] = Program.objects.get(id=program_id)
+            cash_plan_form_data["service_provider"] = ServiceProvider.objects.get(id=service_provider_id)
+
+            service = CreateCashPlanReconciliationService(
+                business_area,
+                reconciliation_xlsx_obj.file,
+                column_mapping,
+                cash_plan_form_data,
+                currency,
+                delivery_type,
+                delivery_date,
+            )
+
+            try:
+                service.parse_xlsx()
+                error_msg = None
+            except Exception as e:
+                error_msg = f"Error parse xlsx: {e} \nFile name: {reconciliation_xlsx_obj.file_name}"
+
+            service.send_email(reconciliation_xlsx_obj.created_by, reconciliation_xlsx_obj.file_name, error_msg)
+            # remove file every time
+            reconciliation_xlsx_obj.file.delete()
+            reconciliation_xlsx_obj.delete()
+
+    except Exception as e:
+        logger.exception(e)
+        raise
+
+
+@app.task
+@log_start_and_end
+@sentry_tags
+def payment_plan_apply_steficon(payment_plan_id: str, steficon_rule_id: str) -> None:
     from hct_mis_api.apps.payment.models import Payment, PaymentPlan
     from hct_mis_api.apps.steficon.models import Rule, RuleCommit
 
@@ -335,56 +386,4 @@
 
     except Exception:
         logger.exception("Remove old Payment Plan Payment List Error")
-=======
-def create_cash_plan_reconciliation_xlsx(
-    reconciliation_xlsx_file_id: str,
-    column_mapping: Dict,
-    cash_plan_form_data: Dict,
-    currency: str,
-    delivery_type: str,
-    delivery_date: str,
-    program_id: str,
-    service_provider_id: str,
-) -> None:
-    try:
-        from hct_mis_api.apps.core.models import StorageFile
-        from hct_mis_api.apps.payment.models import ServiceProvider
-        from hct_mis_api.apps.payment.services.create_cash_plan_from_reconciliation import (
-            CreateCashPlanReconciliationService,
-        )
-        from hct_mis_api.apps.program.models import Program
-
-        reconciliation_xlsx_obj = StorageFile.objects.get(id=reconciliation_xlsx_file_id)
-        business_area = reconciliation_xlsx_obj.business_area
-
-        with configure_scope() as scope:
-            scope.set_tag("business_area", business_area)
-
-            cash_plan_form_data["program"] = Program.objects.get(id=program_id)
-            cash_plan_form_data["service_provider"] = ServiceProvider.objects.get(id=service_provider_id)
-
-            service = CreateCashPlanReconciliationService(
-                business_area,
-                reconciliation_xlsx_obj.file,
-                column_mapping,
-                cash_plan_form_data,
-                currency,
-                delivery_type,
-                delivery_date,
-            )
-
-            try:
-                service.parse_xlsx()
-                error_msg = None
-            except Exception as e:
-                error_msg = f"Error parse xlsx: {e} \nFile name: {reconciliation_xlsx_obj.file_name}"
-
-            service.send_email(reconciliation_xlsx_obj.created_by, reconciliation_xlsx_obj.file_name, error_msg)
-            # remove file every time
-            reconciliation_xlsx_obj.file.delete()
-            reconciliation_xlsx_obj.delete()
-
-    except Exception as e:
-        logger.exception(e)
->>>>>>> 31d56ac4
         raise