--- conflicted
+++ resolved
@@ -28,14 +28,10 @@
         logger.exception(e)
         raise
 
-<<<<<<< HEAD
-    logger.info(f"get_sync_run_rapid_pro_task end")
-
 
 @app.task
+@log_start_and_end
 def fsp_generate_xlsx_report_task(fsp_id):
-    logger.info("fsp_generate_xlsx_report_task start")
-
     try:
         from hct_mis_api.apps.payment.services.generate_fsp_xlsx_service import (
             GenerateReportService,
@@ -47,9 +43,8 @@
         service.generate_report()
     except Exception as e:
         logger.exception(e)
+        raise
 
-    logger.info("fsp_generate_xlsx_report_task end")
-=======
 
 @app.task
 @log_start_and_end
@@ -89,5 +84,4 @@
 
     except Exception as e:
         logger.exception(e)
-        raise
->>>>>>> 055078eb
+        raise