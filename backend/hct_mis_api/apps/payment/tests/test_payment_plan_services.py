from datetime import timedelta
from typing import Any
from unittest import mock
from unittest.mock import patch

from django.utils import timezone

from aniso8601 import parse_date
from flaky import flaky
from freezegun import freeze_time
from graphql import GraphQLError
from pytz import utc

from hct_mis_api.apps.account.fixtures import UserFactory
from hct_mis_api.apps.account.permissions import Permissions
from hct_mis_api.apps.core.base_test_case import APITestCase
from hct_mis_api.apps.core.fixtures import create_afghanistan
from hct_mis_api.apps.core.models import BusinessArea
from hct_mis_api.apps.geo.fixtures import AreaFactory, AreaTypeFactory, CountryFactory
from hct_mis_api.apps.household.fixtures import (
    HouseholdFactory,
    IndividualFactory,
    IndividualRoleInHouseholdFactory,
)
from hct_mis_api.apps.household.models import ROLE_PRIMARY
from hct_mis_api.apps.payment.celery_tasks import (
    prepare_follow_up_payment_plan_task,
    prepare_payment_plan_task,
)
from hct_mis_api.apps.payment.delivery_mechanisms import DeliveryMechanismChoices
from hct_mis_api.apps.payment.fixtures import (
    DeliveryMechanismPerPaymentPlanFactory,
    FinancialServiceProviderFactory,
    PaymentFactory,
    PaymentPlanFactory,
)
from hct_mis_api.apps.payment.models import (
    FinancialServiceProvider,
    Payment,
    PaymentPlan,
    PaymentPlanSplit,
)
from hct_mis_api.apps.payment.services.payment_plan_services import PaymentPlanService
from hct_mis_api.apps.program.fixtures import ProgramCycleFactory, ProgramFactory
from hct_mis_api.apps.program.models import Program, ProgramCycle
from hct_mis_api.apps.targeting.fixtures import TargetPopulationFactory
from hct_mis_api.apps.targeting.models import TargetPopulation


class TestPaymentPlanServices(APITestCase):
    databases = ("default",)

    @classmethod
    def setUpTestData(cls) -> None:
        create_afghanistan()
        cls.business_area = BusinessArea.objects.get(slug="afghanistan")
        cls.user = UserFactory.create()
        cls.create_user_role_with_permissions(cls.user, [Permissions.PM_CREATE], cls.business_area)

    def test_delete_open(self) -> None:
        pp: PaymentPlan = PaymentPlanFactory(status=PaymentPlan.Status.OPEN, program__status=Program.ACTIVE)
        self.assertEqual(pp.target_population.status, TargetPopulation.STATUS_OPEN)

        pp = PaymentPlanService(payment_plan=pp).delete()
        self.assertEqual(pp.is_removed, True)
        pp.target_population.refresh_from_db()
        self.assertEqual(pp.target_population.status, TargetPopulation.STATUS_READY_FOR_PAYMENT_MODULE)

    def test_delete_locked(self) -> None:
        pp = PaymentPlanFactory(status=PaymentPlan.Status.LOCKED)

        with self.assertRaises(GraphQLError):
            PaymentPlanService(payment_plan=pp).delete()

    def test_delete_when_its_one_pp_in_cycle(self) -> None:
        pp = PaymentPlanFactory(status=PaymentPlan.Status.OPEN, program__status=Program.ACTIVE)
        program_cycle = ProgramCycleFactory(status=ProgramCycle.ACTIVE, program=pp.program)
        pp.program_cycle = program_cycle
        pp.save()
        pp.refresh_from_db()

        self.assertEqual(pp.program_cycle.status, ProgramCycle.ACTIVE)

        pp = PaymentPlanService(payment_plan=pp).delete()
        self.assertEqual(pp.is_removed, True)
        program_cycle.refresh_from_db()
        self.assertEqual(program_cycle.status, ProgramCycle.DRAFT)

    def test_delete_when_its_two_pp_in_cycle(self) -> None:
        pp_1 = PaymentPlanFactory(status=PaymentPlan.Status.OPEN, program__status=Program.ACTIVE)
        pp_2 = PaymentPlanFactory(status=PaymentPlan.Status.OPEN, program=pp_1.program)
        program_cycle = ProgramCycleFactory(status=ProgramCycle.ACTIVE, program=pp_1.program)
        pp_1.program_cycle = program_cycle
        pp_1.save()
        pp_1.refresh_from_db()
        pp_2.program_cycle = program_cycle
        pp_2.save()

        self.assertEqual(pp_1.program_cycle.status, ProgramCycle.ACTIVE)

        pp_1 = PaymentPlanService(payment_plan=pp_1).delete()
        self.assertEqual(pp_1.is_removed, True)
        program_cycle.refresh_from_db()
        self.assertEqual(program_cycle.status, ProgramCycle.ACTIVE)

    @flaky(max_runs=5, min_passes=1)
    @freeze_time("2020-10-10")
    def test_create_validation_errors(self) -> None:
<<<<<<< HEAD
        targeting = TargetPopulationFactory(
            program=ProgramFactory(
                status=Program.ACTIVE,
                start_date=timezone.datetime(2000, 9, 10, tzinfo=utc).date(),
                end_date=timezone.datetime(2099, 10, 10, tzinfo=utc).date(),
                cycle__start_date=timezone.datetime(2021, 10, 10, tzinfo=utc),
                cycle__end_date=timezone.datetime(2021, 12, 10, tzinfo=utc),
            )
        )

        cycle_id = self.id_to_base64(targeting.program.cycles.first().pk, "ProgramCycleNode")

=======
        targeting = TargetPopulationFactory()
        program = targeting.program
        program.start_date = timezone.datetime(2021, 10, 12, tzinfo=utc).date()
        program.end_date = timezone.datetime(2021, 12, 10, tzinfo=utc).date()
        program.save()
        self.business_area.is_payment_plan_applicable = False
        self.business_area.save()
>>>>>>> 2607e254
        input_data = dict(
            business_area_slug="afghanistan",
            targeting_id=self.id_to_base64(targeting.id, "Targeting"),
            program_cycle_id=cycle_id,
            dispersion_start_date=parse_date("2020-09-10"),
            dispersion_end_date=parse_date("2020-09-11"),
            currency="USD",
        )

        with self.assertRaisesMessage(GraphQLError, "PaymentPlan can not be created in provided Business Area"):
            PaymentPlanService.create(input_data=input_data, user=self.user)
        self.business_area.is_payment_plan_applicable = True
        self.business_area.save()

        with self.assertRaisesMessage(
            GraphQLError,
            f"TargetPopulation id:{targeting.id} does not exist or is not in status 'Ready for Payment Module'",
        ):
            PaymentPlanService.create(input_data=input_data, user=self.user)
        targeting.status = TargetPopulation.STATUS_READY_FOR_PAYMENT_MODULE
        targeting.save()

<<<<<<< HEAD
        targeting.program = None
        targeting.save()

        with self.assertRaisesMessage(GraphQLError, "TargetPopulation should have related Program defined"):
            PaymentPlanService.create(input_data=input_data, user=self.user)
        targeting.program = ProgramFactory()
        targeting.save()

=======
>>>>>>> 2607e254
        with self.assertRaisesMessage(
            GraphQLError, f"Dispersion End Date [{input_data['dispersion_end_date']}] cannot be a past date"
        ):
            PaymentPlanService.create(input_data=input_data, user=self.user)
        input_data["dispersion_end_date"] = parse_date("2020-11-11")

    @freeze_time("2020-10-10")
    @mock.patch("hct_mis_api.apps.payment.models.PaymentPlan.get_exchange_rate", return_value=2.0)
    def test_create(self, get_exchange_rate_mock: Any) -> None:
        targeting = TargetPopulationFactory(
            program=ProgramFactory(
                status=Program.ACTIVE,
                start_date=timezone.datetime(2000, 9, 10, tzinfo=utc).date(),
                end_date=timezone.datetime(2099, 10, 10, tzinfo=utc).date(),
            )
        )

        self.business_area.is_payment_plan_applicable = True
        self.business_area.save()

        targeting.status = TargetPopulation.STATUS_READY_FOR_PAYMENT_MODULE

        hoh1 = IndividualFactory(household=None)
        hoh2 = IndividualFactory(household=None)
        hh1 = HouseholdFactory(head_of_household=hoh1)
        hh2 = HouseholdFactory(head_of_household=hoh2)
        IndividualRoleInHouseholdFactory(household=hh1, individual=hoh1, role=ROLE_PRIMARY)
        IndividualRoleInHouseholdFactory(household=hh2, individual=hoh2, role=ROLE_PRIMARY)
        IndividualFactory.create_batch(4, household=hh1)

        targeting.households.set([hh1, hh2])
        targeting.save()
        cycle_id = self.id_to_base64(targeting.program.cycles.first().pk, "ProgramCycleNode")

        input_data = dict(
            business_area_slug="afghanistan",
            targeting_id=self.id_to_base64(targeting.id, "Targeting"),
            program_cycle_id=cycle_id,
            dispersion_start_date=parse_date("2020-09-10"),
            dispersion_end_date=parse_date("2020-11-10"),
            currency="USD",
            name="paymentPlanName",
        )

        with mock.patch(
            "hct_mis_api.apps.payment.services.payment_plan_services.transaction"
        ) as mock_prepare_payment_plan_task:
            with self.assertNumQueries(8):
                pp = PaymentPlanService.create(input_data=input_data, user=self.user)
            assert mock_prepare_payment_plan_task.on_commit.call_count == 1

        self.assertEqual(pp.status, PaymentPlan.Status.PREPARING)
        self.assertEqual(pp.target_population.status, TargetPopulation.STATUS_ASSIGNED)
        self.assertEqual(pp.total_households_count, 0)
        self.assertEqual(pp.total_individuals_count, 0)
        self.assertEqual(pp.payment_items.count(), 0)
        with self.assertNumQueries(62):
            prepare_payment_plan_task.delay(pp.id)
        pp.refresh_from_db()
        self.assertEqual(pp.status, PaymentPlan.Status.OPEN)
        self.assertEqual(pp.total_households_count, 2)
        self.assertEqual(pp.total_individuals_count, 4)
        self.assertEqual(pp.payment_items.count(), 2)
        self.assertEqual(pp.name, targeting.name)

    @freeze_time("2020-10-10")
    @mock.patch("hct_mis_api.apps.payment.models.PaymentPlan.get_exchange_rate", return_value=2.0)
    def test_update_validation_errors(self, get_exchange_rate_mock: Any) -> None:
        pp = PaymentPlanFactory(status=PaymentPlan.Status.LOCKED)
        new_targeting = TargetPopulationFactory(program=ProgramFactory())

        hoh1 = IndividualFactory(household=None)
        hoh2 = IndividualFactory(household=None)
        hh1 = HouseholdFactory(head_of_household=hoh1)
        hh2 = HouseholdFactory(head_of_household=hoh2)
        IndividualRoleInHouseholdFactory(household=hh1, individual=hoh1, role=ROLE_PRIMARY)
        IndividualRoleInHouseholdFactory(household=hh2, individual=hoh2, role=ROLE_PRIMARY)
        IndividualFactory.create_batch(4, household=hh1)
        new_targeting.households.set([hh1, hh2])
        new_targeting.save()

        input_data = dict(
            targeting_id=self.id_to_base64(new_targeting.id, "Targeting"),
            dispersion_start_date=parse_date("2020-09-10"),
            dispersion_end_date=parse_date("2020-09-11"),
            currency="USD",
        )

        with self.assertRaisesMessage(GraphQLError, "Only Payment Plan in Open status can be edited"):
            pp = PaymentPlanService(payment_plan=pp).update(input_data=input_data)
        pp.status = PaymentPlan.Status.OPEN
        pp.save()

        with self.assertRaisesMessage(
            GraphQLError, f"TargetPopulation id:{new_targeting.id} does not exist or is not in status Ready"
        ):
            pp = PaymentPlanService(payment_plan=pp).update(input_data=input_data)
        new_targeting.status = TargetPopulation.STATUS_READY_FOR_PAYMENT_MODULE
        new_targeting.save()

        with self.assertRaisesMessage(
            GraphQLError, f"Dispersion End Date [{input_data['dispersion_end_date']}] cannot be a past date"
        ):
            PaymentPlanService(payment_plan=pp).update(input_data=input_data)

    @freeze_time("2020-10-10")
    @mock.patch("hct_mis_api.apps.payment.models.PaymentPlan.get_exchange_rate", return_value=2.0)
    def test_update(self, get_exchange_rate_mock: Any) -> None:
        pp = PaymentPlanFactory(total_households_count=1, name="PaymentPlanName1")
        hoh1 = IndividualFactory(household=None)
        hh1 = HouseholdFactory(head_of_household=hoh1)
        PaymentFactory(parent=pp, household=hh1, currency="PLN")
        self.assertEqual(pp.payment_items.count(), 1)

        new_targeting = TargetPopulationFactory(
            status=TargetPopulation.STATUS_READY_FOR_PAYMENT_MODULE,
            program=ProgramFactory(
                start_date=timezone.datetime(2021, 11, 10, tzinfo=utc).date(),
            ),
        )
        hoh1 = IndividualFactory(household=None)
        hoh2 = IndividualFactory(household=None)
        hh1 = HouseholdFactory(head_of_household=hoh1)
        hh2 = HouseholdFactory(head_of_household=hoh2)
        IndividualRoleInHouseholdFactory(household=hh1, individual=hoh1, role=ROLE_PRIMARY)
        IndividualRoleInHouseholdFactory(household=hh2, individual=hoh2, role=ROLE_PRIMARY)
        IndividualFactory.create_batch(4, household=hh1)
        new_targeting.households.set([hh1, hh2])
        new_targeting.save()

        with freeze_time("2020-11-10"):
            # test targeting update, payments recreation triggered
            old_pp_targeting = pp.target_population
            old_pp_exchange_rate = pp.exchange_rate
            old_pp_updated_at = pp.updated_at

            updated_pp_1 = PaymentPlanService(payment_plan=pp).update(
                input_data=dict(targeting_id=self.id_to_base64(new_targeting.id, "Targeting"))
            )
            updated_pp_1.refresh_from_db()
            self.assertNotEqual(old_pp_updated_at, updated_pp_1.updated_at)
            self.assertNotEqual(old_pp_exchange_rate, updated_pp_1.exchange_rate)
            self.assertEqual(updated_pp_1.total_households_count, 2)
            self.assertEqual(updated_pp_1.payment_items.count(), 2)
            self.assertEqual(updated_pp_1.target_population, new_targeting)
            self.assertEqual(updated_pp_1.target_population.status, TargetPopulation.STATUS_ASSIGNED)
            self.assertEqual(updated_pp_1.program, updated_pp_1.target_population.program)
            self.assertEqual(old_pp_targeting.status, TargetPopulation.STATUS_READY_FOR_PAYMENT_MODULE)

    @freeze_time("2023-10-10")
    @mock.patch("hct_mis_api.apps.payment.models.PaymentPlan.get_exchange_rate", return_value=2.0)
    def test_create_follow_up_pp(self, get_exchange_rate_mock: Any) -> None:
        pp = PaymentPlanFactory(
            total_households_count=1,
            program__cycle__start_date=timezone.datetime(2021, 6, 10, tzinfo=utc),
            program__cycle__end_date=timezone.datetime(2021, 7, 10, tzinfo=utc),
        )
        new_targeting = TargetPopulationFactory(
            status=TargetPopulation.STATUS_READY_FOR_PAYMENT_MODULE,
            program=ProgramFactory(
                start_date=timezone.datetime(2021, 5, 10, tzinfo=utc).date(),
                end_date=timezone.datetime(2021, 8, 10, tzinfo=utc).date(),
            ),
        )
        payments = []
        for _ in range(4):
            hoh = IndividualFactory(household=None)
            hh = HouseholdFactory(head_of_household=hoh)
            IndividualRoleInHouseholdFactory(household=hh, individual=hoh, role=ROLE_PRIMARY)
            IndividualFactory.create_batch(2, household=hh)
            payment = PaymentFactory(
                parent=pp, household=hh, status=Payment.STATUS_DISTRIBUTION_SUCCESS, currency="PLN"
            )
            payments.append(payment)

        new_targeting.households.set([p.household for p in payments])
        new_targeting.save()
        pp.target_population = new_targeting
        pp.save()

        dispersion_start_date = (pp.dispersion_start_date + timedelta(days=1)).date()
        dispersion_end_date = (pp.dispersion_end_date + timedelta(days=1)).date()

        with self.assertRaisesMessage(
            GraphQLError, "Cannot create a follow-up for a payment plan with no unsuccessful payments"
        ):
            PaymentPlanService(pp).create_follow_up(self.user, dispersion_start_date, dispersion_end_date)

        # do not create follow-up payments for STATUS_ERROR, STATUS_NOT_DISTRIBUTED, STATUS_FORCE_FAILED,
        for payment, status in zip(
            payments[:3], [Payment.STATUS_ERROR, Payment.STATUS_NOT_DISTRIBUTED, Payment.STATUS_FORCE_FAILED]
        ):
            payment.status = status
            payment.save()

        # do not create follow-up payments for withdrawn households
        payments[3].household.withdrawn = True
        payments[3].household.save()

        pp_error = payments[0]
        pp_not_distributed = payments[1]
        pp_force_failed = payments[2]

        with self.assertNumQueries(5):
            follow_up_pp = PaymentPlanService(pp).create_follow_up(
                self.user, dispersion_start_date, dispersion_end_date
            )

        follow_up_pp.refresh_from_db()
        self.assertEqual(follow_up_pp.status, PaymentPlan.Status.PREPARING)
        self.assertEqual(follow_up_pp.target_population, pp.target_population)
        self.assertEqual(follow_up_pp.program, pp.program)
        self.assertEqual(follow_up_pp.program_cycle, pp.program_cycle)
        self.assertEqual(follow_up_pp.business_area, pp.business_area)
        self.assertEqual(follow_up_pp.created_by, self.user)
        self.assertEqual(follow_up_pp.currency, pp.currency)
        self.assertEqual(follow_up_pp.dispersion_start_date, dispersion_start_date)
        self.assertEqual(follow_up_pp.dispersion_end_date, dispersion_end_date)
        self.assertEqual(follow_up_pp.program_cycle.start_date, pp.program_cycle.start_date)
        self.assertEqual(follow_up_pp.program_cycle.end_date, pp.program_cycle.end_date)
        self.assertEqual(follow_up_pp.total_households_count, 0)
        self.assertEqual(follow_up_pp.total_individuals_count, 0)
        self.assertEqual(follow_up_pp.payment_items.count(), 0)

        self.assertEqual(pp.follow_ups.count(), 1)

        prepare_follow_up_payment_plan_task(follow_up_pp.id)
        follow_up_pp.refresh_from_db()

        self.assertEqual(follow_up_pp.status, PaymentPlan.Status.OPEN)

        self.assertEqual(follow_up_pp.payment_items.count(), 3)
        self.assertEqual(
            {pp_error.id, pp_not_distributed.id, pp_force_failed.id},
            set(follow_up_pp.payment_items.values_list("source_payment_id", flat=True)),
        )

        follow_up_payment = follow_up_pp.payment_items.first()
        self.assertEqual(follow_up_payment.status, Payment.STATUS_PENDING)
        self.assertEqual(follow_up_payment.parent, follow_up_pp)
        self.assertIsNotNone(follow_up_payment.source_payment)
        self.assertEqual(follow_up_payment.is_follow_up, True)
        self.assertEqual(follow_up_payment.business_area, follow_up_payment.source_payment.business_area)
        self.assertEqual(follow_up_payment.household, follow_up_payment.source_payment.household)
        self.assertEqual(follow_up_payment.head_of_household, follow_up_payment.source_payment.head_of_household)
        self.assertEqual(follow_up_payment.collector, follow_up_payment.source_payment.collector)
        self.assertEqual(follow_up_payment.currency, follow_up_payment.source_payment.currency)

        # exclude one payment from follow up pp, create new follow up pp which covers this payment
        follow_up_payment.excluded = True
        follow_up_payment.save()

        with self.assertNumQueries(5):
            follow_up_pp_2 = PaymentPlanService(pp).create_follow_up(
                self.user, dispersion_start_date, dispersion_end_date
            )

        self.assertEqual(pp.follow_ups.count(), 2)

        with self.assertNumQueries(45):
            prepare_follow_up_payment_plan_task(follow_up_pp_2.id)

        self.assertEqual(follow_up_pp_2.payment_items.count(), 1)
        self.assertEqual(
            {follow_up_payment.source_payment.id},
            set(follow_up_pp_2.payment_items.values_list("source_payment_id", flat=True)),
        )

    @flaky(max_runs=5, min_passes=1)
    @freeze_time("2023-10-10")
    @mock.patch("hct_mis_api.apps.payment.models.PaymentPlan.get_exchange_rate", return_value=2.0)
    @patch("hct_mis_api.apps.payment.models.PaymentPlanSplit.MIN_NO_OF_PAYMENTS_IN_CHUNK")
    def test_split(self, min_no_of_payments_in_chunk_mock: Any, get_exchange_rate_mock: Any) -> None:
        min_no_of_payments_in_chunk_mock.__get__ = mock.Mock(return_value=2)

        pp = PaymentPlanFactory(
            program__cycle__start_date=timezone.datetime(2021, 6, 10, tzinfo=utc),
            program__cycle__end_date=timezone.datetime(2021, 7, 10, tzinfo=utc),
        )

        with self.assertRaisesMessage(GraphQLError, "No payments to split"):
            PaymentPlanService(pp).split(PaymentPlanSplit.SplitType.BY_COLLECTOR)

        payments = []
        # 2 payments with the same collector
        # 2 payments with the same admin area 2
        # 2 other payments
        collector = IndividualFactory(household=None)
        for _ in range(3):
            hoh = IndividualFactory(household=None)
            hh = HouseholdFactory(head_of_household=hoh)
            IndividualRoleInHouseholdFactory(household=hh, individual=hoh, role=ROLE_PRIMARY)
            IndividualFactory.create_batch(2, household=hh)
            payment = PaymentFactory(
                parent=pp, household=hh, status=Payment.STATUS_DISTRIBUTION_SUCCESS, currency="PLN", collector=collector
            )
            payments.append(payment)

        country = CountryFactory()
        admin_type_1 = AreaTypeFactory(country=country, area_level=1)
        admin_type_2 = AreaTypeFactory(country=country, area_level=2, parent=admin_type_1)
        area2 = AreaFactory(parent=None, p_code="AF01", area_type=admin_type_2)
        for _ in range(4):
            collector = IndividualFactory(household=None)
            hoh = IndividualFactory(household=None)
            hh = HouseholdFactory(head_of_household=hoh, admin2=area2)
            IndividualRoleInHouseholdFactory(household=hh, individual=hoh, role=ROLE_PRIMARY)
            IndividualFactory.create_batch(2, household=hh)
            payment = PaymentFactory(
                parent=pp, household=hh, status=Payment.STATUS_DISTRIBUTION_SUCCESS, currency="PLN", collector=collector
            )
            payments.append(payment)

        for _ in range(5):
            collector = IndividualFactory(household=None)
            hoh = IndividualFactory(household=None)
            hh = HouseholdFactory(head_of_household=hoh)
            IndividualRoleInHouseholdFactory(household=hh, individual=hoh, role=ROLE_PRIMARY)
            IndividualFactory.create_batch(2, household=hh)
            payment = PaymentFactory(
                parent=pp, household=hh, status=Payment.STATUS_DISTRIBUTION_SUCCESS, currency="PLN", collector=collector
            )
            payments.append(payment)

        with self.assertRaisesMessage(GraphQLError, "Payments Number is required for split by records"):
            PaymentPlanService(pp).split(PaymentPlanSplit.SplitType.BY_RECORDS, chunks_no=None)

        with self.assertRaisesMessage(
            GraphQLError, "Payment Parts number should be between 2 and total number of payments"
        ):
            PaymentPlanService(pp).split(PaymentPlanSplit.SplitType.BY_RECORDS, chunks_no=669)

        with mock.patch(
            "hct_mis_api.apps.payment.services.payment_plan_services.PaymentPlanSplit.MAX_CHUNKS"
        ) as max_chunks_patch:
            max_chunks_patch.__get__ = mock.Mock(return_value=2)
            with self.assertRaisesMessage(GraphQLError, "Too many Payment Parts to split: 6, maximum is 2"):
                PaymentPlanService(pp).split(PaymentPlanSplit.SplitType.BY_RECORDS, chunks_no=2)

        # split by collector
        with self.assertNumQueries(26):
            PaymentPlanService(pp).split(PaymentPlanSplit.SplitType.BY_COLLECTOR)
        unique_collectors_count = pp.eligible_payments.values_list("collector", flat=True).distinct().count()
        self.assertEqual(unique_collectors_count, 10)
        pp_splits = pp.splits.all().order_by("order")

        self.assertEqual(pp_splits.count(), unique_collectors_count)
        self.assertEqual(pp_splits[0].split_type, PaymentPlanSplit.SplitType.BY_COLLECTOR)
        self.assertEqual(pp_splits[0].payments.count(), 3)
        self.assertEqual(pp_splits[1].payments.count(), 1)
        self.assertEqual(pp_splits[2].payments.count(), 1)
        self.assertEqual(pp_splits[3].payments.count(), 1)
        self.assertEqual(pp_splits[4].payments.count(), 1)
        self.assertEqual(pp_splits[5].payments.count(), 1)
        self.assertEqual(pp_splits[6].payments.count(), 1)
        self.assertEqual(pp_splits[7].payments.count(), 1)
        self.assertEqual(pp_splits[8].payments.count(), 1)
        self.assertEqual(pp_splits[9].payments.count(), 1)

        # split by records
        with self.assertNumQueries(16):
            PaymentPlanService(pp).split(PaymentPlanSplit.SplitType.BY_RECORDS, chunks_no=5)
        pp_splits = pp.splits.all().order_by("order")
        self.assertEqual(pp_splits.count(), 3)
        self.assertEqual(pp_splits[0].split_type, PaymentPlanSplit.SplitType.BY_RECORDS)
        self.assertEqual(pp_splits[0].payments.count(), 5)
        self.assertEqual(pp_splits[1].payments.count(), 5)
        self.assertEqual(pp_splits[2].payments.count(), 2)

        # split by admin2
        with self.assertNumQueries(14):
            PaymentPlanService(pp).split(PaymentPlanSplit.SplitType.BY_ADMIN_AREA2)
        unique_admin2_count = pp.eligible_payments.values_list("household__admin2", flat=True).distinct().count()
        self.assertEqual(unique_admin2_count, 2)
        pp_splits = pp.splits.all().order_by("order")
        self.assertEqual(pp.splits.count(), unique_admin2_count)
        self.assertEqual(pp_splits[0].split_type, PaymentPlanSplit.SplitType.BY_ADMIN_AREA2)
        self.assertEqual(pp_splits[0].payments.count(), 4)
        self.assertEqual(pp_splits[1].payments.count(), 8)

    @freeze_time("2023-10-10")
    @mock.patch("hct_mis_api.apps.payment.models.PaymentPlan.get_exchange_rate", return_value=2.0)
    def test_send_to_payment_gateway(self, get_exchange_rate_mock: Any) -> None:
        pp = PaymentPlanFactory(
            program__cycle__start_date=timezone.datetime(2021, 6, 10, tzinfo=utc),
            program__cycle__end_date=timezone.datetime(2021, 7, 10, tzinfo=utc),
            status=PaymentPlan.Status.ACCEPTED,
        )
        pp.background_action_status_send_to_payment_gateway()
        pp.save()
        with self.assertRaisesMessage(GraphQLError, "Sending in progress"):
            PaymentPlanService(pp).send_to_payment_gateway()

        pp.background_action_status_none()
        pp.save()

        pg_fsp = FinancialServiceProviderFactory(
            name="Western Union",
            delivery_mechanisms=[
                DeliveryMechanismChoices.DELIVERY_TYPE_TRANSFER_TO_ACCOUNT,
            ],
            communication_channel=FinancialServiceProvider.COMMUNICATION_CHANNEL_API,
            payment_gateway_id="123",
        )
        dm = DeliveryMechanismPerPaymentPlanFactory(
            payment_plan=pp,
            financial_service_provider=pg_fsp,
            delivery_mechanism=DeliveryMechanismChoices.DELIVERY_TYPE_TRANSFER_TO_ACCOUNT,
            sent_to_payment_gateway=True,
        )

        with self.assertRaisesMessage(GraphQLError, "Already sent to Payment Gateway"):
            PaymentPlanService(pp).send_to_payment_gateway()

        dm.sent_to_payment_gateway = False
        dm.save()
        with mock.patch(
            "hct_mis_api.apps.payment.services.payment_plan_services.send_to_payment_gateway.delay"
        ) as mock_send_to_payment_gateway_task:
            pps = PaymentPlanService(pp)
            pps.user = mock.MagicMock(pk="123")
            pps.send_to_payment_gateway()
            assert mock_send_to_payment_gateway_task.call_count == 1

    @freeze_time("2020-10-10")
    def test_create_with_program_cycle_validation_error(self) -> None:
        self.business_area.is_payment_plan_applicable = True
        self.business_area.save()
        targeting = TargetPopulationFactory(
            status=TargetPopulation.STATUS_READY_FOR_PAYMENT_MODULE,
            program=ProgramFactory(
                status=Program.ACTIVE,
                start_date=timezone.datetime(2000, 9, 10, tzinfo=utc).date(),
                end_date=timezone.datetime(2099, 10, 10, tzinfo=utc).date(),
                cycle__start_date=timezone.datetime(2021, 10, 10, tzinfo=utc),
                cycle__end_date=timezone.datetime(2021, 12, 10, tzinfo=utc),
            ),
        )
        cycle = targeting.program.cycles.first()
        cycle_id = self.id_to_base64(cycle.pk, "ProgramCycleNode")
        input_data = dict(
            business_area_slug="afghanistan",
            targeting_id=self.id_to_base64(targeting.id, "TargetingNode"),
            program_cycle_id=cycle_id,
            dispersion_start_date=parse_date("2020-11-11"),
            dispersion_end_date=parse_date("2020-11-20"),
            currency="USD",
        )

        with self.assertRaisesMessage(
            GraphQLError,
            "Impossible to create Payment Plan for Program Cycle within Finished status",
        ):
            cycle.status = ProgramCycle.FINISHED
            cycle.save()
            PaymentPlanService.create(input_data=input_data, user=self.user)

        with self.assertRaisesMessage(
            GraphQLError,
            "Impossible to create Payment Plan for Program Cycle without start and/or end dates",
        ):
            cycle.status = ProgramCycle.ACTIVE
            cycle.end_date = None
            cycle.save()
            PaymentPlanService.create(input_data=input_data, user=self.user)

        cycle.status = ProgramCycle.DRAFT
        cycle.end_date = parse_date("2020-11-25")
        cycle.save()
        PaymentPlanService.create(input_data=input_data, user=self.user)
        cycle.refresh_from_db()
        assert cycle.status == ProgramCycle.ACTIVE<|MERGE_RESOLUTION|>--- conflicted
+++ resolved
@@ -106,7 +106,8 @@
     @flaky(max_runs=5, min_passes=1)
     @freeze_time("2020-10-10")
     def test_create_validation_errors(self) -> None:
-<<<<<<< HEAD
+        self.business_area.is_payment_plan_applicable = False
+        self.business_area.save()
         targeting = TargetPopulationFactory(
             program=ProgramFactory(
                 status=Program.ACTIVE,
@@ -119,15 +120,6 @@
 
         cycle_id = self.id_to_base64(targeting.program.cycles.first().pk, "ProgramCycleNode")
 
-=======
-        targeting = TargetPopulationFactory()
-        program = targeting.program
-        program.start_date = timezone.datetime(2021, 10, 12, tzinfo=utc).date()
-        program.end_date = timezone.datetime(2021, 12, 10, tzinfo=utc).date()
-        program.save()
-        self.business_area.is_payment_plan_applicable = False
-        self.business_area.save()
->>>>>>> 2607e254
         input_data = dict(
             business_area_slug="afghanistan",
             targeting_id=self.id_to_base64(targeting.id, "Targeting"),
@@ -150,17 +142,9 @@
         targeting.status = TargetPopulation.STATUS_READY_FOR_PAYMENT_MODULE
         targeting.save()
 
-<<<<<<< HEAD
         targeting.program = None
         targeting.save()
 
-        with self.assertRaisesMessage(GraphQLError, "TargetPopulation should have related Program defined"):
-            PaymentPlanService.create(input_data=input_data, user=self.user)
-        targeting.program = ProgramFactory()
-        targeting.save()
-
-=======
->>>>>>> 2607e254
         with self.assertRaisesMessage(
             GraphQLError, f"Dispersion End Date [{input_data['dispersion_end_date']}] cannot be a past date"
         ):
