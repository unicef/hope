import zipfile
from io import BytesIO
from pathlib import Path
from typing import Any
from unittest import mock
from unittest.mock import patch

from django.conf import settings
from django.contrib.admin.options import get_content_type_for_model
from django.core.files import File

from graphql import GraphQLError

from hct_mis_api.apps.account.fixtures import UserFactory
from hct_mis_api.apps.core.base_test_case import APITestCase
from hct_mis_api.apps.core.fixtures import create_afghanistan
from hct_mis_api.apps.core.models import BusinessArea, DataCollectingType, FileTemp
from hct_mis_api.apps.geo import models as geo_models
from hct_mis_api.apps.household.fixtures import BankAccountInfoFactory, create_household
from hct_mis_api.apps.household.models import Household
from hct_mis_api.apps.payment.fixtures import (
    DeliveryMechanismPerPaymentPlanFactory,
    FinancialServiceProviderFactory,
    FinancialServiceProviderXlsxTemplateFactory,
    FspXlsxTemplatePerDeliveryMechanismFactory,
    PaymentFactory,
    PaymentPlanFactory,
    RealProgramFactory,
    ServiceProviderFactory,
)
from hct_mis_api.apps.payment.models import (
    FinancialServiceProvider,
    FinancialServiceProviderXlsxTemplate,
    FspXlsxTemplatePerDeliveryMechanism,
    GenericPayment,
    Payment,
    PaymentPlan,
    PaymentPlanSplit,
    ServiceProvider,
)
from hct_mis_api.apps.payment.services.payment_plan_services import PaymentPlanService
from hct_mis_api.apps.payment.utils import to_decimal
from hct_mis_api.apps.payment.xlsx.xlsx_error import XlsxError
from hct_mis_api.apps.payment.xlsx.xlsx_payment_plan_export_per_fsp_service import (
    XlsxPaymentPlanExportPerFspService,
)
from hct_mis_api.apps.payment.xlsx.xlsx_payment_plan_export_service import (
    XlsxPaymentPlanExportService,
)
from hct_mis_api.apps.payment.xlsx.xlsx_payment_plan_import_service import (
    XlsxPaymentPlanImportService,
)
from hct_mis_api.apps.program.fixtures import ProgramFactory


def valid_file() -> File:
    content = Path(f"{settings.PROJECT_ROOT}/apps/payment/tests/test_file/pp_payment_list_valid.xlsx").read_bytes()
    return File(BytesIO(content), name="pp_payment_list_valid.xlsx")


def invalid_file() -> File:
    content = Path(f"{settings.PROJECT_ROOT}/apps/payment/tests/test_file/pp_payment_list_invalid.xlsx").read_bytes()
    return File(BytesIO(content), name="pp_payment_list_invalid.xlsx")


class ImportExportPaymentPlanPaymentListTest(APITestCase):
    @classmethod
    def setUpTestData(cls) -> None:
        create_afghanistan()
        cls.business_area = BusinessArea.objects.get(slug="afghanistan")
        country_origin = geo_models.Country.objects.filter(iso_code2="PL").first()

        if not Household.objects.all().count():
            for n in range(1, 4):
                create_household(
                    {"size": n, "address": "Lorem Ipsum", "country_origin": country_origin, "village": "TEST_VILLAGE"},
                )

        if ServiceProvider.objects.count() < 3:
            ServiceProviderFactory.create_batch(3)
        program = RealProgramFactory()
        cls.payment_plan = PaymentPlanFactory(program=program, business_area=cls.business_area)
        cls.fsp_1 = FinancialServiceProviderFactory(
            name="Test FSP 1",
            delivery_mechanisms=[Payment.DELIVERY_TYPE_CASH],
            communication_channel=FinancialServiceProvider.COMMUNICATION_CHANNEL_XLSX,
            vision_vendor_number=123456789,
        )
        FspXlsxTemplatePerDeliveryMechanismFactory(
            financial_service_provider=cls.fsp_1, delivery_mechanism=Payment.DELIVERY_TYPE_CASH
        )
        DeliveryMechanismPerPaymentPlanFactory(
            payment_plan=cls.payment_plan,
            financial_service_provider=cls.fsp_1,
            delivery_mechanism=Payment.DELIVERY_TYPE_CASH,
            delivery_mechanism_order=1,
        )
        program.households.set(Household.objects.all().values_list("id", flat=True))
        for household in program.households.all():
            PaymentFactory(
                parent=cls.payment_plan, household=household, financial_service_provider=cls.fsp_1, currency="PLN"
            )

        cls.user = UserFactory()
        cls.payment_plan = PaymentPlan.objects.all()[0]

        # set Lock status
        cls.payment_plan.status_lock()
        cls.payment_plan.save()

        cls.xlsx_valid_file = FileTemp.objects.create(
            object_id=cls.payment_plan.pk,
            content_type=get_content_type_for_model(cls.payment_plan),
            created_by=cls.user,
            file=valid_file(),
        ).file

        cls.xlsx_invalid_file = FileTemp.objects.create(
            object_id=cls.payment_plan.pk,
            content_type=get_content_type_for_model(cls.payment_plan),
            created_by=cls.user,
            file=invalid_file(),
        ).file

    def test_import_invalid_file(self) -> None:
        error_msg = [
            XlsxError(
                "Payment Plan - Payment List", "A2", "This payment id 123123 is not in Payment Plan Payment List"
            ),
        ]
        service = XlsxPaymentPlanImportService(self.payment_plan, self.xlsx_invalid_file)
        wb = service.open_workbook()
        # override imported sheet payment id
        wb.active["A3"].value = str(self.payment_plan.eligible_payments[1].unicef_id)

        service.validate()
        self.assertEqual(service.errors, error_msg)

    def test_import_invalid_file_with_unexpected_column(self) -> None:
        error_msg = XlsxError(sheet="Payment Plan - Payment List", coordinates="M3", message="Unexpected value")
        content = Path(
            f"{settings.PROJECT_ROOT}/apps/payment/tests/test_file/pp_payment_list_unexpected_column.xlsx"
        ).read_bytes()
        file = BytesIO(content)

        service = XlsxPaymentPlanImportService(self.payment_plan, file)
        service.open_workbook()
        service.validate()
        self.assertIn(error_msg, service.errors)

    @patch("hct_mis_api.apps.core.exchange_rates.api.ExchangeRateClientAPI.__init__")
    def test_import_valid_file(self, mock_parent_init: Any) -> None:
        mock_parent_init.return_value = None
        not_excluded_payments = self.payment_plan.eligible_payments.all()
        # override imported payment id
        payment_id_1 = str(not_excluded_payments[0].unicef_id)
        payment_id_2 = str(not_excluded_payments[1].unicef_id)
        payment_1 = not_excluded_payments[0]
        payment_2 = not_excluded_payments[1]

        service = XlsxPaymentPlanImportService(self.payment_plan, self.xlsx_valid_file)
        wb = service.open_workbook()

        wb.active["A2"].value = payment_id_1
        wb.active["A3"].value = payment_id_2

        service.validate()
        self.assertEqual(service.errors, [])

        with patch("hct_mis_api.apps.core.exchange_rates.api.ExchangeRateClientAPI.fetch_exchange_rates") as mock:
            mock.return_value = {}
            service.import_payment_list()
        payment_1.refresh_from_db()
        payment_2.refresh_from_db()

        self.assertEqual(to_decimal(wb.active["J2"].value), payment_1.entitlement_quantity)
        self.assertEqual(to_decimal(wb.active["J3"].value), payment_2.entitlement_quantity)

    def test_export_payment_plan_payment_list(self) -> None:
        export_service = XlsxPaymentPlanExportService(self.payment_plan)
        export_service.save_xlsx_file(self.user)

        self.assertTrue(self.payment_plan.has_export_file)

        wb = export_service.generate_workbook()
        payment = self.payment_plan.eligible_payments.order_by("unicef_id").first()
        self.assertEqual(wb.active["A2"].value, str(payment.unicef_id))
        self.assertEqual(wb.active["J2"].value, payment.entitlement_quantity)
        self.assertEqual(wb.active["K2"].value, payment.entitlement_quantity_usd)
        self.assertEqual(wb.active["E2"].value, "TEST_VILLAGE")

    def test_export_payment_plan_payment_list_per_fsp(self) -> None:
        financial_service_provider1 = FinancialServiceProviderFactory(
            delivery_mechanisms=[GenericPayment.DELIVERY_TYPE_CASH]
        )
        FspXlsxTemplatePerDeliveryMechanismFactory(
            financial_service_provider=financial_service_provider1, delivery_mechanism=GenericPayment.DELIVERY_TYPE_CASH
        )
        financial_service_provider2 = FinancialServiceProviderFactory(
            delivery_mechanisms=[GenericPayment.DELIVERY_TYPE_TRANSFER]
        )
        FspXlsxTemplatePerDeliveryMechanismFactory(
            financial_service_provider=financial_service_provider2,
            delivery_mechanism=GenericPayment.DELIVERY_TYPE_TRANSFER,
        )

        DeliveryMechanismPerPaymentPlanFactory(
            payment_plan=self.payment_plan,
            delivery_mechanism=GenericPayment.DELIVERY_TYPE_CASH,
            financial_service_provider=financial_service_provider1,
            delivery_mechanism_order=2,
        )

        DeliveryMechanismPerPaymentPlanFactory(
            payment_plan=self.payment_plan,
            delivery_mechanism=GenericPayment.DELIVERY_TYPE_TRANSFER,
            financial_service_provider=financial_service_provider2,
            delivery_mechanism_order=3,
        )
        self.payment_plan.status = PaymentPlan.Status.ACCEPTED
        self.payment_plan.save()

        payment = self.payment_plan.eligible_payments.first()
        self.assertEqual(payment.token_number, None)
        self.assertEqual(payment.order_number, None)

        export_service = XlsxPaymentPlanExportPerFspService(self.payment_plan)
        export_service.export_per_fsp(self.user)

        payment.refresh_from_db(fields=["token_number", "order_number"])
        self.assertEqual(len(str(payment.token_number)), 7)
        self.assertEqual(len(str(payment.order_number)), 9)

        self.assertTrue(self.payment_plan.has_export_file)
        self.assertIsNotNone(self.payment_plan.payment_list_export_file_link)
        self.assertTrue(
            self.payment_plan.export_file_per_fsp.file.name.startswith(
                f"payment_plan_payment_list_{self.payment_plan.unicef_id}"
            )
        )
        fsp_ids = self.payment_plan.delivery_mechanisms.values_list("financial_service_provider_id", flat=True)
        with zipfile.ZipFile(self.payment_plan.export_file_per_fsp.file, mode="r") as zip_file:
            file_list = zip_file.namelist()
            self.assertEqual(len(fsp_ids), len(file_list))
            fsp_xlsx_template_per_delivery_mechanism_list = FspXlsxTemplatePerDeliveryMechanism.objects.filter(
                financial_service_provider_id__in=fsp_ids,
            )
            file_list_fsp = [
                f.replace(".xlsx", "").replace(f"payment_plan_payment_list_{self.payment_plan.unicef_id}_FSP_", "")
                for f in file_list
            ]
            for fsp_xlsx_template_per_delivery_mechanism in fsp_xlsx_template_per_delivery_mechanism_list:
                self.assertIn(
                    f"{fsp_xlsx_template_per_delivery_mechanism.financial_service_provider.name}_{fsp_xlsx_template_per_delivery_mechanism.delivery_mechanism}",
                    file_list_fsp,
                )

    @patch("hct_mis_api.apps.payment.models.PaymentPlanSplit.MIN_NO_OF_PAYMENTS_IN_CHUNK")
    def test_export_payment_plan_payment_list_per_split(self, min_no_of_payments_in_chunk_mock: Any) -> None:
        min_no_of_payments_in_chunk_mock.__get__ = mock.Mock(return_value=2)

        financial_service_provider1 = FinancialServiceProviderFactory(
            delivery_mechanisms=[GenericPayment.DELIVERY_TYPE_CASH]
        )
        FspXlsxTemplatePerDeliveryMechanismFactory(
            financial_service_provider=financial_service_provider1, delivery_mechanism=GenericPayment.DELIVERY_TYPE_CASH
        )
        DeliveryMechanismPerPaymentPlanFactory(
            payment_plan=self.payment_plan,
            delivery_mechanism=GenericPayment.DELIVERY_TYPE_CASH,
            financial_service_provider=financial_service_provider1,
            delivery_mechanism_order=2,
        )

        self.payment_plan.status = PaymentPlan.Status.ACCEPTED
        self.payment_plan.save()

        payments = self.payment_plan.eligible_payments.all()
        self.assertEqual(payments.count(), 3)

        pp_service = PaymentPlanService(self.payment_plan)
        pp_service.split(PaymentPlanSplit.SplitType.BY_RECORDS, 2)

        export_service = XlsxPaymentPlanExportPerFspService(self.payment_plan)
        export_service.export_per_fsp(self.user)

        self.assertTrue(self.payment_plan.has_export_file)
        self.assertIsNotNone(self.payment_plan.payment_list_export_file_link)
        self.assertTrue(
            self.payment_plan.export_file_per_fsp.file.name.startswith(
                f"payment_plan_payment_list_{self.payment_plan.unicef_id}"
            )
        )
        splits_count = self.payment_plan.splits.count()
        self.assertEqual(splits_count, 2)
        with zipfile.ZipFile(self.payment_plan.export_file_per_fsp.file, mode="r") as zip_file:
            file_list = zip_file.namelist()
            self.assertEqual(splits_count, len(file_list))

        # reexport
        pp_service.split(PaymentPlanSplit.SplitType.BY_COLLECTOR)

        export_service = XlsxPaymentPlanExportPerFspService(self.payment_plan)
        export_service.export_per_fsp(self.user)
        self.payment_plan.refresh_from_db()
        self.assertTrue(self.payment_plan.has_export_file)
        self.assertIsNotNone(self.payment_plan.payment_list_export_file_link)
        self.assertTrue(
            self.payment_plan.export_file_per_fsp.file.name.startswith(
                f"payment_plan_payment_list_{self.payment_plan.unicef_id}"
            )
        )
        splits_count = self.payment_plan.splits.count()
        self.assertEqual(splits_count, 3)
        with zipfile.ZipFile(self.payment_plan.export_file_per_fsp.file, mode="r") as zip_file:
            file_list = zip_file.namelist()
            self.assertEqual(splits_count, len(file_list))

<<<<<<< HEAD
    def test_export_payment_plan_per_fsp_with_people_program(self) -> None:
        # check with default program
        self.payment_plan.status = PaymentPlan.Status.ACCEPTED
        self.payment_plan.save()
        export_service = XlsxPaymentPlanExportPerFspService(self.payment_plan)
        export_service.export_per_fsp(self.user)
        self.assertFalse(self.payment_plan.program.is_social_worker_program)

        delivery_mechanism_per_payment_plan = self.payment_plan.delivery_mechanisms.first()
        fsp = delivery_mechanism_per_payment_plan.financial_service_provider
        _, ws_fsp = export_service.open_workbook(fsp.name)
        fsp_xlsx_template = export_service.get_template(fsp, delivery_mechanism_per_payment_plan.delivery_mechanism)
        template_column_list = export_service.add_headers(ws_fsp, fsp_xlsx_template)
        self.assertEqual(
            len(template_column_list), len(FinancialServiceProviderXlsxTemplate.DEFAULT_COLUMNS) - 1
        )  # - ind_id
        self.assertIn("household_id", template_column_list)
        self.assertIn("household_size", template_column_list)
        self.assertNotIn("individual_id", template_column_list)

        # create Program for People export
        program_sw = ProgramFactory(data_collecting_type__type=DataCollectingType.Type.SOCIAL)
        self.payment_plan.program = program_sw
        self.payment_plan.save()

        export_service = XlsxPaymentPlanExportPerFspService(self.payment_plan)
        export_service.export_per_fsp(self.user)

        self.payment_plan.refresh_from_db()
        self.assertTrue(self.payment_plan.has_export_file)
        self.assertTrue(self.payment_plan.program.is_social_worker_program)

        # add core fields
        fsp_xlsx_template.core_fields = ["age", "zip_code", "household_unicef_id", "individual_unicef_id"]
        fsp_xlsx_template.columns = fsp_xlsx_template.DEFAULT_COLUMNS
        fsp_xlsx_template.save()

        _, ws_fsp = export_service.open_workbook(fsp.name)
        fsp_xlsx_template = export_service.get_template(fsp, delivery_mechanism_per_payment_plan.delivery_mechanism)

        template_column_list = export_service.add_headers(ws_fsp, fsp_xlsx_template)
        fsp_xlsx_template.refresh_from_db()
        # remove for people 'household_unicef_id' core_field
        self.assertEqual(len(template_column_list), 29)  # DEFAULT_COLUMNS -hh_id and -hh_size +ind_id +3 core fields
        self.assertNotIn("household_id", template_column_list)
        self.assertNotIn("household_size", template_column_list)
        self.assertIn("individual_id", template_column_list)
        # check core fields
        self.assertListEqual(
            fsp_xlsx_template.core_fields, ["age", "zip_code", "household_unicef_id", "individual_unicef_id"]
        )
        self.assertIn("age", template_column_list)
        self.assertIn("zip_code", template_column_list)
        self.assertNotIn("household_unicef_id", template_column_list)
        self.assertIn("individual_unicef_id", template_column_list)

        # get_template error
        self.assertEqual(
            FspXlsxTemplatePerDeliveryMechanism.objects.filter(
                delivery_mechanism=GenericPayment.DELIVERY_TYPE_ATM_CARD, financial_service_provider=self.fsp_1
            ).count(),
            0,
        )
        export_service = XlsxPaymentPlanExportPerFspService(self.payment_plan)
        with self.assertRaises(GraphQLError) as e:
            export_service.get_template(self.fsp_1, GenericPayment.DELIVERY_TYPE_ATM_CARD)
        self.assertEqual(
            e.exception.message,
            f"Not possible to generate export file. There isn't any FSP XLSX Template assigned to Payment "
            f"Plan {self.payment_plan.unicef_id} for FSP {self.fsp_1.name} and delivery "
            f"mechanism {GenericPayment.DELIVERY_TYPE_ATM_CARD}.",
        )
=======
    def test_payment_row_bank_information(self) -> None:
        core_fields = [
            "account_holder_name",
            "bank_branch_name",
            "bank_name",
            "bank_account_number",
        ]
        export_service = XlsxPaymentPlanExportPerFspService(self.payment_plan)
        fsp_xlsx_template = FinancialServiceProviderXlsxTemplateFactory(core_fields=core_fields)
        headers = export_service.prepare_headers(fsp_xlsx_template)
        household, _ = create_household({"size": 1})
        individual = household.primary_collector
        BankAccountInfoFactory(
            individual=individual,
            account_holder_name="Kowalski",
            bank_branch_name="BranchJPMorgan",
            bank_name="JPMorgan",
            bank_account_number="362277220020615398848112903",
        )
        payment = PaymentFactory(parent=self.payment_plan, household=household)

        account_holder_name_index = headers.index("account_holder_name")
        bank_branch_name_index = headers.index("bank_branch_name")
        bank_name_index = headers.index("bank_name")
        bank_account_number_index = headers.index("bank_account_number")

        payment_row = export_service.get_payment_row(payment, fsp_xlsx_template)

        self.assertEqual(payment_row[account_holder_name_index], "Kowalski")
        self.assertEqual(payment_row[bank_branch_name_index], "BranchJPMorgan")
        self.assertEqual(payment_row[bank_name_index], "JPMorgan")
        self.assertEqual(payment_row[bank_account_number_index], "362277220020615398848112903")
>>>>>>> eefd170d
<|MERGE_RESOLUTION|>--- conflicted
+++ resolved
@@ -316,7 +316,39 @@
             file_list = zip_file.namelist()
             self.assertEqual(splits_count, len(file_list))
 
-<<<<<<< HEAD
+    def test_payment_row_bank_information(self) -> None:
+        core_fields = [
+            "account_holder_name",
+            "bank_branch_name",
+            "bank_name",
+            "bank_account_number",
+        ]
+        export_service = XlsxPaymentPlanExportPerFspService(self.payment_plan)
+        fsp_xlsx_template = FinancialServiceProviderXlsxTemplateFactory(core_fields=core_fields)
+        headers = export_service.prepare_headers(fsp_xlsx_template)
+        household, _ = create_household({"size": 1})
+        individual = household.primary_collector
+        BankAccountInfoFactory(
+            individual=individual,
+            account_holder_name="Kowalski",
+            bank_branch_name="BranchJPMorgan",
+            bank_name="JPMorgan",
+            bank_account_number="362277220020615398848112903",
+        )
+        payment = PaymentFactory(parent=self.payment_plan, household=household)
+
+        account_holder_name_index = headers.index("account_holder_name")
+        bank_branch_name_index = headers.index("bank_branch_name")
+        bank_name_index = headers.index("bank_name")
+        bank_account_number_index = headers.index("bank_account_number")
+
+        payment_row = export_service.get_payment_row(payment, fsp_xlsx_template)
+
+        self.assertEqual(payment_row[account_holder_name_index], "Kowalski")
+        self.assertEqual(payment_row[bank_branch_name_index], "BranchJPMorgan")
+        self.assertEqual(payment_row[bank_name_index], "JPMorgan")
+        self.assertEqual(payment_row[bank_account_number_index], "362277220020615398848112903")
+
     def test_export_payment_plan_per_fsp_with_people_program(self) -> None:
         # check with default program
         self.payment_plan.status = PaymentPlan.Status.ACCEPTED
@@ -388,38 +420,4 @@
             f"Not possible to generate export file. There isn't any FSP XLSX Template assigned to Payment "
             f"Plan {self.payment_plan.unicef_id} for FSP {self.fsp_1.name} and delivery "
             f"mechanism {GenericPayment.DELIVERY_TYPE_ATM_CARD}.",
-        )
-=======
-    def test_payment_row_bank_information(self) -> None:
-        core_fields = [
-            "account_holder_name",
-            "bank_branch_name",
-            "bank_name",
-            "bank_account_number",
-        ]
-        export_service = XlsxPaymentPlanExportPerFspService(self.payment_plan)
-        fsp_xlsx_template = FinancialServiceProviderXlsxTemplateFactory(core_fields=core_fields)
-        headers = export_service.prepare_headers(fsp_xlsx_template)
-        household, _ = create_household({"size": 1})
-        individual = household.primary_collector
-        BankAccountInfoFactory(
-            individual=individual,
-            account_holder_name="Kowalski",
-            bank_branch_name="BranchJPMorgan",
-            bank_name="JPMorgan",
-            bank_account_number="362277220020615398848112903",
-        )
-        payment = PaymentFactory(parent=self.payment_plan, household=household)
-
-        account_holder_name_index = headers.index("account_holder_name")
-        bank_branch_name_index = headers.index("bank_branch_name")
-        bank_name_index = headers.index("bank_name")
-        bank_account_number_index = headers.index("bank_account_number")
-
-        payment_row = export_service.get_payment_row(payment, fsp_xlsx_template)
-
-        self.assertEqual(payment_row[account_holder_name_index], "Kowalski")
-        self.assertEqual(payment_row[bank_branch_name_index], "BranchJPMorgan")
-        self.assertEqual(payment_row[bank_name_index], "JPMorgan")
-        self.assertEqual(payment_row[bank_account_number_index], "362277220020615398848112903")
->>>>>>> eefd170d
+        )