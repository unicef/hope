--- conflicted
+++ resolved
@@ -60,16 +60,9 @@
         cls.payment_plan = PaymentPlanFactory(program=program, business_area=cls.business_area)
         program.households.set(Household.objects.all().values_list("id", flat=True))
         for household in program.households.all():
-<<<<<<< HEAD
             PaymentFactory(
-                payment_plan=cls.payment_plan,
-                household=household,
-                excluded=False,
-                assigned_payment_channel=None
+                payment_plan=cls.payment_plan, household=household, excluded=False, assigned_payment_channel=None
             )
-=======
-            PaymentFactory(parent=cls.payment_plan, household=household, excluded=False)
->>>>>>> 49222947
 
         cls.user = UserFactory()
         cls.payment_plan = PaymentPlan.objects.all().last()
@@ -167,7 +160,8 @@
         self.assertEqual(wb.active["J2"].value, self.payment_plan.all_active_payments[0].entitlement_quantity_usd)
         payment_channels = ", ".join(
             list(
-                self.payment_plan.all_active_payments[0].collector.payment_channels.all()
+                self.payment_plan.all_active_payments[0]
+                .collector.payment_channels.all()
                 .distinct("delivery_mechanism")
                 .values_list("delivery_mechanism", flat=True)
             )
