import zipfile

from io import BytesIO
from pathlib import Path

from django.conf import settings
from django.contrib.admin.options import get_content_type_for_model
from django.core.files import File

from hct_mis_api.apps.payment.utils import float_to_decimal
from hct_mis_api.apps.household.fixtures import create_household
from hct_mis_api.apps.household.models import Household, Individual
from hct_mis_api.apps.payment.xlsx.XlsxPaymentPlanImportService import XlsxPaymentPlanImportService
from hct_mis_api.apps.payment.models import (
    PaymentPlan,
    ServiceProvider,
    FinancialServiceProvider,
)
from hct_mis_api.apps.payment.xlsx.XlsxPaymentPlanExportService import XlsxPaymentPlanExportService
from hct_mis_api.apps.account.fixtures import UserFactory
from hct_mis_api.apps.payment.fixtures import (
    ServiceProviderFactory,
    RealProgramFactory,
    PaymentPlanFactory,
    PaymentFactory,
    PaymentChannelFactory,
)
from hct_mis_api.apps.core.base_test_case import APITestCase
from hct_mis_api.apps.core.models import BusinessArea, FileTemp
from hct_mis_api.apps.core.fixtures import create_afghanistan
from hct_mis_api.apps.geo import models as geo_models


def valid_file():
    content = Path(f"{settings.PROJECT_ROOT}/apps/payment/tests/test_file/pp_payment_list_valid.xlsx").read_bytes()
    return File(BytesIO(content), name="pp_payment_list_valid.xlsx")


def invalid_file():
    content = Path(f"{settings.PROJECT_ROOT}/apps/payment/tests/test_file/pp_payment_list_invalid.xlsx").read_bytes()
    return File(BytesIO(content), name="pp_payment_list_invalid.xlsx")


class ImportExportPaymentPlanPaymentListTest(APITestCase):
    @classmethod
    def setUpTestData(cls):
        create_afghanistan()
        cls.business_area = BusinessArea.objects.get(slug="afghanistan")
        country_origin = geo_models.Country.objects.filter(iso_code2="PL").first()

        if not Household.objects.all().count():
            for n in range(1, 4):
                create_household(
                    {"size": n, "address": "Lorem Ipsum", "country_origin": country_origin},
                )

        if ServiceProvider.objects.count() < 3:
            ServiceProviderFactory.create_batch(3)
        program = RealProgramFactory()
        cls.payment_plan = PaymentPlanFactory(program=program, business_area=cls.business_area)
        program.households.set(Household.objects.all().values_list("id", flat=True))
        for household in program.households.all():
<<<<<<< HEAD
            PaymentFactory(
                payment_plan=cls.payment_plan,
                household=household,
                excluded=False,
                assigned_payment_channel=None
            )
=======
            PaymentFactory(parent=cls.payment_plan, household=household, excluded=False)
>>>>>>> f0328359

        cls.user = UserFactory()
        cls.payment_plan = PaymentPlan.objects.all().last()

        # set Lock status
        cls.payment_plan.status_lock()
        cls.payment_plan.save()
        for ind in Individual.objects.all():
            PaymentChannelFactory(individual=ind, delivery_mechanism="Deposit to Card")

        cls.xlsx_valid_file = FileTemp.objects.create(
            object_id=cls.payment_plan.pk,
            content_type=get_content_type_for_model(cls.payment_plan),
            created_by=cls.user,
            file=valid_file(),
        ).file

        cls.xlsx_invalid_file = FileTemp.objects.create(
            object_id=cls.payment_plan.pk,
            content_type=get_content_type_for_model(cls.payment_plan),
            created_by=cls.user,
            file=invalid_file(),
        ).file

    def test_import_invalid_file(self):
        error_msg = [
            ("Payment Plan - Payment List", "A2", "This payment id 123123 is not in Payment Plan Payment List"),
            (
                "Payment Plan - Payment List",
                "F3",
                "Payment_channel should be one of ['Cardless cash withdrawal', 'Cash', 'Cash by FSP', 'Cheque', "
                "'Deposit to Card', 'In Kind', 'Mobile Money', 'Other', 'Pre-paid card', 'Referral', 'Transfer', "
                "'Transfer to Account', 'Voucher'] but received Invalid",
            ),
            (
                "Payment Plan - Payment List",
                "F3",
                "You can't set payment_channel Invalid for Collector with already assigned "
                "payment channel(s): Deposit to Card",
            ),
        ]
        service = XlsxPaymentPlanImportService(self.payment_plan, self.xlsx_invalid_file)
        wb = service.open_workbook()
        # override imported sheet payment id
        wb.active["A3"].value = str(self.payment_plan.all_active_payments[1].unicef_id)

        service.validate()
        self.assertEqual(service.errors, error_msg)

    def test_import_valid_file(self):
        all_active_payments = self.payment_plan.payment_items.exclude(excluded=True)
        # override imported payment id
        payment_id_1 = str(all_active_payments[0].unicef_id)
        payment_id_2 = str(all_active_payments[1].unicef_id)
        payment_1 = all_active_payments[0]
        payment_2 = all_active_payments[1]
        inf = payment_2.collector.payment_channels.all().delete()

        service = XlsxPaymentPlanImportService(self.payment_plan, self.xlsx_valid_file)
        wb = service.open_workbook()

        payment_1_payment_channels = ", ".join(
            list(
                payment_1.collector.payment_channels.all()
                .distinct("delivery_mechanism")
                .values_list("delivery_mechanism", flat=True)
            )
        )
        wb.active["A2"].value = payment_id_1
        wb.active["A3"].value = payment_id_2
        wb.active["F2"].value = payment_1_payment_channels
        wb.active["F3"].value = "Referral"

        service.validate()
        self.assertEqual(service.errors, [])

        service.import_payment_list()
        payment_1.refresh_from_db()
        payment_2.refresh_from_db()

        self.assertEqual(float_to_decimal(wb.active["I2"].value), payment_1.entitlement_quantity)
        self.assertEqual(float_to_decimal(wb.active["I3"].value), payment_2.entitlement_quantity)
        self.assertEqual("Referral", payment_2.collector.payment_channels.first().delivery_mechanism)

    def test_export_payment_plan_payment_list(self):
        export_service = XlsxPaymentPlanExportService(self.payment_plan)
        export_service.save_xlsx_file(self.user)

        self.assertTrue(self.payment_plan.has_export_file)

        wb = export_service.generate_workbook()

        self.assertEqual(wb.active["A2"].value, str(self.payment_plan.all_active_payments[0].unicef_id))
        self.assertEqual(wb.active["I2"].value, self.payment_plan.all_active_payments[0].entitlement_quantity)
        self.assertEqual(wb.active["J2"].value, self.payment_plan.all_active_payments[0].entitlement_quantity_usd)
        payment_channels = ", ".join(
            list(
                self.payment_plan.all_active_payments[0].collector.payment_channels.all()
                .distinct("delivery_mechanism")
                .values_list("delivery_mechanism", flat=True)
            )
        )
        self.assertEqual(wb.active["F2"].value, payment_channels)

    def test_export_payment_plan_payment_list_per_fsp(self):
        # add assigned_payment_channel
        for p in self.payment_plan.all_active_payments:
            p.assigned_payment_channel = p.collector.payment_channels.first()
            p.save()

        export_service = XlsxPaymentPlanExportService(self.payment_plan)
        export_service.export_per_fsp(self.user)

        self.assertTrue(self.payment_plan.has_export_file)
        self.assertIsNotNone(self.payment_plan.payment_list_export_file_link)
        self.assertTrue(
            self.payment_plan.export_file.file.name.startswith(
                f"payment_plan_payment_list_{self.payment_plan.unicef_id}"
            )
        )
        fsp_ids = export_service.payment_list.values_list("financial_service_provider_id", flat=True)
        with zipfile.ZipFile(self.payment_plan.export_file.file, mode="r") as zip_file:
            file_list = zip_file.namelist()
            self.assertEqual(len(fsp_ids), len(file_list))
            fsp_names = FinancialServiceProvider.objects.filter(id__in=fsp_ids).values_list("name", flat=True)
            file_list_fsp = [
                f.replace(".xlsx", "").replace(f"payment_plan_payment_list_{self.payment_plan.unicef_id}_FSP_", "")
                for f in file_list
            ]
            for fsp_name in fsp_names:
                self.assertIn(fsp_name, file_list_fsp)<|MERGE_RESOLUTION|>--- conflicted
+++ resolved
@@ -60,16 +60,12 @@
         cls.payment_plan = PaymentPlanFactory(program=program, business_area=cls.business_area)
         program.households.set(Household.objects.all().values_list("id", flat=True))
         for household in program.households.all():
-<<<<<<< HEAD
             PaymentFactory(
-                payment_plan=cls.payment_plan,
+                parent=cls.payment_plan,
                 household=household,
                 excluded=False,
                 assigned_payment_channel=None
             )
-=======
-            PaymentFactory(parent=cls.payment_plan, household=household, excluded=False)
->>>>>>> f0328359
 
         cls.user = UserFactory()
         cls.payment_plan = PaymentPlan.objects.all().last()
@@ -126,7 +122,7 @@
         payment_id_2 = str(all_active_payments[1].unicef_id)
         payment_1 = all_active_payments[0]
         payment_2 = all_active_payments[1]
-        inf = payment_2.collector.payment_channels.all().delete()
+        payment_2.collector.payment_channels.all().delete()
 
         service = XlsxPaymentPlanImportService(self.payment_plan, self.xlsx_valid_file)
         wb = service.open_workbook()
