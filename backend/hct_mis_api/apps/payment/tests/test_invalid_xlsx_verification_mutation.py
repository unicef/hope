from io import BytesIO
from pathlib import Path

from django.conf import settings
from django.core.files import File

from parameterized import parameterized

from hct_mis_api.apps.account.fixtures import UserFactory
from hct_mis_api.apps.account.permissions import Permissions
from hct_mis_api.apps.core.base_test_case import APITestCase
from hct_mis_api.apps.core.fixtures import create_afghanistan
from hct_mis_api.apps.core.models import BusinessArea
from hct_mis_api.apps.geo.models import Area
from hct_mis_api.apps.payment.fixtures import (
    CashPlanFactory,
<<<<<<< HEAD
    PaymentVerificationPlanFactory,
)
from hct_mis_api.apps.payment.models import (
    PaymentVerificationPlan,
    XlsxPaymentVerificationPlanFile,
)
=======
    CashPlanPaymentVerificationFactory,
)
from hct_mis_api.apps.payment.models import (
    CashPlanPaymentVerification,
    XlsxCashPlanPaymentVerificationFile,
)
>>>>>>> a8796e63
from hct_mis_api.apps.program.fixtures import ProgramFactory


class TestXlsxVerificationMarkAsInvalid(APITestCase):

    INVALID_MUTATION = """
        mutation invalidPaymentVerificationPlan($paymentVerificationPlanId: ID!) {
          invalidPaymentVerificationPlan(paymentVerificationPlanId: $paymentVerificationPlanId) {
            cashPlan{
              verificationPlans{
                edges{
                  node{
                    status
                    xlsxFileImported
                    xlsxFileExporting
                    xlsxFileWasDownloaded
                  }
                }
              }
            }
          }
        }
    """

    @classmethod
    def setUpTestData(cls):
        create_afghanistan()
        cls.business_area = BusinessArea.objects.get(slug="afghanistan")

        cls.user = UserFactory()

        program = ProgramFactory(business_area=cls.business_area)
        program.admin_areas.set(Area.objects.order_by("?")[:3])

        cash_plan = CashPlanFactory(program=program, business_area=cls.business_area)
        cash_plan.save()
        cls.payment_verification_plan = PaymentVerificationPlanFactory(
            cash_plan=cash_plan,
            verification_channel=PaymentVerificationPlan.VERIFICATION_CHANNEL_XLSX,
            status=PaymentVerificationPlan.STATUS_ACTIVE,
        )
        cls.content = Path(f"{settings.PROJECT_ROOT}/apps/core/tests/test_files/flex_updated.xls").read_bytes()
        cls.xlsx_file = XlsxPaymentVerificationPlanFile.objects.create(
            file=File(BytesIO(cls.content), name="flex_updated.xls"),
            payment_verification_plan=cls.payment_verification_plan,
            created_by=None,
        )

    @parameterized.expand(
        [
            ("with_permission_was_downloaded_false", [Permissions.PAYMENT_VERIFICATION_INVALID], False),
            ("with_permission_was_downloaded_true", [Permissions.PAYMENT_VERIFICATION_INVALID], True),
            ("without_permission", [], True),
        ]
    )
    def test_export_xlsx_payment_verification_plan(self, _, permissions, download_status):
        self.create_user_role_with_permissions(self.user, permissions, self.business_area)
        self.xlsx_file.was_downloaded = download_status
        self.xlsx_file.save()

        self.snapshot_graphql_request(
            request_string=self.INVALID_MUTATION,
            context={"user": self.user},
            # TODO: upd vars after update intups
            variables={
                "paymentVerificationPlanId": self.id_to_base64(
                    self.payment_verification_plan.id, "PaymentVerificationPlanNode"
                ),
            },
        )<|MERGE_RESOLUTION|>--- conflicted
+++ resolved
@@ -14,21 +14,12 @@
 from hct_mis_api.apps.geo.models import Area
 from hct_mis_api.apps.payment.fixtures import (
     CashPlanFactory,
-<<<<<<< HEAD
     PaymentVerificationPlanFactory,
 )
 from hct_mis_api.apps.payment.models import (
     PaymentVerificationPlan,
     XlsxPaymentVerificationPlanFile,
 )
-=======
-    CashPlanPaymentVerificationFactory,
-)
-from hct_mis_api.apps.payment.models import (
-    CashPlanPaymentVerification,
-    XlsxCashPlanPaymentVerificationFile,
-)
->>>>>>> a8796e63
 from hct_mis_api.apps.program.fixtures import ProgramFactory
 
 
@@ -92,7 +83,7 @@
         self.snapshot_graphql_request(
             request_string=self.INVALID_MUTATION,
             context={"user": self.user},
-            # TODO: upd vars after update intups
+            # TODO: upd vars after update inputs
             variables={
                 "paymentVerificationPlanId": self.id_to_base64(
                     self.payment_verification_plan.id, "PaymentVerificationPlanNode"
