# -*- coding: utf-8 -*-
# snapshottest: v1 - https://goo.gl/zC4yUc
from __future__ import unicode_literals

from snapshottest import Snapshot


snapshots = Snapshot()

snapshots['TestPaymentPlanQueries::test_fetch_all_payment_plans 1'] = {
    'data': {
        'allPaymentPlans': {
            'edges': [
                {
                    'node': {
                        'approvalNumberRequired': 2,
                        'approvalProcess': {
                            'totalCount': 1
                        },
                        'authorizationNumberRequired': 2,
                        'dispersionEndDate': '2020-12-10',
                        'dispersionStartDate': '2020-08-10',
                        'endDate': '2020-11-10',
                        'exchangeRate': 2.0,
                        'femaleAdultsCount': 0,
                        'femaleChildrenCount': 1,
                        'financeReviewNumberRequired': 3,
                        'maleAdultsCount': 0,
                        'maleChildrenCount': 1,
                        'paymentItems': {
                            'totalCount': 2
                        },
                        'paymentsConflictsCount': 1,
                        'startDate': '2020-09-10',
                        'status': 'OPEN',
                        'totalDeliveredQuantity': 50.0,
                        'totalDeliveredQuantityUsd': 100.0,
                        'totalEntitledQuantity': 100.0,
                        'totalEntitledQuantityRevised': 0.0,
                        'totalEntitledQuantityRevisedUsd': 0.0,
                        'totalEntitledQuantityUsd': 200.0,
                        'totalHouseholdsCount': 1,
                        'totalIndividualsCount': 2,
                        'totalUndeliveredQuantity': 50.0,
                        'totalUndeliveredQuantityUsd': 100.0,
                        'unicefId': 'PP-01'
                    }
                },
                {
                    'node': {
                        'approvalNumberRequired': 2,
                        'approvalProcess': {
                            'totalCount': 0
                        },
                        'authorizationNumberRequired': 2,
                        'dispersionEndDate': '2020-10-10',
                        'dispersionStartDate': '2020-10-10',
                        'endDate': '2020-11-10',
                        'exchangeRate': 2.0,
                        'femaleAdultsCount': 1,
                        'femaleChildrenCount': 0,
                        'financeReviewNumberRequired': 3,
                        'maleAdultsCount': 1,
                        'maleChildrenCount': 0,
                        'paymentItems': {
                            'totalCount': 2
                        },
                        'paymentsConflictsCount': 0,
                        'startDate': '2020-09-10',
                        'status': 'LOCKED',
                        'totalDeliveredQuantity': 50.0,
                        'totalDeliveredQuantityUsd': 100.0,
                        'totalEntitledQuantity': 100.0,
                        'totalEntitledQuantityRevised': 0.0,
                        'totalEntitledQuantityRevisedUsd': 0.0,
                        'totalEntitledQuantityUsd': 200.0,
                        'totalHouseholdsCount': 1,
                        'totalIndividualsCount': 2,
                        'totalUndeliveredQuantity': 50.0,
                        'totalUndeliveredQuantityUsd': 100.0,
                        'unicefId': 'PP-02'
                    }
                }
            ]
        }
    }
}

snapshots['TestPaymentPlanQueries::test_fetch_all_payment_plans_filters 1'] = {
    'data': {
        'allPaymentPlans': {
            'edges': [
                {
                    'node': {
                        'dispersionEndDate': '2020-12-10',
                        'dispersionStartDate': '2020-08-10',
                        'status': 'OPEN',
                        'totalEntitledQuantity': 100.0,
                        'unicefId': 'PP-01'
                    }
                }
            ]
        }
    }
}

snapshots['TestPaymentPlanQueries::test_fetch_all_payment_plans_filters 2'] = {
    'data': {
        'allPaymentPlans': {
            'edges': [
                {
                    'node': {
                        'dispersionEndDate': '2020-12-10',
                        'dispersionStartDate': '2020-08-10',
                        'status': 'OPEN',
                        'totalEntitledQuantity': 100.0,
                        'unicefId': 'PP-01'
                    }
                }
            ]
        }
    }
}

snapshots['TestPaymentPlanQueries::test_fetch_all_payment_plans_filters 3'] = {
    'data': {
        'allPaymentPlans': {
            'edges': [
                {
                    'node': {
                        'dispersionEndDate': '2020-12-10',
                        'dispersionStartDate': '2020-08-10',
                        'status': 'OPEN',
                        'totalEntitledQuantity': 100.0,
                        'unicefId': 'PP-01'
                    }
                },
                {
                    'node': {
                        'dispersionEndDate': '2020-10-10',
                        'dispersionStartDate': '2020-10-10',
                        'status': 'LOCKED',
                        'totalEntitledQuantity': 100.0,
                        'unicefId': 'PP-02'
                    }
                }
            ]
        }
    }
}

snapshots['TestPaymentPlanQueries::test_fetch_all_payment_plans_filters 4'] = {
    'data': {
        'allPaymentPlans': {
            'edges': [
                {
                    'node': {
                        'dispersionEndDate': '2020-10-10',
                        'dispersionStartDate': '2020-10-10',
                        'status': 'LOCKED',
                        'totalEntitledQuantity': 100.0,
                        'unicefId': 'PP-02'
                    }
                }
            ]
        }
    }
}

snapshots['TestPaymentPlanQueries::test_fetch_all_payments_for_locked_payment_plan 1'] = {
    'data': {
        'allPayments': {
            'edgeCount': 1,
            'edges': [
                {
                    'node': {
                        'deliveredQuantity': 50.0,
                        'deliveredQuantityUsd': 100.0,
                        'entitlementQuantity': 100.0,
                        'entitlementQuantityUsd': 200.0,
                        'excluded': False,
                        'parent': {
                            'unicefId': 'PP-02'
                        },
                        'paymentPlanHardConflicted': False,
                        'paymentPlanHardConflictedData': [
                        ],
                        'paymentPlanSoftConflicted': False,
                        'paymentPlanSoftConflictedData': [
<<<<<<< HEAD
                        ]
=======
                            {
                                'paymentPlanEndDate': '2020-11-10',
                                'paymentPlanStartDate': '2020-09-10',
                                'paymentPlanStatus': 'OPEN'
                            }
                        ],
                        'unicefId': 'RCPT-0060-20-0.000.003'
>>>>>>> 49222947
                    }
                }
            ],
            'totalCount': 1
        }
    }
}

snapshots['TestPaymentPlanQueries::test_fetch_all_payments_for_open_payment_plan 1'] = {
    'data': {
        'allPayments': {
            'edgeCount': 2,
            'edges': [
                {
                    'node': {
                        'deliveredQuantity': 50.0,
                        'deliveredQuantityUsd': 100.0,
                        'entitlementQuantity': 100.0,
                        'entitlementQuantityUsd': 200.0,
                        'excluded': False,
<<<<<<< HEAD
                        'paymentPlan': {
=======
                        'parent': {
>>>>>>> 49222947
                            'unicefId': 'PP-01'
                        },
                        'paymentPlanHardConflicted': False,
                        'paymentPlanHardConflictedData': [
                        ],
                        'paymentPlanSoftConflicted': False,
                        'paymentPlanSoftConflictedData': [
                        ],
                        'unicefId': 'RCPT-0060-20-0.000.001'
                    }
                },
                {
                    'node': {
                        'deliveredQuantity': 50.0,
                        'deliveredQuantityUsd': 100.0,
                        'entitlementQuantity': 100.0,
                        'entitlementQuantityUsd': 200.0,
                        'excluded': True,
<<<<<<< HEAD
                        'paymentPlan': {
=======
                        'parent': {
>>>>>>> 49222947
                            'unicefId': 'PP-01'
                        },
                        'paymentPlanHardConflicted': True,
                        'paymentPlanHardConflictedData': [
                            {
                                'paymentPlanEndDate': '2020-11-10',
                                'paymentPlanStartDate': '2020-09-10',
                                'paymentPlanStatus': 'LOCKED'
                            }
                        ],
                        'paymentPlanSoftConflicted': False,
                        'paymentPlanSoftConflictedData': [
                        ],
                        'unicefId': 'RCPT-0060-20-0.000.002'
                    }
                }
            ],
            'totalCount': 2
        }
    }
}

snapshots['TestPaymentPlanQueries::test_fetch_payment_plan_status_choices 1'] = {
    'data': {
        'paymentPlanStatusChoices': [
            {
                'name': 'Open',
                'value': 'OPEN'
            },
            {
                'name': 'Locked',
                'value': 'LOCKED'
            },
            {
                'name': 'Locked FSP',
                'value': 'LOCKED_FSP'
            },
            {
                'name': 'In Approval',
                'value': 'IN_APPROVAL'
            },
            {
                'name': 'In Authorization',
                'value': 'IN_AUTHORIZATION'
            },
            {
                'name': 'In Review',
                'value': 'IN_REVIEW'
            },
            {
                'name': 'Accepted',
                'value': 'ACCEPTED'
            }
        ]
    }
}<|MERGE_RESOLUTION|>--- conflicted
+++ resolved
@@ -7,298 +7,253 @@
 
 snapshots = Snapshot()
 
-snapshots['TestPaymentPlanQueries::test_fetch_all_payment_plans 1'] = {
-    'data': {
-        'allPaymentPlans': {
-            'edges': [
-                {
-                    'node': {
-                        'approvalNumberRequired': 2,
-                        'approvalProcess': {
-                            'totalCount': 1
-                        },
-                        'authorizationNumberRequired': 2,
-                        'dispersionEndDate': '2020-12-10',
-                        'dispersionStartDate': '2020-08-10',
-                        'endDate': '2020-11-10',
-                        'exchangeRate': 2.0,
-                        'femaleAdultsCount': 0,
-                        'femaleChildrenCount': 1,
-                        'financeReviewNumberRequired': 3,
-                        'maleAdultsCount': 0,
-                        'maleChildrenCount': 1,
-                        'paymentItems': {
-                            'totalCount': 2
-                        },
-                        'paymentsConflictsCount': 1,
-                        'startDate': '2020-09-10',
-                        'status': 'OPEN',
-                        'totalDeliveredQuantity': 50.0,
-                        'totalDeliveredQuantityUsd': 100.0,
-                        'totalEntitledQuantity': 100.0,
-                        'totalEntitledQuantityRevised': 0.0,
-                        'totalEntitledQuantityRevisedUsd': 0.0,
-                        'totalEntitledQuantityUsd': 200.0,
-                        'totalHouseholdsCount': 1,
-                        'totalIndividualsCount': 2,
-                        'totalUndeliveredQuantity': 50.0,
-                        'totalUndeliveredQuantityUsd': 100.0,
-                        'unicefId': 'PP-01'
-                    }
-                },
-                {
-                    'node': {
-                        'approvalNumberRequired': 2,
-                        'approvalProcess': {
-                            'totalCount': 0
-                        },
-                        'authorizationNumberRequired': 2,
-                        'dispersionEndDate': '2020-10-10',
-                        'dispersionStartDate': '2020-10-10',
-                        'endDate': '2020-11-10',
-                        'exchangeRate': 2.0,
-                        'femaleAdultsCount': 1,
-                        'femaleChildrenCount': 0,
-                        'financeReviewNumberRequired': 3,
-                        'maleAdultsCount': 1,
-                        'maleChildrenCount': 0,
-                        'paymentItems': {
-                            'totalCount': 2
-                        },
-                        'paymentsConflictsCount': 0,
-                        'startDate': '2020-09-10',
-                        'status': 'LOCKED',
-                        'totalDeliveredQuantity': 50.0,
-                        'totalDeliveredQuantityUsd': 100.0,
-                        'totalEntitledQuantity': 100.0,
-                        'totalEntitledQuantityRevised': 0.0,
-                        'totalEntitledQuantityRevisedUsd': 0.0,
-                        'totalEntitledQuantityUsd': 200.0,
-                        'totalHouseholdsCount': 1,
-                        'totalIndividualsCount': 2,
-                        'totalUndeliveredQuantity': 50.0,
-                        'totalUndeliveredQuantityUsd': 100.0,
-                        'unicefId': 'PP-02'
-                    }
-                }
-            ]
-        }
-    }
-}
-
-snapshots['TestPaymentPlanQueries::test_fetch_all_payment_plans_filters 1'] = {
-    'data': {
-        'allPaymentPlans': {
-            'edges': [
-                {
-                    'node': {
-                        'dispersionEndDate': '2020-12-10',
-                        'dispersionStartDate': '2020-08-10',
-                        'status': 'OPEN',
-                        'totalEntitledQuantity': 100.0,
-                        'unicefId': 'PP-01'
-                    }
-                }
-            ]
-        }
-    }
-}
-
-snapshots['TestPaymentPlanQueries::test_fetch_all_payment_plans_filters 2'] = {
-    'data': {
-        'allPaymentPlans': {
-            'edges': [
-                {
-                    'node': {
-                        'dispersionEndDate': '2020-12-10',
-                        'dispersionStartDate': '2020-08-10',
-                        'status': 'OPEN',
-                        'totalEntitledQuantity': 100.0,
-                        'unicefId': 'PP-01'
-                    }
-                }
-            ]
-        }
-    }
-}
-
-snapshots['TestPaymentPlanQueries::test_fetch_all_payment_plans_filters 3'] = {
-    'data': {
-        'allPaymentPlans': {
-            'edges': [
-                {
-                    'node': {
-                        'dispersionEndDate': '2020-12-10',
-                        'dispersionStartDate': '2020-08-10',
-                        'status': 'OPEN',
-                        'totalEntitledQuantity': 100.0,
-                        'unicefId': 'PP-01'
-                    }
-                },
-                {
-                    'node': {
-                        'dispersionEndDate': '2020-10-10',
-                        'dispersionStartDate': '2020-10-10',
-                        'status': 'LOCKED',
-                        'totalEntitledQuantity': 100.0,
-                        'unicefId': 'PP-02'
-                    }
-                }
-            ]
-        }
-    }
-}
-
-snapshots['TestPaymentPlanQueries::test_fetch_all_payment_plans_filters 4'] = {
-    'data': {
-        'allPaymentPlans': {
-            'edges': [
-                {
-                    'node': {
-                        'dispersionEndDate': '2020-10-10',
-                        'dispersionStartDate': '2020-10-10',
-                        'status': 'LOCKED',
-                        'totalEntitledQuantity': 100.0,
-                        'unicefId': 'PP-02'
-                    }
-                }
-            ]
-        }
-    }
-}
-
-snapshots['TestPaymentPlanQueries::test_fetch_all_payments_for_locked_payment_plan 1'] = {
-    'data': {
-        'allPayments': {
-            'edgeCount': 1,
-            'edges': [
-                {
-                    'node': {
-                        'deliveredQuantity': 50.0,
-                        'deliveredQuantityUsd': 100.0,
-                        'entitlementQuantity': 100.0,
-                        'entitlementQuantityUsd': 200.0,
-                        'excluded': False,
-                        'parent': {
-                            'unicefId': 'PP-02'
-                        },
-                        'paymentPlanHardConflicted': False,
-                        'paymentPlanHardConflictedData': [
-                        ],
-                        'paymentPlanSoftConflicted': False,
-                        'paymentPlanSoftConflictedData': [
-<<<<<<< HEAD
-                        ]
-=======
+snapshots["TestPaymentPlanQueries::test_fetch_all_payment_plans 1"] = {
+    "data": {
+        "allPaymentPlans": {
+            "edges": [
+                {
+                    "node": {
+                        "approvalNumberRequired": 2,
+                        "approvalProcess": {"totalCount": 1},
+                        "authorizationNumberRequired": 2,
+                        "dispersionEndDate": "2020-12-10",
+                        "dispersionStartDate": "2020-08-10",
+                        "endDate": "2020-11-10",
+                        "exchangeRate": 2.0,
+                        "femaleAdultsCount": 0,
+                        "femaleChildrenCount": 1,
+                        "financeReviewNumberRequired": 3,
+                        "maleAdultsCount": 0,
+                        "maleChildrenCount": 1,
+                        "paymentItems": {"totalCount": 2},
+                        "paymentsConflictsCount": 1,
+                        "startDate": "2020-09-10",
+                        "status": "OPEN",
+                        "totalDeliveredQuantity": 50.0,
+                        "totalDeliveredQuantityUsd": 100.0,
+                        "totalEntitledQuantity": 100.0,
+                        "totalEntitledQuantityRevised": 0.0,
+                        "totalEntitledQuantityRevisedUsd": 0.0,
+                        "totalEntitledQuantityUsd": 200.0,
+                        "totalHouseholdsCount": 1,
+                        "totalIndividualsCount": 2,
+                        "totalUndeliveredQuantity": 50.0,
+                        "totalUndeliveredQuantityUsd": 100.0,
+                        "unicefId": "PP-01",
+                    }
+                },
+                {
+                    "node": {
+                        "approvalNumberRequired": 2,
+                        "approvalProcess": {"totalCount": 0},
+                        "authorizationNumberRequired": 2,
+                        "dispersionEndDate": "2020-10-10",
+                        "dispersionStartDate": "2020-10-10",
+                        "endDate": "2020-11-10",
+                        "exchangeRate": 2.0,
+                        "femaleAdultsCount": 1,
+                        "femaleChildrenCount": 0,
+                        "financeReviewNumberRequired": 3,
+                        "maleAdultsCount": 1,
+                        "maleChildrenCount": 0,
+                        "paymentItems": {"totalCount": 2},
+                        "paymentsConflictsCount": 0,
+                        "startDate": "2020-09-10",
+                        "status": "LOCKED",
+                        "totalDeliveredQuantity": 50.0,
+                        "totalDeliveredQuantityUsd": 100.0,
+                        "totalEntitledQuantity": 100.0,
+                        "totalEntitledQuantityRevised": 0.0,
+                        "totalEntitledQuantityRevisedUsd": 0.0,
+                        "totalEntitledQuantityUsd": 200.0,
+                        "totalHouseholdsCount": 1,
+                        "totalIndividualsCount": 2,
+                        "totalUndeliveredQuantity": 50.0,
+                        "totalUndeliveredQuantityUsd": 100.0,
+                        "unicefId": "PP-02",
+                    }
+                },
+            ]
+        }
+    }
+}
+
+snapshots["TestPaymentPlanQueries::test_fetch_all_payment_plans_filters 1"] = {
+    "data": {
+        "allPaymentPlans": {
+            "edges": [
+                {
+                    "node": {
+                        "dispersionEndDate": "2020-12-10",
+                        "dispersionStartDate": "2020-08-10",
+                        "status": "OPEN",
+                        "totalEntitledQuantity": 100.0,
+                        "unicefId": "PP-01",
+                    }
+                }
+            ]
+        }
+    }
+}
+
+snapshots["TestPaymentPlanQueries::test_fetch_all_payment_plans_filters 2"] = {
+    "data": {
+        "allPaymentPlans": {
+            "edges": [
+                {
+                    "node": {
+                        "dispersionEndDate": "2020-12-10",
+                        "dispersionStartDate": "2020-08-10",
+                        "status": "OPEN",
+                        "totalEntitledQuantity": 100.0,
+                        "unicefId": "PP-01",
+                    }
+                }
+            ]
+        }
+    }
+}
+
+snapshots["TestPaymentPlanQueries::test_fetch_all_payment_plans_filters 3"] = {
+    "data": {
+        "allPaymentPlans": {
+            "edges": [
+                {
+                    "node": {
+                        "dispersionEndDate": "2020-12-10",
+                        "dispersionStartDate": "2020-08-10",
+                        "status": "OPEN",
+                        "totalEntitledQuantity": 100.0,
+                        "unicefId": "PP-01",
+                    }
+                },
+                {
+                    "node": {
+                        "dispersionEndDate": "2020-10-10",
+                        "dispersionStartDate": "2020-10-10",
+                        "status": "LOCKED",
+                        "totalEntitledQuantity": 100.0,
+                        "unicefId": "PP-02",
+                    }
+                },
+            ]
+        }
+    }
+}
+
+snapshots["TestPaymentPlanQueries::test_fetch_all_payment_plans_filters 4"] = {
+    "data": {
+        "allPaymentPlans": {
+            "edges": [
+                {
+                    "node": {
+                        "dispersionEndDate": "2020-10-10",
+                        "dispersionStartDate": "2020-10-10",
+                        "status": "LOCKED",
+                        "totalEntitledQuantity": 100.0,
+                        "unicefId": "PP-02",
+                    }
+                }
+            ]
+        }
+    }
+}
+
+snapshots["TestPaymentPlanQueries::test_fetch_all_payments_for_locked_payment_plan 1"] = {
+    "data": {
+        "allPayments": {
+            "edgeCount": 1,
+            "edges": [
+                {
+                    "node": {
+                        "deliveredQuantity": 50.0,
+                        "deliveredQuantityUsd": 100.0,
+                        "entitlementQuantity": 100.0,
+                        "entitlementQuantityUsd": 200.0,
+                        "excluded": False,
+                        "parent": {"unicefId": "PP-02"},
+                        "paymentPlanHardConflicted": False,
+                        "paymentPlanHardConflictedData": [],
+                        "paymentPlanSoftConflicted": False,
+                        "paymentPlanSoftConflictedData": [
                             {
-                                'paymentPlanEndDate': '2020-11-10',
-                                'paymentPlanStartDate': '2020-09-10',
-                                'paymentPlanStatus': 'OPEN'
+                                "paymentPlanEndDate": "2020-11-10",
+                                "paymentPlanStartDate": "2020-09-10",
+                                "paymentPlanStatus": "OPEN",
                             }
                         ],
-                        'unicefId': 'RCPT-0060-20-0.000.003'
->>>>>>> 49222947
+                        "unicefId": "RCPT-0060-20-0.000.003",
                     }
                 }
             ],
-            'totalCount': 1
-        }
-    }
-}
-
-snapshots['TestPaymentPlanQueries::test_fetch_all_payments_for_open_payment_plan 1'] = {
-    'data': {
-        'allPayments': {
-            'edgeCount': 2,
-            'edges': [
-                {
-                    'node': {
-                        'deliveredQuantity': 50.0,
-                        'deliveredQuantityUsd': 100.0,
-                        'entitlementQuantity': 100.0,
-                        'entitlementQuantityUsd': 200.0,
-                        'excluded': False,
-<<<<<<< HEAD
-                        'paymentPlan': {
-=======
-                        'parent': {
->>>>>>> 49222947
-                            'unicefId': 'PP-01'
-                        },
-                        'paymentPlanHardConflicted': False,
-                        'paymentPlanHardConflictedData': [
-                        ],
-                        'paymentPlanSoftConflicted': False,
-                        'paymentPlanSoftConflictedData': [
-                        ],
-                        'unicefId': 'RCPT-0060-20-0.000.001'
-                    }
-                },
-                {
-                    'node': {
-                        'deliveredQuantity': 50.0,
-                        'deliveredQuantityUsd': 100.0,
-                        'entitlementQuantity': 100.0,
-                        'entitlementQuantityUsd': 200.0,
-                        'excluded': True,
-<<<<<<< HEAD
-                        'paymentPlan': {
-=======
-                        'parent': {
->>>>>>> 49222947
-                            'unicefId': 'PP-01'
-                        },
-                        'paymentPlanHardConflicted': True,
-                        'paymentPlanHardConflictedData': [
+            "totalCount": 1,
+        }
+    }
+}
+
+snapshots["TestPaymentPlanQueries::test_fetch_all_payments_for_open_payment_plan 1"] = {
+    "data": {
+        "allPayments": {
+            "edgeCount": 2,
+            "edges": [
+                {
+                    "node": {
+                        "deliveredQuantity": 50.0,
+                        "deliveredQuantityUsd": 100.0,
+                        "entitlementQuantity": 100.0,
+                        "entitlementQuantityUsd": 200.0,
+                        "excluded": True,
+                        "paymentPlan": {"unicefId": "PP-01"},
+                        "paymentPlanHardConflicted": False,
+                        "paymentPlanHardConflictedData": [
                             {
-                                'paymentPlanEndDate': '2020-11-10',
-                                'paymentPlanStartDate': '2020-09-10',
-                                'paymentPlanStatus': 'LOCKED'
+                                "paymentPlanEndDate": "2020-11-10",
+                                "paymentPlanStartDate": "2020-09-10",
+                                "paymentPlanStatus": "LOCKED",
                             }
                         ],
-                        'paymentPlanSoftConflicted': False,
-                        'paymentPlanSoftConflictedData': [
+                        "paymentPlanSoftConflicted": False,
+                        "paymentPlanSoftConflictedData": [],
+                        "unicefId": "RCPT-0060-20-0.000.001",
+                    }
+                },
+                {
+                    "node": {
+                        "deliveredQuantity": 50.0,
+                        "deliveredQuantityUsd": 100.0,
+                        "entitlementQuantity": 100.0,
+                        "entitlementQuantityUsd": 200.0,
+                        "excluded": True,
+                        "parent": {"unicefId": "PP-01"},
+                        "paymentPlanHardConflicted": True,
+                        "paymentPlanHardConflictedData": [
+                            {
+                                "paymentPlanEndDate": "2020-11-10",
+                                "paymentPlanStartDate": "2020-09-10",
+                                "paymentPlanStatus": "LOCKED",
+                            }
                         ],
-                        'unicefId': 'RCPT-0060-20-0.000.002'
-                    }
-                }
+                        "paymentPlanSoftConflicted": False,
+                        "paymentPlanSoftConflictedData": [],
+                        "unicefId": "RCPT-0060-20-0.000.002",
+                    }
+                },
             ],
-            'totalCount': 2
-        }
-    }
-}
-
-snapshots['TestPaymentPlanQueries::test_fetch_payment_plan_status_choices 1'] = {
-    'data': {
-        'paymentPlanStatusChoices': [
-            {
-                'name': 'Open',
-                'value': 'OPEN'
-            },
-            {
-                'name': 'Locked',
-                'value': 'LOCKED'
-            },
-            {
-                'name': 'Locked FSP',
-                'value': 'LOCKED_FSP'
-            },
-            {
-                'name': 'In Approval',
-                'value': 'IN_APPROVAL'
-            },
-            {
-                'name': 'In Authorization',
-                'value': 'IN_AUTHORIZATION'
-            },
-            {
-                'name': 'In Review',
-                'value': 'IN_REVIEW'
-            },
-            {
-                'name': 'Accepted',
-                'value': 'ACCEPTED'
-            }
+            "totalCount": 2,
+        }
+    }
+}
+
+snapshots["TestPaymentPlanQueries::test_fetch_payment_plan_status_choices 1"] = {
+    "data": {
+        "paymentPlanStatusChoices": [
+            {"name": "Open", "value": "OPEN"},
+            {"name": "Locked", "value": "LOCKED"},
+            {"name": "Locked FSP", "value": "LOCKED_FSP"},
+            {"name": "In Approval", "value": "IN_APPROVAL"},
+            {"name": "In Authorization", "value": "IN_AUTHORIZATION"},
+            {"name": "In Review", "value": "IN_REVIEW"},
+            {"name": "Accepted", "value": "ACCEPTED"},
         ]
     }
 }