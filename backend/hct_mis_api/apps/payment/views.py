import logging

from graphql import GraphQLError

from django.contrib.auth.decorators import login_required
from django.core.exceptions import PermissionDenied
from django.shortcuts import get_object_or_404, redirect
<<<<<<< HEAD

from hct_mis_api.apps.account.permissions import Permissions
from hct_mis_api.apps.core.utils import decode_id_string
from hct_mis_api.apps.payment.models import CashPlanPaymentVerification, PaymentPlan
=======

from graphql import GraphQLError

from hct_mis_api.apps.account.permissions import Permissions
from hct_mis_api.apps.core.utils import decode_id_string
from hct_mis_api.apps.payment.models import CashPlanPaymentVerification
>>>>>>> 2e059b93

logger = logging.getLogger(__name__)


@login_required
def download_cash_plan_payment_verification(request, verification_id):
    cash_plan_payment_verification_id = decode_id_string(verification_id)
    cash_plan_payment_verification = get_object_or_404(
        CashPlanPaymentVerification, id=cash_plan_payment_verification_id
    )
    if not request.user.has_permission(
        Permissions.PAYMENT_VERIFICATION_EXPORT.value, cash_plan_payment_verification.business_area
    ):
        logger.error("Permission Denied: User does not have correct permission.")
        raise PermissionDenied("Permission Denied: User does not have correct permission.")
    if cash_plan_payment_verification.verification_channel != CashPlanPaymentVerification.VERIFICATION_CHANNEL_XLSX:
        raise GraphQLError("You can only download verification file when XLSX channel is selected")

    if cash_plan_payment_verification.has_xlsx_cash_plan_payment_verification_file:
        if not cash_plan_payment_verification.xlsx_cashplan_payment_verification_file.was_downloaded:
            cash_plan_payment_verification.xlsx_cashplan_payment_verification_file.was_downloaded = True
            cash_plan_payment_verification.xlsx_cashplan_payment_verification_file.save()
        return redirect(cash_plan_payment_verification.xlsx_cash_plan_payment_verification_file_link)
    else:
        logger.error(f"File not found. CashPlanPaymentVerification ID: {verification_id}")
<<<<<<< HEAD
        raise GraphQLError("File not found")


@login_required
def download_payment_plan_payment_list(request, payment_plan_id):
    payment_plan_id = decode_id_string(payment_plan_id)
    payment_plan = get_object_or_404(PaymentPlan, id=payment_plan_id)

    if not request.user.has_permission(Permissions.PAYMENT_MODULE_VIEW_LIST.value, payment_plan.business_area):
        logger.error("Permission Denied: User does not have correct permission.")
        raise PermissionDenied("Permission Denied: User does not have correct permission.")

    if payment_plan.status not in (PaymentPlan.Status.LOCKED, PaymentPlan.Status.ACCEPTED):
        logger.error("Export XLSX is possible only for Payment Plan within status LOCK or ACCEPTED.")
        raise GraphQLError("Export XLSX is possible only for Payment Plan within status LOCK or ACCEPTED.")

    if payment_plan.has_export_file:
        return redirect(payment_plan.payment_list_export_file_link)
    else:
        logger.error(f"File not found. PaymentPlan ID: {payment_plan_id}")
=======
>>>>>>> 2e059b93
        raise GraphQLError("File not found")<|MERGE_RESOLUTION|>--- conflicted
+++ resolved
@@ -1,23 +1,14 @@
 import logging
-
-from graphql import GraphQLError
 
 from django.contrib.auth.decorators import login_required
 from django.core.exceptions import PermissionDenied
 from django.shortcuts import get_object_or_404, redirect
-<<<<<<< HEAD
-
-from hct_mis_api.apps.account.permissions import Permissions
-from hct_mis_api.apps.core.utils import decode_id_string
-from hct_mis_api.apps.payment.models import CashPlanPaymentVerification, PaymentPlan
-=======
 
 from graphql import GraphQLError
 
 from hct_mis_api.apps.account.permissions import Permissions
 from hct_mis_api.apps.core.utils import decode_id_string
-from hct_mis_api.apps.payment.models import CashPlanPaymentVerification
->>>>>>> 2e059b93
+from hct_mis_api.apps.payment.models import CashPlanPaymentVerification, PaymentPlan
 
 logger = logging.getLogger(__name__)
 
@@ -43,7 +34,6 @@
         return redirect(cash_plan_payment_verification.xlsx_cash_plan_payment_verification_file_link)
     else:
         logger.error(f"File not found. CashPlanPaymentVerification ID: {verification_id}")
-<<<<<<< HEAD
         raise GraphQLError("File not found")
 
 
@@ -64,6 +54,4 @@
         return redirect(payment_plan.payment_list_export_file_link)
     else:
         logger.error(f"File not found. PaymentPlan ID: {payment_plan_id}")
-=======
->>>>>>> 2e059b93
         raise GraphQLError("File not found")