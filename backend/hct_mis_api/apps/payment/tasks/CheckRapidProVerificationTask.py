import logging
from typing import Any, List, Optional

<<<<<<< HEAD
from hct_mis_api.apps.payment.models import PaymentVerification, PaymentVerificationPlan
from hct_mis_api.apps.payment.services.rapid_pro.api import RapidProAPI
from hct_mis_api.apps.payment.utils import calculate_counts, from_received_to_status
from hct_mis_api.apps.utils.phone_number import is_right_phone_number_format
=======
from hct_mis_api.apps.payment.models import (
    CashPlanPaymentVerification,
    PaymentRecord,
    PaymentVerification,
)
from hct_mis_api.apps.payment.services.rapid_pro.api import RapidProAPI
from hct_mis_api.apps.payment.utils import calculate_counts, from_received_to_status
from hct_mis_api.apps.utils.phone import is_valid_phone_number
>>>>>>> 71e53c28

logger = logging.getLogger(__name__)


def does_payment_record_have_right_hoh_phone_number(record: PaymentRecord) -> bool:
    hoh = record.head_of_household
    if not hoh:
        logging.warning("Payment record has no head of household")
        return False
    return hoh.phone_no_valid or hoh.phone_no_alternative_valid


class CheckRapidProVerificationTask:
<<<<<<< HEAD
    def execute(self):
        active_rapidpro_verifications = PaymentVerificationPlan.objects.filter(
            verification_channel=PaymentVerificationPlan.VERIFICATION_CHANNEL_RAPIDPRO,
            status=PaymentVerificationPlan.STATUS_ACTIVE,
=======
    def execute(self) -> None:
        active_rapidpro_verifications = CashPlanPaymentVerification.objects.filter(
            verification_channel=CashPlanPaymentVerification.VERIFICATION_CHANNEL_RAPIDPRO,
            status=CashPlanPaymentVerification.STATUS_ACTIVE,
>>>>>>> 71e53c28
        )
        for payment_verification_plan in active_rapidpro_verifications:
            try:
                self._verify_cashplan_payment_verification(payment_verification_plan)
            except Exception as e:
                logger.exception(e)

<<<<<<< HEAD
    def _verify_cashplan_payment_verification(self, payment_verification_plan: PaymentVerificationPlan):
        payment_record_verifications = payment_verification_plan.payment_record_verifications.prefetch_related(
            "payment_obj__head_of_household"
=======
    def _verify_cashplan_payment_verification(self, cashplan_payment_verification: CashPlanPaymentVerification) -> None:
        payment_record_verifications = cashplan_payment_verification.payment_record_verifications.prefetch_related(
            "payment_record__head_of_household"
>>>>>>> 71e53c28
        )
        business_area = payment_verification_plan.payment_plan_obj.business_area

        payment_record_verifications_phone_number_dict = {
            str(payment_verification.payment_obj.head_of_household.phone_no): payment_verification
            for payment_verification in payment_record_verifications
        }
        api = RapidProAPI(business_area.slug)
        rapid_pro_results = api.get_mapped_flow_runs(payment_verification_plan.rapid_pro_flow_start_uuids)
        payment_record_verification_to_update = self._get_payment_record_verification_to_update(
            rapid_pro_results, payment_record_verifications_phone_number_dict
        )
        PaymentVerification.objects.bulk_update(payment_record_verification_to_update, ("status", "received_amount"))
        calculate_counts(payment_verification_plan)
        payment_verification_plan.save()

    def _get_payment_record_verification_to_update(self, results: Any, phone_numbers: List[str]) -> List:
        output = []
        for rapid_pro_result in results:
            payment_record_verification = self._rapid_pro_results_to_payment_record_verification(
                phone_numbers, rapid_pro_result
            )
            if payment_record_verification:
                output.append(payment_record_verification)
        return output

    def _rapid_pro_results_to_payment_record_verification(
        self, payment_record_verifications_phone_number_dict: Any, rapid_pro_result: Any
    ) -> Optional[PaymentVerification]:
        received = rapid_pro_result.get("received")
        received_amount = rapid_pro_result.get("received_amount")
        phone_number = rapid_pro_result.get("phone_number")
        if not phone_number or not is_valid_phone_number(phone_number):
            return None
        payment_record_verification = payment_record_verifications_phone_number_dict.get(phone_number)
        if not payment_record_verification:
            return None
        delivered_amount = payment_record_verification.payment_obj.delivered_quantity
        payment_record_verification.status = from_received_to_status(received, received_amount, delivered_amount)
        payment_record_verification.received_amount = received_amount
        return payment_record_verification<|MERGE_RESOLUTION|>--- conflicted
+++ resolved
@@ -1,21 +1,10 @@
 import logging
 from typing import Any, List, Optional
 
-<<<<<<< HEAD
-from hct_mis_api.apps.payment.models import PaymentVerification, PaymentVerificationPlan
-from hct_mis_api.apps.payment.services.rapid_pro.api import RapidProAPI
-from hct_mis_api.apps.payment.utils import calculate_counts, from_received_to_status
-from hct_mis_api.apps.utils.phone_number import is_right_phone_number_format
-=======
-from hct_mis_api.apps.payment.models import (
-    CashPlanPaymentVerification,
-    PaymentRecord,
-    PaymentVerification,
-)
+from hct_mis_api.apps.payment.models import PaymentVerification, PaymentVerificationPlan, PaymentRecord
 from hct_mis_api.apps.payment.services.rapid_pro.api import RapidProAPI
 from hct_mis_api.apps.payment.utils import calculate_counts, from_received_to_status
 from hct_mis_api.apps.utils.phone import is_valid_phone_number
->>>>>>> 71e53c28
 
 logger = logging.getLogger(__name__)
 
@@ -29,17 +18,10 @@
 
 
 class CheckRapidProVerificationTask:
-<<<<<<< HEAD
-    def execute(self):
+    def execute(self) -> None:
         active_rapidpro_verifications = PaymentVerificationPlan.objects.filter(
             verification_channel=PaymentVerificationPlan.VERIFICATION_CHANNEL_RAPIDPRO,
             status=PaymentVerificationPlan.STATUS_ACTIVE,
-=======
-    def execute(self) -> None:
-        active_rapidpro_verifications = CashPlanPaymentVerification.objects.filter(
-            verification_channel=CashPlanPaymentVerification.VERIFICATION_CHANNEL_RAPIDPRO,
-            status=CashPlanPaymentVerification.STATUS_ACTIVE,
->>>>>>> 71e53c28
         )
         for payment_verification_plan in active_rapidpro_verifications:
             try:
@@ -47,15 +29,9 @@
             except Exception as e:
                 logger.exception(e)
 
-<<<<<<< HEAD
-    def _verify_cashplan_payment_verification(self, payment_verification_plan: PaymentVerificationPlan):
+    def _verify_cashplan_payment_verification(self, payment_verification_plan: PaymentVerificationPlan) -> None:
         payment_record_verifications = payment_verification_plan.payment_record_verifications.prefetch_related(
             "payment_obj__head_of_household"
-=======
-    def _verify_cashplan_payment_verification(self, cashplan_payment_verification: CashPlanPaymentVerification) -> None:
-        payment_record_verifications = cashplan_payment_verification.payment_record_verifications.prefetch_related(
-            "payment_record__head_of_household"
->>>>>>> 71e53c28
         )
         business_area = payment_verification_plan.payment_plan_obj.business_area
 
