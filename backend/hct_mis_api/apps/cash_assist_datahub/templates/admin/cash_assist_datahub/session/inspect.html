--- conflicted
+++ resolved
@@ -14,24 +14,13 @@
     <script type="text/javascript" src="/api/static/admin/js/vendor/xregexp/xregexp.js"></script>
 
     <style>
-<<<<<<< HEAD
-        table.messagelist tr.warning {
-            background: #ffc url({% static "admin/icon-alert.svg" %}) 40px 14px no-repeat;
-=======
         table.messagelist tr.warning td{
             background: #ffc url({% static 'admin/img/icon-alert.svg' %}) 2px 10px no-repeat;
->>>>>>> 1af1aaa0
             background-size: 14px auto;
             padding-left: 20px;
         }
-<<<<<<< HEAD
-
-        table.messagelist tr.error {
-            background: #ffefef url({% static "admin/icon-no.svg" %}) 40px 12px no-repeat;
-=======
         table.messagelist tr.error td {
             background: #ffefef url({% static 'admin/img/icon-no.svg' %}) 2px 10px no-repeat;
->>>>>>> 1af1aaa0
             background-size: 14px auto;
             padding-left: 20px;
         }
