--- conflicted
+++ resolved
@@ -1,9 +1,5 @@
 import logging
-<<<<<<< HEAD
-from typing import TYPE_CHECKING, Dict, List, Optional
-=======
-from typing import Any, Dict, List, Union
->>>>>>> 46f6b1f9
+from typing import TYPE_CHECKING, Any, Dict, List, Optional, Union
 
 from django.core.cache import cache
 from django.db import transaction
@@ -103,11 +99,7 @@
     def __init__(self, exchange_rates_client: Optional[ExchangeRates] = None) -> None:
         self.exchange_rates_client = exchange_rates_client or ExchangeRates()
 
-<<<<<<< HEAD
-    def execute(self) -> Dict:
-=======
     def execute(self) -> Dict[str, Union[int, List[Any]]]:
->>>>>>> 46f6b1f9
         grouped_session = Session.objects.values("business_area").annotate(count=Count("business_area"))
         ret: Dict[str, List] = {
             "skipped_due_failure": [],
@@ -133,19 +125,11 @@
                     ret["failures"].append(session.id)
         return ret | {"grouped_session": grouped_session_count}
 
-<<<<<<< HEAD
     def clear_cache(self, session: "AbstractSession") -> None:
         business_area = self.get_business_area_for_cash_assist_code(session.business_area)
         cache.delete_pattern(PROGRAM_TOTAL_NUMBER_OF_HOUSEHOLDS_CACHE_KEY.format(business_area.id, "*"))
 
     def copy_session(self, session: "AbstractSession") -> None:
-=======
-    def clear_cache(self, session: Session) -> None:
-        business_area = self.get_business_area_for_cash_assist_code(session.business_area)
-        cache.delete_pattern(PROGRAM_TOTAL_NUMBER_OF_HOUSEHOLDS_CACHE_KEY.format(business_area.id, "*"))
-
-    def copy_session(self, session: Session) -> None:
->>>>>>> 46f6b1f9
         with configure_scope() as scope:
             scope.set_tag("session.ca", str(session.id))
             session.status = session.STATUS_PROCESSING
