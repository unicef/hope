--- conflicted
+++ resolved
@@ -9,7 +9,9 @@
 
 from hct_mis_api.apps.cash_assist_datahub import models as ca_models
 from hct_mis_api.apps.cash_assist_datahub.models import Session
-from hct_mis_api.apps.core.cache_keys import PROGRAM_TOTAL_NUMBER_OF_HOUSEHOLDS_CACHE_KEY
+from hct_mis_api.apps.core.cache_keys import (
+    PROGRAM_TOTAL_NUMBER_OF_HOUSEHOLDS_CACHE_KEY,
+)
 from hct_mis_api.apps.core.exchange_rates import ExchangeRates
 from hct_mis_api.apps.core.models import BusinessArea, CountryCodeMap
 from hct_mis_api.apps.core.utils import build_arg_dict
@@ -123,16 +125,11 @@
                     ret["failures"].append(session.id)
         return ret | {"grouped_session": grouped_session_count}
 
-<<<<<<< HEAD
-    def copy_session(self, session: "AbstractSession") -> None:
-=======
-
-    def clear_cache(self, session):
+    def clear_cache(self, session: "AbstractSession") -> None:
         business_area = self.get_business_area_for_cash_assist_code(session.business_area)
         cache.delete_pattern(PROGRAM_TOTAL_NUMBER_OF_HOUSEHOLDS_CACHE_KEY.format(business_area.id, "*"))
 
-    def copy_session(self, session):
->>>>>>> 274df8f9
+    def copy_session(self, session: "AbstractSession") -> None:
         with configure_scope() as scope:
             scope.set_tag("session.ca", str(session.id))
             session.status = session.STATUS_PROCESSING
