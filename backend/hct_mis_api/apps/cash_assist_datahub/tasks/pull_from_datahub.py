--- conflicted
+++ resolved
@@ -1,5 +1,3 @@
-import logging
-
 from django.db import transaction
 from django.db.models import Count
 
@@ -85,18 +83,6 @@
             if session_queryset.filter(status=Session.STATUS_FAILED).count() > 0:
                 continue
             sessions = session_queryset.filter(status=Session.STATUS_READY).order_by("-last_modified_date")
-<<<<<<< HEAD
-            try:
-                for session in sessions:
-                    try:
-                        self.copy_session(session)
-                    except Exception as e:
-                        session = Session.STATUS_FAILED
-                        session.save()
-                        raise e
-            except Exception:
-                pass
-=======
             for session in sessions:
                 try:
                     self.copy_session(session)
@@ -104,7 +90,6 @@
                     session.status = Session.STATUS_FAILED
                     session.save()
                     log.warning(e)
->>>>>>> e620cd63
 
     def build_arg_dict(self, model_object, mapping_dict):
         return {key: nested_getattr(model_object, mapping_dict[key]) for key in mapping_dict}
