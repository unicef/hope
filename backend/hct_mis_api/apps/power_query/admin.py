--- conflicted
+++ resolved
@@ -80,15 +80,7 @@
         return super().formfield_for_dbfield(db_field, request, **kwargs)
 
     def has_change_permission(self, request: HttpRequest, obj: Optional[Any] = None) -> bool:
-<<<<<<< HEAD
-<<<<<<< HEAD
-        return request.user.is_superuser or (obj and obj.owner == request.user)  # type: ignore # FIXME
-=======
         return request.user.is_superuser or bool(obj and obj.owner == request.user)
->>>>>>> origin
-=======
-        return request.user.is_superuser or bool(obj and obj.owner == request.user)
->>>>>>> 1706c370
 
     @button()
     def datasets(self, request: HttpRequest, pk: "UUID") -> Optional[HttpResponseRedirect]:
@@ -259,15 +251,7 @@
     search_fields = ("name",)
 
     def has_change_permission(self, request: HttpRequest, obj: Optional[Any] = None) -> bool:
-<<<<<<< HEAD
-<<<<<<< HEAD
-        return request.user.is_superuser or (obj and obj.owner == request.user)  # type: ignore # FIXME
-=======
         return request.user.is_superuser or bool(obj and obj.owner == request.user)
->>>>>>> origin
-=======
-        return request.user.is_superuser or bool(obj and obj.owner == request.user)
->>>>>>> 1706c370
 
     def get_changeform_initial_data(self, request: HttpRequest) -> Dict:
         kwargs: Dict = {"owner": request.user}
