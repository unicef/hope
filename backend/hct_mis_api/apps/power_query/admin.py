import logging
from typing import TYPE_CHECKING, Any, Dict, Optional, Union

from django import forms
from django.conf import settings
from django.contrib import messages
from django.contrib.admin import register
from django.contrib.auth.base_user import AbstractBaseUser
from django.contrib.auth.models import AnonymousUser
from django.contrib.contenttypes.models import ContentType
from django.db import models
from django.db.models import QuerySet
from django.http import HttpRequest, HttpResponse, HttpResponseRedirect
from django.shortcuts import render
from django.template.response import TemplateResponse
from django.urls import reverse

import tablib
from admin_extra_buttons.decorators import button
from adminfilters.autocomplete import AutoCompleteFilter
from import_export import fields, resources
from import_export.admin import ImportExportMixin
from import_export.widgets import ForeignKeyWidget
from smart_admin.mixins import LinkedObjectsMixin

from ..steficon.widget import PythonEditor
from ..utils.admin import HOPEModelAdminBase
from .celery_tasks import refresh_reports, run_background_query
from .defaults import SYSTEM_PARAMETRIZER
from .forms import FormatterTestForm
from .models import Dataset, Formatter, Parametrizer, Query, Report, ReportDocument
from .utils import to_dataset
from .widget import FormatterEditor

if TYPE_CHECKING:
    from uuid import UUID


logger = logging.getLogger(__name__)


class QueryResource(resources.ModelResource):
    class Meta:
        model = Query
        fields = ("name", "description", "target", "code", "info")
        import_id_fields = ("name",)

    def dehydrate_target(self, obj: Any) -> str:
        return f"{obj.target.app_label}.{obj.target.model}"

    def before_import_row(self, row: Dict, row_number: Optional[int] = None, **kwargs: Any) -> Dict:
        ct = row.get("target")
        app_label, model_name = ct.split(".")
        try:
            row["target"] = ContentType.objects.get(app_label=app_label, model=model_name).pk
        except ContentType.DoesNotExist:
            pass
        return row


@register(Query)
class QueryAdmin(LinkedObjectsMixin, HOPEModelAdminBase):
    list_display = ("name", "target", "description", "owner")
    search_fields = ("name",)
    list_filter = (
        ("target", AutoCompleteFilter),
        ("owner", AutoCompleteFilter),
    )
    autocomplete_fields = ("target", "owner")
    readonly_fields = ("sentry_error_id", "error_message", "info")
    change_form_template = None
    resource_class = QueryResource

    def formfield_for_dbfield(self, db_field: Any, request: HttpRequest, **kwargs: Any) -> Optional[forms.fields.Field]:
        if db_field.name == "code":
            kwargs = {"widget": PythonEditor}
        elif db_field.name == "description":
            kwargs = {"widget": forms.Textarea(attrs={"rows": 2, "style": "width:80%"})}
        elif db_field.name == "owner":
            kwargs = {"widget": forms.HiddenInput}

        return super(QueryAdmin, self).formfield_for_dbfield(db_field, request, **kwargs)

    def has_change_permission(self, request: HttpRequest, obj: Optional[Any] = None) -> bool:
        return request.user.is_superuser or (obj and obj.owner == request.user)  # type: ignore

    @button()
    def datasets(self, request: HttpRequest, pk: "UUID") -> Optional[HttpResponseRedirect]:
        obj = self.get_object(request, pk)
        try:
            url = reverse("admin:power_query_dataset_changelist")
            return HttpResponseRedirect(f"{url}?query__exact={obj.pk}")
        except Exception as e:
            self.message_user(request, f"{e.__class__.__name__}: {e}", messages.ERROR)
        return None

    @button(visible=settings.DEBUG)
    def run(self, request: HttpRequest, pk: "UUID") -> HttpResponse:
        ctx = self.get_common_context(request, pk, title="Run results")
        if not (query := self.get_object(request, pk)):
            raise Exception("Query not found")
        results = query.execute_matrix(persist=True)
        self.message_user(request, "Done", messages.SUCCESS)
        ctx["results"] = results
        return render(request, "admin/power_query/query/run_result.html", ctx)

    @button()
    def queue(self, request: HttpRequest, pk: "UUID") -> None:
        try:
            run_background_query.delay(pk)
            self.message_user(request, "Query scheduled")
        except Exception as e:
            self.message_user(request, f"{e.__class__.__name__}: {e}", messages.ERROR)

    @button()
    def preview(self, request: HttpRequest, pk: "UUID") -> Optional[HttpResponse]:
        if not (obj := self.get_object(request, pk)):
            raise Exception("Query not found")
        try:
            context = self.get_common_context(request, pk, title="Results")
            if obj.parametrizer:
                args = obj.parametrizer.get_matrix()[0]
            else:
                args = {}
            ret, extra = obj.run(False, args)
            context["type"] = type(ret).__name__
            context["raw"] = ret
            context["info"] = extra
            context["title"] = f"Result of {obj.name} ({type(ret).__name__})"
            if isinstance(ret, QuerySet):
                ret = ret[:100]
                context["queryset"] = ret
            elif isinstance(ret, tablib.Dataset):
                context["dataset"] = ret[:100]
            elif isinstance(ret, (dict, list, tuple)):
                context["result"] = ret[:100]
            else:
                self.message_user(request, f"Query does not returns a valid result. It returned {type(ret)}")
            return render(request, "admin/power_query/query/preview.html", context)
        except Exception as e:
            self.message_user(request, f"{e.__class__.__name__}: {e}", messages.ERROR)
        return None

    def get_changeform_initial_data(self, request: HttpRequest) -> Dict[str, Any]:
        ct = ContentType.objects.filter(id=request.GET.get("ct", 0)).first()
        return {"code": "result=conn.all()", "name": ct, "target": ct, "owner": request.user}


@register(Dataset)
class DatasetAdmin(HOPEModelAdminBase):
    search_fields = ("query__name",)
    list_display = ("query", "id", "last_run", "dataset_type", "target_type", "size", "arguments")
    list_filter = (
        ("query__target", AutoCompleteFilter),
        ("query", AutoCompleteFilter),
    )
    change_form_template = None
    readonly_fields = ("last_run", "query", "info")
    date_hierarchy = "last_run"

    def has_add_permission(self, request: HttpRequest) -> bool:
        return False

    def arguments(self, obj: Any) -> str:
        return obj.info.get("arguments")

    def dataset_type(self, obj: Any) -> str:
        return obj.info.get("type")

    def target_type(self, obj: Any) -> str:
        return obj.query.target

    @button(visible=lambda btn: "change" in btn.context["request"].path)
    def preview(self, request: HttpRequest, pk: "UUID") -> Optional[HttpResponse]:
        obj = self.get_object(request, pk)
        try:
            context = self.get_common_context(request, pk, title="Results")
            context["dataset"] = to_dataset(obj.data)
            return render(request, "admin/power_query/query/preview.html", context)
        except Exception as e:
            logger.exception(e)
            self.message_user(request, f"{e.__class__.__name__}: {e}", messages.ERROR)
        return None


class FormatterResource(resources.ModelResource):
    class Meta:
        model = Report
        fields = ("name", "content_type", "code")
        import_id_fields = ("name",)


@register(Formatter)
class FormatterAdmin(ImportExportMixin, HOPEModelAdminBase):
    list_display = ("name", "content_type")
    search_fields = ("name",)
    list_filter = ("content_type",)
    resource_class = FormatterResource
    change_form_template = None

    formfield_overrides = {
        models.TextField: {"widget": FormatterEditor(theme="abcdef")},
    }

    @button(visible=lambda btn: "change" in btn.context["request"].path)
    def test(self, request: HttpRequest, pk: "UUID") -> HttpResponse:
        context = self.get_common_context(request, pk)
        form = FormatterTestForm()
        try:
            if request.method == "POST":
                form = FormatterTestForm(request.POST)
                if form.is_valid():
                    obj: Formatter = context["original"]
                    ctx = {
                        "dataset": form.cleaned_data["query"].datasets.first(),
                        "report": "None",
                    }
                    if obj.content_type == "xls":
                        output = obj.render(ctx)
                        response = HttpResponse(output, content_type=obj.content_type)
                        response["Content-Disposition"] = "attachment; filename=Report.xls"
                        return response
                    else:
                        context["results"] = str(obj.render(ctx))
                else:
                    form = FormatterTestForm()
        except Exception as e:
            logger.exception(e)
            self.message_user(request, f"{e.__class__.__name__}: {e}", messages.ERROR)
        context["form"] = form
        return render(request, "admin/power_query/formatter/test.html", context)


class ReportResource(resources.ModelResource):
    query = fields.Field(widget=ForeignKeyWidget(Query, "name"))
    formatter = fields.Field(widget=ForeignKeyWidget(Formatter, "name"))

    class Meta:
        model = Report
        fields = ("name", "query", "formatter")
        import_id_fields = ("name",)


@register(Report)
class ReportAdmin(LinkedObjectsMixin, HOPEModelAdminBase):
    list_display = ("name", "query", "formatter", "last_run")
    autocomplete_fields = ("query", "formatter")
    filter_horizontal = ("limit_access_to",)
    readonly_fields = ("last_run",)
    list_filter = (("query", AutoCompleteFilter), ("formatter", AutoCompleteFilter))
    resource_class = ReportResource
    change_list_template = None
    search_fields = ("name",)

    def has_change_permission(self, request: HttpRequest, obj: Optional[Any] = None) -> bool:
        return request.user.is_superuser or (obj and obj.owner == request.user)  # type: ignore

    def get_changeform_initial_data(self, request: HttpRequest) -> Dict[str, Union[AbstractBaseUser, AnonymousUser]]:  # type: ignore
        kwargs = {"owner": request.user}
        if "q" in request.GET:
            q = Query.objects.get(pk=request.GET["q"])
            kwargs["query"] = q
            kwargs["name"] = f"Report for {q.name}"  # type: ignore
            kwargs["notify_to"] = [request.user]  # type: ignore
        return kwargs

    @button(visible=lambda btn: "change" in btn.context["request"].path)
    def execute(self, request: HttpRequest, pk: "UUID") -> None:
        if not (obj := self.get_object(request, pk)):
            raise Exception("Report not found")
        try:
            result = obj.execute(run_query=True)
            errors = [r[1] for r in result if isinstance(r[1], Exception)]
            if len(errors) == 0:
                message_level = messages.SUCCESS
            elif len(errors) == len(result):
                message_level = messages.ERROR
            else:
                message_level = messages.WARNING
            self.message_user(request, f"{result}", message_level)
        except Exception as e:
            logger.exception(e)
            self.message_user(request, f"{e.__class__.__name__}: {e}", messages.ERROR)

    @button(visible=lambda btn: btn.path.endswith("/power_query/report/"))
    def refresh(self, request: HttpRequest) -> None:
        try:
            refresh_reports.delay()
            self.message_user(request, "Reports refresh queued", messages.SUCCESS)
        except Exception as e:
            self.message_user(request, f"{e.__class__.__name__}: {e}", messages.ERROR)


@register(Parametrizer)
class QueryArgsAdmin(LinkedObjectsMixin, HOPEModelAdminBase):
    list_display = ("name", "code", "system")
    list_filter = ("system",)
    search_fields = ("name", "code")

    @button()
    def preview(self, request: HttpRequest, pk: "UUID") -> TemplateResponse:
        context = self.get_common_context(request, pk, title="Execution Plan")
        return TemplateResponse(request, "admin/power_query/queryargs/preview.html", context)

    @button(visible=lambda b: b.context["original"].code in SYSTEM_PARAMETRIZER)
    def refresh(self, request: HttpRequest, pk: "UUID") -> None:
        if not (obj := self.get_object(request, pk)):
            raise Exception("Parametrizer not found")
        obj.refresh()


@register(ReportDocument)
class ReportDocumentAdmin(LinkedObjectsMixin, HOPEModelAdminBase):
    list_display = ("title", "content_type", "arguments", "size")
    list_filter = (("report", AutoCompleteFilter),)
    filter_horizontal = ("limit_access_to",)
    readonly_fields = ("arguments", "report", "dataset", "content_type")

    def size(self, obj: ReportDocument) -> int:
        return len(obj.output or "")

    @button()
<<<<<<< HEAD
    def view(self, request: HttpRequest, pk: "UUID") -> HttpResponseRedirect:
        url = reverse("power_query:report", args=[pk])
        return HttpResponseRedirect(url)
=======
    def view(self, request, pk) -> HttpResponseRedirect:
        if not (obj := self.get_object(request, pk)):
            raise Exception("Report document not found")
        url = reverse("power_query:document", args=[obj.report.pk, pk])
        return HttpResponseRedirect(url)

    def has_add_permission(self, request) -> bool:
        return False
>>>>>>> 92b38cbe
<|MERGE_RESOLUTION|>--- conflicted
+++ resolved
@@ -320,17 +320,11 @@
         return len(obj.output or "")
 
     @button()
-<<<<<<< HEAD
     def view(self, request: HttpRequest, pk: "UUID") -> HttpResponseRedirect:
-        url = reverse("power_query:report", args=[pk])
-        return HttpResponseRedirect(url)
-=======
-    def view(self, request, pk) -> HttpResponseRedirect:
         if not (obj := self.get_object(request, pk)):
             raise Exception("Report document not found")
         url = reverse("power_query:document", args=[obj.report.pk, pk])
         return HttpResponseRedirect(url)
 
     def has_add_permission(self, request) -> bool:
-        return False
->>>>>>> 92b38cbe
+        return False