--- conflicted
+++ resolved
@@ -50,20 +50,8 @@
         with self.settings(POWER_QUERY_DB_ALIAS="default"):
             url = reverse("power_query:data", args=[self.report2.documents.first().pk])
             username, password = self.report2.owner.username, "password"
-<<<<<<< HEAD
-<<<<<<< HEAD
-            headers = {
-                "HTTP_AUTHORIZATION": "Basic " + base64.b64encode(f"{username}:{password}".encode()).decode("ascii"),
-            }
-            response = self.client.get(url, **headers)  # type: ignore # FIXME: Argument 2 to "get" of "Client" has incompatible type "**Dict[str, str]"; expected "bool"
-=======
             token = "Basic " + base64.b64encode(f"{username}:{password}".encode()).decode("ascii")
             response = self.client.get(url, HTTP_AUTHORIZATION=token)
->>>>>>> origin
-=======
-            token = "Basic " + base64.b64encode(f"{username}:{password}".encode()).decode("ascii")
-            response = self.client.get(url, HTTP_AUTHORIZATION=token)
->>>>>>> 66a0eb31
             self.assertEqual(response.status_code, 200)
             self.assertContains(response, b">Report2<")
 
@@ -104,20 +92,8 @@
     def test_valid_fetch(self) -> None:
         url = reverse("power_query:data", args=[self.report2.documents.first().pk])
         username, password = self.report2.owner.username, "password"
-<<<<<<< HEAD
-<<<<<<< HEAD
-        headers = {
-            "HTTP_AUTHORIZATION": "Basic " + base64.b64encode(f"{username}:{password}".encode()).decode("ascii"),
-        }
-        response = self.client.get(url, **headers)  # type: ignore # FIXME: Argument 2 to "get" of "Client" has incompatible type "**Dict[str, str]"; expected "bool"
-=======
         token = "Basic " + base64.b64encode(f"{username}:{password}".encode()).decode("ascii")
         response = self.client.get(url, HTTP_AUTHORIZATION=token)
->>>>>>> origin
-=======
-        token = "Basic " + base64.b64encode(f"{username}:{password}".encode()).decode("ascii")
-        response = self.client.get(url, HTTP_AUTHORIZATION=token)
->>>>>>> 66a0eb31
         self.assertEqual(response.status_code, 200)
 
 
