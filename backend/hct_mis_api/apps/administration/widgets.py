from typing import Any, Dict, Optional

from django import forms
from django.utils.safestring import mark_safe


class JsonWidget(forms.widgets.TextInput):
    template_name = "administration/json.html"

    class Media:
        css = {"screen": ("administration/pygments.css",)}

<<<<<<< HEAD
    def get_email_context(self, name, value, attrs):
=======
    def get_context(self, name: str, value: Any, attrs: Optional[Dict[str, Any]]) -> Dict:
>>>>>>> 1a31bccf
        import json

        from pygments import highlight
        from pygments.formatters import HtmlFormatter
        from pygments.lexers import JsonLexer

        json_object = json.loads(value)
        json_str = json.dumps(json_object, indent=4, sort_keys=True)

        return {
            "json_pretty": mark_safe(highlight(json_str, JsonLexer(), HtmlFormatter(style="colorful", wrapcode=True))),
            "widget": {
                "name": name,
                "is_hidden": self.is_hidden,
                "required": self.is_required,
                "value": self.format_value(value),
                "attrs": self.build_attrs(self.attrs, attrs),
                "template_name": self.template_name,
            },
        }<|MERGE_RESOLUTION|>--- conflicted
+++ resolved
@@ -10,11 +10,7 @@
     class Media:
         css = {"screen": ("administration/pygments.css",)}
 
-<<<<<<< HEAD
-    def get_email_context(self, name, value, attrs):
-=======
     def get_context(self, name: str, value: Any, attrs: Optional[Dict[str, Any]]) -> Dict:
->>>>>>> 1a31bccf
         import json
 
         from pygments import highlight
