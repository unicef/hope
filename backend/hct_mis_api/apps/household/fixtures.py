import random
from typing import List, Tuple

import factory
from factory import enums, fuzzy
from faker import Faker
from pytz import utc

from hct_mis_api.apps.account.fixtures import PartnerFactory
from hct_mis_api.apps.geo import models as geo_models
from hct_mis_api.apps.household.models import (
    HUMANITARIAN_PARTNER,
    IDENTIFICATION_TYPE_CHOICE,
    MARITAL_STATUS_CHOICE,
    NOT_DISABLED,
    ORG_ENUMERATOR_CHOICES,
    RELATIONSHIP_CHOICE,
    RESIDENCE_STATUS_CHOICE,
    ROLE_ALTERNATE,
    ROLE_PRIMARY,
    SEX_CHOICE,
    UNICEF,
    BankAccountInfo,
    Document,
    DocumentType,
    EntitlementCard,
    Household,
    Individual,
    IndividualIdentity,
    IndividualRoleInHousehold,
)
from hct_mis_api.apps.registration_data.fixtures import RegistrationDataImportFactory

faker = Faker()


def flex_field_households(o):
    return {
        "treatment_facility_h_f": random.sample(
            [
                "government_health_center",
                "governent_hospital",
                "other_public",
                "private_hospital",
                "pharmacy",
                "private_doctor",
                "other_private",
            ],
            k=2,
        ),
        "other_treatment_facility_h_f": random.choice(["testing other", "narodowy fundusz zdrowia", None]),
    }


def flex_field_individual(o):
    return {
        "wellbeing_index_i_f": random.choice(["24", "150d", "666", None]),
        "school_enrolled_before_i_f": random.choice(["0", "1", None]),
        "diff_challenges_i_f": random.choice(
            [
                "bullying",
                "distance_school",
                "exclude_disabled",
                "financial_cons",
                "no_interest",
                "performance_issues",
                "physical_abuse",
                "poor_teaching",
                "psych_distress",
                "safety_fear",
                "verbal_abuse",
                None,
            ]
        ),
    }


class HouseholdFactory(factory.DjangoModelFactory):
    class Meta:
        model = Household

    unicef_id = factory.Sequence(lambda n: f"HH-{n}")
    consent_sign = factory.django.ImageField(color="blue")
    consent = True
    consent_sharing = (UNICEF, HUMANITARIAN_PARTNER)
    residence_status = factory.fuzzy.FuzzyChoice(
        RESIDENCE_STATUS_CHOICE,
        getter=lambda c: c[0],
    )
    country_origin = factory.LazyAttribute(lambda o: geo_models.Country.objects.order_by("?").first())
    country = factory.LazyAttribute(lambda o: geo_models.Country.objects.order_by("?").first())
    size = factory.fuzzy.FuzzyInteger(3, 8)
    address = factory.Faker("address")
    registration_data_import = factory.SubFactory(
        RegistrationDataImportFactory,
    )
    first_registration_date = factory.Faker("date_time_this_year", before_now=True, after_now=False, tzinfo=utc)
    last_registration_date = factory.Faker("date_time_this_year", before_now=True, after_now=False, tzinfo=utc)
    flex_fields = factory.LazyAttribute(flex_field_households)
    business_area = factory.LazyAttribute(lambda o: o.registration_data_import.business_area)
    start = factory.Faker("date_time_this_month", before_now=True, after_now=False, tzinfo=utc)
    deviceid = factory.Faker("md5")
    name_enumerator = factory.Faker("name")
    org_enumerator = factory.fuzzy.FuzzyChoice(
        ORG_ENUMERATOR_CHOICES,
        getter=lambda c: c[0],
    )
    org_name_enumerator = "Partner Organization"
    village = factory.Faker("city")
    female_age_group_0_5_count = factory.fuzzy.FuzzyInteger(0, 3)
    female_age_group_6_11_count = factory.fuzzy.FuzzyInteger(0, 3)
    female_age_group_12_17_count = factory.fuzzy.FuzzyInteger(0, 3)
    female_age_group_18_59_count = factory.fuzzy.FuzzyInteger(0, 3)
    female_age_group_60_count = factory.fuzzy.FuzzyInteger(0, 3)
    pregnant_count = factory.fuzzy.FuzzyInteger(0, 3)
    male_age_group_0_5_count = factory.fuzzy.FuzzyInteger(0, 3)
    male_age_group_6_11_count = factory.fuzzy.FuzzyInteger(0, 3)
    male_age_group_12_17_count = factory.fuzzy.FuzzyInteger(0, 3)
    male_age_group_18_59_count = factory.fuzzy.FuzzyInteger(0, 3)
    male_age_group_60_count = factory.fuzzy.FuzzyInteger(0, 3)

    @classmethod
    def build(cls, **kwargs) -> Household:
        """Build an instance of the associated class, with overriden attrs."""
        if "registration_data_import__imported_by__partner" not in kwargs:
            kwargs["registration_data_import__imported_by__partner"] = PartnerFactory(name="UNICEF")
        return cls._generate(enums.BUILD_STRATEGY, kwargs)

    @classmethod
    def _create(cls, model_class, *args, **kwargs) -> Household:
        if not (hoh := kwargs.get("head_of_household", None)):
            hoh = IndividualFactory(household=None)
            kwargs["head_of_household"] = hoh
        ret = super()._create(model_class, *args, **kwargs)
        hoh.household = ret
        hoh.save()
        return ret


class IndividualIdentityFactory(factory.DjangoModelFactory):
    class Meta:
        model = IndividualIdentity

    number = factory.Faker("pystr", min_chars=None, max_chars=20)


class IndividualFactory(factory.DjangoModelFactory):
    class Meta:
        model = Individual

    full_name = factory.LazyAttribute(lambda o: f"{o.given_name} {o.middle_name} {o.family_name}")
    given_name = factory.Faker("first_name")
    middle_name = factory.Faker("first_name")
    family_name = factory.Faker("last_name")
    sex = factory.fuzzy.FuzzyChoice(
        SEX_CHOICE,
        getter=lambda c: c[0],
    )
    birth_date = factory.Faker("date_of_birth", tzinfo=utc, minimum_age=16, maximum_age=90)
    marital_status = factory.fuzzy.FuzzyChoice(
        MARITAL_STATUS_CHOICE,
        getter=lambda c: c[0],
    )
    phone_no = factory.LazyAttribute(lambda _: f"+380 {faker.msisdn()[:9]}")
    phone_no_alternative = ""
    relationship = factory.fuzzy.FuzzyChoice([value for value, label in RELATIONSHIP_CHOICE[1:] if value != "HEAD"])
    household = factory.SubFactory(HouseholdFactory)
    registration_data_import = factory.SubFactory(RegistrationDataImportFactory)
    disability = NOT_DISABLED
    flex_fields = factory.LazyAttribute(flex_field_individual)
    first_registration_date = factory.Faker("date_time_this_year", before_now=True, after_now=False, tzinfo=utc)
    last_registration_date = factory.Faker("date_time_this_year", before_now=True, after_now=False, tzinfo=utc)
    business_area = factory.LazyAttribute(lambda o: o.registration_data_import.business_area)
    unicef_id = factory.Sequence(lambda n: f"IND-{n}")


class BankAccountInfoFactory(factory.DjangoModelFactory):
    class Meta:
        model = BankAccountInfo

    individual = factory.SubFactory(IndividualFactory)
    bank_name = random.choice(["CityBank", "Santander", "JPMorgan"])
    bank_account_number = random.randint(10**26, 10**27 - 1)


class DocumentTypeFactory(factory.DjangoModelFactory):
    class Meta:
        model = DocumentType
        django_get_or_create = ("type",)

    type = factory.fuzzy.FuzzyChoice([value for value, _ in IDENTIFICATION_TYPE_CHOICE])


class DocumentFactory(factory.DjangoModelFactory):
    class Meta:
        model = Document
<<<<<<< HEAD
        django_get_or_create = ("document_number", "type", "country")
=======
>>>>>>> 45325ead

    document_number = factory.Faker("pystr", min_chars=None, max_chars=20)
    type = factory.SubFactory(DocumentTypeFactory)
    individual = factory.SubFactory(IndividualFactory)
    country = factory.LazyAttribute(lambda o: geo_models.Country.objects.order_by("?").first())


class EntitlementCardFactory(factory.DjangoModelFactory):
    class Meta:
        model = EntitlementCard

    card_number = factory.Faker("credit_card_number")
    status = fuzzy.FuzzyChoice(
        EntitlementCard.STATUS_CHOICE,
        getter=lambda c: c[0],
    )
    card_type = factory.Faker("credit_card_provider")
    current_card_size = "Lorem"
    card_custodian = factory.Faker("name")
    service_provider = factory.Faker("company")
    household = factory.SubFactory(HouseholdFactory)


def create_household(household_args=None, individual_args=None) -> Tuple[Household, Individual]:
    if household_args is None:
        household_args = {}
    if individual_args is None:
        individual_args = {}

    partner = PartnerFactory(name="UNICEF")
    household_args["registration_data_import__imported_by__partner"] = partner

    household = HouseholdFactory.build(**household_args)
    individuals = IndividualFactory.create_batch(household.size, household=None, **individual_args)

    household.head_of_household = individuals[0]
    # household.registration_data_import.imported_by.partner.save()
    household.registration_data_import.imported_by.save()
    household.registration_data_import.save()
    household.save()

    individuals_to_update = []
    for index, individual in enumerate(individuals):
        if index == 0:
            individual.relationship = "HEAD"
        individual.household = household
        individuals_to_update.append(individual)

    Individual.objects.bulk_update(individuals_to_update, ("relationship", "household"))

    primary_collector, alternate_collector = IndividualFactory.create_batch(
        2, household=None, relationship="NON_BENEFICIARY"
    )
    primary_collector_irh = IndividualRoleInHousehold(
        individual=primary_collector, household=household, role=ROLE_PRIMARY
    )
    primary_collector_irh.save()
    alternate_collector_irh = IndividualRoleInHousehold(
        individual=alternate_collector, household=household, role=ROLE_ALTERNATE
    )
    alternate_collector_irh.save()

    return household, individuals


def create_household_for_fixtures(household_args=None, individual_args=None) -> Tuple[Household, Individual]:
    if household_args is None:
        household_args = {}
    if individual_args is None:
        individual_args = {}
    household = HouseholdFactory.build(**household_args)
    individuals = IndividualFactory.create_batch(household.size, household=None, **individual_args)

    household.head_of_household = individuals[0]
    household.registration_data_import.imported_by.save()
    household.registration_data_import.save()
    household.save()

    individuals_to_update = []
    for index, individual in enumerate(individuals):
        if index == 0:
            individual.relationship = "HEAD"
        individual.household = household
        individuals_to_update.append(individual)

    Individual.objects.bulk_update(individuals_to_update, ("relationship", "household"))

    if random.choice([True, False]) and len(individuals) >= 2:
        IndividualRoleInHousehold.objects.create(individual=individuals[0], household=household, role=ROLE_PRIMARY)
        IndividualRoleInHousehold.objects.create(individual=individuals[1], household=household, role=ROLE_ALTERNATE)
    else:
        primary_collector, alternate_collector = IndividualFactory.create_batch(
            2, household=None, relationship="NON_BENEFICIARY"
        )
        primary_collector_irh = IndividualRoleInHousehold(
            individual=primary_collector, household=household, role=ROLE_PRIMARY
        )
        primary_collector_irh.save()
        alternate_collector_irh = IndividualRoleInHousehold(
            individual=alternate_collector, household=household, role=ROLE_ALTERNATE
        )
        alternate_collector_irh.save()

    return household, individuals


def create_household_and_individuals(
    household_data=None, individuals_data=None, imported=False
) -> Tuple[Household, List[Individual]]:
    if household_data is None:
        household_data = {}
    if individuals_data is None:
        individuals_data = {}
    if household_data.get("size") is None:
        household_data["size"] = len(individuals_data)
    household: Household = HouseholdFactory.build(**household_data)
    household.registration_data_import.imported_by.save()
    household.registration_data_import.save()
    individuals: List[Individual] = [
        IndividualFactory(household=household, **individual_data) for individual_data in individuals_data
    ]
    household.head_of_household = individuals[0]
    household.save()
    return household, individuals


def create_individual_document(individual, document_type=None):
    additional_fields = {}
    if document_type:
        document_type = DocumentTypeFactory(type=document_type)
        additional_fields["type"] = document_type
    document = DocumentFactory(individual=individual, **additional_fields)
    return document<|MERGE_RESOLUTION|>--- conflicted
+++ resolved
@@ -194,10 +194,17 @@
 class DocumentFactory(factory.DjangoModelFactory):
     class Meta:
         model = Document
-<<<<<<< HEAD
         django_get_or_create = ("document_number", "type", "country")
-=======
->>>>>>> 45325ead
+
+    document_number = factory.Faker("pystr", min_chars=None, max_chars=20)
+    type = factory.SubFactory(DocumentTypeFactory)
+    individual = factory.SubFactory(IndividualFactory)
+    country = factory.LazyAttribute(lambda o: geo_models.Country.objects.order_by("?").first())
+
+
+class DocumentAllowDuplicatesFactory(factory.DjangoModelFactory):
+    class Meta:
+        model = Document
 
     document_number = factory.Faker("pystr", min_chars=None, max_chars=20)
     type = factory.SubFactory(DocumentTypeFactory)
