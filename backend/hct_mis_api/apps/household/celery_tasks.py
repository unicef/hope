import logging
from typing import List, Optional
from uuid import UUID

from django.core.paginator import Paginator
from django.db import transaction
from django.utils import timezone

from concurrency.api import disable_concurrency
from constance import config
from sentry_sdk import configure_scope

from hct_mis_api.apps.core.celery import app
from hct_mis_api.apps.household.models import COLLECT_TYPE_FULL, COLLECT_TYPE_PARTIAL
from hct_mis_api.apps.household.services.household_recalculate_data import (
    recalculate_data,
)
from hct_mis_api.apps.utils.logs import log_start_and_end
from hct_mis_api.apps.utils.sentry import sentry_tags

logger = logging.getLogger(__name__)


@app.task()
@log_start_and_end
@sentry_tags
def recalculate_population_fields_chunk_task(households_ids: List[UUID]) -> None:
    from hct_mis_api.apps.household.models import Household, Individual
<<<<<<< HEAD
<<<<<<< HEAD
=======
>>>>>>> 66a0eb31

    households_to_update = []
    fields_to_update = []

    with configure_scope() as scope:
        with disable_concurrency(Household), disable_concurrency(Individual):
            with transaction.atomic():
                for hh in (
                    Household.objects.filter(pk__in=households_ids)
                    .only("id", "collect_individual_data")
                    .prefetch_related("individuals")
<<<<<<< HEAD
                    .select_for_update(of=("self",))
=======
                    .select_for_update(of=("self",), skip_locked=True)
                    .order_by("pk")
>>>>>>> 66a0eb31
                ):
                    scope.set_tag("business_area", hh.business_area)
                    household, updated_fields = recalculate_data(hh, save=False)
                    households_to_update.append(household)
                    fields_to_update.extend(x for x in updated_fields if x not in fields_to_update)

<<<<<<< HEAD
                Household.objects.bulk_update(households_to_update, fields_to_update)


@app.task()
@log_start_and_end
@sentry_tags
def recalculate_population_fields_task(household_ids: Optional[List[UUID]] = None) -> None:
    from hct_mis_api.apps.household.models import Household

    params = {}
    if household_ids:
        params["pk__in"] = household_ids

    queryset = (
        Household.objects.filter(**params)
        .only("pk")
        .filter(collect_individual_data__in=(COLLECT_TYPE_FULL, COLLECT_TYPE_PARTIAL))
        .order_by("pk")
    )
    paginator = Paginator(queryset, config.RECALCULATE_POPULATION_FIELDS_CHUNK)

    for page_number in paginator.page_range:
        page = paginator.page(page_number)
        recalculate_population_fields_chunk_task.delay(
            households_ids=list(page.object_list.values_list("pk", flat=True))
        )
=======

    households_to_update = []
    fields_to_update = []

    with configure_scope() as scope:
        with disable_concurrency(Household), disable_concurrency(Individual):
            with transaction.atomic():
                for hh in (
                    Household.objects.filter(pk__in=households_ids)
                    .only("id", "collect_individual_data")
                    .prefetch_related("individuals")
                    .select_for_update(of=("self",), skip_locked=True)
                    .order_by("pk")
                ):
                    scope.set_tag("business_area", hh.business_area)
                    household, updated_fields = recalculate_data(hh, save=False)
                    households_to_update.append(household)
                    fields_to_update.extend(x for x in updated_fields if x not in fields_to_update)

                if fields_to_update:
                    Household.objects.bulk_update(households_to_update, fields_to_update)

=======
                if fields_to_update:
                    Household.objects.bulk_update(households_to_update, fields_to_update)

>>>>>>> 66a0eb31

@app.task()
@log_start_and_end
@sentry_tags
def recalculate_population_fields_task(household_ids: Optional[List[str]] = None) -> None:
    from hct_mis_api.apps.household.models import Household

    params = {}
    if household_ids:
        params["pk__in"] = household_ids

    queryset = (
        Household.objects.filter(**params)
        .only("pk")
        .filter(collect_individual_data__in=(COLLECT_TYPE_FULL, COLLECT_TYPE_PARTIAL))
        .order_by("pk")
    )
    if queryset.exists():
        paginator = Paginator(queryset, config.RECALCULATE_POPULATION_FIELDS_CHUNK)

        for page_number in paginator.page_range:
            page = paginator.page(page_number)
            recalculate_population_fields_chunk_task.delay(
                households_ids=list(page.object_list.values_list("pk", flat=True))
            )
<<<<<<< HEAD
>>>>>>> origin
=======
>>>>>>> 66a0eb31


@app.task()
@log_start_and_end
@sentry_tags
def interval_recalculate_population_fields_task() -> None:
    from hct_mis_api.apps.household.models import Individual

    datetime_now = timezone.now()
    now_day, now_month = datetime_now.day, datetime_now.month

    households = (
        Individual.objects.filter(birth_date__day=now_day, birth_date__month=now_month)
        .values_list("household_id", flat=True)
        .distinct()
    )

<<<<<<< HEAD
<<<<<<< HEAD
    recalculate_population_fields_task.delay(households_ids=list(households))
=======
    recalculate_population_fields_task.delay(household_ids=list(households))
>>>>>>> origin
=======
    recalculate_population_fields_task.delay(household_ids=list(households))
>>>>>>> 66a0eb31


@app.task()
@sentry_tags
def calculate_children_fields_for_not_collected_individual_data() -> int:
    from django.db.models.functions import Coalesce

    from hct_mis_api.apps.household.models import (
        COLLECT_TYPE_FULL,
        COLLECT_TYPE_PARTIAL,
        Household,
    )

    return Household.objects.exclude(collect_individual_data__in=[COLLECT_TYPE_FULL, COLLECT_TYPE_PARTIAL]).update(
        children_count=Coalesce("female_age_group_0_5_count", 0)
        + Coalesce("female_age_group_6_11_count", 0)
        + Coalesce("female_age_group_12_17_count", 0)
        + Coalesce("male_age_group_0_5_count", 0)
        + Coalesce("male_age_group_6_11_count", 0)
        + Coalesce("male_age_group_12_17_count", 0),
        female_children_count=Coalesce("female_age_group_0_5_count", 0)
        + Coalesce("female_age_group_6_11_count", 0)
        + Coalesce("female_age_group_12_17_count", 0),
        male_children_count=Coalesce("male_age_group_0_5_count", 0)
        + Coalesce("male_age_group_6_11_count", 0)
        + Coalesce("male_age_group_12_17_count", 0),
        children_disabled_count=Coalesce("female_age_group_0_5_disabled_count", 0)
        + Coalesce("female_age_group_6_11_disabled_count", 0)
        + Coalesce("female_age_group_12_17_disabled_count", 0)
        + Coalesce("male_age_group_0_5_disabled_count", 0)
        + Coalesce("male_age_group_6_11_disabled_count", 0)
        + Coalesce("male_age_group_12_17_disabled_count", 0),
        female_children_disabled_count=Coalesce("female_age_group_0_5_disabled_count", 0)
        + Coalesce("female_age_group_6_11_disabled_count", 0)
        + Coalesce("female_age_group_12_17_disabled_count", 0),
        male_children_disabled_count=Coalesce("male_age_group_0_5_disabled_count", 0)
        + Coalesce("male_age_group_6_11_disabled_count", 0)
        + Coalesce("male_age_group_12_17_disabled_count", 0),
    )


@app.task()
@sentry_tags
def update_individuals_iban_from_xlsx_task(xlsx_update_file_id: UUID, uploaded_by_id: UUID) -> None:
    from hct_mis_api.apps.account.models import User
    from hct_mis_api.apps.household.models import XlsxUpdateFile
    from hct_mis_api.apps.household.services.individuals_iban_xlsx_update import (
        IndividualsIBANXlsxUpdate,
    )

    uploaded_by = User.objects.get(id=uploaded_by_id)
    try:
        xlsx_update_file = XlsxUpdateFile.objects.get(id=xlsx_update_file_id)
        with configure_scope() as scope:
            scope.set_tag("business_area", xlsx_update_file.business_area)
            updater = IndividualsIBANXlsxUpdate(xlsx_update_file)
            updater.validate()
            if updater.validation_errors:
                updater.send_failure_email()
                return

            updater.update()
            updater.send_success_email()

    except Exception as e:
        IndividualsIBANXlsxUpdate.send_error_email(
            error_message=str(e), xlsx_update_file_id=str(xlsx_update_file_id), uploaded_by=uploaded_by
        )<|MERGE_RESOLUTION|>--- conflicted
+++ resolved
@@ -26,61 +26,6 @@
 @sentry_tags
 def recalculate_population_fields_chunk_task(households_ids: List[UUID]) -> None:
     from hct_mis_api.apps.household.models import Household, Individual
-<<<<<<< HEAD
-<<<<<<< HEAD
-=======
->>>>>>> 66a0eb31
-
-    households_to_update = []
-    fields_to_update = []
-
-    with configure_scope() as scope:
-        with disable_concurrency(Household), disable_concurrency(Individual):
-            with transaction.atomic():
-                for hh in (
-                    Household.objects.filter(pk__in=households_ids)
-                    .only("id", "collect_individual_data")
-                    .prefetch_related("individuals")
-<<<<<<< HEAD
-                    .select_for_update(of=("self",))
-=======
-                    .select_for_update(of=("self",), skip_locked=True)
-                    .order_by("pk")
->>>>>>> 66a0eb31
-                ):
-                    scope.set_tag("business_area", hh.business_area)
-                    household, updated_fields = recalculate_data(hh, save=False)
-                    households_to_update.append(household)
-                    fields_to_update.extend(x for x in updated_fields if x not in fields_to_update)
-
-<<<<<<< HEAD
-                Household.objects.bulk_update(households_to_update, fields_to_update)
-
-
-@app.task()
-@log_start_and_end
-@sentry_tags
-def recalculate_population_fields_task(household_ids: Optional[List[UUID]] = None) -> None:
-    from hct_mis_api.apps.household.models import Household
-
-    params = {}
-    if household_ids:
-        params["pk__in"] = household_ids
-
-    queryset = (
-        Household.objects.filter(**params)
-        .only("pk")
-        .filter(collect_individual_data__in=(COLLECT_TYPE_FULL, COLLECT_TYPE_PARTIAL))
-        .order_by("pk")
-    )
-    paginator = Paginator(queryset, config.RECALCULATE_POPULATION_FIELDS_CHUNK)
-
-    for page_number in paginator.page_range:
-        page = paginator.page(page_number)
-        recalculate_population_fields_chunk_task.delay(
-            households_ids=list(page.object_list.values_list("pk", flat=True))
-        )
-=======
 
     households_to_update = []
     fields_to_update = []
@@ -103,11 +48,6 @@
                 if fields_to_update:
                     Household.objects.bulk_update(households_to_update, fields_to_update)
 
-=======
-                if fields_to_update:
-                    Household.objects.bulk_update(households_to_update, fields_to_update)
-
->>>>>>> 66a0eb31
 
 @app.task()
 @log_start_and_end
@@ -133,10 +73,6 @@
             recalculate_population_fields_chunk_task.delay(
                 households_ids=list(page.object_list.values_list("pk", flat=True))
             )
-<<<<<<< HEAD
->>>>>>> origin
-=======
->>>>>>> 66a0eb31
 
 
 @app.task()
@@ -154,15 +90,7 @@
         .distinct()
     )
 
-<<<<<<< HEAD
-<<<<<<< HEAD
-    recalculate_population_fields_task.delay(households_ids=list(households))
-=======
     recalculate_population_fields_task.delay(household_ids=list(households))
->>>>>>> origin
-=======
-    recalculate_population_fields_task.delay(household_ids=list(households))
->>>>>>> 66a0eb31
 
 
 @app.task()
