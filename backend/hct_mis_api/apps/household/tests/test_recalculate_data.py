import datetime
from unittest.mock import MagicMock, patch

from django.test import TestCase
from django.utils import timezone

from freezegun import freeze_time

from hct_mis_api.apps.core.fixtures import create_afghanistan
from hct_mis_api.apps.core.models import BusinessArea
from hct_mis_api.apps.household.fixtures import create_household_and_individuals
from hct_mis_api.apps.household.models import (
    AUNT_UNCLE,
    BROTHER_SISTER,
    COUSIN,
    FEMALE,
    GRANDDAUGHER_GRANDSON,
    HEAD,
    MALE,
    NON_BENEFICIARY,
    Household,
)
from hct_mis_api.apps.household.services.household_recalculate_data import (
    recalculate_data,
)
from hct_mis_api.apps.registration_data.fixtures import RegistrationDataImportFactory


class TestRecalculateData(TestCase):
    @classmethod
    def setUpTestData(cls) -> None:
        create_afghanistan()

        business_area = BusinessArea.objects.first()
        registration_data_import = RegistrationDataImportFactory(business_area=business_area)

        household_data = {
            "business_area": business_area,
            "registration_data_import": registration_data_import,
            "female_age_group_0_5_count": 2,
            "female_age_group_6_11_count": 1,
            "female_age_group_12_17_count": 0,
            "female_age_group_18_59_count": 2,
            "female_age_group_60_count": 0,
            "male_age_group_0_5_count": 0,
            "male_age_group_6_11_count": 0,
            "male_age_group_12_17_count": 0,
            "male_age_group_18_59_count": 1,
            "male_age_group_60_count": 0,
            "female_age_group_0_5_disabled_count": 2,
            "female_age_group_6_11_disabled_count": 1,
            "female_age_group_12_17_disabled_count": 0,
            "female_age_group_18_59_disabled_count": 2,
            "female_age_group_60_disabled_count": 0,
            "male_age_group_0_5_disabled_count": 0,
            "male_age_group_6_11_disabled_count": 0,
            "male_age_group_12_17_disabled_count": 0,
            "male_age_group_18_59_disabled_count": 1,
            "male_age_group_60_disabled_count": 0,
            "size": 6,
            "pregnant_count": 2,
            "fchild_hoh": True,
            "child_hoh": False,
            "collect_individual_data": "1",
        }

        individuals_data = [
            {
                "registration_data_import": registration_data_import,
                # "age": 39,
                "relationship": COUSIN,
                "sex": FEMALE,
                "birth_date": datetime.datetime.strptime("1981-08-08", "%Y-%m-%d").date(),
                "pregnant": True,
                "first_registration_date": timezone.make_aware(datetime.datetime.strptime("2020-10-29", "%Y-%m-%d")),
                "physical_disability": "LOT_DIFFICULTY",
            },
            {
                "registration_data_import": registration_data_import,
                # "age": 27,
                "relationship": GRANDDAUGHER_GRANDSON,
                "sex": FEMALE,
                "birth_date": datetime.datetime.strptime("1993-09-01", "%Y-%m-%d").date(),
                "pregnant": True,
                "first_registration_date": timezone.make_aware(datetime.datetime.strptime("2021-07-03", "%Y-%m-%d")),
                "selfcare_disability": "CANNOT_DO",
            },
            {
                "registration_data_import": registration_data_import,
                # "age": 0,
                "relationship": HEAD,
                "sex": FEMALE,
                "birth_date": datetime.datetime.strptime("2021-06-29", "%Y-%m-%d").date(),
                "pregnant": False,
                "first_registration_date": timezone.make_aware(datetime.datetime.strptime("2021-01-11", "%Y-%m-%d")),
                "memory_disability": "LOT_DIFFICULTY",
            },
            {
                "registration_data_import": registration_data_import,
                # "age": 5,
                "relationship": BROTHER_SISTER,
                "sex": FEMALE,
                "birth_date": datetime.datetime.strptime("2015-07-29", "%Y-%m-%d").date(),
                "pregnant": False,
                "first_registration_date": timezone.make_aware(datetime.datetime.strptime("2021-01-11", "%Y-%m-%d")),
                "seeing_disability": "LOT_DIFFICULTY",
                "hearing_disability": "LOT_DIFFICULTY",
                "physical_disability": "LOT_DIFFICULTY",
                "memory_disability": "LOT_DIFFICULTY",
                "selfcare_disability": "LOT_DIFFICULTY",
                "comms_disability": "LOT_DIFFICULTY",
            },
            {
                "registration_data_import": registration_data_import,
                # "age": 11,
                "relationship": AUNT_UNCLE,
                "sex": FEMALE,
                "birth_date": datetime.datetime.strptime("2009-07-29", "%Y-%m-%d").date(),
                "pregnant": False,
                "first_registration_date": timezone.make_aware(datetime.datetime.strptime("2021-01-11", "%Y-%m-%d")),
                "hearing_disability": "CANNOT_DO",
            },
            {
                "registration_data_import": registration_data_import,
                # "age": 5,
                "relationship": NON_BENEFICIARY,
                "sex": MALE,
                "birth_date": datetime.datetime.strptime("2015-07-29", "%Y-%m-%d").date(),
                "pregnant": False,
                "first_registration_date": timezone.make_aware(datetime.datetime.strptime("2021-01-11", "%Y-%m-%d")),
                "hearing_disability": "CANNOT_DO",
            },
            {
                "registration_data_import": registration_data_import,
                # "age": 59,
                "relationship": COUSIN,
                "sex": MALE,
                "birth_date": datetime.datetime.strptime("1961-07-29", "%Y-%m-%d").date(),
                "pregnant": False,
                "first_registration_date": timezone.make_aware(datetime.datetime.strptime("2020-10-29", "%Y-%m-%d")),
                "memory_disability": "LOT_DIFFICULTY",
                "comms_disability": "LOT_DIFFICULTY",
            },
        ]

        cls.household, cls.individuals = create_household_and_individuals(household_data, individuals_data)

    @freeze_time("2021-07-30")
    def test_recalculate_female_age_group_0_5_count(self) -> None:
        recalculate_data(self.household)
        household = Household.objects.get(pk=self.household.pk)
        self.assertEqual(household.female_age_group_0_5_count, 1)

    @freeze_time("2021-07-30")
    def test_recalculate_female_age_group_6_11_count(self) -> None:
        recalculate_data(self.household)
        household = Household.objects.get(pk=self.household.pk)
        self.assertEqual(household.female_age_group_6_11_count, 1)

    @freeze_time("2021-07-30")
    def test_recalculate_female_age_group_12_17_count(self) -> None:
        recalculate_data(self.household)
        household = Household.objects.get(pk=self.household.pk)
        self.assertEqual(household.female_age_group_12_17_count, 1)

    @freeze_time("2021-07-30")
    def test_recalculate_female_age_group_18_59_count(self) -> None:
        recalculate_data(self.household)
        household = Household.objects.get(pk=self.household.pk)
        self.assertEqual(household.female_age_group_18_59_count, 2)

    @freeze_time("2021-07-30")
    def test_recalculate_female_age_group_60_count(self) -> None:
        recalculate_data(self.household)
        household = Household.objects.get(pk=self.household.pk)
        self.assertEqual(household.female_age_group_60_count, 0)

    @freeze_time("2021-07-30")
    def test_recalculate_male_age_group_0_5_count(self) -> None:
        recalculate_data(self.household)
        household = Household.objects.get(pk=self.household.pk)
        self.assertEqual(household.male_age_group_0_5_count, 0)

    @freeze_time("2021-07-30")
    def test_recalculate_male_age_group_6_11_count(self) -> None:
        recalculate_data(self.household)
        household = Household.objects.get(pk=self.household.pk)
        self.assertEqual(household.male_age_group_6_11_count, 0)

    @freeze_time("2021-07-30")
    def test_recalculate_male_age_group_12_17_count(self) -> None:
        recalculate_data(self.household)
        household = Household.objects.get(pk=self.household.pk)
        self.assertEqual(household.male_age_group_12_17_count, 0)

    @freeze_time("2021-07-30")
    def test_recalculate_male_age_group_18_59_count(self) -> None:
        recalculate_data(self.household)
        household = Household.objects.get(pk=self.household.pk)
        self.assertEqual(household.male_age_group_18_59_count, 0)

    @freeze_time("2021-07-30")
    def test_recalculate_male_age_group_60_count(self) -> None:
        recalculate_data(self.household)
        household = Household.objects.get(pk=self.household.pk)
        self.assertEqual(household.male_age_group_60_count, 1)

    @freeze_time("2021-07-30")
    def test_recalculate_female_age_group_0_5_disabled_count(self) -> None:
        recalculate_data(self.household)
        household = Household.objects.get(pk=self.household.pk)
        self.assertEqual(household.female_age_group_0_5_disabled_count, 1)

    @freeze_time("2021-07-30")
    def test_recalculate_female_age_group_6_11_disabled_count(self) -> None:
        recalculate_data(self.household)
        household = Household.objects.get(pk=self.household.pk)
        self.assertEqual(household.female_age_group_6_11_disabled_count, 1)

    @freeze_time("2021-07-30")
    def test_recalculate_female_age_group_12_17_disabled_count(self) -> None:
        recalculate_data(self.household)
        household = Household.objects.get(pk=self.household.pk)
        self.assertEqual(household.female_age_group_12_17_disabled_count, 1)

    @freeze_time("2021-07-30")
    def test_recalculate_female_age_group_18_59_disabled_count(self) -> None:
        recalculate_data(self.household)
        household = Household.objects.get(pk=self.household.pk)
        self.assertEqual(household.female_age_group_18_59_disabled_count, 2)

    @freeze_time("2021-07-30")
    def test_recalculate_female_age_group_60_disabled_count(self) -> None:
        recalculate_data(self.household)
        household = Household.objects.get(pk=self.household.pk)
        self.assertEqual(household.female_age_group_60_disabled_count, 0)

    @freeze_time("2021-07-30")
    def test_recalculate_male_age_group_0_5_disabled_count(self) -> None:
        recalculate_data(self.household)
        household = Household.objects.get(pk=self.household.pk)
        self.assertEqual(household.male_age_group_0_5_disabled_count, 0)

    @freeze_time("2021-07-30")
    def test_recalculate_male_age_group_6_11_disabled_count(self) -> None:
        recalculate_data(self.household)
        household = Household.objects.get(pk=self.household.pk)
        self.assertEqual(household.male_age_group_6_11_disabled_count, 0)

    @freeze_time("2021-07-30")
    def test_recalculate_male_age_group_12_17_disabled_count(self) -> None:
        recalculate_data(self.household)
        household = Household.objects.get(pk=self.household.pk)
        self.assertEqual(household.male_age_group_12_17_disabled_count, 0)

    @freeze_time("2021-07-30")
    def test_recalculate_male_age_group_18_59_disabled_count(self) -> None:
        recalculate_data(self.household)
        household = Household.objects.get(pk=self.household.pk)
        self.assertEqual(household.male_age_group_18_59_disabled_count, 0)

    @freeze_time("2021-07-30")
    def test_recalculate_male_age_group_60_disabled_count(self) -> None:
        recalculate_data(self.household)
        household = Household.objects.get(pk=self.household.pk)
        self.assertEqual(household.male_age_group_60_disabled_count, 1)

    @freeze_time("2021-07-30")
    def test_recalculate_size(self) -> None:
        recalculate_data(self.household)
        household = Household.objects.get(pk=self.household.pk)
        self.assertEqual(household.size, 6)

    @freeze_time("2021-07-30")
    def test_recalculate_pregnant_count(self) -> None:
        recalculate_data(self.household)
        household = Household.objects.get(pk=self.household.pk)
        self.assertEqual(household.pregnant_count, 2)

    @patch("hct_mis_api.apps.household.celery_tasks.recalculate_population_fields_task.delay")
    @freeze_time("2021-07-29")
    def test_interval_recalculate_population_fields_task(
        self, recalculate_population_fields_task_mock: MagicMock
    ) -> None:
        from hct_mis_api.apps.household.celery_tasks import (
            interval_recalculate_population_fields_task,
        )

        interval_recalculate_population_fields_task.delay()
<<<<<<< HEAD
<<<<<<< HEAD
        recalculate_population_fields_task_mock.assert_called_once_with(households_ids=[self.household.pk])
=======
        recalculate_population_fields_task_mock.assert_called_once_with(household_ids=[self.household.pk])
>>>>>>> origin
=======
        recalculate_population_fields_task_mock.assert_called_once_with(household_ids=[self.household.pk])
>>>>>>> 1706c370
<|MERGE_RESOLUTION|>--- conflicted
+++ resolved
@@ -287,12 +287,4 @@
         )
 
         interval_recalculate_population_fields_task.delay()
-<<<<<<< HEAD
-<<<<<<< HEAD
-        recalculate_population_fields_task_mock.assert_called_once_with(households_ids=[self.household.pk])
-=======
-        recalculate_population_fields_task_mock.assert_called_once_with(household_ids=[self.household.pk])
->>>>>>> origin
-=======
-        recalculate_population_fields_task_mock.assert_called_once_with(household_ids=[self.household.pk])
->>>>>>> 1706c370
+        recalculate_population_fields_task_mock.assert_called_once_with(household_ids=[self.household.pk])