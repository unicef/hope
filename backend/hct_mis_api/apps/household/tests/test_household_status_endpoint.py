--- conflicted
+++ resolved
@@ -1,9 +1,6 @@
-<<<<<<< HEAD
+import datetime
+
 from django.conf import settings
-=======
-import datetime
-
->>>>>>> 6175dd13
 from django.test import TestCase
 
 from rest_framework.test import APIClient
