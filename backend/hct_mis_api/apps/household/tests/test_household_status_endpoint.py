--- conflicted
+++ resolved
@@ -1,9 +1,6 @@
-<<<<<<< HEAD
+import datetime
+
 from django.conf import settings
-=======
-import datetime
-
->>>>>>> f8e816f2
 from django.test import TestCase
 
 from rest_framework.test import APIClient
