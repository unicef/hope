from typing import Any, List

from parameterized import parameterized

from hct_mis_api.apps.account.fixtures import UserFactory
from hct_mis_api.apps.account.permissions import Permissions
from hct_mis_api.apps.core.base_test_case import APITestCase
from hct_mis_api.apps.core.fixtures import create_afghanistan
from hct_mis_api.apps.core.models import BusinessArea
from hct_mis_api.apps.geo import models as geo_models
from hct_mis_api.apps.household.fixtures import create_household
from hct_mis_api.apps.payment.fixtures import (
    CashPlanFactory,
    PaymentFactory,
    PaymentPlanFactory,
    PaymentRecordFactory,
)
from hct_mis_api.apps.payment.models import PaymentRecord
from hct_mis_api.apps.program.fixtures import ProgramFactory


class TestHouseholdWithProgramsQuantityQuery(APITestCase):
    fixtures = ("hct_mis_api/apps/geo/fixtures/data.json",)

    QUERY = """
        query Household($id: ID!) {
          household(id: $id) {
            programsWithDeliveredQuantity {
              name
              quantity {
                totalDeliveredQuantity
                currency
              }
            }
          }
        }
        """

    @classmethod
    def setUpTestData(cls) -> None:
        create_afghanistan()
        cls.user = UserFactory.create()
        cls.business_area = BusinessArea.objects.get(slug="afghanistan")
        household, _ = create_household(
            {
                "size": 2,
                "address": "Lorem Ipsum",
                "country_origin": geo_models.Country.objects.filter(iso_code2="PL").first(),
            }
        )
        cls.household = household
        cls.program1 = ProgramFactory.create(name="Test program ONE", business_area=cls.business_area)
        cls.program2 = ProgramFactory.create(name="Test program TWO", business_area=cls.business_area)
        cls.program3 = ProgramFactory.create(name="Test program THREE", business_area=cls.business_area)

        cash_plans_program1 = CashPlanFactory.create_batch(2, program=cls.program1)
        cash_plans_program2 = CashPlanFactory.create_batch(2, program=cls.program2)

        PaymentRecordFactory.create_batch(
            3,
            parent=cash_plans_program1[0],
            currency="AFG",
            delivered_quantity_usd=50,
            delivered_quantity=100,
            household=household,
            status=PaymentRecord.STATUS_SUCCESS,
        )
        PaymentRecordFactory.create_batch(
            3,
            parent=cash_plans_program1[1],
            currency="AFG",
            delivered_quantity_usd=100,
            delivered_quantity=200,
            household=household,
            status=PaymentRecord.STATUS_SUCCESS,
        )

        PaymentRecordFactory.create_batch(
            3,
            parent=cash_plans_program2[0],
            currency="USD",
            delivered_quantity_usd=100,
            delivered_quantity=100,
            household=household,
            status=PaymentRecord.STATUS_SUCCESS,
        )
        PaymentRecordFactory.create_batch(
            3,
            parent=cash_plans_program2[1],
            currency="USD",
            delivered_quantity_usd=200,
            delivered_quantity=200,
            household=household,
            status=PaymentRecord.STATUS_SUCCESS,
        )

        cls.household.programs.add(cls.program1)
        cls.household.programs.add(cls.program2)

        payment_plan_program1 = PaymentPlanFactory(program=cls.program1)
        payment_plan_program2 = PaymentPlanFactory(program=cls.program2)
        payment_plan_program3 = PaymentPlanFactory(program=cls.program3)

        PaymentFactory(
            parent=payment_plan_program1,
            currency="AFG",
            delivered_quantity_usd=33,
            delivered_quantity=133,
            household=cls.household,
        )
        PaymentFactory(
            parent=payment_plan_program2,
            currency="USD",
            delivered_quantity_usd=122,
            delivered_quantity=122,
            household=cls.household,
        )
        PaymentFactory(
            parent=payment_plan_program3,
            currency="PLN",
            delivered_quantity_usd=166,
            delivered_quantity=666,
            household=cls.household,
        )

    @parameterized.expand(
        [
            ("with_permission", [Permissions.POPULATION_VIEW_HOUSEHOLDS_DETAILS]),
            ("without_permission", []),
        ]
    )
<<<<<<< HEAD
    def test_household_query_single_with_programs_quantity(self, _, permissions):
=======
    def test_household_query_single(self, _: Any, permissions: List[Permissions]) -> None:
>>>>>>> 71e53c28
        self.create_user_role_with_permissions(self.user, permissions, self.business_area)

        self.snapshot_graphql_request(
            request_string=self.QUERY,
            context={"user": self.user},
            variables={"id": self.id_to_base64(self.household.id, "HouseholdNode")},
        )<|MERGE_RESOLUTION|>--- conflicted
+++ resolved
@@ -129,11 +129,7 @@
             ("without_permission", []),
         ]
     )
-<<<<<<< HEAD
-    def test_household_query_single_with_programs_quantity(self, _, permissions):
-=======
     def test_household_query_single(self, _: Any, permissions: List[Permissions]) -> None:
->>>>>>> 71e53c28
         self.create_user_role_with_permissions(self.user, permissions, self.business_area)
 
         self.snapshot_graphql_request(
