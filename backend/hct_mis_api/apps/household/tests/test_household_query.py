<<<<<<< HEAD
from django.conf import settings
=======
from typing import Any, List

>>>>>>> 6175dd13
from django.core.management import call_command

from parameterized import parameterized

from hct_mis_api.apps.account.fixtures import UserFactory
from hct_mis_api.apps.account.permissions import Permissions
from hct_mis_api.apps.core.base_test_case import APITestCase
from hct_mis_api.apps.core.models import BusinessArea
from hct_mis_api.apps.core.utils import cached_business_areas_slug_id_dict
from hct_mis_api.apps.geo import models as geo_models
from hct_mis_api.apps.household.fixtures import create_household
from hct_mis_api.apps.program.fixtures import ProgramFactory

ALL_HOUSEHOLD_QUERY = """
      query AllHouseholds{
        allHouseholds(orderBy: "size", businessArea: "afghanistan") {
          edges {
            node {
              size
              countryOrigin
              address
            }
          }
        }
      }
    """
ALL_HOUSEHOLD_QUERY_RANGE = """
    query AllHouseholds{
      allHouseholds(
        orderBy: "size",
        size: "{\\"min\\": 3, \\"max\\": 9}",
        businessArea: "afghanistan"
      ) {
        edges {
          node {
            size
            countryOrigin
            address
          }
        }
      }
    }
    """
ALL_HOUSEHOLD_QUERY_MIN = """
    query AllHouseholds{
      allHouseholds(orderBy: "size", size: "{\\"min\\": 3}", businessArea: "afghanistan") {
        edges {
          node {
            size
            countryOrigin
            address
          }
        }
      }
    }
    """
ALL_HOUSEHOLD_QUERY_MAX = """
    query AllHouseholds{
      allHouseholds(orderBy: "size", size: "{\\"max\\": 9}", businessArea: "afghanistan") {
        edges {
          node {
            size
            countryOrigin
            address
          }
        }
      }
    }
    """
ALL_HOUSEHOLD_FILTER_PROGRAMS_QUERY = """
    query AllHouseholds($programs:[ID]){
      allHouseholds(programs: $programs, businessArea: "afghanistan") {
        edges {
          node {
            size
            countryOrigin
            address
            programs {
              edges {
                node {
                  name
                }
              }
            }
          }
        }
      }
    }
    """
HOUSEHOLD_QUERY = """
    query Household($id: ID!) {
      household(id: $id) {
        size
        countryOrigin
        address
      }
    }
    """


class TestHouseholdQuery(APITestCase):
    fixtures = (f"{settings.PROJECT_ROOT}/apps/geo/fixtures/data.json",)

    @classmethod
    def setUpTestData(cls) -> None:
        cached_business_areas_slug_id_dict.cache_clear()
        call_command("loadbusinessareas")
        cls.user = UserFactory.create()
        cls.business_area = BusinessArea.objects.get(slug="afghanistan")
        family_sizes_list = (2, 4, 5, 1, 3, 11, 14)
        cls.program_one = ProgramFactory(
            name="Test program ONE",
            business_area=cls.business_area,
        )
        cls.program_two = ProgramFactory(
            name="Test program TWO",
            business_area=cls.business_area,
        )

        cls.households = []
        country_origin = geo_models.Country.objects.filter(iso_code2="PL").first()

        for index, family_size in enumerate(family_sizes_list):
            (household, individuals) = create_household(
                {"size": family_size, "address": "Lorem Ipsum", "country_origin": country_origin},
            )
            if index % 2:
                household.programs.add(cls.program_one)
            else:
                household.programs.add(cls.program_two)

            cls.households.append(household)

    @parameterized.expand(
        [
            ("all_with_permission", [Permissions.POPULATION_VIEW_HOUSEHOLDS_LIST], ALL_HOUSEHOLD_QUERY),
            ("all_without_permission", [], ALL_HOUSEHOLD_QUERY),
            (
                "all_range_with_permission",
                [Permissions.POPULATION_VIEW_HOUSEHOLDS_LIST],
                ALL_HOUSEHOLD_QUERY_RANGE,
            ),
            ("all_range_without_permission", [], ALL_HOUSEHOLD_QUERY_RANGE),
            ("all_min_with_permission", [Permissions.POPULATION_VIEW_HOUSEHOLDS_LIST], ALL_HOUSEHOLD_QUERY_MIN),
            ("all_max_with_permission", [Permissions.POPULATION_VIEW_HOUSEHOLDS_LIST], ALL_HOUSEHOLD_QUERY_MAX),
        ]
    )
    def test_household_query_all(self, _: Any, permissions: List[Permissions], query_string: str) -> None:
        self.create_user_role_with_permissions(self.user, permissions, self.business_area)

        self.snapshot_graphql_request(
            request_string=query_string,
            context={"user": self.user},
        )

    @parameterized.expand(
        [
            ("with_permission", [Permissions.POPULATION_VIEW_HOUSEHOLDS_LIST]),
            ("without_permission", []),
        ]
    )
    def test_household_filter_by_programme(self, _: Any, permissions: List[Permissions]) -> None:
        self.create_user_role_with_permissions(self.user, permissions, self.business_area)

        self.snapshot_graphql_request(
            request_string=ALL_HOUSEHOLD_FILTER_PROGRAMS_QUERY,
            variables={"programs": [self.id_to_base64(self.program_one.id, "ProgramNode")]},
            context={"user": self.user},
        )

    @parameterized.expand(
        [
            ("with_permission", [Permissions.POPULATION_VIEW_HOUSEHOLDS_DETAILS]),
            ("without_permission", []),
        ]
    )
    def test_household_query_single(self, _: Any, permissions: List[Permissions]) -> None:
        self.create_user_role_with_permissions(self.user, permissions, self.business_area)

        self.snapshot_graphql_request(
            request_string=HOUSEHOLD_QUERY,
            context={"user": self.user},
            variables={"id": self.id_to_base64(self.households[0].id, "HouseholdNode")},
        )<|MERGE_RESOLUTION|>--- conflicted
+++ resolved
@@ -1,9 +1,6 @@
-<<<<<<< HEAD
-from django.conf import settings
-=======
 from typing import Any, List
 
->>>>>>> 6175dd13
+from django.conf import settings
 from django.core.management import call_command
 
 from parameterized import parameterized
