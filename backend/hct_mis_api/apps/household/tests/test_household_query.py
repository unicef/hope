from typing import Any, List

from django.conf import settings

from parameterized import parameterized

from hct_mis_api.apps.account.fixtures import UserFactory
from hct_mis_api.apps.account.permissions import Permissions
from hct_mis_api.apps.core.base_test_case import APITestCase, BaseElasticSearchTestCase
from hct_mis_api.apps.core.fixtures import create_afghanistan
from hct_mis_api.apps.geo import models as geo_models
from hct_mis_api.apps.geo.fixtures import AreaFactory, AreaTypeFactory
from hct_mis_api.apps.household.fixtures import DocumentFactory, create_household
from hct_mis_api.apps.household.models import DocumentType
from hct_mis_api.apps.program.fixtures import ProgramFactory
from hct_mis_api.apps.program.models import Program
from hct_mis_api.one_time_scripts.migrate_data_to_representations import (
    migrate_data_to_representations,
)

ALL_HOUSEHOLD_QUERY = """
      query AllHouseholds($search: String, $searchType: String) {
        allHouseholds(search: $search, searchType: $searchType, orderBy: "size", businessArea: "afghanistan") {
          edges {
            node {
              size
              countryOrigin
              address
            }
          }
        }
      }
    """
ALL_HOUSEHOLD_QUERY_RANGE = """
    query AllHouseholds{
      allHouseholds(
        orderBy: "size",
        size: "{\\"min\\": 3, \\"max\\": 9}",
        businessArea: "afghanistan"
      ) {
        edges {
          node {
            size
            countryOrigin
            address
          }
        }
      }
    }
    """
ALL_HOUSEHOLD_QUERY_MIN = """
    query AllHouseholds{
      allHouseholds(orderBy: "size", size: "{\\"min\\": 3}", businessArea: "afghanistan") {
        edges {
          node {
            size
            countryOrigin
            address
          }
        }
      }
    }
    """
ALL_HOUSEHOLD_QUERY_MAX = """
    query AllHouseholds{
      allHouseholds(orderBy: "size", size: "{\\"max\\": 9}", businessArea: "afghanistan") {
        edges {
          node {
            size
            countryOrigin
            address
          }
        }
      }
    }
    """
ALL_HOUSEHOLD_FILTER_PROGRAMS_QUERY = """
    query AllHouseholds {
      allHouseholds(businessArea: "afghanistan") {
        edges {
          node {
            size
            countryOrigin
            address
            programs {
              totalCount
            }
          }
        }
      }
    }
    """
HOUSEHOLD_QUERY = """
    query Household($id: ID!) {
      household(id: $id) {
        size
        countryOrigin
        address
        adminArea {
          pCode
        }
        adminAreaTitle
        admin1 {
          pCode
        }
        admin2 {
          pCode
        }
      }
    }
    """


class TestHouseholdQuery(BaseElasticSearchTestCase, APITestCase):
    databases = {"default", "registration_datahub"}
    fixtures = (f"{settings.PROJECT_ROOT}/apps/geo/fixtures/data.json",)

    @classmethod
    def setUpTestData(cls) -> None:
        cls.user = UserFactory.create()
        cls.business_area = create_afghanistan()
        family_sizes_list = (2, 4, 5, 1, 3, 11, 14)
        cls.program_one = ProgramFactory(
            name="Test program ONE",
            business_area=cls.business_area,
            status=Program.ACTIVE,
        )
        cls.program_two = ProgramFactory(
            name="Test program TWO",
            business_area=cls.business_area,
            status=Program.ACTIVE,
        )
        cls.program_draft = ProgramFactory(
            name="Test program DRAFT",
            business_area=cls.business_area,
            status=Program.DRAFT,
        )

        cls.households = []
        country_origin = geo_models.Country.objects.filter(iso_code2="PL").first()

        for index, family_size in enumerate(family_sizes_list):
            (household, individuals) = create_household(
                {"size": family_size, "address": "Lorem Ipsum", "country_origin": country_origin},
            )
            if index % 2:
                household.programs.add(cls.program_one)
            else:
                household.programs.add(cls.program_two)
                # added for testing migrate_data_to_representations script
                if family_size == 14:
                    household.programs.add(cls.program_one)

            area_type_level_1 = AreaTypeFactory(
                name="State1",
                area_level=1,
            )
            area_type_level_2 = AreaTypeFactory(
                name="State2",
                area_level=2,
            )
            cls.area1 = AreaFactory(name="City Test1", area_type=area_type_level_1, p_code="area1")
            cls.area2 = AreaFactory(name="City Test2", area_type=area_type_level_2, p_code="area2", parent=cls.area1)
            household.set_admin_areas(cls.area2)

            cls.households.append(household)

        household = cls.households[0]
        household.registration_id = 123
        household.save()
        household.refresh_from_db()
        household.head_of_household.phone_no = "+18663567905"
        household.head_of_household.save()
        household.head_of_household.refresh_from_db()

        DocumentFactory(
            document_number="123-456-789",
            type=DocumentType.objects.get(key="national_id"),
            individual=household.head_of_household,
        )

        # remove after data migration
        migrate_data_to_representations()
        super().setUpTestData()

    @parameterized.expand(
        [
            ("all_with_permission", [Permissions.POPULATION_VIEW_HOUSEHOLDS_LIST], ALL_HOUSEHOLD_QUERY),
            ("all_without_permission", [], ALL_HOUSEHOLD_QUERY),
            (
                "all_range_with_permission",
                [Permissions.POPULATION_VIEW_HOUSEHOLDS_LIST],
                ALL_HOUSEHOLD_QUERY_RANGE,
            ),
            ("all_range_without_permission", [], ALL_HOUSEHOLD_QUERY_RANGE),
            ("all_min_with_permission", [Permissions.POPULATION_VIEW_HOUSEHOLDS_LIST], ALL_HOUSEHOLD_QUERY_MIN),
            ("all_max_with_permission", [Permissions.POPULATION_VIEW_HOUSEHOLDS_LIST], ALL_HOUSEHOLD_QUERY_MAX),
        ]
    )
    def test_household_query_all(self, _: Any, permissions: List[Permissions], query_string: str) -> None:
        self.create_user_role_with_permissions(self.user, permissions, self.business_area)

        self.snapshot_graphql_request(
            request_string=query_string,
            context={"user": self.user, "headers": {"Program": self.id_to_base64(self.program_two.id, "ProgramNode")}},
        )

    @parameterized.expand(
        [
            ("with_permission", [Permissions.POPULATION_VIEW_HOUSEHOLDS_DETAILS]),
            ("without_permission", []),
        ]
    )
    def test_household_query_single(self, _: Any, permissions: List[Permissions]) -> None:
        self.create_user_role_with_permissions(self.user, permissions, self.business_area)

        self.snapshot_graphql_request(
            request_string=HOUSEHOLD_QUERY,
            context={"user": self.user, "headers": {"Program": self.id_to_base64(self.program_two.id, "ProgramNode")}},
            variables={"id": self.id_to_base64(self.households[0].id, "HouseholdNode")},
        )

    def test_household_query_draft(self) -> None:
        self.create_user_role_with_permissions(
            self.user, [Permissions.POPULATION_VIEW_HOUSEHOLDS_LIST], self.business_area
        )

        self.snapshot_graphql_request(
            request_string=ALL_HOUSEHOLD_QUERY,
            context={
                "user": self.user,
                "headers": {"Program": self.id_to_base64(self.program_draft.id, "ProgramNode")},
            },
        )

    @parameterized.expand(
        [
            ("with_permission", [Permissions.POPULATION_VIEW_HOUSEHOLDS_LIST]),
            ("without_permission", []),
        ]
    )
    def test_query_households_by_search_household_id_filter(self, _: Any, permissions: List[Permissions]) -> None:
        self.create_user_role_with_permissions(self.user, permissions, self.business_area)

        household = self.households[0]

        self.snapshot_graphql_request(
            request_string=ALL_HOUSEHOLD_QUERY,
<<<<<<< HEAD
            context={"user": self.user, "headers": {"Program": self.id_to_base64(self.program_two.id, "ProgramNode")}},
=======
            context={"user": self.user},
>>>>>>> 6f96b6a1
            variables={"search": f"{household.unicef_id}", "searchType": "household_id"},
        )

    @parameterized.expand(
        [
            ("with_permission", [Permissions.POPULATION_VIEW_HOUSEHOLDS_LIST]),
            ("without_permission", []),
        ]
    )
    def test_query_households_by_search_individual_id_filter(self, _: Any, permissions: List[Permissions]) -> None:
        self.create_user_role_with_permissions(self.user, permissions, self.business_area)

        household = self.households[0]

        self.snapshot_graphql_request(
            request_string=ALL_HOUSEHOLD_QUERY,
<<<<<<< HEAD
            context={"user": self.user, "headers": {"Program": self.id_to_base64(self.program_two.id, "ProgramNode")}},
=======
            context={"user": self.user},
>>>>>>> 6f96b6a1
            variables={"search": f"{household.head_of_household.unicef_id}", "searchType": "individual_id"},
        )

    @parameterized.expand(
        [
            ("with_permission", [Permissions.POPULATION_VIEW_HOUSEHOLDS_LIST]),
            ("without_permission", []),
        ]
    )
    def test_query_households_by_search_full_name_filter(self, _: Any, permissions: List[Permissions]) -> None:
        self.create_user_role_with_permissions(self.user, permissions, self.business_area)

        household = self.households[0]

        self.snapshot_graphql_request(
            request_string=ALL_HOUSEHOLD_QUERY,
<<<<<<< HEAD
            context={"user": self.user, "headers": {"Program": self.id_to_base64(self.program_two.id, "ProgramNode")}},
=======
            context={"user": self.user},
>>>>>>> 6f96b6a1
            variables={"search": f"{household.head_of_household.full_name}", "searchType": "individual_id"},
        )

    @parameterized.expand(
        [
            ("with_permission", [Permissions.POPULATION_VIEW_HOUSEHOLDS_LIST]),
            ("without_permission", []),
        ]
    )
    def test_query_households_by_search_phone_no_filter(self, _: Any, permissions: List[Permissions]) -> None:
        self.create_user_role_with_permissions(self.user, permissions, self.business_area)

        self.snapshot_graphql_request(
            request_string=ALL_HOUSEHOLD_QUERY,
<<<<<<< HEAD
            context={"user": self.user, "headers": {"Program": self.id_to_base64(self.program_two.id, "ProgramNode")}},
=======
            context={"user": self.user},
>>>>>>> 6f96b6a1
            variables={"search": "+18663567905", "searchType": "phone_no"},
        )

    @parameterized.expand(
        [
            ("with_permission", [Permissions.POPULATION_VIEW_HOUSEHOLDS_LIST]),
            ("without_permission", []),
        ]
    )
    def test_query_households_by_national_id_no_filter(self, _: Any, permissions: List[Permissions]) -> None:
        self.create_user_role_with_permissions(self.user, permissions, self.business_area)

        self.snapshot_graphql_request(
            request_string=ALL_HOUSEHOLD_QUERY,
<<<<<<< HEAD
            context={"user": self.user, "headers": {"Program": self.id_to_base64(self.program_two.id, "ProgramNode")}},
=======
            context={"user": self.user},
>>>>>>> 6f96b6a1
            variables={"search": "123-456-789", "searchType": "national_id"},
        )

    @parameterized.expand(
        [
<<<<<<< HEAD
=======
            ("with_permission", [Permissions.POPULATION_VIEW_HOUSEHOLDS_LIST], "123"),
            ("with_permission", [Permissions.POPULATION_VIEW_HOUSEHOLDS_LIST], "123/123"),
            ("without_permission", [], "123"),
        ]
    )
    def test_query_households_by_registration_id_filter(
        self, _: Any, permissions: List[Permissions], search: str
    ) -> None:
        self.create_user_role_with_permissions(self.user, permissions, self.business_area)

        self.snapshot_graphql_request(
            request_string=ALL_HOUSEHOLD_QUERY,
            context={"user": self.user},
            variables={"search": search, "searchType": "registration_id"},
        )

    @parameterized.expand(
        [
>>>>>>> 6f96b6a1
            ("with_permission", [Permissions.POPULATION_VIEW_HOUSEHOLDS_LIST]),
            ("without_permission", []),
        ]
    )
    def test_query_households_search_without_search_type(self, _: Any, permissions: List[Permissions]) -> None:
        self.create_user_role_with_permissions(self.user, permissions, self.business_area)

        self.snapshot_graphql_request(
            request_string=ALL_HOUSEHOLD_QUERY,
<<<<<<< HEAD
            context={"user": self.user, "headers": {"Program": self.id_to_base64(self.program_two.id, "ProgramNode")}},
=======
            context={"user": self.user},
>>>>>>> 6f96b6a1
            variables={
                "search": "123-456-789",
            },
        )<|MERGE_RESOLUTION|>--- conflicted
+++ resolved
@@ -6,7 +6,7 @@
 
 from hct_mis_api.apps.account.fixtures import UserFactory
 from hct_mis_api.apps.account.permissions import Permissions
-from hct_mis_api.apps.core.base_test_case import APITestCase, BaseElasticSearchTestCase
+from hct_mis_api.apps.core.base_test_case import APITestCase
 from hct_mis_api.apps.core.fixtures import create_afghanistan
 from hct_mis_api.apps.geo import models as geo_models
 from hct_mis_api.apps.geo.fixtures import AreaFactory, AreaTypeFactory
@@ -111,8 +111,7 @@
     """
 
 
-class TestHouseholdQuery(BaseElasticSearchTestCase, APITestCase):
-    databases = {"default", "registration_datahub"}
+class TestHouseholdQuery(APITestCase):
     fixtures = (f"{settings.PROJECT_ROOT}/apps/geo/fixtures/data.json",)
 
     @classmethod
@@ -246,11 +245,7 @@
 
         self.snapshot_graphql_request(
             request_string=ALL_HOUSEHOLD_QUERY,
-<<<<<<< HEAD
-            context={"user": self.user, "headers": {"Program": self.id_to_base64(self.program_two.id, "ProgramNode")}},
-=======
-            context={"user": self.user},
->>>>>>> 6f96b6a1
+            context={"user": self.user, "headers": {"Program": self.id_to_base64(self.program_two.id, "ProgramNode")}},
             variables={"search": f"{household.unicef_id}", "searchType": "household_id"},
         )
 
@@ -267,11 +262,7 @@
 
         self.snapshot_graphql_request(
             request_string=ALL_HOUSEHOLD_QUERY,
-<<<<<<< HEAD
-            context={"user": self.user, "headers": {"Program": self.id_to_base64(self.program_two.id, "ProgramNode")}},
-=======
-            context={"user": self.user},
->>>>>>> 6f96b6a1
+            context={"user": self.user, "headers": {"Program": self.id_to_base64(self.program_two.id, "ProgramNode")}},
             variables={"search": f"{household.head_of_household.unicef_id}", "searchType": "individual_id"},
         )
 
@@ -288,11 +279,7 @@
 
         self.snapshot_graphql_request(
             request_string=ALL_HOUSEHOLD_QUERY,
-<<<<<<< HEAD
-            context={"user": self.user, "headers": {"Program": self.id_to_base64(self.program_two.id, "ProgramNode")}},
-=======
-            context={"user": self.user},
->>>>>>> 6f96b6a1
+            context={"user": self.user, "headers": {"Program": self.id_to_base64(self.program_two.id, "ProgramNode")}},
             variables={"search": f"{household.head_of_household.full_name}", "searchType": "individual_id"},
         )
 
@@ -307,11 +294,7 @@
 
         self.snapshot_graphql_request(
             request_string=ALL_HOUSEHOLD_QUERY,
-<<<<<<< HEAD
-            context={"user": self.user, "headers": {"Program": self.id_to_base64(self.program_two.id, "ProgramNode")}},
-=======
-            context={"user": self.user},
->>>>>>> 6f96b6a1
+            context={"user": self.user, "headers": {"Program": self.id_to_base64(self.program_two.id, "ProgramNode")}},
             variables={"search": "+18663567905", "searchType": "phone_no"},
         )
 
@@ -326,18 +309,12 @@
 
         self.snapshot_graphql_request(
             request_string=ALL_HOUSEHOLD_QUERY,
-<<<<<<< HEAD
-            context={"user": self.user, "headers": {"Program": self.id_to_base64(self.program_two.id, "ProgramNode")}},
-=======
-            context={"user": self.user},
->>>>>>> 6f96b6a1
+            context={"user": self.user, "headers": {"Program": self.id_to_base64(self.program_two.id, "ProgramNode")}},
             variables={"search": "123-456-789", "searchType": "national_id"},
         )
 
     @parameterized.expand(
         [
-<<<<<<< HEAD
-=======
             ("with_permission", [Permissions.POPULATION_VIEW_HOUSEHOLDS_LIST], "123"),
             ("with_permission", [Permissions.POPULATION_VIEW_HOUSEHOLDS_LIST], "123/123"),
             ("without_permission", [], "123"),
@@ -350,13 +327,12 @@
 
         self.snapshot_graphql_request(
             request_string=ALL_HOUSEHOLD_QUERY,
-            context={"user": self.user},
+            context={"user": self.user, "headers": {"Program": self.id_to_base64(self.program_two.id, "ProgramNode")}},
             variables={"search": search, "searchType": "registration_id"},
         )
 
     @parameterized.expand(
         [
->>>>>>> 6f96b6a1
             ("with_permission", [Permissions.POPULATION_VIEW_HOUSEHOLDS_LIST]),
             ("without_permission", []),
         ]
@@ -366,11 +342,7 @@
 
         self.snapshot_graphql_request(
             request_string=ALL_HOUSEHOLD_QUERY,
-<<<<<<< HEAD
-            context={"user": self.user, "headers": {"Program": self.id_to_base64(self.program_two.id, "ProgramNode")}},
-=======
-            context={"user": self.user},
->>>>>>> 6f96b6a1
+            context={"user": self.user, "headers": {"Program": self.id_to_base64(self.program_two.id, "ProgramNode")}},
             variables={
                 "search": "123-456-789",
             },
