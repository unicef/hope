from typing import Any, List

from parameterized import parameterized

from hct_mis_api.apps.account.fixtures import BusinessAreaFactory, UserFactory
from hct_mis_api.apps.account.permissions import Permissions
<<<<<<< HEAD
from hct_mis_api.apps.core.base_test_case import APITestCase
from hct_mis_api.apps.core.fixtures import create_afghanistan
=======
from hct_mis_api.apps.core.base_test_case import APITestCase, BaseElasticSearchTestCase
from hct_mis_api.apps.core.fixtures import (
    create_afghanistan,
    generate_data_collecting_types,
)
from hct_mis_api.apps.core.models import DataCollectingType
>>>>>>> 151a33b5
from hct_mis_api.apps.household.fixtures import (
    DocumentFactory,
    DocumentTypeFactory,
    HouseholdFactory,
    IndividualFactory,
)
from hct_mis_api.apps.household.models import DocumentType
from hct_mis_api.apps.program.fixtures import ProgramFactory
from hct_mis_api.apps.program.models import Program
from hct_mis_api.one_time_scripts.migrate_data_to_representations import (
    migrate_data_to_representations,
)


class TestIndividualQuery(APITestCase):
    databases = "__all__"

    ALL_INDIVIDUALS_QUERY = """
    query AllIndividuals($search: String, $searchType: String) {
      allIndividuals(businessArea: "afghanistan", search: $search, searchType: $searchType, orderBy:"id") {
        edges {
          node {
            fullName
            givenName
            familyName
            phoneNo
            phoneNoValid
            birthDate
          }
        }
      }
    }
    """

    INDIVIDUAL_QUERY = """
    query Individual($id: ID!) {
      individual(id: $id) {
        fullName
        givenName
        familyName
        phoneNo
        birthDate
      }
    }
    """

    @classmethod
    def setUpTestData(cls) -> None:
        cls.user = UserFactory()
        cls.business_area = create_afghanistan()
<<<<<<< HEAD
        cls.program = ProgramFactory(
=======
        BusinessAreaFactory(name="Democratic Republic of Congo")
        BusinessAreaFactory(name="Sudan")
        generate_data_collecting_types()
        partial = DataCollectingType.objects.get(code="partial")
        program_one = ProgramFactory(
>>>>>>> 151a33b5
            name="Test program ONE",
            business_area=cls.business_area,
            status=Program.ACTIVE,
            data_collecting_type=partial,
        )
        cls.program_draft = ProgramFactory(
            name="Test program DRAFT",
            business_area=cls.business_area,
<<<<<<< HEAD
=======
            status=Program.ACTIVE,
            data_collecting_type=partial,
>>>>>>> 151a33b5
        )

        household_one = HouseholdFactory.build(business_area=cls.business_area)
        household_one.household_collection.save()
        household_one.registration_data_import.imported_by.save()
        household_one.registration_data_import.save()

        cls.individuals_to_create = [
            {
                "full_name": "Benjamin Butler",
                "given_name": "Benjamin",
                "family_name": "Butler",
                "phone_no": "(953)682-4596",
                "birth_date": "1943-07-30",
                "id": "ffb2576b-126f-42de-b0f5-ef889b7bc1fe",
                "program": cls.program,
                "registration_id": 1,
            },
            {
                "full_name": "Robin Ford",
                "given_name": "Robin",
                "family_name": "Ford",
                "phone_no": "+18663567905",
                "birth_date": "1946-02-15",
                "id": "8ef39244-2884-459b-ad14-8d63a6fe4a4a",
                "program": cls.program,
            },
            {
                "full_name": "Timothy Perry",
                "given_name": "Timothy",
                "family_name": "Perry",
                "phone_no": "(548)313-1700-902",
                "birth_date": "1983-12-21",
                "id": "badd2d2d-7ea0-46f1-bb7a-69f385bacdcd",
                "program": cls.program,
            },
            {
                "full_name": "Eric Torres",
                "given_name": "Eric",
                "family_name": "Torres",
                "phone_no": "(228)231-5473",
                "birth_date": "1973-03-23",
                "id": "2c1a26a3-2827-4a99-9000-a88091bf017c",
                "program": cls.program,
            },
            {
                "full_name": "Jenna Franklin",
                "given_name": "Jenna",
                "family_name": "Franklin",
                "phone_no": "001-296-358-5428-607",
                "birth_date": "1969-11-29",
                "id": "0fc995cc-ea72-4319-9bfe-9c9fda3ec191",
                "program": cls.program,
            },
        ]

        cls.individuals = [
            IndividualFactory(household=household_one, **individual)
            for index, individual in enumerate(cls.individuals_to_create)
        ]
        household_one.head_of_household = cls.individuals[0]
        household_one.program = cls.program
        household_one.save()

        cls.national_id = DocumentFactory(
            document_number="123-456-789",
            type=DocumentType.objects.get(key="national_id"),
            individual=cls.individuals[0],
        )

        cls.national_passport = DocumentFactory(
            document_number="111-222-333",
            type=DocumentTypeFactory(key="national_passport"),
            individual=cls.individuals[1],
        )

        cls.tax_id = DocumentFactory(
            document_number="666-777-888", type=DocumentType.objects.get(key="tax_id"), individual=cls.individuals[2]
        )

        # remove after data migration
        migrate_data_to_representations()

        super().setUpTestData()

    @parameterized.expand(
        [
            ("with_permission", [Permissions.POPULATION_VIEW_INDIVIDUALS_LIST]),
            ("without_permission", []),
        ]
    )
    def test_individual_query_all(self, _: Any, permissions: List[Permissions]) -> None:
        self.create_user_role_with_permissions(self.user, permissions, self.business_area)

        self.snapshot_graphql_request(
            request_string=self.ALL_INDIVIDUALS_QUERY,
            context={"user": self.user, "headers": {"Program": self.id_to_base64(self.program.id, "ProgramNode")}},
        )

    @parameterized.expand(
        [
            ("with_permission", [Permissions.POPULATION_VIEW_INDIVIDUALS_DETAILS]),
            ("without_permission", []),
        ]
    )
    def test_individual_query_single(self, _: Any, permissions: List[Permissions]) -> None:
        self.create_user_role_with_permissions(self.user, permissions, self.business_area)

        self.snapshot_graphql_request(
            request_string=self.INDIVIDUAL_QUERY,
            context={"user": self.user, "headers": {"Program": self.id_to_base64(self.program.id, "ProgramNode")}},
            variables={"id": self.id_to_base64(self.individuals[0].id, "IndividualNode")},
        )

    @parameterized.expand(
        [
            ("with_permission", [Permissions.POPULATION_VIEW_INDIVIDUALS_LIST]),
            ("without_permission", []),
        ]
    )
    def test_query_individuals_by_search_full_name_filter(self, _: Any, permissions: List[Permissions]) -> None:
        self.create_user_role_with_permissions(self.user, permissions, self.business_area)
        self.snapshot_graphql_request(
            request_string=self.ALL_INDIVIDUALS_QUERY,
            context={"user": self.user, "headers": {"Program": self.id_to_base64(self.program.id, "ProgramNode")}},
            variables={"search": "Jenna Franklin", "searchType": "full_name"},
        )

    def test_individual_query_draft(self) -> None:
        self.create_user_role_with_permissions(
            self.user, [Permissions.POPULATION_VIEW_INDIVIDUALS_LIST], self.business_area
        )

        self.snapshot_graphql_request(
            request_string=self.ALL_INDIVIDUALS_QUERY,
            context={
                "user": self.user,
                "headers": {"Program": self.id_to_base64(self.program_draft.id, "ProgramNode")},
            },
        )

    @parameterized.expand(
        [
            ("with_permission", [Permissions.POPULATION_VIEW_INDIVIDUALS_LIST]),
            ("without_permission", []),
        ]
    )
    def test_query_individuals_by_search_phone_no_filter(self, _: Any, permissions: List[Permissions]) -> None:
        self.create_user_role_with_permissions(self.user, permissions, self.business_area)
        self.snapshot_graphql_request(
            request_string=self.ALL_INDIVIDUALS_QUERY,
            context={"user": self.user, "headers": {"Program": self.id_to_base64(self.program.id, "ProgramNode")}},
            variables={"search": "(953)682-4596", "searchType": "phone_no"},
        )

    @parameterized.expand(
        [
            ("with_permission", [Permissions.POPULATION_VIEW_INDIVIDUALS_LIST]),
            ("without_permission", []),
        ]
    )
    def test_query_individuals_by_search_national_id_filter(self, _: Any, permissions: List[Permissions]) -> None:
        self.create_user_role_with_permissions(self.user, permissions, self.business_area)

        self.snapshot_graphql_request(
            request_string=self.ALL_INDIVIDUALS_QUERY,
            context={"user": self.user, "headers": {"Program": self.id_to_base64(self.program.id, "ProgramNode")}},
            variables={"search": f"{self.national_id.document_number}", "searchType": "national_id"},
        )

    @parameterized.expand(
        [
            ("with_permission", [Permissions.POPULATION_VIEW_INDIVIDUALS_LIST]),
            ("without_permission", []),
        ]
    )
    def test_query_individuals_by_search_national_passport_filter(self, _: Any, permissions: List[Permissions]) -> None:
        self.create_user_role_with_permissions(self.user, permissions, self.business_area)

        self.snapshot_graphql_request(
            request_string=self.ALL_INDIVIDUALS_QUERY,
            context={"user": self.user, "headers": {"Program": self.id_to_base64(self.program.id, "ProgramNode")}},
            variables={"search": f"{self.national_passport.document_number}", "searchType": "national_passport"},
        )

    @parameterized.expand(
        [
            ("with_permission", [Permissions.POPULATION_VIEW_INDIVIDUALS_LIST]),
            ("without_permission", []),
        ]
    )
    def test_query_individuals_by_search_tax_id_filter(self, _: Any, permissions: List[Permissions]) -> None:
        self.create_user_role_with_permissions(self.user, permissions, self.business_area)

        self.snapshot_graphql_request(
            request_string=self.ALL_INDIVIDUALS_QUERY,
            context={"user": self.user, "headers": {"Program": self.id_to_base64(self.program.id, "ProgramNode")}},
            variables={"search": "666-777-888", "searchType": "tax_id"},
        )

    @parameterized.expand(
        [
            ("with_permission", [Permissions.POPULATION_VIEW_INDIVIDUALS_LIST]),
            ("without_permission", []),
        ]
    )
    def test_query_individuals_by_search_registration_id_filter(self, _: Any, permissions: List[Permissions]) -> None:
        self.create_user_role_with_permissions(self.user, permissions, self.business_area)

        self.snapshot_graphql_request(
            request_string=self.ALL_INDIVIDUALS_QUERY,
            context={"user": self.user, "headers": {"Program": self.id_to_base64(self.program.id, "ProgramNode")}},
            variables={"search": "1", "searchType": "registration_id"},
        )

    @parameterized.expand(
        [
            ("with_permission", [Permissions.POPULATION_VIEW_INDIVIDUALS_LIST]),
            ("without_permission", []),
        ]
    )
    def test_query_individuals_by_search_without_search_type(self, _: Any, permissions: List[Permissions]) -> None:
        self.create_user_role_with_permissions(self.user, permissions, self.business_area)

        self.snapshot_graphql_request(
            request_string=self.ALL_INDIVIDUALS_QUERY,
            context={"user": self.user, "headers": {"Program": self.id_to_base64(self.program.id, "ProgramNode")}},
            variables={
                "search": "1",
            },
        )<|MERGE_RESOLUTION|>--- conflicted
+++ resolved
@@ -4,17 +4,12 @@
 
 from hct_mis_api.apps.account.fixtures import BusinessAreaFactory, UserFactory
 from hct_mis_api.apps.account.permissions import Permissions
-<<<<<<< HEAD
 from hct_mis_api.apps.core.base_test_case import APITestCase
-from hct_mis_api.apps.core.fixtures import create_afghanistan
-=======
-from hct_mis_api.apps.core.base_test_case import APITestCase, BaseElasticSearchTestCase
 from hct_mis_api.apps.core.fixtures import (
     create_afghanistan,
     generate_data_collecting_types,
 )
 from hct_mis_api.apps.core.models import DataCollectingType
->>>>>>> 151a33b5
 from hct_mis_api.apps.household.fixtures import (
     DocumentFactory,
     DocumentTypeFactory,
@@ -65,15 +60,11 @@
     def setUpTestData(cls) -> None:
         cls.user = UserFactory()
         cls.business_area = create_afghanistan()
-<<<<<<< HEAD
-        cls.program = ProgramFactory(
-=======
         BusinessAreaFactory(name="Democratic Republic of Congo")
         BusinessAreaFactory(name="Sudan")
         generate_data_collecting_types()
         partial = DataCollectingType.objects.get(code="partial")
-        program_one = ProgramFactory(
->>>>>>> 151a33b5
+        cls.program = ProgramFactory(
             name="Test program ONE",
             business_area=cls.business_area,
             status=Program.ACTIVE,
@@ -82,11 +73,8 @@
         cls.program_draft = ProgramFactory(
             name="Test program DRAFT",
             business_area=cls.business_area,
-<<<<<<< HEAD
-=======
             status=Program.ACTIVE,
             data_collecting_type=partial,
->>>>>>> 151a33b5
         )
 
         household_one = HouseholdFactory.build(business_area=cls.business_area)
