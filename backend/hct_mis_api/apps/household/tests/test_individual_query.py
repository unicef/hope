from typing import Any, List

from parameterized import parameterized

from hct_mis_api.apps.account.fixtures import UserFactory
from hct_mis_api.apps.account.permissions import Permissions
from hct_mis_api.apps.core.base_test_case import APITestCase
from hct_mis_api.apps.core.fixtures import create_afghanistan
from hct_mis_api.apps.household.fixtures import (
    DocumentFactory,
    DocumentTypeFactory,
    HouseholdFactory,
    IndividualFactory,
)
from hct_mis_api.apps.household.models import DocumentType
from hct_mis_api.apps.program.fixtures import ProgramFactory
from hct_mis_api.apps.program.models import Program
<<<<<<< HEAD
=======
from hct_mis_api.conftest import disabled_locally_test
from hct_mis_api.one_time_scripts.migrate_data_to_representations import (
    migrate_data_to_representations,
)
>>>>>>> e9c220a2


class TestIndividualQuery(APITestCase):
    databases = "__all__"

    ALL_INDIVIDUALS_QUERY = """
    query AllIndividuals($search: String) {
      allIndividuals(businessArea: "afghanistan", search: $search, orderBy:"id") {
        edges {
          node {
            fullName
            givenName
            familyName
            phoneNo
            phoneNoValid
            birthDate
          }
        }
      }
    }
    """

    INDIVIDUAL_QUERY = """
    query Individual($id: ID!) {
      individual(id: $id) {
        fullName
        givenName
        familyName
        phoneNo
        birthDate
      }
    }
    """

    @classmethod
    def setUpTestData(cls) -> None:
        cls.user = UserFactory()
        cls.business_area = create_afghanistan()
        cls.program = ProgramFactory(
            name="Test program ONE",
            business_area=cls.business_area,
            status=Program.ACTIVE,
        )
        cls.program_draft = ProgramFactory(
            name="Test program DRAFT",
            business_area=cls.business_area,
            status=Program.ACTIVE,
        )

        household_one = HouseholdFactory.build(business_area=cls.business_area)
        household_one.household_collection.save()
        household_one.registration_data_import.imported_by.save()
        household_one.registration_data_import.save()
<<<<<<< HEAD
=======
        household_two.registration_data_import.imported_by.save()
        household_two.registration_data_import.save()
        household_one.programs.add(program_one)
        household_two.programs.add(cls.program_two)
        # added for testing migrate_data_to_representations script
        household_two.programs.add(program_one)
>>>>>>> e9c220a2

        cls.individuals_to_create = [
            {
                "full_name": "Benjamin Butler",
                "given_name": "Benjamin",
                "family_name": "Butler",
                "phone_no": "(953)682-4596",
                "birth_date": "1943-07-30",
                "id": "ffb2576b-126f-42de-b0f5-ef889b7bc1fe",
                "program": cls.program,
                "registration_id": 1,
            },
            {
                "full_name": "Robin Ford",
                "given_name": "Robin",
                "family_name": "Ford",
                "phone_no": "+18663567905",
                "birth_date": "1946-02-15",
                "id": "8ef39244-2884-459b-ad14-8d63a6fe4a4a",
                "program": cls.program,
            },
            {
                "full_name": "Timothy Perry",
                "given_name": "Timothy",
                "family_name": "Perry",
                "phone_no": "(548)313-1700-902",
                "birth_date": "1983-12-21",
                "id": "badd2d2d-7ea0-46f1-bb7a-69f385bacdcd",
                "program": cls.program,
            },
            {
                "full_name": "Eric Torres",
                "given_name": "Eric",
                "family_name": "Torres",
                "phone_no": "(228)231-5473",
                "birth_date": "1973-03-23",
                "id": "2c1a26a3-2827-4a99-9000-a88091bf017c",
                "program": cls.program,
            },
            {
                "full_name": "Jenna Franklin",
                "given_name": "Jenna",
                "family_name": "Franklin",
                "phone_no": "001-296-358-5428-607",
                "birth_date": "1969-11-29",
                "id": "0fc995cc-ea72-4319-9bfe-9c9fda3ec191",
                "program": cls.program,
            },
        ]

        cls.individuals = [
            IndividualFactory(household=household_one, **individual)
            for index, individual in enumerate(cls.individuals_to_create)
        ]
        household_one.head_of_household = cls.individuals[0]
        household_one.program = cls.program
        household_one.save()

        cls.national_id = DocumentFactory(
            document_number="123-456-789",
            type=DocumentType.objects.get(key="national_id"),
            individual=cls.individuals[0],
        )

        cls.national_passport = DocumentFactory(
            document_number="111-222-333",
            type=DocumentTypeFactory(key="national_passport"),
            individual=cls.individuals[1],
        )

        cls.tax_id = DocumentFactory(
            document_number="666-777-888", type=DocumentType.objects.get(key="tax_id"), individual=cls.individuals[2]
        )

<<<<<<< HEAD
=======
        cls.rebuild_search_index()

        # remove after data migration
        migrate_data_to_representations()

>>>>>>> e9c220a2
        super().setUpTestData()

    @parameterized.expand(
        [
            ("with_permission", [Permissions.POPULATION_VIEW_INDIVIDUALS_LIST]),
            ("without_permission", []),
        ]
    )
    def test_individual_query_all(self, _: Any, permissions: List[Permissions]) -> None:
        self.create_user_role_with_permissions(self.user, permissions, self.business_area)

        self.snapshot_graphql_request(
            request_string=self.ALL_INDIVIDUALS_QUERY,
            context={"user": self.user, "headers": {"Program": self.id_to_base64(self.program.id, "ProgramNode")}},
        )

    @parameterized.expand(
        [
            ("with_permission", [Permissions.POPULATION_VIEW_INDIVIDUALS_DETAILS]),
            ("without_permission", []),
        ]
    )
    def test_individual_query_single(self, _: Any, permissions: List[Permissions]) -> None:
        self.create_user_role_with_permissions(self.user, permissions, self.business_area)

        self.snapshot_graphql_request(
            request_string=self.INDIVIDUAL_QUERY,
            context={"user": self.user, "headers": {"Program": self.id_to_base64(self.program.id, "ProgramNode")}},
            variables={"id": self.id_to_base64(self.individuals[0].id, "IndividualNode")},
        )

    @parameterized.expand(
        [
            ("with_permission", [Permissions.POPULATION_VIEW_INDIVIDUALS_LIST]),
            ("without_permission", []),
        ]
    )
    def test_query_individuals_by_search_full_name_filter(self, _: Any, permissions: List[Permissions]) -> None:
        self.create_user_role_with_permissions(self.user, permissions, self.business_area)
        self.snapshot_graphql_request(
            request_string=self.ALL_INDIVIDUALS_QUERY,
            context={"user": self.user, "headers": {"Program": self.id_to_base64(self.program.id, "ProgramNode")}},
            variables={"search": "full_name Jenna Franklin"},
        )

    def test_individual_query_draft(self) -> None:
        self.create_user_role_with_permissions(
            self.user, [Permissions.POPULATION_VIEW_INDIVIDUALS_LIST], self.business_area
        )

        self.snapshot_graphql_request(
            request_string=self.ALL_INDIVIDUALS_QUERY,
            context={
                "user": self.user,
                "headers": {"Program": self.id_to_base64(self.program_draft.id, "ProgramNode")},
            },
        )

    @parameterized.expand(
        [
            ("with_permission", [Permissions.POPULATION_VIEW_INDIVIDUALS_LIST]),
            ("without_permission", []),
        ]
    )
    def test_query_individuals_by_search_tax_id_filter(self, _: Any, permissions: List[Permissions]) -> None:
        self.create_user_role_with_permissions(self.user, permissions, self.business_area)

        self.snapshot_graphql_request(
            request_string=self.ALL_INDIVIDUALS_QUERY,
            context={
                "user": self.user,
                "headers": {"Program": self.id_to_base64(self.program.id, "ProgramNode")},
            },
            variables={"search": f"tax_id {self.tax_id.document_number}"},
        )

    @parameterized.expand(
        [
            ("with_permission", [Permissions.POPULATION_VIEW_INDIVIDUALS_LIST]),
            ("without_permission", []),
        ]
    )
    def test_query_individuals_by_search_phone_no_filter(self, _: Any, permissions: List[Permissions]) -> None:
        self.create_user_role_with_permissions(self.user, permissions, self.business_area)
        self.snapshot_graphql_request(
            request_string=self.ALL_INDIVIDUALS_QUERY,
            context={"user": self.user, "headers": {"Program": self.id_to_base64(self.program.id, "ProgramNode")}},
            variables={"search": "phone_no +18663567905"},
        )

    @parameterized.expand(
        [
            ("with_permission", [Permissions.POPULATION_VIEW_INDIVIDUALS_LIST]),
            ("without_permission", []),
        ]
    )
    def test_query_individuals_by_search_national_id_filter(self, _: Any, permissions: List[Permissions]) -> None:
        self.create_user_role_with_permissions(self.user, permissions, self.business_area)

        self.snapshot_graphql_request(
            request_string=self.ALL_INDIVIDUALS_QUERY,
            context={"user": self.user, "headers": {"Program": self.id_to_base64(self.program.id, "ProgramNode")}},
            variables={"search": f"national_id {self.national_id.document_number}"},
        )

    @parameterized.expand(
        [
            ("with_permission", [Permissions.POPULATION_VIEW_INDIVIDUALS_LIST]),
            ("without_permission", []),
        ]
    )
    def test_query_individuals_by_search_national_passport_filter(self, _: Any, permissions: List[Permissions]) -> None:
        self.create_user_role_with_permissions(self.user, permissions, self.business_area)

        self.snapshot_graphql_request(
            request_string=self.ALL_INDIVIDUALS_QUERY,
            context={"user": self.user, "headers": {"Program": self.id_to_base64(self.program.id, "ProgramNode")}},
            variables={"search": f"national_passport {self.national_passport.document_number}"},
        )

    @parameterized.expand(
        [
            ("with_permission", [Permissions.POPULATION_VIEW_INDIVIDUALS_LIST]),
            ("without_permission", []),
        ]
    )
    def test_query_individuals_by_search_registration_id_filter(self, _: Any, permissions: List[Permissions]) -> None:
        self.create_user_role_with_permissions(self.user, permissions, self.business_area)

        self.snapshot_graphql_request(
            request_string=self.ALL_INDIVIDUALS_QUERY,
            context={"user": self.user, "headers": {"Program": self.id_to_base64(self.program.id, "ProgramNode")}},
            variables={"search": "registration_id 1"},
        )<|MERGE_RESOLUTION|>--- conflicted
+++ resolved
@@ -15,13 +15,9 @@
 from hct_mis_api.apps.household.models import DocumentType
 from hct_mis_api.apps.program.fixtures import ProgramFactory
 from hct_mis_api.apps.program.models import Program
-<<<<<<< HEAD
-=======
-from hct_mis_api.conftest import disabled_locally_test
 from hct_mis_api.one_time_scripts.migrate_data_to_representations import (
     migrate_data_to_representations,
 )
->>>>>>> e9c220a2
 
 
 class TestIndividualQuery(APITestCase):
@@ -29,7 +25,7 @@
 
     ALL_INDIVIDUALS_QUERY = """
     query AllIndividuals($search: String) {
-      allIndividuals(businessArea: "afghanistan", search: $search, orderBy:"id") {
+      allIndividuals(businessArea: "afghanistan", search: $search) {
         edges {
           node {
             fullName
@@ -68,22 +64,12 @@
         cls.program_draft = ProgramFactory(
             name="Test program DRAFT",
             business_area=cls.business_area,
-            status=Program.ACTIVE,
         )
 
         household_one = HouseholdFactory.build(business_area=cls.business_area)
         household_one.household_collection.save()
         household_one.registration_data_import.imported_by.save()
         household_one.registration_data_import.save()
-<<<<<<< HEAD
-=======
-        household_two.registration_data_import.imported_by.save()
-        household_two.registration_data_import.save()
-        household_one.programs.add(program_one)
-        household_two.programs.add(cls.program_two)
-        # added for testing migrate_data_to_representations script
-        household_two.programs.add(program_one)
->>>>>>> e9c220a2
 
         cls.individuals_to_create = [
             {
@@ -158,14 +144,9 @@
             document_number="666-777-888", type=DocumentType.objects.get(key="tax_id"), individual=cls.individuals[2]
         )
 
-<<<<<<< HEAD
-=======
-        cls.rebuild_search_index()
-
         # remove after data migration
         migrate_data_to_representations()
 
->>>>>>> e9c220a2
         super().setUpTestData()
 
     @parameterized.expand(
