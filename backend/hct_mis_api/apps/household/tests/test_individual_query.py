--- conflicted
+++ resolved
@@ -6,11 +6,6 @@
 from hct_mis_api.apps.account.permissions import Permissions
 from hct_mis_api.apps.core.base_test_case import APITestCase, BaseElasticSearchTestCase
 from hct_mis_api.apps.core.fixtures import create_afghanistan
-<<<<<<< HEAD
-from hct_mis_api.apps.core.models import BusinessArea
-=======
-from hct_mis_api.apps.core.utils import cached_business_areas_slug_id_dict
->>>>>>> af592feb
 from hct_mis_api.apps.household.fixtures import HouseholdFactory, IndividualFactory
 from hct_mis_api.apps.program.fixtures import ProgramFactory
 
@@ -70,11 +65,7 @@
 
     @classmethod
     def setUpTestData(cls) -> None:
-<<<<<<< HEAD
         create_afghanistan()
-=======
-        cached_business_areas_slug_id_dict.cache_clear()
->>>>>>> af592feb
         cls.user = UserFactory()
         cls.business_area = create_afghanistan()
         program_one = ProgramFactory(
