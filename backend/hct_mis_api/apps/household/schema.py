--- conflicted
+++ resolved
@@ -14,15 +14,6 @@
 from core.extended_connection import ExtendedConnection
 from core.schema import ChoiceObject
 from core.utils import to_choice_object
-<<<<<<< HEAD
-from household.models import Household, Individual
-
-
-class HouseholdFilter(FilterSet):
-    business_area = CharFilter(field_name="location__business_area__slug")
-    family_size = IntegerRangeFilter(field_name="family_size")
-    search = CharFilter( method="search_filter")
-=======
 from household.models import (
     Household,
     Individual,
@@ -37,28 +28,25 @@
 
 
 class HouseholdFilter(FilterSet):
-    business_area = CharFilter(field_name="registration_data_import__business_area__slug")
+    business_area = CharFilter(
+        field_name="registration_data_import__business_area__slug"
+    )
     size = IntegerRangeFilter(field_name="size")
->>>>>>> 6238d7fe
+    search = CharFilter( method="search_filter")
+
 
     class Meta:
         model = Household
         fields = {
-            "search": [],
             "business_area": ["exact", "icontains"],
             "country_origin": ["exact", "icontains"],
             "address": ["exact", "icontains"],
             "head_of_household__full_name": ["exact", "icontains"],
-<<<<<<< HEAD
-            "residence_status": ["exact"],
-            "location__title": ["exact"],
-            "household_ca_id": ["exact"],
-            "family_size": ["range", "lte", "gte"],
-=======
             "size": ["range", "lte", "gte"],
->>>>>>> 6238d7fe
+            "admin_area": ["exact"],
             "target_populations": ["exact"],
             "programs": ["exact"],
+            "residence_status": ["exact"],
         }
 
     order_by = OrderingFilter(
@@ -163,13 +151,10 @@
         IndividualNode, filterset_class=IndividualFilter,
     )
     residence_status_choices = graphene.List(ChoiceObject)
-<<<<<<< HEAD
-=======
     sex_choices = graphene.List(ChoiceObject)
     marital_status_choices = graphene.List(ChoiceObject)
     relationship_choices = graphene.List(ChoiceObject)
     role_choices = graphene.List(ChoiceObject)
->>>>>>> 6238d7fe
 
     def resolve_all_households(self, info, **kwargs):
         return Household.objects.annotate(
@@ -177,9 +162,6 @@
         ).order_by("created_at")
 
     def resolve_residence_status_choices(self, info, **kwargs):
-<<<<<<< HEAD
-        return to_choice_object(Household.RESIDENCE_STATUS_CHOICE)
-=======
         return to_choice_object(RESIDENCE_STATUS_CHOICE)
 
     def resolve_sex_choices(self, info, **kwargs):
@@ -192,5 +174,4 @@
         return to_choice_object(RELATIONSHIP_CHOICE)
 
     def resolve_role_choices(self, info, **kwargs):
-        return to_choice_object(ROLE_CHOICE)
->>>>>>> 6238d7fe
+        return to_choice_object(ROLE_CHOICE)