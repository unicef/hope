from typing import Any, Dict, Iterable, List, Optional, Tuple, Type

from django.db.models import (
    Case,
    F,
    Func,
    OuterRef,
    Prefetch,
    QuerySet,
    Subquery,
    Sum,
    Value,
    When,
)

from django.db.models import (
    Case,
    F,
    Func,
    OuterRef,
    Prefetch,
    Subquery,
    Sum,
    Value,
    When,
)

import graphene
<<<<<<< HEAD
from graphene import relay
=======
from graphene import Boolean, DateTime, Enum, Int, String, relay
>>>>>>> 72c72dca
from graphene_django import DjangoObjectType
from graphene_django.filter import DjangoFilterConnectionField

from hct_mis_api.apps.account.permissions import (
    ALL_GRIEVANCES_CREATE_MODIFY,
    BaseNodePermissionMixin,
    BasePermission,
    DjangoPermissionFilterFastConnectionField,
    Permissions,
    hopeOneOfPermissionClass,
    hopePermissionClass,
)
from hct_mis_api.apps.core.countries import Countries
from hct_mis_api.apps.core.decorators import cached_in_django_cache
from hct_mis_api.apps.core.extended_connection import ExtendedConnection
from hct_mis_api.apps.core.models import FlexibleAttribute
from hct_mis_api.apps.core.schema import (
    ChoiceObject,
    FieldAttributeNode,
    _custom_dict_or_attr_resolver,
)
from hct_mis_api.apps.core.utils import (
    chart_filters_decoder,
    chart_permission_decorator,
    encode_ids,
    get_model_choices_fields,
    resolve_flex_fields_choices_to_string,
    sum_lists_with_values,
    to_choice_object,
)
from hct_mis_api.apps.geo.models import Area
from hct_mis_api.apps.geo.schema import AreaNode
from hct_mis_api.apps.grievance.models import GrievanceTicket
from hct_mis_api.apps.household.filters import HouseholdFilter, IndividualFilter
from hct_mis_api.apps.household.models import (
    AGENCY_TYPE_CHOICES,
    DUPLICATE,
    DUPLICATE_IN_BATCH,
    IDENTIFICATION_TYPE_CHOICE,
    INDIVIDUAL_FLAGS_CHOICES,
    MARITAL_STATUS_CHOICE,
    OBSERVED_DISABILITY_CHOICE,
    RELATIONSHIP_CHOICE,
    RESIDENCE_STATUS_CHOICE,
    ROLE_CHOICE,
    ROLE_NO_ROLE,
    SEVERITY_OF_DISABILITY_CHOICES,
    SEX_CHOICE,
    STATUS_ACTIVE,
    STATUS_INACTIVE,
    WORK_STATUS_CHOICE,
    BankAccountInfo,
    Document,
    DocumentType,
    Household,
    Individual,
    IndividualIdentity,
    IndividualRoleInHousehold,
)
from hct_mis_api.apps.household.services.household_programs_with_delivered_quantity import (
    programs_with_delivered_quantity,
)
from hct_mis_api.apps.payment.utils import get_payment_records_for_dashboard
from hct_mis_api.apps.registration_datahub.schema import DeduplicationResultNode
from hct_mis_api.apps.targeting.models import HouseholdSelection
from hct_mis_api.apps.utils.graphql import does_path_exist_in_query
from hct_mis_api.apps.utils.schema import (
    ChartDatasetNode,
    ChartDetailedDatasetsNode,
    FlexFieldsScalar,
    SectionTotalNode,
)

INDIVIDUALS_CHART_LABELS = [
    "Females 0-5",
    "Females 6-11",
    "Females 12-17",
    "Females 18-59",
    "Females 60+",
    "Males 0-5",
    "Males 6-11",
    "Males 12-17",
    "Males 18-59",
    "Males 60+",
]


class DocumentTypeNode(DjangoObjectType):
    class Meta:
        model = DocumentType


class IndividualIdentityNode(DjangoObjectType):
    partner = graphene.String(description="Partner")
    country = graphene.String(description="Individual Identity country")
    country_iso3 = graphene.String(description="Individual Identity country iso3")

    @staticmethod
    def resolve_partner(parent: IndividualIdentity, info: Any) -> str:
        return getattr(parent.partner, "name", "")

    @staticmethod
    def resolve_country(parent: IndividualIdentity, info: Any) -> str:
        return getattr(parent.country, "name", "")

    @staticmethod
    def resolve_country_iso3(parent: IndividualIdentity, info: Any) -> str:
        return getattr(parent.country, "iso_code3", "")

    class Meta:
        model = IndividualIdentity
        filter_fields = []
        interfaces = (relay.Node,)
        connection_class = ExtendedConnection


class DocumentNode(DjangoObjectType):
    country = graphene.String(description="Document country")
    country_iso3 = graphene.String(description="Country ISO3")
    photo = graphene.String(description="Photo url")

    @staticmethod
    def resolve_country(parent: Document, info: Any) -> str:
        return getattr(parent.country, "name", "")

    @staticmethod
    def resolve_country_iso3(parent: Document, info: Any) -> str:
        return getattr(parent.country, "iso_code3", "")

    @staticmethod
    def resolve_photo(parent: Document, info: Any) -> Optional[String]:
        return parent.photo.url if parent.photo else None

    class Meta:
        model = Document
        filter_fields = []
        interfaces = (relay.Node,)
        connection_class = ExtendedConnection


class ExtendedHouseHoldConnection(graphene.Connection):
    class Meta:
        abstract = True

    total_count = graphene.Int()
    individuals_count = graphene.Int()
    edge_count = graphene.Int()

    def resolve_total_count(root, info: Any, **kwargs: Any) -> int:
        return root.length

    def resolve_edge_count(root, info: Any, **kwargs: Any) -> int:
        return len(root.edges)

    def resolve_individuals_count(root, info: Any, **kwargs: Any) -> int:
        return root.iterable.aggregate(sum=Sum("size")).get("sum")


class HouseholdSelectionNode(DjangoObjectType):
    class Meta:
        model = HouseholdSelection


class DeliveredQuantityNode(graphene.ObjectType):
    total_delivered_quantity = graphene.Decimal()
    currency = graphene.String()


class ProgramsWithDeliveredQuantityNode(graphene.ObjectType):
    class Meta:
        default_resolver = _custom_dict_or_attr_resolver

    id = graphene.ID()
    name = graphene.String()
    quantity = graphene.List(DeliveredQuantityNode)


class IndividualRoleInHouseholdNode(DjangoObjectType):
    class Meta:
        model = IndividualRoleInHousehold


class BankAccountInfoNode(DjangoObjectType):
    type = graphene.String(required=False)

    class Meta:
        model = BankAccountInfo
        exclude = ("debit_card_number",)
        interfaces = (relay.Node,)
        connection_class = ExtendedConnection


class IndividualNode(BaseNodePermissionMixin, DjangoObjectType):
    permission_classes: Tuple[Type[BasePermission], ...] = (
        hopePermissionClass(Permissions.POPULATION_VIEW_INDIVIDUALS_DETAILS),
        hopePermissionClass(Permissions.GRIEVANCES_VIEW_INDIVIDUALS_DETAILS),
        hopePermissionClass(Permissions.GRIEVANCES_VIEW_INDIVIDUALS_DETAILS_AS_CREATOR),
        hopePermissionClass(Permissions.GRIEVANCES_VIEW_INDIVIDUALS_DETAILS_AS_OWNER),
    )
    status = graphene.String()
    estimated_birth_date = graphene.Boolean(required=False)
    role = graphene.String()
    flex_fields = FlexFieldsScalar()
    deduplication_golden_record_results = graphene.List(DeduplicationResultNode)
    deduplication_batch_results = graphene.List(DeduplicationResultNode)
    observed_disability = graphene.List(graphene.String)
    relationship = graphene.Enum(
        "IndividualRelationship",
        [(x[0], x[0]) for x in RELATIONSHIP_CHOICE],
    )
    photo = graphene.String()
    age = graphene.Int()
    bank_account_info = graphene.Field(BankAccountInfoNode, required=False)
    sanction_list_last_check = graphene.DateTime()
    phone_no_valid = graphene.Boolean()
    phone_no_alternative_valid = graphene.Boolean()
    payment_channels = graphene.List(BankAccountInfoNode)

    @staticmethod
    def resolve_payment_channels(parent: Individual, info: Any) -> QuerySet[BankAccountInfo]:
        return BankAccountInfo.objects.filter(individual=parent).annotate(type=Value("BANK_TRANSFER"))

    def resolve_bank_account_info(parent, info: Any) -> Optional[BankAccountInfo]:
        bank_account_info = parent.bank_account_info.first()
        if bank_account_info:
            return bank_account_info
        return None

    def resolve_role(parent, info: Any) -> str:
        role = parent.households_and_roles.first()
        if role is not None:
            return role.role
        return ROLE_NO_ROLE

    def resolve_deduplication_golden_record_results(parent, info: Any) -> List[Dict]:
        key = "duplicates" if parent.deduplication_golden_record_status == DUPLICATE else "possible_duplicates"
        results = parent.deduplication_golden_record_results.get(key, {})
        return encode_ids(results, "Individual", "hit_id")

    def resolve_deduplication_batch_results(parent, info: Any) -> List[Dict]:
        key = "duplicates" if parent.deduplication_batch_status == DUPLICATE_IN_BATCH else "possible_duplicates"
        results = parent.deduplication_batch_results.get(key, {})
        return encode_ids(results, "ImportedIndividual", "hit_id")

    def resolve_relationship(parent, info: Any) -> Optional[Enum]:
        # custom resolver so when relationship value is empty string, query does not break (since empty string is not one of enum choices, we need to return None)
        if not parent.relationship:
            return None
        return parent.relationship

    def resolve_photo(parent, info: Any) -> Optional[str]:
        if parent.photo:
            return parent.photo.url
        return None

    def resolve_flex_fields(parent, info: Any) -> Dict:
        return resolve_flex_fields_choices_to_string(parent)

    def resolve_age(parent, info: Any) -> Int:
        return parent.age

    def resolve_sanction_list_last_check(parent, info: Any) -> DateTime:
        return parent.sanction_list_last_check

    def resolve_phone_no_valid(parent, info: Any) -> Boolean:
        return parent.phone_no_valid

    def resolve_phone_no_alternative_valid(parent, info: Any) -> Boolean:
        return parent.phone_no_alternative_valid

    @classmethod
    def check_node_permission(cls, info: Any, object_instance: Individual) -> None:
        super().check_node_permission(info, object_instance)
        user = info.context.user
        # if user can't simply view all individuals, we check if they can do it because of grievance
        if not user.has_permission(
            Permissions.POPULATION_VIEW_INDIVIDUALS_DETAILS.value, object_instance.business_area
        ):
            grievance_tickets = GrievanceTicket.objects.filter(
                complaint_ticket_details__in=object_instance.complaint_ticket_details.all()
            )
            cls.check_creator_or_owner_permission(
                info,
                object_instance,
                Permissions.GRIEVANCES_VIEW_INDIVIDUALS_DETAILS.value,
                any(user_ticket in user.created_tickets.all() for user_ticket in grievance_tickets),
                Permissions.GRIEVANCES_VIEW_INDIVIDUALS_DETAILS_AS_CREATOR.value,
                any(user_ticket in user.assigned_tickets.all() for user_ticket in grievance_tickets),
                Permissions.GRIEVANCES_VIEW_INDIVIDUALS_DETAILS_AS_OWNER.value,
            )

    class Meta:
        model = Individual
        exclude = ("vector_column",)
        filter_fields = []
        interfaces = (relay.Node,)
        connection_class = ExtendedConnection
        convert_choices_to_enum = get_model_choices_fields(
            Individual,
            excluded=[
                "seeing_disability",
                "hearing_disability",
                "physical_disability",
                "memory_disability",
                "selfcare_disability",
                "comms_disability",
                "work_status",
            ],
        )


class HouseholdNode(BaseNodePermissionMixin, DjangoObjectType):
    permission_classes = (
        hopePermissionClass(Permissions.POPULATION_VIEW_HOUSEHOLDS_DETAILS),
        hopePermissionClass(Permissions.GRIEVANCES_VIEW_HOUSEHOLD_DETAILS),
        hopePermissionClass(Permissions.GRIEVANCES_VIEW_HOUSEHOLD_DETAILS_AS_CREATOR),
        hopePermissionClass(Permissions.GRIEVANCES_VIEW_HOUSEHOLD_DETAILS_AS_OWNER),
    )

    admin_area_title = graphene.String(description="Admin area title")
    total_cash_received = graphene.Decimal()
    total_cash_received_usd = graphene.Decimal()
    country_origin = graphene.String(description="Country origin name")
    country = graphene.String(description="Country name")
    currency = graphene.String()
    flex_fields = FlexFieldsScalar()
    selection = graphene.Field(HouseholdSelectionNode)
    sanction_list_possible_match = graphene.Boolean()
    sanction_list_confirmed_match = graphene.Boolean()
    has_duplicates = graphene.Boolean(description="Mark household if any of individuals has Duplicate status")
    consent_sharing = graphene.List(graphene.String)
    admin1 = graphene.Field(AreaNode)
    admin2 = graphene.Field(AreaNode)
    status = graphene.String()
    programs_with_delivered_quantity = graphene.List(ProgramsWithDeliveredQuantityNode)
    active_individuals_count = graphene.Int()
    admin_area = graphene.Field(AreaNode)
    individuals = DjangoFilterConnectionField(
        IndividualNode,
        filterset_class=IndividualFilter,
    )

    @staticmethod
    def resolve_sanction_list_possible_match(parent: Household, info: Any) -> bool:
        if hasattr(parent, "sanction_list_possible_match_annotated"):
            return parent.sanction_list_possible_match_annotated
        return parent.sanction_list_possible_match

    @staticmethod
    def resolve_sanction_list_confirmed_match(parent: Household, info: Any) -> bool:
        if hasattr(parent, "sanction_list_confirmed_match_annotated"):
            return parent.sanction_list_confirmed_match_annotated
        return parent.sanction_list_confirmed_match

    @staticmethod
    def resolve_admin1(parent: Household, info: Any) -> Area:
        return parent.admin1

    @staticmethod
    def resolve_admin2(parent: Household, info: Any) -> Area:
        return parent.admin2

    @staticmethod
    def resolve_admin_area(parent: Household, info: Any) -> Area:
        return parent.admin_area

    @staticmethod
    def resolve_admin_area_title(parent: Household, info: Any) -> str:
        return getattr(parent.admin_area, "name", "")

    @staticmethod
    def resolve_programs_with_delivered_quantity(parent: Household, info: Any) -> List[Dict[str, Any]]:
        return programs_with_delivered_quantity(parent)

    @staticmethod
    def resolve_country(parent: Household, info: Any) -> str:
        return getattr(parent.country, "name", "")

    @staticmethod
    def resolve_country_origin(parent: Household, info: Any) -> str:
        return getattr(parent.country_origin, "name", "")

    @staticmethod
    def resolve_selection(parent: Household, info: Any) -> HouseholdSelection:
        return parent.selections.first()

    @staticmethod
    def resolve_individuals(parent: Household, info: Any, *arg: Any, **kwargs: Any) -> QuerySet:
        individuals_ids = list(parent.individuals.values_list("id", flat=True))
        collectors_ids = list(parent.representatives.values_list("id", flat=True))
        ids = list(set(individuals_ids + collectors_ids))
        return Individual.objects.filter(id__in=ids).prefetch_related(
            Prefetch(
                "households_and_roles",
                queryset=IndividualRoleInHousehold.objects.filter(household=parent.id),
            )
        )

    @staticmethod
    def resolve_has_duplicates(parent: Household, info: Any) -> bool:
        if hasattr(parent, "has_duplicates_annotated"):
            return parent.has_duplicates_annotated
        return parent.individuals.filter(deduplication_golden_record_status=DUPLICATE).exists()

    @staticmethod
    def resolve_flex_fields(parent: Household, info: Any) -> Dict:
        return resolve_flex_fields_choices_to_string(parent)

    @staticmethod
    def resolve_active_individuals_count(parent: Household, info: Any) -> int:
        return parent.active_individuals.count()

    @classmethod
    def check_node_permission(cls, info: Any, object_instance: Household) -> None:
        super().check_node_permission(info, object_instance)
        user = info.context.user

        # if user doesn't have permission to view all households, we check based on their grievance tickets
        if not user.has_permission(Permissions.POPULATION_VIEW_HOUSEHOLDS_DETAILS.value, object_instance.business_area):
            grievance_tickets = GrievanceTicket.objects.filter(
                complaint_ticket_details__in=object_instance.complaint_ticket_details.all()
            )
            cls.check_creator_or_owner_permission(
                info,
                object_instance,
                Permissions.GRIEVANCES_VIEW_HOUSEHOLD_DETAILS.value,
                any(user_ticket in user.created_tickets.all() for user_ticket in grievance_tickets),
                Permissions.GRIEVANCES_VIEW_HOUSEHOLD_DETAILS_AS_CREATOR.value,
                any(user_ticket in user.assigned_tickets.all() for user_ticket in grievance_tickets),
                Permissions.GRIEVANCES_VIEW_HOUSEHOLD_DETAILS_AS_OWNER.value,
            )

    @classmethod
    def get_queryset(cls, queryset: QuerySet[Household], info: Any) -> QuerySet[Household]:
        queryset = queryset.annotate(
            status_label=Case(
                When(withdrawn=True, then=Value(STATUS_INACTIVE)),
                default=Value(STATUS_ACTIVE),
            )
        )
        return super().get_queryset(queryset, info)

    class Meta:
        model = Household
        filter_fields = []
        interfaces = (relay.Node,)
        connection_class = ExtendedHouseHoldConnection


class Query(graphene.ObjectType):
    household = relay.Node.Field(HouseholdNode)
    all_households = DjangoPermissionFilterFastConnectionField(
        HouseholdNode,
        filterset_class=HouseholdFilter,
        permission_classes=(
            hopeOneOfPermissionClass(Permissions.POPULATION_VIEW_HOUSEHOLDS_LIST, *ALL_GRIEVANCES_CREATE_MODIFY),
        ),
    )
    individual = relay.Node.Field(IndividualNode)
    all_individuals = DjangoPermissionFilterFastConnectionField(
        IndividualNode,
        filterset_class=IndividualFilter,
        permission_classes=(
            hopeOneOfPermissionClass(Permissions.POPULATION_VIEW_INDIVIDUALS_LIST, *ALL_GRIEVANCES_CREATE_MODIFY),
        ),
    )

    section_households_reached = graphene.Field(
        SectionTotalNode,
        business_area_slug=graphene.String(required=True),
        year=graphene.Int(required=True),
        program=graphene.String(required=False),
        administrative_area=graphene.String(required=False),
    )
    section_individuals_reached = graphene.Field(
        SectionTotalNode,
        business_area_slug=graphene.String(required=True),
        year=graphene.Int(required=True),
        program=graphene.String(required=False),
        administrative_area=graphene.String(required=False),
    )
    section_child_reached = graphene.Field(
        SectionTotalNode,
        business_area_slug=graphene.String(required=True),
        year=graphene.Int(required=True),
        program=graphene.String(required=False),
        administrative_area=graphene.String(required=False),
    )
    chart_individuals_reached_by_age_and_gender = graphene.Field(
        ChartDatasetNode,
        business_area_slug=graphene.String(required=True),
        year=graphene.Int(required=True),
        program=graphene.String(required=False),
        administrative_area=graphene.String(required=False),
    )
    chart_individuals_with_disability_reached_by_age = graphene.Field(
        ChartDetailedDatasetsNode,
        business_area_slug=graphene.String(required=True),
        year=graphene.Int(required=True),
        program=graphene.String(required=False),
        administrative_area=graphene.String(required=False),
    )

    residence_status_choices = graphene.List(ChoiceObject)
    sex_choices = graphene.List(ChoiceObject)
    marital_status_choices = graphene.List(ChoiceObject)
    work_status_choices = graphene.List(ChoiceObject)
    relationship_choices = graphene.List(ChoiceObject)
    role_choices = graphene.List(ChoiceObject)
    document_type_choices = graphene.List(ChoiceObject)
    identity_type_choices = graphene.List(ChoiceObject)
    countries_choices = graphene.List(ChoiceObject)
    observed_disability_choices = graphene.List(ChoiceObject)
    severity_of_disability_choices = graphene.List(ChoiceObject)
    flag_choices = graphene.List(ChoiceObject)

    all_households_flex_fields_attributes = graphene.List(FieldAttributeNode)
    all_individuals_flex_fields_attributes = graphene.List(FieldAttributeNode)

    def resolve_all_individuals(self, info: Any, **kwargs: Any) -> QuerySet[Individual]:
        queryset = Individual.objects
        if does_path_exist_in_query("edges.node.household", info):
            queryset = queryset.select_related("household")
        if does_path_exist_in_query("edges.node.household.admin2", info):
            queryset = queryset.select_related("household__admin_area")
            queryset = queryset.select_related("household__admin_area__area_type")
        return queryset

    def resolve_all_households_flex_fields_attributes(self, info: Any, **kwargs: Any) -> Iterable:
        yield from FlexibleAttribute.objects.filter(
            associated_with=FlexibleAttribute.ASSOCIATED_WITH_HOUSEHOLD
        ).order_by("created_at")

    def resolve_all_individuals_flex_fields_attributes(self, info: Any, **kwargs: Any) -> Iterable:
        yield from FlexibleAttribute.objects.filter(
            associated_with=FlexibleAttribute.ASSOCIATED_WITH_INDIVIDUAL
        ).order_by("created_at")

    def resolve_all_households(self, info: Any, **kwargs: Any) -> QuerySet:
        queryset = Household.objects.order_by("created_at")
        if does_path_exist_in_query("edges.node.admin2", info):
            queryset = queryset.select_related("admin_area")
            queryset = queryset.select_related("admin_area__area_type")

        if does_path_exist_in_query("edges.node.headOfHousehold", info):
            queryset = queryset.select_related("head_of_household")
        if does_path_exist_in_query("edges.node.hasDuplicates", info):
            subquery = Subquery(
                Individual.objects.filter(household_id=OuterRef("pk"), deduplication_golden_record_status="DUPLICATE")
                .annotate(count=Func(F("id"), function="Count"))
                .values("count")
            )
            queryset = queryset.annotate(has_duplicates_annotated=subquery)

        if does_path_exist_in_query("edges.node.sanctionListPossibleMatch", info):
            subquery = Subquery(
                Individual.objects.filter(household_id=OuterRef("pk"), sanction_list_possible_match=True)
                .annotate(count=Func(F("id"), function="Count"))
                .values("count")
            )
            queryset = queryset.annotate(sanction_list_possible_match_annotated=subquery)
        if does_path_exist_in_query("edges.node.sanctionListConfirmedMatch", info):
            subquery = Subquery(
                Individual.objects.filter(household_id=OuterRef("pk"), sanction_list_confirmed_match=True)
                .annotate(count=Func(F("id"), function="Count"))
                .values("count")
            )
            queryset = queryset.annotate(sanction_list_confirmed_match_annotated=subquery)
        return queryset

    def resolve_residence_status_choices(self, info: Any, **kwargs: Any) -> List[Dict[str, Any]]:
        return to_choice_object(RESIDENCE_STATUS_CHOICE)

    def resolve_sex_choices(self, info: Any, **kwargs: Any) -> List[Dict[str, Any]]:
        return to_choice_object(SEX_CHOICE)

    def resolve_marital_status_choices(self, info: Any, **kwargs: Any) -> List[Dict[str, Any]]:
        return to_choice_object(MARITAL_STATUS_CHOICE)

    def resolve_relationship_choices(self, info: Any, **kwargs: Any) -> List[Dict[str, Any]]:
        return to_choice_object(RELATIONSHIP_CHOICE)

    def resolve_role_choices(self, info: Any, **kwargs: Any) -> List[Dict[str, Any]]:
        return to_choice_object(ROLE_CHOICE)

    def resolve_document_type_choices(self, info: Any, **kwargs: Any) -> List[Dict[str, Any]]:
        return to_choice_object(IDENTIFICATION_TYPE_CHOICE)

    def resolve_identity_type_choices(self, info: Any, **kwargs: Any) -> List[Dict[str, Any]]:
        return to_choice_object(AGENCY_TYPE_CHOICES)

    def resolve_countries_choices(self, info: Any, **kwargs: Any) -> List[Dict[str, Any]]:
        return to_choice_object([(alpha3, label) for (label, alpha2, alpha3) in Countries.get_countries()])

    def resolve_severity_of_disability_choices(self, info: Any, **kwargs: Any) -> List[Dict[str, Any]]:
        return to_choice_object(SEVERITY_OF_DISABILITY_CHOICES)

    def resolve_observed_disability_choices(self, info: Any, **kwargs: Any) -> List[Dict[str, Any]]:
        return to_choice_object(OBSERVED_DISABILITY_CHOICE)

    def resolve_flag_choices(self, info: Any, **kwargs: Any) -> List[Dict[str, Any]]:
        return to_choice_object(INDIVIDUAL_FLAGS_CHOICES)

    def resolve_work_status_choices(self, info: Any, **kwargs: Any) -> List[Dict[str, Any]]:
        return to_choice_object(WORK_STATUS_CHOICE)

    @chart_permission_decorator(permissions=[Permissions.DASHBOARD_VIEW_COUNTRY])
    @cached_in_django_cache(24)
    def resolve_section_households_reached(
        self, info: Any, business_area_slug: str, year: int, **kwargs: Any
    ) -> Dict[str, int]:
        payment_records_qs = get_payment_records_for_dashboard(
            year, business_area_slug, chart_filters_decoder(kwargs), True
        )
        return {"total": payment_records_qs.values_list("household", flat=True).distinct().count()}

    @chart_permission_decorator(permissions=[Permissions.DASHBOARD_VIEW_COUNTRY])
    @cached_in_django_cache(24)
    def resolve_section_individuals_reached(
        self, info: Any, business_area_slug: str, year: int, **kwargs: Any
    ) -> Dict[str, int]:
        households_individuals_params = [
            "household__female_age_group_0_5_count",
            "household__female_age_group_6_11_count",
            "household__female_age_group_12_17_count",
            "household__female_age_group_18_59_count",
            "household__female_age_group_60_count",
            "household__male_age_group_0_5_count",
            "household__male_age_group_6_11_count",
            "household__male_age_group_12_17_count",
            "household__male_age_group_18_59_count",
            "household__male_age_group_60_count",
        ]
        payment_records_qs = get_payment_records_for_dashboard(
            year, business_area_slug, chart_filters_decoder(kwargs), True
        )
        individuals_counts = (
            payment_records_qs.select_related("household")
            .values_list(*households_individuals_params)
            .distinct("household__id")
        )
        return {"total": sum(sum_lists_with_values(individuals_counts, len(households_individuals_params)))}

    @chart_permission_decorator(permissions=[Permissions.DASHBOARD_VIEW_COUNTRY])
    @cached_in_django_cache(24)
    def resolve_section_child_reached(
        self, info: Any, business_area_slug: str, year: int, **kwargs: Any
    ) -> Dict[str, int]:
        households_child_params = [
            "household__female_age_group_0_5_count",
            "household__female_age_group_6_11_count",
            "household__female_age_group_12_17_count",
            "household__male_age_group_0_5_count",
            "household__male_age_group_6_11_count",
            "household__male_age_group_12_17_count",
        ]
        payment_records_qs = get_payment_records_for_dashboard(
            year, business_area_slug, chart_filters_decoder(kwargs), True
        )

        household_child_counts = (
            payment_records_qs.select_related("household")
            .values_list(*households_child_params)
            .distinct("household__id")
        )
        return {"total": sum(sum_lists_with_values(household_child_counts, len(households_child_params)))}

    @chart_permission_decorator(permissions=[Permissions.DASHBOARD_VIEW_COUNTRY])
    @cached_in_django_cache(24)
    def resolve_chart_individuals_reached_by_age_and_gender(
        self, info: Any, business_area_slug: str, year: int, **kwargs: Any
    ) -> Dict:
        households_params = [
            "household__female_age_group_0_5_count",
            "household__female_age_group_6_11_count",
            "household__female_age_group_12_17_count",
            "household__female_age_group_18_59_count",
            "household__female_age_group_60_count",
            "household__male_age_group_0_5_count",
            "household__male_age_group_6_11_count",
            "household__male_age_group_12_17_count",
            "household__male_age_group_18_59_count",
            "household__male_age_group_60_count",
        ]

        payment_records_qs = get_payment_records_for_dashboard(
            year, business_area_slug, chart_filters_decoder(kwargs), True
        )

        household_child_counts = (
            payment_records_qs.select_related("household").values_list(*households_params).distinct("household__id")
        )
        return {
            "labels": INDIVIDUALS_CHART_LABELS,
            "datasets": [{"data": sum_lists_with_values(household_child_counts, len(households_params))}],
        }

    @chart_permission_decorator(permissions=[Permissions.DASHBOARD_VIEW_COUNTRY])
    @cached_in_django_cache(24)
    def resolve_chart_individuals_with_disability_reached_by_age(
        self, info: Any, business_area_slug: str, year: int, **kwargs: Any
    ) -> Dict:
        households_params_with_disability = [
            "household__female_age_group_0_5_disabled_count",
            "household__female_age_group_6_11_disabled_count",
            "household__female_age_group_12_17_disabled_count",
            "household__female_age_group_18_59_disabled_count",
            "household__female_age_group_60_disabled_count",
            "household__male_age_group_0_5_disabled_count",
            "household__male_age_group_6_11_disabled_count",
            "household__male_age_group_12_17_disabled_count",
            "household__male_age_group_18_59_disabled_count",
            "household__male_age_group_60_disabled_count",
        ]
        households_params_total = [
            "household__female_age_group_0_5_count",
            "household__female_age_group_6_11_count",
            "household__female_age_group_12_17_count",
            "household__female_age_group_18_59_count",
            "household__female_age_group_60_count",
            "household__male_age_group_0_5_count",
            "household__male_age_group_6_11_count",
            "household__male_age_group_12_17_count",
            "household__male_age_group_18_59_count",
            "household__male_age_group_60_count",
        ]

        payment_records_qs = get_payment_records_for_dashboard(
            year, business_area_slug, chart_filters_decoder(kwargs), True
        )
        # aggregate with distinct by household__id is not possible
        households_with_disability_counts = (
            payment_records_qs.select_related("household")
            .values_list(*households_params_with_disability)
            .distinct("household__id")
        )
        sum_of_with_disability = sum_lists_with_values(
            households_with_disability_counts, len(households_params_with_disability)
        )

        households_totals_counts = (
            payment_records_qs.select_related("household")
            .values_list(*households_params_total)
            .distinct("household__id")
        )
        sum_of_totals = sum_lists_with_values(households_totals_counts, len(households_params_total))

        sum_of_without_disability = []

        for i, total in enumerate(sum_of_totals):
            if not total:
                sum_of_without_disability.append(0)
            elif not sum_of_with_disability[i]:
                sum_of_without_disability.append(total)
            else:
                sum_of_without_disability.append(total - sum_of_with_disability[i])

        datasets = [
            {"label": "with disability", "data": sum_of_with_disability},
            {"label": "without disability", "data": sum_of_without_disability},
            {"label": "total", "data": sum_of_totals},
        ]
        return {"labels": INDIVIDUALS_CHART_LABELS, "datasets": datasets}<|MERGE_RESOLUTION|>--- conflicted
+++ resolved
@@ -13,24 +13,8 @@
     When,
 )
 
-from django.db.models import (
-    Case,
-    F,
-    Func,
-    OuterRef,
-    Prefetch,
-    Subquery,
-    Sum,
-    Value,
-    When,
-)
-
 import graphene
-<<<<<<< HEAD
-from graphene import relay
-=======
 from graphene import Boolean, DateTime, Enum, Int, String, relay
->>>>>>> 72c72dca
 from graphene_django import DjangoObjectType
 from graphene_django.filter import DjangoFilterConnectionField
 
