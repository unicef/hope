from django.db.models import DecimalField, IntegerField, Prefetch, Sum, Value
from django.db.models.functions import Coalesce

import graphene
from graphene import relay
from graphene_django import DjangoObjectType

from hct_mis_api.apps.account.permissions import (
    ALL_GRIEVANCES_CREATE_MODIFY,
    BaseNodePermissionMixin,
    DjangoPermissionFilterConnectionField,
    Permissions,
    hopeOneOfPermissionClass,
    hopePermissionClass,
)
from hct_mis_api.apps.core.countries import Countries
from hct_mis_api.apps.core.extended_connection import ExtendedConnection
from hct_mis_api.apps.core.models import FlexibleAttribute
from hct_mis_api.apps.core.schema import (
    ChoiceObject,
    FieldAttributeNode,
    _custom_dict_or_attr_resolver,
)
from hct_mis_api.apps.core.utils import (
    chart_filters_decoder,
    chart_permission_decorator,
    encode_ids,
    get_model_choices_fields,
    resolve_flex_fields_choices_to_string,
    sum_lists_with_values,
    to_choice_object,
)
from hct_mis_api.apps.geo.schema import AreaNode
from hct_mis_api.apps.grievance.models import GrievanceTicket
from hct_mis_api.apps.household.filters import HouseholdFilter, IndividualFilter
from hct_mis_api.apps.household.models import (
    AGENCY_TYPE_CHOICES,
    DUPLICATE,
    DUPLICATE_IN_BATCH,
    IDENTIFICATION_TYPE_CHOICE,
    INDIVIDUAL_FLAGS_CHOICES,
    MARITAL_STATUS_CHOICE,
    OBSERVED_DISABILITY_CHOICE,
    RELATIONSHIP_CHOICE,
    RESIDENCE_STATUS_CHOICE,
    ROLE_CHOICE,
    ROLE_NO_ROLE,
    SEVERITY_OF_DISABILITY_CHOICES,
    SEX_CHOICE,
    WORK_STATUS_CHOICE,
    Agency,
    BankAccountInfo,
    Document,
    DocumentType,
    Household,
    Individual,
    IndividualIdentity,
    IndividualRoleInHousehold,
)
from hct_mis_api.apps.household.services.household_programs_with_delivered_quantity import (
    programs_with_delivered_quantity,
)
from hct_mis_api.apps.payment.utils import get_payment_records_for_dashboard
from hct_mis_api.apps.registration_datahub.schema import DeduplicationResultNode
from hct_mis_api.apps.targeting.models import HouseholdSelection
from hct_mis_api.apps.utils.schema import (
    ChartDatasetNode,
    ChartDetailedDatasetsNode,
    FlexFieldsScalar,
    SectionTotalNode,
)

INDIVIDUALS_CHART_LABELS = [
    "Females 0-5",
    "Females 6-11",
    "Females 12-17",
    "Females 18-59",
    "Females 60+",
    "Males 0-5",
    "Males 6-11",
    "Males 12-17",
    "Males 18-59",
    "Males 60+",
]


class DocumentTypeNode(DjangoObjectType):
    country = graphene.String(description="Country name")
    country_iso3 = graphene.String(description="Country ISO3")

    def resolve_country(parent, info):
        return parent.country.name

    def resolve_country_iso3(parent, info):
        return parent.country.alpha3

    class Meta:
        model = DocumentType


class AgencyNode(DjangoObjectType):
    country = graphene.String(description="Country name")
    country_iso3 = graphene.String(description="Country ISO3")

    def resolve_country(parent, info):
        return parent.country.name

    def resolve_country_iso3(parent, info):
        return parent.country.alpha3

    class Meta:
        model = Agency


class IndividualIdentityNode(DjangoObjectType):
    type = graphene.String(description="Agency type")
    country = graphene.String(description="Agency country")

    def resolve_type(parent, info):
        return parent.agency.type

    def resolve_country(parent, info):
        return getattr(parent.agency.country, "name", parent.agency.country)

    class Meta:
        model = IndividualIdentity
        filter_fields = []
        interfaces = (relay.Node,)
        connection_class = ExtendedConnection


class DocumentNode(DjangoObjectType):
    country = graphene.String(description="Document country")
    photo = graphene.String(description="Photo url")

    def resolve_country(parent, info):
        return getattr(parent.type.country, "name", parent.type.country)

    def resolve_photo(parent, info):
        if parent.photo:
            return parent.photo.url
        return

    class Meta:
        model = Document
        filter_fields = []
        interfaces = (relay.Node,)
        connection_class = ExtendedConnection


class ExtendedHouseHoldConnection(graphene.Connection):
    class Meta:
        abstract = True

    total_count = graphene.Int()
    individuals_count = graphene.Int()
    edge_count = graphene.Int()

    def resolve_total_count(root, info, **kwargs):
        return root.length

    def resolve_edge_count(root, info, **kwargs):
        return len(root.edges)

    def resolve_individuals_count(root, info, **kwargs):
        return root.iterable.aggregate(sum=Sum("size")).get("sum")


# FIXME: This need to be changed to HouseholdSelectionNode
class HouseholdSelection(DjangoObjectType):
    class Meta:
        model = HouseholdSelection


class DeliveredQuantityNode(graphene.ObjectType):
    total_delivered_quantity = graphene.Decimal()
    currency = graphene.String()


class ProgramsWithDeliveredQuantityNode(graphene.ObjectType):
    class Meta:
        default_resolver = _custom_dict_or_attr_resolver

    id = graphene.ID()
    name = graphene.String()
    quantity = graphene.List(DeliveredQuantityNode)


class HouseholdNode(BaseNodePermissionMixin, DjangoObjectType):
    permission_classes = (
        hopePermissionClass(Permissions.POPULATION_VIEW_HOUSEHOLDS_DETAILS),
        hopePermissionClass(Permissions.GRIEVANCES_VIEW_HOUSEHOLD_DETAILS),
        hopePermissionClass(Permissions.GRIEVANCES_VIEW_HOUSEHOLD_DETAILS_AS_CREATOR),
        hopePermissionClass(Permissions.GRIEVANCES_VIEW_HOUSEHOLD_DETAILS_AS_OWNER),
    )

    admin_area_title = graphene.String(description="Admin area title")
    total_cash_received = graphene.Decimal()
    total_cash_received_usd = graphene.Decimal()
    country_origin = graphene.String(description="Country origin name")
    country = graphene.String(description="Country name")
    currency = graphene.String()
    flex_fields = FlexFieldsScalar()
    selection = graphene.Field(HouseholdSelection)
    sanction_list_possible_match = graphene.Boolean()
    sanction_list_confirmed_match = graphene.Boolean()
    has_duplicates = graphene.Boolean(description="Mark household if any of individuals has Duplicate status")
    consent_sharing = graphene.List(graphene.String)
    admin1 = graphene.Field(AreaNode)
    admin2 = graphene.Field(AreaNode)
    status = graphene.String()
    programs_with_delivered_quantity = graphene.List(ProgramsWithDeliveredQuantityNode)
    active_individuals_count = graphene.Int()
    admin_area = graphene.Field(AreaNode)

    def resolve_admin1(parent, info):
        return parent.admin1_new

    def resolve_admin2(parent, info):
        return parent.admin2_new

    def resolve_admin_area(parent, info):
        return parent.admin_area_new

    def resolve_admin_area_title(parent, info):
        if parent.admin_area_new:
            return parent.admin_area_new.name
        return ""

    def resolve_programs_with_delivered_quantity(parent, info):
        return programs_with_delivered_quantity(parent)

    def resolve_country(parent, info):
        return parent.country.name

    def resolve_country_origin(parent, info):
        return parent.country_origin.name

    def resolve_selection(parent, info):
        selection = parent.selections.first()
        return selection

    def resolve_individuals(parent, info):
        individuals_ids = list(parent.individuals.values_list("id", flat=True))
        collectors_ids = list(parent.representatives.values_list("id", flat=True))
        ids = list(set(individuals_ids + collectors_ids))
        return Individual.objects.filter(id__in=ids).prefetch_related(
            Prefetch(
                "households_and_roles",
                queryset=IndividualRoleInHousehold.objects.filter(household=parent.id),
            )
        )

    def resolve_has_duplicates(parent, info):
        return parent.individuals.filter(deduplication_golden_record_status=DUPLICATE).exists()

    def resolve_flex_fields(parent, info):
        return resolve_flex_fields_choices_to_string(parent)

    def resolve_active_individuals_count(parent, info):
        return parent.active_individuals.count()

    @classmethod
    def check_node_permission(cls, info, object_instance):
        super().check_node_permission(info, object_instance)
        user = info.context.user

        # if user doesn't have permission to view all households, we check based on their grievance tickets
        if not user.has_permission(Permissions.POPULATION_VIEW_HOUSEHOLDS_DETAILS.value, object_instance.business_area):
            grievance_tickets = GrievanceTicket.objects.filter(
                complaint_ticket_details__in=object_instance.complaint_ticket_details.all()
            )
            cls.check_creator_or_owner_permission(
                info,
                object_instance,
                Permissions.GRIEVANCES_VIEW_HOUSEHOLD_DETAILS.value,
                any(user_ticket in user.created_tickets.all() for user_ticket in grievance_tickets),
                Permissions.GRIEVANCES_VIEW_HOUSEHOLD_DETAILS_AS_CREATOR.value,
                any(user_ticket in user.assigned_tickets.all() for user_ticket in grievance_tickets),
                Permissions.GRIEVANCES_VIEW_HOUSEHOLD_DETAILS_AS_OWNER.value,
            )

    # I don't think this is needed because it would skip check_node_permission call
    # @classmethod
    # def get_node(cls, info, id):
    #     # This will skip permission check from BaseNodePermissionMixin, check if okay
    #     queryset = cls.get_queryset(cls._meta.model.all_objects, info)
    #     try:
    #         return queryset.get(pk=id)
    #     except cls._meta.model.DoesNotExist:
    #         return None

    class Meta:
        model = Household
        filter_fields = []
        interfaces = (relay.Node,)
        connection_class = ExtendedHouseHoldConnection


class IndividualRoleInHouseholdNode(DjangoObjectType):
    class Meta:
        model = IndividualRoleInHousehold


class BankAccountInfoNode(DjangoObjectType):
    type = graphene.String(required=False)

    class Meta:
        model = BankAccountInfo
        exclude = ("debit_card_number",)
        interfaces = (relay.Node,)
        connection_class = ExtendedConnection


class IndividualNode(BaseNodePermissionMixin, DjangoObjectType):
    permission_classes = (
        hopePermissionClass(Permissions.POPULATION_VIEW_INDIVIDUALS_DETAILS),
        hopePermissionClass(Permissions.GRIEVANCES_VIEW_INDIVIDUALS_DETAILS),
        hopePermissionClass(Permissions.GRIEVANCES_VIEW_INDIVIDUALS_DETAILS_AS_CREATOR),
        hopePermissionClass(Permissions.GRIEVANCES_VIEW_INDIVIDUALS_DETAILS_AS_OWNER),
    )
    status = graphene.String()
    estimated_birth_date = graphene.Boolean(required=False)
    role = graphene.String()
    flex_fields = FlexFieldsScalar()
    deduplication_golden_record_results = graphene.List(DeduplicationResultNode)
    deduplication_batch_results = graphene.List(DeduplicationResultNode)
    observed_disability = graphene.List(graphene.String)
    relationship = graphene.Enum(
        "IndividualRelationship",
        [(x[0], x[0]) for x in RELATIONSHIP_CHOICE],
    )
    photo = graphene.String()
    age = graphene.Int()
    bank_account_info = graphene.Field(BankAccountInfoNode, required=False)
    sanction_list_last_check = graphene.DateTime()
<<<<<<< HEAD
    phone_no_valid = graphene.Boolean()
    phone_no_alternative_valid = graphene.Boolean()
=======
    payment_channels = graphene.List(BankAccountInfoNode)

    @staticmethod
    def resolve_payment_channels(parent: Individual, info):
        return BankAccountInfo.objects.filter(individual=parent).annotate(type=Value("BANK_TRANSFER"))
>>>>>>> 4a5166a8

    def resolve_bank_account_info(parent, info):
        bank_account_info = parent.bank_account_info.first()
        if bank_account_info:
            return bank_account_info
        return None

    def resolve_role(parent, info):
        role = parent.households_and_roles.first()
        if role is not None:
            return role.role
        return ROLE_NO_ROLE

    def resolve_deduplication_golden_record_results(parent, info):
        key = "duplicates" if parent.deduplication_golden_record_status == DUPLICATE else "possible_duplicates"
        results = parent.deduplication_golden_record_results.get(key, {})
        return encode_ids(results, "Individual", "hit_id")

    def resolve_deduplication_batch_results(parent, info):
        key = "duplicates" if parent.deduplication_batch_status == DUPLICATE_IN_BATCH else "possible_duplicates"
        results = parent.deduplication_batch_results.get(key, {})
        return encode_ids(results, "ImportedIndividual", "hit_id")

    def resolve_relationship(parent, info):
        # custom resolver so when relationship value is empty string, query does not break (since empty string is not one of enum choices, we need to return None)
        if not parent.relationship:
            return None
        return parent.relationship

    def resolve_photo(parent, info):
        if parent.photo:
            return parent.photo.url
        return

    def resolve_flex_fields(parent, info):
        return resolve_flex_fields_choices_to_string(parent)

    def resolve_age(parent, info):
        return parent.age

    def resolve_sanction_list_last_check(parent, info):
        return parent.sanction_list_last_check

<<<<<<< HEAD
    def resolve_phone_no_valid(parent, info):
        return parent.phone_no_valid

    def resolve_phone_no_alternative_valid(parent, info):
        return parent.phone_no_alternative_valid


=======
>>>>>>> 4a5166a8
    @classmethod
    def check_node_permission(cls, info, object_instance):
        super().check_node_permission(info, object_instance)
        user = info.context.user
        # if user can't simply view all individuals, we check if they can do it because of grievance
        if not user.has_permission(
            Permissions.POPULATION_VIEW_INDIVIDUALS_DETAILS.value, object_instance.business_area
        ):
            grievance_tickets = GrievanceTicket.objects.filter(
                complaint_ticket_details__in=object_instance.complaint_ticket_details.all()
            )
            cls.check_creator_or_owner_permission(
                info,
                object_instance,
                Permissions.GRIEVANCES_VIEW_INDIVIDUALS_DETAILS.value,
                any(user_ticket in user.created_tickets.all() for user_ticket in grievance_tickets),
                Permissions.GRIEVANCES_VIEW_INDIVIDUALS_DETAILS_AS_CREATOR.value,
                any(user_ticket in user.assigned_tickets.all() for user_ticket in grievance_tickets),
                Permissions.GRIEVANCES_VIEW_INDIVIDUALS_DETAILS_AS_OWNER.value,
            )

    # I don't think this is needed because it would skip check_node_permission call
    # @classmethod
    # def get_node(cls, info, id):
    #     queryset = cls.get_queryset(cls._meta.model.all_objects, info)
    #     try:
    #         return queryset.get(pk=id)
    #     except cls._meta.model.DoesNotExist:
    #         return None

    class Meta:
        model = Individual
        filter_fields = []
        interfaces = (relay.Node,)
        connection_class = ExtendedConnection
        convert_choices_to_enum = get_model_choices_fields(
            Individual,
            excluded=[
                "seeing_disability",
                "hearing_disability",
                "physical_disability",
                "memory_disability",
                "selfcare_disability",
                "comms_disability",
                "work_status",
                "collect_individual_data",
            ],
        )


class Query(graphene.ObjectType):
    household = relay.Node.Field(HouseholdNode)
    all_households = DjangoPermissionFilterConnectionField(
        HouseholdNode,
        filterset_class=HouseholdFilter,
        permission_classes=(
            hopeOneOfPermissionClass(Permissions.POPULATION_VIEW_HOUSEHOLDS_LIST, *ALL_GRIEVANCES_CREATE_MODIFY),
        ),
    )
    individual = relay.Node.Field(IndividualNode)
    all_individuals = DjangoPermissionFilterConnectionField(
        IndividualNode,
        filterset_class=IndividualFilter,
        permission_classes=(
            hopeOneOfPermissionClass(Permissions.POPULATION_VIEW_INDIVIDUALS_LIST, *ALL_GRIEVANCES_CREATE_MODIFY),
        ),
    )

    section_households_reached = graphene.Field(
        SectionTotalNode,
        business_area_slug=graphene.String(required=True),
        year=graphene.Int(required=True),
        program=graphene.String(required=False),
        administrative_area=graphene.String(required=False),
    )
    section_individuals_reached = graphene.Field(
        SectionTotalNode,
        business_area_slug=graphene.String(required=True),
        year=graphene.Int(required=True),
        program=graphene.String(required=False),
        administrative_area=graphene.String(required=False),
    )
    section_child_reached = graphene.Field(
        SectionTotalNode,
        business_area_slug=graphene.String(required=True),
        year=graphene.Int(required=True),
        program=graphene.String(required=False),
        administrative_area=graphene.String(required=False),
    )
    chart_individuals_reached_by_age_and_gender = graphene.Field(
        ChartDatasetNode,
        business_area_slug=graphene.String(required=True),
        year=graphene.Int(required=True),
        program=graphene.String(required=False),
        administrative_area=graphene.String(required=False),
    )
    chart_individuals_with_disability_reached_by_age = graphene.Field(
        ChartDetailedDatasetsNode,
        business_area_slug=graphene.String(required=True),
        year=graphene.Int(required=True),
        program=graphene.String(required=False),
        administrative_area=graphene.String(required=False),
    )

    residence_status_choices = graphene.List(ChoiceObject)
    sex_choices = graphene.List(ChoiceObject)
    marital_status_choices = graphene.List(ChoiceObject)
    work_status_choices = graphene.List(ChoiceObject)
    relationship_choices = graphene.List(ChoiceObject)
    role_choices = graphene.List(ChoiceObject)
    document_type_choices = graphene.List(ChoiceObject)
    identity_type_choices = graphene.List(ChoiceObject)
    countries_choices = graphene.List(ChoiceObject)
    observed_disability_choices = graphene.List(ChoiceObject)
    severity_of_disability_choices = graphene.List(ChoiceObject)
    flag_choices = graphene.List(ChoiceObject)

    all_households_flex_fields_attributes = graphene.List(FieldAttributeNode)
    all_individuals_flex_fields_attributes = graphene.List(FieldAttributeNode)

    def resolve_all_households_flex_fields_attributes(self, info, **kwargs):
        yield from FlexibleAttribute.objects.filter(
            associated_with=FlexibleAttribute.ASSOCIATED_WITH_HOUSEHOLD
        ).order_by("created_at")

    def resolve_all_individuals_flex_fields_attributes(self, info, **kwargs):
        yield from FlexibleAttribute.objects.filter(
            associated_with=FlexibleAttribute.ASSOCIATED_WITH_INDIVIDUAL
        ).order_by("created_at")

    def resolve_all_households(self, info, **kwargs):
        return Household.objects.order_by("created_at")

    def resolve_residence_status_choices(self, info, **kwargs):
        return to_choice_object(RESIDENCE_STATUS_CHOICE)

    def resolve_sex_choices(self, info, **kwargs):
        return to_choice_object(SEX_CHOICE)

    def resolve_marital_status_choices(self, info, **kwargs):
        return to_choice_object(MARITAL_STATUS_CHOICE)

    def resolve_relationship_choices(self, info, **kwargs):
        return to_choice_object(RELATIONSHIP_CHOICE)

    def resolve_role_choices(self, info, **kwargs):
        return to_choice_object(ROLE_CHOICE)

    def resolve_document_type_choices(self, info, **kwargs):
        return to_choice_object(IDENTIFICATION_TYPE_CHOICE)

    def resolve_identity_type_choices(self, info, **kwargs):
        return to_choice_object(AGENCY_TYPE_CHOICES)

    def resolve_countries_choices(self, info, **kwargs):
        return to_choice_object([(alpha3, label) for (label, alpha2, alpha3) in Countries.get_countries()])

    def resolve_severity_of_disability_choices(self, info, **kwargs):
        return to_choice_object(SEVERITY_OF_DISABILITY_CHOICES)

    def resolve_observed_disability_choices(self, info, **kwargs):
        return to_choice_object(OBSERVED_DISABILITY_CHOICE)

    def resolve_flag_choices(self, info, **kwargs):
        return to_choice_object(INDIVIDUAL_FLAGS_CHOICES)

    def resolve_work_status_choices(self, info, **kwargs):
        return to_choice_object(WORK_STATUS_CHOICE)

    @chart_permission_decorator(permissions=[Permissions.DASHBOARD_VIEW_COUNTRY])
    def resolve_section_households_reached(self, info, business_area_slug, year, **kwargs):
        payment_records_qs = get_payment_records_for_dashboard(
            year, business_area_slug, chart_filters_decoder(kwargs), True
        )
        return {"total": payment_records_qs.values_list("household", flat=True).distinct().count()}

    @chart_permission_decorator(permissions=[Permissions.DASHBOARD_VIEW_COUNTRY])
    def resolve_section_individuals_reached(self, info, business_area_slug, year, **kwargs):
        households_individuals_params = [
            "household__female_age_group_0_5_count",
            "household__female_age_group_6_11_count",
            "household__female_age_group_12_17_count",
            "household__female_age_group_18_59_count",
            "household__female_age_group_60_count",
            "household__male_age_group_0_5_count",
            "household__male_age_group_6_11_count",
            "household__male_age_group_12_17_count",
            "household__male_age_group_18_59_count",
            "household__male_age_group_60_count",
        ]
        payment_records_qs = get_payment_records_for_dashboard(
            year, business_area_slug, chart_filters_decoder(kwargs), True
        )
        individuals_counts = (
            payment_records_qs.select_related("household")
            .values_list(*households_individuals_params)
            .distinct("household__id")
        )
        return {"total": sum(sum_lists_with_values(individuals_counts, len(households_individuals_params)))}

    @chart_permission_decorator(permissions=[Permissions.DASHBOARD_VIEW_COUNTRY])
    def resolve_section_child_reached(self, info, business_area_slug, year, **kwargs):
        households_child_params = [
            "household__female_age_group_0_5_count",
            "household__female_age_group_6_11_count",
            "household__female_age_group_12_17_count",
            "household__male_age_group_0_5_count",
            "household__male_age_group_6_11_count",
            "household__male_age_group_12_17_count",
        ]
        payment_records_qs = get_payment_records_for_dashboard(
            year, business_area_slug, chart_filters_decoder(kwargs), True
        )

        household_child_counts = (
            payment_records_qs.select_related("household")
            .values_list(*households_child_params)
            .distinct("household__id")
        )
        return {"total": sum(sum_lists_with_values(household_child_counts, len(households_child_params)))}

    @chart_permission_decorator(permissions=[Permissions.DASHBOARD_VIEW_COUNTRY])
    def resolve_chart_individuals_reached_by_age_and_gender(self, info, business_area_slug, year, **kwargs):
        households_params = [
            "household__female_age_group_0_5_count",
            "household__female_age_group_6_11_count",
            "household__female_age_group_12_17_count",
            "household__female_age_group_18_59_count",
            "household__female_age_group_60_count",
            "household__male_age_group_0_5_count",
            "household__male_age_group_6_11_count",
            "household__male_age_group_12_17_count",
            "household__male_age_group_18_59_count",
            "household__male_age_group_60_count",
        ]

        payment_records_qs = get_payment_records_for_dashboard(
            year, business_area_slug, chart_filters_decoder(kwargs), True
        )

        household_child_counts = (
            payment_records_qs.select_related("household").values_list(*households_params).distinct("household__id")
        )
        return {
            "labels": INDIVIDUALS_CHART_LABELS,
            "datasets": [{"data": sum_lists_with_values(household_child_counts, len(households_params))}],
        }

    @chart_permission_decorator(permissions=[Permissions.DASHBOARD_VIEW_COUNTRY])
    def resolve_chart_individuals_with_disability_reached_by_age(self, info, business_area_slug, year, **kwargs):
        households_params_with_disability = [
            "household__female_age_group_0_5_disabled_count",
            "household__female_age_group_6_11_disabled_count",
            "household__female_age_group_12_17_disabled_count",
            "household__female_age_group_18_59_disabled_count",
            "household__female_age_group_60_disabled_count",
            "household__male_age_group_0_5_disabled_count",
            "household__male_age_group_6_11_disabled_count",
            "household__male_age_group_12_17_disabled_count",
            "household__male_age_group_18_59_disabled_count",
            "household__male_age_group_60_disabled_count",
        ]
        households_params_total = [
            "household__female_age_group_0_5_count",
            "household__female_age_group_6_11_count",
            "household__female_age_group_12_17_count",
            "household__female_age_group_18_59_count",
            "household__female_age_group_60_count",
            "household__male_age_group_0_5_count",
            "household__male_age_group_6_11_count",
            "household__male_age_group_12_17_count",
            "household__male_age_group_18_59_count",
            "household__male_age_group_60_count",
        ]

        payment_records_qs = get_payment_records_for_dashboard(
            year, business_area_slug, chart_filters_decoder(kwargs), True
        )
        # aggregate with distinct by household__id is not possible
        households_with_disability_counts = (
            payment_records_qs.select_related("household")
            .values_list(*households_params_with_disability)
            .distinct("household__id")
        )
        sum_of_with_disability = sum_lists_with_values(
            households_with_disability_counts, len(households_params_with_disability)
        )

        households_totals_counts = (
            payment_records_qs.select_related("household")
            .values_list(*households_params_total)
            .distinct("household__id")
        )
        sum_of_totals = sum_lists_with_values(households_totals_counts, len(households_params_total))

        sum_of_without_disability = []

        for i, total in enumerate(sum_of_totals):
            if not total:
                sum_of_without_disability.append(0)
            elif not sum_of_with_disability[i]:
                sum_of_without_disability.append(total)
            else:
                sum_of_without_disability.append(total - sum_of_with_disability[i])

        datasets = [
            {"label": "with disability", "data": sum_of_with_disability},
            {"label": "without disability", "data": sum_of_without_disability},
            {"label": "total", "data": sum_of_totals},
        ]
        return {"labels": INDIVIDUALS_CHART_LABELS, "datasets": datasets}<|MERGE_RESOLUTION|>--- conflicted
+++ resolved
@@ -334,16 +334,13 @@
     age = graphene.Int()
     bank_account_info = graphene.Field(BankAccountInfoNode, required=False)
     sanction_list_last_check = graphene.DateTime()
-<<<<<<< HEAD
     phone_no_valid = graphene.Boolean()
     phone_no_alternative_valid = graphene.Boolean()
-=======
     payment_channels = graphene.List(BankAccountInfoNode)
 
     @staticmethod
     def resolve_payment_channels(parent: Individual, info):
         return BankAccountInfo.objects.filter(individual=parent).annotate(type=Value("BANK_TRANSFER"))
->>>>>>> 4a5166a8
 
     def resolve_bank_account_info(parent, info):
         bank_account_info = parent.bank_account_info.first()
@@ -387,7 +384,6 @@
     def resolve_sanction_list_last_check(parent, info):
         return parent.sanction_list_last_check
 
-<<<<<<< HEAD
     def resolve_phone_no_valid(parent, info):
         return parent.phone_no_valid
 
@@ -395,8 +391,6 @@
         return parent.phone_no_alternative_valid
 
 
-=======
->>>>>>> 4a5166a8
     @classmethod
     def check_node_permission(cls, info, object_instance):
         super().check_node_permission(info, object_instance)
