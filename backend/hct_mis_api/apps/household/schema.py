from typing import Any, Dict, Iterable, List, Optional, Tuple, Type

from django.db.models import Case, Prefetch, QuerySet, Sum, Value, When

import graphene
from graphene import Boolean, DateTime, Enum, Field, Int, String, relay
from graphene_django import DjangoObjectType

from hct_mis_api.apps.account.permissions import (
    ALL_GRIEVANCES_CREATE_MODIFY,
    BaseNodePermissionMixin,
    BasePermission,
    DjangoPermissionFilterConnectionField,
    Permissions,
    hopeOneOfPermissionClass,
    hopePermissionClass,
)
from hct_mis_api.apps.core.countries import Countries
from hct_mis_api.apps.core.extended_connection import ExtendedConnection
from hct_mis_api.apps.core.models import FlexibleAttribute
from hct_mis_api.apps.core.schema import (
    ChoiceObject,
    FieldAttributeNode,
    _custom_dict_or_attr_resolver,
)
from hct_mis_api.apps.core.utils import (
    chart_filters_decoder,
    chart_permission_decorator,
    encode_ids,
    get_model_choices_fields,
    resolve_flex_fields_choices_to_string,
    sum_lists_with_values,
    to_choice_object,
)
from hct_mis_api.apps.geo.schema import AreaNode
from hct_mis_api.apps.grievance.models import GrievanceTicket
from hct_mis_api.apps.household.filters import HouseholdFilter, IndividualFilter
from hct_mis_api.apps.household.models import (
    AGENCY_TYPE_CHOICES,
    DUPLICATE,
    DUPLICATE_IN_BATCH,
    IDENTIFICATION_TYPE_CHOICE,
    INDIVIDUAL_FLAGS_CHOICES,
    MARITAL_STATUS_CHOICE,
    OBSERVED_DISABILITY_CHOICE,
    RELATIONSHIP_CHOICE,
    RESIDENCE_STATUS_CHOICE,
    ROLE_CHOICE,
    ROLE_NO_ROLE,
    SEVERITY_OF_DISABILITY_CHOICES,
    SEX_CHOICE,
    STATUS_ACTIVE,
    STATUS_INACTIVE,
    WORK_STATUS_CHOICE,
    BankAccountInfo,
    Document,
    DocumentType,
    Household,
    Individual,
    IndividualIdentity,
    IndividualRoleInHousehold,
)
from hct_mis_api.apps.household.services.household_programs_with_delivered_quantity import (
    programs_with_delivered_quantity,
)
from hct_mis_api.apps.payment.utils import get_payment_records_for_dashboard
from hct_mis_api.apps.registration_datahub.schema import DeduplicationResultNode
from hct_mis_api.apps.targeting.models import HouseholdSelection
from hct_mis_api.apps.utils.schema import (
    ChartDatasetNode,
    ChartDetailedDatasetsNode,
    FlexFieldsScalar,
    SectionTotalNode,
)

INDIVIDUALS_CHART_LABELS = [
    "Females 0-5",
    "Females 6-11",
    "Females 12-17",
    "Females 18-59",
    "Females 60+",
    "Males 0-5",
    "Males 6-11",
    "Males 12-17",
    "Males 18-59",
    "Males 60+",
]


class DocumentTypeNode(DjangoObjectType):
    class Meta:
        model = DocumentType


class IndividualIdentityNode(DjangoObjectType):
    partner = graphene.String(description="Partner")
    country = graphene.String(description="Individual Identity country")
    country_iso3 = graphene.String(description="Individual Identity country iso3")

    @staticmethod
    def resolve_partner(parent: IndividualIdentity, info: Any) -> str:
        return parent.partner.name

    @staticmethod
    def resolve_country(parent: IndividualIdentity, info: Any) -> str:
        return parent.country.name

    @staticmethod
    def resolve_country_iso3(parent: IndividualIdentity, info: Any) -> str:
        return parent.country.iso_code3

    class Meta:
        model = IndividualIdentity
        filter_fields = []
        interfaces = (relay.Node,)
        connection_class = ExtendedConnection


class DocumentNode(DjangoObjectType):
    country = graphene.String(description="Document country")
    country_iso3 = graphene.String(description="Country ISO3")
    photo = graphene.String(description="Photo url")

    def resolve_country(parent: Document, info: Any) -> str:
        return getattr(parent.country, "name", parent.country)

    def resolve_country_iso3(parent: Document, info: Any) -> str:
        return parent.country.iso_code3

    def resolve_photo(parent: Document, info: Any) -> Optional[String]:
        if parent.photo:
            return parent.photo.url
        return None

    class Meta:
        model = Document
        filter_fields = []
        interfaces = (relay.Node,)
        connection_class = ExtendedConnection


class ExtendedHouseHoldConnection(graphene.Connection):
    class Meta:
        abstract = True

    total_count = graphene.Int()
    individuals_count = graphene.Int()
    edge_count = graphene.Int()

    def resolve_total_count(root, info: Any, **kwargs: Any) -> int:
        return root.length

    def resolve_edge_count(root, info: Any, **kwargs: Any) -> int:
        return len(root.edges)

    def resolve_individuals_count(root, info: Any, **kwargs: Any) -> int:
        return root.iterable.aggregate(sum=Sum("size")).get("sum")


class HouseholdSelectionNode(DjangoObjectType):
    class Meta:
        model = HouseholdSelection


class DeliveredQuantityNode(graphene.ObjectType):
    total_delivered_quantity = graphene.Decimal()
    currency = graphene.String()


class ProgramsWithDeliveredQuantityNode(graphene.ObjectType):
    class Meta:
        default_resolver = _custom_dict_or_attr_resolver

    id = graphene.ID()
    name = graphene.String()
    quantity = graphene.List(DeliveredQuantityNode)


class HouseholdNode(BaseNodePermissionMixin, DjangoObjectType):
    permission_classes = (
        hopePermissionClass(Permissions.POPULATION_VIEW_HOUSEHOLDS_DETAILS),
        hopePermissionClass(Permissions.GRIEVANCES_VIEW_HOUSEHOLD_DETAILS),
        hopePermissionClass(Permissions.GRIEVANCES_VIEW_HOUSEHOLD_DETAILS_AS_CREATOR),
        hopePermissionClass(Permissions.GRIEVANCES_VIEW_HOUSEHOLD_DETAILS_AS_OWNER),
    )

    admin_area_title = graphene.String(description="Admin area title")
    total_cash_received = graphene.Decimal()
    total_cash_received_usd = graphene.Decimal()
    country_origin = graphene.String(description="Country origin name")
    country = graphene.String(description="Country name")
    currency = graphene.String()
    flex_fields = FlexFieldsScalar()
    selection = graphene.Field(HouseholdSelectionNode)
    sanction_list_possible_match = graphene.Boolean()
    sanction_list_confirmed_match = graphene.Boolean()
    has_duplicates = graphene.Boolean(description="Mark household if any of individuals has Duplicate status")
    consent_sharing = graphene.List(graphene.String)
    admin1 = graphene.Field(AreaNode)
    admin2 = graphene.Field(AreaNode)
    status = graphene.String()
    programs_with_delivered_quantity = graphene.List(ProgramsWithDeliveredQuantityNode)
    active_individuals_count = graphene.Int()
    admin_area = graphene.Field(AreaNode)

<<<<<<< HEAD
    @staticmethod
    def resolve_country_origin(parent: Household, info):
        return getattr(parent.country_origin, "name", "")

    @staticmethod
    def resolve_country(parent: Household, info):
        return getattr(parent.country, "name", "")

    def resolve_admin1(parent, info):
=======
    def resolve_admin1(parent, info: Any) -> Field:
>>>>>>> 6175dd13
        return parent.admin1

    def resolve_admin2(parent, info: Any) -> Field:
        return parent.admin2

    def resolve_admin_area(parent, info: Any) -> Field:
        return parent.admin_area

    def resolve_admin_area_title(parent, info: Any) -> str:
        if parent.admin_area:
            return parent.admin_area.name
        return ""

    def resolve_programs_with_delivered_quantity(parent, info: Any) -> Dict[Any, Dict[str, Any]]:
        return programs_with_delivered_quantity(parent)

<<<<<<< HEAD
    def resolve_selection(parent, info):
=======
    def resolve_country(parent, info: Any) -> str:
        if parent.country:
            return parent.country.name
        return ""

    def resolve_country_origin(parent, info: Any) -> str:
        if parent.country_origin:
            return parent.country_origin.name
        return ""

    def resolve_selection(parent, info: Any) -> Any:
>>>>>>> 6175dd13
        selection = parent.selections.first()
        return selection

    def resolve_individuals(parent, info: Any) -> QuerySet:
        individuals_ids = list(parent.individuals.values_list("id", flat=True))
        collectors_ids = list(parent.representatives.values_list("id", flat=True))
        ids = list(set(individuals_ids + collectors_ids))
        return Individual.objects.filter(id__in=ids).prefetch_related(
            Prefetch(
                "households_and_roles",
                queryset=IndividualRoleInHousehold.objects.filter(household=parent.id),
            )
        )

    def resolve_has_duplicates(parent, info: Any) -> QuerySet:
        return parent.individuals.filter(deduplication_golden_record_status=DUPLICATE).exists()

    def resolve_flex_fields(parent, info: Any) -> Dict:
        return resolve_flex_fields_choices_to_string(parent)

    def resolve_active_individuals_count(parent, info: Any) -> int:
        return parent.active_individuals.count()

    @classmethod
    def check_node_permission(cls, info: Any, object_instance: Household) -> None:
        super().check_node_permission(info, object_instance)
        user = info.context.user

        # if user doesn't have permission to view all households, we check based on their grievance tickets
        if not user.has_permission(Permissions.POPULATION_VIEW_HOUSEHOLDS_DETAILS.value, object_instance.business_area):
            grievance_tickets = GrievanceTicket.objects.filter(
                complaint_ticket_details__in=object_instance.complaint_ticket_details.all()
            )
            cls.check_creator_or_owner_permission(
                info,
                object_instance,
                Permissions.GRIEVANCES_VIEW_HOUSEHOLD_DETAILS.value,
                any(user_ticket in user.created_tickets.all() for user_ticket in grievance_tickets),
                Permissions.GRIEVANCES_VIEW_HOUSEHOLD_DETAILS_AS_CREATOR.value,
                any(user_ticket in user.assigned_tickets.all() for user_ticket in grievance_tickets),
                Permissions.GRIEVANCES_VIEW_HOUSEHOLD_DETAILS_AS_OWNER.value,
            )

    @classmethod
    def get_queryset(cls, queryset: QuerySet, info: Any) -> QuerySet:
        queryset = queryset.annotate(
            status_label=Case(
                When(withdrawn=True, then=Value(STATUS_INACTIVE)),
                default=Value(STATUS_ACTIVE),
            )
        )
        return super().get_queryset(queryset, info)

    class Meta:
        model = Household
        filter_fields = []
        interfaces = (relay.Node,)
        connection_class = ExtendedHouseHoldConnection


class IndividualRoleInHouseholdNode(DjangoObjectType):
    class Meta:
        model = IndividualRoleInHousehold


class BankAccountInfoNode(DjangoObjectType):
    type = graphene.String(required=False)

    class Meta:
        model = BankAccountInfo
        exclude = ("debit_card_number",)
        interfaces = (relay.Node,)
        connection_class = ExtendedConnection


class IndividualNode(BaseNodePermissionMixin, DjangoObjectType):
    permission_classes: Tuple[Type[BasePermission], ...] = (
        hopePermissionClass(Permissions.POPULATION_VIEW_INDIVIDUALS_DETAILS),
        hopePermissionClass(Permissions.GRIEVANCES_VIEW_INDIVIDUALS_DETAILS),
        hopePermissionClass(Permissions.GRIEVANCES_VIEW_INDIVIDUALS_DETAILS_AS_CREATOR),
        hopePermissionClass(Permissions.GRIEVANCES_VIEW_INDIVIDUALS_DETAILS_AS_OWNER),
    )
    status = graphene.String()
    estimated_birth_date = graphene.Boolean(required=False)
    role = graphene.String()
    flex_fields = FlexFieldsScalar()
    deduplication_golden_record_results = graphene.List(DeduplicationResultNode)
    deduplication_batch_results = graphene.List(DeduplicationResultNode)
    observed_disability = graphene.List(graphene.String)
    relationship = graphene.Enum(
        "IndividualRelationship",
        [(x[0], x[0]) for x in RELATIONSHIP_CHOICE],
    )
    photo = graphene.String()
    age = graphene.Int()
    bank_account_info = graphene.Field(BankAccountInfoNode, required=False)
    sanction_list_last_check = graphene.DateTime()
    phone_no_valid = graphene.Boolean()
    phone_no_alternative_valid = graphene.Boolean()
    payment_channels = graphene.List(BankAccountInfoNode)

    @staticmethod
    def resolve_payment_channels(parent: Individual, info: Any) -> QuerySet[BankAccountInfo]:
        return BankAccountInfo.objects.filter(individual=parent).annotate(type=Value("BANK_TRANSFER"))

    def resolve_bank_account_info(parent, info: Any) -> Optional[BankAccountInfo]:
        bank_account_info = parent.bank_account_info.first()
        if bank_account_info:
            return bank_account_info
        return None

    def resolve_role(parent, info: Any) -> str:
        role = parent.households_and_roles.first()
        if role is not None:
            return role.role
        return ROLE_NO_ROLE

    def resolve_deduplication_golden_record_results(parent, info: Any) -> List[Dict]:
        key = "duplicates" if parent.deduplication_golden_record_status == DUPLICATE else "possible_duplicates"
        results = parent.deduplication_golden_record_results.get(key, {})
        return encode_ids(results, "Individual", "hit_id")

    def resolve_deduplication_batch_results(parent, info: Any) -> List[Dict]:
        key = "duplicates" if parent.deduplication_batch_status == DUPLICATE_IN_BATCH else "possible_duplicates"
        results = parent.deduplication_batch_results.get(key, {})
        return encode_ids(results, "ImportedIndividual", "hit_id")

    def resolve_relationship(parent, info: Any) -> Optional[Enum]:
        # custom resolver so when relationship value is empty string, query does not break (since empty string is not one of enum choices, we need to return None)
        if not parent.relationship:
            return None
        return parent.relationship

    def resolve_photo(parent, info: Any) -> Optional[str]:
        if parent.photo:
            return parent.photo.url
        return None

    def resolve_flex_fields(parent, info: Any) -> Dict:
        return resolve_flex_fields_choices_to_string(parent)

    def resolve_age(parent, info: Any) -> Int:
        return parent.age

    def resolve_sanction_list_last_check(parent, info: Any) -> DateTime:
        return parent.sanction_list_last_check

    def resolve_phone_no_valid(parent, info: Any) -> Boolean:
        return parent.phone_no_valid

    def resolve_phone_no_alternative_valid(parent, info: Any) -> Boolean:
        return parent.phone_no_alternative_valid

    @classmethod
    def check_node_permission(cls, info: Any, object_instance: Individual) -> None:
        super().check_node_permission(info, object_instance)
        user = info.context.user
        # if user can't simply view all individuals, we check if they can do it because of grievance
        if not user.has_permission(
            Permissions.POPULATION_VIEW_INDIVIDUALS_DETAILS.value, object_instance.business_area
        ):
            grievance_tickets = GrievanceTicket.objects.filter(
                complaint_ticket_details__in=object_instance.complaint_ticket_details.all()
            )
            cls.check_creator_or_owner_permission(
                info,
                object_instance,
                Permissions.GRIEVANCES_VIEW_INDIVIDUALS_DETAILS.value,
                any(user_ticket in user.created_tickets.all() for user_ticket in grievance_tickets),
                Permissions.GRIEVANCES_VIEW_INDIVIDUALS_DETAILS_AS_CREATOR.value,
                any(user_ticket in user.assigned_tickets.all() for user_ticket in grievance_tickets),
                Permissions.GRIEVANCES_VIEW_INDIVIDUALS_DETAILS_AS_OWNER.value,
            )

    class Meta:
        model = Individual
        exclude = ("vector_column",)
        filter_fields = []
        interfaces = (relay.Node,)
        connection_class = ExtendedConnection
        convert_choices_to_enum = get_model_choices_fields(
            Individual,
            excluded=[
                "seeing_disability",
                "hearing_disability",
                "physical_disability",
                "memory_disability",
                "selfcare_disability",
                "comms_disability",
                "work_status",
            ],
        )


class Query(graphene.ObjectType):
    household = relay.Node.Field(HouseholdNode)
    all_households = DjangoPermissionFilterConnectionField(
        HouseholdNode,
        filterset_class=HouseholdFilter,
        permission_classes=(
            hopeOneOfPermissionClass(Permissions.POPULATION_VIEW_HOUSEHOLDS_LIST, *ALL_GRIEVANCES_CREATE_MODIFY),
        ),
    )
    individual = relay.Node.Field(IndividualNode)
    all_individuals = DjangoPermissionFilterConnectionField(
        IndividualNode,
        filterset_class=IndividualFilter,
        permission_classes=(
            hopeOneOfPermissionClass(Permissions.POPULATION_VIEW_INDIVIDUALS_LIST, *ALL_GRIEVANCES_CREATE_MODIFY),
        ),
    )

    section_households_reached = graphene.Field(
        SectionTotalNode,
        business_area_slug=graphene.String(required=True),
        year=graphene.Int(required=True),
        program=graphene.String(required=False),
        administrative_area=graphene.String(required=False),
    )
    section_individuals_reached = graphene.Field(
        SectionTotalNode,
        business_area_slug=graphene.String(required=True),
        year=graphene.Int(required=True),
        program=graphene.String(required=False),
        administrative_area=graphene.String(required=False),
    )
    section_child_reached = graphene.Field(
        SectionTotalNode,
        business_area_slug=graphene.String(required=True),
        year=graphene.Int(required=True),
        program=graphene.String(required=False),
        administrative_area=graphene.String(required=False),
    )
    chart_individuals_reached_by_age_and_gender = graphene.Field(
        ChartDatasetNode,
        business_area_slug=graphene.String(required=True),
        year=graphene.Int(required=True),
        program=graphene.String(required=False),
        administrative_area=graphene.String(required=False),
    )
    chart_individuals_with_disability_reached_by_age = graphene.Field(
        ChartDetailedDatasetsNode,
        business_area_slug=graphene.String(required=True),
        year=graphene.Int(required=True),
        program=graphene.String(required=False),
        administrative_area=graphene.String(required=False),
    )

    residence_status_choices = graphene.List(ChoiceObject)
    sex_choices = graphene.List(ChoiceObject)
    marital_status_choices = graphene.List(ChoiceObject)
    work_status_choices = graphene.List(ChoiceObject)
    relationship_choices = graphene.List(ChoiceObject)
    role_choices = graphene.List(ChoiceObject)
    document_type_choices = graphene.List(ChoiceObject)
    identity_type_choices = graphene.List(ChoiceObject)
    countries_choices = graphene.List(ChoiceObject)
    observed_disability_choices = graphene.List(ChoiceObject)
    severity_of_disability_choices = graphene.List(ChoiceObject)
    flag_choices = graphene.List(ChoiceObject)

    all_households_flex_fields_attributes = graphene.List(FieldAttributeNode)
    all_individuals_flex_fields_attributes = graphene.List(FieldAttributeNode)

    def resolve_all_households_flex_fields_attributes(self, info: Any, **kwargs: Any) -> Iterable:
        yield from FlexibleAttribute.objects.filter(
            associated_with=FlexibleAttribute.ASSOCIATED_WITH_HOUSEHOLD
        ).order_by("created_at")

    def resolve_all_individuals_flex_fields_attributes(self, info: Any, **kwargs: Any) -> Iterable:
        yield from FlexibleAttribute.objects.filter(
            associated_with=FlexibleAttribute.ASSOCIATED_WITH_INDIVIDUAL
        ).order_by("created_at")

    def resolve_all_households(self, info: Any, **kwargs: Any) -> QuerySet:
        return Household.objects.order_by("created_at")

    def resolve_residence_status_choices(self, info: Any, **kwargs: Any) -> List[Dict[str, Any]]:
        return to_choice_object(RESIDENCE_STATUS_CHOICE)

    def resolve_sex_choices(self, info: Any, **kwargs: Any) -> List[Dict[str, Any]]:
        return to_choice_object(SEX_CHOICE)

    def resolve_marital_status_choices(self, info: Any, **kwargs: Any) -> List[Dict[str, Any]]:
        return to_choice_object(MARITAL_STATUS_CHOICE)

    def resolve_relationship_choices(self, info: Any, **kwargs: Any) -> List[Dict[str, Any]]:
        return to_choice_object(RELATIONSHIP_CHOICE)

    def resolve_role_choices(self, info: Any, **kwargs: Any) -> List[Dict[str, Any]]:
        return to_choice_object(ROLE_CHOICE)

    def resolve_document_type_choices(self, info: Any, **kwargs: Any) -> List[Dict[str, Any]]:
        return to_choice_object(IDENTIFICATION_TYPE_CHOICE)

    def resolve_identity_type_choices(self, info: Any, **kwargs: Any) -> List[Dict[str, Any]]:
        return to_choice_object(AGENCY_TYPE_CHOICES)

    def resolve_countries_choices(self, info: Any, **kwargs: Any) -> List[Dict[str, Any]]:
        return to_choice_object([(alpha3, label) for (label, alpha2, alpha3) in Countries.get_countries()])

    def resolve_severity_of_disability_choices(self, info: Any, **kwargs: Any) -> List[Dict[str, Any]]:
        return to_choice_object(SEVERITY_OF_DISABILITY_CHOICES)

    def resolve_observed_disability_choices(self, info: Any, **kwargs: Any) -> List[Dict[str, Any]]:
        return to_choice_object(OBSERVED_DISABILITY_CHOICE)

    def resolve_flag_choices(self, info: Any, **kwargs: Any) -> List[Dict[str, Any]]:
        return to_choice_object(INDIVIDUAL_FLAGS_CHOICES)

    def resolve_work_status_choices(self, info: Any, **kwargs: Any) -> List[Dict[str, Any]]:
        return to_choice_object(WORK_STATUS_CHOICE)

    @chart_permission_decorator(permissions=[Permissions.DASHBOARD_VIEW_COUNTRY])
    def resolve_section_households_reached(
        self, info: Any, business_area_slug: str, year: int, **kwargs: Any
    ) -> Dict[str, int]:
        payment_records_qs = get_payment_records_for_dashboard(
            year, business_area_slug, chart_filters_decoder(kwargs), True
        )
        return {"total": payment_records_qs.values_list("household", flat=True).distinct().count()}

    @chart_permission_decorator(permissions=[Permissions.DASHBOARD_VIEW_COUNTRY])
    def resolve_section_individuals_reached(
        self, info: Any, business_area_slug: str, year: int, **kwargs: Any
    ) -> Dict[str, int]:
        households_individuals_params = [
            "household__female_age_group_0_5_count",
            "household__female_age_group_6_11_count",
            "household__female_age_group_12_17_count",
            "household__female_age_group_18_59_count",
            "household__female_age_group_60_count",
            "household__male_age_group_0_5_count",
            "household__male_age_group_6_11_count",
            "household__male_age_group_12_17_count",
            "household__male_age_group_18_59_count",
            "household__male_age_group_60_count",
        ]
        payment_records_qs = get_payment_records_for_dashboard(
            year, business_area_slug, chart_filters_decoder(kwargs), True
        )
        individuals_counts = (
            payment_records_qs.select_related("household")
            .values_list(*households_individuals_params)
            .distinct("household__id")
        )
        return {"total": sum(sum_lists_with_values(individuals_counts, len(households_individuals_params)))}

    @chart_permission_decorator(permissions=[Permissions.DASHBOARD_VIEW_COUNTRY])
    def resolve_section_child_reached(
        self, info: Any, business_area_slug: str, year: int, **kwargs: Any
    ) -> Dict[str, int]:
        households_child_params = [
            "household__female_age_group_0_5_count",
            "household__female_age_group_6_11_count",
            "household__female_age_group_12_17_count",
            "household__male_age_group_0_5_count",
            "household__male_age_group_6_11_count",
            "household__male_age_group_12_17_count",
        ]
        payment_records_qs = get_payment_records_for_dashboard(
            year, business_area_slug, chart_filters_decoder(kwargs), True
        )

        household_child_counts = (
            payment_records_qs.select_related("household")
            .values_list(*households_child_params)
            .distinct("household__id")
        )
        return {"total": sum(sum_lists_with_values(household_child_counts, len(households_child_params)))}

    @chart_permission_decorator(permissions=[Permissions.DASHBOARD_VIEW_COUNTRY])
    def resolve_chart_individuals_reached_by_age_and_gender(
        self, info: Any, business_area_slug: str, year: int, **kwargs: Any
    ) -> Dict:
        households_params = [
            "household__female_age_group_0_5_count",
            "household__female_age_group_6_11_count",
            "household__female_age_group_12_17_count",
            "household__female_age_group_18_59_count",
            "household__female_age_group_60_count",
            "household__male_age_group_0_5_count",
            "household__male_age_group_6_11_count",
            "household__male_age_group_12_17_count",
            "household__male_age_group_18_59_count",
            "household__male_age_group_60_count",
        ]

        payment_records_qs = get_payment_records_for_dashboard(
            year, business_area_slug, chart_filters_decoder(kwargs), True
        )

        household_child_counts = (
            payment_records_qs.select_related("household").values_list(*households_params).distinct("household__id")
        )
        return {
            "labels": INDIVIDUALS_CHART_LABELS,
            "datasets": [{"data": sum_lists_with_values(household_child_counts, len(households_params))}],
        }

    @chart_permission_decorator(permissions=[Permissions.DASHBOARD_VIEW_COUNTRY])
    def resolve_chart_individuals_with_disability_reached_by_age(
        self, info: Any, business_area_slug: str, year: int, **kwargs: Any
    ) -> Dict:
        households_params_with_disability = [
            "household__female_age_group_0_5_disabled_count",
            "household__female_age_group_6_11_disabled_count",
            "household__female_age_group_12_17_disabled_count",
            "household__female_age_group_18_59_disabled_count",
            "household__female_age_group_60_disabled_count",
            "household__male_age_group_0_5_disabled_count",
            "household__male_age_group_6_11_disabled_count",
            "household__male_age_group_12_17_disabled_count",
            "household__male_age_group_18_59_disabled_count",
            "household__male_age_group_60_disabled_count",
        ]
        households_params_total = [
            "household__female_age_group_0_5_count",
            "household__female_age_group_6_11_count",
            "household__female_age_group_12_17_count",
            "household__female_age_group_18_59_count",
            "household__female_age_group_60_count",
            "household__male_age_group_0_5_count",
            "household__male_age_group_6_11_count",
            "household__male_age_group_12_17_count",
            "household__male_age_group_18_59_count",
            "household__male_age_group_60_count",
        ]

        payment_records_qs = get_payment_records_for_dashboard(
            year, business_area_slug, chart_filters_decoder(kwargs), True
        )
        # aggregate with distinct by household__id is not possible
        households_with_disability_counts = (
            payment_records_qs.select_related("household")
            .values_list(*households_params_with_disability)
            .distinct("household__id")
        )
        sum_of_with_disability = sum_lists_with_values(
            households_with_disability_counts, len(households_params_with_disability)
        )

        households_totals_counts = (
            payment_records_qs.select_related("household")
            .values_list(*households_params_total)
            .distinct("household__id")
        )
        sum_of_totals = sum_lists_with_values(households_totals_counts, len(households_params_total))

        sum_of_without_disability = []

        for i, total in enumerate(sum_of_totals):
            if not total:
                sum_of_without_disability.append(0)
            elif not sum_of_with_disability[i]:
                sum_of_without_disability.append(total)
            else:
                sum_of_without_disability.append(total - sum_of_with_disability[i])

        datasets = [
            {"label": "with disability", "data": sum_of_with_disability},
            {"label": "without disability", "data": sum_of_without_disability},
            {"label": "total", "data": sum_of_totals},
        ]
        return {"labels": INDIVIDUALS_CHART_LABELS, "datasets": datasets}<|MERGE_RESOLUTION|>--- conflicted
+++ resolved
@@ -203,19 +203,15 @@
     active_individuals_count = graphene.Int()
     admin_area = graphene.Field(AreaNode)
 
-<<<<<<< HEAD
     @staticmethod
-    def resolve_country_origin(parent: Household, info):
+    def resolve_country_origin(parent: Household, info: Any) -> str:
         return getattr(parent.country_origin, "name", "")
 
     @staticmethod
-    def resolve_country(parent: Household, info):
+    def resolve_country(parent: Household, info: Any) -> str:
         return getattr(parent.country, "name", "")
 
-    def resolve_admin1(parent, info):
-=======
     def resolve_admin1(parent, info: Any) -> Field:
->>>>>>> 6175dd13
         return parent.admin1
 
     def resolve_admin2(parent, info: Any) -> Field:
@@ -232,21 +228,7 @@
     def resolve_programs_with_delivered_quantity(parent, info: Any) -> Dict[Any, Dict[str, Any]]:
         return programs_with_delivered_quantity(parent)
 
-<<<<<<< HEAD
-    def resolve_selection(parent, info):
-=======
-    def resolve_country(parent, info: Any) -> str:
-        if parent.country:
-            return parent.country.name
-        return ""
-
-    def resolve_country_origin(parent, info: Any) -> str:
-        if parent.country_origin:
-            return parent.country_origin.name
-        return ""
-
     def resolve_selection(parent, info: Any) -> Any:
->>>>>>> 6175dd13
         selection = parent.selections.first()
         return selection
 
