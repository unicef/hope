--- conflicted
+++ resolved
@@ -12,10 +12,7 @@
     Value,
     When,
 )
-<<<<<<< HEAD
-=======
 from django.db.models.functions import Coalesce
->>>>>>> 1706c370
 
 import graphene
 from graphene import Boolean, DateTime, Enum, Int, String, relay
@@ -49,7 +46,6 @@
     sum_lists_with_values,
     to_choice_object,
 )
-from hct_mis_api.apps.geo.models import Area
 from hct_mis_api.apps.geo.schema import AreaNode
 from hct_mis_api.apps.grievance.models import GrievanceTicket
 from hct_mis_api.apps.household.filters import HouseholdFilter, IndividualFilter
@@ -342,14 +338,6 @@
         hopePermissionClass(Permissions.GRIEVANCES_VIEW_HOUSEHOLD_DETAILS_AS_CREATOR),
         hopePermissionClass(Permissions.GRIEVANCES_VIEW_HOUSEHOLD_DETAILS_AS_OWNER),
     )
-<<<<<<< HEAD
-<<<<<<< HEAD
-
-    admin_area_title = graphene.String(description="Admin area title")
-=======
->>>>>>> origin
-=======
->>>>>>> 1706c370
     total_cash_received = graphene.Decimal()
     total_cash_received_usd = graphene.Decimal()
     country_origin = graphene.String(description="Country origin name")
@@ -361,28 +349,13 @@
     sanction_list_confirmed_match = graphene.Boolean()
     has_duplicates = graphene.Boolean(description="Mark household if any of individuals has Duplicate status")
     consent_sharing = graphene.List(graphene.String)
-<<<<<<< HEAD
-<<<<<<< HEAD
-=======
     admin_area = graphene.Field(AreaNode)
     admin_area_title = graphene.String(description="Admin area title")
->>>>>>> origin
-=======
-    admin_area = graphene.Field(AreaNode)
-    admin_area_title = graphene.String(description="Admin area title")
->>>>>>> 1706c370
     admin1 = graphene.Field(AreaNode)
     admin2 = graphene.Field(AreaNode)
     status = graphene.String()
     programs_with_delivered_quantity = graphene.List(ProgramsWithDeliveredQuantityNode)
     active_individuals_count = graphene.Int()
-<<<<<<< HEAD
-<<<<<<< HEAD
-    admin_area = graphene.Field(AreaNode)
-=======
->>>>>>> origin
-=======
->>>>>>> 1706c370
     individuals = DjangoFilterConnectionField(
         IndividualNode,
         filterset_class=IndividualFilter,
@@ -401,24 +374,6 @@
         return parent.sanction_list_confirmed_match
 
     @staticmethod
-<<<<<<< HEAD
-<<<<<<< HEAD
-    def resolve_admin1(parent: Household, info: Any) -> Area:
-        return parent.admin1
-
-    @staticmethod
-    def resolve_admin2(parent: Household, info: Any) -> Area:
-        return parent.admin2
-
-    @staticmethod
-    def resolve_admin_area(parent: Household, info: Any) -> Area:
-        return parent.admin_area
-
-    @staticmethod
-=======
->>>>>>> origin
-=======
->>>>>>> 1706c370
     def resolve_admin_area_title(parent: Household, info: Any) -> str:
         return getattr(parent.admin_area, "name", "")
 
@@ -673,35 +628,11 @@
     def resolve_section_individuals_reached(
         self, info: Any, business_area_slug: str, year: int, **kwargs: Any
     ) -> Dict[str, int]:
-<<<<<<< HEAD
-        households_individuals_params = [
-            "household__female_age_group_0_5_count",
-            "household__female_age_group_6_11_count",
-            "household__female_age_group_12_17_count",
-            "household__female_age_group_18_59_count",
-            "household__female_age_group_60_count",
-            "household__male_age_group_0_5_count",
-            "household__male_age_group_6_11_count",
-            "household__male_age_group_12_17_count",
-            "household__male_age_group_18_59_count",
-            "household__male_age_group_60_count",
-        ]
         payment_items_qs: "QuerySet" = get_payment_items_for_dashboard(
             year, business_area_slug, chart_filters_decoder(kwargs), True
         )
-        individuals_counts = (
-            payment_items_qs.select_related("household")
-            .distinct("household__id")
-            .values_list(*households_individuals_params)
-        )
-        return {"total": sum(sum_lists_with_values(individuals_counts, len(households_individuals_params)))}
-=======
-        payment_items_qs: "QuerySet" = get_payment_items_for_dashboard(
-            year, business_area_slug, chart_filters_decoder(kwargs), True
-        )
         households_ids = payment_items_qs.values_list("household", flat=True).distinct()
         return Household.objects.filter(pk__in=households_ids).aggregate(total=Sum(Coalesce("size", 0)))
->>>>>>> 1706c370
 
     @chart_permission_decorator(permissions=[Permissions.DASHBOARD_VIEW_COUNTRY])
     @cached_in_django_cache(24)
@@ -719,15 +650,8 @@
         payment_items_qs: "QuerySet" = get_payment_items_for_dashboard(
             year, business_area_slug, chart_filters_decoder(kwargs), True
         )
-<<<<<<< HEAD
-
-        household_child_counts = (
-            payment_items_qs.select_related("household").distinct("household__id").values_list(*households_child_params)
-        )
-=======
         households_ids = payment_items_qs.values_list("household", flat=True).distinct()
         household_child_counts = Household.objects.filter(pk__in=households_ids).values_list(*households_child_params)
->>>>>>> 1706c370
         return {"total": sum(sum_lists_with_values(household_child_counts, len(households_child_params)))}
 
     @chart_permission_decorator(permissions=[Permissions.DASHBOARD_VIEW_COUNTRY])
@@ -750,14 +674,8 @@
         payment_items_qs: "QuerySet" = get_payment_items_for_dashboard(
             year, business_area_slug, chart_filters_decoder(kwargs), True
         )
-<<<<<<< HEAD
-        household_child_counts = (
-            payment_items_qs.select_related("household").distinct("household__id").values_list(*households_params)
-        )
-=======
         households_ids = payment_items_qs.values_list("household", flat=True).distinct()
         household_child_counts = Household.objects.filter(pk__in=households_ids).values_list(*households_params)
->>>>>>> 1706c370
 
         return {
             "labels": INDIVIDUALS_CHART_LABELS,
@@ -797,31 +715,16 @@
         payment_items_qs: "QuerySet" = get_payment_items_for_dashboard(
             year, business_area_slug, chart_filters_decoder(kwargs), True
         )
-<<<<<<< HEAD
-
-        # aggregate with distinct by household__id is not possible
-        households_with_disability_counts = (
-            payment_items_qs.select_related("household")
-            .distinct("household__id")
-            .values_list(*households_params_with_disability)
-=======
         households_ids = payment_items_qs.values_list("household", flat=True).distinct()
 
         households_with_disability_counts = Household.objects.filter(pk__in=households_ids).values_list(
             *households_params_with_disability
->>>>>>> 1706c370
         )
         sum_of_with_disability = sum_lists_with_values(
             households_with_disability_counts, len(households_params_with_disability)
         )
 
-<<<<<<< HEAD
-        households_totals_counts = (
-            payment_items_qs.select_related("household").distinct("household__id").values_list(*households_params_total)
-        )
-=======
         households_totals_counts = Household.objects.filter(pk__in=households_ids).values_list(*households_params_total)
->>>>>>> 1706c370
         sum_of_totals = sum_lists_with_values(households_totals_counts, len(households_params_total))
 
         sum_of_without_disability = []
