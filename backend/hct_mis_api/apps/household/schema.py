from typing import Any, Dict, Iterable, List, Optional, Tuple, Type

from django.db.models import Case, Prefetch, QuerySet, Sum, Value, When

import graphene
from graphene import Boolean, DateTime, Enum, Field, Int, String, relay
from graphene_django import DjangoObjectType

from hct_mis_api.apps.account.permissions import (
    ALL_GRIEVANCES_CREATE_MODIFY,
    BaseNodePermissionMixin,
    BasePermission,
    DjangoPermissionFilterConnectionField,
    Permissions,
    hopeOneOfPermissionClass,
    hopePermissionClass,
)
from hct_mis_api.apps.core.countries import Countries
from hct_mis_api.apps.core.extended_connection import ExtendedConnection
from hct_mis_api.apps.core.models import FlexibleAttribute
from hct_mis_api.apps.core.querysets import ExtendedQuerySetSequence
from hct_mis_api.apps.core.schema import (
    ChoiceObject,
    FieldAttributeNode,
    _custom_dict_or_attr_resolver,
)
from hct_mis_api.apps.core.utils import (
    chart_filters_decoder,
    chart_permission_decorator,
    encode_ids,
    get_model_choices_fields,
    resolve_flex_fields_choices_to_string,
    sum_lists_with_values,
    to_choice_object,
)
from hct_mis_api.apps.geo.schema import AreaNode
from hct_mis_api.apps.grievance.models import GrievanceTicket
from hct_mis_api.apps.household.filters import HouseholdFilter, IndividualFilter
from hct_mis_api.apps.household.models import (
    AGENCY_TYPE_CHOICES,
    DUPLICATE,
    DUPLICATE_IN_BATCH,
    IDENTIFICATION_TYPE_CHOICE,
    INDIVIDUAL_FLAGS_CHOICES,
    MARITAL_STATUS_CHOICE,
    OBSERVED_DISABILITY_CHOICE,
    RELATIONSHIP_CHOICE,
    RESIDENCE_STATUS_CHOICE,
    ROLE_CHOICE,
    ROLE_NO_ROLE,
    SEVERITY_OF_DISABILITY_CHOICES,
    SEX_CHOICE,
    STATUS_ACTIVE,
    STATUS_INACTIVE,
    WORK_STATUS_CHOICE,
    BankAccountInfo,
    Document,
    DocumentType,
    Household,
    Individual,
    IndividualIdentity,
    IndividualRoleInHousehold,
)
from hct_mis_api.apps.household.services.household_programs_with_delivered_quantity import (
    programs_with_delivered_quantity,
)
from hct_mis_api.apps.payment.utils import get_payment_items_for_dashboard
from hct_mis_api.apps.registration_datahub.schema import DeduplicationResultNode
from hct_mis_api.apps.targeting.models import HouseholdSelection
from hct_mis_api.apps.utils.schema import (
    ChartDatasetNode,
    ChartDetailedDatasetsNode,
    FlexFieldsScalar,
    SectionTotalNode,
)

INDIVIDUALS_CHART_LABELS = [
    "Females 0-5",
    "Females 6-11",
    "Females 12-17",
    "Females 18-59",
    "Females 60+",
    "Males 0-5",
    "Males 6-11",
    "Males 12-17",
    "Males 18-59",
    "Males 60+",
]


class DocumentTypeNode(DjangoObjectType):
    class Meta:
        model = DocumentType


class IndividualIdentityNode(DjangoObjectType):
    partner = graphene.String(description="Partner")
    country = graphene.String(description="Individual Identity country")
    country_iso3 = graphene.String(description="Individual Identity country iso3")

    @staticmethod
    def resolve_partner(parent: IndividualIdentity, info: Any) -> str:
        return parent.partner.name

    @staticmethod
    def resolve_country(parent: IndividualIdentity, info: Any) -> str:
        return parent.country.name

    @staticmethod
    def resolve_country_iso3(parent: IndividualIdentity, info: Any) -> str:
        return parent.country.iso_code3

    class Meta:
        model = IndividualIdentity
        filter_fields = []
        interfaces = (relay.Node,)
        connection_class = ExtendedConnection


class DocumentNode(DjangoObjectType):
    country = graphene.String(description="Document country")
    country_iso3 = graphene.String(description="Country ISO3")
    photo = graphene.String(description="Photo url")

    def resolve_country(parent: Document, info: Any) -> str:
        return getattr(parent.country, "name", parent.country)

    def resolve_country_iso3(parent: Document, info: Any) -> str:
        return parent.country.iso_code3

    def resolve_photo(parent: Document, info: Any) -> Optional[String]:
        if parent.photo:
            return parent.photo.url
        return None

    class Meta:
        model = Document
        filter_fields = []
        interfaces = (relay.Node,)
        connection_class = ExtendedConnection


class ExtendedHouseHoldConnection(graphene.Connection):
    class Meta:
        abstract = True

    total_count = graphene.Int()
    individuals_count = graphene.Int()
    edge_count = graphene.Int()

    def resolve_total_count(root, info: Any, **kwargs: Any) -> int:
        return root.length

    def resolve_edge_count(root, info: Any, **kwargs: Any) -> int:
        return len(root.edges)

    def resolve_individuals_count(root, info: Any, **kwargs: Any) -> int:
        return root.iterable.aggregate(sum=Sum("size")).get("sum")


class HouseholdSelectionNode(DjangoObjectType):
    class Meta:
        model = HouseholdSelection


class DeliveredQuantityNode(graphene.ObjectType):
    total_delivered_quantity = graphene.Decimal()
    currency = graphene.String()


class ProgramsWithDeliveredQuantityNode(graphene.ObjectType):
    class Meta:
        default_resolver = _custom_dict_or_attr_resolver

    id = graphene.ID()
    name = graphene.String()
    quantity = graphene.List(DeliveredQuantityNode)


class HouseholdNode(BaseNodePermissionMixin, DjangoObjectType):
    permission_classes = (
        hopePermissionClass(Permissions.POPULATION_VIEW_HOUSEHOLDS_DETAILS),
        hopePermissionClass(Permissions.GRIEVANCES_VIEW_HOUSEHOLD_DETAILS),
        hopePermissionClass(Permissions.GRIEVANCES_VIEW_HOUSEHOLD_DETAILS_AS_CREATOR),
        hopePermissionClass(Permissions.GRIEVANCES_VIEW_HOUSEHOLD_DETAILS_AS_OWNER),
    )

    admin_area_title = graphene.String(description="Admin area title")
    total_cash_received = graphene.Decimal()
    total_cash_received_usd = graphene.Decimal()
    country_origin = graphene.String(description="Country origin name")
    country = graphene.String(description="Country name")
    currency = graphene.String()
    flex_fields = FlexFieldsScalar()
    selection = graphene.Field(HouseholdSelectionNode)
    sanction_list_possible_match = graphene.Boolean()
    sanction_list_confirmed_match = graphene.Boolean()
    has_duplicates = graphene.Boolean(description="Mark household if any of individuals has Duplicate status")
    consent_sharing = graphene.List(graphene.String)
    admin1 = graphene.Field(AreaNode)
    admin2 = graphene.Field(AreaNode)
    status = graphene.String()
    programs_with_delivered_quantity = graphene.List(ProgramsWithDeliveredQuantityNode)
    active_individuals_count = graphene.Int()
    admin_area = graphene.Field(AreaNode)

    def resolve_admin1(parent, info: Any) -> Field:
        return parent.admin1

    def resolve_admin2(parent, info: Any) -> Field:
        return parent.admin2

    def resolve_admin_area(parent, info: Any) -> Field:
        return parent.admin_area

    def resolve_admin_area_title(parent, info: Any) -> str:
        if parent.admin_area:
            return parent.admin_area.name
        return ""

    def resolve_programs_with_delivered_quantity(parent, info: Any) -> Dict[Any, Dict[str, Any]]:
        return programs_with_delivered_quantity(parent)

    def resolve_country(parent, info: Any) -> str:
        if parent.country:
            return parent.country.name
        return ""

    def resolve_country_origin(parent, info: Any) -> str:
        if parent.country_origin:
            return parent.country_origin.name
        return ""

    def resolve_selection(parent, info: Any) -> Any:
        selection = parent.selections.first()
        return selection

    def resolve_individuals(parent, info: Any) -> QuerySet:
        individuals_ids = list(parent.individuals.values_list("id", flat=True))
        collectors_ids = list(parent.representatives.values_list("id", flat=True))
        ids = list(set(individuals_ids + collectors_ids))
        return Individual.objects.filter(id__in=ids).prefetch_related(
            Prefetch(
                "households_and_roles",
                queryset=IndividualRoleInHousehold.objects.filter(household=parent.id),
            )
        )

    def resolve_has_duplicates(parent, info: Any) -> QuerySet:
        return parent.individuals.filter(deduplication_golden_record_status=DUPLICATE).exists()

    def resolve_flex_fields(parent, info: Any) -> Dict:
        return resolve_flex_fields_choices_to_string(parent)

    def resolve_active_individuals_count(parent, info: Any) -> int:
        return parent.active_individuals.count()

    @classmethod
    def check_node_permission(cls, info: Any, object_instance: Household) -> None:
        super().check_node_permission(info, object_instance)
        user = info.context.user

        # if user doesn't have permission to view all households, we check based on their grievance tickets
        if not user.has_permission(Permissions.POPULATION_VIEW_HOUSEHOLDS_DETAILS.value, object_instance.business_area):
            grievance_tickets = GrievanceTicket.objects.filter(
                complaint_ticket_details__in=object_instance.complaint_ticket_details.all()
            )
            cls.check_creator_or_owner_permission(
                info,
                object_instance,
                Permissions.GRIEVANCES_VIEW_HOUSEHOLD_DETAILS.value,
                any(user_ticket in user.created_tickets.all() for user_ticket in grievance_tickets),
                Permissions.GRIEVANCES_VIEW_HOUSEHOLD_DETAILS_AS_CREATOR.value,
                any(user_ticket in user.assigned_tickets.all() for user_ticket in grievance_tickets),
                Permissions.GRIEVANCES_VIEW_HOUSEHOLD_DETAILS_AS_OWNER.value,
            )

    @classmethod
    def get_queryset(cls, queryset: QuerySet, info: Any) -> QuerySet:
        queryset = queryset.annotate(
            status_label=Case(
                When(withdrawn=True, then=Value(STATUS_INACTIVE)),
                default=Value(STATUS_ACTIVE),
            )
        )
        return super().get_queryset(queryset, info)

    class Meta:
        model = Household
        filter_fields = []
        interfaces = (relay.Node,)
        connection_class = ExtendedHouseHoldConnection


class IndividualRoleInHouseholdNode(DjangoObjectType):
    class Meta:
        model = IndividualRoleInHousehold


class BankAccountInfoNode(DjangoObjectType):
    type = graphene.String(required=False)

    class Meta:
        model = BankAccountInfo
        exclude = ("debit_card_number",)
        interfaces = (relay.Node,)
        connection_class = ExtendedConnection


class IndividualNode(BaseNodePermissionMixin, DjangoObjectType):
    permission_classes: Tuple[Type[BasePermission], ...] = (
        hopePermissionClass(Permissions.POPULATION_VIEW_INDIVIDUALS_DETAILS),
        hopePermissionClass(Permissions.GRIEVANCES_VIEW_INDIVIDUALS_DETAILS),
        hopePermissionClass(Permissions.GRIEVANCES_VIEW_INDIVIDUALS_DETAILS_AS_CREATOR),
        hopePermissionClass(Permissions.GRIEVANCES_VIEW_INDIVIDUALS_DETAILS_AS_OWNER),
    )
    status = graphene.String()
    estimated_birth_date = graphene.Boolean(required=False)
    role = graphene.String()
    flex_fields = FlexFieldsScalar()
    deduplication_golden_record_results = graphene.List(DeduplicationResultNode)
    deduplication_batch_results = graphene.List(DeduplicationResultNode)
    observed_disability = graphene.List(graphene.String)
    relationship = graphene.Enum(
        "IndividualRelationship",
        [(x[0], x[0]) for x in RELATIONSHIP_CHOICE],
    )
    photo = graphene.String()
    age = graphene.Int()
    bank_account_info = graphene.Field(BankAccountInfoNode, required=False)
    sanction_list_last_check = graphene.DateTime()
    phone_no_valid = graphene.Boolean()
    phone_no_alternative_valid = graphene.Boolean()
    payment_channels = graphene.List(BankAccountInfoNode)

    @staticmethod
    def resolve_payment_channels(parent: Individual, info: Any) -> QuerySet[BankAccountInfo]:
        return BankAccountInfo.objects.filter(individual=parent).annotate(type=Value("BANK_TRANSFER"))

    def resolve_bank_account_info(parent, info: Any) -> Optional[BankAccountInfo]:
        bank_account_info = parent.bank_account_info.first()
        if bank_account_info:
            return bank_account_info
        return None

    def resolve_role(parent, info: Any) -> str:
        role = parent.households_and_roles.first()
        if role is not None:
            return role.role
        return ROLE_NO_ROLE

    def resolve_deduplication_golden_record_results(parent, info: Any) -> List[Dict]:
        key = "duplicates" if parent.deduplication_golden_record_status == DUPLICATE else "possible_duplicates"
        results = parent.deduplication_golden_record_results.get(key, {})
        return encode_ids(results, "Individual", "hit_id")

    def resolve_deduplication_batch_results(parent, info: Any) -> List[Dict]:
        key = "duplicates" if parent.deduplication_batch_status == DUPLICATE_IN_BATCH else "possible_duplicates"
        results = parent.deduplication_batch_results.get(key, {})
        return encode_ids(results, "ImportedIndividual", "hit_id")

    def resolve_relationship(parent, info: Any) -> Optional[Enum]:
        # custom resolver so when relationship value is empty string, query does not break (since empty string is not one of enum choices, we need to return None)
        if not parent.relationship:
            return None
        return parent.relationship

    def resolve_photo(parent, info: Any) -> Optional[str]:
        if parent.photo:
            return parent.photo.url
        return None

    def resolve_flex_fields(parent, info: Any) -> Dict:
        return resolve_flex_fields_choices_to_string(parent)

    def resolve_age(parent, info: Any) -> Int:
        return parent.age

    def resolve_sanction_list_last_check(parent, info: Any) -> DateTime:
        return parent.sanction_list_last_check

    def resolve_phone_no_valid(parent, info: Any) -> Boolean:
        return parent.phone_no_valid

    def resolve_phone_no_alternative_valid(parent, info: Any) -> Boolean:
        return parent.phone_no_alternative_valid

    @classmethod
    def check_node_permission(cls, info: Any, object_instance: Individual) -> None:
        super().check_node_permission(info, object_instance)
        user = info.context.user
        # if user can't simply view all individuals, we check if they can do it because of grievance
        if not user.has_permission(
            Permissions.POPULATION_VIEW_INDIVIDUALS_DETAILS.value, object_instance.business_area
        ):
            grievance_tickets = GrievanceTicket.objects.filter(
                complaint_ticket_details__in=object_instance.complaint_ticket_details.all()
            )
            cls.check_creator_or_owner_permission(
                info,
                object_instance,
                Permissions.GRIEVANCES_VIEW_INDIVIDUALS_DETAILS.value,
                any(user_ticket in user.created_tickets.all() for user_ticket in grievance_tickets),
                Permissions.GRIEVANCES_VIEW_INDIVIDUALS_DETAILS_AS_CREATOR.value,
                any(user_ticket in user.assigned_tickets.all() for user_ticket in grievance_tickets),
                Permissions.GRIEVANCES_VIEW_INDIVIDUALS_DETAILS_AS_OWNER.value,
            )

    class Meta:
        model = Individual
        exclude = ("vector_column",)
        filter_fields = []
        interfaces = (relay.Node,)
        connection_class = ExtendedConnection
        convert_choices_to_enum = get_model_choices_fields(
            Individual,
            excluded=[
                "seeing_disability",
                "hearing_disability",
                "physical_disability",
                "memory_disability",
                "selfcare_disability",
                "comms_disability",
                "work_status",
            ],
        )


class Query(graphene.ObjectType):
    household = relay.Node.Field(HouseholdNode)
    all_households = DjangoPermissionFilterConnectionField(
        HouseholdNode,
        filterset_class=HouseholdFilter,
        permission_classes=(
            hopeOneOfPermissionClass(Permissions.POPULATION_VIEW_HOUSEHOLDS_LIST, *ALL_GRIEVANCES_CREATE_MODIFY),
        ),
    )
    individual = relay.Node.Field(IndividualNode)
    all_individuals = DjangoPermissionFilterConnectionField(
        IndividualNode,
        filterset_class=IndividualFilter,
        permission_classes=(
            hopeOneOfPermissionClass(Permissions.POPULATION_VIEW_INDIVIDUALS_LIST, *ALL_GRIEVANCES_CREATE_MODIFY),
        ),
    )

    section_households_reached = graphene.Field(
        SectionTotalNode,
        business_area_slug=graphene.String(required=True),
        year=graphene.Int(required=True),
        program=graphene.String(required=False),
        administrative_area=graphene.String(required=False),
    )
    section_individuals_reached = graphene.Field(
        SectionTotalNode,
        business_area_slug=graphene.String(required=True),
        year=graphene.Int(required=True),
        program=graphene.String(required=False),
        administrative_area=graphene.String(required=False),
    )
    section_child_reached = graphene.Field(
        SectionTotalNode,
        business_area_slug=graphene.String(required=True),
        year=graphene.Int(required=True),
        program=graphene.String(required=False),
        administrative_area=graphene.String(required=False),
    )
    chart_individuals_reached_by_age_and_gender = graphene.Field(
        ChartDatasetNode,
        business_area_slug=graphene.String(required=True),
        year=graphene.Int(required=True),
        program=graphene.String(required=False),
        administrative_area=graphene.String(required=False),
    )
    chart_individuals_with_disability_reached_by_age = graphene.Field(
        ChartDetailedDatasetsNode,
        business_area_slug=graphene.String(required=True),
        year=graphene.Int(required=True),
        program=graphene.String(required=False),
        administrative_area=graphene.String(required=False),
    )

    residence_status_choices = graphene.List(ChoiceObject)
    sex_choices = graphene.List(ChoiceObject)
    marital_status_choices = graphene.List(ChoiceObject)
    work_status_choices = graphene.List(ChoiceObject)
    relationship_choices = graphene.List(ChoiceObject)
    role_choices = graphene.List(ChoiceObject)
    document_type_choices = graphene.List(ChoiceObject)
    identity_type_choices = graphene.List(ChoiceObject)
    countries_choices = graphene.List(ChoiceObject)
    observed_disability_choices = graphene.List(ChoiceObject)
    severity_of_disability_choices = graphene.List(ChoiceObject)
    flag_choices = graphene.List(ChoiceObject)

    all_households_flex_fields_attributes = graphene.List(FieldAttributeNode)
    all_individuals_flex_fields_attributes = graphene.List(FieldAttributeNode)

    def resolve_all_households_flex_fields_attributes(self, info: Any, **kwargs: Any) -> Iterable:
        yield from FlexibleAttribute.objects.filter(
            associated_with=FlexibleAttribute.ASSOCIATED_WITH_HOUSEHOLD
        ).order_by("created_at")

    def resolve_all_individuals_flex_fields_attributes(self, info: Any, **kwargs: Any) -> Iterable:
        yield from FlexibleAttribute.objects.filter(
            associated_with=FlexibleAttribute.ASSOCIATED_WITH_INDIVIDUAL
        ).order_by("created_at")

    def resolve_all_households(self, info: Any, **kwargs: Any) -> QuerySet:
        return Household.objects.order_by("created_at")

    def resolve_residence_status_choices(self, info: Any, **kwargs: Any) -> List[Dict[str, Any]]:
        return to_choice_object(RESIDENCE_STATUS_CHOICE)

    def resolve_sex_choices(self, info: Any, **kwargs: Any) -> List[Dict[str, Any]]:
        return to_choice_object(SEX_CHOICE)

    def resolve_marital_status_choices(self, info: Any, **kwargs: Any) -> List[Dict[str, Any]]:
        return to_choice_object(MARITAL_STATUS_CHOICE)

    def resolve_relationship_choices(self, info: Any, **kwargs: Any) -> List[Dict[str, Any]]:
        return to_choice_object(RELATIONSHIP_CHOICE)

    def resolve_role_choices(self, info: Any, **kwargs: Any) -> List[Dict[str, Any]]:
        return to_choice_object(ROLE_CHOICE)

    def resolve_document_type_choices(self, info: Any, **kwargs: Any) -> List[Dict[str, Any]]:
        return to_choice_object(IDENTIFICATION_TYPE_CHOICE)

    def resolve_identity_type_choices(self, info: Any, **kwargs: Any) -> List[Dict[str, Any]]:
        return to_choice_object(AGENCY_TYPE_CHOICES)

    def resolve_countries_choices(self, info: Any, **kwargs: Any) -> List[Dict[str, Any]]:
        return to_choice_object([(alpha3, label) for (label, alpha2, alpha3) in Countries.get_countries()])

    def resolve_severity_of_disability_choices(self, info: Any, **kwargs: Any) -> List[Dict[str, Any]]:
        return to_choice_object(SEVERITY_OF_DISABILITY_CHOICES)

    def resolve_observed_disability_choices(self, info: Any, **kwargs: Any) -> List[Dict[str, Any]]:
        return to_choice_object(OBSERVED_DISABILITY_CHOICE)

    def resolve_flag_choices(self, info: Any, **kwargs: Any) -> List[Dict[str, Any]]:
        return to_choice_object(INDIVIDUAL_FLAGS_CHOICES)

    def resolve_work_status_choices(self, info: Any, **kwargs: Any) -> List[Dict[str, Any]]:
        return to_choice_object(WORK_STATUS_CHOICE)

    @chart_permission_decorator(permissions=[Permissions.DASHBOARD_VIEW_COUNTRY])
<<<<<<< HEAD
    def resolve_section_households_reached(self, info, business_area_slug, year, **kwargs):
        payment_items_qs: ExtendedQuerySetSequence = get_payment_items_for_dashboard(
=======
    def resolve_section_households_reached(
        self, info: Any, business_area_slug: str, year: int, **kwargs: Any
    ) -> Dict[str, int]:
        payment_records_qs = get_payment_records_for_dashboard(
>>>>>>> 1a31bccf
            year, business_area_slug, chart_filters_decoder(kwargs), True
        )
        return {"total": payment_items_qs.values_list("household", flat=True).distinct().count()}

    @chart_permission_decorator(permissions=[Permissions.DASHBOARD_VIEW_COUNTRY])
    def resolve_section_individuals_reached(
        self, info: Any, business_area_slug: str, year: int, **kwargs: Any
    ) -> Dict[str, int]:
        households_individuals_params = [
            "household__female_age_group_0_5_count",
            "household__female_age_group_6_11_count",
            "household__female_age_group_12_17_count",
            "household__female_age_group_18_59_count",
            "household__female_age_group_60_count",
            "household__male_age_group_0_5_count",
            "household__male_age_group_6_11_count",
            "household__male_age_group_12_17_count",
            "household__male_age_group_18_59_count",
            "household__male_age_group_60_count",
        ]
        payment_items_qs: ExtendedQuerySetSequence = get_payment_items_for_dashboard(
            year, business_area_slug, chart_filters_decoder(kwargs), True
        )
        individuals_counts = (
            payment_items_qs.select_related("household")
            .distinct("household__id")
            .values_list(*households_individuals_params)
        )
        return {"total": sum(sum_lists_with_values(individuals_counts, len(households_individuals_params)))}

    @chart_permission_decorator(permissions=[Permissions.DASHBOARD_VIEW_COUNTRY])
    def resolve_section_child_reached(
        self, info: Any, business_area_slug: str, year: int, **kwargs: Any
    ) -> Dict[str, int]:
        households_child_params = [
            "household__female_age_group_0_5_count",
            "household__female_age_group_6_11_count",
            "household__female_age_group_12_17_count",
            "household__male_age_group_0_5_count",
            "household__male_age_group_6_11_count",
            "household__male_age_group_12_17_count",
        ]
        payment_items_qs: ExtendedQuerySetSequence = get_payment_items_for_dashboard(
            year, business_area_slug, chart_filters_decoder(kwargs), True
        )

        household_child_counts = (
            payment_items_qs.select_related("household").distinct("household__id").values_list(*households_child_params)
        )
        return {"total": sum(sum_lists_with_values(household_child_counts, len(households_child_params)))}

    @chart_permission_decorator(permissions=[Permissions.DASHBOARD_VIEW_COUNTRY])
    def resolve_chart_individuals_reached_by_age_and_gender(
        self, info: Any, business_area_slug: str, year: int, **kwargs: Any
    ) -> Dict:
        households_params = [
            "household__female_age_group_0_5_count",
            "household__female_age_group_6_11_count",
            "household__female_age_group_12_17_count",
            "household__female_age_group_18_59_count",
            "household__female_age_group_60_count",
            "household__male_age_group_0_5_count",
            "household__male_age_group_6_11_count",
            "household__male_age_group_12_17_count",
            "household__male_age_group_18_59_count",
            "household__male_age_group_60_count",
        ]
        payment_items_qs: ExtendedQuerySetSequence = get_payment_items_for_dashboard(
            year, business_area_slug, chart_filters_decoder(kwargs), True
        )
        household_child_counts = (
            payment_items_qs.select_related("household").distinct("household__id").values_list(*households_params)
        )

        return {
            "labels": INDIVIDUALS_CHART_LABELS,
            "datasets": [{"data": sum_lists_with_values(household_child_counts, len(households_params))}],
        }

    @chart_permission_decorator(permissions=[Permissions.DASHBOARD_VIEW_COUNTRY])
    def resolve_chart_individuals_with_disability_reached_by_age(
        self, info: Any, business_area_slug: str, year: int, **kwargs: Any
    ) -> Dict:
        households_params_with_disability = [
            "household__female_age_group_0_5_disabled_count",
            "household__female_age_group_6_11_disabled_count",
            "household__female_age_group_12_17_disabled_count",
            "household__female_age_group_18_59_disabled_count",
            "household__female_age_group_60_disabled_count",
            "household__male_age_group_0_5_disabled_count",
            "household__male_age_group_6_11_disabled_count",
            "household__male_age_group_12_17_disabled_count",
            "household__male_age_group_18_59_disabled_count",
            "household__male_age_group_60_disabled_count",
        ]
        households_params_total = [
            "household__female_age_group_0_5_count",
            "household__female_age_group_6_11_count",
            "household__female_age_group_12_17_count",
            "household__female_age_group_18_59_count",
            "household__female_age_group_60_count",
            "household__male_age_group_0_5_count",
            "household__male_age_group_6_11_count",
            "household__male_age_group_12_17_count",
            "household__male_age_group_18_59_count",
            "household__male_age_group_60_count",
        ]

        payment_items_qs: ExtendedQuerySetSequence = get_payment_items_for_dashboard(
            year, business_area_slug, chart_filters_decoder(kwargs), True
        )

        # aggregate with distinct by household__id is not possible
        households_with_disability_counts = (
            payment_items_qs.select_related("household")
            .distinct("household__id")
            .values_list(*households_params_with_disability)
        )
        sum_of_with_disability = sum_lists_with_values(
            households_with_disability_counts, len(households_params_with_disability)
        )

        households_totals_counts = (
            payment_items_qs.select_related("household").distinct("household__id").values_list(*households_params_total)
        )
        sum_of_totals = sum_lists_with_values(households_totals_counts, len(households_params_total))

        sum_of_without_disability = []

        for i, total in enumerate(sum_of_totals):
            if not total:
                sum_of_without_disability.append(0)
            elif not sum_of_with_disability[i]:
                sum_of_without_disability.append(total)
            else:
                sum_of_without_disability.append(total - sum_of_with_disability[i])

        datasets = [
            {"label": "with disability", "data": sum_of_with_disability},
            {"label": "without disability", "data": sum_of_without_disability},
            {"label": "total", "data": sum_of_totals},
        ]
        return {"labels": INDIVIDUALS_CHART_LABELS, "datasets": datasets}<|MERGE_RESOLUTION|>--- conflicted
+++ resolved
@@ -546,15 +546,10 @@
         return to_choice_object(WORK_STATUS_CHOICE)
 
     @chart_permission_decorator(permissions=[Permissions.DASHBOARD_VIEW_COUNTRY])
-<<<<<<< HEAD
-    def resolve_section_households_reached(self, info, business_area_slug, year, **kwargs):
-        payment_items_qs: ExtendedQuerySetSequence = get_payment_items_for_dashboard(
-=======
     def resolve_section_households_reached(
         self, info: Any, business_area_slug: str, year: int, **kwargs: Any
     ) -> Dict[str, int]:
-        payment_records_qs = get_payment_records_for_dashboard(
->>>>>>> 1a31bccf
+        payment_items_qs: ExtendedQuerySetSequence = get_payment_items_for_dashboard(
             year, business_area_slug, chart_filters_decoder(kwargs), True
         )
         return {"total": payment_items_qs.values_list("household", flat=True).distinct().count()}
