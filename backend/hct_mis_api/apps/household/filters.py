--- conflicted
+++ resolved
@@ -153,10 +153,6 @@
             inner_query |= Q(head_of_household__middle_name__istartswith=value)
             inner_query |= Q(head_of_household__family_name__istartswith=value)
             inner_query |= Q(residence_status__istartswith=value)
-<<<<<<< HEAD
-            inner_query |= Q(admin_area__title__istartswith=value)
-=======
->>>>>>> 0260a72a
             inner_query |= Q(admin_area__name__istartswith=value)
             inner_query |= Q(unicef_id__istartswith=value)
             inner_query |= Q(unicef_id__iendswith=value)
