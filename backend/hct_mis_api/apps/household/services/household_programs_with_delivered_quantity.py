--- conflicted
+++ resolved
@@ -1,11 +1,7 @@
-<<<<<<< HEAD
-from django.db.models import Sum, F, DecimalField
+from decimal import Decimal
+
+from django.db.models import DecimalField, F, Sum
 from django.db.models.functions import Coalesce
-=======
-from django.db.models import DecimalField, F, Sum
->>>>>>> 0260a72a
-
-from decimal import Decimal
 
 from hct_mis_api.apps.core.querysets import ExtendedQuerySetSequence
 from hct_mis_api.apps.household.models import Household
@@ -15,15 +11,10 @@
 def programs_with_delivered_quantity(household: Household):
     payment_items = ExtendedQuerySetSequence(household.paymentrecord_set.all(), household.payment_set.all())
     programs = (
-<<<<<<< HEAD
         payment_items.select_related("parent__program")
+        .exclude(status=PaymentRecord.STATUS_FORCE_FAILED)
         .values("parent__program")
         .order_by("parent__program")
-=======
-        household.payment_records.exclude(status=PaymentRecord.STATUS_FORCE_FAILED)
-        .annotate(program=F("cash_plan__program"))
-        .values("program")
->>>>>>> 0260a72a
         .annotate(
             total_delivered_quantity=Coalesce(Sum("delivered_quantity", output_field=DecimalField()), Decimal(0.0)),
             total_delivered_quantity_usd=Coalesce(
