import logging
import re
from datetime import date

from django.conf import settings
from django.contrib.gis.db.models import PointField, Q, UniqueConstraint
from django.contrib.postgres.fields import ArrayField, CICharField
from django.contrib.postgres.indexes import GinIndex
from django.contrib.postgres.search import SearchVectorField
from django.core.cache import cache
from django.core.validators import MinLengthValidator, validate_image_file_extension
from django.db import models
from django.db.models import DecimalField, JSONField
from django.utils import timezone
from django.utils.functional import cached_property
from django.utils.translation import gettext_lazy as _

from dateutil.relativedelta import relativedelta
<<<<<<< HEAD
=======
from django_countries.fields import CountryField
>>>>>>> 7806b0bd
from model_utils import Choices
from model_utils.models import SoftDeletableModel
from multiselectfield import MultiSelectField
from phonenumber_field.modelfields import PhoneNumberField
from sorl.thumbnail import ImageField

from hct_mis_api.apps.activity_log.utils import create_mapping_dict
from hct_mis_api.apps.core.currencies import CURRENCY_CHOICES
<<<<<<< HEAD
=======
from hct_mis_api.apps.geo.models import Area
>>>>>>> 7806b0bd
from hct_mis_api.apps.payment.utils import is_right_phone_number_format
from hct_mis_api.apps.utils.models import (
    AbstractSyncable,
    ConcurrencyModel,
    SoftDeletableModelWithDate,
    TimeStampedUUIDModel,
)

BLANK = ""
IDP = "IDP"
REFUGEE = "REFUGEE"
OTHERS_OF_CONCERN = "OTHERS_OF_CONCERN"
HOST = "HOST"
NON_HOST = "NON_HOST"
RESIDENCE_STATUS_CHOICE = (
    (BLANK, _("None")),
    (IDP, _("Displaced  |  Internally Displaced People")),
    (REFUGEE, _("Displaced  |  Refugee / Asylum Seeker")),
    (OTHERS_OF_CONCERN, _("Displaced  |  Others of Concern")),
    (HOST, _("Non-displaced  |   Host")),
    (NON_HOST, _("Non-displaced  |   Non-host")),
)
# INDIVIDUALS
MALE = "MALE"
FEMALE = "FEMALE"
SEX_CHOICE = (
    (MALE, _("Male")),
    (FEMALE, _("Female")),
)
SINGLE = "SINGLE"
MARRIED = "MARRIED"
WIDOWED = "WIDOWED"
DIVORCED = "DIVORCED"
SEPARATED = "SEPARATED"
MARITAL_STATUS_CHOICE = (
    (BLANK, _("None")),
    (DIVORCED, _("Divorced")),
    (MARRIED, _("Married")),
    (SEPARATED, _("Separated")),
    (SINGLE, _("Single")),
    (WIDOWED, _("Widowed")),
)

NONE = "NONE"
SEEING = "SEEING"
HEARING = "HEARING"
WALKING = "WALKING"
MEMORY = "MEMORY"
SELF_CARE = "SELF_CARE"
COMMUNICATING = "COMMUNICATING"
OBSERVED_DISABILITY_CHOICE = (
    (NONE, _("None")),
    (SEEING, _("Difficulty seeing (even if wearing glasses)")),
    (HEARING, _("Difficulty hearing (even if using a hearing aid)")),
    (WALKING, _("Difficulty walking or climbing steps")),
    (MEMORY, _("Difficulty remembering or concentrating")),
    (SELF_CARE, _("Difficulty with self care (washing, dressing)")),
    (
        COMMUNICATING,
        _("Difficulty communicating " "(e.g understanding or being understood)"),
    ),
)
NON_BENEFICIARY = "NON_BENEFICIARY"
HEAD = "HEAD"
SON_DAUGHTER = "SON_DAUGHTER"
WIFE_HUSBAND = "WIFE_HUSBAND"
BROTHER_SISTER = "BROTHER_SISTER"
MOTHER_FATHER = "MOTHER_FATHER"
AUNT_UNCLE = "AUNT_UNCLE"
GRANDMOTHER_GRANDFATHER = "GRANDMOTHER_GRANDFATHER"
MOTHERINLAW_FATHERINLAW = "MOTHERINLAW_FATHERINLAW"
DAUGHTERINLAW_SONINLAW = "DAUGHTERINLAW_SONINLAW"
SISTERINLAW_BROTHERINLAW = "SISTERINLAW_BROTHERINLAW"
GRANDDAUGHER_GRANDSON = "GRANDDAUGHER_GRANDSON"
NEPHEW_NIECE = "NEPHEW_NIECE"
COUSIN = "COUSIN"
RELATIONSHIP_UNKNOWN = "UNKNOWN"
RELATIONSHIP_OTHER = "OTHER"

RELATIONSHIP_CHOICE = (
    (RELATIONSHIP_UNKNOWN, "Unknown"),
    (AUNT_UNCLE, "Aunt / Uncle"),
    (BROTHER_SISTER, "Brother / Sister"),
    (COUSIN, "Cousin"),
    (DAUGHTERINLAW_SONINLAW, "Daughter-in-law / Son-in-law"),
    (GRANDDAUGHER_GRANDSON, "Granddaughter / Grandson"),
    (GRANDMOTHER_GRANDFATHER, "Grandmother / Grandfather"),
    (HEAD, "Head of household (self)"),
    (MOTHER_FATHER, "Mother / Father"),
    (MOTHERINLAW_FATHERINLAW, "Mother-in-law / Father-in-law"),
    (NEPHEW_NIECE, "Nephew / Niece"),
    (
        NON_BENEFICIARY,
        "Not a Family Member. Can only act as a recipient.",
    ),
    (RELATIONSHIP_OTHER, "Other"),
    (SISTERINLAW_BROTHERINLAW, "Sister-in-law / Brother-in-law"),
    (SON_DAUGHTER, "Son / Daughter"),
    (WIFE_HUSBAND, "Wife / Husband"),
)
YES = "1"
NO = "0"
YES_NO_CHOICE = (
    (BLANK, _("None")),
    (YES, _("Yes")),
    (NO, _("No")),
)
NOT_PROVIDED = "NOT_PROVIDED"
WORK_STATUS_CHOICE = (
    (YES, _("Yes")),
    (NO, _("No")),
    (NOT_PROVIDED, _("Not provided")),
)
ROLE_PRIMARY = "PRIMARY"
ROLE_ALTERNATE = "ALTERNATE"
ROLE_NO_ROLE = "NO_ROLE"
ROLE_CHOICE = (
    (ROLE_NO_ROLE, "None"),
    (ROLE_ALTERNATE, "Alternate collector"),
    (ROLE_PRIMARY, "Primary collector"),
)
IDENTIFICATION_TYPE_BIRTH_CERTIFICATE = "BIRTH_CERTIFICATE"
IDENTIFICATION_TYPE_DRIVERS_LICENSE = "DRIVERS_LICENSE"
IDENTIFICATION_TYPE_NATIONAL_ID = "NATIONAL_ID"
IDENTIFICATION_TYPE_NATIONAL_PASSPORT = "NATIONAL_PASSPORT"
IDENTIFICATION_TYPE_ELECTORAL_CARD = "ELECTORAL_CARD"
IDENTIFICATION_TYPE_TAX_ID = "TAX_ID"
IDENTIFICATION_TYPE_RESIDENCE_PERMIT_NO = "RESIDENCE_PERMIT_NO"
IDENTIFICATION_TYPE_OTHER = "OTHER"
IDENTIFICATION_TYPE_CHOICE = (
    (IDENTIFICATION_TYPE_BIRTH_CERTIFICATE, _("Birth Certificate")),
    (IDENTIFICATION_TYPE_DRIVERS_LICENSE, _("Driver's License")),
    (IDENTIFICATION_TYPE_ELECTORAL_CARD, _("Electoral Card")),
    (IDENTIFICATION_TYPE_NATIONAL_ID, _("National ID")),
    (IDENTIFICATION_TYPE_NATIONAL_PASSPORT, _("National Passport")),
    (IDENTIFICATION_TYPE_TAX_ID, _("Tax Number Identification")),
    (IDENTIFICATION_TYPE_RESIDENCE_PERMIT_NO, _("Foreigner's Residence Permit")),
    (IDENTIFICATION_TYPE_OTHER, _("Other")),
)
IDENTIFICATION_TYPE_DICT = {
    IDENTIFICATION_TYPE_BIRTH_CERTIFICATE: "Birth Certificate",
    IDENTIFICATION_TYPE_DRIVERS_LICENSE: "Driver's License",
    IDENTIFICATION_TYPE_ELECTORAL_CARD: "Electoral Card",
    IDENTIFICATION_TYPE_NATIONAL_ID: "National ID",
    IDENTIFICATION_TYPE_NATIONAL_PASSPORT: "National Passport",
    IDENTIFICATION_TYPE_TAX_ID: "Tax Number Identification",
    IDENTIFICATION_TYPE_RESIDENCE_PERMIT_NO: "Foreigner's Residence Permit",
    IDENTIFICATION_TYPE_OTHER: "Other",
}
UNHCR = "UNHCR"
WFP = "WFP"
AGENCY_TYPE_CHOICES = (
    (UNHCR, _("UNHCR")),
    (WFP, _("WFP")),
)
STATUS_ACTIVE = "ACTIVE"
STATUS_INACTIVE = "INACTIVE"
STATUS_WITHDRAWN = "WITHDRAWN"
STATUS_DUPLICATE = "DUPLICATE"
INDIVIDUAL_STATUS_CHOICES = (
    (STATUS_ACTIVE, "Active"),
    (STATUS_DUPLICATE, "Duplicate"),
    (STATUS_WITHDRAWN, "Withdrawn"),
)
INDIVIDUAL_HOUSEHOLD_STATUS = ((STATUS_ACTIVE, "Active"), (STATUS_INACTIVE, "Inactive"))
UNIQUE = "UNIQUE"
DUPLICATE = "DUPLICATE"
NEEDS_ADJUDICATION = "NEEDS_ADJUDICATION"
NOT_PROCESSED = "NOT_PROCESSED"
DEDUPLICATION_POSTPONE = "POSTPONE"
DEDUPLICATION_GOLDEN_RECORD_STATUS_CHOICE = (
    (DUPLICATE, "Duplicate"),
    (NEEDS_ADJUDICATION, "Needs Adjudication"),
    (NOT_PROCESSED, "Not Processed"),
    (DEDUPLICATION_POSTPONE, "Postpone"),
    (UNIQUE, "Unique"),
)
SIMILAR_IN_BATCH = "SIMILAR_IN_BATCH"
DUPLICATE_IN_BATCH = "DUPLICATE_IN_BATCH"
UNIQUE_IN_BATCH = "UNIQUE_IN_BATCH"
NOT_PROCESSED = "NOT_PROCESSED"
DEDUPLICATION_BATCH_STATUS_CHOICE = (
    (DUPLICATE_IN_BATCH, "Duplicate in batch"),
    (NOT_PROCESSED, "Not Processed"),
    (SIMILAR_IN_BATCH, "Similar in batch"),
    (UNIQUE_IN_BATCH, "Unique in batch"),
)
SOME_DIFFICULTY = "SOME_DIFFICULTY"
LOT_DIFFICULTY = "LOT_DIFFICULTY"
CANNOT_DO = "CANNOT_DO"
SEVERITY_OF_DISABILITY_CHOICES = (
    (BLANK, _("None")),
    (LOT_DIFFICULTY, "A lot of difficulty"),
    (CANNOT_DO, "Cannot do at all"),
    (SOME_DIFFICULTY, "Some difficulty"),
)
UNICEF = "UNICEF"
PARTNER = "PARTNER"
ORG_ENUMERATOR_CHOICES = (
    (BLANK, _("None")),
    (PARTNER, "Partner"),
    (UNICEF, "UNICEF"),
)
HUMANITARIAN_PARTNER = "HUMANITARIAN_PARTNER"
PRIVATE_PARTNER = "PRIVATE_PARTNER"
GOVERNMENT_PARTNER = "GOVERNMENT_PARTNER"
DATA_SHARING_CHOICES = (
    (BLANK, _("None")),
    (GOVERNMENT_PARTNER, "Government partners"),
    (HUMANITARIAN_PARTNER, "Humanitarian partners"),
    (PRIVATE_PARTNER, "Private partners"),
    (UNICEF, "UNICEF"),
)
HH_REGISTRATION = "HH_REGISTRATION"
COMMUNITY = "COMMUNITY"
REGISTRATION_METHOD_CHOICES = (
    (BLANK, _("None")),
    (COMMUNITY, "Community-level Registration"),
    (HH_REGISTRATION, "Household Registration"),
)

DISABLED = "disabled"
NOT_DISABLED = "not disabled"
DISABILITY_CHOICES = (
    (
        DISABLED,
        "disabled",
    ),
    (
        NOT_DISABLED,
        "not disabled",
    ),
)
SANCTION_LIST_POSSIBLE_MATCH = "SANCTION_LIST_POSSIBLE_MATCH"
SANCTION_LIST_CONFIRMED_MATCH = "SANCTION_LIST_CONFIRMED_MATCH"
INDIVIDUAL_FLAGS_CHOICES = (
    (DUPLICATE, "Duplicate"),
    (NEEDS_ADJUDICATION, "Needs adjudication"),
    (SANCTION_LIST_CONFIRMED_MATCH, "Sanction list match"),
    (SANCTION_LIST_POSSIBLE_MATCH, "Sanction list possible match"),
)

logger = logging.getLogger(__name__)


class Household(SoftDeletableModelWithDate, TimeStampedUUIDModel, AbstractSyncable, ConcurrencyModel):
    ACTIVITY_LOG_MAPPING = create_mapping_dict(
        [
            "withdrawn",
            "status",
            "consent_sign",
            "consent",
            "consent_sharing",
            "residence_status",
            "country_origin",
            "country",
            "size",
            "address",
            "admin_area",
            "representatives",
            "geopoint",
            "female_age_group_0_5_count",
            "female_age_group_6_11_count",
            "female_age_group_12_17_count",
            "female_age_group_18_59_count",
            "female_age_group_60_count",
            "pregnant_count",
            "male_age_group_0_5_count",
            "male_age_group_6_11_count",
            "male_age_group_12_17_count",
            "male_age_group_18_59_count",
            "male_age_group_60_count",
            "female_age_group_0_5_disabled_count",
            "female_age_group_6_11_disabled_count",
            "female_age_group_12_17_disabled_count",
            "female_age_group_18_59_disabled_count",
            "female_age_group_60_disabled_count",
            "male_age_group_0_5_disabled_count",
            "male_age_group_6_11_disabled_count",
            "male_age_group_12_17_disabled_count",
            "male_age_group_18_59_disabled_count",
            "male_age_group_60_disabled_count",
            "registration_data_import",
            "programs",
            "returnee",
            "flex_fields",
            "first_registration_date",
            "last_registration_date",
            "head_of_household",
            "fchild_hoh",
            "child_hoh",
            "unicef_id",
            "start",
            "deviceid",
            "name_enumerator",
            "org_enumerator",
            "org_name_enumerator",
            "village",
            "registration_method",
            "collect_individual_data",
            "currency",
            "unhcr_id",
            "kobo_asset_id",
            "row_id",
        ]
    )
    withdrawn = models.BooleanField(default=False, db_index=True)
    withdrawn_date = models.DateTimeField(null=True, blank=True, db_index=True)
    consent_sign = ImageField(validators=[validate_image_file_extension], blank=True)
    consent = models.BooleanField(null=True)
    consent_sharing = MultiSelectField(choices=DATA_SHARING_CHOICES, default=BLANK)
    residence_status = models.CharField(max_length=254, choices=RESIDENCE_STATUS_CHOICE)
    country_origin = models.ForeignKey("geo.Country", related_name="+", blank=True, null=True, on_delete=models.PROTECT)
    country = models.ForeignKey("geo.Country", related_name="+", blank=True, null=True, on_delete=models.PROTECT)
    size = models.PositiveIntegerField(db_index=True)
    address = CICharField(max_length=1024, blank=True)
    """location contains lowest administrative area info"""
    admin_area = models.ForeignKey("geo.Area", null=True, on_delete=models.SET_NULL, blank=True)
    representatives = models.ManyToManyField(
        to="household.Individual",
        through="household.IndividualRoleInHousehold",
        help_text="""This is only used to track collector (primary or secondary) of a household.
            They may still be a HOH of this household or any other household.
            Through model will contain the role (ROLE_CHOICE) they are connected with on.""",
        related_name="represented_households",
    )
    geopoint = PointField(blank=True, null=True)
    female_age_group_0_5_count = models.PositiveIntegerField(default=None, null=True)
    female_age_group_6_11_count = models.PositiveIntegerField(default=None, null=True)
    female_age_group_12_17_count = models.PositiveIntegerField(default=None, null=True)
    female_age_group_18_59_count = models.PositiveIntegerField(default=None, null=True)
    female_age_group_60_count = models.PositiveIntegerField(default=None, null=True)
    pregnant_count = models.PositiveIntegerField(default=None, null=True)
    male_age_group_0_5_count = models.PositiveIntegerField(default=None, null=True)
    male_age_group_6_11_count = models.PositiveIntegerField(default=None, null=True)
    male_age_group_12_17_count = models.PositiveIntegerField(default=None, null=True)
    male_age_group_18_59_count = models.PositiveIntegerField(default=None, null=True)
    male_age_group_60_count = models.PositiveIntegerField(default=None, null=True)
    female_age_group_0_5_disabled_count = models.PositiveIntegerField(default=None, null=True)
    female_age_group_6_11_disabled_count = models.PositiveIntegerField(default=None, null=True)
    female_age_group_12_17_disabled_count = models.PositiveIntegerField(default=None, null=True)
    female_age_group_18_59_disabled_count = models.PositiveIntegerField(default=None, null=True)
    female_age_group_60_disabled_count = models.PositiveIntegerField(default=None, null=True)
    male_age_group_0_5_disabled_count = models.PositiveIntegerField(default=None, null=True)
    male_age_group_6_11_disabled_count = models.PositiveIntegerField(default=None, null=True)
    male_age_group_12_17_disabled_count = models.PositiveIntegerField(default=None, null=True)
    male_age_group_18_59_disabled_count = models.PositiveIntegerField(default=None, null=True)
    male_age_group_60_disabled_count = models.PositiveIntegerField(default=None, null=True)
    children_count = models.PositiveIntegerField(default=None, null=True)
    male_children_count = models.PositiveIntegerField(default=None, null=True)
    female_children_count = models.PositiveIntegerField(default=None, null=True)
    children_disabled_count = models.PositiveIntegerField(default=None, null=True)
    male_children_disabled_count = models.PositiveIntegerField(default=None, null=True)
    female_children_disabled_count = models.PositiveIntegerField(default=None, null=True)

    registration_data_import = models.ForeignKey(
        "registration_data.RegistrationDataImport",
        related_name="households",
        on_delete=models.CASCADE,
    )
    programs = models.ManyToManyField(
        "program.Program",
        related_name="households",
        blank=True,
    )
    returnee = models.BooleanField(null=True)
    flex_fields = JSONField(default=dict, blank=True)
    first_registration_date = models.DateTimeField()
    last_registration_date = models.DateTimeField()
    head_of_household = models.OneToOneField("Individual", related_name="heading_household", on_delete=models.CASCADE)
    fchild_hoh = models.BooleanField(null=True)
    child_hoh = models.BooleanField(null=True)
    unicef_id = CICharField(max_length=250, blank=True, default=BLANK, db_index=True)
    business_area = models.ForeignKey("core.BusinessArea", on_delete=models.CASCADE)
    start = models.DateTimeField(blank=True, null=True)
    deviceid = models.CharField(max_length=250, blank=True, default=BLANK)
    name_enumerator = models.CharField(max_length=250, blank=True, default=BLANK)
    org_enumerator = models.CharField(max_length=250, choices=ORG_ENUMERATOR_CHOICES, default=BLANK)
    org_name_enumerator = models.CharField(max_length=250, blank=True, default=BLANK)
    village = models.CharField(max_length=250, blank=True, default=BLANK)
    registration_method = models.CharField(max_length=250, choices=REGISTRATION_METHOD_CHOICES, default=BLANK)
    collect_individual_data = models.CharField(max_length=250, choices=YES_NO_CHOICE, default=BLANK)
    currency = models.CharField(max_length=250, choices=CURRENCY_CHOICES, default=BLANK)
    unhcr_id = models.CharField(max_length=250, blank=True, default=BLANK, db_index=True)
    user_fields = JSONField(default=dict, blank=True)
    kobo_asset_id = models.CharField(max_length=150, blank=True, default=BLANK, db_index=True)
    row_id = models.PositiveIntegerField(blank=True, null=True)
    total_cash_received_usd = models.DecimalField(
        null=True,
        decimal_places=2,
        max_digits=64,
        blank=True,
    )
    total_cash_received = models.DecimalField(
        null=True,
        decimal_places=2,
        max_digits=64,
        blank=True,
    )

    class Meta:
        verbose_name = "Household"
        permissions = (("can_withdrawn", "Can withdrawn Household"),)

    def save(self, *args, **kwargs):
        from hct_mis_api.apps.targeting.models import (
            HouseholdSelection,
            TargetPopulation,
        )

        if self.withdrawn:
            HouseholdSelection.objects.filter(
                household=self, target_population__status=TargetPopulation.STATUS_LOCKED
            ).delete()
        super().save(*args, **kwargs)

    @property
    def status(self):
        return STATUS_INACTIVE if self.withdrawn else STATUS_ACTIVE

    def withdraw(self, save=True):
        self.withdrawn = True
        self.withdrawn_date = timezone.now()

        if save:
            self.save()

    def unwithdraw(self, save=True):
        self.withdrawn = False
        self.withdrawn_date = None

        if save:
            self.save()

    def set_sys_field(self, key, value):
        if "sys" not in self.user_fields:
            self.user_fields["sys"] = {}
        self.user_fields["sys"][key] = value

    def get_sys_field(self, key):
        if "sys" in self.user_fields:
            return self.user_fields["sys"][key]
        return None

    @property
    def admin_area_title(self):
        return self.admin_area.name

    @property
    def admin1(self):
        if self.admin_area is None:
            return None
        if self.admin_area.area_type.area_level == 0:
            return None
        current_admin = self.admin_area
        while current_admin.area_type.area_level != 1:
            current_admin = current_admin.parent
        return current_admin

    @property
    def admin2(self):
        if not self.admin_area or self.admin_area.area_type.area_level in (0, 1):
            return None
        current_admin = self.admin_area
        while current_admin.area_type.area_level != 2:
            current_admin = current_admin.parent
        return current_admin

    @property
    def sanction_list_possible_match(self):
        return self.individuals.filter(sanction_list_possible_match=True).count() > 0

    @property
    def sanction_list_confirmed_match(self):
        return self.individuals.filter(sanction_list_confirmed_match=True).count() > 0

    @property
    def total_cash_received_realtime(self):
        return (
            self.payment_records.filter()
            .aggregate(models.Sum("delivered_quantity", output_field=DecimalField()))
            .get("delivered_quantity__sum")
        )

    @property
    def total_cash_received_usd_realtime(self):
        return (
            self.payment_records.filter()
            .aggregate(models.Sum("delivered_quantity_usd", output_field=DecimalField()))
            .get("delivered_quantity_usd__sum")
        )

    @property
    def active_individuals(self):
        return self.individuals.filter(withdrawn=False, duplicate=False)

    def __str__(self):
        return f"{self.unicef_id}"


class DocumentValidator(TimeStampedUUIDModel):
    type = models.ForeignKey("DocumentType", related_name="validators", on_delete=models.CASCADE)
    regex = models.CharField(max_length=100, default=".*")


class DocumentType(TimeStampedUUIDModel):
    country = models.ForeignKey("geo.Country", blank=True, null=True, on_delete=models.PROTECT)
    label = models.CharField(max_length=100)
    type = models.CharField(max_length=50, choices=IDENTIFICATION_TYPE_CHOICE)

    class Meta:
        unique_together = ("country", "type")
        ordering = ["country", "label"]

    def __str__(self):
        return f"{self.label} in {self.country}"


class Document(SoftDeletableModel, TimeStampedUUIDModel):
    document_number = models.CharField(max_length=255, blank=True)
    photo = models.ImageField(blank=True)
    individual = models.ForeignKey("Individual", related_name="documents", on_delete=models.CASCADE)
    type = models.ForeignKey("DocumentType", related_name="documents", on_delete=models.CASCADE)
    STATUS_PENDING = "PENDING"
    STATUS_VALID = "VALID"
    STATUS_NEED_INVESTIGATION = "NEED_INVESTIGATION"
    STATUS_INVALID = "INVALID"
    STATUS_CHOICES = (
        (STATUS_PENDING, _("Pending")),
        (STATUS_VALID, _("Valid")),
        (STATUS_NEED_INVESTIGATION, _("Need Investigation")),
        (STATUS_INVALID, _("Invalid")),
    )
    status = models.CharField(max_length=20, choices=STATUS_CHOICES, default=STATUS_PENDING)

    def clean(self):
        from django.core.exceptions import ValidationError

        for validator in self.type.validators.all():
            if not re.match(validator.regex, self.document_number):
                logger.error("Document number is not validating")
                raise ValidationError("Document number is not validating")

    class Meta:
        constraints = [
            UniqueConstraint(
                fields=["document_number", "type"],
                condition=Q(Q(is_removed=False) & Q(status="VALID")),
                name="unique_if_not_removed_and_valid",
            )
        ]

    def __str__(self):
        return f"{self.type} - {self.document_number}"

    def mark_as_need_investigation(self):
        self.status = self.STATUS_NEED_INVESTIGATION

    def mark_as_valid(self):
        self.status = self.STATUS_VALID


class Agency(models.Model):
    type = models.CharField(max_length=100, choices=AGENCY_TYPE_CHOICES)
    label = models.CharField(
        max_length=100,
    )
    country = models.ForeignKey("geo.Country", blank=True, null=True, on_delete=models.PROTECT)

    class Meta:
        verbose_name_plural = "Agencies"
        constraints = [
            UniqueConstraint(
                fields=["type", "country"],
                name="unique_type_and_country",
            )
        ]

    def __str__(self):
        return f"{self.label} in {self.country}"


class IndividualIdentity(models.Model):
    agency = models.ForeignKey("Agency", related_name="individual_identities", on_delete=models.CASCADE)
    individual = models.ForeignKey("Individual", related_name="identities", on_delete=models.CASCADE)
    number = models.CharField(
        max_length=255,
    )

    class Meta:
        verbose_name_plural = "Individual Identities"

    def __str__(self):
        return f"{self.agency} {self.individual} {self.number}"


class IndividualRoleInHousehold(TimeStampedUUIDModel, AbstractSyncable):
    individual = models.ForeignKey(
        "household.Individual",
        on_delete=models.CASCADE,
        related_name="households_and_roles",
    )
    household = models.ForeignKey(
        "household.Household",
        on_delete=models.CASCADE,
        related_name="individuals_and_roles",
    )
    role = models.CharField(
        max_length=255,
        blank=True,
        choices=ROLE_CHOICE,
    )

    class Meta:
        unique_together = ("role", "household")

    def __str__(self):
        return f"{self.individual.full_name} - {self.role}"


class Individual(SoftDeletableModelWithDate, TimeStampedUUIDModel, AbstractSyncable, ConcurrencyModel):
    ACTIVITY_LOG_MAPPING = create_mapping_dict(
        [
            "status",
            "duplicate",
            "withdrawn",
            "individual_id",
            "photo",
            "full_name",
            "given_name",
            "middle_name",
            "family_name",
            "sex",
            "birth_date",
            "estimated_birth_date",
            "marital_status",
            "phone_no",
            "phone_no_alternative",
            "relationship",
            "household",
            "registration_data_import",
            "disability",
            "work_status",
            "first_registration_date",
            "last_registration_date",
            "flex_fields",
            "enrolled_in_nutrition_programme",
            "administration_of_rutf",
            "unicef_id",
            "deduplication_golden_record_status",
            "deduplication_batch_status",
            "deduplication_golden_record_results",
            "deduplication_batch_results",
            "imported_individual_id",
            "sanction_list_possible_match",
            "sanction_list_confirmed_match",
            "sanction_list_last_check",
            "pregnant",
            "observed_disability",
            "seeing_disability",
            "hearing_disability",
            "physical_disability",
            "memory_disability",
            "selfcare_disability",
            "comms_disability",
            "who_answers_phone",
            "who_answers_alt_phone",
            "kobo_asset_id",
            "row_id",
        ]
    )
    duplicate = models.BooleanField(default=False, db_index=True)
    duplicate_date = models.DateTimeField(null=True, blank=True)
    withdrawn = models.BooleanField(default=False, db_index=True)
    withdrawn_date = models.DateTimeField(null=True, blank=True)
    individual_id = models.CharField(max_length=255, blank=True)
    photo = models.ImageField(blank=True)
    full_name = CICharField(max_length=255, validators=[MinLengthValidator(2)], db_index=True)
    given_name = CICharField(max_length=85, blank=True, db_index=True)
    middle_name = CICharField(max_length=85, blank=True, db_index=True)
    family_name = CICharField(max_length=85, blank=True, db_index=True)
    sex = models.CharField(max_length=255, choices=SEX_CHOICE, db_index=True)
    birth_date = models.DateField(db_index=True)
    estimated_birth_date = models.BooleanField(default=False)
    marital_status = models.CharField(max_length=255, choices=MARITAL_STATUS_CHOICE, default=BLANK, db_index=True)
    phone_no = PhoneNumberField(blank=True, db_index=True)
    phone_no_alternative = PhoneNumberField(blank=True, db_index=True)
    relationship = models.CharField(
        max_length=255,
        blank=True,
        choices=RELATIONSHIP_CHOICE,
        help_text="""This represents the MEMBER relationship. can be blank
            as well if household is null!""",
    )
    household = models.ForeignKey(
        "Household",
        related_name="individuals",
        on_delete=models.CASCADE,
        null=True,
        blank=True,
        help_text="""This represents the household this person is a MEMBER,
            and if null then relationship is NON_BENEFICIARY and that
            simply means they are a representative of one or more households
            and not a member of one.""",
    )
    registration_data_import = models.ForeignKey(
        "registration_data.RegistrationDataImport",
        related_name="individuals",
        on_delete=models.CASCADE,
        null=True,
    )
    disability = models.CharField(max_length=20, choices=DISABILITY_CHOICES, default=NOT_DISABLED)
    work_status = models.CharField(
        max_length=20,
        choices=WORK_STATUS_CHOICE,
        blank=True,
        default=NOT_PROVIDED,
    )
    first_registration_date = models.DateField()
    last_registration_date = models.DateField()
    flex_fields = JSONField(default=dict, blank=True)
    user_fields = JSONField(default=dict, blank=True)
    enrolled_in_nutrition_programme = models.BooleanField(null=True)
    administration_of_rutf = models.BooleanField(null=True)
    unicef_id = CICharField(max_length=250, blank=True, db_index=True)
    deduplication_golden_record_status = models.CharField(
        max_length=50,
        default=UNIQUE,
        choices=DEDUPLICATION_GOLDEN_RECORD_STATUS_CHOICE,
    )
    deduplication_batch_status = models.CharField(
        max_length=50,
        default=UNIQUE_IN_BATCH,
        choices=DEDUPLICATION_BATCH_STATUS_CHOICE,
    )
    deduplication_golden_record_results = JSONField(default=dict, blank=True)
    deduplication_batch_results = JSONField(default=dict, blank=True)
    imported_individual_id = models.UUIDField(null=True, blank=True)
    sanction_list_possible_match = models.BooleanField(default=False, db_index=True)
    sanction_list_confirmed_match = models.BooleanField(default=False, db_index=True)
    pregnant = models.BooleanField(null=True)
    observed_disability = MultiSelectField(choices=OBSERVED_DISABILITY_CHOICE, default=NONE)
    seeing_disability = models.CharField(max_length=50, choices=SEVERITY_OF_DISABILITY_CHOICES, blank=True)
    hearing_disability = models.CharField(max_length=50, choices=SEVERITY_OF_DISABILITY_CHOICES, blank=True)
    physical_disability = models.CharField(max_length=50, choices=SEVERITY_OF_DISABILITY_CHOICES, blank=True)
    memory_disability = models.CharField(max_length=50, choices=SEVERITY_OF_DISABILITY_CHOICES, blank=True)
    selfcare_disability = models.CharField(max_length=50, choices=SEVERITY_OF_DISABILITY_CHOICES, blank=True)
    comms_disability = models.CharField(max_length=50, choices=SEVERITY_OF_DISABILITY_CHOICES, blank=True)
    who_answers_phone = models.CharField(max_length=150, blank=True)
    who_answers_alt_phone = models.CharField(max_length=150, blank=True)
    business_area = models.ForeignKey("core.BusinessArea", on_delete=models.CASCADE)
    fchild_hoh = models.BooleanField(default=False)
    child_hoh = models.BooleanField(default=False)
    kobo_asset_id = models.CharField(max_length=150, blank=True, default=BLANK)
    row_id = models.PositiveIntegerField(blank=True, null=True)
    disability_certificate_picture = models.ImageField(blank=True, null=True)

    vector_column = SearchVectorField(null=True)

    @property
    def phone_no_valid(self):
        return is_right_phone_number_format(self.phone_no)

    @property
    def phone_no_alternative_valid(self):
        return is_right_phone_number_format(self.phone_no_alternative)

    @property
    def age(self):
        return relativedelta(date.today(), self.birth_date).years

    @property
    def role(self):
        role = self.households_and_roles.first()
        return role.role if role is not None else ROLE_NO_ROLE

    @property
    def get_hash_key(self):
        from hashlib import sha256

        fields = (
            "given_name",
            "middle_name",
            "family_name",
            "sex",
            "birth_date",
            "phone_no",
            "phone_no_alternative",
        )
        values = [str(getattr(self, field)) for field in fields]

        return sha256(";".join(values).encode()).hexdigest()

    @property
    def status(self):
        statuses = []
        if self.duplicate:
            statuses.append(STATUS_DUPLICATE)
        if self.withdrawn:
            statuses.append(STATUS_WITHDRAWN)
        if len(statuses) > 0:
            return ", ".join(statuses)
        return STATUS_ACTIVE

    @property
    def cash_assist_status(self):
        return STATUS_INACTIVE if self.withdrawn or self.duplicate else STATUS_ACTIVE

    @property
    def sanction_list_last_check(self):
        return cache.get("sanction_list_last_check")

<<<<<<< HEAD
    def withdraw(self, save=True):
=======
    def withdraw(self):
        self.documents.update(status=Document.STATUS_INVALID)
>>>>>>> 7806b0bd
        self.withdrawn = True
        self.withdrawn_date = timezone.now()

        if save:
            self.save()

    def unwithdraw(self, save=True):
        self.withdrawn = False
        self.withdrawn_date = None

        if save:
            self.save()

    def unwithdraw(self):
        self.documents.update(status=Document.STATUS_NEED_INVESTIGATION)
        self.withdrawn = False
        self.withdrawn_date = None
        self.save()

    def mark_as_duplicate(self, original_individual=None):
        if original_individual is not None:
            self.unicef_id = original_individual.unicef_id
        self.documents.update(status=Document.STATUS_INVALID)
        self.duplicate = True
        self.duplicate_date = timezone.now()
        self.save()

    def __str__(self):
        return self.unicef_id

    class Meta:
        verbose_name = "Individual"
        indexes = (GinIndex(fields=["vector_column"]),)

    def set_sys_field(self, key, value):
        if "sys" not in self.user_fields:
            self.user_fields["sys"] = {}
        self.user_fields["sys"][key] = value

    def get_sys_field(self, key):
        if "sys" in self.user_fields:
            return self.user_fields["sys"][key]
        return None

    def recalculate_data(self):
        disability_fields = (
            "seeing_disability",
            "hearing_disability",
            "physical_disability",
            "memory_disability",
            "selfcare_disability",
            "comms_disability",
        )
        should_be_disabled = self.disability == DISABLED
        for field in disability_fields:
            value = getattr(self, field, None)
            should_be_disabled = should_be_disabled or value == CANNOT_DO or value == LOT_DIFFICULTY
        self.disability = DISABLED if should_be_disabled else NOT_DISABLED
        self.save(update_fields=["disability"])

    def count_all_roles(self):
        return self.households_and_roles.exclude(role=ROLE_NO_ROLE).count()

    def count_primary_roles(self):
        return self.households_and_roles.filter(role=ROLE_PRIMARY).count()

    @cached_property
    def parents(self):
        return self.household.individuals.exclude(Q(duplicate=True) | Q(withdrawn=True)) if self.household else []

    def is_golden_record_duplicated(self):
        return self.deduplication_golden_record_status == DUPLICATE

    def get_deduplication_golden_record(self):
        status_key = "duplicates" if self.is_golden_record_duplicated() else "possible_duplicates"
        return self.deduplication_golden_record_results.get(status_key, [])

    @cached_property
    def active_record(self):
        if self.duplicate:
            return Individual.objects.filter(unicef_id=self.unicef_id, duplicate=False, is_removed=False).first()

    def is_head(self):
        if not self.household:
            return False
        return self.household.head_of_household.id == self.id


class EntitlementCard(TimeStampedUUIDModel):
    ACTIVE = "ACTIVE"
    ERRONEOUS = "ERRONEOUS"
    CLOSED = "CLOSED"
    STATUS_CHOICE = Choices(
        (ACTIVE, _("Active")),
        (ERRONEOUS, _("Erroneous")),
        (CLOSED, _("Closed")),
    )
    card_number = models.CharField(max_length=255)
    status = models.CharField(
        choices=STATUS_CHOICE,
        default=ACTIVE,
        max_length=10,
    )
    card_type = models.CharField(max_length=255)
    current_card_size = models.CharField(max_length=255)
    card_custodian = models.CharField(max_length=255)
    service_provider = models.CharField(max_length=255)
    household = models.ForeignKey(
        "Household",
        related_name="entitlement_cards",
        on_delete=models.SET_NULL,
        null=True,
    )


class XlsxUpdateFile(TimeStampedUUIDModel):
    file = models.FileField()
    business_area = models.ForeignKey("core.BusinessArea", on_delete=models.CASCADE)
    rdi = models.ForeignKey("registration_data.RegistrationDataImport", on_delete=models.CASCADE, null=True)
    xlsx_match_columns = ArrayField(models.CharField(max_length=32), null=True)
    uploaded_by = models.ForeignKey(settings.AUTH_USER_MODEL, blank=True, null=True, on_delete=models.PROTECT)


class BankAccountInfo(SoftDeletableModelWithDate, TimeStampedUUIDModel, AbstractSyncable):
    individual = models.ForeignKey("household.Individual", related_name="bank_account_info", on_delete=models.CASCADE)
    bank_name = models.CharField(max_length=255)
    bank_account_number = models.CharField(max_length=64)
    debit_card_number = models.CharField(max_length=255, blank=True, default="")

    def __str__(self):
        return f"{self.bank_account_number} ({self.bank_name})"

    def save(self, *args, **kwargs):
        if self.bank_account_number:
            self.bank_account_number = str(self.bank_account_number).replace(" ", "")
        if self.debit_card_number:
            self.debit_card_number = str(self.debit_card_number).replace(" ", "")
        super().save(*args, **kwargs)<|MERGE_RESOLUTION|>--- conflicted
+++ resolved
@@ -2,6 +2,7 @@
 import re
 from datetime import date
 
+from dateutil.relativedelta import relativedelta
 from django.conf import settings
 from django.contrib.gis.db.models import PointField, Q, UniqueConstraint
 from django.contrib.postgres.fields import ArrayField, CICharField
@@ -14,12 +15,6 @@
 from django.utils import timezone
 from django.utils.functional import cached_property
 from django.utils.translation import gettext_lazy as _
-
-from dateutil.relativedelta import relativedelta
-<<<<<<< HEAD
-=======
-from django_countries.fields import CountryField
->>>>>>> 7806b0bd
 from model_utils import Choices
 from model_utils.models import SoftDeletableModel
 from multiselectfield import MultiSelectField
@@ -28,10 +23,7 @@
 
 from hct_mis_api.apps.activity_log.utils import create_mapping_dict
 from hct_mis_api.apps.core.currencies import CURRENCY_CHOICES
-<<<<<<< HEAD
-=======
 from hct_mis_api.apps.geo.models import Area
->>>>>>> 7806b0bd
 from hct_mis_api.apps.payment.utils import is_right_phone_number_format
 from hct_mis_api.apps.utils.models import (
     AbstractSyncable,
@@ -452,19 +444,15 @@
     def status(self):
         return STATUS_INACTIVE if self.withdrawn else STATUS_ACTIVE
 
-    def withdraw(self, save=True):
+    def withdraw(self):
         self.withdrawn = True
         self.withdrawn_date = timezone.now()
-
-        if save:
-            self.save()
-
-    def unwithdraw(self, save=True):
+        self.save()
+
+    def unwithdraw(self):
         self.withdrawn = False
         self.withdrawn_date = None
-
-        if save:
-            self.save()
+        self.save()
 
     def set_sys_field(self, key, value):
         if "sys" not in self.user_fields:
@@ -844,24 +832,11 @@
     def sanction_list_last_check(self):
         return cache.get("sanction_list_last_check")
 
-<<<<<<< HEAD
-    def withdraw(self, save=True):
-=======
     def withdraw(self):
         self.documents.update(status=Document.STATUS_INVALID)
->>>>>>> 7806b0bd
         self.withdrawn = True
         self.withdrawn_date = timezone.now()
-
-        if save:
-            self.save()
-
-    def unwithdraw(self, save=True):
-        self.withdrawn = False
-        self.withdrawn_date = None
-
-        if save:
-            self.save()
+        self.save()
 
     def unwithdraw(self):
         self.documents.update(status=Document.STATUS_NEED_INVESTIGATION)
