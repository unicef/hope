--- conflicted
+++ resolved
@@ -15,11 +15,7 @@
 class Command(BaseCommand):
     help = "Fix documents status"
 
-<<<<<<< HEAD
-    def handle(self, *args, **options):
-=======
     def handle(self, *args: Any, **options: Any) -> None:
->>>>>>> 1a31bccf
         self.stdout.write("Start fixing")
         fixed_documents = fix_documents_statuses()
         self.stdout.write(f"Fixed {fixed_documents} documents")