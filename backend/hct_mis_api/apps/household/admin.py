--- conflicted
+++ resolved
@@ -260,16 +260,12 @@
             tickets = filter(lambda t: t.ticket.extras.get("status_before_withdrawn", False), tickets)
         else:
             tickets = filter(lambda t: t.ticket.status != GrievanceTicket.STATUS_CLOSED, tickets)
-<<<<<<< HEAD
         # individual.represented_households.exclude(id=individual.household.pk)
         context["linked"] = IndividualRoleInHousehold.objects.exclude(household=obj).filter(
             individual__in=obj.individuals.values_list("id", flat=True)
         )
         context["allowed"] = False
         context["tickets"] = tickets
-=======
-
->>>>>>> f39af10c
         if request.method == "POST":
             try:
                 with atomic():
