--- conflicted
+++ resolved
@@ -27,11 +27,7 @@
     RelatedFieldComboFilter,
     ValueFilter,
 )
-<<<<<<< HEAD
 from adminfilters.querystring import QueryStringFilter
-=======
-from adminfilters.lookup import GenericLookupFieldFilter
->>>>>>> 8572ef1a
 from advanced_filters.admin import AdminAdvancedFiltersMixin
 from jsoneditor.forms import JSONEditor
 from smart_admin.mixins import FieldsetMixin as SmartFieldsetMixin
@@ -83,14 +79,10 @@
 class AgencyTypeAdmin(HOPEModelAdminBase):
     search_fields = ("label", "country")
     list_display = ("label", "type", "country")
-<<<<<<< HEAD
     list_filter = (
         "type",
         ("country", ValueFilter.factory(label="Country ISO CODE 2")),
     )
-=======
-    list_filter = ("type", ("country", TextFieldFilter.factory(title="Country ISO CODE 2")))
->>>>>>> 8572ef1a
 
 
 @admin.register(Document)
@@ -109,15 +101,11 @@
 class DocumentTypeAdmin(HOPEModelAdminBase):
     search_fields = ("label", "country")
     list_display = ("label", "country", "type")
-<<<<<<< HEAD
     list_filter = (
         "type",
         "label",
         ("country", ValueFilter.factory(label="Country ISO CODE 2")),
     )
-=======
-    list_filter = ("type", "label", ("country", TextFieldFilter.factory(title="Country ISO CODE 2")))
->>>>>>> 8572ef1a
 
 
 @admin.register(Household)
@@ -149,15 +137,9 @@
         "size",
     )
     list_filter = (
-<<<<<<< HEAD
         ("unicef_id", MultiValueFilter),
         ("unhcr_id", MultiValueFilter),
         ("id", MultiValueFilter),
-=======
-        ("unicef_id", MultiValueTextFieldFilter.factory(title="UNICEF ID")),
-        ("unhcr_id", MultiValueTextFieldFilter.factory(title="UNHCR ID")),
-        ("id", MultiValueTextFieldFilter.factory(title="MIS ID")),
->>>>>>> 8572ef1a
         # ("country", ChoicesFieldComboFilter),
         ("business_area", AutoCompleteFilter),
         ("size", MaxMinFilter),
@@ -372,12 +354,7 @@
     exclude = ("created_at", "updated_at")
     inlines = [IndividualRoleInHouseholdInline]
     list_filter = (
-<<<<<<< HEAD
         QueryStringFilter,
-=======
-        GenericLookupFieldFilter.factory(title="UNICEF ID", lookup="unicef_id__iexact"),
-        GenericLookupFieldFilter.factory(title="Household ID", lookup="household__unicef_id__iexact"),
->>>>>>> 8572ef1a
         ("deduplication_golden_record_status", ChoicesFieldComboFilter),
         ("deduplication_batch_status", ChoicesFieldComboFilter),
         ("business_area", AutoCompleteFilter),
@@ -467,11 +444,7 @@
 @admin.register(IndividualIdentity)
 class IndividualIdentityAdmin(HOPEModelAdminBase):
     list_display = ("agency", "individual", "number")
-<<<<<<< HEAD
-    list_filter = (("individual__unicef_id", ValueFilter.factory(lookup_name="icontains")),)
-=======
-    list_filter = (("individual__unicef_id__icontains", TextFieldFilter.factory(title="Individual's UNICEF Id")),)
->>>>>>> 8572ef1a
+    list_filter = (TextFieldFilter.factory("individual__unicef_id__icontains"),)
     autocomplete_fields = ["agency"]
 
 
@@ -481,31 +454,12 @@
     search_fields = ("card_number",)
     date_hierarchy = "created_at"
     raw_id_fields = ("household",)
-<<<<<<< HEAD
     list_filter = ("status", ("card_type", ValueFilter), ("service_provider", ValueFilter))
 
 
 @admin.register(XlsxUpdateFile)
 class XlsxUpdateFileAdmin(ExtraButtonsMixin, HOPEModelAdminBase):
     readonly_fields = ("file", "business_area", "rdi", "xlsx_match_columns", "uploaded_by")
-=======
-    list_filter = (
-        "status",
-        ("card_type", TextFieldFilter.factory(title="Card Type")),
-        ("service_provider", TextFieldFilter.factory(title="Service Provider")),
-    )
-
-
-@admin.register(XlsxUpdateFile)
-class XlsxUpdateFileAdmin(ExtraUrlMixin, HOPEModelAdminBase):
-    readonly_fields = (
-        "file",
-        "business_area",
-        "rdi",
-        "xlsx_match_columns",
-        "uploaded_by",
-    )
->>>>>>> 8572ef1a
     list_filter = (
         ("business_area", AutoCompleteFilter),
         ("uploaded_by", AutoCompleteFilter),
@@ -523,19 +477,14 @@
             updater = IndividualXlsxUpdate(xlsx_update_file)
         except InvalidColumnsError as e:
             self.message_user(request, str(e), messages.ERROR)
-            context = self.get_common_context(
-                request,
-                title="Update Individual by xlsx",
-                form=UpdateByXlsxStage1Form(),
-            )
+            context = self.get_common_context(request, title="Update Individual by xlsx", form=UpdateByXlsxStage1Form())
             return TemplateResponse(request, "admin/household/individual/xlsx_update.html", context)
 
         context = self.get_common_context(
             request,
             title="Update Individual by xlsx",
             form=UpdateByXlsxStage2Form(
-                xlsx_columns=updater.columns_names,
-                initial={"xlsx_update_file": xlsx_update_file},
+                xlsx_columns=updater.columns_names, initial={"xlsx_update_file": xlsx_update_file}
             ),
         )
         return TemplateResponse(request, "admin/household/individual/xlsx_update_stage2.html", context)
@@ -607,10 +556,6 @@
                     no_match_report_rows=report[IndividualXlsxUpdate.STATUS_NO_MATCH],
                     xlsx_update_file=xlsx_update_file.id,
                 )
-                return TemplateResponse(
-                    request,
-                    "admin/household/individual/xlsx_update_stage3.html",
-                    context,
-                )
+                return TemplateResponse(request, "admin/household/individual/xlsx_update_stage3.html", context)
 
         return TemplateResponse(request, "admin/household/individual/xlsx_update.html", context)