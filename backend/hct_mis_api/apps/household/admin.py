import logging
from itertools import chain

from django.contrib import admin, messages
from django.contrib.admin import TabularInline
from django.contrib.messages import DEFAULT_TAGS
from django.db import transaction
from django.db.models import JSONField, Q
from django.db.transaction import atomic
from django.http import HttpResponseRedirect
from django.shortcuts import redirect
from django.template.response import TemplateResponse
from django.urls import reverse

from admin_extra_buttons.decorators import button
from admin_extra_buttons.mixins import ExtraButtonsMixin
from adminfilters.autocomplete import AutoCompleteFilter
from adminfilters.filters import (
    ChoicesFieldComboFilter,
    MaxMinFilter,
    MultiValueFilter,
    RelatedFieldComboFilter,
    ValueFilter,
)
from adminfilters.querystring import QueryStringFilter
from advanced_filters.admin import AdminAdvancedFiltersMixin
from jsoneditor.forms import JSONEditor
from smart_admin.mixins import FieldsetMixin as SmartFieldsetMixin
from smart_admin.mixins import LinkedObjectsMixin

from hct_mis_api.apps.administration.widgets import JsonWidget
from hct_mis_api.apps.household.celery_tasks import (
    update_individuals_iban_from_xlsx_task,
)
from hct_mis_api.apps.household.forms import (
    UpdateByXlsxStage1Form,
    UpdateByXlsxStage2Form,
    UpdateIndividualsIBANFromXlsxForm,
)
from hct_mis_api.apps.household.models import (
    HEAD,
    ROLE_ALTERNATE,
    ROLE_PRIMARY,
    Agency,
    BankAccountInfo,
    Document,
    DocumentType,
    EntitlementCard,
    Household,
    Individual,
    IndividualIdentity,
    IndividualRoleInHousehold,
    XlsxUpdateFile,
)
from hct_mis_api.apps.household.services.household_withdraw import HouseholdWithdraw
from hct_mis_api.apps.household.services.individual_xlsx_update import (
    IndividualXlsxUpdate,
    InvalidColumnsError,
)
from hct_mis_api.apps.power_query.mixin import PowerQueryMixin
from hct_mis_api.apps.utils.admin import (
    HOPEModelAdminBase,
    LastSyncDateResetMixin,
    SoftDeletableAdminMixin,
)
from hct_mis_api.apps.utils.security import is_root

logger = logging.getLogger(__name__)


@admin.register(Agency)
class AgencyTypeAdmin(HOPEModelAdminBase):
    search_fields = ("label", "country")
    list_display = ("label", "type", "country")
    list_filter = (
        "type",
        ("country", ValueFilter.factory(label="Country ISO CODE 2")),
    )


@admin.register(Document)
class DocumentAdmin(SoftDeletableAdminMixin, HOPEModelAdminBase):
    search_fields = ("document_number",)
    list_display = ("document_number", "type", "status", "individual")
    raw_id_fields = ("individual",)
    list_filter = (
        ("type", RelatedFieldComboFilter),
        ("individual", AutoCompleteFilter),
    )
    autocomplete_fields = ["type"]


@admin.register(DocumentType)
class DocumentTypeAdmin(HOPEModelAdminBase):
    search_fields = ("label", "country")
    list_display = ("label", "country", "type")
    list_filter = (
        "type",
        "label",
        ("country", ValueFilter.factory(label="Country ISO CODE 2")),
    )


@admin.register(Household)
class HouseholdAdmin(
    SoftDeletableAdminMixin,
    LastSyncDateResetMixin,
    LinkedObjectsMixin,
    PowerQueryMixin,
    AdminAdvancedFiltersMixin,
    SmartFieldsetMixin,
    HOPEModelAdminBase,
):
    advanced_filter_fields = (
        "name",
        "country",
        "size",
        "admin_area",
        "last_registration_date",
        "registration_data_import",
        ("business_area__name", "business area"),
        ("head_of_household__unicef_id", "Head Of Household"),
        ("admin_area", "Head Of Household"),
    )

    list_display = (
        "unicef_id",
        "country",
        "head_of_household",
        "size",
        "registration_data_import",
    )
    list_filter = (
        ("unicef_id", MultiValueFilter),
        ("unhcr_id", MultiValueFilter),
        ("id", MultiValueFilter),
        ("registration_data_import", AutoCompleteFilter),
        # ("country", ChoicesFieldComboFilter),
        ("business_area", AutoCompleteFilter),
        ("size", MaxMinFilter),
        "org_enumerator",
        "last_registration_date",
        QueryStringFilter,
    )
    search_fields = ("head_of_household__family_name", "unicef_id")
    readonly_fields = ("created_at", "updated_at")
    filter_horizontal = ("representatives", "programs")
    raw_id_fields = (
        "registration_data_import",
        "admin_area",
        "head_of_household",
        "business_area",
    )
    fieldsets = [
        (None, {"fields": (("unicef_id", "head_of_household"),)}),
        (
            "Registration",
            {
                "classes": ("collapse",),
                "fields": (
                    "registration_data_import",
                    "registration_method",
                    "first_registration_date",
                    "last_registration_date",
                    "org_enumerator",
                    "org_name_enumerator",
                    "name_enumerator",
                ),
            },
        ),
        (
            "Dates",
            {
                "classes": ("collapse",),
                "fields": (
                    ("created_at", "updated_at"),
                    "last_sync_at",
                    "removed_date",
                    "withdrawn_date",
                ),
            },
        ),
        ("Others", {"classes": ("collapse",), "fields": ("__others__",)}),
    ]

    def get_ignored_linked_objects(self):
        return []

    @button(permission="household.can_withdrawn")
    def withdrawn(self, request, pk):
        from hct_mis_api.apps.grievance.models import GrievanceTicket

        context = self.get_common_context(request, pk, title="Withdrawn")

        obj: Household = context["original"]
        context["status"] = "" if obj.withdrawn else "checked"

        tickets = GrievanceTicket.objects.belong_household(obj)
        if obj.withdrawn:
            tickets = filter(lambda t: t.ticket.extras.get("status_before_withdrawn", False), tickets)
        else:
            tickets = filter(lambda t: t.ticket.status != GrievanceTicket.STATUS_CLOSED, tickets)

        if request.method == "POST":
            try:
                with atomic():
                    service = HouseholdWithdraw(obj)
<<<<<<< HEAD
                    service.withdraw()
=======
                    if not obj.withdrawn:
                        service.withdraw()
                    else:
                        service.unwithdraw()
>>>>>>> c374e202
                    service.change_tickets_status(tickets)

                    if obj.withdrawn:
                        message = "{} has been withdrawn"
                        ticket_message = "Ticket closed due to Household withdrawn"
                    else:
                        message = "{} has been restored"
                        ticket_message = "Ticket reopened due to Household restore"

                    for individual in service.individuals:
                        self.log_change(request, individual, message.format("Individual"))

                    for ticket in tickets:
                        self.log_change(request, ticket.ticket, ticket_message)

                    self.log_change(request, obj, message.format("Household"))
                    return HttpResponseRedirect(request.path)
            except Exception as e:
                self.message_user(request, str(e), messages.ERROR)

        context["tickets"] = tickets
        return TemplateResponse(request, "admin/household/household/withdrawn.html", context)

    @button()
    def tickets(self, request, pk):
        context = self.get_common_context(request, pk, title="Tickets")
        obj = context["original"]
        tickets = []
        for entry in chain(obj.sensitive_ticket_details.all(), obj.complaint_ticket_details.all()):
            tickets.append(entry.ticket)
        context["tickets"] = tickets
        return TemplateResponse(request, "admin/household/household/tickets.html", context)

    @button()
    def members(self, request, pk):
        obj = Household.objects.get(pk=pk)
        url = reverse("admin:household_individual_changelist")
        return HttpResponseRedirect(f"{url}?household|unicef_id|iexact={obj.unicef_id}")

    @button()
    def sanity_check(self, request, pk):
        # NOTE: this code is not should be optimized in the future and it is not
        # intended to be used in bulk
        hh = self.get_object(request, pk)
        warnings = []
        primary = None
        head = None
        try:
            primary = IndividualRoleInHousehold.objects.get(household=hh, role=ROLE_PRIMARY)
        except IndividualRoleInHousehold.DoesNotExist:
            warnings.append([messages.ERROR, "Head of househould not found"])

        alternate = IndividualRoleInHousehold.objects.filter(household=hh, role=ROLE_ALTERNATE).first()
        try:
            head = hh.individuals.get(relationship=HEAD)
        except IndividualRoleInHousehold.DoesNotExist:
            warnings.append([messages.ERROR, "Head of househould not found"])

        total_in_ranges = 0
        for gender in ["male", "female"]:
            for num_range in ["0_5", "6_11", "12_17", "18_59", "60"]:
                field = f"{gender}_age_group_{num_range}_count"
                total_in_ranges += getattr(hh, field, 0) or 0

        active_individuals = hh.individuals.exclude(Q(duplicate=True) | Q(withdrawn=True))
        ghosts_individuals = hh.individuals.filter(Q(duplicate=True) | Q(withdrawn=True))
        all_individuals = hh.individuals.all()
        if hh.collect_individual_data:
            if active_individuals.count() != hh.size:
                warnings.append([messages.WARNING, "HH size does not match"])

        else:
            if all_individuals.count() > 1:
                warnings.append([messages.ERROR, "Individual data not collected but members found"])

        if hh.size != total_in_ranges:
            warnings.append(
                [
                    messages.ERROR,
                    f"HH size ({hh.size}) and ranges population ({total_in_ranges}) does not match",
                ]
            )

        aaaa = active_individuals.values_list("unicef_id", flat=True)
        bbb = Household.objects.filter(unicef_id__in=aaaa)
        if bbb.count() > len(aaaa):
            warnings.append([messages.ERROR, "Unmarked duplicates found"])

        context = {
            "active_individuals": active_individuals,
            "ghosts_individuals": ghosts_individuals,
            "opts": Household._meta,
            "app_label": Household._meta.app_label,
            "original": hh,
            "head": head,
            "primary": primary,
            "alternate": alternate,
            "warnings": [(DEFAULT_TAGS[w[0]], w[1]) for w in warnings],
        }
        return TemplateResponse(request, "admin/household/household/sanity_check.html", context)


class IndividualRoleInHouseholdInline(TabularInline):
    model = IndividualRoleInHousehold
    extra = 0
    readonly_fields = ("household", "role")
    fields = ("household", "role")

    def has_delete_permission(self, request, obj=None):
        return False

    def has_add_permission(self, request, obj=None):
        return False


class BankAccountInfoStackedInline(admin.StackedInline):
    model = BankAccountInfo

    exclude = ("debit_card_number",)
    extra = 0


@admin.register(Individual)
class IndividualAdmin(
    SoftDeletableAdminMixin,
    LastSyncDateResetMixin,
    LinkedObjectsMixin,
    SmartFieldsetMixin,
    AdminAdvancedFiltersMixin,
    HOPEModelAdminBase,
):
    # Custom template to merge AdminAdvancedFiltersMixin and ExtraButtonsMixin
    advanced_change_list_template = "admin/household/advanced_filters_extra_buttons_change_list.html"

    list_display = (
        "unicef_id",
        "given_name",
        "family_name",
        "household",
        "sex",
        "relationship",
        "birth_date",
    )
    advanced_filter_fields = (
        "updated_at",
        "last_sync_at",
        "deduplication_golden_record_status",
        "deduplication_batch_status",
        "duplicate",
        ("business_area__name", "business area"),
    )

    search_fields = ("family_name", "unicef_id")
    readonly_fields = ("created_at", "updated_at")
    exclude = ("created_at", "updated_at")
    inlines = [IndividualRoleInHouseholdInline, BankAccountInfoStackedInline]
    list_filter = (
        QueryStringFilter,
        ("deduplication_golden_record_status", ChoicesFieldComboFilter),
        ("deduplication_batch_status", ChoicesFieldComboFilter),
        ("business_area", AutoCompleteFilter),
        "updated_at",
        "last_sync_at",
    )
    raw_id_fields = ("household", "registration_data_import", "business_area")
    fieldsets = [
        (
            None,
            {
                "fields": (
                    (
                        "full_name",
                        "withdrawn",
                        "duplicate",
                        "is_removed",
                    ),
                    ("sex", "birth_date", "marital_status"),
                    ("unicef_id",),
                    ("household", "relationship"),
                )
            },
        ),
        (
            "Dates",
            {
                "classes": ("collapse",),
                "fields": (
                    ("created_at", "updated_at"),
                    "last_sync_at",
                    "removed_date",
                    "withdrawn_date",
                    "duplicate_date",
                ),
            },
        ),
        (
            "Registration",
            {
                "classes": ("collapse",),
                "fields": (
                    "registration_data_import",
                    "first_registration_date",
                    "last_registration_date",
                ),
            },
        ),
        ("Others", {"classes": ("collapse",), "fields": ("__others__",)}),
    ]

    def formfield_for_dbfield(self, db_field, request, **kwargs):
        if isinstance(db_field, JSONField):
            if is_root(request):
                kwargs = {"widget": JSONEditor}
            else:
                kwargs = {"widget": JsonWidget}
            return db_field.formfield(**kwargs)
        return super().formfield_for_dbfield(db_field, request, **kwargs)

    @button()
    def household_members(self, request, pk):
        obj = Individual.objects.get(pk=pk)
        url = reverse("admin:household_individual_changelist")
        return HttpResponseRedirect(f"{url}?household|unicef_id|iexact={obj.household.unicef_id}")

    @button(html_attrs={"class": "aeb-green"})
    def sanity_check(self, request, pk):
        context = self.get_common_context(request, pk, title="Sanity Check")
        obj = context["original"]
        context["roles"] = obj.households_and_roles.all()
        context["duplicates"] = Individual.objects.filter(unicef_id=obj.unicef_id)

        return TemplateResponse(request, "admin/household/individual/sanity_check.html", context)

    @button(label="Add/Update Individual IBAN by xlsx")
    def add_update_individual_iban_from_xlsx(self, request):
        if request.method == "GET":
            form = UpdateIndividualsIBANFromXlsxForm()
            context = self.get_common_context(request, title="Add/Update Individual IBAN by xlsx", form=form)
            return TemplateResponse(request, "admin/household/individual/individuals_iban_xlsx_update.html", context)
        else:
            form = UpdateIndividualsIBANFromXlsxForm(request.POST, request.FILES)
            if form.is_valid():
                try:
                    with transaction.atomic():
                        xlsx_update_file = XlsxUpdateFile(
                            file=form.cleaned_data["file"],
                            business_area=form.cleaned_data["business_area"],
                            uploaded_by=request.user,
                        )
                        xlsx_update_file.save()

                        transaction.on_commit(
                            lambda: update_individuals_iban_from_xlsx_task.delay(xlsx_update_file.id, request.user.id)
                        )

                        self.message_user(
                            request,
                            f"Started IBAN update for {form.cleaned_data['business_area']}, results will be send to {request.user.email}",
                            messages.SUCCESS,
                        )
                        return redirect(reverse("admin:household_individual_changelist"))

                except Exception as e:
                    self.message_user(request, f"{e.__class__.__name__}: {str(e)}", messages.ERROR)

            else:
                context = self.get_common_context(request, title="Add/Update Individual IBAN by xlsx", form=form)
                return TemplateResponse(
                    request, "admin/household/individual/individuals_iban_xlsx_update.html", context
                )


@admin.register(IndividualRoleInHousehold)
class IndividualRoleInHouseholdAdmin(LastSyncDateResetMixin, HOPEModelAdminBase):
    list_display = ("individual_id", "household_id", "role")
    list_filter = ("role",)
    raw_id_fields = (
        "individual",
        "household",
    )


@admin.register(IndividualIdentity)
class IndividualIdentityAdmin(HOPEModelAdminBase):
    list_display = ("agency", "individual", "number")
    list_filter = (("individual__unicef_id", ValueFilter.factory(label="Individual's UNICEF Id")),)
    autocomplete_fields = ["agency"]


@admin.register(EntitlementCard)
class EntitlementCardAdmin(ExtraButtonsMixin, HOPEModelAdminBase):
    list_display = ("id", "card_number", "status", "card_type", "service_provider")
    search_fields = ("card_number",)
    date_hierarchy = "created_at"
    raw_id_fields = ("household",)
    list_filter = ("status", ("card_type", ValueFilter), ("service_provider", ValueFilter))


@admin.register(XlsxUpdateFile)
class XlsxUpdateFileAdmin(ExtraButtonsMixin, HOPEModelAdminBase):
    readonly_fields = ("file", "business_area", "rdi", "xlsx_match_columns", "uploaded_by")
    list_filter = (
        ("business_area", AutoCompleteFilter),
        ("uploaded_by", AutoCompleteFilter),
    )

    def xlsx_update_stage2(self, request, old_form):
        xlsx_update_file = XlsxUpdateFile(
            file=old_form.cleaned_data["file"],
            business_area=old_form.cleaned_data["business_area"],
            rdi=old_form.cleaned_data["registration_data_import"],
            uploaded_by=request.user,
        )
        xlsx_update_file.save()
        try:
            updater = IndividualXlsxUpdate(xlsx_update_file)
        except InvalidColumnsError as e:
            self.message_user(request, str(e), messages.ERROR)
            context = self.get_common_context(request, title="Update Individual by xlsx", form=UpdateByXlsxStage1Form())
            return TemplateResponse(request, "admin/household/individual/xlsx_update.html", context)

        context = self.get_common_context(
            request,
            title="Update Individual by xlsx",
            form=UpdateByXlsxStage2Form(
                xlsx_columns=updater.columns_names, initial={"xlsx_update_file": xlsx_update_file}
            ),
        )
        return TemplateResponse(request, "admin/household/individual/xlsx_update_stage2.html", context)

    def xlsx_update_stage3(self, request, old_form):
        xlsx_update_file = old_form.cleaned_data["xlsx_update_file"]
        xlsx_update_file.xlsx_match_columns = old_form.cleaned_data["xlsx_match_columns"]
        xlsx_update_file.save()
        updater = IndividualXlsxUpdate(xlsx_update_file)
        report = updater.get_matching_report()
        context = self.get_common_context(
            request,
            title="Update Individual by xlsx Report",
            unique_report_rows=report[IndividualXlsxUpdate.STATUS_UNIQUE],
            multiple_match_report_rows=report[IndividualXlsxUpdate.STATUS_MULTIPLE_MATCH],
            no_match_report_rows=report[IndividualXlsxUpdate.STATUS_NO_MATCH],
            xlsx_update_file=xlsx_update_file.id,
        )
        return TemplateResponse(request, "admin/household/individual/xlsx_update_stage3.html", context)

    def add_view(self, request, form_url="", extra_context=None):
        return self.xlsx_update(request)

    def xlsx_update(self, request):
        if request.method == "GET":
            form = UpdateByXlsxStage1Form()
            # form.fields["registration_data_import"].widget = AutocompleteWidget(RegistrationDataImport, self.admin_site)
            # form.fields["business_area"].widget = AutocompleteWidget(BusinessArea, self.admin_site)
            context = self.get_common_context(request, title="Update Individual by xlsx", form=form)
        elif request.POST.get("stage") == "2":
            form = UpdateByXlsxStage1Form(request.POST, request.FILES)
            context = self.get_common_context(request, title="Update Individual by xlsx", form=form)
            if form.is_valid():
                try:
                    return self.xlsx_update_stage2(request, form)
                except Exception as e:
                    self.message_user(request, f"{e.__class__.__name__}: {str(e)}", messages.ERROR)
            return TemplateResponse(request, "admin/household/individual/xlsx_update.html", context)

        elif request.POST.get("stage") == "3":
            xlsx_update_file = XlsxUpdateFile.objects.get(pk=request.POST["xlsx_update_file"])
            updater = IndividualXlsxUpdate(xlsx_update_file)
            form = UpdateByXlsxStage2Form(request.POST, request.FILES, xlsx_columns=updater.columns_names)
            context = self.get_common_context(request, title="Update Individual by xlsx", form=form)
            if form.is_valid():
                try:
                    return self.xlsx_update_stage3(request, form)
                except Exception as e:
                    self.message_user(request, f"{e.__class__.__name__}: {str(e)}", messages.ERROR)
            return TemplateResponse(request, "admin/household/individual/xlsx_update_stage2.html", context)

        elif request.POST.get("stage") == "4":
            xlsx_update_file_id = request.POST.get("xlsx_update_file")
            xlsx_update_file = XlsxUpdateFile.objects.get(pk=xlsx_update_file_id)
            updater = IndividualXlsxUpdate(xlsx_update_file)
            try:
                with transaction.atomic():
                    updater.update_individuals()
                self.message_user(request, "Done", messages.SUCCESS)
                return HttpResponseRedirect(reverse("admin:household_individual_changelist"))
            except Exception as e:
                self.message_user(request, f"{e.__class__.__name__}: {str(e)}", messages.ERROR)
                report = updater.report_dict
                context = self.get_common_context(
                    request,
                    title="Update Individual by xlsx Report",
                    unique_report_rows=report[IndividualXlsxUpdate.STATUS_UNIQUE],
                    multiple_match_report_rows=report[IndividualXlsxUpdate.STATUS_MULTIPLE_MATCH],
                    no_match_report_rows=report[IndividualXlsxUpdate.STATUS_NO_MATCH],
                    xlsx_update_file=xlsx_update_file.id,
                )
                return TemplateResponse(request, "admin/household/individual/xlsx_update_stage3.html", context)

        return TemplateResponse(request, "admin/household/individual/xlsx_update.html", context)<|MERGE_RESOLUTION|>--- conflicted
+++ resolved
@@ -1,16 +1,5 @@
 import logging
 from itertools import chain
-
-from django.contrib import admin, messages
-from django.contrib.admin import TabularInline
-from django.contrib.messages import DEFAULT_TAGS
-from django.db import transaction
-from django.db.models import JSONField, Q
-from django.db.transaction import atomic
-from django.http import HttpResponseRedirect
-from django.shortcuts import redirect
-from django.template.response import TemplateResponse
-from django.urls import reverse
 
 from admin_extra_buttons.decorators import button
 from admin_extra_buttons.mixins import ExtraButtonsMixin
@@ -24,6 +13,16 @@
 )
 from adminfilters.querystring import QueryStringFilter
 from advanced_filters.admin import AdminAdvancedFiltersMixin
+from django.contrib import admin, messages
+from django.contrib.admin import TabularInline
+from django.contrib.messages import DEFAULT_TAGS
+from django.db import transaction
+from django.db.models import JSONField, Q
+from django.db.transaction import atomic
+from django.http import HttpResponseRedirect
+from django.shortcuts import redirect
+from django.template.response import TemplateResponse
+from django.urls import reverse
 from jsoneditor.forms import JSONEditor
 from smart_admin.mixins import FieldsetMixin as SmartFieldsetMixin
 from smart_admin.mixins import LinkedObjectsMixin
@@ -205,14 +204,7 @@
             try:
                 with atomic():
                     service = HouseholdWithdraw(obj)
-<<<<<<< HEAD
                     service.withdraw()
-=======
-                    if not obj.withdrawn:
-                        service.withdraw()
-                    else:
-                        service.unwithdraw()
->>>>>>> c374e202
                     service.change_tickets_status(tickets)
 
                     if obj.withdrawn:
