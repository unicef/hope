--- conflicted
+++ resolved
@@ -145,14 +145,10 @@
     list_filter = (
         DepotManager,
         ("business_area", AutoCompleteFilter),
-<<<<<<< HEAD
         "org_enumerator",
         "last_registration_date",
         QueryStringFilter,
-=======
-        QueryStringFilter,
         "withdrawn",
->>>>>>> 607ea849
     )
     search_fields = ("head_of_household__family_name", "unicef_id")
     readonly_fields = ("created_at", "updated_at")
