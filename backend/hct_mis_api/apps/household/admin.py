--- conflicted
+++ resolved
@@ -15,10 +15,7 @@
 from django.shortcuts import redirect
 from django.template.response import TemplateResponse
 from django.urls import reverse
-<<<<<<< HEAD
-=======
 from django.utils import timezone
->>>>>>> 0260a72a
 
 from admin_extra_buttons.decorators import button
 from admin_extra_buttons.mixins import ExtraButtonsMixin
@@ -45,10 +42,7 @@
     UpdateByXlsxStage1Form,
     UpdateByXlsxStage2Form,
     UpdateIndividualsIBANFromXlsxForm,
-<<<<<<< HEAD
-=======
     WithdrawForm,
->>>>>>> 0260a72a
 )
 from hct_mis_api.apps.household.models import (
     HEAD,
@@ -128,24 +122,14 @@
         "country",
         "head_of_household",
         "size",
-<<<<<<< HEAD
+        "withdrawn",
         "registration_data_import",
-    )
-    list_filter = (
-        ("unicef_id", MultiValueFilter),
-        ("unhcr_id", MultiValueFilter),
-        ("id", MultiValueFilter),
-        ("registration_data_import", AutoCompleteFilter),
-        # ("country", ChoicesFieldComboFilter),
-=======
-        "withdrawn",
     )
     list_filter = (
         DepotManager,
         QueryStringFilter,
         ("registration_data_import", AutoCompleteFilter),
         ("withdrawn", ChoicesFieldComboFilter),
->>>>>>> 0260a72a
         ("business_area", AutoCompleteFilter),
         "org_enumerator",
         "last_registration_date",
@@ -301,31 +285,6 @@
             tickets = filter(lambda t: t.ticket.status != GrievanceTicket.STATUS_CLOSED, tickets)
 
         if request.method == "POST":
-<<<<<<< HEAD
-            try:
-                with atomic():
-                    service = HouseholdWithdraw(obj)
-                    service.withdraw()
-                    service.change_tickets_status(tickets)
-
-                    if obj.withdrawn:
-                        message = "{} has been withdrawn"
-                        ticket_message = "Ticket closed due to Household withdrawn"
-                    else:
-                        message = "{} has been restored"
-                        ticket_message = "Ticket reopened due to Household restore"
-
-                    for individual in service.individuals:
-                        self.log_change(request, individual, message.format("Individual"))
-
-                    for ticket in tickets:
-                        self.log_change(request, ticket.ticket, ticket_message)
-
-                    self.log_change(request, obj, message.format("Household"))
-                    return HttpResponseRedirect(request.path)
-            except Exception as e:
-                self.message_user(request, str(e), messages.ERROR)
-=======
             form = WithdrawForm(request.POST)
             if form.is_valid():
                 try:
@@ -340,7 +299,6 @@
                 form = Form()
             else:
                 form = WithdrawForm(initial={"tag": timezone.now().strftime("%Y%m%d%H%M%S")})
->>>>>>> 0260a72a
 
         context["form"] = form
         context["tickets"] = tickets
