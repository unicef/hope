import dataclasses
import logging
from typing import Any, Dict, List, Optional, Tuple
from uuid import UUID

from django import forms
from django.contrib.admin.widgets import FilteredSelectMultiple
from django.contrib.auth.models import AbstractUser, Group
from django.contrib.postgres.fields import ArrayField, CICharField
from django.core.exceptions import ValidationError
from django.core.validators import (
    MaxLengthValidator,
    MinLengthValidator,
    ProhibitNullCharactersValidator,
)
from django.db import models
from django.db.models import JSONField, Q, QuerySet
from django.utils.translation import gettext_lazy as _

from model_utils.models import UUIDModel
from natural_keys import NaturalKeyModel

from hct_mis_api.apps.account.fields import ChoiceArrayField
from hct_mis_api.apps.account.permissions import (
    DEFAULT_PERMISSIONS_LIST_FOR_IS_UNICEF_PARTNER,
    Permissions,
)
from hct_mis_api.apps.core.models import BusinessArea
from hct_mis_api.apps.utils.models import TimeStampedUUIDModel
from hct_mis_api.apps.utils.validators import (
    DoubleSpaceValidator,
    StartEndSpaceValidator,
)
from mptt.fields import TreeForeignKey
from mptt.models import MPTTModel

logger = logging.getLogger(__name__)

INVITED = "INVITED"
ACTIVE = "ACTIVE"
INACTIVE = "INACTIVE"
USER_STATUS_CHOICES = (
    (ACTIVE, _("Active")),
    (INACTIVE, _("Inactive")),
    (INVITED, _("Invited")),
)


@dataclasses.dataclass
class BusinessAreaPartnerPermission:
    business_area_id: str
    roles: List[str] = dataclasses.field(default_factory=list)
    programs: Dict[str, List[str]] = dataclasses.field(default_factory=dict)

    def to_dict(self) -> Dict:
        return {"roles": self.roles or [], "programs": self.programs or {}}

    def in_program(self, program_id: str) -> Optional[List[str]]:
        return self.programs.get(program_id, None)

    def get_program_ids(self) -> List[str]:
        return list(self.programs.keys())

    def get_all_area_ids(self) -> List[str]:
        all_area_ids = []
        for _program_id, area_ids in self.programs.items():
            all_area_ids.extend(area_ids)
        return all_area_ids


class PartnerPermission:
    def __init__(self) -> None:
        self._permissions: Dict[str, BusinessAreaPartnerPermission] = {}
        self._available_business_areas = []

    @classmethod
    def from_dict(cls, data: Dict) -> "PartnerPermission":
        instance = cls()
        for business_area_id in data:
            instance._permissions[business_area_id] = BusinessAreaPartnerPermission(
                business_area_id=business_area_id,
                roles=data[business_area_id].get("roles", []),
                programs=data[business_area_id].get("programs", {}),
            )
        instance._available_business_areas.extend(instance._permissions.keys())
        return instance

    @classmethod
    def from_list(cls, data: List[BusinessAreaPartnerPermission]) -> "PartnerPermission":
        instance = cls()
        for permission in data:
            instance._permissions[permission.business_area_id] = permission
        instance._available_business_areas.extend(instance._permissions.keys())
        return instance

    def set_roles(self, business_area_id: str, roles: List[str]) -> None:
        permissions = self._permissions.get(business_area_id, BusinessAreaPartnerPermission(business_area_id))
        permissions.roles = roles
        self._permissions[business_area_id] = permissions

    def set_program_areas(self, business_area_id: str, program_id: str, areas_ids: List[str]) -> None:
        permissions = self._permissions.get(business_area_id, BusinessAreaPartnerPermission(business_area_id))
        permissions.programs[program_id] = areas_ids
        self._permissions[business_area_id] = permissions

    def remove_program_areas(self, business_area_id: str, program_id: str) -> None:
        permissions = self._permissions.get(business_area_id, BusinessAreaPartnerPermission(business_area_id))
        if program_id in permissions.programs:
            permissions.programs.pop(program_id)

    def to_dict(self) -> Dict:
        return {business_area_id: permission.to_dict() for business_area_id, permission in self._permissions.items()}

    def to_list(self) -> List[BusinessAreaPartnerPermission]:
        return list(self._permissions.values())

    def roles_for(self, business_area_id: str) -> List[str]:
        if business_area_id not in self._available_business_areas:
            return []
        return self._permissions[business_area_id].roles

    def areas_for(self, business_area_id: str, program_id: str) -> Optional[List[str]]:
        """
        if return None it means that no access into BA for this partner
        if return empty list [] it means that partner have access for all Areas
        """
        if business_area_id not in self._available_business_areas:
            return None
        return self._permissions[business_area_id].in_program(program_id)

    def all_areas_for(self, business_area_id: str) -> Optional[List[str]]:
        """
        return list for all Areas or None
        """
        if business_area_id not in self._available_business_areas:
            return None
        return self._permissions[business_area_id].get_all_area_ids()

    def business_area_ids(self) -> List[str]:
        # return only BA with roles NOT []
        return [ba_id for ba_id in self._available_business_areas if self._permissions[ba_id].roles]

    def program_ids(self) -> List[str]:
        ids = []
        for ba_perms in self._permissions.values():
            ids.extend(ba_perms.get_program_ids())
        return ids

    def get_programs_for_business_area(self, business_area_id: str) -> "Optional[BusinessAreaPartnerPermission]":
        if business_area_id not in self._available_business_areas:
            return None
        return self._permissions[business_area_id]


class Partner(MPTTModel, models.Model):
    name = CICharField(max_length=100, unique=True)
    parent = TreeForeignKey(
        "self",
        blank=True,
        null=True,
        on_delete=models.CASCADE,
        verbose_name=_("Parent"),
    )
    is_un = models.BooleanField(verbose_name="U.N.", default=False)
    """
        permissions structure
        {
            "business_area_id": {
                "roles": ["role_id_1", "role_id_2"],
                "programs": {"program_id":["admin_id"]}
            }
        }
    """
    permissions = JSONField(default=dict, blank=True)

    def __str__(self) -> str:
        return self.name

    def get_permissions(self) -> PartnerPermission:
        return PartnerPermission.from_dict(self.permissions)

    def set_permissions(self, partner_permission: PartnerPermission) -> None:
        self.permissions = partner_permission.to_dict()

    @classmethod
    def get_partners_as_choices(cls) -> List:
        return [(role.id, role.name) for role in cls.objects.exclude(name__in=["Default Empty Partner", "UNICEF"])]

    @property
    def is_unicef(self) -> bool:
        return self.name == "UNICEF"

    @property
    def is_default(self) -> bool:
        return self.name == "Default Empty Partner"

    @property
    def is_editable(self) -> bool:
        return not self.is_unicef and not self.is_default

    def has_complete_access_in_program(self, program_id: str, business_area_id: str) -> bool:
        return self.is_unicef or self.get_permissions().areas_for(business_area_id, program_id) == []

    @property
    def program_ids(self) -> List[str]:
        return self.get_permissions().program_ids()

    @property
    def business_area_ids(self) -> List[str]:
        if self.is_unicef:
            return list(BusinessArea.objects.filter(active=True).values_list("id", flat=True))
        return self.get_permissions().business_area_ids()


class User(AbstractUser, NaturalKeyModel, UUIDModel):
    status = models.CharField(choices=USER_STATUS_CHOICES, max_length=10, default=INVITED)
<<<<<<< HEAD
    # org = models.CharField(choices=USER_PARTNER_CHOICES, max_length=10, default=USER_PARTNER_CHOICES.UNICEF)
    partner = models.ForeignKey(Partner, on_delete=models.PROTECT, null=True, blank=True)
    email = models.EmailField(_("email address"), unique=True)
=======
    # TODO: in future will remove null=True after migrate prod data
    partner = models.ForeignKey(Partner, on_delete=models.PROTECT, null=True)
    email = models.EmailField(_("email address"), blank=True, unique=True)
>>>>>>> b747707d
    available_for_export = models.BooleanField(
        default=True, help_text="Indicating if a User can be exported to CashAssist"
    )
    custom_fields = JSONField(default=dict, blank=True)

    job_title = models.CharField(max_length=255, blank=True)
    ad_uuid = models.CharField(max_length=64, unique=True, null=True, blank=True, editable=False)

    # CashAssist DOAP fields
    last_modify_date = models.DateTimeField(auto_now=True, null=True, blank=True)
    last_doap_sync = models.DateTimeField(
        default=None, null=True, blank=True, help_text="Timestamp of last sync with CA"
    )
    doap_hash = models.TextField(
        editable=False,
        default="",
        help_text="System field used to check if changes need to be sent to CA",
    )

    def __str__(self) -> str:
        if self.first_name or self.last_name:
            return f"{self.first_name} {self.last_name}"
        return self.email or self.username

    def save(self, *args: Any, **kwargs: Any) -> None:
        if not self.partner:
            self.partner, _ = Partner.objects.get_or_create(name="Default Empty Partner")
        if not self.partner.pk:
            self.partner.save()
        super().save(*args, **kwargs)

    def get_partner_role_ids_list(
        self, business_area_slug: Optional[str] = None, business_area_id: Optional["UUID"] = None
    ) -> List:
        if not business_area_slug and not business_area_id:
            return list()

        if not business_area_id and business_area_slug:
            business_area_id = BusinessArea.objects.get(slug=business_area_slug).id
        partner_role_ids = self.partner.get_permissions().roles_for(str(business_area_id))
        return partner_role_ids

    def get_partner_programs_areas_dict(
        self, business_area_slug: Optional[str] = None, business_area_id: Optional["UUID"] = None
    ) -> Dict:
        if not business_area_slug and not business_area_id:
            return dict()

        if not business_area_id and business_area_slug:
            business_area_id = BusinessArea.objects.get(slug=business_area_slug).id
        partner_programs_dict = self.partner.permissions.get(str(business_area_id), {}).get("programs", {})
        return partner_programs_dict

    def permissions_in_business_area(self, business_area_slug: str, program_id: Optional[UUID] = None) -> List:
        """
        return list of permissions based on User Role BA and User Partner
        if program_id is in arguments need to check if user.partner.permissions json has program_id
        """
        has_program_access = True
        # Partner is_unicef has access to all Programs and check perms based on user perms
        if not self.partner.is_unicef:
            # check program access and partner roles permissions list
            if program_id:
                has_program_access = str(program_id) in self.get_partner_programs_areas_dict(
                    business_area_slug=business_area_slug
                )

            partner_role_ids_per_ba = self.get_partner_role_ids_list(business_area_slug=business_area_slug)

            all_partner_roles_permissions_list = list(
                Role.objects.filter(id__in=partner_role_ids_per_ba).values_list("permissions", flat=True)
            )
        else:
            # default perms for is_unicef partner
            all_partner_roles_permissions_list = [DEFAULT_PERMISSIONS_LIST_FOR_IS_UNICEF_PARTNER]

        all_user_roles_permissions_list = list(
            Role.objects.filter(
                user_roles__user=self,
                user_roles__business_area__slug=business_area_slug,
            ).values_list("permissions", flat=True)
        )
        return (
            list(
                set(
                    [perm for perms in all_partner_roles_permissions_list for perm in perms]
                    + [perm for perms in all_user_roles_permissions_list for perm in perms]
                )
            )
            if has_program_access
            else list()
        )

    @property
    def business_areas(self) -> QuerySet[BusinessArea]:
        return BusinessArea.objects.filter(
            Q(user_roles__user=self) | Q(id__in=self.partner.business_area_ids)
        ).distinct()

    def has_permission(
        self, permission: str, business_area: BusinessArea, program_id: Optional[UUID] = None, write: bool = False
    ) -> bool:
        has_program_access = True
        partner_roles = Role.objects.none()

        if not self.partner.is_unicef:
            if program_id:
                has_program_access = str(program_id) in self.get_partner_programs_areas_dict(
                    business_area_id=business_area.pk
                )

            partner_role_ids = self.get_partner_role_ids_list(business_area_id=business_area.pk)

            partner_roles = Role.objects.filter(
                id__in=partner_role_ids,
                permissions__contains=[permission],
            )

        user_roles = Role.objects.filter(
            permissions__contains=[permission],
            user_roles__user=self,
            user_roles__business_area=business_area,
        )

        return (
            has_program_access
            and (user_roles.count() > 0 or permission in DEFAULT_PERMISSIONS_LIST_FOR_IS_UNICEF_PARTNER)
            if self.partner.is_unicef
            else has_program_access and (user_roles.count() > 0 or partner_roles.count() > 0)
        )

    def get_partner_areas_ids_per_program(self, program_id: UUID, business_area_id: UUID) -> List:
        partner_areas_ids_per_program = self.get_partner_programs_areas_dict(business_area_id=business_area_id).get(
            str(program_id), []
        )

        return partner_areas_ids_per_program

    def can_download_storage_files(self) -> bool:
        return any(
            self.has_permission(Permissions.DOWNLOAD_STORAGE_FILE.name, role.business_area)
            for role in self.user_roles.all()
        )

    def can_change_fsp(self) -> bool:
        return any(
            self.has_permission(Permissions.PM_ADMIN_FINANCIAL_SERVICE_PROVIDER_UPDATE.name, role.business_area)
            for role in self.user_roles.all()
        )

    def can_add_business_area_to_partner(self) -> bool:
        return any(
            self.has_permission(Permissions.CAN_ADD_BUSINESS_AREA_TO_PARTNER.name, role.business_area)
            for role in self.user_roles.all()
        )

    class Meta:
        permissions = (
            ("can_load_from_ad", "Can load users from ActiveDirectory"),
            ("can_sync_with_ad", "Can synchronise user with ActiveDirectory"),
            ("can_create_kobo_user", "Can create users in Kobo"),
            ("can_import_from_kobo", "Can import and sync users from Kobo"),
            ("can_upload_to_kobo", "Can upload CSV file to Kobo"),
            ("can_debug", "Can access debug informations"),
            ("can_inspect", "Can inspect objects"),
            ("quick_links", "Can see quick links in admin"),
        )


class HorizontalChoiceArrayField(ArrayField):
    def formfield(self, form_class: Optional[Any] = ..., choices_form_class: Optional[Any] = ..., **kwargs: Any) -> Any:
        widget = FilteredSelectMultiple(self.verbose_name, False)
        defaults = {
            "form_class": forms.MultipleChoiceField,
            "widget": widget,
            "choices": self.base_field.choices,
        }
        defaults.update(kwargs)
        return super(ArrayField, self).formfield(**defaults)


class UserRole(NaturalKeyModel, TimeStampedUUIDModel):
    business_area = models.ForeignKey("core.BusinessArea", related_name="user_roles", on_delete=models.CASCADE)
    user = models.ForeignKey("account.User", related_name="user_roles", on_delete=models.CASCADE)
    role = models.ForeignKey("account.Role", related_name="user_roles", on_delete=models.CASCADE)

    class Meta:
        unique_together = ("business_area", "user", "role")

    def __str__(self) -> str:
        return f"{self.user} {self.role} in {self.business_area}"


class UserGroup(NaturalKeyModel, models.Model):
    business_area = models.ForeignKey("core.BusinessArea", related_name="user_groups", on_delete=models.CASCADE)
    user = models.ForeignKey("account.User", related_name="user_groups", on_delete=models.CASCADE)
    group = models.ForeignKey(Group, related_name="user_groups", on_delete=models.CASCADE)

    class Meta:
        unique_together = ("business_area", "user", "group")

    def __str__(self) -> str:
        return f"{self.user} {self.group} in {self.business_area}"


class Role(NaturalKeyModel, TimeStampedUUIDModel):
    API = "API"
    HOPE = "HOPE"
    KOBO = "KOBO"
    CA = "CA"
    SUBSYSTEMS = (
        (HOPE, "HOPE"),
        (KOBO, "Kobo"),
        (CA, "CashAssist"),
        (API, "API"),
    )

    name = models.CharField(
        max_length=250,
        validators=[
            MinLengthValidator(3),
            MaxLengthValidator(255),
            DoubleSpaceValidator,
            StartEndSpaceValidator,
            ProhibitNullCharactersValidator(),
        ],
    )
    subsystem = models.CharField(choices=SUBSYSTEMS, max_length=30, default=HOPE)
    permissions = ChoiceArrayField(
        models.CharField(choices=Permissions.choices(), max_length=255),
        null=True,
        blank=True,
    )

    def natural_key(self) -> Tuple:
        return self.name, self.subsystem

    def clean(self) -> None:
        if self.subsystem != Role.HOPE and self.permissions:
            raise ValidationError("Only HOPE roles can have permissions")

    class Meta:
        unique_together = ("name", "subsystem")
        ordering = ("subsystem", "name")

    def __str__(self) -> str:
        return f"{self.name} ({self.subsystem})"

    @classmethod
    def get_roles_as_choices(cls) -> List:
        return [(role.id, role.name) for role in cls.objects.all()]


class IncompatibleRolesManager(models.Manager):
    def validate_user_role(self, user: User, business_area: "BusinessArea", role: UserRole) -> None:
        incompatible_roles = list(
            IncompatibleRoles.objects.filter(role_one=role).values_list("role_two", flat=True)
        ) + list(IncompatibleRoles.objects.filter(role_two=role).values_list("role_one", flat=True))
        incompatible_userroles = UserRole.objects.filter(
            business_area=business_area,
            role__id__in=incompatible_roles,
            user=user,
        )
        if user.id:
            incompatible_userroles = incompatible_userroles.exclude(id=user.id)
        if incompatible_userroles.exists():
            raise ValidationError(
                {
                    "role": _(
                        f"This role is incompatible with {', '.join([userrole.role.name for userrole in incompatible_userroles])}"
                    )
                }
            )


class IncompatibleRoles(NaturalKeyModel, TimeStampedUUIDModel):
    """
    Keeps track of what roles are incompatible:
    user cannot be assigned both of the roles in the same business area at the same time
    """

    role_one = models.ForeignKey("account.Role", related_name="incompatible_roles_one", on_delete=models.CASCADE)
    role_two = models.ForeignKey("account.Role", related_name="incompatible_roles_two", on_delete=models.CASCADE)

    objects = IncompatibleRolesManager()

    def __str__(self) -> str:
        return f"{self.role_one.name} and {self.role_two.name}"

    class Meta:
        verbose_name = "incompatible roles"
        verbose_name_plural = "incompatible roles"
        unique_together = ("role_one", "role_two")

    def clean(self) -> None:
        super().clean()
        if self.role_one == self.role_two:
            logger.error(f"Provided roles are the same role={self.role_one}")
            raise ValidationError(_("Choose two different roles."))
        failing_users = set()

        for role_pair in ((self.role_one, self.role_two), (self.role_two, self.role_one)):
            for userrole in UserRole.objects.filter(role=role_pair[0]):
                if UserRole.objects.filter(
                    user=userrole.user,
                    business_area=userrole.business_area,
                    role=role_pair[1],
                ).exists():
                    failing_users.add(userrole.user.email)

        if failing_users:
            logger.error(
                f"Users: [{', '.join(failing_users)}] have these roles assigned to them in the same business area. "
                "Please fix them before creating this incompatible roles pair."
            )
            raise ValidationError(
                _(
                    f"Users: [{', '.join(failing_users)}] have these roles assigned to them in the same business area. "
                    "Please fix them before creating this incompatible roles pair."
                )
            )

    def validate_unique(self, *args: Any, **kwargs: Any) -> None:
        super().validate_unique(*args, **kwargs)
        # unique_together will take care of unique couples only if order is the same
        # since it doesn't matter if role is one or two, we need to check for reverse uniqueness as well
        if IncompatibleRoles.objects.filter(role_one=self.role_two, role_two=self.role_one).exists():
            logger.error(
                f"This combination of roles ({self.role_one}, {self.role_two}) already exists as incompatible pair."
            )
            raise ValidationError(_("This combination of roles already exists as incompatible pair."))<|MERGE_RESOLUTION|>--- conflicted
+++ resolved
@@ -214,15 +214,9 @@
 
 class User(AbstractUser, NaturalKeyModel, UUIDModel):
     status = models.CharField(choices=USER_STATUS_CHOICES, max_length=10, default=INVITED)
-<<<<<<< HEAD
-    # org = models.CharField(choices=USER_PARTNER_CHOICES, max_length=10, default=USER_PARTNER_CHOICES.UNICEF)
-    partner = models.ForeignKey(Partner, on_delete=models.PROTECT, null=True, blank=True)
-    email = models.EmailField(_("email address"), unique=True)
-=======
     # TODO: in future will remove null=True after migrate prod data
     partner = models.ForeignKey(Partner, on_delete=models.PROTECT, null=True)
-    email = models.EmailField(_("email address"), blank=True, unique=True)
->>>>>>> b747707d
+    email = models.EmailField(_("email address"), unique=True)
     available_for_export = models.BooleanField(
         default=True, help_text="Indicating if a User can be exported to CashAssist"
     )
