--- conflicted
+++ resolved
@@ -160,10 +160,9 @@
     def is_unicef(self) -> bool:
         return self.name == "UNICEF"
 
-<<<<<<< HEAD
     def has_complete_access_in_program(self, program_id: str, business_area_id: str) -> bool:
         return self.is_unicef or self.get_permissions().areas_for(business_area_id, program_id) == []
-=======
+
     @property
     def program_ids(self) -> List[str]:
         return self.get_permissions().program_ids()
@@ -171,7 +170,6 @@
     @property
     def business_area_ids(self) -> List[str]:
         return self.get_permissions().business_area_ids()
->>>>>>> 9772b93b
 
 
 class User(AbstractUser, NaturalKeyModel, UUIDModel):
