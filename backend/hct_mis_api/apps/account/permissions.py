--- conflicted
+++ resolved
@@ -5,11 +5,8 @@
 from typing import Iterable, Optional, Tuple, Type
 
 from django.core.exceptions import PermissionDenied
-<<<<<<< HEAD
 from django.db.models import Model
 
-=======
->>>>>>> 5dcbd615
 from graphene import Mutation
 from graphene.relay import ClientIDMutation
 from graphene.types.argument import to_arguments
