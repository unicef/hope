--- conflicted
+++ resolved
@@ -195,66 +195,6 @@
                 business_area = form.cleaned_data["business_area"]
                 users_to_bulk_create = []
                 users_role_to_bulk_create = []
-<<<<<<< HEAD
-                ms_graph = MicrosoftGraphAPI()
-                users = User.objects.filter(email__in=emails)
-                emails = list(set(emails))
-                for user in users:
-                    emails.remove(user.email)
-                for email in emails:
-                    try:
-                        validate_email(email)
-                        user_data = ms_graph.get_user_data(email)
-                        user_args = build_arg_dict_from_dict(user_data, DJANGO_USER_MAP)
-                        user = User(**user_args)
-                        if user.first_name is None:
-                            user.first_name = ""
-                        if user.last_name is None:
-                            user.last_name = ""
-                        job_title = user_data.get("jobTitle")
-                        if job_title is not None:
-                            user.job_title = job_title
-                        user.set_unusable_password()
-                        users_to_bulk_create.append(user)
-                        users_role_to_bulk_create.append(UserRole(role=role, business_area=business_area, user=user))
-                        global_business_area = BusinessArea.objects.filter(slug="global").first()
-                        basic_role = Role.objects.filter(name="Basic User").first()
-                        if global_business_area and basic_role:
-                            users_role_to_bulk_create.append(
-                                UserRole(business_area=global_business_area, user=user, role=basic_role)
-                            )
-                    except ValidationError:
-                        error = True
-                        message = _(f"{email} is not a valid email address.")
-                        form.add_error("emails", message)
-                    except HTTPError as e:
-                        error = True
-                        if e.response.status_code != 404:
-                            raise
-                        message = _(f"{email} does not exist in the Unicef Active Directory")
-                        form.add_error("emails", message)
-                    except Http404:
-                        error = True
-                        message = _(f"{email} does not exist in the Unicef Active Directory")
-                        form.add_error("emails", message)
-
-                if not error:
-                    User.objects.bulk_create(users_to_bulk_create)
-                    UserRole.objects.bulk_create(users_role_to_bulk_create)
-                    messages_added_list = [
-                        f"<a href='/api/admin/account/user/{user.id}/change/'>{user.email}</a> has been imported from AD"
-                        for user in users_to_bulk_create
-                    ]
-                    messages_already_exist_list = [
-                        f"<a href='/api/admin/account/user/{user.id}/change/'>{user.email}</a> already exists in HOPE database"
-                        for user in users
-                    ]
-                    for message in messages_added_list:
-                        messages.success(request, mark_safe(message))
-                    for message in messages_already_exist_list:
-                        messages.warning(request, mark_safe(message))
-                    return redirect("/api/admin/account/user/")
-=======
                 existing = set(User.objects.filter(email__in=emails).values_list("email", flat=True))
                 results = self.Results([], [], [])
                 try:
@@ -277,8 +217,12 @@
                                     user.job_title = job_title
                                 user.set_unusable_password()
                                 users_to_bulk_create.append(user)
->>>>>>> e5611970
-
+                                global_business_area = BusinessArea.objects.filter(slug="global").first()
+                                basic_role = Role.objects.filter(name="Basic User").first()
+                                if global_business_area and basic_role:
+                                    users_role_to_bulk_create.append(
+                                        UserRole(business_area=global_business_area, user=user, role=basic_role)
+                                    )
                                 results.created.append(user)
 
                             users_role_to_bulk_create.append(
