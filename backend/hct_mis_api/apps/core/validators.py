--- conflicted
+++ resolved
@@ -211,15 +211,7 @@
 
     @classmethod
     def _get_core_fields_from_db(cls) -> Dict:
-<<<<<<< HEAD
-<<<<<<< HEAD
-        all_core_fields = FieldFactory.from_scope(Scope.KOBO_IMPORT).apply_business_area(None)  # type: ignore # TODO: none business area?
-=======
         all_core_fields = FieldFactory.from_scope(Scope.KOBO_IMPORT).apply_business_area()
->>>>>>> origin
-=======
-        all_core_fields = FieldFactory.from_scope(Scope.KOBO_IMPORT).apply_business_area()
->>>>>>> 1706c370
         return {
             core_field_data["xlsx_field"]: {
                 "type": core_field_data["type"],
