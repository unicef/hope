--- conflicted
+++ resolved
@@ -1,11 +1,9 @@
-<<<<<<< HEAD
-=======
 import time
 from argparse import ArgumentParser
 from typing import Any
 
->>>>>>> e17ea0bf
 from django.core.management import BaseCommand, call_command
+from django.db import OperationalError, connections
 
 from hct_mis_api.apps.payment.fixtures import generate_real_cash_plans
 from hct_mis_api.apps.registration_datahub.management.commands.fix_unicef_id_imported_individuals_and_households import (
@@ -22,9 +20,6 @@
             help="Skip migrating - just reload the data",
         )
 
-<<<<<<< HEAD
-    def handle(self, *args, **options):
-=======
     def handle(self, *args: Any, **options: Any) -> None:
         db_connection = connections["default"]
         connected = False
@@ -38,7 +33,6 @@
             else:
                 connected = True
 
->>>>>>> e17ea0bf
         if options["skip_drop"] is False:
             call_command("dropalldb")
             call_command("migratealldb")
