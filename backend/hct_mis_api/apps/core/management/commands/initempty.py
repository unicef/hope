<<<<<<< HEAD
=======
from typing import Any

>>>>>>> 5f755081
from django.core.management import BaseCommand, call_command


class Command(BaseCommand):
<<<<<<< HEAD
    def handle(self, *args, **options):
=======
    def handle(self, *args: Any, **options: Any) -> None:
>>>>>>> 5f755081
        call_command("dropalldb")
        call_command("migratealldb")
        call_command("loadbusinessareas")
        call_command("generatedocumenttypes")
        call_command("search_index", "--rebuild", "-f")
        call_command("generateroles")
        call_command("loaddata", "hct_mis_api/apps/account/fixtures/superuser.json")
        call_command("loadcountries")
        call_command("loadcountrycodes")<|MERGE_RESOLUTION|>--- conflicted
+++ resolved
@@ -1,17 +1,10 @@
-<<<<<<< HEAD
-=======
 from typing import Any
 
->>>>>>> 5f755081
 from django.core.management import BaseCommand, call_command
 
 
 class Command(BaseCommand):
-<<<<<<< HEAD
-    def handle(self, *args, **options):
-=======
     def handle(self, *args: Any, **options: Any) -> None:
->>>>>>> 5f755081
         call_command("dropalldb")
         call_command("migratealldb")
         call_command("loadbusinessareas")
