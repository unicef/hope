<<<<<<< HEAD
=======
from typing import Any

>>>>>>> e17ea0bf
from django.core.management import BaseCommand, call_command


class Command(BaseCommand):
<<<<<<< HEAD
    def handle(self, *args, **options):
=======
    def handle(self, *args: Any, **options: Any) -> None:
>>>>>>> e17ea0bf
        call_command("dropalldb")
        call_command("migratealldb")
        call_command("loadbusinessareas")
        call_command("generatedocumenttypes")
        call_command("search_index", "--rebuild", "-f")
        call_command("generateroles")
        call_command("loaddata", "hct_mis_api/apps/account/fixtures/superuser.json")
        call_command("loadcountries")
        call_command("loadcountrycodes")<|MERGE_RESOLUTION|>--- conflicted
+++ resolved
@@ -1,17 +1,10 @@
-<<<<<<< HEAD
-=======
 from typing import Any
 
->>>>>>> e17ea0bf
 from django.core.management import BaseCommand, call_command
 
 
 class Command(BaseCommand):
-<<<<<<< HEAD
-    def handle(self, *args, **options):
-=======
     def handle(self, *args: Any, **options: Any) -> None:
->>>>>>> e17ea0bf
         call_command("dropalldb")
         call_command("migratealldb")
         call_command("loadbusinessareas")
