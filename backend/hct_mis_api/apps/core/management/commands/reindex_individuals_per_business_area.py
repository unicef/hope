<<<<<<< HEAD
from argparse import ArgumentParser
from typing import Any

=======
from django.conf import settings
>>>>>>> 46f6b1f9
from django.core.management.base import BaseCommand

from elasticsearch import Elasticsearch

from hct_mis_api.apps.household.documents import get_individual_doc
from hct_mis_api.apps.household.models import Individual
from hct_mis_api.apps.utils.elasticsearch_utils import populate_index

BATCH_SIZE = 5_000


class Command(BaseCommand):
    help = "Re-index elasticsearch individuals' documents per business_area (index)"
    es = Elasticsearch(settings.ELASTICSEARCH_HOST)

<<<<<<< HEAD
    def add_arguments(self, parser: ArgumentParser) -> None:
        parser.add_argument("business_area", type=str, default=None)
=======
    def add_arguments(self, parser):
        parser.add_argument("business_area", type=str, default=None, nargs="?")
>>>>>>> 46f6b1f9

    def load_batches(self, index: str, business_area_slug: str) -> None:
        if business_area_slug in ("afghanistan", "ukraine"):
            qs = Individual.objects.filter(business_area__slug=business_area_slug)
        else:
            qs = Individual.objects.exclude(business_area__slug__in=["afghanistan", "ukraine"])

        i, count = 1, qs.count() // BATCH_SIZE + 1
        self.stdout.write(index)

        while i <= count:
            self.stdout.write(f"{i}/{count}")
            batch = qs[BATCH_SIZE * (i - 1) : BATCH_SIZE * i]
            populate_index(batch, get_individual_doc(business_area_slug))
            i += 1

    def reindex_business_area(self, business_area_slug: str) -> None:
        index = f"individuals_{business_area_slug}"
        if self.es.indices.exists(index=index):
            self.es.delete_by_query(index=index, body={"query": {"match_all": {}}})
            self.load_batches(index, business_area_slug)
        else:
            self.es.indices.create(index=index)
            self.load_batches(index, business_area_slug)

        self.stdout.write(self.style.SUCCESS(f"Documents for index: {index} created"))

    def handle(self, *args: Any, **options: Any) -> None:
        business_area_slug = options.pop("business_area", None)
        indices_options = ("afghanistan", "ukraine", "others")

        if business_area_slug is None:  # Reindex all indices
            for slug in indices_options:
                self.reindex_business_area(slug)
        else:
            if business_area_slug not in ("afghanistan", "ukraine", "others"):
                self.stdout.write(f"You can choose one of: {indices_options}")
            self.reindex_business_area(business_area_slug)<|MERGE_RESOLUTION|>--- conflicted
+++ resolved
@@ -1,10 +1,7 @@
-<<<<<<< HEAD
 from argparse import ArgumentParser
 from typing import Any
 
-=======
 from django.conf import settings
->>>>>>> 46f6b1f9
 from django.core.management.base import BaseCommand
 
 from elasticsearch import Elasticsearch
@@ -20,13 +17,8 @@
     help = "Re-index elasticsearch individuals' documents per business_area (index)"
     es = Elasticsearch(settings.ELASTICSEARCH_HOST)
 
-<<<<<<< HEAD
     def add_arguments(self, parser: ArgumentParser) -> None:
         parser.add_argument("business_area", type=str, default=None)
-=======
-    def add_arguments(self, parser):
-        parser.add_argument("business_area", type=str, default=None, nargs="?")
->>>>>>> 46f6b1f9
 
     def load_batches(self, index: str, business_area_slug: str) -> None:
         if business_area_slug in ("afghanistan", "ukraine"):
