--- conflicted
+++ resolved
@@ -140,15 +140,12 @@
 
     @transaction.atomic
     def handle(self, *args, **options):
-<<<<<<< HEAD
         self.stdout.write(
             f"Generating fixtures..."
         )
-=======
         call_command('flush','--noinput')
         call_command('flush','--noinput',database='cash_assist_datahub')
         call_command('flush','--noinput',database='registration_datahub')
->>>>>>> 16b5688e
         start_time = time.time()
         programs_amount = options["programs_amount"]
         business_areas = BusinessArea.objects.all().count()
