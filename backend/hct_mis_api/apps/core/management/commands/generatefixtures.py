--- conflicted
+++ resolved
@@ -27,14 +27,10 @@
 )
 from hct_mis_api.apps.household.models import DocumentType
 from hct_mis_api.apps.payment.fixtures import (
-<<<<<<< HEAD
-    PaymentVerificationPlanFactory,
-=======
     CashPlanFactory,
-    CashPlanPaymentVerificationFactory,
->>>>>>> ef4dc766
     PaymentRecordFactory,
     PaymentVerificationFactory,
+    PaymentVerificationPlanFactory,
 )
 from hct_mis_api.apps.program.fixtures import ProgramFactory
 from hct_mis_api.apps.program.models import Program
