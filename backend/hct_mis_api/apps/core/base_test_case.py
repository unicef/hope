--- conflicted
+++ resolved
@@ -3,13 +3,9 @@
 import random
 import shutil
 import sys
-<<<<<<< HEAD
 from functools import reduce
 from io import BytesIO
-from typing import Dict, Optional
-=======
 from typing import TYPE_CHECKING, Any, Dict, List, Optional
->>>>>>> 6175dd13
 
 from django.contrib.auth.models import AnonymousUser
 from django.core.files.uploadedfile import InMemoryUploadedFile
@@ -85,11 +81,9 @@
             context=self.generate_context(**context),
         )
 
-<<<<<<< HEAD
-    def generate_context(self, user=None, files=None, headers: Optional[Dict[str, str]] = None) -> WSGIRequest:
-=======
-    def generate_context(self, user: Optional["User"] = None, files: Optional[List] = None) -> WSGIRequest:
->>>>>>> 6175dd13
+    def generate_context(
+        self, user: Optional["User"] = None, files: Optional[List] = None, headers: Optional[Dict[str, str]] = None
+    ) -> WSGIRequest:
         request = RequestFactory()
         prepared_headers: Dict = reduce(
             lambda prev_headers, curr_header: {**prev_headers, f"HTTP_{curr_header[0]}": curr_header[1]},
@@ -149,13 +143,13 @@
     TEST_DIR = "test_data"
 
     @staticmethod
-    def create_fixture_file(name, size, content_type) -> InMemoryUploadedFile:
+    def create_fixture_file(name: str, size: int, content_type: str) -> InMemoryUploadedFile:
         return InMemoryUploadedFile(
             name=name, file=BytesIO(b"xxxxxxxxxxx"), charset=None, field_name="0", size=size, content_type=content_type
         )
 
     @classmethod
-    def tearDownClass(cls):
+    def tearDownClass(cls) -> None:
         try:
             shutil.rmtree(cls.TEST_DIR)
         except OSError:
