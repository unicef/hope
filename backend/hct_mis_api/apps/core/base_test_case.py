import base64
import os
import random
import shutil
import sys
import time
<<<<<<< HEAD
<<<<<<< HEAD
from functools import reduce
from io import BytesIO
from typing import TYPE_CHECKING, Any, Dict, Iterable, Optional
=======
=======
>>>>>>> 66a0eb31
from typing import TYPE_CHECKING, Any, Dict, List, Optional
>>>>>>> origin

from django.conf import settings
from django.contrib.auth.models import AnonymousUser
from django.core.files.uploadedfile import InMemoryUploadedFile
from django.core.handlers.wsgi import WSGIRequest
from django.test import RequestFactory, TestCase

import factory
from elasticsearch_dsl import connections
from graphene.test import Client
from snapshottest.django import TestCase as SnapshotTestTestCase

from hct_mis_api.apps.account.models import Role, UserRole
from hct_mis_api.apps.household.models import IDENTIFICATION_TYPE_CHOICE, DocumentType
from hct_mis_api.apps.utils.elasticsearch_utils import rebuild_search_index

if TYPE_CHECKING:
    from hct_mis_api.apps.account.models import User
    from hct_mis_api.apps.core.models import BusinessArea


class APITestCase(SnapshotTestTestCase):
    def setUp(self) -> None:
        from hct_mis_api.schema import schema

        super().setUp()
        self.client: Client = Client(schema)

        seed_in_env = os.getenv("RANDOM_SEED")
        self.seed = seed_in_env if seed_in_env not in [None, ""] else random.randint(0, 100000)
        faker = factory.faker.Faker._get_faker()
        faker.random.seed(seed_in_env)
        random.seed(self.seed)
        self.maxDiff = None

        self.start_time = time.time()

    def tearDown(self) -> None:
        with open(f"{settings.PROJECT_ROOT}/../test_times.txt", "a") as f:
            f.write(f"{time.time() - self.start_time:.3f} {self.id()}" + os.linesep)

        # https://stackoverflow.com/a/39606065
        if hasattr(self._outcome, "errors"):
            # Python 3.4 - 3.10  (These two methods have no side effects)
            result = self.defaultTestResult()
            self._feedErrorsToResult(result, self._outcome.errors)
        else:
            # Python 3.11+
            result = self._outcome.result

        for typ, errors in (("ERROR", result.errors), ("FAIL", result.failures)):
            for test, text in errors:
                if test is self:
                    msg = [x for x in text.split("\n")[1:] if not x.startswith(" ")][0]
                    print(f"Seed: {self.seed}", file=sys.stderr)
                    print("%s: %s\n%s" % (typ, self.id(), msg), file=sys.stderr)

    def snapshot_graphql_request(
        self, request_string: str, context: Optional[Dict] = None, variables: Optional[Dict] = None
    ) -> None:
        if context is None:
            context = {}

        self.assertMatchSnapshot(
            self.client.execute(
                request_string,
                variables=variables,
                context=self.generate_context(**context),
            )
        )

    def graphql_request(
        self, request_string: str, context: Optional[Dict] = None, variables: Optional[Dict] = None
    ) -> Dict:
        if context is None:
            context = {}

        return self.client.execute(
            request_string,
            variables=variables,
            context=self.generate_context(**context),
        )

<<<<<<< HEAD
<<<<<<< HEAD
    def generate_context(
        self, user: Optional["User"] = None, files: Optional[Dict] = None, headers: Optional[Dict[str, str]] = None
    ) -> WSGIRequest:
=======
    def generate_context(self, user: Optional["User"] = None, files: Optional[Dict] = None) -> WSGIRequest:
>>>>>>> origin
=======
    def generate_context(self, user: Optional["User"] = None, files: Optional[Dict] = None) -> WSGIRequest:
>>>>>>> 66a0eb31
        request = RequestFactory()
        prepared_headers: Dict = reduce(
            lambda prev_headers, curr_header: {**prev_headers, f"HTTP_{curr_header[0]}": curr_header[1]},
            (headers or {}).items(),
            {},
        )
        context_value = request.get("/api/graphql/", **prepared_headers)
        context_value.user = user or AnonymousUser()
        self.__set_context_files(context_value, files or {})
        return context_value

    @classmethod
    def generate_document_types_for_all_countries(cls) -> None:
        identification_type_choice = tuple((doc_type, label) for doc_type, label in IDENTIFICATION_TYPE_CHOICE)
        document_types = []
        for doc_type, label in identification_type_choice:
            document_types.append(DocumentType(label=label, type=doc_type))

        DocumentType.objects.bulk_create(document_types, ignore_conflicts=True)

    @staticmethod
    def id_to_base64(object_id: str, name: str) -> str:
        return base64.b64encode(f"{name}:{str(object_id)}".encode()).decode()

    @staticmethod
    def __set_context_files(context: Any, files: Dict) -> None:
        if isinstance(files, dict):
            for name, file in files.items():
                context.FILES[name] = file

    @staticmethod
    def create_user_role_with_permissions(
        user: "User", permissions: Iterable, business_area: "BusinessArea"
    ) -> UserRole:
        permission_list = [perm.value for perm in permissions]
        role, created = Role.objects.update_or_create(
            name="Role with Permissions", defaults={"permissions": permission_list}
        )
        user_role, _ = UserRole.objects.get_or_create(user=user, role=role, business_area=business_area)
        return user_role


class BaseElasticSearchTestCase(TestCase):
    @classmethod
    def setUpTestData(cls) -> None:
        connections.create_connection(hosts=["elasticsearch:9200"], timeout=20)
        cls.rebuild_search_index()

    @classmethod
    def tearDownClass(cls) -> None:
        super().tearDownClass()

    @classmethod
    def rebuild_search_index(cls) -> None:
        rebuild_search_index()


class UploadDocumentsBase(APITestCase):
    TEST_DIR = "test_data"

    @staticmethod
    def create_fixture_file(name: str, size: int, content_type: str) -> InMemoryUploadedFile:
        return InMemoryUploadedFile(
            name=name, file=BytesIO(b"xxxxxxxxxxx"), charset=None, field_name="0", size=size, content_type=content_type
        )

    @classmethod
    def tearDownClass(cls) -> None:
        try:
            shutil.rmtree(cls.TEST_DIR)
        except OSError:
            pass
        super().tearDownClass()<|MERGE_RESOLUTION|>--- conflicted
+++ resolved
@@ -4,16 +4,9 @@
 import shutil
 import sys
 import time
-<<<<<<< HEAD
-<<<<<<< HEAD
 from functools import reduce
 from io import BytesIO
 from typing import TYPE_CHECKING, Any, Dict, Iterable, Optional
-=======
-=======
->>>>>>> 66a0eb31
-from typing import TYPE_CHECKING, Any, Dict, List, Optional
->>>>>>> origin
 
 from django.conf import settings
 from django.contrib.auth.models import AnonymousUser
@@ -97,17 +90,9 @@
             context=self.generate_context(**context),
         )
 
-<<<<<<< HEAD
-<<<<<<< HEAD
     def generate_context(
         self, user: Optional["User"] = None, files: Optional[Dict] = None, headers: Optional[Dict[str, str]] = None
     ) -> WSGIRequest:
-=======
-    def generate_context(self, user: Optional["User"] = None, files: Optional[Dict] = None) -> WSGIRequest:
->>>>>>> origin
-=======
-    def generate_context(self, user: Optional["User"] = None, files: Optional[Dict] = None) -> WSGIRequest:
->>>>>>> 66a0eb31
         request = RequestFactory()
         prepared_headers: Dict = reduce(
             lambda prev_headers, curr_header: {**prev_headers, f"HTTP_{curr_header[0]}": curr_header[1]},
