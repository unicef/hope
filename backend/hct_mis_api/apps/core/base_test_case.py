--- conflicted
+++ resolved
@@ -1,19 +1,14 @@
 import base64
-<<<<<<< HEAD
+import os
+import random
 import shutil
+import sys
 from functools import reduce
 from io import BytesIO
 
 from django.contrib.auth.models import AnonymousUser
 from django.core.files.uploadedfile import InMemoryUploadedFile
-=======
-import os
-import random
-import sys
-
-from django.contrib.auth.models import AnonymousUser
 from django.core.handlers.wsgi import WSGIRequest
->>>>>>> 15835549
 from django.test import RequestFactory, TestCase
 
 from elasticsearch_dsl import connections
@@ -77,11 +72,7 @@
             context=self.generate_context(**context),
         )
 
-<<<<<<< HEAD
-    def generate_context(self, user=None, files=None, headers=None):
-=======
-    def generate_context(self, user=None, files=None) -> WSGIRequest:
->>>>>>> 15835549
+    def generate_context(self, user=None, files=None, headers=None) -> WSGIRequest:
         request = RequestFactory()
         headers = reduce(
             lambda prev_headers, curr_header: {**prev_headers, f"HTTP_{curr_header[0]}": curr_header[1]},
@@ -133,8 +124,7 @@
         super().tearDownClass()
 
     @classmethod
-<<<<<<< HEAD
-    def rebuild_search_index(cls):
+    def rebuild_search_index(cls) -> None:
         rebuild_search_index()
 
 
@@ -153,8 +143,4 @@
             shutil.rmtree(cls.TEST_DIR)
         except OSError:
             pass
-        super().tearDownClass()
-=======
-    def rebuild_search_index(cls) -> None:
-        rebuild_search_index()
->>>>>>> 15835549
+        super().tearDownClass()