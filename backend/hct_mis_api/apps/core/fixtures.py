import factory
from faker import Faker

from hct_mis_api.apps.core.models import BusinessArea, StorageFile

faker = Faker()


def create_afghanistan(
    is_payment_plan_applicable: bool = False,
    approval_number_required: int = 2,
    authorization_number_required: int = 2,
    finance_review_number_required: int = 3,
) -> BusinessArea:
    return BusinessArea.objects.create(
        **{
            "code": "0060",
            "name": "Afghanistan",
            "long_name": "THE ISLAMIC REPUBLIC OF AFGHANISTAN",
            "region_code": "64",
            "region_name": "SAR",
            "slug": "afghanistan",
            "has_data_sharing_agreement": True,
<<<<<<< HEAD
            "approval_number_required": approval_number_required,
            "authorization_number_required": authorization_number_required,
            "finance_review_number_required": finance_review_number_required,
            "is_payment_plan_applicable": is_payment_plan_applicable,
=======
            "kobo_token": "XXX",
>>>>>>> 31d56ac4
        },
    )


class StorageFileFactory(factory.DjangoModelFactory):
    class Meta:
        model = StorageFile

    business_area = factory.LazyAttribute(lambda _: BusinessArea.objects.first())<|MERGE_RESOLUTION|>--- conflicted
+++ resolved
@@ -21,14 +21,11 @@
             "region_name": "SAR",
             "slug": "afghanistan",
             "has_data_sharing_agreement": True,
-<<<<<<< HEAD
             "approval_number_required": approval_number_required,
             "authorization_number_required": authorization_number_required,
             "finance_review_number_required": finance_review_number_required,
             "is_payment_plan_applicable": is_payment_plan_applicable,
-=======
             "kobo_token": "XXX",
->>>>>>> 31d56ac4
         },
     )
 
