--- conflicted
+++ resolved
@@ -1,12 +1,5 @@
 import factory
-<<<<<<< HEAD
-<<<<<<< HEAD
-=======
 from factory.django import DjangoModelFactory
->>>>>>> origin
-=======
-from factory.django import DjangoModelFactory
->>>>>>> 66a0eb31
 from faker import Faker
 
 from hct_mis_api.apps.core.models import BusinessArea, StorageFile
@@ -32,15 +25,7 @@
     )
 
 
-<<<<<<< HEAD
-<<<<<<< HEAD
-class StorageFileFactory(factory.DjangoModelFactory):
-=======
 class StorageFileFactory(DjangoModelFactory):
->>>>>>> origin
-=======
-class StorageFileFactory(DjangoModelFactory):
->>>>>>> 66a0eb31
     class Meta:
         model = StorageFile
 
