from faker import Faker

<<<<<<< HEAD
faker = Faker()


def create_afghanistan(
    is_payment_plan_applicable=False,
    approval_number_required=2,
    authorization_number_required=2,
    finance_review_number_required=3,
):
    from hct_mis_api.apps.core.models import BusinessArea

    BusinessArea.objects.create(
=======
from hct_mis_api.apps.core.models import BusinessArea

faker = Faker()


def create_afghanistan() -> BusinessArea:
    return BusinessArea.objects.create(
>>>>>>> 0260a72a
        **{
            "code": "0060",
            "name": "Afghanistan",
            "long_name": "THE ISLAMIC REPUBLIC OF AFGHANISTAN",
            "region_code": "64",
            "region_name": "SAR",
            "slug": "afghanistan",
            "has_data_sharing_agreement": True,
            "approval_number_required": approval_number_required,
            "authorization_number_required": authorization_number_required,
            "finance_review_number_required": finance_review_number_required,
            "is_payment_plan_applicable": is_payment_plan_applicable,
        },
    )<|MERGE_RESOLUTION|>--- conflicted
+++ resolved
@@ -1,6 +1,7 @@
 from faker import Faker
 
-<<<<<<< HEAD
+from hct_mis_api.apps.core.models import BusinessArea
+
 faker = Faker()
 
 
@@ -10,18 +11,7 @@
     authorization_number_required=2,
     finance_review_number_required=3,
 ):
-    from hct_mis_api.apps.core.models import BusinessArea
-
     BusinessArea.objects.create(
-=======
-from hct_mis_api.apps.core.models import BusinessArea
-
-faker = Faker()
-
-
-def create_afghanistan() -> BusinessArea:
-    return BusinessArea.objects.create(
->>>>>>> 0260a72a
         **{
             "code": "0060",
             "name": "Afghanistan",
