--- conflicted
+++ resolved
@@ -23,16 +23,8 @@
 
 
 class DjangoFastConnectionField(DjangoConnectionField):
-<<<<<<< HEAD
-<<<<<<< HEAD
-=======
     use_cached_count = True
 
->>>>>>> origin
-=======
-    use_cached_count = True
-
->>>>>>> 1706c370
     @classmethod
     def cache_count(cls, connection: Connection, args: Dict, iterable: QuerySet) -> int:
         try:
@@ -41,13 +33,6 @@
             important_args = {k: str(v) for k, v in args.items() if k not in excluded_args}
             hashed_args = hashlib.sha1(json.dumps(important_args).encode()).hexdigest()
             cache_key = f"count_{business_area}_{connection}_{hashed_args}"
-<<<<<<< HEAD
-<<<<<<< HEAD
-=======
-            print(cache_key)
->>>>>>> origin
-=======
->>>>>>> 1706c370
             return save_data_in_cache(cache_key, lambda: iterable.count(), 60 * 5)
         except Exception as e:
             logger.exception(e)
@@ -69,20 +54,10 @@
         iterable = maybe_queryset(iterable)
 
         if isinstance(iterable, QuerySet):
-<<<<<<< HEAD
-<<<<<<< HEAD
-            list_length = DjangoFastConnectionField.cache_count(connection, args, iterable)
-=======
-=======
->>>>>>> 1706c370
             if cls.use_cached_count:
                 list_length = DjangoFastConnectionField.cache_count(connection, args, iterable)
             else:
                 list_length = iterable.count()
-<<<<<<< HEAD
->>>>>>> origin
-=======
->>>>>>> 1706c370
         else:
             list_length = len(iterable)
         list_slice_length = min(max_limit, list_length) if max_limit is not None else list_length
