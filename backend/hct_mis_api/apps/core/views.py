--- conflicted
+++ resolved
@@ -1,20 +1,15 @@
 import logging
 
 from django import forms
+from django.contrib import messages
 from django.contrib.auth import logout
 from django.contrib.auth.decorators import login_required
 from django.core.exceptions import PermissionDenied
-<<<<<<< HEAD
-from django.http import HttpResponse
-from django.shortcuts import get_object_or_404, redirect
-=======
 from django.core.management import call_command
 from django.http import HttpResponse, HttpResponseRedirect
 from django.shortcuts import get_object_or_404, redirect, render
 from django.urls import reverse
-from django.contrib import messages
 from django.views.generic import View
->>>>>>> f51bae07
 
 from graphene_django.settings import graphene_settings
 from graphql.utils import schema_printer
@@ -73,8 +68,8 @@
 
 
 class UploadFile(UploadFilePermissionMixin, View):
-    login_url = '/login'
-    redirect_field_name = 'next'
+    login_url = "/login"
+    redirect_field_name = "next"
 
     def get(self, request):
         user = request.user
@@ -85,9 +80,7 @@
         form = StorageFileForm(request.POST, request.FILES, user=user)
         if form.is_valid():
             new_file = StorageFile(
-                created_by=user,
-                file=request.FILES["file"],
-                business_area_id=request.POST["business_area"]
+                created_by=user, file=request.FILES["file"], business_area_id=request.POST["business_area"]
             )
             new_file.save()
             messages.success(request, f"File {new_file.file.name} has been successfully uploaded.")
