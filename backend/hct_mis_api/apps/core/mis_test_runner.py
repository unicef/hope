--- conflicted
+++ resolved
@@ -143,8 +143,6 @@
 
 
 class PostgresTestRunner(TestRunner):
-<<<<<<< HEAD
-=======
     test_runner = xmlrunner.XMLTestRunner
 
     def get_resultclass(self):
@@ -188,7 +186,6 @@
             runner_kwargs['output'].close()
         return results
 
->>>>>>> aa0b4e84
     def teardown_databases(self, old_config, **kwargs):
         connections["cash_assist_datahub_ca"].close()
         connections["cash_assist_datahub_erp"].close()
