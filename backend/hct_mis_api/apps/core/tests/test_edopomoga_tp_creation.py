--- conflicted
+++ resolved
@@ -46,11 +46,7 @@
 
     def test_edopomoga_tp_creation(self) -> None:
         create_target_population_inner = create_target_population_task.__wrapped__
-<<<<<<< HEAD
-        create_target_population_inner(self.storage_file.id, self.program.id, "test_edopomoga", "test_edopomoga")
-=======
         create_target_population_inner(self.storage_file.id, self.program.id, "test_edopomoga")
->>>>>>> 849edeed
 
         self.assertEqual(Household.objects.count(), 3)
         self.assertEqual(Individual.objects.count(), 5)
