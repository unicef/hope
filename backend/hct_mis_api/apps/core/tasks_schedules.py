from celery.schedules import crontab

TASKS_SCHEDULES = {
    "sync_sanction_list": {
        "task": "hct_mis_api.apps.sanction_list.celery_tasks.sync_sanction_list_task",
        "schedule": crontab(minute=0, hour=0),
    },
    "pull_from_cashassist_datahub_task": {
        "task": "hct_mis_api.apps.cash_assist_datahub.celery_tasks.pull_from_cashassist_datahub_task",
        "schedule": crontab(minute=0, hour="*/1"),
    },
    "fix_exchange_rates_task": {
        "task": "hct_mis_api.apps.cash_assist_datahub.celery_tasks.fix_exchange_rates_task",
        "schedule": crontab(minute=0, hour="*/1"),
    },
    "get_sync_run_rapid_pro": {
        "task": "hct_mis_api.apps.payment.celery_tasks.get_sync_run_rapid_pro_task",
        "schedule": crontab(minute="*/20"),
    },
    "periodic_grievances_notifications": {
        "task": "hct_mis_api.apps.grievance.celery_tasks.periodic_grievances_notifications",
        "schedule": crontab(minute="*/20"),
    },
    "sync_to_mis_datahub": {
        "task": "hct_mis_api.apps.erp_datahub.celery_tasks.sync_to_mis_datahub_task",
        "schedule": crontab(minute="*/20"),
    },
    "recalculate_population_fields_task": {
        "task": "hct_mis_api.apps.household.celery_tasks.interval_recalculate_population_fields_task",
        "schedule": crontab(hour="*/24"),
    },
    "extract_records_task": {
        "task": "hct_mis_api.apps.registration_datahub.celery_tasks.extract_records_task",
        "schedule": crontab(hour="*/24"),
    },
    "remove_old_cash_plan_payment_verification_xls": {
        "task": "hct_mis_api.apps.payment.celery_tasks.remove_old_cash_plan_payment_verification_xls",
        "schedule": crontab(hour="*/24"),
    },
    "check_rdi_import_periodic_task": {
        "task": "hct_mis_api.apps.registration_datahub.celery_tasks.check_rdi_import_periodic_task",
        "schedule": crontab(minute="*/15"),
    },
<<<<<<< HEAD
    "remove_old_rdi_links_task": {
        "task": "hct_mis_api.apps.registration_datahub.celery_tasks.remove_old_rdi_links_task",
        "schedule": crontab(0, 0, day_of_month="1,15"),
    },
=======
    "check_rdi_merge_periodic_task": {
        "task": "hct_mis_api.apps.registration_datahub.celery_tasks.check_rdi_merge_periodic_task",
        "schedule": crontab(minute="*/15"),
    },
    "check_send_tp_periodic_task": {
        "task": "hct_mis_api.apps.targeting.celery_tasks.check_send_tp_periodic_task",
        "schedule": crontab(minute="*/15"),
    },
    "check_xlsx_exporting_periodic_task": {
        "task": "hct_mis_api.apps.payment.celery_tasks.check_xlsx_exporting_periodic_task",
        "schedule": crontab(minute="*/15"),
    },
    # "remove_old_rdi_links_task": {
    #     "task": "hct_mis_api.apps.registration_datahub.celery_tasks.remove_old_rdi_links_task",
    #     "schedule": crontab(0, 0, day_of_month="1,15"),
    # },
>>>>>>> 3379f320
}<|MERGE_RESOLUTION|>--- conflicted
+++ resolved
@@ -41,27 +41,8 @@
         "task": "hct_mis_api.apps.registration_datahub.celery_tasks.check_rdi_import_periodic_task",
         "schedule": crontab(minute="*/15"),
     },
-<<<<<<< HEAD
-    "remove_old_rdi_links_task": {
-        "task": "hct_mis_api.apps.registration_datahub.celery_tasks.remove_old_rdi_links_task",
-        "schedule": crontab(0, 0, day_of_month="1,15"),
-    },
-=======
-    "check_rdi_merge_periodic_task": {
-        "task": "hct_mis_api.apps.registration_datahub.celery_tasks.check_rdi_merge_periodic_task",
-        "schedule": crontab(minute="*/15"),
-    },
-    "check_send_tp_periodic_task": {
-        "task": "hct_mis_api.apps.targeting.celery_tasks.check_send_tp_periodic_task",
-        "schedule": crontab(minute="*/15"),
-    },
-    "check_xlsx_exporting_periodic_task": {
-        "task": "hct_mis_api.apps.payment.celery_tasks.check_xlsx_exporting_periodic_task",
-        "schedule": crontab(minute="*/15"),
-    },
     # "remove_old_rdi_links_task": {
     #     "task": "hct_mis_api.apps.registration_datahub.celery_tasks.remove_old_rdi_links_task",
     #     "schedule": crontab(0, 0, day_of_month="1,15"),
     # },
->>>>>>> 3379f320
 }