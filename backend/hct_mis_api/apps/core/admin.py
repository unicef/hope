import csv
import logging
import time
from io import StringIO

from django import forms
from django.contrib import admin, messages
from django.contrib.admin import SimpleListFilter
from django.contrib.admin.templatetags.admin_urls import add_preserved_filters
from django.contrib.messages import ERROR
from django.contrib.postgres.aggregates import ArrayAgg
<<<<<<< HEAD
=======
from django.contrib.postgres.fields import JSONField
from django.contrib.sites.models import Site
>>>>>>> edb4afa6
from django.core.exceptions import PermissionDenied, ValidationError
from django.core.mail import EmailMessage
from django.core.validators import RegexValidator
from django.db import transaction
from django.db.models import JSONField
from django.http import HttpResponse, HttpResponseRedirect
from django.shortcuts import get_object_or_404, redirect
from django.template.defaultfilters import slugify
from django.template.response import TemplateResponse
from django.urls import reverse
from django.utils import timezone
from django.utils.html import format_html
from django.utils.safestring import mark_safe

import xlrd
from admin_extra_urls.api import ExtraUrlMixin, button
from admin_extra_urls.mixins import _confirm_action
from adminfilters.autocomplete import AutoCompleteFilter
from adminfilters.filters import (
    AllValuesComboFilter,
    ChoicesFieldComboFilter,
    TextFieldFilter,
)
from constance import config
from jsoneditor.forms import JSONEditor
from xlrd import XLRDError

from hct_mis_api.apps.account.models import Role, User
from hct_mis_api.apps.administration.widgets import JsonWidget
from hct_mis_api.apps.core.celery_tasks import (
    upload_new_kobo_template_and_update_flex_fields_task,
)
from hct_mis_api.apps.core.datamart.api import DatamartAPI
from hct_mis_api.apps.core.export_locations import ExportLocations
from hct_mis_api.apps.core.models import (
    AdminArea,
    AdminAreaLevel,
    BusinessArea,
    CountryCodeMap,
    FlexibleAttribute,
    FlexibleAttributeChoice,
    FlexibleAttributeGroup,
    XLSXKoboTemplate,
)
from hct_mis_api.apps.core.tasks.admin_areas import load_admin_area
from hct_mis_api.apps.core.validators import KoboTemplateValidator
from hct_mis_api.apps.payment.rapid_pro.api import RapidProAPI
from hct_mis_api.apps.utils.admin import SoftDeletableAdminMixin
from hct_mis_api.apps.utils.security import is_root
from mptt.admin import MPTTModelAdmin

logger = logging.getLogger(__name__)


class XLSImportForm(forms.Form):
    xls_file = forms.FileField()


class TestRapidproForm(forms.Form):
    phone_number = forms.CharField(
        label="Phone number",
        required=True,
    )
    flow_name = forms.CharField(label="Name of the test flow", initial="Test", required=True)


class BusinessOfficeCodeValidator(RegexValidator):
    message = "Business office code must start with 'BO' and contains only chars"
    regex = "BO[A-Z]{2}"


class BusinessOfficeForm(forms.ModelForm):
    name = forms.CharField()
    code = forms.CharField(max_length=4, validators=[BusinessOfficeCodeValidator()])

    class Meta:
        model = BusinessArea
        fields = ("code", "name")


class BusinessofficeFilter(SimpleListFilter):
    template = "adminfilters/combobox.html"
    title = "Business Ofiice"
    parameter_name = "bo"

    def lookups(self, request, model_admin):
        return [(1, "Is a Business Office"), (2, "Is a Business Area")]

    def value(self):
        return self.used_parameters.get(self.parameter_name)

    def queryset(self, request, queryset):
        if self.value() == "2":
            return queryset.filter(parent_id__isnull=True)
        elif self.value() == "1":
            return queryset.exclude(parent_id__isnull=True)
        return queryset


from django.db.models import Aggregate, CharField


class GroupConcat(Aggregate):
    function = "GROUP_CONCAT"
    template = "%(function)s(%(distinct)s%(expressions)s)"

    def __init__(self, expression, distinct=False, **extra):
        super().__init__(
            expression,
            distinct="DISTINCT " if distinct else "",
            output_field=CharField(),
            **extra,
        )


@admin.register(BusinessArea)
class BusinessAreaAdmin(ExtraUrlMixin, admin.ModelAdmin):
    list_display = (
        "name",
        "slug",
        "code",
        "region_name",
        "region_code",
    )
    search_fields = ("name", "slug")
    list_filter = (
        "has_data_sharing_agreement",
        "region_name",
        BusinessofficeFilter,
        "is_split",
    )
    readonly_fields = ("parent", "is_split")
    filter_horizontal = ("countries",)
    # formfield_overrides = {
    #     JSONField: {"widget": JSONEditor},
    # }

    def formfield_for_dbfield(self, db_field, request, **kwargs):
        if db_field.name == "custom_fields":
            if is_root(request):
                kwargs = {"widget": JSONEditor}
            else:
                kwargs = {"widget": JsonWidget}
            return db_field.formfield(**kwargs)
        return super().formfield_for_dbfield(db_field, request, **kwargs)

    # def get_readonly_fields(self, request, obj=None):
    #     if not is_root(request):
    #         return self.readonly_fields + ('slug')
    #     return super().get_readonly_fields(request, obj)

    @button(label="Create Business Office", permission="core.can_split_business_area")
    def split_business_area(self, request, pk):
        context = self.get_common_context(request, pk)
        opts = self.object._meta
        if request.POST:
            form = context["form"] = BusinessOfficeForm(request.POST)
            if form.is_valid():
                with transaction.atomic():
                    self.object.is_split = True
                    name = form.cleaned_data["name"]
                    office = BusinessArea.objects.create(
                        code=form.cleaned_data["code"],
                        name=form.cleaned_data["name"],
                        parent=self.object,
                        region_code=self.object.region_code,
                        region_name=self.object.region_name,
                        long_name=f"Business Office: {name}",
                        slug=slugify(name),
                    )
                preserved_filters = self.get_preserved_filters(request)

                redirect_url = reverse(
                    f"admin:{opts.app_label}_{opts.model_name}_change",
                    args=(office.pk,),
                    current_app=self.admin_site.name,
                )
                redirect_url = add_preserved_filters(
                    {"preserved_filters": preserved_filters, "opts": opts}, redirect_url
                )
                return HttpResponseRedirect(redirect_url)
        else:
            context["form"] = BusinessOfficeForm()

        return TemplateResponse(request, "core/admin/split_ba.html", context)

    def _get_doap_matrix(self, obj):
        matrix = []
        ca_roles = Role.objects.filter(subsystem=Role.CA).order_by("name").values_list("name", flat=True)
        fields = ["org", "Last Name", "First Name", "Email", "Business Unit", "Partner Instance ID", "Action"]
        fields += list(ca_roles)
        matrix.append(fields)
        all_user_data = {}
        for member in obj.user_roles.all():
            user_data = {}
            if member.user.pk not in all_user_data:
                user_roles = list(
                    member.user.user_roles.filter(role__subsystem="CA").values_list("role__name", flat=True)
                )
                user_data["org"] = member.user.partner.name
                user_data["Last Name"] = member.user.last_name
                user_data["First Name"] = member.user.first_name
                user_data["Email"] = member.user.email
                user_data["Business Unit"] = f"UNICEF - {obj.name}"
                user_data["Partner Instance ID"] = int(obj.code)
                user_data["Action"] = ""
                for role in ca_roles:
                    user_data[role] = {True: "Yes", False: ""}[role in user_roles]

                # user_data["user_roles"] = user_roles
                all_user_data[member.user.pk] = user_data

                values = {key: value for (key, value) in user_data.items() if key not in ["action"]}
                signature = str(hash(frozenset(values.items())))

                user_data["signature"] = signature
                user_data["hash"] = member.user.doap_hash
                user_data["values"] = values
                action = None
                if member.user.doap_hash:
                    if signature == member.user.doap_hash:
                        action = "ACTIVE"
                    elif len(user_roles) == 0:
                        action = "REMOVE"
                    else:
                        action = "EDIT"
                elif len(user_roles):
                    action = "ADD"

                if action:
                    user_data["Action"] = action
                    matrix.append(user_data)
        return matrix

    @button(label="Force DOAP SYNC", permission="can_reset_doap", group="doap")
    def force_sync_doap(self, request, pk):
        context = self.get_common_context(request, pk, title="Members")
        obj = context["original"]
        matrix = self._get_doap_matrix(obj)
        for row in matrix[1:]:
            User.objects.filter(email=row["Email"]).update(doap_hash=row["signature"])
        return HttpResponseRedirect(reverse("admin:core_businessarea_view_ca_doap", args=[obj.pk]))

    @button(label="Send DOAP", group="doap")
    def send_doap(self, request, pk):
        context = self.get_common_context(request, pk, title="Members")
        obj = context["original"]
        try:
            matrix = self._get_doap_matrix(obj)
            buffer = StringIO()
            writer = csv.DictWriter(buffer, matrix[0], extrasaction="ignore")
            writer.writeheader()
            for row in matrix[1:]:
                writer.writerow(row)
            recipients = [request.user.email] + config.CASHASSIST_DOAP_RECIPIENT.split(";")
            self.log_change(request, obj, f'DOAP sent to {", ".join(recipients)}')
            buffer.seek(0)
            environment = Site.objects.first().name
            mail = EmailMessage(
<<<<<<< HEAD
                f"DOAP updates for {obj.name}",
                f"Please find in attachment DOAP updates for {obj.name}",
=======
                f"CashAssist - UNICEF - {obj.name} user updates",
                f"""Dear GSD,
                
In CashAssist, please update the users in {environment} UNICEF - {obj.name} business unit as per the attached DOAP.

Many thanks,

UNICEF HOPE""",
>>>>>>> edb4afa6
                to=recipients,
            )
            mail.attach(f"UNICEF - {obj.name} {environment} DOAP.csv", buffer.read(), "text/csv")
            mail.send()
            for row in matrix[1:]:
                if row["Action"] == "REMOVE":
                    User.objects.filter(email=row["Email"]).update(doap_hash="")
                else:
                    User.objects.filter(email=row["Email"]).update(doap_hash=row["signature"])
            obj.custom_fields.update({"hope": {"last_doap_sync": str(timezone.now())}})
            obj.save()
            self.message_user(request, f'Email sent to {", ".join(recipients)}', messages.SUCCESS)
        except Exception as e:
            logger.exception(e)
            self.message_user(request, f"{e.__class__.__name__}: {e}", messages.ERROR)

        return HttpResponseRedirect(reverse("admin:core_businessarea_view_ca_doap", args=[obj.pk]))

    @button(label="Export DOAP", group="doap", permission="can_export_doap")
    def export_doap(self, request, pk):
        context = self.get_common_context(request, pk, title="DOAP matrix")
        obj = context["original"]
        environment = Site.objects.first().name
        response = HttpResponse(content_type="text/csv")
        response["Content-Disposition"] = f"attachment; filename=UNICEF - {obj.name} {environment} DOAP.csv"
        matrix = self._get_doap_matrix(obj)
        writer = csv.DictWriter(response, matrix[0], extrasaction="ignore")
        writer.writeheader()
        for row in matrix[1:]:
            writer.writerow(row)
        return response

    @button(permission="can_send_doap")
    def view_ca_doap(self, request, pk):
        context = self.get_common_context(request, pk, title="DOAP matrix")
        context["aeu_groups"] = ["doap"]
        obj = context["original"]
        matrix = self._get_doap_matrix(obj)
        context["headers"] = matrix[0]
        context["rows"] = matrix[0:]
        context["matrix"] = matrix
        return TemplateResponse(request, "core/admin/ca_doap.html", context)

    @button(permission="core.can_view_user")
    def members(self, request, pk):
        context = self.get_common_context(request, pk, title="Members")
        context["members"] = (
            context["original"]
            .user_roles.values(
                "user__id",
                "user__email",
                "user__username",
                "user__custom_fields__kobo_username",
            )
            .annotate(roles=ArrayAgg("role__name"))
            .order_by("user__username")
        )
        return TemplateResponse(request, "core/admin/ba_members.html", context)

    @button(label="Test RapidPro Connection")
    def _test_rapidpro_connection(self, request, pk):
        context = self.get_common_context(request, pk)
        context["business_area"] = self.object
        context["title"] = f"Test `{self.object.name}` RapidPRO connection"

        if request.method == "GET":
            context["form"] = TestRapidproForm()
        else:
            form = TestRapidproForm(request.POST)
            try:
                if form.is_valid():
                    api = RapidProAPI(self.object.slug)
                    phone_number = form.cleaned_data["phone_number"]
                    flow_name = form.cleaned_data["flow_name"]
                    context["phone_number"] = phone_number
                    context["flow_name"] = flow_name

                    error, response = api.test_connection_start_flow(flow_name, phone_number)
                    if response:
                        context["flow_uuid"] = response["flow"]["uuid"]
                        context["flow_status"] = response["status"]
                        context["timestamp"] = response["created_on"]

                    if error:
                        messages.error(request, error)
                    else:
                        messages.success(request, "Connection successful")
            except Exception as e:
                self.message_user(request, f"{e.__class__.__name__}: {e}", messages.ERROR)
            context["form"] = form

        return TemplateResponse(request, "core/test_rapidpro.html", context)

    @button(permission=is_root)
    def mark_submissions(self, request, pk):
        business_area = self.get_queryset(request).get(pk=pk)
        if request.method == "POST":
            from hct_mis_api.apps.registration_datahub.tasks.mark_submissions import (
                MarkSubmissions,
            )

            try:
                task = MarkSubmissions(business_area)
                result = task.execute()
                self.message_user(request, result["message"], messages.SUCCESS)
            except Exception as e:
                logger.exception(e)
                self.message_user(request, str(e), messages.ERROR)
            return HttpResponseRedirect(reverse("admin:core_businessarea_change", args=[business_area.id]))
        else:
            return _confirm_action(
                self,
                request,
                self.mark_submissions,
                mark_safe(
                    """<h1>DO NOT CONTINUE IF YOU ARE NOT SURE WHAT YOU ARE DOING</h1>                
                <h3>All ImportedSubmission for not merged rdi will be marked.</h3> 
                """
                ),
                "Successfully executed",
            )


class CountryFilter(SimpleListFilter):
    template = "adminfilters/combobox.html"
    title = "Country"
    parameter_name = "country"

    def lookups(self, request, model_admin):
        return AdminArea.objects.filter(admin_area_level__admin_level=0).values_list("id", "title")

    def value(self):
        return self.used_parameters.get(self.parameter_name)

    def queryset(self, request, queryset):
        try:
            if self.value():
                country = AdminArea.objects.get(id=self.value())
                return queryset.filter(tree_id=country.tree_id)
        except AdminArea.DoesNotExist:
            pass
        return queryset


class AdminLevelFilter(SimpleListFilter):
    template = "adminfilters/combobox.html"

    title = "Admin Level"
    parameter_name = "alevel"

    def lookups(self, request, model_admin):
        return [(l, f"Level {l}") for l in range(3)]

    def value(self):
        return self.used_parameters.get(self.parameter_name)

    def queryset(self, request, queryset):
        if self.value():
            return queryset.filter(admin_area_level__admin_level=self.value())
        return queryset


@admin.register(AdminAreaLevel)
class AdminAreaLevelAdmin(ExtraUrlMixin, admin.ModelAdmin):
    list_display = ("name", "country_name", "admin_level", "area_code")
    list_filter = (
        ("admin_level", AllValuesComboFilter),
        ("country_name", AllValuesComboFilter),
    )
    search_fields = ("name",)
    ordering = ("country_name", "admin_level")

    @button(permission="load_from_datamart")
    def load_from_datamart(self, request):
        api = DatamartAPI()
        admin_areas_country_name = []
        for level in api.get_admin_levels():
            try:
                admin_area, _ = AdminAreaLevel.objects.update_or_create(
                    datamart_id=level["id"],
                    defaults={
                        "name": level["name"],
                        "country_name": level["country_name"],
                        "area_code": level["area_code"],
                        "admin_level": level["admin_level"],
                    },
                )
                if level["admin_level"] == 0:
                    admin_areas_country_name.append((admin_area, level["country_name"]))
            except Exception as e:
                logger.exception(e)
        if admin_areas_country_name:
            for admin_area, country_name in admin_areas_country_name:
                AdminAreaLevel.objects.filter(country_name=country_name).update(country=admin_area)


class LoadAdminAreaForm(forms.Form):
    # country = forms.ChoiceField(choices=AdminAreaLevel.objects.get_countries())
    country = forms.ModelChoiceField(queryset=AdminAreaLevel.objects.filter(admin_level=0).order_by("country_name"))
    geometries = forms.BooleanField(required=False)
    run_in_background = forms.BooleanField(required=False)

    page_size = forms.IntegerField(required=True, validators=[lambda x: x >= 1])
    max_records = forms.IntegerField(required=False, help_text="Leave blank for all records")

    skip_rebuild = forms.BooleanField(required=False, help_text="Do not rebuild MPTT tree")


class ExportLocationsForm(forms.Form):
    country = forms.ModelChoiceField(
        queryset=AdminArea.objects.filter(admin_area_level__admin_level=0).order_by("title")
    )


class ImportAreaForm(forms.Form):
    # country = forms.ChoiceField(choices=AdminAreaLevel.objects.get_countries())
    country = forms.ModelChoiceField(queryset=AdminArea.objects.filter(admin_area_level__admin_level=0))
    file = forms.FileField()


@admin.register(AdminArea)
class AdminAreaAdmin(ExtraUrlMixin, MPTTModelAdmin):
    search_fields = ("p_code", "title")
    list_display = (
        "title",
        "country",
        "parent",
        "tree_id",
        "external_id",
        "admin_area_level",
        "p_code",
    )
    list_filter = (
        AdminLevelFilter,
        CountryFilter,
        ("tree_id", TextFieldFilter.factory(title="Tree Id")),
        ("external_id", TextFieldFilter.factory(title="External Id")),
    )

    @button(permission=lambda r, __: r.user.is_superuser)
    def rebuild_tree(self, request):
        try:
            AdminArea.objects.rebuild()
        except Exception as e:
            self.message_user(request, f"{e.__class__.__name__}: {str(e)}", messages.ERROR)

    @button(permission="core.import_from_csv")
    def import_file(self, request):
        context = self.get_common_context(request)
        if request.method == "GET":
            form = ImportAreaForm(initial={})
            context["form"] = form
        else:
            form = ImportAreaForm(data=request.POST, files=request.FILES)
            if form.is_valid():
                try:
                    csv_file = form.cleaned_data["file"]
                    # If file is too large
                    if csv_file.multiple_chunks():
                        raise Exception("Uploaded file is too big (%.2f MB)" % (csv_file.size(1000 * 1000)))

                    data_set = csv_file.read().decode("utf-8-sig").splitlines()
                    reader = csv.DictReader(data_set, quoting=csv.QUOTE_NONE, delimiter=";")
                    provided = set(reader.fieldnames)
                    minimum_set = {
                        "area_code",
                        "area_level",
                        "parent_area_code",
                        "area_name",
                    }
                    if not minimum_set.issubset(provided):
                        raise Exception(f"Invalid columns {reader.fieldnames}. {provided.difference(minimum_set)}")
                    lines = []
                    infos = {"skipped": 0}
                    # country = form.cleaned_data['country']
                    # country = AdminArea.objects.get(admin_area_level=form.cleaned_data["country"])
                    country = form.cleaned_data["country"]
                    with transaction.atomic():
                        external_id = f"import-{int(time.time())}"
                        for row in reader:
                            if all(row.values()):
                                level_number = int(row["area_level"])
                                level, __ = AdminAreaLevel.objects.get_or_create(
                                    country=country.admin_area_level,
                                    admin_level=level_number,
                                    defaults={
                                        "name": row.get(
                                            "level_name",
                                            f"{country.title} {level_number}",
                                        )
                                    },
                                )
                                parent = AdminArea.objects.filter(
                                    tree_id=country.tree_id,
                                    p_code=row["parent_area_code"],
                                ).first()
                                if parent is None:
                                    assert level_number == 0, f"Cannot find parent area for {row}"
                                AdminArea.objects.create(
                                    external_id=external_id,
                                    title=row["area_name"],
                                    admin_area_level=level,
                                    p_code=row["area_code"],
                                    parent=parent,
                                )
                                lines.append(row)
                            else:
                                infos["skipped"] += 1
                        try:
                            AdminArea.objects.rebuild()
                        except Exception as e:
                            raise Warning(
                                f"Data successfully loaded but MPTT rebuild failed due to {e.__class__.__name__}: {e}"
                            ) from e
                    context["country"] = form.cleaned_data["country"]
                    context["columns"] = minimum_set
                    context["lines"] = lines
                    context["infos"] = infos
                except Warning as e:
                    logger.exception(e)
                    context["form"] = form
                    self.message_user(request, str(e), messages.ERROR)
                except Exception as e:
                    logger.exception(e)
                    context["form"] = form
                    self.message_user(request, f"{e.__class__.__name__}: {str(e)}", messages.ERROR)
            else:
                context["form"] = form

        return TemplateResponse(request, "core/admin/import_locations.html", context)

    @button(permission="core.load_from_datamart")
    def load_from_datamart(self, request):
        context = self.get_common_context(request)
        if request.method == "GET":
            form = LoadAdminAreaForm(initial={"page_size": DatamartAPI.PAGE_SIZE})
            context["form"] = form
        else:
            form = LoadAdminAreaForm(data=request.POST)
            if form.is_valid():
                try:
                    country = form.cleaned_data["country"]
                    geom = form.cleaned_data["geometries"]
                    page_size = form.cleaned_data["page_size"]
                    max_records = form.cleaned_data["max_records"]
                    if form.cleaned_data["run_in_background"]:
                        load_admin_area.delay(
                            country.id,
                            geom,
                            page_size=page_size,
                            max_records=max_records,
                            notify_to=[request.user.email],
                            rebuild_mptt=not form.cleaned_data["skip_rebuild"],
                        )
                        context["run_in_background"] = True
                    else:
                        results = load_admin_area(
                            country.id,
                            geom,
                            page_size,
                            max_records,
                            rebuild_mptt=not form.cleaned_data["skip_rebuild"],
                        )
                        context["admin_areas"] = results
                except Exception as e:
                    logger.exception(e)
                    context["form"] = form
                    self.message_user(request, f"{e.__class__.__name__}: {e}", messages.ERROR)
            else:
                context["form"] = form

        return TemplateResponse(request, "core/admin/load_admin_areas.html", context)

    @button()
    def export_locations(self, request):
        context = self.get_common_context(request)
        if request.method == "GET":
            form = ExportLocationsForm()
            context["form"] = form
        else:
            form = ExportLocationsForm(data=request.POST)
            if form.is_valid():
                try:
                    country = form.cleaned_data["country"]
                    export_locations = ExportLocations(country=country)
                    return export_locations.export_to_file()
                except Exception as e:
                    logger.exception(e)
                    context["form"] = form
                    self.message_user(request, f"{e.__class__.__name__}: {e}", messages.ERROR)
            else:
                context["form"] = form
        return TemplateResponse(request, "core/admin/export_locations.html", context)


class FlexibleAttributeInline(admin.TabularInline):
    model = FlexibleAttribute
    fields = readonly_fields = ("name", "associated_with", "required")
    extra = 0


@admin.register(FlexibleAttribute)
class FlexibleAttributeAdmin(SoftDeletableAdminMixin):
    list_display = ("type", "name", "required")
    list_filter = (
        ("type", ChoicesFieldComboFilter),
        ("associated_with", ChoicesFieldComboFilter),
        "required",
    )
    search_fields = ("name",)
    formfield_overrides = {
        JSONField: {"widget": JSONEditor},
    }


@admin.register(FlexibleAttributeGroup)
class FlexibleAttributeGroupAdmin(SoftDeletableAdminMixin, MPTTModelAdmin):
    inlines = (FlexibleAttributeInline,)
    list_display = ("name", "parent", "required", "repeatable", "is_removed")
    # autocomplete_fields = ("parent",)
    raw_id_fields = ("parent",)
    list_filter = (
        "repeatable",
        "required",
    )
    search_fields = ("name",)
    formfield_overrides = {
        JSONField: {"widget": JSONEditor},
    }


@admin.register(FlexibleAttributeChoice)
class FlexibleAttributeChoiceAdmin(SoftDeletableAdminMixin):
    list_display = (
        "list_name",
        "name",
    )
    search_fields = ("name", "list_name")
    filter_horizontal = ("flex_attributes",)
    formfield_overrides = {
        JSONField: {"widget": JSONEditor},
    }


@admin.register(XLSXKoboTemplate)
class XLSXKoboTemplateAdmin(SoftDeletableAdminMixin, ExtraUrlMixin, admin.ModelAdmin):
    list_display = (
        "original_file_name",
        "uploaded_by",
        "created_at",
        "file",
        "import_status",
    )
    list_filter = (
        "status",
        ("uploaded_by", AutoCompleteFilter),
    )
    search_fields = ("file_name",)
    date_hierarchy = "created_at"
    exclude = ("is_removed", "file_name", "status", "template_id")
    readonly_fields = (
        "original_file_name",
        "uploaded_by",
        "file",
        "import_status",
        "error_description",
    )

    def import_status(self, obj):
        if obj.status == self.model.SUCCESSFUL:
            color = "89eb34"
        elif obj.status == self.model.UNSUCCESSFUL:
            color = "e30b0b"
        else:
            color = "7a807b"

        return format_html(
            '<span style="color: #{};">{}</span>',
            color,
            obj.status,
        )

    def original_file_name(self, obj):
        return obj.file_name

    def get_form(self, request, obj=None, change=False, **kwargs):
        if obj is None:
            return XLSImportForm
        return super().get_form(request, obj, change, **kwargs)

    @button()
    def download_last_valid_file(self, request):
        latest_valid_import = self.model.objects.latest_valid()
        if latest_valid_import:
            return redirect(latest_valid_import.file.url)
        self.message_user(
            request,
            "There is no valid file to download",
            level=ERROR,
        )

    @button(
        label="Rerun KOBO Import",
        visible=lambda o: o is not None and o.status != XLSXKoboTemplate.SUCCESSFUL,
    )
    def rerun_kobo_import(self, request, pk):
        xlsx_kobo_template_object = get_object_or_404(XLSXKoboTemplate, pk=pk)
        upload_new_kobo_template_and_update_flex_fields_task.run(
            xlsx_kobo_template_id=str(xlsx_kobo_template_object.id)
        )
        return redirect(".")

    def add_view(self, request, form_url="", extra_context=None):
        if not self.has_add_permission(request):
            logger.error("The user did not have permission to do that")
            raise PermissionDenied

        opts = self.model._meta
        app_label = opts.app_label

        context = {
            **self.admin_site.each_context(request),
            "opts": opts,
            "app_label": app_label,
            "has_file_field": True,
        }
        form_class = self.get_form(request)
        payload = {**context}

        if request.method == "POST":
            form = form_class(request.POST, request.FILES)
            payload["form"] = form
            xls_file = request.FILES["xls_file"]

            try:
                wb = xlrd.open_workbook(file_contents=xls_file.read())
                sheets = {
                    "survey_sheet": wb.sheet_by_name("survey"),
                    "choices_sheet": wb.sheet_by_name("choices"),
                }
                validation_errors = KoboTemplateValidator.validate_kobo_template(**sheets)
                if validation_errors:
                    errors = [f"Field: {error['field']} - {error['message']}" for error in validation_errors]
                    form.add_error(field=None, error=errors)
            except ValidationError as validation_error:
                logger.exception(validation_error)
                form.add_error("xls_file", validation_error)
            except XLRDError as file_error:
                logger.exception(file_error)
                form.add_error("xls_file", file_error)

            if form.is_valid():
                xlsx_kobo_template_object = XLSXKoboTemplate.objects.create(
                    file_name=xls_file.name,
                    uploaded_by=request.user,
                    file=xls_file,
                    status=XLSXKoboTemplate.UPLOADED,
                )
                self.message_user(
                    request,
                    "Core field validation successful, running KoBo Template upload task..., "
                    "Import status will change after task completion",
                )
                upload_new_kobo_template_and_update_flex_fields_task.run(
                    xlsx_kobo_template_id=str(xlsx_kobo_template_object.id)
                )
                return redirect("..")
        else:
            payload["form"] = form_class()

        return TemplateResponse(request, "core/xls_form.html", payload)

    def change_view(self, request, object_id=None, form_url="", extra_context=None):
        extra_context = dict(show_save=False, show_save_and_continue=False, show_delete=True)
        has_add_permission = self.has_add_permission
        self.has_add_permission = lambda __: False
        template_response = super().change_view(request, object_id, form_url, extra_context)
        self.has_add_permission = has_add_permission

        return template_response


@admin.register(CountryCodeMap)
class CountryCodeMapAdmin(ExtraUrlMixin, admin.ModelAdmin):
    list_display = ("country", "alpha2", "alpha3", "ca_code")
    search_fields = ("country",)

    def alpha2(self, obj):
        return obj.country.countries.alpha2(obj.country.code)

    def alpha3(self, obj):
        return obj.country.countries.alpha3(obj.country.code)<|MERGE_RESOLUTION|>--- conflicted
+++ resolved
@@ -9,11 +9,7 @@
 from django.contrib.admin.templatetags.admin_urls import add_preserved_filters
 from django.contrib.messages import ERROR
 from django.contrib.postgres.aggregates import ArrayAgg
-<<<<<<< HEAD
-=======
-from django.contrib.postgres.fields import JSONField
 from django.contrib.sites.models import Site
->>>>>>> edb4afa6
 from django.core.exceptions import PermissionDenied, ValidationError
 from django.core.mail import EmailMessage
 from django.core.validators import RegexValidator
@@ -273,19 +269,12 @@
             buffer.seek(0)
             environment = Site.objects.first().name
             mail = EmailMessage(
-<<<<<<< HEAD
-                f"DOAP updates for {obj.name}",
-                f"Please find in attachment DOAP updates for {obj.name}",
-=======
                 f"CashAssist - UNICEF - {obj.name} user updates",
                 f"""Dear GSD,
                 
 In CashAssist, please update the users in {environment} UNICEF - {obj.name} business unit as per the attached DOAP.
-
 Many thanks,
-
 UNICEF HOPE""",
->>>>>>> edb4afa6
                 to=recipients,
             )
             mail.attach(f"UNICEF - {obj.name} {environment} DOAP.csv", buffer.read(), "text/csv")
