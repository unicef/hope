import csv
import logging
from io import StringIO
from typing import TYPE_CHECKING, Any, Callable, Dict, List, Optional, Tuple, Union

from django import forms
from django.contrib import admin, messages
from django.contrib.admin import SimpleListFilter, TabularInline
from django.contrib.admin.templatetags.admin_urls import add_preserved_filters
from django.contrib.messages import ERROR
from django.contrib.postgres.aggregates import ArrayAgg
from django.contrib.postgres.fields import JSONField
from django.contrib.sites.models import Site
from django.core.exceptions import PermissionDenied, ValidationError
from django.core.mail import EmailMessage
from django.core.validators import RegexValidator
from django.db import transaction
from django.forms import inlineformset_factory
from django.http import (
    HttpRequest,
    HttpResponse,
    HttpResponsePermanentRedirect,
    HttpResponseRedirect,
)
from django.shortcuts import get_object_or_404, redirect
from django.template.defaultfilters import slugify
from django.template.response import TemplateResponse
from django.urls import reverse
from django.utils import timezone
from django.utils.html import format_html
from django.utils.safestring import mark_safe

import xlrd
from admin_extra_buttons.api import button
from admin_extra_buttons.decorators import choice, view
from admin_extra_buttons.mixins import ExtraButtonsMixin, confirm_action
from admin_sync.mixin import GetManyFromRemoteMixin
from adminfilters.autocomplete import AutoCompleteFilter
from adminfilters.filters import ChoicesFieldComboFilter
from constance import config
from jsoneditor.forms import JSONEditor
from xlrd import XLRDError

from hct_mis_api.apps.account.models import Role, User
from hct_mis_api.apps.administration.widgets import JsonWidget
from hct_mis_api.apps.core.celery_tasks import (
    create_target_population_task,
    upload_new_kobo_template_and_update_flex_fields_task,
)
from hct_mis_api.apps.core.forms import ProgramForm
from hct_mis_api.apps.core.models import (
    BusinessArea,
    CountryCodeMap,
    FlexibleAttribute,
    FlexibleAttributeChoice,
    FlexibleAttributeGroup,
    StorageFile,
    TicketPriority,
    XLSXKoboTemplate,
)
from hct_mis_api.apps.core.validators import KoboTemplateValidator
from hct_mis_api.apps.payment.forms import AcceptanceProcessThresholdForm
from hct_mis_api.apps.payment.models import AcceptanceProcessThreshold
from hct_mis_api.apps.payment.services.rapid_pro.api import RapidProAPI
from hct_mis_api.apps.targeting.models import TargetPopulation
from hct_mis_api.apps.utils.admin import (
    HOPEModelAdminBase,
    LastSyncDateResetMixin,
    SoftDeletableAdminMixin,
)
from hct_mis_api.apps.utils.security import is_root
from mptt.admin import MPTTModelAdmin

if TYPE_CHECKING:
    from uuid import UUID

    from django.contrib.admin import ModelAdmin
    from django.db.models.query import QuerySet


logger = logging.getLogger(__name__)


class XLSImportForm(forms.Form):
    xls_file = forms.FileField()


class TestRapidproForm(forms.Form):
    phone_number = forms.CharField(
        label="Phone number",
        required=True,
    )
    flow_name = forms.CharField(label="Name of the test flow", initial="Test", required=True)


class BusinessOfficeCodeValidator(RegexValidator):
    message = "Business office code must start with 'BO' and contains only chars"
    regex = "BO[A-Z]{2}"


class BusinessOfficeForm(forms.ModelForm):
    name = forms.CharField()
    code = forms.CharField(max_length=4, validators=[BusinessOfficeCodeValidator()])

    class Meta:
        model = BusinessArea
        fields = ("code", "name")


class BusinessofficeFilter(SimpleListFilter):
    template = "adminfilters/combobox.html"
    title = "Business Ofiice"
    parameter_name = "bo"

    def lookups(self, request: HttpRequest, model_admin: "ModelAdmin") -> List[Tuple[int, str]]:
        return [(1, "Is a Business Office"), (2, "Is a Business Area")]

    def value(self) -> str:
        return self.used_parameters.get(self.parameter_name)

    def queryset(self, request: HttpRequest, queryset: "QuerySet") -> "QuerySet":
        if self.value() == "2":
            return queryset.filter(parent_id__isnull=True)
        elif self.value() == "1":
            return queryset.exclude(parent_id__isnull=True)
        return queryset


class AcceptanceProcessThresholdFormset(forms.models.BaseInlineFormSet):
    @classmethod
    def validate_ranges(cls, ranges: List[List[Optional[int]]]) -> None:
        ranges = sorted(ranges)  # sorted by range min value

<<<<<<< HEAD
<<<<<<< HEAD
    def __init__(self, expression: str, distinct: bool = False, **extra: Any) -> None:
        super().__init__(
            expression,
            distinct="DISTINCT " if distinct else "",  # type: ignore # FIXME: Argument "distinct" to "__init__" of "Aggregate" has incompatible type "str"; expected "bool"
            output_field=CharField(),
            **extra,
        )
=======
=======
>>>>>>> 1706c370
        if ranges[0][0] != 0:
            raise forms.ValidationError("Ranges need to start from 0")

        for r1, r2 in zip(ranges, ranges[1:]):
            if not r1[1] or (r1[1] and r2[0] and r1[1] > r2[0]):  # [1, None) [10, 100) or [1, 10) [8, 20)
                raise forms.ValidationError(
                    f"Provided ranges overlap [{r1[0]}, {r1[1] or '∞'}) [{r2[0]}, {r2[1] or '∞'})"
                )

            if r1[1] != r2[0]:
                raise forms.ValidationError(
                    f"Whole range of [0 , ∞] is not covered, please cover range between [{r1[0]}, {r1[1] or '∞'}) [{r2[0]}, {r2[1] or '∞'})"
                )

        if ranges[-1][1] is not None:
            raise forms.ValidationError("Last range should cover ∞ (please leave empty value)")

    def clean(self) -> None:
        super().clean()
        ranges = []
        for idx, form in enumerate(self.forms):
            data = form.data.dict()
            _min = data[f"acceptance_process_thresholds-{idx}-payments_range_usd_0"]
            _max = data[f"acceptance_process_thresholds-{idx}-payments_range_usd_1"]
            _deleted = data.get(f"acceptance_process_thresholds-{idx}-DELETE") == "on"
            if not _deleted:
                ranges.append(
                    [
                        int(_min),
                        int(_max) if _max else None,
                    ]
                )

        if not ranges:
            return

        self.validate_ranges(ranges)


AcceptanceProcessThresholdInlineFormSet = inlineformset_factory(
    BusinessArea,
    AcceptanceProcessThreshold,
    form=AcceptanceProcessThresholdForm,
    formset=AcceptanceProcessThresholdFormset,
)


class AcceptanceProcessThresholdInline(TabularInline):
    model = AcceptanceProcessThreshold
    extra = 0
    formset = AcceptanceProcessThresholdInlineFormSet  # type: ignore
    ordering = [
        "payments_range_usd",
    ]
    verbose_name_plural = (
        "Acceptance Process Thresholds in USD- "
        "Please leave empty value to set max range as ∞, whole range [0, ∞) need to be covered. "
        "Example: [0, 100000) [100000, )"
    )
<<<<<<< HEAD
>>>>>>> origin


class TicketPriorityInline(admin.TabularInline):
    model = TicketPriority
    fields = (
        "business_area",
        "priority",
        "urgency",
        "ticket_type",
    )
    extra = 0
=======
>>>>>>> 1706c370


@admin.register(BusinessArea)
class BusinessAreaAdmin(GetManyFromRemoteMixin, LastSyncDateResetMixin, HOPEModelAdminBase):
<<<<<<< HEAD
<<<<<<< HEAD
    inlines = (TicketPriorityInline,)
=======
    inlines = [
        AcceptanceProcessThresholdInline,
    ]
>>>>>>> origin
=======
    inlines = [
        AcceptanceProcessThresholdInline,
    ]
>>>>>>> 1706c370
    list_display = (
        "name",
        "slug",
        "code",
        "region_name",
        "region_code",
        "active",
    )
    search_fields = ("name", "slug")
    list_filter = ("has_data_sharing_agreement", "active", "region_name", BusinessofficeFilter, "is_split")
    readonly_fields = ("parent", "is_split")
    filter_horizontal = ("countries",)

    def formfield_for_dbfield(self, db_field: Any, request: HttpRequest, **kwargs: Any) -> Any:
        if db_field.name == "custom_fields":
            if is_root(request):
                kwargs = {"widget": JSONEditor}
            else:
                kwargs = {"widget": JsonWidget}
            return db_field.formfield(**kwargs)
        return super().formfield_for_dbfield(db_field, request, **kwargs)

    @choice(label="DOAP", change_list=False)
    def doap(self, button: button) -> None:
        button.choices = [self.force_sync_doap, self.send_doap, self.export_doap, self.view_ca_doap]

    @button(label="Create Business Office", permission="core.can_split")
    def split_business_area(self, request: HttpRequest, pk: "UUID") -> Union[HttpResponseRedirect, TemplateResponse]:
        context = self.get_common_context(request, pk)
        opts = self.object._meta
        if request.POST:
            form = context["form"] = BusinessOfficeForm(request.POST)
            if form.is_valid():
                with transaction.atomic():
                    self.object.is_split = True
                    name = form.cleaned_data["name"]
                    office = BusinessArea.objects.create(
                        code=form.cleaned_data["code"],
                        name=form.cleaned_data["name"],
                        parent=self.object,
                        region_code=self.object.region_code,
                        region_name=self.object.region_name,
                        long_name=f"Business Office: {name}",
                        slug=slugify(name),
                    )
                preserved_filters = self.get_preserved_filters(request)

                redirect_url = reverse(
                    f"admin:{opts.app_label}_{opts.model_name}_change",
                    args=(office.pk,),
                    current_app=self.admin_site.name,
                )
                redirect_url = add_preserved_filters(
                    {"preserved_filters": preserved_filters, "opts": opts}, redirect_url
                )
                return HttpResponseRedirect(redirect_url)
        else:
            context["form"] = BusinessOfficeForm()

        return TemplateResponse(request, "core/admin/split_ba.html", context)

    def _get_doap_matrix(self, obj: Any) -> List[Any]:
        matrix = []
        ca_roles = Role.objects.filter(subsystem=Role.CA).order_by("name").values_list("name", flat=True)
        fields = ["org", "Last Name", "First Name", "Email", "Business Unit", "Partner Instance ID", "Action"]
        fields += list(ca_roles)
        matrix.append(fields)
        all_user_data = {}
        for member in obj.user_roles.all():
            user_data = {}
            if member.user.pk not in all_user_data:
                user_roles = list(
                    member.user.user_roles.filter(role__subsystem="CA").values_list("role__name", flat=True)
                )
                user_data["org"] = member.user.partner.name
                user_data["Last Name"] = member.user.last_name
                user_data["First Name"] = member.user.first_name
                user_data["Email"] = member.user.email
                user_data["Business Unit"] = f"UNICEF - {obj.name}"
                user_data["Partner Instance ID"] = int(obj.code)
                user_data["Action"] = ""
                for role in ca_roles:
                    user_data[role] = {True: "Yes", False: ""}[role in user_roles]

                # user_data["user_roles"] = user_roles
                all_user_data[member.user.pk] = user_data

                values = {key: value for (key, value) in user_data.items() if key != "action"}
                signature = str(hash(frozenset(values.items())))

                user_data["signature"] = signature
                user_data["hash"] = member.user.doap_hash
                user_data["values"] = values
                action = None
                if member.user.doap_hash:
                    if signature == member.user.doap_hash:
                        action = "ACTIVE"
                    elif len(user_roles) == 0:
                        action = "REMOVE"
                    else:
                        action = "EDIT"
                elif len(user_roles):
                    action = "ADD"

                if action:
                    user_data["Action"] = action
                    matrix.append(user_data)  # type: ignore
        return matrix

    @view(label="Force DOAP SYNC", permission="core.can_reset_doap", group="doap")
    def force_sync_doap(self, request: HttpRequest, pk: "UUID") -> HttpResponseRedirect:
        context = self.get_common_context(request, pk, title="Members")
        obj = context["original"]
        matrix = self._get_doap_matrix(obj)
        for row in matrix[1:]:
            User.objects.filter(email=row["Email"]).update(doap_hash=row["signature"])
        return HttpResponseRedirect(reverse("admin:core_businessarea_view_ca_doap", args=[obj.pk]))

    @view(label="Send DOAP", group="doap")
    def send_doap(self, request: HttpRequest, pk: "UUID") -> HttpResponseRedirect:
        context = self.get_common_context(request, pk, title="Members")
        obj = context["original"]
        try:
            matrix = self._get_doap_matrix(obj)
            buffer = StringIO()
            writer = csv.DictWriter(buffer, matrix[0], extrasaction="ignore")
            writer.writeheader()
            for row in matrix[1:]:
                writer.writerow(row)
            recipients = [request.user.email] + config.CASHASSIST_DOAP_RECIPIENT.split(";")
            self.log_change(request, obj, f'DOAP sent to {", ".join(recipients)}')
            buffer.seek(0)
            environment = Site.objects.first().name
            mail = EmailMessage(
                f"CashAssist - UNICEF - {obj.name} user updates",
                f"""Dear GSD,\n
In CashAssist, please update the users in {environment} UNICEF - {obj.name} business unit as per the attached DOAP.
Many thanks,
UNICEF HOPE""",
                to=recipients,
            )
            mail.attach(f"UNICEF - {obj.name} {environment} DOAP.csv", buffer.read(), "text/csv")
            mail.send()
            for row in matrix[1:]:
                if row["Action"] == "REMOVE":
                    User.objects.filter(email=row["Email"]).update(doap_hash="")
                else:
                    User.objects.filter(email=row["Email"]).update(doap_hash=row["signature"])
            obj.custom_fields.update({"hope": {"last_doap_sync": str(timezone.now())}})
            obj.save()
            self.message_user(request, f'Email sent to {", ".join(recipients)}', messages.SUCCESS)
        except Exception as e:
            logger.exception(e)
            self.message_user(request, f"{e.__class__.__name__}: {e}", messages.ERROR)

        return HttpResponseRedirect(reverse("admin:core_businessarea_view_ca_doap", args=[obj.pk]))

    @view(label="Export DOAP", group="doap", permission="core.can_export_doap")
    def export_doap(self, request: HttpRequest, pk: "UUID") -> HttpResponse:
        context = self.get_common_context(request, pk, title="DOAP matrix")
        obj = context["original"]
        environment = Site.objects.first().name
        response = HttpResponse(content_type="text/csv")
        response["Content-Disposition"] = f"attachment; filename=UNICEF - {obj.name} {environment} DOAP.csv"
        matrix = self._get_doap_matrix(obj)
        writer = csv.DictWriter(response, matrix[0], extrasaction="ignore")
        writer.writeheader()
        for row in matrix[1:]:
            writer.writerow(row)
        return response

    @view(permission="core.can_send_doap")
    def view_ca_doap(self, request: HttpRequest, pk: "UUID") -> TemplateResponse:
        context = self.get_common_context(request, pk, title="DOAP matrix")
        context["aeu_groups"] = ["doap"]
        obj = context["original"]
        matrix = self._get_doap_matrix(obj)
        context["headers"] = matrix[0]
        context["rows"] = matrix[0:]
        context["matrix"] = matrix
        return TemplateResponse(request, "core/admin/ca_doap.html", context)

    @button(permission="account.view_user")
    def members(self, request: HttpRequest, pk: "UUID") -> TemplateResponse:
        context = self.get_common_context(request, pk, title="Members")
        context["members"] = (
            context["original"]
            .user_roles.values(
                "user__id",
                "user__email",
                "user__username",
                "user__custom_fields__kobo_username",
            )
            .annotate(roles=ArrayAgg("role__name"))
            .order_by("user__username")
        )
        return TemplateResponse(request, "core/admin/ba_members.html", context)

    @button(label="Test RapidPro Connection")
    def _test_rapidpro_connection(self, request: HttpRequest, pk: "UUID") -> TemplateResponse:
        context: Dict = self.get_common_context(request, pk)
        context["business_area"] = self.object
        context["title"] = f"Test `{self.object.name}` RapidPRO connection"

        if request.method == "GET":
            context["form"] = TestRapidproForm()
        else:
            form = TestRapidproForm(request.POST)
            try:
                if form.is_valid():
                    api = RapidProAPI(self.object.slug)
                    phone_number = form.cleaned_data["phone_number"]
                    flow_name = form.cleaned_data["flow_name"]
                    context["phone_number"] = phone_number
                    context["flow_name"] = flow_name

                    error, response = api.test_connection_start_flow(flow_name, phone_number)
                    if response:
                        for index, entry in enumerate(response):
                            context[index] = {}
                            context[index]["flow_uuid"] = entry["flow"]["uuid"]
                            context[index]["flow_status"] = entry["status"]
                            context[index]["timestamp"] = entry["created_on"]

                    if error:
                        messages.error(request, error)
                    else:
                        messages.success(request, "Connection successful")
            except Exception as e:
                self.message_user(request, f"{e.__class__.__name__}: {e}", messages.ERROR)
            context["form"] = form

        return TemplateResponse(request, "core/test_rapidpro.html", context)

    @button(permission=is_root)
    def mark_submissions(self, request: HttpRequest, pk: "UUID") -> HttpResponseRedirect:
        business_area = self.get_queryset(request).get(pk=pk)
        if request.method == "POST":
            from hct_mis_api.apps.registration_datahub.tasks.mark_submissions import (
                MarkSubmissions,
            )

            try:
                task = MarkSubmissions(business_area)
                result = task.execute()
                self.message_user(request, result["message"], messages.SUCCESS)
            except Exception as e:
                logger.exception(e)
                self.message_user(request, str(e), messages.ERROR)
            return HttpResponseRedirect(reverse("admin:core_businessarea_change", args=[business_area.id]))
        else:
            return confirm_action(
                self,
                request,
                self.mark_submissions,
                mark_safe(
                    """<h1>DO NOT CONTINUE IF YOU ARE NOT SURE WHAT YOU ARE DOING</h1>
                <h3>All ImportedSubmission for not merged rdi will be marked.</h3>
                """
                ),
                "Successfully executed",
            )


class FlexibleAttributeInline(admin.TabularInline):
    model = FlexibleAttribute
    fields = readonly_fields = ("name", "associated_with", "required")
    extra = 0


@admin.register(FlexibleAttribute)
class FlexibleAttributeAdmin(GetManyFromRemoteMixin, SoftDeletableAdminMixin):
    list_display = ("type", "name", "required")
    list_filter = (
        ("type", ChoicesFieldComboFilter),
        ("associated_with", ChoicesFieldComboFilter),
        "required",
    )
    search_fields = ("name",)
    formfield_overrides = {
        JSONField: {"widget": JSONEditor},
    }


@admin.register(FlexibleAttributeGroup)
class FlexibleAttributeGroupAdmin(GetManyFromRemoteMixin, SoftDeletableAdminMixin, MPTTModelAdmin):
    inlines = (FlexibleAttributeInline,)
    list_display = ("name", "parent", "required", "repeatable", "is_removed")
    # autocomplete_fields = ("parent",)
    raw_id_fields = ("parent",)
    list_filter = (
        "repeatable",
        "required",
    )
    search_fields = ("name",)
    formfield_overrides = {
        JSONField: {"widget": JSONEditor},
    }


@admin.register(FlexibleAttributeChoice)
class FlexibleAttributeChoiceAdmin(GetManyFromRemoteMixin, SoftDeletableAdminMixin):
    list_display = (
        "list_name",
        "name",
    )
    search_fields = ("name", "list_name")
    filter_horizontal = ("flex_attributes",)
    formfield_overrides = {
        JSONField: {"widget": JSONEditor},
    }


@admin.register(XLSXKoboTemplate)
class XLSXKoboTemplateAdmin(SoftDeletableAdminMixin, HOPEModelAdminBase):
    list_display = ("original_file_name", "uploaded_by", "created_at", "file", "import_status")
    list_filter = (
        "status",
        ("uploaded_by", AutoCompleteFilter),
    )
    search_fields = ("file_name",)
    date_hierarchy = "created_at"
    exclude = ("is_removed", "file_name", "status", "template_id")
    readonly_fields = (
        "original_file_name",
        "uploaded_by",
        "file",
        "import_status",
        "error_description",
    )

    def import_status(self, obj: Any) -> str:
        if obj.status == self.model.SUCCESSFUL:
            color = "89eb34"
        elif obj.status == self.model.UNSUCCESSFUL:
            color = "e30b0b"
        else:
            color = "7a807b"

        return format_html(
            '<span style="color: #{};">{}</span>',
            color,
            obj.status,
        )

    def original_file_name(self, obj: Any) -> str:
        return obj.file_name

    def get_form(self, request: HttpRequest, obj: Optional[Any] = None, change: bool = False, **kwargs: Any) -> Any:
        if obj is None:
            return XLSImportForm
        return super().get_form(request, obj, change, **kwargs)

    @button()
    def download_last_valid_file(
        self, request: HttpRequest
    ) -> Optional[Union[HttpResponseRedirect, HttpResponsePermanentRedirect]]:
        latest_valid_import = self.model.objects.latest_valid()
        if latest_valid_import:
            return redirect(latest_valid_import.file.url)
        self.message_user(
            request,
            "There is no valid file to download",
            level=ERROR,
        )
        return None

    @button(
        label="Rerun KOBO Import",
        visible=lambda btn: btn.original is not None and btn.original.status != XLSXKoboTemplate.SUCCESSFUL,
    )
    def rerun_kobo_import(self, request: HttpRequest, pk: "UUID") -> HttpResponsePermanentRedirect:
        xlsx_kobo_template_object = get_object_or_404(XLSXKoboTemplate, pk=pk)
        upload_new_kobo_template_and_update_flex_fields_task.run(
            xlsx_kobo_template_id=str(xlsx_kobo_template_object.id)
        )
        return redirect(".")

    def add_view(
        self, request: HttpRequest, form_url: str = "", extra_context: Optional[Dict] = None
    ) -> Union[HttpResponsePermanentRedirect, TemplateResponse]:
        if not self.has_add_permission(request):
            logger.error("The user did not have permission to do that")
            raise PermissionDenied

        opts = self.model._meta
        app_label = opts.app_label

        context = {
            **self.admin_site.each_context(request),
            "opts": opts,
            "app_label": app_label,
            "has_file_field": True,
        }
        form_class = self.get_form(request)
        payload = {**context}

        if request.method == "POST":
            form = form_class(request.POST, request.FILES)
            payload["form"] = form
            xls_file = request.FILES["xls_file"]

            try:
                wb = xlrd.open_workbook(file_contents=xls_file.read())
                sheets = {
                    "survey_sheet": wb.sheet_by_name("survey"),
                    "choices_sheet": wb.sheet_by_name("choices"),
                }
                validation_errors = KoboTemplateValidator.validate_kobo_template(**sheets)
                if validation_errors:
                    errors = [f"Field: {error['field']} - {error['message']}" for error in validation_errors]
                    form.add_error(field=None, error=errors)
            except ValidationError as validation_error:
                logger.exception(validation_error)
                form.add_error("xls_file", validation_error)
            except XLRDError as file_error:
                logger.exception(file_error)
                form.add_error("xls_file", file_error)

            if form.is_valid():
                xlsx_kobo_template_object = XLSXKoboTemplate.objects.create(
                    file_name=xls_file.name,
                    uploaded_by=request.user,
                    file=xls_file,
                    status=XLSXKoboTemplate.UPLOADED,
                )
                self.message_user(
                    request,
                    "Core field validation successful, running KoBo Template upload task..., "
                    "Import status will change after task completion",
                )
                upload_new_kobo_template_and_update_flex_fields_task.run(
                    xlsx_kobo_template_id=str(xlsx_kobo_template_object.id)
                )
                return redirect("..")
        else:
            payload["form"] = form_class()

        return TemplateResponse(request, "core/xls_form.html", payload)

    def change_view(
        self, request: HttpRequest, object_id: str, form_url: str = "", extra_context: Optional[Dict[str, Any]] = None
    ) -> HttpResponse:
        extra_context = dict(show_save=False, show_save_and_continue=False, show_delete=True)
<<<<<<< HEAD
<<<<<<< HEAD
        has_add_permission = self.has_add_permission
        self.has_add_permission = lambda __: False  # type: ignore # intentional
        template_response = super().change_view(request, object_id, form_url, extra_context)
        self.has_add_permission = has_add_permission  # type: ignore # intentional
=======
=======
>>>>>>> 1706c370
        has_add_permission: Callable = self.has_add_permission
        self.has_add_permission: Callable = lambda __: False
        template_response = super().change_view(request, object_id, form_url, extra_context)
        self.has_add_permission = has_add_permission
<<<<<<< HEAD
>>>>>>> origin
=======
>>>>>>> 1706c370

        return template_response


@admin.register(CountryCodeMap)
class CountryCodeMapAdmin(HOPEModelAdminBase):
    list_display = ("country", "alpha2", "alpha3", "ca_code")
    search_fields = ("country",)

    def alpha2(self, obj: Any) -> str:
        return obj.country.iso_code2

    def alpha3(self, obj: Any) -> str:
        return obj.country.iso_code3


@admin.register(StorageFile)
class StorageFileAdmin(ExtraButtonsMixin, admin.ModelAdmin):
    list_display = ("file_name", "file", "business_area", "file_size", "created_by", "created_at")

    def has_change_permission(self, request: HttpRequest, obj: Optional[Any] = None) -> bool:
        return request.user.can_download_storage_files()

    def has_delete_permission(self, request: HttpRequest, obj: Optional[Any] = None) -> bool:
        return request.user.can_download_storage_files()

    def has_view_permission(self, request: HttpRequest, obj: Optional[Any] = None) -> bool:
        return request.user.can_download_storage_files()

    def has_add_permission(self, request: HttpRequest) -> bool:
        return request.user.can_download_storage_files()

    @button(label="Create eDopomoga TP")
    def create_tp(self, request: HttpRequest, pk: "UUID") -> Union[TemplateResponse, HttpResponsePermanentRedirect]:
        storage_obj = StorageFile.objects.get(pk=pk)
        context = self.get_common_context(
            request,
            pk,
        )
        if request.method == "GET":
            if TargetPopulation.objects.filter(storage_file=storage_obj).exists():
                self.message_user(request, "TargetPopulation for this storageFile have been created", messages.ERROR)
                return redirect("..")

            form = ProgramForm(business_area_id=storage_obj.business_area_id)
            context["form"] = form
            return TemplateResponse(request, "core/admin/create_tp.html", context)
        else:
            program_id = request.POST.get("program")
            tp_name = request.POST.get("name")

            create_target_population_task.delay(storage_obj.pk, program_id, tp_name)

            self.message_user(request, "Creation of TargetPopulation started")
            return redirect("..")<|MERGE_RESOLUTION|>--- conflicted
+++ resolved
@@ -131,18 +131,6 @@
     def validate_ranges(cls, ranges: List[List[Optional[int]]]) -> None:
         ranges = sorted(ranges)  # sorted by range min value
 
-<<<<<<< HEAD
-<<<<<<< HEAD
-    def __init__(self, expression: str, distinct: bool = False, **extra: Any) -> None:
-        super().__init__(
-            expression,
-            distinct="DISTINCT " if distinct else "",  # type: ignore # FIXME: Argument "distinct" to "__init__" of "Aggregate" has incompatible type "str"; expected "bool"
-            output_field=CharField(),
-            **extra,
-        )
-=======
-=======
->>>>>>> 1706c370
         if ranges[0][0] != 0:
             raise forms.ValidationError("Ranges need to start from 0")
 
@@ -202,8 +190,6 @@
         "Please leave empty value to set max range as ∞, whole range [0, ∞) need to be covered. "
         "Example: [0, 100000) [100000, )"
     )
-<<<<<<< HEAD
->>>>>>> origin
 
 
 class TicketPriorityInline(admin.TabularInline):
@@ -215,25 +201,14 @@
         "ticket_type",
     )
     extra = 0
-=======
->>>>>>> 1706c370
 
 
 @admin.register(BusinessArea)
 class BusinessAreaAdmin(GetManyFromRemoteMixin, LastSyncDateResetMixin, HOPEModelAdminBase):
-<<<<<<< HEAD
-<<<<<<< HEAD
-    inlines = (TicketPriorityInline,)
-=======
     inlines = [
         AcceptanceProcessThresholdInline,
+        TicketPriorityInline,
     ]
->>>>>>> origin
-=======
-    inlines = [
-        AcceptanceProcessThresholdInline,
-    ]
->>>>>>> 1706c370
     list_display = (
         "name",
         "slug",
@@ -678,23 +653,10 @@
         self, request: HttpRequest, object_id: str, form_url: str = "", extra_context: Optional[Dict[str, Any]] = None
     ) -> HttpResponse:
         extra_context = dict(show_save=False, show_save_and_continue=False, show_delete=True)
-<<<<<<< HEAD
-<<<<<<< HEAD
-        has_add_permission = self.has_add_permission
-        self.has_add_permission = lambda __: False  # type: ignore # intentional
-        template_response = super().change_view(request, object_id, form_url, extra_context)
-        self.has_add_permission = has_add_permission  # type: ignore # intentional
-=======
-=======
->>>>>>> 1706c370
         has_add_permission: Callable = self.has_add_permission
         self.has_add_permission: Callable = lambda __: False
         template_response = super().change_view(request, object_id, form_url, extra_context)
         self.has_add_permission = has_add_permission
-<<<<<<< HEAD
->>>>>>> origin
-=======
->>>>>>> 1706c370
 
         return template_response
 
