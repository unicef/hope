--- conflicted
+++ resolved
@@ -255,12 +255,7 @@
             environment = Site.objects.first().name
             mail = EmailMessage(
                 f"CashAssist - UNICEF - {obj.name} user updates",
-<<<<<<< HEAD
-                f"""Dear GSD,
-
-=======
                 f"""Dear GSD,\n
->>>>>>> db054379
 In CashAssist, please update the users in {environment} UNICEF - {obj.name} business unit as per the attached DOAP.
 Many thanks,
 UNICEF HOPE""",
