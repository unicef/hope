--- conflicted
+++ resolved
@@ -2,10 +2,7 @@
 
 from django.conf import settings
 from django.contrib.gis.db import models
-<<<<<<< HEAD
 from django.core.exceptions import ObjectDoesNotExist
-=======
->>>>>>> e2675e1d
 from django.core.validators import MinValueValidator
 from django.db.models import JSONField
 from django.utils.translation import gettext_lazy as _
@@ -21,10 +18,7 @@
 from hct_mis_api.apps.grievance.constants import PRIORITY_CHOICES, URGENCY_CHOICES
 from hct_mis_api.apps.utils.models import SoftDeletionTreeModel, TimeStampedUUIDModel
 from mptt.fields import TreeForeignKey
-<<<<<<< HEAD
 from mptt.models import MPTTModel
-=======
->>>>>>> e2675e1d
 
 
 class BusinessArea(TimeStampedUUIDModel):
@@ -339,7 +333,34 @@
     Entry = CustomModelEntry
 
 
-<<<<<<< HEAD
+class StorageFile(models.Model):
+    created_at = models.DateTimeField(auto_now_add=True)
+    created_by = models.ForeignKey(
+        settings.AUTH_USER_MODEL,
+        on_delete=models.SET_NULL,
+        null=True,
+        blank=True,
+        verbose_name=_("Created by"),
+    )
+    business_area = models.ForeignKey("core.BusinessArea", on_delete=models.SET_NULL, null=True)
+    file = models.FileField(upload_to="files")
+
+    @property
+    def file_name(self):
+        return self.file.name
+
+    @property
+    def file_url(self):
+        return self.file.url
+
+    @property
+    def file_size(self):
+        return self.file.size
+
+    def __str__(self):
+        return self.file.name
+
+
 class TicketPriority(models.Model):
     NEEDS_ADJUDICATION = 1
     PAYMENT_VERIFICATION = 2
@@ -391,32 +412,4 @@
             cls.NEEDS_ADJUDICATION: config.NEEDS_ADJUDICATION_URGENCY,
             cls.PAYMENT_VERIFICATION: config.PAYMENT_VERIFICATION_URGENCY,
             cls.SYSTEM_FLAGGING: config.SYSTEM_FLAGGING_URGENCY,
-        }[ticket_type]
-=======
-class StorageFile(models.Model):
-    created_at = models.DateTimeField(auto_now_add=True)
-    created_by = models.ForeignKey(
-        settings.AUTH_USER_MODEL,
-        on_delete=models.SET_NULL,
-        null=True,
-        blank=True,
-        verbose_name=_("Created by"),
-    )
-    business_area = models.ForeignKey("core.BusinessArea", on_delete=models.SET_NULL, null=True)
-    file = models.FileField(upload_to="files")
-
-    @property
-    def file_name(self):
-        return self.file.name
-
-    @property
-    def file_url(self):
-        return self.file.url
-
-    @property
-    def file_size(self):
-        return self.file.size
-
-    def __str__(self):
-        return self.file.name
->>>>>>> e2675e1d
+        }[ticket_type]