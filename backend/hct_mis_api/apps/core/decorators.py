import hashlib
import json
from typing import Any, Callable

from django.core.cache import cache


def cached_in_django_cache(timeout_in_hours: int) -> Callable:
    def decorator(func: Callable) -> Callable:
<<<<<<< HEAD
        def wrapper(*args: Any, **kwargs: Any) -> Any:
=======
        def wrapper(*args: Any, **kwargs: Any) -> Callable:
>>>>>>> 92b38cbe
            hashed_args = hashlib.sha1(json.dumps(kwargs).encode()).hexdigest()
            key = f"{func.__name__}_{hashed_args}"
            value = cache.get(key)
            if value is None:
                value = func(*args, **kwargs)
                cache.set(key, value, timeout_in_hours * 60 * 60)
            return value

        return wrapper

    return decorator<|MERGE_RESOLUTION|>--- conflicted
+++ resolved
@@ -7,11 +7,7 @@
 
 def cached_in_django_cache(timeout_in_hours: int) -> Callable:
     def decorator(func: Callable) -> Callable:
-<<<<<<< HEAD
-        def wrapper(*args: Any, **kwargs: Any) -> Any:
-=======
         def wrapper(*args: Any, **kwargs: Any) -> Callable:
->>>>>>> 92b38cbe
             hashed_args = hashlib.sha1(json.dumps(kwargs).encode()).hexdigest()
             key = f"{func.__name__}_{hashed_args}"
             value = cache.get(key)
