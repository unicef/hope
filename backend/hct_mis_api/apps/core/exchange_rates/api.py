--- conflicted
+++ resolved
@@ -14,7 +14,6 @@
 logger = logging.getLogger(__name__)
 
 
-<<<<<<< HEAD
 class ExchangeRateClient(abc.ABC):
     @abc.abstractmethod
     def fetch_exchange_rates(self, with_history: bool = True) -> dict:
@@ -31,11 +30,7 @@
 class ExchangeRateClientAPI(ExchangeRateClient):
     CACHE_KEY = "exchange_rates"
 
-    def __init__(self, api_key: str = None, api_url: str = None):
-=======
-class ExchangeRateAPI:
     def __init__(self, api_key: Optional[str] = None, api_url: Optional[str] = None) -> None:
->>>>>>> 1a31bccf
         self.api_key = api_key or os.getenv("EXCHANGE_RATES_API_KEY")
         self.api_url = api_url or os.getenv(
             "EXCHANGE_RATES_API_URL", "https://uniapis.unicef.org/biapi/v1/exchangerates"
@@ -49,16 +44,12 @@
         self._client.mount(self.api_url, HTTPAdapter(max_retries=retries))
         self._client.headers.update({"Ocp-Apim-Subscription-Key": self.api_key})
 
-<<<<<<< HEAD
-    def fetch_exchange_rates(self, with_history: bool = True) -> dict:
+    def fetch_exchange_rates(self, with_history: bool = True) -> Dict:
         if settings.USE_DUMMY_EXCHANGE_RATES is True:
             exchange_rates_file_path = os.path.join(os.path.dirname(os.path.abspath(__file__)), "exchange_rates.json")
             with open(exchange_rates_file_path, "r") as exchange_rates_file:
                 return json.load(exchange_rates_file)
 
-=======
-    def fetch_exchange_rates(self, with_history: bool = True) -> Dict:
->>>>>>> 1a31bccf
         params = {}
 
         if settings.EXCHANGE_RATE_CACHE_EXPIRY > 0:
