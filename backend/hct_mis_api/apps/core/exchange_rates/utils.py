import logging
from decimal import Decimal
from typing import Any, Optional

from django.db.models import Q

from hct_mis_api.apps.core.exchange_rates import ExchangeRates
from hct_mis_api.apps.payment.models import PaymentRecord

logger = logging.getLogger(__name__)


def fix_exchange_rates(all: Optional[Any] = None) -> None:

    all_payment_records = PaymentRecord.objects.all()
    if not all:
        all_payment_records = all_payment_records.filter(
            Q(delivered_quantity_usd__isnull=True) | Q(delivered_quantity_usd=0)
        )
    exchange_rates_client = ExchangeRates()

    for payment_record in all_payment_records:
<<<<<<< HEAD
        exchange_rate = exchange_rates_client.get_exchange_rate_for_currency_code(
            payment_record.currency, payment_record.parent.dispersion_date
        )
=======
        calculate_delivery_quantity_in_usd(exchange_rates_client, payment_record)
>>>>>>> 320a5028

    PaymentRecord.objects.bulk_update(all_payment_records, ["delivered_quantity_usd"], 1000)


def calculate_delivery_quantity_in_usd(exchange_rates_client: ExchangeRates, payment_record: PaymentRecord) -> None:
    exchange_rate = exchange_rates_client.get_exchange_rate_for_currency_code(
        payment_record.currency, payment_record.cash_plan.dispersion_date
    )

    if exchange_rate is None:
        logger.info(f"exchange_rate not found for {payment_record.ca_id}")
        return
    exchange_rate = Decimal(exchange_rate)
    payment_record.delivered_quantity_usd = Decimal(payment_record.delivered_quantity / exchange_rate).quantize(
        Decimal(".01")
    )<|MERGE_RESOLUTION|>--- conflicted
+++ resolved
@@ -20,20 +20,14 @@
     exchange_rates_client = ExchangeRates()
 
     for payment_record in all_payment_records:
-<<<<<<< HEAD
-        exchange_rate = exchange_rates_client.get_exchange_rate_for_currency_code(
-            payment_record.currency, payment_record.parent.dispersion_date
-        )
-=======
         calculate_delivery_quantity_in_usd(exchange_rates_client, payment_record)
->>>>>>> 320a5028
 
     PaymentRecord.objects.bulk_update(all_payment_records, ["delivered_quantity_usd"], 1000)
 
 
 def calculate_delivery_quantity_in_usd(exchange_rates_client: ExchangeRates, payment_record: PaymentRecord) -> None:
     exchange_rate = exchange_rates_client.get_exchange_rate_for_currency_code(
-        payment_record.currency, payment_record.cash_plan.dispersion_date
+        payment_record.currency, payment_record.parent.dispersion_date
     )
 
     if exchange_rate is None:
