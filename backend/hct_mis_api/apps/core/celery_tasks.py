--- conflicted
+++ resolved
@@ -6,11 +6,6 @@
 from functools import wraps
 
 from django.db import transaction
-<<<<<<< HEAD
-from django.utils import timezone
-=======
-from django.db.models import Q
->>>>>>> 45325ead
 
 from hct_mis_api.apps.core.celery import app
 from hct_mis_api.apps.core.models import StorageFile, XLSXKoboTemplate
@@ -18,10 +13,7 @@
     KoboRetriableError,
 )
 from hct_mis_api.apps.household.models import (
-<<<<<<< HEAD
-=======
     COLLECT_TYPE_NONE,
->>>>>>> 45325ead
     IDENTIFICATION_TYPE_NATIONAL_PASSPORT,
     IDENTIFICATION_TYPE_TAX_ID,
     MALE,
