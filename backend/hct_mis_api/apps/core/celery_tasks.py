--- conflicted
+++ resolved
@@ -5,7 +5,6 @@
 from datetime import datetime
 from functools import wraps
 from typing import Any, Callable
-from uuid import UUID
 
 from django.db import transaction
 from django.utils import timezone
@@ -29,10 +28,7 @@
 from hct_mis_api.apps.program.models import Program
 from hct_mis_api.apps.registration_data.models import RegistrationDataImport
 from hct_mis_api.apps.targeting.models import TargetPopulation
-<<<<<<< HEAD
 from hct_mis_api.apps.targeting.services.targeting_stats_refresher import refresh_stats
-=======
->>>>>>> 849edeed
 from hct_mis_api.apps.utils.logs import log_start_and_end
 from hct_mis_api.apps.utils.sentry import sentry_tags
 
@@ -102,18 +98,10 @@
 
 @app.task
 @sentry_tags
-<<<<<<< HEAD
-def create_target_population_task(storage_id: UUID, program_id: UUID, tp_name: str, rdi_name: str) -> None:
-=======
-def create_target_population_task(storage_id, program_id, tp_name):
->>>>>>> 849edeed
+def create_target_population_task(storage_id: str, program_id: str, tp_name: str) -> None:
     storage_obj = StorageFile.objects.get(id=storage_id)
+    file_path = None
     program = Program.objects.get(id=program_id)
-    file_path = None
-<<<<<<< HEAD
-=======
-    program = Program.objects.get(id=program_id)
->>>>>>> 849edeed
 
     try:
         with transaction.atomic(), transaction.atomic("registration_datahub"):
@@ -221,19 +209,11 @@
             Document.objects.bulk_create(documents)
             BankAccountInfo.objects.bulk_create(bank_infos)
 
-<<<<<<< HEAD
-            households = Household.objects.filter(family_id__in=list(family_ids)).only("id")
-            if len(family_ids) != rows_count:
-                for household in households:
-                    household.size = Individual.objects.filter(household=household).count()
-                Household.objects.bulk_update(households, ["size"])
-=======
             households = Household.objects.filter(family_id__in=list(families.keys())).only("id")
             if len(families) != rows_count:
                 for household in households:
                     household.size = Individual.objects.filter(household=household).count()
                 Household.objects.bulk_update(households, ("size",))
->>>>>>> 849edeed
 
             households.update(withdrawn=True, withdrawn_date=timezone.now())
             Individual.objects.filter(household__in=households).update(withdrawn=True, withdrawn_date=timezone.now())
@@ -248,14 +228,9 @@
                 storage_file=storage_obj,
             )
             target_population.households.set(households)
-<<<<<<< HEAD
-            target_population = refresh_stats(target_population)
+            refresh_stats(target_population)
             target_population.save()
-=======
-            target_population.refresh_stats()
-            target_population.save()
-
->>>>>>> 849edeed
+
             storage_obj.status = StorageFile.STATUS_FINISHED
             storage_obj.save(update_fields=["status"])
     except Exception:
