from collections import MutableMapping, OrderedDict
from typing import List

from django.core.exceptions import ValidationError
from django_filters import OrderingFilter


class CaseInsensitiveTuple(tuple):
    def __contains__(self, key, *args, **kwargs):
        return key.casefold() in (element.casefold() for element in self)


class LazyEvalMethodsDict(MutableMapping):
    def __init__(self, *args, **kwargs):
        self._dict = dict(*args, **kwargs)

    def __getitem__(self, k):
        v = self._dict.__getitem__(k)
        if callable(v):
            v = v()
            self.__setitem__(k, v)
        return v

    def __setitem__(self, key, value):
        self._dict[key] = value

    def __delitem__(self, key):
        return self._dict[key]

    def __iter__(self):
        return iter(self._dict)

    def __len__(self):
        return len(self._dict)


def decode_id_string(id_string):
    if not id_string:
        return

    from base64 import b64decode

    return b64decode(id_string).decode().split(":")[1]


def encode_id_base64(id_string, model_name):
    if not id_string:
        return

    from base64 import b64encode

    return b64encode(f"{model_name}Node:{str(id_string)}".encode("utf-8")).decode()


def unique_slugify(instance, value, slug_field_name="slug", queryset=None, slug_separator="-"):
    """
    Calculates and stores a unique slug of ``value`` for an instance.

    ``slug_field_name`` should be a string matching the name of the field to
    store the slug in (and the field to check against for uniqueness).

    ``queryset`` usually doesn't need to be explicitly provided - it'll default
    to using the ``.all()`` queryset from the model's default manager.
    """
    from django.template.defaultfilters import slugify

    slug_field = instance._meta.get_field(slug_field_name)

    slug = getattr(instance, slug_field.attname)
    slug_len = slug_field.max_length

    # Sort out the initial slug, limiting its length if necessary.
    slug = slugify(value)
    if slug_len:
        slug = slug[:slug_len]
    slug = _slug_strip(slug, slug_separator)
    original_slug = slug

    # Create the queryset if one wasn't explicitly provided and exclude the
    # current instance from the queryset.
    if queryset is None:
        queryset = instance.__class__._default_manager.all()
    if instance.pk:
        queryset = queryset.exclude(pk=instance.pk)

    # Find a unique slug. If one matches, at '-2' to the end and try again
    # (then '-3', etc).
    next = 2
    while not slug or queryset.filter(**{slug_field_name: slug}):
        slug = original_slug
        end = "%s%s" % (slug_separator, next)
        if slug_len and len(slug) + len(end) > slug_len:
            slug = slug[: slug_len - len(end)]
            slug = _slug_strip(slug, slug_separator)
        slug = "%s%s" % (slug, end)
        next += 1

    setattr(instance, slug_field.attname, slug)


def _slug_strip(value, separator="-"):
    import re

    """
    Cleans up a slug by removing slug separator characters that occur at the
    beginning or end of a slug.

    If an alternate separator is used, it will also replace any instances of
    the default '-' separator with the new separator.
    """
    separator = separator or ""
    if separator == "-" or not separator:
        re_sep = "-"
    else:
        re_sep = "(?:-|%s)" % re.escape(separator)
    # Remove multiple instances and if an alternate separator is provided,
    # replace the default '-' separator.
    if separator != re_sep:
        value = re.sub("%s+" % re_sep, separator, value)
    # Remove separator from the beginning and end of the slug.
    if separator:
        if separator != "-":
            re_sep = re.escape(separator)
        value = re.sub(r"^%s+|%s+$" % (re_sep, re_sep), "", value)
    return value


def serialize_flex_attributes():
    from django.db.models import F

    """
    Flexible Attributes objects to dict mapping:
        "individuals": {
            "test_i_f": {
                "id": "a1741e3c-0e24-4a60-8d2f-463943abaebb",
                "type": "SELECT_ONE",
                "name": "test_i_f",
                "lookup": "test_i_f",
                "required": True,
                "label": {
                    "English(EN)": "This is test label"
                },
                "hint": "",
                "choices": [
                    {
                        "English(EN)": "Yes",
                        "value": 0
                    }
                ],
                "associated_with": Individual,
            },
        },
        "households": {
            "test_h_f": {
                "id": "a1741e3c-0e24-4a60-8d2f-463943abaebb",
                "type": "SELECT_ONE",
                "name": "test_h_f",
                "lookup": "test_h_f",
                "required": True,
                "label": {
                    "English(EN)": "This is test label"
                },
                "hint": "",
                "choices": [
                    {
                        "English(EN)": "Yes",
                        "value": 0
                    }
                ],
                "associated_with": Household,
            },
        }
    """
    from hct_mis_api.apps.core.models import FlexibleAttribute

    flex_attributes = FlexibleAttribute.objects.all()

    result_dict = {
        "individuals": {},
        "households": {},
    }

    for attr in flex_attributes:
        associated_with = "Household" if attr.associated_with == 0 else "Individual"
        dict_key = associated_with.lower() + "s"

        result_dict[dict_key][attr.name] = {
            "id": attr.id,
            "type": attr.type,
            "name": attr.name,
            "lookup": attr.name,
            "required": attr.required,
            "label": attr.label,
            "hint": attr.hint,
            "choices": list(attr.choices.values("label", value=F("name"))),
            "associated_with": associated_with,
        }

    return result_dict


def get_combined_attributes():
    from hct_mis_api.apps.core.core_fields_attributes import CORE_FIELDS_SEPARATED_WITH_NAME_AS_KEY

    flex_attrs = serialize_flex_attributes()
    return {
        **CORE_FIELDS_SEPARATED_WITH_NAME_AS_KEY["individuals"],
        **flex_attrs["individuals"],
        **CORE_FIELDS_SEPARATED_WITH_NAME_AS_KEY["households"],
        **flex_attrs["households"],
    }


def age_to_birth_date_range_query(field_name, age_min, age_max):
    import datetime as dt
    from django.db.models import Q

    query_dict = {}
    this_year = dt.date.today().year
    if age_min == age_max and age_min is not None:
        return Q(**{f"{field_name}__year": this_year - age_min})
    if age_min is not None:
        query_dict[f"{field_name}__year__lte"] = this_year - age_min
    if age_max is not None:
        query_dict[f"{field_name}__year__gte"] = this_year - age_max
    return Q(**query_dict)


def age_to_birth_date_query(comparision_method, args):
    field_name = "birth_date"
    comparision_method_args_count = {
        "RANGE": 2,
        "NOT_IN_RANGE": 2,
        "EQUALS": 1,
        "NOT_EQUALS": 1,
        "GREATER_THAN": 1,
        "LESS_THAN": 1,
    }
    args_count = comparision_method_args_count.get(comparision_method)
    if args_count is None:
        raise ValidationError(f"Age filter query don't supports {comparision_method} type")
    if len(args) != args_count:
        raise ValidationError(f"Age {comparision_method} filter query expect {args_count} arguments")
    if comparision_method == "RANGE":
        return age_to_birth_date_range_query(field_name, *args)
    if comparision_method == "NOT_IN_RANGE":
        return ~(age_to_birth_date_range_query(field_name, *args))
    if comparision_method == "EQUALS":
        return age_to_birth_date_range_query(field_name, args[0], args[0])
    if comparision_method == "NOT_EQUALS":
        return ~(age_to_birth_date_range_query(field_name, args[0], args[0]))
    if comparision_method == "GREATER_THAN":
        return age_to_birth_date_range_query(field_name, args[0], None)
    if comparision_method == "LESS_THAN":
        return age_to_birth_date_range_query(field_name, None, args[0])
    raise ValidationError(f"Age filter query don't supports {comparision_method} type")


def get_attr_value(name, object, default=None):
    if isinstance(object, dict):
        return object.get(name, default)
    return getattr(object, name, default)


def to_choice_object(choices):
    return [{"name": name, "value": value} for value, name in choices]


def rename_dict_keys(obj, convert_func):
    if isinstance(obj, dict):
        new = {}
        for k, v in obj.items():
            new[convert_func(k)] = rename_dict_keys(v, convert_func)
    elif isinstance(obj, list):
        new = []
        for v in obj:
            new.append(rename_dict_keys(v, convert_func))
    else:
        return obj
    return new


raise_attribute_error = object()


def nested_getattr(obj, attr, default=raise_attribute_error):
    import functools

    try:
        return functools.reduce(getattr, attr.split("."), obj)
    except AttributeError:
        if default != raise_attribute_error:
            return default
        raise


def nested_dict_get(dictionary, path):
    import functools

    return functools.reduce(
        lambda d, key: d.get(key, None) if isinstance(d, dict) else None, path.split("."), dictionary
    )


def get_count_and_percentage(input_list, all_items_list):
    count = len(input_list)
    all_items_count = len(all_items_list) or 1
    percentage = (count / all_items_count) * 100
    return {"count": count, "percentage": percentage}


def encode_ids(results: List[dict], model_name: str, key: str) -> List[dict]:
    if results:
        for result in results:
            result_id = result[key]
            result[key] = encode_id_base64(result_id, model_name)
    return results


def to_dict(instance, fields=None, dict_fields=None):
    from django.db.models import Model
    from django.forms import model_to_dict

    if fields is None:
        fields = [f.name for f in instance._meta.fields]

    data = model_to_dict(instance, fields)

    for field in fields:
        main_field = getattr(instance, field, "__NOT_EXIST__")
        if main_field != "__NOT_EXIST__":
            data[field] = main_field if issubclass(type(main_field), Model) else main_field

    if dict_fields and isinstance(dict_fields, dict):
        for main_field_key, nested_fields in dict_fields.items():
            main_field = getattr(instance, main_field_key, "__NOT_EXIST__")
            if main_field != "__NOT_EXIST__":
                if hasattr(main_field, "db"):
                    objs = main_field.all()
                    data[main_field_key] = []
                    multi = True
                else:
                    objs = [main_field]
                    multi = False

                for obj in objs:
                    instance_data_dict = {}
                    for nested_field in nested_fields:
                        attrs_to_get = nested_field.split(".")
                        value = None
                        for attr in attrs_to_get:
                            if value:
                                value = getattr(value, attr, "__EMPTY_VALUE__")
                            else:
                                value = getattr(obj, attr, "__EMPTY_VALUE__")
                        if value != "__EMPTY_VALUE__":
                            instance_data_dict[attrs_to_get[-1]] = value
                    if instance_data_dict and multi is True:
                        data[main_field_key].append(instance_data_dict)
                    elif multi is False:
                        data[main_field_key] = instance_data_dict

    return data


def build_arg_dict(model_object, mapping_dict):
    args = {}
    for key in mapping_dict:
        args[key] = nested_getattr(model_object, mapping_dict[key], None)
    return args


def build_arg_dict_from_dict(data_dict, mapping_dict):
    args = {}
    for key, value in mapping_dict.items():
        args[key] = data_dict.get(value)
    return args


class CustomOrderingFilter(OrderingFilter):
    def filter(self, qs, value):
        from django.db.models.functions import Lower
        from django_filters.constants import EMPTY_VALUES

        if value in EMPTY_VALUES:
            return qs

        ordering = [self.get_ordering_value(param) for param in value]
        new_ordering = []
        for field in ordering:
            field_name = field
            desc = False
            if field.startswith("-"):
                field_name = field[1:]
                desc = True
            if isinstance(self.lower_dict.get(field_name), Lower):
                lower_field = self.lower_dict.get(field_name)
                if desc:
                    lower_field = lower_field.desc()
                new_ordering.append(lower_field)
            else:
                new_ordering.append(field)
        return qs.order_by(*new_ordering)

    def normalize_fields(self, fields):
        """
        Normalize the fields into an ordered map of {field name: param name}
        """
        from django.db.models.functions import Lower
        from django.utils.itercompat import is_iterable

        # fields is a mapping, copy into new OrderedDict
        if isinstance(fields, dict):
            return OrderedDict(fields)

        # convert iterable of values => iterable of pairs (field name, param name)
        assert is_iterable(fields), "'fields' must be an iterable (e.g., a list, tuple, or mapping)."

        # fields is an iterable of field names
        assert all(
            isinstance(field, (str, Lower))
            or is_iterable(field)
            and len(field) == 2  # may need to be wrapped in parens
            for field in fields
        ), "'fields' must contain strings or (field name, param name) pairs."

        new_fields = []
        self.lower_dict = {}

        for field in fields:
            field_name = field
            if isinstance(field, Lower):
                field_name = field.source_expressions[0].name
            new_fields.append(field_name)
            self.lower_dict[field_name] = field

        return OrderedDict([(f, f) if isinstance(f, (str, Lower)) else f for f in new_fields])


def is_valid_uuid(uuid_str):
    from uuid import UUID

    try:
        UUID(uuid_str, version=4)
        return True
    except ValueError:
        return False


def choices_to_dict(choices):
    return {value: name for value, name in choices}


def decode_and_get_object(encoded_id, model, required):
    from django.shortcuts import get_object_or_404

    if required is True or encoded_id is not None:
        decoded_id = decode_id_string(encoded_id)
        return get_object_or_404(model, id=decoded_id)


def dict_to_camel_case(dictionary):
    from graphene.utils.str_converters import to_camel_case

    if isinstance(dictionary, dict):
        return {to_camel_case(key): value for key, value in dictionary.items()}
    return {}


def to_snake_case(camel_case_string):
    if "_" in camel_case_string:
        return camel_case_string
    import re

    snake_case = re.sub("(?<!^)([A-Z0-9])", r"_\1", camel_case_string)
    return snake_case[0] + snake_case[1:].lower()


def check_concurrency_version_in_mutation(version, target):
    if version is None:
        return
    from graphql import GraphQLError
    if version != target.version:
        raise GraphQLError("Someone has modified this record")


def update_labels_mapping(csv_file):
    """
    WARNING! THIS FUNCTION DIRECTLY MODIFY core_fields_attributes.py

    IF YOU DON'T UNDERSTAND WHAT THIS FUNCTION DO, SIMPLY DO NOT TOUCH OR USE IT

    csv_file: path to csv file, 2 columns needed (field name, english label)
    """
    import csv
    import re
    import json
    from django.conf import settings
    from hct_mis_api.apps.core.core_fields_attributes import CORE_FIELDS_ATTRIBUTES

    with open(csv_file, newline="") as csv_file:
        reader = csv.reader(csv_file)
        next(reader, None)
        fields_mapping = dict(reader)

    labels_mapping = {
        core_field_data["xlsx_field"]: {
            "old": core_field_data["label"],
            "new": {"English(EN)": fields_mapping.get(core_field_data["xlsx_field"], "")},
        }
        for core_field_data in CORE_FIELDS_ATTRIBUTES
        if core_field_data["label"].get("English(EN)", "") != fields_mapping.get(core_field_data["xlsx_field"], "")
    }

    file_path = f"{settings.PROJECT_ROOT}/apps/core/core_fields_attributes.py"
    with open(file_path, "r") as f:
        content = f.read()
        new_content = content
        for core_field, labels in labels_mapping.items():
            old_label = (
                json.dumps(labels["old"])
                .replace("\\", r"\\")
                .replace('"', r"\"")
                .replace("(", r"\(")
                .replace(")", r"\)")
                .replace("[", r"\[")
                .replace("]", r"\]")
                .replace("?", r"\?")
                .replace("*", r"\*")
                .replace("$", r"\$")
                .replace("^", r"\^")
                .replace(".", r"\.")
            )
            new_label = json.dumps(labels["new"])
            new_content = re.sub(
                rf"(\"label\": )({old_label}),([\S\s]*?)(\"xlsx_field\": \"{core_field}\",)",
                rf"\1{new_label},\3\4",
                new_content,
                flags=re.M,
            )

    with open(file_path, "r+") as f:
        f.truncate(0)

    with open(file_path, "w") as f:
        print(new_content, file=f, end="")


<<<<<<< HEAD
def chart_map_choices(choices):
    return dict(choices)


def chart_get_filtered_qs(obj, year, business_area_slug_filter=None, additional_filters=None):
    if additional_filters is None:
        additional_filters = {}
    if business_area_slug_filter is None:
        business_area_slug_filter = {}
    return obj.objects.filter(
        created_at__year=year,
        **business_area_slug_filter,
        **additional_filters
    )


def parse_list_values_to_int(list_to_parse):
    return list(map(lambda x: int(x or 0), list_to_parse))


def sum_lists(qs_values, list_len):
    data = [0] * list_len
    for values in qs_values:
        parsed_values = parse_list_values_to_int(values)
        for i, value in enumerate(parsed_values):
            data[i] += value

    return data
=======
def xlrd_rows_iterator(sheet):
    import xlrd

    for row_number in range(1, sheet.nrows):
        row = sheet.row(row_number)

        if all([cell.ctype == xlrd.XL_CELL_EMPTY for cell in row]):
            continue

        yield row
>>>>>>> a76044cb
<|MERGE_RESOLUTION|>--- conflicted
+++ resolved
@@ -2,6 +2,7 @@
 from typing import List
 
 from django.core.exceptions import ValidationError
+
 from django_filters import OrderingFilter
 
 
@@ -213,6 +214,7 @@
 
 def age_to_birth_date_range_query(field_name, age_min, age_max):
     import datetime as dt
+
     from django.db.models import Q
 
     query_dict = {}
@@ -380,6 +382,7 @@
 class CustomOrderingFilter(OrderingFilter):
     def filter(self, qs, value):
         from django.db.models.functions import Lower
+
         from django_filters.constants import EMPTY_VALUES
 
         if value in EMPTY_VALUES:
@@ -480,6 +483,7 @@
     if version is None:
         return
     from graphql import GraphQLError
+
     if version != target.version:
         raise GraphQLError("Someone has modified this record")
 
@@ -493,9 +497,11 @@
     csv_file: path to csv file, 2 columns needed (field name, english label)
     """
     import csv
+    import json
     import re
-    import json
+
     from django.conf import settings
+
     from hct_mis_api.apps.core.core_fields_attributes import CORE_FIELDS_ATTRIBUTES
 
     with open(csv_file, newline="") as csv_file:
@@ -546,36 +552,6 @@
         print(new_content, file=f, end="")
 
 
-<<<<<<< HEAD
-def chart_map_choices(choices):
-    return dict(choices)
-
-
-def chart_get_filtered_qs(obj, year, business_area_slug_filter=None, additional_filters=None):
-    if additional_filters is None:
-        additional_filters = {}
-    if business_area_slug_filter is None:
-        business_area_slug_filter = {}
-    return obj.objects.filter(
-        created_at__year=year,
-        **business_area_slug_filter,
-        **additional_filters
-    )
-
-
-def parse_list_values_to_int(list_to_parse):
-    return list(map(lambda x: int(x or 0), list_to_parse))
-
-
-def sum_lists(qs_values, list_len):
-    data = [0] * list_len
-    for values in qs_values:
-        parsed_values = parse_list_values_to_int(values)
-        for i, value in enumerate(parsed_values):
-            data[i] += value
-
-    return data
-=======
 def xlrd_rows_iterator(sheet):
     import xlrd
 
@@ -585,5 +561,4 @@
         if all([cell.ctype == xlrd.XL_CELL_EMPTY for cell in row]):
             continue
 
-        yield row
->>>>>>> a76044cb
+        yield row