--- conflicted
+++ resolved
@@ -114,7 +114,6 @@
     for attrib, value in changeset.items():
         if hasattr(model, attrib):
             setattr(model, attrib, value)
-<<<<<<< HEAD
     model.save()
 
 
@@ -173,7 +172,6 @@
     )
     executor.shutdown(wait=True)
     return to_model
-=======
 
 
 def get_choices_values(choices):
@@ -233,5 +231,4 @@
             "choices": list(attr.choices.values_list("name", flat=True)),
         }
 
-    return result_dict
->>>>>>> 1f88b347
+    return result_dict