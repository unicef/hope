from typing import Any

from rest_framework.generics import get_object_or_404

from hct_mis_api.apps.core.models import BusinessArea
from hct_mis_api.apps.core.utils import decode_id_string
from hct_mis_api.apps.program.models import Program


class BusinessAreaMixin:
    def get_business_area(self) -> BusinessArea:
        return get_object_or_404(BusinessArea, slug=self.kwargs.get("business_area"))


class ProgramMixin:
    def get_program(self) -> Program:
        return get_object_or_404(Program, id=decode_id_string(self.kwargs.get("program_id")))


class BusinessAreaProgramMixin(BusinessAreaMixin, ProgramMixin):
    pass


class ActionMixin:
    permission_classes_by_action = {}
    serializer_classes_by_action = {}

    def get_permissions(self) -> Any:
        if self.action in self.permission_classes_by_action:
            return [permission() for permission in self.permission_classes_by_action[self.action]]
        else:
<<<<<<< HEAD
            return super().get_permissions()
=======
            return super().get_permissions()  # pragma: no cover
>>>>>>> 2607e254

    def get_serializer_class(self) -> Any:
        if self.action in self.serializer_classes_by_action:
            return self.serializer_classes_by_action[self.action]
        else:
<<<<<<< HEAD
            return super().get_serializer_class()
=======
            return super().get_serializer_class()  # pragma: no cover
>>>>>>> 2607e254
<|MERGE_RESOLUTION|>--- conflicted
+++ resolved
@@ -29,18 +29,10 @@
         if self.action in self.permission_classes_by_action:
             return [permission() for permission in self.permission_classes_by_action[self.action]]
         else:
-<<<<<<< HEAD
-            return super().get_permissions()
-=======
             return super().get_permissions()  # pragma: no cover
->>>>>>> 2607e254
 
     def get_serializer_class(self) -> Any:
         if self.action in self.serializer_classes_by_action:
             return self.serializer_classes_by_action[self.action]
         else:
-<<<<<<< HEAD
-            return super().get_serializer_class()
-=======
-            return super().get_serializer_class()  # pragma: no cover
->>>>>>> 2607e254
+            return super().get_serializer_class()  # pragma: no cover