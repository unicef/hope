--- conflicted
+++ resolved
@@ -1,8 +1,4 @@
-<<<<<<< HEAD
-import unittest
-=======
 from unittest import skip
->>>>>>> 232dcd76
 
 from rest_framework.test import APIClient
 
@@ -18,11 +14,7 @@
         cls.api_client = APIClient()
         cls.api_client.force_authenticate(user=cls.user)
 
-<<<<<<< HEAD
-    @unittest.skip("Skipped - unused")
-=======
     @skip("Because not use DisableTrafficDuringMigrationsMiddleware for now")
->>>>>>> 232dcd76
     def test_blocking_traffic_during_maintenance(self) -> None:
         api_client = APIClient()
 
