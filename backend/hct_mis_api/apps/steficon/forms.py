import logging

from django import forms
from django.core.exceptions import ValidationError

from hct_mis_api.apps.steficon.interpreters import mapping
from hct_mis_api.apps.steficon.models import Rule
from hct_mis_api.apps.steficon.widget import CodeWidget
from hct_mis_api.apps.steficon.config import config

logger = logging.getLogger(__name__)
try:
    import black

    mode = black.Mode(
        line_length=80,
        string_normalization=True,
    )

    def format_code(code):
        return black.format_file_contents(code, fast=False, mode=mode)


except ImportError as e:
    if config.USE_BLACK:
<<<<<<< HEAD
        logger.error(f"Steficon is configured to use Black, but was unable to import it: {e}")
=======
        logger.warning(f"Steficon is configured to use Black, bat was unable to import it: {e}")
>>>>>>> 95b37027

    def format_code(code):
        return code


class RuleForm(forms.ModelForm):
    definition = forms.CharField(widget=CodeWidget)

    class Meta:
        model = Rule
        exclude = ("updated_by", "created_by")

    def clean(self):
        self._validate_unique = True
        code = self.cleaned_data["definition"]
        language = self.cleaned_data["language"]
        i = mapping[language](code)
        i.validate()
        if config.USE_BLACK:
            try:
                self.cleaned_data["definition"] = format_code(code)
            except Exception as e:
                raise ValidationError({"definition": str(e)})
        return self.cleaned_data<|MERGE_RESOLUTION|>--- conflicted
+++ resolved
@@ -23,11 +23,7 @@
 
 except ImportError as e:
     if config.USE_BLACK:
-<<<<<<< HEAD
-        logger.error(f"Steficon is configured to use Black, but was unable to import it: {e}")
-=======
-        logger.warning(f"Steficon is configured to use Black, bat was unable to import it: {e}")
->>>>>>> 95b37027
+        logger.warning(f"Steficon is configured to use Black, but was unable to import it: {e}")
 
     def format_code(code):
         return code
