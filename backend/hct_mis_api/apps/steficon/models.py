from typing import Any, Callable, Dict, List, Optional, Sequence, Tuple, Type, Union

from django.conf import settings
from django.contrib.postgres.fields import ArrayField, CICharField
from django.core.validators import ProhibitNullCharactersValidator
from django.db import models
from django.db.models import JSONField, QuerySet
from django.db.transaction import atomic
from django.forms import model_to_dict
from django.utils.functional import cached_property

from concurrency.fields import AutoIncVersionField

from .config import SAFETY_HIGH, SAFETY_NONE, SAFETY_STANDARD
from .interpreters import Interpreter, interpreters, mapping
from .result import Result
from .validators import DoubleSpaceValidator, StartEndSpaceValidator

MONITORED_FIELDS = ("name", "enabled", "deprecated", "language", "definition")


class RuleManager(models.Manager):
    pass


class Rule(models.Model):
<<<<<<< HEAD
<<<<<<< HEAD
    LANGUAGES: List = [[a.label.lower(), a.label] for a in interpreters]
=======
=======
>>>>>>> 66a0eb31
    TYPE_PAYMENT_PLAN = "PAYMENT_PLAN"
    TYPE_TARGETING = "TARGETING"

    TYPE_CHOICES = (
        (TYPE_PAYMENT_PLAN, "Payment Plan"),
        (TYPE_TARGETING, "Targeting"),
    )

    LANGUAGES: Sequence[Tuple] = [(a.label.lower(), a.label) for a in interpreters]
<<<<<<< HEAD
>>>>>>> origin
=======
>>>>>>> 66a0eb31
    version = AutoIncVersionField()
    name = CICharField(
        max_length=100,
        unique=True,
        validators=[
            ProhibitNullCharactersValidator(),
            StartEndSpaceValidator,
            DoubleSpaceValidator,
        ],
    )
    definition = models.TextField(blank=True, default="result.value=0")
    description = models.TextField(blank=True, null=True)
    enabled = models.BooleanField(default=False)
    deprecated = models.BooleanField(default=False)
    language = models.CharField(max_length=10, default=LANGUAGES[0][0], choices=LANGUAGES)  # type: ignore # FIXME
    security = models.IntegerField(
        choices=(
            (SAFETY_NONE, "Low"),
            (SAFETY_STANDARD, "Medium"),
            (SAFETY_HIGH, "High"),
        ),
        default=SAFETY_STANDARD,
    )
    created_by = models.ForeignKey(settings.AUTH_USER_MODEL, related_name="+", null=True, on_delete=models.PROTECT)
    updated_by = models.ForeignKey(settings.AUTH_USER_MODEL, related_name="+", null=True, on_delete=models.PROTECT)
    created_at = models.DateTimeField(auto_now_add=True, db_index=True)
    updated_at = models.DateTimeField(auto_now=True, db_index=True)
    type = models.CharField(
        choices=TYPE_CHOICES, max_length=50, default=TYPE_TARGETING, help_text="Use Rule for Targeting or Payment Plan"
    )

    flags = JSONField(default=dict, blank=True)

    objects = RuleManager()

    def __str__(self) -> str:
        return self.name

    def __init__(self, *args: Any, **kwargs: Any) -> None:
        super().__init__(*args, **kwargs)
        self.__original_security = self.security

    def get_flag(self, name: str, default: Optional[str] = None) -> str:
        return self.flags.get(name, default)

    def as_dict(self) -> Dict:
        return model_to_dict(self, MONITORED_FIELDS)

    def clean(self) -> None:
        if self.pk:
            self.security = self.__original_security

    def clean_definition(self) -> None:
        self.interpreter.validate()

    def delete(self, using: Optional[Any] = None, keep_parents: Optional[bool] = False) -> Tuple[int, Dict[str, int]]:
        self.enabled = False
        self.save()
        return 1, {self._meta.label: 1}

    def get_changes(self) -> Tuple[Dict, List]:
        prev = self.latest_commit
        if prev:
            data1 = prev.after
            data2 = self.as_dict()
        else:
            data1 = {}
            data2 = self.as_dict()

        diff = set(data1.items()).symmetric_difference(data2.items())
        return data1, list(dict(diff).keys())

    def save(
        self,
        force_insert: bool = False,
        force_update: bool = False,
        using: Optional[Any] = None,
        update_fields: Optional[Any] = None,
    ) -> None:
        if "individual_data_needed" not in self.flags:
            self.flags["individual_data_needed"] = False
        with atomic():
            super().save(force_insert, force_update, using, update_fields)
            self.commit()

    def commit(self, is_release: bool = False, force: bool = False) -> Optional["RuleCommit"]:
        stored, changes = self.get_changes()
        release = None
        values = {
            "enabled": self.enabled,
            "definition": self.definition,
            "is_release": is_release,
            "updated_by": self.updated_by,
            "before": stored,
            "after": self.as_dict(),
            "affected_fields": changes,
        }
        if changes:
            release = RuleCommit.objects.create(rule=self, version=self.version, **values)
        elif force:
            release, __ = RuleCommit.objects.update_or_create(rule=self, version=self.version, defaults=values)
        if is_release:
            self.history.exclude(pk=release.pk).update(deprecated=True)
        return release

    def release(self) -> Optional["RuleCommit"]:
        if self.deprecated or not self.enabled:
            raise ValueError("Cannot release disabled/deprecated rules")
        commit = self.history.filter(version=self.version).first()
        if commit and not commit.is_release:
            commit.is_release = True
            commit.save()
            self.history.exclude(pk=commit.pk).update(deprecated=True)
        else:
            commit = self.commit(is_release=True, force=True)
        return commit

    @property
    def latest(self) -> Union[QuerySet, None]:
        try:
            return self.history.filter(is_release=True).order_by("-version").first()
        except RuleCommit.DoesNotExist:
            return None

    @property
    def latest_commit(self) -> Optional[QuerySet]:
        try:
            return self.history.order_by("version").last()
        except RuleCommit.DoesNotExist:
            return None

    @property
    def last_changes(self) -> Optional[Dict]:
        try:
            return {
                "fields": self.latest_commit.affected_fields,
                "before": self.latest_commit.before,
                "after": self.latest_commit.after,
            }
        except RuleCommit.DoesNotExist:
            return None

    @cached_property
    def interpreter(self) -> Any:
        func: Type[Interpreter] = mapping[self.language]
        return func(self.definition)

    def execute(self, context: Optional[Dict] = None, only_release: bool = True, only_enabled: bool = True) -> Result:
        if self.pk:
            qs = self.history
            if only_release:
                qs = qs.filter(is_release=True)

            if only_enabled:
                qs = qs.filter(enabled=True)
            latest = qs.order_by("-version").first()
        else:
            latest = self
        with atomic():
            if latest:
                return latest.interpreter.execute(context)
            else:
                raise ValueError("No Released Rules found")


class RuleCommit(models.Model):
    timestamp = models.DateTimeField(auto_now=True)

    version = models.IntegerField()
    rule = models.ForeignKey(Rule, null=True, related_name="history", on_delete=models.SET_NULL)
    updated_by = models.ForeignKey(settings.AUTH_USER_MODEL, related_name="+", null=True, on_delete=models.PROTECT)
    definition = models.TextField(blank=True, default="result.value=0")
    is_release = models.BooleanField(default=False)
    enabled = models.BooleanField(default=False)
    deprecated = models.BooleanField(default=False)
    language = models.CharField(max_length=10, default=Rule.LANGUAGES[0][0], choices=Rule.LANGUAGES)  # type: ignore # FIXME

    affected_fields = ArrayField(models.CharField(max_length=100))
    before = JSONField(help_text="The record before change", editable=False, default=dict)
    after = JSONField(help_text="The record after apply changes", editable=False, default=dict)

    class Meta:
        verbose_name = "RuleCommit"
        verbose_name_plural = "Rule Commits"
        unique_together = (
            "rule",
            "version",
        )
        ordering = ("-version",)
        get_latest_by = "-version"

    def __str__(self) -> str:
        value = f"{self.rule} #{self.id}"
        if not self.enabled:
            value = f"{value} (Disabled)"
        elif self.deprecated:
            value = f"{value} (Deprecated)"
        elif not self.is_release:
            value = f"{value} (Draft)"
        return value

    @cached_property
    def prev(self) -> Optional[QuerySet]:
        return self.rule.history.order_by("-version").filter(id__lt=self.id).first()

    @cached_property
    def next(self) -> Optional[QuerySet]:
        return self.rule.history.order_by("version").filter(id__gt=self.id).first()

    @atomic
    def revert(self, fields: Tuple[str, str, str, str, str] = MONITORED_FIELDS) -> None:
        for field in fields:
            setattr(self.rule, field, self.after[field])
        self.rule.save()

    @cached_property
    def interpreter(self) -> Any:
        func: Callable = mapping[self.language]
        return func(self.definition)

    def execute(self, context: Dict) -> Any:
        return self.interpreter.execute(context)

    def release(self) -> Optional["RuleCommit"]:
        if self.deprecated or not self.enabled:
            raise ValueError("Cannot release disabled/deprecated rules")
        if not self.is_release:
            self.is_release = True
            self.save()
            self.rule.history.exclude(pk=self.pk).update(deprecated=True)
        return self<|MERGE_RESOLUTION|>--- conflicted
+++ resolved
@@ -24,12 +24,6 @@
 
 
 class Rule(models.Model):
-<<<<<<< HEAD
-<<<<<<< HEAD
-    LANGUAGES: List = [[a.label.lower(), a.label] for a in interpreters]
-=======
-=======
->>>>>>> 66a0eb31
     TYPE_PAYMENT_PLAN = "PAYMENT_PLAN"
     TYPE_TARGETING = "TARGETING"
 
@@ -39,10 +33,6 @@
     )
 
     LANGUAGES: Sequence[Tuple] = [(a.label.lower(), a.label) for a in interpreters]
-<<<<<<< HEAD
->>>>>>> origin
-=======
->>>>>>> 66a0eb31
     version = AutoIncVersionField()
     name = CICharField(
         max_length=100,
