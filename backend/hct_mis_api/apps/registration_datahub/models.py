import json
import logging
import re
from datetime import date

from django.contrib.gis.db.models import PointField
from django.core.validators import (
    MaxLengthValidator,
    MinLengthValidator,
    validate_image_file_extension,
)
from django.db import models
from django.db.models import JSONField
from django.utils.functional import cached_property
from django.utils.translation import gettext_lazy as _

from django_countries.fields import CountryField
from multiselectfield import MultiSelectField
from phonenumber_field.modelfields import PhoneNumberField
from sorl.thumbnail import ImageField

from hct_mis_api.apps.core.currencies import CURRENCY_CHOICES
from hct_mis_api.apps.household.models import (
    BLANK,
    DATA_SHARING_CHOICES,
    DEDUPLICATION_GOLDEN_RECORD_STATUS_CHOICE,
    DISABILITY_CHOICES,
    IDENTIFICATION_TYPE_CHOICE,
    MARITAL_STATUS_CHOICE,
    NOT_DISABLED,
    NOT_PROVIDED,
    OBSERVED_DISABILITY_CHOICE,
    ORG_ENUMERATOR_CHOICES,
    REGISTRATION_METHOD_CHOICES,
    RELATIONSHIP_CHOICE,
    RESIDENCE_STATUS_CHOICE,
    ROLE_ALTERNATE,
    ROLE_CHOICE,
    ROLE_NO_ROLE,
<<<<<<< HEAD
=======
    ROLE_PRIMARY,
>>>>>>> db054379
    SEVERITY_OF_DISABILITY_CHOICES,
    SEX_CHOICE,
    UNIQUE,
    WORK_STATUS_CHOICE,
)
from hct_mis_api.apps.payment.utils import is_right_phone_number_format
from hct_mis_api.apps.registration_datahub.utils import combine_collections
from hct_mis_api.apps.utils.models import TimeStampedUUIDModel

SIMILAR_IN_BATCH = "SIMILAR_IN_BATCH"
DUPLICATE_IN_BATCH = "DUPLICATE_IN_BATCH"
UNIQUE_IN_BATCH = "UNIQUE_IN_BATCH"
NOT_PROCESSED = "NOT_PROCESSED"
DEDUPLICATION_BATCH_STATUS_CHOICE = (
    (SIMILAR_IN_BATCH, "Similar in batch"),
    (DUPLICATE_IN_BATCH, "Duplicate in batch"),
    (UNIQUE_IN_BATCH, "Unique in batch"),
    (NOT_PROCESSED, "Not Processed"),
)

# using in Diia models
MALE = "M"
FEMALE = "F"
DIIA_SEX_CHOICE = (
    (MALE, _("Male")),
    (FEMALE, _("Female")),
)

logger = logging.getLogger(__name__)

COLLECT_TYPE_UNKNOWN = ""
COLLECT_TYPE_NONE = "0"
COLLECT_TYPE_FULL = "1"
COLLECT_TYPE_PARTIAL = "2"

COLLECT_TYPES = (
    (COLLECT_TYPE_UNKNOWN, _("Unknown")),
    (COLLECT_TYPE_PARTIAL, _("Partial individuals collected")),
    (COLLECT_TYPE_FULL, _("Full individual collected")),
    (COLLECT_TYPE_NONE, _("No individual data")),
)


class ImportedHousehold(TimeStampedUUIDModel):
    consent_sign = ImageField(validators=[validate_image_file_extension], blank=True)
    consent = models.BooleanField(null=True)
    consent_sharing = MultiSelectField(choices=DATA_SHARING_CHOICES, default=BLANK)
    residence_status = models.CharField(max_length=255, choices=RESIDENCE_STATUS_CHOICE)
    country_origin = CountryField()
    size = models.PositiveIntegerField()
    address = models.CharField(max_length=1024, blank=True, default=BLANK)
    country = CountryField()
    admin1 = models.CharField(max_length=255, blank=True, default=BLANK)
    admin1_title = models.CharField(max_length=255, blank=True, default=BLANK)
    admin2 = models.CharField(max_length=255, blank=True, default=BLANK)
    admin2_title = models.CharField(max_length=255, blank=True, default=BLANK)
    geopoint = PointField(null=True, default=None)
    female_age_group_0_5_count = models.PositiveIntegerField(default=None, null=True)
    female_age_group_6_11_count = models.PositiveIntegerField(default=None, null=True)
    female_age_group_12_17_count = models.PositiveIntegerField(default=None, null=True)
    female_age_group_18_59_count = models.PositiveIntegerField(default=None, null=True)
    female_age_group_60_count = models.PositiveIntegerField(default=None, null=True)
    pregnant_count = models.PositiveIntegerField(default=None, null=True)
    male_age_group_0_5_count = models.PositiveIntegerField(default=None, null=True)
    male_age_group_6_11_count = models.PositiveIntegerField(default=None, null=True)
    male_age_group_12_17_count = models.PositiveIntegerField(default=None, null=True)
    male_age_group_18_59_count = models.PositiveIntegerField(default=None, null=True)
    male_age_group_60_count = models.PositiveIntegerField(default=None, null=True)
    female_age_group_0_5_disabled_count = models.PositiveIntegerField(default=None, null=True)
    female_age_group_6_11_disabled_count = models.PositiveIntegerField(default=None, null=True)
    female_age_group_12_17_disabled_count = models.PositiveIntegerField(default=None, null=True)
    female_age_group_18_59_disabled_count = models.PositiveIntegerField(default=None, null=True)
    female_age_group_60_disabled_count = models.PositiveIntegerField(default=None, null=True)
    male_age_group_0_5_disabled_count = models.PositiveIntegerField(default=None, null=True)
    male_age_group_6_11_disabled_count = models.PositiveIntegerField(default=None, null=True)
    male_age_group_12_17_disabled_count = models.PositiveIntegerField(default=None, null=True)
    male_age_group_18_59_disabled_count = models.PositiveIntegerField(default=None, null=True)
    male_age_group_60_disabled_count = models.PositiveIntegerField(default=None, null=True)
    head_of_household = models.OneToOneField("ImportedIndividual", on_delete=models.CASCADE, null=True)
    fchild_hoh = models.BooleanField(null=True)
    child_hoh = models.BooleanField(null=True)
    registration_data_import = models.ForeignKey(
        "RegistrationDataImportDatahub",
        related_name="households",
        on_delete=models.CASCADE,
    )
    first_registration_date = models.DateTimeField()
    last_registration_date = models.DateTimeField()
    returnee = models.BooleanField(null=True)
    flex_fields = JSONField(default=dict)
    start = models.DateTimeField(blank=True, null=True)
    deviceid = models.CharField(max_length=250, blank=True)
    name_enumerator = models.CharField(max_length=250, blank=True, default=BLANK)
    org_enumerator = models.CharField(max_length=250, choices=ORG_ENUMERATOR_CHOICES, blank=True, default=BLANK)
    org_name_enumerator = models.CharField(max_length=250, blank=True, default=BLANK)
    village = models.CharField(max_length=250, blank=True, default=BLANK)
    registration_method = models.CharField(max_length=250, choices=REGISTRATION_METHOD_CHOICES, default=BLANK)
    collect_individual_data = models.CharField(max_length=250, choices=COLLECT_TYPES, default=COLLECT_TYPE_UNKNOWN)
    currency = models.CharField(max_length=250, choices=CURRENCY_CHOICES, default=BLANK)
    unhcr_id = models.CharField(max_length=250, blank=True, default=BLANK)
    kobo_submission_uuid = models.UUIDField(null=True, default=None)
    kobo_asset_id = models.CharField(max_length=150, blank=True, default=BLANK)
    kobo_submission_time = models.DateTimeField(max_length=150, blank=True, null=True)
    row_id = models.PositiveIntegerField(blank=True, null=True)
    diia_rec_id = models.CharField(max_length=50, blank=True, default=BLANK)
    flex_registrations_record = models.ForeignKey(
        "registration_datahub.Record",
        related_name="imported_households",
        on_delete=models.SET_NULL,
        null=True,
    )
    mis_unicef_id = models.CharField(max_length=255, null=True)

    @property
    def business_area(self):
        return self.registration_data_import.business_area

    @cached_property
    def primary_collector(self):
        return self.individuals_and_roles.get(role=ROLE_PRIMARY).individual

    @cached_property
    def alternate_collector(self):
        try:
            return self.individuals_and_roles.filter(role=ROLE_ALTERNATE).first().individual
        except AttributeError:
            return None

    def __str__(self):
        return f"Household ID: {self.id}"


class ImportedIndividual(TimeStampedUUIDModel):
    individual_id = models.CharField(max_length=255, blank=True)
    photo = models.ImageField(blank=True)
    full_name = models.CharField(
        max_length=255,
        validators=[MinLengthValidator(3), MaxLengthValidator(255)],
    )
    given_name = models.CharField(max_length=85, blank=True, default=BLANK)
    middle_name = models.CharField(max_length=85, blank=True, default=BLANK)
    family_name = models.CharField(max_length=85, blank=True, default=BLANK)
    relationship = models.CharField(
        max_length=255,
        blank=True,
        choices=RELATIONSHIP_CHOICE,
        default=BLANK,
    )
    sex = models.CharField(
        max_length=255,
        choices=SEX_CHOICE,
    )
    birth_date = models.DateField()
    estimated_birth_date = models.BooleanField(default=False)
    marital_status = models.CharField(
        max_length=255,
        choices=MARITAL_STATUS_CHOICE,
    )
    phone_no = PhoneNumberField(blank=True, default=BLANK)
    phone_no_alternative = PhoneNumberField(blank=True, default=BLANK)
    household = models.ForeignKey(
        "ImportedHousehold",
        null=True,
        related_name="individuals",
        on_delete=models.CASCADE,
    )
    registration_data_import = models.ForeignKey(
        "RegistrationDataImportDatahub",
        related_name="individuals",
        on_delete=models.CASCADE,
    )
    disability = models.CharField(max_length=20, choices=DISABILITY_CHOICES, default=NOT_DISABLED)
    work_status = models.CharField(
        max_length=20,
        choices=WORK_STATUS_CHOICE,
        blank=True,
        default=NOT_PROVIDED,
    )
    first_registration_date = models.DateField()
    last_registration_date = models.DateField()
    deduplication_batch_status = models.CharField(
        max_length=50,
        default=UNIQUE_IN_BATCH,
        choices=DEDUPLICATION_BATCH_STATUS_CHOICE,
        blank=True,
    )
    deduplication_golden_record_status = models.CharField(
        max_length=50,
        default=UNIQUE,
        choices=DEDUPLICATION_GOLDEN_RECORD_STATUS_CHOICE,
        blank=True,
    )
    deduplication_batch_results = JSONField(default=dict)
    deduplication_golden_record_results = JSONField(default=dict)
    flex_fields = JSONField(default=dict)
    pregnant = models.BooleanField(null=True)
    observed_disability = MultiSelectField(choices=OBSERVED_DISABILITY_CHOICE)
    seeing_disability = models.CharField(max_length=50, choices=SEVERITY_OF_DISABILITY_CHOICES, blank=True)
    hearing_disability = models.CharField(max_length=50, choices=SEVERITY_OF_DISABILITY_CHOICES, blank=True)
    physical_disability = models.CharField(max_length=50, choices=SEVERITY_OF_DISABILITY_CHOICES, blank=True)
    memory_disability = models.CharField(max_length=50, choices=SEVERITY_OF_DISABILITY_CHOICES, blank=True)
    selfcare_disability = models.CharField(max_length=50, choices=SEVERITY_OF_DISABILITY_CHOICES, blank=True)
    comms_disability = models.CharField(max_length=50, choices=SEVERITY_OF_DISABILITY_CHOICES, blank=True)
    who_answers_phone = models.CharField(max_length=150, blank=True)
    who_answers_alt_phone = models.CharField(max_length=150, blank=True)
    kobo_asset_id = models.CharField(max_length=150, blank=True, default=BLANK)
    row_id = models.PositiveIntegerField(blank=True, null=True)
    disability_certificate_picture = models.ImageField(blank=True, null=True)
    mis_unicef_id = models.CharField(max_length=255, null=True)

    @property
    def age(self):
        today = date.today()
        return (
            today.year
            - self.birth_date.year
            - ((today.month, today.day) < (self.birth_date.month, self.birth_date.day))
        )

    @property
    def get_hash_key(self):
        from hashlib import sha256

        fields = (
            "given_name",
            "middle_name",
            "family_name",
            "full_name",
            "sex",
            "birth_date",
            "estimated_birth_date",
            "phone_no",
            "phone_no_alternative",
        )
        values = [str(getattr(self, field)).lower() for field in fields]

        return sha256(";".join(values).encode()).hexdigest()

    def __str__(self):
        return self.full_name

    @property
    def business_area(self):
        return self.registration_data_import.business_area

    @property
    def phone_no_valid(self):
        return is_right_phone_number_format(str(self.phone_no))

    @property
    def phone_no_alternative_valid(self):
        return is_right_phone_number_format(str(self.phone_no_alternative))

    @property
    def role(self):
        role = self.households_and_roles.first()
        return role.role if role is not None else ROLE_NO_ROLE


class ImportedIndividualRoleInHousehold(TimeStampedUUIDModel):
    individual = models.ForeignKey(
        "ImportedIndividual",
        on_delete=models.CASCADE,
        related_name="households_and_roles",
    )
    household = models.ForeignKey(
        "ImportedHousehold",
        on_delete=models.CASCADE,
        related_name="individuals_and_roles",
    )
    role = models.CharField(
        max_length=255,
        blank=True,
        choices=ROLE_CHOICE,
    )

    class Meta:
        unique_together = ("role", "household")


class RegistrationDataImportDatahub(TimeStampedUUIDModel):
    LOADING = "LOADING"
    NOT_STARTED = "NOT_STARTED"
    STARTED = "STARTED"
    DONE = "DONE"
    IMPORT_DONE_CHOICES = (
        (LOADING, _("Loading")),
        (NOT_STARTED, _("Not Started")),
        (STARTED, _("Started")),
        (DONE, _("Done")),
    )

    name = models.CharField(max_length=255, blank=True)
    import_date = models.DateTimeField(auto_now_add=True)
    hct_id = models.UUIDField(null=True, db_index=True)
    import_data = models.OneToOneField(
        "ImportData",
        related_name="registration_data_import",
        on_delete=models.CASCADE,
        null=True,
    )
    import_done = models.CharField(max_length=15, choices=IMPORT_DONE_CHOICES, default=NOT_STARTED)
    # TODO: Add business_area FK field instead
    business_area_slug = models.CharField(max_length=250, blank=True)

    class Meta:
        ordering = ("name",)
        permissions = (["api_upload", "Can upload"],)

    def __str__(self):
        return self.name

    @property
    def business_area(self):
        return self.business_area_slug

    @property
    def linked_rdi(self):
        from hct_mis_api.apps.registration_data.models import RegistrationDataImport

        return RegistrationDataImport.objects.get(datahub_id=self.id)


class ImportData(TimeStampedUUIDModel):
    XLSX = "XLSX"
    JSON = "JSON"
    FLEX_REGISTRATION = "FLEX"
    DIIA = "DIIA"
    DATA_TYPE_CHOICES = (
        (XLSX, _("XLSX File")),
        (JSON, _("JSON File")),
        (FLEX_REGISTRATION, _("Flex Registration")),
        (DIIA, _("DIIA")),
    )
    STATUS_PENDING = "PENDING"
    STATUS_RUNNING = "RUNNING"
    STATUS_FINISHED = "FINISHED"
    STATUS_ERROR = "ERROR"
    STATUS_VALIDATION_ERROR = "VALIDATION_ERROR"

    STATUS_CHOICES = (
        (STATUS_PENDING, _("Pending")),
        (STATUS_RUNNING, _("Running")),
        (STATUS_FINISHED, _("Finished")),
        (STATUS_ERROR, _("Error")),
        (STATUS_VALIDATION_ERROR, _("Validation Error")),
    )
    status = models.CharField(max_length=20, default=STATUS_FINISHED, choices=STATUS_CHOICES)
    business_area_slug = models.CharField(max_length=200, blank=True)
    file = models.FileField(null=True)
    data_type = models.CharField(max_length=4, choices=DATA_TYPE_CHOICES, default=XLSX)
    number_of_households = models.PositiveIntegerField(null=True)
    number_of_individuals = models.PositiveIntegerField(null=True)
    error = models.TextField(blank=True)
    validation_errors = models.TextField(blank=True)
    created_by_id = models.UUIDField(null=True)


class KoboImportData(ImportData):
    kobo_asset_id = models.CharField(max_length=100)
    only_active_submissions = models.BooleanField(default=True)


class DocumentValidator(TimeStampedUUIDModel):
    type = models.ForeignKey(
        "ImportedDocumentType",
        related_name="validators",
        on_delete=models.CASCADE,
    )
    regex = models.CharField(max_length=100, default=".*")


class ImportedDocumentType(TimeStampedUUIDModel):
    country = CountryField(default="U")
    label = models.CharField(max_length=100)
    type = models.CharField(max_length=50, choices=IDENTIFICATION_TYPE_CHOICE)

    class Meta:
        unique_together = ("country", "type")

    def __str__(self):
        return f"{self.label} in {self.country}"


class ImportedDocument(TimeStampedUUIDModel):
    document_number = models.CharField(max_length=255, blank=True)
    photo = models.ImageField(blank=True)
    individual = models.ForeignKey("ImportedIndividual", related_name="documents", on_delete=models.CASCADE)
    type = models.ForeignKey(
        "ImportedDocumentType",
        related_name="documents",
        on_delete=models.CASCADE,
    )
    doc_date = models.DateField(blank=True, null=True, default=None)

    def clean(self):
        from django.core.exceptions import ValidationError

        for validator in self.type.validators.all():
            if not re.match(validator.regex, self.document_number):
                logger.error("Document number is not validating")
                raise ValidationError("Document number is not validating")


class ImportedAgency(models.Model):
    type = models.CharField(
        max_length=100,
    )
    label = models.CharField(
        max_length=100,
    )
    country = CountryField()

    class Meta:
        unique_together = ("country", "type")

    def __str__(self):
        return f"{self.label}"


class ImportedIndividualIdentity(models.Model):
    agency = models.ForeignKey("ImportedAgency", related_name="identities", on_delete=models.CASCADE)
    individual = models.ForeignKey(
        "ImportedIndividual",
        related_name="identities",
        on_delete=models.CASCADE,
    )
    document_number = models.CharField(
        max_length=255,
    )

    class Meta:
        verbose_name_plural = "Imported Individual Identities"

    def __str__(self):
        return f"{self.agency} {self.individual} {self.document_number}"


class KoboImportedSubmission(models.Model):
    created_at = models.DateTimeField(auto_now_add=True, db_index=True, null=True, blank=True)
    kobo_submission_uuid = models.UUIDField()
    kobo_asset_id = models.CharField(max_length=150)
    kobo_submission_time = models.DateTimeField()
    # we use on_delete=models.SET_NULL because we want to be able to delete
    # ImportedHousehold without loosing track of importing
    imported_household = models.ForeignKey(ImportedHousehold, blank=True, null=True, on_delete=models.SET_NULL)
    amended = models.BooleanField(default=False, blank=True)

    registration_data_import = models.ForeignKey(
        RegistrationDataImportDatahub,
        null=True,
        blank=True,
        on_delete=models.CASCADE,
    )


class Record(models.Model):
    STATUS_TO_IMPORT = "TO_IMPORT"
    STATUS_IMPORTED = "IMPORTED"
    STATUS_ERROR = "ERROR"
    STATUSES_CHOICES = (
        (STATUS_TO_IMPORT, "To import"),
        (STATUS_IMPORTED, "Imported"),
        (STATUS_ERROR, "Error"),
    )

    registration = models.IntegerField()
    timestamp = models.DateTimeField(db_index=True)
    storage = models.BinaryField(null=True, blank=True)
    registration_data_import = models.ForeignKey(
        "registration_datahub.RegistrationDataImportDatahub",
        related_name="records",
        on_delete=models.SET_NULL,
        null=True,
    )
    ignored = models.BooleanField(default=False, blank=True, null=True, db_index=True)
    source_id = models.IntegerField(db_index=True)
    data = models.JSONField(default=dict, blank=True, null=True)
    error_message = models.TextField(blank=True, null=True)
    status = models.CharField(max_length=16, choices=STATUSES_CHOICES, null=True, blank=True)

    unique_field = models.CharField(blank=True, null=True, max_length=255, db_index=True)
    size = models.IntegerField(blank=True, null=True)
    counters = models.JSONField(blank=True, null=True)

    fields = models.JSONField(null=True, blank=True)
    files = models.BinaryField(null=True, blank=True)

    index1 = models.CharField(null=True, blank=True, max_length=255, db_index=True)
    index2 = models.CharField(null=True, blank=True, max_length=255, db_index=True)
    index3 = models.CharField(null=True, blank=True, max_length=255, db_index=True)

    def mark_as_invalid(self, msg: str):
        self.error_message = msg
        self.status = self.STATUS_ERROR
        self.save()

    def mark_as_imported(self):
        self.status = self.STATUS_IMPORTED
        self.save()

    def get_data(self):
        if self.storage:
            return json.loads(self.storage.tobytes().decode())
        files = json.loads(self.files.tobytes().decode())
        return combine_collections(files, self.fields)


class ImportedBankAccountInfo(TimeStampedUUIDModel):
    individual = models.ForeignKey(
        "registration_datahub.ImportedIndividual", related_name="bank_account_info", on_delete=models.CASCADE
    )
    bank_name = models.CharField(max_length=255)
    bank_account_number = models.CharField(max_length=64)
    debit_card_number = models.CharField(max_length=255, blank=True, default="")

    def save(self, *args, **kwargs):
        if self.bank_account_number:
            self.bank_account_number = str(self.bank_account_number).replace(" ", "")
        if self.debit_card_number:
            self.debit_card_number = str(self.debit_card_number).replace(" ", "")
        super().save(*args, **kwargs)


class DiiaHousehold(models.Model):
    STATUS_TO_IMPORT = None
    STATUS_IMPORTED = "IMPORTED"
    STATUS_ERROR = "ERROR"
    STATUS_IGNORED = "IGNORED"
    STATUS_TAX_ID_ERROR = "TAX_ID_ERROR"

    STATUSES_CHOICES = (
        (STATUS_TO_IMPORT, "To import"),
        (STATUS_IMPORTED, "Imported"),
        (STATUS_ERROR, "Error"),
        (STATUS_TAX_ID_ERROR, "Tax ID Error"),
    )

    rec_id = models.CharField(db_index=True, max_length=20, blank=True, null=True)
    vpo_doc = ImageField(validators=[validate_image_file_extension], blank=True, null=True)
    vpo_doc_id = models.CharField(max_length=128, blank=True, null=True)
    vpo_doc_date = models.CharField(max_length=64, blank=True, null=True)
    address = models.CharField(max_length=1024, blank=True, null=True)
    consent = models.BooleanField(null=True)
    source_data = models.TextField(default="", blank=True, null=True)
    registration_data_import = models.ForeignKey(
        "RegistrationDataImportDatahub",
        related_name="diia_households",
        on_delete=models.SET_NULL,
        null=True,
        blank=True,
    )
    imported_household = models.ForeignKey(
        "ImportedHousehold", on_delete=models.SET_NULL, related_name="diia_households", null=True, blank=True
    )
    status = models.CharField(max_length=16, choices=STATUSES_CHOICES, null=True, blank=True)

    def __str__(self):
        return f"Diia Household ID: {self.id}"


DIIA_DISABLED = "True"
DIIA_NOT_DISABLED = "False"

DIIA_DISABILITY_CHOICES = (
    (
        DIIA_DISABLED,
        "disabled",
    ),
    (
        DIIA_NOT_DISABLED,
        "not disabled",
    ),
)

DIIA_RELATIONSHIP_HEAD = "HEAD"
DIIA_RELATIONSHIP_SON = "SON"
DIIA_RELATIONSHIP_DAUGHTER = "DAUGHTER"
DIIA_RELATIONSHIP_WIFE = "WIFE"
DIIA_RELATIONSHIP_HUSBAND = "HUSBAND"
DIIA_RELATIONSHIP_RELATIONSHIP_UNKNOWN = None

DIIA_RELATIONSHIP_CHOICE = (
    (DIIA_RELATIONSHIP_RELATIONSHIP_UNKNOWN, "Unknown"),
    (DIIA_RELATIONSHIP_HEAD, "Head of household (self)"),
    (DIIA_RELATIONSHIP_SON, "Son"),
    (DIIA_RELATIONSHIP_DAUGHTER, "Daughter"),
    (DIIA_RELATIONSHIP_HUSBAND, "Husband"),
    (DIIA_RELATIONSHIP_WIFE, "Wife"),
)


class DiiaIndividual(models.Model):
    rec_id = models.CharField(db_index=True, max_length=20, blank=True, null=True)
    individual_id = models.CharField(max_length=128, blank=True, null=True)  # RNOKPP - ukrainian tax_id
    last_name = models.CharField(max_length=85, blank=True, null=True)
    first_name = models.CharField(max_length=85, blank=True, null=True)
    second_name = models.CharField(max_length=85, blank=True, null=True)
    relationship = models.CharField(max_length=255, blank=True, choices=DIIA_RELATIONSHIP_CHOICE, null=True)
    sex = models.CharField(max_length=255, choices=DIIA_SEX_CHOICE, null=True, blank=True)
    birth_date = models.CharField(max_length=64, blank=True, null=True)
    birth_doc = models.CharField(max_length=128, blank=True, null=True)
    marital_status = models.CharField(max_length=255, choices=MARITAL_STATUS_CHOICE, null=True, blank=True)
    disability = models.CharField(
        max_length=20, choices=DIIA_DISABILITY_CHOICES, default=NOT_DISABLED, null=True, blank=True
    )
    iban = models.CharField(max_length=255, blank=True, null=True)
    bank_name = models.CharField(max_length=255, blank=True, null=True)
    doc_type = models.CharField(max_length=128, blank=True, null=True)
    doc_serie = models.CharField(max_length=64, blank=True, null=True)
    doc_number = models.CharField(max_length=64, blank=True, null=True)
    doc_issue_date = models.CharField(max_length=64, blank=True, null=True)

    registration_data_import = models.ForeignKey(
        "RegistrationDataImportDatahub",
        related_name="diia_individuals",
        on_delete=models.SET_NULL,
        null=True,
        blank=True,
    )
    imported_individual = models.ForeignKey(
        "ImportedIndividual", on_delete=models.SET_NULL, related_name="diia_individuals", null=True, blank=True
    )

    @property
    def full_name(self):
        return f"{self.last_name} {self.first_name} {self.second_name}"

    def save(self, *args, **kwargs):
        if self.iban:
            self.iban = str(self.iban).replace(" ", "")
        super().save(*args, **kwargs)<|MERGE_RESOLUTION|>--- conflicted
+++ resolved
@@ -37,10 +37,7 @@
     ROLE_ALTERNATE,
     ROLE_CHOICE,
     ROLE_NO_ROLE,
-<<<<<<< HEAD
-=======
     ROLE_PRIMARY,
->>>>>>> db054379
     SEVERITY_OF_DISABILITY_CHOICES,
     SEX_CHOICE,
     UNIQUE,
