import json
import logging
import re
from datetime import date
from typing import Any, Dict, Optional

from django.contrib.gis.db.models import PointField
from django.core.validators import (
    MaxLengthValidator,
    MinLengthValidator,
    validate_image_file_extension,
)
from django.db import models
from django.db.models import JSONField
from django.utils.functional import cached_property
from django.utils.translation import gettext_lazy as _

from django_countries.fields import CountryField
from multiselectfield import MultiSelectField
from phonenumber_field.modelfields import PhoneNumberField
from sorl.thumbnail import ImageField

from hct_mis_api.apps.account.models import User
from hct_mis_api.apps.core.currencies import CURRENCY_CHOICES
from hct_mis_api.apps.core.languages import Languages
from hct_mis_api.apps.core.models import BusinessArea
from hct_mis_api.apps.geo.models import Area
from hct_mis_api.apps.household.models import (
    BLANK,
    DATA_SHARING_CHOICES,
    DEDUPLICATION_GOLDEN_RECORD_STATUS_CHOICE,
    DISABILITY_CHOICES,
    IDENTIFICATION_TYPE_CHOICE,
    MARITAL_STATUS_CHOICE,
    NOT_DISABLED,
    NOT_PROVIDED,
    OBSERVED_DISABILITY_CHOICE,
    ORG_ENUMERATOR_CHOICES,
    REGISTRATION_METHOD_CHOICES,
    RELATIONSHIP_CHOICE,
    RESIDENCE_STATUS_CHOICE,
    ROLE_ALTERNATE,
    ROLE_CHOICE,
    ROLE_NO_ROLE,
    ROLE_PRIMARY,
    SEVERITY_OF_DISABILITY_CHOICES,
    SEX_CHOICE,
    UNIQUE,
    WORK_STATUS_CHOICE,
)
from hct_mis_api.apps.registration_datahub.utils import combine_collections
from hct_mis_api.apps.utils.models import TimeStampedUUIDModel
from hct_mis_api.apps.utils.phone import recalculate_phone_numbers_validity

SIMILAR_IN_BATCH = "SIMILAR_IN_BATCH"
DUPLICATE_IN_BATCH = "DUPLICATE_IN_BATCH"
UNIQUE_IN_BATCH = "UNIQUE_IN_BATCH"
NOT_PROCESSED = "NOT_PROCESSED"
DEDUPLICATION_BATCH_STATUS_CHOICE = (
    (SIMILAR_IN_BATCH, "Similar in batch"),
    (DUPLICATE_IN_BATCH, "Duplicate in batch"),
    (UNIQUE_IN_BATCH, "Unique in batch"),
    (NOT_PROCESSED, "Not Processed"),
)

# using in Diia models
MALE = "M"
FEMALE = "F"
DIIA_SEX_CHOICE = (
    (MALE, _("Male")),
    (FEMALE, _("Female")),
)

logger = logging.getLogger(__name__)

COLLECT_TYPE_UNKNOWN = ""
COLLECT_TYPE_NONE = "0"
COLLECT_TYPE_FULL = "1"
COLLECT_TYPE_PARTIAL = "2"

COLLECT_TYPES = (
    (COLLECT_TYPE_UNKNOWN, _("Unknown")),
    (COLLECT_TYPE_PARTIAL, _("Partial individuals collected")),
    (COLLECT_TYPE_FULL, _("Full individual collected")),
    (COLLECT_TYPE_NONE, _("No individual data")),
)


class ImportedHousehold(TimeStampedUUIDModel):
    consent_sign = ImageField(validators=[validate_image_file_extension], blank=True)
    consent = models.BooleanField(null=True)
    consent_sharing = MultiSelectField(choices=DATA_SHARING_CHOICES, default=BLANK)
    residence_status = models.CharField(max_length=255, choices=RESIDENCE_STATUS_CHOICE)
    country_origin = CountryField()
    size = models.PositiveIntegerField()
    address = models.CharField(max_length=1024, blank=True, default=BLANK)
    country = CountryField()
    zip_code = models.CharField(max_length=12, blank=True, null=True)
    """location contains lowest administrative area info"""
    admin_area = models.CharField(max_length=255, blank=True, default=BLANK)
    admin_area_title = models.CharField(max_length=255, blank=True, default=BLANK)
    admin1 = models.CharField(max_length=255, blank=True, default=BLANK)
    admin1_title = models.CharField(max_length=255, blank=True, default=BLANK)
    admin2 = models.CharField(max_length=255, blank=True, default=BLANK)
    admin2_title = models.CharField(max_length=255, blank=True, default=BLANK)
    admin3 = models.CharField(max_length=255, blank=True, default=BLANK)
    admin3_title = models.CharField(max_length=255, blank=True, default=BLANK)
    admin4 = models.CharField(max_length=255, blank=True, default=BLANK)
    admin4_title = models.CharField(max_length=255, blank=True, default=BLANK)
    geopoint = PointField(null=True, default=None)
    female_age_group_0_5_count = models.PositiveIntegerField(default=None, null=True)
    female_age_group_6_11_count = models.PositiveIntegerField(default=None, null=True)
    female_age_group_12_17_count = models.PositiveIntegerField(default=None, null=True)
    female_age_group_18_59_count = models.PositiveIntegerField(default=None, null=True)
    female_age_group_60_count = models.PositiveIntegerField(default=None, null=True)
    pregnant_count = models.PositiveIntegerField(default=None, null=True)
    male_age_group_0_5_count = models.PositiveIntegerField(default=None, null=True)
    male_age_group_6_11_count = models.PositiveIntegerField(default=None, null=True)
    male_age_group_12_17_count = models.PositiveIntegerField(default=None, null=True)
    male_age_group_18_59_count = models.PositiveIntegerField(default=None, null=True)
    male_age_group_60_count = models.PositiveIntegerField(default=None, null=True)
    female_age_group_0_5_disabled_count = models.PositiveIntegerField(default=None, null=True)
    female_age_group_6_11_disabled_count = models.PositiveIntegerField(default=None, null=True)
    female_age_group_12_17_disabled_count = models.PositiveIntegerField(default=None, null=True)
    female_age_group_18_59_disabled_count = models.PositiveIntegerField(default=None, null=True)
    female_age_group_60_disabled_count = models.PositiveIntegerField(default=None, null=True)
    male_age_group_0_5_disabled_count = models.PositiveIntegerField(default=None, null=True)
    male_age_group_6_11_disabled_count = models.PositiveIntegerField(default=None, null=True)
    male_age_group_12_17_disabled_count = models.PositiveIntegerField(default=None, null=True)
    male_age_group_18_59_disabled_count = models.PositiveIntegerField(default=None, null=True)
    male_age_group_60_disabled_count = models.PositiveIntegerField(default=None, null=True)
    head_of_household = models.OneToOneField("ImportedIndividual", on_delete=models.CASCADE, null=True)
    fchild_hoh = models.BooleanField(null=True)
    child_hoh = models.BooleanField(null=True)
    registration_data_import = models.ForeignKey(
        "RegistrationDataImportDatahub",
        related_name="households",
        on_delete=models.CASCADE,
    )
    first_registration_date = models.DateTimeField()
    last_registration_date = models.DateTimeField()
    returnee = models.BooleanField(null=True)
    flex_fields = JSONField(default=dict)
    start = models.DateTimeField(blank=True, null=True)
    deviceid = models.CharField(max_length=250, blank=True)
    name_enumerator = models.CharField(max_length=250, blank=True, default=BLANK)
    org_enumerator = models.CharField(max_length=250, choices=ORG_ENUMERATOR_CHOICES, blank=True, default=BLANK)
    org_name_enumerator = models.CharField(max_length=250, blank=True, default=BLANK)
    village = models.CharField(max_length=250, blank=True, default=BLANK)
    registration_method = models.CharField(max_length=250, choices=REGISTRATION_METHOD_CHOICES, default=BLANK)
    collect_individual_data = models.CharField(max_length=250, choices=COLLECT_TYPES, default=COLLECT_TYPE_UNKNOWN)
    currency = models.CharField(max_length=250, choices=CURRENCY_CHOICES, default=BLANK)
    unhcr_id = models.CharField(max_length=250, blank=True, default=BLANK)
    kobo_submission_uuid = models.UUIDField(null=True, default=None)
    kobo_asset_id = models.CharField(max_length=150, blank=True, default=BLANK)
    kobo_submission_time = models.DateTimeField(max_length=150, blank=True, null=True)
    row_id = models.PositiveIntegerField(blank=True, null=True)
    diia_rec_id = models.CharField(max_length=50, blank=True, default=BLANK)
    flex_registrations_record = models.ForeignKey(
        "registration_datahub.Record",
        related_name="imported_households",
        on_delete=models.SET_NULL,
        null=True,
    )
    mis_unicef_id = models.CharField(max_length=255, null=True)

    @property
    def business_area(self) -> str:
        return self.registration_data_import.business_area

    @cached_property
    def primary_collector(self) -> Optional[User]:
        return self.individuals_and_roles.get(role=ROLE_PRIMARY).individual

    @cached_property
    def alternate_collector(self) -> Optional[User]:
        try:
            return self.individuals_and_roles.filter(role=ROLE_ALTERNATE).first().individual
        except AttributeError:
            return None

    def set_admin_areas(self) -> None:
        admins = {
            "admin1": self.admin1,
            "admin2": self.admin2,
            "admin3": self.admin3,
            "admin4": self.admin4,
        }

        for admin_key, admin_value in admins.items():
            if admin_value:
                admin_area = Area.objects.filter(p_code=admin_value).first()
                if admin_area:
                    self.admin_area = admin_value
                    self.admin_area_title = admin_area.name
                    setattr(self, f"{admin_key}_title", admin_area.name)

    def __str__(self) -> str:
        return f"Household ID: {self.id}"


class ImportedIndividual(TimeStampedUUIDModel):
    individual_id = models.CharField(max_length=255, blank=True)
    photo = models.ImageField(blank=True)
    full_name = models.CharField(
        max_length=255,
        validators=[MinLengthValidator(3), MaxLengthValidator(255)],
    )
    given_name = models.CharField(max_length=85, blank=True, default=BLANK)
    middle_name = models.CharField(max_length=85, blank=True, default=BLANK)
    family_name = models.CharField(max_length=85, blank=True, default=BLANK)
    relationship = models.CharField(
        max_length=255,
        blank=True,
        choices=RELATIONSHIP_CHOICE,
        default=BLANK,
    )
    sex = models.CharField(
        max_length=255,
        choices=SEX_CHOICE,
    )
    birth_date = models.DateField()
    estimated_birth_date = models.BooleanField(default=False)
    marital_status = models.CharField(
        max_length=255,
        choices=MARITAL_STATUS_CHOICE,
    )
    phone_no = PhoneNumberField(blank=True, default=BLANK)
    phone_no_valid = models.BooleanField(null=True)
    phone_no_alternative = PhoneNumberField(blank=True, default=BLANK)
<<<<<<< HEAD
    phone_no_alternative_valid = models.BooleanField(default=False)
    email = models.CharField(max_length=255, blank=True)
=======
    phone_no_alternative_valid = models.BooleanField(null=True)
>>>>>>> 4f3564bd
    household = models.ForeignKey(
        "ImportedHousehold",
        null=True,
        related_name="individuals",
        on_delete=models.CASCADE,
    )
    registration_data_import = models.ForeignKey(
        "RegistrationDataImportDatahub",
        related_name="individuals",
        on_delete=models.CASCADE,
    )
    disability = models.CharField(max_length=20, choices=DISABILITY_CHOICES, default=NOT_DISABLED)
    work_status = models.CharField(
        max_length=20,
        choices=WORK_STATUS_CHOICE,
        blank=True,
        default=NOT_PROVIDED,
    )
    first_registration_date = models.DateField()
    last_registration_date = models.DateField()
    deduplication_batch_status = models.CharField(
        max_length=50,
        default=UNIQUE_IN_BATCH,
        choices=DEDUPLICATION_BATCH_STATUS_CHOICE,
        blank=True,
    )
    deduplication_golden_record_status = models.CharField(
        max_length=50,
        default=UNIQUE,
        choices=DEDUPLICATION_GOLDEN_RECORD_STATUS_CHOICE,
        blank=True,
    )
    deduplication_batch_results = JSONField(default=dict)
    deduplication_golden_record_results = JSONField(default=dict)
    flex_fields = JSONField(default=dict)
    pregnant = models.BooleanField(null=True)
    observed_disability = MultiSelectField(choices=OBSERVED_DISABILITY_CHOICE)
    seeing_disability = models.CharField(max_length=50, choices=SEVERITY_OF_DISABILITY_CHOICES, blank=True)
    hearing_disability = models.CharField(max_length=50, choices=SEVERITY_OF_DISABILITY_CHOICES, blank=True)
    physical_disability = models.CharField(max_length=50, choices=SEVERITY_OF_DISABILITY_CHOICES, blank=True)
    memory_disability = models.CharField(max_length=50, choices=SEVERITY_OF_DISABILITY_CHOICES, blank=True)
    selfcare_disability = models.CharField(max_length=50, choices=SEVERITY_OF_DISABILITY_CHOICES, blank=True)
    comms_disability = models.CharField(max_length=50, choices=SEVERITY_OF_DISABILITY_CHOICES, blank=True)
    who_answers_phone = models.CharField(max_length=150, blank=True)
    who_answers_alt_phone = models.CharField(max_length=150, blank=True)
    kobo_asset_id = models.CharField(max_length=150, blank=True, default=BLANK)
    row_id = models.PositiveIntegerField(blank=True, null=True)
    disability_certificate_picture = models.ImageField(blank=True, null=True)
    preferred_language = models.CharField(max_length=6, choices=Languages.get_tuple(), null=True, blank=True)
    mis_unicef_id = models.CharField(max_length=255, null=True)

    @property
    def age(self) -> int:
        today = date.today()
        return (
            today.year
            - self.birth_date.year
            - ((today.month, today.day) < (self.birth_date.month, self.birth_date.day))
        )

    @property
    def get_hash_key(self) -> str:
        from hashlib import sha256

        fields = (
            "given_name",
            "middle_name",
            "family_name",
            "full_name",
            "sex",
            "birth_date",
            "estimated_birth_date",
            "phone_no",
            "phone_no_alternative",
        )
        values = [str(getattr(self, field)).lower() for field in fields]

        return sha256(";".join(values).encode()).hexdigest()

    def __str__(self) -> str:
        return self.full_name

    @property
    def business_area(self) -> BusinessArea:
        return self.registration_data_import.business_area

    @property
    def role(self) -> Optional[str]:
        role = self.households_and_roles.first()
        return role.role if role is not None else ROLE_NO_ROLE

    def save(self, *args: Any, **kwargs: Any) -> None:
        recalculate_phone_numbers_validity(self, ImportedIndividual)
        super().save(*args, **kwargs)


class ImportedIndividualRoleInHousehold(TimeStampedUUIDModel):
    individual = models.ForeignKey(
        "ImportedIndividual",
        on_delete=models.CASCADE,
        related_name="households_and_roles",
    )
    household = models.ForeignKey(
        "ImportedHousehold",
        on_delete=models.CASCADE,
        related_name="individuals_and_roles",
    )
    role = models.CharField(
        max_length=255,
        blank=True,
        choices=ROLE_CHOICE,
    )

    class Meta:
        unique_together = ("role", "household")


class RegistrationDataImportDatahub(TimeStampedUUIDModel):
    LOADING = "LOADING"
    NOT_STARTED = "NOT_STARTED"
    STARTED = "STARTED"
    DONE = "DONE"
    IMPORT_DONE_CHOICES = (
        (LOADING, _("Loading")),
        (NOT_STARTED, _("Not Started")),
        (STARTED, _("Started")),
        (DONE, _("Done")),
    )

    name = models.CharField(max_length=255, blank=True)
    import_date = models.DateTimeField(auto_now_add=True)
    hct_id = models.UUIDField(null=True, db_index=True)
    import_data = models.OneToOneField(
        "ImportData",
        related_name="registration_data_import",
        on_delete=models.CASCADE,
        null=True,
    )
    import_done = models.CharField(max_length=15, choices=IMPORT_DONE_CHOICES, default=NOT_STARTED)
    # TODO: Add business_area FK field instead
    business_area_slug = models.CharField(max_length=250, blank=True)

    class Meta:
        ordering = ("name",)
        permissions = (["api_upload", "Can upload"],)

    def __str__(self) -> str:
        return self.name

    @property
    def business_area(self) -> str:
        return self.business_area_slug

    @property
    def linked_rdi(self) -> Any:  # TODO: (circular import) "RegistrationDataImport":
        from hct_mis_api.apps.registration_data.models import RegistrationDataImport

        return RegistrationDataImport.objects.get(datahub_id=self.id)


class ImportData(TimeStampedUUIDModel):
    XLSX = "XLSX"
    JSON = "JSON"
    FLEX_REGISTRATION = "FLEX"
    DIIA = "DIIA"
    DATA_TYPE_CHOICES = (
        (XLSX, _("XLSX File")),
        (JSON, _("JSON File")),
        (FLEX_REGISTRATION, _("Flex Registration")),
        (DIIA, _("DIIA")),
    )
    STATUS_PENDING = "PENDING"
    STATUS_RUNNING = "RUNNING"
    STATUS_FINISHED = "FINISHED"
    STATUS_ERROR = "ERROR"
    STATUS_VALIDATION_ERROR = "VALIDATION_ERROR"

    STATUS_CHOICES = (
        (STATUS_PENDING, _("Pending")),
        (STATUS_RUNNING, _("Running")),
        (STATUS_FINISHED, _("Finished")),
        (STATUS_ERROR, _("Error")),
        (STATUS_VALIDATION_ERROR, _("Validation Error")),
    )
    status = models.CharField(max_length=20, default=STATUS_FINISHED, choices=STATUS_CHOICES)
    business_area_slug = models.CharField(max_length=200, blank=True)
    file = models.FileField(null=True)
    data_type = models.CharField(max_length=4, choices=DATA_TYPE_CHOICES, default=XLSX)
    number_of_households = models.PositiveIntegerField(null=True)
    number_of_individuals = models.PositiveIntegerField(null=True)
    error = models.TextField(blank=True)
    validation_errors = models.TextField(blank=True)
    created_by_id = models.UUIDField(null=True)


class KoboImportData(ImportData):
    kobo_asset_id = models.CharField(max_length=100)
    only_active_submissions = models.BooleanField(default=True)


class DocumentValidator(TimeStampedUUIDModel):
    type = models.ForeignKey(
        "ImportedDocumentType",
        related_name="validators",
        on_delete=models.CASCADE,
    )
    regex = models.CharField(max_length=100, default=".*")


class ImportedDocumentType(TimeStampedUUIDModel):
    label = models.CharField(max_length=100)
    type = models.CharField(max_length=50, choices=IDENTIFICATION_TYPE_CHOICE)
    is_identity_document = models.BooleanField(default=True)

    def __str__(self) -> str:
        return f"{self.label}"


class ImportedDocument(TimeStampedUUIDModel):
    document_number = models.CharField(max_length=255, blank=True)
    photo = models.ImageField(blank=True)
    individual = models.ForeignKey("ImportedIndividual", related_name="documents", on_delete=models.CASCADE)
    type = models.ForeignKey(
        "ImportedDocumentType",
        related_name="documents",
        on_delete=models.CASCADE,
    )
    country = CountryField(default="U")
    doc_date = models.DateField(blank=True, null=True, default=None)

    def clean(self) -> None:
        from django.core.exceptions import ValidationError

        for validator in self.type.validators.all():
            if not re.match(validator.regex, self.document_number):
                logger.error("Document number is not validating")
                raise ValidationError("Document number is not validating")


class ImportedIndividualIdentity(models.Model):
    individual = models.ForeignKey(
        "ImportedIndividual",
        related_name="identities",
        on_delete=models.CASCADE,
    )
    document_number = models.CharField(
        max_length=255,
    )
    country = CountryField(default="U")
    partner = models.CharField(max_length=100, null=True)

    class Meta:
        verbose_name_plural = "Imported Individual Identities"

    def __str__(self) -> str:
        return f"{self.partner} {self.individual} {self.document_number}"


class KoboImportedSubmission(models.Model):
    created_at = models.DateTimeField(auto_now_add=True, db_index=True, null=True, blank=True)
    kobo_submission_uuid = models.UUIDField()
    kobo_asset_id = models.CharField(max_length=150)
    kobo_submission_time = models.DateTimeField()
    # we use on_delete=models.SET_NULL because we want to be able to delete
    # ImportedHousehold without loosing track of importing
    imported_household = models.ForeignKey(ImportedHousehold, blank=True, null=True, on_delete=models.SET_NULL)
    amended = models.BooleanField(default=False, blank=True)

    registration_data_import = models.ForeignKey(
        RegistrationDataImportDatahub,
        null=True,
        blank=True,
        on_delete=models.CASCADE,
    )


class Record(models.Model):
    STATUS_TO_IMPORT = "TO_IMPORT"
    STATUS_IMPORTED = "IMPORTED"
    STATUS_ERROR = "ERROR"
    STATUSES_CHOICES = (
        (STATUS_TO_IMPORT, "To import"),
        (STATUS_IMPORTED, "Imported"),
        (STATUS_ERROR, "Error"),
    )

    registration = models.IntegerField(db_index=True)
    timestamp = models.DateTimeField(db_index=True)
    storage = models.BinaryField(null=True, blank=True)
    registration_data_import = models.ForeignKey(
        "registration_datahub.RegistrationDataImportDatahub",
        related_name="records",
        on_delete=models.SET_NULL,
        null=True,
    )
    ignored = models.BooleanField(default=False, blank=True, null=True, db_index=True)
    source_id = models.IntegerField(db_index=True)
    data = models.JSONField(default=dict, blank=True, null=True)
    error_message = models.TextField(blank=True, null=True)
    status = models.CharField(max_length=16, choices=STATUSES_CHOICES, null=True, blank=True)

    unique_field = models.CharField(blank=True, null=True, max_length=255, db_index=True)
    size = models.IntegerField(blank=True, null=True)
    counters = models.JSONField(blank=True, null=True)

    fields = models.JSONField(null=True, blank=True)
    files = models.BinaryField(null=True, blank=True)

    index1 = models.CharField(null=True, blank=True, max_length=255, db_index=True)
    index2 = models.CharField(null=True, blank=True, max_length=255, db_index=True)
    index3 = models.CharField(null=True, blank=True, max_length=255, db_index=True)

    def mark_as_invalid(self, msg: str) -> None:
        self.error_message = msg
        self.status = self.STATUS_ERROR
        self.save()

    def mark_as_imported(self) -> None:
        self.status = self.STATUS_IMPORTED
        self.save()

    def get_data(self) -> Dict:
        if self.storage:
            return json.loads(self.storage.tobytes().decode())
        if not self.files:
            return self.fields
        files = json.loads(self.files.tobytes().decode())
        return combine_collections(files, self.fields)


class ImportedBankAccountInfo(TimeStampedUUIDModel):
    individual = models.ForeignKey(
        "registration_datahub.ImportedIndividual", related_name="bank_account_info", on_delete=models.CASCADE
    )
    bank_name = models.CharField(max_length=255)
    bank_account_number = models.CharField(max_length=64)
    debit_card_number = models.CharField(max_length=255, blank=True, default="")

    def save(self, *args: Any, **kwargs: Any) -> None:
        if self.bank_account_number:
            self.bank_account_number = str(self.bank_account_number).replace(" ", "")
        if self.debit_card_number:
            self.debit_card_number = str(self.debit_card_number).replace(" ", "")
        super().save(*args, **kwargs)


class DiiaHousehold(models.Model):
    STATUS_TO_IMPORT = None
    STATUS_IMPORTED = "IMPORTED"
    STATUS_ERROR = "ERROR"
    STATUS_IGNORED = "IGNORED"
    STATUS_TAX_ID_ERROR = "TAX_ID_ERROR"

    STATUSES_CHOICES = (
        (STATUS_TO_IMPORT, "To import"),
        (STATUS_IMPORTED, "Imported"),
        (STATUS_ERROR, "Error"),
        (STATUS_TAX_ID_ERROR, "Tax ID Error"),
    )

    rec_id = models.CharField(db_index=True, max_length=20, blank=True, null=True)
    vpo_doc = ImageField(validators=[validate_image_file_extension], blank=True, null=True)
    vpo_doc_id = models.CharField(max_length=128, blank=True, null=True)
    vpo_doc_date = models.CharField(max_length=64, blank=True, null=True)
    address = models.CharField(max_length=1024, blank=True, null=True)
    consent = models.BooleanField(null=True)
    source_data = models.TextField(default="", blank=True, null=True)
    registration_data_import = models.ForeignKey(
        "RegistrationDataImportDatahub",
        related_name="diia_households",
        on_delete=models.SET_NULL,
        null=True,
        blank=True,
    )
    imported_household = models.ForeignKey(
        "ImportedHousehold", on_delete=models.SET_NULL, related_name="diia_households", null=True, blank=True
    )
    status = models.CharField(max_length=16, choices=STATUSES_CHOICES, null=True, blank=True)

    def __str__(self) -> str:
        return f"Diia Household ID: {self.id}"


DIIA_DISABLED = "True"
DIIA_NOT_DISABLED = "False"

DIIA_DISABILITY_CHOICES = (
    (
        DIIA_DISABLED,
        "disabled",
    ),
    (
        DIIA_NOT_DISABLED,
        "not disabled",
    ),
)

DIIA_RELATIONSHIP_HEAD = "HEAD"
DIIA_RELATIONSHIP_SON = "SON"
DIIA_RELATIONSHIP_DAUGHTER = "DAUGHTER"
DIIA_RELATIONSHIP_WIFE = "WIFE"
DIIA_RELATIONSHIP_HUSBAND = "HUSBAND"
DIIA_RELATIONSHIP_RELATIONSHIP_UNKNOWN = None

DIIA_RELATIONSHIP_CHOICE = (
    (DIIA_RELATIONSHIP_RELATIONSHIP_UNKNOWN, "Unknown"),
    (DIIA_RELATIONSHIP_HEAD, "Head of household (self)"),
    (DIIA_RELATIONSHIP_SON, "Son"),
    (DIIA_RELATIONSHIP_DAUGHTER, "Daughter"),
    (DIIA_RELATIONSHIP_HUSBAND, "Husband"),
    (DIIA_RELATIONSHIP_WIFE, "Wife"),
)


class DiiaIndividual(models.Model):
    rec_id = models.CharField(db_index=True, max_length=20, blank=True, null=True)
    individual_id = models.CharField(max_length=128, blank=True, null=True)  # RNOKPP - ukrainian tax_id
    last_name = models.CharField(max_length=85, blank=True, null=True)
    first_name = models.CharField(max_length=85, blank=True, null=True)
    second_name = models.CharField(max_length=85, blank=True, null=True)
    relationship = models.CharField(max_length=255, blank=True, choices=DIIA_RELATIONSHIP_CHOICE, null=True)
    sex = models.CharField(max_length=255, choices=DIIA_SEX_CHOICE, null=True, blank=True)
    birth_date = models.CharField(max_length=64, blank=True, null=True)
    birth_doc = models.CharField(max_length=128, blank=True, null=True)
    marital_status = models.CharField(max_length=255, choices=MARITAL_STATUS_CHOICE, null=True, blank=True)
    disability = models.CharField(
        max_length=20, choices=DIIA_DISABILITY_CHOICES, default=NOT_DISABLED, null=True, blank=True
    )
    iban = models.CharField(max_length=255, blank=True, null=True)
    bank_name = models.CharField(max_length=255, blank=True, null=True)
    doc_type = models.CharField(max_length=128, blank=True, null=True)
    doc_serie = models.CharField(max_length=64, blank=True, null=True)
    doc_number = models.CharField(max_length=64, blank=True, null=True)
    doc_issue_date = models.CharField(max_length=64, blank=True, null=True)
    email = models.CharField(max_length=255, blank=True)

    registration_data_import = models.ForeignKey(
        "RegistrationDataImportDatahub",
        related_name="diia_individuals",
        on_delete=models.SET_NULL,
        null=True,
        blank=True,
    )
    imported_individual = models.ForeignKey(
        "ImportedIndividual", on_delete=models.SET_NULL, related_name="diia_individuals", null=True, blank=True
    )

    @property
    def full_name(self) -> str:
        return f"{self.last_name} {self.first_name} {self.second_name}"

    def save(self, *args: Any, **kwargs: Any) -> None:
        if self.iban:
            self.iban = str(self.iban).replace(" ", "")
        super().save(*args, **kwargs)<|MERGE_RESOLUTION|>--- conflicted
+++ resolved
@@ -228,12 +228,8 @@
     phone_no = PhoneNumberField(blank=True, default=BLANK)
     phone_no_valid = models.BooleanField(null=True)
     phone_no_alternative = PhoneNumberField(blank=True, default=BLANK)
-<<<<<<< HEAD
-    phone_no_alternative_valid = models.BooleanField(default=False)
+    phone_no_alternative_valid = models.BooleanField(null=True)
     email = models.CharField(max_length=255, blank=True)
-=======
-    phone_no_alternative_valid = models.BooleanField(null=True)
->>>>>>> 4f3564bd
     household = models.ForeignKey(
         "ImportedHousehold",
         null=True,
