import itertools
import logging
from collections import defaultdict, namedtuple
from dataclasses import dataclass, fields

from django.db import transaction
from django.db.models import CharField, F, Q, QuerySet, Value
from django.db.models.functions import Concat

from constance import config
from django_countries.fields import Country
from psycopg2._psycopg import IntegrityError

from hct_mis_api.apps.activity_log.models import log_create
from hct_mis_api.apps.core.models import BusinessArea
from hct_mis_api.apps.core.utils import to_dict
from hct_mis_api.apps.grievance.models import (
    GrievanceTicket,
    TicketNeedsAdjudicationDetails,
)
from hct_mis_api.apps.household.documents import get_individual_doc
from hct_mis_api.apps.household.models import (
    DUPLICATE,
    DUPLICATE_IN_BATCH,
    NEEDS_ADJUDICATION,
    NOT_PROCESSED,
    UNIQUE,
    UNIQUE_IN_BATCH,
    Document,
    Individual,
)
from hct_mis_api.apps.registration_data.models import RegistrationDataImport
from hct_mis_api.apps.registration_datahub.documents import get_imported_individual_doc
from hct_mis_api.apps.registration_datahub.models import ImportedIndividual
from hct_mis_api.apps.registration_datahub.utils import post_process_dedupe_results
from hct_mis_api.apps.utils.elasticsearch_utils import (
    populate_index,
    wait_until_healthy,
)
from hct_mis_api.apps.utils.querysets import evaluate_qs

log = logging.getLogger(__name__)


@dataclass
class Thresholds:
    # use 0 to check django-constance values are loaded
    DEDUPLICATION_DUPLICATE_SCORE: float = 0.0
    DEDUPLICATION_POSSIBLE_DUPLICATE_SCORE: int = 0
    DEDUPLICATION_BATCH_DUPLICATES_PERCENTAGE: int = 0
    DEDUPLICATION_BATCH_DUPLICATES_ALLOWED: int = 0

    DEDUPLICATION_GOLDEN_RECORD_DUPLICATES_PERCENTAGE: int = 0
    DEDUPLICATION_GOLDEN_RECORD_DUPLICATES_ALLOWED: int = 0

    def __post_init__(self):
        for f in fields(self):
            setattr(self, f.name, getattr(config, f.name))

    @classmethod
    def from_business_area(cls, ba):
        t = cls()
        for f in fields(cls):
            setattr(t, f.name, getattr(ba, f.name.lower()))
        return t


class DeduplicateTask:
    """
    WARNING: when deduplication for all business areas will be enabled we need to find a way to block
    other task from interfering with elasticsearch indexes
    (disabling parallel)
    """

    FUZZINESS = "AUTO:3,6"
    business_area = None
    thresholds: Thresholds = None

    @classmethod
    def _prepare_query_dict(cls, individual, fields, min_score):
        fields_meta = {
            "birth_date": {"boost": 2},
            "phone_no": {"boost": 2},
            "phone_no_alternative": {"boost": 2},
            "sex": {"boost": 1},
            "relationship": {"boost": 1},
            "middle_name": {"boost": 1},
            "admin1": {"boost": 1},
            "admin2": {"boost": 1},
            # household - not used right now
        }
        queries_list = []
        names_queries = cls._prepare_queries_for_names_from_fields(fields)
        documents_queries = cls._prepare_documents_queries_from_fields(fields)
        identities_queries = cls._prepare_identities_queries_from_fields(fields)
        households_and_roles_queries = cls._prepare_households_and_roles_queries_from_fields(fields)  # noqa: F841
        queries_list.extend(names_queries)
        queries_list.extend(documents_queries)
        queries_list.extend(identities_queries)

        for field_name, field_value in fields.items():
            if field_value is None:
                continue
            if isinstance(field_value, str) and field_value == "":
                continue
            if field_name not in fields_meta.keys():
                continue
            field_meta = fields_meta[field_name]
            queries_to_append = [
                {
                    "match": {
                        field_name: {
                            "query": field_value,
                            "boost": field_meta.get("boost", 1),
                            "operator": field_meta.get("operator", "OR"),
                        }
                    }
                }
            ]
            queries_list.extend(queries_to_append)

        query_dict = {
            "min_score": min_score,
            # TODO add pagination
            "size": "100",
            "query": {
                "bool": {
                    "minimum_should_match": 1,
                    "should": queries_list,
                    "must_not": [{"match": {"id": {"query": str(individual.id), "boost": 0}}}],
                }
            },
        }
        return query_dict

    @classmethod
    def _prepare_queries_for_names_from_fields(cls, fields):
        given_name = fields.pop("given_name")
        family_name = fields.pop("family_name")
        full_name = fields.pop("full_name")
        if all(x is None for x in (given_name, family_name, full_name)):
            return []
        return cls._prepare_queries_for_names(given_name, family_name, full_name)

    @classmethod
    def _prepare_households_and_roles_queries_from_fields(cls, fields):
        households_and_roles = fields.pop("households_and_roles", [])
        households_and_roles_queries = cls._prepare_households_and_roles_queries(households_and_roles)
        return households_and_roles_queries

    @classmethod
    def _prepare_identities_queries_from_fields(cls, fields):
        identities = fields.pop("identities", [])
        identities_queries = cls._prepare_identities_or_documents_query(identities, "identity")
        return identities_queries

    @classmethod
    def _prepare_documents_queries_from_fields(cls, fields):
        documents = fields.pop("documents", [])
        documents_queries = cls._prepare_identities_or_documents_query(documents, "document")
        return documents_queries

    @staticmethod
    def _prepare_fields(individual, fields_names, dict_fields):
        fields = to_dict(individual, fields=fields_names, dict_fields=dict_fields)
        if not isinstance(fields["phone_no"], str):
            fields["phone_no"] = fields["phone_no"].raw_input
        if not isinstance(fields["phone_no_alternative"], str):
            fields["phone_no_alternative"] = fields["phone_no_alternative"].raw_input

        return fields

    @classmethod
    def _prepare_households_and_roles_queries(cls, households_and_roles):
        """
        Not needed
        Not working
        """
        queries = []
        for item in households_and_roles:
            role = item.get("role")
            individual_id = str(item.get("individual", {}).get("id"))
            if role and individual_id:
                queries.extend(
                    [
                        {
                            "bool": {
                                "must": [
                                    {"match": {"households_and_role.role": {"query": role}}},
                                    {"match": {"households_and_role.individual": {"query": individual_id}}},
                                ],
                                "boost": 2,
                            }
                        }
                    ]
                )

        return queries

    @classmethod
    def _prepare_household_query(cls, household_data):
        queries = []
        important_fields = (
            "address",
            "country",
            "country_origin",
        )
        for key, data in household_data.items():
            if not data or key not in important_fields:
                continue

            if "." in key:
                key = key.split(".")[0]
            if key in ("head_of_household", "id"):
                data = str(data)

            if key in ("admin_area", "admin1", "admin2"):
                if key != "admin_area":
                    admin_areas = {
                        key: data,
                    }
                else:
                    admin_areas = {
                        "admin1": data.name if data else None,
                        "admin2": data.children.filter(area_type__area_level=2).first(),
                    }
                queries.extend([{"match": {admin_area: {"query": value}}} for admin_area, value in admin_areas.items()])
            else:
                queries.append(
                    {
                        "match": {
                            f"household.{key}": {
                                "query": data.alpha3 if isinstance(data, Country) else data.iso_code3,
                                "boost": 0.4,
                            }
                        }
                    }
                )

        return queries

    @classmethod
    def _prepare_identities_or_documents_query(cls, data, data_type):
        queries = []
        document_type_key = "type"
        prefix = "identities" if data_type.lower() == "identity" else "documents"

        if data_type.lower() == "identity":
            document_type_key = "agency"

        for item in data:
            doc_number = item.get("document_number") or item.get("number")
            doc_type = item.get(document_type_key)
            if doc_number and doc_type:
                queries_list = [
                    {"match": {f"{prefix}.number": {"query": str(doc_number)}}},
                    {"match": {f"{prefix}.{document_type_key}": {"query": doc_type}}},
                ]
                if prefix == "documents":
                    country = item.get("country", "")
                    queries_list.append(
                        {
                            "match": {
                                f"{prefix}.country": {
                                    "query": country.alpha3 if isinstance(country, Country) else country.iso_code3
                                }
                            }
                        },
                    )
                queries.extend(
                    [
                        {
                            "bool": {
                                "must": queries_list,
                                "boost": 4,
                            },
                        }
                    ]
                )

        return queries

    @classmethod
    def _prepare_queries_for_names(cls, given_name, family_name, full_name):
        """
        prepares ES queries for
        * givenName
        * familyName
        or
        * full_name
        max_score 8 if exact match or phonetic exact match
        """
        if not given_name or not family_name:
            # max possible score 7
            return [{"match": {"full_name": {"query": full_name, "boost": 8.0, "operator": "AND"}}}]
        given_name_complex_query = cls._get_complex_query_for_name(given_name, "given_name")
        family_name_complex_query = cls._get_complex_query_for_name(family_name, "family_name")
        names_should_query = {
            "bool": {
                "should": [
                    given_name_complex_query,
                    family_name_complex_query,
                ]
            }
        }
        # max possible score 8
        names_must_query = {
            "bool": {
                "must": [
                    given_name_complex_query,
                    family_name_complex_query,
                ],
                "boost": 4,
            }
        }
        max_from_should_and_must = {"dis_max": {"queries": [names_should_query, names_must_query], "tie_breaker": 0}}

        return [max_from_should_and_must]

    @classmethod
    def _get_complex_query_for_name(cls, name, field_name):
        name_phonetic_query_dict = {"match": {f"{field_name}.phonetic": {"query": name}}}
        # phonetic analyzer not working with fuzziness
        name_fuzzy_query_dict = {
            "match": {
                field_name: {
                    "query": name,
                    "fuzziness": cls.FUZZINESS,
                    "max_expansions": 50,
                    "prefix_length": 0,
                    "fuzzy_transpositions": True,
                }
            }
        }
        # choose max from fuzzy and phonetic
        # phonetic score === 0 or 1
        # fuzzy score <=1 changes if there is need make change
        name_complex_query = {
            "dis_max": {"queries": [name_fuzzy_query_dict, name_phonetic_query_dict], "tie_breaker": 0}
        }
        return name_complex_query

    @classmethod
    def _get_duplicates_tuple(cls, query_dict, duplicate_score, document, individual):
        duplicates = []
        possible_duplicates = []
        original_individuals_ids_duplicates = []
        original_individuals_ids_possible_duplicates = []
        # TODO add pagination
        query = document.search().params(search_type="dfs_query_then_fetch").from_dict(query_dict)
        query._index = document._index._name
        results = query.execute()
        results_data = {
            "duplicates": [],
            "possible_duplicates": [],
        }
        for individual_hit in results:
            if (
                isinstance(individual, Individual)
                and Individual.objects.filter(id=individual_hit.id, withdrawn=True).exists()
                and individual.business_area.deduplication_ignore_withdraw
            ):
                continue
            score = individual_hit.meta.score
            results_core_data = {
                "hit_id": individual_hit.id,
                "full_name": individual_hit.full_name,
                "score": individual_hit.meta.score,
                "location": individual_hit.admin2,  # + village
                "dob": individual_hit.birth_date,
            }
            if score >= duplicate_score:
                duplicates.append(individual_hit.id)
                original_individuals_ids_duplicates.append(individual.id)
                results_core_data["proximity_to_score"] = score - duplicate_score
                results_data["duplicates"].append(results_core_data)
            elif document == get_individual_doc(individual.registration_data_import.business_area):
                possible_duplicates.append(individual_hit.id)
                original_individuals_ids_possible_duplicates.append(individual.id)
                results_core_data["proximity_to_score"] = score - cls.thresholds.DEDUPLICATION_POSSIBLE_DUPLICATE_SCORE
                results_data["possible_duplicates"].append(results_core_data)
        log.debug(f"INDIVIDUAL {individual}")
        log.debug([(r.full_name, r.meta.score) for r in results])
        return (
            duplicates,
            possible_duplicates,
            original_individuals_ids_duplicates,
            original_individuals_ids_possible_duplicates,
            results_data,
        )

    @classmethod
    def deduplicate_single_imported_individual(cls, individual):
        fields_names = (
            "given_name",
            "full_name",
            "middle_name",
            "family_name",
            "phone_no",
            "phone_no_alternative",
            "relationship",
            "sex",
            "birth_date",
        )
        dict_fields = {
            "documents": ("document_number", "type.type", "country"),
            "identities": ("document_number", "agency.type"),
            "household": (
                "residence_status",
                "country_origin",
                "size",
                "address",
                "country",
                "admin1",
                "admin2",
                "female_age_group_0_5_count",
                "female_age_group_6_11_count",
                "female_age_group_12_17_count",
                "female_age_group_18_59_count",
                "female_age_group_60_count",
                "pregnant_count",
                "male_age_group_0_5_count",
                "male_age_group_6_11_count",
                "male_age_group_12_17_count",
                "male_age_group_18_59_count",
                "male_age_group_60_count",
                "female_age_group_0_5_disabled_count",
                "female_age_group_6_11_disabled_count",
                "female_age_group_12_17_disabled_count",
                "female_age_group_18_59_disabled_count",
                "female_age_group_60_disabled_count",
                "male_age_group_0_5_disabled_count",
                "male_age_group_6_11_disabled_count",
                "male_age_group_12_17_disabled_count",
                "male_age_group_18_59_disabled_count",
                "male_age_group_60_disabled_count",
                "head_of_household.id",
                "returnee",
                "registration_method",
                "collect_individual_data",
                "currency",
                "unhcr_id",
            ),
            "households_and_roles": ("role", "individual.id"),
        }
        fields = cls._prepare_fields(individual, fields_names, dict_fields)

        # query_dict = cls._prepare_query_dict(individual, fields, config.DEDUPLICATION_BATCH_MIN_SCORE, only_in_rdi,)
        query_dict = cls._prepare_query_dict(
            individual,
            fields,
            cls.thresholds.DEDUPLICATION_DUPLICATE_SCORE,
        )
        # noinspection PyTypeChecker
        query_dict["query"]["bool"]["filter"] = [
            {"term": {"registration_data_import_id": str(individual.registration_data_import.id)}},
        ]
        return cls._get_duplicates_tuple(
            query_dict,
            cls.thresholds.DEDUPLICATION_DUPLICATE_SCORE,
            get_imported_individual_doc(individual.registration_data_import.business_area),
            individual,
        )

    @classmethod
    def deduplicate_single_individual(cls, individual: Individual):
        fields_names = (
            "given_name",
            "full_name",
            "middle_name",
            "family_name",
            "phone_no",
            "phone_no_alternative",
            "relationship",
            "sex",
            "birth_date",
        )
        dict_fields = {
            "documents": ("document_number", "type.type", "country"),
            "identities": ("number", "agency.type"),
            "household": (
                "residence_status",
                "country_origin",
                "size",
                "address",
                "country",
                "admin_area",
                "female_age_group_0_5_count",
                "female_age_group_6_11_count",
                "female_age_group_12_17_count",
                "female_age_group_18_59_count",
                "female_age_group_60_count",
                "pregnant_count",
                "male_age_group_0_5_count",
                "male_age_group_6_11_count",
                "male_age_group_12_17_count",
                "male_age_group_18_59_count",
                "male_age_group_60_count",
                "female_age_group_0_5_disabled_count",
                "female_age_group_6_11_disabled_count",
                "female_age_group_12_17_disabled_count",
                "female_age_group_18_59_disabled_count",
                "female_age_group_60_disabled_count",
                "male_age_group_0_5_disabled_count",
                "male_age_group_6_11_disabled_count",
                "male_age_group_12_17_disabled_count",
                "male_age_group_18_59_disabled_count",
                "male_age_group_60_disabled_count",
                "head_of_household.id",
                "first_registration_date",
                "last_registration_date",
                "returnee",
                "registration_method",
                "collect_individual_data",
                "currency",
                "unhcr_id",
            ),
            "households_and_roles": ("role", "individual.id"),
        }
        fields = cls._prepare_fields(individual, fields_names, dict_fields)

        query_dict = cls._prepare_query_dict(
            individual,
            fields,
            cls.thresholds.DEDUPLICATION_POSSIBLE_DUPLICATE_SCORE,
        )
        query_dict["query"]["bool"]["filter"] = [
            {"term": {"business_area": cls.business_area.slug}},
        ]

        if isinstance(individual, ImportedIndividual):
            document = get_individual_doc(individual.registration_data_import.business_area)
        else:
            document = get_individual_doc(individual.registration_data_import.business_area.slug)

        return cls._get_duplicates_tuple(
            query_dict,
            cls.thresholds.DEDUPLICATION_DUPLICATE_SCORE,
            document,
            individual,
        )

    @classmethod
    def _get_duplicated_individuals(cls, individuals: QuerySet[Individual]):
        all_duplicates = []
        all_possible_duplicates = []
        all_original_individuals_ids_duplicates = []
        all_original_individuals_ids_possible_duplicates = []
        to_bulk_update_results = []
        for individual in individuals:
            (
                duplicates,
                possible_duplicates,
                original_individuals_ids_duplicates,
                original_individuals_ids_possible_duplicates,
                results_data,
            ) = cls.deduplicate_single_individual(individual)

            individual.deduplication_golden_record_results = results_data
            to_bulk_update_results.append(individual)

            all_duplicates.extend(duplicates)
            all_possible_duplicates.extend(possible_duplicates)
            all_original_individuals_ids_duplicates.extend(original_individuals_ids_duplicates)
            all_original_individuals_ids_possible_duplicates.extend(original_individuals_ids_possible_duplicates)

        return (
            all_duplicates,
            all_possible_duplicates,
            all_original_individuals_ids_duplicates,
            all_original_individuals_ids_possible_duplicates,
            to_bulk_update_results,
        )

    @classmethod
    @transaction.atomic
    def deduplicate_individuals(cls, registration_data_import):
        wait_until_healthy()
        cls.set_thresholds(registration_data_import.business_area)
        individuals = evaluate_qs(
            Individual.objects.filter(registration_data_import=registration_data_import).select_for_update()
        )

        (
            all_duplicates,
            all_possible_duplicates,
            all_original_individuals_ids_duplicates,
            all_original_individuals_ids_possible_duplicates,
            to_bulk_update_results,
        ) = cls._get_duplicated_individuals(individuals)

        cls._mark_individuals(
            all_duplicates,
            all_possible_duplicates,
            to_bulk_update_results,
            all_original_individuals_ids_duplicates,
            all_original_individuals_ids_possible_duplicates,
        )

    @classmethod
    @transaction.atomic
    def deduplicate_individuals_from_other_source(cls, individuals: QuerySet[Individual], business_area: BusinessArea):
        wait_until_healthy()
        cls.set_thresholds(business_area)

        evaluate_qs(individuals.select_for_update())

        to_bulk_update_results = []
        for individual in individuals:
            (
                duplicates,
                possible_duplicates,
                original_individuals_ids_duplicates,
                original_individuals_ids_possible_duplicates,
                results_data,
            ) = cls.deduplicate_single_individual(individual)

            individual.deduplication_golden_record_results = results_data
            if duplicates:
                individual.deduplication_golden_record_status = DUPLICATE
            elif possible_duplicates:
                individual.deduplication_golden_record_status = NEEDS_ADJUDICATION

            to_bulk_update_results.append(individual)

        Individual.objects.bulk_update(
            to_bulk_update_results,
            ["deduplication_golden_record_results", "deduplication_golden_record_status"],
        )

    @staticmethod
    def _mark_individuals(
        all_duplicates,
        all_possible_duplicates,
        to_bulk_update_results,
        all_original_individuals_ids_duplicates,
        all_original_individuals_ids_possible_duplicates,
    ):
        Individual.objects.filter(
            id__in=all_possible_duplicates + all_original_individuals_ids_possible_duplicates
        ).update(deduplication_golden_record_status=NEEDS_ADJUDICATION)

        Individual.objects.filter(id__in=all_duplicates + all_original_individuals_ids_duplicates).update(
            deduplication_golden_record_status=DUPLICATE
        )

        Individual.objects.bulk_update(
            to_bulk_update_results,
            ["deduplication_golden_record_results"],
        )

    @staticmethod
    def set_error_message_and_status(registration_data_import, message) -> None:
        old_rdi = RegistrationDataImport.objects.get(id=registration_data_import.id)
        registration_data_import.error_message = message
        registration_data_import.status = RegistrationDataImport.DEDUPLICATION_FAILED
        registration_data_import.save()
        log_create(
            RegistrationDataImport.ACTIVITY_LOG_MAPPING, "business_area", None, old_rdi, registration_data_import
        )

    @classmethod
    def set_thresholds(cls, business_area: BusinessArea) -> None:
        cls.business_area = business_area
        cls.thresholds = Thresholds.from_business_area(cls.business_area)

    @classmethod
    def deduplicate_imported_individuals(cls, registration_data_import_datahub) -> None:
        business_area = BusinessArea.objects.get(slug=registration_data_import_datahub.business_area_slug)
        cls.set_thresholds(business_area)

        imported_individuals = ImportedIndividual.objects.filter(
            registration_data_import=registration_data_import_datahub
        )

        populate_index(imported_individuals, get_imported_individual_doc(business_area.slug))

        wait_until_healthy()
        registration_data_import = RegistrationDataImport.objects.get(id=registration_data_import_datahub.hct_id)
        allowed_duplicates_batch_amount = round(
            (imported_individuals.count() or 1) * (cls.thresholds.DEDUPLICATION_BATCH_DUPLICATES_PERCENTAGE / 100)
        )
        allowed_duplicates_golden_record_amount = round(
            (imported_individuals.count() or 1)
            * (cls.thresholds.DEDUPLICATION_GOLDEN_RECORD_DUPLICATES_PERCENTAGE / 100)
        )

        all_duplicates = []
        all_possible_duplicates = []
        all_original_individuals_ids_duplicates = []
        all_original_individuals_ids_possible_duplicates = []
        to_bulk_update_results = []
        checked_individuals_ids = []
        for imported_individual in imported_individuals:
            (
                imported_individuals_duplicates,
                imported_individuals_possible_duplicates,
                _,
                _,
                results_data_imported,
            ) = cls.deduplicate_single_imported_individual(imported_individual)

            imported_individual.deduplication_batch_results = results_data_imported
            post_process_dedupe_results(imported_individual)

            if results_data_imported["duplicates"]:
                imported_individual.deduplication_batch_status = DUPLICATE_IN_BATCH
            else:
                imported_individual.deduplication_batch_status = UNIQUE_IN_BATCH
            all_duplicates.extend(imported_individuals_duplicates)
            all_possible_duplicates.extend(imported_individuals_possible_duplicates)

            (
                _,
                _,
                original_individuals_ids_duplicates,
                original_individuals_ids_possible_duplicates,
                results_data,
            ) = cls.deduplicate_single_individual(imported_individual)
            imported_individual.deduplication_golden_record_results = results_data
            if results_data["duplicates"]:
                imported_individual.deduplication_golden_record_status = DUPLICATE
            elif results_data["possible_duplicates"]:
                imported_individual.deduplication_golden_record_status = NEEDS_ADJUDICATION
            else:
                imported_individual.deduplication_golden_record_status = UNIQUE
            all_original_individuals_ids_duplicates.extend(original_individuals_ids_duplicates)
            all_original_individuals_ids_possible_duplicates.extend(original_individuals_ids_possible_duplicates)

            checked_individuals_ids.append(imported_individual.id)
            to_bulk_update_results.append(imported_individual)

            if len(results_data_imported["duplicates"]) > cls.thresholds.DEDUPLICATION_BATCH_DUPLICATES_ALLOWED:
                message = (
                    "The number of individuals deemed duplicate with an individual record of the batch "
                    f"exceed the maximum allowed ({cls.thresholds.DEDUPLICATION_BATCH_DUPLICATES_ALLOWED})"
                )
                cls.set_error_message_and_status(registration_data_import, message)
                break

            if len(results_data["duplicates"]) > cls.thresholds.DEDUPLICATION_GOLDEN_RECORD_DUPLICATES_ALLOWED:
                message = (
                    "The number of individuals deemed duplicate with an individual record of the batch "
                    f"exceed the maximum allowed ({cls.thresholds.DEDUPLICATION_GOLDEN_RECORD_DUPLICATES_ALLOWED})"
                )
                cls.set_error_message_and_status(registration_data_import, message)
                break

            set_of_all_duplicates = set(all_duplicates)
            set_of_all_original_individuals_ids_duplicates = set(all_original_individuals_ids_duplicates)

            batch_amount_exceeded = (
                len(set_of_all_duplicates) >= allowed_duplicates_batch_amount
            ) and imported_individuals.count() > 1
            golden_record_amount_exceeded = (
                len(set_of_all_original_individuals_ids_duplicates) >= allowed_duplicates_golden_record_amount
            ) and imported_individuals.count() > 1

            checked_individuals_ids.append(imported_individual.id)

            if batch_amount_exceeded:
                message = (
                    f"The percentage of records ({cls.thresholds.DEDUPLICATION_BATCH_DUPLICATES_PERCENTAGE}%), "
                    "deemed as 'duplicate', within a batch has reached the maximum number."
                )
                cls.set_error_message_and_status(registration_data_import, message)
                break
            elif golden_record_amount_exceeded:
                message = (
                    f"The percentage of records ({cls.thresholds.DEDUPLICATION_GOLDEN_RECORD_DUPLICATES_PERCENTAGE}%), "
                    "deemed as 'duplicate', within a population has reached the maximum number."
                )
                cls.set_error_message_and_status(registration_data_import, message)
                break
            elif batch_amount_exceeded and golden_record_amount_exceeded:
                message = (
                    f"The percentage of records (batch: {cls.thresholds.DEDUPLICATION_BATCH_DUPLICATES_PERCENTAGE}%, "
                    f"population: {cls.thresholds.DEDUPLICATION_GOLDEN_RECORD_DUPLICATES_PERCENTAGE}%), "
                    "deemed as 'duplicate', within a batch and population has reached the maximum number."
                )
                cls.set_error_message_and_status(registration_data_import, message)
                break

        ImportedIndividual.objects.bulk_update(
            to_bulk_update_results,
            [
                "deduplication_batch_results",
                "deduplication_golden_record_results",
                "deduplication_batch_status",
                "deduplication_golden_record_status",
            ],
        )
        set_of_all_possible_duplicates = set(all_possible_duplicates)
        set_of_all_duplicates = set(all_duplicates)
        set_of_all_original_individuals_ids_duplicates = set(all_original_individuals_ids_duplicates)
        set_of_all_original_individuals_ids_possible_duplicates = set(all_original_individuals_ids_possible_duplicates)

        registration_data_import_datahub.refresh_from_db()
        if registration_data_import.status == RegistrationDataImport.DEDUPLICATION_FAILED:
            registration_data_import_datahub.individuals.filter(
                Q(deduplication_batch_status=UNIQUE_IN_BATCH) & Q(deduplication_golden_record_status=UNIQUE)
            ).exclude(id__in=checked_individuals_ids).update(
                deduplication_batch_status=NOT_PROCESSED,
                deduplication_golden_record_status=NOT_PROCESSED,
            )
        else:
            registration_data_import_datahub.individuals.exclude(
                Q(id__in=set_of_all_duplicates.union(set_of_all_possible_duplicates))
            ).update(deduplication_batch_status=UNIQUE_IN_BATCH)
            registration_data_import_datahub.individuals.exclude(
                id__in=set_of_all_original_individuals_ids_duplicates.union(
                    set_of_all_original_individuals_ids_possible_duplicates
                )
            ).update(deduplication_golden_record_status=UNIQUE)
            old_rdi = RegistrationDataImport.objects.get(id=registration_data_import.id)
            registration_data_import.status = RegistrationDataImport.IN_REVIEW
            registration_data_import.error_message = ""
            registration_data_import.save()

            log_create(
                RegistrationDataImport.ACTIVITY_LOG_MAPPING, "business_area", None, old_rdi, registration_data_import
            )

    @classmethod
<<<<<<< HEAD
    @transaction.atomic
    def hard_deduplicate_documents(cls, new_documents, registration_data_import=None):
        documents_to_dedup = evaluate_qs(
            new_documents.exclude(status=Document.STATUS_VALID)
            .select_related("individual")
            .select_for_update(of=("self", "individual"))
        )
=======
    def hard_deduplicate_documents(cls, new_documents, registration_data_import=None) -> None:
        documents_to_dedup = [x for x in new_documents if x.status != Document.STATUS_VALID]
>>>>>>> 2cdf3d27
        documents_numbers = [x.document_number for x in documents_to_dedup]
        new_document_signatures = [f"{d.type_id}--{d.document_number}" for d in documents_to_dedup]
        new_document_signatures_duplicated_in_batch = [
            d for d in new_document_signatures if new_document_signatures.count(d) > 1
        ]
        all_matching_number_documents = (
            Document.objects.select_related("individual", "individual__household", "individual__business_area")
            .filter(document_number__in=documents_numbers, status=Document.STATUS_VALID)
            .annotate(signature=Concat(F("type_id"), Value("--"), F("document_number"), output_field=CharField()))
        )
        all_matching_number_documents_dict = {d.signature: d for d in all_matching_number_documents}
        all_matching_number_documents_signatures = all_matching_number_documents_dict.keys()
        already_processed_signatures = []
        ticket_data_dict = {}
        possible_duplicates_individuals_id_set = set()

        for new_document in documents_to_dedup:
            new_document_signature = f"{new_document.type_id}--{new_document.document_number}"

            if new_document_signature in all_matching_number_documents_signatures:
                new_document.status = Document.STATUS_NEED_INVESTIGATION
                ticket_data = ticket_data_dict.get(
                    new_document_signature,
                    {"original": all_matching_number_documents_dict[new_document_signature], "possible_duplicates": []},
                )
                ticket_data["possible_duplicates"].append(new_document)
                ticket_data_dict[new_document_signature] = ticket_data
                possible_duplicates_individuals_id_set.add(str(new_document.individual_id))
                continue

            if (
                new_document_signature in new_document_signatures_duplicated_in_batch
                and new_document_signature in already_processed_signatures
            ):
                new_document.status = Document.STATUS_NEED_INVESTIGATION
                ticket_data_dict[new_document_signature]["possible_duplicates"].append(new_document)
                possible_duplicates_individuals_id_set.add(str(new_document.individual_id))
                continue

            new_document.status = Document.STATUS_VALID
            already_processed_signatures.append(new_document_signature)

            if new_document_signature in new_document_signatures_duplicated_in_batch:
                ticket_data_dict[new_document_signature] = {
                    "original": new_document,
                    "possible_duplicates": [],
                }

        try:
            Document.objects.bulk_update(documents_to_dedup, ("status", "updated_at"))
        except IntegrityError:
            log.error(
                f"Hard Deduplication Documents bulk update error."
                f"All matching documents in DB: {all_matching_number_documents_signatures}"
                f"New documents to dedup: {new_document_signatures}"
                f"new_document_signatures_duplicated_in_batch: {new_document_signatures_duplicated_in_batch}"
            )
            raise

        PossibleDuplicateThrough = TicketNeedsAdjudicationDetails.possible_duplicates.through
        possible_duplicates_through_existing_list = (
            PossibleDuplicateThrough.objects.filter(individual__in=possible_duplicates_individuals_id_set)
            .order_by("ticketneedsadjudicationdetails")
            .values_list(
                "ticketneedsadjudicationdetails_id",
                "individual_id",
                "ticketneedsadjudicationdetails__golden_records_individual",
            )
        )

        possible_duplicates_through_dict = defaultdict(set)
        for (ticked_details_id, individual_id, main_individual_id) in possible_duplicates_through_existing_list:
            possible_duplicates_through_dict[str(ticked_details_id)].add(str(individual_id))
            possible_duplicates_through_dict[str(ticked_details_id)].add(str(main_individual_id))

        ticket_data_collected = []
        for ticket_data in ticket_data_dict.values():
            prepared_ticket = cls.prepare_grievance_ticket_documents_deduplication(
                main_individual=ticket_data["original"].individual,
                business_area=ticket_data["original"].individual.business_area,
                registration_data_import=registration_data_import,
                possible_duplicates_individuals=[d.individual for d in ticket_data["possible_duplicates"]],
                possible_duplicates_through_dict=possible_duplicates_through_dict,
            )
            if prepared_ticket is None:
                continue
            ticket_data_collected.append(prepared_ticket)

        GrievanceTicket.objects.bulk_create([x.ticket for x in ticket_data_collected])
        TicketNeedsAdjudicationDetails.objects.bulk_create([x.ticket_details for x in ticket_data_collected])
        # makes flat list from list of lists models
        duplicates_models_to_create_flat = list(
            itertools.chain(*[x.possible_duplicates_throughs for x in ticket_data_collected])
        )
        PossibleDuplicateThrough.objects.bulk_create(duplicates_models_to_create_flat)

    @classmethod
    def prepare_grievance_ticket_documents_deduplication(
        cls,
        main_individual,
        possible_duplicates_individuals,
        business_area,
        registration_data_import,
        possible_duplicates_through_dict,
    ):
        from hct_mis_api.apps.grievance.models import (
            GrievanceTicket,
            TicketNeedsAdjudicationDetails,
        )

        new_duplicates_set = {str(main_individual.id), *[str(x.id) for x in possible_duplicates_individuals]}
        for duplicates_set in possible_duplicates_through_dict.values():
            if new_duplicates_set.issubset(duplicates_set):
                return None
        household = main_individual.household
        admin_level_2 = household.admin2 if household else None
        area = household.village if household else ""

        ticket = GrievanceTicket(
            category=GrievanceTicket.CATEGORY_NEEDS_ADJUDICATION,
            business_area=business_area,
            admin2=admin_level_2,
            area=area,
            registration_data_import=registration_data_import,
        )
        ticket_details = TicketNeedsAdjudicationDetails(
            ticket=ticket,
            golden_records_individual=main_individual,
            is_multiple_duplicates_version=True,
            selected_individual=None,
        )
        PossibleDuplicateThrough = TicketNeedsAdjudicationDetails.possible_duplicates.through
        possible_duplicates_throughs = []
        for possible_duplicate_individual in set(possible_duplicates_individuals):
            possible_duplicates_throughs.append(
                PossibleDuplicateThrough(
                    individual=possible_duplicate_individual, ticketneedsadjudicationdetails=ticket_details
                )
            )
        TicketData = namedtuple("TicketData", ("ticket", "ticket_details", "possible_duplicates_throughs"))
        return TicketData(ticket, ticket_details, possible_duplicates_throughs)<|MERGE_RESOLUTION|>--- conflicted
+++ resolved
@@ -822,18 +822,13 @@
             )
 
     @classmethod
-<<<<<<< HEAD
     @transaction.atomic
-    def hard_deduplicate_documents(cls, new_documents, registration_data_import=None):
+    def hard_deduplicate_documents(cls, new_documents, registration_data_import=None) -> None:
         documents_to_dedup = evaluate_qs(
             new_documents.exclude(status=Document.STATUS_VALID)
             .select_related("individual")
             .select_for_update(of=("self", "individual"))
         )
-=======
-    def hard_deduplicate_documents(cls, new_documents, registration_data_import=None) -> None:
-        documents_to_dedup = [x for x in new_documents if x.status != Document.STATUS_VALID]
->>>>>>> 2cdf3d27
         documents_numbers = [x.document_number for x in documents_to_dedup]
         new_document_signatures = [f"{d.type_id}--{d.document_number}" for d in documents_to_dedup]
         new_document_signatures_duplicated_in_batch = [
