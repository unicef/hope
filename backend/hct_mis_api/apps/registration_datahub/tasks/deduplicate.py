--- conflicted
+++ resolved
@@ -84,9 +84,7 @@
         names_queries = cls._prepare_queries_for_names_from_fields(fields)
         documents_queries = cls._prepare_documents_queries_from_fields(fields)
         identities_queries = cls._prepare_identities_queries_from_fields(fields)
-        households_and_roles_queries = (
-            cls._prepare_households_and_roles_queries_from_fields(fields)
-        )
+        households_and_roles_queries = cls._prepare_households_and_roles_queries_from_fields(fields)
         queries_list.extend(names_queries)
         queries_list.extend(documents_queries)
         queries_list.extend(identities_queries)
@@ -120,9 +118,7 @@
                 "bool": {
                     "minimum_should_match": 1,
                     "should": queries_list,
-                    "must_not": [
-                        {"match": {"id": {"query": str(individual.id), "boost": 0}}}
-                    ],
+                    "must_not": [{"match": {"id": {"query": str(individual.id), "boost": 0}}}],
                 }
             },
         }
@@ -140,25 +136,19 @@
     @classmethod
     def _prepare_households_and_roles_queries_from_fields(cls, fields):
         households_and_roles = fields.pop("households_and_roles", [])
-        households_and_roles_queries = cls._prepare_households_and_roles_queries(
-            households_and_roles
-        )
+        households_and_roles_queries = cls._prepare_households_and_roles_queries(households_and_roles)
         return households_and_roles_queries
 
     @classmethod
     def _prepare_identities_queries_from_fields(cls, fields):
         identities = fields.pop("identities", [])
-        identities_queries = cls._prepare_identities_or_documents_query(
-            identities, "identity"
-        )
+        identities_queries = cls._prepare_identities_or_documents_query(identities, "identity")
         return identities_queries
 
     @classmethod
     def _prepare_documents_queries_from_fields(cls, fields):
         documents = fields.pop("documents", [])
-        documents_queries = cls._prepare_identities_or_documents_query(
-            documents, "document"
-        )
+        documents_queries = cls._prepare_identities_or_documents_query(documents, "document")
         return documents_queries
 
     @staticmethod
@@ -187,18 +177,8 @@
                         {
                             "bool": {
                                 "must": [
-                                    {
-                                        "match": {
-                                            "households_and_role.role": {"query": role}
-                                        }
-                                    },
-                                    {
-                                        "match": {
-                                            "households_and_role.individual": {
-                                                "query": individual_id
-                                            }
-                                        }
-                                    },
+                                    {"match": {"households_and_role.role": {"query": role}}},
+                                    {"match": {"households_and_role.individual": {"query": individual_id}}},
                                 ],
                                 "boost": 2,
                             }
@@ -233,24 +213,15 @@
                 else:
                     admin_areas = {
                         "admin1": data.title if data else None,
-                        "admin2": data.children.filter(
-                            admin_area_level__admin_level=2
-                        ).first(),
+                        "admin2": data.children.filter(admin_area_level__admin_level=2).first(),
                     }
-                queries.extend(
-                    [
-                        {"match": {admin_area: {"query": value}}}
-                        for admin_area, value in admin_areas.items()
-                    ]
-                )
+                queries.extend([{"match": {admin_area: {"query": value}}} for admin_area, value in admin_areas.items()])
             else:
                 queries.append(
                     {
                         "match": {
                             f"household.{key}": {
-                                "query": data.alpha3
-                                if isinstance(data, Country)
-                                else data,
+                                "query": data.alpha3 if isinstance(data, Country) else data,
                                 "boost": 0.4,
                             }
                         }
@@ -282,9 +253,7 @@
                         {
                             "match": {
                                 f"{prefix}.country": {
-                                    "query": country.alpha3
-                                    if isinstance(country, Country)
-                                    else country
+                                    "query": country.alpha3 if isinstance(country, Country) else country
                                 }
                             }
                         },
@@ -314,23 +283,9 @@
         """
         if not given_name or not family_name:
             # max possible score 7
-            return [
-                {
-                    "match": {
-                        "full_name": {
-                            "query": full_name,
-                            "boost": 8.0,
-                            "operator": "AND",
-                        }
-                    }
-                }
-            ]
-        given_name_complex_query = cls._get_complex_query_for_name(
-            given_name, "given_name"
-        )
-        family_name_complex_query = cls._get_complex_query_for_name(
-            family_name, "family_name"
-        )
+            return [{"match": {"full_name": {"query": full_name, "boost": 8.0, "operator": "AND"}}}]
+        given_name_complex_query = cls._get_complex_query_for_name(given_name, "given_name")
+        family_name_complex_query = cls._get_complex_query_for_name(family_name, "family_name")
         names_should_query = {
             "bool": {
                 "should": [
@@ -349,20 +304,13 @@
                 "boost": 4,
             }
         }
-        max_from_should_and_must = {
-            "dis_max": {
-                "queries": [names_should_query, names_must_query],
-                "tie_breaker": 0,
-            }
-        }
+        max_from_should_and_must = {"dis_max": {"queries": [names_should_query, names_must_query], "tie_breaker": 0}}
 
         return [max_from_should_and_must]
 
     @classmethod
     def _get_complex_query_for_name(cls, name, field_name):
-        name_phonetic_query_dict = {
-            "match": {f"{field_name}.phonetic": {"query": name}}
-        }
+        name_phonetic_query_dict = {"match": {f"{field_name}.phonetic": {"query": name}}}
         # phonetic analyzer not working with fuzziness
         name_fuzzy_query_dict = {
             "match": {
@@ -379,10 +327,7 @@
         # phonetic score === 0 or 1
         # fuzzy score <=1 changes if there is need make change
         name_complex_query = {
-            "dis_max": {
-                "queries": [name_fuzzy_query_dict, name_phonetic_query_dict],
-                "tie_breaker": 0,
-            }
+            "dis_max": {"queries": [name_fuzzy_query_dict, name_phonetic_query_dict], "tie_breaker": 0}
         }
         return name_complex_query
 
@@ -393,11 +338,7 @@
         original_individuals_ids_duplicates = []
         original_individuals_ids_possible_duplicates = []
         # TODO add pagination
-        query = (
-            document.search()
-            .params(search_type="dfs_query_then_fetch")
-            .from_dict(query_dict)
-        )
+        query = document.search().params(search_type="dfs_query_then_fetch").from_dict(query_dict)
         query._index = document._index._name
         results = query.execute()
         results_data = {
@@ -407,9 +348,7 @@
         for individual_hit in results:
             if (
                 isinstance(individual, Individual)
-                and Individual.objects.filter(
-                    id=individual_hit.id, withdrawn=True
-                ).exists()
+                and Individual.objects.filter(id=individual_hit.id, withdrawn=True).exists()
                 and individual.business_area.deduplication_ignore_withdraw
             ):
                 continue
@@ -429,9 +368,7 @@
             elif document == IndividualDocument:
                 possible_duplicates.append(individual_hit.id)
                 original_individuals_ids_possible_duplicates.append(individual.id)
-                results_core_data["proximity_to_score"] = (
-                    score - cls.thresholds.DEDUPLICATION_POSSIBLE_DUPLICATE_SCORE
-                )
+                results_core_data["proximity_to_score"] = score - cls.thresholds.DEDUPLICATION_POSSIBLE_DUPLICATE_SCORE
                 results_data["possible_duplicates"].append(results_core_data)
         log.debug(f"INDIVIDUAL {individual}")
         log.debug([(r.full_name, r.meta.score) for r in results])
@@ -525,13 +462,7 @@
         )
         # noinspection PyTypeChecker
         query_dict["query"]["bool"]["filter"] = [
-            {
-                "term": {
-                    "registration_data_import_id": str(
-                        individual.registration_data_import.id
-                    )
-                }
-            },
+            {"term": {"registration_data_import_id": str(individual.registration_data_import.id)}},
         ]
         return cls._get_duplicates_tuple(
             query_dict,
@@ -615,9 +546,7 @@
     @classmethod
     def _get_duplicated_individuals(cls, registration_data_import, individuals):
         if individuals is None:
-            individuals = Individual.objects.filter(
-                registration_data_import=registration_data_import
-            )
+            individuals = Individual.objects.filter(registration_data_import=registration_data_import)
         all_duplicates = []
         all_possible_duplicates = []
         all_original_individuals_ids_duplicates = []
@@ -637,12 +566,8 @@
 
             all_duplicates.extend(duplicates)
             all_possible_duplicates.extend(possible_duplicates)
-            all_original_individuals_ids_duplicates.extend(
-                original_individuals_ids_duplicates
-            )
-            all_original_individuals_ids_possible_duplicates.extend(
-                original_individuals_ids_possible_duplicates
-            )
+            all_original_individuals_ids_duplicates.extend(original_individuals_ids_duplicates)
+            all_original_individuals_ids_possible_duplicates.extend(original_individuals_ids_possible_duplicates)
 
         return (
             all_duplicates,
@@ -701,10 +626,7 @@
 
         Individual.objects.bulk_update(
             to_bulk_update_results,
-            [
-                "deduplication_golden_record_results",
-                "deduplication_golden_record_status",
-            ],
+            ["deduplication_golden_record_results", "deduplication_golden_record_status"],
         )
 
     @staticmethod
@@ -716,13 +638,12 @@
         all_original_individuals_ids_possible_duplicates,
     ):
         Individual.objects.filter(
-            id__in=all_possible_duplicates
-            + all_original_individuals_ids_possible_duplicates
+            id__in=all_possible_duplicates + all_original_individuals_ids_possible_duplicates
         ).update(deduplication_golden_record_status=NEEDS_ADJUDICATION)
 
-        Individual.objects.filter(
-            id__in=all_duplicates + all_original_individuals_ids_duplicates
-        ).update(deduplication_golden_record_status=DUPLICATE)
+        Individual.objects.filter(id__in=all_duplicates + all_original_individuals_ids_duplicates).update(
+            deduplication_golden_record_status=DUPLICATE
+        )
 
         Individual.objects.bulk_update(
             to_bulk_update_results,
@@ -736,32 +657,12 @@
         registration_data_import.status = RegistrationDataImport.DEDUPLICATION_FAILED
         registration_data_import.save()
         log_create(
-            RegistrationDataImport.ACTIVITY_LOG_MAPPING,
-            "business_area",
-            None,
-            old_rdi,
-            registration_data_import,
-        )
-
-    @classmethod
-<<<<<<< HEAD
-    def set_thresholds(cls, registration_data):
-        # registration_data
-        if isinstance(registration_data, RegistrationDataImportDatahub):
-            cls.business_area = BusinessArea.objects.get(
-                slug=registration_data.business_area_slug
-            )
-        elif isinstance(registration_data, RegistrationDataImport):
-            cls.business_area = registration_data.business_area
-        else:
-            raise ValueError(
-                f"Invalid type ({type(registration_data)}) for 'registration_data'"
-            )
-
-=======
+            RegistrationDataImport.ACTIVITY_LOG_MAPPING, "business_area", None, old_rdi, registration_data_import
+        )
+
+    @classmethod
     def set_thresholds(cls, business_area: BusinessArea):
         cls.business_area = business_area
->>>>>>> 74888033
         cls.thresholds = Thresholds.from_business_area(cls.business_area)
 
     @classmethod
@@ -774,12 +675,9 @@
         )
         populate_index(imported_individuals, ImportedIndividualDocument)
         cls._wait_until_health_green()
-        registration_data_import = RegistrationDataImport.objects.get(
-            id=registration_data_import_datahub.hct_id
-        )
+        registration_data_import = RegistrationDataImport.objects.get(id=registration_data_import_datahub.hct_id)
         allowed_duplicates_batch_amount = round(
-            (imported_individuals.count() or 1)
-            * (cls.thresholds.DEDUPLICATION_BATCH_DUPLICATES_PERCENTAGE / 100)
+            (imported_individuals.count() or 1) * (cls.thresholds.DEDUPLICATION_BATCH_DUPLICATES_PERCENTAGE / 100)
         )
         allowed_duplicates_golden_record_amount = round(
             (imported_individuals.count() or 1)
@@ -821,25 +719,16 @@
             if results_data["duplicates"]:
                 imported_individual.deduplication_golden_record_status = DUPLICATE
             elif results_data["possible_duplicates"]:
-                imported_individual.deduplication_golden_record_status = (
-                    NEEDS_ADJUDICATION
-                )
+                imported_individual.deduplication_golden_record_status = NEEDS_ADJUDICATION
             else:
                 imported_individual.deduplication_golden_record_status = UNIQUE
-            all_original_individuals_ids_duplicates.extend(
-                original_individuals_ids_duplicates
-            )
-            all_original_individuals_ids_possible_duplicates.extend(
-                original_individuals_ids_possible_duplicates
-            )
+            all_original_individuals_ids_duplicates.extend(original_individuals_ids_duplicates)
+            all_original_individuals_ids_possible_duplicates.extend(original_individuals_ids_possible_duplicates)
 
             checked_individuals_ids.append(imported_individual.id)
             to_bulk_update_results.append(imported_individual)
 
-            if (
-                len(results_data_imported["duplicates"])
-                > cls.thresholds.DEDUPLICATION_BATCH_DUPLICATES_ALLOWED
-            ):
+            if len(results_data_imported["duplicates"]) > cls.thresholds.DEDUPLICATION_BATCH_DUPLICATES_ALLOWED:
                 message = (
                     "The number of individuals deemed duplicate with an individual record of the batch "
                     f"exceed the maximum allowed ({cls.thresholds.DEDUPLICATION_BATCH_DUPLICATES_ALLOWED})"
@@ -847,10 +736,7 @@
                 cls.set_error_message_and_status(registration_data_import, message)
                 break
 
-            if (
-                len(results_data["duplicates"])
-                > cls.thresholds.DEDUPLICATION_GOLDEN_RECORD_DUPLICATES_ALLOWED
-            ):
+            if len(results_data["duplicates"]) > cls.thresholds.DEDUPLICATION_GOLDEN_RECORD_DUPLICATES_ALLOWED:
                 message = (
                     "The number of individuals deemed duplicate with an individual record of the batch "
                     f"exceed the maximum allowed ({cls.thresholds.DEDUPLICATION_GOLDEN_RECORD_DUPLICATES_ALLOWED})"
@@ -859,16 +745,13 @@
                 break
 
             set_of_all_duplicates = set(all_duplicates)
-            set_of_all_original_individuals_ids_duplicates = set(
-                all_original_individuals_ids_duplicates
-            )
+            set_of_all_original_individuals_ids_duplicates = set(all_original_individuals_ids_duplicates)
 
             batch_amount_exceeded = (
                 len(set_of_all_duplicates) >= allowed_duplicates_batch_amount
             ) and imported_individuals.count() > 1
             golden_record_amount_exceeded = (
-                len(set_of_all_original_individuals_ids_duplicates)
-                >= allowed_duplicates_golden_record_amount
+                len(set_of_all_original_individuals_ids_duplicates) >= allowed_duplicates_golden_record_amount
             ) and imported_individuals.count() > 1
 
             checked_individuals_ids.append(imported_individual.id)
@@ -907,21 +790,13 @@
         )
         set_of_all_possible_duplicates = set(all_possible_duplicates)
         set_of_all_duplicates = set(all_duplicates)
-        set_of_all_original_individuals_ids_duplicates = set(
-            all_original_individuals_ids_duplicates
-        )
-        set_of_all_original_individuals_ids_possible_duplicates = set(
-            all_original_individuals_ids_possible_duplicates
-        )
+        set_of_all_original_individuals_ids_duplicates = set(all_original_individuals_ids_duplicates)
+        set_of_all_original_individuals_ids_possible_duplicates = set(all_original_individuals_ids_possible_duplicates)
 
         registration_data_import_datahub.refresh_from_db()
-        if (
-            registration_data_import.status
-            == RegistrationDataImport.DEDUPLICATION_FAILED
-        ):
+        if registration_data_import.status == RegistrationDataImport.DEDUPLICATION_FAILED:
             registration_data_import_datahub.individuals.filter(
-                Q(deduplication_batch_status=UNIQUE_IN_BATCH)
-                & Q(deduplication_golden_record_status=UNIQUE)
+                Q(deduplication_batch_status=UNIQUE_IN_BATCH) & Q(deduplication_golden_record_status=UNIQUE)
             ).exclude(id__in=checked_individuals_ids).update(
                 deduplication_batch_status=NOT_PROCESSED,
                 deduplication_golden_record_status=NOT_PROCESSED,
@@ -941,61 +816,34 @@
             registration_data_import.save()
 
             log_create(
-                RegistrationDataImport.ACTIVITY_LOG_MAPPING,
-                "business_area",
-                None,
-                old_rdi,
-                registration_data_import,
+                RegistrationDataImport.ACTIVITY_LOG_MAPPING, "business_area", None, old_rdi, registration_data_import
             )
 
+
     @classmethod
     def hard_deduplicate_documents(cls, new_documents, registration_data_import=None):
-        documents_to_dedup = [
-            x for x in new_documents if x.status != Document.STATUS_VALID
-        ]
+        documents_to_dedup = [x for x in new_documents if  x.status != Document.STATUS_VALID]
         documents_numbers = [x.document_number for x in documents_to_dedup]
-        new_document_signatures = [
-            f"{d.type_id}--{d.document_number}" for d in documents_to_dedup
-        ]
+        new_document_signatures = [f"{d.type_id}--{d.document_number}" for d in documents_to_dedup]
         new_document_signatures_duplicated_in_batch = [
             d for d in new_document_signatures if new_document_signatures.count(d) > 1
         ]
         all_matching_number_documents = (
-            Document.objects.select_related(
-                "individual", "individual__household", "individual__business_area"
-            )
+            Document.objects.select_related("individual", "individual__household", "individual__business_area")
             .filter(document_number__in=documents_numbers, status=Document.STATUS_VALID)
-            .annotate(
-                signature=Concat(
-                    F("type_id"),
-                    Value("--"),
-                    F("document_number"),
-                    output_field=CharField(),
-                )
-            )
-        )
-        all_matching_number_documents_dict = {
-            d.signature: d for d in all_matching_number_documents
-        }
-        all_matching_number_documents_signatures = (
-            all_matching_number_documents_dict.keys()
-        )
+            .annotate(signature=Concat(F("type_id"), Value("--"), F("document_number"), output_field=CharField()))
+        )
+        all_matching_number_documents_dict = {d.signature: d for d in all_matching_number_documents}
+        all_matching_number_documents_signatures = all_matching_number_documents_dict.keys()
         already_processed_signatures = []
         ticket_data_dict = {}
         for new_document in documents_to_dedup:
-            new_document_signature = (
-                f"{new_document.type_id}--{new_document.document_number}"
-            )
+            new_document_signature = f"{new_document.type_id}--{new_document.document_number}"
             if new_document_signature in all_matching_number_documents_signatures:
                 new_document.status = Document.STATUS_NEED_INVESTIGATION
                 ticket_data = ticket_data_dict.get(
                     new_document_signature,
-                    {
-                        "original": all_matching_number_documents_dict[
-                            new_document_signature
-                        ],
-                        "possible_duplicates": [],
-                    },
+                    {"original": all_matching_number_documents_dict[new_document_signature], "possible_duplicates": []},
                 )
                 ticket_data["possible_duplicates"].append(new_document)
                 ticket_data_dict[new_document_signature] = ticket_data
@@ -1005,9 +853,7 @@
                 and new_document_signature in already_processed_signatures
             ):
                 new_document.status = Document.STATUS_NEED_INVESTIGATION
-                ticket_data_dict[new_document_signature]["possible_duplicates"].append(
-                    new_document
-                )
+                ticket_data_dict[new_document_signature]["possible_duplicates"].append(new_document)
                 continue
             new_document.status = Document.STATUS_VALID
             already_processed_signatures.append(new_document_signature)
@@ -1025,7 +871,5 @@
                 possible_duplicate=ticket_data["possible_duplicates"][0].individual,
                 registration_data_import=registration_data_import,
                 is_multiple_duplicates_version=True,
-                possible_duplicates=[
-                    d.individual for d in ticket_data["possible_duplicates"]
-                ],
+                possible_duplicates=[d.individual for d in ticket_data["possible_duplicates"]],
             )