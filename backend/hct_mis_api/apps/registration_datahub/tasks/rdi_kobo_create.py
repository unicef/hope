--- conflicted
+++ resolved
@@ -7,10 +7,6 @@
 from django.core.files import File
 from django.core.files.storage import default_storage
 from django.db import transaction
-<<<<<<< HEAD
-from django.utils import timezone
-=======
->>>>>>> e2675e1d
 
 from dateutil.parser import parse
 from django_countries.fields import Country
@@ -47,10 +43,6 @@
 from hct_mis_api.apps.registration_datahub.tasks.deduplicate import DeduplicateTask
 from hct_mis_api.apps.registration_datahub.tasks.rdi_base_create import (
     RdiBaseCreateTask,
-<<<<<<< HEAD
-    is_flex_field_attr,
-=======
->>>>>>> e2675e1d
     logger,
 )
 from hct_mis_api.apps.registration_datahub.tasks.utils import get_submission_metadata
