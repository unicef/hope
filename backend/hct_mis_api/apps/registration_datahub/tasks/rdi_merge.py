--- conflicted
+++ resolved
@@ -34,9 +34,7 @@
     IndividualIdentity,
     IndividualRoleInHousehold,
 )
-<<<<<<< HEAD
 from hct_mis_api.apps.registration_data.models import (
-=======
 from hct_mis_api.apps.payment.models import DeliveryMechanismData
 from hct_mis_api.apps.registration_data.models import RegistrationDataImport
 from hct_mis_api.apps.registration_datahub.celery_tasks import deduplicate_documents
@@ -44,7 +42,6 @@
 from hct_mis_api.apps.registration_datahub.models import (
     ImportedBankAccountInfo,
     ImportedDeliveryMechanismData,
->>>>>>> 17a43b1e
     ImportedHousehold,
     ImportedIndividual,
     KoboImportedSubmission,
@@ -469,54 +466,15 @@
             individuals = Individual.objects.filter(registration_data_import=obj_hct).order_by(
                 "first_registration_date"
             )
-<<<<<<< HEAD
             roles = IndividualRoleInHousehold.objects.filter(household__in=households, individual__in=individuals)
             bank_account_infos = BankAccountInfo.objects.filter(individual__in=individuals)
-=======
-            imported_roles = ImportedIndividualRoleInHousehold.objects.filter(
-                household__in=imported_households, individual__in=imported_individuals
-            )
-            imported_bank_account_infos = ImportedBankAccountInfo.objects.filter(individual__in=imported_individuals)
-
-            imported_delivery_mechanism_data = ImportedDeliveryMechanismData.objects.filter(
-                individual__in=imported_individuals,
-            )
->>>>>>> 17a43b1e
             household_ids = []
             try:
                 with transaction.atomic(using="default"), transaction.atomic(using="registration_datahub"):
                     old_obj_hct = copy_model_object(obj_hct)
 
-<<<<<<< HEAD
                     individual_ids = [str(individual.id) for individual in individuals]
                     household_ids = [str(household.id) for household in households]
-=======
-                    households_dict = self._prepare_households(imported_households, obj_hct)
-                    (
-                        individuals_dict,
-                        documents_to_create,
-                        identities_to_create,
-                    ) = self._prepare_individuals(imported_individuals, households_dict, obj_hct)
-
-                    roles_to_create = self._prepare_roles(imported_roles, households_dict, individuals_dict)
-                    bank_account_infos_to_create = self._prepare_bank_account_info(
-                        imported_bank_account_infos, individuals_dict
-                    )
-                    delivery_mechanisms_data_to_create = self._prepare_delivery_mechanisms_data(
-                        imported_delivery_mechanism_data, individuals_dict
-                    )
-                    logger.info(f"RDI:{registration_data_import_id} Creating {len(households_dict)} households")
-                    Household.objects.bulk_create(households_dict.values())
-                    Individual.objects.bulk_create(individuals_dict.values())
-                    Document.objects.bulk_create(documents_to_create)
-                    IndividualIdentity.objects.bulk_create(identities_to_create)
-                    IndividualRoleInHousehold.objects.bulk_create(roles_to_create)
-                    BankAccountInfo.objects.bulk_create(bank_account_infos_to_create)
-                    DeliveryMechanismData.objects.bulk_create(delivery_mechanisms_data_to_create)
-                    logger.info(f"RDI:{registration_data_import_id} Created {len(households_dict)} households")
-                    individual_ids = [str(individual.id) for individual in individuals_dict.values()]
-                    household_ids = [str(household.id) for household in households_dict.values()]
->>>>>>> 17a43b1e
 
                     transaction.on_commit(lambda: recalculate_population_fields_task(household_ids, obj_hct.program_id))
                     logger.info(
