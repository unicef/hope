--- conflicted
+++ resolved
@@ -71,22 +71,9 @@
         self.collectors = defaultdict(list)
         self.bank_accounts = defaultdict(dict)
 
-<<<<<<< HEAD
-    def _handle_bank_account_fields(self, value, header, row_num, individual, *args, **kwargs):
-        if value is None:
-            return
-
-        name = header.replace("_i_c", "")
-
-        self.bank_accounts[f"individual_{row_num}"]["individual"] = individual
-        self.bank_accounts[f"individual_{row_num}"][name] = value
-
-    def _handle_collect_individual_data(self, value, header, row_num, individual, *args, **kwargs):
-=======
     def _handle_collect_individual_data(
         self, value: Any, header: str, row_num: int, individual: ImportedIndividual, *args: Any, **kwargs: Any
     ) -> str:
->>>>>>> 71e53c28
         try:
             return {
                 "FULL": COLLECT_TYPE_FULL,
@@ -97,9 +84,6 @@
         except KeyError:
             return COLLECT_TYPE_UNKNOWN
 
-<<<<<<< HEAD
-    def _handle_document_fields(self, value, header, row_num, individual, *args, **kwargs):
-=======
     def _handle_bank_account_fields(
         self, value: Any, header: str, row_num: int, individual: ImportedIndividual, *args: Any, **kwargs: Any
     ) -> None:
@@ -114,7 +98,6 @@
     def _handle_document_fields(
         self, value: Any, header: str, row_num: int, individual: ImportedIndividual, *args: Any, **kwargs: Any
     ) -> None:
->>>>>>> 71e53c28
         if value is None:
             return
         common_header = header.replace("_no", "")
