--- conflicted
+++ resolved
@@ -630,15 +630,7 @@
                                     combined_fields[header]["name"],
                                     GeoCountry.objects.get(iso_code3=value),
                                 )
-<<<<<<< HEAD
-                            elif header in ("admin1_h_c", "admin2_h_c"):
-=======
                             elif header in ("admin1_h_c", "admin2_h_c", "admin3_h_c", "admin4_h_c"):
-                                print("*" * 100)
-                                print(header)
-                                print(value)
-                                print(combined_fields[header]["name"])
->>>>>>> 13e7d092
                                 setattr(
                                     obj_to_create,
                                     combined_fields[header]["name"],
