--- conflicted
+++ resolved
@@ -877,34 +877,29 @@
             self.validate_file_with_template(wb)
             if self.errors:
                 # return error if WS do not exist in the import file
-<<<<<<< HEAD
                 return self.errors, self.delivery_mechanisms_errors
-=======
-                return errors
-            errors.extend(self.validate_index_id(wb))
-            errors.extend(self.validate_collectors_size(wb))
-            if self.is_social_worker_program:
-                errors.extend(self.validate_people_collectors(wb))
-            else:
-                errors.extend(self.validate_collectors(wb))
->>>>>>> b48d4e37
 
             self.validate_index_id(wb)
             self.validate_collectors_size(wb)
 
+
+
             if self.is_social_worker_program:
                 self.validate_people_collectors(wb)
-                people_sheet = wb["People"]
-                self.image_loader = SheetImageLoader(people_sheet)
-                self.rows_validator(people_sheet)
             else:
                 self.validate_collectors(wb)
+
+            if not self.is_social_worker_program:
                 individuals_sheet = wb["Individuals"]
                 household_sheet = wb["Households"]
                 self.image_loader = SheetImageLoader(household_sheet)
                 self.rows_validator(household_sheet, business_area_slug)
                 self.image_loader = SheetImageLoader(individuals_sheet)
                 self.rows_validator(individuals_sheet)
+            else:
+                people_sheet = wb["People"]
+                self.image_loader = SheetImageLoader(people_sheet)
+                self.rows_validator(people_sheet)
 
             return self.errors, self.delivery_mechanisms_errors
         except Exception as e:
