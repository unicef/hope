import re
from datetime import datetime
from operator import itemgetter
from pathlib import Path
from typing import List, Union
from zipfile import BadZipfile

import openpyxl
import phonenumbers
import pycountry
from dateutil import parser
from openpyxl import load_workbook
from openpyxl_image_loader import SheetImageLoader

from core.core_fields_attributes import CORE_FIELDS_SEPARATED_WITH_NAME_AS_KEY
from core.kobo.common import KOBO_FORM_INDIVIDUALS_COLUMN_NAME, get_field_name
from core.models import BusinessArea
from core.utils import (
    serialize_flex_attributes,
    get_combined_attributes,
    get_admin_areas_as_choices,
    rename_dict_keys,
)
from core.validators import BaseValidator
from household.models import Document, DocumentType, IndividualIdentity
from registration_datahub.models import (
    ImportedDocument,
    ImportedDocumentType,
    ImportedIndividualIdentity,
)


class ImportDataValidator(BaseValidator):
    @classmethod
    def validate(cls, *args, **kwargs):
        validate_methods = [
            getattr(cls, m) for m in dir(cls) if m.startswith("validate_")
        ]

        errors_list = []
        for method in validate_methods:
            errors = method(cls, *args, **kwargs)
            errors_list.extend(errors)

        errors_list.sort(key=itemgetter("header"))

        return errors_list


class UploadXLSXValidator(ImportDataValidator):
    WB = None
    CORE_FIELDS = CORE_FIELDS_SEPARATED_WITH_NAME_AS_KEY
    FLEX_FIELDS = serialize_flex_attributes()
    ALL_FIELDS = get_combined_attributes()
    BUSINESS_AREA_SLUG = None
    BUSINESS_AREA_CODE = None

    @classmethod
    def string_validator(cls, value, header, *args, **kwargs):
        if not cls.required_validator(value, header):
            return True
        if value is None:
            return True

    @classmethod
    def integer_validator(cls, value, header, *args, **kwargs):
        if not cls.required_validator(value, header):
            return False

        if value is None:
            return True

        try:
            int(value)
            return True
        # need to use Exception because of how Graphene catches errors
        except Exception as e:
            return False

    @classmethod
    def float_validator(cls, value, header, *args, **kwargs):
        if not cls.required_validator(value, header):
            return False
        if value is None:
            return True

        return isinstance(value, float)

    @classmethod
    def geolocation_validator(cls, value, header, *args, **kwargs):
        if not cls.required_validator(value, header):
            return False
        if value is None:
            return True

        pattern = re.compile(r"^(-?\d+\.\d+?,\s*-?\d+\.\d+?)$")
        return bool(re.match(pattern, value))

    @classmethod
    def date_validator(cls, value, header, *args, **kwargs):
        if cls.integer_validator(value, header):
            return False

        if isinstance(value, datetime):
            return True

        try:
            parser.parse(value)
        # need to use Exception because of how Graphene catches errors
        except Exception as e:
            return False
        return True

    @classmethod
    def phone_validator(cls, value, header, *args, **kwargs):
        if not cls.required_validator(value, header):
            return False
        if value is None:
            return True

        try:
            phonenumbers.parse(value, region=cls.BUSINESS_AREA_CODE)
            return True
        except (phonenumbers.NumberParseException, TypeError):
            return False

    @classmethod
    def choice_validator(cls, value, header, *args, **kwargs):
        field = cls.ALL_FIELDS.get(header)
        if field is None:
            return False

        if not cls.required_validator(value, header):
            return False
        if value is None:
            return True

        if header in ("admin1", "admin2"):
            choices_list = get_admin_areas_as_choices(header[-1])
            choices = [x.get("value") for x in choices_list]
        else:
            choices = [x.get("value") for x in field["choices"]]

        choice_type = cls.ALL_FIELDS[header]["type"]

        if choice_type == "SELECT_ONE":
            if isinstance(value, str):
                return value.strip() in choices
            else:
                if value not in choices:
                    str_value = str(value)
                    return str_value in choices
            return False

        elif choice_type == "SELECT_MANY":
            if isinstance(value, str):
                selected_choices = value.split(",")
            else:
                selected_choices = value
            for choice in selected_choices:
                if isinstance(choice, str):
                    choice = choice.strip()
                if choice not in choices:
                    return False
            return True

        return False

    @classmethod
    def not_empty_validator(cls, value, *args, **kwargs):
        return not (value is None or value == "")

    @classmethod
    def bool_validator(cls, value, header, *args, **kwargs):
        if isinstance(value, bool):
            return True

        if cls.string_validator(value, header):
            value = value.capitalize()

            if value in ("True", "False"):
                return True

    @classmethod
    def required_validator(cls, value, header, *args, **kwargs):
        is_required = cls.ALL_FIELDS[header]["required"]
        is_not_empty = cls.not_empty_validator(value)

        if is_required:
            return is_not_empty

        return True

    @classmethod
    def image_validator(cls, value, header, cell, *args, **kwargs):
        if cls.required_validator(value, header):
            return True
        return cls.image_loader.image_in(cell.coordinate)

    @classmethod
    def documents_validator(cls, documents_numbers_dict, *args, **kwargs):
        invalid_rows = []
        message = f"Duplicated document"
        for key, values in documents_numbers_dict.items():

            if key == "other_id_no_i_c":
                continue

            document_name = values["type"].replace("_", " ").lower()

            seen = {}
            dupes = []
            for data_dict in values["validation_data"]:
                value = data_dict["value"]
                row_number = data_dict["row_number"]

                if not value:
                    continue

                if value not in seen:
                    seen[value] = 1
                else:
                    if seen[value] == 1:
                        dupes.append(row_number)
                    seen[value] += 1

                for number in dupes:
                    invalid_rows.append(
                        {
                            "row_number": number,
                            "header": key,
                            "message": f"{message}: "
                            f"{document_name} no: {value} in file",
                        }
                    )

            if key == "other_id_type_i_c":
                imp_doc_type_obj = ImportedDocumentType.objects.filter(
                    label=values["name"],
                    country=kwargs.get("business_area_slug"),
                    type=values["type"],
                )
                doc_type_obj = DocumentType.objects.filter(
                    label=values["name"],
                    country=kwargs.get("business_area_slug"),
                    type=values["type"],
                )
            else:
                imp_doc_type_obj = ImportedDocumentType.objects.filter(
                    country=kwargs.get("business_area_slug"),
                    type=values["type"],
                )
                doc_type_obj = DocumentType.objects.filter(
                    country=kwargs.get("business_area_slug"),
                    type=values["type"],
                )

            imp_doc_obj = []
            doc_obj = []
            if imp_doc_type_obj:
                imp_doc_obj = ImportedDocument.objects.filter(
                    type=imp_doc_type_obj, document_number__in=values["numbers"]
                )

            if doc_type_obj:
                doc_obj = Document.objects.filter(
                    type=doc_type_obj, document_number__in=values["numbers"]
                )

            for obj in imp_doc_obj:
                invalid_rows.append(
                    {
                        "row_number": 0,
                        "header": key,
                        "message": f"{message}: "
                        f"{document_name} no: {obj.document_number}"
                        f" in RDH Database",
                    }
                )

            for obj in doc_obj:
                invalid_rows.append(
                    {
                        "row_number": 0,
                        "header": key,
                        "message": f"{message}: {document_name} "
                        f"no: {obj.document_number} in HCT Database",
                    }
                )

        return invalid_rows

    @classmethod
    def identity_validator(cls, identities_numbers_dict, *args, **kwargs):
        invalid_rows = []
        message = "Duplicated identity document"
        for key, values in identities_numbers_dict.items():
            seen = {}
            dupes = []
            for data_dict in values["validation_data"]:
                value = data_dict["value"]
                row_number = data_dict["row_number"]

                if not value:
                    continue

                if value not in seen:
                    seen[value] = 1
                else:
                    if seen[value] == 1:
                        dupes.append(row_number)
                    seen[value] += 1

                for number in dupes:
                    invalid_rows.append(
                        {
                            "row_number": number,
                            "header": key,
                            "message": f"{message}: "
                            f"{values['agency']} no: {value} in file",
                        }
                    )

            imp_ident_obj = []
            ident_obj = []
            if imp_ident_obj:
                imp_ident_obj = ImportedIndividualIdentity.objects.filter(
                    agency=values["agency"],
                    document_number__in=values["numbers"],
                )

            if ident_obj:
                ident_obj = IndividualIdentity.objects.filter(
                    agency=values["agency"],
                    document_number__in=values["numbers"],
                )

            for obj in imp_ident_obj:
                invalid_rows.append(
                    {
                        "row_number": 0,
                        "header": key,
                        "message": f"{message}: "
                        f"{values['agency']} no: {obj.document_number}"
                        f" in RDH Database",
                    }
                )

            for obj in ident_obj:
                invalid_rows.append(
                    {
                        "row_number": 0,
                        "header": key,
                        "message": f"{message}: "
                        f"{values['agency']} no: {obj.document_number}"
                        f" in HCT Database",
                    }
                )

        return invalid_rows

    @classmethod
    def rows_validator(cls, sheet):
        first_row = sheet[1]
        combined_fields = {
            **cls.CORE_FIELDS[sheet.title.lower()],
            **cls.FLEX_FIELDS[sheet.title.lower()],
        }

        switch_dict = {
            "ID": cls.not_empty_validator,
            "STRING": cls.string_validator,
            "INTEGER": cls.integer_validator,
            "DECIMAL": cls.float_validator,
            "BOOL": cls.bool_validator,
            "DATE": cls.date_validator,
            "DATETIME": cls.date_validator,
            "SELECT_ONE": cls.choice_validator,
            "SELECT_MANY": cls.choice_validator,
            "PHONE_NUMBER": cls.phone_validator,
            "GEOPOINT": cls.geolocation_validator,
            "IMAGE": cls.image_validator,
        }

        # create set of household ids to validate
        # individual is matched with any household
        household_ids = (
            {cell.value for cell in sheet["A"]}
            if sheet.title == "Individuals"
            else None
        )

        invalid_rows = []
        current_household_id = None
        head_of_household_count = 0
        error_appended_flag = False

        identities_numbers = {
            "unhcr_id_no": {
                "agency": "UNHCR",
                "validation_data": [],
                "numbers": [],
            },
            "scope_id_no": {
                "agency": "WFP",
                "validation_data": [],
                "numbers": [],
            },
        }
        documents_numbers = {
            "birth_certificate_no_i_c": {
                "type": "BIRTH_CERTIFICATE",
                "validation_data": [],
                "numbers": [],
            },
            "drivers_license_no_i_c": {
                "type": "DRIVERS_LICENSE",
                "validation_data": [],
                "numbers": [],
            },
            "electoral_card_no_i_c": {
                "type": "ELECTORAL_CARD",
                "validation_data": [],
                "numbers": [],
            },
            "national_id_no_ic": {
                "type": "NATIONAL_ID",
                "validation_data": [],
                "numbers": [],
            },
            "national_passport_i_c": {
                "type": "NATIONAL_PASSPORT",
                "validation_data": [],
                "numbers": [],
            },
            "other_id_type_i_c": {
                "type": "OTHER",
                "name": None,
                "validation_data": [],
                "numbers": [],
            },
            "other_id_no_i_c": None,
        }
        for row in sheet.iter_rows(min_row=3):
            # openpyxl keeps iterating on empty rows so need to omit empty rows
            if not any([cell.value for cell in row]):
                continue

            for cell, header in zip(row, first_row):
                current_field = combined_fields.get(header.value)
                if not current_field:
                    continue

                # Validate there is only one head of household per household
                if (
                    header.value == "household_id"
                    and current_household_id != cell.value
                ):
                    current_household_id = cell.value
                    head_of_household_count = 0
                    error_appended_flag = False

                if header.value == "relationship_i_c" and cell.value == "HEAD":
                    head_of_household_count += 1

                if head_of_household_count > 1 and not error_appended_flag:
                    message = (
                        "Sheet: Individuals, There are multiple head of "
                        "households for household with "
                        f"id: {current_household_id}"
                    )
                    invalid_rows.append(
                        {
                            "row_number": cell.row,
                            "header": "relationship_i_c",
                            "message": message,
                        }
                    )
                    error_appended_flag = True

                field_type = current_field["type"]
                fn = switch_dict.get(field_type)

                value = cell.value
                if isinstance(value, float) and value.is_integer():
                    value = int(value)

                if fn(value, header.value, cell) is False:
                    message = (
                        f"Sheet: {sheet.title}, Unexpected value: "
                        f"{value} for type "
                        f"{field_type.replace('_', ' ').lower()} "
                        f"of field {header.value}"
                    )
                    invalid_rows.append(
                        {
                            "row_number": cell.row,
                            "header": header.value,
                            "message": message,
                        }
                    )

                if header.value in documents_numbers:
                    if header.value == "other_id_type_i_c":
                        documents_numbers["other_id_type_i_c"]["name"] = value
                    elif header.value == "other_id_no_i_c":
                        documents_numbers["other_id_type_i_c"][
                            "validation_data"
                        ].append({"row_number": cell.row, "value": value})
                        documents_numbers["other_id_type_i_c"][
                            "numbers"
                        ].append(value)
                    else:
                        documents_numbers[header.value][
                            "validation_data"
                        ].append({"row_number": cell.row, "value": value})
                        documents_numbers["other_id_type_i_c"][
                            "numbers"
                        ].append(header.value)

                if header.value in identities_numbers:
                    identities_numbers[header.value]["numbers"].append(value)
                    identities_numbers[header.value]["validation_data"].append(
                        {"row_number": cell.row, "value": value}
                    )

                is_not_matched_with_household = (
                    household_ids and header.value == "household_id"
                ) and value not in household_ids

                if is_not_matched_with_household:
                    message = "Individual is not matched with any household"
                    invalid_rows.append(
                        {
                            "row_number": cell.row,
                            "header": header.value,
                            "message": message,
                        }
                    )

        invalid_doc_rows = cls.documents_validator(documents_numbers)

        invalid_ident_rows = cls.identity_validator(identities_numbers)

        return [*invalid_rows, *invalid_doc_rows, *invalid_ident_rows]

    @classmethod
    def validate_file_extension(cls, *args, **kwargs):
        xlsx_file = kwargs.get("file")
        file_suffix = Path(xlsx_file.name).suffix
        if file_suffix != ".xlsx":
            return [
                {
                    "row_number": 1,
                    "header": f"{xlsx_file.name}",
                    "message": "Only .xlsx files are accepted for import.",
                }
            ]

        # Checking only extensions is not enough,
        # loading workbook to check if it is in fact true .xlsx file
        try:
            wb = load_workbook(xlsx_file, data_only=True)
            cls.WB = wb
        except BadZipfile:
            return [
                {
                    "row_number": 1,
                    "header": f"{xlsx_file.name}",
                    "message": "Invalid .xlsx file",
                }
            ]

        return []

    @classmethod
    def validate_file_with_template(cls, *args, **kwargs):
        if cls.WB is None:
            xlsx_file = kwargs.get("file")
            wb = openpyxl.load_workbook(xlsx_file, data_only=True)
        else:
            wb = cls.WB

        errors = []
        for name, fields in cls.CORE_FIELDS.items():
            sheet = wb[name.capitalize()]
            first_row = sheet[1]

            all_fields = list(fields.values()) + list(
                cls.FLEX_FIELDS[name].values()
            )

            required_fields = set(
                field["xlsx_field"] for field in all_fields if field["required"]
            )

            column_names = {cell.value for cell in first_row}

            columns_difference = required_fields.difference(column_names)

            if columns_difference:
                errors.extend(
                    [
                        {
                            "row_number": 1,
                            "header": col,
                            "message": f"Missing column name {col}",
                        }
                        for col in columns_difference
                    ]
                )

        return errors

    @classmethod
    def validate_household_rows(cls, *args, **kwargs):
        if cls.WB is None:
            xlsx_file = kwargs.get("file")
            wb = openpyxl.load_workbook(xlsx_file, data_only=True)
        else:
            wb = cls.WB
        household_sheet = wb["Households"]
        cls.image_loader = SheetImageLoader(household_sheet)
        cls.BUSINESS_AREA_SLUG = kwargs.get("business_area_slug")
        business_area_name = BusinessArea.objects.get(
            slug=cls.BUSINESS_AREA_SLUG
        ).name
        cls.BUSINESS_AREA_CODE = pycountry.countries.get(
            name=business_area_name
        ).alpha_2

        return cls.rows_validator(household_sheet)

    @classmethod
    def validate_individuals_rows(cls, *args, **kwargs):
        if cls.WB is None:
            xlsx_file = kwargs.get("file")
            wb = openpyxl.load_workbook(xlsx_file, data_only=True)
        else:
            wb = cls.WB
        individuals_sheet = wb["Individuals"]
        cls.image_loader = SheetImageLoader(individuals_sheet)

        cls.BUSINESS_AREA_SLUG = kwargs.get("business_area_slug")
        business_area_name = BusinessArea.objects.get(
            slug=cls.BUSINESS_AREA_SLUG
        ).name
        cls.BUSINESS_AREA_CODE = pycountry.countries.get(
            name=business_area_name
        ).alpha_2

        return cls.rows_validator(individuals_sheet)


class KoboProjectImportDataValidator(ImportDataValidator):
    CORE_FIELDS: dict = CORE_FIELDS_SEPARATED_WITH_NAME_AS_KEY
    FLEX_FIELDS: dict = serialize_flex_attributes()
    ALL_FIELDS = get_combined_attributes()
    BUSINESS_AREA_CODE = None

    EXPECTED_HOUSEHOLDS_CORE_FIELDS = {
        field["xlsx_field"]
        for field in CORE_FIELDS["households"].values()
        if field["required"]
    }
    EXPECTED_HOUSEHOLDS_FLEX_FIELDS = {
        field["xlsx_field"]
        for field in FLEX_FIELDS["households"].values()
        if field["required"]
    }

    EXPECTED_INDIVIDUALS_CORE_FIELDS = {
        field["xlsx_field"]
        for field in CORE_FIELDS["individuals"].values()
        if field["required"]
    }
    EXPECTED_INDIVIDUALS_FLEX_FIELDS = {
        field["xlsx_field"]
        for field in FLEX_FIELDS["individuals"].values()
        if field["required"]
    }

    EXPECTED_HOUSEHOLD_FIELDS = EXPECTED_HOUSEHOLDS_CORE_FIELDS.union(
        EXPECTED_HOUSEHOLDS_FLEX_FIELDS
    )
    EXPECTED_INDIVIDUALS_FIELDS = EXPECTED_INDIVIDUALS_CORE_FIELDS.union(
        EXPECTED_INDIVIDUALS_FLEX_FIELDS
    )

    @classmethod
    def standard_type_validator(cls, value: str, field: str, field_type: str):
        value_type_name = type(value).__name__

        if field_type == "INTEGER":
            try:
                int(value)
                return
            except Exception as e:
                return (
                    f"Invalid value {value} of type {value_type_name} for "
                    f"field {field} of type int"
                )
        elif field_type == "STRING":
            # everything from Kobo is string so cannot really validate it
            # only check phone number
            if field.startswith("phone_no"):
                try:
                    phonenumbers.parse(value, region=cls.BUSINESS_AREA_CODE)
                except (phonenumbers.NumberParseException, TypeError):
                    return f"Invalid phone number {value} for field {field}"
            return

        elif field_type == "BOOL":
            # Important! if value == 0 or 1 it's also evaluated to True
            # checking for int values even tho Kobo returns everything as str
            # to no not break import if they start returning integers
            if value in ("True", "False", True, False, "0", "1"):
                return None
            return (
                f"Invalid value {value} of type {value_type_name} for "
                f"field {field} of type bool"
            )

    @classmethod
<<<<<<< HEAD
    def validate_required_fields(cls, *args, **kwargs):
        submissions = kwargs.get("submissions")

        expected_households_core_fields = {
            field["xlsx_field"]
            for field in cls.CORE_FIELDS["households"].values()
            if field["required"]
        }
        expected_households_flex_fields = {
            field["xlsx_field"]
            for field in cls.FLEX_FIELDS["households"].values()
            if field["required"]
        }
=======
    def image_validator(
        cls, value: str, field: str, attachments: List[dict], *args, **kwargs
    ) -> Union[str, None]:
        allowed_extensions = (
            "bmp",
            "dib",
            "gif",
            "tif",
            "tiff",
            "jfif",
            "jpe",
            "jpg",
            "jpeg",
            "pbm",
            "pgm",
            "ppm",
            "pnm",
            "png",
            "apng",
            "blp",
            "bufr",
            "cur",
            "pcx",
            "dcx",
            "dds",
            "ps",
            "eps",
            "fit",
            "fits",
            "fli",
            "flc",
            "fpx",
            "ftc",
            "ftu",
            "gbr",
            "grib",
            "h5",
            "hdf",
            "icns",
            "ico",
            "im",
            "iim",
            "jp2",
            "j2k",
            "jpc",
            "jpf",
            "jpx",
            "j2c",
            "mic",
            "mpg",
            "mpeg",
            "mpo",
            "msp",
            "palm",
            "pcd",
            "pdf",
            "pxr",
            "psd",
            "bw",
            "rgb",
            "rgba",
            "sgi",
            "ras",
            "tga",
            "icb",
            "vda",
            "vst",
            "webp",
            "wmf",
            "emf",
            "xbm",
            "xpm",
        )
        file_extension = value.split(".")[-1]
>>>>>>> 3692cf31

        if file_extension not in allowed_extensions:
            message = (
                f"Specified image {value} for "
                f"field {field} is not a valid image file"
            )
            return message

        message = (
            f"Specified image {value} for field {field} is not in attachments"
        )

        is_correct_attachment = False

        for attachment in attachments:
            if get_field_name(attachment["filename"]) == value:
                is_correct_attachment = True
                break

        is_valid_image = isinstance(value, str) and is_correct_attachment

        return None if is_valid_image else message

    @classmethod
    def geopoint_validator(
        cls, value: list, field: str, *args, **kwargs
    ) -> Union[str, None]:
        readable_value = (
            ", ".join(str(i) for i in value)
            if isinstance(value, list) and value
            else str(value)
        )
        message = f"Invalid geopoint {readable_value} for field {field}"

        if not value:
            return message

        if len(value) == 2 and all([isinstance(i, float) for i in value]):
            pattern = re.compile(r"^(-?\d+\.\d+?,\s*-?\d+\.\d+?)$")
            is_valid_geopoint = bool(re.match(pattern, readable_value))

            return None if is_valid_geopoint else message

        return message

    @classmethod
    def date_validator(
        cls, value: str, field: str, *args, **kwargs
    ) -> Union[str, None]:
        message = (
            f"Invalid datetime/date {value} for field {field}, "
            "accepted formats: datetime ISO 8601, date YYYY-MM-DD"
        )

        if not value:
            return message

        pattern_iso = re.compile(
            r"^(-?(?:[1-9][0-9]*)?[0-9]{4})-(1[0-2]|0[1-9])-"
            r"(3[01]|0[1-9]|[12][0-9])T(2[0-3]|[01][0-9]):([0-5][0-9]):"
            r"([0-5][0-9])(\.[0-9]+)?(Z|[+-](?:2[0-3]|[01][0-9]):"
            r"[0-5][0-9])?$"
        )

        matched = re.match(pattern_iso, value)

        if matched is None:
            pattern_date = re.compile(
                r"([12]\d{3}-(0[1-9]|1[0-2])-(0[1-9]|[12]\d|3[01]))"
            )

            matched = re.match(pattern_date, value)

        return None if matched else message

    @classmethod
    def choice_validator(
        cls, value: str, field: str, *args, **kwargs
    ) -> Union[str, None]:
        message = f"Invalid choice {value} for field {field}"

        field = cls.ALL_FIELDS.get(field)
        if not value:
            return message

        if field in ("admin1_h_c", "admin2_h_c"):
            choices_list = get_admin_areas_as_choices(
                1 if field == "admin1_h_c" else 2
            )
            choices = [x.get("value") for x in choices_list]
        else:
            choices = [x.get("value") for x in field["choices"]]

        choice_type = field["type"]

        if choice_type == "SELECT_ONE":
            is_in_choices = value in choices
            if is_in_choices is False:
                # try uppercase version
                uppercase_value = value.upper()
                is_in_choices = uppercase_value in choices
            return None if is_in_choices else message

        elif choice_type == "SELECT_MANY":
            selected_choices = value.split(",")
            for choice in selected_choices:
                choice = choice.strip()
                if choice not in choices:
                    # try uppercase version
                    uppercase_value = value.upper()
                    return None if uppercase_value in choices else message
            return None

    @classmethod
    def _get_field_type_error(
        cls, field: str, value: Union[str, list], attachments: list
    ) -> Union[dict, None]:
        field_dict = cls.ALL_FIELDS.get(field)
        if field_dict is None:
            return

        complex_types = {
            "GEOPOINT": cls.geopoint_validator,
            "IMAGE": cls.image_validator,
            "DATE": cls.date_validator,
            "SELECT_ONE": cls.choice_validator,
            "SELECT_MANY": cls.choice_validator,
        }
        field_type = field_dict["type"]
        complex_type_fn = complex_types.get(field_type)

        if complex_type_fn:
            message = complex_type_fn(
                field=field, value=value, attachments=attachments
            )
            if message is not None:
                return {
                    "header": field,
                    "message": message,
                }
        else:
            message = cls.standard_type_validator(value, field, field_type)
            if message:
                return {
                    "header": field,
                    "message": message,
                }

    @classmethod
    def validate_fields(cls, submissions: list, business_area_name: str):
        cls.BUSINESS_AREA_CODE = pycountry.countries.get(
            name=business_area_name
        ).alpha_2
        reduced_submissions = rename_dict_keys(submissions, get_field_name)
        errors = []
        # have fun debugging this ;_;
        for household in reduced_submissions:
            expected_hh_fields = cls.EXPECTED_HOUSEHOLD_FIELDS.copy()
            attachments = household.get("_attachments", [])
            for hh_field, hh_value in household.items():
                expected_hh_fields.discard(hh_field)
                if hh_field == KOBO_FORM_INDIVIDUALS_COLUMN_NAME:
                    for individual in hh_value:
                        expected_i_fields = (
                            cls.EXPECTED_INDIVIDUALS_FIELDS.copy()
                        )
                        for i_field, i_value in individual.items():
                            expected_i_fields.discard(i_field)
                            error = cls._get_field_type_error(
                                i_field, i_value, attachments
                            )
                            if error:
                                errors.append(error)
                        i_expected_field_errors = [
                            {
                                "header": field,
                                "message": f"Missing individual "
                                f"required field {field}",
                            }
                            for field in expected_i_fields
                        ]
                        errors.extend(i_expected_field_errors)
                elif hh_field in cls.EXPECTED_HOUSEHOLD_FIELDS:
                    error = cls._get_field_type_error(
                        hh_field, hh_value, attachments
                    )
                    if error:
                        errors.append(error)
            hh_expected_field_errors = [
                {
                    "header": field,
                    "message": f"Missing household required field {field}",
                }
                for field in expected_hh_fields
            ]
            errors.extend(hh_expected_field_errors)

        return errors<|MERGE_RESOLUTION|>--- conflicted
+++ resolved
@@ -722,21 +722,6 @@
             )
 
     @classmethod
-<<<<<<< HEAD
-    def validate_required_fields(cls, *args, **kwargs):
-        submissions = kwargs.get("submissions")
-
-        expected_households_core_fields = {
-            field["xlsx_field"]
-            for field in cls.CORE_FIELDS["households"].values()
-            if field["required"]
-        }
-        expected_households_flex_fields = {
-            field["xlsx_field"]
-            for field in cls.FLEX_FIELDS["households"].values()
-            if field["required"]
-        }
-=======
     def image_validator(
         cls, value: str, field: str, attachments: List[dict], *args, **kwargs
     ) -> Union[str, None]:
@@ -811,7 +796,6 @@
             "xpm",
         )
         file_extension = value.split(".")[-1]
->>>>>>> 3692cf31
 
         if file_extension not in allowed_extensions:
             message = (
