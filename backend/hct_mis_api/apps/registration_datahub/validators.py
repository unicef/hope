--- conflicted
+++ resolved
@@ -365,11 +365,7 @@
         if self.is_social_worker_program:
             return {
                 "people": {
-<<<<<<< HEAD
                     **core_fields._associated_with([_INDIVIDUAL, _DELIVERY_MECHANISM_DATA]).to_dict_by("xlsx_field"),
-=======
-                    **core_fields.to_dict_by("xlsx_field"),
->>>>>>> 34febda5
                     **flex_fields["individuals"],
                 },
             }
@@ -895,12 +891,7 @@
                 self.validate_people_collectors(wb)
                 people_sheet = wb["People"]
                 self.image_loader = SheetImageLoader(people_sheet)
-<<<<<<< HEAD
-                self.rows_validator(people_sheet)
-
-=======
-                errors.extend(self.rows_validator(people_sheet, business_area_slug))
->>>>>>> 34febda5
+                self.rows_validator(people_sheet, business_area_slug)
             else:
                 self.validate_collectors(wb)
                 individuals_sheet = wb["Individuals"]
