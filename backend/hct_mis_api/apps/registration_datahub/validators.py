--- conflicted
+++ resolved
@@ -884,37 +884,21 @@
             self.validate_collectors_size(wb)
 
             if self.is_social_worker_program:
-<<<<<<< HEAD
                 self.validate_people_collectors(wb)
+                people_sheet = wb["People"]
+                self.image_loader = SheetImageLoader(people_sheet)
+                self.rows_validator(people_sheet)
+
             else:
                 self.validate_collectors(wb)
-
-            if not self.is_social_worker_program:
-=======
-                errors.extend(self.validate_people_collectors(wb))
-                people_sheet = wb["People"]
-                self.image_loader = SheetImageLoader(people_sheet)
-                errors.extend(self.rows_validator(people_sheet))
-            else:
-                errors.extend(self.validate_collectors(wb))
->>>>>>> f2224c03
                 individuals_sheet = wb["Individuals"]
                 household_sheet = wb["Households"]
                 self.image_loader = SheetImageLoader(household_sheet)
                 self.rows_validator(household_sheet, business_area_slug)
                 self.image_loader = SheetImageLoader(individuals_sheet)
-<<<<<<< HEAD
                 self.rows_validator(individuals_sheet)
-            else:
-                people_sheet = wb["People"]
-                self.image_loader = SheetImageLoader(people_sheet)
-                self.rows_validator(people_sheet)
 
             return self.errors, self.delivery_mechanisms_errors
-=======
-                errors.extend(self.rows_validator(individuals_sheet))
-            return errors
->>>>>>> f2224c03
         except Exception as e:
             logger.exception(e)
             raise
@@ -1055,11 +1039,7 @@
 
     def validate_people_collectors(self, wb: Workbook) -> None:
         try:
-<<<<<<< HEAD
             index_ids, primary_collector_ids, alternate_collector_ids, relationship_column = [], [], [], []
-=======
-            errors, index_ids, primary_collector_ids, relationship_column = [], [], [], []
->>>>>>> f2224c03
             people_sheet = wb["People"]
             first_row = people_sheet[1]
 
@@ -1096,31 +1076,20 @@
                             f"Value can be {HEAD} or {NON_BENEFICIARY}",
                         }
                     )
-<<<<<<< HEAD
                 if (
                     relationship == HEAD
                     and index_id is not None
                     and int(index_id) not in pr_ids
-                    and int(index_id) not in alt_ids
                 ):
                     self.errors.append(
-=======
-                if relationship == HEAD and index_id is not None and int(index_id) not in pr_ids:
-                    errors.append(
->>>>>>> f2224c03
                         {
                             "row_number": 1,
                             "header": "People",
                             "message": f"Individual with index_id {index_id} has to have an Primary collector.",
                         }
                     )
-<<<<<<< HEAD
-                if relationship == NON_BENEFICIARY and (pr_col is None and alt_col is None):
+                if relationship == NON_BENEFICIARY and (pr_col is None):
                     self.errors.append(
-=======
-                if relationship == NON_BENEFICIARY and (pr_col is None):
-                    errors.append(
->>>>>>> f2224c03
                         {
                             "row_number": 1,
                             "header": "People",
