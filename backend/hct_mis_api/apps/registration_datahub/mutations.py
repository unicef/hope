import logging

from django.core.exceptions import ValidationError
from django.db import transaction
from django.shortcuts import get_object_or_404

import graphene
<<<<<<< HEAD
from graphql import GraphQLError
=======
>>>>>>> 0260a72a
from graphene_file_upload.scalars import Upload
from graphql import GraphQLError

from hct_mis_api.apps.account.permissions import PermissionMutation, Permissions
from hct_mis_api.apps.activity_log.models import log_create
from hct_mis_api.apps.core.models import BusinessArea
from hct_mis_api.apps.core.permissions import is_authenticated
from hct_mis_api.apps.core.scalars import BigInt
from hct_mis_api.apps.core.utils import (
    check_concurrency_version_in_mutation,
    decode_id_string,
)
from hct_mis_api.apps.core.validators import BaseValidator
from hct_mis_api.apps.registration_data.models import RegistrationDataImport
from hct_mis_api.apps.registration_data.schema import RegistrationDataImportNode
from hct_mis_api.apps.registration_datahub.celery_tasks import (
    merge_registration_data_import_task,
    pull_kobo_submissions_task,
    rdi_deduplication_task,
    registration_kobo_import_task,
    registration_xlsx_import_task,
    validate_xlsx_import_task,
)
from hct_mis_api.apps.registration_datahub.models import (
    ImportData,
    KoboImportData,
    RegistrationDataImportDatahub,
)
from hct_mis_api.apps.registration_datahub.schema import (
    ImportDataNode,
<<<<<<< HEAD
    XlsxRowErrorNode,
    KoboImportDataNode,
=======
    KoboImportDataNode,
    XlsxRowErrorNode,
>>>>>>> 0260a72a
)
from hct_mis_api.apps.utils.mutations import ValidationErrorMutationMixin

logger = logging.getLogger(__name__)


@transaction.atomic(using="default")
@transaction.atomic(using="registration_datahub")
def create_registration_data_import_objects(registration_data_import_data, user, data_source):
    import_data_id = decode_id_string(registration_data_import_data.pop("import_data_id"))
    import_data_obj = ImportData.objects.get(id=import_data_id)

    business_area = BusinessArea.objects.get(slug=registration_data_import_data.pop("business_area_slug"))
    pull_pictures = registration_data_import_data.pop("pull_pictures", True)
    screen_beneficiary = registration_data_import_data.pop("screen_beneficiary", False)
    created_obj_datahub = RegistrationDataImportDatahub.objects.create(
        business_area_slug=business_area.slug,
        import_data=import_data_obj,
        **registration_data_import_data,
    )
    created_obj_hct = RegistrationDataImport(
        status=RegistrationDataImport.IMPORTING,
        imported_by=user,
        data_source=data_source,
        number_of_individuals=import_data_obj.number_of_individuals,
        number_of_households=import_data_obj.number_of_households,
        business_area=business_area,
        pull_pictures=pull_pictures,
        screen_beneficiary=screen_beneficiary,
        **registration_data_import_data,
    )
    created_obj_hct.full_clean()
    created_obj_hct.save()

    created_obj_datahub.hct_id = created_obj_hct.id
    created_obj_datahub.save()

    created_obj_hct.datahub_id = created_obj_datahub.id
    created_obj_hct.save()

    return (
        created_obj_datahub,
        created_obj_hct,
        import_data_obj,
        business_area,
    )


class RegistrationXlsxImportMutationInput(graphene.InputObjectType):
    import_data_id = graphene.ID()
    name = graphene.String()
    business_area_slug = graphene.String()
    screen_beneficiary = graphene.Boolean()


class RegistrationKoboImportMutationInput(graphene.InputObjectType):
    import_data_id = graphene.String()
    name = graphene.String()
    pull_pictures = graphene.Boolean()
    business_area_slug = graphene.String()
    screen_beneficiary = graphene.Boolean()


class RegistrationXlsxImportMutation(BaseValidator, PermissionMutation, ValidationErrorMutationMixin):
    registration_data_import = graphene.Field(RegistrationDataImportNode)

    class Arguments:
        registration_data_import_data = RegistrationXlsxImportMutationInput(required=True)

    @classmethod
    @transaction.atomic(using="default")
    @transaction.atomic(using="registration_datahub")
    @is_authenticated
    def processed_mutate(cls, root, info, registration_data_import_data):
        (
            created_obj_datahub,
            created_obj_hct,
            import_data_obj,
            business_area,
        ) = create_registration_data_import_objects(registration_data_import_data, info.context.user, "XLS")

        cls.has_permission(info, Permissions.RDI_IMPORT_DATA, business_area)

        if (
            created_obj_hct.should_check_against_sanction_list()
            and not business_area.should_check_against_sanction_list()
        ):
            raise ValidationError("Cannot check against sanction list")

        log_create(
            RegistrationDataImport.ACTIVITY_LOG_MAPPING, "business_area", info.context.user, None, created_obj_hct
        )
        registration_xlsx_import_task.delay(
            registration_data_import_id=str(created_obj_datahub.id),
            import_data_id=str(import_data_obj.id),
            business_area=str(business_area.id),
        )

        return RegistrationXlsxImportMutation(registration_data_import=created_obj_hct)


class RegistrationDeduplicationMutation(BaseValidator, PermissionMutation):
    ok = graphene.Boolean()

    class Arguments:
        registration_data_import_datahub_id = graphene.ID(required=True)
        version = BigInt(required=False)

    @classmethod
    def validate_object_status(cls, rdi_obj, *args, **kwargs):
        if rdi_obj.status != RegistrationDataImport.DEDUPLICATION_FAILED:
            logger.error(
                "Deduplication can only be called when Registration Data Import status is Deduplication Failed"
            )
            raise ValidationError(
                "Deduplication can only be called when Registration Data Import status is Deduplication Failed"
            )

    @classmethod
    @is_authenticated
    def mutate(cls, root, info, registration_data_import_datahub_id, **kwargs):
        old_rdi_obj = RegistrationDataImport.objects.get(datahub_id=registration_data_import_datahub_id)
        rdi_obj = RegistrationDataImport.objects.get(datahub_id=registration_data_import_datahub_id)
        check_concurrency_version_in_mutation(kwargs.get("version"), rdi_obj)
        cls.has_permission(info, Permissions.RDI_RERUN_DEDUPE, rdi_obj.business_area)

        cls.validate(rdi_obj=rdi_obj)

        rdi_obj.status = RegistrationDataImport.DEDUPLICATION
        rdi_obj.save()
        log_create(
            RegistrationDataImport.ACTIVITY_LOG_MAPPING, "business_area", info.context.user, old_rdi_obj, rdi_obj
        )
        rdi_deduplication_task.delay(registration_data_import_id=str(registration_data_import_datahub_id))

        return cls(ok=True)


class RegistrationKoboImportMutation(BaseValidator, PermissionMutation, ValidationErrorMutationMixin):
    registration_data_import = graphene.Field(RegistrationDataImportNode)

    class Arguments:
        registration_data_import_data = RegistrationKoboImportMutationInput(required=True)

    @classmethod
    def check_is_not_empty(cls, import_data_id):
        import_data = get_object_or_404(ImportData, id=decode_id_string(import_data_id))
        if import_data.number_of_households == 0 and import_data.number_of_individuals == 0:
            logger.error("Cannot import empty KoBo form")
            raise ValidationError("Cannot import empty KoBo form")

    @classmethod
    @transaction.atomic(using="default")
    @transaction.atomic(using="registration_datahub")
    @is_authenticated
    def processed_mutate(cls, root, info, registration_data_import_data):
        cls.check_is_not_empty(registration_data_import_data.import_data_id)

        (
            created_obj_datahub,
            created_obj_hct,
            import_data_obj,
            business_area,
        ) = create_registration_data_import_objects(registration_data_import_data, info.context.user, "KOBO")

        cls.has_permission(info, Permissions.RDI_IMPORT_DATA, business_area)

        if (
            created_obj_hct.should_check_against_sanction_list()
            and not business_area.should_check_against_sanction_list()
        ):
            raise ValidationError("Cannot check against sanction list")

        log_create(
            RegistrationDataImport.ACTIVITY_LOG_MAPPING, "business_area", info.context.user, None, created_obj_hct
        )
        registration_kobo_import_task.delay(
            registration_data_import_id=str(created_obj_datahub.id),
            import_data_id=str(import_data_obj.id),
            business_area=str(business_area.id),
        )

        return RegistrationXlsxImportMutation(registration_data_import=created_obj_hct)


class MergeRegistrationDataImportMutation(BaseValidator, PermissionMutation):
    registration_data_import = graphene.Field(RegistrationDataImportNode)

    class Arguments:
        id = graphene.ID(required=True)
        version = BigInt(required=False)

    @classmethod
    def validate_object_status(cls, *args, **kwargs):
        status = kwargs.get("status")
        if status != RegistrationDataImport.IN_REVIEW:
            logger.error("Only In Review Registration Data Import can be merged into Population")
            raise ValidationError("Only In Review Registration Data Import can be merged into Population")

    @classmethod
    @transaction.atomic(using="default")
    @transaction.atomic(using="registration_datahub")
    @is_authenticated
    def mutate(cls, root, info, id, **kwargs):
        decode_id = decode_id_string(id)
        old_obj_hct = RegistrationDataImport.objects.get(
            id=decode_id,
        )

        obj_hct = RegistrationDataImport.objects.get(
            id=decode_id,
        )
        check_concurrency_version_in_mutation(kwargs.get("version"), obj_hct)

        cls.has_permission(info, Permissions.RDI_MERGE_IMPORT, obj_hct.business_area)

        cls.validate(status=obj_hct.status)

        if not obj_hct.can_be_merged():
            raise GraphQLError(f"Can't begin to merge RDI: {obj_hct}")

        obj_hct.status = RegistrationDataImport.MERGING
        obj_hct.save()
        merge_registration_data_import_task.delay(registration_data_import_id=decode_id)

        log_create(
            RegistrationDataImport.ACTIVITY_LOG_MAPPING, "business_area", info.context.user, old_obj_hct, obj_hct
        )
        return MergeRegistrationDataImportMutation(obj_hct)


class RefuseRegistrationDataImportMutation(BaseValidator, PermissionMutation):
    registration_data_import = graphene.Field(RegistrationDataImportNode)

    class Arguments:
        id = graphene.ID(required=True)
        version = BigInt(required=False)

    @classmethod
    def validate_object_status(cls, *args, **kwargs):
        status = kwargs.get("status")
        if status != RegistrationDataImport.IN_REVIEW:
            logger.error("Only In Review Registration Data Import can be refused")
            raise ValidationError("Only In Review Registration Data Import can be refused")

    @classmethod
    @transaction.atomic(using="default")
    @transaction.atomic(using="registration_datahub")
    @is_authenticated
    def mutate(cls, root, info, id, **kwargs):
        decode_id = decode_id_string(id)
        old_obj_hct = RegistrationDataImport.objects.get(id=decode_id)
        obj_hct = RegistrationDataImport.objects.get(id=decode_id)

        check_concurrency_version_in_mutation(kwargs.get("version"), obj_hct)

        cls.has_permission(info, Permissions.RDI_REFUSE_IMPORT, obj_hct.business_area)

        cls.validate(status=obj_hct.status)
        obj_hct.status = RegistrationDataImport.REFUSED_IMPORT
        obj_hct.save()

        log_create(
            RegistrationDataImport.ACTIVITY_LOG_MAPPING, "business_area", info.context.user, old_obj_hct, obj_hct
        )
        return RefuseRegistrationDataImportMutation(obj_hct)


class UploadImportDataXLSXFileAsync(PermissionMutation):
    import_data = graphene.Field(ImportDataNode)
    errors = graphene.List(XlsxRowErrorNode)

    class Arguments:
        file = Upload(required=True)
        business_area_slug = graphene.String(required=True)

    @classmethod
    @is_authenticated
    def mutate(cls, root, info, file, business_area_slug):

        cls.has_permission(info, Permissions.RDI_IMPORT_DATA, business_area_slug)
        import_data = ImportData.objects.create(
            file=file,
            data_type=ImportData.XLSX,
            status=ImportData.STATUS_PENDING,
            created_by_id=info.context.user.id,
            business_area_slug=business_area_slug,
        )
        validate_xlsx_import_task.delay(import_data.id)
        return UploadImportDataXLSXFileAsync(import_data, [])


class SaveKoboProjectImportDataAsync(PermissionMutation):
    import_data = graphene.Field(KoboImportDataNode)

    class Arguments:
        uid = Upload(required=True)
        business_area_slug = graphene.String(required=True)
        only_active_submissions = graphene.Boolean(required=True)

    @classmethod
    @is_authenticated
    def mutate(cls, root, info, uid, business_area_slug, only_active_submissions):
        cls.has_permission(info, Permissions.RDI_IMPORT_DATA, business_area_slug)

        import_data = KoboImportData.objects.create(
            data_type=ImportData.JSON,
            kobo_asset_id=uid,
            only_active_submissions=only_active_submissions,
            status=ImportData.STATUS_PENDING,
            business_area_slug=business_area_slug,
            created_by_id=info.context.user.id,
        )
        pull_kobo_submissions_task.delay(import_data.id)
        return SaveKoboProjectImportDataAsync(import_data=import_data)


class DeleteRegistrationDataImport(graphene.Mutation):
    ok = graphene.Boolean()

    class Arguments:
        registration_data_import_id = graphene.String(required=True)

    @classmethod
    @is_authenticated
    def mutate(cls, root, info, **kwargs):
        decoded_id = decode_id_string(kwargs.get("registration_data_import_id"))
        rdi_obj = RegistrationDataImport.objects.get(id=decoded_id)
        rdi_obj.delete()

        log_create(RegistrationDataImport.ACTIVITY_LOG_MAPPING, "business_area", info.context.user, rdi_obj, None)
        return cls(ok=True)


class Mutations(graphene.ObjectType):
    upload_import_data_xlsx_file_async = UploadImportDataXLSXFileAsync.Field()
    delete_registration_data_import = DeleteRegistrationDataImport.Field()
    registration_xlsx_import = RegistrationXlsxImportMutation.Field()
    registration_kobo_import = RegistrationKoboImportMutation.Field()
    save_kobo_import_data_async = SaveKoboProjectImportDataAsync.Field()
    merge_registration_data_import = MergeRegistrationDataImportMutation.Field()
    refuse_registration_data_import = RefuseRegistrationDataImportMutation.Field()
    rerun_dedupe = RegistrationDeduplicationMutation.Field()<|MERGE_RESOLUTION|>--- conflicted
+++ resolved
@@ -5,10 +5,6 @@
 from django.shortcuts import get_object_or_404
 
 import graphene
-<<<<<<< HEAD
-from graphql import GraphQLError
-=======
->>>>>>> 0260a72a
 from graphene_file_upload.scalars import Upload
 from graphql import GraphQLError
 
@@ -39,13 +35,8 @@
 )
 from hct_mis_api.apps.registration_datahub.schema import (
     ImportDataNode,
-<<<<<<< HEAD
-    XlsxRowErrorNode,
-    KoboImportDataNode,
-=======
     KoboImportDataNode,
     XlsxRowErrorNode,
->>>>>>> 0260a72a
 )
 from hct_mis_api.apps.utils.mutations import ValidationErrorMutationMixin
 
