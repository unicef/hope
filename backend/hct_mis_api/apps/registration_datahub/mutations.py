import json
import operator
import time
from io import BytesIO

import graphene
import openpyxl
from django.core.exceptions import ValidationError
from django.core.files import File
from graphene_file_upload.scalars import Upload

from hct_mis_api.apps.account.permissions import Permissions, PermissionMutation
from hct_mis_api.apps.activity_log.models import log_create
from hct_mis_api.apps.core.airflow_api import AirflowApi
from hct_mis_api.apps.core.kobo.api import KoboAPI
from hct_mis_api.apps.core.kobo.common import count_population
from hct_mis_api.apps.core.models import BusinessArea
from hct_mis_api.apps.core.permissions import is_authenticated
from hct_mis_api.apps.core.utils import decode_id_string, check_concurrency_version_in_mutation
from hct_mis_api.apps.core.scalars import BigInt
from hct_mis_api.apps.core.validators import BaseValidator
from hct_mis_api.apps.registration_data.models import RegistrationDataImport
from hct_mis_api.apps.registration_data.schema import RegistrationDataImportNode
from hct_mis_api.apps.registration_datahub.models import (
    ImportData,
    RegistrationDataImportDatahub,
)
from hct_mis_api.apps.registration_datahub.schema import (
    ImportDataNode,
    XlsxRowErrorNode,
    KoboErrorNode,
)
from hct_mis_api.apps.registration_datahub.validators import (
    UploadXLSXValidator,
    KoboProjectImportDataValidator,
)


def create_registration_data_import_objects(registration_data_import_data, user, data_source):
    import_data_id = decode_id_string(registration_data_import_data.pop("import_data_id"))
    import_data_obj = ImportData.objects.get(id=import_data_id)

    business_area = BusinessArea.objects.get(slug=registration_data_import_data.pop("business_area_slug"))

    created_obj_datahub = RegistrationDataImportDatahub.objects.create(
        business_area_slug=business_area.slug,
        import_data=import_data_obj,
        **registration_data_import_data,
    )
    created_obj_hct = RegistrationDataImport.objects.create(
        status=RegistrationDataImport.IMPORTING,
        imported_by=user,
        data_source=data_source,
        number_of_individuals=import_data_obj.number_of_individuals,
        number_of_households=import_data_obj.number_of_households,
        business_area=business_area,
        **registration_data_import_data,
    )

    created_obj_datahub.hct_id = created_obj_hct.id
    created_obj_datahub.save()

    created_obj_hct.datahub_id = created_obj_datahub.id
    created_obj_hct.save()

    return (
        created_obj_datahub,
        created_obj_hct,
        import_data_obj,
        business_area,
    )


class RegistrationXlsxImportMutationInput(graphene.InputObjectType):
    import_data_id = graphene.ID()
    name = graphene.String()
    business_area_slug = graphene.String()


class RegistrationKoboImportMutationInput(graphene.InputObjectType):
    import_data_id = graphene.String()
    name = graphene.String()
    business_area_slug = graphene.String()


class RegistrationXlsxImportMutation(BaseValidator, PermissionMutation):
    registration_data_import = graphene.Field(RegistrationDataImportNode)

    class Arguments:
        registration_data_import_data = RegistrationXlsxImportMutationInput(required=True)

    @classmethod
    @is_authenticated
    def mutate(cls, root, info, registration_data_import_data):
        (
            created_obj_datahub,
            created_obj_hct,
            import_data_obj,
            business_area,
        ) = create_registration_data_import_objects(registration_data_import_data, info.context.user, "XLS")

        cls.has_permission(info, Permissions.RDI_IMPORT_DATA, business_area)

        log_create(
            RegistrationDataImport.ACTIVITY_LOG_MAPPING, "business_area", info.context.user, None, created_obj_hct
        )
        AirflowApi.start_dag(
            dag_id="CreateRegistrationDataImportXLSX",
            context={
                "registration_data_import_id": str(created_obj_datahub.id),
                "import_data_id": str(import_data_obj.id),
                "business_area": str(business_area.id),
            },
        )

        return RegistrationXlsxImportMutation(created_obj_hct)


class RegistrationDeduplicationMutation(BaseValidator, PermissionMutation):
    ok = graphene.Boolean()

    class Arguments:
        registration_data_import_datahub_id = graphene.ID(required=True)
        version = BigInt(required=False)

    @classmethod
    def validate_object_status(cls, rdi_obj, *args, **kwargs):
        if rdi_obj.status != RegistrationDataImport.DEDUPLICATION_FAILED:
            raise ValidationError(
                "Deduplication can only be called when Registration Data Import" "status is Deduplication Failed"
            )

    @classmethod
    @is_authenticated
<<<<<<< HEAD
    def mutate(cls, root, info, registration_data_import_datahub_id, **kwargs):
=======
    def mutate(cls, root, info, registration_data_import_datahub_id):
        old_rdi_obj = RegistrationDataImport.objects.get(datahub_id=registration_data_import_datahub_id)
>>>>>>> 66c2b255
        rdi_obj = RegistrationDataImport.objects.get(datahub_id=registration_data_import_datahub_id)
        check_concurrency_version_in_mutation(kwargs.get("version"), rdi_obj)
        cls.has_permission(info, Permissions.RDI_RERUN_DEDUPE, rdi_obj.business_area)

        cls.validate(rdi_obj=rdi_obj)

        rdi_obj.status = RegistrationDataImport.DEDUPLICATION
        rdi_obj.save()
        log_create(
            RegistrationDataImport.ACTIVITY_LOG_MAPPING, "business_area", info.context.user, old_rdi_obj, rdi_obj
        )
        AirflowApi.start_dag(
            dag_id="RegistrationDataImportDeduplication",
            context={"registration_data_import_id": str(registration_data_import_datahub_id)},
        )

        return cls(ok=True)


class RegistrationKoboImportMutation(BaseValidator, PermissionMutation):
    registration_data_import = graphene.Field(RegistrationDataImportNode)

    class Arguments:
        registration_data_import_data = RegistrationKoboImportMutationInput(required=True)

    @classmethod
    @is_authenticated
    def mutate(cls, root, info, registration_data_import_data):
        (
            created_obj_datahub,
            created_obj_hct,
            import_data_obj,
            business_area,
        ) = create_registration_data_import_objects(registration_data_import_data, info.context.user, "KOBO")

        cls.has_permission(info, Permissions.RDI_IMPORT_DATA, business_area)
        log_create(
            RegistrationDataImport.ACTIVITY_LOG_MAPPING, "business_area", info.context.user, None, created_obj_hct
        )
        AirflowApi.start_dag(
            dag_id="CreateRegistrationDataImportKobo",
            context={
                "registration_data_import_id": str(created_obj_datahub.id),
                "import_data_id": str(import_data_obj.id),
                "business_area": str(business_area.id),
            },
        )

        return RegistrationXlsxImportMutation(created_obj_hct)


class MergeRegistrationDataImportMutation(BaseValidator, PermissionMutation):
    registration_data_import = graphene.Field(RegistrationDataImportNode)

    class Arguments:
        id = graphene.ID(required=True)
        version = BigInt(required=False)

    @classmethod
    def validate_object_status(cls, *args, **kwargs):
        status = kwargs.get("status")
        if status != RegistrationDataImport.IN_REVIEW:
            raise ValidationError("Only In Review Registration Data Import " "can be merged into Population")

    @classmethod
    @is_authenticated
    def mutate(cls, root, info, id, **kwargs):
        decode_id = decode_id_string(id)
        old_obj_hct = RegistrationDataImport.objects.get(
            id=decode_id,
        )

        obj_hct = RegistrationDataImport.objects.get(
            id=decode_id,
        )
        check_concurrency_version_in_mutation(kwargs.get("version"), obj_hct)

        cls.has_permission(info, Permissions.RDI_MERGE_IMPORT, obj_hct.business_area)

        cls.validate(status=obj_hct.status)
        AirflowApi.start_dag(
            dag_id="MergeRegistrationImportData",
            context={"registration_data_import_id": decode_id},
        )
        obj_hct.status = RegistrationDataImport.MERGING
        obj_hct.save()

        log_create(
            RegistrationDataImport.ACTIVITY_LOG_MAPPING, "business_area", info.context.user, old_obj_hct, obj_hct
        )
        return MergeRegistrationDataImportMutation(obj_hct)


class UploadImportDataXLSXFile(UploadXLSXValidator, PermissionMutation):
    import_data = graphene.Field(ImportDataNode)
    errors = graphene.List(XlsxRowErrorNode)

    class Arguments:
        file = Upload(required=True)
        business_area_slug = graphene.String(required=True)

    @classmethod
    @is_authenticated
    def mutate(cls, root, info, file, business_area_slug):

        cls.has_permission(info, Permissions.RDI_IMPORT_DATA, business_area_slug)

        errors = cls.validate(file=file, business_area_slug=business_area_slug)

        if errors:
            errors.sort(key=operator.itemgetter("row_number", "header"))
            return UploadImportDataXLSXFile(None, errors)

        wb = openpyxl.load_workbook(file)

        hh_sheet = wb["Households"]
        ind_sheet = wb["Individuals"]

        number_of_households = 0
        number_of_individuals = 0

        # Could just return max_row if openpyxl won't count empty rows too
        for row in hh_sheet.iter_rows(min_row=3):
            if not any([cell.value for cell in row]):
                continue
            number_of_households += 1

        for row in ind_sheet.iter_rows(min_row=3):

            if not any([cell.value for cell in row]):
                continue
            number_of_individuals += 1

        created = ImportData.objects.create(
            file=file,
            number_of_households=number_of_households,
            number_of_individuals=number_of_individuals,
        )

        return UploadImportDataXLSXFile(created, [])


class SaveKoboProjectImportDataMutation(KoboProjectImportDataValidator, PermissionMutation):
    import_data = graphene.Field(ImportDataNode)
    errors = graphene.List(KoboErrorNode)

    class Arguments:
        uid = Upload(required=True)
        business_area_slug = graphene.String(required=True)

    @classmethod
    @is_authenticated
    def mutate(cls, root, info, uid, business_area_slug):

        cls.has_permission(info, Permissions.RDI_IMPORT_DATA, business_area_slug)

        kobo_api = KoboAPI(business_area_slug)

        submissions = kobo_api.get_project_submissions(uid)

        business_area = BusinessArea.objects.get(slug=business_area_slug)

        errors = cls.validate(submissions=submissions, business_area_name=business_area.name)

        if errors:
            errors.sort(key=operator.itemgetter("header"))
            return UploadImportDataXLSXFile(None, errors)

        number_of_households, number_of_individuals = count_population(submissions)

        import_file_name = f"project-uid-{uid}-{time.time()}.json"
        file = File(BytesIO(json.dumps(submissions).encode()), name=import_file_name)

        created = ImportData.objects.create(
            file=file,
            number_of_households=number_of_households,
            number_of_individuals=number_of_individuals,
        )

        return SaveKoboProjectImportDataMutation(created, [])


class DeleteRegistrationDataImport(graphene.Mutation):
    ok = graphene.Boolean()

    class Arguments:
        registration_data_import_id = graphene.String(required=True)

    @classmethod
    @is_authenticated
    def mutate(cls, root, info, **kwargs):
        decoded_id = decode_id_string(kwargs.get("registration_data_import_id"))
        rdi_obj = RegistrationDataImport.objects.get(id=decoded_id)
        rdi_obj.delete()

        log_create(RegistrationDataImport.ACTIVITY_LOG_MAPPING, "business_area", info.context.user, rdi_obj, None)
        return cls(ok=True)


class Mutations(graphene.ObjectType):
    upload_import_data_xlsx_file = UploadImportDataXLSXFile.Field()
    delete_registration_data_import = DeleteRegistrationDataImport.Field()
    registration_xlsx_import = RegistrationXlsxImportMutation.Field()
    registration_kobo_import = RegistrationKoboImportMutation.Field()
    save_kobo_import_data = SaveKoboProjectImportDataMutation.Field()
    merge_registration_data_import = MergeRegistrationDataImportMutation.Field()
    rerun_dedupe = RegistrationDeduplicationMutation.Field()<|MERGE_RESOLUTION|>--- conflicted
+++ resolved
@@ -132,12 +132,8 @@
 
     @classmethod
     @is_authenticated
-<<<<<<< HEAD
     def mutate(cls, root, info, registration_data_import_datahub_id, **kwargs):
-=======
-    def mutate(cls, root, info, registration_data_import_datahub_id):
         old_rdi_obj = RegistrationDataImport.objects.get(datahub_id=registration_data_import_datahub_id)
->>>>>>> 66c2b255
         rdi_obj = RegistrationDataImport.objects.get(datahub_id=registration_data_import_datahub_id)
         check_concurrency_version_in_mutation(kwargs.get("version"), rdi_obj)
         cls.has_permission(info, Permissions.RDI_RERUN_DEDUPE, rdi_obj.business_area)
