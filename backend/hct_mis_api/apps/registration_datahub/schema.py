--- conflicted
+++ resolved
@@ -11,11 +11,8 @@
 from graphene_django.filter import DjangoFilterConnectionField
 
 from core.extended_connection import ExtendedConnection
-<<<<<<< HEAD
 from core.utils import decode_id_string
-=======
 from core.filters import AgeRangeFilter, IntegerRangeFilter
->>>>>>> 247977d8
 from registration_datahub.models import (
     ImportedHousehold,
     ImportedIndividual,
