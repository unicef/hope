--- conflicted
+++ resolved
@@ -68,17 +68,7 @@
 
         fields = FieldFactory.from_scopes(
             [Scope.GLOBAL, Scope.XLSX, Scope.HOUSEHOLD_ID, Scope.COLLECTOR]
-<<<<<<< HEAD
-<<<<<<< HEAD
-        ).apply_business_area(
-            None  # type: ignore # TODO: none business area?
-        )
-=======
         ).apply_business_area()
->>>>>>> origin
-=======
-        ).apply_business_area()
->>>>>>> 66a0eb31
         households_fields = {
             **fields.associated_with_household().to_dict_by("xlsx_field"),
             **flex_fields[households_sheet_title.lower()],
