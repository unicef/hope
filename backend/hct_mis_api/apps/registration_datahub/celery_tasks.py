from django.utils import timezone
import logging
from contextlib import contextmanager

from django.core.cache import cache
from redis.exceptions import LockError

from hct_mis_api.apps.core.celery import app
from hct_mis_api.apps.registration_datahub.models import Record
from hct_mis_api.apps.registration_datahub.services.extract_record import extract
from hct_mis_api.apps.utils.logs import log_start_and_end

logger = logging.getLogger(__name__)


@contextmanager
def locked_cache(key):
    try:
        # ``blocking_timeout`` indicates the maximum amount of time in seconds to
        # spend trying to acquire the lock.
        # ``timeout`` indicates a maximum life for the lock.
        # some procedures here can take a few seconds
        # 30s to try acquiring the lock should be enough
        with cache.lock(key, blocking_timeout=30, timeout=60 * 60 * 24) as lock:
            yield
    except LockError as e:
        logger.exception(f"Couldn't lock cache for key '{key}'. Failed with: {e}")
    else:
        if lock.locked():
            lock.release()


@app.task
@log_start_and_end
def registration_xlsx_import_task(registration_data_import_id, import_data_id, business_area):
    try:
        from hct_mis_api.apps.registration_datahub.tasks.rdi_xlsx_create import (
            RdiXlsxCreateTask,
        )

        RdiXlsxCreateTask().execute(
            registration_data_import_id=registration_data_import_id,
            import_data_id=import_data_id,
            business_area_id=business_area,
        )
    except Exception as e:
        logger.exception(e)
        from hct_mis_api.apps.registration_data.models import RegistrationDataImport
        from hct_mis_api.apps.registration_datahub.models import (
            RegistrationDataImportDatahub,
        )

        RegistrationDataImportDatahub.objects.filter(
            id=registration_data_import_id,
        ).update(import_done=RegistrationDataImportDatahub.DONE)

        RegistrationDataImport.objects.filter(
            datahub_id=registration_data_import_id,
        ).update(status=RegistrationDataImport.IMPORT_ERROR)
        raise


@app.task
@log_start_and_end
def registration_kobo_import_task(registration_data_import_id, import_data_id, business_area):
    try:
        from hct_mis_api.apps.registration_datahub.tasks.rdi_kobo_create import (
            RdiKoboCreateTask,
        )

        RdiKoboCreateTask().execute(
            registration_data_import_id=registration_data_import_id,
            import_data_id=import_data_id,
            business_area_id=business_area,
        )
    except Exception as e:
        logger.exception(e)
        from hct_mis_api.apps.registration_data.models import RegistrationDataImport
        from hct_mis_api.apps.registration_datahub.models import (
            RegistrationDataImportDatahub,
        )

        try:
            from sentry_sdk import capture_exception

            err = capture_exception(e)
        except Exception:
            err = "N/A"

        RegistrationDataImportDatahub.objects.filter(
            id=registration_data_import_id,
        ).update(import_done=RegistrationDataImportDatahub.DONE)

        RegistrationDataImport.objects.filter(
            datahub_id=registration_data_import_id,
        ).update(status=RegistrationDataImport.IMPORT_ERROR, sentry_id=err, error_message=str(e))

        raise


@app.task
@log_start_and_end
def registration_kobo_import_hourly_task():
    try:
        from hct_mis_api.apps.core.models import BusinessArea
        from hct_mis_api.apps.registration_datahub.models import (
            RegistrationDataImportDatahub,
        )
        from hct_mis_api.apps.registration_datahub.tasks.rdi_kobo_create import (
            RdiKoboCreateTask,
        )

        not_started_rdi = RegistrationDataImportDatahub.objects.filter(
            import_done=RegistrationDataImportDatahub.NOT_STARTED
        ).first()

        if not_started_rdi is None:
            return
        business_area = BusinessArea.objects.get(slug=not_started_rdi.business_area_slug)

        RdiKoboCreateTask().execute(
            registration_data_import_id=str(not_started_rdi.id),
            import_data_id=str(not_started_rdi.import_data.id),
            business_area_id=str(business_area.id),
        )
    except Exception as e:
        logger.exception(e)
        raise


@app.task
@log_start_and_end
def registration_xlsx_import_hourly_task():
    try:
        from hct_mis_api.apps.core.models import BusinessArea
        from hct_mis_api.apps.registration_datahub.models import (
            RegistrationDataImportDatahub,
        )
        from hct_mis_api.apps.registration_datahub.tasks.rdi_xlsx_create import (
            RdiXlsxCreateTask,
        )

        not_started_rdi = RegistrationDataImportDatahub.objects.filter(
            import_done=RegistrationDataImportDatahub.NOT_STARTED
        ).first()
        if not_started_rdi is None:
            return

        business_area = BusinessArea.objects.get(slug=not_started_rdi.business_area_slug)

        RdiXlsxCreateTask().execute(
            registration_data_import_id=str(not_started_rdi.id),
            import_data_id=str(not_started_rdi.import_data.id),
            business_area_id=str(business_area.id),
        )
    except Exception as e:
        logger.exception(e)
        raise


@app.task
@log_start_and_end
def merge_registration_data_import_task(registration_data_import_id):
    try:
        from hct_mis_api.apps.registration_datahub.tasks.rdi_merge import RdiMergeTask

        RdiMergeTask().execute(registration_data_import_id)
    except Exception as e:
        logger.exception(e)
        from hct_mis_api.apps.registration_data.models import RegistrationDataImport

        RegistrationDataImport.objects.filter(
            id=registration_data_import_id,
        ).update(status=RegistrationDataImport.MERGE_ERROR)
        raise


@app.task(queue="priority")
@log_start_and_end
def rdi_deduplication_task(registration_data_import_id):

    try:
        from hct_mis_api.apps.registration_datahub.models import (
            RegistrationDataImportDatahub,
        )
        from hct_mis_api.apps.registration_datahub.tasks.deduplicate import (
            DeduplicateTask,
        )

        rdi_obj = RegistrationDataImportDatahub.objects.get(id=registration_data_import_id)

        DeduplicateTask.deduplicate_imported_individuals(registration_data_import_datahub=rdi_obj)
    except Exception as e:
        logger.exception(e)
        from hct_mis_api.apps.registration_data.models import RegistrationDataImport

        RegistrationDataImport.objects.filter(
            datahub_id=registration_data_import_id,
        ).update(status=RegistrationDataImport.IMPORT_ERROR)
        raise


@app.task
@log_start_and_end
def pull_kobo_submissions_task(import_data_id):
    from hct_mis_api.apps.registration_datahub.models import KoboImportData

    kobo_import_data = KoboImportData.objects.get(id=import_data_id)
    from hct_mis_api.apps.registration_datahub.tasks.pull_kobo_submissions import (
        PullKoboSubmissions,
    )

    try:
        return PullKoboSubmissions().execute(kobo_import_data)
    except Exception as e:
        logger.exception(e)
        from hct_mis_api.apps.registration_data.models import RegistrationDataImport

        RegistrationDataImport.objects.filter(
            id=kobo_import_data.id,
        ).update(status=KoboImportData.STATUS_ERROR, error=str(e))
        raise


@app.task
@log_start_and_end
def validate_xlsx_import_task(import_data_id):
    from hct_mis_api.apps.registration_datahub.models import ImportData

    import_data = ImportData.objects.get(id=import_data_id)
    from hct_mis_api.apps.registration_datahub.tasks.validatate_xlsx_import import (
        ValidateXlsxImport,
    )

    try:
        return ValidateXlsxImport().execute(import_data)
    except Exception as e:
        logger.exception(e)
        from hct_mis_api.apps.registration_data.models import RegistrationDataImport

        RegistrationDataImport.objects.filter(
            id=import_data.id,
        ).update(status=ImportData.STATUS_ERROR, error=str(e))
        raise


@app.task
@log_start_and_end
def process_flex_records_task(rdi_id, records_ids):
    from hct_mis_api.apps.registration_datahub.services.flex_registration_service import (
        FlexRegistrationService,
    )

    FlexRegistrationService().process_records(rdi_id, records_ids)


@app.task
@log_start_and_end
def extract_records_task(max_records=500):
    records_ids = Record.objects.filter(data__isnull=True).only("pk").values_list("pk", flat=True)[:max_records]
    extract(records_ids)


@app.task
@log_start_and_end
def fresh_extract_records_task(records_ids=None):
    if not records_ids:
        records_ids = Record.objects.all().only("pk").values_list("pk", flat=True)[:5000]
    extract(records_ids)

<<<<<<< HEAD

<<<<<<< HEAD

@app.task
=======
@app.task
@log_start_and_end
>>>>>>> 71f1737f9 (squash)
=======

@app.task
@log_start_and_end
>>>>>>> 904ed105
def automate_rdi_creation_task(
    registration_id: int,
    page_size: int,
    template: str = "ukraine rdi {date}",
    auto_merge=False,
    fix_tax_id=False,
    **filters,
):
    from hct_mis_api.apps.registration_datahub.services.flex_registration_service import (
        FlexRegistrationService,
    )

    with locked_cache(key=f"automate_rdi_creation_task-{registration_id}"):
        try:
            service = FlexRegistrationService()

            qs = Record.objects.filter(registration=registration_id, **filters).exclude(
                status__in=[Record.STATUS_IMPORTED, Record.STATUS_ERROR]
            )
            if fix_tax_id:
                check_and_set_taxid(qs)
            all_records_ids = qs.values_list("id", flat=True)
            if len(all_records_ids) == 0:
                return ["No Records found", 0]

            splitted_record_ids = [
                all_records_ids[i : i + page_size] for i in range(0, len(all_records_ids), page_size)
            ]
            output = []
            for page, records_ids in enumerate(splitted_record_ids, 1):
                rdi_name = template.format(
                    page=page,
                    date=timezone.now(),
                    registration_id=registration_id,
                    page_size=page_size,
                    records=len(records_ids),
                )
                rdi = service.create_rdi(imported_by=None, rdi_name=rdi_name)
                service.process_records(rdi_id=rdi.id, records_ids=records_ids)
                output.append([rdi_name, len(records_ids)])
                if auto_merge:
                    merge_registration_data_import_task.delay(rdi.id)

            return output
        except Exception:
            raise
    return None


def check_and_set_taxid(queryset):
    qs = queryset.filter(unique_field__isnull=True)
    results = {"updated": [], "processed": []}
    for record in qs.all():
        try:
            for individual in record.fields["individuals"]:
                if individual["role_i_c"] == "y":
                    record.unique_field = individual["tax_id_no_i_c"]
                    record.save()
                    results["updated"].append(record.pk)
                    break
            results["processed"].append(record.pk)

        except Exception as e:
            results[record.pk] = f"{e.__class__.__name__}: {str(e)}"
    return results


@app.task
def automate_registration_diia_import_task(page_size: int, template="Diia ukraine rdi {date} {page_size}", **filters):
    from hct_mis_api.apps.registration_datahub.tasks.rdi_diia_create import (
        RdiDiiaCreateTask,
    )

    with locked_cache(key="automate_rdi_diia_creation_task"):
        try:
            service = RdiDiiaCreateTask()
            rdi_name = template.format(
                date=timezone.now(),
                page_size=page_size,
            )
            rdi = service.create_rdi(None, rdi_name)
            service.execute(rdi.id, diia_hh_count=page_size)
            return [rdi_name, page_size]
        except Exception:
            raise


@app.task
def registration_diia_import_task(diia_hh_ids, template="Diia ukraine rdi {date} {page_size}", **filters):
    from hct_mis_api.apps.registration_datahub.tasks.rdi_diia_create import (
        RdiDiiaCreateTask,
    )

    with locked_cache(key="registration_diia_import_task"):
        try:
            service = RdiDiiaCreateTask()
            rdi_name = template.format(
                date=timezone.now(),
                page_size=len(diia_hh_ids),
            )
            rdi = service.create_rdi(None, rdi_name)
            service.execute(rdi.id, diia_hh_ids=diia_hh_ids)
            return [rdi_name, len(diia_hh_ids)]
        except Exception:
            raise<|MERGE_RESOLUTION|>--- conflicted
+++ resolved
@@ -268,20 +268,9 @@
         records_ids = Record.objects.all().only("pk").values_list("pk", flat=True)[:5000]
     extract(records_ids)
 
-<<<<<<< HEAD
-
-<<<<<<< HEAD
-
-@app.task
-=======
-@app.task
-@log_start_and_end
->>>>>>> 71f1737f9 (squash)
-=======
-
-@app.task
-@log_start_and_end
->>>>>>> 904ed105
+
+@app.task
+@log_start_and_end
 def automate_rdi_creation_task(
     registration_id: int,
     page_size: int,
