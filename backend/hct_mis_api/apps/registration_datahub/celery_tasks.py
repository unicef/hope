import logging
from contextlib import contextmanager
from typing import TYPE_CHECKING, Any, Dict, Optional, Union

from django.core.cache import cache
from django.db import transaction
from django.db.models import Count
from django.utils import timezone

from hct_mis_api.apps.core.celery import app
from hct_mis_api.apps.core.models import BusinessArea
from hct_mis_api.apps.household.models import Document
from hct_mis_api.apps.registration_data.models import (
    ImportedHousehold,
    RegistrationDataImport,
)
from hct_mis_api.apps.registration_datahub.exceptions import (
    AlreadyRunningException,
    WrongStatusException,
)
from hct_mis_api.apps.registration_datahub.tasks.deduplicate import (
    HardDocumentDeduplication,
)
from hct_mis_api.apps.registration_datahub.tasks.rdi_program_population_create import (
    RdiProgramPopulationCreateTask,
)
from hct_mis_api.apps.utils.logs import log_start_and_end
from hct_mis_api.apps.utils.sentry import sentry_tags, set_sentry_business_area_tag

if TYPE_CHECKING:
    from uuid import UUID

    from django.db.models import QuerySet

logger = logging.getLogger(__name__)


def handle_rdi_exception(datahub_rdi_id: str, e: BaseException) -> None:
    try:
        from sentry_sdk import capture_exception

        err = capture_exception(e)
    except Exception:
        err = "N/A"

    RegistrationDataImport.objects.filter(
        datahub_id=datahub_rdi_id,
    ).update(status=RegistrationDataImport.IMPORT_ERROR, sentry_id=err, error_message=str(e))


@contextmanager
def locked_cache(key: Union[int, str], timeout: int = 60 * 60 * 24) -> Any:
    now = timezone.now()
    try:
        if cache.get_or_set(key, now, timeout=timeout) == now:
            logger.info(f"Task with key {key} started")
            yield True
        else:
            logger.info(f"Task with key {key} is already running")
            yield False
    finally:
        cache.delete(key)
        logger.info(f"Task with key {key} finished")


@app.task(bind=True, default_retry_delay=60, max_retries=3)
@log_start_and_end
@sentry_tags
def registration_xlsx_import_task(
    self: Any,
    registration_data_import_id: str,
    import_data_id: str,
    business_area_id: str,
    program_id: "UUID",
) -> bool:
    try:
        from hct_mis_api.apps.program.models import Program
        from hct_mis_api.apps.registration_datahub.tasks.rdi_xlsx_create import (
            RdiXlsxCreateTask,
        )
        from hct_mis_api.apps.registration_datahub.tasks.rdi_xlsx_people_create import (
            RdiXlsxPeopleCreateTask,
        )

        with locked_cache(key=f"registration_xlsx_import_task-{registration_data_import_id}") as locked:
            if not locked:
                raise AlreadyRunningException(
                    f"Task with key registration_xlsx_import_task {registration_data_import_id} is already running"
                )
            rdi = RegistrationDataImport.objects.get(datahub_id=registration_data_import_id)
            set_sentry_business_area_tag(rdi.business_area.name)
            if rdi.status not in (RegistrationDataImport.IMPORT_SCHEDULED, RegistrationDataImport.IMPORT_ERROR):
                raise WrongStatusException("Rdi is not in status IMPORT_SCHEDULED while trying to import")
            rdi.status = RegistrationDataImport.IMPORTING
            rdi.save()

            program = Program.objects.get(id=program_id)
            is_social_worker_program = program.is_social_worker_program

            if is_social_worker_program:
                RdiXlsxPeopleCreateTask().execute(
                    registration_data_import_id=registration_data_import_id,
                    import_data_id=import_data_id,
                    business_area_id=business_area_id,
                    program_id=str(program_id),
                )
            else:
                RdiXlsxCreateTask().execute(
                    registration_data_import_id=registration_data_import_id,
                    import_data_id=import_data_id,
                    business_area_id=business_area_id,
                    program_id=str(program_id),
                )
            return True
    except (WrongStatusException, AlreadyRunningException) as e:
        logger.info(str(e))
        return True
    except Exception as e:
<<<<<<< HEAD
        logger.warning(e)
        from hct_mis_api.apps.registration_data.models import (
=======
        from hct_mis_api.apps.registration_datahub.models import (
>>>>>>> 17a43b1e
            RegistrationDataImportDatahub,
        )

        RegistrationDataImportDatahub.objects.filter(
            id=registration_data_import_id,
        ).update(import_done=RegistrationDataImportDatahub.DONE)

        handle_rdi_exception(registration_data_import_id, e)
        raise self.retry(exc=e)


@app.task(bind=True, default_retry_delay=60, max_retries=3)
@log_start_and_end
@sentry_tags
def registration_program_population_import_task(
    self: Any,
    registration_data_import_id: str,
    business_area_id: str,
    import_from_program_id: "UUID",
    import_to_program_id: "UUID",
) -> bool:
    try:
        cache_key = f"registration_program_population_import_task-{registration_data_import_id}"
        with locked_cache(key=cache_key) as locked:
            if not locked:
                raise AlreadyRunningException(f"Task with key {cache_key} is already running")

            rdi = RegistrationDataImport.objects.get(datahub_id=registration_data_import_id)
            set_sentry_business_area_tag(rdi.business_area.name)
            if rdi.status not in (RegistrationDataImport.IMPORT_SCHEDULED, RegistrationDataImport.IMPORT_ERROR):
                raise WrongStatusException("Rdi is not in status IMPORT_SCHEDULED while trying to import")
            rdi.status = RegistrationDataImport.IMPORTING
            rdi.save()

            RdiProgramPopulationCreateTask().execute(
                registration_data_import_id=registration_data_import_id,
                business_area_id=business_area_id,
                import_from_program_id=str(import_from_program_id),
                import_to_program_id=str(import_to_program_id),
            )
            return True
    except (WrongStatusException, AlreadyRunningException) as e:
        logger.info(str(e))
        return True
    except Exception as e:
        logger.warning(e)
        from hct_mis_api.apps.registration_datahub.models import (
            RegistrationDataImportDatahub,
        )

        RegistrationDataImportDatahub.objects.filter(
            id=registration_data_import_id,
        ).update(import_done=RegistrationDataImportDatahub.DONE)

        handle_rdi_exception(registration_data_import_id, e)
        raise self.retry(exc=e)


@app.task(bind=True, default_retry_delay=60, max_retries=3)
@log_start_and_end
@sentry_tags
def registration_kobo_import_task(
    self: Any, registration_data_import_id: str, import_data_id: str, business_area_id: str, program_id: "UUID"
) -> None:
    try:
        from hct_mis_api.apps.core.models import BusinessArea
        from hct_mis_api.apps.registration_datahub.tasks.rdi_kobo_create import (
            RdiKoboCreateTask,
        )

        set_sentry_business_area_tag(BusinessArea.objects.get(pk=business_area_id).name)

        RdiKoboCreateTask().execute(
            registration_data_import_id=registration_data_import_id,
            import_data_id=import_data_id,
            business_area_id=business_area_id,
            program_id=str(program_id),
        )
    except Exception as e:
        logger.warning(e)
        from hct_mis_api.apps.registration_data.models import (
            RegistrationDataImportDatahub,
        )

        RegistrationDataImportDatahub.objects.filter(
            id=registration_data_import_id,
        ).update(import_done=RegistrationDataImportDatahub.DONE)

        handle_rdi_exception(registration_data_import_id, e)
        raise self.retry(exc=e)


@app.task(bind=True, default_retry_delay=60, max_retries=3)
@log_start_and_end
@sentry_tags
def registration_kobo_import_hourly_task(self: Any) -> None:
    try:
        from hct_mis_api.apps.core.models import BusinessArea
        from hct_mis_api.apps.registration_data.models import (
            RegistrationDataImportDatahub,
        )
        from hct_mis_api.apps.registration_datahub.tasks.rdi_kobo_create import (
            RdiKoboCreateTask,
        )

        not_started_rdi = RegistrationDataImportDatahub.objects.filter(
            import_done=RegistrationDataImportDatahub.NOT_STARTED
        ).first()

        if not_started_rdi is None:
            return
        business_area = BusinessArea.objects.get(slug=not_started_rdi.business_area_slug)
        program_id = RegistrationDataImport.objects.get(id=not_started_rdi.hct_id).program.id
        set_sentry_business_area_tag(business_area.name)

        RdiKoboCreateTask().execute(
            registration_data_import_id=str(not_started_rdi.id),
            import_data_id=str(not_started_rdi.import_data.id),
            business_area_id=str(business_area.id),
            program_id=str(program_id),
        )
    except Exception as e:
        raise self.retry(exc=e)


@app.task(bind=True, default_retry_delay=60, max_retries=3)
@log_start_and_end
@sentry_tags
def registration_xlsx_import_hourly_task(self: Any) -> None:
    try:
        from hct_mis_api.apps.core.models import BusinessArea
        from hct_mis_api.apps.registration_data.models import (
            RegistrationDataImportDatahub,
        )
        from hct_mis_api.apps.registration_datahub.tasks.rdi_xlsx_create import (
            RdiXlsxCreateTask,
        )

        not_started_rdi = RegistrationDataImportDatahub.objects.filter(
            import_done=RegistrationDataImportDatahub.NOT_STARTED
        ).first()
        if not_started_rdi is None:
            return

        business_area = BusinessArea.objects.get(slug=not_started_rdi.business_area_slug)
        program_id = RegistrationDataImport.objects.get(id=not_started_rdi.hct_id).program.id
        set_sentry_business_area_tag(business_area.name)

        RdiXlsxCreateTask().execute(
            registration_data_import_id=str(not_started_rdi.id),
            import_data_id=str(not_started_rdi.import_data.id),
            business_area_id=str(business_area.id),
            program_id=str(program_id),
        )
    except Exception as e:
        raise self.retry(exc=e)


@app.task(bind=True, default_retry_delay=60, max_retries=3)
@log_start_and_end
@sentry_tags
def merge_registration_data_import_task(self: Any, registration_data_import_id: str) -> bool:
    logger.info(
        f"merge_registration_data_import_task started for registration_data_import_id: {registration_data_import_id}"
    )
    with locked_cache(key=f"merge_registration_data_import_task-{registration_data_import_id}") as locked:
        if not locked:
            return True
        try:
            from hct_mis_api.apps.registration_data.models import RegistrationDataImport
            from hct_mis_api.apps.registration_datahub.tasks.rdi_merge import (
                RdiMergeTask,
            )

            obj_hct = RegistrationDataImport.objects.get(id=registration_data_import_id)
            set_sentry_business_area_tag(obj_hct.business_area.name)

            RegistrationDataImport.objects.filter(id=registration_data_import_id).update(
                status=RegistrationDataImport.MERGING
            )

            RdiMergeTask().execute(registration_data_import_id)
        except Exception as e:
            logger.exception(e)
            from hct_mis_api.apps.registration_data.models import RegistrationDataImport

            RegistrationDataImport.objects.filter(
                id=registration_data_import_id,
            ).update(status=RegistrationDataImport.MERGE_ERROR)
            raise self.retry(exc=e)

    logger.info(
        f"merge_registration_data_import_task finished for registration_data_import_id: {registration_data_import_id}"
    )
    return True


@app.task(bind=True, queue="priority", default_retry_delay=60, max_retries=3)
@log_start_and_end
@sentry_tags
def rdi_deduplication_task(self: Any, registration_data_import_id: str) -> None:
    try:
        from hct_mis_api.apps.registration_data.models import (
            RegistrationDataImportDatahub,
        )
        from hct_mis_api.apps.registration_datahub.tasks.deduplicate import (
            DeduplicateTask,
        )

        rdi_obj = RegistrationDataImportDatahub.objects.get(id=registration_data_import_id)
        program_id = RegistrationDataImport.objects.get(id=rdi_obj.hct_id).program.id
        set_sentry_business_area_tag(rdi_obj.business_area_slug)

        with transaction.atomic(using="default"), transaction.atomic(using="registration_datahub"):
            DeduplicateTask(rdi_obj.business_area_slug, program_id).deduplicate_imported_individuals(
                registration_data_import_datahub=rdi_obj
            )
    except Exception as e:
        handle_rdi_exception(registration_data_import_id, e)
        raise self.retry(exc=e)


@app.task(bind=True, default_retry_delay=60, max_retries=3)
@log_start_and_end
@sentry_tags
def pull_kobo_submissions_task(self: Any, import_data_id: "UUID") -> Dict:
    from hct_mis_api.apps.registration_data.models import KoboImportData

    kobo_import_data = KoboImportData.objects.get(id=import_data_id)
    set_sentry_business_area_tag(kobo_import_data.business_area_slug)
    from hct_mis_api.apps.registration_datahub.tasks.pull_kobo_submissions import (
        PullKoboSubmissions,
    )

    try:
        return PullKoboSubmissions().execute(kobo_import_data)
    except Exception as e:
        KoboImportData.objects.filter(
            id=kobo_import_data.id,
        ).update(status=KoboImportData.STATUS_ERROR, error=str(e))
        raise self.retry(exc=e)


@app.task(bind=True, default_retry_delay=60, max_retries=3)
@log_start_and_end
@sentry_tags
def validate_xlsx_import_task(self: Any, import_data_id: "UUID", program_id: "UUID") -> Dict:
    from hct_mis_api.apps.program.models import Program
<<<<<<< HEAD
    from hct_mis_api.apps.registration_data.models import ImportData
    from hct_mis_api.apps.registration_datahub.tasks.validatate_xlsx_import import (
=======
    from hct_mis_api.apps.registration_datahub.models import ImportData
    from hct_mis_api.apps.registration_datahub.tasks.validate_xlsx_import import (
>>>>>>> 17a43b1e
        ValidateXlsxImport,
    )

    import_data = ImportData.objects.get(id=import_data_id)
    program = Program.objects.get(id=program_id)
    is_social_worker_program = program.is_social_worker_program
    set_sentry_business_area_tag(import_data.business_area_slug)
    try:
        return ValidateXlsxImport().execute(import_data, is_social_worker_program)
    except Exception as e:
        ImportData.objects.filter(
            id=import_data.id,
        ).update(status=ImportData.STATUS_ERROR, error=str(e))
        raise self.retry(exc=e)


def check_and_set_taxid(queryset: "QuerySet") -> Dict:
    qs = queryset.filter(unique_field__isnull=True)
    results = {"updated": [], "processed": [], "errors": []}
    for record in qs.all():
        try:
            for individual in record.fields["individuals"]:
                if individual["role_i_c"] == "y":
                    record.unique_field = individual["tax_id_no_i_c"]
                    record.save()
                    results["updated"].append(record.pk)
                    break
            results["processed"].append(record.pk)

        except Exception as e:
            results["errors"].append(f"Record: {record.pk} - {e.__class__.__name__}: {str(e)}")
    return results


@app.task
@log_start_and_end
@sentry_tags
def deduplicate_documents() -> bool:
    with locked_cache(key="deduplicate_documents") as locked:
        if not locked:
            return True
        grouped_rdi = (
            Document.objects.filter(status=Document.STATUS_PENDING)
            .values("individual__registration_data_import")
            .annotate(count=Count("individual__registration_data_import"))
        )
        rdi_ids = [x["individual__registration_data_import"] for x in grouped_rdi if x is not None]
        for rdi in RegistrationDataImport.objects.filter(id__in=rdi_ids).order_by("created_at"):
            with transaction.atomic():
                documents_query = Document.objects.filter(
                    status=Document.STATUS_PENDING, individual__registration_data_import=rdi
                )
                HardDocumentDeduplication().deduplicate(
                    documents_query,
                    registration_data_import=rdi,
                )

        with transaction.atomic():
            documents_query = Document.objects.filter(
                status=Document.STATUS_PENDING, individual__registration_data_import__isnull=True
            )
            HardDocumentDeduplication().deduplicate(
                documents_query,
            )
    return True


@app.task(bind=True, default_retry_delay=60 * 5, max_retries=3)
@log_start_and_end
@sentry_tags
def check_rdi_import_periodic_task(self: Any, business_area_slug: Optional[str] = None) -> Optional[bool]:
    with cache.lock(
        f"check_rdi_import_periodic_task_{business_area_slug}",
        blocking_timeout=60 * 5,
        timeout=60 * 60 * 1,
    ) as locked:
        if not locked:
            raise Exception("cannot set lock on check_rdi_import_periodic_task")
        from hct_mis_api.apps.utils.celery_manager import (
            RegistrationDataXlsxImportCeleryManager,
        )

        business_area = BusinessArea.objects.filter(slug=business_area_slug).first()
        if business_area:
            set_sentry_business_area_tag(business_area.name)

        try:
            manager = RegistrationDataXlsxImportCeleryManager(business_area=business_area)
            manager.execute()
            return True
        except Exception as e:
            logger.error(e)
            raise self.retry(exc=e)


@app.task
@sentry_tags
@log_start_and_end
def remove_old_rdi_links_task(page_count: int = 100) -> None:
    """This task removes linked RDI Datahub objects for households and related objects (individuals, documents etc.)"""

    from datetime import timedelta

    from constance import config

    days = config.REMOVE_RDI_LINKS_TIMEDELTA
    try:
        # Get datahub_ids older than 3 months which have status other than MERGED
        unmerged_rdi_datahub_ids = list(
            RegistrationDataImport.objects.filter(
                created_at__lte=timezone.now() - timedelta(days=days),
                status__in=[
                    RegistrationDataImport.IN_REVIEW,
                    RegistrationDataImport.DEDUPLICATION_FAILED,
                    RegistrationDataImport.IMPORT_ERROR,
                    RegistrationDataImport.MERGE_ERROR,
                ],
            ).values_list("datahub_id", flat=True)
        )

        i, count = 0, len(unmerged_rdi_datahub_ids) // page_count
        while i <= count:
            logger.info(f"Page {i}/{count} processing...")
            rdi_datahub_ids_page = unmerged_rdi_datahub_ids[i * page_count : (i + 1) * page_count]

            ImportedHousehold.objects.filter(registration_data_import_id__in=rdi_datahub_ids_page).delete()

            RegistrationDataImport.objects.filter(datahub_id__in=rdi_datahub_ids_page).update(erased=True)
            i += 1

        logger.info(
            f"Data links for datahubs: {''.join([str(_id) for _id in unmerged_rdi_datahub_ids])} removed successfully"
        )
    except Exception:
        logger.error("Removing old RDI objects failed")
        raise<|MERGE_RESOLUTION|>--- conflicted
+++ resolved
@@ -116,12 +116,7 @@
         logger.info(str(e))
         return True
     except Exception as e:
-<<<<<<< HEAD
-        logger.warning(e)
-        from hct_mis_api.apps.registration_data.models import (
-=======
         from hct_mis_api.apps.registration_datahub.models import (
->>>>>>> 17a43b1e
             RegistrationDataImportDatahub,
         )
 
@@ -370,13 +365,8 @@
 @sentry_tags
 def validate_xlsx_import_task(self: Any, import_data_id: "UUID", program_id: "UUID") -> Dict:
     from hct_mis_api.apps.program.models import Program
-<<<<<<< HEAD
-    from hct_mis_api.apps.registration_data.models import ImportData
-    from hct_mis_api.apps.registration_datahub.tasks.validatate_xlsx_import import (
-=======
     from hct_mis_api.apps.registration_datahub.models import ImportData
     from hct_mis_api.apps.registration_datahub.tasks.validate_xlsx_import import (
->>>>>>> 17a43b1e
         ValidateXlsxImport,
     )
 
