import logging
from contextlib import contextmanager
from typing import TYPE_CHECKING, Any, Dict, Optional, Union

from django.core.cache import cache
from django.db import transaction
from django.db.models import Count
from django.utils import timezone

from hct_mis_api.apps.core.celery import app
from hct_mis_api.apps.core.models import BusinessArea
from hct_mis_api.apps.household.models import Document, Household
from hct_mis_api.apps.program.models import Program
from hct_mis_api.apps.registration_data.models import RegistrationDataImport
from hct_mis_api.apps.registration_datahub.exceptions import (
    AlreadyRunningException,
    WrongStatusException,
)
from hct_mis_api.apps.registration_datahub.tasks.deduplicate import (
    HardDocumentDeduplication,
)
from hct_mis_api.apps.registration_datahub.tasks.rdi_program_population_create import (
    RdiProgramPopulationCreateTask,
)
from hct_mis_api.apps.utils.logs import log_start_and_end
from hct_mis_api.apps.utils.sentry import sentry_tags, set_sentry_business_area_tag

if TYPE_CHECKING:
    from uuid import UUID

    from django.db.models import QuerySet

logger = logging.getLogger(__name__)


def handle_rdi_exception(rdi_id: str, e: BaseException) -> None:
    try:
        from sentry_sdk import capture_exception

        err = capture_exception(e)
    except Exception as e:  # pragma: no cover
        err = "N/A"  # pragma: no cover
        logger.exception(e)  # pragma: no cover
    RegistrationDataImport.objects.filter(
        id=rdi_id,
    ).update(status=RegistrationDataImport.IMPORT_ERROR, sentry_id=err, error_message=str(e))


@contextmanager
def locked_cache(key: Union[int, str], timeout: int = 60 * 60 * 24) -> Any:
    now = timezone.now()
    try:
        if cache.get_or_set(key, now, timeout=timeout) == now:
            logger.info(f"Task with key {key} started")
            yield True
        else:
            logger.info(f"Task with key {key} is already running")
            yield False
    finally:
        cache.delete(key)
        logger.info(f"Task with key {key} finished")


@app.task(bind=True, default_retry_delay=60, max_retries=3)
@log_start_and_end
@sentry_tags
def registration_xlsx_import_task(
    self: Any,
    registration_data_import_id: str,
    import_data_id: str,
    business_area_id: str,
    program_id: "UUID",
) -> bool:
    try:
        from hct_mis_api.apps.program.models import Program
        from hct_mis_api.apps.registration_datahub.tasks.rdi_xlsx_create import (
            RdiXlsxCreateTask,
        )
        from hct_mis_api.apps.registration_datahub.tasks.rdi_xlsx_people_create import (
            RdiXlsxPeopleCreateTask,
        )

        with locked_cache(key=f"registration_xlsx_import_task-{registration_data_import_id}") as locked:
            if not locked:
                raise AlreadyRunningException(
                    f"Task with key registration_xlsx_import_task {registration_data_import_id} is already running"
                )
            rdi = RegistrationDataImport.objects.get(id=registration_data_import_id)
            set_sentry_business_area_tag(rdi.business_area.name)
            if rdi.status not in (RegistrationDataImport.IMPORT_SCHEDULED, RegistrationDataImport.IMPORT_ERROR):
                raise WrongStatusException("Rdi is not in status IMPORT_SCHEDULED while trying to import")
            rdi.status = RegistrationDataImport.IMPORTING
            rdi.save()

            program = Program.objects.get(id=program_id)
            is_social_worker_program = program.is_social_worker_program

            if is_social_worker_program:
                RdiXlsxPeopleCreateTask().execute(
                    registration_data_import_id=registration_data_import_id,
                    import_data_id=import_data_id,
                    business_area_id=business_area_id,
                    program_id=str(program_id),
                )
            else:
                RdiXlsxCreateTask().execute(
                    registration_data_import_id=registration_data_import_id,
                    import_data_id=import_data_id,
                    business_area_id=business_area_id,
                    program_id=str(program_id),
                )
            return True
    except (WrongStatusException, AlreadyRunningException) as e:
        logger.info(str(e))
        return True
    except Exception as e:
        handle_rdi_exception(registration_data_import_id, e)
        raise self.retry(exc=e)


@app.task(bind=True, default_retry_delay=60, max_retries=3)
@log_start_and_end
@sentry_tags
def registration_program_population_import_task(
    self: Any,
    registration_data_import_id: str,
    business_area_id: str,
    import_from_program_id: "UUID",
    import_to_program_id: "UUID",
) -> bool:
    try:
        cache_key = f"registration_program_population_import_task-{registration_data_import_id}"
        with locked_cache(key=cache_key) as locked:
            if not locked:
                raise AlreadyRunningException(f"Task with key {cache_key} is already running")

            rdi = RegistrationDataImport.objects.get(id=registration_data_import_id)
            set_sentry_business_area_tag(rdi.business_area.name)
            if rdi.status not in (RegistrationDataImport.IMPORT_SCHEDULED, RegistrationDataImport.IMPORT_ERROR):
                raise WrongStatusException("Rdi is not in status IMPORT_SCHEDULED while trying to import")
            rdi.status = RegistrationDataImport.IMPORTING
            rdi.save()

            RdiProgramPopulationCreateTask().execute(
                registration_data_import_id=registration_data_import_id,
                business_area_id=business_area_id,
                import_from_program_id=str(import_from_program_id),
                import_to_program_id=str(import_to_program_id),
            )
            return True
    except (WrongStatusException, AlreadyRunningException) as e:
        logger.info(str(e))
        return True
    except RegistrationDataImport.DoesNotExist:
        raise
    except Exception as e:  # pragma: no cover
        logger.warning(e)

        handle_rdi_exception(registration_data_import_id, e)
        raise self.retry(exc=e)


@app.task(bind=True, default_retry_delay=60, max_retries=3)
@log_start_and_end
@sentry_tags
def registration_kobo_import_task(
    self: Any, registration_data_import_id: str, import_data_id: str, business_area_id: str, program_id: "UUID"
) -> None:
    try:
        from hct_mis_api.apps.core.models import BusinessArea
        from hct_mis_api.apps.registration_datahub.tasks.rdi_kobo_create import (
            RdiKoboCreateTask,
        )

        set_sentry_business_area_tag(BusinessArea.objects.get(pk=business_area_id).name)

        RdiKoboCreateTask(
            registration_data_import_id=registration_data_import_id,
            business_area_id=business_area_id,
        ).execute(
            import_data_id=import_data_id,
            program_id=str(program_id),
        )
    except Exception as e:  # pragma: no cover
        logger.warning(e)  # pragma: no cover

        handle_rdi_exception(registration_data_import_id, e)  # pragma: no cover
        raise self.retry(exc=e)  # pragma: no cover


@app.task(bind=True, default_retry_delay=60, max_retries=3)
@log_start_and_end
@sentry_tags
def registration_kobo_import_hourly_task(self: Any) -> None:
    try:
        from hct_mis_api.apps.core.models import BusinessArea
        from hct_mis_api.apps.registration_datahub.tasks.rdi_kobo_create import (
            RdiKoboCreateTask,
        )

        not_started_rdi = RegistrationDataImport.objects.filter(status=RegistrationDataImport.LOADING).first()

        if not_started_rdi is None:
            return  # pragma: no cover
        business_area = BusinessArea.objects.get(slug=not_started_rdi.business_area.slug)
        program_id = RegistrationDataImport.objects.get(id=not_started_rdi.id).program.id
        set_sentry_business_area_tag(business_area.name)

        RdiKoboCreateTask(
            registration_data_import_id=str(not_started_rdi.id),
            business_area_id=str(business_area.id),
        ).execute(
            import_data_id=str(not_started_rdi.import_data.id),
            program_id=str(program_id),
        )
    except Exception as e:  # pragma: no cover
        raise self.retry(exc=e)  # pragma: no cover


@app.task(bind=True, default_retry_delay=60, max_retries=3)
@log_start_and_end
@sentry_tags
def registration_xlsx_import_hourly_task(self: Any) -> None:
    try:
        from hct_mis_api.apps.core.models import BusinessArea
        from hct_mis_api.apps.registration_datahub.tasks.rdi_xlsx_create import (
            RdiXlsxCreateTask,
        )

        not_started_rdi = RegistrationDataImport.objects.filter(status=RegistrationDataImport.LOADING).first()
        if not_started_rdi is None:
            return  # pragma: no cover

        business_area = BusinessArea.objects.get(slug=not_started_rdi.business_area.slug)
        program_id = not_started_rdi.program.id
        set_sentry_business_area_tag(business_area.name)

        RdiXlsxCreateTask().execute(
            registration_data_import_id=str(not_started_rdi.id),
            import_data_id=str(not_started_rdi.import_data.id),
            business_area_id=str(business_area.id),
            program_id=str(program_id),
        )
    except Exception as e:  # pragma: no cover
        raise self.retry(exc=e)  # pragma: no cover


@app.task(bind=True, default_retry_delay=60, max_retries=3)
@log_start_and_end
@sentry_tags
def merge_registration_data_import_task(self: Any, registration_data_import_id: str) -> bool:
    logger.info(
        f"merge_registration_data_import_task started for registration_data_import_id: {registration_data_import_id}"
    )
    with locked_cache(key=f"merge_registration_data_import_task-{registration_data_import_id}") as locked:
        if not locked:
            return True  # pragma: no cover
        try:
            from hct_mis_api.apps.registration_data.models import RegistrationDataImport
            from hct_mis_api.apps.registration_datahub.tasks.rdi_merge import (
                RdiMergeTask,
            )

            obj_hct = RegistrationDataImport.objects.get(id=registration_data_import_id)
            set_sentry_business_area_tag(obj_hct.business_area.name)

            RegistrationDataImport.objects.filter(id=registration_data_import_id).update(
                status=RegistrationDataImport.MERGING
            )

            RdiMergeTask().execute(registration_data_import_id)
        except Exception as e:
            logger.exception(e)
            from hct_mis_api.apps.registration_data.models import RegistrationDataImport

            RegistrationDataImport.objects.filter(
                id=registration_data_import_id,
            ).update(status=RegistrationDataImport.MERGE_ERROR)
            raise self.retry(exc=e)

    logger.info(
        f"merge_registration_data_import_task finished for registration_data_import_id: {registration_data_import_id}"
    )
    return True


@app.task(bind=True, queue="priority", default_retry_delay=60, max_retries=3)
@log_start_and_end
@sentry_tags
def rdi_deduplication_task(self: Any, registration_data_import_id: str) -> None:
    try:
        from hct_mis_api.apps.registration_datahub.tasks.deduplicate import (
            DeduplicateTask,
        )

        rdi_obj = RegistrationDataImport.objects.get(id=registration_data_import_id)
        program_id = rdi_obj.program.id
        set_sentry_business_area_tag(rdi_obj.business_area.slug)
        with transaction.atomic(using="default"), transaction.atomic(using="registration_datahub"):
            DeduplicateTask(rdi_obj.business_area.slug, program_id).deduplicate_pending_individuals(
                registration_data_import=rdi_obj
            )
    except Exception as e:
        handle_rdi_exception(registration_data_import_id, e)
        raise self.retry(exc=e)


@app.task(bind=True, default_retry_delay=60, max_retries=3)
@log_start_and_end
@sentry_tags
def pull_kobo_submissions_task(self: Any, import_data_id: "UUID", program_id: "UUID") -> Dict:
    from hct_mis_api.apps.registration_data.models import KoboImportData

    kobo_import_data = KoboImportData.objects.get(id=import_data_id)
    program = Program.objects.get(id=program_id)
    set_sentry_business_area_tag(kobo_import_data.business_area_slug)
    from hct_mis_api.apps.registration_datahub.tasks.pull_kobo_submissions import (
        PullKoboSubmissions,
    )

    try:
        return PullKoboSubmissions().execute(kobo_import_data, program)
    except Exception as e:  # pragma: no cover
        KoboImportData.objects.filter(
            id=kobo_import_data.id,
        ).update(status=KoboImportData.STATUS_ERROR, error=str(e))
        raise self.retry(exc=e)


@app.task(bind=True, default_retry_delay=60, max_retries=3)
@log_start_and_end
@sentry_tags
def validate_xlsx_import_task(self: Any, import_data_id: "UUID", program_id: "UUID") -> Dict:
    from hct_mis_api.apps.program.models import Program
    from hct_mis_api.apps.registration_data.models import ImportData
    from hct_mis_api.apps.registration_datahub.tasks.validate_xlsx_import import (
        ValidateXlsxImport,
    )

    import_data = ImportData.objects.get(id=import_data_id)
    program = Program.objects.get(id=program_id)
    set_sentry_business_area_tag(import_data.business_area_slug)
    try:
        return ValidateXlsxImport().execute(import_data, program)
    except Exception as e:  # pragma: no cover
        ImportData.objects.filter(
            id=import_data.id,
        ).update(status=ImportData.STATUS_ERROR, error=str(e))
        raise self.retry(exc=e)


def check_and_set_taxid(queryset: "QuerySet") -> Dict:
    qs = queryset.filter(unique_field__isnull=True)
    results = {"updated": [], "processed": [], "errors": []}
    for record in qs.all():
        try:
            for individual in record.fields["individuals"]:
                if individual["role_i_c"] == "y":
                    record.unique_field = individual["tax_id_no_i_c"]
                    record.save()
                    results["updated"].append(record.pk)
                    break
            results["processed"].append(record.pk)

        except Exception as e:
            results["errors"].append(f"Record: {record.pk} - {e.__class__.__name__}: {str(e)}")
    return results


@app.task
@log_start_and_end
@sentry_tags
def deduplicate_documents() -> bool:
    with locked_cache(key="deduplicate_documents") as locked:
        if not locked:
            return True
        grouped_rdi = (
            Document.objects.filter(status=Document.STATUS_PENDING)
            .values("individual__registration_data_import")
            .annotate(count=Count("individual__registration_data_import"))
        )
        rdi_ids = [x["individual__registration_data_import"] for x in grouped_rdi if x is not None]
        for rdi in RegistrationDataImport.objects.filter(id__in=rdi_ids).order_by("created_at"):
            with transaction.atomic():
                documents_query = Document.objects.filter(
                    status=Document.STATUS_PENDING, individual__registration_data_import=rdi
                )
                HardDocumentDeduplication().deduplicate(
                    documents_query,
                    registration_data_import=rdi,
                )

        with transaction.atomic():
            documents_query = Document.objects.filter(
                status=Document.STATUS_PENDING, individual__registration_data_import__isnull=True
            )
            HardDocumentDeduplication().deduplicate(
                documents_query,
            )
    return True


@app.task(bind=True, default_retry_delay=60 * 5, max_retries=3)
@log_start_and_end
@sentry_tags
def check_rdi_import_periodic_task(self: Any, business_area_slug: Optional[str] = None) -> Optional[bool]:
    with cache.lock(
        f"check_rdi_import_periodic_task_{business_area_slug}",
        blocking_timeout=60 * 5,
        timeout=60 * 60 * 1,
    ) as locked:
        if not locked:
            raise Exception("cannot set lock on check_rdi_import_periodic_task")
        from hct_mis_api.apps.utils.celery_manager import (
            RegistrationDataXlsxImportCeleryManager,
        )

        business_area = BusinessArea.objects.filter(slug=business_area_slug).first()
        if business_area:
            set_sentry_business_area_tag(business_area.name)

        try:
            manager = RegistrationDataXlsxImportCeleryManager(business_area=business_area)
            manager.execute()
            return True
        except Exception as e:
            logger.error(e)
            raise self.retry(exc=e)


@app.task
@sentry_tags
@log_start_and_end
def remove_old_rdi_links_task(page_count: int = 100) -> None:
    """This task removes linked RDI objects for households and related objects (individuals, documents etc.)"""

    from datetime import timedelta

    from constance import config

    days = config.REMOVE_RDI_LINKS_TIMEDELTA
    try:
        # Get datahub_ids older than 3 months which have status other than MERGED
        unmerged_rdi_ids = list(
            RegistrationDataImport.objects.filter(
                created_at__lte=timezone.now() - timedelta(days=days),
                status__in=[
                    RegistrationDataImport.IN_REVIEW,
                    RegistrationDataImport.DEDUPLICATION_FAILED,
                    RegistrationDataImport.IMPORT_ERROR,
                    RegistrationDataImport.MERGE_ERROR,
                ],
            ).values_list("id", flat=True)
        )

        i, count = 0, len(unmerged_rdi_ids) // page_count
        while i <= count:
            logger.info(f"Page {i}/{count} processing...")
            rdi_ids_page = unmerged_rdi_ids[i * page_count : (i + 1) * page_count]

            Household.all_objects.filter(registration_data_import_id__in=rdi_ids_page).delete()

            RegistrationDataImport.objects.filter(id__in=rdi_ids_page).update(erased=True)
            i += 1

        logger.info(f"Data links for RDI(s): {''.join([str(_id) for _id in unmerged_rdi_ids])} removed successfully")
    except Exception:  # pragma: no cover
        logger.error("Removing old RDI objects failed")
        raise


@app.task(bind=True, default_retry_delay=60, max_retries=3)
@sentry_tags
@log_start_and_end
<<<<<<< HEAD
def deduplication_engine_process(program_id: str) -> None:
    from hct_mis_api.apps.registration_datahub.services.biometric_deduplication import (
        BiometricDeduplicationService,
    )

    try:
        program = Program.objects.get(id=program_id)
        BiometricDeduplicationService().upload_and_process_deduplication_set(program)
    except Exception as e:
        logger.exception(e)
        raise
=======
def deduplication_engine_process(self: Any, program_id: str) -> None:
    program = Program.objects.get(id=program_id)
    BiometricDeduplicationService().upload_and_process_deduplication_set(program)
>>>>>>> 7a0452e5


@app.task(bind=True, default_retry_delay=60, max_retries=3)
@sentry_tags
@log_start_and_end
<<<<<<< HEAD
def create_grievance_tickets_for_dedup_engine_results(rdi_id: str) -> None:
    from hct_mis_api.apps.registration_datahub.services.biometric_deduplication import (
        BiometricDeduplicationService,
    )

    try:
        rdi = RegistrationDataImport.objects.get(id=rdi_id)
        BiometricDeduplicationService().create_grievance_tickets_for_duplicates(rdi)
    except Exception as e:
        logger.exception(e)
        raise
=======
def create_grievance_tickets_for_dedup_engine_results(self: Any, rdi_id: str) -> None:
    rdi = RegistrationDataImport.objects.get(id=rdi_id)
    BiometricDeduplicationService().create_grievance_tickets_for_duplicates(rdi)
>>>>>>> 7a0452e5


@app.task(bind=True, default_retry_delay=60, max_retries=3)
@log_start_and_end
@sentry_tags
<<<<<<< HEAD
def fetch_biometric_deduplication_results_and_process(deduplication_set_id: str) -> None:
    from hct_mis_api.apps.registration_datahub.services.biometric_deduplication import (
        BiometricDeduplicationService,
    )
=======
def fetch_biometric_deduplication_results_and_process(self: Any, deduplication_set_id: str) -> None:
    service = BiometricDeduplicationService()
    deduplication_set_data = service.get_deduplication_set(deduplication_set_id)
>>>>>>> 7a0452e5

    try:
        service = BiometricDeduplicationService()
        service.fetch_biometric_deduplication_results_and_process(deduplication_set_id)
    except Exception as e:
        logger.exception(e)
        raise<|MERGE_RESOLUTION|>--- conflicted
+++ resolved
@@ -472,8 +472,7 @@
 @app.task(bind=True, default_retry_delay=60, max_retries=3)
 @sentry_tags
 @log_start_and_end
-<<<<<<< HEAD
-def deduplication_engine_process(program_id: str) -> None:
+def deduplication_engine_process(self: Any, program_id: str) -> None:
     from hct_mis_api.apps.registration_datahub.services.biometric_deduplication import (
         BiometricDeduplicationService,
     )
@@ -484,18 +483,12 @@
     except Exception as e:
         logger.exception(e)
         raise
-=======
-def deduplication_engine_process(self: Any, program_id: str) -> None:
-    program = Program.objects.get(id=program_id)
-    BiometricDeduplicationService().upload_and_process_deduplication_set(program)
->>>>>>> 7a0452e5
-
-
-@app.task(bind=True, default_retry_delay=60, max_retries=3)
-@sentry_tags
-@log_start_and_end
-<<<<<<< HEAD
-def create_grievance_tickets_for_dedup_engine_results(rdi_id: str) -> None:
+
+
+@app.task(bind=True, default_retry_delay=60, max_retries=3)
+@sentry_tags
+@log_start_and_end
+def create_grievance_tickets_for_dedup_engine_results(self: Any, rdi_id: str) -> None:
     from hct_mis_api.apps.registration_datahub.services.biometric_deduplication import (
         BiometricDeduplicationService,
     )
@@ -506,26 +499,15 @@
     except Exception as e:
         logger.exception(e)
         raise
-=======
-def create_grievance_tickets_for_dedup_engine_results(self: Any, rdi_id: str) -> None:
-    rdi = RegistrationDataImport.objects.get(id=rdi_id)
-    BiometricDeduplicationService().create_grievance_tickets_for_duplicates(rdi)
->>>>>>> 7a0452e5
-
-
-@app.task(bind=True, default_retry_delay=60, max_retries=3)
-@log_start_and_end
-@sentry_tags
-<<<<<<< HEAD
-def fetch_biometric_deduplication_results_and_process(deduplication_set_id: str) -> None:
+
+
+@app.task(bind=True, default_retry_delay=60, max_retries=3)
+@log_start_and_end
+@sentry_tags
+def fetch_biometric_deduplication_results_and_process(self: Any, deduplication_set_id: str) -> None:
     from hct_mis_api.apps.registration_datahub.services.biometric_deduplication import (
         BiometricDeduplicationService,
     )
-=======
-def fetch_biometric_deduplication_results_and_process(self: Any, deduplication_set_id: str) -> None:
-    service = BiometricDeduplicationService()
-    deduplication_set_data = service.get_deduplication_set(deduplication_set_id)
->>>>>>> 7a0452e5
 
     try:
         service = BiometricDeduplicationService()
