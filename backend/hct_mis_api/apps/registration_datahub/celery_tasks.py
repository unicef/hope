import logging
from contextlib import contextmanager
from typing import TYPE_CHECKING, Any, Dict, List, Optional, Union

from django.core.cache import cache
from django.db import transaction
from django.db.models import Count
from django.utils import timezone

from redis.exceptions import LockError
from sentry_sdk import configure_scope

from hct_mis_api.apps.core.celery import app
from hct_mis_api.apps.household.models import Document
from hct_mis_api.apps.registration_data.models import RegistrationDataImport
from hct_mis_api.apps.registration_datahub.models import Record
from hct_mis_api.apps.registration_datahub.services.extract_record import extract
from hct_mis_api.apps.registration_datahub.tasks.deduplicate import DeduplicateTask
from hct_mis_api.apps.utils.logs import log_start_and_end
from hct_mis_api.apps.utils.sentry import sentry_tags

if TYPE_CHECKING:
    from uuid import UUID

    from django.db.models import QuerySet, _QuerySet

    from hct_mis_api.apps.core.models import BusinessArea


logger = logging.getLogger(__name__)


def handle_rdi_exception(datahub_rdi_id: "UUID", e: BaseException) -> None:
    try:
        from sentry_sdk import capture_exception

        err = capture_exception(e)
    except Exception:
        err = "N/A"

    RegistrationDataImport.objects.filter(
        datahub_id=datahub_rdi_id,
    ).update(status=RegistrationDataImport.IMPORT_ERROR, sentry_id=err, error_message=str(e))


@contextmanager
def locked_cache(key: Union[int, str]) -> Any:
    try:
        # ``blocking_timeout`` indicates the maximum amount of time in seconds to
        # spend trying to acquire the lock.
        # ``timeout`` indicates a maximum life for the lock.
        # some procedures here can take a few seconds
        # 30s to try acquiring the lock should be enough
        with cache.lock(key, blocking_timeout=30, timeout=60 * 60 * 24) as lock:
            yield
    except LockError as e:
        logger.exception(f"Couldn't lock cache for key '{key}'. Failed with: {e}")
    else:
        if lock.locked():
            lock.release()


@app.task
@log_start_and_end
@sentry_tags
def registration_xlsx_import_task(
    registration_data_import_id: "UUID", import_data_id: "UUID", business_area: "BusinessArea"
) -> None:
    try:
        from hct_mis_api.apps.core.models import BusinessArea
        from hct_mis_api.apps.registration_datahub.tasks.rdi_xlsx_create import (
            RdiXlsxCreateTask,
        )

        with configure_scope() as scope:
            scope.set_tag("business_area", BusinessArea.objects.get(pk=business_area))
            RdiXlsxCreateTask().execute(
                registration_data_import_id=registration_data_import_id,
                import_data_id=import_data_id,
                business_area_id=business_area,
            )
    except Exception as e:
        logger.exception(e)
        from hct_mis_api.apps.registration_datahub.models import (
            RegistrationDataImportDatahub,
        )

        RegistrationDataImportDatahub.objects.filter(
            id=registration_data_import_id,
        ).update(import_done=RegistrationDataImportDatahub.DONE)

        handle_rdi_exception(registration_data_import_id, e)

        raise


@app.task
@log_start_and_end
@sentry_tags
def registration_kobo_import_task(
    registration_data_import_id: "UUID", import_data_id: "UUID", business_area: "BusinessArea"
) -> None:
    try:
        from hct_mis_api.apps.core.models import BusinessArea
        from hct_mis_api.apps.registration_datahub.tasks.rdi_kobo_create import (
            RdiKoboCreateTask,
        )

        with configure_scope() as scope:
            scope.set_tag("business_area", BusinessArea.objects.get(pk=business_area))

            RdiKoboCreateTask().execute(
                registration_data_import_id=registration_data_import_id,
                import_data_id=import_data_id,
                business_area_id=business_area,
            )
    except Exception as e:
        logger.exception(e)
        from hct_mis_api.apps.registration_datahub.models import (
            RegistrationDataImportDatahub,
        )

        RegistrationDataImportDatahub.objects.filter(
            id=registration_data_import_id,
        ).update(import_done=RegistrationDataImportDatahub.DONE)

        handle_rdi_exception(registration_data_import_id, e)

        raise


@app.task
@log_start_and_end
@sentry_tags
def registration_kobo_import_hourly_task() -> None:
    try:
        from hct_mis_api.apps.core.models import BusinessArea
        from hct_mis_api.apps.registration_datahub.models import (
            RegistrationDataImportDatahub,
        )
        from hct_mis_api.apps.registration_datahub.tasks.rdi_kobo_create import (
            RdiKoboCreateTask,
        )

        not_started_rdi = RegistrationDataImportDatahub.objects.filter(
            import_done=RegistrationDataImportDatahub.NOT_STARTED
        ).first()

        if not_started_rdi is None:
            return
        business_area = BusinessArea.objects.get(slug=not_started_rdi.business_area_slug)
        with configure_scope() as scope:
            scope.set_tag("business_area", business_area)

            RdiKoboCreateTask().execute(
                registration_data_import_id=str(not_started_rdi.id),
                import_data_id=str(not_started_rdi.import_data.id),
                business_area_id=str(business_area.id),
            )
    except Exception as e:
        logger.exception(e)
        raise


@app.task
@log_start_and_end
@sentry_tags
def registration_xlsx_import_hourly_task() -> None:
    try:
        from hct_mis_api.apps.core.models import BusinessArea
        from hct_mis_api.apps.registration_datahub.models import (
            RegistrationDataImportDatahub,
        )
        from hct_mis_api.apps.registration_datahub.tasks.rdi_xlsx_create import (
            RdiXlsxCreateTask,
        )

        not_started_rdi = RegistrationDataImportDatahub.objects.filter(
            import_done=RegistrationDataImportDatahub.NOT_STARTED
        ).first()
        if not_started_rdi is None:
            return

        business_area = BusinessArea.objects.get(slug=not_started_rdi.business_area_slug)
        with configure_scope() as scope:
            scope.set_tag("business_area", business_area)

            RdiXlsxCreateTask().execute(
                registration_data_import_id=str(not_started_rdi.id),
                import_data_id=str(not_started_rdi.import_data.id),
                business_area_id=str(business_area.id),
            )
    except Exception as e:
        logger.exception(e)
        raise


@app.task
@log_start_and_end
@sentry_tags
<<<<<<< HEAD
def merge_registration_data_import_task(registration_data_import_id):
=======
def merge_registration_data_import_task(registration_data_import_id: "UUID") -> None:
    logger.info(
        f"merge_registration_data_import_task started for registration_data_import_id: {registration_data_import_id}"
    )
>>>>>>> 71e53c28
    with locked_cache(key=f"merge_registration_data_import_task-{registration_data_import_id}"):
        try:
            from hct_mis_api.apps.registration_datahub.tasks.rdi_merge import (
                RdiMergeTask,
            )

            RdiMergeTask().execute(registration_data_import_id)
        except Exception as e:
            logger.exception(e)
            from hct_mis_api.apps.registration_data.models import RegistrationDataImport

            RegistrationDataImport.objects.filter(
                id=registration_data_import_id,
            ).update(status=RegistrationDataImport.MERGE_ERROR)
            raise


@app.task(queue="priority")
@log_start_and_end
@sentry_tags
def rdi_deduplication_task(registration_data_import_id: "UUID") -> None:

    try:
        from hct_mis_api.apps.registration_datahub.models import (
            RegistrationDataImportDatahub,
        )
        from hct_mis_api.apps.registration_datahub.tasks.deduplicate import (
            DeduplicateTask,
        )

        rdi_obj = RegistrationDataImportDatahub.objects.get(id=registration_data_import_id)

        with configure_scope() as scope:
            scope.set_tag("business_area", rdi_obj.business_area_slug)

            DeduplicateTask.deduplicate_imported_individuals(registration_data_import_datahub=rdi_obj)
    except Exception as e:
        logger.exception(e)

        handle_rdi_exception(registration_data_import_id, e)

        raise


@app.task
@log_start_and_end
@sentry_tags
def pull_kobo_submissions_task(import_data_id: "UUID") -> Dict:
    from hct_mis_api.apps.registration_datahub.models import KoboImportData

    kobo_import_data = KoboImportData.objects.get(id=import_data_id)
    from hct_mis_api.apps.registration_datahub.tasks.pull_kobo_submissions import (
        PullKoboSubmissions,
    )

    try:
        return PullKoboSubmissions().execute(kobo_import_data)
    except Exception as e:
        logger.exception(e)
        from hct_mis_api.apps.registration_data.models import RegistrationDataImport

        RegistrationDataImport.objects.filter(
            id=kobo_import_data.id,
        ).update(status=KoboImportData.STATUS_ERROR, error=str(e))
        raise


@app.task
@log_start_and_end
@sentry_tags
def validate_xlsx_import_task(import_data_id: "UUID") -> Dict:
    from hct_mis_api.apps.registration_datahub.models import ImportData

    import_data = ImportData.objects.get(id=import_data_id)
    from hct_mis_api.apps.registration_datahub.tasks.validatate_xlsx_import import (
        ValidateXlsxImport,
    )

    try:
        return ValidateXlsxImport().execute(import_data)
    except Exception as e:
        logger.exception("ValidateXlsxImport exception")
        from hct_mis_api.apps.registration_data.models import RegistrationDataImport

        RegistrationDataImport.objects.filter(
            id=import_data.id,
        ).update(status=ImportData.STATUS_ERROR, error=str(e))
        raise


@app.task
@log_start_and_end
@sentry_tags
def process_flex_records_task(rdi_id: "UUID", records_ids: List) -> None:
    from hct_mis_api.apps.registration_datahub.services.flex_registration_service import (
        FlexRegistrationService,
    )

    try:
        FlexRegistrationService().process_records(rdi_id, records_ids)
    except Exception as e:
        logger.exception(e)


@app.task
@log_start_and_end
@sentry_tags
def extract_records_task(max_records: int = 500) -> None:
    records_ids = Record.objects.filter(data__isnull=True).only("pk").values_list("pk", flat=True)[:max_records]
    extract(records_ids)


@app.task
@log_start_and_end
@sentry_tags
def fresh_extract_records_task(records_ids: Optional["_QuerySet[Any, Any]"] = None) -> None:
    if not records_ids:
        records_ids = Record.objects.all().only("pk").values_list("pk", flat=True)[:5000]
    extract(records_ids)


@app.task(autoretry_for=(Exception,), retry_kwargs={"max_retries": 3, "countdown": 30})
@log_start_and_end
@sentry_tags
def automate_rdi_creation_task(
    registration_id: int,
    page_size: int,
    template: str = "ukraine rdi {date}",
    auto_merge: bool = False,
    fix_tax_id: bool = False,
    **filters: Any,
) -> List:
    from hct_mis_api.apps.registration_datahub.services.flex_registration_service import (
        FlexRegistrationService,
    )

    try:
        with locked_cache(key=f"automate_rdi_creation_task-{registration_id}"):
            output = []
            service = FlexRegistrationService()

            qs = Record.objects.filter(registration=registration_id, **filters).exclude(
                status__in=[Record.STATUS_IMPORTED, Record.STATUS_ERROR]
            )
            if fix_tax_id:
                check_and_set_taxid(qs)
            all_records_ids = qs.values_list("id", flat=True)
            if len(all_records_ids) == 0:
                return ["No Records found", 0]

            splitted_record_ids = [
                all_records_ids[i : i + page_size] for i in range(0, len(all_records_ids), page_size)
            ]
            for page, records_ids in enumerate(splitted_record_ids, 1):
                rdi_name = template.format(
                    page=page,
                    date=timezone.now(),
                    registration_id=registration_id,
                    page_size=page_size,
                    records=len(records_ids),
                )
                rdi = service.create_rdi(imported_by=None, rdi_name=rdi_name)
                service.process_records(rdi_id=rdi.id, records_ids=records_ids)
                output.append([rdi_name, len(records_ids)])
                if auto_merge:
                    merge_registration_data_import_task.delay(rdi.id)

            return output
    except Exception as e:
        logger.exception(e)
        raise


def check_and_set_taxid(queryset: "QuerySet") -> Dict:
    qs = queryset.filter(unique_field__isnull=True)
    results = {"updated": [], "processed": [], "errors": []}
    for record in qs.all():
        try:
            for individual in record.fields["individuals"]:
                if individual["role_i_c"] == "y":
                    record.unique_field = individual["tax_id_no_i_c"]
                    record.save()
                    results["updated"].append(record.pk)
                    break
            results["processed"].append(record.pk)

        except Exception as e:
            results["errors"].append(f"Record: {record.pk} - {e.__class__.__name__}: {str(e)}")
    return results


@app.task
@log_start_and_end
@sentry_tags
def automate_registration_diia_import_task(
    page_size: int, template: str = "Diia ukraine rdi {date} {page_size}", **filters: Any
) -> List:
    from hct_mis_api.apps.core.models import BusinessArea
    from hct_mis_api.apps.registration_datahub.tasks.rdi_diia_create import (
        RdiDiiaCreateTask,
    )

    with locked_cache(key="automate_rdi_diia_creation_task"):
        try:
            with configure_scope() as scope:
                scope.set_tag("business_area", BusinessArea.objects.get(slug="ukraine"))
                service = RdiDiiaCreateTask()
                rdi_name = template.format(
                    date=timezone.now(),
                    page_size=page_size,
                )
                rdi = service.create_rdi(None, rdi_name)
                service.execute(rdi.id, diia_hh_count=page_size)
                return [rdi_name, page_size]
        except Exception:
            raise


@app.task
@log_start_and_end
@sentry_tags
def registration_diia_import_task(
    diia_hh_ids: List, template: str = "Diia ukraine rdi {date} {page_size}", **filters: Any
) -> List:
    from hct_mis_api.apps.core.models import BusinessArea
    from hct_mis_api.apps.registration_datahub.tasks.rdi_diia_create import (
        RdiDiiaCreateTask,
    )

    with locked_cache(key="registration_diia_import_task"):
        try:
            with configure_scope() as scope:
                scope.set_tag("business_area", BusinessArea.objects.get(slug="ukraine"))
                service = RdiDiiaCreateTask()
                rdi_name = template.format(
                    date=timezone.now(),
                    page_size=len(diia_hh_ids),
                )
                rdi = service.create_rdi(None, rdi_name)
                service.execute(rdi.id, diia_hh_ids=diia_hh_ids)
                return [rdi_name, len(diia_hh_ids)]
        except Exception:
            raise


@app.task
@log_start_and_end
@sentry_tags
def deduplicate_documents() -> None:
    with locked_cache(key="deduplicate_documents"):
        grouped_rdi = (
            Document.objects.filter(status=Document.STATUS_PENDING)
            .values("individual__registration_data_import")
            .annotate(count=Count("individual__registration_data_import"))
        )
        rdi_ids = [x["individual__registration_data_import"] for x in grouped_rdi if x is not None]
        for rdi in RegistrationDataImport.objects.filter(id__in=rdi_ids).order_by("created_at"):
            with transaction.atomic():
                documents_query = Document.objects.filter(
                    status=Document.STATUS_PENDING, individual__registration_data_import=rdi
                )
                DeduplicateTask.hard_deduplicate_documents(
                    documents_query,
                    registration_data_import=rdi,
                )

        with transaction.atomic():
            documents_query = Document.objects.filter(
                status=Document.STATUS_PENDING, individual__registration_data_import__isnull=True
            )
            DeduplicateTask.hard_deduplicate_documents(
                documents_query,
            )<|MERGE_RESOLUTION|>--- conflicted
+++ resolved
@@ -198,14 +198,10 @@
 @app.task
 @log_start_and_end
 @sentry_tags
-<<<<<<< HEAD
-def merge_registration_data_import_task(registration_data_import_id):
-=======
 def merge_registration_data_import_task(registration_data_import_id: "UUID") -> None:
     logger.info(
         f"merge_registration_data_import_task started for registration_data_import_id: {registration_data_import_id}"
     )
->>>>>>> 71e53c28
     with locked_cache(key=f"merge_registration_data_import_task-{registration_data_import_id}"):
         try:
             from hct_mis_api.apps.registration_datahub.tasks.rdi_merge import (
