--- conflicted
+++ resolved
@@ -1,9 +1,8 @@
+from django.utils import timezone
 import logging
 from contextlib import contextmanager
 
 from django.core.cache import cache
-from django.utils import timezone
-
 from redis.exceptions import LockError
 
 from hct_mis_api.apps.core.celery import app
@@ -33,9 +32,7 @@
 
 @app.task
 @log_start_and_end
-def registration_xlsx_import_task(
-    registration_data_import_id, import_data_id, business_area
-):
+def registration_xlsx_import_task(registration_data_import_id, import_data_id, business_area):
     try:
         from hct_mis_api.apps.registration_datahub.tasks.rdi_xlsx_create import (
             RdiXlsxCreateTask,
@@ -65,9 +62,7 @@
 
 @app.task
 @log_start_and_end
-def registration_kobo_import_task(
-    registration_data_import_id, import_data_id, business_area
-):
+def registration_kobo_import_task(registration_data_import_id, import_data_id, business_area):
     try:
         from hct_mis_api.apps.registration_datahub.tasks.rdi_kobo_create import (
             RdiKoboCreateTask,
@@ -98,11 +93,7 @@
 
         RegistrationDataImport.objects.filter(
             datahub_id=registration_data_import_id,
-        ).update(
-            status=RegistrationDataImport.IMPORT_ERROR,
-            sentry_id=err,
-            error_message=str(e),
-        )
+        ).update(status=RegistrationDataImport.IMPORT_ERROR, sentry_id=err, error_message=str(e))
 
         raise
 
@@ -125,9 +116,7 @@
 
         if not_started_rdi is None:
             return
-        business_area = BusinessArea.objects.get(
-            slug=not_started_rdi.business_area_slug
-        )
+        business_area = BusinessArea.objects.get(slug=not_started_rdi.business_area_slug)
 
         RdiKoboCreateTask().execute(
             registration_data_import_id=str(not_started_rdi.id),
@@ -157,9 +146,7 @@
         if not_started_rdi is None:
             return
 
-        business_area = BusinessArea.objects.get(
-            slug=not_started_rdi.business_area_slug
-        )
+        business_area = BusinessArea.objects.get(slug=not_started_rdi.business_area_slug)
 
         RdiXlsxCreateTask().execute(
             registration_data_import_id=str(not_started_rdi.id),
@@ -200,13 +187,9 @@
             DeduplicateTask,
         )
 
-        rdi_obj = RegistrationDataImportDatahub.objects.get(
-            id=registration_data_import_id
-        )
-
-        DeduplicateTask.deduplicate_imported_individuals(
-            registration_data_import_datahub=rdi_obj
-        )
+        rdi_obj = RegistrationDataImportDatahub.objects.get(id=registration_data_import_id)
+
+        DeduplicateTask.deduplicate_imported_individuals(registration_data_import_datahub=rdi_obj)
     except Exception as e:
         logger.exception(e)
         from hct_mis_api.apps.registration_data.models import RegistrationDataImport
@@ -274,11 +257,7 @@
 @app.task
 @log_start_and_end
 def extract_records_task(max_records=500):
-    records_ids = (
-        Record.objects.filter(data__isnull=True)
-        .only("pk")
-        .values_list("pk", flat=True)[:max_records]
-    )
+    records_ids = Record.objects.filter(data__isnull=True).only("pk").values_list("pk", flat=True)[:max_records]
     extract(records_ids)
 
 
@@ -286,9 +265,7 @@
 @log_start_and_end
 def fresh_extract_records_task(records_ids=None):
     if not records_ids:
-        records_ids = (
-            Record.objects.all().only("pk").values_list("pk", flat=True)[:5000]
-        )
+        records_ids = Record.objects.all().only("pk").values_list("pk", flat=True)[:5000]
     extract(records_ids)
 
 
@@ -310,36 +287,8 @@
             try:
                 service = FlexRegistrationService()
 
-<<<<<<< HEAD
-    with locked_cache(key=f"automate_rdi_creation_task-{registration_id}"):
-        try:
-            service = FlexRegistrationService()
-
-            qs = Record.objects.filter(registration=registration_id, **filters).exclude(
-                status__in=[Record.STATUS_IMPORTED, Record.STATUS_ERROR]
-            )
-            if fix_tax_id:
-                check_and_set_taxid(qs)
-            all_records_ids = qs.values_list("id", flat=True)
-            if len(all_records_ids) == 0:
-                return ["No Records found", 0]
-
-            splitted_record_ids = [
-                all_records_ids[i : i + page_size]
-                for i in range(0, len(all_records_ids), page_size)
-            ]
-            output = []
-            for page, records_ids in enumerate(splitted_record_ids, 1):
-                rdi_name = template.format(
-                    page=page,
-                    date=timezone.now(),
-                    registration_id=registration_id,
-                    page_size=page_size,
-                    records=len(records_ids),
-=======
                 qs = Record.objects.filter(registration=registration_id, **filters).exclude(
                     status__in=[Record.STATUS_IMPORTED, Record.STATUS_ERROR]
->>>>>>> 74888033
                 )
                 if fix_tax_id:
                     check_and_set_taxid(qs)
@@ -393,9 +342,7 @@
 
 
 @app.task
-def automate_registration_diia_import_task(
-    page_size: int, template="Diia ukraine rdi {date} {page_size}", **filters
-):
+def automate_registration_diia_import_task(page_size: int, template="Diia ukraine rdi {date} {page_size}", **filters):
     from hct_mis_api.apps.registration_datahub.tasks.rdi_diia_create import (
         RdiDiiaCreateTask,
     )
@@ -415,9 +362,7 @@
 
 
 @app.task
-def registration_diia_import_task(
-    diia_hh_ids, template="Diia ukraine rdi {date} {page_size}", **filters
-):
+def registration_diia_import_task(diia_hh_ids, template="Diia ukraine rdi {date} {page_size}", **filters):
     from hct_mis_api.apps.registration_datahub.tasks.rdi_diia_create import (
         RdiDiiaCreateTask,
     )
