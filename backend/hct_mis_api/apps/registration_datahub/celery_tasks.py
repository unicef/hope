--- conflicted
+++ resolved
@@ -62,14 +62,7 @@
 @log_start_and_end
 @sentry_tags
 def registration_xlsx_import_task(
-<<<<<<< HEAD
     self: Any, registration_data_import_id: str, import_data_id: str, business_area_id: str, program_id: "UUID"
-=======
-    self: Any,
-    registration_data_import_id: str,
-    import_data_id: str,
-    business_area_id: str,
->>>>>>> d67a3975
 ) -> None:
     try:
         from hct_mis_api.apps.core.models import BusinessArea
@@ -77,21 +70,6 @@
             RdiXlsxCreateTask,
         )
 
-<<<<<<< HEAD
-        with configure_scope() as scope:
-            scope.set_tag("business_area", BusinessArea.objects.get(pk=business_area_id))
-
-            RegistrationDataImport.objects.filter(datahub_id=registration_data_import_id).update(
-                status=RegistrationDataImport.IMPORTING
-            )
-
-            RdiXlsxCreateTask().execute(
-                registration_data_import_id=registration_data_import_id,
-                import_data_id=import_data_id,
-                business_area_id=business_area_id,
-                program_id=str(program_id),
-            )
-=======
         with locked_cache(key=f"registration_xlsx_import_task-{registration_data_import_id}") as locked:
             if not locked:
                 raise Exception(
@@ -108,8 +86,8 @@
                     registration_data_import_id=registration_data_import_id,
                     import_data_id=import_data_id,
                     business_area_id=business_area_id,
-                )
->>>>>>> d67a3975
+                    program_id=str(program_id),
+                )
     except Exception as e:
         logger.warning(e)
         from hct_mis_api.apps.registration_datahub.models import (
