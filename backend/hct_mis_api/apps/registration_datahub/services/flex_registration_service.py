import base64
import json
import uuid
from typing import List

from django.core.exceptions import ValidationError
from django.core.files.base import ContentFile
from django.db import transaction
from django.db.transaction import atomic
from django.forms import modelform_factory

from django_countries.fields import Country

from hct_mis_api.apps.core.models import AdminArea, BusinessArea
from hct_mis_api.apps.core.utils import build_arg_dict_from_dict
from hct_mis_api.apps.household.models import (
    DISABLED,
    HEAD,
    IDENTIFICATION_TYPE_BIRTH_CERTIFICATE,
    IDENTIFICATION_TYPE_DRIVERS_LICENSE,
    IDENTIFICATION_TYPE_NATIONAL_ID,
    IDENTIFICATION_TYPE_NATIONAL_PASSPORT,
    IDENTIFICATION_TYPE_RESIDENCE_PERMIT_NO,
    IDENTIFICATION_TYPE_TAX_ID,
    NOT_DISABLED,
    ROLE_ALTERNATE,
    ROLE_PRIMARY,
    YES,
)
from hct_mis_api.apps.registration_data.models import RegistrationDataImport
from hct_mis_api.apps.registration_datahub.celery_tasks import rdi_deduplication_task
from hct_mis_api.apps.registration_datahub.models import (
    ImportData,
    ImportedBankAccountInfo,
    ImportedDocument,
    ImportedDocumentType,
    ImportedHousehold,
    ImportedIndividual,
    ImportedIndividualRoleInHousehold,
    Record,
    RegistrationDataImportDatahub,
)


class FlexRegistrationService:
    INDIVIDUAL_MAPPING_DICT = {
        "given_name": "given_name_i_c",
        "family_name": "family_name_i_c",
        "middle_name": "patronymic",
        "birth_date": "birth_date",
        "sex": "gender_i_c",
        "relationship": "relationship_i_c",
        "disability": "disability_i_c",
        "disability_certificate_picture": "disability_certificate_picture",
        "phone_no": "phone_no_i_c",
        "role": "role_i_c",
    }

    HOUSEHOLD_MAPPING_DICT = {
        "residence_status": "residence_status_h_c",
        "admin1": "admin1_h_c",
        "admin2": "admin2_h_c",
        "size": "size_h_c",
        # "where_are_you_now": "",
    }
    DOCUMENT_MAPPING_TYPE_DICT = {
        IDENTIFICATION_TYPE_NATIONAL_ID: ("national_id_no_i_c_1", "national_id_picture"),
        IDENTIFICATION_TYPE_NATIONAL_PASSPORT: ("international_passport_i_c", "international_passport_picture"),
        IDENTIFICATION_TYPE_DRIVERS_LICENSE: ("drivers_license_no_i_c", "drivers_license_picture"),
        IDENTIFICATION_TYPE_BIRTH_CERTIFICATE: ("birth_certificate_no_i_c", "birth_certificate_picture"),
        IDENTIFICATION_TYPE_RESIDENCE_PERMIT_NO: ("residence_permit_no_i_c", "residence_permit_picture"),
        IDENTIFICATION_TYPE_TAX_ID: ("tax_id_no_i_c", "tax_id_picture"),
    }

    def __init__(self):
        pass

    @atomic("default")
    @atomic("registration_datahub")
    def create_rdi(self, imported_by, rdi_name="rdi_name"):
        business_area = BusinessArea.objects.get(slug="ukraine")
        number_of_individuals = 0
        number_of_households = 0

        rdi = RegistrationDataImport.objects.create(
            name=rdi_name,
            data_source=RegistrationDataImport.FLEX_REGISTRATION,
            imported_by=imported_by,
            number_of_individuals=number_of_individuals,
            number_of_households=number_of_households,
            business_area=business_area,
            status=RegistrationDataImport.IMPORTING,
        )

        import_data = ImportData.objects.create(
            status=ImportData.STATUS_PENDING,
            business_area_slug=business_area.slug,
            data_type=ImportData.FLEX_REGISTRATION,
            number_of_individuals=number_of_individuals,
            number_of_households=number_of_households,
            created_by_id=imported_by.id if imported_by else None,
        )
        rdi_datahub = RegistrationDataImportDatahub.objects.create(
            name=rdi_name,
            hct_id=rdi.id,
            import_data=import_data,
            import_done=RegistrationDataImportDatahub.NOT_STARTED,
            business_area_slug=business_area.slug,
        )
        rdi.datahub_id = rdi_datahub.id
        rdi.save()
        return rdi

    def process_records(
        self,
        rdi_id,
        records_ids,
    ):
        rdi = RegistrationDataImport.objects.get(id=rdi_id)
        rdi_datahub = RegistrationDataImportDatahub.objects.get(id=rdi.datahub_id)
        import_data = rdi_datahub.import_data

        Record.objects.filter(pk__in=records_ids).update(registration_data_import=rdi_datahub)

        try:
            for record_id in records_ids:
                try:
                    with atomic("default"):
                        with atomic("registration_datahub"):
                            record = Record.objects.defer("data").get(id=record_id)
                            self.create_household_for_rdi_household(record, rdi_datahub)
<<<<<<< HEAD
                        except ValidationError as e:
                            raise ValidationError({f"Record id: {record_id}": [str(e)]}) from e

                    number_of_individuals = ImportedIndividual.objects.filter(
                        registration_data_import=rdi_datahub
                    ).count()
                    import_data.number_of_individuals = number_of_individuals
                    rdi.number_of_individuals = number_of_individuals
                    rdi.status = RegistrationDataImport.DEDUPLICATION
                    rdi.save(
                        update_fields=(
                            "number_of_individuals",
                            "status",
                        )
                    )
                    import_data.save(update_fields=("number_of_individuals",))
                    transaction.on_commit(lambda: rdi_deduplication_task.delay(rdi_datahub.id))
        except ValidationError as e:
=======
                except ValidationError as e:
                    record.mark_as_invalid(str(e))

            number_of_individuals = ImportedIndividual.objects.filter(registration_data_import=rdi_datahub).count()
            number_of_households = ImportedHousehold.objects.filter(registration_data_import=rdi_datahub).count()

            import_data.number_of_individuals = number_of_individuals
            rdi.number_of_individuals = number_of_individuals
            import_data.number_of_households = number_of_households
            rdi.number_of_households = number_of_households
            rdi.status = RegistrationDataImport.DEDUPLICATION

            rdi.save(
                update_fields=(
                    "number_of_individuals",
                    "number_of_households",
                    "status",
                )
            )
            import_data.save(
                update_fields=(
                    "number_of_individuals",
                    "number_of_households",
                )
            )

            record.mark_as_imported()

            transaction.on_commit(lambda: rdi_deduplication_task.delay(rdi_datahub.id))
        except Exception as e:
>>>>>>> 22df7d91
            rdi.status = RegistrationDataImport.IMPORT_ERROR
            rdi.error_message = str(e)
            rdi.save(
                update_fields=(
                    "status",
                    "error_message",
                )
            )
<<<<<<< HEAD
            raise
        except Exception:
            rdi.status = RegistrationDataImport.IMPORT_ERROR
            rdi.save(update_fields=("status",))
=======
>>>>>>> 22df7d91
            raise

    def create_household_for_rdi_household(
        self, record: Record, registration_data_import: RegistrationDataImportDatahub
    ):
        individuals: List[ImportedIndividual] = []
        documents: List[ImportedDocument] = []
        record_data_dict = json.loads(record.storage.tobytes().decode("utf-8"))
        household_dict = record_data_dict.get("household", [])[0]
        individuals_array = record_data_dict.get("individuals", [])

        if not self._has_head(individuals_array):
            self._set_default_head_of_household(individuals_array)

        self.validate_household(individuals_array)

        household_data = self._prepare_household_data(household_dict, record, registration_data_import)
        household = self._create_object_and_validate(household_data, ImportedHousehold)
        admin_area1 = AdminArea.objects.filter(p_code=household.admin1).first()
        admin_area2 = AdminArea.objects.filter(p_code=household.admin2).first()
        if admin_area1:
            household.admin1_title = admin_area1.title
        if admin_area2:
            household.admin2_title = admin_area2.title
        household.kobo_asset_id = record.source_id
        household.save(
            update_fields=(
                "admin1_title",
                "admin2_title",
                "kobo_asset_id",
            )
        )
        for index, individual_dict in enumerate(individuals_array):
            try:
                individual_data = self._prepare_individual_data(individual_dict, household, registration_data_import)
                role = individual_data.pop("role")
                phone_no = individual_data.pop("phone_no", "")

                individual = self._create_object_and_validate(individual_data, ImportedIndividual)
                individual.disability_certificate_picture = individual_data.get("disability_certificate_picture")
                individual.phone_no = phone_no
                individual.kobo_asset_id = record.source_id
                individual.save()

                bank_account_data = self._prepare_bank_account_info(individual_dict, individual)
                if bank_account_data:
                    self._create_object_and_validate(bank_account_data, ImportedBankAccountInfo)
                self._create_role(role, individual, household)
                individuals.append(individual)

                if individual.relationship == HEAD:
                    household.head_of_household = individual
                    household.save(update_fields=("head_of_household",))
                documents.extend(self._prepare_documents(individual_dict, individual))
            except ValidationError as e:
                raise ValidationError({f"individual nr {index+1}": [str(e)]}) from e

        ImportedDocument.objects.bulk_create(documents)

    def _set_default_head_of_household(self, individuals_array):
        for individual_data in individuals_array:
            if individual_data.get("role_i_c") == "y":
                individual_data["relationship_i_c"] = "head"
                break

    def _create_role(self, role, individual, household):
        if role == "y":
            defaults = dict(individual=individual, household=household)
            if ImportedIndividualRoleInHousehold.objects.filter(household=household, role=ROLE_PRIMARY).count() == 0:
                ImportedIndividualRoleInHousehold.objects.create(**defaults, role=ROLE_PRIMARY)
            elif (
                ImportedIndividualRoleInHousehold.objects.filter(household=household, role=ROLE_ALTERNATE).count() == 0
            ):
                ImportedIndividualRoleInHousehold.objects.create(**defaults, role=ROLE_ALTERNATE)
            else:
                raise ValidationError("There should be only two collectors!")

    def _create_object_and_validate(self, data, model_class):
        ModelClassForm = modelform_factory(model_class, fields=data.keys())
        form = ModelClassForm(data)
        if not form.is_valid():
            raise ValidationError(form.errors)
        return form.save()

    def _prepare_household_data(self, household_dict, record, registration_data_import) -> dict:
        household_data = dict(
            **build_arg_dict_from_dict(household_dict, FlexRegistrationService.HOUSEHOLD_MAPPING_DICT),
            flex_registrations_record=record,
            registration_data_import=registration_data_import,
            first_registration_date=record.timestamp,
            last_registration_date=record.timestamp,
            country_origin=Country(code="UA"),
            country=Country(code="UA"),
            consent=True,
            collect_individual_data=YES,
        )

        if residence_status := household_data.get("residence_status"):
            household_data["residence_status"] = residence_status.upper()

        return household_data

    def _prepare_individual_data(
        self,
        individual_dict: dict,
        household: ImportedHousehold,
        registration_data_import: RegistrationDataImportDatahub,
    ) -> dict:
        individual_data = dict(
            **build_arg_dict_from_dict(individual_dict, FlexRegistrationService.INDIVIDUAL_MAPPING_DICT),
            household=household,
            registration_data_import=registration_data_import,
            first_registration_date=household.first_registration_date,
            last_registration_date=household.last_registration_date,
        )
        disability = individual_data.get("disability", "n")
        disability_certificate_picture = individual_data.get("disability_certificate_picture")
        if disability == "y":
            individual_data["disability"] = DISABLED
        else:
            individual_data["disability"] = DISABLED if disability_certificate_picture else NOT_DISABLED

        if relationship := individual_data.get("relationship"):
            individual_data["relationship"] = relationship.upper()
        if sex := individual_data.get("sex"):
            individual_data["sex"] = sex.upper()

        if phone_no := individual_data.get("phone_no"):
            if phone_no.startswith("0") and not phone_no.startswith("00"):
                phone_no = phone_no[1:]
            if not phone_no.startswith("+380"):
                individual_data["phone_no"] = f"+380{phone_no}"

        if disability_certificate_picture:
            certificate_picture = f"CERTIFICATE_PICTURE_{uuid.uuid4()}"
            disability_certificate_picture = self._prepare_picture_from_base64(
                disability_certificate_picture, certificate_picture
            )
            individual_data["disability_certificate_picture"] = disability_certificate_picture

        given_name = individual_data.get("given_name")
        middle_name = individual_data.get("middle_name")
        family_name = individual_data.get("family_name")

        individual_data["full_name"] = " ".join(filter(None, [given_name, middle_name, family_name]))

        return individual_data

    def _prepare_documents(self, individual_dict: dict, individual: ImportedIndividual) -> List[ImportedDocument]:
        documents = []

        for document_type_string, (
            document_number_field_name,
            picture_field_name,
        ) in FlexRegistrationService.DOCUMENT_MAPPING_TYPE_DICT.items():
            document_number = individual_dict.get(document_number_field_name)
            certificate_picture = individual_dict.get(picture_field_name, "")

            if not document_number and not certificate_picture:
                continue

            document_number = document_number or f"ONLY_PICTURE_{uuid.uuid4()}"

            certificate_picture = self._prepare_picture_from_base64(certificate_picture, document_number)

            document_type = ImportedDocumentType.objects.get(type=document_type_string, country="UA")
            document = ImportedDocument(
                type=document_type,
                document_number=document_number,
                photo=certificate_picture,
                individual=individual,
            )
            documents.append(document)

        return documents

    def _prepare_picture_from_base64(self, certificate_picture, document_number):
        if certificate_picture:
            format_image = "jpg"
            certificate_picture = ContentFile(
                base64.b64decode(certificate_picture), name=f"{document_number}.{format_image}"
            )
        return certificate_picture

    def _prepare_bank_account_info(self, individual_dict: dict, individual: ImportedIndividual):
        if individual_dict.get("bank_account_h_f", "n") != "y":
            return
        if not individual_dict.get("bank_account_number"):
            return
        bank_name = individual_dict.get("bank_name_h_f", "")
        other_bank_name = individual_dict.get("other_bank_name", "")
        if not bank_name:
            bank_name = other_bank_name
        bank_account_info_data = {
            "bank_account_number": individual_dict.get("bank_account_number", ""),
            "bank_name": bank_name,
            "debit_card_number": individual_dict.get("bank_account_number", ""),
            "individual": individual,
        }
        return bank_account_info_data

    def validate_household(self, individuals_array):
        if not individuals_array:
            raise ValidationError("Household should has at least one individual")

        has_head = self._has_head(individuals_array)
        if not has_head:
            raise ValidationError("Household should has at least one Head of Household")

    def _has_head(self, individuals_array):
        return any(individual_data.get("relationship_i_c") == "head" for individual_data in individuals_array)<|MERGE_RESOLUTION|>--- conflicted
+++ resolved
@@ -129,26 +129,6 @@
                         with atomic("registration_datahub"):
                             record = Record.objects.defer("data").get(id=record_id)
                             self.create_household_for_rdi_household(record, rdi_datahub)
-<<<<<<< HEAD
-                        except ValidationError as e:
-                            raise ValidationError({f"Record id: {record_id}": [str(e)]}) from e
-
-                    number_of_individuals = ImportedIndividual.objects.filter(
-                        registration_data_import=rdi_datahub
-                    ).count()
-                    import_data.number_of_individuals = number_of_individuals
-                    rdi.number_of_individuals = number_of_individuals
-                    rdi.status = RegistrationDataImport.DEDUPLICATION
-                    rdi.save(
-                        update_fields=(
-                            "number_of_individuals",
-                            "status",
-                        )
-                    )
-                    import_data.save(update_fields=("number_of_individuals",))
-                    transaction.on_commit(lambda: rdi_deduplication_task.delay(rdi_datahub.id))
-        except ValidationError as e:
-=======
                 except ValidationError as e:
                     record.mark_as_invalid(str(e))
 
@@ -179,7 +159,6 @@
 
             transaction.on_commit(lambda: rdi_deduplication_task.delay(rdi_datahub.id))
         except Exception as e:
->>>>>>> 22df7d91
             rdi.status = RegistrationDataImport.IMPORT_ERROR
             rdi.error_message = str(e)
             rdi.save(
@@ -188,13 +167,6 @@
                     "error_message",
                 )
             )
-<<<<<<< HEAD
-            raise
-        except Exception:
-            rdi.status = RegistrationDataImport.IMPORT_ERROR
-            rdi.save(update_fields=("status",))
-=======
->>>>>>> 22df7d91
             raise
 
     def create_household_for_rdi_household(
@@ -311,11 +283,10 @@
             last_registration_date=household.last_registration_date,
         )
         disability = individual_data.get("disability", "n")
-        disability_certificate_picture = individual_data.get("disability_certificate_picture")
         if disability == "y":
             individual_data["disability"] = DISABLED
         else:
-            individual_data["disability"] = DISABLED if disability_certificate_picture else NOT_DISABLED
+            individual_data["disability"] = NOT_DISABLED
 
         if relationship := individual_data.get("relationship"):
             individual_data["relationship"] = relationship.upper()
@@ -328,7 +299,7 @@
             if not phone_no.startswith("+380"):
                 individual_data["phone_no"] = f"+380{phone_no}"
 
-        if disability_certificate_picture:
+        if disability_certificate_picture := individual_data.get("disability_certificate_picture"):
             certificate_picture = f"CERTIFICATE_PICTURE_{uuid.uuid4()}"
             disability_certificate_picture = self._prepare_picture_from_base64(
                 disability_certificate_picture, certificate_picture
