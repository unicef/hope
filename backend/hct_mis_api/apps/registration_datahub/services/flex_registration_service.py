--- conflicted
+++ resolved
@@ -1,24 +1,7 @@
-<<<<<<< HEAD
-import logging
-import uuid
-<<<<<<< HEAD
-from typing import TYPE_CHECKING, Any, Dict, Iterable, List, Optional, Type, Union
-
-from django.core.exceptions import ValidationError
-from django.core.files.base import ContentFile
-from django.db import transaction
-from django.db.transaction import atomic
-=======
-from typing import TYPE_CHECKING, Any, Dict, List, Optional
-
-from django.core.exceptions import ValidationError
->>>>>>> origin
-=======
 import uuid
 from typing import TYPE_CHECKING, Any, Dict, List, Optional
 
 from django.core.exceptions import ValidationError
->>>>>>> 1706c370
 from django.forms import modelform_factory
 
 from django_countries.fields import Country
@@ -44,10 +27,6 @@
     ROLE_PRIMARY,
     YES,
 )
-<<<<<<< HEAD
-from hct_mis_api.apps.registration_data.models import RegistrationDataImport
-=======
->>>>>>> 1706c370
 from hct_mis_api.apps.registration_datahub.celery_tasks import (
     process_flex_records_task,
     process_sri_lanka_flex_records_task,
@@ -79,14 +58,6 @@
     REGISTRATION_ID = (2, 3)
     PROCESS_FLEX_RECORDS_TASK = process_flex_records_task
 
-<<<<<<< HEAD
-class FlexRegistrationService(BaseRegistrationService):
-    BUSINESS_AREA_SLUG = "ukraine"
-    REGISTRATION_ID = (2, 3)
-    PROCESS_FLEX_RECORDS_TASK = process_flex_records_task
-
-=======
->>>>>>> 1706c370
     INDIVIDUAL_MAPPING_DICT = {
         "given_name": "given_name_i_c",
         "family_name": "family_name_i_c",
@@ -115,117 +86,6 @@
         IDENTIFICATION_TYPE_TAX_ID: ("tax_id_no_i_c", "tax_id_picture"),
     }
 
-<<<<<<< HEAD
-<<<<<<< HEAD
-    @atomic("default")
-    @atomic("registration_datahub")
-    def create_rdi(self, imported_by: Optional[Any], rdi_name: str = "rdi_name") -> RegistrationDataImport:
-        business_area = BusinessArea.objects.get(slug="ukraine")
-        number_of_individuals = 0
-        number_of_households = 0
-
-        rdi = RegistrationDataImport.objects.create(
-            name=rdi_name,
-            data_source=RegistrationDataImport.FLEX_REGISTRATION,
-            imported_by=imported_by,
-            number_of_individuals=number_of_individuals,
-            number_of_households=number_of_households,
-            business_area=business_area,
-            status=RegistrationDataImport.IMPORTING,
-        )
-
-        import_data = ImportData.objects.create(
-            status=ImportData.STATUS_PENDING,
-            business_area_slug=business_area.slug,
-            data_type=ImportData.FLEX_REGISTRATION,
-            number_of_individuals=number_of_individuals,
-            number_of_households=number_of_households,
-            created_by_id=imported_by.id if imported_by else None,
-        )
-        rdi_datahub = RegistrationDataImportDatahub.objects.create(
-            name=rdi_name,
-            hct_id=rdi.id,
-            import_data=import_data,
-            import_done=RegistrationDataImportDatahub.NOT_STARTED,
-            business_area_slug=business_area.slug,
-        )
-        rdi.datahub_id = rdi_datahub.id
-        rdi.save(update_fields=("datahub_id",))
-        return rdi
-
-    def process_records(
-        self,
-        rdi_id: "UUID",
-        records_ids: Iterable,
-    ) -> None:
-        rdi = RegistrationDataImport.objects.get(id=rdi_id)
-        rdi_datahub = RegistrationDataImportDatahub.objects.get(id=rdi.datahub_id)
-        import_data = rdi_datahub.import_data
-
-        records_ids_to_import = (
-            Record.objects.filter(id__in=records_ids)
-            .exclude(status=Record.STATUS_IMPORTED)
-            .exclude(ignored=True)
-            .values_list("id", flat=True)
-        )
-        imported_records_ids = []
-        try:
-            for record_id in records_ids_to_import:
-                try:
-                    with atomic("default"), atomic("registration_datahub"):
-                        record = Record.objects.defer("data").get(id=record_id)
-                        self.create_household_for_rdi_household(record, rdi_datahub)
-                        imported_records_ids.append(record_id)
-                except ValidationError as e:
-                    logger.exception(e)
-                    record.mark_as_invalid(str(e))
-
-            number_of_individuals = ImportedIndividual.objects.filter(registration_data_import=rdi_datahub).count()
-            number_of_households = ImportedHousehold.objects.filter(registration_data_import=rdi_datahub).count()
-
-            import_data.number_of_individuals = number_of_individuals
-            rdi.number_of_individuals = number_of_individuals
-            import_data.number_of_households = number_of_households
-            rdi.number_of_households = number_of_households
-            rdi.status = RegistrationDataImport.DEDUPLICATION
-
-            rdi.save(
-                update_fields=(
-                    "number_of_individuals",
-                    "number_of_households",
-                    "status",
-                )
-            )
-            import_data.save(
-                update_fields=(
-                    "number_of_individuals",
-                    "number_of_households",
-                )
-            )
-
-            Record.objects.filter(id__in=imported_records_ids).update(
-                status=Record.STATUS_IMPORTED, registration_data_import=rdi_datahub
-            )
-            if not rdi.business_area.postpone_deduplication:
-                transaction.on_commit(lambda: rdi_deduplication_task.delay(rdi_datahub.id))
-            else:
-                rdi.status = RegistrationDataImport.IN_REVIEW
-                rdi.save()
-        except Exception as e:
-            rdi.status = RegistrationDataImport.IMPORT_ERROR
-            rdi.error_message = str(e)
-            rdi.save(
-                update_fields=(
-                    "status",
-                    "error_message",
-                )
-            )
-            raise
-
-=======
->>>>>>> origin
-=======
->>>>>>> 1706c370
     def create_household_for_rdi_household(
         self, record: Record, registration_data_import: RegistrationDataImportDatahub
     ) -> None:
@@ -244,25 +104,9 @@
         self.validate_household(individuals_array)
 
         household_data = self._prepare_household_data(household_dict, record, registration_data_import)
-<<<<<<< HEAD
-<<<<<<< HEAD
-        household: ImportedHousehold = self._create_object_and_validate(household_data, ImportedHousehold)
-        admin_area1 = geo_models.Area.objects.filter(p_code=household.admin1).first()
-        admin_area2 = geo_models.Area.objects.filter(p_code=household.admin2).first()
-        if admin_area1:
-            household.admin1_title = admin_area1.name
-        if admin_area2:
-            household.admin2_title = admin_area2.name
-=======
         household = self._create_object_and_validate(household_data, ImportedHousehold)
         household.set_admin_areas()
 
->>>>>>> origin
-=======
-        household = self._create_object_and_validate(household_data, ImportedHousehold)
-        household.set_admin_areas()
-
->>>>>>> 1706c370
         household.kobo_asset_id = record.source_id
         household.save(
             update_fields=(
@@ -321,19 +165,6 @@
             else:
                 raise ValidationError("There should be only two collectors!")
 
-<<<<<<< HEAD
-<<<<<<< HEAD
-    def _create_object_and_validate(self, data: Dict, model_class: Type) -> Any:
-        ModelClassForm = modelform_factory(model_class, fields=list(data.keys()))
-        form = ModelClassForm(data)
-        if not form.is_valid():
-            raise ValidationError(form.errors)
-        return form.save()
-
-=======
->>>>>>> origin
-=======
->>>>>>> 1706c370
     def _prepare_household_data(
         self, household_dict: Dict, record: Record, registration_data_import: RegistrationDataImportDatahub
     ) -> Dict:
@@ -611,11 +442,7 @@
         collector_dict = record_data_dict.get("collector-info", [])[0]
         individuals_list = record_data_dict.get("children-info", [])
         id_enumerator = record_data_dict.get("id_enumerator")
-<<<<<<< HEAD
-        preferred_language_of_contact = record_data_dict.pop("prefered_language_of_contact")
-=======
         preferred_language_of_contact = record_data_dict.pop("prefered_language_of_contact", None)
->>>>>>> 1706c370
         should_use_hoh_as_collector = (
             collector_dict.get("does_the_mothercaretaker_have_her_own_active_bank_account_not_samurdhi") == "y"
         )
@@ -656,11 +483,8 @@
             )
         individuals_to_create = []
         for individual_data_dict in individuals_list:
-<<<<<<< HEAD
-=======
             if not bool(individual_data_dict):
                 continue
->>>>>>> 1706c370
             individuals_to_create.append(
                 ImportedIndividual(
                     **{
