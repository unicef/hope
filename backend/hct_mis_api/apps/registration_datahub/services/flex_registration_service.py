import abc
import base64
import hashlib
import logging
import uuid
from typing import TYPE_CHECKING, Any, Dict, Iterable, List, Optional, Type, Union

from django.core.exceptions import ValidationError
from django.core.files.base import ContentFile
from django.db import transaction
from django.db.transaction import atomic
from django.forms import modelform_factory

from django_countries.fields import Country

from hct_mis_api.apps.core.models import BusinessArea
<<<<<<< HEAD
from hct_mis_api.apps.core.utils import (
    build_arg_dict_from_dict,
    build_arg_dict_from_dict_if_exists,
    build_flex_arg_dict_from_list_if_exists,
)
from hct_mis_api.apps.geo import models as geo_models
=======
from hct_mis_api.apps.core.utils import build_arg_dict_from_dict
>>>>>>> 19ef238f
from hct_mis_api.apps.household.models import (
    DISABLED,
    HEAD,
    IDENTIFICATION_TYPE_BIRTH_CERTIFICATE,
    IDENTIFICATION_TYPE_DRIVERS_LICENSE,
    IDENTIFICATION_TYPE_NATIONAL_ID,
    IDENTIFICATION_TYPE_NATIONAL_PASSPORT,
    IDENTIFICATION_TYPE_RESIDENCE_PERMIT_NO,
    IDENTIFICATION_TYPE_TAX_ID,
    NOT_DISABLED,
    ROLE_ALTERNATE,
    ROLE_PRIMARY,
    YES,
)
from hct_mis_api.apps.registration_data.models import RegistrationDataImport
from hct_mis_api.apps.registration_datahub.celery_tasks import rdi_deduplication_task
from hct_mis_api.apps.registration_datahub.models import (
    ImportData,
    ImportedBankAccountInfo,
    ImportedDocument,
    ImportedDocumentType,
    ImportedHousehold,
    ImportedIndividual,
    ImportedIndividualRoleInHousehold,
    Record,
    RegistrationDataImportDatahub,
)

if TYPE_CHECKING:
    from uuid import UUID

    from django.db.models.query import QuerySet

    from hct_mis_api.apps.account.models import Role

logger = logging.getLogger(__name__)


<<<<<<< HEAD
class BaseRegistrationService(abc.ABC):
    BUSINESS_AREA_SLUG = ""
=======
class FlexRegistrationService:
    INDIVIDUAL_MAPPING_DICT = {
        "given_name": "given_name_i_c",
        "family_name": "family_name_i_c",
        "middle_name": "patronymic",
        "birth_date": "birth_date",
        "sex": "gender_i_c",
        "relationship": "relationship_i_c",
        "disability": "disability_i_c",
        "disability_certificate_picture": "disability_certificate_picture",
        "phone_no": "phone_no_i_c",
        "role": "role_i_c",
    }

    HOUSEHOLD_MAPPING_DICT = {
        "residence_status": "residence_status_h_c",
        "admin1": "admin1_h_c",
        "admin2": "admin2_h_c",
        "admin3": "admin3_h_c",
        "admin4": "admin4_h_c",
        "size": "size_h_c",
        # "where_are_you_now": "",
    }
    DOCUMENT_MAPPING_TYPE_DICT = {
        IDENTIFICATION_TYPE_NATIONAL_ID: ("national_id_no_i_c_1", "national_id_picture"),
        IDENTIFICATION_TYPE_NATIONAL_PASSPORT: ("international_passport_i_c", "international_passport_picture"),
        IDENTIFICATION_TYPE_DRIVERS_LICENSE: ("drivers_license_no_i_c", "drivers_license_picture"),
        IDENTIFICATION_TYPE_BIRTH_CERTIFICATE: ("birth_certificate_no_i_c", "birth_certificate_picture"),
        IDENTIFICATION_TYPE_RESIDENCE_PERMIT_NO: ("residence_permit_no_i_c", "residence_permit_picture"),
        IDENTIFICATION_TYPE_TAX_ID: ("tax_id_no_i_c", "tax_id_picture"),
    }
>>>>>>> 19ef238f

    @atomic("default")
    @atomic("registration_datahub")
    def create_rdi(self, imported_by: Optional[Any], rdi_name: str = "rdi_name") -> RegistrationDataImport:
        business_area = BusinessArea.objects.get(slug=self.BUSINESS_AREA_SLUG)
        number_of_individuals = 0
        number_of_households = 0

        rdi = RegistrationDataImport.objects.create(
            name=rdi_name,
            data_source=RegistrationDataImport.FLEX_REGISTRATION,
            imported_by=imported_by,
            number_of_individuals=number_of_individuals,
            number_of_households=number_of_households,
            business_area=business_area,
            status=RegistrationDataImport.IMPORTING,
        )

        import_data = ImportData.objects.create(
            status=ImportData.STATUS_PENDING,
            business_area_slug=business_area.slug,
            data_type=ImportData.FLEX_REGISTRATION,
            number_of_individuals=number_of_individuals,
            number_of_households=number_of_households,
            created_by_id=imported_by.id if imported_by else None,
        )
        rdi_datahub = RegistrationDataImportDatahub.objects.create(
            name=rdi_name,
            hct_id=rdi.id,
            import_data=import_data,
            import_done=RegistrationDataImportDatahub.NOT_STARTED,
            business_area_slug=business_area.slug,
        )
        rdi.datahub_id = rdi_datahub.id
        rdi.save(update_fields=("datahub_id",))
        return rdi

    @abc.abstractmethod
    def create_household_for_rdi_household(self, record: Record, rdi_datahub: RegistrationDataImportDatahub) -> None:
        raise NotImplementedError

    def process_records(
        self,
        rdi_id: "UUID",
        records_ids: Iterable,
    ) -> None:
        rdi = RegistrationDataImport.objects.get(id=rdi_id)
        rdi_datahub = RegistrationDataImportDatahub.objects.get(id=rdi.datahub_id)
        import_data = rdi_datahub.import_data

        records_ids_to_import = (
            Record.objects.filter(id__in=records_ids)
            .exclude(status=Record.STATUS_IMPORTED)
            .exclude(ignored=True)
            .values_list("id", flat=True)
        )
        imported_records_ids = []
        try:
            for record_id in records_ids_to_import:
                try:
                    with atomic("default"), atomic("registration_datahub"):
                        record = Record.objects.defer("data").get(id=record_id)
                        self.create_household_for_rdi_household(record, rdi_datahub)
                        imported_records_ids.append(record_id)
                except ValidationError as e:
                    logger.exception(e)
                    record.mark_as_invalid(str(e))

            number_of_individuals = ImportedIndividual.objects.filter(registration_data_import=rdi_datahub).count()
            number_of_households = ImportedHousehold.objects.filter(registration_data_import=rdi_datahub).count()

            import_data.number_of_individuals = number_of_individuals
            rdi.number_of_individuals = number_of_individuals
            import_data.number_of_households = number_of_households
            rdi.number_of_households = number_of_households
            rdi.status = RegistrationDataImport.DEDUPLICATION

            rdi.save(
                update_fields=(
                    "number_of_individuals",
                    "number_of_households",
                    "status",
                )
            )
            import_data.save(
                update_fields=(
                    "number_of_individuals",
                    "number_of_households",
                )
            )

            Record.objects.filter(id__in=imported_records_ids).update(
                status=Record.STATUS_IMPORTED, registration_data_import=rdi_datahub
            )
            if not rdi.business_area.postpone_deduplication:
                transaction.on_commit(lambda: rdi_deduplication_task.delay(rdi_datahub.id))
            else:
                rdi.status = RegistrationDataImport.IN_REVIEW
                rdi.save()
        except Exception as e:
            rdi.status = RegistrationDataImport.IMPORT_ERROR
            rdi.error_message = str(e)
            rdi.save(
                update_fields=(
                    "status",
                    "error_message",
                )
            )
            raise

    def _create_object_and_validate(self, data: Dict, model_class: Type) -> Any:
        ModelClassForm = modelform_factory(model_class, fields=list(data.keys()))
        form = ModelClassForm(data)
        if not form.is_valid():
            raise ValidationError(form.errors)
        return form.save()


class FlexRegistrationService(BaseRegistrationService):
    BUSINESS_AREA_SLUG = "ukraine"

    INDIVIDUAL_MAPPING_DICT = {
        "given_name": "given_name_i_c",
        "family_name": "family_name_i_c",
        "middle_name": "patronymic",
        "birth_date": "birth_date",
        "sex": "gender_i_c",
        "relationship": "relationship_i_c",
        "disability": "disability_i_c",
        "disability_certificate_picture": "disability_certificate_picture",
        "phone_no": "phone_no_i_c",
        "role": "role_i_c",
    }

    HOUSEHOLD_MAPPING_DICT = {
        "residence_status": "residence_status_h_c",
        "admin1": "admin1_h_c",
        "admin2": "admin2_h_c",
        "size": "size_h_c",
    }
    DOCUMENT_MAPPING_TYPE_DICT = {
        IDENTIFICATION_TYPE_NATIONAL_ID: ("national_id_no_i_c_1", "national_id_picture"),
        IDENTIFICATION_TYPE_NATIONAL_PASSPORT: ("international_passport_i_c", "international_passport_picture"),
        IDENTIFICATION_TYPE_DRIVERS_LICENSE: ("drivers_license_no_i_c", "drivers_license_picture"),
        IDENTIFICATION_TYPE_BIRTH_CERTIFICATE: ("birth_certificate_no_i_c", "birth_certificate_picture"),
        IDENTIFICATION_TYPE_RESIDENCE_PERMIT_NO: ("residence_permit_no_i_c", "residence_permit_picture"),
        IDENTIFICATION_TYPE_TAX_ID: ("tax_id_no_i_c", "tax_id_picture"),
    }

    def create_household_for_rdi_household(
        self, record: Record, registration_data_import: RegistrationDataImportDatahub
    ) -> None:
        individuals: List[ImportedIndividual] = []
        documents: List[ImportedDocument] = []
        record_data_dict = record.get_data()
        household_dict = record_data_dict.get("household", [])[0]
        individuals_array = record_data_dict.get("individuals", [])

        if not self._has_head(individuals_array):
            self._set_default_head_of_household(individuals_array)

        self.validate_household(individuals_array)

        household_data = self._prepare_household_data(household_dict, record, registration_data_import)
        household = self._create_object_and_validate(household_data, ImportedHousehold)
        household.set_admin_areas()

        household.kobo_asset_id = record.source_id
        household.save(
            update_fields=(
                "admin_area",
                "admin_area_title",
                "admin1_title",
                "admin2_title",
                "admin3_title",
                "admin4_title",
                "kobo_asset_id",
            )
        )

        for index, individual_dict in enumerate(individuals_array):
            try:
                individual_data = self._prepare_individual_data(individual_dict, household, registration_data_import)
                role = individual_data.pop("role")
                phone_no = individual_data.pop("phone_no", "")

                individual: ImportedIndividual = self._create_object_and_validate(individual_data, ImportedIndividual)
                individual.disability_certificate_picture = individual_data.get("disability_certificate_picture")
                individual.phone_no = phone_no
                individual.kobo_asset_id = record.source_id
                individual.save()

                bank_account_data = self._prepare_bank_account_info(individual_dict, individual)
                if bank_account_data:
                    self._create_object_and_validate(bank_account_data, ImportedBankAccountInfo)
                self._create_role(role, individual, household)
                individuals.append(individual)

                if individual.relationship == HEAD:
                    household.head_of_household = individual
                    household.save(update_fields=("head_of_household",))
                documents.extend(self._prepare_documents(individual_dict, individual))
            except ValidationError as e:
                raise ValidationError({f"individual nr {index + 1}": [str(e)]}) from e

        ImportedDocument.objects.bulk_create(documents)

    def _set_default_head_of_household(self, individuals_array: "QuerySet") -> None:
        for individual_data in individuals_array:
            if individual_data.get("role_i_c") == "y":
                individual_data["relationship_i_c"] = "head"
                break

    def _create_role(self, role: "Role", individual: ImportedIndividual, household: ImportedHousehold) -> None:
        if role == "y":
            defaults = dict(individual=individual, household=household)
            if ImportedIndividualRoleInHousehold.objects.filter(household=household, role=ROLE_PRIMARY).count() == 0:
                ImportedIndividualRoleInHousehold.objects.create(**defaults, role=ROLE_PRIMARY)
            elif (
                ImportedIndividualRoleInHousehold.objects.filter(household=household, role=ROLE_ALTERNATE).count() == 0
            ):
                ImportedIndividualRoleInHousehold.objects.create(**defaults, role=ROLE_ALTERNATE)
            else:
                raise ValidationError("There should be only two collectors!")

    def _prepare_household_data(
        self, household_dict: Dict, record: Record, registration_data_import: RegistrationDataImport
    ) -> Dict:
        household_data = dict(
            **build_arg_dict_from_dict(household_dict, FlexRegistrationService.HOUSEHOLD_MAPPING_DICT),
            flex_registrations_record=record,
            registration_data_import=registration_data_import,
            first_registration_date=record.timestamp,
            last_registration_date=record.timestamp,
            country_origin=Country(code="UA"),
            country=Country(code="UA"),
            consent=True,
            collect_individual_data=YES,
        )

        if residence_status := household_data.get("residence_status"):
            household_data["residence_status"] = residence_status.upper()

        return household_data

    def _prepare_individual_data(
        self,
        individual_dict: Dict,
        household: ImportedHousehold,
        registration_data_import: RegistrationDataImportDatahub,
    ) -> Dict:
        individual_data = dict(
            **build_arg_dict_from_dict(individual_dict, FlexRegistrationService.INDIVIDUAL_MAPPING_DICT),
            household=household,
            registration_data_import=registration_data_import,
            first_registration_date=household.first_registration_date,
            last_registration_date=household.last_registration_date,
        )
        disability = individual_data.get("disability", "n")
        disability_certificate_picture = individual_data.get("disability_certificate_picture")
        if disability == "y" or disability_certificate_picture:
            individual_data["disability"] = DISABLED
        else:
            individual_data["disability"] = NOT_DISABLED

        if relationship := individual_data.get("relationship"):
            individual_data["relationship"] = relationship.upper()
        if sex := individual_data.get("sex"):
            individual_data["sex"] = sex.upper()

        if phone_no := individual_data.get("phone_no"):
            if phone_no.startswith("0") and not phone_no.startswith("00"):
                phone_no = phone_no[1:]
            if not phone_no.startswith("+380"):
                individual_data["phone_no"] = f"+380{phone_no}"
        else:
            individual_data["phone_no"] = ""

        if disability_certificate_picture:
            certificate_picture = f"CERTIFICATE_PICTURE_{uuid.uuid4()}"
            disability_certificate_picture = self._prepare_picture_from_base64(
                disability_certificate_picture, certificate_picture
            )
            individual_data["disability_certificate_picture"] = disability_certificate_picture

        given_name = individual_data.get("given_name")
        middle_name = individual_data.get("middle_name")
        family_name = individual_data.get("family_name")

        individual_data["full_name"] = " ".join(filter(None, [given_name, middle_name, family_name]))

        return individual_data

    def _prepare_documents(self, individual_dict: Dict, individual: ImportedIndividual) -> List[ImportedDocument]:
        documents = []

        for document_type_string, (
            document_number_field_name,
            picture_field_name,
        ) in FlexRegistrationService.DOCUMENT_MAPPING_TYPE_DICT.items():
            document_number = individual_dict.get(document_number_field_name)
            certificate_picture = individual_dict.get(picture_field_name, "")

            if not document_number and not certificate_picture:
                continue

            document_number = document_number or f"ONLY_PICTURE_{uuid.uuid4()}"

            certificate_picture = self._prepare_picture_from_base64(certificate_picture, document_number)

            document_type = ImportedDocumentType.objects.get(type=document_type_string)
            document_kwargs = {
                "country": "UA",
                "type": document_type,
                "document_number": document_number,
                "individual": individual,
            }
            ModelClassForm = modelform_factory(ImportedDocument, fields=list(document_kwargs.keys()))
            form = ModelClassForm(document_kwargs)
            if not form.is_valid():
                raise ValidationError(form.errors)
            document = ImportedDocument(photo=certificate_picture, **document_kwargs)
            documents.append(document)

        return documents

    def _prepare_picture_from_base64(self, certificate_picture: Any, document_number: str) -> Union[ContentFile, Any]:
        if certificate_picture:
            format_image = "jpg"
            name = hashlib.md5(document_number.encode()).hexdigest()
            certificate_picture = ContentFile(base64.b64decode(certificate_picture), name=f"{name}.{format_image}")
        return certificate_picture

    def _prepare_bank_account_info(
        self, individual_dict: Dict, individual: ImportedIndividual
    ) -> Optional[Dict[str, Any]]:
        if individual_dict.get("bank_account_h_f", "n") != "y":
            return None
        if not individual_dict.get("bank_account_number"):
            return None
        bank_name = individual_dict.get("bank_name_h_f", "")
        other_bank_name = individual_dict.get("other_bank_name", "")
        if not bank_name:
            bank_name = other_bank_name
        bank_account_info_data = {
            "bank_account_number": individual_dict.get("bank_account_number", "").replace(" ", ""),
            "bank_name": bank_name,
            "debit_card_number": individual_dict.get("bank_account_number", "").replace(" ", ""),
            "individual": individual,
        }
        return bank_account_info_data

    def validate_household(self, individuals_array: List[ImportedIndividual]) -> None:
        if not individuals_array:
            raise ValidationError("Household should has at least one individual")

        has_head = self._has_head(individuals_array)
        if not has_head:
            raise ValidationError("Household should has at least one Head of Household")

    def _has_head(self, individuals_array: List[ImportedIndividual]) -> bool:
        return any(individual_data.get("relationship_i_c") == "head" for individual_data in individuals_array)


class SriLankaRegistrationService(BaseRegistrationService):
    BUSINESS_AREA_SLUG = "sri-lanka"

    HOUSEHOLD_MAPPING_DICT = {"admin1": "admin2_h_c", "admin2": "admin3_h_c", "address": "address_h_c"}

    HOUSEHOLD_FLEX_FIELDS = ["admin4_h_c", "moh_center_of_reference"]

    INDIVIDUAL_MAPPING_DICT = {
        "full_name": "full_name_i_c",
        "birth_date": "birth_date_i_c",
        "sex": "gender_i_c",
        "who_answers_phone": "who_answers_phone_i_c",
        "relationship": "relationship_i_c",
        "phone_no": "phone_no_i_c",
    }

    INDIVIDUAL_FLEX_FIELDS = [
        "has_nic_number_i_c",
        "confirm_nic_number",
        "branch_or_branch_code",
        "who_answers_this_phone",
        "confirm_alternate_collector_phone_number",
        "does_the_mothercaretaker_have_her_own_active_bank_account_not_samurdhi",
    ]

    def _prepare_household_data(
        self, localization_dict: Dict, record: Record, registration_data_import: RegistrationDataImportDatahub
    ) -> Dict:
        return {
            **build_arg_dict_from_dict(localization_dict, SriLankaRegistrationService.HOUSEHOLD_MAPPING_DICT),
            "flex_registrations_record": record,
            "registration_data_import": registration_data_import,
            "first_registration_date": record.timestamp,
            "last_registration_date": record.timestamp,
            "country_origin": Country(code="LK"),
            "country": Country(code="LK"),
            "consent": True,
            "collect_individual_data": YES,
            "size": 0,
            "flex_fields": build_flex_arg_dict_from_list_if_exists(
                localization_dict, SriLankaRegistrationService.HOUSEHOLD_FLEX_FIELDS
            ),
        }

    def _prepare_individual_data(self, head_of_household_info: Dict, **kwargs: Any) -> Dict:
        individual_data = dict(
            **build_arg_dict_from_dict_if_exists(
                head_of_household_info, SriLankaRegistrationService.INDIVIDUAL_MAPPING_DICT
            ),
            flex_fields=build_flex_arg_dict_from_list_if_exists(
                head_of_household_info, SriLankaRegistrationService.INDIVIDUAL_FLEX_FIELDS
            ),
            **kwargs,
        )

        if relationship := individual_data.get("relationship"):
            individual_data["relationship"] = relationship.upper()
        if sex := individual_data.get("sex"):
            individual_data["sex"] = sex.upper()

        return individual_data

    def create_household_for_rdi_household(
        self, record: Record, registration_data_import: RegistrationDataImportDatahub
    ) -> None:
        record_data_dict = record.fields

        localization_dict = record_data_dict.get("localization-info", [])[0]
        head_of_household_dict = record_data_dict.get("caretaker-info", [])[0]
        collector_dict = record_data_dict.get("collector-info", [])[0]
        individuals_list = record_data_dict.get("children-info", [])

        preferred_language_of_contact = record_data_dict.pop("prefered_language_of_contact")

        household_data = self._prepare_household_data(localization_dict, record, registration_data_import)
        household = self._create_object_and_validate(household_data, ImportedHousehold)

        admin_area1 = geo_models.Area.objects.filter(p_code=household.admin1).first()
        admin_area2 = geo_models.Area.objects.filter(p_code=household.admin2).first()

        if admin_area1:
            household.admin1_title = admin_area1.name
        if admin_area2:
            household.admin2_title = admin_area2.name

        household.save(update_fields=("admin1_title", "admin2_title"))

        base_individual_data_dict = dict(
            household=household,
            registration_data_import=registration_data_import,
            first_registration_date=record.timestamp,
            last_registration_date=record.timestamp,
            preferred_language=preferred_language_of_contact,
        )

        head_of_household = ImportedIndividual.objects.create(
            **base_individual_data_dict, **self._prepare_individual_data(head_of_household_dict), relationship=HEAD
        )

        bank_name = collector_dict.pop("bank_description")
        bank_account_number = collector_dict.pop("bank_name")
        national_id = collector_dict.pop("national_id_no_i_c")

        primary_collector = ImportedIndividual.objects.create(
            **base_individual_data_dict, **self._prepare_individual_data(collector_dict)
        )

        ImportedIndividualRoleInHousehold.objects.create(
            household=household, individual=primary_collector, role=ROLE_PRIMARY
        )

        if bank_name and bank_account_number:
            ImportedBankAccountInfo.objects.create(
                bank_name=bank_name, bank_account_number=bank_account_number, individual=primary_collector
            )

        if national_id:
            ImportedDocument.objects.create(
                document_number=national_id,
                individual=primary_collector,
                type=ImportedDocumentType.objects.get(type=IDENTIFICATION_TYPE_NATIONAL_ID),
                country=Country(code="LK"),
            )

        individuals_to_create = []
        for individual_data_dict in individuals_list:
            individuals_to_create.append(
                ImportedIndividual(
                    **{
                        **self._prepare_individual_data(individual_data_dict),
                        **base_individual_data_dict,
                    }
                )
            )

        ImportedIndividual.objects.bulk_create(individuals_to_create)

        household.head_of_household = head_of_household
        household.save(update_fields=["head_of_household"])<|MERGE_RESOLUTION|>--- conflicted
+++ resolved
@@ -14,16 +14,12 @@
 from django_countries.fields import Country
 
 from hct_mis_api.apps.core.models import BusinessArea
-<<<<<<< HEAD
 from hct_mis_api.apps.core.utils import (
     build_arg_dict_from_dict,
     build_arg_dict_from_dict_if_exists,
     build_flex_arg_dict_from_list_if_exists,
 )
 from hct_mis_api.apps.geo import models as geo_models
-=======
-from hct_mis_api.apps.core.utils import build_arg_dict_from_dict
->>>>>>> 19ef238f
 from hct_mis_api.apps.household.models import (
     DISABLED,
     HEAD,
@@ -62,47 +58,13 @@
 logger = logging.getLogger(__name__)
 
 
-<<<<<<< HEAD
 class BaseRegistrationService(abc.ABC):
     BUSINESS_AREA_SLUG = ""
-=======
-class FlexRegistrationService:
-    INDIVIDUAL_MAPPING_DICT = {
-        "given_name": "given_name_i_c",
-        "family_name": "family_name_i_c",
-        "middle_name": "patronymic",
-        "birth_date": "birth_date",
-        "sex": "gender_i_c",
-        "relationship": "relationship_i_c",
-        "disability": "disability_i_c",
-        "disability_certificate_picture": "disability_certificate_picture",
-        "phone_no": "phone_no_i_c",
-        "role": "role_i_c",
-    }
-
-    HOUSEHOLD_MAPPING_DICT = {
-        "residence_status": "residence_status_h_c",
-        "admin1": "admin1_h_c",
-        "admin2": "admin2_h_c",
-        "admin3": "admin3_h_c",
-        "admin4": "admin4_h_c",
-        "size": "size_h_c",
-        # "where_are_you_now": "",
-    }
-    DOCUMENT_MAPPING_TYPE_DICT = {
-        IDENTIFICATION_TYPE_NATIONAL_ID: ("national_id_no_i_c_1", "national_id_picture"),
-        IDENTIFICATION_TYPE_NATIONAL_PASSPORT: ("international_passport_i_c", "international_passport_picture"),
-        IDENTIFICATION_TYPE_DRIVERS_LICENSE: ("drivers_license_no_i_c", "drivers_license_picture"),
-        IDENTIFICATION_TYPE_BIRTH_CERTIFICATE: ("birth_certificate_no_i_c", "birth_certificate_picture"),
-        IDENTIFICATION_TYPE_RESIDENCE_PERMIT_NO: ("residence_permit_no_i_c", "residence_permit_picture"),
-        IDENTIFICATION_TYPE_TAX_ID: ("tax_id_no_i_c", "tax_id_picture"),
-    }
->>>>>>> 19ef238f
 
     @atomic("default")
     @atomic("registration_datahub")
     def create_rdi(self, imported_by: Optional[Any], rdi_name: str = "rdi_name") -> RegistrationDataImport:
-        business_area = BusinessArea.objects.get(slug=self.BUSINESS_AREA_SLUG)
+        business_area = BusinessArea.objects.get(slug="ukraine")
         number_of_individuals = 0
         number_of_households = 0
 
@@ -322,6 +284,7 @@
                 ImportedIndividualRoleInHousehold.objects.create(**defaults, role=ROLE_ALTERNATE)
             else:
                 raise ValidationError("There should be only two collectors!")
+
 
     def _prepare_household_data(
         self, household_dict: Dict, record: Record, registration_data_import: RegistrationDataImport
