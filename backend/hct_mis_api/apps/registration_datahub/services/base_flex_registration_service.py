import abc
import base64
import hashlib
import logging
from typing import TYPE_CHECKING, Any, Dict, Iterable, Optional, Type, Union

from django.core.exceptions import ValidationError
from django.core.files.base import ContentFile
from django.db import transaction
from django.db.transaction import atomic
from django.forms import modelform_factory

from hct_mis_api.apps.core.models import BusinessArea
from hct_mis_api.apps.registration_data.models import RegistrationDataImport
from hct_mis_api.apps.registration_datahub.celery_tasks import (
    process_flex_records_task,
    rdi_deduplication_task,
)
from hct_mis_api.apps.registration_datahub.models import (
    ImportData,
    ImportedHousehold,
    ImportedIndividual,
    Record,
    RegistrationDataImportDatahub,
)
from hct_mis_api.aurora.models import Registration
from hct_mis_api.aurora.rdi import AuroraProcessor

if TYPE_CHECKING:
    from uuid import UUID

logger = logging.getLogger(__name__)


class BaseRegistrationService(AuroraProcessor, abc.ABC):
    PROCESS_FLEX_RECORDS_TASK = process_flex_records_task

    def __init__(self, registration: Registration):
        self.registration = registration

    @atomic("default")
    @atomic("registration_datahub")
    def create_rdi(
        self, imported_by: Optional[Any], rdi_name: str = "rdi_name", is_open: bool = False
    ) -> RegistrationDataImport:
        project = self.registration.project
<<<<<<< HEAD
=======
        programme = project.programme
>>>>>>> e0ecb670
        organization = project.organization
        program = project.programme
        business_area = BusinessArea.objects.get(slug=organization.slug)
        data_collecting_type = getattr(program, "data_collecting_type", None)

        if not data_collecting_type:
            raise ValidationError("Program of given project does not have any Data Collecting Type")

        if business_area not in data_collecting_type.limit_to.all():
            raise ValidationError(
                f"{business_area.slug.capitalize()} is not limited for DataCollectingType: {data_collecting_type.code}"
            )

        number_of_individuals = 0
        number_of_households = 0
        status = RegistrationDataImport.LOADING if is_open else RegistrationDataImport.IMPORTING

        rdi = RegistrationDataImport.objects.create(
            name=rdi_name,
            data_source=RegistrationDataImport.FLEX_REGISTRATION,
            imported_by=imported_by,
            number_of_individuals=number_of_individuals,
            number_of_households=number_of_households,
            business_area=business_area,
            status=status,
            program=program,
        )
        if programme:
            rdi.programs.add(programme)

        import_data = ImportData.objects.create(
            status=ImportData.STATUS_PENDING,
            business_area_slug=business_area.slug,
            data_type=ImportData.FLEX_REGISTRATION,
            number_of_individuals=number_of_individuals,
            number_of_households=number_of_households,
            created_by_id=imported_by.id if imported_by else None,
        )
        rdi_datahub = RegistrationDataImportDatahub.objects.create(
            name=rdi_name,
            hct_id=rdi.id,
            import_data=import_data,
            import_done=RegistrationDataImportDatahub.NOT_STARTED,
            business_area_slug=business_area.slug,
        )
        rdi.datahub_id = rdi_datahub.id
        rdi.save(update_fields=("datahub_id",))
        return rdi

    @abc.abstractmethod
    def create_household_for_rdi_household(self, record: Record, rdi_datahub: RegistrationDataImportDatahub) -> None:
        raise NotImplementedError

    def process_records(
        self,
        rdi_id: "UUID",
        records_ids: Iterable,
    ) -> None:
        rdi = RegistrationDataImport.objects.get(id=rdi_id)
        rdi_datahub = RegistrationDataImportDatahub.objects.get(id=rdi.datahub_id)
        import_data = rdi_datahub.import_data

        records_ids_to_import = (
            Record.objects.filter(id__in=records_ids)
            .exclude(status=Record.STATUS_IMPORTED)
            .exclude(ignored=True)
            .values_list("id", flat=True)
        )
        imported_records_ids = []
        records_with_error = []

        try:
            with atomic("registration_datahub"):
                for record_id in records_ids_to_import:
                    record = Record.objects.defer("data").get(id=record_id)
                    try:
                        self.create_household_for_rdi_household(record, rdi_datahub)
                        imported_records_ids.append(record_id)
                    except ValidationError as e:
                        logger.exception(e)
                        records_with_error.append((record, str(e)))

                # rollback if at least one Record is invalid
                if records_with_error:
                    transaction.set_rollback(True, using="registration_datahub")

            if not records_with_error:
                number_of_individuals = ImportedIndividual.objects.filter(registration_data_import=rdi_datahub).count()
                number_of_households = ImportedHousehold.objects.filter(registration_data_import=rdi_datahub).count()

                import_data.number_of_individuals = number_of_individuals
                rdi.number_of_individuals = number_of_individuals
                import_data.number_of_households = number_of_households
                rdi.number_of_households = number_of_households
                rdi.status = RegistrationDataImport.DEDUPLICATION

                rdi.save(
                    update_fields=(
                        "number_of_individuals",
                        "number_of_households",
                        "status",
                    )
                )
                import_data.save(
                    update_fields=(
                        "number_of_individuals",
                        "number_of_households",
                    )
                )
                Record.objects.filter(id__in=imported_records_ids).update(
                    status=Record.STATUS_IMPORTED, registration_data_import=rdi_datahub
                )
                if not rdi.business_area.postpone_deduplication:
                    transaction.on_commit(lambda: rdi_deduplication_task.delay(rdi_datahub.id))
                else:
                    rdi.status = RegistrationDataImport.IN_REVIEW
                    rdi.save()

            else:
                # at least one Record from records_ids_to_import has error
                rdi.status = RegistrationDataImport.IMPORT_ERROR
                rdi.error_message = "Records with errors were found during processing"
                rdi.save(
                    update_fields=(
                        "status",
                        "error_message",
                    )
                )
                # mark invalid Records
                for record, error in records_with_error:
                    record.mark_as_invalid(error)

        except Exception as e:
            rdi.status = RegistrationDataImport.IMPORT_ERROR
            rdi.error_message = str(e)
            rdi.save(
                update_fields=(
                    "status",
                    "error_message",
                )
            )
            raise

    def _create_object_and_validate(self, data: Dict, model_class: Type) -> Any:
        ModelClassForm = modelform_factory(model_class, fields=list(data.keys()))
        form = ModelClassForm(data)
        if not form.is_valid():
            raise ValidationError(form.errors)
        return form.save()

    def _prepare_picture_from_base64(self, certificate_picture: Any, document_number: str) -> Union[ContentFile, Any]:
        if certificate_picture:
            format_image = "jpg"
            name = hashlib.md5(document_number.encode()).hexdigest()
            certificate_picture = ContentFile(base64.b64decode(certificate_picture), name=f"{name}.{format_image}")
        return certificate_picture<|MERGE_RESOLUTION|>--- conflicted
+++ resolved
@@ -44,10 +44,6 @@
         self, imported_by: Optional[Any], rdi_name: str = "rdi_name", is_open: bool = False
     ) -> RegistrationDataImport:
         project = self.registration.project
-<<<<<<< HEAD
-=======
-        programme = project.programme
->>>>>>> e0ecb670
         organization = project.organization
         program = project.programme
         business_area = BusinessArea.objects.get(slug=organization.slug)
