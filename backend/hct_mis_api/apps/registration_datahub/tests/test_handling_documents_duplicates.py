--- conflicted
+++ resolved
@@ -148,9 +148,5 @@
         self.assertEqual(GrievanceTicket.objects.count(), 0)
 
     def test_hard_documents_deduplication_number_of_queries(self):
-<<<<<<< HEAD
         with self.assertNumQueries(16):
-=======
-        with self.assertNumQueries(13):
->>>>>>> 83ba1c72
             DeduplicateTask.hard_deduplicate_documents((self.document2, self.document3, self.document4, self.document5))